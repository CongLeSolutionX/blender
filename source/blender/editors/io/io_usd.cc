/* SPDX-FileCopyrightText: 2019 Blender Authors
 *
 * SPDX-License-Identifier: GPL-2.0-or-later */

/** \file
 * \ingroup editor/io
 */

#ifdef WITH_USD
#  include "DNA_modifier_types.h"
#  include "DNA_space_types.h"

#  include <cstring>

#  include "BKE_context.hh"
#  include "BKE_file_handler.hh"
#  include "BKE_report.hh"

#  include "BLI_path_util.h"
#  include "BLI_string.h"
#  include "BLI_utildefines.h"

#  include "BLT_translation.hh"

#  include "ED_fileselect.hh"
#  include "ED_object.hh"

#  include "MEM_guardedalloc.h"

#  include "RNA_access.hh"
#  include "RNA_define.hh"
#  include "RNA_enum_types.hh"

#  include "UI_interface.hh"
#  include "UI_resources.hh"

#  include "WM_api.hh"
#  include "WM_types.hh"

#  include "DEG_depsgraph.hh"

#  include "IO_orientation.hh"
#  include "io_usd.hh"
#  include "io_utils.hh"
#  include "usd.hh"

#  include <cstdio>

using namespace blender::io::usd;

const EnumPropertyItem rna_enum_usd_export_evaluation_mode_items[] = {
    {DAG_EVAL_RENDER,
     "RENDER",
     0,
     "Render",
     "Use Render settings for object visibility, modifier settings, etc"},
    {DAG_EVAL_VIEWPORT,
     "VIEWPORT",
     0,
     "Viewport",
     "Use Viewport settings for object visibility, modifier settings, etc"},
    {0, nullptr, 0, nullptr, nullptr},
};

const EnumPropertyItem rna_enum_usd_mtl_name_collision_mode_items[] = {
    {USD_MTL_NAME_COLLISION_MAKE_UNIQUE,
     "MAKE_UNIQUE",
     0,
     "Make Unique",
     "Import each USD material as a unique Blender material"},
    {USD_MTL_NAME_COLLISION_REFERENCE_EXISTING,
     "REFERENCE_EXISTING",
     0,
     "Reference Existing",
     "If a material with the same name already exists, reference that instead of importing"},
    {0, nullptr, 0, nullptr, nullptr},
};

const EnumPropertyItem rna_enum_usd_attr_import_mode_items[] = {
    {USD_ATTR_IMPORT_NONE, "NONE", 0, "None", "Do not import USD custom attributes"},
    {USD_ATTR_IMPORT_USER,
     "USER",
     0,
     "User",
     "Import USD attributes in the 'userProperties' namespace as Blender custom "
     "properties. The namespace will be stripped from the property names"},
    {USD_ATTR_IMPORT_ALL,
     "ALL",
     0,
     "All Custom",
     "Import all USD custom attributes as Blender custom properties. "
     "Namespaces will be retained in the property names"},
    {0, nullptr, 0, nullptr, nullptr},
};

const EnumPropertyItem rna_enum_usd_tex_import_mode_items[] = {
    {USD_TEX_IMPORT_NONE, "IMPORT_NONE", 0, "None", "Don't import textures"},
    {USD_TEX_IMPORT_PACK, "IMPORT_PACK", 0, "Packed", "Import textures as packed data"},
    {USD_TEX_IMPORT_COPY, "IMPORT_COPY", 0, "Copy", "Copy files to textures directory"},
    {0, nullptr, 0, nullptr, nullptr},
};

const EnumPropertyItem rna_enum_usd_tex_name_collision_mode_items[] = {
    {USD_TEX_NAME_COLLISION_USE_EXISTING,
     "USE_EXISTING",
     0,
     "Use Existing",
     "If a file with the same name already exists, use that instead of copying"},
    {USD_TEX_NAME_COLLISION_OVERWRITE, "OVERWRITE", 0, "Overwrite", "Overwrite existing files"},
    {0, nullptr, 0, nullptr, nullptr},
};

const EnumPropertyItem rna_enum_usd_export_subdiv_mode_items[] = {
    {USD_SUBDIV_IGNORE,
     "IGNORE",
     0,
     "Ignore",
     "Subdivision scheme = None, export base mesh without subdivision"},
    {USD_SUBDIV_TESSELLATE,
     "TESSELLATE",
     0,
     "Tessellate",
     "Subdivision scheme = None, export subdivided mesh"},
    {USD_SUBDIV_BEST_MATCH,
     "BEST_MATCH",
     0,
     "Best Match",
     "Subdivision scheme = Catmull-Clark, when possible. "
     "Reverts to exporting the subdivided mesh for the Simple subdivision type"},
    {0, nullptr, 0, nullptr, nullptr},
};

const EnumPropertyItem rna_enum_usd_xform_op_mode_items[] = {
    {USD_XFORM_OP_TRS,
     "TRS",
     0,
     "Translate, Rotate, Scale",
     "Export with translate, rotate, and scale Xform operators"},
    {USD_XFORM_OP_TOS,
     "TOS",
     0,
     "Translate, Orient, Scale",
     "Export with translate, orient quaternion, and scale Xform operators"},
    {USD_XFORM_OP_MAT, "MAT", 0, "Matrix", "Export matrix operator"},
    {0, nullptr, 0, nullptr, nullptr},
};

const EnumPropertyItem prop_usdz_downscale_size[] = {
    {USD_TEXTURE_SIZE_KEEP, "KEEP", 0, "Keep", "Keep all current texture sizes"},
    {USD_TEXTURE_SIZE_256, "256", 0, "256", "Resize to a maximum of 256 pixels"},
    {USD_TEXTURE_SIZE_512, "512", 0, "512", "Resize to a maximum of 512 pixels"},
    {USD_TEXTURE_SIZE_1024, "1024", 0, "1024", "Resize to a maximum of 1024 pixels"},
    {USD_TEXTURE_SIZE_2048, "2048", 0, "2048", "Resize to a maximum of 256 pixels"},
    {USD_TEXTURE_SIZE_4096, "4096", 0, "4096", "Resize to a maximum of 256 pixels"},
    {USD_TEXTURE_SIZE_CUSTOM, "CUSTOM", 0, "Custom", "Specify a custom size"},
    {0, nullptr, 0, nullptr, nullptr},
};

/* Stored in the wmOperator's customdata field to indicate it should run as a background job.
 * This is set when the operator is invoked, and not set when it is only executed. */
enum { AS_BACKGROUND_JOB = 1 };
struct eUSDOperatorOptions {
  bool as_background_job;
};

/* Ensure that the prim_path is not set to
 * the absolute root path '/'. */
static void process_prim_path(char *prim_path)
{
  if (prim_path == nullptr || prim_path[0] == '\0') {
    return;
  }

  /* The absolute root "/" path indicates a no-op,
   * so clear the string. */
  if (prim_path[0] == '/' && prim_path[1] == '\0') {
    prim_path[0] = '\0';
  }

  /* If a prim path doesn't start with a "/" it
   * is invalid when creating the prim. */
  if (prim_path[0] != '/') {
    const std::string prim_path_copy = std::string(prim_path);
    BLI_snprintf(prim_path, FILE_MAX, "/%s", prim_path_copy.c_str());
  }
}

static int wm_usd_export_invoke(bContext *C, wmOperator *op, const wmEvent * /*event*/)
{
  eUSDOperatorOptions *options = MEM_cnew<eUSDOperatorOptions>("eUSDOperatorOptions");
  options->as_background_job = true;
  op->customdata = options;

  ED_fileselect_ensure_default_filepath(C, op, ".usdc");

  WM_event_add_fileselect(C, op);

  return OPERATOR_RUNNING_MODAL;
}

static int wm_usd_export_exec(bContext *C, wmOperator *op)
{
  if (!RNA_struct_property_is_set_ex(op->ptr, "filepath", false)) {
    BKE_report(op->reports, RPT_ERROR, "No filepath given");
    return OPERATOR_CANCELLED;
  }

  char filepath[FILE_MAX];
  RNA_string_get(op->ptr, "filepath", filepath);

  eUSDOperatorOptions *options = static_cast<eUSDOperatorOptions *>(op->customdata);
  const bool as_background_job = (options != nullptr && options->as_background_job);
  MEM_SAFE_FREE(op->customdata);

  const bool selected_objects_only = RNA_boolean_get(op->ptr, "selected_objects_only");
  const bool visible_objects_only = RNA_boolean_get(op->ptr, "visible_objects_only");
  const bool export_animation = RNA_boolean_get(op->ptr, "export_animation");
  const bool export_hair = RNA_boolean_get(op->ptr, "export_hair");
  const bool export_uvmaps = RNA_boolean_get(op->ptr, "export_uvmaps");
  const bool export_mesh_colors = RNA_boolean_get(op->ptr, "export_mesh_colors");
  const bool export_normals = RNA_boolean_get(op->ptr, "export_normals");
  const bool export_materials = RNA_boolean_get(op->ptr, "export_materials");
  const eSubdivExportMode export_subdiv = eSubdivExportMode(
      RNA_enum_get(op->ptr, "export_subdivision"));

  const bool export_meshes = RNA_boolean_get(op->ptr, "export_meshes");
  const bool export_lights = RNA_boolean_get(op->ptr, "export_lights");
  const bool export_cameras = RNA_boolean_get(op->ptr, "export_cameras");
  const bool export_curves = RNA_boolean_get(op->ptr, "export_curves");
  const bool export_volumes = RNA_boolean_get(op->ptr, "export_volumes");

  const bool use_instancing = RNA_boolean_get(op->ptr, "use_instancing");
  const bool evaluation_mode = RNA_enum_get(op->ptr, "evaluation_mode");

  const bool generate_preview_surface = RNA_boolean_get(op->ptr, "generate_preview_surface");
  const bool export_textures = RNA_boolean_get(op->ptr, "export_textures");
  const bool overwrite_textures = RNA_boolean_get(op->ptr, "overwrite_textures");
  const bool relative_paths = RNA_boolean_get(op->ptr, "relative_paths");

  const bool export_armatures = RNA_boolean_get(op->ptr, "export_armatures");
  const bool export_shapekeys = RNA_boolean_get(op->ptr, "export_shapekeys");
  const bool only_deform_bones = RNA_boolean_get(op->ptr, "only_deform_bones");

  const bool export_custom_properties = RNA_boolean_get(op->ptr, "export_custom_properties");
  const bool author_blender_name = RNA_boolean_get(op->ptr, "author_blender_name");

  const bool triangulate_meshes = RNA_boolean_get(op->ptr, "triangulate_meshes");
  const int quad_method = RNA_enum_get(op->ptr, "quad_method");
  const int ngon_method = RNA_enum_get(op->ptr, "ngon_method");

  const bool convert_orientation = RNA_boolean_get(op->ptr, "convert_orientation");

  const int global_forward = RNA_enum_get(op->ptr, "export_global_forward_selection");
  const int global_up = RNA_enum_get(op->ptr, "export_global_up_selection");

  const bool convert_world_material = RNA_boolean_get(op->ptr, "convert_world_material");

  const eUSDXformOpMode xform_op_mode = eUSDXformOpMode(RNA_enum_get(op->ptr, "xform_op_mode"));

  const eUSDZTextureDownscaleSize usdz_downscale_size = eUSDZTextureDownscaleSize(
      RNA_enum_get(op->ptr, "usdz_downscale_size"));

  const int usdz_downscale_custom_size = RNA_int_get(op->ptr, "usdz_downscale_custom_size");

  char root_prim_path[FILE_MAX];
  RNA_string_get(op->ptr, "root_prim_path", root_prim_path);
  process_prim_path(root_prim_path);

  USDExportParams params = {
      export_animation,
      export_hair,
      export_uvmaps,
      export_normals,
      export_mesh_colors,
      export_materials,
      export_armatures,
      export_shapekeys,
      only_deform_bones,
      export_subdiv,
      selected_objects_only,
      visible_objects_only,
      use_instancing,
      eEvaluationMode(evaluation_mode),
      generate_preview_surface,
      export_textures,
      overwrite_textures,
      relative_paths,
      export_custom_properties,
      author_blender_name,
      triangulate_meshes,
      quad_method,
      ngon_method,
      convert_orientation,
      eIOAxis(global_forward),
      eIOAxis(global_up),
      convert_world_material,
      xform_op_mode,
<<<<<<< HEAD
      usdz_downscale_size,
      usdz_downscale_custom_size,
=======
      export_meshes,
      export_lights,
      export_cameras,
      export_curves,
      export_volumes,
>>>>>>> e48eacd6
  };

  STRNCPY(params.root_prim_path, root_prim_path);
  RNA_string_get(op->ptr, "collection", params.collection);

  bool ok = USD_export(C, filepath, &params, as_background_job, op->reports);

  return as_background_job || ok ? OPERATOR_FINISHED : OPERATOR_CANCELLED;
}

static void wm_usd_export_draw(bContext *C, wmOperator *op)
{
  uiLayout *layout = op->layout;
  uiLayout *col, *row;
  PointerRNA *ptr = op->ptr;

  uiLayoutSetPropSep(layout, true);

  uiLayout *box = uiLayoutBox(layout);

  if (CTX_wm_space_file(C)) {
    col = uiLayoutColumn(box, true);
    uiItemR(col, ptr, "selected_objects_only", UI_ITEM_NONE, nullptr, ICON_NONE);
    uiItemR(col, ptr, "visible_objects_only", UI_ITEM_NONE, nullptr, ICON_NONE);
  }

  col = uiLayoutColumn(box, true);
  uiItemR(col, ptr, "xform_op_mode", UI_ITEM_NONE, nullptr, ICON_NONE);

  col = uiLayoutColumn(box, true);
  uiItemR(col, ptr, "export_animation", UI_ITEM_NONE, nullptr, ICON_NONE);
  uiItemR(col, ptr, "export_uvmaps", UI_ITEM_NONE, nullptr, ICON_NONE);
  uiItemR(col, ptr, "export_normals", UI_ITEM_NONE, nullptr, ICON_NONE);
  uiItemR(col, ptr, "export_materials", UI_ITEM_NONE, nullptr, ICON_NONE);
  uiItemR(col, ptr, "export_custom_properties", UI_ITEM_NONE, nullptr, ICON_NONE);
  row = uiLayoutRow(col, true);
  uiItemR(row, ptr, "author_blender_name", UI_ITEM_NONE, nullptr, ICON_NONE);
  uiLayoutSetActive(row, RNA_boolean_get(op->ptr, "export_custom_properties"));

  uiItemR(col, ptr, "convert_world_material", UI_ITEM_NONE, nullptr, ICON_NONE);

  col = uiLayoutColumn(box, true);
  uiItemR(col, ptr, "triangulate_meshes", UI_ITEM_NONE, nullptr, ICON_NONE);

  uiLayout *sub = uiLayoutColumn(col, false);
  uiLayoutSetActive(sub, RNA_boolean_get(ptr, "triangulate_meshes"));
  uiItemR(sub, ptr, "quad_method", UI_ITEM_NONE, IFACE_("Method Quads"), ICON_NONE);
  uiItemR(sub, ptr, "ngon_method", UI_ITEM_NONE, IFACE_("Polygons"), ICON_NONE);

  col = uiLayoutColumnWithHeading(box, true, IFACE_("Rigging"));
  uiItemR(col, ptr, "export_armatures", UI_ITEM_NONE, nullptr, ICON_NONE);
  row = uiLayoutRow(col, true);
  uiItemR(row, ptr, "only_deform_bones", UI_ITEM_NONE, nullptr, ICON_NONE);
  uiLayoutSetActive(row, RNA_boolean_get(ptr, "export_armatures"));
  uiItemR(col, ptr, "export_shapekeys", UI_ITEM_NONE, nullptr, ICON_NONE);

  col = uiLayoutColumn(box, true);
  uiItemR(col, ptr, "export_subdivision", UI_ITEM_NONE, nullptr, ICON_NONE);
  uiItemR(col, ptr, "root_prim_path", UI_ITEM_NONE, nullptr, ICON_NONE);

  uiItemR(col, ptr, "convert_orientation", UI_ITEM_NONE, nullptr, ICON_NONE);
  if (RNA_boolean_get(ptr, "convert_orientation")) {
    uiItemR(col, ptr, "export_global_forward_selection", UI_ITEM_NONE, nullptr, ICON_NONE);
    uiItemR(col, ptr, "export_global_up_selection", UI_ITEM_NONE, nullptr, ICON_NONE);
  }

  col = uiLayoutColumn(box, true);
  uiItemR(col, ptr, "evaluation_mode", UI_ITEM_NONE, nullptr, ICON_NONE);

  box = uiLayoutBox(layout);
  col = uiLayoutColumnWithHeading(box, true, IFACE_("Materials"));
  uiItemR(col, ptr, "generate_preview_surface", UI_ITEM_NONE, nullptr, ICON_NONE);
  const bool export_mtl = RNA_boolean_get(ptr, "export_materials");
  uiLayoutSetActive(col, export_mtl);

  row = uiLayoutRow(col, true);
  uiItemR(row, ptr, "export_textures", UI_ITEM_NONE, nullptr, ICON_NONE);
  const bool preview = RNA_boolean_get(ptr, "generate_preview_surface");
  uiLayoutSetActive(row, export_mtl && preview);

  uiLayout *col2 = uiLayoutColumn(col, true);
  uiLayoutSetPropSep(col2, true);
  uiLayoutSetEnabled(col2, RNA_boolean_get(ptr, "export_textures"));
  uiItemR(col2, ptr, "usdz_downscale_size", UI_ITEM_NONE, nullptr, ICON_NONE);
  if (RNA_enum_get(ptr, "usdz_downscale_size") == USD_TEXTURE_SIZE_CUSTOM) {
    uiItemR(col2, ptr, "usdz_downscale_custom_size", UI_ITEM_NONE, nullptr, ICON_NONE);
  }

  row = uiLayoutRow(col, true);
  uiItemR(row, ptr, "overwrite_textures", UI_ITEM_NONE, nullptr, ICON_NONE);
  const bool export_tex = RNA_boolean_get(ptr, "export_textures");
  uiLayoutSetActive(row, export_mtl && preview && export_tex);

  box = uiLayoutBox(layout);
  col = uiLayoutColumnWithHeading(box, true, IFACE_("File References"));
  uiItemR(col, ptr, "relative_paths", UI_ITEM_NONE, nullptr, ICON_NONE);

  box = uiLayoutBox(layout);
  col = uiLayoutColumnWithHeading(box, true, IFACE_("Experimental"));
  uiItemR(col, ptr, "use_instancing", UI_ITEM_NONE, nullptr, ICON_NONE);

  box = uiLayoutBox(layout);
  col = uiLayoutColumnWithHeading(box, true, IFACE_("Object Types"));
  uiItemR(col, ptr, "export_meshes", UI_ITEM_NONE, nullptr, ICON_NONE);
  uiItemR(col, ptr, "export_lights", UI_ITEM_NONE, nullptr, ICON_NONE);
  uiItemR(col, ptr, "export_cameras", UI_ITEM_NONE, nullptr, ICON_NONE);
  uiItemR(col, ptr, "export_volumes", UI_ITEM_NONE, nullptr, ICON_NONE);
  uiItemR(col, ptr, "export_curves", UI_ITEM_NONE, nullptr, ICON_NONE);
  uiItemR(col, ptr, "export_hair", UI_ITEM_NONE, nullptr, ICON_NONE);
}

static void free_operator_customdata(wmOperator *op)
{
  if (op->customdata) {
    MEM_freeN(op->customdata);
    op->customdata = nullptr;
  }
}

static void wm_usd_export_cancel(bContext * /*C*/, wmOperator *op)
{
  free_operator_customdata(op);
}

static bool wm_usd_export_check(bContext * /*C*/, wmOperator *op)
{
  char filepath[FILE_MAX];
  RNA_string_get(op->ptr, "filepath", filepath);

  if (!BLI_path_extension_check_n(filepath, ".usd", ".usda", ".usdc", ".usdz", nullptr)) {
    BLI_path_extension_ensure(filepath, FILE_MAX, ".usdc");
    RNA_string_set(op->ptr, "filepath", filepath);
    return true;
  }

  return false;
}

static void forward_axis_update(Main * /*main*/, Scene * /*scene*/, PointerRNA *ptr)
{
  int forward = RNA_enum_get(ptr, "forward_axis");
  int up = RNA_enum_get(ptr, "up_axis");
  if ((forward % 3) == (up % 3)) {
    RNA_enum_set(ptr, "up_axis", (up + 1) % 6);
  }
}

static void up_axis_update(Main * /*main*/, Scene * /*scene*/, PointerRNA *ptr)
{
  int forward = RNA_enum_get(ptr, "forward_axis");
  int up = RNA_enum_get(ptr, "up_axis");
  if ((forward % 3) == (up % 3)) {
    RNA_enum_set(ptr, "forward_axis", (forward + 1) % 6);
  }
}

void WM_OT_usd_export(wmOperatorType *ot)
{
  ot->name = "Export USD";
  ot->description = "Export current scene in a USD archive";
  ot->idname = "WM_OT_usd_export";

  ot->invoke = wm_usd_export_invoke;
  ot->exec = wm_usd_export_exec;
  ot->poll = WM_operator_winactive;
  ot->ui = wm_usd_export_draw;
  ot->cancel = wm_usd_export_cancel;
  ot->check = wm_usd_export_check;

  ot->flag = OPTYPE_REGISTER | OPTYPE_PRESET; /* No UNDO possible. */

  WM_operator_properties_filesel(ot,
                                 FILE_TYPE_FOLDER | FILE_TYPE_USD,
                                 FILE_BLENDER,
                                 FILE_SAVE,
                                 WM_FILESEL_FILEPATH | WM_FILESEL_SHOW_PROPS,
                                 FILE_DEFAULTDISPLAY,
                                 FILE_SORT_DEFAULT);

  PropertyRNA *prop = RNA_def_string(ot->srna, "filter_glob", "*.usd", 0, "", "");
  RNA_def_property_flag(prop, PROP_HIDDEN);

  RNA_def_boolean(ot->srna,
                  "selected_objects_only",
                  false,
                  "Selection Only",
                  "Only export selected objects. Unselected parents of selected objects are "
                  "exported as empty transform");

  RNA_def_boolean(ot->srna,
                  "visible_objects_only",
                  true,
                  "Visible Only",
                  "Only export visible objects. Invisible parents of exported objects are "
                  "exported as empty transforms");

  prop = RNA_def_string(ot->srna, "collection", nullptr, MAX_IDPROP_NAME, "Collection", nullptr);
  RNA_def_property_flag(prop, PROP_HIDDEN);

  RNA_def_boolean(
      ot->srna,
      "export_animation",
      false,
      "Animation",
      "Export all frames in the render frame range, rather than only the current frame");
  RNA_def_boolean(
      ot->srna, "export_hair", false, "Hair", "Export hair particle systems as USD curves");
  RNA_def_boolean(
      ot->srna, "export_uvmaps", true, "UV Maps", "Include all mesh UV maps in the export");
  RNA_def_boolean(ot->srna,
                  "export_mesh_colors",
                  true,
                  "Color Attributes",
                  "Include mesh color attributes in the export");
  RNA_def_boolean(ot->srna,
                  "export_normals",
                  true,
                  "Normals",
                  "Include normals of exported meshes in the export");
  RNA_def_boolean(ot->srna,
                  "export_materials",
                  true,
                  "Materials",
                  "Export viewport settings of materials as USD preview materials, and export "
                  "material assignments as geometry subsets");

  RNA_def_enum(ot->srna,
               "export_subdivision",
               rna_enum_usd_export_subdiv_mode_items,
               USD_SUBDIV_BEST_MATCH,
               "Subdivision Scheme",
               "Choose how subdivision modifiers will be mapped to the USD subdivision scheme "
               "during export");

  RNA_def_boolean(ot->srna,
                  "export_armatures",
                  true,
                  "Armatures",
                  "Export armatures and meshes with armature modifiers as USD skeletons and "
                  "skinned meshes");

  RNA_def_boolean(ot->srna,
                  "only_deform_bones",
                  false,
                  "Only Deform Bones",
                  "Only export deform bones and their parents");

  RNA_def_boolean(
      ot->srna, "export_shapekeys", true, "Shape Keys", "Export shape keys as USD blend shapes");

  RNA_def_boolean(ot->srna,
                  "use_instancing",
                  false,
                  "Instancing",
                  "Export instanced objects as references in USD rather than real objects");

  RNA_def_enum(ot->srna,
               "evaluation_mode",
               rna_enum_usd_export_evaluation_mode_items,
               DAG_EVAL_RENDER,
               "Use Settings for",
               "Determines visibility of objects, modifier settings, and other areas where there "
               "are different settings for viewport and rendering");

  RNA_def_boolean(ot->srna,
                  "generate_preview_surface",
                  true,
                  "To USD Preview Surface",
                  "Generate an approximate USD Preview Surface shader "
                  "representation of a Principled BSDF node network");

  RNA_def_boolean(ot->srna,
                  "convert_orientation",
                  false,
                  "Convert Orientation",
                  "The USD exporter will convert scene orientation axis");

  prop = RNA_def_enum(ot->srna,
                      "export_global_forward_selection",
                      io_transform_axis,
                      IO_AXIS_NEGATIVE_Z,
                      "Forward Axis",
                      "");
  RNA_def_property_update_runtime(prop, forward_axis_update);

  prop = RNA_def_enum(
      ot->srna, "export_global_up_selection", io_transform_axis, IO_AXIS_Y, "Up Axis", "");
  RNA_def_property_update_runtime(prop, up_axis_update);

  RNA_def_boolean(ot->srna,
                  "export_textures",
                  true,
                  "Export Textures",
                  "If exporting materials, export textures referenced by material nodes "
                  "to a 'textures' directory in the same directory as the USD file");

  RNA_def_boolean(ot->srna,
                  "overwrite_textures",
                  false,
                  "Overwrite Textures",
                  "Overwrite existing files when exporting textures");

  RNA_def_boolean(ot->srna,
                  "relative_paths",
                  true,
                  "Relative Paths",
                  "Use relative paths to reference external files (i.e. textures, volumes) in "
                  "USD, otherwise use absolute paths");

  RNA_def_enum(ot->srna,
               "xform_op_mode",
               rna_enum_usd_xform_op_mode_items,
               USD_XFORM_OP_TRS,
               "Xform Ops",
               "The type of transform operators to write");

  RNA_def_string(ot->srna,
                 "root_prim_path",
                 "/root",
                 FILE_MAX,
                 "Root Prim",
                 "If set, add a transform primitive with the given path to the stage "
                 "as the parent of all exported data");

  RNA_def_boolean(ot->srna,
                  "export_custom_properties",
                  true,
                  "Custom Properties",
                  "Export custom properties as USD attributes in the 'userProperties' namespace");

  RNA_def_boolean(ot->srna,
                  "author_blender_name",
                  true,
                  "Blender Names",
                  "Author USD custom attributes containing the original Blender object and "
                  "object data names");

<<<<<<< HEAD
  RNA_def_enum(ot->srna,
               "usdz_downscale_size",
               prop_usdz_downscale_size,
               DAG_EVAL_VIEWPORT,
               "USDZ Texture Downsampling",
               "Choose a maximum size for all exported textures");

  RNA_def_int(ot->srna,
              "usdz_downscale_custom_size",
              128,
              128,
              16384,
              "USDZ Custom Downscale Size",
              "Custom size for downscaling exported textures",
              128,
              8192);
=======
  RNA_def_boolean(
      ot->srna,
      "convert_world_material",
      true,
      "Convert World Material",
      "Convert the world material to a USD dome light. "
      "Currently works for simple materials, consisting of an environment texture "
      "connected to a background shader, with an optional vector multiply of the texture color");

  RNA_def_boolean(ot->srna, "export_meshes", true, "Meshes", "Export all meshes");

  RNA_def_boolean(ot->srna, "export_lights", true, "Lights", "Export all lights");

  RNA_def_boolean(ot->srna, "export_cameras", true, "Cameras", "Export all cameras");

  RNA_def_boolean(ot->srna, "export_curves", true, "Curves", "Export all curves");

  RNA_def_boolean(ot->srna, "export_volumes", true, "Volumes", "Export all volumes");

  RNA_def_boolean(ot->srna,
                  "triangulate_meshes",
                  false,
                  "Triangulate Meshes",
                  "Triangulate meshes during export");

  RNA_def_enum(ot->srna,
               "quad_method",
               rna_enum_modifier_triangulate_quad_method_items,
               MOD_TRIANGULATE_QUAD_SHORTEDGE,
               "Quad Method",
               "Method for splitting the quads into triangles");

  RNA_def_enum(ot->srna,
               "ngon_method",
               rna_enum_modifier_triangulate_ngon_method_items,
               MOD_TRIANGULATE_NGON_BEAUTY,
               "N-gon Method",
               "Method for splitting the n-gons into triangles");
>>>>>>> e48eacd6
}

/* ====== USD Import ====== */

static int wm_usd_import_invoke(bContext *C, wmOperator *op, const wmEvent *event)
{
  eUSDOperatorOptions *options = MEM_cnew<eUSDOperatorOptions>("eUSDOperatorOptions");
  options->as_background_job = true;
  op->customdata = options;

  return blender::ed::io::filesel_drop_import_invoke(C, op, event);
}

static int wm_usd_import_exec(bContext *C, wmOperator *op)
{
  if (!RNA_struct_property_is_set_ex(op->ptr, "filepath", false)) {
    BKE_report(op->reports, RPT_ERROR, "No filepath given");
    return OPERATOR_CANCELLED;
  }

  char filepath[FILE_MAX];
  RNA_string_get(op->ptr, "filepath", filepath);

  eUSDOperatorOptions *options = static_cast<eUSDOperatorOptions *>(op->customdata);
  const bool as_background_job = (options != nullptr && options->as_background_job);
  MEM_SAFE_FREE(op->customdata);

  const float scale = RNA_float_get(op->ptr, "scale");

  const bool set_frame_range = RNA_boolean_get(op->ptr, "set_frame_range");

  const bool read_mesh_uvs = RNA_boolean_get(op->ptr, "read_mesh_uvs");
  const bool read_mesh_colors = RNA_boolean_get(op->ptr, "read_mesh_colors");
  const bool read_mesh_attributes = RNA_boolean_get(op->ptr, "read_mesh_attributes");

  char mesh_read_flag = MOD_MESHSEQ_READ_VERT | MOD_MESHSEQ_READ_POLY;
  if (read_mesh_uvs) {
    mesh_read_flag |= MOD_MESHSEQ_READ_UV;
  }
  if (read_mesh_colors) {
    mesh_read_flag |= MOD_MESHSEQ_READ_COLOR;
  }
  if (read_mesh_attributes) {
    mesh_read_flag |= MOD_MESHSEQ_READ_ATTRIBUTES;
  }

  const bool import_cameras = RNA_boolean_get(op->ptr, "import_cameras");
  const bool import_curves = RNA_boolean_get(op->ptr, "import_curves");
  const bool import_lights = RNA_boolean_get(op->ptr, "import_lights");
  const bool import_materials = RNA_boolean_get(op->ptr, "import_materials");
  const bool import_meshes = RNA_boolean_get(op->ptr, "import_meshes");
  const bool import_volumes = RNA_boolean_get(op->ptr, "import_volumes");
  const bool import_shapes = RNA_boolean_get(op->ptr, "import_shapes");
  const bool import_skeletons = RNA_boolean_get(op->ptr, "import_skeletons");
  const bool import_blendshapes = RNA_boolean_get(op->ptr, "import_blendshapes");
  const bool import_points = RNA_boolean_get(op->ptr, "import_points");

  const bool import_subdiv = RNA_boolean_get(op->ptr, "import_subdiv");

  const bool support_scene_instancing = RNA_boolean_get(op->ptr, "support_scene_instancing");

  const bool import_visible_only = RNA_boolean_get(op->ptr, "import_visible_only");

  const bool import_defined_only = RNA_boolean_get(op->ptr, "import_defined_only");

  const bool create_collection = RNA_boolean_get(op->ptr, "create_collection");

  char *prim_path_mask = RNA_string_get_alloc(op->ptr, "prim_path_mask", nullptr, 0, nullptr);

  const bool import_guide = RNA_boolean_get(op->ptr, "import_guide");
  const bool import_proxy = RNA_boolean_get(op->ptr, "import_proxy");
  const bool import_render = RNA_boolean_get(op->ptr, "import_render");

  const bool import_all_materials = RNA_boolean_get(op->ptr, "import_all_materials");

  const bool import_usd_preview = RNA_boolean_get(op->ptr, "import_usd_preview");
  const bool set_material_blend = RNA_boolean_get(op->ptr, "set_material_blend");

  const float light_intensity_scale = RNA_float_get(op->ptr, "light_intensity_scale");

  const eUSDMtlNameCollisionMode mtl_name_collision_mode = eUSDMtlNameCollisionMode(
      RNA_enum_get(op->ptr, "mtl_name_collision_mode"));

  const eUSDAttrImportMode attr_import_mode = eUSDAttrImportMode(
      RNA_enum_get(op->ptr, "attr_import_mode"));

  const bool validate_meshes = RNA_boolean_get(op->ptr, "validate_meshes");

  const bool create_world_material = RNA_boolean_get(op->ptr, "create_world_material");

  /* TODO(makowalski): Add support for sequences. */
  const bool is_sequence = false;
  int offset = 0;
  int sequence_len = 1;

  /* Switch out of edit mode to avoid being stuck in it (#54326). */
  Object *obedit = CTX_data_edit_object(C);
  if (obedit) {
    blender::ed::object::mode_set(C, OB_MODE_EDIT);
  }

  const bool use_instancing = false;

  const eUSDTexImportMode import_textures_mode = eUSDTexImportMode(
      RNA_enum_get(op->ptr, "import_textures_mode"));

  char import_textures_dir[FILE_MAXDIR];
  RNA_string_get(op->ptr, "import_textures_dir", import_textures_dir);

  const eUSDTexNameCollisionMode tex_name_collision_mode = eUSDTexNameCollisionMode(
      RNA_enum_get(op->ptr, "tex_name_collision_mode"));

  USDImportParams params{};
  params.scale = scale;
  params.is_sequence = is_sequence;
  params.set_frame_range = set_frame_range;
  params.sequence_len = sequence_len;
  params.offset = offset;
  params.validate_meshes = validate_meshes;
  params.mesh_read_flag = mesh_read_flag;
  params.import_cameras = import_cameras;
  params.import_curves = import_curves;
  params.import_lights = import_lights;
  params.import_materials = import_materials;
  params.import_meshes = import_meshes;
  params.import_volumes = import_volumes;
  params.import_shapes = import_shapes;
  params.import_skeletons = import_skeletons;
  params.import_blendshapes = import_blendshapes;
  params.import_points = import_points;
  params.prim_path_mask = prim_path_mask;
  params.import_subdiv = import_subdiv;
  params.support_scene_instancing = support_scene_instancing;
  params.create_collection = create_collection;
  params.import_guide = import_guide;
  params.import_proxy = import_proxy;
  params.import_render = import_render;
  params.import_visible_only = import_visible_only;
  params.import_defined_only = import_defined_only;
  params.use_instancing = use_instancing;
  params.import_usd_preview = import_usd_preview;
  params.set_material_blend = set_material_blend;
  params.light_intensity_scale = light_intensity_scale;
  params.mtl_name_collision_mode = mtl_name_collision_mode;
  params.import_textures_mode = import_textures_mode;
  params.tex_name_collision_mode = tex_name_collision_mode;
  params.import_all_materials = import_all_materials;
  params.attr_import_mode = attr_import_mode;
  params.create_world_material = create_world_material;

  STRNCPY(params.import_textures_dir, import_textures_dir);

  const bool ok = USD_import(C, filepath, &params, as_background_job, op->reports);

  return as_background_job || ok ? OPERATOR_FINISHED : OPERATOR_CANCELLED;
}

static void wm_usd_import_cancel(bContext * /*C*/, wmOperator *op)
{
  free_operator_customdata(op);
}

static void wm_usd_import_draw(bContext * /*C*/, wmOperator *op)
{
  uiLayout *layout = op->layout;
  PointerRNA *ptr = op->ptr;

  uiLayoutSetPropSep(layout, true);
  uiLayoutSetPropDecorate(layout, false);
  uiLayout *box = uiLayoutBox(layout);
  uiLayout *col = uiLayoutColumnWithHeading(box, true, IFACE_("Data Types"));
  uiItemR(col, ptr, "import_cameras", UI_ITEM_NONE, nullptr, ICON_NONE);
  uiItemR(col, ptr, "import_curves", UI_ITEM_NONE, nullptr, ICON_NONE);
  uiItemR(col, ptr, "import_lights", UI_ITEM_NONE, nullptr, ICON_NONE);
  uiItemR(col, ptr, "import_materials", UI_ITEM_NONE, nullptr, ICON_NONE);
  uiItemR(col, ptr, "import_meshes", UI_ITEM_NONE, nullptr, ICON_NONE);
  uiItemR(col, ptr, "import_volumes", UI_ITEM_NONE, nullptr, ICON_NONE);
  uiItemR(col, ptr, "import_shapes", UI_ITEM_NONE, nullptr, ICON_NONE);
  uiItemR(col, ptr, "import_skeletons", UI_ITEM_NONE, nullptr, ICON_NONE);
  uiItemR(col, ptr, "import_blendshapes", UI_ITEM_NONE, nullptr, ICON_NONE);
  uiItemR(col, ptr, "import_points", UI_ITEM_NONE, nullptr, ICON_NONE);
  uiItemR(box, ptr, "prim_path_mask", UI_ITEM_NONE, nullptr, ICON_NONE);
  uiItemR(box, ptr, "scale", UI_ITEM_NONE, nullptr, ICON_NONE);

  box = uiLayoutBox(layout);
  col = uiLayoutColumnWithHeading(box, true, IFACE_("Mesh Data"));
  uiItemR(col, ptr, "read_mesh_uvs", UI_ITEM_NONE, nullptr, ICON_NONE);
  uiItemR(col, ptr, "read_mesh_colors", UI_ITEM_NONE, nullptr, ICON_NONE);
  uiItemR(col, ptr, "read_mesh_attributes", UI_ITEM_NONE, nullptr, ICON_NONE);
  uiItemR(col, ptr, "validate_meshes", UI_ITEM_NONE, nullptr, ICON_NONE);
  col = uiLayoutColumnWithHeading(box, true, IFACE_("Include"));
  uiItemR(col, ptr, "import_subdiv", UI_ITEM_NONE, IFACE_("Subdivision"), ICON_NONE);
  uiItemR(col, ptr, "support_scene_instancing", UI_ITEM_NONE, nullptr, ICON_NONE);
  uiItemR(col, ptr, "import_visible_only", UI_ITEM_NONE, nullptr, ICON_NONE);
  uiItemR(col, ptr, "import_defined_only", UI_ITEM_NONE, nullptr, ICON_NONE);
  uiItemR(col, ptr, "import_guide", UI_ITEM_NONE, nullptr, ICON_NONE);
  uiItemR(col, ptr, "import_proxy", UI_ITEM_NONE, nullptr, ICON_NONE);
  uiItemR(col, ptr, "import_render", UI_ITEM_NONE, nullptr, ICON_NONE);

  col = uiLayoutColumnWithHeading(box, true, IFACE_("Options"));
  uiItemR(col, ptr, "set_frame_range", UI_ITEM_NONE, nullptr, ICON_NONE);
  uiItemR(col, ptr, "relative_path", UI_ITEM_NONE, nullptr, ICON_NONE);
  uiItemR(col, ptr, "create_collection", UI_ITEM_NONE, nullptr, ICON_NONE);
  uiItemR(col, ptr, "light_intensity_scale", UI_ITEM_NONE, nullptr, ICON_NONE);
  uiItemR(col, ptr, "create_world_material", UI_ITEM_NONE, nullptr, ICON_NONE);
  uiItemR(col, ptr, "attr_import_mode", UI_ITEM_NONE, nullptr, ICON_NONE);

  box = uiLayoutBox(layout);
  col = uiLayoutColumnWithHeading(box, true, IFACE_("Materials"));
  uiItemR(col, ptr, "import_all_materials", UI_ITEM_NONE, nullptr, ICON_NONE);
  uiItemR(col, ptr, "import_usd_preview", UI_ITEM_NONE, nullptr, ICON_NONE);
  uiLayoutSetEnabled(col, RNA_boolean_get(ptr, "import_materials"));
  uiLayout *row = uiLayoutRow(col, true);
  uiItemR(row, ptr, "set_material_blend", UI_ITEM_NONE, nullptr, ICON_NONE);
  uiLayoutSetEnabled(row, RNA_boolean_get(ptr, "import_usd_preview"));
  uiItemR(col, ptr, "mtl_name_collision_mode", UI_ITEM_NONE, nullptr, ICON_NONE);

  box = uiLayoutBox(layout);
  col = uiLayoutColumn(box, true);
  uiItemR(col, ptr, "import_textures_mode", UI_ITEM_NONE, nullptr, ICON_NONE);
  bool copy_textures = RNA_enum_get(op->ptr, "import_textures_mode") == USD_TEX_IMPORT_COPY;
  row = uiLayoutRow(col, true);
  uiItemR(row, ptr, "import_textures_dir", UI_ITEM_NONE, nullptr, ICON_NONE);
  uiLayoutSetEnabled(row, copy_textures);
  row = uiLayoutRow(col, true);
  uiItemR(row, ptr, "tex_name_collision_mode", UI_ITEM_NONE, nullptr, ICON_NONE);
  uiLayoutSetEnabled(row, copy_textures);
  uiLayoutSetEnabled(col, RNA_boolean_get(ptr, "import_materials"));
}

void WM_OT_usd_import(wmOperatorType *ot)
{
  ot->name = "Import USD";
  ot->description = "Import USD stage into current scene";
  ot->idname = "WM_OT_usd_import";

  ot->invoke = wm_usd_import_invoke;
  ot->exec = wm_usd_import_exec;
  ot->cancel = wm_usd_import_cancel;
  ot->poll = WM_operator_winactive;
  ot->ui = wm_usd_import_draw;

  ot->flag = OPTYPE_UNDO | OPTYPE_PRESET;

  WM_operator_properties_filesel(ot,
                                 FILE_TYPE_FOLDER | FILE_TYPE_USD,
                                 FILE_BLENDER,
                                 FILE_OPENFILE,
                                 WM_FILESEL_FILEPATH | WM_FILESEL_RELPATH | WM_FILESEL_SHOW_PROPS,
                                 FILE_DEFAULTDISPLAY,
                                 FILE_SORT_DEFAULT);

  PropertyRNA *prop = RNA_def_string(ot->srna, "filter_glob", "*.usd", 0, "", "");
  RNA_def_property_flag(prop, PROP_HIDDEN);

  RNA_def_float(
      ot->srna,
      "scale",
      1.0f,
      0.0001f,
      1000.0f,
      "Scale",
      "Value by which to enlarge or shrink the objects with respect to the world's origin",
      0.0001f,
      1000.0f);

  RNA_def_boolean(ot->srna,
                  "set_frame_range",
                  true,
                  "Set Frame Range",
                  "Update the scene's start and end frame to match those of the USD archive");

  RNA_def_boolean(ot->srna, "import_cameras", true, "Cameras", "");
  RNA_def_boolean(ot->srna, "import_curves", true, "Curves", "");
  RNA_def_boolean(ot->srna, "import_lights", true, "Lights", "");
  RNA_def_boolean(ot->srna, "import_materials", true, "Materials", "");
  RNA_def_boolean(ot->srna, "import_meshes", true, "Meshes", "");
  RNA_def_boolean(ot->srna, "import_volumes", true, "Volumes", "");
  RNA_def_boolean(ot->srna, "import_shapes", true, "Shapes", "");
  RNA_def_boolean(ot->srna, "import_skeletons", true, "Skeletons", "");
  RNA_def_boolean(ot->srna, "import_blendshapes", true, "Blend Shapes", "");
  RNA_def_boolean(ot->srna, "import_points", true, "Point Clouds", "");

  RNA_def_boolean(ot->srna,
                  "import_subdiv",
                  false,
                  "Import Subdivision Scheme",
                  "Create subdivision surface modifiers based on the USD "
                  "SubdivisionScheme attribute");

  RNA_def_boolean(ot->srna,
                  "support_scene_instancing",
                  true,
                  "Scene Instancing",
                  "Import USD scene graph instances as collection instances");

  RNA_def_boolean(ot->srna,
                  "import_visible_only",
                  true,
                  "Visible Primitives Only",
                  "Do not import invisible USD primitives. "
                  "Only applies to primitives with a non-animated visibility attribute. "
                  "Primitives with animated visibility will always be imported");

  RNA_def_boolean(ot->srna,
                  "create_collection",
                  false,
                  "Create Collection",
                  "Add all imported objects to a new collection");

  RNA_def_boolean(ot->srna, "read_mesh_uvs", true, "UV Coordinates", "Read mesh UV coordinates");

  RNA_def_boolean(
      ot->srna, "read_mesh_colors", true, "Color Attributes", "Read mesh color attributes");

  RNA_def_boolean(ot->srna,
                  "read_mesh_attributes",
                  true,
                  "Mesh Attributes",
                  "Read USD Primvars as mesh attributes");

  RNA_def_string(ot->srna,
                 "prim_path_mask",
                 nullptr,
                 0,
                 "Path Mask",
                 "Import only the primitive at the given path and its descendants. "
                 "Multiple paths may be specified in a list delimited by commas or semicolons");

  RNA_def_boolean(ot->srna, "import_guide", false, "Guide", "Import guide geometry");

  RNA_def_boolean(ot->srna, "import_proxy", true, "Proxy", "Import proxy geometry");

  RNA_def_boolean(ot->srna, "import_render", true, "Render", "Import final render geometry");

  RNA_def_boolean(ot->srna,
                  "import_all_materials",
                  false,
                  "Import All Materials",
                  "Also import materials that are not used by any geometry. "
                  "Note that when this option is false, materials referenced "
                  "by geometry will still be imported");

  RNA_def_boolean(ot->srna,
                  "import_usd_preview",
                  true,
                  "Import USD Preview",
                  "Convert UsdPreviewSurface shaders to Principled BSDF shader networks");

  RNA_def_boolean(ot->srna,
                  "set_material_blend",
                  true,
                  "Set Material Blend",
                  "If the Import USD Preview option is enabled, "
                  "the material blend method will automatically be set based on the "
                  "shader's opacity and opacityThreshold inputs");

  RNA_def_float(ot->srna,
                "light_intensity_scale",
                1.0f,
                0.0001f,
                10000.0f,
                "Light Intensity Scale",
                "Scale for the intensity of imported lights",
                0.0001f,
                1000.0f);

  RNA_def_enum(
      ot->srna,
      "mtl_name_collision_mode",
      rna_enum_usd_mtl_name_collision_mode_items,
      USD_MTL_NAME_COLLISION_MAKE_UNIQUE,
      "Material Name Collision",
      "Behavior when the name of an imported material conflicts with an existing material");

  RNA_def_enum(ot->srna,
               "import_textures_mode",
               rna_enum_usd_tex_import_mode_items,
               USD_TEX_IMPORT_PACK,
               "Import Textures",
               "Behavior when importing textures from a USDZ archive");

  RNA_def_string(ot->srna,
                 "import_textures_dir",
                 "//textures/",
                 FILE_MAXDIR,
                 "Textures Directory",
                 "Path to the directory where imported textures will be copied");

  RNA_def_enum(
      ot->srna,
      "tex_name_collision_mode",
      rna_enum_usd_tex_name_collision_mode_items,
      USD_TEX_NAME_COLLISION_USE_EXISTING,
      "File Name Collision",
      "Behavior when the name of an imported texture file conflicts with an existing file");

  RNA_def_enum(ot->srna,
               "attr_import_mode",
               rna_enum_usd_attr_import_mode_items,
               USD_ATTR_IMPORT_ALL,
               "Custom Properties",
               "Behavior when importing USD attributes as Blender custom properties");

  RNA_def_boolean(
      ot->srna,
      "validate_meshes",
      false,
      "Validate Meshes",
      "Ensure the data is valid "
      "(when disabled, data may be imported which causes crashes displaying or editing)");

  RNA_def_boolean(ot->srna,
                  "create_world_material",
                  true,
                  "Create World Material",
                  "Convert the first discovered USD dome light to a world background shader");

  RNA_def_boolean(ot->srna,
                  "import_defined_only",
                  true,
                  "Import only defined USD primitives",
                  "When disabled this allows importing USD primitives which are not defined,"
                  "such as those with an override specifier");
}

namespace blender::ed::io {
void usd_file_handler_add()
{
  auto fh = std::make_unique<blender::bke::FileHandlerType>();
  STRNCPY(fh->idname, "IO_FH_usd");
  STRNCPY(fh->import_operator, "WM_OT_usd_import");
  STRNCPY(fh->export_operator, "WM_OT_usd_export");
  STRNCPY(fh->label, "Universal Scene Description");
  STRNCPY(fh->file_extensions_str, ".usd;.usda;.usdc;.usdz");
  fh->poll_drop = poll_file_object_drop;
  bke::file_handler_add(std::move(fh));
}
}  // namespace blender::ed::io

#endif /* WITH_USD */<|MERGE_RESOLUTION|>--- conflicted
+++ resolved
@@ -295,16 +295,13 @@
       eIOAxis(global_up),
       convert_world_material,
       xform_op_mode,
-<<<<<<< HEAD
-      usdz_downscale_size,
-      usdz_downscale_custom_size,
-=======
       export_meshes,
       export_lights,
       export_cameras,
       export_curves,
       export_volumes,
->>>>>>> e48eacd6
+      usdz_downscale_size,
+      usdz_downscale_custom_size,
   };
 
   STRNCPY(params.root_prim_path, root_prim_path);
@@ -642,7 +639,45 @@
                   "Author USD custom attributes containing the original Blender object and "
                   "object data names");
 
-<<<<<<< HEAD
+  RNA_def_boolean(
+      ot->srna,
+      "convert_world_material",
+      true,
+      "Convert World Material",
+      "Convert the world material to a USD dome light. "
+      "Currently works for simple materials, consisting of an environment texture "
+      "connected to a background shader, with an optional vector multiply of the texture color");
+
+  RNA_def_boolean(ot->srna, "export_meshes", true, "Meshes", "Export all meshes");
+
+  RNA_def_boolean(ot->srna, "export_lights", true, "Lights", "Export all lights");
+
+  RNA_def_boolean(ot->srna, "export_cameras", true, "Cameras", "Export all cameras");
+
+  RNA_def_boolean(ot->srna, "export_curves", true, "Curves", "Export all curves");
+
+  RNA_def_boolean(ot->srna, "export_volumes", true, "Volumes", "Export all volumes");
+
+  RNA_def_boolean(ot->srna,
+                  "triangulate_meshes",
+                  false,
+                  "Triangulate Meshes",
+                  "Triangulate meshes during export");
+
+  RNA_def_enum(ot->srna,
+               "quad_method",
+               rna_enum_modifier_triangulate_quad_method_items,
+               MOD_TRIANGULATE_QUAD_SHORTEDGE,
+               "Quad Method",
+               "Method for splitting the quads into triangles");
+
+  RNA_def_enum(ot->srna,
+               "ngon_method",
+               rna_enum_modifier_triangulate_ngon_method_items,
+               MOD_TRIANGULATE_NGON_BEAUTY,
+               "N-gon Method",
+               "Method for splitting the n-gons into triangles");
+
   RNA_def_enum(ot->srna,
                "usdz_downscale_size",
                prop_usdz_downscale_size,
@@ -659,46 +694,6 @@
               "Custom size for downscaling exported textures",
               128,
               8192);
-=======
-  RNA_def_boolean(
-      ot->srna,
-      "convert_world_material",
-      true,
-      "Convert World Material",
-      "Convert the world material to a USD dome light. "
-      "Currently works for simple materials, consisting of an environment texture "
-      "connected to a background shader, with an optional vector multiply of the texture color");
-
-  RNA_def_boolean(ot->srna, "export_meshes", true, "Meshes", "Export all meshes");
-
-  RNA_def_boolean(ot->srna, "export_lights", true, "Lights", "Export all lights");
-
-  RNA_def_boolean(ot->srna, "export_cameras", true, "Cameras", "Export all cameras");
-
-  RNA_def_boolean(ot->srna, "export_curves", true, "Curves", "Export all curves");
-
-  RNA_def_boolean(ot->srna, "export_volumes", true, "Volumes", "Export all volumes");
-
-  RNA_def_boolean(ot->srna,
-                  "triangulate_meshes",
-                  false,
-                  "Triangulate Meshes",
-                  "Triangulate meshes during export");
-
-  RNA_def_enum(ot->srna,
-               "quad_method",
-               rna_enum_modifier_triangulate_quad_method_items,
-               MOD_TRIANGULATE_QUAD_SHORTEDGE,
-               "Quad Method",
-               "Method for splitting the quads into triangles");
-
-  RNA_def_enum(ot->srna,
-               "ngon_method",
-               rna_enum_modifier_triangulate_ngon_method_items,
-               MOD_TRIANGULATE_NGON_BEAUTY,
-               "N-gon Method",
-               "Method for splitting the n-gons into triangles");
->>>>>>> e48eacd6
 }
 
 /* ====== USD Import ====== */
