/* SPDX-FileCopyrightText: 2019 Blender Authors
 *
 * SPDX-License-Identifier: GPL-2.0-or-later */

/** \file
 * \ingroup editor/io
 */

#ifdef WITH_USD
#  include "DNA_modifier_types.h"
#  include "DNA_space_types.h"

#  include <cstring>

#  include "BKE_context.hh"
#  include "BKE_file_handler.hh"
#  include "BKE_report.hh"

#  include "BLI_path_util.h"
#  include "BLI_string.h"
#  include "BLI_utildefines.h"

#  include "BLT_translation.hh"

#  include "ED_fileselect.hh"
#  include "ED_object.hh"

#  include "MEM_guardedalloc.h"

#  include "RNA_access.hh"
#  include "RNA_define.hh"
#  include "RNA_enum_types.hh"

#  include "UI_interface.hh"
#  include "UI_resources.hh"

#  include "WM_api.hh"
#  include "WM_types.hh"

#  include "DEG_depsgraph.hh"

#  include "IO_orientation.hh"
#  include "io_usd.hh"
#  include "io_utils.hh"
#  include "usd.hh"

#  include <cstdio>

using namespace blender::io::usd;

const EnumPropertyItem rna_enum_usd_export_evaluation_mode_items[] = {
    {DAG_EVAL_RENDER,
     "RENDER",
     0,
     "Render",
     "Use Render settings for object visibility, modifier settings, etc"},
    {DAG_EVAL_VIEWPORT,
     "VIEWPORT",
     0,
     "Viewport",
     "Use Viewport settings for object visibility, modifier settings, etc"},
    {0, nullptr, 0, nullptr, nullptr},
};

const EnumPropertyItem rna_enum_usd_mtl_name_collision_mode_items[] = {
    {USD_MTL_NAME_COLLISION_MAKE_UNIQUE,
     "MAKE_UNIQUE",
     0,
     "Make Unique",
     "Import each USD material as a unique Blender material"},
    {USD_MTL_NAME_COLLISION_REFERENCE_EXISTING,
     "REFERENCE_EXISTING",
     0,
     "Reference Existing",
     "If a material with the same name already exists, reference that instead of importing"},
    {0, nullptr, 0, nullptr, nullptr},
};

const EnumPropertyItem rna_enum_usd_attr_import_mode_items[] = {
    {USD_ATTR_IMPORT_NONE, "NONE", 0, "None", "Do not import USD custom attributes"},
    {USD_ATTR_IMPORT_USER,
     "USER",
     0,
     "User",
     "Import USD attributes in the 'userProperties' namespace as Blender custom "
     "properties. The namespace will be stripped from the property names"},
    {USD_ATTR_IMPORT_ALL,
     "ALL",
     0,
     "All Custom",
     "Import all USD custom attributes as Blender custom properties. "
     "Namespaces will be retained in the property names"},
    {0, nullptr, 0, nullptr, nullptr},
};

const EnumPropertyItem rna_enum_usd_tex_import_mode_items[] = {
    {USD_TEX_IMPORT_NONE, "IMPORT_NONE", 0, "None", "Don't import textures"},
    {USD_TEX_IMPORT_PACK, "IMPORT_PACK", 0, "Packed", "Import textures as packed data"},
    {USD_TEX_IMPORT_COPY, "IMPORT_COPY", 0, "Copy", "Copy files to textures directory"},
    {0, nullptr, 0, nullptr, nullptr},
};

const EnumPropertyItem rna_enum_usd_tex_name_collision_mode_items[] = {
    {USD_TEX_NAME_COLLISION_USE_EXISTING,
     "USE_EXISTING",
     0,
     "Use Existing",
     "If a file with the same name already exists, use that instead of copying"},
    {USD_TEX_NAME_COLLISION_OVERWRITE, "OVERWRITE", 0, "Overwrite", "Overwrite existing files"},
    {0, nullptr, 0, nullptr, nullptr},
};

const EnumPropertyItem rna_enum_usd_export_subdiv_mode_items[] = {
    {USD_SUBDIV_IGNORE,
     "IGNORE",
     0,
     "Ignore",
     "Subdivision scheme = None, export base mesh without subdivision"},
    {USD_SUBDIV_TESSELLATE,
     "TESSELLATE",
     0,
     "Tessellate",
     "Subdivision scheme = None, export subdivided mesh"},
    {USD_SUBDIV_BEST_MATCH,
     "BEST_MATCH",
     0,
     "Best Match",
     "Subdivision scheme = Catmull-Clark, when possible. "
     "Reverts to exporting the subdivided mesh for the Simple subdivision type"},
    {0, nullptr, 0, nullptr, nullptr},
};

const EnumPropertyItem rna_enum_usd_xform_op_mode_items[] = {
    {USD_XFORM_OP_TRS,
     "TRS",
     0,
     "Translate, Rotate, Scale",
     "Export with translate, rotate, and scale Xform operators"},
    {USD_XFORM_OP_TOS,
     "TOS",
     0,
     "Translate, Orient, Scale",
     "Export with translate, orient quaternion, and scale Xform operators"},
    {USD_XFORM_OP_MAT, "MAT", 0, "Matrix", "Export matrix operator"},
    {0, nullptr, 0, nullptr, nullptr},
};

/* Stored in the wmOperator's customdata field to indicate it should run as a background job.
 * This is set when the operator is invoked, and not set when it is only executed. */
enum { AS_BACKGROUND_JOB = 1 };
struct eUSDOperatorOptions {
  bool as_background_job;
};

/* Ensure that the prim_path is not set to
 * the absolute root path '/'. */
static void process_prim_path(char *prim_path)
{
  if (prim_path == nullptr || prim_path[0] == '\0') {
    return;
  }

  /* The absolute root "/" path indicates a no-op,
   * so clear the string. */
  if (prim_path[0] == '/' && prim_path[1] == '\0') {
    prim_path[0] = '\0';
  }

  /* If a prim path doesn't start with a "/" it
   * is invalid when creating the prim. */
  if (prim_path[0] != '/') {
    const std::string prim_path_copy = std::string(prim_path);
    BLI_snprintf(prim_path, FILE_MAX, "/%s", prim_path_copy.c_str());
  }
}

static int wm_usd_export_invoke(bContext *C, wmOperator *op, const wmEvent * /*event*/)
{
  eUSDOperatorOptions *options = MEM_cnew<eUSDOperatorOptions>("eUSDOperatorOptions");
  options->as_background_job = true;
  op->customdata = options;

  ED_fileselect_ensure_default_filepath(C, op, ".usdc");

  WM_event_add_fileselect(C, op);

  return OPERATOR_RUNNING_MODAL;
}

static int wm_usd_export_exec(bContext *C, wmOperator *op)
{
  if (!RNA_struct_property_is_set_ex(op->ptr, "filepath", false)) {
    BKE_report(op->reports, RPT_ERROR, "No filepath given");
    return OPERATOR_CANCELLED;
  }

  char filepath[FILE_MAX];
  RNA_string_get(op->ptr, "filepath", filepath);

  eUSDOperatorOptions *options = static_cast<eUSDOperatorOptions *>(op->customdata);
  const bool as_background_job = (options != nullptr && options->as_background_job);
  MEM_SAFE_FREE(op->customdata);

  const bool selected_objects_only = RNA_boolean_get(op->ptr, "selected_objects_only");
  const bool visible_objects_only = RNA_boolean_get(op->ptr, "visible_objects_only");
  const bool export_animation = RNA_boolean_get(op->ptr, "export_animation");
  const bool export_hair = RNA_boolean_get(op->ptr, "export_hair");
  const bool export_uvmaps = RNA_boolean_get(op->ptr, "export_uvmaps");
  const bool export_mesh_colors = RNA_boolean_get(op->ptr, "export_mesh_colors");
  const bool export_normals = RNA_boolean_get(op->ptr, "export_normals");
  const bool export_materials = RNA_boolean_get(op->ptr, "export_materials");
  const eSubdivExportMode export_subdiv = eSubdivExportMode(
      RNA_enum_get(op->ptr, "export_subdivision"));

  const bool export_meshes = RNA_boolean_get(op->ptr, "export_meshes");
  const bool export_lights = RNA_boolean_get(op->ptr, "export_lights");
  const bool export_cameras = RNA_boolean_get(op->ptr, "export_cameras");
  const bool export_curves = RNA_boolean_get(op->ptr, "export_curves");
  const bool export_volumes = RNA_boolean_get(op->ptr, "export_volumes");

  const bool use_instancing = RNA_boolean_get(op->ptr, "use_instancing");
  const bool evaluation_mode = RNA_enum_get(op->ptr, "evaluation_mode");

  const bool generate_preview_surface = RNA_boolean_get(op->ptr, "generate_preview_surface");
  const bool export_textures = RNA_boolean_get(op->ptr, "export_textures");
  const bool overwrite_textures = RNA_boolean_get(op->ptr, "overwrite_textures");
  const bool relative_paths = RNA_boolean_get(op->ptr, "relative_paths");

  const bool export_armatures = RNA_boolean_get(op->ptr, "export_armatures");
  const bool export_shapekeys = RNA_boolean_get(op->ptr, "export_shapekeys");
  const bool only_deform_bones = RNA_boolean_get(op->ptr, "only_deform_bones");

  const bool export_custom_properties = RNA_boolean_get(op->ptr, "export_custom_properties");
  const bool author_blender_name = RNA_boolean_get(op->ptr, "author_blender_name");

  const bool triangulate_meshes = RNA_boolean_get(op->ptr, "triangulate_meshes");
  const int quad_method = RNA_enum_get(op->ptr, "quad_method");
  const int ngon_method = RNA_enum_get(op->ptr, "ngon_method");

  const bool convert_orientation = RNA_boolean_get(op->ptr, "convert_orientation");

  const int global_forward = RNA_enum_get(op->ptr, "export_global_forward_selection");
  const int global_up = RNA_enum_get(op->ptr, "export_global_up_selection");

  const eUSDXformOpMode xform_op_mode = eUSDXformOpMode(RNA_enum_get(op->ptr, "xform_op_mode"));

  char root_prim_path[FILE_MAX];
  RNA_string_get(op->ptr, "root_prim_path", root_prim_path);
  process_prim_path(root_prim_path);

  USDExportParams params = {
      export_animation,
      export_hair,
      export_uvmaps,
      export_normals,
      export_mesh_colors,
      export_materials,
      export_armatures,
      export_shapekeys,
      only_deform_bones,
      export_subdiv,
      selected_objects_only,
      visible_objects_only,
      use_instancing,
      eEvaluationMode(evaluation_mode),
      generate_preview_surface,
      export_textures,
      overwrite_textures,
      relative_paths,
      export_custom_properties,
      author_blender_name,
      triangulate_meshes,
      quad_method,
      ngon_method,
      convert_orientation,
      eIOAxis(global_forward),
      eIOAxis(global_up),
      xform_op_mode,
      export_meshes,
      export_lights,
      export_cameras,
      export_curves,
      export_volumes,
  };

  STRNCPY(params.root_prim_path, root_prim_path);
  RNA_string_get(op->ptr, "collection", params.collection);

  bool ok = USD_export(C, filepath, &params, as_background_job, op->reports);

  return as_background_job || ok ? OPERATOR_FINISHED : OPERATOR_CANCELLED;
}

static void wm_usd_export_draw(bContext *C, wmOperator *op)
{
  uiLayout *layout = op->layout;
  uiLayout *col, *row;
  PointerRNA *ptr = op->ptr;

  uiLayoutSetPropSep(layout, true);

  uiLayout *box = uiLayoutBox(layout);

  if (CTX_wm_space_file(C)) {
    col = uiLayoutColumn(box, true);
    uiItemR(col, ptr, "selected_objects_only", UI_ITEM_NONE, nullptr, ICON_NONE);
    uiItemR(col, ptr, "visible_objects_only", UI_ITEM_NONE, nullptr, ICON_NONE);
  }

  col = uiLayoutColumn(box, true);
  uiItemR(col, ptr, "xform_op_mode", UI_ITEM_NONE, nullptr, ICON_NONE);

  col = uiLayoutColumn(box, true);
  uiItemR(col, ptr, "export_animation", UI_ITEM_NONE, nullptr, ICON_NONE);
  uiItemR(col, ptr, "export_uvmaps", UI_ITEM_NONE, nullptr, ICON_NONE);
  uiItemR(col, ptr, "export_normals", UI_ITEM_NONE, nullptr, ICON_NONE);
  uiItemR(col, ptr, "export_materials", UI_ITEM_NONE, nullptr, ICON_NONE);
  uiItemR(col, ptr, "export_custom_properties", UI_ITEM_NONE, nullptr, ICON_NONE);
  row = uiLayoutRow(col, true);
  uiItemR(row, ptr, "author_blender_name", UI_ITEM_NONE, nullptr, ICON_NONE);
  uiLayoutSetActive(row, RNA_boolean_get(op->ptr, "export_custom_properties"));

  col = uiLayoutColumn(box, true);
  uiItemR(col, ptr, "triangulate_meshes", UI_ITEM_NONE, nullptr, ICON_NONE);

  uiLayout *sub = uiLayoutColumn(col, false);
  uiLayoutSetActive(sub, RNA_boolean_get(ptr, "triangulate_meshes"));
  uiItemR(sub, ptr, "quad_method", UI_ITEM_NONE, IFACE_("Method Quads"), ICON_NONE);
  uiItemR(sub, ptr, "ngon_method", UI_ITEM_NONE, IFACE_("Polygons"), ICON_NONE);

  col = uiLayoutColumnWithHeading(box, true, IFACE_("Rigging"));
  uiItemR(col, ptr, "export_armatures", UI_ITEM_NONE, nullptr, ICON_NONE);
  row = uiLayoutRow(col, true);
  uiItemR(row, ptr, "only_deform_bones", UI_ITEM_NONE, nullptr, ICON_NONE);
  uiLayoutSetActive(row, RNA_boolean_get(ptr, "export_armatures"));
  uiItemR(col, ptr, "export_shapekeys", UI_ITEM_NONE, nullptr, ICON_NONE);

  col = uiLayoutColumn(box, true);
  uiItemR(col, ptr, "export_subdivision", UI_ITEM_NONE, nullptr, ICON_NONE);
  uiItemR(col, ptr, "root_prim_path", UI_ITEM_NONE, nullptr, ICON_NONE);

  uiItemR(col, ptr, "convert_orientation", UI_ITEM_NONE, nullptr, ICON_NONE);
  if (RNA_boolean_get(ptr, "convert_orientation")) {
    uiItemR(col, ptr, "export_global_forward_selection", UI_ITEM_NONE, nullptr, ICON_NONE);
    uiItemR(col, ptr, "export_global_up_selection", UI_ITEM_NONE, nullptr, ICON_NONE);
  }

  col = uiLayoutColumn(box, true);
  uiItemR(col, ptr, "evaluation_mode", UI_ITEM_NONE, nullptr, ICON_NONE);

  box = uiLayoutBox(layout);
  col = uiLayoutColumnWithHeading(box, true, IFACE_("Materials"));
  uiItemR(col, ptr, "generate_preview_surface", UI_ITEM_NONE, nullptr, ICON_NONE);
  const bool export_mtl = RNA_boolean_get(ptr, "export_materials");
  uiLayoutSetActive(col, export_mtl);

  row = uiLayoutRow(col, true);
  uiItemR(row, ptr, "export_textures", UI_ITEM_NONE, nullptr, ICON_NONE);
  const bool preview = RNA_boolean_get(ptr, "generate_preview_surface");
  uiLayoutSetActive(row, export_mtl && preview);

  row = uiLayoutRow(col, true);
  uiItemR(row, ptr, "overwrite_textures", UI_ITEM_NONE, nullptr, ICON_NONE);
  const bool export_tex = RNA_boolean_get(ptr, "export_textures");
  uiLayoutSetActive(row, export_mtl && preview && export_tex);

  box = uiLayoutBox(layout);
  col = uiLayoutColumnWithHeading(box, true, IFACE_("File References"));
  uiItemR(col, ptr, "relative_paths", UI_ITEM_NONE, nullptr, ICON_NONE);

  box = uiLayoutBox(layout);
  col = uiLayoutColumnWithHeading(box, true, IFACE_("Experimental"));
  uiItemR(col, ptr, "use_instancing", UI_ITEM_NONE, nullptr, ICON_NONE);

  box = uiLayoutBox(layout);
  col = uiLayoutColumnWithHeading(box, true, IFACE_("Object Types"));
  uiItemR(col, ptr, "export_meshes", UI_ITEM_NONE, nullptr, ICON_NONE);
  uiItemR(col, ptr, "export_lights", UI_ITEM_NONE, nullptr, ICON_NONE);
  uiItemR(col, ptr, "export_cameras", UI_ITEM_NONE, nullptr, ICON_NONE);
  uiItemR(col, ptr, "export_volumes", UI_ITEM_NONE, nullptr, ICON_NONE);
  uiItemR(col, ptr, "export_curves", UI_ITEM_NONE, nullptr, ICON_NONE);
  uiItemR(col, ptr, "export_hair", UI_ITEM_NONE, nullptr, ICON_NONE);
}

static void free_operator_customdata(wmOperator *op)
{
  if (op->customdata) {
    MEM_freeN(op->customdata);
    op->customdata = nullptr;
  }
}

static void wm_usd_export_cancel(bContext * /*C*/, wmOperator *op)
{
  free_operator_customdata(op);
}

static bool wm_usd_export_check(bContext * /*C*/, wmOperator *op)
{
  char filepath[FILE_MAX];
  RNA_string_get(op->ptr, "filepath", filepath);

  if (!BLI_path_extension_check_n(filepath, ".usd", ".usda", ".usdc", ".usdz", nullptr)) {
    BLI_path_extension_ensure(filepath, FILE_MAX, ".usdc");
    RNA_string_set(op->ptr, "filepath", filepath);
    return true;
  }

  return false;
}

static void forward_axis_update(Main * /*main*/, Scene * /*scene*/, PointerRNA *ptr)
{
  int forward = RNA_enum_get(ptr, "forward_axis");
  int up = RNA_enum_get(ptr, "up_axis");
  if ((forward % 3) == (up % 3)) {
    RNA_enum_set(ptr, "up_axis", (up + 1) % 6);
  }
}

static void up_axis_update(Main * /*main*/, Scene * /*scene*/, PointerRNA *ptr)
{
  int forward = RNA_enum_get(ptr, "forward_axis");
  int up = RNA_enum_get(ptr, "up_axis");
  if ((forward % 3) == (up % 3)) {
    RNA_enum_set(ptr, "forward_axis", (forward + 1) % 6);
  }
}

void WM_OT_usd_export(wmOperatorType *ot)
{
  ot->name = "Export USD";
  ot->description = "Export current scene in a USD archive";
  ot->idname = "WM_OT_usd_export";

  ot->invoke = wm_usd_export_invoke;
  ot->exec = wm_usd_export_exec;
  ot->poll = WM_operator_winactive;
  ot->ui = wm_usd_export_draw;
  ot->cancel = wm_usd_export_cancel;
  ot->check = wm_usd_export_check;

  ot->flag = OPTYPE_REGISTER | OPTYPE_PRESET; /* No UNDO possible. */

  WM_operator_properties_filesel(ot,
                                 FILE_TYPE_FOLDER | FILE_TYPE_USD,
                                 FILE_BLENDER,
                                 FILE_SAVE,
                                 WM_FILESEL_FILEPATH | WM_FILESEL_SHOW_PROPS,
                                 FILE_DEFAULTDISPLAY,
                                 FILE_SORT_DEFAULT);

  PropertyRNA *prop = RNA_def_string(ot->srna, "filter_glob", "*.usd", 0, "", "");
  RNA_def_property_flag(prop, PROP_HIDDEN);

  RNA_def_boolean(ot->srna,
                  "selected_objects_only",
                  false,
                  "Selection Only",
                  "Only export selected objects. Unselected parents of selected objects are "
                  "exported as empty transform");

  RNA_def_boolean(ot->srna,
                  "visible_objects_only",
                  true,
                  "Visible Only",
                  "Only export visible objects. Invisible parents of exported objects are "
                  "exported as empty transforms");

  prop = RNA_def_string(ot->srna, "collection", nullptr, MAX_IDPROP_NAME, "Collection", nullptr);
  RNA_def_property_flag(prop, PROP_HIDDEN);

  RNA_def_boolean(
      ot->srna,
      "export_animation",
      false,
      "Animation",
      "Export all frames in the render frame range, rather than only the current frame");
  RNA_def_boolean(
      ot->srna, "export_hair", false, "Hair", "Export hair particle systems as USD curves");
  RNA_def_boolean(
      ot->srna, "export_uvmaps", true, "UV Maps", "Include all mesh UV maps in the export");
  RNA_def_boolean(ot->srna,
                  "export_mesh_colors",
                  true,
                  "Color Attributes",
                  "Include mesh color attributes in the export");
  RNA_def_boolean(ot->srna,
                  "export_normals",
                  true,
                  "Normals",
                  "Include normals of exported meshes in the export");
  RNA_def_boolean(ot->srna,
                  "export_materials",
                  true,
                  "Materials",
                  "Export viewport settings of materials as USD preview materials, and export "
                  "material assignments as geometry subsets");

  RNA_def_enum(ot->srna,
               "export_subdivision",
               rna_enum_usd_export_subdiv_mode_items,
               USD_SUBDIV_BEST_MATCH,
               "Subdivision Scheme",
               "Choose how subdivision modifiers will be mapped to the USD subdivision scheme "
               "during export");

  RNA_def_boolean(ot->srna,
                  "export_armatures",
                  true,
                  "Armatures",
                  "Export armatures and meshes with armature modifiers as USD skeletons and "
                  "skinned meshes");

  RNA_def_boolean(ot->srna,
                  "only_deform_bones",
                  false,
                  "Only Deform Bones",
                  "Only export deform bones and their parents");

  RNA_def_boolean(
      ot->srna, "export_shapekeys", true, "Shape Keys", "Export shape keys as USD blend shapes");

  RNA_def_boolean(ot->srna,
                  "use_instancing",
                  false,
                  "Instancing",
                  "Export instanced objects as references in USD rather than real objects");

  RNA_def_enum(ot->srna,
               "evaluation_mode",
               rna_enum_usd_export_evaluation_mode_items,
               DAG_EVAL_RENDER,
               "Use Settings for",
               "Determines visibility of objects, modifier settings, and other areas where there "
               "are different settings for viewport and rendering");

  RNA_def_boolean(ot->srna,
                  "generate_preview_surface",
                  true,
                  "To USD Preview Surface",
                  "Generate an approximate USD Preview Surface shader "
                  "representation of a Principled BSDF node network");

  RNA_def_boolean(ot->srna,
                  "convert_orientation",
                  false,
                  "Convert Orientation",
                  "The USD exporter will convert scene orientation axis");

  prop = RNA_def_enum(ot->srna,
                      "export_global_forward_selection",
                      io_transform_axis,
                      IO_AXIS_NEGATIVE_Z,
                      "Forward Axis",
                      "");
  RNA_def_property_update_runtime(prop, forward_axis_update);

  prop = RNA_def_enum(
      ot->srna, "export_global_up_selection", io_transform_axis, IO_AXIS_Y, "Up Axis", "");
  RNA_def_property_update_runtime(prop, up_axis_update);

  RNA_def_boolean(ot->srna,
                  "export_textures",
                  true,
                  "Export Textures",
                  "If exporting materials, export textures referenced by material nodes "
                  "to a 'textures' directory in the same directory as the USD file");

  RNA_def_boolean(ot->srna,
                  "overwrite_textures",
                  false,
                  "Overwrite Textures",
                  "Overwrite existing files when exporting textures");

  RNA_def_boolean(ot->srna,
                  "relative_paths",
                  true,
                  "Relative Paths",
                  "Use relative paths to reference external files (i.e. textures, volumes) in "
                  "USD, otherwise use absolute paths");

  RNA_def_enum(ot->srna,
               "xform_op_mode",
               rna_enum_usd_xform_op_mode_items,
               USD_XFORM_OP_TRS,
               "Xform Ops",
               "The type of transform operators to write");

  RNA_def_string(ot->srna,
                 "root_prim_path",
                 "/root",
                 FILE_MAX,
                 "Root Prim",
                 "If set, add a transform primitive with the given path to the stage "
                 "as the parent of all exported data");

  RNA_def_boolean(ot->srna,
                  "export_custom_properties",
                  true,
                  "Custom Properties",
                  "Export custom properties as USD attributes in the 'userProperties' namespace");

  RNA_def_boolean(ot->srna,
                  "author_blender_name",
                  true,
                  "Blender Names",
                  "Author USD custom attributes containing the original Blender object and "
                  "object data names");

<<<<<<< HEAD
  RNA_def_boolean(ot->srna,
                  "triangulate_meshes",
                  false,
                  "Triangulate Meshes",
                  "Triangulate meshes during export");

  RNA_def_enum(ot->srna,
               "quad_method",
               rna_enum_modifier_triangulate_quad_method_items,
               MOD_TRIANGULATE_QUAD_SHORTEDGE,
               "Quad Method",
               "Method for splitting the quads into triangles");

  RNA_def_enum(ot->srna,
               "ngon_method",
               rna_enum_modifier_triangulate_ngon_method_items,
               MOD_TRIANGULATE_NGON_BEAUTY,
               "N-gon Method",
               "Method for splitting the n-gons into triangles");
=======
  RNA_def_boolean(ot->srna, "export_meshes", true, "Meshes", "Export all meshes");

  RNA_def_boolean(ot->srna, "export_lights", true, "Lights", "Export all lights");

  RNA_def_boolean(ot->srna, "export_cameras", true, "Cameras", "Export all cameras");

  RNA_def_boolean(ot->srna, "export_curves", true, "Curves", "Export all curves");

  RNA_def_boolean(ot->srna, "export_volumes", true, "Volumes", "Export all volumes");
>>>>>>> 6b665740
}

/* ====== USD Import ====== */

static int wm_usd_import_invoke(bContext *C, wmOperator *op, const wmEvent *event)
{
  eUSDOperatorOptions *options = MEM_cnew<eUSDOperatorOptions>("eUSDOperatorOptions");
  options->as_background_job = true;
  op->customdata = options;

  return blender::ed::io::filesel_drop_import_invoke(C, op, event);
}

static int wm_usd_import_exec(bContext *C, wmOperator *op)
{
  if (!RNA_struct_property_is_set_ex(op->ptr, "filepath", false)) {
    BKE_report(op->reports, RPT_ERROR, "No filepath given");
    return OPERATOR_CANCELLED;
  }

  char filepath[FILE_MAX];
  RNA_string_get(op->ptr, "filepath", filepath);

  eUSDOperatorOptions *options = static_cast<eUSDOperatorOptions *>(op->customdata);
  const bool as_background_job = (options != nullptr && options->as_background_job);
  MEM_SAFE_FREE(op->customdata);

  const float scale = RNA_float_get(op->ptr, "scale");

  const bool set_frame_range = RNA_boolean_get(op->ptr, "set_frame_range");

  const bool read_mesh_uvs = RNA_boolean_get(op->ptr, "read_mesh_uvs");
  const bool read_mesh_colors = RNA_boolean_get(op->ptr, "read_mesh_colors");
  const bool read_mesh_attributes = RNA_boolean_get(op->ptr, "read_mesh_attributes");

  char mesh_read_flag = MOD_MESHSEQ_READ_VERT | MOD_MESHSEQ_READ_POLY;
  if (read_mesh_uvs) {
    mesh_read_flag |= MOD_MESHSEQ_READ_UV;
  }
  if (read_mesh_colors) {
    mesh_read_flag |= MOD_MESHSEQ_READ_COLOR;
  }
  if (read_mesh_attributes) {
    mesh_read_flag |= MOD_MESHSEQ_READ_ATTRIBUTES;
  }

  const bool import_cameras = RNA_boolean_get(op->ptr, "import_cameras");
  const bool import_curves = RNA_boolean_get(op->ptr, "import_curves");
  const bool import_lights = RNA_boolean_get(op->ptr, "import_lights");
  const bool import_materials = RNA_boolean_get(op->ptr, "import_materials");
  const bool import_meshes = RNA_boolean_get(op->ptr, "import_meshes");
  const bool import_volumes = RNA_boolean_get(op->ptr, "import_volumes");
  const bool import_shapes = RNA_boolean_get(op->ptr, "import_shapes");
  const bool import_skeletons = RNA_boolean_get(op->ptr, "import_skeletons");
  const bool import_blendshapes = RNA_boolean_get(op->ptr, "import_blendshapes");
  const bool import_points = RNA_boolean_get(op->ptr, "import_points");

  const bool import_subdiv = RNA_boolean_get(op->ptr, "import_subdiv");

  const bool support_scene_instancing = RNA_boolean_get(op->ptr, "support_scene_instancing");

  const bool import_visible_only = RNA_boolean_get(op->ptr, "import_visible_only");

  const bool create_collection = RNA_boolean_get(op->ptr, "create_collection");

  char *prim_path_mask = RNA_string_get_alloc(op->ptr, "prim_path_mask", nullptr, 0, nullptr);

  const bool import_guide = RNA_boolean_get(op->ptr, "import_guide");
  const bool import_proxy = RNA_boolean_get(op->ptr, "import_proxy");
  const bool import_render = RNA_boolean_get(op->ptr, "import_render");

  const bool import_all_materials = RNA_boolean_get(op->ptr, "import_all_materials");

  const bool import_usd_preview = RNA_boolean_get(op->ptr, "import_usd_preview");
  const bool set_material_blend = RNA_boolean_get(op->ptr, "set_material_blend");

  const float light_intensity_scale = RNA_float_get(op->ptr, "light_intensity_scale");

  const eUSDMtlNameCollisionMode mtl_name_collision_mode = eUSDMtlNameCollisionMode(
      RNA_enum_get(op->ptr, "mtl_name_collision_mode"));

  const eUSDAttrImportMode attr_import_mode = eUSDAttrImportMode(
      RNA_enum_get(op->ptr, "attr_import_mode"));

  const bool validate_meshes = RNA_boolean_get(op->ptr, "validate_meshes");

  /* TODO(makowalski): Add support for sequences. */
  const bool is_sequence = false;
  int offset = 0;
  int sequence_len = 1;

  /* Switch out of edit mode to avoid being stuck in it (#54326). */
  Object *obedit = CTX_data_edit_object(C);
  if (obedit) {
    blender::ed::object::mode_set(C, OB_MODE_EDIT);
  }

  const bool use_instancing = false;

  const eUSDTexImportMode import_textures_mode = eUSDTexImportMode(
      RNA_enum_get(op->ptr, "import_textures_mode"));

  char import_textures_dir[FILE_MAXDIR];
  RNA_string_get(op->ptr, "import_textures_dir", import_textures_dir);

  const eUSDTexNameCollisionMode tex_name_collision_mode = eUSDTexNameCollisionMode(
      RNA_enum_get(op->ptr, "tex_name_collision_mode"));

  USDImportParams params{};
  params.scale = scale;
  params.is_sequence = is_sequence;
  params.set_frame_range = set_frame_range;
  params.sequence_len = sequence_len;
  params.offset = offset;
  params.validate_meshes = validate_meshes;
  params.mesh_read_flag = mesh_read_flag;
  params.import_cameras = import_cameras;
  params.import_curves = import_curves;
  params.import_lights = import_lights;
  params.import_materials = import_materials;
  params.import_meshes = import_meshes;
  params.import_volumes = import_volumes;
  params.import_shapes = import_shapes;
  params.import_skeletons = import_skeletons;
  params.import_blendshapes = import_blendshapes;
  params.import_points = import_points;
  params.prim_path_mask = prim_path_mask;
  params.import_subdiv = import_subdiv;
  params.support_scene_instancing = support_scene_instancing;
  params.create_collection = create_collection;
  params.import_guide = import_guide;
  params.import_proxy = import_proxy;
  params.import_render = import_render;
  params.import_visible_only = import_visible_only;
  params.use_instancing = use_instancing;
  params.import_usd_preview = import_usd_preview;
  params.set_material_blend = set_material_blend;
  params.light_intensity_scale = light_intensity_scale;
  params.mtl_name_collision_mode = mtl_name_collision_mode;
  params.import_textures_mode = import_textures_mode;
  params.tex_name_collision_mode = tex_name_collision_mode;
  params.import_all_materials = import_all_materials;
  params.attr_import_mode = attr_import_mode;

  STRNCPY(params.import_textures_dir, import_textures_dir);

  const bool ok = USD_import(C, filepath, &params, as_background_job, op->reports);

  return as_background_job || ok ? OPERATOR_FINISHED : OPERATOR_CANCELLED;
}

static void wm_usd_import_cancel(bContext * /*C*/, wmOperator *op)
{
  free_operator_customdata(op);
}

static void wm_usd_import_draw(bContext * /*C*/, wmOperator *op)
{
  uiLayout *layout = op->layout;
  PointerRNA *ptr = op->ptr;

  uiLayoutSetPropSep(layout, true);
  uiLayoutSetPropDecorate(layout, false);
  uiLayout *box = uiLayoutBox(layout);
  uiLayout *col = uiLayoutColumnWithHeading(box, true, IFACE_("Data Types"));
  uiItemR(col, ptr, "import_cameras", UI_ITEM_NONE, nullptr, ICON_NONE);
  uiItemR(col, ptr, "import_curves", UI_ITEM_NONE, nullptr, ICON_NONE);
  uiItemR(col, ptr, "import_lights", UI_ITEM_NONE, nullptr, ICON_NONE);
  uiItemR(col, ptr, "import_materials", UI_ITEM_NONE, nullptr, ICON_NONE);
  uiItemR(col, ptr, "import_meshes", UI_ITEM_NONE, nullptr, ICON_NONE);
  uiItemR(col, ptr, "import_volumes", UI_ITEM_NONE, nullptr, ICON_NONE);
  uiItemR(col, ptr, "import_shapes", UI_ITEM_NONE, nullptr, ICON_NONE);
  uiItemR(col, ptr, "import_skeletons", UI_ITEM_NONE, nullptr, ICON_NONE);
  uiItemR(col, ptr, "import_blendshapes", UI_ITEM_NONE, nullptr, ICON_NONE);
  uiItemR(col, ptr, "import_points", UI_ITEM_NONE, nullptr, ICON_NONE);
  uiItemR(box, ptr, "prim_path_mask", UI_ITEM_NONE, nullptr, ICON_NONE);
  uiItemR(box, ptr, "scale", UI_ITEM_NONE, nullptr, ICON_NONE);

  box = uiLayoutBox(layout);
  col = uiLayoutColumnWithHeading(box, true, IFACE_("Mesh Data"));
  uiItemR(col, ptr, "read_mesh_uvs", UI_ITEM_NONE, nullptr, ICON_NONE);
  uiItemR(col, ptr, "read_mesh_colors", UI_ITEM_NONE, nullptr, ICON_NONE);
  uiItemR(col, ptr, "read_mesh_attributes", UI_ITEM_NONE, nullptr, ICON_NONE);
  uiItemR(col, ptr, "validate_meshes", UI_ITEM_NONE, nullptr, ICON_NONE);
  col = uiLayoutColumnWithHeading(box, true, IFACE_("Include"));
  uiItemR(col, ptr, "import_subdiv", UI_ITEM_NONE, IFACE_("Subdivision"), ICON_NONE);
  uiItemR(col, ptr, "support_scene_instancing", UI_ITEM_NONE, nullptr, ICON_NONE);
  uiItemR(col, ptr, "import_visible_only", UI_ITEM_NONE, nullptr, ICON_NONE);
  uiItemR(col, ptr, "import_guide", UI_ITEM_NONE, nullptr, ICON_NONE);
  uiItemR(col, ptr, "import_proxy", UI_ITEM_NONE, nullptr, ICON_NONE);
  uiItemR(col, ptr, "import_render", UI_ITEM_NONE, nullptr, ICON_NONE);

  col = uiLayoutColumnWithHeading(box, true, IFACE_("Options"));
  uiItemR(col, ptr, "set_frame_range", UI_ITEM_NONE, nullptr, ICON_NONE);
  uiItemR(col, ptr, "relative_path", UI_ITEM_NONE, nullptr, ICON_NONE);
  uiItemR(col, ptr, "create_collection", UI_ITEM_NONE, nullptr, ICON_NONE);
  uiItemR(box, ptr, "light_intensity_scale", UI_ITEM_NONE, nullptr, ICON_NONE);
  uiItemR(col, ptr, "attr_import_mode", UI_ITEM_NONE, nullptr, ICON_NONE);

  box = uiLayoutBox(layout);
  col = uiLayoutColumnWithHeading(box, true, IFACE_("Materials"));
  uiItemR(col, ptr, "import_all_materials", UI_ITEM_NONE, nullptr, ICON_NONE);
  uiItemR(col, ptr, "import_usd_preview", UI_ITEM_NONE, nullptr, ICON_NONE);
  uiLayoutSetEnabled(col, RNA_boolean_get(ptr, "import_materials"));
  uiLayout *row = uiLayoutRow(col, true);
  uiItemR(row, ptr, "set_material_blend", UI_ITEM_NONE, nullptr, ICON_NONE);
  uiLayoutSetEnabled(row, RNA_boolean_get(ptr, "import_usd_preview"));
  uiItemR(col, ptr, "mtl_name_collision_mode", UI_ITEM_NONE, nullptr, ICON_NONE);

  box = uiLayoutBox(layout);
  col = uiLayoutColumn(box, true);
  uiItemR(col, ptr, "import_textures_mode", UI_ITEM_NONE, nullptr, ICON_NONE);
  bool copy_textures = RNA_enum_get(op->ptr, "import_textures_mode") == USD_TEX_IMPORT_COPY;
  row = uiLayoutRow(col, true);
  uiItemR(row, ptr, "import_textures_dir", UI_ITEM_NONE, nullptr, ICON_NONE);
  uiLayoutSetEnabled(row, copy_textures);
  row = uiLayoutRow(col, true);
  uiItemR(row, ptr, "tex_name_collision_mode", UI_ITEM_NONE, nullptr, ICON_NONE);
  uiLayoutSetEnabled(row, copy_textures);
  uiLayoutSetEnabled(col, RNA_boolean_get(ptr, "import_materials"));
}

void WM_OT_usd_import(wmOperatorType *ot)
{
  ot->name = "Import USD";
  ot->description = "Import USD stage into current scene";
  ot->idname = "WM_OT_usd_import";

  ot->invoke = wm_usd_import_invoke;
  ot->exec = wm_usd_import_exec;
  ot->cancel = wm_usd_import_cancel;
  ot->poll = WM_operator_winactive;
  ot->ui = wm_usd_import_draw;

  ot->flag = OPTYPE_UNDO | OPTYPE_PRESET;

  WM_operator_properties_filesel(ot,
                                 FILE_TYPE_FOLDER | FILE_TYPE_USD,
                                 FILE_BLENDER,
                                 FILE_OPENFILE,
                                 WM_FILESEL_FILEPATH | WM_FILESEL_RELPATH | WM_FILESEL_SHOW_PROPS,
                                 FILE_DEFAULTDISPLAY,
                                 FILE_SORT_DEFAULT);

  PropertyRNA *prop = RNA_def_string(ot->srna, "filter_glob", "*.usd", 0, "", "");
  RNA_def_property_flag(prop, PROP_HIDDEN);

  RNA_def_float(
      ot->srna,
      "scale",
      1.0f,
      0.0001f,
      1000.0f,
      "Scale",
      "Value by which to enlarge or shrink the objects with respect to the world's origin",
      0.0001f,
      1000.0f);

  RNA_def_boolean(ot->srna,
                  "set_frame_range",
                  true,
                  "Set Frame Range",
                  "Update the scene's start and end frame to match those of the USD archive");

  RNA_def_boolean(ot->srna, "import_cameras", true, "Cameras", "");
  RNA_def_boolean(ot->srna, "import_curves", true, "Curves", "");
  RNA_def_boolean(ot->srna, "import_lights", true, "Lights", "");
  RNA_def_boolean(ot->srna, "import_materials", true, "Materials", "");
  RNA_def_boolean(ot->srna, "import_meshes", true, "Meshes", "");
  RNA_def_boolean(ot->srna, "import_volumes", true, "Volumes", "");
  RNA_def_boolean(ot->srna, "import_shapes", true, "Shapes", "");
  RNA_def_boolean(ot->srna, "import_skeletons", true, "Skeletons", "");
  RNA_def_boolean(ot->srna, "import_blendshapes", true, "Blend Shapes", "");
  RNA_def_boolean(ot->srna, "import_points", true, "Point Clouds", "");

  RNA_def_boolean(ot->srna,
                  "import_subdiv",
                  false,
                  "Import Subdivision Scheme",
                  "Create subdivision surface modifiers based on the USD "
                  "SubdivisionScheme attribute");

  RNA_def_boolean(ot->srna,
                  "support_scene_instancing",
                  true,
                  "Scene Instancing",
                  "Import USD scene graph instances as collection instances");

  RNA_def_boolean(ot->srna,
                  "import_visible_only",
                  true,
                  "Visible Primitives Only",
                  "Do not import invisible USD primitives. "
                  "Only applies to primitives with a non-animated visibility attribute. "
                  "Primitives with animated visibility will always be imported");

  RNA_def_boolean(ot->srna,
                  "create_collection",
                  false,
                  "Create Collection",
                  "Add all imported objects to a new collection");

  RNA_def_boolean(ot->srna, "read_mesh_uvs", true, "UV Coordinates", "Read mesh UV coordinates");

  RNA_def_boolean(
      ot->srna, "read_mesh_colors", true, "Color Attributes", "Read mesh color attributes");

  RNA_def_boolean(ot->srna,
                  "read_mesh_attributes",
                  true,
                  "Mesh Attributes",
                  "Read USD Primvars as mesh attributes");

  RNA_def_string(ot->srna,
                 "prim_path_mask",
                 nullptr,
                 0,
                 "Path Mask",
                 "Import only the primitive at the given path and its descendants. "
                 "Multiple paths may be specified in a list delimited by commas or semicolons");

  RNA_def_boolean(ot->srna, "import_guide", false, "Guide", "Import guide geometry");

  RNA_def_boolean(ot->srna, "import_proxy", true, "Proxy", "Import proxy geometry");

  RNA_def_boolean(ot->srna, "import_render", true, "Render", "Import final render geometry");

  RNA_def_boolean(ot->srna,
                  "import_all_materials",
                  false,
                  "Import All Materials",
                  "Also import materials that are not used by any geometry. "
                  "Note that when this option is false, materials referenced "
                  "by geometry will still be imported");

  RNA_def_boolean(ot->srna,
                  "import_usd_preview",
                  true,
                  "Import USD Preview",
                  "Convert UsdPreviewSurface shaders to Principled BSDF shader networks");

  RNA_def_boolean(ot->srna,
                  "set_material_blend",
                  true,
                  "Set Material Blend",
                  "If the Import USD Preview option is enabled, "
                  "the material blend method will automatically be set based on the "
                  "shader's opacity and opacityThreshold inputs");

  RNA_def_float(ot->srna,
                "light_intensity_scale",
                1.0f,
                0.0001f,
                10000.0f,
                "Light Intensity Scale",
                "Scale for the intensity of imported lights",
                0.0001f,
                1000.0f);

  RNA_def_enum(
      ot->srna,
      "mtl_name_collision_mode",
      rna_enum_usd_mtl_name_collision_mode_items,
      USD_MTL_NAME_COLLISION_MAKE_UNIQUE,
      "Material Name Collision",
      "Behavior when the name of an imported material conflicts with an existing material");

  RNA_def_enum(ot->srna,
               "import_textures_mode",
               rna_enum_usd_tex_import_mode_items,
               USD_TEX_IMPORT_PACK,
               "Import Textures",
               "Behavior when importing textures from a USDZ archive");

  RNA_def_string(ot->srna,
                 "import_textures_dir",
                 "//textures/",
                 FILE_MAXDIR,
                 "Textures Directory",
                 "Path to the directory where imported textures will be copied");

  RNA_def_enum(
      ot->srna,
      "tex_name_collision_mode",
      rna_enum_usd_tex_name_collision_mode_items,
      USD_TEX_NAME_COLLISION_USE_EXISTING,
      "File Name Collision",
      "Behavior when the name of an imported texture file conflicts with an existing file");

  RNA_def_enum(ot->srna,
               "attr_import_mode",
               rna_enum_usd_attr_import_mode_items,
               USD_ATTR_IMPORT_ALL,
               "Custom Properties",
               "Behavior when importing USD attributes as Blender custom properties");

  RNA_def_boolean(
      ot->srna,
      "validate_meshes",
      false,
      "Validate Meshes",
      "Ensure the data is valid "
      "(when disabled, data may be imported which causes crashes displaying or editing)");
}

namespace blender::ed::io {
void usd_file_handler_add()
{
  auto fh = std::make_unique<blender::bke::FileHandlerType>();
  STRNCPY(fh->idname, "IO_FH_usd");
  STRNCPY(fh->import_operator, "WM_OT_usd_import");
  STRNCPY(fh->export_operator, "WM_OT_usd_export");
  STRNCPY(fh->label, "Universal Scene Description");
  STRNCPY(fh->file_extensions_str, ".usd;.usda;.usdc;.usdz");
  fh->poll_drop = poll_file_object_drop;
  bke::file_handler_add(std::move(fh));
}
}  // namespace blender::ed::io

#endif /* WITH_USD */<|MERGE_RESOLUTION|>--- conflicted
+++ resolved
@@ -608,7 +608,16 @@
                   "Author USD custom attributes containing the original Blender object and "
                   "object data names");
 
-<<<<<<< HEAD
+  RNA_def_boolean(ot->srna, "export_meshes", true, "Meshes", "Export all meshes");
+
+  RNA_def_boolean(ot->srna, "export_lights", true, "Lights", "Export all lights");
+
+  RNA_def_boolean(ot->srna, "export_cameras", true, "Cameras", "Export all cameras");
+
+  RNA_def_boolean(ot->srna, "export_curves", true, "Curves", "Export all curves");
+
+  RNA_def_boolean(ot->srna, "export_volumes", true, "Volumes", "Export all volumes");
+
   RNA_def_boolean(ot->srna,
                   "triangulate_meshes",
                   false,
@@ -628,17 +637,6 @@
                MOD_TRIANGULATE_NGON_BEAUTY,
                "N-gon Method",
                "Method for splitting the n-gons into triangles");
-=======
-  RNA_def_boolean(ot->srna, "export_meshes", true, "Meshes", "Export all meshes");
-
-  RNA_def_boolean(ot->srna, "export_lights", true, "Lights", "Export all lights");
-
-  RNA_def_boolean(ot->srna, "export_cameras", true, "Cameras", "Export all cameras");
-
-  RNA_def_boolean(ot->srna, "export_curves", true, "Curves", "Export all curves");
-
-  RNA_def_boolean(ot->srna, "export_volumes", true, "Volumes", "Export all volumes");
->>>>>>> 6b665740
 }
 
 /* ====== USD Import ====== */
