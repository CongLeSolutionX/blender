--- conflicted
+++ resolved
@@ -363,25 +363,6 @@
     uiItemR(col, ptr, "evaluation_mode", UI_ITEM_NONE, nullptr, ICON_NONE);
   }
 
-<<<<<<< HEAD
-  col = uiLayoutColumn(box, true);
-  uiItemR(col, ptr, "xform_op_mode", UI_ITEM_NONE, nullptr, ICON_NONE);
-
-  col = uiLayoutColumn(box, true);
-  uiItemR(col, ptr, "export_animation", UI_ITEM_NONE, nullptr, ICON_NONE);
-  uiItemR(col, ptr, "export_uvmaps", UI_ITEM_NONE, nullptr, ICON_NONE);
-  uiItemR(col, ptr, "export_normals", UI_ITEM_NONE, nullptr, ICON_NONE);
-  uiItemR(col, ptr, "export_materials", UI_ITEM_NONE, nullptr, ICON_NONE);
-  uiItemR(col, ptr, "export_custom_properties", UI_ITEM_NONE, nullptr, ICON_NONE);
-  uiItemR(col, ptr, "convert_world_material", UI_ITEM_NONE, nullptr, ICON_NONE);
-
-  row = uiLayoutRow(col, true);
-  uiItemR(row, ptr, "author_blender_name", UI_ITEM_NONE, nullptr, ICON_NONE);
-  uiLayoutSetActive(row, RNA_boolean_get(op->ptr, "export_custom_properties"));
-#  if PXR_VERSION >= 2403
-  uiItemR(col, ptr, "allow_unicode", UI_ITEM_NONE, nullptr, ICON_NONE);
-#  endif
-=======
   if (uiLayout *panel = uiLayoutPanel(
           C, layout, "USD_export_types", false, IFACE_("Object Types")))
   {
@@ -393,7 +374,6 @@
     uiItemR(col, ptr, "export_curves", UI_ITEM_NONE, nullptr, ICON_NONE);
     uiItemR(col, ptr, "export_hair", UI_ITEM_NONE, nullptr, ICON_NONE);
   }
->>>>>>> 3f247d6a
 
   if (uiLayout *panel = uiLayoutPanel(C, layout, "USD_export_geometry", false, IFACE_("Geometry")))
   {
