/* SPDX-FileCopyrightText: 2019 Blender Authors
 *
 * SPDX-License-Identifier: GPL-2.0-or-later */

/** \file
 * \ingroup editor/io
 */

#ifdef WITH_USD
#  include "DNA_modifier_types.h"
#  include "DNA_space_types.h"

#  include <cstring>

#  include "BKE_context.hh"
#  include "BKE_file_handler.hh"
#  include "BKE_main.hh"
#  include "BKE_report.h"

#  include "BLI_blenlib.h"
#  include "BLI_path_util.h"
#  include "BLI_string.h"
#  include "BLI_utildefines.h"

#  include "BLT_translation.h"

#  include "ED_fileselect.hh"
#  include "ED_object.hh"

#  include "MEM_guardedalloc.h"

#  include "RNA_access.hh"
#  include "RNA_define.hh"

#  include "RNA_enum_types.hh"

#  include "UI_interface.hh"
#  include "UI_resources.hh"

#  include "WM_api.hh"
#  include "WM_types.hh"

#  include "DEG_depsgraph.hh"

#  include "io_usd.hh"
#  include "io_utils.hh"
#  include "usd.h"

#  include <cstdio>

const EnumPropertyItem rna_enum_usd_export_evaluation_mode_items[] = {
    {DAG_EVAL_RENDER,
     "RENDER",
     0,
     "Render",
     "Use Render settings for object visibility, modifier settings, etc"},
    {DAG_EVAL_VIEWPORT,
     "VIEWPORT",
     0,
     "Viewport",
     "Use Viewport settings for object visibility, modifier settings, etc"},
    {0, nullptr, 0, nullptr, nullptr},
};

const EnumPropertyItem rna_enum_usd_mtl_name_collision_mode_items[] = {
    {USD_MTL_NAME_COLLISION_MAKE_UNIQUE,
     "MAKE_UNIQUE",
     0,
     "Make Unique",
     "Import each USD material as a unique Blender material"},
    {USD_MTL_NAME_COLLISION_REFERENCE_EXISTING,
     "REFERENCE_EXISTING",
     0,
     "Reference Existing",
     "If a material with the same name already exists, reference that instead of importing"},
    {0, nullptr, 0, nullptr, nullptr},
};

const EnumPropertyItem rna_enum_usd_tex_import_mode_items[] = {
    {USD_TEX_IMPORT_NONE, "IMPORT_NONE", 0, "None", "Don't import textures"},
    {USD_TEX_IMPORT_PACK, "IMPORT_PACK", 0, "Packed", "Import textures as packed data"},
    {USD_TEX_IMPORT_COPY, "IMPORT_COPY", 0, "Copy", "Copy files to textures directory"},
    {0, nullptr, 0, nullptr, nullptr},
};

const EnumPropertyItem rna_enum_usd_tex_name_collision_mode_items[] = {
    {USD_TEX_NAME_COLLISION_USE_EXISTING,
     "USE_EXISTING",
     0,
     "Use Existing",
     "If a file with the same name already exists, use that instead of copying"},
    {USD_TEX_NAME_COLLISION_OVERWRITE, "OVERWRITE", 0, "Overwrite", "Overwrite existing files"},
    {0, nullptr, 0, nullptr, nullptr},
};

const EnumPropertyItem rna_enum_usd_export_subdiv_mode_items[] = {
    {USD_SUBDIV_IGNORE,
     "IGNORE",
     0,
     "Ignore",
     "Subdivision scheme = None, export base mesh without subdivision"},
    {USD_SUBDIV_TESSELLATE,
     "TESSELLATE",
     0,
     "Tessellate",
     "Subdivision scheme = None, export subdivided mesh"},
    {USD_SUBDIV_BEST_MATCH,
     "BEST_MATCH",
     0,
     "Best Match",
     "Subdivision scheme = Catmull-Clark, when possible. "
     "Reverts to exporting the subdivided mesh for the Simple subdivision type"},
    {0, nullptr, 0, nullptr, nullptr},
};

/* Stored in the wmOperator's customdata field to indicate it should run as a background job.
 * This is set when the operator is invoked, and not set when it is only executed. */
enum { AS_BACKGROUND_JOB = 1 };
struct eUSDOperatorOptions {
  bool as_background_job;
};

/* Ensure that the prim_path is not set to
 * the absolute root path '/'. */
static void process_prim_path(char *prim_path)
{
  if (prim_path == nullptr || prim_path[0] == '\0') {
    return;
  }

  /* The absolute root "/" path indicates a no-op,
   * so clear the string. */
  if (prim_path[0] == '/' && prim_path[1] == '\0') {
    prim_path[0] = '\0';
  }

  /* If a prim path doesn't start with a "/" it
   * is invalid when creating the prim. */
  if (prim_path[0] != '/') {
    const std::string prim_path_copy = std::string(prim_path);
    BLI_snprintf(prim_path, FILE_MAX, "/%s", prim_path_copy.c_str());
  }
}

static int wm_usd_export_invoke(bContext *C, wmOperator *op, const wmEvent * /*event*/)
{
  eUSDOperatorOptions *options = MEM_cnew<eUSDOperatorOptions>("eUSDOperatorOptions");
  options->as_background_job = true;
  op->customdata = options;

  ED_fileselect_ensure_default_filepath(C, op, ".usdc");

  WM_event_add_fileselect(C, op);

  return OPERATOR_RUNNING_MODAL;
}

static int wm_usd_export_exec(bContext *C, wmOperator *op)
{
  if (!RNA_struct_property_is_set_ex(op->ptr, "filepath", false)) {
    BKE_report(op->reports, RPT_ERROR, "No filepath given");
    return OPERATOR_CANCELLED;
  }

  char filepath[FILE_MAX];
  RNA_string_get(op->ptr, "filepath", filepath);

  eUSDOperatorOptions *options = static_cast<eUSDOperatorOptions *>(op->customdata);
  const bool as_background_job = (options != nullptr && options->as_background_job);
  MEM_SAFE_FREE(op->customdata);

  const bool selected_objects_only = RNA_boolean_get(op->ptr, "selected_objects_only");
  const bool visible_objects_only = RNA_boolean_get(op->ptr, "visible_objects_only");
  const bool export_animation = RNA_boolean_get(op->ptr, "export_animation");
  const bool export_hair = RNA_boolean_get(op->ptr, "export_hair");
  const bool export_uvmaps = RNA_boolean_get(op->ptr, "export_uvmaps");
  const bool export_mesh_colors = RNA_boolean_get(op->ptr, "export_mesh_colors");
  const bool export_normals = RNA_boolean_get(op->ptr, "export_normals");
  const bool export_materials = RNA_boolean_get(op->ptr, "export_materials");
  const eSubdivExportMode export_subdiv = eSubdivExportMode(
      RNA_enum_get(op->ptr, "export_subdivision"));
  const bool use_instancing = RNA_boolean_get(op->ptr, "use_instancing");
  const bool evaluation_mode = RNA_enum_get(op->ptr, "evaluation_mode");

  const bool generate_preview_surface = RNA_boolean_get(op->ptr, "generate_preview_surface");
  const bool export_textures = RNA_boolean_get(op->ptr, "export_textures");
  const bool overwrite_textures = RNA_boolean_get(op->ptr, "overwrite_textures");
  const bool relative_paths = RNA_boolean_get(op->ptr, "relative_paths");

  const bool export_armatures = RNA_boolean_get(op->ptr, "export_armatures");
  const bool export_shapekeys = RNA_boolean_get(op->ptr, "export_shapekeys");
  const bool only_deform_bones = RNA_boolean_get(op->ptr, "only_deform_bones");

  char root_prim_path[FILE_MAX];
  RNA_string_get(op->ptr, "root_prim_path", root_prim_path);
  process_prim_path(root_prim_path);

  USDExportParams params = {
      export_animation,
      export_hair,
      export_uvmaps,
      export_normals,
      export_mesh_colors,
      export_materials,
      export_armatures,
      export_shapekeys,
      only_deform_bones,
      export_subdiv,
      selected_objects_only,
      visible_objects_only,
      use_instancing,
      eEvaluationMode(evaluation_mode),
      generate_preview_surface,
      export_textures,
      overwrite_textures,
      relative_paths,
  };

  STRNCPY(params.root_prim_path, root_prim_path);
  RNA_string_get(op->ptr, "collection", params.collection);

  bool ok = USD_export(C, filepath, &params, as_background_job, op->reports);

  return as_background_job || ok ? OPERATOR_FINISHED : OPERATOR_CANCELLED;
}

static void wm_usd_export_draw(bContext * /*C*/, wmOperator *op)
{
  uiLayout *layout = op->layout;
  uiLayout *col;
  PointerRNA *ptr = op->ptr;

  uiLayoutSetPropSep(layout, true);

  uiLayout *box = uiLayoutBox(layout);

  col = uiLayoutColumn(box, true);
  uiItemR(col, ptr, "selected_objects_only", UI_ITEM_NONE, nullptr, ICON_NONE);
  uiItemR(col, ptr, "visible_objects_only", UI_ITEM_NONE, nullptr, ICON_NONE);

  col = uiLayoutColumn(box, true);
  uiItemR(col, ptr, "export_animation", UI_ITEM_NONE, nullptr, ICON_NONE);
  uiItemR(col, ptr, "export_hair", UI_ITEM_NONE, nullptr, ICON_NONE);
  uiItemR(col, ptr, "export_uvmaps", UI_ITEM_NONE, nullptr, ICON_NONE);
  uiItemR(col, ptr, "export_normals", UI_ITEM_NONE, nullptr, ICON_NONE);
  uiItemR(col, ptr, "export_materials", UI_ITEM_NONE, nullptr, ICON_NONE);

  col = uiLayoutColumnWithHeading(box, true, IFACE_("Rigging"));
  uiItemR(col, ptr, "export_armatures", UI_ITEM_NONE, nullptr, ICON_NONE);
  uiLayout *row = uiLayoutRow(col, true);
  uiItemR(row, ptr, "only_deform_bones", UI_ITEM_NONE, nullptr, ICON_NONE);
  uiLayoutSetActive(row, RNA_boolean_get(ptr, "export_armatures"));
  uiItemR(col, ptr, "export_shapekeys", UI_ITEM_NONE, nullptr, ICON_NONE);

  col = uiLayoutColumn(box, true);
  uiItemR(col, ptr, "export_subdivision", UI_ITEM_NONE, nullptr, ICON_NONE);
  uiItemR(col, ptr, "root_prim_path", UI_ITEM_NONE, nullptr, ICON_NONE);

  col = uiLayoutColumn(box, true);
  uiItemR(col, ptr, "evaluation_mode", UI_ITEM_NONE, nullptr, ICON_NONE);

  box = uiLayoutBox(layout);
  col = uiLayoutColumnWithHeading(box, true, IFACE_("Materials"));
  uiItemR(col, ptr, "generate_preview_surface", UI_ITEM_NONE, nullptr, ICON_NONE);
  const bool export_mtl = RNA_boolean_get(ptr, "export_materials");
  uiLayoutSetActive(col, export_mtl);

  row = uiLayoutRow(col, true);
  uiItemR(row, ptr, "export_textures", UI_ITEM_NONE, nullptr, ICON_NONE);
  const bool preview = RNA_boolean_get(ptr, "generate_preview_surface");
  uiLayoutSetActive(row, export_mtl && preview);

  row = uiLayoutRow(col, true);
  uiItemR(row, ptr, "overwrite_textures", UI_ITEM_NONE, nullptr, ICON_NONE);
  const bool export_tex = RNA_boolean_get(ptr, "export_textures");
  uiLayoutSetActive(row, export_mtl && preview && export_tex);

  box = uiLayoutBox(layout);
  col = uiLayoutColumnWithHeading(box, true, IFACE_("File References"));
  uiItemR(col, ptr, "relative_paths", UI_ITEM_NONE, nullptr, ICON_NONE);

  box = uiLayoutBox(layout);
  uiItemL(box, IFACE_("Experimental"), ICON_NONE);
  uiItemR(box, ptr, "use_instancing", UI_ITEM_NONE, nullptr, ICON_NONE);
}

static void free_operator_customdata(wmOperator *op)
{
  if (op->customdata) {
    MEM_freeN(op->customdata);
    op->customdata = nullptr;
  }
}

static void wm_usd_export_cancel(bContext * /*C*/, wmOperator *op)
{
  free_operator_customdata(op);
}

static bool wm_usd_export_check(bContext * /*C*/, wmOperator *op)
{
  char filepath[FILE_MAX];
  RNA_string_get(op->ptr, "filepath", filepath);

  if (!BLI_path_extension_check_n(filepath, ".usd", ".usda", ".usdc", ".usdz", nullptr)) {
    BLI_path_extension_ensure(filepath, FILE_MAX, ".usdc");
    RNA_string_set(op->ptr, "filepath", filepath);
    return true;
  }

  return false;
}

void WM_OT_usd_export(wmOperatorType *ot)
{
  ot->name = "Export USD";
  ot->description = "Export current scene in a USD archive";
  ot->idname = "WM_OT_usd_export";

  ot->invoke = wm_usd_export_invoke;
  ot->exec = wm_usd_export_exec;
  ot->poll = WM_operator_winactive;
  ot->ui = wm_usd_export_draw;
  ot->cancel = wm_usd_export_cancel;
  ot->check = wm_usd_export_check;

  ot->flag = OPTYPE_REGISTER | OPTYPE_PRESET; /* No UNDO possible. */

  WM_operator_properties_filesel(ot,
                                 FILE_TYPE_FOLDER | FILE_TYPE_USD,
                                 FILE_BLENDER,
                                 FILE_SAVE,
                                 WM_FILESEL_FILEPATH | WM_FILESEL_SHOW_PROPS,
                                 FILE_DEFAULTDISPLAY,
                                 FILE_SORT_DEFAULT);

  PropertyRNA *prop = RNA_def_string(ot->srna, "filter_glob", "*.usd", 0, "", "");
  RNA_def_property_flag(prop, PROP_HIDDEN);

  RNA_def_boolean(ot->srna,
                  "selected_objects_only",
                  false,
                  "Selection Only",
                  "Only export selected objects. Unselected parents of selected objects are "
                  "exported as empty transform");

  RNA_def_boolean(ot->srna,
                  "visible_objects_only",
                  true,
                  "Visible Only",
                  "Only export visible objects. Invisible parents of exported objects are "
                  "exported as empty transforms");

  prop = RNA_def_string(ot->srna, "collection", nullptr, MAX_IDPROP_NAME, "Collection", nullptr);
  RNA_def_property_flag(prop, PROP_HIDDEN);

  RNA_def_boolean(
      ot->srna,
      "export_animation",
      false,
      "Animation",
      "Export all frames in the render frame range, rather than only the current frame");
  RNA_def_boolean(
      ot->srna, "export_hair", false, "Hair", "Export hair particle systems as USD curves");
  RNA_def_boolean(
      ot->srna, "export_uvmaps", true, "UV Maps", "Include all mesh UV maps in the export");
  RNA_def_boolean(ot->srna,
                  "export_mesh_colors",
                  true,
                  "Color Attributes",
                  "Include mesh color attributes in the export");
  RNA_def_boolean(ot->srna,
                  "export_normals",
                  true,
                  "Normals",
                  "Include normals of exported meshes in the export");
  RNA_def_boolean(ot->srna,
                  "export_materials",
                  true,
                  "Materials",
                  "Export viewport settings of materials as USD preview materials, and export "
                  "material assignments as geometry subsets");

  RNA_def_enum(ot->srna,
               "export_subdivision",
               rna_enum_usd_export_subdiv_mode_items,
               USD_SUBDIV_BEST_MATCH,
               "Subdivision Scheme",
               "Choose how subdivision modifiers will be mapped to the USD subdivision scheme "
               "during export");

  RNA_def_boolean(ot->srna,
                  "export_armatures",
                  true,
                  "Armatures",
                  "Export armatures and meshes with armature modifiers as USD skeletons and "
                  "skinned meshes");

  RNA_def_boolean(ot->srna,
                  "only_deform_bones",
                  false,
                  "Only Deform Bones",
                  "Only export deform bones and their parents");

  RNA_def_boolean(
      ot->srna, "export_shapekeys", true, "Shape Keys", "Export shape keys as USD blend shapes");

  RNA_def_boolean(ot->srna,
                  "use_instancing",
                  false,
                  "Instancing",
                  "Export instanced objects as references in USD rather than real objects");

  RNA_def_enum(ot->srna,
               "evaluation_mode",
               rna_enum_usd_export_evaluation_mode_items,
               DAG_EVAL_RENDER,
               "Use Settings for",
               "Determines visibility of objects, modifier settings, and other areas where there "
               "are different settings for viewport and rendering");

  RNA_def_boolean(ot->srna,
                  "generate_preview_surface",
                  true,
                  "To USD Preview Surface",
                  "Generate an approximate USD Preview Surface shader "
                  "representation of a Principled BSDF node network");

  RNA_def_boolean(ot->srna,
                  "export_textures",
                  true,
                  "Export Textures",
                  "If exporting materials, export textures referenced by material nodes "
                  "to a 'textures' directory in the same directory as the USD file");

  RNA_def_boolean(ot->srna,
                  "overwrite_textures",
                  false,
                  "Overwrite Textures",
                  "Overwrite existing files when exporting textures");

  RNA_def_boolean(ot->srna,
                  "relative_paths",
                  true,
                  "Relative Paths",
                  "Use relative paths to reference external files (i.e. textures, volumes) in "
                  "USD, otherwise use absolute paths");

  RNA_def_string(ot->srna,
                 "root_prim_path",
                 "/root",
                 FILE_MAX,
                 "Root Prim",
                 "If set, add a transform primitive with the given path to the stage "
                 "as the parent of all exported data");
}

/* ====== USD Import ====== */

static int wm_usd_import_invoke(bContext *C, wmOperator *op, const wmEvent *event)
{
  eUSDOperatorOptions *options = MEM_cnew<eUSDOperatorOptions>("eUSDOperatorOptions");
  options->as_background_job = true;
  op->customdata = options;

  return blender::ed::io::filesel_drop_import_invoke(C, op, event);
}

static int wm_usd_import_exec(bContext *C, wmOperator *op)
{
  if (!RNA_struct_property_is_set_ex(op->ptr, "filepath", false)) {
    BKE_report(op->reports, RPT_ERROR, "No filepath given");
    return OPERATOR_CANCELLED;
  }

  char filepath[FILE_MAX];
  RNA_string_get(op->ptr, "filepath", filepath);

  eUSDOperatorOptions *options = static_cast<eUSDOperatorOptions *>(op->customdata);
  const bool as_background_job = (options != nullptr && options->as_background_job);
  MEM_SAFE_FREE(op->customdata);

  const float scale = RNA_float_get(op->ptr, "scale");

  const bool set_frame_range = RNA_boolean_get(op->ptr, "set_frame_range");

  const bool read_mesh_uvs = RNA_boolean_get(op->ptr, "read_mesh_uvs");
  const bool read_mesh_colors = RNA_boolean_get(op->ptr, "read_mesh_colors");
  const bool read_mesh_attributes = RNA_boolean_get(op->ptr, "read_mesh_attributes");

  char mesh_read_flag = MOD_MESHSEQ_READ_VERT | MOD_MESHSEQ_READ_POLY;
  if (read_mesh_uvs) {
    mesh_read_flag |= MOD_MESHSEQ_READ_UV;
  }
  if (read_mesh_colors) {
    mesh_read_flag |= MOD_MESHSEQ_READ_COLOR;
  }
  if (read_mesh_attributes) {
    mesh_read_flag |= MOD_MESHSEQ_READ_ATTRIBUTES;
  }

  const bool import_cameras = RNA_boolean_get(op->ptr, "import_cameras");
  const bool import_curves = RNA_boolean_get(op->ptr, "import_curves");
  const bool import_lights = RNA_boolean_get(op->ptr, "import_lights");
  const bool import_materials = RNA_boolean_get(op->ptr, "import_materials");
  const bool import_meshes = RNA_boolean_get(op->ptr, "import_meshes");
  const bool import_volumes = RNA_boolean_get(op->ptr, "import_volumes");
  const bool import_shapes = RNA_boolean_get(op->ptr, "import_shapes");
  const bool import_skeletons = RNA_boolean_get(op->ptr, "import_skeletons");
  const bool import_blendshapes = RNA_boolean_get(op->ptr, "import_blendshapes");

  const bool import_subdiv = RNA_boolean_get(op->ptr, "import_subdiv");

  const bool support_scene_instancing = RNA_boolean_get(op->ptr, "support_scene_instancing");

  const bool import_visible_only = RNA_boolean_get(op->ptr, "import_visible_only");

  const bool create_collection = RNA_boolean_get(op->ptr, "create_collection");

  char *prim_path_mask = RNA_string_get_alloc(op->ptr, "prim_path_mask", nullptr, 0, nullptr);

  const bool import_guide = RNA_boolean_get(op->ptr, "import_guide");
  const bool import_proxy = RNA_boolean_get(op->ptr, "import_proxy");
  const bool import_render = RNA_boolean_get(op->ptr, "import_render");

  const bool import_all_materials = RNA_boolean_get(op->ptr, "import_all_materials");

  const bool import_usd_preview = RNA_boolean_get(op->ptr, "import_usd_preview");
  const bool set_material_blend = RNA_boolean_get(op->ptr, "set_material_blend");

  const float light_intensity_scale = RNA_float_get(op->ptr, "light_intensity_scale");

  const eUSDMtlNameCollisionMode mtl_name_collision_mode = eUSDMtlNameCollisionMode(
      RNA_enum_get(op->ptr, "mtl_name_collision_mode"));

  /* TODO(makowalski): Add support for sequences. */
  const bool is_sequence = false;
  int offset = 0;
  int sequence_len = 1;

  /* Switch out of edit mode to avoid being stuck in it (#54326). */
  Object *obedit = CTX_data_edit_object(C);
  if (obedit) {
    ED_object_mode_set(C, OB_MODE_EDIT);
  }

  const bool validate_meshes = false;
  const bool use_instancing = false;

  const eUSDTexImportMode import_textures_mode = eUSDTexImportMode(
      RNA_enum_get(op->ptr, "import_textures_mode"));

  char import_textures_dir[FILE_MAXDIR];
  RNA_string_get(op->ptr, "import_textures_dir", import_textures_dir);

  const eUSDTexNameCollisionMode tex_name_collision_mode = eUSDTexNameCollisionMode(
      RNA_enum_get(op->ptr, "tex_name_collision_mode"));

  USDImportParams params{};
  params.scale = scale;
  params.is_sequence = is_sequence;
  params.set_frame_range = set_frame_range;
  params.sequence_len = sequence_len;
  params.offset = offset;
  params.validate_meshes = validate_meshes;
  params.mesh_read_flag = mesh_read_flag;
  params.import_cameras = import_cameras;
  params.import_curves = import_curves;
  params.import_lights = import_lights;
  params.import_materials = import_materials;
  params.import_meshes = import_meshes;
  params.import_volumes = import_volumes;
  params.import_shapes = import_shapes;
  params.import_skeletons = import_skeletons;
  params.import_blendshapes = import_blendshapes;
  params.prim_path_mask = prim_path_mask;
  params.import_subdiv = import_subdiv;
  params.support_scene_instancing = support_scene_instancing;
  params.create_collection = create_collection;
  params.import_guide = import_guide;
  params.import_proxy = import_proxy;
  params.import_render = import_render;
  params.import_visible_only = import_visible_only;
  params.use_instancing = use_instancing;
  params.import_usd_preview = import_usd_preview;
  params.set_material_blend = set_material_blend;
  params.light_intensity_scale = light_intensity_scale;
  params.mtl_name_collision_mode = mtl_name_collision_mode;
  params.import_textures_mode = import_textures_mode;
  params.tex_name_collision_mode = tex_name_collision_mode;
  params.import_all_materials = import_all_materials;

  STRNCPY(params.import_textures_dir, import_textures_dir);

  const bool ok = USD_import(C, filepath, &params, as_background_job, op->reports);

  return as_background_job || ok ? OPERATOR_FINISHED : OPERATOR_CANCELLED;
}

static void wm_usd_import_cancel(bContext * /*C*/, wmOperator *op)
{
  free_operator_customdata(op);
}

static void wm_usd_import_draw(bContext * /*C*/, wmOperator *op)
{
  uiLayout *layout = op->layout;
  PointerRNA *ptr = op->ptr;

  uiLayoutSetPropSep(layout, true);
  uiLayoutSetPropDecorate(layout, false);
  uiLayout *box = uiLayoutBox(layout);
  uiLayout *col = uiLayoutColumnWithHeading(box, true, IFACE_("Data Types"));
  uiItemR(col, ptr, "import_cameras", UI_ITEM_NONE, nullptr, ICON_NONE);
  uiItemR(col, ptr, "import_curves", UI_ITEM_NONE, nullptr, ICON_NONE);
  uiItemR(col, ptr, "import_lights", UI_ITEM_NONE, nullptr, ICON_NONE);
  uiItemR(col, ptr, "import_materials", UI_ITEM_NONE, nullptr, ICON_NONE);
  uiItemR(col, ptr, "import_meshes", UI_ITEM_NONE, nullptr, ICON_NONE);
  uiItemR(col, ptr, "import_volumes", UI_ITEM_NONE, nullptr, ICON_NONE);
  uiItemR(col, ptr, "import_shapes", UI_ITEM_NONE, nullptr, ICON_NONE);
  uiItemR(col, ptr, "import_skeletons", UI_ITEM_NONE, nullptr, ICON_NONE);
  uiItemR(col, ptr, "import_blendshapes", UI_ITEM_NONE, nullptr, ICON_NONE);
  uiItemR(box, ptr, "prim_path_mask", UI_ITEM_NONE, nullptr, ICON_NONE);
  uiItemR(box, ptr, "scale", UI_ITEM_NONE, nullptr, ICON_NONE);

  box = uiLayoutBox(layout);
  col = uiLayoutColumnWithHeading(box, true, IFACE_("Mesh Data"));
  uiItemR(col, ptr, "read_mesh_uvs", UI_ITEM_NONE, nullptr, ICON_NONE);
  uiItemR(col, ptr, "read_mesh_colors", UI_ITEM_NONE, nullptr, ICON_NONE);
  uiItemR(col, ptr, "read_mesh_attributes", UI_ITEM_NONE, nullptr, ICON_NONE);
  col = uiLayoutColumnWithHeading(box, true, IFACE_("Include"));
  uiItemR(col, ptr, "import_subdiv", UI_ITEM_NONE, IFACE_("Subdivision"), ICON_NONE);
  uiItemR(col, ptr, "support_scene_instancing", UI_ITEM_NONE, nullptr, ICON_NONE);
  uiItemR(col, ptr, "import_visible_only", UI_ITEM_NONE, nullptr, ICON_NONE);
  uiItemR(col, ptr, "import_guide", UI_ITEM_NONE, nullptr, ICON_NONE);
  uiItemR(col, ptr, "import_proxy", UI_ITEM_NONE, nullptr, ICON_NONE);
  uiItemR(col, ptr, "import_render", UI_ITEM_NONE, nullptr, ICON_NONE);

  col = uiLayoutColumnWithHeading(box, true, IFACE_("Options"));
  uiItemR(col, ptr, "set_frame_range", UI_ITEM_NONE, nullptr, ICON_NONE);
  uiItemR(col, ptr, "relative_path", UI_ITEM_NONE, nullptr, ICON_NONE);
  uiItemR(col, ptr, "create_collection", UI_ITEM_NONE, nullptr, ICON_NONE);
  uiItemR(box, ptr, "light_intensity_scale", UI_ITEM_NONE, nullptr, ICON_NONE);

  box = uiLayoutBox(layout);
  col = uiLayoutColumnWithHeading(box, true, IFACE_("Materials"));
  uiItemR(col, ptr, "import_all_materials", UI_ITEM_NONE, nullptr, ICON_NONE);
  uiItemR(col, ptr, "import_usd_preview", UI_ITEM_NONE, nullptr, ICON_NONE);
  uiLayoutSetEnabled(col, RNA_boolean_get(ptr, "import_materials"));
  uiLayout *row = uiLayoutRow(col, true);
  uiItemR(row, ptr, "set_material_blend", UI_ITEM_NONE, nullptr, ICON_NONE);
  uiLayoutSetEnabled(row, RNA_boolean_get(ptr, "import_usd_preview"));
  uiItemR(col, ptr, "mtl_name_collision_mode", UI_ITEM_NONE, nullptr, ICON_NONE);

  box = uiLayoutBox(layout);
  col = uiLayoutColumn(box, true);
  uiItemR(col, ptr, "import_textures_mode", UI_ITEM_NONE, nullptr, ICON_NONE);
  bool copy_textures = RNA_enum_get(op->ptr, "import_textures_mode") == USD_TEX_IMPORT_COPY;
  row = uiLayoutRow(col, true);
  uiItemR(row, ptr, "import_textures_dir", UI_ITEM_NONE, nullptr, ICON_NONE);
  uiLayoutSetEnabled(row, copy_textures);
  row = uiLayoutRow(col, true);
  uiItemR(row, ptr, "tex_name_collision_mode", UI_ITEM_NONE, nullptr, ICON_NONE);
  uiLayoutSetEnabled(row, copy_textures);
  uiLayoutSetEnabled(col, RNA_boolean_get(ptr, "import_materials"));
}

void WM_OT_usd_import(wmOperatorType *ot)
{
  ot->name = "Import USD";
  ot->description = "Import USD stage into current scene";
  ot->idname = "WM_OT_usd_import";

  ot->invoke = wm_usd_import_invoke;
  ot->exec = wm_usd_import_exec;
  ot->cancel = wm_usd_import_cancel;
  ot->poll = WM_operator_winactive;
  ot->ui = wm_usd_import_draw;

  ot->flag = OPTYPE_UNDO | OPTYPE_PRESET;

  WM_operator_properties_filesel(ot,
                                 FILE_TYPE_FOLDER | FILE_TYPE_USD,
                                 FILE_BLENDER,
                                 FILE_OPENFILE,
                                 WM_FILESEL_FILEPATH | WM_FILESEL_RELPATH | WM_FILESEL_SHOW_PROPS,
                                 FILE_DEFAULTDISPLAY,
                                 FILE_SORT_DEFAULT);

  PropertyRNA *prop = RNA_def_string(ot->srna, "filter_glob", "*.usd", 0, "", "");
  RNA_def_property_flag(prop, PROP_HIDDEN);

  RNA_def_float(
      ot->srna,
      "scale",
      1.0f,
      0.0001f,
      1000.0f,
      "Scale",
      "Value by which to enlarge or shrink the objects with respect to the world's origin",
      0.0001f,
      1000.0f);

  RNA_def_boolean(ot->srna,
                  "set_frame_range",
                  true,
                  "Set Frame Range",
                  "Update the scene's start and end frame to match those of the USD archive");

  RNA_def_boolean(ot->srna, "import_cameras", true, "Cameras", "");
  RNA_def_boolean(ot->srna, "import_curves", true, "Curves", "");
  RNA_def_boolean(ot->srna, "import_lights", true, "Lights", "");
  RNA_def_boolean(ot->srna, "import_materials", true, "Materials", "");
  RNA_def_boolean(ot->srna, "import_meshes", true, "Meshes", "");
  RNA_def_boolean(ot->srna, "import_volumes", true, "Volumes", "");
  RNA_def_boolean(ot->srna, "import_shapes", true, "Shapes", "");
  RNA_def_boolean(ot->srna, "import_skeletons", true, "Skeletons", "");
  RNA_def_boolean(ot->srna, "import_blendshapes", true, "Blend Shapes", "");

  RNA_def_boolean(ot->srna,
                  "import_subdiv",
                  false,
                  "Import Subdivision Scheme",
                  "Create subdivision surface modifiers based on the USD "
                  "SubdivisionScheme attribute");

  RNA_def_boolean(ot->srna,
                  "support_scene_instancing",
                  true,
                  "Scene Instancing",
                  "Import USD scene graph instances as collection instances");

  RNA_def_boolean(ot->srna,
                  "import_visible_only",
                  true,
                  "Visible Primitives Only",
                  "Do not import invisible USD primitives. "
                  "Only applies to primitives with a non-animated visibility attribute. "
                  "Primitives with animated visibility will always be imported");

  RNA_def_boolean(ot->srna,
                  "create_collection",
                  false,
                  "Create Collection",
                  "Add all imported objects to a new collection");

  RNA_def_boolean(ot->srna, "read_mesh_uvs", true, "UV Coordinates", "Read mesh UV coordinates");

  RNA_def_boolean(
      ot->srna, "read_mesh_colors", true, "Color Attributes", "Read mesh color attributes");

  RNA_def_boolean(ot->srna,
                  "read_mesh_attributes",
                  true,
                  "Mesh Attributes",
                  "Read USD Primvars as mesh attributes");

  RNA_def_string(ot->srna,
                 "prim_path_mask",
                 nullptr,
                 0,
                 "Path Mask",
                 "Import only the primitive at the given path and its descendants. "
                 "Multiple paths may be specified in a list delimited by commas or semicolons");

  RNA_def_boolean(ot->srna, "import_guide", false, "Guide", "Import guide geometry");

  RNA_def_boolean(ot->srna, "import_proxy", true, "Proxy", "Import proxy geometry");

  RNA_def_boolean(ot->srna, "import_render", true, "Render", "Import final render geometry");

  RNA_def_boolean(ot->srna,
                  "import_all_materials",
                  false,
                  "Import All Materials",
                  "Also import materials that are not used by any geometry. "
                  "Note that when this option is false, materials referenced "
                  "by geometry will still be imported");

  RNA_def_boolean(ot->srna,
                  "import_usd_preview",
                  true,
                  "Import USD Preview",
                  "Convert UsdPreviewSurface shaders to Principled BSDF shader networks");

  RNA_def_boolean(ot->srna,
                  "set_material_blend",
                  true,
                  "Set Material Blend",
                  "If the Import USD Preview option is enabled, "
                  "the material blend method will automatically be set based on the "
                  "shader's opacity and opacityThreshold inputs");

  RNA_def_float(ot->srna,
                "light_intensity_scale",
                1.0f,
                0.0001f,
                10000.0f,
                "Light Intensity Scale",
                "Scale for the intensity of imported lights",
                0.0001f,
                1000.0f);

  RNA_def_enum(
      ot->srna,
      "mtl_name_collision_mode",
      rna_enum_usd_mtl_name_collision_mode_items,
      USD_MTL_NAME_COLLISION_MAKE_UNIQUE,
      "Material Name Collision",
      "Behavior when the name of an imported material conflicts with an existing material");

  RNA_def_enum(ot->srna,
               "import_textures_mode",
               rna_enum_usd_tex_import_mode_items,
               USD_TEX_IMPORT_PACK,
               "Import Textures",
               "Behavior when importing textures from a USDZ archive");

  RNA_def_string(ot->srna,
                 "import_textures_dir",
                 "//textures/",
                 FILE_MAXDIR,
                 "Textures Directory",
                 "Path to the directory where imported textures will be copied");

  RNA_def_enum(
      ot->srna,
      "tex_name_collision_mode",
      rna_enum_usd_tex_name_collision_mode_items,
      USD_TEX_NAME_COLLISION_USE_EXISTING,
      "File Name Collision",
      "Behavior when the name of an imported texture file conflicts with an existing file");
}

<<<<<<< HEAD
void register_usd_file_handler()
{
  using namespace blender;
  std::unique_ptr<bke::FileHandlerType> fh = std::make_unique<bke::FileHandlerType>();
  STRNCPY(fh->idname, "WM_FH_usd_io");
  STRNCPY(fh->label, "Universal Scene Description (.usd*)");
  STRNCPY(fh->import_operator, "WM_OT_usd_import");
  STRNCPY(fh->export_operator, "WM_OT_usd_export");
  STRNCPY(fh->file_extensions_str, ".usd;usda;usdc;usdz");

  // fh->poll_drop = wm_usd_poll_drop;

  bke::file_handler_add(std::move(fh));
}
=======
namespace blender::ed::io {
void usd_file_handler_add()
{
  auto fh = std::make_unique<blender::bke::FileHandlerType>();
  STRNCPY(fh->idname, "IO_FH_usd");
  STRNCPY(fh->import_operator, "WM_OT_usd_import");
  STRNCPY(fh->label, "Universal Scene Description");
  STRNCPY(fh->file_extensions_str, ".usd;.usda;.usdc;.usdz");
  fh->poll_drop = poll_file_object_drop;
  bke::file_handler_add(std::move(fh));
}
}  // namespace blender::ed::io

>>>>>>> a7341936
#endif /* WITH_USD */<|MERGE_RESOLUTION|>--- conflicted
+++ resolved
@@ -832,28 +832,13 @@
       "Behavior when the name of an imported texture file conflicts with an existing file");
 }
 
-<<<<<<< HEAD
-void register_usd_file_handler()
-{
-  using namespace blender;
-  std::unique_ptr<bke::FileHandlerType> fh = std::make_unique<bke::FileHandlerType>();
-  STRNCPY(fh->idname, "WM_FH_usd_io");
-  STRNCPY(fh->label, "Universal Scene Description (.usd*)");
-  STRNCPY(fh->import_operator, "WM_OT_usd_import");
-  STRNCPY(fh->export_operator, "WM_OT_usd_export");
-  STRNCPY(fh->file_extensions_str, ".usd;usda;usdc;usdz");
-
-  // fh->poll_drop = wm_usd_poll_drop;
-
-  bke::file_handler_add(std::move(fh));
-}
-=======
 namespace blender::ed::io {
 void usd_file_handler_add()
 {
   auto fh = std::make_unique<blender::bke::FileHandlerType>();
   STRNCPY(fh->idname, "IO_FH_usd");
   STRNCPY(fh->import_operator, "WM_OT_usd_import");
+  STRNCPY(fh->export_operator, "WM_OT_usd_export");
   STRNCPY(fh->label, "Universal Scene Description");
   STRNCPY(fh->file_extensions_str, ".usd;.usda;.usdc;.usdz");
   fh->poll_drop = poll_file_object_drop;
@@ -861,5 +846,4 @@
 }
 }  // namespace blender::ed::io
 
->>>>>>> a7341936
 #endif /* WITH_USD */