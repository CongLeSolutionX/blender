/* SPDX-FileCopyrightText: 2019 Blender Foundation
 *
 * SPDX-License-Identifier: GPL-2.0-or-later */

/** \file
 * \ingroup editor/io
 */

#ifdef WITH_USD
#  include "DNA_modifier_types.h"
#  include "DNA_space_types.h"

#  include <cstring>

#  include "BKE_context.h"
#  include "BKE_main.h"
#  include "BKE_report.h"

#  include "BLI_blenlib.h"
#  include "BLI_path_util.h"
#  include "BLI_string.h"
#  include "BLI_utildefines.h"

#  include "BLT_translation.h"

#  include "ED_fileselect.hh"
#  include "ED_object.hh"

#  include "MEM_guardedalloc.h"

#  include "RNA_access.hh"
#  include "RNA_define.hh"

#  include "RNA_enum_types.hh"

#  include "UI_interface.hh"
#  include "UI_resources.hh"

#  include "WM_api.hh"
#  include "WM_types.hh"

#  include "DEG_depsgraph.h"

#  include "io_usd.hh"
#  include "usd.h"

#  include <cstdio>

const EnumPropertyItem rna_enum_usd_export_evaluation_mode_items[] = {
    {DAG_EVAL_RENDER,
     "RENDER",
     0,
     "Render",
     "Use Render settings for object visibility, modifier settings, etc"},
    {DAG_EVAL_VIEWPORT,
     "VIEWPORT",
     0,
     "Viewport",
     "Use Viewport settings for object visibility, modifier settings, etc"},
    {0, nullptr, 0, nullptr, nullptr},
};

const EnumPropertyItem rna_enum_usd_mtl_name_collision_mode_items[] = {
    {USD_MTL_NAME_COLLISION_MAKE_UNIQUE,
     "MAKE_UNIQUE",
     0,
     "Make Unique",
     "Import each USD material as a unique Blender material"},
    {USD_MTL_NAME_COLLISION_REFERENCE_EXISTING,
     "REFERENCE_EXISTING",
     0,
     "Reference Existing",
     "If a material with the same name already exists, reference that instead of importing"},
    {0, nullptr, 0, nullptr, nullptr},
};

const EnumPropertyItem rna_enum_usd_tex_import_mode_items[] = {
    {USD_TEX_IMPORT_NONE, "IMPORT_NONE", 0, "None", "Don't import textures"},
    {USD_TEX_IMPORT_PACK, "IMPORT_PACK", 0, "Packed", "Import textures as packed data"},
    {USD_TEX_IMPORT_COPY, "IMPORT_COPY", 0, "Copy", "Copy files to textures directory"},
    {0, nullptr, 0, nullptr, nullptr},
};

const EnumPropertyItem rna_enum_usd_tex_name_collision_mode_items[] = {
    {USD_TEX_NAME_COLLISION_USE_EXISTING,
     "USE_EXISTING",
     0,
     "Use Existing",
     "If a file with the same name already exists, use that instead of copying"},
    {USD_TEX_NAME_COLLISION_OVERWRITE, "OVERWRITE", 0, "Overwrite", "Overwrite existing files"},
    {0, nullptr, 0, nullptr, nullptr},
};

/* Stored in the wmOperator's customdata field to indicate it should run as a background job.
 * This is set when the operator is invoked, and not set when it is only executed. */
enum { AS_BACKGROUND_JOB = 1 };
struct eUSDOperatorOptions {
  bool as_background_job;
};

/* Ensure that the prim_path is not set to
 * the absolute root path '/'. */
static void process_prim_path(char *prim_path)
{
  if (prim_path == nullptr || prim_path[0] == '\0') {
    return;
  }

  /* The absolute root "/" path indicates a no-op,
   * so clear the string. */
  if (prim_path[0] == '/' && strlen(prim_path) == 1) {
    prim_path[0] = '\0';
  }
}

static int wm_usd_export_invoke(bContext *C, wmOperator *op, const wmEvent * /*event*/)
{
  eUSDOperatorOptions *options = MEM_cnew<eUSDOperatorOptions>("eUSDOperatorOptions");
  options->as_background_job = true;
  op->customdata = options;

  ED_fileselect_ensure_default_filepath(C, op, ".usdc");

  WM_event_add_fileselect(C, op);

  return OPERATOR_RUNNING_MODAL;
}

static int wm_usd_export_exec(bContext *C, wmOperator *op)
{
  if (!RNA_struct_property_is_set_ex(op->ptr, "filepath", false)) {
    BKE_report(op->reports, RPT_ERROR, "No filepath given");
    return OPERATOR_CANCELLED;
  }

  char filepath[FILE_MAX];
  RNA_string_get(op->ptr, "filepath", filepath);

  eUSDOperatorOptions *options = static_cast<eUSDOperatorOptions *>(op->customdata);
  const bool as_background_job = (options != nullptr && options->as_background_job);
  MEM_SAFE_FREE(op->customdata);

  const bool selected_objects_only = RNA_boolean_get(op->ptr, "selected_objects_only");
  const bool visible_objects_only = RNA_boolean_get(op->ptr, "visible_objects_only");
  const bool export_animation = RNA_boolean_get(op->ptr, "export_animation");
  const bool export_hair = RNA_boolean_get(op->ptr, "export_hair");
  const bool export_uvmaps = RNA_boolean_get(op->ptr, "export_uvmaps");
  const bool export_mesh_colors = RNA_boolean_get(op->ptr, "export_mesh_colors");
  const bool export_normals = RNA_boolean_get(op->ptr, "export_normals");
  const bool export_materials = RNA_boolean_get(op->ptr, "export_materials");
  const bool use_instancing = RNA_boolean_get(op->ptr, "use_instancing");
  const bool evaluation_mode = RNA_enum_get(op->ptr, "evaluation_mode");

  const bool generate_preview_surface = RNA_boolean_get(op->ptr, "generate_preview_surface");
  const bool export_textures = RNA_boolean_get(op->ptr, "export_textures");
  const bool overwrite_textures = RNA_boolean_get(op->ptr, "overwrite_textures");
  const bool relative_paths = RNA_boolean_get(op->ptr, "relative_paths");

  char root_prim_path[FILE_MAX];
  RNA_string_get(op->ptr, "root_prim_path", root_prim_path);
  process_prim_path(root_prim_path);

  USDExportParams params = {
      export_animation,
      export_hair,
      export_uvmaps,
      export_normals,
      export_mesh_colors,
      export_materials,
      selected_objects_only,
      visible_objects_only,
      use_instancing,
      eEvaluationMode(evaluation_mode),
      generate_preview_surface,
      export_textures,
      overwrite_textures,
      relative_paths,
  };

  STRNCPY(params.root_prim_path, root_prim_path);

  bool ok = USD_export(C, filepath, &params, as_background_job);

  return as_background_job || ok ? OPERATOR_FINISHED : OPERATOR_CANCELLED;
}

static void wm_usd_export_draw(bContext * /*C*/, wmOperator *op)
{
  uiLayout *layout = op->layout;
  uiLayout *col;
  PointerRNA *ptr = op->ptr;

  uiLayoutSetPropSep(layout, true);

  uiLayout *box = uiLayoutBox(layout);

  col = uiLayoutColumn(box, true);
  uiItemR(col, ptr, "selected_objects_only", UI_ITEM_NONE, nullptr, ICON_NONE);
  uiItemR(col, ptr, "visible_objects_only", UI_ITEM_NONE, nullptr, ICON_NONE);

  col = uiLayoutColumn(box, true);
<<<<<<< HEAD
  uiItemR(col, ptr, "export_animation", 0, nullptr, ICON_NONE);
  uiItemR(col, ptr, "export_hair", 0, nullptr, ICON_NONE);
  uiItemR(col, ptr, "export_uvmaps", 0, nullptr, ICON_NONE);
  uiItemR(col, ptr, "export_normals", 0, nullptr, ICON_NONE);
  uiItemR(col, ptr, "export_mesh_colors", 0, nullptr, ICON_NONE);
  uiItemR(col, ptr, "export_materials", 0, nullptr, ICON_NONE);
  uiItemR(col, ptr, "root_prim_path", 0, nullptr, ICON_NONE);
=======
  uiItemR(col, ptr, "export_animation", UI_ITEM_NONE, nullptr, ICON_NONE);
  uiItemR(col, ptr, "export_hair", UI_ITEM_NONE, nullptr, ICON_NONE);
  uiItemR(col, ptr, "export_uvmaps", UI_ITEM_NONE, nullptr, ICON_NONE);
  uiItemR(col, ptr, "export_normals", UI_ITEM_NONE, nullptr, ICON_NONE);
  uiItemR(col, ptr, "export_materials", UI_ITEM_NONE, nullptr, ICON_NONE);
  uiItemR(col, ptr, "root_prim_path", UI_ITEM_NONE, nullptr, ICON_NONE);
>>>>>>> cc4d5c43

  col = uiLayoutColumn(box, true);
  uiItemR(col, ptr, "evaluation_mode", UI_ITEM_NONE, nullptr, ICON_NONE);

  box = uiLayoutBox(layout);
  col = uiLayoutColumnWithHeading(box, true, IFACE_("Materials"));
  uiItemR(col, ptr, "generate_preview_surface", UI_ITEM_NONE, nullptr, ICON_NONE);
  const bool export_mtl = RNA_boolean_get(ptr, "export_materials");
  uiLayoutSetActive(col, export_mtl);

  uiLayout *row = uiLayoutRow(col, true);
  uiItemR(row, ptr, "export_textures", UI_ITEM_NONE, nullptr, ICON_NONE);
  const bool preview = RNA_boolean_get(ptr, "generate_preview_surface");
  uiLayoutSetActive(row, export_mtl && preview);

  row = uiLayoutRow(col, true);
  uiItemR(row, ptr, "overwrite_textures", UI_ITEM_NONE, nullptr, ICON_NONE);
  const bool export_tex = RNA_boolean_get(ptr, "export_textures");
  uiLayoutSetActive(row, export_mtl && preview && export_tex);

  box = uiLayoutBox(layout);
  col = uiLayoutColumnWithHeading(box, true, IFACE_("File References"));
  uiItemR(col, ptr, "relative_paths", UI_ITEM_NONE, nullptr, ICON_NONE);

  box = uiLayoutBox(layout);
  uiItemL(box, IFACE_("Experimental"), ICON_NONE);
  uiItemR(box, ptr, "use_instancing", UI_ITEM_NONE, nullptr, ICON_NONE);
}

static void free_operator_customdata(wmOperator *op)
{
  if (op->customdata) {
    MEM_freeN(op->customdata);
    op->customdata = nullptr;
  }
}

static void wm_usd_export_cancel(bContext * /*C*/, wmOperator *op)
{
  free_operator_customdata(op);
}

static bool wm_usd_export_check(bContext * /*C*/, wmOperator *op)
{
  char filepath[FILE_MAX];
  RNA_string_get(op->ptr, "filepath", filepath);

  if (!BLI_path_extension_check_n(filepath, ".usd", ".usda", ".usdc", ".usdz", nullptr)) {
    BLI_path_extension_ensure(filepath, FILE_MAX, ".usdc");
    RNA_string_set(op->ptr, "filepath", filepath);
    return true;
  }

  return false;
}

void WM_OT_usd_export(wmOperatorType *ot)
{
  ot->name = "Export USD";
  ot->description = "Export current scene in a USD archive";
  ot->idname = "WM_OT_usd_export";

  ot->invoke = wm_usd_export_invoke;
  ot->exec = wm_usd_export_exec;
  ot->poll = WM_operator_winactive;
  ot->ui = wm_usd_export_draw;
  ot->cancel = wm_usd_export_cancel;
  ot->check = wm_usd_export_check;

  ot->flag = OPTYPE_REGISTER | OPTYPE_PRESET; /* No UNDO possible. */

  WM_operator_properties_filesel(ot,
                                 FILE_TYPE_FOLDER | FILE_TYPE_USD,
                                 FILE_BLENDER,
                                 FILE_SAVE,
                                 WM_FILESEL_FILEPATH | WM_FILESEL_SHOW_PROPS,
                                 FILE_DEFAULTDISPLAY,
                                 FILE_SORT_DEFAULT);

  PropertyRNA *prop = RNA_def_string(ot->srna, "filter_glob", "*.usd", 0, "", "");
  RNA_def_property_flag(prop, PROP_HIDDEN);

  RNA_def_boolean(ot->srna,
                  "selected_objects_only",
                  false,
                  "Selection Only",
                  "Only export selected objects. Unselected parents of selected objects are "
                  "exported as empty transform");

  RNA_def_boolean(ot->srna,
                  "visible_objects_only",
                  true,
                  "Visible Only",
                  "Only export visible objects. Invisible parents of exported objects are "
                  "exported as empty transforms");

  RNA_def_boolean(
      ot->srna,
      "export_animation",
      false,
      "Animation",
      "Export all frames in the render frame range, rather than only the current frame");
  RNA_def_boolean(
      ot->srna, "export_hair", false, "Hair", "Export hair particle systems as USD curves");
  RNA_def_boolean(
      ot->srna, "export_uvmaps", true, "UV Maps", "Include all mesh UV maps in the export");
  RNA_def_boolean(ot->srna,
                  "export_mesh_colors",
                  true,
                  "Color Attributes",
                  "Include mesh color attributes in the export");
  RNA_def_boolean(ot->srna,
                  "export_normals",
                  true,
                  "Normals",
                  "Include normals of exported meshes in the export");
  RNA_def_boolean(ot->srna,
                  "export_materials",
                  true,
                  "Materials",
                  "Export viewport settings of materials as USD preview materials, and export "
                  "material assignments as geometry subsets");

  RNA_def_boolean(ot->srna,
                  "use_instancing",
                  false,
                  "Instancing",
                  "Export instanced objects as references in USD rather than real objects");

  RNA_def_enum(ot->srna,
               "evaluation_mode",
               rna_enum_usd_export_evaluation_mode_items,
               DAG_EVAL_RENDER,
               "Use Settings for",
               "Determines visibility of objects, modifier settings, and other areas where there "
               "are different settings for viewport and rendering");

  RNA_def_boolean(ot->srna,
                  "generate_preview_surface",
                  true,
                  "To USD Preview Surface",
                  "Generate an approximate USD Preview Surface shader "
                  "representation of a Principled BSDF node network");

  RNA_def_boolean(ot->srna,
                  "export_textures",
                  true,
                  "Export Textures",
                  "If exporting materials, export textures referenced by material nodes "
                  "to a 'textures' directory in the same directory as the USD file");

  RNA_def_boolean(ot->srna,
                  "overwrite_textures",
                  false,
                  "Overwrite Textures",
                  "Overwrite existing files when exporting textures");

  RNA_def_boolean(ot->srna,
                  "relative_paths",
                  true,
                  "Relative Paths",
                  "Use relative paths to reference external files (i.e. textures, volumes) in "
                  "USD, otherwise use absolute paths");

  RNA_def_string(ot->srna,
                 "root_prim_path",
                 nullptr,
                 FILE_MAX,
                 "Root Prim",
                 "If set, add a transform primitive with the given path to the stage "
                 "as the parent of all exported data");
}

/* ====== USD Import ====== */

static int wm_usd_import_invoke(bContext *C, wmOperator *op, const wmEvent *event)
{
  eUSDOperatorOptions *options = MEM_cnew<eUSDOperatorOptions>("eUSDOperatorOptions");
  options->as_background_job = true;
  op->customdata = options;

  return WM_operator_filesel(C, op, event);
}

static int wm_usd_import_exec(bContext *C, wmOperator *op)
{
  if (!RNA_struct_property_is_set_ex(op->ptr, "filepath", false)) {
    BKE_report(op->reports, RPT_ERROR, "No filepath given");
    return OPERATOR_CANCELLED;
  }

  char filepath[FILE_MAX];
  RNA_string_get(op->ptr, "filepath", filepath);

  eUSDOperatorOptions *options = static_cast<eUSDOperatorOptions *>(op->customdata);
  const bool as_background_job = (options != nullptr && options->as_background_job);
  MEM_SAFE_FREE(op->customdata);

  const float scale = RNA_float_get(op->ptr, "scale");

  const bool set_frame_range = RNA_boolean_get(op->ptr, "set_frame_range");

  const bool read_mesh_uvs = RNA_boolean_get(op->ptr, "read_mesh_uvs");
  const bool read_mesh_colors = RNA_boolean_get(op->ptr, "read_mesh_colors");
  const bool read_mesh_attributes = RNA_boolean_get(op->ptr, "read_mesh_attributes");

  char mesh_read_flag = MOD_MESHSEQ_READ_VERT | MOD_MESHSEQ_READ_POLY;
  if (read_mesh_uvs) {
    mesh_read_flag |= MOD_MESHSEQ_READ_UV;
  }
  if (read_mesh_colors) {
    mesh_read_flag |= MOD_MESHSEQ_READ_COLOR;
  }
  if (read_mesh_attributes) {
    mesh_read_flag |= MOD_MESHSEQ_READ_ATTRIBUTES;
  }

  const bool import_cameras = RNA_boolean_get(op->ptr, "import_cameras");
  const bool import_curves = RNA_boolean_get(op->ptr, "import_curves");
  const bool import_lights = RNA_boolean_get(op->ptr, "import_lights");
  const bool import_materials = RNA_boolean_get(op->ptr, "import_materials");
  const bool import_meshes = RNA_boolean_get(op->ptr, "import_meshes");
  const bool import_volumes = RNA_boolean_get(op->ptr, "import_volumes");
  const bool import_shapes = RNA_boolean_get(op->ptr, "import_shapes");

  const bool import_subdiv = RNA_boolean_get(op->ptr, "import_subdiv");

  const bool import_instance_proxies = RNA_boolean_get(op->ptr, "import_instance_proxies");

  const bool import_visible_only = RNA_boolean_get(op->ptr, "import_visible_only");

  const bool create_collection = RNA_boolean_get(op->ptr, "create_collection");

  char *prim_path_mask = RNA_string_get_alloc(op->ptr, "prim_path_mask", nullptr, 0, nullptr);

  const bool import_guide = RNA_boolean_get(op->ptr, "import_guide");
  const bool import_proxy = RNA_boolean_get(op->ptr, "import_proxy");
  const bool import_render = RNA_boolean_get(op->ptr, "import_render");

  const bool import_all_materials = RNA_boolean_get(op->ptr, "import_all_materials");

  const bool import_usd_preview = RNA_boolean_get(op->ptr, "import_usd_preview");
  const bool set_material_blend = RNA_boolean_get(op->ptr, "set_material_blend");

  const float light_intensity_scale = RNA_float_get(op->ptr, "light_intensity_scale");

  const eUSDMtlNameCollisionMode mtl_name_collision_mode = eUSDMtlNameCollisionMode(
      RNA_enum_get(op->ptr, "mtl_name_collision_mode"));

  /* TODO(makowalski): Add support for sequences. */
  const bool is_sequence = false;
  int offset = 0;
  int sequence_len = 1;

  /* Switch out of edit mode to avoid being stuck in it (#54326). */
  Object *obedit = CTX_data_edit_object(C);
  if (obedit) {
    ED_object_mode_set(C, OB_MODE_EDIT);
  }

  const bool validate_meshes = false;
  const bool use_instancing = false;

  const eUSDTexImportMode import_textures_mode = eUSDTexImportMode(
      RNA_enum_get(op->ptr, "import_textures_mode"));

  char import_textures_dir[FILE_MAXDIR];
  RNA_string_get(op->ptr, "import_textures_dir", import_textures_dir);

  const eUSDTexNameCollisionMode tex_name_collision_mode = eUSDTexNameCollisionMode(
      RNA_enum_get(op->ptr, "tex_name_collision_mode"));

  USDImportParams params{};
  params.scale = scale;
  params.is_sequence = is_sequence;
  params.set_frame_range = set_frame_range;
  params.sequence_len = sequence_len;
  params.offset = offset;
  params.validate_meshes = validate_meshes;
  params.mesh_read_flag = mesh_read_flag;
  params.import_cameras = import_cameras;
  params.import_curves = import_curves;
  params.import_lights = import_lights;
  params.import_materials = import_materials;
  params.import_meshes = import_meshes;
  params.import_volumes = import_volumes;
  params.import_shapes = import_shapes;
  params.prim_path_mask = prim_path_mask;
  params.import_subdiv = import_subdiv;
  params.import_instance_proxies = import_instance_proxies;
  params.create_collection = create_collection;
  params.import_guide = import_guide;
  params.import_proxy = import_proxy;
  params.import_render = import_render;
  params.import_visible_only = import_visible_only;
  params.use_instancing = use_instancing;
  params.import_usd_preview = import_usd_preview;
  params.set_material_blend = set_material_blend;
  params.light_intensity_scale = light_intensity_scale;
  params.mtl_name_collision_mode = mtl_name_collision_mode;
  params.import_textures_mode = import_textures_mode;
  params.tex_name_collision_mode = tex_name_collision_mode;
  params.import_all_materials = import_all_materials;

  STRNCPY(params.import_textures_dir, import_textures_dir);

  const bool ok = USD_import(C, filepath, &params, as_background_job);

  return as_background_job || ok ? OPERATOR_FINISHED : OPERATOR_CANCELLED;
}

static void wm_usd_import_cancel(bContext * /*C*/, wmOperator *op)
{
  free_operator_customdata(op);
}

static void wm_usd_import_draw(bContext * /*C*/, wmOperator *op)
{
  uiLayout *layout = op->layout;
  PointerRNA *ptr = op->ptr;

  uiLayoutSetPropSep(layout, true);
  uiLayoutSetPropDecorate(layout, false);

  uiLayout *box = uiLayoutBox(layout);
  uiLayout *col = uiLayoutColumnWithHeading(box, true, IFACE_("Data Types"));
  uiItemR(col, ptr, "import_cameras", UI_ITEM_NONE, nullptr, ICON_NONE);
  uiItemR(col, ptr, "import_curves", UI_ITEM_NONE, nullptr, ICON_NONE);
  uiItemR(col, ptr, "import_lights", UI_ITEM_NONE, nullptr, ICON_NONE);
  uiItemR(col, ptr, "import_materials", UI_ITEM_NONE, nullptr, ICON_NONE);
  uiItemR(col, ptr, "import_meshes", UI_ITEM_NONE, nullptr, ICON_NONE);
  uiItemR(col, ptr, "import_volumes", UI_ITEM_NONE, nullptr, ICON_NONE);
  uiItemR(col, ptr, "import_shapes", UI_ITEM_NONE, nullptr, ICON_NONE);
  uiItemR(box, ptr, "prim_path_mask", UI_ITEM_NONE, nullptr, ICON_NONE);
  uiItemR(box, ptr, "scale", UI_ITEM_NONE, nullptr, ICON_NONE);

  box = uiLayoutBox(layout);
  col = uiLayoutColumnWithHeading(box, true, IFACE_("Mesh Data"));
<<<<<<< HEAD
  uiItemR(col, ptr, "read_mesh_uvs", 0, nullptr, ICON_NONE);
  uiItemR(col, ptr, "read_mesh_colors", 0, nullptr, ICON_NONE);
  uiItemR(col, ptr, "read_mesh_attributes", 0, nullptr, ICON_NONE);
=======
  uiItemR(col, ptr, "read_mesh_uvs", UI_ITEM_NONE, nullptr, ICON_NONE);
  uiItemR(col, ptr, "read_mesh_colors", UI_ITEM_NONE, nullptr, ICON_NONE);
>>>>>>> cc4d5c43
  col = uiLayoutColumnWithHeading(box, true, IFACE_("Include"));
  uiItemR(col, ptr, "import_subdiv", UI_ITEM_NONE, IFACE_("Subdivision"), ICON_NONE);
  uiItemR(col, ptr, "import_instance_proxies", UI_ITEM_NONE, nullptr, ICON_NONE);
  uiItemR(col, ptr, "import_visible_only", UI_ITEM_NONE, nullptr, ICON_NONE);
  uiItemR(col, ptr, "import_guide", UI_ITEM_NONE, nullptr, ICON_NONE);
  uiItemR(col, ptr, "import_proxy", UI_ITEM_NONE, nullptr, ICON_NONE);
  uiItemR(col, ptr, "import_render", UI_ITEM_NONE, nullptr, ICON_NONE);

  col = uiLayoutColumnWithHeading(box, true, IFACE_("Options"));
  uiItemR(col, ptr, "set_frame_range", UI_ITEM_NONE, nullptr, ICON_NONE);
  uiItemR(col, ptr, "relative_path", UI_ITEM_NONE, nullptr, ICON_NONE);
  uiItemR(col, ptr, "create_collection", UI_ITEM_NONE, nullptr, ICON_NONE);
  uiItemR(box, ptr, "light_intensity_scale", UI_ITEM_NONE, nullptr, ICON_NONE);

  box = uiLayoutBox(layout);
  col = uiLayoutColumnWithHeading(box, true, IFACE_("Materials"));
  uiItemR(col, ptr, "import_all_materials", UI_ITEM_NONE, nullptr, ICON_NONE);
  uiItemR(col, ptr, "import_usd_preview", UI_ITEM_NONE, nullptr, ICON_NONE);
  uiLayoutSetEnabled(col, RNA_boolean_get(ptr, "import_materials"));
  uiLayout *row = uiLayoutRow(col, true);
  uiItemR(row, ptr, "set_material_blend", UI_ITEM_NONE, nullptr, ICON_NONE);
  uiLayoutSetEnabled(row, RNA_boolean_get(ptr, "import_usd_preview"));
  uiItemR(col, ptr, "mtl_name_collision_mode", UI_ITEM_NONE, nullptr, ICON_NONE);

  box = uiLayoutBox(layout);
  col = uiLayoutColumn(box, true);
  uiItemR(col, ptr, "import_textures_mode", UI_ITEM_NONE, nullptr, ICON_NONE);
  bool copy_textures = RNA_enum_get(op->ptr, "import_textures_mode") == USD_TEX_IMPORT_COPY;
  row = uiLayoutRow(col, true);
  uiItemR(row, ptr, "import_textures_dir", UI_ITEM_NONE, nullptr, ICON_NONE);
  uiLayoutSetEnabled(row, copy_textures);
  row = uiLayoutRow(col, true);
  uiItemR(row, ptr, "tex_name_collision_mode", UI_ITEM_NONE, nullptr, ICON_NONE);
  uiLayoutSetEnabled(row, copy_textures);
  uiLayoutSetEnabled(col, RNA_boolean_get(ptr, "import_materials"));
}

void WM_OT_usd_import(wmOperatorType *ot)
{
  ot->name = "Import USD";
  ot->description = "Import USD stage into current scene";
  ot->idname = "WM_OT_usd_import";

  ot->invoke = wm_usd_import_invoke;
  ot->exec = wm_usd_import_exec;
  ot->cancel = wm_usd_import_cancel;
  ot->poll = WM_operator_winactive;
  ot->ui = wm_usd_import_draw;

  ot->flag = OPTYPE_REGISTER | OPTYPE_UNDO | OPTYPE_PRESET;

  WM_operator_properties_filesel(ot,
                                 FILE_TYPE_FOLDER | FILE_TYPE_USD,
                                 FILE_BLENDER,
                                 FILE_OPENFILE,
                                 WM_FILESEL_FILEPATH | WM_FILESEL_RELPATH | WM_FILESEL_SHOW_PROPS,
                                 FILE_DEFAULTDISPLAY,
                                 FILE_SORT_DEFAULT);

  PropertyRNA *prop = RNA_def_string(ot->srna, "filter_glob", "*.usd", 0, "", "");
  RNA_def_property_flag(prop, PROP_HIDDEN);

  RNA_def_float(
      ot->srna,
      "scale",
      1.0f,
      0.0001f,
      1000.0f,
      "Scale",
      "Value by which to enlarge or shrink the objects with respect to the world's origin",
      0.0001f,
      1000.0f);

  RNA_def_boolean(ot->srna,
                  "set_frame_range",
                  true,
                  "Set Frame Range",
                  "Update the scene's start and end frame to match those of the USD archive");

  RNA_def_boolean(ot->srna, "import_cameras", true, "Cameras", "");
  RNA_def_boolean(ot->srna, "import_curves", true, "Curves", "");
  RNA_def_boolean(ot->srna, "import_lights", true, "Lights", "");
  RNA_def_boolean(ot->srna, "import_materials", true, "Materials", "");
  RNA_def_boolean(ot->srna, "import_meshes", true, "Meshes", "");
  RNA_def_boolean(ot->srna, "import_volumes", true, "Volumes", "");
  RNA_def_boolean(ot->srna, "import_shapes", true, "Shapes", "");

  RNA_def_boolean(ot->srna,
                  "import_subdiv",
                  false,
                  "Import Subdivision Scheme",
                  "Create subdivision surface modifiers based on the USD "
                  "SubdivisionScheme attribute");

  RNA_def_boolean(ot->srna,
                  "import_instance_proxies",
                  true,
                  "Import Instance Proxies",
                  "Create unique Blender objects for USD instances");

  RNA_def_boolean(ot->srna,
                  "import_visible_only",
                  true,
                  "Visible Primitives Only",
                  "Do not import invisible USD primitives. "
                  "Only applies to primitives with a non-animated visibility attribute. "
                  "Primitives with animated visibility will always be imported");

  RNA_def_boolean(ot->srna,
                  "create_collection",
                  false,
                  "Create Collection",
                  "Add all imported objects to a new collection");

  RNA_def_boolean(ot->srna, "read_mesh_uvs", true, "UV Coordinates", "Read mesh UV coordinates");

  RNA_def_boolean(
      ot->srna, "read_mesh_colors", true, "Color Attributes", "Read mesh color attributes");

  RNA_def_boolean(ot->srna,
                  "read_mesh_attributes",
                  true,
                  "Mesh Attributes",
                  "Read USD Primvars as mesh attributes");

  RNA_def_string(ot->srna,
                 "prim_path_mask",
                 nullptr,
                 0,
                 "Path Mask",
                 "Import only the primitive at the given path and its descendants. "
                 "Multiple paths may be specified in a list delimited by commas or semicolons");

  RNA_def_boolean(ot->srna, "import_guide", false, "Guide", "Import guide geometry");

  RNA_def_boolean(ot->srna, "import_proxy", true, "Proxy", "Import proxy geometry");

  RNA_def_boolean(ot->srna, "import_render", true, "Render", "Import final render geometry");

  RNA_def_boolean(ot->srna,
                  "import_all_materials",
                  false,
                  "Import All Materials",
                  "Also import materials that are not used by any geometry. "
                  "Note that when this option is false, materials referenced "
                  "by geometry will still be imported");

  RNA_def_boolean(ot->srna,
                  "import_usd_preview",
                  true,
                  "Import USD Preview",
                  "Convert UsdPreviewSurface shaders to Principled BSDF shader networks");

  RNA_def_boolean(ot->srna,
                  "set_material_blend",
                  true,
                  "Set Material Blend",
                  "If the Import USD Preview option is enabled, "
                  "the material blend method will automatically be set based on the "
                  "shader's opacity and opacityThreshold inputs");

  RNA_def_float(ot->srna,
                "light_intensity_scale",
                1.0f,
                0.0001f,
                10000.0f,
                "Light Intensity Scale",
                "Scale for the intensity of imported lights",
                0.0001f,
                1000.0f);

  RNA_def_enum(
      ot->srna,
      "mtl_name_collision_mode",
      rna_enum_usd_mtl_name_collision_mode_items,
      USD_MTL_NAME_COLLISION_MAKE_UNIQUE,
      "Material Name Collision",
      "Behavior when the name of an imported material conflicts with an existing material");

  RNA_def_enum(ot->srna,
               "import_textures_mode",
               rna_enum_usd_tex_import_mode_items,
               USD_TEX_IMPORT_PACK,
               "Import Textures",
               "Behavior when importing textures from a USDZ archive");

  RNA_def_string(ot->srna,
                 "import_textures_dir",
                 "//textures/",
                 FILE_MAXDIR,
                 "Textures Directory",
                 "Path to the directory where imported textures will be copied");

  RNA_def_enum(
      ot->srna,
      "tex_name_collision_mode",
      rna_enum_usd_tex_name_collision_mode_items,
      USD_TEX_NAME_COLLISION_USE_EXISTING,
      "File Name Collision",
      "Behavior when the name of an imported texture file conflicts with an existing file");
}

#endif /* WITH_USD */<|MERGE_RESOLUTION|>--- conflicted
+++ resolved
@@ -199,22 +199,12 @@
   uiItemR(col, ptr, "visible_objects_only", UI_ITEM_NONE, nullptr, ICON_NONE);
 
   col = uiLayoutColumn(box, true);
-<<<<<<< HEAD
-  uiItemR(col, ptr, "export_animation", 0, nullptr, ICON_NONE);
-  uiItemR(col, ptr, "export_hair", 0, nullptr, ICON_NONE);
-  uiItemR(col, ptr, "export_uvmaps", 0, nullptr, ICON_NONE);
-  uiItemR(col, ptr, "export_normals", 0, nullptr, ICON_NONE);
-  uiItemR(col, ptr, "export_mesh_colors", 0, nullptr, ICON_NONE);
-  uiItemR(col, ptr, "export_materials", 0, nullptr, ICON_NONE);
-  uiItemR(col, ptr, "root_prim_path", 0, nullptr, ICON_NONE);
-=======
   uiItemR(col, ptr, "export_animation", UI_ITEM_NONE, nullptr, ICON_NONE);
   uiItemR(col, ptr, "export_hair", UI_ITEM_NONE, nullptr, ICON_NONE);
   uiItemR(col, ptr, "export_uvmaps", UI_ITEM_NONE, nullptr, ICON_NONE);
   uiItemR(col, ptr, "export_normals", UI_ITEM_NONE, nullptr, ICON_NONE);
   uiItemR(col, ptr, "export_materials", UI_ITEM_NONE, nullptr, ICON_NONE);
   uiItemR(col, ptr, "root_prim_path", UI_ITEM_NONE, nullptr, ICON_NONE);
->>>>>>> cc4d5c43
 
   col = uiLayoutColumn(box, true);
   uiItemR(col, ptr, "evaluation_mode", UI_ITEM_NONE, nullptr, ICON_NONE);
@@ -553,14 +543,9 @@
 
   box = uiLayoutBox(layout);
   col = uiLayoutColumnWithHeading(box, true, IFACE_("Mesh Data"));
-<<<<<<< HEAD
-  uiItemR(col, ptr, "read_mesh_uvs", 0, nullptr, ICON_NONE);
-  uiItemR(col, ptr, "read_mesh_colors", 0, nullptr, ICON_NONE);
-  uiItemR(col, ptr, "read_mesh_attributes", 0, nullptr, ICON_NONE);
-=======
   uiItemR(col, ptr, "read_mesh_uvs", UI_ITEM_NONE, nullptr, ICON_NONE);
   uiItemR(col, ptr, "read_mesh_colors", UI_ITEM_NONE, nullptr, ICON_NONE);
->>>>>>> cc4d5c43
+  uiItemR(col, ptr, "read_mesh_attributes", UI_ITEM_NONE, nullptr, ICON_NONE);
   col = uiLayoutColumnWithHeading(box, true, IFACE_("Include"));
   uiItemR(col, ptr, "import_subdiv", UI_ITEM_NONE, IFACE_("Subdivision"), ICON_NONE);
   uiItemR(col, ptr, "import_instance_proxies", UI_ITEM_NONE, nullptr, ICON_NONE);
