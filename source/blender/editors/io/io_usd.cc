/* SPDX-FileCopyrightText: 2019 Blender Authors
 *
 * SPDX-License-Identifier: GPL-2.0-or-later */

/** \file
 * \ingroup editor/io
 */

#ifdef WITH_USD
#  include "DNA_modifier_types.h"
#  include "DNA_space_types.h"

#  include "BKE_context.hh"
#  include "BKE_file_handler.hh"
#  include "BKE_report.hh"

#  include "BLI_path_util.h"
#  include "BLI_string.h"

#  include "BLT_translation.hh"

#  include "ED_fileselect.hh"
#  include "ED_object.hh"

#  include "MEM_guardedalloc.h"

#  include "RNA_access.hh"
#  include "RNA_define.hh"
#  include "RNA_enum_types.hh"

#  include "UI_interface.hh"
#  include "UI_resources.hh"

#  include "WM_api.hh"
#  include "WM_types.hh"

#  include "DEG_depsgraph.hh"

#  include "IO_orientation.hh"
#  include "io_usd.hh"
#  include "io_utils.hh"
#  include "usd.hh"

#  include <pxr/pxr.h>

#  include <string>
#  include <utility>

using namespace blender::io::usd;

const EnumPropertyItem rna_enum_usd_export_evaluation_mode_items[] = {
    {DAG_EVAL_RENDER,
     "RENDER",
     0,
     "Render",
     "Use Render settings for object visibility, modifier settings, etc"},
    {DAG_EVAL_VIEWPORT,
     "VIEWPORT",
     0,
     "Viewport",
     "Use Viewport settings for object visibility, modifier settings, etc"},
    {0, nullptr, 0, nullptr, nullptr},
};

const EnumPropertyItem rna_enum_usd_mtl_name_collision_mode_items[] = {
    {USD_MTL_NAME_COLLISION_MAKE_UNIQUE,
     "MAKE_UNIQUE",
     0,
     "Make Unique",
     "Import each USD material as a unique Blender material"},
    {USD_MTL_NAME_COLLISION_REFERENCE_EXISTING,
     "REFERENCE_EXISTING",
     0,
     "Reference Existing",
     "If a material with the same name already exists, reference that instead of importing"},
    {0, nullptr, 0, nullptr, nullptr},
};

const EnumPropertyItem rna_enum_usd_attr_import_mode_items[] = {
    {USD_ATTR_IMPORT_NONE, "NONE", 0, "None", "Do not import USD custom attributes"},
    {USD_ATTR_IMPORT_USER,
     "USER",
     0,
     "User",
     "Import USD attributes in the 'userProperties' namespace as Blender custom "
     "properties. The namespace will be stripped from the property names"},
    {USD_ATTR_IMPORT_ALL,
     "ALL",
     0,
     "All Custom",
     "Import all USD custom attributes as Blender custom properties. "
     "Namespaces will be retained in the property names"},
    {0, nullptr, 0, nullptr, nullptr},
};

const EnumPropertyItem rna_enum_usd_tex_import_mode_items[] = {
    {USD_TEX_IMPORT_NONE, "IMPORT_NONE", 0, "None", "Don't import textures"},
    {USD_TEX_IMPORT_PACK, "IMPORT_PACK", 0, "Packed", "Import textures as packed data"},
    {USD_TEX_IMPORT_COPY, "IMPORT_COPY", 0, "Copy", "Copy files to textures directory"},
    {0, nullptr, 0, nullptr, nullptr},
};

const EnumPropertyItem rna_enum_usd_tex_name_collision_mode_items[] = {
    {USD_TEX_NAME_COLLISION_USE_EXISTING,
     "USE_EXISTING",
     0,
     "Use Existing",
     "If a file with the same name already exists, use that instead of copying"},
    {USD_TEX_NAME_COLLISION_OVERWRITE, "OVERWRITE", 0, "Overwrite", "Overwrite existing files"},
    {0, nullptr, 0, nullptr, nullptr},
};

const EnumPropertyItem rna_enum_usd_export_subdiv_mode_items[] = {
    {USD_SUBDIV_IGNORE,
     "IGNORE",
     0,
     "Ignore",
     "Scheme = None. Export base mesh without subdivision"},
    {USD_SUBDIV_TESSELLATE,
     "TESSELLATE",
     0,
     "Tessellate",
     "Scheme = None. Export subdivided mesh"},
    {USD_SUBDIV_BEST_MATCH,
     "BEST_MATCH",
     0,
     "Best Match",
     "Scheme = Catmull-Clark, when possible. "
     "Reverts to exporting the subdivided mesh for the Simple subdivision type"},
    {0, nullptr, 0, nullptr, nullptr},
};

const EnumPropertyItem rna_enum_usd_xform_op_mode_items[] = {
    {USD_XFORM_OP_TRS,
     "TRS",
     0,
     "Translate, Rotate, Scale",
     "Export with translate, rotate, and scale Xform operators"},
    {USD_XFORM_OP_TOS,
     "TOS",
     0,
     "Translate, Orient, Scale",
     "Export with translate, orient quaternion, and scale Xform operators"},
    {USD_XFORM_OP_MAT, "MAT", 0, "Matrix", "Export matrix operator"},
    {0, nullptr, 0, nullptr, nullptr},
};

const EnumPropertyItem prop_usdz_downscale_size[] = {
    {USD_TEXTURE_SIZE_KEEP, "KEEP", 0, "Keep", "Keep all current texture sizes"},
    {USD_TEXTURE_SIZE_256, "256", 0, "256", "Resize to a maximum of 256 pixels"},
    {USD_TEXTURE_SIZE_512, "512", 0, "512", "Resize to a maximum of 512 pixels"},
    {USD_TEXTURE_SIZE_1024, "1024", 0, "1024", "Resize to a maximum of 1024 pixels"},
    {USD_TEXTURE_SIZE_2048, "2048", 0, "2048", "Resize to a maximum of 2048 pixels"},
    {USD_TEXTURE_SIZE_4096, "4096", 0, "4096", "Resize to a maximum of 4096 pixels"},
    {USD_TEXTURE_SIZE_CUSTOM, "CUSTOM", 0, "Custom", "Specify a custom size"},
    {0, nullptr, 0, nullptr, nullptr},
};

/* Stored in the wmOperator's customdata field to indicate it should run as a background job.
 * This is set when the operator is invoked, and not set when it is only executed. */
struct eUSDOperatorOptions {
  bool as_background_job;
};

/* Ensure that the prim_path is not set to
 * the absolute root path '/'. */
static void process_prim_path(char *prim_path)
{
  if (prim_path == nullptr || prim_path[0] == '\0') {
    return;
  }

  /* The absolute root "/" path indicates a no-op,
   * so clear the string. */
  if (prim_path[0] == '/' && prim_path[1] == '\0') {
    prim_path[0] = '\0';
  }

  /* If a prim path doesn't start with a "/" it
   * is invalid when creating the prim. */
  if (prim_path[0] != '/') {
    const std::string prim_path_copy = std::string(prim_path);
    BLI_snprintf(prim_path, FILE_MAX, "/%s", prim_path_copy.c_str());
  }
}

static int wm_usd_export_invoke(bContext *C, wmOperator *op, const wmEvent * /*event*/)
{
  eUSDOperatorOptions *options = MEM_cnew<eUSDOperatorOptions>("eUSDOperatorOptions");
  options->as_background_job = true;
  op->customdata = options;

  ED_fileselect_ensure_default_filepath(C, op, ".usdc");

  WM_event_add_fileselect(C, op);

  return OPERATOR_RUNNING_MODAL;
}

static int wm_usd_export_exec(bContext *C, wmOperator *op)
{
  if (!RNA_struct_property_is_set_ex(op->ptr, "filepath", false)) {
    BKE_report(op->reports, RPT_ERROR, "No filepath given");
    return OPERATOR_CANCELLED;
  }

  char filepath[FILE_MAX];
  RNA_string_get(op->ptr, "filepath", filepath);

  eUSDOperatorOptions *options = static_cast<eUSDOperatorOptions *>(op->customdata);
  const bool as_background_job = (options != nullptr && options->as_background_job);
  MEM_SAFE_FREE(op->customdata);

  const bool selected_objects_only = RNA_boolean_get(op->ptr, "selected_objects_only");
  const bool visible_objects_only = RNA_boolean_get(op->ptr, "visible_objects_only");
  const bool export_animation = RNA_boolean_get(op->ptr, "export_animation");
  const bool export_hair = RNA_boolean_get(op->ptr, "export_hair");
  const bool export_uvmaps = RNA_boolean_get(op->ptr, "export_uvmaps");
  const bool export_mesh_colors = RNA_boolean_get(op->ptr, "export_mesh_colors");
  const bool export_normals = RNA_boolean_get(op->ptr, "export_normals");
  const bool export_materials = RNA_boolean_get(op->ptr, "export_materials");
  const eSubdivExportMode export_subdiv = eSubdivExportMode(
      RNA_enum_get(op->ptr, "export_subdivision"));

  const bool export_meshes = RNA_boolean_get(op->ptr, "export_meshes");
  const bool export_lights = RNA_boolean_get(op->ptr, "export_lights");
  const bool export_cameras = RNA_boolean_get(op->ptr, "export_cameras");
  const bool export_curves = RNA_boolean_get(op->ptr, "export_curves");
  const bool export_volumes = RNA_boolean_get(op->ptr, "export_volumes");

  const bool use_instancing = RNA_boolean_get(op->ptr, "use_instancing");
  const bool evaluation_mode = RNA_enum_get(op->ptr, "evaluation_mode");

  const bool generate_preview_surface = RNA_boolean_get(op->ptr, "generate_preview_surface");
  const bool generate_materialx_network = RNA_boolean_get(op->ptr, "generate_materialx_network");
  const bool export_textures = RNA_boolean_get(op->ptr, "export_textures");
  const bool overwrite_textures = RNA_boolean_get(op->ptr, "overwrite_textures");
  const bool relative_paths = RNA_boolean_get(op->ptr, "relative_paths");

  const bool export_armatures = RNA_boolean_get(op->ptr, "export_armatures");
  const bool export_shapekeys = RNA_boolean_get(op->ptr, "export_shapekeys");
  const bool only_deform_bones = RNA_boolean_get(op->ptr, "only_deform_bones");

  const bool export_custom_properties = RNA_boolean_get(op->ptr, "export_custom_properties");
  const bool author_blender_name = RNA_boolean_get(op->ptr, "author_blender_name");

  const bool triangulate_meshes = RNA_boolean_get(op->ptr, "triangulate_meshes");
  const int quad_method = RNA_enum_get(op->ptr, "quad_method");
  const int ngon_method = RNA_enum_get(op->ptr, "ngon_method");

  const bool convert_orientation = RNA_boolean_get(op->ptr, "convert_orientation");

  const int global_forward = RNA_enum_get(op->ptr, "export_global_forward_selection");
  const int global_up = RNA_enum_get(op->ptr, "export_global_up_selection");

  const bool convert_world_material = RNA_boolean_get(op->ptr, "convert_world_material");

  const eUSDXformOpMode xform_op_mode = eUSDXformOpMode(RNA_enum_get(op->ptr, "xform_op_mode"));

  const eUSDZTextureDownscaleSize usdz_downscale_size = eUSDZTextureDownscaleSize(
      RNA_enum_get(op->ptr, "usdz_downscale_size"));

  const int usdz_downscale_custom_size = RNA_int_get(op->ptr, "usdz_downscale_custom_size");

#  if PXR_VERSION >= 2403
  const bool allow_unicode = RNA_boolean_get(op->ptr, "allow_unicode");
#  else
  const bool allow_unicode = false;
#  endif

  char root_prim_path[FILE_MAX];
  RNA_string_get(op->ptr, "root_prim_path", root_prim_path);
  process_prim_path(root_prim_path);

  USDExportParams params = {
      export_animation,
      export_hair,
      export_uvmaps,
      export_normals,
      export_mesh_colors,
      export_materials,
      export_armatures,
      export_shapekeys,
      only_deform_bones,
      export_subdiv,
      selected_objects_only,
      visible_objects_only,
      use_instancing,
      eEvaluationMode(evaluation_mode),
      generate_preview_surface,
      generate_materialx_network,
      export_textures,
      overwrite_textures,
      relative_paths,
      export_custom_properties,
      author_blender_name,
      triangulate_meshes,
      quad_method,
      ngon_method,
      convert_orientation,
      eIOAxis(global_forward),
      eIOAxis(global_up),
      convert_world_material,
      xform_op_mode,
      export_meshes,
      export_lights,
      export_cameras,
      export_curves,
      export_volumes,
      usdz_downscale_size,
      usdz_downscale_custom_size,
      allow_unicode,
  };

  STRNCPY(params.root_prim_path, root_prim_path);
  RNA_string_get(op->ptr, "collection", params.collection);

  bool ok = USD_export(C, filepath, &params, as_background_job, op->reports);

  return as_background_job || ok ? OPERATOR_FINISHED : OPERATOR_CANCELLED;
}

static void wm_usd_export_draw(bContext *C, wmOperator *op)
{
  uiLayout *layout = op->layout;
  PointerRNA *ptr = op->ptr;

  uiLayoutSetPropSep(layout, true);
  uiLayoutSetPropDecorate(layout, false);

  if (uiLayout *panel = uiLayoutPanel(C, layout, "USD_export_general", false, IFACE_("General"))) {
    uiLayout *col = uiLayoutColumn(panel, false);
    uiItemR(col, ptr, "root_prim_path", UI_ITEM_NONE, nullptr, ICON_NONE);

    uiLayout *sub = uiLayoutColumnWithHeading(col, true, IFACE_("Include"));
    if (CTX_wm_space_file(C)) {
      uiItemR(sub, ptr, "selected_objects_only", UI_ITEM_NONE, nullptr, ICON_NONE);
      uiItemR(sub, ptr, "visible_objects_only", UI_ITEM_NONE, nullptr, ICON_NONE);
    }
    uiItemR(sub, ptr, "export_animation", UI_ITEM_NONE, nullptr, ICON_NONE);

    sub = uiLayoutColumnWithHeading(col, true, IFACE_("Blender Data"));
    uiItemR(sub, ptr, "export_custom_properties", UI_ITEM_NONE, nullptr, ICON_NONE);
    uiLayout *row = uiLayoutRow(sub, true);
    uiItemR(row, ptr, "author_blender_name", UI_ITEM_NONE, nullptr, ICON_NONE);
    uiLayoutSetActive(row, RNA_boolean_get(op->ptr, "export_custom_properties"));
#  if PXR_VERSION >= 2403
    uiItemR(col, ptr, "allow_unicode", UI_ITEM_NONE, nullptr, ICON_NONE);
#  endif

    col = uiLayoutColumnWithHeading(col, true, IFACE_("File References"));
    uiItemR(col, ptr, "relative_paths", UI_ITEM_NONE, nullptr, ICON_NONE);

    uiItemR(col, ptr, "convert_orientation", UI_ITEM_NONE, nullptr, ICON_NONE);
    if (RNA_boolean_get(ptr, "convert_orientation")) {
      uiItemR(col, ptr, "export_global_forward_selection", UI_ITEM_NONE, nullptr, ICON_NONE);
      uiItemR(col, ptr, "export_global_up_selection", UI_ITEM_NONE, nullptr, ICON_NONE);
    }
    uiItemR(col, ptr, "xform_op_mode", UI_ITEM_NONE, nullptr, ICON_NONE);
    uiItemR(col, ptr, "evaluation_mode", UI_ITEM_NONE, nullptr, ICON_NONE);
  }

  if (uiLayout *panel = uiLayoutPanel(
          C, layout, "USD_export_types", false, IFACE_("Object Types")))
  {
    uiLayout *col = uiLayoutColumn(panel, false);
    uiItemR(col, ptr, "export_meshes", UI_ITEM_NONE, nullptr, ICON_NONE);
    uiItemR(col, ptr, "export_lights", UI_ITEM_NONE, nullptr, ICON_NONE);
    uiItemR(col, ptr, "export_cameras", UI_ITEM_NONE, nullptr, ICON_NONE);
    uiItemR(col, ptr, "export_volumes", UI_ITEM_NONE, nullptr, ICON_NONE);
    uiItemR(col, ptr, "export_curves", UI_ITEM_NONE, nullptr, ICON_NONE);
    uiItemR(col, ptr, "export_hair", UI_ITEM_NONE, nullptr, ICON_NONE);
  }

  if (uiLayout *panel = uiLayoutPanel(C, layout, "USD_export_geometry", false, IFACE_("Geometry")))
  {
    uiLayout *col = uiLayoutColumn(panel, false);
    uiItemR(col, ptr, "export_uvmaps", UI_ITEM_NONE, nullptr, ICON_NONE);
    uiItemR(col, ptr, "export_normals", UI_ITEM_NONE, nullptr, ICON_NONE);

    uiItemR(col, ptr, "triangulate_meshes", UI_ITEM_NONE, nullptr, ICON_NONE);
    if (RNA_boolean_get(ptr, "triangulate_meshes")) {
      uiItemR(col, ptr, "quad_method", UI_ITEM_NONE, IFACE_("Method Quads"), ICON_NONE);
      uiItemR(col, ptr, "ngon_method", UI_ITEM_NONE, IFACE_("Polygons"), ICON_NONE);
    }

    uiItemR(col, ptr, "export_subdivision", UI_ITEM_NONE, nullptr, ICON_NONE);
  }

<<<<<<< HEAD
  {
    PanelLayout panel = uiLayoutPanel(C, layout, "USD_export_materials", true);
    uiLayoutSetPropSep(panel.header, false);
    uiItemR(panel.header, ptr, "export_materials", UI_ITEM_NONE, "", ICON_NONE);
    uiItemL(panel.header, IFACE_("Materials"), ICON_NONE);
    if (panel.body) {
      const bool export_materials = RNA_boolean_get(ptr, "export_materials");
      uiLayoutSetActive(panel.body, export_materials);

      uiLayout *col = uiLayoutColumn(panel.body, false);
      uiItemR(col, ptr, "generate_preview_surface", UI_ITEM_NONE, nullptr, ICON_NONE);

      uiLayout *row = uiLayoutRow(col, true);
      uiItemR(row, ptr, "export_textures", UI_ITEM_NONE, nullptr, ICON_NONE);
      const bool preview = RNA_boolean_get(ptr, "generate_preview_surface");
      uiLayoutSetActive(row, preview);

      row = uiLayoutRow(col, true);
      uiItemR(row, ptr, "overwrite_textures", UI_ITEM_NONE, nullptr, ICON_NONE);
      const bool export_tex = RNA_boolean_get(ptr, "export_textures");
      uiLayoutSetActive(row, preview && export_tex);

      uiLayout *col2 = uiLayoutColumn(col, true);
      uiLayoutSetPropSep(col2, true);
      uiLayoutSetEnabled(col2, RNA_boolean_get(ptr, "export_textures"));
      uiItemR(col2, ptr, "usdz_downscale_size", UI_ITEM_NONE, nullptr, ICON_NONE);
      if (RNA_enum_get(ptr, "usdz_downscale_size") == USD_TEXTURE_SIZE_CUSTOM) {
        uiItemR(col2, ptr, "usdz_downscale_custom_size", UI_ITEM_NONE, nullptr, ICON_NONE);
      }
    }
=======
  col = uiLayoutColumn(box, true);
  uiItemR(col, ptr, "evaluation_mode", UI_ITEM_NONE, nullptr, ICON_NONE);

  box = uiLayoutBox(layout);
  col = uiLayoutColumnWithHeading(box, true, IFACE_("Materials"));
  uiItemR(col, ptr, "generate_preview_surface", UI_ITEM_NONE, nullptr, ICON_NONE);
  uiItemR(col, ptr, "generate_materialx_network", UI_ITEM_NONE, nullptr, ICON_NONE);
  const bool export_mtl = RNA_boolean_get(ptr, "export_materials");
  uiLayoutSetActive(col, export_mtl);

  row = uiLayoutRow(col, true);
  uiItemR(row, ptr, "export_textures", UI_ITEM_NONE, nullptr, ICON_NONE);
  const bool preview = RNA_boolean_get(ptr, "generate_preview_surface");
  const bool materialx = RNA_boolean_get(ptr, "generate_materialx_network");
  uiLayoutSetActive(row, export_mtl && (preview || materialx));

  uiLayout *col2 = uiLayoutColumn(col, true);
  uiLayoutSetPropSep(col2, true);
  uiLayoutSetEnabled(col2, RNA_boolean_get(ptr, "export_textures"));
  uiItemR(col2, ptr, "usdz_downscale_size", UI_ITEM_NONE, nullptr, ICON_NONE);
  if (RNA_enum_get(ptr, "usdz_downscale_size") == USD_TEXTURE_SIZE_CUSTOM) {
    uiItemR(col2, ptr, "usdz_downscale_custom_size", UI_ITEM_NONE, nullptr, ICON_NONE);
>>>>>>> 5e9d19d5
  }

  if (uiLayout *panel = uiLayoutPanel(C, layout, "USD_export_lights", true, IFACE_("Lights"))) {
    uiLayout *col = uiLayoutColumn(panel, false);
    uiItemR(col, ptr, "convert_world_material", UI_ITEM_NONE, nullptr, ICON_NONE);
  }

  if (uiLayout *panel = uiLayoutPanel(C, layout, "USD_export_rigging", true, IFACE_("Rigging"))) {
    uiLayout *col = uiLayoutColumn(panel, false);

    uiItemR(col, ptr, "export_shapekeys", UI_ITEM_NONE, nullptr, ICON_NONE);
    uiItemR(col, ptr, "export_armatures", UI_ITEM_NONE, nullptr, ICON_NONE);

    uiLayout *row = uiLayoutRow(col, true);
    uiItemR(row, ptr, "only_deform_bones", UI_ITEM_NONE, nullptr, ICON_NONE);
    uiLayoutSetActive(row, RNA_boolean_get(ptr, "export_armatures"));
  }

  if (uiLayout *panel = uiLayoutPanel(
          C, layout, "USD_export_experimental", true, IFACE_("Experimental")))
  {
    uiLayout *col = uiLayoutColumn(panel, false);
    uiItemR(col, ptr, "use_instancing", UI_ITEM_NONE, nullptr, ICON_NONE);
  }
}

static void free_operator_customdata(wmOperator *op)
{
  if (op->customdata) {
    MEM_freeN(op->customdata);
    op->customdata = nullptr;
  }
}

static void wm_usd_export_cancel(bContext * /*C*/, wmOperator *op)
{
  free_operator_customdata(op);
}

static bool wm_usd_export_check(bContext * /*C*/, wmOperator *op)
{
  char filepath[FILE_MAX];
  RNA_string_get(op->ptr, "filepath", filepath);

  if (!BLI_path_extension_check_n(filepath, ".usd", ".usda", ".usdc", ".usdz", nullptr)) {
    BLI_path_extension_ensure(filepath, FILE_MAX, ".usdc");
    RNA_string_set(op->ptr, "filepath", filepath);
    return true;
  }

  return false;
}

static void forward_axis_update(Main * /*main*/, Scene * /*scene*/, PointerRNA *ptr)
{
  int forward = RNA_enum_get(ptr, "forward_axis");
  int up = RNA_enum_get(ptr, "up_axis");
  if ((forward % 3) == (up % 3)) {
    RNA_enum_set(ptr, "up_axis", (up + 1) % 6);
  }
}

static void up_axis_update(Main * /*main*/, Scene * /*scene*/, PointerRNA *ptr)
{
  int forward = RNA_enum_get(ptr, "forward_axis");
  int up = RNA_enum_get(ptr, "up_axis");
  if ((forward % 3) == (up % 3)) {
    RNA_enum_set(ptr, "forward_axis", (forward + 1) % 6);
  }
}

void WM_OT_usd_export(wmOperatorType *ot)
{
  ot->name = "Export USD";
  ot->description = "Export current scene in a USD archive";
  ot->idname = "WM_OT_usd_export";

  ot->invoke = wm_usd_export_invoke;
  ot->exec = wm_usd_export_exec;
  ot->poll = WM_operator_winactive;
  ot->ui = wm_usd_export_draw;
  ot->cancel = wm_usd_export_cancel;
  ot->check = wm_usd_export_check;

  ot->flag = OPTYPE_REGISTER | OPTYPE_PRESET; /* No UNDO possible. */

  WM_operator_properties_filesel(ot,
                                 FILE_TYPE_FOLDER | FILE_TYPE_USD,
                                 FILE_BLENDER,
                                 FILE_SAVE,
                                 WM_FILESEL_FILEPATH | WM_FILESEL_SHOW_PROPS,
                                 FILE_DEFAULTDISPLAY,
                                 FILE_SORT_DEFAULT);

  PropertyRNA *prop = RNA_def_string(ot->srna, "filter_glob", "*.usd", 0, "", "");
  RNA_def_property_flag(prop, PROP_HIDDEN);

  RNA_def_boolean(ot->srna,
                  "selected_objects_only",
                  false,
                  "Selection Only",
                  "Only export selected objects. Unselected parents of selected objects are "
                  "exported as empty transform");

  RNA_def_boolean(ot->srna,
                  "visible_objects_only",
                  true,
                  "Visible Only",
                  "Only export visible objects. Invisible parents of exported objects are "
                  "exported as empty transforms");

  prop = RNA_def_string(ot->srna, "collection", nullptr, MAX_IDPROP_NAME, "Collection", nullptr);
  RNA_def_property_flag(prop, PROP_HIDDEN);

  RNA_def_boolean(
      ot->srna,
      "export_animation",
      false,
      "Animation",
      "Export all frames in the render frame range, rather than only the current frame");
  RNA_def_boolean(
      ot->srna, "export_hair", false, "Hair", "Export hair particle systems as USD curves");
  RNA_def_boolean(
      ot->srna, "export_uvmaps", true, "UV Maps", "Include all mesh UV maps in the export");
  RNA_def_boolean(ot->srna,
                  "export_mesh_colors",
                  true,
                  "Color Attributes",
                  "Include mesh color attributes in the export");
  RNA_def_boolean(ot->srna,
                  "export_normals",
                  true,
                  "Normals",
                  "Include normals of exported meshes in the export");
  RNA_def_boolean(ot->srna,
                  "export_materials",
                  true,
                  "Materials",
                  "Export viewport settings of materials as USD preview materials, and export "
                  "material assignments as geometry subsets");

  RNA_def_enum(ot->srna,
               "export_subdivision",
               rna_enum_usd_export_subdiv_mode_items,
               USD_SUBDIV_BEST_MATCH,
               "Subdivision",
               "Choose how subdivision modifiers will be mapped to the USD subdivision scheme "
               "during export");

  RNA_def_boolean(ot->srna,
                  "export_armatures",
                  true,
                  "Armatures",
                  "Export armatures and meshes with armature modifiers as USD skeletons and "
                  "skinned meshes");

  RNA_def_boolean(ot->srna,
                  "only_deform_bones",
                  false,
                  "Only Deform Bones",
                  "Only export deform bones and their parents");

  RNA_def_boolean(
      ot->srna, "export_shapekeys", true, "Shape Keys", "Export shape keys as USD blend shapes");

  RNA_def_boolean(ot->srna,
                  "use_instancing",
                  false,
                  "Instancing",
                  "Export instanced objects as references in USD rather than real objects");

  RNA_def_enum(ot->srna,
               "evaluation_mode",
               rna_enum_usd_export_evaluation_mode_items,
               DAG_EVAL_RENDER,
               "Use Settings for",
               "Determines visibility of objects, modifier settings, and other areas where there "
               "are different settings for viewport and rendering");

  RNA_def_boolean(ot->srna,
                  "generate_preview_surface",
                  true,
                  "USD Preview Surface Network",
                  "Generate an approximate USD Preview Surface shader "
                  "representation of a Principled BSDF node network");

<<<<<<< HEAD
  RNA_def_boolean(
      ot->srna,
      "convert_orientation",
      false,
      "Convert Orientation",
      "Convert orientation axis to a different convention to match other applications");
=======
  RNA_def_boolean(ot->srna,
                  "generate_materialx_network",
                  false,
                  "MaterialX Network",
                  "Generate a MaterialX network representation of the materials");

  RNA_def_boolean(ot->srna,
                  "convert_orientation",
                  false,
                  "Convert Orientation",
                  "The USD exporter will convert scene orientation axis");
>>>>>>> 5e9d19d5

  prop = RNA_def_enum(ot->srna,
                      "export_global_forward_selection",
                      io_transform_axis,
                      IO_AXIS_NEGATIVE_Z,
                      "Forward Axis",
                      "");
  RNA_def_property_update_runtime(prop, forward_axis_update);

  prop = RNA_def_enum(
      ot->srna, "export_global_up_selection", io_transform_axis, IO_AXIS_Y, "Up Axis", "");
  RNA_def_property_update_runtime(prop, up_axis_update);

  RNA_def_boolean(ot->srna,
                  "export_textures",
                  true,
                  "Export Textures",
                  "If exporting materials, export textures referenced by material nodes "
                  "to a 'textures' directory in the same directory as the USD file");

  RNA_def_boolean(ot->srna,
                  "overwrite_textures",
                  false,
                  "Overwrite Textures",
                  "Overwrite existing files when exporting textures");

  RNA_def_boolean(ot->srna,
                  "relative_paths",
                  true,
                  "Relative Paths",
                  "Use relative paths to reference external files (i.e. textures, volumes) in "
                  "USD, otherwise use absolute paths");

  RNA_def_enum(ot->srna,
               "xform_op_mode",
               rna_enum_usd_xform_op_mode_items,
               USD_XFORM_OP_TRS,
               "Xform Ops",
               "The type of transform operators to write");

  RNA_def_string(ot->srna,
                 "root_prim_path",
                 "/root",
                 FILE_MAX,
                 "Root Prim",
                 "If set, add a transform primitive with the given path to the stage "
                 "as the parent of all exported data");

  RNA_def_boolean(ot->srna,
                  "export_custom_properties",
                  true,
                  "Custom Properties",
                  "Export custom properties as USD attributes in the 'userProperties' namespace");

  RNA_def_boolean(ot->srna,
                  "author_blender_name",
                  true,
                  "Blender Names",
                  "Author USD custom attributes containing the original Blender object and "
                  "object data names");

  RNA_def_boolean(
      ot->srna,
      "convert_world_material",
      true,
      "Convert World Material",
      "Convert the world material to a USD dome light. "
      "Currently works for simple materials, consisting of an environment texture "
      "connected to a background shader, with an optional vector multiply of the texture color");

#  if PXR_VERSION >= 2403
  RNA_def_boolean(
      ot->srna,
      "allow_unicode",
      false,
      "Allow Unicode",
      "Preserve UTF-8 encoded characters when writing USD prim and property names "
      "(requires software utilizing USD 24.03 or greater when opening the resulting files)");
#  endif

  RNA_def_boolean(ot->srna, "export_meshes", true, "Meshes", "Export all meshes");

  RNA_def_boolean(ot->srna, "export_lights", true, "Lights", "Export all lights");

  RNA_def_boolean(ot->srna, "export_cameras", true, "Cameras", "Export all cameras");

  RNA_def_boolean(ot->srna, "export_curves", true, "Curves", "Export all curves");

  RNA_def_boolean(ot->srna, "export_volumes", true, "Volumes", "Export all volumes");

  RNA_def_boolean(ot->srna,
                  "triangulate_meshes",
                  false,
                  "Triangulate Meshes",
                  "Triangulate meshes during export");

  RNA_def_enum(ot->srna,
               "quad_method",
               rna_enum_modifier_triangulate_quad_method_items,
               MOD_TRIANGULATE_QUAD_SHORTEDGE,
               "Quad Method",
               "Method for splitting the quads into triangles");

  RNA_def_enum(ot->srna,
               "ngon_method",
               rna_enum_modifier_triangulate_ngon_method_items,
               MOD_TRIANGULATE_NGON_BEAUTY,
               "N-gon Method",
               "Method for splitting the n-gons into triangles");

  RNA_def_enum(ot->srna,
               "usdz_downscale_size",
               prop_usdz_downscale_size,
               DAG_EVAL_VIEWPORT,
               "USDZ Texture Downsampling",
               "Choose a maximum size for all exported textures");

  RNA_def_int(ot->srna,
              "usdz_downscale_custom_size",
              128,
              64,
              16384,
              "USDZ Custom Downscale Size",
              "Custom size for downscaling exported textures",
              128,
              8192);
}

/* ====== USD Import ====== */

static int wm_usd_import_invoke(bContext *C, wmOperator *op, const wmEvent *event)
{
  eUSDOperatorOptions *options = MEM_cnew<eUSDOperatorOptions>("eUSDOperatorOptions");
  options->as_background_job = true;
  op->customdata = options;

  return blender::ed::io::filesel_drop_import_invoke(C, op, event);
}

static int wm_usd_import_exec(bContext *C, wmOperator *op)
{
  if (!RNA_struct_property_is_set_ex(op->ptr, "filepath", false)) {
    BKE_report(op->reports, RPT_ERROR, "No filepath given");
    return OPERATOR_CANCELLED;
  }

  char filepath[FILE_MAX];
  RNA_string_get(op->ptr, "filepath", filepath);

  eUSDOperatorOptions *options = static_cast<eUSDOperatorOptions *>(op->customdata);
  const bool as_background_job = (options != nullptr && options->as_background_job);
  MEM_SAFE_FREE(op->customdata);

  const float scale = RNA_float_get(op->ptr, "scale");

  const bool set_frame_range = RNA_boolean_get(op->ptr, "set_frame_range");

  const bool read_mesh_uvs = RNA_boolean_get(op->ptr, "read_mesh_uvs");
  const bool read_mesh_colors = RNA_boolean_get(op->ptr, "read_mesh_colors");
  const bool read_mesh_attributes = RNA_boolean_get(op->ptr, "read_mesh_attributes");

  char mesh_read_flag = MOD_MESHSEQ_READ_VERT | MOD_MESHSEQ_READ_POLY;
  if (read_mesh_uvs) {
    mesh_read_flag |= MOD_MESHSEQ_READ_UV;
  }
  if (read_mesh_colors) {
    mesh_read_flag |= MOD_MESHSEQ_READ_COLOR;
  }
  if (read_mesh_attributes) {
    mesh_read_flag |= MOD_MESHSEQ_READ_ATTRIBUTES;
  }

  const bool import_cameras = RNA_boolean_get(op->ptr, "import_cameras");
  const bool import_curves = RNA_boolean_get(op->ptr, "import_curves");
  const bool import_lights = RNA_boolean_get(op->ptr, "import_lights");
  const bool import_materials = RNA_boolean_get(op->ptr, "import_materials");
  const bool import_meshes = RNA_boolean_get(op->ptr, "import_meshes");
  const bool import_volumes = RNA_boolean_get(op->ptr, "import_volumes");
  const bool import_shapes = RNA_boolean_get(op->ptr, "import_shapes");
  const bool import_skeletons = RNA_boolean_get(op->ptr, "import_skeletons");
  const bool import_blendshapes = RNA_boolean_get(op->ptr, "import_blendshapes");
  const bool import_points = RNA_boolean_get(op->ptr, "import_points");

  const bool import_subdiv = RNA_boolean_get(op->ptr, "import_subdiv");

  const bool support_scene_instancing = RNA_boolean_get(op->ptr, "support_scene_instancing");

  const bool import_visible_only = RNA_boolean_get(op->ptr, "import_visible_only");

  const bool import_defined_only = RNA_boolean_get(op->ptr, "import_defined_only");

  const bool create_collection = RNA_boolean_get(op->ptr, "create_collection");

  char *prim_path_mask = RNA_string_get_alloc(op->ptr, "prim_path_mask", nullptr, 0, nullptr);

  const bool import_guide = RNA_boolean_get(op->ptr, "import_guide");
  const bool import_proxy = RNA_boolean_get(op->ptr, "import_proxy");
  const bool import_render = RNA_boolean_get(op->ptr, "import_render");

  const bool import_all_materials = RNA_boolean_get(op->ptr, "import_all_materials");

  const bool import_usd_preview = RNA_boolean_get(op->ptr, "import_usd_preview");
  const bool set_material_blend = RNA_boolean_get(op->ptr, "set_material_blend");

  const float light_intensity_scale = RNA_float_get(op->ptr, "light_intensity_scale");

  const eUSDMtlNameCollisionMode mtl_name_collision_mode = eUSDMtlNameCollisionMode(
      RNA_enum_get(op->ptr, "mtl_name_collision_mode"));

  const eUSDAttrImportMode attr_import_mode = eUSDAttrImportMode(
      RNA_enum_get(op->ptr, "attr_import_mode"));

  const bool validate_meshes = RNA_boolean_get(op->ptr, "validate_meshes");

  const bool create_world_material = RNA_boolean_get(op->ptr, "create_world_material");

  /* TODO(makowalski): Add support for sequences. */
  const bool is_sequence = false;
  int offset = 0;
  int sequence_len = 1;

  /* Switch out of edit mode to avoid being stuck in it (#54326). */
  Object *obedit = CTX_data_edit_object(C);
  if (obedit) {
    blender::ed::object::mode_set(C, OB_MODE_EDIT);
  }

  const bool use_instancing = false;

  const eUSDTexImportMode import_textures_mode = eUSDTexImportMode(
      RNA_enum_get(op->ptr, "import_textures_mode"));

  char import_textures_dir[FILE_MAXDIR];
  RNA_string_get(op->ptr, "import_textures_dir", import_textures_dir);

  const eUSDTexNameCollisionMode tex_name_collision_mode = eUSDTexNameCollisionMode(
      RNA_enum_get(op->ptr, "tex_name_collision_mode"));

  USDImportParams params{};
  params.scale = scale;
  params.is_sequence = is_sequence;
  params.set_frame_range = set_frame_range;
  params.sequence_len = sequence_len;
  params.offset = offset;
  params.validate_meshes = validate_meshes;
  params.mesh_read_flag = mesh_read_flag;
  params.import_cameras = import_cameras;
  params.import_curves = import_curves;
  params.import_lights = import_lights;
  params.import_materials = import_materials;
  params.import_meshes = import_meshes;
  params.import_volumes = import_volumes;
  params.import_shapes = import_shapes;
  params.import_skeletons = import_skeletons;
  params.import_blendshapes = import_blendshapes;
  params.import_points = import_points;
  params.prim_path_mask = prim_path_mask;
  params.import_subdiv = import_subdiv;
  params.support_scene_instancing = support_scene_instancing;
  params.create_collection = create_collection;
  params.import_guide = import_guide;
  params.import_proxy = import_proxy;
  params.import_render = import_render;
  params.import_visible_only = import_visible_only;
  params.import_defined_only = import_defined_only;
  params.use_instancing = use_instancing;
  params.import_usd_preview = import_usd_preview;
  params.set_material_blend = set_material_blend;
  params.light_intensity_scale = light_intensity_scale;
  params.mtl_name_collision_mode = mtl_name_collision_mode;
  params.import_textures_mode = import_textures_mode;
  params.tex_name_collision_mode = tex_name_collision_mode;
  params.import_all_materials = import_all_materials;
  params.attr_import_mode = attr_import_mode;
  params.create_world_material = create_world_material;

  STRNCPY(params.import_textures_dir, import_textures_dir);

  const bool ok = USD_import(C, filepath, &params, as_background_job, op->reports);

  return as_background_job || ok ? OPERATOR_FINISHED : OPERATOR_CANCELLED;
}

static void wm_usd_import_cancel(bContext * /*C*/, wmOperator *op)
{
  free_operator_customdata(op);
}

static void wm_usd_import_draw(bContext *C, wmOperator *op)
{
  uiLayout *layout = op->layout;
  PointerRNA *ptr = op->ptr;

  uiLayoutSetPropSep(layout, true);
  uiLayoutSetPropDecorate(layout, false);

  if (uiLayout *panel = uiLayoutPanel(C, layout, "USD_import_general", false, IFACE_("General"))) {
    uiLayout *col = uiLayoutColumn(panel, false);

    uiItemR(col, ptr, "prim_path_mask", UI_ITEM_NONE, nullptr, ICON_NONE);

    uiLayout *sub = uiLayoutColumnWithHeading(col, true, IFACE_("Include"));
    uiItemR(sub, ptr, "import_visible_only", UI_ITEM_NONE, nullptr, ICON_NONE);
    uiItemR(sub, ptr, "import_defined_only", UI_ITEM_NONE, nullptr, ICON_NONE);

    col = uiLayoutColumn(panel, false);
    uiItemR(col, ptr, "set_frame_range", UI_ITEM_NONE, nullptr, ICON_NONE);
    uiItemR(col, ptr, "create_collection", UI_ITEM_NONE, nullptr, ICON_NONE);
    uiItemR(col, ptr, "relative_path", UI_ITEM_NONE, nullptr, ICON_NONE);

    uiItemR(col, ptr, "scale", UI_ITEM_NONE, nullptr, ICON_NONE);
    uiItemR(col, ptr, "attr_import_mode", UI_ITEM_NONE, nullptr, ICON_NONE);
  }

  if (uiLayout *panel = uiLayoutPanel(
          C, layout, "USD_import_types", false, IFACE_("Object Types")))
  {
    uiLayout *col = uiLayoutColumn(panel, false);
    uiItemR(col, ptr, "import_cameras", UI_ITEM_NONE, nullptr, ICON_NONE);
    uiItemR(col, ptr, "import_curves", UI_ITEM_NONE, nullptr, ICON_NONE);
    uiItemR(col, ptr, "import_lights", UI_ITEM_NONE, nullptr, ICON_NONE);
    uiItemR(col, ptr, "import_materials", UI_ITEM_NONE, nullptr, ICON_NONE);
    uiItemR(col, ptr, "import_meshes", UI_ITEM_NONE, nullptr, ICON_NONE);
    uiItemR(col, ptr, "import_volumes", UI_ITEM_NONE, nullptr, ICON_NONE);
    uiItemR(col, ptr, "import_shapes", UI_ITEM_NONE, nullptr, ICON_NONE);
    uiItemR(col, ptr, "import_skeletons", UI_ITEM_NONE, nullptr, ICON_NONE);
    uiItemR(col, ptr, "import_blendshapes", UI_ITEM_NONE, nullptr, ICON_NONE);
    uiItemR(col, ptr, "import_points", UI_ITEM_NONE, nullptr, ICON_NONE);

    col = uiLayoutColumnWithHeading(panel, true, IFACE_("USD Purpose"));
    uiItemR(col, ptr, "import_render", UI_ITEM_NONE, nullptr, ICON_NONE);
    uiItemR(col, ptr, "import_proxy", UI_ITEM_NONE, nullptr, ICON_NONE);
    uiItemR(col, ptr, "import_guide", UI_ITEM_NONE, nullptr, ICON_NONE);
  }

  if (uiLayout *panel = uiLayoutPanel(C, layout, "USD_import_geometry", true, IFACE_("Geometry")))
  {
    uiLayout *col = uiLayoutColumn(panel, false);
    uiItemR(col, ptr, "read_mesh_uvs", UI_ITEM_NONE, nullptr, ICON_NONE);
    uiItemR(col, ptr, "read_mesh_colors", UI_ITEM_NONE, nullptr, ICON_NONE);
    uiItemR(col, ptr, "read_mesh_attributes", UI_ITEM_NONE, nullptr, ICON_NONE);
    uiItemR(col, ptr, "import_subdiv", UI_ITEM_NONE, IFACE_("Subdivision"), ICON_NONE);

    col = uiLayoutColumn(panel, false);
    uiItemR(col, ptr, "validate_meshes", UI_ITEM_NONE, nullptr, ICON_NONE);
  }

  if (uiLayout *panel = uiLayoutPanel(C, layout, "USD_import_material", true, IFACE_("Materials")))
  {
    uiLayout *col = uiLayoutColumn(panel, false);

    uiItemR(col, ptr, "import_all_materials", UI_ITEM_NONE, nullptr, ICON_NONE);
    uiItemR(col, ptr, "import_usd_preview", UI_ITEM_NONE, nullptr, ICON_NONE);
    uiLayoutSetEnabled(col, RNA_boolean_get(ptr, "import_materials"));

    uiLayout *row = uiLayoutRow(col, true);
    uiItemR(row, ptr, "set_material_blend", UI_ITEM_NONE, nullptr, ICON_NONE);
    uiLayoutSetEnabled(row, RNA_boolean_get(ptr, "import_usd_preview"));
    uiItemR(col, ptr, "mtl_name_collision_mode", UI_ITEM_NONE, nullptr, ICON_NONE);
  }

  if (uiLayout *panel = uiLayoutPanel(C, layout, "USD_import_lights", true, IFACE_("Lights"))) {
    uiLayout *col = uiLayoutColumn(panel, false);
    uiItemR(col, ptr, "create_world_material", UI_ITEM_NONE, nullptr, ICON_NONE);

    col = uiLayoutColumn(panel, false);
    uiItemR(col, ptr, "light_intensity_scale", UI_ITEM_NONE, nullptr, ICON_NONE);
  }

  if (uiLayout *panel = uiLayoutPanel(C, layout, "USD_import_texture", true, IFACE_("Textures"))) {
    uiLayout *col = uiLayoutColumn(panel, false);

    uiItemR(col, ptr, "import_textures_mode", UI_ITEM_NONE, nullptr, ICON_NONE);
    bool copy_textures = RNA_enum_get(op->ptr, "import_textures_mode") == USD_TEX_IMPORT_COPY;

    uiLayout *row = uiLayoutRow(col, true);
    uiItemR(row, ptr, "import_textures_dir", UI_ITEM_NONE, nullptr, ICON_NONE);
    uiLayoutSetEnabled(row, copy_textures);
    row = uiLayoutRow(col, true);
    uiItemR(row, ptr, "tex_name_collision_mode", UI_ITEM_NONE, nullptr, ICON_NONE);
    uiLayoutSetEnabled(row, copy_textures);
    uiLayoutSetEnabled(col, RNA_boolean_get(ptr, "import_materials"));
  }

  if (uiLayout *panel = uiLayoutPanel(
          C, layout, "USD_import_instancing", true, IFACE_("Particles and Instancing")))
  {
    uiLayout *col = uiLayoutColumn(panel, false);
    uiItemR(col, ptr, "support_scene_instancing", UI_ITEM_NONE, nullptr, ICON_NONE);
  }
}

void WM_OT_usd_import(wmOperatorType *ot)
{
  ot->name = "Import USD";
  ot->description = "Import USD stage into current scene";
  ot->idname = "WM_OT_usd_import";

  ot->invoke = wm_usd_import_invoke;
  ot->exec = wm_usd_import_exec;
  ot->cancel = wm_usd_import_cancel;
  ot->poll = WM_operator_winactive;
  ot->ui = wm_usd_import_draw;

  ot->flag = OPTYPE_UNDO | OPTYPE_PRESET;

  WM_operator_properties_filesel(ot,
                                 FILE_TYPE_FOLDER | FILE_TYPE_USD,
                                 FILE_BLENDER,
                                 FILE_OPENFILE,
                                 WM_FILESEL_FILEPATH | WM_FILESEL_RELPATH | WM_FILESEL_SHOW_PROPS,
                                 FILE_DEFAULTDISPLAY,
                                 FILE_SORT_DEFAULT);

  PropertyRNA *prop = RNA_def_string(ot->srna, "filter_glob", "*.usd", 0, "", "");
  RNA_def_property_flag(prop, PROP_HIDDEN);

  RNA_def_float(
      ot->srna,
      "scale",
      1.0f,
      0.0001f,
      1000.0f,
      "Scale",
      "Value by which to enlarge or shrink the objects with respect to the world's origin",
      0.0001f,
      1000.0f);

  RNA_def_boolean(ot->srna,
                  "set_frame_range",
                  true,
                  "Set Frame Range",
                  "Update the scene's start and end frame to match those of the USD archive");

  RNA_def_boolean(ot->srna, "import_cameras", true, "Cameras", "");
  RNA_def_boolean(ot->srna, "import_curves", true, "Curves", "");
  RNA_def_boolean(ot->srna, "import_lights", true, "Lights", "");
  RNA_def_boolean(ot->srna, "import_materials", true, "Materials", "");
  RNA_def_boolean(ot->srna, "import_meshes", true, "Meshes", "");
  RNA_def_boolean(ot->srna, "import_volumes", true, "Volumes", "");
  RNA_def_boolean(ot->srna, "import_shapes", true, "Shapes", "");
  RNA_def_boolean(ot->srna, "import_skeletons", true, "Skeletons", "");
  RNA_def_boolean(ot->srna, "import_blendshapes", true, "Blend Shapes", "");
  RNA_def_boolean(ot->srna, "import_points", true, "Point Clouds", "");

  RNA_def_boolean(ot->srna,
                  "import_subdiv",
                  false,
                  "Import Subdivision Scheme",
                  "Create subdivision surface modifiers based on the USD "
                  "SubdivisionScheme attribute");

  RNA_def_boolean(ot->srna,
                  "support_scene_instancing",
                  true,
                  "Scene Instancing",
                  "Import USD scene graph instances as collection instances");

  RNA_def_boolean(ot->srna,
                  "import_visible_only",
                  true,
                  "Visible Primitives Only",
                  "Do not import invisible USD primitives. "
                  "Only applies to primitives with a non-animated visibility attribute. "
                  "Primitives with animated visibility will always be imported");

  RNA_def_boolean(ot->srna,
                  "create_collection",
                  false,
                  "Create Collection",
                  "Add all imported objects to a new collection");

  RNA_def_boolean(ot->srna, "read_mesh_uvs", true, "UV Coordinates", "Read mesh UV coordinates");

  RNA_def_boolean(
      ot->srna, "read_mesh_colors", true, "Color Attributes", "Read mesh color attributes");

  RNA_def_boolean(ot->srna,
                  "read_mesh_attributes",
                  true,
                  "Mesh Attributes",
                  "Read USD Primvars as mesh attributes");

  RNA_def_string(ot->srna,
                 "prim_path_mask",
                 nullptr,
                 0,
                 "Path Mask",
                 "Import only the primitive at the given path and its descendants. "
                 "Multiple paths may be specified in a list delimited by commas or semicolons");

  RNA_def_boolean(ot->srna, "import_guide", false, "Guide", "Import guide geometry");

  RNA_def_boolean(ot->srna, "import_proxy", false, "Proxy", "Import proxy geometry");

  RNA_def_boolean(ot->srna, "import_render", true, "Render", "Import final render geometry");

  RNA_def_boolean(ot->srna,
                  "import_all_materials",
                  false,
                  "Import All Materials",
                  "Also import materials that are not used by any geometry. "
                  "Note that when this option is false, materials referenced "
                  "by geometry will still be imported");

  RNA_def_boolean(ot->srna,
                  "import_usd_preview",
                  true,
                  "Import USD Preview",
                  "Convert UsdPreviewSurface shaders to Principled BSDF shader networks");

  RNA_def_boolean(ot->srna,
                  "set_material_blend",
                  true,
                  "Set Material Blend",
                  "If the Import USD Preview option is enabled, "
                  "the material blend method will automatically be set based on the "
                  "shader's opacity and opacityThreshold inputs");

  RNA_def_float(ot->srna,
                "light_intensity_scale",
                1.0f,
                0.0001f,
                10000.0f,
                "Light Intensity Scale",
                "Scale for the intensity of imported lights",
                0.0001f,
                1000.0f);

  RNA_def_enum(
      ot->srna,
      "mtl_name_collision_mode",
      rna_enum_usd_mtl_name_collision_mode_items,
      USD_MTL_NAME_COLLISION_MAKE_UNIQUE,
      "Material Name Collision",
      "Behavior when the name of an imported material conflicts with an existing material");

  RNA_def_enum(ot->srna,
               "import_textures_mode",
               rna_enum_usd_tex_import_mode_items,
               USD_TEX_IMPORT_PACK,
               "Import Textures",
               "Behavior when importing textures from a USDZ archive");

  RNA_def_string(ot->srna,
                 "import_textures_dir",
                 "//textures/",
                 FILE_MAXDIR,
                 "Textures Directory",
                 "Path to the directory where imported textures will be copied");

  RNA_def_enum(
      ot->srna,
      "tex_name_collision_mode",
      rna_enum_usd_tex_name_collision_mode_items,
      USD_TEX_NAME_COLLISION_USE_EXISTING,
      "File Name Collision",
      "Behavior when the name of an imported texture file conflicts with an existing file");

  RNA_def_enum(ot->srna,
               "attr_import_mode",
               rna_enum_usd_attr_import_mode_items,
               USD_ATTR_IMPORT_ALL,
               "Custom Properties",
               "Behavior when importing USD attributes as Blender custom properties");

  RNA_def_boolean(
      ot->srna,
      "validate_meshes",
      false,
      "Validate Meshes",
      "Ensure the data is valid "
      "(when disabled, data may be imported which causes crashes displaying or editing)");

  RNA_def_boolean(ot->srna,
                  "create_world_material",
                  true,
                  "Create World Material",
                  "Convert the first discovered USD dome light to a world background shader");

  RNA_def_boolean(ot->srna,
                  "import_defined_only",
                  true,
                  "Defined Primitives Only",
                  "Import only defined USD primitives. When disabled this allows importing USD "
                  "primitives which are not defined, such as those with an override specifier");
}

namespace blender::ed::io {
void usd_file_handler_add()
{
  auto fh = std::make_unique<blender::bke::FileHandlerType>();
  STRNCPY(fh->idname, "IO_FH_usd");
  STRNCPY(fh->import_operator, "WM_OT_usd_import");
  STRNCPY(fh->export_operator, "WM_OT_usd_export");
  STRNCPY(fh->label, "Universal Scene Description");
  STRNCPY(fh->file_extensions_str, ".usd;.usda;.usdc;.usdz");
  fh->poll_drop = poll_file_object_drop;
  bke::file_handler_add(std::move(fh));
}
}  // namespace blender::ed::io

#endif /* WITH_USD */<|MERGE_RESOLUTION|>--- conflicted
+++ resolved
@@ -387,7 +387,6 @@
     uiItemR(col, ptr, "export_subdivision", UI_ITEM_NONE, nullptr, ICON_NONE);
   }
 
-<<<<<<< HEAD
   {
     PanelLayout panel = uiLayoutPanel(C, layout, "USD_export_materials", true);
     uiLayoutSetPropSep(panel.header, false);
@@ -399,16 +398,18 @@
 
       uiLayout *col = uiLayoutColumn(panel.body, false);
       uiItemR(col, ptr, "generate_preview_surface", UI_ITEM_NONE, nullptr, ICON_NONE);
+      uiItemR(col, ptr, "generate_materialx_network", UI_ITEM_NONE, nullptr, ICON_NONE);
 
       uiLayout *row = uiLayoutRow(col, true);
       uiItemR(row, ptr, "export_textures", UI_ITEM_NONE, nullptr, ICON_NONE);
       const bool preview = RNA_boolean_get(ptr, "generate_preview_surface");
-      uiLayoutSetActive(row, preview);
+      const bool materialx = RNA_boolean_get(ptr, "generate_materialx_network");
+      uiLayoutSetActive(row, export_materials && (preview || materialx));
 
       row = uiLayoutRow(col, true);
       uiItemR(row, ptr, "overwrite_textures", UI_ITEM_NONE, nullptr, ICON_NONE);
       const bool export_tex = RNA_boolean_get(ptr, "export_textures");
-      uiLayoutSetActive(row, preview && export_tex);
+      uiLayoutSetActive(row, export_tex && (preview || materialx));
 
       uiLayout *col2 = uiLayoutColumn(col, true);
       uiLayoutSetPropSep(col2, true);
@@ -418,30 +419,6 @@
         uiItemR(col2, ptr, "usdz_downscale_custom_size", UI_ITEM_NONE, nullptr, ICON_NONE);
       }
     }
-=======
-  col = uiLayoutColumn(box, true);
-  uiItemR(col, ptr, "evaluation_mode", UI_ITEM_NONE, nullptr, ICON_NONE);
-
-  box = uiLayoutBox(layout);
-  col = uiLayoutColumnWithHeading(box, true, IFACE_("Materials"));
-  uiItemR(col, ptr, "generate_preview_surface", UI_ITEM_NONE, nullptr, ICON_NONE);
-  uiItemR(col, ptr, "generate_materialx_network", UI_ITEM_NONE, nullptr, ICON_NONE);
-  const bool export_mtl = RNA_boolean_get(ptr, "export_materials");
-  uiLayoutSetActive(col, export_mtl);
-
-  row = uiLayoutRow(col, true);
-  uiItemR(row, ptr, "export_textures", UI_ITEM_NONE, nullptr, ICON_NONE);
-  const bool preview = RNA_boolean_get(ptr, "generate_preview_surface");
-  const bool materialx = RNA_boolean_get(ptr, "generate_materialx_network");
-  uiLayoutSetActive(row, export_mtl && (preview || materialx));
-
-  uiLayout *col2 = uiLayoutColumn(col, true);
-  uiLayoutSetPropSep(col2, true);
-  uiLayoutSetEnabled(col2, RNA_boolean_get(ptr, "export_textures"));
-  uiItemR(col2, ptr, "usdz_downscale_size", UI_ITEM_NONE, nullptr, ICON_NONE);
-  if (RNA_enum_get(ptr, "usdz_downscale_size") == USD_TEXTURE_SIZE_CUSTOM) {
-    uiItemR(col2, ptr, "usdz_downscale_custom_size", UI_ITEM_NONE, nullptr, ICON_NONE);
->>>>>>> 5e9d19d5
   }
 
   if (uiLayout *panel = uiLayoutPanel(C, layout, "USD_export_lights", true, IFACE_("Lights"))) {
@@ -628,26 +605,18 @@
                   "Generate an approximate USD Preview Surface shader "
                   "representation of a Principled BSDF node network");
 
-<<<<<<< HEAD
+  RNA_def_boolean(ot->srna,
+                  "generate_materialx_network",
+                  false,
+                  "MaterialX Network",
+                  "Generate a MaterialX network representation of the materials");
+
   RNA_def_boolean(
       ot->srna,
       "convert_orientation",
       false,
       "Convert Orientation",
       "Convert orientation axis to a different convention to match other applications");
-=======
-  RNA_def_boolean(ot->srna,
-                  "generate_materialx_network",
-                  false,
-                  "MaterialX Network",
-                  "Generate a MaterialX network representation of the materials");
-
-  RNA_def_boolean(ot->srna,
-                  "convert_orientation",
-                  false,
-                  "Convert Orientation",
-                  "The USD exporter will convert scene orientation axis");
->>>>>>> 5e9d19d5
 
   prop = RNA_def_enum(ot->srna,
                       "export_global_forward_selection",
