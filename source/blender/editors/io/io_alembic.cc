--- conflicted
+++ resolved
@@ -473,10 +473,7 @@
 /* TODO(kevin): check on de-duplicating all this with code in image_ops.c */
 
 struct CacheFrame {
-<<<<<<< HEAD
-=======
   CacheFrame *next, *prev;
->>>>>>> 744dd79e
   int framenr;
 };
 
