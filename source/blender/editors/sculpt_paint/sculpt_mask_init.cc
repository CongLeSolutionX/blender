--- conflicted
+++ resolved
@@ -152,11 +152,7 @@
 
           write_mask_mesh(depsgraph, ob, node_mask, [&](MutableSpan<float> mask, Span<int> verts) {
             for (const int vert : verts) {
-<<<<<<< HEAD
-              const int face_set = face_set::vert_face_set_get(depsgraph, ob, PBVHVertRef{vert});
-=======
               const int face_set = face_set::vert_face_set_get(vert_to_face_map, face_sets, vert);
->>>>>>> 721ece9e
               mask[vert] = BLI_hash_int_01(face_set + seed);
             }
           });
