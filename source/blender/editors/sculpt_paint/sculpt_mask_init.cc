/* SPDX-FileCopyrightText: 2021 Blender Authors
 *
 * SPDX-License-Identifier: GPL-2.0-or-later */

/** \file
 * \ingroup edsculpt
 */

#include "MEM_guardedalloc.h"

#include "BLI_enumerable_thread_specific.hh"
#include "BLI_hash.h"
#include "BLI_task.h"
#include "BLI_time.h"

#include "DNA_object_types.h"

#include "BKE_ccg.hh"
#include "BKE_context.hh"
#include "BKE_layer.hh"
#include "BKE_mesh.hh"
#include "BKE_multires.hh"
#include "BKE_paint.hh"
#include "BKE_pbvh_api.hh"
#include "BKE_subdiv_ccg.hh"

#include "WM_api.hh"
#include "WM_types.hh"

#include "RNA_access.hh"
#include "RNA_define.hh"

#include "paint_intern.hh"
#include "sculpt_intern.hh"

#include "bmesh.hh"

#include <cmath>
#include <cstdlib>

namespace blender::ed::sculpt_paint::mask {

enum class InitMode {
  Random,
  FaceSet,
  Island,
};

void write_mask_mesh(Object &object,
                     const Span<bke::pbvh::Node *> nodes,
                     FunctionRef<void(MutableSpan<float>, Span<int>)> write_fn)
{
  Mesh &mesh = *static_cast<Mesh *>(object.data);
  bke::MutableAttributeAccessor attributes = mesh.attributes_for_write();
  const VArraySpan hide_vert = *attributes.lookup<bool>(".hide_vert", bke::AttrDomain::Point);

  undo::push_nodes(object, nodes, undo::Type::Mask);

  bke::SpanAttributeWriter mask = attributes.lookup_or_add_for_write_span<float>(
      ".sculpt_mask", bke::AttrDomain::Point);
  if (!mask) {
    return;
  }
  threading::EnumerableThreadSpecific<Vector<int>> all_index_data;
  threading::parallel_for(nodes.index_range(), 1, [&](const IndexRange range) {
    Vector<int> &index_data = all_index_data.local();
    for (const int i : range) {
      write_fn(mask.span, hide::node_visible_verts(*nodes[i], hide_vert, index_data));
      BKE_pbvh_node_mark_redraw(nodes[i]);
      bke::pbvh::node_update_mask_mesh(mask.span, *nodes[i]);
    }
  });
  mask.finish();
}

static void init_mask_grids(Main &bmain,
                            Scene &scene,
                            Depsgraph &depsgraph,
                            Object &object,
                            const Span<bke::pbvh::Node *> nodes,
                            FunctionRef<void(const BitGroupVector<> &, int, CCGElem *)> write_fn)
{
  MultiresModifierData *mmd = BKE_sculpt_multires_active(&scene, &object);
  BKE_sculpt_mask_layers_ensure(&depsgraph, &bmain, &object, mmd);

  SculptSession &ss = *object.sculpt;
  SubdivCCG &subdiv_ccg = *ss.subdiv_ccg;
  const Span<CCGElem *> grids = subdiv_ccg.grids;
  const BitGroupVector<> &grid_hidden = subdiv_ccg.grid_hidden;

  undo::push_nodes(object, nodes, undo::Type::Mask);

  threading::parallel_for(nodes.index_range(), 1, [&](const IndexRange range) {
    for (const int i : range) {
      for (const int grid : bke::pbvh::node_grid_indices(*nodes[i])) {
        write_fn(grid_hidden, grid, grids[grid]);
      }
      BKE_pbvh_node_mark_update_mask(nodes[i]);
    }
  });
  BKE_subdiv_ccg_average_grids(subdiv_ccg);
  bke::pbvh::update_mask(*ss.pbvh);
}

static int sculpt_mask_init_exec(bContext *C, wmOperator *op)
{
  const View3D *v3d = CTX_wm_view3d(C);
  const Base *base = CTX_data_active_base(C);
  if (!BKE_base_is_visible(v3d, base)) {
    return OPERATOR_CANCELLED;
  }
  Object &ob = *CTX_data_active_object(C);
  SculptSession &ss = *ob.sculpt;
  Depsgraph &depsgraph = *CTX_data_ensure_evaluated_depsgraph(C);

  BKE_sculpt_update_object_for_edit(&depsgraph, &ob, false);

  bke::pbvh::Tree &pbvh = *ob.sculpt->pbvh;
  Vector<bke::pbvh::Node *> nodes = bke::pbvh::search_gather(pbvh, {});
  if (nodes.is_empty()) {
    return OPERATOR_CANCELLED;
  }

  undo::push_begin(ob, op);

  const InitMode mode = InitMode(RNA_enum_get(op->ptr, "mode"));
  const int seed = BLI_time_now_seconds();

  switch (pbvh.type()) {
    case bke::pbvh::Type::Mesh: {
      switch (mode) {
        case InitMode::Random:
          write_mask_mesh(ob, nodes, [&](MutableSpan<float> mask, Span<int> verts) {
            for (const int vert : verts) {
              mask[vert] = BLI_hash_int_01(vert + seed);
            }
          });
          break;
        case InitMode::FaceSet:
          write_mask_mesh(ob, nodes, [&](MutableSpan<float> mask, Span<int> verts) {
            for (const int vert : verts) {
              const int face_set = face_set::vert_face_set_get(ss, PBVHVertRef{vert});
              mask[vert] = BLI_hash_int_01(face_set + seed);
            }
          });
          break;
        case InitMode::Island:
          islands::ensure_cache(ob);
          write_mask_mesh(ob, nodes, [&](MutableSpan<float> mask, Span<int> verts) {
            for (const int vert : verts) {
              const int island = islands::vert_id_get(ss, PBVHVertRef{vert});
              mask[vert] = BLI_hash_int_01(island + seed);
            }
          });
          break;
      }
      break;
    }
    case bke::pbvh::Type::Grids: {
      Main &bmain = *CTX_data_main(C);
      Scene &scene = *CTX_data_scene(C);
      const SubdivCCG &subdiv_ccg = *ss.subdiv_ccg;
      const CCGKey key = BKE_subdiv_ccg_key_top_level(subdiv_ccg);
      switch (mode) {
        case InitMode::Random: {
          init_mask_grids(
              bmain,
              scene,
              depsgraph,
              ob,
              nodes,
              [&](const BitGroupVector<> &grid_hidden, const int grid_index, CCGElem *grid) {
                const int verts_start = grid_index * key.grid_area;
                BKE_subdiv_ccg_foreach_visible_grid_vert(
                    key, grid_hidden, grid_index, [&](const int i) {
                      CCG_elem_offset_mask(key, grid, i) = BLI_hash_int_01(verts_start + i + seed);
                    });
              });
          break;
        }
        case InitMode::FaceSet: {
          const Mesh &mesh = *static_cast<const Mesh *>(ob.data);
          const bke::AttributeAccessor attributes = mesh.attributes();
          const VArraySpan face_sets = *attributes.lookup_or_default<int>(
              ".sculpt_face_set", bke::AttrDomain::Face, 1);
          const Span<int> grid_to_face = subdiv_ccg.grid_to_face_map;
          init_mask_grids(
              bmain,
              scene,
              depsgraph,
              ob,
              nodes,
              [&](const BitGroupVector<> &grid_hidden, const int grid_index, CCGElem *grid) {
                const int face_set = face_sets[grid_to_face[grid_index]];
                const float value = BLI_hash_int_01(face_set + seed);
                BKE_subdiv_ccg_foreach_visible_grid_vert(
                    key, grid_hidden, grid_index, [&](const int i) {
                      CCG_elem_offset_mask(key, grid, i) = value;
                    });
              });
          break;
        }
        case InitMode::Island: {
          islands::ensure_cache(ob);
          init_mask_grids(
              bmain,
              scene,
              depsgraph,
              ob,
              nodes,
              [&](const BitGroupVector<> &grid_hidden, const int grid_index, CCGElem *grid) {
                const int verts_start = grid_index * key.grid_area;
                BKE_subdiv_ccg_foreach_visible_grid_vert(
                    key, grid_hidden, grid_index, [&](const int i) {
<<<<<<< HEAD
                      const int island = islands::vert_id_get(ss, verts_start + i);
=======
                      const int island = islands::vert_id_get(ss, PBVHVertRef{verts_start + i});
>>>>>>> c0d37d97
                      CCG_elem_offset_mask(key, grid, i) = BLI_hash_int_01(island + seed);
                    });
              });
          break;
        }
      }
      break;
    }
    case bke::pbvh::Type::BMesh: {
      const int offset = CustomData_get_offset_named(&ss.bm->vdata, CD_PROP_FLOAT, ".sculpt_mask");
      threading::parallel_for(nodes.index_range(), 1, [&](const IndexRange range) {
        for (const int i : range) {
          for (BMVert *vert : BKE_pbvh_bmesh_node_unique_verts(nodes[i])) {
            if (BM_elem_flag_test(vert, BM_ELEM_HIDDEN)) {
              continue;
            }
            switch (mode) {
              case InitMode::Random:
                BM_ELEM_CD_SET_FLOAT(
                    vert, offset, BLI_hash_int_01(BM_elem_index_get(vert) + seed));
                break;
              case InitMode::FaceSet: {
                BM_ELEM_CD_SET_FLOAT(vert, offset, 0.0f);
                break;
              }
              case InitMode::Island:
                BM_ELEM_CD_SET_FLOAT(
                    vert,
                    offset,
<<<<<<< HEAD
                    BLI_hash_int_01(islands::vert_id_get(ss, BM_elem_index_get(vert)) + seed));
=======
                    BLI_hash_int_01(islands::vert_id_get(ss, PBVHVertRef{intptr_t(vert)}) + seed));
>>>>>>> c0d37d97
                break;
            }
          }
          BKE_pbvh_node_mark_update_mask(nodes[i]);
        }
      });
      bke::pbvh::update_mask(*ss.pbvh);
      break;
    }
  }

  undo::push_end(ob);

  SCULPT_tag_update_overlays(C);
  return OPERATOR_FINISHED;
}

void SCULPT_OT_mask_init(wmOperatorType *ot)
{
  ot->name = "Init Mask";
  ot->description = "Creates a new mask for the entire mesh";
  ot->idname = "SCULPT_OT_mask_init";

  ot->exec = sculpt_mask_init_exec;
  ot->poll = SCULPT_mode_poll;

  ot->flag = OPTYPE_REGISTER | OPTYPE_UNDO;

  static EnumPropertyItem modes[] = {
      {int(InitMode::Random), "RANDOM_PER_VERTEX", 0, "Random per Vertex", ""},
      {int(InitMode::FaceSet), "RANDOM_PER_FACE_SET", 0, "Random per Face Set", ""},
      {int(InitMode::Island), "RANDOM_PER_LOOSE_PART", 0, "Random per Loose Part", ""},
      {0, nullptr, 0, nullptr, nullptr},
  };
  RNA_def_enum(ot->srna, "mode", modes, int(InitMode::Random), "Mode", "");
}

}  // namespace blender::ed::sculpt_paint::mask<|MERGE_RESOLUTION|>--- conflicted
+++ resolved
@@ -212,11 +212,7 @@
                 const int verts_start = grid_index * key.grid_area;
                 BKE_subdiv_ccg_foreach_visible_grid_vert(
                     key, grid_hidden, grid_index, [&](const int i) {
-<<<<<<< HEAD
                       const int island = islands::vert_id_get(ss, verts_start + i);
-=======
-                      const int island = islands::vert_id_get(ss, PBVHVertRef{verts_start + i});
->>>>>>> c0d37d97
                       CCG_elem_offset_mask(key, grid, i) = BLI_hash_int_01(island + seed);
                     });
               });
@@ -246,11 +242,7 @@
                 BM_ELEM_CD_SET_FLOAT(
                     vert,
                     offset,
-<<<<<<< HEAD
                     BLI_hash_int_01(islands::vert_id_get(ss, BM_elem_index_get(vert)) + seed));
-=======
-                    BLI_hash_int_01(islands::vert_id_get(ss, PBVHVertRef{intptr_t(vert)}) + seed));
->>>>>>> c0d37d97
                 break;
             }
           }
