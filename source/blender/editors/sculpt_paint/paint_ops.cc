--- conflicted
+++ resolved
@@ -999,14 +999,7 @@
   /* This operator currently covers both cases: the file/asset browser file list and the asset list
    * used for the asset-view template. Once the asset list design is used by the Asset Browser,
    * this can be simplified to just that case. */
-<<<<<<< HEAD
   Main *bmain = CTX_data_main(C);
-  blender::asset_system::AssetRepresentation *asset = CTX_wm_asset(C);
-
-  AssetWeakReference *brush_asset_reference = asset->make_weak_reference();
-  Brush *brush = reinterpret_cast<Brush *>(
-      BKE_asset_weak_reference_ensure(bmain, brush_asset_reference));
-=======
   const asset_system::AssetRepresentation *asset =
       asset::operator_asset_reference_props_get_asset_from_all_library(*C, *op->ptr, op->reports);
   if (!asset) {
@@ -1014,8 +1007,8 @@
   }
 
   AssetWeakReference brush_asset_reference = asset->make_weak_reference();
-  Brush *brush = BKE_brush_asset_runtime_ensure(CTX_data_main(C), brush_asset_reference);
->>>>>>> 914ad994
+  Brush *brush = reinterpret_cast<Brush *>(
+      BKE_asset_weak_reference_ensure(bmain, &brush_asset_reference));
 
   Paint *paint = BKE_paint_get_active_from_context(C);
 
@@ -1358,11 +1351,7 @@
   Main *asset_main = BKE_asset_weak_reference_main(bmain, &brush->id);
 
   std::string final_full_asset_filepath;
-<<<<<<< HEAD
-  const bool sucess = brush_asset_write_in_library(
-      asset_main, brush, name, filepath, final_full_asset_filepath, op->reports);
-=======
-  const bool sucess = brush_asset_write_in_library(CTX_data_main(C),
+  const bool sucess = brush_asset_write_in_library(asset_main,
                                                    brush,
                                                    name,
                                                    filepath,
@@ -1370,7 +1359,6 @@
                                                    catalog_simple_name,
                                                    final_full_asset_filepath,
                                                    op->reports);
->>>>>>> 914ad994
 
   if (!sucess) {
     BKE_report(op->reports, RPT_ERROR, "Failed to write to asset library");
@@ -1383,7 +1371,7 @@
   /* TODO: maybe not needed, even less so if there is more visual confirmation of change. */
   BKE_reportf(op->reports, RPT_INFO, "Saved \"%s\"", filepath.c_str());
 
-  brush = reinterpret_cast<Brush *>(BKE_asset_weak_reference_ensure(bmain, new_brush_weak_ref));
+  brush = reinterpret_cast<Brush *>(BKE_asset_weak_reference_ensure(bmain, &new_brush_weak_ref));
 
   if (!BKE_paint_brush_asset_set(paint, brush, new_brush_weak_ref)) {
     /* Note brush sset was still saved in editable asset library, so was not a no-op. */
@@ -1588,11 +1576,7 @@
 
   Main *asset_main = BKE_asset_weak_reference_main(bmain, &brush->id);
   std::string final_full_asset_filepath;
-<<<<<<< HEAD
-  brush_asset_write_in_library(
-      asset_main, brush, brush->id.name + 2, filepath, final_full_asset_filepath, op->reports);
-=======
-  brush_asset_write_in_library(CTX_data_main(C),
+  brush_asset_write_in_library(asset_main,
                                brush,
                                brush->id.name + 2,
                                filepath,
@@ -1600,7 +1584,6 @@
                                std::nullopt,
                                final_full_asset_filepath,
                                op->reports);
->>>>>>> 914ad994
 
   return OPERATOR_FINISHED;
 }
