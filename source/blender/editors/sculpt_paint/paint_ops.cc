/* SPDX-FileCopyrightText: 2023 Blender Authors
 *
 * SPDX-License-Identifier: GPL-2.0-or-later */

/** \file
 * \ingroup edsculpt
 */

#include <cstddef>
#include <cstdlib>
#include <cstring>

#include "MEM_guardedalloc.h"

#include "BLI_fileops.h"
#include "BLI_listbase.h"
#include "BLI_math_vector.h"
#include "BLI_path_util.h"
#include "BLI_string.h"
#include "BLI_utildefines.h"

#include "BLT_translation.h"

#include "IMB_interp.hh"

#include "DNA_brush_types.h"
#include "DNA_customdata_types.h"
#include "DNA_object_types.h"
#include "DNA_scene_types.h"

#include "BLO_writefile.hh"

#include "BKE_asset.hh"
#include "BKE_blendfile.hh"
#include "BKE_brush.hh"
#include "BKE_context.hh"
#include "BKE_image.h"
#include "BKE_lib_id.hh"
#include "BKE_main.hh"
#include "BKE_paint.hh"
#include "BKE_preferences.h"
#include "BKE_report.h"

#include "ED_asset_handle.h"
#include "ED_asset_list.h"
#include "ED_image.hh"
#include "ED_paint.hh"
#include "ED_screen.hh"

#include "WM_api.hh"
#include "WM_toolsystem.hh"
#include "WM_types.hh"

#include "RNA_access.hh"
#include "RNA_define.hh"

<<<<<<< HEAD
#include "AS_asset_library.h"
#include "AS_asset_library.hh"
=======
>>>>>>> 39e40f63
#include "AS_asset_representation.hh"

#include "curves_sculpt_intern.hh"
#include "paint_intern.hh"
#include "sculpt_intern.hh"

/* Brush operators */
static int brush_add_exec(bContext *C, wmOperator * /*op*/)
{
  // int type = RNA_enum_get(op->ptr, "type");
  Paint *paint = BKE_paint_get_active_from_context(C);
  Brush *br = BKE_paint_brush(paint);
  Main *bmain = CTX_data_main(C);
  ePaintMode mode = BKE_paintmode_get_active_from_context(C);

  if (br) {
    br = (Brush *)BKE_id_copy(bmain, &br->id);
  }
  else {
    br = BKE_brush_add(bmain, "Brush", BKE_paint_object_mode_from_paintmode(mode));
  }
  id_us_min(&br->id); /* fake user only */

  BKE_paint_brush_set(paint, br);

  return OPERATOR_FINISHED;
}

static void BRUSH_OT_add(wmOperatorType *ot)
{
  /* identifiers */
  ot->name = "Add Brush";
  ot->description = "Add brush by mode type";
  ot->idname = "BRUSH_OT_add";

  /* api callbacks */
  ot->exec = brush_add_exec;

  /* flags */
  ot->flag = OPTYPE_REGISTER | OPTYPE_UNDO;
}

static eGPBrush_Presets gpencil_get_brush_preset_from_tool(bToolRef *tool,
                                                           enum eContextObjectMode mode)
{
  switch (mode) {
    case CTX_MODE_PAINT_GPENCIL_LEGACY: {
      if (STREQ(tool->runtime->data_block, "DRAW")) {
        return GP_BRUSH_PRESET_PENCIL;
      }
      if (STREQ(tool->runtime->data_block, "FILL")) {
        return GP_BRUSH_PRESET_FILL_AREA;
      }
      if (STREQ(tool->runtime->data_block, "ERASE")) {
        return GP_BRUSH_PRESET_ERASER_SOFT;
      }
      if (STREQ(tool->runtime->data_block, "TINT")) {
        return GP_BRUSH_PRESET_TINT;
      }
      break;
    }
    case CTX_MODE_SCULPT_GPENCIL_LEGACY: {
      if (STREQ(tool->runtime->data_block, "SMOOTH")) {
        return GP_BRUSH_PRESET_SMOOTH_STROKE;
      }
      if (STREQ(tool->runtime->data_block, "STRENGTH")) {
        return GP_BRUSH_PRESET_STRENGTH_STROKE;
      }
      if (STREQ(tool->runtime->data_block, "THICKNESS")) {
        return GP_BRUSH_PRESET_THICKNESS_STROKE;
      }
      if (STREQ(tool->runtime->data_block, "GRAB")) {
        return GP_BRUSH_PRESET_GRAB_STROKE;
      }
      if (STREQ(tool->runtime->data_block, "PUSH")) {
        return GP_BRUSH_PRESET_PUSH_STROKE;
      }
      if (STREQ(tool->runtime->data_block, "TWIST")) {
        return GP_BRUSH_PRESET_TWIST_STROKE;
      }
      if (STREQ(tool->runtime->data_block, "PINCH")) {
        return GP_BRUSH_PRESET_PINCH_STROKE;
      }
      if (STREQ(tool->runtime->data_block, "RANDOMIZE")) {
        return GP_BRUSH_PRESET_RANDOMIZE_STROKE;
      }
      if (STREQ(tool->runtime->data_block, "CLONE")) {
        return GP_BRUSH_PRESET_CLONE_STROKE;
      }
      break;
    }
    case CTX_MODE_WEIGHT_GPENCIL_LEGACY: {
      if (STREQ(tool->runtime->data_block, "DRAW")) {
        return GP_BRUSH_PRESET_WEIGHT_DRAW;
      }
      if (STREQ(tool->runtime->data_block, "BLUR")) {
        return GP_BRUSH_PRESET_WEIGHT_BLUR;
      }
      if (STREQ(tool->runtime->data_block, "AVERAGE")) {
        return GP_BRUSH_PRESET_WEIGHT_AVERAGE;
      }
      if (STREQ(tool->runtime->data_block, "SMEAR")) {
        return GP_BRUSH_PRESET_WEIGHT_SMEAR;
      }
      break;
    }
    case CTX_MODE_VERTEX_GPENCIL_LEGACY: {
      if (STREQ(tool->runtime->data_block, "DRAW")) {
        return GP_BRUSH_PRESET_VERTEX_DRAW;
      }
      if (STREQ(tool->runtime->data_block, "BLUR")) {
        return GP_BRUSH_PRESET_VERTEX_BLUR;
      }
      if (STREQ(tool->runtime->data_block, "AVERAGE")) {
        return GP_BRUSH_PRESET_VERTEX_AVERAGE;
      }
      if (STREQ(tool->runtime->data_block, "SMEAR")) {
        return GP_BRUSH_PRESET_VERTEX_SMEAR;
      }
      if (STREQ(tool->runtime->data_block, "REPLACE")) {
        return GP_BRUSH_PRESET_VERTEX_REPLACE;
      }
      break;
    }
    default:
      return GP_BRUSH_PRESET_UNKNOWN;
  }
  return GP_BRUSH_PRESET_UNKNOWN;
}

static int brush_add_gpencil_exec(bContext *C, wmOperator * /*op*/)
{
  Paint *paint = BKE_paint_get_active_from_context(C);
  Brush *br = BKE_paint_brush(paint);
  Main *bmain = CTX_data_main(C);

  if (br) {
    br = (Brush *)BKE_id_copy(bmain, &br->id);
  }
  else {
    /* Get the active tool to determine what type of brush is active. */
    bScreen *screen = CTX_wm_screen(C);
    if (screen == nullptr) {
      return OPERATOR_CANCELLED;
    }

    bToolRef *tool = nullptr;
    LISTBASE_FOREACH (ScrArea *, area, &screen->areabase) {
      if (area->spacetype == SPACE_VIEW3D) {
        /* Check the current tool is a brush. */
        bToolRef *tref = area->runtime.tool;
        if (tref && tref->runtime && tref->runtime->data_block[0]) {
          tool = tref;
          break;
        }
      }
    }

    if (tool == nullptr) {
      return OPERATOR_CANCELLED;
    }

    /* Get Brush mode base on context mode. */
    const enum eContextObjectMode mode = CTX_data_mode_enum(C);
    eObjectMode obmode = OB_MODE_PAINT_GPENCIL_LEGACY;
    switch (mode) {
      case CTX_MODE_PAINT_GPENCIL_LEGACY:
        obmode = OB_MODE_PAINT_GPENCIL_LEGACY;
        break;
      case CTX_MODE_SCULPT_GPENCIL_LEGACY:
        obmode = OB_MODE_SCULPT_GPENCIL_LEGACY;
        break;
      case CTX_MODE_WEIGHT_GPENCIL_LEGACY:
        obmode = OB_MODE_WEIGHT_GPENCIL_LEGACY;
        break;
      case CTX_MODE_VERTEX_GPENCIL_LEGACY:
        obmode = OB_MODE_VERTEX_GPENCIL_LEGACY;
        break;
      default:
        return OPERATOR_CANCELLED;
        break;
    }

    /* Get brush preset using the actual tool. */
    eGPBrush_Presets preset = gpencil_get_brush_preset_from_tool(tool, mode);

    /* Capitalize Brush name first letter using the tool name. */
    char name[64];
    STRNCPY(name, tool->runtime->data_block);
    BLI_str_tolower_ascii(name, sizeof(name));
    name[0] = BLI_toupper_ascii(name[0]);

    /* Create the brush and assign default values. */
    br = BKE_brush_add(bmain, name, obmode);
    if (br) {
      BKE_brush_init_gpencil_settings(br);
      BKE_gpencil_brush_preset_set(bmain, br, preset);
    }
  }

  if (br) {
    id_us_min(&br->id); /* fake user only */
    BKE_paint_brush_set(paint, br);
  }

  return OPERATOR_FINISHED;
}

static void BRUSH_OT_add_gpencil(wmOperatorType *ot)
{
  /* identifiers */
  ot->name = "Add Drawing Brush";
  ot->description = "Add brush for Grease Pencil";
  ot->idname = "BRUSH_OT_add_gpencil";

  /* api callbacks */
  ot->exec = brush_add_gpencil_exec;

  /* flags */
  ot->flag = OPTYPE_REGISTER | OPTYPE_UNDO;
}

static int brush_scale_size_exec(bContext *C, wmOperator *op)
{
  Scene *scene = CTX_data_scene(C);
  Paint *paint = BKE_paint_get_active_from_context(C);
  Brush *brush = BKE_paint_brush(paint);
  const bool is_gpencil = (brush && brush->gpencil_settings != nullptr);
  // Object *ob = CTX_data_active_object(C);
  float scalar = RNA_float_get(op->ptr, "scalar");

  if (brush) {
    /* pixel radius */
    {
      const int old_size = (!is_gpencil) ? BKE_brush_size_get(scene, brush) : brush->size;
      int size = int(scalar * old_size);

      if (abs(old_size - size) < U.pixelsize) {
        if (scalar > 1) {
          size += U.pixelsize;
        }
        else if (scalar < 1) {
          size -= U.pixelsize;
        }
      }
      /* Grease Pencil does not use unified size. */
      if (is_gpencil) {
        brush->size = max_ii(size, 1);
        WM_main_add_notifier(NC_BRUSH | NA_EDITED, brush);
        return OPERATOR_FINISHED;
      }

      BKE_brush_size_set(scene, brush, size);
    }

    /* unprojected radius */
    {
      float unprojected_radius = scalar * BKE_brush_unprojected_radius_get(scene, brush);

      if (unprojected_radius < 0.001f) { /* XXX magic number */
        unprojected_radius = 0.001f;
      }

      BKE_brush_unprojected_radius_set(scene, brush, unprojected_radius);
    }

    WM_main_add_notifier(NC_BRUSH | NA_EDITED, brush);
  }

  return OPERATOR_FINISHED;
}

static void BRUSH_OT_scale_size(wmOperatorType *ot)
{
  /* identifiers */
  ot->name = "Scale Sculpt/Paint Brush Size";
  ot->description = "Change brush size by a scalar";
  ot->idname = "BRUSH_OT_scale_size";

  /* api callbacks */
  ot->exec = brush_scale_size_exec;

  /* flags */
  ot->flag = 0;

  RNA_def_float(ot->srna, "scalar", 1, 0, 2, "Scalar", "Factor to scale brush size by", 0, 2);
}

/* Palette operators */

static int palette_new_exec(bContext *C, wmOperator * /*op*/)
{
  Paint *paint = BKE_paint_get_active_from_context(C);
  Main *bmain = CTX_data_main(C);
  Palette *palette;

  palette = BKE_palette_add(bmain, "Palette");

  BKE_paint_palette_set(paint, palette);

  return OPERATOR_FINISHED;
}

static void PALETTE_OT_new(wmOperatorType *ot)
{
  /* identifiers */
  ot->name = "Add New Palette";
  ot->description = "Add new palette";
  ot->idname = "PALETTE_OT_new";

  /* api callbacks */
  ot->exec = palette_new_exec;

  /* flags */
  ot->flag = OPTYPE_REGISTER | OPTYPE_UNDO;
}

static bool palette_poll(bContext *C)
{
  Paint *paint = BKE_paint_get_active_from_context(C);

  if (paint && paint->palette != nullptr && !ID_IS_LINKED(paint->palette) &&
      !ID_IS_OVERRIDE_LIBRARY(paint->palette))
  {
    return true;
  }

  return false;
}

static int palette_color_add_exec(bContext *C, wmOperator * /*op*/)
{
  Scene *scene = CTX_data_scene(C);
  Paint *paint = BKE_paint_get_active_from_context(C);
  ePaintMode mode = BKE_paintmode_get_active_from_context(C);
  Palette *palette = paint->palette;
  PaletteColor *color;

  color = BKE_palette_color_add(palette);
  palette->active_color = BLI_listbase_count(&palette->colors) - 1;

  if (paint->brush) {
    const Brush *brush = paint->brush;
    if (ELEM(mode,
             PAINT_MODE_TEXTURE_3D,
             PAINT_MODE_TEXTURE_2D,
             PAINT_MODE_VERTEX,
             PAINT_MODE_SCULPT))
    {
      copy_v3_v3(color->rgb, BKE_brush_color_get(scene, brush));
      color->value = 0.0;
    }
    else if (mode == PAINT_MODE_WEIGHT) {
      zero_v3(color->rgb);
      color->value = brush->weight;
    }
  }

  return OPERATOR_FINISHED;
}

static void PALETTE_OT_color_add(wmOperatorType *ot)
{
  /* identifiers */
  ot->name = "New Palette Color";
  ot->description = "Add new color to active palette";
  ot->idname = "PALETTE_OT_color_add";

  /* api callbacks */
  ot->exec = palette_color_add_exec;
  ot->poll = palette_poll;
  /* flags */
  ot->flag = OPTYPE_REGISTER | OPTYPE_UNDO;
}

static int palette_color_delete_exec(bContext *C, wmOperator * /*op*/)
{
  Paint *paint = BKE_paint_get_active_from_context(C);
  Palette *palette = paint->palette;
  PaletteColor *color = static_cast<PaletteColor *>(
      BLI_findlink(&palette->colors, palette->active_color));

  if (color) {
    BKE_palette_color_remove(palette, color);
  }

  return OPERATOR_FINISHED;
}

static void PALETTE_OT_color_delete(wmOperatorType *ot)
{
  /* identifiers */
  ot->name = "Delete Palette Color";
  ot->description = "Remove active color from palette";
  ot->idname = "PALETTE_OT_color_delete";

  /* api callbacks */
  ot->exec = palette_color_delete_exec;
  ot->poll = palette_poll;
  /* flags */
  ot->flag = OPTYPE_REGISTER | OPTYPE_UNDO;
}

/* --- Extract Palette from Image. */
static bool palette_extract_img_poll(bContext *C)
{
  SpaceLink *sl = CTX_wm_space_data(C);
  if ((sl != nullptr) && (sl->spacetype == SPACE_IMAGE)) {
    SpaceImage *sima = CTX_wm_space_image(C);
    Image *image = sima->image;
    ImageUser iuser = sima->iuser;
    return BKE_image_has_ibuf(image, &iuser);
  }

  return false;
}

static int palette_extract_img_exec(bContext *C, wmOperator *op)
{
  const int threshold = RNA_int_get(op->ptr, "threshold");

  Main *bmain = CTX_data_main(C);
  bool done = false;

  SpaceImage *sima = CTX_wm_space_image(C);
  Image *image = sima->image;
  ImageUser iuser = sima->iuser;
  void *lock;
  ImBuf *ibuf;
  GHash *color_table = BLI_ghash_int_new(__func__);

  ibuf = BKE_image_acquire_ibuf(image, &iuser, &lock);

  if (ibuf && ibuf->byte_buffer.data) {
    /* Extract all colors. */
    const int range = int(pow(10.0f, threshold));
    for (int row = 0; row < ibuf->y; row++) {
      for (int col = 0; col < ibuf->x; col++) {
        float color[4];
        IMB_sampleImageAtLocation(ibuf, float(col), float(row), false, color);
        for (int i = 0; i < 3; i++) {
          color[i] = truncf(color[i] * range) / range;
        }

        uint key = rgb_to_cpack(color[0], color[1], color[2]);
        if (!BLI_ghash_haskey(color_table, POINTER_FROM_INT(key))) {
          BLI_ghash_insert(color_table, POINTER_FROM_INT(key), POINTER_FROM_INT(key));
        }
      }
    }

    done = BKE_palette_from_hash(bmain, color_table, image->id.name + 2, false);
  }

  /* Free memory. */
  BLI_ghash_free(color_table, nullptr, nullptr);
  BKE_image_release_ibuf(image, ibuf, lock);

  if (done) {
    BKE_reportf(op->reports, RPT_INFO, "Palette created");
  }

  return OPERATOR_FINISHED;
}

static void PALETTE_OT_extract_from_image(wmOperatorType *ot)
{
  PropertyRNA *prop;

  /* identifiers */
  ot->name = "Extract Palette from Image";
  ot->idname = "PALETTE_OT_extract_from_image";
  ot->description = "Extract all colors used in Image and create a Palette";

  /* api callbacks */
  ot->exec = palette_extract_img_exec;
  ot->poll = palette_extract_img_poll;

  /* flags */
  ot->flag = OPTYPE_REGISTER | OPTYPE_UNDO;

  /* properties */
  prop = RNA_def_int(ot->srna, "threshold", 1, 1, 1, "Threshold", "", 1, 1);
  RNA_def_property_flag(prop, PropertyFlag(PROP_HIDDEN | PROP_SKIP_SAVE));
}

/* Sort Palette color by Hue and Saturation. */
static int palette_sort_exec(bContext *C, wmOperator *op)
{
  const int type = RNA_enum_get(op->ptr, "type");

  Paint *paint = BKE_paint_get_active_from_context(C);
  Palette *palette = paint->palette;

  if (palette == nullptr) {
    return OPERATOR_CANCELLED;
  }

  tPaletteColorHSV *color_array = nullptr;
  tPaletteColorHSV *col_elm = nullptr;

  const int totcol = BLI_listbase_count(&palette->colors);

  if (totcol > 0) {
    color_array = MEM_cnew_array<tPaletteColorHSV>(totcol, __func__);
    /* Put all colors in an array. */
    int t = 0;
    LISTBASE_FOREACH (PaletteColor *, color, &palette->colors) {
      float h, s, v;
      rgb_to_hsv(color->rgb[0], color->rgb[1], color->rgb[2], &h, &s, &v);
      col_elm = &color_array[t];
      copy_v3_v3(col_elm->rgb, color->rgb);
      col_elm->value = color->value;
      col_elm->h = h;
      col_elm->s = s;
      col_elm->v = v;
      t++;
    }
    /* Sort */
    if (type == 1) {
      BKE_palette_sort_hsv(color_array, totcol);
    }
    else if (type == 2) {
      BKE_palette_sort_svh(color_array, totcol);
    }
    else if (type == 3) {
      BKE_palette_sort_vhs(color_array, totcol);
    }
    else {
      BKE_palette_sort_luminance(color_array, totcol);
    }

    /* Clear old color swatches. */
    LISTBASE_FOREACH_MUTABLE (PaletteColor *, color, &palette->colors) {
      BKE_palette_color_remove(palette, color);
    }

    /* Recreate swatches sorted. */
    for (int i = 0; i < totcol; i++) {
      col_elm = &color_array[i];
      PaletteColor *palcol = BKE_palette_color_add(palette);
      if (palcol) {
        copy_v3_v3(palcol->rgb, col_elm->rgb);
      }
    }
  }

  /* Free memory. */
  if (totcol > 0) {
    MEM_SAFE_FREE(color_array);
  }

  WM_event_add_notifier(C, NC_BRUSH | NA_EDITED, nullptr);

  return OPERATOR_FINISHED;
}

static void PALETTE_OT_sort(wmOperatorType *ot)
{
  static const EnumPropertyItem sort_type[] = {
      {1, "HSV", 0, "Hue, Saturation, Value", ""},
      {2, "SVH", 0, "Saturation, Value, Hue", ""},
      {3, "VHS", 0, "Value, Hue, Saturation", ""},
      {4, "LUMINANCE", 0, "Luminance", ""},
      {0, nullptr, 0, nullptr, nullptr},
  };

  /* identifiers */
  ot->name = "Sort Palette";
  ot->idname = "PALETTE_OT_sort";
  ot->description = "Sort Palette Colors";

  /* api callbacks */
  ot->exec = palette_sort_exec;
  ot->poll = palette_poll;

  /* flags */
  ot->flag = OPTYPE_REGISTER | OPTYPE_UNDO;

  ot->prop = RNA_def_enum(ot->srna, "type", sort_type, 1, "Type", "");
}

/* Move colors in palette. */
static int palette_color_move_exec(bContext *C, wmOperator *op)
{
  Paint *paint = BKE_paint_get_active_from_context(C);
  Palette *palette = paint->palette;
  PaletteColor *palcolor = static_cast<PaletteColor *>(
      BLI_findlink(&palette->colors, palette->active_color));

  if (palcolor == nullptr) {
    return OPERATOR_CANCELLED;
  }

  const int direction = RNA_enum_get(op->ptr, "type");

  BLI_assert(ELEM(direction, -1, 0, 1)); /* we use value below */
  if (BLI_listbase_link_move(&palette->colors, palcolor, direction)) {
    palette->active_color += direction;
    WM_event_add_notifier(C, NC_BRUSH | NA_EDITED, nullptr);
  }

  return OPERATOR_FINISHED;
}

static void PALETTE_OT_color_move(wmOperatorType *ot)
{
  static const EnumPropertyItem slot_move[] = {
      {-1, "UP", 0, "Up", ""},
      {1, "DOWN", 0, "Down", ""},
      {0, nullptr, 0, nullptr, nullptr},
  };

  /* identifiers */
  ot->name = "Move Palette Color";
  ot->idname = "PALETTE_OT_color_move";
  ot->description = "Move the active Color up/down in the list";

  /* api callbacks */
  ot->exec = palette_color_move_exec;
  ot->poll = palette_poll;

  /* flags */
  ot->flag = OPTYPE_REGISTER | OPTYPE_UNDO;

  ot->prop = RNA_def_enum(ot->srna, "type", slot_move, 0, "Type", "");
}

/* Join Palette swatches. */
static int palette_join_exec(bContext *C, wmOperator *op)
{
  Main *bmain = CTX_data_main(C);
  Paint *paint = BKE_paint_get_active_from_context(C);
  Palette *palette = paint->palette;
  Palette *palette_join = nullptr;
  bool done = false;

  char name[MAX_ID_NAME - 2];
  RNA_string_get(op->ptr, "palette", name);

  if ((palette == nullptr) || (name[0] == '\0')) {
    return OPERATOR_CANCELLED;
  }

  palette_join = (Palette *)BKE_libblock_find_name(bmain, ID_PAL, name);
  if (palette_join == nullptr) {
    return OPERATOR_CANCELLED;
  }

  const int totcol = BLI_listbase_count(&palette_join->colors);

  if (totcol > 0) {
    LISTBASE_FOREACH (PaletteColor *, color, &palette_join->colors) {
      PaletteColor *palcol = BKE_palette_color_add(palette);
      if (palcol) {
        copy_v3_v3(palcol->rgb, color->rgb);
        palcol->value = color->value;
        done = true;
      }
    }
  }

  if (done) {
    /* Clear old color swatches. */
    LISTBASE_FOREACH_MUTABLE (PaletteColor *, color, &palette_join->colors) {
      BKE_palette_color_remove(palette_join, color);
    }

    /* Notifier. */
    WM_event_add_notifier(C, NC_BRUSH | NA_EDITED, nullptr);
  }

  return OPERATOR_FINISHED;
}

static void PALETTE_OT_join(wmOperatorType *ot)
{
  /* identifiers */
  ot->name = "Join Palette Swatches";
  ot->idname = "PALETTE_OT_join";
  ot->description = "Join Palette Swatches";

  /* api callbacks */
  ot->exec = palette_join_exec;
  ot->poll = palette_poll;

  /* flags */
  ot->flag = OPTYPE_REGISTER | OPTYPE_UNDO;

  /* properties */
  RNA_def_string(ot->srna, "palette", nullptr, MAX_ID_NAME - 2, "Palette", "Name of the Palette");
}

static int brush_reset_exec(bContext *C, wmOperator * /*op*/)
{
  Paint *paint = BKE_paint_get_active_from_context(C);
  Brush *brush = BKE_paint_brush(paint);
  Object *ob = CTX_data_active_object(C);

  if (!ob || !brush) {
    return OPERATOR_CANCELLED;
  }

  /* TODO: other modes */
  if (ob->mode & OB_MODE_SCULPT) {
    BKE_brush_sculpt_reset(brush);
  }
  else {
    return OPERATOR_CANCELLED;
  }
  WM_event_add_notifier(C, NC_BRUSH | NA_EDITED, brush);

  return OPERATOR_FINISHED;
}

static void BRUSH_OT_reset(wmOperatorType *ot)
{
  /* identifiers */
  ot->name = "Reset Brush";
  ot->description = "Return brush to defaults based on current tool";
  ot->idname = "BRUSH_OT_reset";

  /* api callbacks */
  ot->exec = brush_reset_exec;

  /* flags */
  ot->flag = OPTYPE_REGISTER | OPTYPE_UNDO;
}

static int brush_tool(const Brush *brush, size_t tool_offset)
{
  return *(((char *)brush) + tool_offset);
}

static void brush_tool_set(const Brush *brush, size_t tool_offset, int tool)
{
  *(((char *)brush) + tool_offset) = tool;
}

static Brush *brush_tool_cycle(Main *bmain, Paint *paint, Brush *brush_orig, const int tool)
{
  Brush *brush, *first_brush;

  if (!brush_orig && !(brush_orig = static_cast<Brush *>(bmain->brushes.first))) {
    return nullptr;
  }

  if (brush_tool(brush_orig, paint->runtime.tool_offset) != tool) {
    /* If current brush's tool is different from what we need,
     * start cycling from the beginning of the list.
     * Such logic will activate the same exact brush not relating from
     * which tool user requests other tool.
     */

    /* Try to tool-slot first. */
    first_brush = BKE_paint_toolslots_brush_get(paint, tool);
    if (first_brush == nullptr) {
      first_brush = static_cast<Brush *>(bmain->brushes.first);
    }
  }
  else {
    /* If user wants to switch to brush with the same tool as
     * currently active brush do a cycling via all possible
     * brushes with requested tool. */
    first_brush = brush_orig->id.next ? static_cast<Brush *>(brush_orig->id.next) :
                                        static_cast<Brush *>(bmain->brushes.first);
  }

  /* get the next brush with the active tool */
  brush = first_brush;
  do {
    if ((brush->ob_mode & paint->runtime.ob_mode) &&
        (brush_tool(brush, paint->runtime.tool_offset) == tool))
    {
      return brush;
    }

    brush = brush->id.next ? static_cast<Brush *>(brush->id.next) :
                             static_cast<Brush *>(bmain->brushes.first);
  } while (brush != first_brush);

  return nullptr;
}

static Brush *brush_tool_toggle(Main *bmain, Paint *paint, Brush *brush_orig, const int tool)
{
  if (!brush_orig || brush_tool(brush_orig, paint->runtime.tool_offset) != tool) {
    Brush *br;
    /* if the current brush is not using the desired tool, look
     * for one that is */
    br = brush_tool_cycle(bmain, paint, brush_orig, tool);
    /* store the previously-selected brush */
    if (br) {
      br->toggle_brush = brush_orig;
    }

    return br;
  }
  if (brush_orig->toggle_brush) {
    /* if current brush is using the desired tool, try to toggle
     * back to the previously selected brush. */
    return brush_orig->toggle_brush;
  }
  return nullptr;
}

static bool brush_generic_tool_set(bContext *C,
                                   Main *bmain,
                                   Paint *paint,
                                   const int tool,
                                   const char *tool_name,
                                   const bool create_missing,
                                   const bool toggle)
{
  Brush *brush, *brush_orig = BKE_paint_brush(paint);

  if (toggle) {
    brush = brush_tool_toggle(bmain, paint, brush_orig, tool);
  }
  else {
    brush = brush_tool_cycle(bmain, paint, brush_orig, tool);
  }

  if (((brush == nullptr) && create_missing) &&
      ((brush_orig == nullptr) || brush_tool(brush_orig, paint->runtime.tool_offset) != tool))
  {
    brush = BKE_brush_add(bmain, tool_name, eObjectMode(paint->runtime.ob_mode));
    id_us_min(&brush->id); /* fake user only */
    brush_tool_set(brush, paint->runtime.tool_offset, tool);
    brush->toggle_brush = brush_orig;
  }

  if (brush) {
    BKE_paint_brush_set(paint, brush);
    BKE_paint_invalidate_overlay_all();

    WM_main_add_notifier(NC_BRUSH | NA_EDITED, brush);
    WM_toolsystem_ref_set_by_id(C, "builtin.brush");
    return true;
  }
  return false;
}

static const ePaintMode brush_select_paint_modes[] = {
    PAINT_MODE_SCULPT,
    PAINT_MODE_VERTEX,
    PAINT_MODE_WEIGHT,
    PAINT_MODE_TEXTURE_3D,
    PAINT_MODE_GPENCIL,
    PAINT_MODE_VERTEX_GPENCIL,
    PAINT_MODE_SCULPT_GPENCIL,
    PAINT_MODE_WEIGHT_GPENCIL,
    PAINT_MODE_SCULPT_CURVES,
};

static int brush_select_exec(bContext *C, wmOperator *op)
{
  Main *bmain = CTX_data_main(C);
  Scene *scene = CTX_data_scene(C);
  const bool create_missing = RNA_boolean_get(op->ptr, "create_missing");
  const bool toggle = RNA_boolean_get(op->ptr, "toggle");
  const char *tool_name = "Brush";
  int tool = 0;

  ePaintMode paint_mode = PAINT_MODE_INVALID;
  for (int i = 0; i < ARRAY_SIZE(brush_select_paint_modes); i++) {
    paint_mode = brush_select_paint_modes[i];
    const char *op_prop_id = BKE_paint_get_tool_prop_id_from_paintmode(paint_mode);
    PropertyRNA *prop = RNA_struct_find_property(op->ptr, op_prop_id);
    if (RNA_property_is_set(op->ptr, prop)) {
      tool = RNA_property_enum_get(op->ptr, prop);
      break;
    }
  }

  if (paint_mode == PAINT_MODE_INVALID) {
    return OPERATOR_CANCELLED;
  }

  Paint *paint = BKE_paint_get_active_from_paintmode(scene, paint_mode);
  if (paint == nullptr) {
    return OPERATOR_CANCELLED;
  }

  if (brush_generic_tool_set(C, bmain, paint, tool, tool_name, create_missing, toggle)) {
    return OPERATOR_FINISHED;
  }
  return OPERATOR_CANCELLED;
}

static void PAINT_OT_brush_select(wmOperatorType *ot)
{
  PropertyRNA *prop;

  /* identifiers */
  ot->name = "Brush Select";
  ot->description = "Select a paint mode's brush by tool type";
  ot->idname = "PAINT_OT_brush_select";

  /* api callbacks */
  ot->exec = brush_select_exec;

  /* flags */
  ot->flag = 0;

  /* props */
  /* All properties are hidden, so as not to show the redo panel. */
  for (int i = 0; i < ARRAY_SIZE(brush_select_paint_modes); i++) {
    const ePaintMode paint_mode = brush_select_paint_modes[i];
    const char *prop_id = BKE_paint_get_tool_prop_id_from_paintmode(paint_mode);
    prop = RNA_def_enum(
        ot->srna, prop_id, BKE_paint_get_tool_enum_from_paintmode(paint_mode), 0, prop_id, "");
    RNA_def_property_translation_context(
        prop, BKE_paint_get_tool_enum_translation_context_from_paintmode(paint_mode));
    RNA_def_property_flag(prop, PROP_HIDDEN);
  }

  prop = RNA_def_boolean(
      ot->srna, "toggle", false, "Toggle", "Toggle between two brushes rather than cycling");
  RNA_def_property_flag(prop, PropertyFlag(PROP_HIDDEN | PROP_SKIP_SAVE));
  prop = RNA_def_boolean(ot->srna,
                         "create_missing",
                         false,
                         "Create Missing",
                         "If the requested brush type does not exist, create a new brush");
  RNA_def_property_flag(prop, PropertyFlag(PROP_HIDDEN | PROP_SKIP_SAVE));
}

/**************************** Brush Assets **********************************/

static bool brush_asset_poll(bContext *C)
{
  return BKE_paint_get_active_from_context(C) != nullptr;
}

static int brush_asset_select_exec(bContext *C, wmOperator *op)
{
  /* This operator currently covers both cases: the file/asset browser file list and the asset list
   * used for the asset-view template. Once the asset list design is used by the Asset Browser,
   * this can be simplified to just that case. */
  blender::asset_system::AssetRepresentation *asset = CTX_wm_asset(C);
  if (!asset) {
    return OPERATOR_CANCELLED;
  }

  AssetWeakReference *brush_asset_reference = asset->make_weak_reference();
  Brush *brush = BKE_brush_asset_runtime_ensure(CTX_data_main(C), brush_asset_reference);

  Paint *paint = BKE_paint_get_active_from_context(C);

  if (!BKE_paint_brush_asset_set(paint, brush, brush_asset_reference)) {
    /* Note brush datablock was still added, so was not a no-op. */
    BKE_report(op->reports, RPT_WARNING, "Unable to select brush, wrong object mode");
    return OPERATOR_FINISHED;
  }

  WM_main_add_notifier(NC_SCENE | ND_TOOLSETTINGS, nullptr);
<<<<<<< HEAD
=======
  WM_toolsystem_ref_set_by_id(C, "builtin.brush");
>>>>>>> 39e40f63

  return OPERATOR_FINISHED;
}

static void BRUSH_OT_asset_select(wmOperatorType *ot)
{
  ot->name = "Select Brush Asset";
<<<<<<< HEAD
  ot->description = "Select a brush asset as currently sculpt/paint tool - TESTING PURPOSE ONLY";
=======
  ot->description = "Select a brush asset as current sculpt and paint tool";
>>>>>>> 39e40f63
  ot->idname = "BRUSH_OT_asset_select";

  ot->exec = brush_asset_select_exec;
  ot->poll = brush_asset_poll;

  ot->prop = RNA_def_string(
      ot->srna, "name", nullptr, MAX_NAME, "Brush Name", "Name of the brush asset to select");
}

<<<<<<< HEAD
/* FIXME Quick dirty hack to generate a weak ref from 'raw' paths.
 * This needs to be properly implemented in assetlib code.
 */
static AssetWeakReference *brush_asset_create_weakref_hack(const bUserAssetLibrary *user_asset_lib,
                                                           std::string &file_path)
{
  AssetWeakReference *asset_weak_ref = MEM_new<AssetWeakReference>(__func__);

  blender::StringRefNull asset_root_path = user_asset_lib->dirpath;
  BLI_assert(file_path.find(asset_root_path) == 0);
  std::string relative_asset_path = file_path.substr(size_t(asset_root_path.size()) + 1);

  asset_weak_ref->asset_library_type = ASSET_LIBRARY_CUSTOM;
  asset_weak_ref->asset_library_identifier = BLI_strdup(user_asset_lib->name);
  asset_weak_ref->relative_asset_identifier = BLI_strdup(relative_asset_path.c_str());

  return asset_weak_ref;
}

static const bUserAssetLibrary *brush_asset_get_editable_library()
{
  for (const AssetLibraryReference &lib_ref :
       blender::asset_system::all_valid_asset_library_refs())
  {
    if (lib_ref.type != ASSET_LIBRARY_CUSTOM) {
      continue;
    }

    /* TODO: should be a preference (flag in bUserAssetLibrary or so). */
    const bUserAssetLibrary *user_library = BKE_preferences_asset_library_find_index(
        &U, lib_ref.custom_library_index);
    if (user_library) {
      return user_library;
    }
  }
  return nullptr;
}

static std::string brush_asset_root_path_for_save()
{
  std::string root_path;

  const bUserAssetLibrary *user_library = brush_asset_get_editable_library();
  if (!user_library) {
    return "";
  }

  char libpath[FILE_MAX];
  BLI_strncpy(libpath, user_library->dirpath, sizeof(libpath));
  BLI_path_slash_native(libpath);
  BLI_path_normalize(libpath);
  root_path = libpath;
  if (!BLI_is_dir(root_path.c_str())) {
    return "";
  }

  return root_path + SEP + "Saved" + SEP + "Brushes";
}

static std::string brush_asset_blendfile_path_for_save(const blender::StringRefNull &base_name)
{
  std::string root_path = brush_asset_root_path_for_save();
  if (root_path.empty()) {
    return "";
  }

  BLI_dir_create_recursive(root_path.c_str());

  char base_name_filesafe[FILE_MAXFILE];
  BLI_strncpy(base_name_filesafe, base_name.c_str(), sizeof(base_name_filesafe));
  BLI_path_make_safe_filename(base_name_filesafe);

  if (!BLI_is_file((root_path + SEP + base_name_filesafe + BLENDER_ASSET_FILE_SUFFIX).c_str())) {
    return root_path + SEP + base_name_filesafe + BLENDER_ASSET_FILE_SUFFIX;
  }
  int i = 1;
  while (BLI_is_file((root_path + SEP + base_name_filesafe + "_" + std::to_string(i++) +
                      BLENDER_ASSET_FILE_SUFFIX)
                         .c_str()))
    ;
  return root_path + SEP + base_name_filesafe + "_" + std::to_string(i - 1) +
         BLENDER_ASSET_FILE_SUFFIX;
}

static bool brush_asset_write_in_library(Main *bmain,
                                         Brush *brush,
                                         const char *name,
                                         const blender::StringRefNull &filepath,
                                         std::string &final_full_file_path,
                                         ReportList *reports)
{
  /* XXX
   * FIXME
   *
   * This code is _pure evil_. It does in-place manipulation on IDs in global Main database,
   * temporarilly remove them and add them back...
   *
   * Use it as-is for now (in a similar way as python API or copy-to-buffer works). Nut the whole
   * 'BKE_blendfile_write_partial' code needs to be completely refactored.
   *
   * Ideas:
   *   - Have `BKE_blendfile_write_partial_begin` return a new temp Main.
   *   - Replace `BKE_blendfile_write_partial_tag_ID` by API to add IDs to this temp Main.
   *     + This should _duplicate_ the ID, not remove the original one from the source Main!
   *   - Have API to automatically also duplicate dependencies into temp Main.
   *     + Have options to e.g. make all duplicated IDs 'local' (i.e. remove their library data).
   *   - `BKE_blendfile_write_partial` then simply write the given temp main.
   *   - `BKE_blendfile_write_partial_end` frees the temp Main.
   */

  const short brush_flag = brush->id.flag;
  const int brush_tag = brush->id.tag;
  const int brush_us = brush->id.us;
  const std::string brush_name = brush->id.name + 2;
  IDOverrideLibrary *brush_liboverride = brush->id.override_library;
  AssetMetaData *brush_asset_data = brush->id.asset_data;
  const int write_flags = 0; /* Could use #G_FILE_COMPRESS ? */
  const eBLO_WritePathRemap remap_mode = BLO_WRITE_PATH_REMAP_RELATIVE;

  BKE_blendfile_write_partial_begin(bmain);

  brush->id.flag |= LIB_FAKEUSER;
  brush->id.tag &= ~LIB_TAG_RUNTIME;
  brush->id.us = 1;
  BLI_strncpy(brush->id.name + 2, name, sizeof(brush->id.name) - 2);
  if (!ID_IS_ASSET(&brush->id)) {
    brush->id.asset_data = brush->id.override_library->reference->asset_data;
  }
  brush->id.override_library = nullptr;

  BKE_blendfile_write_partial_tag_ID(&brush->id, true);

  /* TODO: check overwriting existing file. */
  /* TODO: ensure filepath contains only valid characters for file system. */
  const bool sucess = BKE_blendfile_write_partial(
      bmain, filepath.c_str(), write_flags, remap_mode, reports);

  if (sucess) {
    final_full_file_path = std::string(filepath) + SEP + "Brush" + SEP + name;
  }

  BKE_blendfile_write_partial_end(bmain);

  BKE_blendfile_write_partial_tag_ID(&brush->id, false);
  brush->id.flag = brush_flag;
  brush->id.tag = brush_tag;
  brush->id.us = brush_us;
  BLI_strncpy(brush->id.name + 2, brush_name.c_str(), sizeof(brush->id.name) - 2);
  brush->id.override_library = brush_liboverride;
  brush->id.asset_data = brush_asset_data;

  return sucess;
}

static int brush_asset_save_as_exec(bContext *C, wmOperator *op)
{
  PropertyRNA *name_prop = RNA_struct_find_property(op->ptr, "brush_name");
  if (!RNA_property_is_set(op->ptr, name_prop)) {
    return OPERATOR_CANCELLED;
  }

  char name[MAX_NAME];
  RNA_property_string_get(op->ptr, name_prop, name);

  const std::string filepath = brush_asset_blendfile_path_for_save(name);

  if (filepath.empty()) {
    return OPERATOR_CANCELLED;
  }

  Paint *paint = BKE_paint_get_active_from_context(C);
  Brush *brush = nullptr;
  if (!BKE_paint_brush_asset_get(paint, &brush).has_value()) {
    return OPERATOR_CANCELLED;
  }

  BLI_assert(BKE_paint_brush_is_valid_asset(brush));

  std::string final_full_asset_filepath;
  const bool sucess = brush_asset_write_in_library(
      CTX_data_main(C), brush, name, filepath, final_full_asset_filepath, op->reports);

  if (sucess) {
    const bUserAssetLibrary *asset_lib = brush_asset_get_editable_library();
    AssetWeakReference *new_brush_weak_ref = brush_asset_create_weakref_hack(
        asset_lib, final_full_asset_filepath);

    Main *bmain = CTX_data_main(C);
    brush = BKE_brush_asset_runtime_ensure(bmain, new_brush_weak_ref);

    if (!BKE_paint_brush_asset_set(paint, brush, new_brush_weak_ref)) {
      /* Note brush sset was still saved in editable asset library, so was not a no-op. */
      BKE_report(op->reports, RPT_WARNING, "Unable to activate just-saved brush asset");
    }

    /* TODO Is this the right way to update the asset shelf?
     * Also, how to update the active item there? */
    /* FIXME does not seem to work. Presumably because context here does not have assetlib info? */
    const AssetLibraryReference *library = CTX_wm_asset_library_ref(C);
    ED_assetlist_clear(library, C);

    return OPERATOR_FINISHED;
  }

  return OPERATOR_CANCELLED;
}

static int brush_asset_save_as_invoke(bContext *C, wmOperator *op, const wmEvent * /*event*/)
{
  Paint *paint = BKE_paint_get_active_from_context(C);
  Brush *brush = nullptr;
  if (!BKE_paint_brush_asset_get(paint, &brush).has_value()) {
    return OPERATOR_CANCELLED;
  }

  RNA_string_set(op->ptr, "brush_name", brush->id.name + 2);

  /* TODO: add information about the asset library this will be saved to? */
  return WM_operator_props_dialog_popup(C, op, 400);
}

static bool brush_asset_save_as_poll(bContext *C)
{
  Paint *paint = BKE_paint_get_active_from_context(C);
  if (paint == nullptr) {
    return false;
  }

  Brush *brush = nullptr;
  if (BKE_paint_brush_asset_get(paint, &brush).has_value()) {
    return brush != nullptr;
  }
  return false;
}

static void BRUSH_OT_asset_save_as(wmOperatorType *ot)
{
  ot->name = "Save As Brush Asset";
  ot->description =
      "Save a copy of the active brush asset into the default asset library, and make it the "
      "active brush";
  ot->idname = "BRUSH_OT_asset_save_as";

  ot->exec = brush_asset_save_as_exec;
  ot->invoke = brush_asset_save_as_invoke;
  ot->poll = brush_asset_save_as_poll;

  RNA_def_string(ot->srna,
                 "brush_name",
                 nullptr,
                 MAX_NAME,
                 "Brush Asset Name",
                 "Name used to save the brush asset");
}

/* TODO: this looks expensive for a poll function? */
static bool brush_asset_is_editable(const AssetWeakReference &brush_weak_ref)
{
  /* Fairly simple checks, based on filepath only:
   *   - The blendlib filepath ends up with the `.asset.blend` extension.
   *   - The blendlib is located in the expected sub-directory of the editable asset library.
   *
   * TODO: Right now no check is done on file content, e.g. to ensure that the blendlib file has
   * not been manually edited by the user (that it does not have any UI IDs e.g.). */

  char path_buffer[FILE_MAX_LIBEXTRA];
  char *dir, *group, *name;
  AS_asset_full_path_explode_from_weak_ref(&brush_weak_ref, path_buffer, &dir, &group, &name);

  if (!blender::StringRef(dir).endswith(BLENDER_ASSET_FILE_SUFFIX)) {
    return false;
  }

  std::string root_path_for_save = brush_asset_root_path_for_save();
  if (root_path_for_save.empty() || !blender::StringRef(dir).startswith(root_path_for_save)) {
    return false;
  }

  /* TODO: Do we want more checks here? E.g. check actual content of the file? */
  return true;
}

static bool brush_asset_library_editable_poll(bContext *C)
{
  Paint *paint = BKE_paint_get_active_from_context(C);
  if (paint == nullptr) {
    return false;
  }

  Brush *brush = nullptr;
  const AssetWeakReference *brush_weak_ref =
      BKE_paint_brush_asset_get(paint, &brush).value_or(nullptr);

  if (!brush_weak_ref || !brush) {
    return false;
  }

  return brush_asset_is_editable(*brush_weak_ref);
}

static int brush_asset_delete_exec(bContext *C, wmOperator * /*op*/)
{
  Paint *paint = BKE_paint_get_active_from_context(C);
  Brush *brush = nullptr;
  const AssetWeakReference *brush_weak_ref =
      BKE_paint_brush_asset_get(paint, &brush).value_or(nullptr);
  if (!brush_weak_ref || !brush || !brush_asset_is_editable(*brush_weak_ref)) {
    return OPERATOR_CANCELLED;
  }

  BLI_assert(BKE_paint_brush_is_valid_asset(brush));

  char path_buffer[FILE_MAX_LIBEXTRA];
  char *filepath;
  AS_asset_full_path_explode_from_weak_ref(
      brush_weak_ref, path_buffer, &filepath, nullptr, nullptr);

  BLI_delete(filepath, false, false);

  /* TODO Is this the right way to update the asset shelf?
   * Also, how to update the active item there? */
  /* FIXME does not seem to work. Presumably because context here does not have assetlib info? */
  const AssetLibraryReference *library = CTX_wm_asset_library_ref(C);
  ED_assetlist_clear(library, C);

  /* FIXME
   * How to choose which brush asset should be made active then? */

  return OPERATOR_FINISHED;
}

static void BRUSH_OT_asset_delete(wmOperatorType *ot)
{
  ot->name = "Delete Brush Asset";
  ot->description =
      "Remove the active brush asset from the default asset library, but keeps it in the current "
      "editing session (so it can be saved again to undo deletion)";
  ot->idname = "BRUSH_OT_asset_delete";

  ot->exec = brush_asset_delete_exec;
  ot->invoke = WM_operator_confirm;
  ot->poll = brush_asset_library_editable_poll;
}

static int brush_asset_update_exec(bContext *C, wmOperator *op)
{
  Paint *paint = BKE_paint_get_active_from_context(C);
  Brush *brush = nullptr;
  const AssetWeakReference *brush_weak_ref =
      BKE_paint_brush_asset_get(paint, &brush).value_or(nullptr);

  char path_buffer[FILE_MAX_LIBEXTRA];
  char *filepath;
  AS_asset_full_path_explode_from_weak_ref(
      brush_weak_ref, path_buffer, &filepath, nullptr, nullptr);

  BLI_assert(BKE_paint_brush_is_valid_asset(brush));

  std::string final_full_asset_filepath;
  brush_asset_write_in_library(CTX_data_main(C),
                               brush,
                               brush->id.name + 2,
                               filepath,
                               final_full_asset_filepath,
                               op->reports);

  return OPERATOR_FINISHED;
}

static void BRUSH_OT_asset_update(wmOperatorType *ot)
{
  ot->name = "Update Brush Asset";
  ot->description = "Update the active brush asset in the asset library with current settings";
  ot->idname = "BRUSH_OT_asset_update";

  ot->exec = brush_asset_update_exec;
  ot->poll = brush_asset_library_editable_poll;
}

static int brush_asset_revert_exec(bContext *C, wmOperator *op)
{
  Paint *paint = BKE_paint_get_active_from_context(C);
  Brush *brush = nullptr;
  const AssetWeakReference *brush_weak_ref =
      BKE_paint_brush_asset_get(paint, &brush).value_or(nullptr);

  /* TODO */
  UNUSED_VARS(brush_weak_ref);
  BKE_report(op->reports, RPT_ERROR, "Not implemented yet");

  return OPERATOR_FINISHED;
}

static void BRUSH_OT_asset_revert(wmOperatorType *ot)
{
  ot->name = "Revert Brush Asset";
  ot->description =
      "Revert the active brush settings to the default values from the asset library";
  ot->idname = "BRUSH_OT_asset_revert";

  ot->exec = brush_asset_revert_exec;
  ot->poll = brush_asset_library_editable_poll;
}

=======
>>>>>>> 39e40f63
/***** Stencil Control *****/

enum StencilControlMode {
  STENCIL_TRANSLATE,
  STENCIL_SCALE,
  STENCIL_ROTATE,
};

enum StencilTextureMode {
  STENCIL_PRIMARY = 0,
  STENCIL_SECONDARY = 1,
};

enum StencilConstraint {
  STENCIL_CONSTRAINT_X = 1,
  STENCIL_CONSTRAINT_Y = 2,
};

struct StencilControlData {
  float init_mouse[2];
  float init_spos[2];
  float init_sdim[2];
  float init_rot;
  float init_angle;
  float lenorig;
  float area_size[2];
  StencilControlMode mode;
  StencilConstraint constrain_mode;
  /** We are tweaking mask or color stencil. */
  int mask;
  Brush *br;
  float *dim_target;
  float *rot_target;
  float *pos_target;
  short launch_event;
};

static void stencil_set_target(StencilControlData *scd)
{
  Brush *br = scd->br;
  float mdiff[2];
  if (scd->mask) {
    copy_v2_v2(scd->init_sdim, br->mask_stencil_dimension);
    copy_v2_v2(scd->init_spos, br->mask_stencil_pos);
    scd->init_rot = br->mask_mtex.rot;

    scd->dim_target = br->mask_stencil_dimension;
    scd->rot_target = &br->mask_mtex.rot;
    scd->pos_target = br->mask_stencil_pos;

    sub_v2_v2v2(mdiff, scd->init_mouse, br->mask_stencil_pos);
  }
  else {
    copy_v2_v2(scd->init_sdim, br->stencil_dimension);
    copy_v2_v2(scd->init_spos, br->stencil_pos);
    scd->init_rot = br->mtex.rot;

    scd->dim_target = br->stencil_dimension;
    scd->rot_target = &br->mtex.rot;
    scd->pos_target = br->stencil_pos;

    sub_v2_v2v2(mdiff, scd->init_mouse, br->stencil_pos);
  }

  scd->lenorig = len_v2(mdiff);

  scd->init_angle = atan2f(mdiff[1], mdiff[0]);
}

static int stencil_control_invoke(bContext *C, wmOperator *op, const wmEvent *event)
{
  Paint *paint = BKE_paint_get_active_from_context(C);
  Brush *br = BKE_paint_brush(paint);
  const float mvalf[2] = {float(event->mval[0]), float(event->mval[1])};
  ARegion *region = CTX_wm_region(C);
  StencilControlData *scd;
  int mask = RNA_enum_get(op->ptr, "texmode");

  if (mask) {
    if (br->mask_mtex.brush_map_mode != MTEX_MAP_MODE_STENCIL) {
      return OPERATOR_CANCELLED;
    }
  }
  else {
    if (br->mtex.brush_map_mode != MTEX_MAP_MODE_STENCIL) {
      return OPERATOR_CANCELLED;
    }
  }

  scd = static_cast<StencilControlData *>(MEM_mallocN(sizeof(StencilControlData), __func__));
  scd->mask = mask;
  scd->br = br;

  copy_v2_v2(scd->init_mouse, mvalf);

  stencil_set_target(scd);

  scd->mode = StencilControlMode(RNA_enum_get(op->ptr, "mode"));
  scd->launch_event = WM_userdef_event_type_from_keymap_type(event->type);
  scd->area_size[0] = region->winx;
  scd->area_size[1] = region->winy;

  op->customdata = scd;
  WM_event_add_modal_handler(C, op);

  return OPERATOR_RUNNING_MODAL;
}

static void stencil_restore(StencilControlData *scd)
{
  copy_v2_v2(scd->dim_target, scd->init_sdim);
  copy_v2_v2(scd->pos_target, scd->init_spos);
  *scd->rot_target = scd->init_rot;
}

static void stencil_control_cancel(bContext * /*C*/, wmOperator *op)
{
  StencilControlData *scd = static_cast<StencilControlData *>(op->customdata);
  stencil_restore(scd);
  MEM_freeN(scd);
}

static void stencil_control_calculate(StencilControlData *scd, const int mval[2])
{
#define PIXEL_MARGIN 5

  float mdiff[2];
  const float mvalf[2] = {float(mval[0]), float(mval[1])};
  switch (scd->mode) {
    case STENCIL_TRANSLATE:
      sub_v2_v2v2(mdiff, mvalf, scd->init_mouse);
      add_v2_v2v2(scd->pos_target, scd->init_spos, mdiff);
      CLAMP(scd->pos_target[0],
            -scd->dim_target[0] + PIXEL_MARGIN,
            scd->area_size[0] + scd->dim_target[0] - PIXEL_MARGIN);

      CLAMP(scd->pos_target[1],
            -scd->dim_target[1] + PIXEL_MARGIN,
            scd->area_size[1] + scd->dim_target[1] - PIXEL_MARGIN);

      break;
    case STENCIL_SCALE: {
      float len, factor;
      sub_v2_v2v2(mdiff, mvalf, scd->pos_target);
      len = len_v2(mdiff);
      factor = len / scd->lenorig;
      copy_v2_v2(mdiff, scd->init_sdim);
      if (scd->constrain_mode != STENCIL_CONSTRAINT_Y) {
        mdiff[0] = factor * scd->init_sdim[0];
      }
      if (scd->constrain_mode != STENCIL_CONSTRAINT_X) {
        mdiff[1] = factor * scd->init_sdim[1];
      }
      clamp_v2(mdiff, 5.0f, 10000.0f);
      copy_v2_v2(scd->dim_target, mdiff);
      break;
    }
    case STENCIL_ROTATE: {
      float angle;
      sub_v2_v2v2(mdiff, mvalf, scd->pos_target);
      angle = atan2f(mdiff[1], mdiff[0]);
      angle = scd->init_rot + angle - scd->init_angle;
      if (angle < 0.0f) {
        angle += float(2 * M_PI);
      }
      if (angle > float(2 * M_PI)) {
        angle -= float(2 * M_PI);
      }
      *scd->rot_target = angle;
      break;
    }
  }
#undef PIXEL_MARGIN
}

static int stencil_control_modal(bContext *C, wmOperator *op, const wmEvent *event)
{
  StencilControlData *scd = static_cast<StencilControlData *>(op->customdata);

  if (event->type == scd->launch_event && event->val == KM_RELEASE) {
    MEM_freeN(op->customdata);
    WM_event_add_notifier(C, NC_WINDOW, nullptr);
    return OPERATOR_FINISHED;
  }

  switch (event->type) {
    case MOUSEMOVE:
      stencil_control_calculate(scd, event->mval);
      break;
    case EVT_ESCKEY:
      if (event->val == KM_PRESS) {
        stencil_control_cancel(C, op);
        WM_event_add_notifier(C, NC_WINDOW, nullptr);
        return OPERATOR_CANCELLED;
      }
      break;
    case EVT_XKEY:
      if (event->val == KM_PRESS) {

        if (scd->constrain_mode == STENCIL_CONSTRAINT_X) {
          scd->constrain_mode = StencilConstraint(0);
        }
        else {
          scd->constrain_mode = STENCIL_CONSTRAINT_X;
        }

        stencil_control_calculate(scd, event->mval);
      }
      break;
    case EVT_YKEY:
      if (event->val == KM_PRESS) {
        if (scd->constrain_mode == STENCIL_CONSTRAINT_Y) {
          scd->constrain_mode = StencilConstraint(0);
        }
        else {
          scd->constrain_mode = STENCIL_CONSTRAINT_Y;
        }

        stencil_control_calculate(scd, event->mval);
      }
      break;
    default:
      break;
  }

  ED_region_tag_redraw(CTX_wm_region(C));

  return OPERATOR_RUNNING_MODAL;
}

static bool stencil_control_poll(bContext *C)
{
  ePaintMode mode = BKE_paintmode_get_active_from_context(C);

  Paint *paint;
  Brush *br;

  if (!blender::ed::sculpt_paint::paint_supports_texture(mode)) {
    return false;
  }

  paint = BKE_paint_get_active_from_context(C);
  br = BKE_paint_brush(paint);
  return (br && (br->mtex.brush_map_mode == MTEX_MAP_MODE_STENCIL ||
                 br->mask_mtex.brush_map_mode == MTEX_MAP_MODE_STENCIL));
}

static void BRUSH_OT_stencil_control(wmOperatorType *ot)
{
  static const EnumPropertyItem stencil_control_items[] = {
      {STENCIL_TRANSLATE, "TRANSLATION", 0, "Translation", ""},
      {STENCIL_SCALE, "SCALE", 0, "Scale", ""},
      {STENCIL_ROTATE, "ROTATION", 0, "Rotation", ""},
      {0, nullptr, 0, nullptr, nullptr},
  };

  static const EnumPropertyItem stencil_texture_items[] = {
      {STENCIL_PRIMARY, "PRIMARY", 0, "Primary", ""},
      {STENCIL_SECONDARY, "SECONDARY", 0, "Secondary", ""},
      {0, nullptr, 0, nullptr, nullptr},
  };
  /* identifiers */
  ot->name = "Stencil Brush Control";
  ot->description = "Control the stencil brush";
  ot->idname = "BRUSH_OT_stencil_control";

  /* api callbacks */
  ot->invoke = stencil_control_invoke;
  ot->modal = stencil_control_modal;
  ot->cancel = stencil_control_cancel;
  ot->poll = stencil_control_poll;

  /* flags */
  ot->flag = 0;

  PropertyRNA *prop;
  prop = RNA_def_enum(ot->srna, "mode", stencil_control_items, STENCIL_TRANSLATE, "Tool", "");
  RNA_def_property_flag(prop, PropertyFlag(PROP_HIDDEN | PROP_SKIP_SAVE));
  prop = RNA_def_enum(ot->srna, "texmode", stencil_texture_items, STENCIL_PRIMARY, "Tool", "");
  RNA_def_property_flag(prop, PropertyFlag(PROP_HIDDEN | PROP_SKIP_SAVE));
}

static int stencil_fit_image_aspect_exec(bContext *C, wmOperator *op)
{
  Paint *paint = BKE_paint_get_active_from_context(C);
  Brush *br = BKE_paint_brush(paint);
  bool use_scale = RNA_boolean_get(op->ptr, "use_scale");
  bool use_repeat = RNA_boolean_get(op->ptr, "use_repeat");
  bool do_mask = RNA_boolean_get(op->ptr, "mask");
  Tex *tex = nullptr;
  MTex *mtex = nullptr;
  if (br) {
    mtex = do_mask ? &br->mask_mtex : &br->mtex;
    tex = mtex->tex;
  }

  if (tex && tex->type == TEX_IMAGE && tex->ima) {
    float aspx, aspy;
    Image *ima = tex->ima;
    float orig_area, stencil_area, factor;
    ED_image_get_uv_aspect(ima, nullptr, &aspx, &aspy);

    if (use_scale) {
      aspx *= mtex->size[0];
      aspy *= mtex->size[1];
    }

    if (use_repeat && tex->extend == TEX_REPEAT) {
      aspx *= tex->xrepeat;
      aspy *= tex->yrepeat;
    }

    orig_area = fabsf(aspx * aspy);

    if (do_mask) {
      stencil_area = fabsf(br->mask_stencil_dimension[0] * br->mask_stencil_dimension[1]);
    }
    else {
      stencil_area = fabsf(br->stencil_dimension[0] * br->stencil_dimension[1]);
    }

    factor = sqrtf(stencil_area / orig_area);

    if (do_mask) {
      br->mask_stencil_dimension[0] = fabsf(factor * aspx);
      br->mask_stencil_dimension[1] = fabsf(factor * aspy);
    }
    else {
      br->stencil_dimension[0] = fabsf(factor * aspx);
      br->stencil_dimension[1] = fabsf(factor * aspy);
    }
  }

  WM_event_add_notifier(C, NC_WINDOW, nullptr);

  return OPERATOR_FINISHED;
}

static void BRUSH_OT_stencil_fit_image_aspect(wmOperatorType *ot)
{
  /* identifiers */
  ot->name = "Image Aspect";
  ot->description =
      "When using an image texture, adjust the stencil size to fit the image aspect ratio";
  ot->idname = "BRUSH_OT_stencil_fit_image_aspect";

  /* api callbacks */
  ot->exec = stencil_fit_image_aspect_exec;
  ot->poll = stencil_control_poll;

  /* flags */
  ot->flag = OPTYPE_REGISTER | OPTYPE_UNDO;

  RNA_def_boolean(ot->srna, "use_repeat", true, "Use Repeat", "Use repeat mapping values");
  RNA_def_boolean(ot->srna, "use_scale", true, "Use Scale", "Use texture scale values");
  RNA_def_boolean(
      ot->srna, "mask", false, "Modify Mask Stencil", "Modify either the primary or mask stencil");
}

static int stencil_reset_transform_exec(bContext *C, wmOperator *op)
{
  Paint *paint = BKE_paint_get_active_from_context(C);
  Brush *br = BKE_paint_brush(paint);
  bool do_mask = RNA_boolean_get(op->ptr, "mask");

  if (!br) {
    return OPERATOR_CANCELLED;
  }

  if (do_mask) {
    br->mask_stencil_pos[0] = 256;
    br->mask_stencil_pos[1] = 256;

    br->mask_stencil_dimension[0] = 256;
    br->mask_stencil_dimension[1] = 256;

    br->mask_mtex.rot = 0;
  }
  else {
    br->stencil_pos[0] = 256;
    br->stencil_pos[1] = 256;

    br->stencil_dimension[0] = 256;
    br->stencil_dimension[1] = 256;

    br->mtex.rot = 0;
  }

  WM_event_add_notifier(C, NC_WINDOW, nullptr);

  return OPERATOR_FINISHED;
}

static void BRUSH_OT_stencil_reset_transform(wmOperatorType *ot)
{
  /* identifiers */
  ot->name = "Reset Transform";
  ot->description = "Reset the stencil transformation to the default";
  ot->idname = "BRUSH_OT_stencil_reset_transform";

  /* api callbacks */
  ot->exec = stencil_reset_transform_exec;
  ot->poll = stencil_control_poll;

  /* flags */
  ot->flag = OPTYPE_REGISTER | OPTYPE_UNDO;

  RNA_def_boolean(
      ot->srna, "mask", false, "Modify Mask Stencil", "Modify either the primary or mask stencil");
}

/**************************** registration **********************************/

void ED_operatormacros_paint()
{
  wmOperatorType *ot;
  wmOperatorTypeMacro *otmacro;

  ot = WM_operatortype_append_macro("PAINTCURVE_OT_add_point_slide",
                                    "Add Curve Point and Slide",
                                    "Add new curve point and slide it",
                                    OPTYPE_UNDO);
  ot->description = "Add new curve point and slide it";
  WM_operatortype_macro_define(ot, "PAINTCURVE_OT_add_point");
  otmacro = WM_operatortype_macro_define(ot, "PAINTCURVE_OT_slide");
  RNA_boolean_set(otmacro->ptr, "align", true);
  RNA_boolean_set(otmacro->ptr, "select", false);
}

void ED_operatortypes_paint()
{
  /* palette */
  using namespace blender::ed::sculpt_paint;
  WM_operatortype_append(PALETTE_OT_new);
  WM_operatortype_append(PALETTE_OT_color_add);
  WM_operatortype_append(PALETTE_OT_color_delete);

  WM_operatortype_append(PALETTE_OT_extract_from_image);
  WM_operatortype_append(PALETTE_OT_sort);
  WM_operatortype_append(PALETTE_OT_color_move);
  WM_operatortype_append(PALETTE_OT_join);

  /* paint curve */
  WM_operatortype_append(PAINTCURVE_OT_new);
  WM_operatortype_append(PAINTCURVE_OT_add_point);
  WM_operatortype_append(PAINTCURVE_OT_delete_point);
  WM_operatortype_append(PAINTCURVE_OT_select);
  WM_operatortype_append(PAINTCURVE_OT_slide);
  WM_operatortype_append(PAINTCURVE_OT_draw);
  WM_operatortype_append(PAINTCURVE_OT_cursor);

  /* brush */
  WM_operatortype_append(BRUSH_OT_add);
  WM_operatortype_append(BRUSH_OT_add_gpencil);
  WM_operatortype_append(BRUSH_OT_scale_size);
  WM_operatortype_append(BRUSH_OT_curve_preset);
  WM_operatortype_append(BRUSH_OT_sculpt_curves_falloff_preset);
  WM_operatortype_append(BRUSH_OT_reset);
  WM_operatortype_append(BRUSH_OT_stencil_control);
  WM_operatortype_append(BRUSH_OT_stencil_fit_image_aspect);
  WM_operatortype_append(BRUSH_OT_stencil_reset_transform);
  WM_operatortype_append(BRUSH_OT_asset_select);
<<<<<<< HEAD
  WM_operatortype_append(BRUSH_OT_asset_save_as);
  WM_operatortype_append(BRUSH_OT_asset_delete);
  WM_operatortype_append(BRUSH_OT_asset_update);
  WM_operatortype_append(BRUSH_OT_asset_revert);
=======
>>>>>>> 39e40f63

  /* NOTE: particle uses a different system, can be added with existing operators in `wm.py`. */
  WM_operatortype_append(PAINT_OT_brush_select);

  /* image */
  WM_operatortype_append(PAINT_OT_texture_paint_toggle);
  WM_operatortype_append(PAINT_OT_image_paint);
  WM_operatortype_append(PAINT_OT_sample_color);
  WM_operatortype_append(PAINT_OT_grab_clone);
  WM_operatortype_append(PAINT_OT_project_image);
  WM_operatortype_append(PAINT_OT_image_from_view);
  WM_operatortype_append(PAINT_OT_brush_colors_flip);
  WM_operatortype_append(PAINT_OT_add_texture_paint_slot);
  WM_operatortype_append(PAINT_OT_add_simple_uvs);

  /* weight */
  WM_operatortype_append(PAINT_OT_weight_paint_toggle);
  WM_operatortype_append(PAINT_OT_weight_paint);
  WM_operatortype_append(PAINT_OT_weight_set);
  WM_operatortype_append(PAINT_OT_weight_from_bones);
  WM_operatortype_append(PAINT_OT_weight_gradient);
  WM_operatortype_append(PAINT_OT_weight_sample);
  WM_operatortype_append(PAINT_OT_weight_sample_group);

  /* uv */
  WM_operatortype_append(SCULPT_OT_uv_sculpt_stroke);

  /* vertex selection */
  WM_operatortype_append(PAINT_OT_vert_select_all);
  WM_operatortype_append(PAINT_OT_vert_select_ungrouped);
  WM_operatortype_append(PAINT_OT_vert_select_hide);
  WM_operatortype_append(PAINT_OT_vert_select_linked);
  WM_operatortype_append(PAINT_OT_vert_select_linked_pick);
  WM_operatortype_append(PAINT_OT_vert_select_more);
  WM_operatortype_append(PAINT_OT_vert_select_less);

  /* vertex */
  WM_operatortype_append(PAINT_OT_vertex_paint_toggle);
  WM_operatortype_append(PAINT_OT_vertex_paint);
  WM_operatortype_append(PAINT_OT_vertex_color_set);
  WM_operatortype_append(PAINT_OT_vertex_color_smooth);

  WM_operatortype_append(PAINT_OT_vertex_color_brightness_contrast);
  WM_operatortype_append(PAINT_OT_vertex_color_hsv);
  WM_operatortype_append(PAINT_OT_vertex_color_invert);
  WM_operatortype_append(PAINT_OT_vertex_color_levels);
  WM_operatortype_append(PAINT_OT_vertex_color_from_weight);

  /* face-select */
  WM_operatortype_append(PAINT_OT_face_select_linked);
  WM_operatortype_append(PAINT_OT_face_select_linked_pick);
  WM_operatortype_append(PAINT_OT_face_select_all);
  WM_operatortype_append(PAINT_OT_face_select_more);
  WM_operatortype_append(PAINT_OT_face_select_less);
  WM_operatortype_append(PAINT_OT_face_select_hide);
  WM_operatortype_append(PAINT_OT_face_select_loop);

  WM_operatortype_append(PAINT_OT_face_vert_reveal);

  /* partial visibility */
  WM_operatortype_append(hide::PAINT_OT_hide_show);
  WM_operatortype_append(hide::PAINT_OT_visibility_invert);

  /* paint masking */
  WM_operatortype_append(mask::PAINT_OT_mask_flood_fill);
  WM_operatortype_append(mask::PAINT_OT_mask_lasso_gesture);
  WM_operatortype_append(mask::PAINT_OT_mask_box_gesture);
  WM_operatortype_append(mask::PAINT_OT_mask_line_gesture);
}

void ED_keymap_paint(wmKeyConfig *keyconf)
{
  using namespace blender::ed::sculpt_paint;
  wmKeyMap *keymap;

  keymap = WM_keymap_ensure(keyconf, "Paint Curve", SPACE_EMPTY, RGN_TYPE_WINDOW);
  keymap->poll = paint_curve_poll;

  /* Sculpt mode */
  keymap = WM_keymap_ensure(keyconf, "Sculpt", SPACE_EMPTY, RGN_TYPE_WINDOW);
  keymap->poll = SCULPT_mode_poll;

  /* Vertex Paint mode */
  keymap = WM_keymap_ensure(keyconf, "Vertex Paint", SPACE_EMPTY, RGN_TYPE_WINDOW);
  keymap->poll = vertex_paint_mode_poll;

  /* Weight Paint mode */
  keymap = WM_keymap_ensure(keyconf, "Weight Paint", SPACE_EMPTY, RGN_TYPE_WINDOW);
  keymap->poll = weight_paint_mode_poll;

  /* Weight paint's Vertex Selection Mode. */
  keymap = WM_keymap_ensure(
      keyconf, "Paint Vertex Selection (Weight, Vertex)", SPACE_EMPTY, RGN_TYPE_WINDOW);
  keymap->poll = vert_paint_poll;

  /* Image/Texture Paint mode */
  keymap = WM_keymap_ensure(keyconf, "Image Paint", SPACE_EMPTY, RGN_TYPE_WINDOW);
  keymap->poll = image_texture_paint_poll;

  /* face-mask mode */
  keymap = WM_keymap_ensure(
      keyconf, "Paint Face Mask (Weight, Vertex, Texture)", SPACE_EMPTY, RGN_TYPE_WINDOW);
  keymap->poll = facemask_paint_poll;

  /* paint stroke */
  keymap = paint_stroke_modal_keymap(keyconf);
  WM_modalkeymap_assign(keymap, "SCULPT_OT_brush_stroke");

  /* Curves Sculpt mode. */
  keymap = WM_keymap_ensure(keyconf, "Sculpt Curves", SPACE_EMPTY, RGN_TYPE_WINDOW);
  keymap->poll = curves_sculpt_poll;

  /* sculpt expand. */
  expand::modal_keymap(keyconf);
}<|MERGE_RESOLUTION|>--- conflicted
+++ resolved
@@ -54,11 +54,8 @@
 #include "RNA_access.hh"
 #include "RNA_define.hh"
 
-<<<<<<< HEAD
 #include "AS_asset_library.h"
 #include "AS_asset_library.hh"
-=======
->>>>>>> 39e40f63
 #include "AS_asset_representation.hh"
 
 #include "curves_sculpt_intern.hh"
@@ -1016,10 +1013,7 @@
   }
 
   WM_main_add_notifier(NC_SCENE | ND_TOOLSETTINGS, nullptr);
-<<<<<<< HEAD
-=======
   WM_toolsystem_ref_set_by_id(C, "builtin.brush");
->>>>>>> 39e40f63
 
   return OPERATOR_FINISHED;
 }
@@ -1027,11 +1021,7 @@
 static void BRUSH_OT_asset_select(wmOperatorType *ot)
 {
   ot->name = "Select Brush Asset";
-<<<<<<< HEAD
-  ot->description = "Select a brush asset as currently sculpt/paint tool - TESTING PURPOSE ONLY";
-=======
   ot->description = "Select a brush asset as current sculpt and paint tool";
->>>>>>> 39e40f63
   ot->idname = "BRUSH_OT_asset_select";
 
   ot->exec = brush_asset_select_exec;
@@ -1041,7 +1031,6 @@
       ot->srna, "name", nullptr, MAX_NAME, "Brush Name", "Name of the brush asset to select");
 }
 
-<<<<<<< HEAD
 /* FIXME Quick dirty hack to generate a weak ref from 'raw' paths.
  * This needs to be properly implemented in assetlib code.
  */
@@ -1446,8 +1435,6 @@
   ot->poll = brush_asset_library_editable_poll;
 }
 
-=======
->>>>>>> 39e40f63
 /***** Stencil Control *****/
 
 enum StencilControlMode {
@@ -1910,13 +1897,10 @@
   WM_operatortype_append(BRUSH_OT_stencil_fit_image_aspect);
   WM_operatortype_append(BRUSH_OT_stencil_reset_transform);
   WM_operatortype_append(BRUSH_OT_asset_select);
-<<<<<<< HEAD
   WM_operatortype_append(BRUSH_OT_asset_save_as);
   WM_operatortype_append(BRUSH_OT_asset_delete);
   WM_operatortype_append(BRUSH_OT_asset_update);
   WM_operatortype_append(BRUSH_OT_asset_revert);
-=======
->>>>>>> 39e40f63
 
   /* NOTE: particle uses a different system, can be added with existing operators in `wm.py`. */
   WM_operatortype_append(PAINT_OT_brush_select);
