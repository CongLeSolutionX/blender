--- conflicted
+++ resolved
@@ -256,13 +256,8 @@
   SCULPT_vertex_random_access_ensure(ss);
 
   /* Update the active vertex. */
-<<<<<<< HEAD
-  const float mouse[2] = {mx, my};
-  SCULPT_cursor_geometry_info_update(C, &sgi, mouse, false, false);
-=======
   const float mval_fl[2] = {UNPACK2(mval)};
-  SCULPT_cursor_geometry_info_update(C, &sgi, mval_fl, false);
->>>>>>> e86c2f72
+  SCULPT_cursor_geometry_info_update(C, &sgi, mval_fl, false, false);
   BKE_sculpt_update_object_for_edit(depsgraph, ob, true, false, false);
 
   /* Average the edge length of the connected edges to the active vertex. */
