--- conflicted
+++ resolved
@@ -673,11 +673,7 @@
     PBVHVertRef v_next = queue.front();
     queue.pop();
 
-<<<<<<< HEAD
-    BLI_gsqueue_pop(queue, &v_next);
-=======
     int v_next_i = BKE_pbvh_vertex_to_index(ss->pbvh, v_next);
->>>>>>> 5b9dcbdb
 
     SculptVertexNeighborIter ni;
     SCULPT_VERTEX_NEIGHBORS_ITER_BEGIN (ss, v_next, ni) {
@@ -748,7 +744,6 @@
 
     int v_next_i = BKE_pbvh_vertex_to_index(ss->pbvh, v_next);
 
-<<<<<<< HEAD
     if (ss->bm) {
       BMIter iter;
       BMFace *f;
@@ -761,21 +756,21 @@
           BMVert *neighbor_v = l->next->v;
           const int neighbor_v_i = BM_elem_index_get(neighbor_v);
 
-          if (BLI_BITMAP_TEST(visited_verts, neighbor_v_i)) {
+          if (visited_verts[neighbor_v_i].test()) {
             l = l->next;
             continue;
           }
 
           dists[neighbor_v_i] = dists[v_next_i] + 1.0f;
-          BLI_BITMAP_ENABLE(visited_verts, neighbor_v_i);
-          BLI_gsqueue_push(queue, &neighbor_v);
+          visited_verts[neighbor_v_i].set();
+          queue.push({reinterpret_cast<intptr_t>(neighbor_v)});
 
           l = l->next;
         } while (l != f->l_first);
       }
     }
     else {
-      for (const int face : ss->pmap[v_next_i]) {
+      for (const int face : ss->vert_to_face_map[v_next_i]) {
         for (const int vert : ss->corner_verts.slice(ss->faces[face])) {
           const PBVHVertRef neighbor_v = BKE_pbvh_make_vref(vert);
           if (visited_verts[neighbor_v.i]) {
@@ -783,19 +778,8 @@
           }
           dists[neighbor_v.i] = dists[v_next_i] + 1.0f;
           visited_verts[neighbor_v.i].set();
-          BLI_gsqueue_push(queue, &neighbor_v);
+          queue.push(neighbor_v);
         }
-=======
-    for (const int face : ss->vert_to_face_map[v_next_i]) {
-      for (const int vert : ss->corner_verts.slice(ss->faces[face])) {
-        const PBVHVertRef neighbor_v = BKE_pbvh_make_vref(vert);
-        if (visited_verts[neighbor_v.i]) {
-          continue;
-        }
-        dists[neighbor_v.i] = dists[v_next_i] + 1.0f;
-        visited_verts[neighbor_v.i].set();
-        queue.push(neighbor_v);
->>>>>>> 5b9dcbdb
       }
     }
   }
@@ -1523,16 +1507,7 @@
   expand_cache->original_face_sets = face_set::duplicate_face_sets(*ob);
 
   if (expand_cache->target == SCULPT_EXPAND_TARGET_MASK) {
-<<<<<<< HEAD
-    expand_cache->original_mask = static_cast<float *>(
-        MEM_malloc_arrayN(totvert, sizeof(float), "initial mask"));
-    for (int i = 0; i < totvert; i++) {
-      expand_cache->original_mask[i] = SCULPT_vertex_mask_get(
-          ss, BKE_pbvh_index_to_vertex(ss->pbvh, i));
-    }
-=======
     expand_cache->original_mask = mask::duplicate_mask(*ob);
->>>>>>> 5b9dcbdb
   }
 
   if (expand_cache->target == SCULPT_EXPAND_TARGET_COLORS) {
