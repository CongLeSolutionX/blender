/* SPDX-License-Identifier: GPL-2.0-or-later
 * Copyright 2021 Blender Foundation. All rights reserved. */

/** \file
 * \ingroup edsculpt
 */

#include <cmath>
#include <cstdlib>

#include "MEM_guardedalloc.h"

#include "BLI_linklist_stack.h"
#include "BLI_math.h"
#include "BLI_task.h"

#include "DNA_brush_types.h"
#include "DNA_mesh_types.h"
#include "DNA_meshdata_types.h"
#include "DNA_modifier_types.h"
#include "DNA_object_types.h"

#include "BKE_brush.h"
#include "BKE_ccg.h"
#include "BKE_colortools.h"
#include "BKE_context.h"
#include "BKE_image.h"
#include "BKE_mesh.h"
#include "BKE_mesh_mapping.h"
#include "BKE_paint.h"
#include "BKE_pbvh.h"
#include "BKE_report.h"
#include "BKE_scene.h"
#include "BKE_subdiv_ccg.h"

#include "DEG_depsgraph.h"

#include "WM_api.h"
#include "WM_types.h"

#include "RNA_access.h"
#include "RNA_define.h"

#include "ED_screen.h"
#include "ED_sculpt.h"
#include "paint_intern.h"
#include "sculpt_intern.hh"

#include "IMB_colormanagement.h"
#include "IMB_imbuf.h"

#include "bmesh.h"

/* Sculpt Expand. */
/* Operator for creating selections and patterns in Sculpt Mode. Expand can create masks, face sets
 * and fill vertex colors. */
/* The main functionality of the operator
 * - The operator initializes a value per vertex, called "falloff". There are multiple algorithms
 * to generate these falloff values which will create different patterns in the result when using
 * the operator. These falloff values require algorithms that rely on mesh connectivity, so they
 * are only valid on parts of the mesh that are in the same connected component as the given
 * initial vertices. If needed, these falloff values are propagated from vertex or grids into the
 * base mesh faces.
 *
 * - On each modal callback, the operator gets the active vertex and face and gets its falloff
 *   value from its precalculated falloff. This is now the active falloff value.
 * - Using the active falloff value and the settings of the expand operation (which can be modified
 *   during execution using the modal key-map), the operator loops over all elements in the mesh to
 *   check if they are enabled of not.
 * - Based on each element state after evaluating the settings, the desired mesh data (mask, face
 *   sets, colors...) is updated.
 */

/**
 * Used for defining an invalid vertex state (for example, when the cursor is not over the mesh).
 */
#define SCULPT_EXPAND_VERTEX_NONE -1

/** Used for defining an uninitialized active component index for an unused symmetry pass. */
#define EXPAND_ACTIVE_COMPONENT_NONE -1
/**
 * Defines how much each time the texture distortion is increased/decreased
 * when using the modal key-map.
 */
#define SCULPT_EXPAND_TEXTURE_DISTORTION_STEP 0.01f

/**
 * This threshold offsets the required falloff value to start a new loop. This is needed because in
 * some situations, vertices which have the same falloff value as max_falloff will start a new
 * loop, which is undesired.
 */
#define SCULPT_EXPAND_LOOP_THRESHOLD 0.00001f

/**
 * Defines how much changes in curvature in the mesh affect the falloff shape when using normal
 * falloff. This default was found experimentally and it works well in most cases, but can be
 * exposed for tweaking if needed.
 */
#define SCULPT_EXPAND_NORMALS_FALLOFF_EDGE_SENSITIVITY 300

/* Expand Modal Key-map. */
enum {
  SCULPT_EXPAND_MODAL_CONFIRM = 1,
  SCULPT_EXPAND_MODAL_CANCEL,
  SCULPT_EXPAND_MODAL_INVERT,
  SCULPT_EXPAND_MODAL_PRESERVE_TOGGLE,
  SCULPT_EXPAND_MODAL_GRADIENT_TOGGLE,
  SCULPT_EXPAND_MODAL_FALLOFF_CYCLE,
  SCULPT_EXPAND_MODAL_RECURSION_STEP_GEODESIC,
  SCULPT_EXPAND_MODAL_RECURSION_STEP_TOPOLOGY,
  SCULPT_EXPAND_MODAL_MOVE_TOGGLE,
  SCULPT_EXPAND_MODAL_FALLOFF_GEODESIC,
  SCULPT_EXPAND_MODAL_FALLOFF_TOPOLOGY,
  SCULPT_EXPAND_MODAL_FALLOFF_TOPOLOGY_DIAGONALS,
  SCULPT_EXPAND_MODAL_FALLOFF_SPHERICAL,
  SCULPT_EXPAND_MODAL_SNAP_TOGGLE,
  SCULPT_EXPAND_MODAL_LOOP_COUNT_INCREASE,
  SCULPT_EXPAND_MODAL_LOOP_COUNT_DECREASE,
  SCULPT_EXPAND_MODAL_BRUSH_GRADIENT_TOGGLE,
  SCULPT_EXPAND_MODAL_TEXTURE_DISTORTION_INCREASE,
  SCULPT_EXPAND_MODAL_TEXTURE_DISTORTION_DECREASE,
};

/* Functions for getting the state of mesh elements (vertices and base mesh faces). When the main
 * functions for getting the state of an element return true it means that data associated to that
 * element will be modified by expand. */

/**
 * Returns true if the vertex is in a connected component with correctly initialized falloff
 * values.
 */
static bool sculpt_expand_is_vert_in_active_component(SculptSession *ss,
                                                      ExpandCache *expand_cache,
                                                      const PBVHVertRef v)
{
  for (int i = 0; i < EXPAND_SYMM_AREAS; i++) {
    if (SCULPT_vertex_island_get(ss, v) == expand_cache->active_connected_islands[i]) {
      return true;
    }
  }
  return false;
}

/**
 * Returns true if the face is in a connected component with correctly initialized falloff values.
 */
static bool sculpt_expand_is_face_in_active_component(SculptSession *ss,
                                                      ExpandCache *expand_cache,
                                                      const int f)
{
<<<<<<< HEAD
  const int vert_i = ss->corner_verts[ss->mpoly[f].loopstart];
  return sculpt_expand_is_vert_in_active_component(ss, expand_cache, BKE_pbvh_make_vref(vert_i));
=======
  const MLoop *loop = &ss->mloop[ss->polys[f].loopstart];
  return sculpt_expand_is_vert_in_active_component(ss, expand_cache, BKE_pbvh_make_vref(loop->v));
>>>>>>> 2a9f792c
}

/**
 * Returns the falloff value of a vertex. This function includes texture distortion, which is not
 * precomputed into the initial falloff values.
 */
static float sculpt_expand_falloff_value_vertex_get(SculptSession *ss,
                                                    ExpandCache *expand_cache,
                                                    const PBVHVertRef v)
{
  int v_i = BKE_pbvh_vertex_to_index(ss->pbvh, v);

  if (expand_cache->texture_distortion_strength == 0.0f) {
    return expand_cache->vert_falloff[v_i];
  }
  const Brush *brush = expand_cache->brush;
  const MTex *mtex = BKE_brush_mask_texture_get(brush, OB_MODE_SCULPT);
  if (!mtex->tex) {
    return expand_cache->vert_falloff[v_i];
  }

  float rgba[4];
  const float *vertex_co = SCULPT_vertex_co_get(ss, v);
  const float avg = BKE_brush_sample_tex_3d(
      expand_cache->scene, brush, mtex, vertex_co, rgba, 0, ss->tex_pool);

  const float distortion = (avg - 0.5f) * expand_cache->texture_distortion_strength *
                           expand_cache->max_vert_falloff;
  return expand_cache->vert_falloff[v_i] + distortion;
}

/**
 * Returns the maximum valid falloff value stored in the falloff array, taking the maximum possible
 * texture distortion into account.
 */
static float sculpt_expand_max_vertex_falloff_get(ExpandCache *expand_cache)
{
  if (expand_cache->texture_distortion_strength == 0.0f) {
    return expand_cache->max_vert_falloff;
  }

  const MTex *mask_tex = BKE_brush_mask_texture_get(expand_cache->brush, OB_MODE_SCULPT);
  if (!mask_tex->tex) {
    return expand_cache->max_vert_falloff;
  }

  return expand_cache->max_vert_falloff +
         (0.5f * expand_cache->texture_distortion_strength * expand_cache->max_vert_falloff);
}

/**
 * Main function to get the state of a vertex for the current state and settings of a #ExpandCache.
 * Returns true when the target data should be modified by expand.
 */
static bool sculpt_expand_state_get(SculptSession *ss,
                                    ExpandCache *expand_cache,
                                    const PBVHVertRef v)
{
  if (!SCULPT_vertex_visible_get(ss, v)) {
    return false;
  }

  if (!sculpt_expand_is_vert_in_active_component(ss, expand_cache, v)) {
    return false;
  }

  if (expand_cache->all_enabled) {
    return true;
  }

  bool enabled = false;

  if (expand_cache->snap) {
    /* Face Sets are not being modified when using this function, so it is ok to get this directly
     * from the Sculpt API instead of implementing a custom function to get them from
     * expand_cache->original_face_sets. */
    const int face_set = SCULPT_vertex_face_set_get(ss, v);
    enabled = BLI_gset_haskey(expand_cache->snap_enabled_face_sets, POINTER_FROM_INT(face_set));
  }
  else {
    const float max_falloff_factor = sculpt_expand_max_vertex_falloff_get(expand_cache);
    const float loop_len = (max_falloff_factor / expand_cache->loop_count) +
                           SCULPT_EXPAND_LOOP_THRESHOLD;

    const float vertex_falloff_factor = sculpt_expand_falloff_value_vertex_get(
        ss, expand_cache, v);
    const float active_factor = fmod(expand_cache->active_falloff, loop_len);
    const float falloff_factor = fmod(vertex_falloff_factor, loop_len);

    enabled = falloff_factor < active_factor;
  }

  if (expand_cache->invert) {
    enabled = !enabled;
  }
  return enabled;
}

/**
 * Main function to get the state of a face for the current state and settings of a #ExpandCache.
 * Returns true when the target data should be modified by expand.
 */
static bool sculpt_expand_face_state_get(SculptSession *ss, ExpandCache *expand_cache, const int f)
{
  if (ss->hide_poly && ss->hide_poly[f]) {
    return false;
  }

  if (!sculpt_expand_is_face_in_active_component(ss, expand_cache, f)) {
    return false;
  }

  if (expand_cache->all_enabled) {
    return true;
  }

  bool enabled = false;

  if (expand_cache->snap_enabled_face_sets) {
    const int face_set = expand_cache->original_face_sets[f];
    enabled = BLI_gset_haskey(expand_cache->snap_enabled_face_sets, POINTER_FROM_INT(face_set));
  }
  else {
    const float loop_len = (expand_cache->max_face_falloff / expand_cache->loop_count) +
                           SCULPT_EXPAND_LOOP_THRESHOLD;

    const float active_factor = fmod(expand_cache->active_falloff, loop_len);
    const float falloff_factor = fmod(expand_cache->face_falloff[f], loop_len);
    enabled = falloff_factor < active_factor;
  }

  if (expand_cache->falloff_type == SCULPT_EXPAND_FALLOFF_ACTIVE_FACE_SET) {
    if (ss->face_sets[f] == expand_cache->initial_active_face_set) {
      enabled = false;
    }
  }

  if (expand_cache->invert) {
    enabled = !enabled;
  }

  return enabled;
}

/**
 * For target modes that support gradients (such as sculpt masks or colors), this function returns
 * the corresponding gradient value for an enabled vertex.
 */
static float sculpt_expand_gradient_value_get(SculptSession *ss,
                                              ExpandCache *expand_cache,
                                              const PBVHVertRef v)
{
  if (!expand_cache->falloff_gradient) {
    return 1.0f;
  }

  const float max_falloff_factor = sculpt_expand_max_vertex_falloff_get(expand_cache);
  const float loop_len = (max_falloff_factor / expand_cache->loop_count) +
                         SCULPT_EXPAND_LOOP_THRESHOLD;

  const float vertex_falloff_factor = sculpt_expand_falloff_value_vertex_get(ss, expand_cache, v);
  const float active_factor = fmod(expand_cache->active_falloff, loop_len);
  const float falloff_factor = fmod(vertex_falloff_factor, loop_len);

  float linear_falloff;

  if (expand_cache->invert) {
    /* Active factor is the result of a modulus operation using loop_len, so they will never be
     * equal and loop_len - active_factor should never be 0. */
    BLI_assert((loop_len - active_factor) != 0.0f);
    linear_falloff = (falloff_factor - active_factor) / (loop_len - active_factor);
  }
  else {
    linear_falloff = 1.0f - (falloff_factor / active_factor);
  }

  if (!expand_cache->brush_gradient) {
    return linear_falloff;
  }

  return BKE_brush_curve_strength(expand_cache->brush, linear_falloff, 1.0f);
}

/* Utility functions for getting all vertices state during expand. */

/**
 * Returns a bitmap indexed by vertex index which contains if the vertex was enabled or not for a
 * give expand_cache state.
 */
static BLI_bitmap *sculpt_expand_bitmap_from_enabled(SculptSession *ss, ExpandCache *expand_cache)
{
  const int totvert = SCULPT_vertex_count_get(ss);
  BLI_bitmap *enabled_verts = BLI_BITMAP_NEW(totvert, "enabled verts");
  for (int i = 0; i < totvert; i++) {
    const bool enabled = sculpt_expand_state_get(
        ss, expand_cache, BKE_pbvh_index_to_vertex(ss->pbvh, i));
    BLI_BITMAP_SET(enabled_verts, i, enabled);
  }
  return enabled_verts;
}

/**
 * Returns a bitmap indexed by vertex index which contains if the vertex is in the boundary of the
 * enabled vertices. This is defined as vertices that are enabled and at least have one connected
 * vertex that is not enabled.
 */
static BLI_bitmap *sculpt_expand_boundary_from_enabled(SculptSession *ss,
                                                       const BLI_bitmap *enabled_verts,
                                                       const bool use_mesh_boundary)
{
  const int totvert = SCULPT_vertex_count_get(ss);
  BLI_bitmap *boundary_verts = BLI_BITMAP_NEW(totvert, "boundary verts");
  for (int i = 0; i < totvert; i++) {
    if (!BLI_BITMAP_TEST(enabled_verts, i)) {
      continue;
    }

    PBVHVertRef vertex = BKE_pbvh_index_to_vertex(ss->pbvh, i);

    bool is_expand_boundary = false;
    SculptVertexNeighborIter ni;
    SCULPT_VERTEX_NEIGHBORS_ITER_BEGIN (ss, vertex, ni) {
      if (!BLI_BITMAP_TEST(enabled_verts, ni.index)) {
        is_expand_boundary = true;
      }
    }
    SCULPT_VERTEX_NEIGHBORS_ITER_END(ni);

    if (use_mesh_boundary && SCULPT_vertex_is_boundary(ss, vertex)) {
      is_expand_boundary = true;
    }

    BLI_BITMAP_SET(boundary_verts, i, is_expand_boundary);
  }

  return boundary_verts;
}

static void sculpt_expand_check_topology_islands(Object *ob, eSculptExpandFalloffType falloff_type)
{
  SculptSession *ss = ob->sculpt;

  ss->expand_cache->check_islands = ELEM(falloff_type,
                                         SCULPT_EXPAND_FALLOFF_GEODESIC,
                                         SCULPT_EXPAND_FALLOFF_TOPOLOGY,
                                         SCULPT_EXPAND_FALLOFF_TOPOLOGY_DIAGONALS,
                                         SCULPT_EXPAND_FALLOFF_BOUNDARY_TOPOLOGY,
                                         SCULPT_EXPAND_FALLOFF_NORMALS);

  if (ss->expand_cache->check_islands) {
    SCULPT_topology_islands_ensure(ob);
  }
}

/* Functions implementing different algorithms for initializing falloff values. */

/**
 * Utility function to get the closet vertex after flipping an original vertex position based on
 * an symmetry pass iteration index.
 */
static PBVHVertRef sculpt_expand_get_vertex_index_for_symmetry_pass(
    Object *ob, const char symm_it, const PBVHVertRef original_vertex)
{
  SculptSession *ss = ob->sculpt;
  PBVHVertRef symm_vertex = {SCULPT_EXPAND_VERTEX_NONE};

  if (symm_it == 0) {
    symm_vertex = original_vertex;
  }
  else {
    float location[3];
    flip_v3_v3(location, SCULPT_vertex_co_get(ss, original_vertex), ePaintSymmetryFlags(symm_it));
    symm_vertex = SCULPT_nearest_vertex_get(nullptr, ob, location, FLT_MAX, false);
  }
  return symm_vertex;
}

/**
 * Geodesic: Initializes the falloff with geodesic distances from the given active vertex, taking
 * symmetry into account.
 */
static float *sculpt_expand_geodesic_falloff_create(Sculpt *sd, Object *ob, const PBVHVertRef v)
{
  return SCULPT_geodesic_from_vertex_and_symm(sd, ob, v, FLT_MAX);
}

/**
 * Topology: Initializes the falloff using a flood-fill operation,
 * increasing the falloff value by 1 when visiting a new vertex.
 */
struct ExpandFloodFillData {
  float original_normal[3];
  float edge_sensitivity;
  float *dists;
  float *edge_factor;
};

static bool expand_topology_floodfill_cb(
    SculptSession *ss, PBVHVertRef from_v, PBVHVertRef to_v, bool is_duplicate, void *userdata)
{
  int from_v_i = BKE_pbvh_vertex_to_index(ss->pbvh, from_v);
  int to_v_i = BKE_pbvh_vertex_to_index(ss->pbvh, to_v);

  ExpandFloodFillData *data = static_cast<ExpandFloodFillData *>(userdata);
  if (!is_duplicate) {
    const float to_it = data->dists[from_v_i] + 1.0f;
    data->dists[to_v_i] = to_it;
  }
  else {
    data->dists[to_v_i] = data->dists[from_v_i];
  }
  return true;
}

static float *sculpt_expand_topology_falloff_create(Sculpt *sd, Object *ob, const PBVHVertRef v)
{
  SculptSession *ss = ob->sculpt;
  const int totvert = SCULPT_vertex_count_get(ss);
  float *dists = static_cast<float *>(MEM_calloc_arrayN(totvert, sizeof(float), __func__));

  SculptFloodFill flood;
  SCULPT_floodfill_init(ss, &flood);
  SCULPT_floodfill_add_initial_with_symmetry(sd, ob, ss, &flood, v, FLT_MAX);

  ExpandFloodFillData fdata;
  fdata.dists = dists;

  SCULPT_floodfill_execute(ss, &flood, expand_topology_floodfill_cb, &fdata);
  SCULPT_floodfill_free(&flood);

  return dists;
}

/**
 * Normals: Flood-fills the mesh and reduces the falloff depending on the normal difference between
 * each vertex and the previous one.
 * This creates falloff patterns that follow and snap to the hard edges of the object.
 */
static bool mask_expand_normal_floodfill_cb(
    SculptSession *ss, PBVHVertRef from_v, PBVHVertRef to_v, bool is_duplicate, void *userdata)
{
  int from_v_i = BKE_pbvh_vertex_to_index(ss->pbvh, from_v);
  int to_v_i = BKE_pbvh_vertex_to_index(ss->pbvh, to_v);

  ExpandFloodFillData *data = static_cast<ExpandFloodFillData *>(userdata);
  if (!is_duplicate) {
    float current_normal[3], prev_normal[3];
    SCULPT_vertex_normal_get(ss, to_v, current_normal);
    SCULPT_vertex_normal_get(ss, from_v, prev_normal);
    const float from_edge_factor = data->edge_factor[from_v_i];
    data->edge_factor[to_v_i] = dot_v3v3(current_normal, prev_normal) * from_edge_factor;
    data->dists[to_v_i] = dot_v3v3(data->original_normal, current_normal) *
                          powf(from_edge_factor, data->edge_sensitivity);
    CLAMP(data->dists[to_v_i], 0.0f, 1.0f);
  }
  else {
    /* PBVH_GRIDS duplicate handling. */
    data->edge_factor[to_v_i] = data->edge_factor[from_v_i];
    data->dists[to_v_i] = data->dists[from_v_i];
  }

  return true;
}

static float *sculpt_expand_normal_falloff_create(Sculpt *sd,
                                                  Object *ob,
                                                  const PBVHVertRef v,
                                                  const float edge_sensitivity,
                                                  const int blur_steps)
{
  SculptSession *ss = ob->sculpt;
  const int totvert = SCULPT_vertex_count_get(ss);
  float *dists = static_cast<float *>(MEM_calloc_arrayN(totvert, sizeof(float), __func__));
  float *edge_factor = static_cast<float *>(MEM_callocN(sizeof(float) * totvert, __func__));
  for (int i = 0; i < totvert; i++) {
    edge_factor[i] = 1.0f;
  }

  SculptFloodFill flood;
  SCULPT_floodfill_init(ss, &flood);
  SCULPT_floodfill_add_initial_with_symmetry(sd, ob, ss, &flood, v, FLT_MAX);

  ExpandFloodFillData fdata;
  fdata.dists = dists;
  fdata.edge_factor = edge_factor;
  fdata.edge_sensitivity = edge_sensitivity;
  SCULPT_vertex_normal_get(ss, v, fdata.original_normal);

  SCULPT_floodfill_execute(ss, &flood, mask_expand_normal_floodfill_cb, &fdata);
  SCULPT_floodfill_free(&flood);

  for (int repeat = 0; repeat < blur_steps; repeat++) {
    for (int i = 0; i < totvert; i++) {
      PBVHVertRef vertex = BKE_pbvh_index_to_vertex(ss->pbvh, i);

      float avg = 0.0f;
      SculptVertexNeighborIter ni;
      SCULPT_VERTEX_NEIGHBORS_ITER_BEGIN (ss, vertex, ni) {
        avg += dists[ni.index];
      }
      SCULPT_VERTEX_NEIGHBORS_ITER_END(ni);

      if (ni.size > 0.0f) {
        dists[i] = avg / ni.size;
      }
    }
  }

  for (int i = 0; i < totvert; i++) {
    dists[i] = 1.0 - dists[i];
  }

  MEM_SAFE_FREE(edge_factor);

  return dists;
}

/**
 * Spherical: Initializes the falloff based on the distance from a vertex, taking symmetry into
 * account.
 */
static float *sculpt_expand_spherical_falloff_create(Object *ob, const PBVHVertRef v)
{
  SculptSession *ss = ob->sculpt;
  const int totvert = SCULPT_vertex_count_get(ss);

  float *dists = static_cast<float *>(MEM_malloc_arrayN(totvert, sizeof(float), __func__));
  for (int i = 0; i < totvert; i++) {
    dists[i] = FLT_MAX;
  }
  const char symm = SCULPT_mesh_symmetry_xyz_get(ob);

  for (char symm_it = 0; symm_it <= symm; symm_it++) {
    if (!SCULPT_is_symmetry_iteration_valid(symm_it, symm)) {
      continue;
    }
    const PBVHVertRef symm_vertex = sculpt_expand_get_vertex_index_for_symmetry_pass(
        ob, symm_it, v);
    if (symm_vertex.i != SCULPT_EXPAND_VERTEX_NONE) {
      const float *co = SCULPT_vertex_co_get(ss, symm_vertex);
      for (int i = 0; i < totvert; i++) {
        PBVHVertRef vertex = BKE_pbvh_index_to_vertex(ss->pbvh, i);

        dists[i] = min_ff(dists[i], len_v3v3(co, SCULPT_vertex_co_get(ss, vertex)));
      }
    }
  }

  return dists;
}

/**
 * Boundary: This falloff mode uses the code from sculpt_boundary to initialize the closest mesh
 * boundary to a falloff value of 0. Then, it propagates that falloff to the rest of the mesh so it
 * stays parallel to the boundary, increasing the falloff value by 1 on each step.
 */
static float *sculpt_expand_boundary_topology_falloff_create(Object *ob, const PBVHVertRef v)
{
  SculptSession *ss = ob->sculpt;
  const int totvert = SCULPT_vertex_count_get(ss);
  float *dists = static_cast<float *>(MEM_calloc_arrayN(totvert, sizeof(float), __func__));
  BLI_bitmap *visited_verts = BLI_BITMAP_NEW(totvert, "visited verts");
  GSQueue *queue = BLI_gsqueue_new(sizeof(PBVHVertRef));

  /* Search and initialize a boundary per symmetry pass, then mark those vertices as visited. */
  const char symm = SCULPT_mesh_symmetry_xyz_get(ob);
  for (char symm_it = 0; symm_it <= symm; symm_it++) {
    if (!SCULPT_is_symmetry_iteration_valid(symm_it, symm)) {
      continue;
    }

    const PBVHVertRef symm_vertex = sculpt_expand_get_vertex_index_for_symmetry_pass(
        ob, symm_it, v);

    SculptBoundary *boundary = SCULPT_boundary_data_init(ob, nullptr, symm_vertex, FLT_MAX);
    if (!boundary) {
      continue;
    }

    for (int i = 0; i < boundary->verts_num; i++) {
      BLI_gsqueue_push(queue, &boundary->verts[i]);
      BLI_BITMAP_ENABLE(visited_verts, BKE_pbvh_vertex_to_index(ss->pbvh, boundary->verts[i]));
    }
    SCULPT_boundary_data_free(boundary);
  }

  /* If there are no boundaries, return a falloff with all values set to 0. */
  if (BLI_gsqueue_is_empty(queue)) {
    return dists;
  }

  /* Propagate the values from the boundaries to the rest of the mesh. */
  while (!BLI_gsqueue_is_empty(queue)) {
    PBVHVertRef v_next;

    BLI_gsqueue_pop(queue, &v_next);
    int v_next_i = BKE_pbvh_vertex_to_index(ss->pbvh, v_next);

    SculptVertexNeighborIter ni;
    SCULPT_VERTEX_NEIGHBORS_ITER_BEGIN (ss, v_next, ni) {
      if (BLI_BITMAP_TEST(visited_verts, ni.index)) {
        continue;
      }
      dists[ni.index] = dists[v_next_i] + 1.0f;
      BLI_BITMAP_ENABLE(visited_verts, ni.index);
      BLI_gsqueue_push(queue, &ni.vertex);
    }
    SCULPT_VERTEX_NEIGHBORS_ITER_END(ni);
  }

  BLI_gsqueue_free(queue);
  MEM_freeN(visited_verts);
  return dists;
}

/**
 * Topology diagonals. This falloff is similar to topology, but it also considers the diagonals of
 * the base mesh faces when checking a vertex neighbor. For this reason, this is not implement
 * using the general flood-fill and sculpt neighbors accessors.
 */
static float *sculpt_expand_diagonals_falloff_create(Object *ob, const PBVHVertRef v)
{
  SculptSession *ss = ob->sculpt;
  const int totvert = SCULPT_vertex_count_get(ss);
  float *dists = static_cast<float *>(MEM_calloc_arrayN(totvert, sizeof(float), __func__));

  /* This algorithm uses mesh data (polys and loops), so this falloff type can't be initialized for
   * Multires. It also does not make sense to implement it for dyntopo as the result will be the
   * same as Topology falloff. */
  if (BKE_pbvh_type(ss->pbvh) != PBVH_FACES) {
    return dists;
  }

  /* Search and mask as visited the initial vertices using the enabled symmetry passes. */
  BLI_bitmap *visited_verts = BLI_BITMAP_NEW(totvert, "visited verts");
  GSQueue *queue = BLI_gsqueue_new(sizeof(PBVHVertRef));
  const char symm = SCULPT_mesh_symmetry_xyz_get(ob);
  for (char symm_it = 0; symm_it <= symm; symm_it++) {
    if (!SCULPT_is_symmetry_iteration_valid(symm_it, symm)) {
      continue;
    }

    const PBVHVertRef symm_vertex = sculpt_expand_get_vertex_index_for_symmetry_pass(
        ob, symm_it, v);
    int symm_vertex_i = BKE_pbvh_vertex_to_index(ss->pbvh, symm_vertex);

    BLI_gsqueue_push(queue, &symm_vertex);
    BLI_BITMAP_ENABLE(visited_verts, symm_vertex_i);
  }

  if (BLI_gsqueue_is_empty(queue)) {
    return dists;
  }

  /* Propagate the falloff increasing the value by 1 each time a new vertex is visited. */
  while (!BLI_gsqueue_is_empty(queue)) {
    PBVHVertRef v_next;
    BLI_gsqueue_pop(queue, &v_next);

    int v_next_i = BKE_pbvh_vertex_to_index(ss->pbvh, v_next);

    for (int j = 0; j < ss->pmap[v_next_i].count; j++) {
<<<<<<< HEAD
      const MPoly *p = &ss->mpoly[ss->pmap[v_next_i].indices[j]];
      for (int l = 0; l < p->totloop; l++) {
        const PBVHVertRef neighbor_v = BKE_pbvh_make_vref(ss->corner_verts[p->loopstart + l]);
=======
      const MPoly *poly = &ss->polys[ss->pmap[v_next_i].indices[j]];
      for (int l = 0; l < poly->totloop; l++) {
        const PBVHVertRef neighbor_v = BKE_pbvh_make_vref(ss->mloop[poly->loopstart + l].v);
>>>>>>> 2a9f792c
        if (BLI_BITMAP_TEST(visited_verts, neighbor_v.i)) {
          continue;
        }
        dists[neighbor_v.i] = dists[v_next_i] + 1.0f;
        BLI_BITMAP_ENABLE(visited_verts, neighbor_v.i);
        BLI_gsqueue_push(queue, &neighbor_v);
      }
    }
  }

  BLI_gsqueue_free(queue);
  MEM_freeN(visited_verts);
  return dists;
}

/* Functions to update the max_falloff value in the #ExpandCache. These functions are called after
 * initializing a new falloff to make sure that this value is always updated. */

/**
 * Updates the max_falloff value for vertices in a #ExpandCache based on the current values of the
 * falloff, skipping any invalid values initialized to FLT_MAX and not initialized components.
 */
static void sculpt_expand_update_max_vert_falloff_value(SculptSession *ss,
                                                        ExpandCache *expand_cache)
{
  const int totvert = SCULPT_vertex_count_get(ss);
  expand_cache->max_vert_falloff = -FLT_MAX;
  for (int i = 0; i < totvert; i++) {
    PBVHVertRef vertex = BKE_pbvh_index_to_vertex(ss->pbvh, i);

    if (expand_cache->vert_falloff[i] == FLT_MAX) {
      continue;
    }

    if (!sculpt_expand_is_vert_in_active_component(ss, expand_cache, vertex)) {
      continue;
    }

    expand_cache->max_vert_falloff = max_ff(expand_cache->max_vert_falloff,
                                            expand_cache->vert_falloff[i]);
  }
}

/**
 * Updates the max_falloff value for faces in a ExpandCache based on the current values of the
 * falloff, skipping any invalid values initialized to FLT_MAX and not initialized components.
 */
static void sculpt_expand_update_max_face_falloff_factor(SculptSession *ss,
                                                         ExpandCache *expand_cache)
{
  const int totface = ss->totfaces;
  expand_cache->max_face_falloff = -FLT_MAX;
  for (int i = 0; i < totface; i++) {
    if (expand_cache->face_falloff[i] == FLT_MAX) {
      continue;
    }

    if (!sculpt_expand_is_face_in_active_component(ss, expand_cache, i)) {
      continue;
    }

    expand_cache->max_face_falloff = max_ff(expand_cache->max_face_falloff,
                                            expand_cache->face_falloff[i]);
  }
}

/**
 * Functions to get falloff values for faces from the values from the vertices. This is used for
 * expanding Face Sets. Depending on the data type of the #SculptSession, this needs to get the per
 * face falloff value from the connected vertices of each face or from the grids stored per loops
 * for each face.
 */
static void sculpt_expand_grids_to_faces_falloff(SculptSession *ss,
                                                 Mesh *mesh,
                                                 ExpandCache *expand_cache)
{
  const blender::Span<MPoly> polys = mesh->polys();
  const CCGKey *key = BKE_pbvh_get_grid_key(ss->pbvh);

  for (const int p : polys.index_range()) {
    const MPoly *poly = &polys[p];
    float accum = 0.0f;
    for (int l = 0; l < poly->totloop; l++) {
      const int grid_loop_index = (poly->loopstart + l) * key->grid_area;
      for (int g = 0; g < key->grid_area; g++) {
        accum += expand_cache->vert_falloff[grid_loop_index + g];
      }
    }
    expand_cache->face_falloff[p] = accum / (poly->totloop * key->grid_area);
  }
}

static void sculpt_expand_vertex_to_faces_falloff(Mesh *mesh, ExpandCache *expand_cache)
{
  const blender::Span<MPoly> polys = mesh->polys();
  const blender::Span<int> corner_verts = mesh->corner_verts();

  for (const int p : polys.index_range()) {
    const MPoly *poly = &polys[p];
    float accum = 0.0f;
    for (int l = 0; l < poly->totloop; l++) {
      const int vert_i = corner_verts[poly->loopstart + l];
      accum += expand_cache->vert_falloff[vert_i];
    }
    expand_cache->face_falloff[p] = accum / poly->totloop;
  }
}

/**
 * Main function to update the faces falloff from a already calculated vertex falloff.
 */
static void sculpt_expand_mesh_face_falloff_from_vertex_falloff(SculptSession *ss,
                                                                Mesh *mesh,
                                                                ExpandCache *expand_cache)
{
  BLI_assert(expand_cache->vert_falloff != nullptr);

  if (!expand_cache->face_falloff) {
    expand_cache->face_falloff = static_cast<float *>(
        MEM_malloc_arrayN(mesh->totpoly, sizeof(float), __func__));
  }

  if (BKE_pbvh_type(ss->pbvh) == PBVH_FACES) {
    sculpt_expand_vertex_to_faces_falloff(mesh, expand_cache);
  }
  else if (BKE_pbvh_type(ss->pbvh) == PBVH_GRIDS) {
    sculpt_expand_grids_to_faces_falloff(ss, mesh, expand_cache);
  }
  else {
    BLI_assert(false);
  }
}

/* Recursions. These functions will generate new falloff values based on the state of the vertices
 * from the current ExpandCache options and falloff values. */

/**
 * Geodesic recursion: Initializes falloff values using geodesic distances from the boundary of the
 * current vertices state.
 */
static void sculpt_expand_geodesics_from_state_boundary(Object *ob,
                                                        ExpandCache *expand_cache,
                                                        BLI_bitmap *enabled_verts)
{
  SculptSession *ss = ob->sculpt;
  BLI_assert(BKE_pbvh_type(ss->pbvh) == PBVH_FACES);

  GSet *initial_verts = BLI_gset_int_new("initial_verts");
  BLI_bitmap *boundary_verts = sculpt_expand_boundary_from_enabled(ss, enabled_verts, false);
  const int totvert = SCULPT_vertex_count_get(ss);
  for (int i = 0; i < totvert; i++) {
    if (!BLI_BITMAP_TEST(boundary_verts, i)) {
      continue;
    }
    BLI_gset_add(initial_verts, POINTER_FROM_INT(i));
  }
  MEM_freeN(boundary_verts);

  MEM_SAFE_FREE(expand_cache->vert_falloff);
  MEM_SAFE_FREE(expand_cache->face_falloff);

  expand_cache->vert_falloff = SCULPT_geodesic_distances_create(ob, initial_verts, FLT_MAX);
  BLI_gset_free(initial_verts, nullptr);
}

/**
 * Topology recursion: Initializes falloff values using topology steps from the boundary of the
 * current vertices state, increasing the value by 1 each time a new vertex is visited.
 */
static void sculpt_expand_topology_from_state_boundary(Object *ob,
                                                       ExpandCache *expand_cache,
                                                       BLI_bitmap *enabled_verts)
{
  MEM_SAFE_FREE(expand_cache->vert_falloff);
  MEM_SAFE_FREE(expand_cache->face_falloff);

  SculptSession *ss = ob->sculpt;
  const int totvert = SCULPT_vertex_count_get(ss);

  float *dists = static_cast<float *>(MEM_calloc_arrayN(totvert, sizeof(float), __func__));
  BLI_bitmap *boundary_verts = sculpt_expand_boundary_from_enabled(ss, enabled_verts, false);

  SculptFloodFill flood;
  SCULPT_floodfill_init(ss, &flood);
  for (int i = 0; i < totvert; i++) {
    if (!BLI_BITMAP_TEST(boundary_verts, i)) {
      continue;
    }

    PBVHVertRef vertex = BKE_pbvh_index_to_vertex(ss->pbvh, i);
    SCULPT_floodfill_add_and_skip_initial(&flood, vertex);
  }
  MEM_freeN(boundary_verts);

  ExpandFloodFillData fdata;
  fdata.dists = dists;
  SCULPT_floodfill_execute(ss, &flood, expand_topology_floodfill_cb, &fdata);
  SCULPT_floodfill_free(&flood);

  expand_cache->vert_falloff = dists;
}

/**
 * Main function to create a recursion step from the current #ExpandCache state.
 */
static void sculpt_expand_resursion_step_add(Object *ob,
                                             ExpandCache *expand_cache,
                                             const eSculptExpandRecursionType recursion_type)
{
  SculptSession *ss = ob->sculpt;
  if (BKE_pbvh_type(ss->pbvh) != PBVH_FACES) {
    return;
  }

  BLI_bitmap *enabled_verts = sculpt_expand_bitmap_from_enabled(ss, expand_cache);

  /* Each time a new recursion step is created, reset the distortion strength. This is the expected
   * result from the recursion, as otherwise the new falloff will render with undesired distortion
   * from the beginning. */
  expand_cache->texture_distortion_strength = 0.0f;

  switch (recursion_type) {
    case SCULPT_EXPAND_RECURSION_GEODESICS:
      sculpt_expand_geodesics_from_state_boundary(ob, expand_cache, enabled_verts);
      break;
    case SCULPT_EXPAND_RECURSION_TOPOLOGY:
      sculpt_expand_topology_from_state_boundary(ob, expand_cache, enabled_verts);
      break;
  }

  sculpt_expand_update_max_vert_falloff_value(ss, expand_cache);
  if (expand_cache->target == SCULPT_EXPAND_TARGET_FACE_SETS) {
    sculpt_expand_mesh_face_falloff_from_vertex_falloff(
        ss, static_cast<Mesh *>(ob->data), expand_cache);
    sculpt_expand_update_max_face_falloff_factor(ss, expand_cache);
  }

  MEM_freeN(enabled_verts);
}

/* Face Set Boundary falloff. */

/**
 * When internal falloff is set to true, the falloff will fill the active Face Set with a gradient,
 * otherwise the active Face Set will be filled with a constant falloff of 0.0f.
 */
static void sculpt_expand_initialize_from_face_set_boundary(Object *ob,
                                                            ExpandCache *expand_cache,
                                                            const int active_face_set,
                                                            const bool internal_falloff)
{
  SculptSession *ss = ob->sculpt;
  const int totvert = SCULPT_vertex_count_get(ss);

  BLI_bitmap *enabled_verts = BLI_BITMAP_NEW(totvert, "enabled verts");
  for (int i = 0; i < totvert; i++) {
    PBVHVertRef vertex = BKE_pbvh_index_to_vertex(ss->pbvh, i);

    if (!SCULPT_vertex_has_unique_face_set(ss, vertex)) {
      continue;
    }
    if (!SCULPT_vertex_has_face_set(ss, vertex, active_face_set)) {
      continue;
    }
    BLI_BITMAP_ENABLE(enabled_verts, i);
  }

  if (BKE_pbvh_type(ss->pbvh) == PBVH_FACES) {
    sculpt_expand_geodesics_from_state_boundary(ob, expand_cache, enabled_verts);
  }
  else {
    sculpt_expand_topology_from_state_boundary(ob, expand_cache, enabled_verts);
  }

  MEM_freeN(enabled_verts);

  if (internal_falloff) {
    for (int i = 0; i < totvert; i++) {
      PBVHVertRef vertex = BKE_pbvh_index_to_vertex(ss->pbvh, i);

      if (!(SCULPT_vertex_has_face_set(ss, vertex, active_face_set) &&
            SCULPT_vertex_has_unique_face_set(ss, vertex))) {
        continue;
      }
      expand_cache->vert_falloff[i] *= -1.0f;
    }

    float min_factor = FLT_MAX;
    for (int i = 0; i < totvert; i++) {
      min_factor = min_ff(expand_cache->vert_falloff[i], min_factor);
    }

    const float additional_falloff = fabsf(min_factor);
    for (int i = 0; i < totvert; i++) {
      expand_cache->vert_falloff[i] += additional_falloff;
    }
  }
  else {
    for (int i = 0; i < totvert; i++) {
      PBVHVertRef vertex = BKE_pbvh_index_to_vertex(ss->pbvh, i);

      if (!SCULPT_vertex_has_face_set(ss, vertex, active_face_set)) {
        continue;
      }
      expand_cache->vert_falloff[i] = 0.0f;
    }
  }
}

/**
 * Main function to initialize new falloff values in a #ExpandCache given an initial vertex and a
 * falloff type.
 */
static void sculpt_expand_falloff_factors_from_vertex_and_symm_create(
    ExpandCache *expand_cache,
    Sculpt *sd,
    Object *ob,
    const PBVHVertRef v,
    eSculptExpandFalloffType falloff_type)
{
  MEM_SAFE_FREE(expand_cache->vert_falloff);
  expand_cache->falloff_type = falloff_type;

  SculptSession *ss = ob->sculpt;
  const bool has_topology_info = BKE_pbvh_type(ss->pbvh) == PBVH_FACES;

  switch (falloff_type) {
    case SCULPT_EXPAND_FALLOFF_GEODESIC:
      expand_cache->vert_falloff = has_topology_info ?
                                       sculpt_expand_geodesic_falloff_create(sd, ob, v) :
                                       sculpt_expand_spherical_falloff_create(ob, v);
      break;
    case SCULPT_EXPAND_FALLOFF_TOPOLOGY:
      expand_cache->vert_falloff = sculpt_expand_topology_falloff_create(sd, ob, v);
      break;
    case SCULPT_EXPAND_FALLOFF_TOPOLOGY_DIAGONALS:
      expand_cache->vert_falloff = has_topology_info ?
                                       sculpt_expand_diagonals_falloff_create(ob, v) :
                                       sculpt_expand_topology_falloff_create(sd, ob, v);
      break;
    case SCULPT_EXPAND_FALLOFF_NORMALS:
      expand_cache->vert_falloff = sculpt_expand_normal_falloff_create(
          sd,
          ob,
          v,
          SCULPT_EXPAND_NORMALS_FALLOFF_EDGE_SENSITIVITY,
          expand_cache->normal_falloff_blur_steps);
      break;
    case SCULPT_EXPAND_FALLOFF_SPHERICAL:
      expand_cache->vert_falloff = sculpt_expand_spherical_falloff_create(ob, v);
      break;
    case SCULPT_EXPAND_FALLOFF_BOUNDARY_TOPOLOGY:
      expand_cache->vert_falloff = sculpt_expand_boundary_topology_falloff_create(ob, v);
      break;
    case SCULPT_EXPAND_FALLOFF_BOUNDARY_FACE_SET:
      sculpt_expand_initialize_from_face_set_boundary(
          ob, expand_cache, expand_cache->initial_active_face_set, true);
      break;
    case SCULPT_EXPAND_FALLOFF_ACTIVE_FACE_SET:
      sculpt_expand_initialize_from_face_set_boundary(
          ob, expand_cache, expand_cache->initial_active_face_set, false);
      break;
  }

  /* Update max falloff values and propagate to base mesh faces if needed. */
  sculpt_expand_update_max_vert_falloff_value(ss, expand_cache);
  if (expand_cache->target == SCULPT_EXPAND_TARGET_FACE_SETS) {
    sculpt_expand_mesh_face_falloff_from_vertex_falloff(
        ss, static_cast<Mesh *>(ob->data), expand_cache);
    sculpt_expand_update_max_face_falloff_factor(ss, expand_cache);
  }
}

/**
 * Adds to the snapping Face Set `gset` all Face Sets which contain all enabled vertices for the
 * current #ExpandCache state. This improves the usability of snapping, as already enabled elements
 * won't switch their state when toggling snapping with the modal key-map.
 */
static void sculpt_expand_snap_initialize_from_enabled(SculptSession *ss,
                                                       ExpandCache *expand_cache)
{
  if (BKE_pbvh_type(ss->pbvh) != PBVH_FACES) {
    return;
  }

  /* Make sure this code runs with snapping and invert disabled. This simplifies the code and
   * prevents using this function with snapping already enabled. */
  const bool prev_snap_state = expand_cache->snap;
  const bool prev_invert_state = expand_cache->invert;
  expand_cache->snap = false;
  expand_cache->invert = false;

  BLI_bitmap *enabled_verts = sculpt_expand_bitmap_from_enabled(ss, expand_cache);

  const int totface = ss->totfaces;
  for (int i = 0; i < totface; i++) {
    const int face_set = expand_cache->original_face_sets[i];
    BLI_gset_add(expand_cache->snap_enabled_face_sets, POINTER_FROM_INT(face_set));
  }

  for (int p = 0; p < totface; p++) {
    const MPoly *poly = &ss->polys[p];
    bool any_disabled = false;
    for (int l = 0; l < poly->totloop; l++) {
      const int vert_i = ss->corner_verts[l + poly->loopstart];
      if (!BLI_BITMAP_TEST(enabled_verts, vert_i)) {
        any_disabled = true;
        break;
      }
    }
    if (any_disabled) {
      const int face_set = expand_cache->original_face_sets[p];
      BLI_gset_remove(expand_cache->snap_enabled_face_sets, POINTER_FROM_INT(face_set), nullptr);
    }
  }

  MEM_freeN(enabled_verts);
  expand_cache->snap = prev_snap_state;
  expand_cache->invert = prev_invert_state;
}

/**
 * Functions to free a #ExpandCache.
 */
static void sculpt_expand_cache_data_free(ExpandCache *expand_cache)
{
  if (expand_cache->snap_enabled_face_sets) {
    BLI_gset_free(expand_cache->snap_enabled_face_sets, nullptr);
  }
  MEM_SAFE_FREE(expand_cache->nodes);
  MEM_SAFE_FREE(expand_cache->vert_falloff);
  MEM_SAFE_FREE(expand_cache->face_falloff);
  MEM_SAFE_FREE(expand_cache->original_mask);
  MEM_SAFE_FREE(expand_cache->original_face_sets);
  MEM_SAFE_FREE(expand_cache->initial_face_sets);
  MEM_SAFE_FREE(expand_cache->original_colors);
  MEM_SAFE_FREE(expand_cache);
}

static void sculpt_expand_cache_free(SculptSession *ss)
{
  sculpt_expand_cache_data_free(ss->expand_cache);
  /* Needs to be set to nullptr as the paint cursor relies on checking this pointer detecting if an
   * expand operation is running. */
  ss->expand_cache = nullptr;
}

/**
 * Functions to restore the original state from the #ExpandCache when canceling the operator.
 */
static void sculpt_expand_restore_face_set_data(SculptSession *ss, ExpandCache *expand_cache)
{
  PBVHNode **nodes;
  int totnode;
  BKE_pbvh_search_gather(ss->pbvh, nullptr, nullptr, &nodes, &totnode);
  for (int n = 0; n < totnode; n++) {
    PBVHNode *node = nodes[n];
    BKE_pbvh_node_mark_redraw(node);
  }
  MEM_freeN(nodes);
  for (int i = 0; i < ss->totfaces; i++) {
    ss->face_sets[i] = expand_cache->original_face_sets[i];
  }
}

static void sculpt_expand_restore_color_data(SculptSession *ss, ExpandCache *expand_cache)
{
  PBVHNode **nodes;
  int totnode;
  BKE_pbvh_search_gather(ss->pbvh, nullptr, nullptr, &nodes, &totnode);
  for (int n = 0; n < totnode; n++) {
    PBVHNode *node = nodes[n];
    PBVHVertexIter vd;
    BKE_pbvh_vertex_iter_begin (ss->pbvh, node, vd, PBVH_ITER_UNIQUE) {
      SCULPT_vertex_color_set(ss, vd.vertex, expand_cache->original_colors[vd.index]);
    }
    BKE_pbvh_vertex_iter_end;
    BKE_pbvh_node_mark_redraw(node);
  }
  MEM_freeN(nodes);
}

static void sculpt_expand_restore_mask_data(SculptSession *ss, ExpandCache *expand_cache)
{
  PBVHNode **nodes;
  int totnode;
  BKE_pbvh_search_gather(ss->pbvh, nullptr, nullptr, &nodes, &totnode);
  for (int n = 0; n < totnode; n++) {
    PBVHNode *node = nodes[n];
    PBVHVertexIter vd;
    BKE_pbvh_vertex_iter_begin (ss->pbvh, node, vd, PBVH_ITER_UNIQUE) {
      *vd.mask = expand_cache->original_mask[vd.index];
    }
    BKE_pbvh_vertex_iter_end;
    BKE_pbvh_node_mark_redraw(node);
  }
  MEM_freeN(nodes);
}

/* Main function to restore the original state of the data to how it was before starting the expand
 * operation. */
static void sculpt_expand_restore_original_state(bContext *C,
                                                 Object *ob,
                                                 ExpandCache *expand_cache)
{

  SculptSession *ss = ob->sculpt;
  switch (expand_cache->target) {
    case SCULPT_EXPAND_TARGET_MASK:
      sculpt_expand_restore_mask_data(ss, expand_cache);
      SCULPT_flush_update_step(C, SCULPT_UPDATE_MASK);
      SCULPT_flush_update_done(C, ob, SCULPT_UPDATE_MASK);
      SCULPT_tag_update_overlays(C);
      break;
    case SCULPT_EXPAND_TARGET_FACE_SETS:
      sculpt_expand_restore_face_set_data(ss, expand_cache);
      SCULPT_flush_update_step(C, SCULPT_UPDATE_MASK);
      SCULPT_flush_update_done(C, ob, SCULPT_UPDATE_MASK);
      SCULPT_tag_update_overlays(C);
      break;
    case SCULPT_EXPAND_TARGET_COLORS:
      sculpt_expand_restore_color_data(ss, expand_cache);
      SCULPT_flush_update_step(C, SCULPT_UPDATE_COLOR);
      SCULPT_flush_update_done(C, ob, SCULPT_UPDATE_COLOR);
      break;
  }
}

/**
 * Cancel operator callback.
 */
static void sculpt_expand_cancel(bContext *C, wmOperator * /*op*/)
{
  Object *ob = CTX_data_active_object(C);
  SculptSession *ss = ob->sculpt;

  sculpt_expand_restore_original_state(C, ob, ss->expand_cache);

  SCULPT_undo_push_end(ob);
  sculpt_expand_cache_free(ss);
}

/* Functions to update the sculpt mesh data. */

/**
 * Callback to update mask data per PBVH node.
 */
static void sculpt_expand_mask_update_task_cb(void *__restrict userdata,
                                              const int i,
                                              const TaskParallelTLS *__restrict /*tls*/)
{
  SculptThreadedTaskData *data = static_cast<SculptThreadedTaskData *>(userdata);
  SculptSession *ss = data->ob->sculpt;
  PBVHNode *node = data->nodes[i];
  ExpandCache *expand_cache = ss->expand_cache;

  bool any_changed = false;

  PBVHVertexIter vd;
  BKE_pbvh_vertex_iter_begin (ss->pbvh, node, vd, PBVH_ITER_ALL) {
    const float initial_mask = *vd.mask;
    const bool enabled = sculpt_expand_state_get(ss, expand_cache, vd.vertex);

    if (expand_cache->check_islands &&
        !sculpt_expand_is_vert_in_active_component(ss, expand_cache, vd.vertex)) {
      continue;
    }

    float new_mask;

    if (enabled) {
      new_mask = sculpt_expand_gradient_value_get(ss, expand_cache, vd.vertex);
    }
    else {
      new_mask = 0.0f;
    }

    if (expand_cache->preserve) {
      if (expand_cache->invert) {
        new_mask = min_ff(new_mask, expand_cache->original_mask[vd.index]);
      }
      else {
        new_mask = max_ff(new_mask, expand_cache->original_mask[vd.index]);
      }
    }

    if (new_mask == initial_mask) {
      continue;
    }

    *vd.mask = clamp_f(new_mask, 0.0f, 1.0f);
    any_changed = true;
  }
  BKE_pbvh_vertex_iter_end;
  if (any_changed) {
    BKE_pbvh_node_mark_update_mask(node);
  }
}

/**
 * Update Face Set data. Not multi-threaded per node as nodes don't contain face arrays.
 */
static void sculpt_expand_face_sets_update(SculptSession *ss, ExpandCache *expand_cache)
{
  const int totface = ss->totfaces;
  for (int f = 0; f < totface; f++) {
    const bool enabled = sculpt_expand_face_state_get(ss, expand_cache, f);
    if (!enabled) {
      continue;
    }
    if (expand_cache->preserve) {
      ss->face_sets[f] += expand_cache->next_face_set;
    }
    else {
      ss->face_sets[f] = expand_cache->next_face_set;
    }
  }

  for (int i = 0; i < expand_cache->totnode; i++) {
    BKE_pbvh_node_mark_redraw(ss->expand_cache->nodes[i]);
  }
}

/**
 * Callback to update vertex colors per PBVH node.
 */
static void sculpt_expand_colors_update_task_cb(void *__restrict userdata,
                                                const int i,
                                                const TaskParallelTLS *__restrict /*tls*/)
{
  SculptThreadedTaskData *data = static_cast<SculptThreadedTaskData *>(userdata);
  SculptSession *ss = data->ob->sculpt;
  PBVHNode *node = data->nodes[i];
  ExpandCache *expand_cache = ss->expand_cache;

  bool any_changed = false;

  PBVHVertexIter vd;
  BKE_pbvh_vertex_iter_begin (ss->pbvh, node, vd, PBVH_ITER_ALL) {
    float initial_color[4];
    SCULPT_vertex_color_get(ss, vd.vertex, initial_color);

    const bool enabled = sculpt_expand_state_get(ss, expand_cache, vd.vertex);
    float fade;

    if (enabled) {
      fade = sculpt_expand_gradient_value_get(ss, expand_cache, vd.vertex);
    }
    else {
      fade = 0.0f;
    }

    fade *= 1.0f - *vd.mask;
    fade = clamp_f(fade, 0.0f, 1.0f);

    float final_color[4];
    float final_fill_color[4];
    mul_v4_v4fl(final_fill_color, expand_cache->fill_color, fade);
    IMB_blend_color_float(final_color,
                          expand_cache->original_colors[vd.index],
                          final_fill_color,
                          IMB_BlendMode(expand_cache->blend_mode));

    if (equals_v4v4(initial_color, final_color)) {
      continue;
    }

    SCULPT_vertex_color_set(ss, vd.vertex, final_color);

    any_changed = true;
  }
  BKE_pbvh_vertex_iter_end;
  if (any_changed) {
    BKE_pbvh_node_mark_update_color(node);
  }
}

static void sculpt_expand_flush_updates(bContext *C)
{
  Object *ob = CTX_data_active_object(C);
  SculptSession *ss = ob->sculpt;
  switch (ss->expand_cache->target) {
    case SCULPT_EXPAND_TARGET_MASK:
      SCULPT_flush_update_step(C, SCULPT_UPDATE_MASK);
      break;
    case SCULPT_EXPAND_TARGET_FACE_SETS:
      SCULPT_flush_update_step(C, SCULPT_UPDATE_MASK);
      break;
    case SCULPT_EXPAND_TARGET_COLORS:
      SCULPT_flush_update_step(C, SCULPT_UPDATE_COLOR);
      break;
    default:
      break;
  }
}

/* Store the original mesh data state in the expand cache. */
static void sculpt_expand_original_state_store(Object *ob, ExpandCache *expand_cache)
{
  SculptSession *ss = ob->sculpt;
  const int totvert = SCULPT_vertex_count_get(ss);
  const int totface = ss->totfaces;

  /* Face Sets are always stored as they are needed for snapping. */
  expand_cache->initial_face_sets = static_cast<int *>(
      MEM_malloc_arrayN(totface, sizeof(int), "initial face set"));
  expand_cache->original_face_sets = static_cast<int *>(
      MEM_malloc_arrayN(totface, sizeof(int), "original face set"));
  if (ss->face_sets) {
    for (int i = 0; i < totface; i++) {
      expand_cache->initial_face_sets[i] = ss->face_sets[i];
      expand_cache->original_face_sets[i] = ss->face_sets[i];
    }
  }
  else {
    memset(expand_cache->initial_face_sets, SCULPT_FACE_SET_NONE, sizeof(int) * totface);
    memset(expand_cache->original_face_sets, SCULPT_FACE_SET_NONE, sizeof(int) * totface);
  }

  if (expand_cache->target == SCULPT_EXPAND_TARGET_MASK) {
    expand_cache->original_mask = static_cast<float *>(
        MEM_malloc_arrayN(totvert, sizeof(float), "initial mask"));
    for (int i = 0; i < totvert; i++) {
      PBVHVertRef vertex = BKE_pbvh_index_to_vertex(ss->pbvh, i);

      expand_cache->original_mask[i] = SCULPT_vertex_mask_get(ss, vertex);
    }
  }

  if (expand_cache->target == SCULPT_EXPAND_TARGET_COLORS) {
    expand_cache->original_colors = static_cast<float(*)[4]>(
        MEM_malloc_arrayN(totvert, sizeof(float[4]), "initial colors"));
    for (int i = 0; i < totvert; i++) {
      PBVHVertRef vertex = BKE_pbvh_index_to_vertex(ss->pbvh, i);

      SCULPT_vertex_color_get(ss, vertex, expand_cache->original_colors[i]);
    }
  }
}

/**
 * Restore the state of the Face Sets before a new update.
 */
static void sculpt_expand_face_sets_restore(SculptSession *ss, ExpandCache *expand_cache)
{
  const int totfaces = ss->totfaces;
  for (int i = 0; i < totfaces; i++) {
    if (expand_cache->original_face_sets[i] <= 0) {
      /* Do not modify hidden Face Sets, even when restoring the IDs state. */
      continue;
    }
    if (!sculpt_expand_is_face_in_active_component(ss, expand_cache, i)) {
      continue;
    }
    ss->face_sets[i] = expand_cache->initial_face_sets[i];
  }
}

static void sculpt_expand_update_for_vertex(bContext *C, Object *ob, const PBVHVertRef vertex)
{
  SculptSession *ss = ob->sculpt;
  Sculpt *sd = CTX_data_tool_settings(C)->sculpt;
  ExpandCache *expand_cache = ss->expand_cache;

  int vertex_i = BKE_pbvh_vertex_to_index(ss->pbvh, vertex);

  /* Update the active factor in the cache. */
  if (vertex.i == SCULPT_EXPAND_VERTEX_NONE) {
    /* This means that the cursor is not over the mesh, so a valid active falloff can't be
     * determined. In this situations, don't evaluate enabled states and default all vertices in
     * connected components to enabled. */
    expand_cache->active_falloff = expand_cache->max_vert_falloff;
    expand_cache->all_enabled = true;
  }
  else {
    expand_cache->active_falloff = expand_cache->vert_falloff[vertex_i];
    expand_cache->all_enabled = false;
  }

  if (expand_cache->target == SCULPT_EXPAND_TARGET_FACE_SETS) {
    /* Face sets needs to be restored their initial state on each iteration as the overwrite
     * existing data. */
    sculpt_expand_face_sets_restore(ss, expand_cache);
  }

  /* Update the mesh sculpt data. */
  SculptThreadedTaskData data{};
  data.sd = sd;
  data.ob = ob;
  data.nodes = expand_cache->nodes;

  TaskParallelSettings settings;
  BKE_pbvh_parallel_range_settings(&settings, true, expand_cache->totnode);

  switch (expand_cache->target) {
    case SCULPT_EXPAND_TARGET_MASK:
      BLI_task_parallel_range(
          0, expand_cache->totnode, &data, sculpt_expand_mask_update_task_cb, &settings);
      break;
    case SCULPT_EXPAND_TARGET_FACE_SETS:
      sculpt_expand_face_sets_update(ss, expand_cache);
      break;
    case SCULPT_EXPAND_TARGET_COLORS:
      BLI_task_parallel_range(
          0, expand_cache->totnode, &data, sculpt_expand_colors_update_task_cb, &settings);
      break;
  }

  sculpt_expand_flush_updates(C);
}

/**
 * Updates the #SculptSession cursor data and gets the active vertex
 * if the cursor is over the mesh.
 */
static PBVHVertRef sculpt_expand_target_vertex_update_and_get(bContext *C,
                                                              Object *ob,
                                                              const float mval[2])
{
  SculptSession *ss = ob->sculpt;
  SculptCursorGeometryInfo sgi;
  if (SCULPT_cursor_geometry_info_update(C, &sgi, mval, false)) {
    return SCULPT_active_vertex_get(ss);
  }
  return BKE_pbvh_make_vref(SCULPT_EXPAND_VERTEX_NONE);
}

/**
 * Moves the sculpt pivot to the average point of the boundary enabled vertices of the current
 * expand state. Take symmetry and active components into account.
 */
static void sculpt_expand_reposition_pivot(bContext *C, Object *ob, ExpandCache *expand_cache)
{
  SculptSession *ss = ob->sculpt;
  const char symm = SCULPT_mesh_symmetry_xyz_get(ob);
  const int totvert = SCULPT_vertex_count_get(ss);

  const bool initial_invert_state = expand_cache->invert;
  expand_cache->invert = false;
  BLI_bitmap *enabled_verts = sculpt_expand_bitmap_from_enabled(ss, expand_cache);

  /* For boundary topology, position the pivot using only the boundary of the enabled vertices,
   * without taking mesh boundary into account. This allows to create deformations like bending the
   * mesh from the boundary of the mask that was just created. */
  const float use_mesh_boundary = expand_cache->falloff_type !=
                                  SCULPT_EXPAND_FALLOFF_BOUNDARY_TOPOLOGY;

  BLI_bitmap *boundary_verts = sculpt_expand_boundary_from_enabled(
      ss, enabled_verts, use_mesh_boundary);

  /* Ignore invert state, as this is the expected behavior in most cases and mask are created in
   * inverted state by default. */
  expand_cache->invert = initial_invert_state;

  int total = 0;
  float avg[3] = {0.0f};

  const float *expand_init_co = SCULPT_vertex_co_get(ss, expand_cache->initial_active_vertex);

  for (int i = 0; i < totvert; i++) {
    PBVHVertRef vertex = BKE_pbvh_index_to_vertex(ss->pbvh, i);

    if (!BLI_BITMAP_TEST(boundary_verts, i)) {
      continue;
    }

    if (!sculpt_expand_is_vert_in_active_component(ss, expand_cache, vertex)) {
      continue;
    }

    const float *vertex_co = SCULPT_vertex_co_get(ss, vertex);

    if (!SCULPT_check_vertex_pivot_symmetry(vertex_co, expand_init_co, symm)) {
      continue;
    }

    add_v3_v3(avg, vertex_co);
    total++;
  }

  MEM_freeN(enabled_verts);
  MEM_freeN(boundary_verts);

  if (total > 0) {
    mul_v3_v3fl(ss->pivot_pos, avg, 1.0f / total);
  }

  WM_event_add_notifier(C, NC_GEOM | ND_SELECT, ob->data);
}

static void sculpt_expand_finish(bContext *C)
{
  Object *ob = CTX_data_active_object(C);
  SculptSession *ss = ob->sculpt;
  SCULPT_undo_push_end(ob);

  /* Tag all nodes to redraw to avoid artifacts after the fast partial updates. */
  PBVHNode **nodes;
  int totnode;
  BKE_pbvh_search_gather(ss->pbvh, nullptr, nullptr, &nodes, &totnode);
  for (int n = 0; n < totnode; n++) {
    BKE_pbvh_node_mark_update_mask(nodes[n]);
  }
  MEM_freeN(nodes);

  switch (ss->expand_cache->target) {
    case SCULPT_EXPAND_TARGET_MASK:
      SCULPT_flush_update_done(C, ob, SCULPT_UPDATE_MASK);
      break;
    case SCULPT_EXPAND_TARGET_FACE_SETS:
      SCULPT_flush_update_done(C, ob, SCULPT_UPDATE_MASK);
      break;
    case SCULPT_EXPAND_TARGET_COLORS:
      SCULPT_flush_update_done(C, ob, SCULPT_UPDATE_COLOR);
      break;
  }

  sculpt_expand_cache_free(ss);
  ED_workspace_status_text(C, nullptr);
}

/**
 * Finds and stores in the #ExpandCache the sculpt connected component index for each symmetry pass
 * needed for expand.
 */
static void sculpt_expand_find_active_connected_components_from_vert(
    Object *ob, ExpandCache *expand_cache, const PBVHVertRef initial_vertex)
{
  SculptSession *ss = ob->sculpt;
  for (int i = 0; i < EXPAND_SYMM_AREAS; i++) {
    expand_cache->active_connected_islands[i] = EXPAND_ACTIVE_COMPONENT_NONE;
  }

  const char symm = SCULPT_mesh_symmetry_xyz_get(ob);
  for (char symm_it = 0; symm_it <= symm; symm_it++) {
    if (!SCULPT_is_symmetry_iteration_valid(symm_it, symm)) {
      continue;
    }

    const PBVHVertRef symm_vertex = sculpt_expand_get_vertex_index_for_symmetry_pass(
        ob, symm_it, initial_vertex);

    expand_cache->active_connected_islands[int(symm_it)] = SCULPT_vertex_island_get(ss,
                                                                                    symm_vertex);
  }
}

/**
 * Stores the active vertex, Face Set and mouse coordinates in the #ExpandCache based on the
 * current cursor position.
 */
static void sculpt_expand_set_initial_components_for_mouse(bContext *C,
                                                           Object *ob,
                                                           ExpandCache *expand_cache,
                                                           const float mval[2])
{
  SculptSession *ss = ob->sculpt;

  PBVHVertRef initial_vertex = sculpt_expand_target_vertex_update_and_get(C, ob, mval);

  if (initial_vertex.i == SCULPT_EXPAND_VERTEX_NONE) {
    /* Cursor not over the mesh, for creating valid initial falloffs, fallback to the last active
     * vertex in the sculpt session. */
    initial_vertex = SCULPT_active_vertex_get(ss);
  }

  int initial_vertex_i = BKE_pbvh_vertex_to_index(ss->pbvh, initial_vertex);

  copy_v2_v2(ss->expand_cache->initial_mouse, mval);
  expand_cache->initial_active_vertex = initial_vertex;
  expand_cache->initial_active_vertex_i = initial_vertex_i;
  expand_cache->initial_active_face_set = SCULPT_active_face_set_get(ss);

  if (expand_cache->next_face_set == SCULPT_FACE_SET_NONE) {
    /* Only set the next face set once, otherwise this ID will constantly update to a new one each
     * time this function is called for using a new initial vertex from a different cursor
     * position. */
    if (expand_cache->modify_active_face_set) {
      expand_cache->next_face_set = SCULPT_active_face_set_get(ss);
    }
    else {
      expand_cache->next_face_set = ED_sculpt_face_sets_find_next_available_id(
          static_cast<Mesh *>(ob->data));
    }
  }

  /* The new mouse position can be over a different connected component, so this needs to be
   * updated. */
  sculpt_expand_find_active_connected_components_from_vert(ob, expand_cache, initial_vertex);
}

/**
 * Displaces the initial mouse coordinates using the new mouse position to get a new active vertex.
 * After that, initializes a new falloff of the same type with the new active vertex.
 */
static void sculpt_expand_move_propagation_origin(bContext *C,
                                                  Object *ob,
                                                  const wmEvent *event,
                                                  ExpandCache *expand_cache)
{
  Sculpt *sd = CTX_data_tool_settings(C)->sculpt;

  const float mval_fl[2] = {float(event->mval[0]), float(event->mval[1])};
  float move_disp[2];
  sub_v2_v2v2(move_disp, mval_fl, expand_cache->initial_mouse_move);

  float new_mval[2];
  add_v2_v2v2(new_mval, move_disp, expand_cache->original_mouse_move);

  sculpt_expand_set_initial_components_for_mouse(C, ob, expand_cache, new_mval);
  sculpt_expand_falloff_factors_from_vertex_and_symm_create(
      expand_cache,
      sd,
      ob,
      expand_cache->initial_active_vertex,
      expand_cache->move_preview_falloff_type);
}

/**
 * Ensures that the #SculptSession contains the required data needed for Expand.
 */
static void sculpt_expand_ensure_sculptsession_data(Object *ob)
{
  SculptSession *ss = ob->sculpt;
  SCULPT_topology_islands_ensure(ob);
  SCULPT_vertex_random_access_ensure(ss);
  SCULPT_boundary_info_ensure(ob);
  if (!ss->tex_pool) {
    ss->tex_pool = BKE_image_pool_new();
  }
}

/**
 * Returns the active Face Sets ID from the enabled face or grid in the #SculptSession.
 */
static int sculpt_expand_active_face_set_id_get(SculptSession *ss, ExpandCache *expand_cache)
{
  switch (BKE_pbvh_type(ss->pbvh)) {
    case PBVH_FACES:
      return expand_cache->original_face_sets[ss->active_face_index];
    case PBVH_GRIDS: {
      const int face_index = BKE_subdiv_ccg_grid_to_face_index(ss->subdiv_ccg,
                                                               ss->active_grid_index);
      return expand_cache->original_face_sets[face_index];
    }
    case PBVH_BMESH: {
      /* Dyntopo does not support Face Set functionality. */
      BLI_assert(false);
    }
  }
  return SCULPT_FACE_SET_NONE;
}

static int sculpt_expand_modal(bContext *C, wmOperator *op, const wmEvent *event)
{
  Object *ob = CTX_data_active_object(C);
  SculptSession *ss = ob->sculpt;
  Sculpt *sd = CTX_data_tool_settings(C)->sculpt;

  /* Skips INBETWEEN_MOUSEMOVE events and other events that may cause unnecessary updates. */
  if (!ELEM(event->type, MOUSEMOVE, EVT_MODAL_MAP)) {
    return OPERATOR_RUNNING_MODAL;
  }

  /* Update SculptSession data. */
  Depsgraph *depsgraph = CTX_data_depsgraph_pointer(C);
  BKE_sculpt_update_object_for_edit(depsgraph, ob, true, true, false);
  sculpt_expand_ensure_sculptsession_data(ob);

  /* Update and get the active vertex (and face) from the cursor. */
  const float mval_fl[2] = {float(event->mval[0]), float(event->mval[1])};
  const PBVHVertRef target_expand_vertex = sculpt_expand_target_vertex_update_and_get(
      C, ob, mval_fl);

  /* Handle the modal keymap state changes. */
  ExpandCache *expand_cache = ss->expand_cache;
  if (event->type == EVT_MODAL_MAP) {
    switch (event->val) {
      case SCULPT_EXPAND_MODAL_CANCEL: {
        sculpt_expand_cancel(C, op);
        return OPERATOR_FINISHED;
      }
      case SCULPT_EXPAND_MODAL_INVERT: {
        expand_cache->invert = !expand_cache->invert;
        break;
      }
      case SCULPT_EXPAND_MODAL_PRESERVE_TOGGLE: {
        expand_cache->preserve = !expand_cache->preserve;
        break;
      }
      case SCULPT_EXPAND_MODAL_GRADIENT_TOGGLE: {
        expand_cache->falloff_gradient = !expand_cache->falloff_gradient;
        break;
      }
      case SCULPT_EXPAND_MODAL_BRUSH_GRADIENT_TOGGLE: {
        expand_cache->brush_gradient = !expand_cache->brush_gradient;
        if (expand_cache->brush_gradient) {
          expand_cache->falloff_gradient = true;
        }
        break;
      }
      case SCULPT_EXPAND_MODAL_SNAP_TOGGLE: {
        if (expand_cache->snap) {
          expand_cache->snap = false;
          if (expand_cache->snap_enabled_face_sets) {
            BLI_gset_free(expand_cache->snap_enabled_face_sets, nullptr);
            expand_cache->snap_enabled_face_sets = nullptr;
          }
        }
        else {
          expand_cache->snap = true;
          if (!expand_cache->snap_enabled_face_sets) {
            expand_cache->snap_enabled_face_sets = BLI_gset_int_new("snap face sets");
          }
          sculpt_expand_snap_initialize_from_enabled(ss, expand_cache);
        }
      } break;
      case SCULPT_EXPAND_MODAL_MOVE_TOGGLE: {
        if (expand_cache->move) {
          expand_cache->move = false;
          sculpt_expand_falloff_factors_from_vertex_and_symm_create(
              expand_cache,
              sd,
              ob,
              expand_cache->initial_active_vertex,
              expand_cache->move_original_falloff_type);
          break;
        }
        expand_cache->move = true;
        expand_cache->move_original_falloff_type = expand_cache->falloff_type;
        copy_v2_v2(expand_cache->initial_mouse_move, mval_fl);
        copy_v2_v2(expand_cache->original_mouse_move, expand_cache->initial_mouse);
        if (expand_cache->falloff_type == SCULPT_EXPAND_FALLOFF_GEODESIC &&
            SCULPT_vertex_count_get(ss) > expand_cache->max_geodesic_move_preview) {
          /* Set to spherical falloff for preview in high poly meshes as it is the fastest one.
           * In most cases it should match closely the preview from geodesic. */
          expand_cache->move_preview_falloff_type = SCULPT_EXPAND_FALLOFF_SPHERICAL;
        }
        else {
          expand_cache->move_preview_falloff_type = expand_cache->falloff_type;
        }
        break;
      }
      case SCULPT_EXPAND_MODAL_RECURSION_STEP_GEODESIC: {
        sculpt_expand_resursion_step_add(ob, expand_cache, SCULPT_EXPAND_RECURSION_GEODESICS);
        break;
      }
      case SCULPT_EXPAND_MODAL_RECURSION_STEP_TOPOLOGY: {
        sculpt_expand_resursion_step_add(ob, expand_cache, SCULPT_EXPAND_RECURSION_TOPOLOGY);
        break;
      }
      case SCULPT_EXPAND_MODAL_CONFIRM: {
        sculpt_expand_update_for_vertex(C, ob, target_expand_vertex);

        if (expand_cache->reposition_pivot) {
          sculpt_expand_reposition_pivot(C, ob, expand_cache);
        }

        sculpt_expand_finish(C);
        return OPERATOR_FINISHED;
      }
      case SCULPT_EXPAND_MODAL_FALLOFF_GEODESIC: {
        sculpt_expand_check_topology_islands(ob, SCULPT_EXPAND_FALLOFF_GEODESIC);

        sculpt_expand_falloff_factors_from_vertex_and_symm_create(
            expand_cache,
            sd,
            ob,
            expand_cache->initial_active_vertex,
            SCULPT_EXPAND_FALLOFF_GEODESIC);
        break;
      }
      case SCULPT_EXPAND_MODAL_FALLOFF_TOPOLOGY: {
        sculpt_expand_check_topology_islands(ob, SCULPT_EXPAND_FALLOFF_TOPOLOGY);

        sculpt_expand_falloff_factors_from_vertex_and_symm_create(
            expand_cache,
            sd,
            ob,
            expand_cache->initial_active_vertex,
            SCULPT_EXPAND_FALLOFF_TOPOLOGY);
        break;
      }
      case SCULPT_EXPAND_MODAL_FALLOFF_TOPOLOGY_DIAGONALS: {
        sculpt_expand_check_topology_islands(ob, SCULPT_EXPAND_FALLOFF_TOPOLOGY_DIAGONALS);

        sculpt_expand_falloff_factors_from_vertex_and_symm_create(
            expand_cache,
            sd,
            ob,
            expand_cache->initial_active_vertex,
            SCULPT_EXPAND_FALLOFF_TOPOLOGY_DIAGONALS);
        break;
      }
      case SCULPT_EXPAND_MODAL_FALLOFF_SPHERICAL: {
        expand_cache->check_islands = false;
        sculpt_expand_falloff_factors_from_vertex_and_symm_create(
            expand_cache,
            sd,
            ob,
            expand_cache->initial_active_vertex,
            SCULPT_EXPAND_FALLOFF_SPHERICAL);
        break;
      }
      case SCULPT_EXPAND_MODAL_LOOP_COUNT_INCREASE: {
        expand_cache->loop_count += 1;
        break;
      }
      case SCULPT_EXPAND_MODAL_LOOP_COUNT_DECREASE: {
        expand_cache->loop_count -= 1;
        expand_cache->loop_count = max_ii(expand_cache->loop_count, 1);
        break;
      }
      case SCULPT_EXPAND_MODAL_TEXTURE_DISTORTION_INCREASE: {
        if (expand_cache->texture_distortion_strength == 0.0f) {
          const MTex *mask_tex = BKE_brush_mask_texture_get(expand_cache->brush, OB_MODE_SCULPT);
          if (mask_tex->tex == nullptr) {
            BKE_report(op->reports,
                       RPT_WARNING,
                       "Active brush does not contain any texture to distort the expand boundary");
            break;
          }
          if (mask_tex->brush_map_mode != MTEX_MAP_MODE_3D) {
            BKE_report(op->reports,
                       RPT_WARNING,
                       "Texture mapping not set to 3D, results may be unpredictable");
          }
        }
        expand_cache->texture_distortion_strength += SCULPT_EXPAND_TEXTURE_DISTORTION_STEP;
        break;
      }
      case SCULPT_EXPAND_MODAL_TEXTURE_DISTORTION_DECREASE: {
        expand_cache->texture_distortion_strength -= SCULPT_EXPAND_TEXTURE_DISTORTION_STEP;
        expand_cache->texture_distortion_strength = max_ff(
            expand_cache->texture_distortion_strength, 0.0f);
        break;
      }
    }
  }

  /* Handle expand origin movement if enabled. */
  if (expand_cache->move) {
    sculpt_expand_move_propagation_origin(C, ob, event, expand_cache);
  }

  /* Add new Face Sets IDs to the snapping gset if enabled. */
  if (expand_cache->snap) {
    const int active_face_set_id = sculpt_expand_active_face_set_id_get(ss, expand_cache);
    /* The key may exist, in that case this does nothing. */
    BLI_gset_add(expand_cache->snap_enabled_face_sets, POINTER_FROM_INT(active_face_set_id));
  }

  /* Update the sculpt data with the current state of the #ExpandCache. */
  sculpt_expand_update_for_vertex(C, ob, target_expand_vertex);

  return OPERATOR_RUNNING_MODAL;
}

/**
 * Deletes the `delete_id` Face Set ID from the mesh Face Sets
 * and stores the result in `r_face_set`.
 * The faces that were using the `delete_id` Face Set are filled
 * using the content from their neighbors.
 */
static void sculpt_expand_delete_face_set_id(int *r_face_sets,
                                             SculptSession *ss,
                                             ExpandCache *expand_cache,
                                             Mesh *mesh,
                                             const int delete_id)
{
  const int totface = ss->totfaces;
  MeshElemMap *pmap = ss->pmap;
  const blender::Span<MPoly> polys = mesh->polys();
  const blender::Span<int> corner_verts = mesh->corner_verts();

  /* Check that all the face sets IDs in the mesh are not equal to `delete_id`
   * before attempting to delete it. */
  bool all_same_id = true;
  for (int i = 0; i < totface; i++) {
    if (!sculpt_expand_is_face_in_active_component(ss, expand_cache, i)) {
      continue;
    }
    if (r_face_sets[i] != delete_id) {
      all_same_id = false;
      break;
    }
  }
  if (all_same_id) {
    return;
  }

  BLI_LINKSTACK_DECLARE(queue, void *);
  BLI_LINKSTACK_DECLARE(queue_next, void *);

  BLI_LINKSTACK_INIT(queue);
  BLI_LINKSTACK_INIT(queue_next);

  for (int i = 0; i < totface; i++) {
    if (r_face_sets[i] == delete_id) {
      BLI_LINKSTACK_PUSH(queue, POINTER_FROM_INT(i));
    }
  }

  while (BLI_LINKSTACK_SIZE(queue)) {
    bool any_updated = false;
    while (BLI_LINKSTACK_SIZE(queue)) {
      const int f_index = POINTER_AS_INT(BLI_LINKSTACK_POP(queue));
      int other_id = delete_id;
      const MPoly *c_poly = &polys[f_index];
      for (int l = 0; l < c_poly->totloop; l++) {
        const int vert_i = corner_verts[c_poly->loopstart + l];
        const MeshElemMap *vert_map = &pmap[vert_i];
        for (int i = 0; i < vert_map->count; i++) {

          const int neighbor_face_index = vert_map->indices[i];
          if (expand_cache->original_face_sets[neighbor_face_index] <= 0) {
            /* Skip picking IDs from hidden Face Sets. */
            continue;
          }
          if (r_face_sets[neighbor_face_index] != delete_id) {
            other_id = r_face_sets[neighbor_face_index];
          }
        }
      }

      if (other_id != delete_id) {
        any_updated = true;
        r_face_sets[f_index] = other_id;
      }
      else {
        BLI_LINKSTACK_PUSH(queue_next, POINTER_FROM_INT(f_index));
      }
    }
    if (!any_updated) {
      /* No Face Sets where updated in this iteration, which means that no more content to keep
       * filling the polys of the deleted Face Set was found. Break to avoid entering an infinite
       * loop trying to search for those polys again. */
      break;
    }

    BLI_LINKSTACK_SWAP(queue, queue_next);
  }

  BLI_LINKSTACK_FREE(queue);
  BLI_LINKSTACK_FREE(queue_next);

  /* Ensure that the visibility state of the modified Face Sets is the same as the original ones.
   */
  for (int i = 0; i < totface; i++) {
    if (expand_cache->original_face_sets[i] >= 0) {
      r_face_sets[i] = abs(r_face_sets[i]);
    }
    else {
      r_face_sets[i] = -abs(r_face_sets[i]);
    }
  }
}

static void sculpt_expand_cache_initial_config_set(bContext *C,
                                                   wmOperator *op,
                                                   ExpandCache *expand_cache)
{
  /* RNA properties. */
  expand_cache->normal_falloff_blur_steps = RNA_int_get(op->ptr, "normal_falloff_smooth");
  expand_cache->invert = RNA_boolean_get(op->ptr, "invert");
  expand_cache->preserve = RNA_boolean_get(op->ptr, "use_mask_preserve");
  expand_cache->auto_mask = RNA_boolean_get(op->ptr, "use_auto_mask");
  expand_cache->falloff_gradient = RNA_boolean_get(op->ptr, "use_falloff_gradient");
  expand_cache->target = eSculptExpandTargetType(RNA_enum_get(op->ptr, "target"));
  expand_cache->modify_active_face_set = RNA_boolean_get(op->ptr, "use_modify_active");
  expand_cache->reposition_pivot = RNA_boolean_get(op->ptr, "use_reposition_pivot");
  expand_cache->max_geodesic_move_preview = RNA_int_get(op->ptr, "max_geodesic_move_preview");

  /* These can be exposed in RNA if needed. */
  expand_cache->loop_count = 1;
  expand_cache->brush_gradient = false;

  /* Texture and color data from the active Brush. */
  Object *ob = CTX_data_active_object(C);
  Sculpt *sd = CTX_data_tool_settings(C)->sculpt;
  SculptSession *ss = ob->sculpt;
  expand_cache->brush = BKE_paint_brush(&sd->paint);
  BKE_curvemapping_init(expand_cache->brush->curve);
  copy_v4_fl(expand_cache->fill_color, 1.0f);
  copy_v3_v3(expand_cache->fill_color, BKE_brush_color_get(ss->scene, expand_cache->brush));
  IMB_colormanagement_srgb_to_scene_linear_v3(expand_cache->fill_color, expand_cache->fill_color);

  expand_cache->scene = CTX_data_scene(C);
  expand_cache->texture_distortion_strength = 0.0f;
  expand_cache->blend_mode = expand_cache->brush->blend;
}

/**
 * Does the undo sculpt push for the affected target data of the #ExpandCache.
 */
static void sculpt_expand_undo_push(Object *ob, ExpandCache *expand_cache)
{
  SculptSession *ss = ob->sculpt;
  PBVHNode **nodes;
  int totnode;
  BKE_pbvh_search_gather(ss->pbvh, nullptr, nullptr, &nodes, &totnode);

  switch (expand_cache->target) {
    case SCULPT_EXPAND_TARGET_MASK:
      for (int i = 0; i < totnode; i++) {
        SCULPT_undo_push_node(ob, nodes[i], SCULPT_UNDO_MASK);
      }
      break;
    case SCULPT_EXPAND_TARGET_FACE_SETS:
      for (int i = 0; i < totnode; i++) {
        SCULPT_undo_push_node(ob, nodes[i], SCULPT_UNDO_FACE_SETS);
      }
      break;
    case SCULPT_EXPAND_TARGET_COLORS:
      for (int i = 0; i < totnode; i++) {
        SCULPT_undo_push_node(ob, nodes[i], SCULPT_UNDO_COLOR);
      }
      break;
  }

  MEM_freeN(nodes);
}

static int sculpt_expand_invoke(bContext *C, wmOperator *op, const wmEvent *event)
{
  Depsgraph *depsgraph = CTX_data_ensure_evaluated_depsgraph(C);
  Object *ob = CTX_data_active_object(C);
  SculptSession *ss = ob->sculpt;
  Sculpt *sd = CTX_data_tool_settings(C)->sculpt;

  SCULPT_stroke_id_next(ob);

  /* Create and configure the Expand Cache. */
  ss->expand_cache = MEM_cnew<ExpandCache>(__func__);
  sculpt_expand_cache_initial_config_set(C, op, ss->expand_cache);

  /* Update object. */
  const bool needs_colors = ss->expand_cache->target == SCULPT_EXPAND_TARGET_COLORS;

  if (needs_colors) {
    /* CTX_data_ensure_evaluated_depsgraph should be used at the end to include the updates of
     * earlier steps modifying the data. */
    BKE_sculpt_color_layer_create_if_needed(ob);
    depsgraph = CTX_data_ensure_evaluated_depsgraph(C);
  }

  if (ss->expand_cache->target == SCULPT_EXPAND_TARGET_MASK) {
    MultiresModifierData *mmd = BKE_sculpt_multires_active(ss->scene, ob);
    BKE_sculpt_mask_layers_ensure(depsgraph, CTX_data_main(C), ob, mmd);

    if (RNA_boolean_get(op->ptr, "use_auto_mask")) {
      int verts_num = SCULPT_vertex_count_get(ss);
      bool ok = true;

      for (int i = 0; i < verts_num; i++) {
        PBVHVertRef vertex = BKE_pbvh_index_to_vertex(ss->pbvh, i);

        if (SCULPT_vertex_mask_get(ss, vertex) != 0.0f) {
          ok = false;
          break;
        }
      }

      if (ok) {
        int nodes_num;
        PBVHNode **nodes;

        /* TODO: implement SCULPT_vertex_mask_set and use it here. */

        BKE_pbvh_search_gather(ss->pbvh, nullptr, nullptr, &nodes, &nodes_num);
        for (int i = 0; i < nodes_num; i++) {
          PBVHVertexIter vd;

          BKE_pbvh_vertex_iter_begin (ss->pbvh, nodes[i], vd, PBVH_ITER_UNIQUE) {
            *vd.mask = 1.0f;
          }
          BKE_pbvh_vertex_iter_end;

          BKE_pbvh_node_mark_update_mask(nodes[i]);
        }
      }
    }
  }

  BKE_sculpt_update_object_for_edit(depsgraph, ob, true, true, needs_colors);

  /* Do nothing when the mesh has 0 vertices. */
  const int totvert = SCULPT_vertex_count_get(ss);
  if (totvert == 0) {
    sculpt_expand_cache_free(ss);
    return OPERATOR_CANCELLED;
  }

  Mesh *mesh = static_cast<Mesh *>(ob->data);
  if (ss->expand_cache->target == SCULPT_EXPAND_TARGET_FACE_SETS) {
    ss->face_sets = BKE_sculpt_face_sets_ensure(mesh);
  }

  /* Face Set operations are not supported in dyntopo. */
  if (ss->expand_cache->target == SCULPT_EXPAND_TARGET_FACE_SETS &&
      BKE_pbvh_type(ss->pbvh) == PBVH_BMESH) {
    sculpt_expand_cache_free(ss);
    return OPERATOR_CANCELLED;
  }

  sculpt_expand_ensure_sculptsession_data(ob);

  /* Initialize undo. */
  SCULPT_undo_push_begin(ob, op);
  sculpt_expand_undo_push(ob, ss->expand_cache);

  /* Set the initial element for expand from the event position. */
  const float mouse[2] = {float(event->mval[0]), float(event->mval[1])};
  sculpt_expand_set_initial_components_for_mouse(C, ob, ss->expand_cache, mouse);

  /* Cache PBVH nodes. */
  BKE_pbvh_search_gather(
      ss->pbvh, nullptr, nullptr, &ss->expand_cache->nodes, &ss->expand_cache->totnode);

  /* Store initial state. */
  sculpt_expand_original_state_store(ob, ss->expand_cache);

  if (ss->expand_cache->modify_active_face_set) {
    sculpt_expand_delete_face_set_id(ss->expand_cache->initial_face_sets,
                                     ss,
                                     ss->expand_cache,
                                     mesh,
                                     ss->expand_cache->next_face_set);
  }

  /* Initialize the falloff. */
  eSculptExpandFalloffType falloff_type = eSculptExpandFalloffType(
      RNA_enum_get(op->ptr, "falloff_type"));

  /* When starting from a boundary vertex, set the initial falloff to boundary. */
  if (SCULPT_vertex_is_boundary(ss, ss->expand_cache->initial_active_vertex)) {
    falloff_type = SCULPT_EXPAND_FALLOFF_BOUNDARY_TOPOLOGY;
  }

  sculpt_expand_falloff_factors_from_vertex_and_symm_create(
      ss->expand_cache, sd, ob, ss->expand_cache->initial_active_vertex, falloff_type);

  sculpt_expand_check_topology_islands(ob, falloff_type);

  /* Initial mesh data update, resets all target data in the sculpt mesh. */
  sculpt_expand_update_for_vertex(C, ob, ss->expand_cache->initial_active_vertex);

  WM_event_add_modal_handler(C, op);
  return OPERATOR_RUNNING_MODAL;
}

void sculpt_expand_modal_keymap(wmKeyConfig *keyconf)
{
  static const EnumPropertyItem modal_items[] = {
      {SCULPT_EXPAND_MODAL_CONFIRM, "CONFIRM", 0, "Confirm", ""},
      {SCULPT_EXPAND_MODAL_CANCEL, "CANCEL", 0, "Cancel", ""},
      {SCULPT_EXPAND_MODAL_INVERT, "INVERT", 0, "Invert", ""},
      {SCULPT_EXPAND_MODAL_PRESERVE_TOGGLE, "PRESERVE", 0, "Toggle Preserve State", ""},
      {SCULPT_EXPAND_MODAL_GRADIENT_TOGGLE, "GRADIENT", 0, "Toggle Gradient", ""},
      {SCULPT_EXPAND_MODAL_RECURSION_STEP_GEODESIC,
       "RECURSION_STEP_GEODESIC",
       0,
       "Geodesic recursion step",
       ""},
      {SCULPT_EXPAND_MODAL_RECURSION_STEP_TOPOLOGY,
       "RECURSION_STEP_TOPOLOGY",
       0,
       "Topology recursion Step",
       ""},
      {SCULPT_EXPAND_MODAL_MOVE_TOGGLE, "MOVE_TOGGLE", 0, "Move Origin", ""},
      {SCULPT_EXPAND_MODAL_FALLOFF_GEODESIC, "FALLOFF_GEODESICS", 0, "Geodesic Falloff", ""},
      {SCULPT_EXPAND_MODAL_FALLOFF_TOPOLOGY, "FALLOFF_TOPOLOGY", 0, "Topology Falloff", ""},
      {SCULPT_EXPAND_MODAL_FALLOFF_TOPOLOGY_DIAGONALS,
       "FALLOFF_TOPOLOGY_DIAGONALS",
       0,
       "Diagonals Falloff",
       ""},
      {SCULPT_EXPAND_MODAL_FALLOFF_SPHERICAL, "FALLOFF_SPHERICAL", 0, "Spherical Falloff", ""},
      {SCULPT_EXPAND_MODAL_SNAP_TOGGLE, "SNAP_TOGGLE", 0, "Snap expand to Face Sets", ""},
      {SCULPT_EXPAND_MODAL_LOOP_COUNT_INCREASE,
       "LOOP_COUNT_INCREASE",
       0,
       "Loop Count Increase",
       ""},
      {SCULPT_EXPAND_MODAL_LOOP_COUNT_DECREASE,
       "LOOP_COUNT_DECREASE",
       0,
       "Loop Count Decrease",
       ""},
      {SCULPT_EXPAND_MODAL_BRUSH_GRADIENT_TOGGLE,
       "BRUSH_GRADIENT_TOGGLE",
       0,
       "Toggle Brush Gradient",
       ""},
      {SCULPT_EXPAND_MODAL_TEXTURE_DISTORTION_INCREASE,
       "TEXTURE_DISTORTION_INCREASE",
       0,
       "Texture Distortion Increase",
       ""},
      {SCULPT_EXPAND_MODAL_TEXTURE_DISTORTION_DECREASE,
       "TEXTURE_DISTORTION_DECREASE",
       0,
       "Texture Distortion Decrease",
       ""},
      {0, nullptr, 0, nullptr, nullptr},
  };

  static const char *name = "Sculpt Expand Modal";
  wmKeyMap *keymap = WM_modalkeymap_find(keyconf, name);

  /* This function is called for each space-type, only needs to add map once. */
  if (keymap && keymap->modal_items) {
    return;
  }

  keymap = WM_modalkeymap_ensure(keyconf, name, modal_items);
  WM_modalkeymap_assign(keymap, "SCULPT_OT_expand");
}

void SCULPT_OT_expand(wmOperatorType *ot)
{
  /* Identifiers. */
  ot->name = "Expand";
  ot->idname = "SCULPT_OT_expand";
  ot->description = "Generic sculpt expand operator";

  /* API callbacks. */
  ot->invoke = sculpt_expand_invoke;
  ot->modal = sculpt_expand_modal;
  ot->cancel = sculpt_expand_cancel;
  ot->poll = SCULPT_mode_poll;

  ot->flag = OPTYPE_REGISTER | OPTYPE_UNDO | OPTYPE_DEPENDS_ON_CURSOR;

  static EnumPropertyItem prop_sculpt_expand_falloff_type_items[] = {
      {SCULPT_EXPAND_FALLOFF_GEODESIC, "GEODESIC", 0, "Geodesic", ""},
      {SCULPT_EXPAND_FALLOFF_TOPOLOGY, "TOPOLOGY", 0, "Topology", ""},
      {SCULPT_EXPAND_FALLOFF_TOPOLOGY_DIAGONALS,
       "TOPOLOGY_DIAGONALS",
       0,
       "Topology Diagonals",
       ""},
      {SCULPT_EXPAND_FALLOFF_NORMALS, "NORMALS", 0, "Normals", ""},
      {SCULPT_EXPAND_FALLOFF_SPHERICAL, "SPHERICAL", 0, "Spherical", ""},
      {SCULPT_EXPAND_FALLOFF_BOUNDARY_TOPOLOGY, "BOUNDARY_TOPOLOGY", 0, "Boundary Topology", ""},
      {SCULPT_EXPAND_FALLOFF_BOUNDARY_FACE_SET, "BOUNDARY_FACE_SET", 0, "Boundary Face Set", ""},
      {SCULPT_EXPAND_FALLOFF_ACTIVE_FACE_SET, "ACTIVE_FACE_SET", 0, "Active Face Set", ""},
      {0, nullptr, 0, nullptr, nullptr},
  };

  static EnumPropertyItem prop_sculpt_expand_target_type_items[] = {
      {SCULPT_EXPAND_TARGET_MASK, "MASK", 0, "Mask", ""},
      {SCULPT_EXPAND_TARGET_FACE_SETS, "FACE_SETS", 0, "Face Sets", ""},
      {SCULPT_EXPAND_TARGET_COLORS, "COLOR", 0, "Color", ""},
      {0, nullptr, 0, nullptr, nullptr},
  };

  RNA_def_enum(ot->srna,
               "target",
               prop_sculpt_expand_target_type_items,
               SCULPT_EXPAND_TARGET_MASK,
               "Data Target",
               "Data that is going to be modified in the expand operation");

  RNA_def_enum(ot->srna,
               "falloff_type",
               prop_sculpt_expand_falloff_type_items,
               SCULPT_EXPAND_FALLOFF_GEODESIC,
               "Falloff Type",
               "Initial falloff of the expand operation");

  ot->prop = RNA_def_boolean(
      ot->srna, "invert", false, "Invert", "Invert the expand active elements");
  ot->prop = RNA_def_boolean(ot->srna,
                             "use_mask_preserve",
                             false,
                             "Preserve Previous",
                             "Preserve the previous state of the target data");
  ot->prop = RNA_def_boolean(ot->srna,
                             "use_falloff_gradient",
                             false,
                             "Falloff Gradient",
                             "Expand Using a linear falloff");

  ot->prop = RNA_def_boolean(ot->srna,
                             "use_modify_active",
                             false,
                             "Modify Active",
                             "Modify the active Face Set instead of creating a new one");

  ot->prop = RNA_def_boolean(
      ot->srna,
      "use_reposition_pivot",
      true,
      "Reposition Pivot",
      "Reposition the sculpt transform pivot to the boundary of the expand active area");

  ot->prop = RNA_def_int(ot->srna,
                         "max_geodesic_move_preview",
                         10000,
                         0,
                         INT_MAX,
                         "Max Vertex Count for Geodesic Move Preview",
                         "Maximum number of vertices in the mesh for using geodesic falloff when "
                         "moving the origin of expand. If the total number of vertices is greater "
                         "than this value, the falloff will be set to spherical when moving",
                         0,
                         1000000);
  ot->prop = RNA_def_boolean(ot->srna,
                             "use_auto_mask",
                             false,
                             "Auto Create",
                             "Fill in mask if nothing is already masked");
  ot->prop = RNA_def_int(ot->srna,
                         "normal_falloff_smooth",
                         2,
                         0,
                         10,
                         "Normal Smooth",
                         "Blurring steps for normal falloff",
                         0,
                         10);
}<|MERGE_RESOLUTION|>--- conflicted
+++ resolved
@@ -148,13 +148,8 @@
                                                       ExpandCache *expand_cache,
                                                       const int f)
 {
-<<<<<<< HEAD
-  const int vert_i = ss->corner_verts[ss->mpoly[f].loopstart];
+  const int vert_i = ss->corner_verts[ss->polys[f].loopstart];
   return sculpt_expand_is_vert_in_active_component(ss, expand_cache, BKE_pbvh_make_vref(vert_i));
-=======
-  const MLoop *loop = &ss->mloop[ss->polys[f].loopstart];
-  return sculpt_expand_is_vert_in_active_component(ss, expand_cache, BKE_pbvh_make_vref(loop->v));
->>>>>>> 2a9f792c
 }
 
 /**
@@ -717,15 +712,9 @@
     int v_next_i = BKE_pbvh_vertex_to_index(ss->pbvh, v_next);
 
     for (int j = 0; j < ss->pmap[v_next_i].count; j++) {
-<<<<<<< HEAD
-      const MPoly *p = &ss->mpoly[ss->pmap[v_next_i].indices[j]];
-      for (int l = 0; l < p->totloop; l++) {
-        const PBVHVertRef neighbor_v = BKE_pbvh_make_vref(ss->corner_verts[p->loopstart + l]);
-=======
       const MPoly *poly = &ss->polys[ss->pmap[v_next_i].indices[j]];
       for (int l = 0; l < poly->totloop; l++) {
-        const PBVHVertRef neighbor_v = BKE_pbvh_make_vref(ss->mloop[poly->loopstart + l].v);
->>>>>>> 2a9f792c
+        const PBVHVertRef neighbor_v = BKE_pbvh_make_vref(ss->corner_verts[poly->loopstart + l]);
         if (BLI_BITMAP_TEST(visited_verts, neighbor_v.i)) {
           continue;
         }
