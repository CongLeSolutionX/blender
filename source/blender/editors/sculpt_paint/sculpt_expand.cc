--- conflicted
+++ resolved
@@ -148,13 +148,8 @@
                                                       ExpandCache *expand_cache,
                                                       const int f)
 {
-<<<<<<< HEAD
-  const int vert_i = ss->corner_verts[ss->polys[f].start()];
-  return sculpt_expand_is_vert_in_active_component(ss, expand_cache, BKE_pbvh_make_vref(vert_i));
-=======
-  const int vert = ss->corner_verts[ss->polys[f].loopstart];
+  const int vert = ss->corner_verts[ss->polys[f].start()];
   return sculpt_expand_is_vert_in_active_component(ss, expand_cache, BKE_pbvh_make_vref(vert));
->>>>>>> 806c3046
 }
 
 /**
@@ -817,12 +812,7 @@
 
   for (const int i : polys.index_range()) {
     float accum = 0.0f;
-<<<<<<< HEAD
     for (const int vert : corner_verts.slice(polys[i])) {
-=======
-    for (int l = 0; l < poly.totloop; l++) {
-      const int vert = corner_verts[poly.loopstart + l];
->>>>>>> 806c3046
       accum += expand_cache->vert_falloff[vert];
     }
     expand_cache->face_falloff[i] = accum / polys[i].size();
@@ -1123,12 +1113,7 @@
 
   for (const int i : ss->polys.index_range()) {
     bool any_disabled = false;
-<<<<<<< HEAD
     for (const int vert : ss->corner_verts.slice(ss->polys[i])) {
-=======
-    for (int l = 0; l < poly.totloop; l++) {
-      const int vert = ss->corner_verts[l + poly.loopstart];
->>>>>>> 806c3046
       if (!BLI_BITMAP_TEST(enabled_verts, vert)) {
         any_disabled = true;
         break;
@@ -2032,13 +2017,7 @@
     while (BLI_LINKSTACK_SIZE(queue)) {
       const int f_index = POINTER_AS_INT(BLI_LINKSTACK_POP(queue));
       int other_id = delete_id;
-<<<<<<< HEAD
       for (const int vert : corner_verts.slice(polys[f_index])) {
-=======
-      const MPoly &c_poly = polys[f_index];
-      for (int l = 0; l < c_poly.totloop; l++) {
-        const int vert = corner_verts[c_poly.loopstart + l];
->>>>>>> 806c3046
         const MeshElemMap *vert_map = &pmap[vert];
         for (int i = 0; i < vert_map->count; i++) {
 
