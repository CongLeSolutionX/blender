/* SPDX-FileCopyrightText: 2024 Blender Authors
 *
 * SPDX-License-Identifier: GPL-2.0-or-later */

#pragma once

#include "BLI_array.hh"
#include "BLI_bit_span.hh"
#include "BLI_math_matrix_types.hh"
#include "BLI_math_vector_types.hh"
#include "BLI_offset_indices.hh"
#include "BLI_set.hh"
#include "BLI_span.hh"
#include "BLI_vector.hh"

#include "DNA_brush_enums.h"

#include "sculpt_intern.hh"

/**
 * This file contains common operations useful for the implementation of various different brush
 * tools. The design goals of the API are to always operate on more than one data element at a
 * time, to avoid unnecessary branching for constants, favor cache-friendly access patterns, enable
 * use of SIMD, and provide opportunities to avoid work where possible.
 *
 * API function arguments should favor passing raw data references rather than general catch-all
 * storage structs in order to clarify the scope of each function, structure the work around the
 * required data, and limit redundant data storage.
 *
 * Many functions calculate "factors" which describe how strong the brush influence should be
 * between 0 and 1. Most functions multiply with the existing factor value rather than assigning a
 * new value from scratch.
 */

struct BMesh;
struct BMVert;
struct BMFace;
struct Brush;
struct Mesh;
struct Object;
struct PBVH;
struct PBVHNode;
struct Sculpt;
struct SculptSession;
struct SubdivCCG;

namespace blender::ed::sculpt_paint {
struct StrokeCache;

namespace auto_mask {
struct Cache;
};

void scale_translations(MutableSpan<float3> translations, Span<float> factors);
void scale_translations(MutableSpan<float3> translations, float factor);
void scale_factors(MutableSpan<float> factors, float strength);
void translations_from_offset_and_factors(const float3 &offset,
                                          Span<float> factors,
                                          MutableSpan<float3> r_translations);

/**
 * For brushes that calculate an averaged new position instead of generating a new translation
 * vector.
 */
void translations_from_new_positions(Span<float3> new_positions,
                                     Span<int> verts,
                                     Span<float3> old_positions,
                                     MutableSpan<float3> translations);
<<<<<<< HEAD
=======
void translations_from_new_positions(Span<float3> new_positions,
                                     Span<float3> old_positions,
                                     MutableSpan<float3> translations);

>>>>>>> e474eef5
void transform_positions(Span<float3> src, const float4x4 &transform, MutableSpan<float3> dst);

/**
 * Note on the various positions arrays:
 * - positions_orig: Positions owned by the original mesh. Not the same as `positions_eval` if
 *   there are deform modifiers.
 * - positions_eval: Positions after procedural deformation, used to build the PBVH. Translations
 *   are built for these values, then applied to `positions_orig`.
 */

/** Fill the output array with all positions in the grids referenced by the indices. */
void gather_grids_positions(const SubdivCCG &subdiv_ccg,
                            Span<int> grids,
                            MutableSpan<float3> positions);
void gather_bmesh_positions(const Set<BMVert *, 0> &verts, MutableSpan<float3> positions);

/** Fill the output array with all normals in the grids referenced by the indices. */
void gather_grids_normals(const SubdivCCG &subdiv_ccg,
                          Span<int> grids,
                          MutableSpan<float3> normals);
void gather_bmesh_normals(const Set<BMVert *, 0> &verts, MutableSpan<float3> normals);

/**
 * Calculate initial influence factors based on vertex visibility.
 */
void fill_factor_from_hide(const Mesh &mesh, Span<int> vert_indices, MutableSpan<float> r_factors);
void fill_factor_from_hide(const SubdivCCG &subdiv_ccg,
                           Span<int> grids,
                           MutableSpan<float> r_factors);
void fill_factor_from_hide(const Set<BMVert *, 0> &verts, MutableSpan<float> r_factors);

/**
 * Calculate initial influence factors based on vertex visibility and masking.
 */
void fill_factor_from_hide_and_mask(const Mesh &mesh,
                                    Span<int> vert_indices,
                                    MutableSpan<float> r_factors);
void fill_factor_from_hide_and_mask(const SubdivCCG &subdiv_ccg,
                                    Span<int> grids,
                                    MutableSpan<float> r_factors);
void fill_factor_from_hide_and_mask(const BMesh &bm,
                                    const Set<BMVert *, 0> &verts,
                                    MutableSpan<float> r_factors);

/**
 * Disable brush influence when vertex normals point away from the view.
 */
void calc_front_face(const float3 &view_normal, Span<float3> normals, MutableSpan<float> factors);
void calc_front_face(const float3 &view_normal,
                     Span<float3> vert_normals,
                     Span<int> vert_indices,
                     MutableSpan<float> factors);
void calc_front_face(const float3 &view_normal,
                     const SubdivCCG &subdiv_ccg,
                     Span<int> grids,
                     MutableSpan<float> factors);
void calc_front_face(const float3 &view_normal,
                     const Set<BMVert *, 0> &verts,
                     const MutableSpan<float> factors);
void calc_front_face(const float3 &view_normal,
                     const Set<BMFace *, 0> &faces,
                     const MutableSpan<float> factors);

/**
 * When the 3D view's clipping planes are enabled, brushes shouldn't have any effect on vertices
 * outside of the planes, because they're not visible. This function disables the factors for those
 * vertices.
 */
void filter_region_clip_factors(const SculptSession &ss,
                                Span<float3> vert_positions,
                                Span<int> verts,
                                MutableSpan<float> factors);
void filter_region_clip_factors(const SculptSession &ss,
                                Span<float3> positions,
                                MutableSpan<float> factors);

/**
 * Calculate distances based on the distance from the brush cursor and various other settings.
 * Also ignore vertices that are too far from the cursor.
 */
void calc_brush_distances(const SculptSession &ss,
                          Span<float3> vert_positions,
                          Span<int> vert_indices,
                          eBrushFalloffShape falloff_shape,
                          MutableSpan<float> r_distances);
void calc_brush_distances(const SculptSession &ss,
                          Span<float3> positions,
                          const eBrushFalloffShape falloff_shape,
                          MutableSpan<float> r_distances);

/** Set the factor to zero for all distances greater than the radius. */
void filter_distances_with_radius(float radius, Span<float> distances, MutableSpan<float> factors);

/**
 * Calculate distances based on a "square" brush tip falloff and ignore vertices that are too far
 * away.
 */
void calc_brush_cube_distances(const SculptSession &ss,
                               const Brush &brush,
                               const float4x4 &mat,
                               Span<float3> positions,
                               Span<int> verts,
                               MutableSpan<float> r_distances,
                               MutableSpan<float> factors);
void calc_brush_cube_distances(const SculptSession &ss,
                               const Brush &brush,
                               const float4x4 &mat,
                               const Span<float3> positions,
                               const MutableSpan<float> r_distances,
                               const MutableSpan<float> factors);

/**
 * Scale the distances based on the brush radius and the cached "hardness" setting, which increases
 * the strength of the effect for vertices towards the outside of the radius.
 */
void apply_hardness_to_distances(float radius, float hardness, MutableSpan<float> distances);
inline void apply_hardness_to_distances(const StrokeCache &cache,
                                        const MutableSpan<float> distances)
{
  apply_hardness_to_distances(cache.radius, cache.paint_brush.hardness, distances);
}

/**
 * Modify the factors based on distances to the brush cursor, using various brush settings.
 */
void calc_brush_strength_factors(const StrokeCache &cache,
                                 const Brush &brush,
                                 Span<float> distances,
                                 MutableSpan<float> factors);

/**
 * Modify brush influence factors to include sampled texture values.
 */
void calc_brush_texture_factors(const SculptSession &ss,
                                const Brush &brush,
                                Span<float3> vert_positions,
                                Span<int> vert_indices,
                                MutableSpan<float> factors);
void calc_brush_texture_factors(const SculptSession &ss,
                                const Brush &brush,
                                Span<float3> positions,
                                MutableSpan<float> factors);

namespace auto_mask {

/**
 * Calculate all auto-masking influence on each vertex.
 */
void calc_vert_factors(const Object &object,
                       const Cache &cache,
                       const PBVHNode &node,
                       Span<int> verts,
                       MutableSpan<float> factors);
void calc_grids_factors(const Object &object,
                        const Cache &cache,
                        const PBVHNode &node,
                        Span<int> grids,
                        MutableSpan<float> factors);
void calc_vert_factors(const Object &object,
                       const Cache &cache,
                       const PBVHNode &node,
                       const Set<BMVert *, 0> &verts,
                       MutableSpan<float> factors);

/**
 * Calculate all auto-masking influence on each face.
 */
void calc_face_factors(const Object &object,
                       const OffsetIndices<int> faces,
                       const Span<int> corner_verts,
                       const Cache &cache,
                       const PBVHNode &node,
                       const Span<int> face_indices,
                       const MutableSpan<float> factors);

}  // namespace auto_mask

/**
 * Many brushes end up calculating translations from the original positions. Instead of applying
 * these directly to the modified values, it's helpful to process them separately to easily
 * calculate various effects like clipping. After they are processed, this function can be used to
 * simply add them to the final vertex positions.
 */
void apply_translations(Span<float3> translations, Span<int> verts, MutableSpan<float3> positions);
void apply_translations(Span<float3> translations, Span<int> grids, SubdivCCG &subdiv_ccg);
void apply_translations(Span<float3> translations, const Set<BMVert *, 0> &verts);

/** Align the translations with plane normal. */
void project_translations(MutableSpan<float3> translations, const float3 &plane);

/**
 * Rotate translations to account for rotations from procedural deformation.
 *
 * \todo Don't invert `deform_imats` on object evaluation. Instead just invert them on-demand in
 * brush implementations. This would be better because only the inversions required for affected
 * vertices would be necessary.
 */
void apply_crazyspace_to_translations(Span<float3x3> deform_imats,
                                      Span<int> verts,
                                      MutableSpan<float3> translations);

/**
 * Modify translations based on sculpt mode axis locking and mirroring clipping.
 */
void clip_and_lock_translations(const Sculpt &sd,
                                const SculptSession &ss,
                                Span<float3> positions,
                                Span<int> verts,
                                MutableSpan<float3> translations);
void clip_and_lock_translations(const Sculpt &sd,
                                const SculptSession &ss,
                                Span<float3> positions,
                                MutableSpan<float3> translations);

/**
 * Applying final positions to shape keys is non-trivial because the mesh positions and the active
 * shape key positions must be kept in sync, and shape keys dependent on the active key must also
 * be modified.
 */
void apply_translations_to_shape_keys(Object &object,
                                      Span<int> verts,
                                      Span<float3> translations,
                                      MutableSpan<float3> positions_mesh);

/**
 * Currently the PBVH owns its own copy of deformed positions that needs to be updated to stay in
 * sync with brush deformations.
 * \todo This should be removed one the PBVH no longer stores this copy of deformed positions.
 */
void apply_translations_to_pbvh(PBVH &pbvh, Span<int> verts, Span<float3> positions_orig);

/**
 * Write the new translated positions to the original mesh, taking into account inverse
 * deformation from modifiers, axis locking, and clipping. Flush the deformation to shape keys as
 * well.
 */
void write_translations(const Sculpt &sd,
                        Object &object,
                        Span<float3> positions_eval,
                        Span<int> verts,
                        MutableSpan<float3> translations,
                        MutableSpan<float3> positions_orig);

/**
 * Creates OffsetIndices based on each node's unique vertex count, allowing for easy slicing of a
 * new array.
 */
OffsetIndices<int> create_node_vert_offsets(Span<PBVHNode *> nodes, Array<int> &node_data);

/**
 * Find vertices connected to the indexed vertices across faces.
 *
 * Does not handle boundary vertices differently, so this method is generally inappropriate for
 * functions that are related to coordinates. See #calc_vert_neighbors_interior
 *
 * \note A vector allocated per element is typically not a good strategy for performance because
 * of each vector's 24 byte overhead, non-contiguous memory, and the possibility of further heap
 * allocations. However, it's done here for now for two reasons:
 *  1. In typical quad meshes there are just 4 neighbors, which fit in the inline buffer.
 *  2. We want to avoid using edges, and the remaining topology map we have access to is the
 *     vertex to face map. That requires deduplication when building the neighbors, which
 *     requires some intermediate data structure like a vector anyway.
 */
void calc_vert_neighbors(OffsetIndices<int> faces,
                         Span<int> corner_verts,
                         GroupedSpan<int> vert_to_face,
                         Span<bool> hide_poly,
                         Span<int> verts,
                         MutableSpan<Vector<int>> result);

/**
 * Find vertices connected to the indexed vertices across faces. For boundary vertices (stored in
 * the \a boundary_verts argument), only include other boundary vertices. Also skip connectivity
 * across hidden faces and skip neighbors of corner vertices.
 *
 * \note See #calc_vert_neighbors for information on why we use a Vector per element.
 */
void calc_vert_neighbors_interior(OffsetIndices<int> faces,
                                  Span<int> corner_verts,
                                  GroupedSpan<int> vert_to_face,
                                  BitSpan boundary_verts,
                                  Span<bool> hide_poly,
                                  Span<int> verts,
                                  MutableSpan<Vector<int>> result);

/** Find the translation from each vertex position to the closest point on the plane. */
void calc_translations_to_plane(Span<float3> vert_positions,
                                Span<int> verts,
                                const float4 &plane,
                                MutableSpan<float3> translations);
void calc_translations_to_plane(Span<float3> positions,
                                const float4 &plane,
                                MutableSpan<float3> translations);

/** Ignore points that fall below the "plane trim" threshold for the brush. */
void filter_plane_trim_limit_factors(const Brush &brush,
                                     const StrokeCache &cache,
                                     Span<float3> translations,
                                     MutableSpan<float> factors);

/** Ignore points below the plane. */
void filter_below_plane_factors(Span<float3> vert_positions,
                                Span<int> verts,
                                const float4 &plane,
                                MutableSpan<float> factors);
void filter_below_plane_factors(Span<float3> positions,
                                const float4 &plane,
                                MutableSpan<float> factors);

/* Ignore points above the plane. */
void filter_above_plane_factors(Span<float3> vert_positions,
                                Span<int> verts,
                                const float4 &plane,
                                MutableSpan<float> factors);
void filter_above_plane_factors(Span<float3> positions,
                                const float4 &plane,
                                MutableSpan<float> factors);

}  // namespace blender::ed::sculpt_paint<|MERGE_RESOLUTION|>--- conflicted
+++ resolved
@@ -66,13 +66,10 @@
                                      Span<int> verts,
                                      Span<float3> old_positions,
                                      MutableSpan<float3> translations);
-<<<<<<< HEAD
-=======
 void translations_from_new_positions(Span<float3> new_positions,
                                      Span<float3> old_positions,
                                      MutableSpan<float3> translations);
 
->>>>>>> e474eef5
 void transform_positions(Span<float3> src, const float4x4 &transform, MutableSpan<float3> dst);
 
 /**
