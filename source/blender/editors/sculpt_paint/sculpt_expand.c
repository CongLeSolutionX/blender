--- conflicted
+++ resolved
@@ -143,11 +143,7 @@
                                                       ExpandCache *expand_cache,
                                                       const PBVHVertRef v)
 {
-<<<<<<< HEAD
-  const int v_i = BKE_pbvh_vertex_to_index(ss->pbvh, v);
-=======
   int v_i = BKE_pbvh_vertex_to_index(ss->pbvh, v);
->>>>>>> e6b1e97d
 
   for (int i = 0; i < EXPAND_SYMM_AREAS; i++) {
     if (ss->vertex_info.connected_component[v_i] == expand_cache->active_connected_components[i]) {
@@ -164,7 +160,6 @@
                                                       ExpandCache *expand_cache,
                                                       const PBVHFaceRef f)
 {
-<<<<<<< HEAD
   if (ss->bm) {
     BMFace *bf = (BMFace *)f.i;
     BMLoop *l = bf->l_first;
@@ -177,10 +172,6 @@
     return sculpt_expand_is_vert_in_active_component(
         ss, expand_cache, BKE_pbvh_index_to_vertex(ss->pbvh, loop->v));
   }
-=======
-  const MLoop *loop = &ss->mloop[ss->mpoly[f].loopstart];
-  return sculpt_expand_is_vert_in_active_component(ss, expand_cache, BKE_pbvh_make_vref(loop->v));
->>>>>>> e6b1e97d
 }
 
 /**
@@ -191,11 +182,7 @@
                                                     ExpandCache *expand_cache,
                                                     const PBVHVertRef v)
 {
-<<<<<<< HEAD
   const int v_i = BKE_pbvh_vertex_to_index(ss->pbvh, v);
-=======
-  int v_i = BKE_pbvh_vertex_to_index(ss->pbvh, v);
->>>>>>> e6b1e97d
 
   if (expand_cache->texture_distortion_strength == 0.0f) {
     return expand_cache->vert_falloff[v_i];
@@ -406,8 +393,6 @@
       continue;
     }
 
-    PBVHVertRef vertex = BKE_pbvh_index_to_vertex(ss->pbvh, i);
-
     bool is_expand_boundary = false;
     SculptVertexNeighborIter ni;
     SCULPT_VERTEX_NEIGHBORS_ITER_BEGIN (ss, vertex, ni) {
@@ -417,11 +402,7 @@
     }
     SCULPT_VERTEX_NEIGHBORS_ITER_END(ni);
 
-<<<<<<< HEAD
     if (use_mesh_boundary && SCULPT_vertex_is_boundary(ss, vertex, SCULPT_BOUNDARY_MESH)) {
-=======
-    if (use_mesh_boundary && SCULPT_vertex_is_boundary(ss, vertex)) {
->>>>>>> e6b1e97d
       is_expand_boundary = true;
     }
 
@@ -477,9 +458,6 @@
 static bool expand_topology_floodfill_cb(
     SculptSession *ss, PBVHVertRef from_v, PBVHVertRef to_v, bool is_duplicate, void *userdata)
 {
-  int from_v_i = BKE_pbvh_vertex_to_index(ss->pbvh, from_v);
-  int to_v_i = BKE_pbvh_vertex_to_index(ss->pbvh, to_v);
-
   ExpandFloodFillData *data = userdata;
   int from_v_i = BKE_pbvh_vertex_to_index(ss->pbvh, from_v);
   int to_v_i = BKE_pbvh_vertex_to_index(ss->pbvh, to_v);
@@ -521,9 +499,6 @@
 static bool mask_expand_normal_floodfill_cb(
     SculptSession *ss, PBVHVertRef from_v, PBVHVertRef to_v, bool is_duplicate, void *userdata)
 {
-  int from_v_i = BKE_pbvh_vertex_to_index(ss->pbvh, from_v);
-  int to_v_i = BKE_pbvh_vertex_to_index(ss->pbvh, to_v);
-
   ExpandFloodFillData *data = userdata;
   int from_v_i = BKE_pbvh_vertex_to_index(ss->pbvh, from_v);
   int to_v_i = BKE_pbvh_vertex_to_index(ss->pbvh, to_v);
@@ -576,16 +551,10 @@
   for (int repeat = 0; repeat < 2; repeat++) {
     for (int i = 0; i < totvert; i++) {
       PBVHVertRef vertex = BKE_pbvh_index_to_vertex(ss->pbvh, i);
-
       float avg = 0.0f;
-      PBVHVertRef vref = BKE_pbvh_index_to_vertex(ss->pbvh, i);
 
       SculptVertexNeighborIter ni;
-<<<<<<< HEAD
-      SCULPT_VERTEX_NEIGHBORS_ITER_BEGIN (ss, vref, ni) {
-=======
       SCULPT_VERTEX_NEIGHBORS_ITER_BEGIN (ss, vertex, ni) {
->>>>>>> e6b1e97d
         avg += dists[ni.index];
       }
       SCULPT_VERTEX_NEIGHBORS_ITER_END(ni);
@@ -619,21 +588,12 @@
     }
     const PBVHVertRef symm_vertex = sculpt_expand_get_vertex_index_for_symmetry_pass(
         ob, symm_it, v);
-<<<<<<< HEAD
     if (symm_vertex.i != -1) {
       const float *co = SCULPT_vertex_co_get(ss, symm_vertex);
       for (int i = 0; i < totvert; i++) {
         dists[i] = min_ff(
             dists[i],
             len_v3v3(co, SCULPT_vertex_co_get(ss, BKE_pbvh_index_to_vertex(ss->pbvh, i))));
-=======
-    if (symm_vertex.i != SCULPT_EXPAND_VERTEX_NONE) {
-      const float *co = SCULPT_vertex_co_get(ss, symm_vertex);
-      for (int i = 0; i < totvert; i++) {
-        PBVHVertRef vertex = BKE_pbvh_index_to_vertex(ss->pbvh, i);
-
-        dists[i] = min_ff(dists[i], len_v3v3(co, SCULPT_vertex_co_get(ss, vertex)));
->>>>>>> e6b1e97d
       }
     }
   }
@@ -646,13 +606,9 @@
  * boundary to a falloff value of 0. Then, it propagates that falloff to the rest of the mesh so it
  * stays parallel to the boundary, increasing the falloff value by 1 on each step.
  */
-<<<<<<< HEAD
 static float *sculpt_expand_boundary_topology_falloff_create(Sculpt *sd,
                                                              Object *ob,
                                                              const PBVHVertRef v)
-=======
-static float *sculpt_expand_boundary_topology_falloff_create(Object *ob, const PBVHVertRef v)
->>>>>>> e6b1e97d
 {
   SculptSession *ss = ob->sculpt;
   const int totvert = SCULPT_vertex_count_get(ss);
@@ -677,12 +633,8 @@
 
     for (int i = 0; i < boundary->num_vertices; i++) {
       BLI_gsqueue_push(queue, &boundary->vertices[i]);
-<<<<<<< HEAD
       BLI_BITMAP_ENABLE(visited_vertices,
                         BKE_pbvh_vertex_to_index(ss->pbvh, boundary->vertices[i]));
-=======
-      BLI_BITMAP_ENABLE(visited_vertices, boundary->vertices_i[i]);
->>>>>>> e6b1e97d
     }
     SCULPT_boundary_data_free(boundary);
   }
@@ -695,24 +647,17 @@
   /* Propagate the values from the boundaries to the rest of the mesh. */
   while (!BLI_gsqueue_is_empty(queue)) {
     PBVHVertRef v_next;
-<<<<<<< HEAD
-=======
-
->>>>>>> e6b1e97d
+
     BLI_gsqueue_pop(queue, &v_next);
-    int v_next_i = BKE_pbvh_vertex_to_index(ss->pbvh, v_next);
 
     SculptVertexNeighborIter ni;
     SCULPT_VERTEX_NEIGHBORS_ITER_BEGIN (ss, v_next, ni) {
       if (BLI_BITMAP_TEST(visited_vertices, ni.index)) {
         continue;
       }
-<<<<<<< HEAD
 
       const int v_next_i = BKE_pbvh_vertex_to_index(ss->pbvh, v_next);
 
-=======
->>>>>>> e6b1e97d
       dists[ni.index] = dists[v_next_i] + 1.0f;
       BLI_BITMAP_ENABLE(visited_vertices, ni.index);
       BLI_gsqueue_push(queue, &ni.vertex);
@@ -759,16 +704,9 @@
 
     const PBVHVertRef symm_vertex = sculpt_expand_get_vertex_index_for_symmetry_pass(
         ob, symm_it, v);
-<<<<<<< HEAD
 
     BLI_gsqueue_push(queue, &symm_vertex);
     BLI_BITMAP_ENABLE(visited_vertices, BKE_pbvh_vertex_to_index(ss->pbvh, symm_vertex));
-=======
-    int symm_vertex_i = BKE_pbvh_vertex_to_index(ss->pbvh, symm_vertex);
-
-    BLI_gsqueue_push(queue, &symm_vertex);
-    BLI_BITMAP_ENABLE(visited_vertices, symm_vertex_i);
->>>>>>> e6b1e97d
   }
 
   if (BLI_gsqueue_is_empty(queue)) {
@@ -783,7 +721,6 @@
 
     int v_next_i = BKE_pbvh_vertex_to_index(ss->pbvh, v_next);
 
-<<<<<<< HEAD
     if (ss->bm) {
       BMIter iter;
       BMFace *f;
@@ -823,18 +760,6 @@
           BLI_BITMAP_ENABLE(visited_vertices, neighbor_v);
           BLI_gsqueue_push(queue, &neighbor_v);
         }
-=======
-    for (int j = 0; j < ss->pmap[v_next_i].count; j++) {
-      MPoly *p = &ss->mpoly[ss->pmap[v_next_i].indices[j]];
-      for (int l = 0; l < p->totloop; l++) {
-        const PBVHVertRef neighbor_v = BKE_pbvh_make_vref(mesh->mloop[p->loopstart + l].v);
-        if (BLI_BITMAP_TEST(visited_vertices, neighbor_v.i)) {
-          continue;
-        }
-        dists[neighbor_v.i] = dists[v_next_i] + 1.0f;
-        BLI_BITMAP_ENABLE(visited_vertices, neighbor_v.i);
-        BLI_gsqueue_push(queue, &neighbor_v);
->>>>>>> e6b1e97d
       }
     }
   }
@@ -923,19 +848,13 @@
   expand_cache->max_vert_falloff = -FLT_MAX;
 
   for (int i = 0; i < totvert; i++) {
-    PBVHVertRef vertex = BKE_pbvh_index_to_vertex(ss->pbvh, i);
-
     if (expand_cache->vert_falloff[i] == FLT_MAX) {
       continue;
     }
 
-<<<<<<< HEAD
-    PBVHVertRef v = BKE_pbvh_index_to_vertex(ss->pbvh, i);
-
-    if (!sculpt_expand_is_vert_in_active_component(ss, expand_cache, v)) {
-=======
+    PBVHVertRef vertex = BKE_pbvh_index_to_vertex(ss->pbvh, i);
+
     if (!sculpt_expand_is_vert_in_active_component(ss, expand_cache, vertex)) {
->>>>>>> e6b1e97d
       continue;
     }
 
@@ -1109,12 +1028,7 @@
       continue;
     }
 
-<<<<<<< HEAD
     SCULPT_floodfill_add_and_skip_initial(ss, &flood, BKE_pbvh_index_to_vertex(ss->pbvh, i));
-=======
-    PBVHVertRef vertex = BKE_pbvh_index_to_vertex(ss->pbvh, i);
-    SCULPT_floodfill_add_and_skip_initial(&flood, vertex);
->>>>>>> e6b1e97d
   }
   MEM_freeN(boundary_vertices);
 
@@ -1179,21 +1093,12 @@
 
   BLI_bitmap *enabled_vertices = BLI_BITMAP_NEW(totvert, "enabled vertices");
   for (int i = 0; i < totvert; i++) {
-<<<<<<< HEAD
     PBVHVertRef vref = BKE_pbvh_index_to_vertex(ss->pbvh, i);
 
     if (!SCULPT_vertex_has_unique_face_set(ss, vref)) {
       continue;
     }
     if (!SCULPT_vertex_has_face_set(ss, vref, active_face_set)) {
-=======
-    PBVHVertRef vertex = BKE_pbvh_index_to_vertex(ss->pbvh, i);
-
-    if (!SCULPT_vertex_has_unique_face_set(ss, vertex)) {
-      continue;
-    }
-    if (!SCULPT_vertex_has_face_set(ss, vertex, active_face_set)) {
->>>>>>> e6b1e97d
       continue;
     }
     BLI_BITMAP_ENABLE(enabled_vertices, i);
@@ -1211,17 +1116,10 @@
 
   if (internal_falloff) {
     for (int i = 0; i < totvert; i++) {
-<<<<<<< HEAD
       PBVHVertRef vref = BKE_pbvh_index_to_vertex(ss->pbvh, i);
 
       if (!(SCULPT_vertex_has_face_set(ss, vref, active_face_set) &&
             SCULPT_vertex_has_unique_face_set(ss, vref))) {
-=======
-      PBVHVertRef vertex = BKE_pbvh_index_to_vertex(ss->pbvh, i);
-
-      if (!(SCULPT_vertex_has_face_set(ss, vertex, active_face_set) &&
-            SCULPT_vertex_has_unique_face_set(ss, vertex))) {
->>>>>>> e6b1e97d
         continue;
       }
       expand_cache->vert_falloff[i] *= -1.0f;
@@ -1239,15 +1137,9 @@
   }
   else {
     for (int i = 0; i < totvert; i++) {
-<<<<<<< HEAD
       PBVHVertRef vref = BKE_pbvh_index_to_vertex(ss->pbvh, i);
 
       if (!SCULPT_vertex_has_face_set(ss, vref, active_face_set)) {
-=======
-      PBVHVertRef vertex = BKE_pbvh_index_to_vertex(ss->pbvh, i);
-
-      if (!SCULPT_vertex_has_face_set(ss, vertex, active_face_set)) {
->>>>>>> e6b1e97d
         continue;
       }
       expand_cache->vert_falloff[i] = 0.0f;
@@ -1676,14 +1568,8 @@
   if (expand_cache->target == SCULPT_EXPAND_TARGET_MASK) {
     expand_cache->original_mask = MEM_malloc_arrayN(totvert, sizeof(float), "initial mask");
     for (int i = 0; i < totvert; i++) {
-<<<<<<< HEAD
       expand_cache->original_mask[i] = SCULPT_vertex_mask_get(
           ss, BKE_pbvh_index_to_vertex(ss->pbvh, i));
-=======
-      PBVHVertRef vertex = BKE_pbvh_index_to_vertex(ss->pbvh, i);
-
-      expand_cache->original_mask[i] = SCULPT_vertex_mask_get(ss, vertex);
->>>>>>> e6b1e97d
     }
   }
 
@@ -1726,8 +1612,6 @@
 
   Sculpt *sd = CTX_data_tool_settings(C)->sculpt;
   ExpandCache *expand_cache = ss->expand_cache;
-
-  int vertex_i = BKE_pbvh_vertex_to_index(ss->pbvh, vertex);
 
   /* Update the active factor in the cache. */
   if (vertex.i == SCULPT_EXPAND_VERTEX_NONE) {
@@ -1788,13 +1672,9 @@
   if (SCULPT_cursor_geometry_info_update(C, &sgi, mval, false, false)) {
     return SCULPT_active_vertex_get(ss);
   }
-<<<<<<< HEAD
 
   PBVHVertRef ret = {SCULPT_EXPAND_VERTEX_NONE};
   return ret;
-=======
-  return BKE_pbvh_make_vref(SCULPT_EXPAND_VERTEX_NONE);
->>>>>>> e6b1e97d
 }
 
 /**
@@ -1830,27 +1710,17 @@
   const float *expand_init_co = SCULPT_vertex_co_get(ss, expand_cache->initial_active_vertex);
 
   for (int i = 0; i < totvert; i++) {
-    PBVHVertRef vertex = BKE_pbvh_index_to_vertex(ss->pbvh, i);
-
     if (!BLI_BITMAP_TEST(boundary_vertices, i)) {
       continue;
     }
 
-<<<<<<< HEAD
-    PBVHVertRef v = BKE_pbvh_index_to_vertex(ss->pbvh, i);
-
-    if (!sculpt_expand_is_vert_in_active_component(ss, expand_cache, v)) {
-      continue;
-    }
-
-    const float *vertex_co = SCULPT_vertex_co_get(ss, v);
-=======
+    PBVHVertRef vertex = BKE_pbvh_index_to_vertex(ss->pbvh, i);
+
     if (!sculpt_expand_is_vert_in_active_component(ss, expand_cache, vertex)) {
       continue;
     }
 
     const float *vertex_co = SCULPT_vertex_co_get(ss, vertex);
->>>>>>> e6b1e97d
 
     if (!SCULPT_check_vertex_pivot_symmetry(vertex_co, expand_init_co, symm)) {
       continue;
@@ -1923,8 +1793,6 @@
         ob, symm_it, initial_vertex);
     const int symm_vertex_i = BKE_pbvh_vertex_to_index(ss->pbvh, symm_vertex);
 
-    int symm_vertex_i = BKE_pbvh_vertex_to_index(ss->pbvh, symm_vertex);
-
     expand_cache->active_connected_components[(int)symm_it] =
         ss->vertex_info.connected_component[symm_vertex_i];
   }
@@ -1940,10 +1808,7 @@
                                                            const float mval[2])
 {
   SculptSession *ss = ob->sculpt;
-<<<<<<< HEAD
-=======
-
->>>>>>> e6b1e97d
+
   PBVHVertRef initial_vertex = sculpt_expand_target_vertex_update_and_get(C, ob, mval);
 
   if (initial_vertex.i == SCULPT_EXPAND_VERTEX_NONE) {
@@ -1956,7 +1821,6 @@
 
   copy_v2_v2(ss->expand_cache->initial_mouse, mval);
   expand_cache->initial_active_vertex = initial_vertex;
-  expand_cache->initial_active_vertex_i = initial_vertex_i;
   expand_cache->initial_active_face_set = SCULPT_active_face_set_get(ss);
 
   if (expand_cache->next_face_set == SCULPT_FACE_SET_NONE) {
@@ -2026,7 +1890,7 @@
     case PBVH_BMESH:
     case PBVH_FACES:
       return expand_cache
-          ->original_face_sets[BKE_pbvh_vertex_to_index(ss->pbvh, ss->active_face_index)];
+          ->original_face_sets[BKE_pbvh_vertex_to_index(ss->pbvh, ss->active_face)];
     case PBVH_GRIDS: {
       const int face_index = BKE_subdiv_ccg_grid_to_face_index(ss->subdiv_ccg,
                                                                ss->active_grid_index);
@@ -2053,14 +1917,8 @@
   sculpt_expand_ensure_sculptsession_data(ob);
 
   /* Update and get the active vertex (and face) from the cursor. */
-<<<<<<< HEAD
   const float mval[2] = {event->mval[0], event->mval[1]};
   const PBVHVertRef target_expand_vertex = sculpt_expand_target_vertex_update_and_get(C, ob, mval);
-=======
-  const float mval_fl[2] = {UNPACK2(event->mval)};
-  const PBVHVertRef target_expand_vertex = sculpt_expand_target_vertex_update_and_get(
-      C, ob, mval_fl);
->>>>>>> e6b1e97d
 
   /* Handle the modal keymap state changes. */
   ExpandCache *expand_cache = ss->expand_cache;
