--- conflicted
+++ resolved
@@ -1410,11 +1410,7 @@
 {
   if (pcontext->win->grabcursor != 0) {
     /* Don't set the cursor while it's grabbed, since this will show the cursor when interacting
-<<<<<<< HEAD
-     * with the UI (dragging a number button for e.g.), see: T102792. */
-=======
      * with the UI (dragging a number button for e.g.), see: #102792. */
->>>>>>> d9398bb5
     return;
   }
   WM_cursor_set(pcontext->win, WM_CURSOR_PAINT);
