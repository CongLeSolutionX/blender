--- conflicted
+++ resolved
@@ -1284,7 +1284,6 @@
  * brushes and filter. */
 Cache *active_cache_get(SculptSession *ss);
 
-<<<<<<< HEAD
 /**
  * Creates and initializes an automasking cache.
  *
@@ -1296,11 +1295,7 @@
  * \param ob: the object being operated on
  * \return the automask cache
  */
-Cache *cache_init(Sculpt *sd, Brush *brush, Object *ob);
-=======
-/* Brush can be null. */
 std::unique_ptr<Cache> cache_init(Sculpt *sd, Brush *brush, Object *ob);
->>>>>>> 33bb3d83
 void cache_free(Cache *automasking);
 
 bool mode_enabled(const Sculpt *sd, const Brush *br, eAutomasking_flag mode);
