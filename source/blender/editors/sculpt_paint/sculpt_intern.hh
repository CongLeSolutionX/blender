/* SPDX-FileCopyrightText: 2006 by Nicholas Bishop. All rights reserved.
 *
 * SPDX-License-Identifier: GPL-2.0-or-later */

/** \file
 * \ingroup edsculpt
 */

#pragma once

#include <optional>
#include <queue>

#include "BKE_attribute.hh"
#include "BKE_paint.hh"
#include "BKE_pbvh_api.hh"
#include "BKE_subdiv_ccg.hh"

#include "BLI_array.hh"
#include "BLI_generic_array.hh"
#include "BLI_math_matrix_types.hh"
#include "BLI_math_quaternion_types.hh"
#include "BLI_math_vector_types.hh"
#include "BLI_set.hh"
#include "BLI_span.hh"
#include "BLI_vector.hh"

#include "DNA_brush_enums.h"

#include "ED_view3d.hh"

namespace blender::ed::sculpt_paint {
namespace auto_mask {
struct Cache;
}
namespace boundary {
struct SculptBoundary;
}
namespace cloth {
struct SimulationData;
}
namespace pose {
struct IKChain;
}
namespace undo {
struct Node;
enum class Type : int8_t;
}  // namespace undo
}  // namespace blender::ed::sculpt_paint
struct BMLog;
struct Dial;
struct DistRayAABB_Precalc;
struct Image;
struct ImageUser;
struct Key;
struct KeyBlock;
struct Object;
struct bContext;
struct PaintModeSettings;
struct wmKeyConfig;
struct wmKeyMap;
struct wmOperatorType;

/* -------------------------------------------------------------------- */
/** \name Sculpt Types
 * \{ */

namespace blender::ed::sculpt_paint {

/**
 * This class represents an API to deform original positions based on translations created from
 * evaluated positions. It should be constructed once outside of a parallel context.
 */
class PositionDeformData {
 public:
  /**
   * Positions from after procedural deformation from modifiers, used to build the
   * pbvh::Tree. Translations are built for these values, then applied to the original positions.
   * When there are no deforming modifiers, this will reference the same array as #orig.
   */
  Span<float3> eval;

 private:
  /**
   * In some cases deformations must also apply to the evaluated positions (#eval) in case the
   * changed values are needed elsewhere before the object is reevaluated (which would update the
   * evaluated positions).
   */
  std::optional<MutableSpan<float3>> eval_mut_;

  /**
   * Transforms from deforming modifiers, used to convert translations of evaluated positions to
   * "original" translations.
   */
  std::optional<Span<float3x3>> deform_imats_;

  /**
   * Positions from the original mesh. Not the same as #eval if there are deform modifiers.
   */
  MutableSpan<float3> orig_;

  Key *keys_;
  KeyBlock *active_key_;
  bool basis_active_;
  std::optional<Array<bool>> dependent_keys_;

 public:
  PositionDeformData(const Depsgraph &depsgraph, Object &object_orig);
  void deform(MutableSpan<float3> translations, Span<int> verts) const;
};

enum class UpdateType {
  Position,
  Mask,
  Visibility,
  Color,
  Image,
  FaceSet,
};

}  // namespace blender::ed::sculpt_paint

struct SculptCursorGeometryInfo {
  blender::float3 location;
  blender::float3 normal;
  blender::float3 active_vertex_co;
};

/* Factor of brush to have rake point following behind
 * (could be configurable but this is reasonable default). */
#define SCULPT_RAKE_BRUSH_FACTOR 0.25f

struct SculptRakeData {
  float follow_dist;
  blender::float3 follow_co;
  float angle;
};

namespace blender::ed::sculpt_paint {
enum class TransformDisplacementMode {
  /* Displaces the elements from their original coordinates. */
  Original = 0,
  /* Displaces the elements incrementally from their previous position. */
  Incremental = 1,
};
}
/* Defines how transform tools are going to apply its displacement. */

namespace blender::ed::sculpt_paint {

/**
 * This structure contains all the temporary data
 * needed for individual brush strokes.
 */
struct StrokeCache {
  /* Invariants */
  float initial_radius;
  float3 scale;
  struct {
    uint8_t flag = 0;
    float3 tolerance;
    float4x4 mat;
    float4x4 mat_inv;
  } mirror_modifier_clip;
  float2 initial_mouse;

  /* Variants */
  float radius;
  float radius_squared;
  float3 location;
  float3 last_location;
  float3 location_symm;
  float3 last_location_symm;
  float stroke_distance;

  /* Used for alternating between deformation in brushes that need to apply different ones to
   * achieve certain effects. */
  int iteration_count;

  /* Original pixel radius with the pressure curve applied for dyntopo detail size */
  float dyntopo_pixel_radius;

  bool is_last_valid;

  bool pen_flip;

  /**
   * Whether or not the modifier key that controls inverting brush behavior is active currently.
   * Generally signals a change in behavior for brushes.
   *
   * \see BrushStrokeMode::BRUSH_STROKE_INVERT.
   */
  bool invert;
  float pressure;
  float hardness;
  /**
   * Depending on the mode, can either be the raw brush strength, or a scaled (possibly negative)
   * value.
   *
   * \see #brush_strength for Sculpt Mode.
   */
  float bstrength;
  float normal_weight; /* from brush (with optional override) */
  float2 tilt;

  /* Position of the mouse corresponding to the stroke location, modified by the paint_stroke
   * operator according to the stroke type. */
  float2 mouse;
  /* Position of the mouse event in screen space, not modified by the stroke type. */
  float2 mouse_event;

  struct {
    Array<float3> prev_displacement;
    Array<float3> limit_surface_co;
  } displacement_smear;

  /* The rest is temporary storage that isn't saved as a property */

  bool first_time; /* Beginning of stroke may do some things special */

  /* from ED_view3d_ob_project_mat_get() */
  float4x4 projection_mat;

  /* Clean this up! */
  ViewContext *vc;
  const Brush *brush;

  float special_rotation;
  float3 grab_delta, grab_delta_symm;
  float3 old_grab_location, orig_grab_location;

  /* screen-space rotation defined by mouse motion */
  std::optional<math::Quaternion> rake_rotation;
  std::optional<math::Quaternion> rake_rotation_symm;
  SculptRakeData rake_data;

  /* Face Sets */
  int paint_face_set;

  /* Symmetry index between 0 and 7 bit combo 0 is Brush only;
   * 1 is X mirror; 2 is Y mirror; 3 is XY; 4 is Z; 5 is XZ; 6 is YZ; 7 is XYZ */
  int symmetry;
  /* The symmetry pass we are currently on between 0 and 7. */
  ePaintSymmetryFlags mirror_symmetry_pass;
  float3 view_normal;
  float3 view_normal_symm;

  /* sculpt_normal gets calculated by calc_sculpt_normal(), then the
   * sculpt_normal_symm gets updated quickly with the usual symmetry
   * transforms */
  float3 sculpt_normal;
  float3 sculpt_normal_symm;

  /* Used for area texture mode, local_mat gets calculated by
   * calc_brush_local_mat() and used in sculpt_apply_texture().
   * Transforms from model-space coords to local area coords.
   */
  float4x4 brush_local_mat;
  /* The matrix from local area coords to model-space coords is used to calculate the vector
   * displacement in area plane mode. */
  float4x4 brush_local_mat_inv;

  float3 plane_offset; /* used to shift the plane around when doing tiled strokes */
  int tile_pass;

  float3 last_center;
  int radial_symmetry_pass;
  float4x4 symm_rot_mat;
  float4x4 symm_rot_mat_inv;

  /**
   * Accumulate mode.
   * \note inverted for #SCULPT_BRUSH_TYPE_DRAW_SHARP.
   */
  bool accum;

  /* Paint Brush. */
  struct {
    float flow;

    float4 wet_mix_prev_color;
    float wet_mix;
    float wet_persistence;

    float density_seed;
    float density;

    /**
     * Used by the color attribute paint brush tool to store the brush color during a stroke and
     * composite it over the original color.
     */
    Array<float4> mix_colors;
    Array<float4> prev_colors;
  } paint_brush;

  /* Pose brush */
  std::unique_ptr<pose::IKChain> pose_ik_chain;

  /* Enhance Details. */
  Array<float3> detail_directions;

  /* Clay Thumb brush */
  struct {
    /* Angle of the front tilting plane of the brush to simulate clay accumulation. */
    float front_angle;
    /* Stores the last 10 pressure samples to get an stabilized strength and radius variation. */
    std::array<float, 10> pressure_stabilizer;
    int stabilizer_index;

  } clay_thumb_brush;

  /* Cloth brush */
  std::unique_ptr<cloth::SimulationData> cloth_sim;
  float3 initial_location_symm;
  float3 initial_location;
  float3 initial_normal_symm;
  float3 initial_normal;

  /* Boundary brush */
  std::array<std::unique_ptr<boundary::SculptBoundary>, PAINT_SYMM_AREAS> boundaries;

  /* Surface Smooth Brush */
  /* Stores the displacement produced by the laplacian step of HC smooth. */
  Array<float3> surface_smooth_laplacian_disp;

  /* Layer brush */
  Array<float> layer_displacement_factor;

  float vertex_rotation; /* amount to rotate the vertices when using rotate brush */
  Dial *dial;

  Brush *saved_active_brush;
  char saved_mask_brush_tool;
  int saved_smooth_size; /* smooth tool copies the size of the current tool */

  /**
   * Whether or not the modifier key that controls smoothing is active currently.
   * Generally signals a change in behavior for different brushes.
   *
   * \see BrushStrokeMode::BRUSH_STROKE_SMOOTH.
   */
  bool alt_smooth;

  float plane_trim_squared;

  bool supports_gravity;
  float3 gravity_direction;
  float3 gravity_direction_symm;

  std::unique_ptr<auto_mask::Cache> automasking;

  float4x4 stroke_local_mat;
  float multiplane_scrape_angle;

  rcti previous_r; /* previous redraw rectangle */
  rcti current_r;  /* current redraw rectangle */

  ~StrokeCache();
};

}  // namespace blender::ed::sculpt_paint

/** \} */

/* -------------------------------------------------------------------- */
/** \name Sculpt Poll Functions
 * \{ */

bool SCULPT_mode_poll(bContext *C);
bool SCULPT_mode_poll_view3d(bContext *C);
/**
 * Checks for a brush, not just sculpt mode.
 */
bool SCULPT_poll(bContext *C);

/**
 * Determines whether or not the brush cursor should be shown in the viewport
 */
bool SCULPT_brush_cursor_poll(bContext *C);

/**
 * Returns true if sculpt session can handle color attributes
 * (pbvh->type() == bke::pbvh::Type::Mesh).  If false an error
 * message will be shown to the user.  Operators should return
 * OPERATOR_CANCELLED in this case.
 *
 * NOTE: Does not check if a color attribute actually exists.
 * Calling code must handle this itself; in most cases a call to
 * BKE_sculpt_color_layer_create_if_needed() is sufficient.
 */
bool SCULPT_handles_colors_report(const Object &object, ReportList *reports);

/** \} */

/* -------------------------------------------------------------------- */
/** \name Sculpt Update Functions
 * \{ */

namespace blender::ed::sculpt_paint {

/**
 * Triggers redraws, updates, and dependency graph tags as necessary after each brush calculation.
 */
void flush_update_step(bContext *C, UpdateType update_type);
/**
 * Triggers redraws, updates, and dependency graph tags as necessary when a brush stroke finishes.
 */
void flush_update_done(const bContext *C, Object &ob, UpdateType update_type);

}  // namespace blender::ed::sculpt_paint

/**
 * Should be used after modifying the mask or Face Sets IDs.
 */
void SCULPT_tag_update_overlays(bContext *C);
/** \} */

/* -------------------------------------------------------------------- */
/** \name Stroke Functions
 * \{ */

/**
 * Do a ray-cast in the tree to find the 3d brush location
 * (This allows us to ignore the GL depth buffer)
 * Returns 0 if the ray doesn't hit the mesh, non-zero otherwise.
 *
 * If check_closest is true and the ray test fails a point closest
 * to the ray will be found. If limit_closest_radius is true then
 * the closest point will be tested against the active brush radius.
 */
bool SCULPT_stroke_get_location_ex(bContext *C,
                                   float out[3],
                                   const float mval[2],
                                   bool force_original,
                                   bool check_closest,
                                   bool limit_closest_radius);

bool SCULPT_stroke_get_location(bContext *C,
                                float out[3],
                                const float mouse[2],
                                bool force_original);
/**
 * Gets the normal, location and active vertex location of the geometry under the cursor. This also
 * updates the active vertex and cursor related data of the SculptSession using the mouse position
 */
bool SCULPT_cursor_geometry_info_update(bContext *C,
                                        SculptCursorGeometryInfo *out,
                                        const float mouse[2],
                                        bool use_sampled_normal);

namespace blender::ed::sculpt_paint {

void geometry_preview_lines_update(Depsgraph &depsgraph,
                                   Object &object,
                                   SculptSession &ss,
                                   float radius);

}

void SCULPT_stroke_modifiers_check(const bContext *C, Object &ob, const Brush &brush);
float SCULPT_raycast_init(ViewContext *vc,
                          const float mval[2],
                          float ray_start[3],
                          float ray_end[3],
                          float ray_normal[3],
                          bool original);

/* Symmetry */
ePaintSymmetryFlags SCULPT_mesh_symmetry_xyz_get(const Object &object);

/**
 * Returns true when the step belongs to the stroke that is directly performed by the brush and
 * not by one of the symmetry passes.
 */
bool SCULPT_stroke_is_main_symmetry_pass(const blender::ed::sculpt_paint::StrokeCache &cache);
/**
 * Return true only once per stroke on the first symmetry pass, regardless of the symmetry passes
 * enabled.
 *
 * This should be used for functionality that needs to be computed once per stroke of a particular
 * tool (allocating memory, updating random seeds...).
 */
bool SCULPT_stroke_is_first_brush_step(const blender::ed::sculpt_paint::StrokeCache &cache);
/**
 * Returns true on the first brush step of each symmetry pass.
 */
bool SCULPT_stroke_is_first_brush_step_of_symmetry_pass(
    const blender::ed::sculpt_paint::StrokeCache &cache);

/**
 * Align the grab delta to the brush normal.
 *
 * \param grab_delta: Typically from `ss.cache->grab_delta_symmetry`.
 */
void sculpt_project_v3_normal_align(const SculptSession &ss,
                                    float normal_weight,
                                    float grab_delta[3]);

/** \} */

/* -------------------------------------------------------------------- */
/** \name Sculpt mesh accessor API
 * \{ */

/** Ensure random access; required for blender::bke::pbvh::Type::BMesh */
void SCULPT_vertex_random_access_ensure(Object &object);

<<<<<<< HEAD
int SCULPT_vertex_count_get(const Depsgraph &depsgraph, const Object &object);
const float *SCULPT_vertex_co_get(const Depsgraph &depsgraph,
                                  const Object &object,
                                  PBVHVertRef vertex);
=======
int SCULPT_vertex_count_get(const Object &object);
>>>>>>> 721ece9e

bool SCULPT_vertex_is_occluded(const Depsgraph &depsgraph,
                               const Object &object,
                               const blender::float3 &position,
                               bool original);

namespace blender::ed::sculpt_paint {

/**
 * Coordinates used for manipulating the base mesh when Grab Active Vertex is enabled.
 */
Span<float3> vert_positions_for_grab_active_get(const Depsgraph &depsgraph, const Object &object);

<<<<<<< HEAD
}

void SCULPT_vertex_neighbors_get(const Depsgraph &depsgraph,
                                 const Object &object,
                                 PBVHVertRef vertex,
                                 bool include_duplicates,
                                 SculptVertexNeighborIter *iter);

/** Iterator over neighboring vertices. */
#define SCULPT_VERTEX_NEIGHBORS_ITER_BEGIN(depsgraph, object, v_index, neighbor_iterator) \
  SCULPT_vertex_neighbors_get(depsgraph, object, v_index, false, &neighbor_iterator); \
  for (neighbor_iterator.i = 0; neighbor_iterator.i < neighbor_iterator.neighbors.size(); \
       neighbor_iterator.i++) \
  { \
    neighbor_iterator.vertex = neighbor_iterator.neighbors[neighbor_iterator.i]; \
    neighbor_iterator.index = neighbor_iterator.neighbor_indices[neighbor_iterator.i];

/**
 * Iterate over neighboring and duplicate vertices (for blender::bke::pbvh::Type::Grids).
 * Duplicates come first since they are nearest for flood-fill.
 */
#define SCULPT_VERTEX_DUPLICATES_AND_NEIGHBORS_ITER_BEGIN( \
    depsgraph, object, v_index, neighbor_iterator) \
  SCULPT_vertex_neighbors_get(depsgraph, object, v_index, true, &neighbor_iterator); \
  for (neighbor_iterator.i = neighbor_iterator.neighbors.size() - 1; neighbor_iterator.i >= 0; \
       neighbor_iterator.i--) \
  { \
    neighbor_iterator.vertex = neighbor_iterator.neighbors[neighbor_iterator.i]; \
    neighbor_iterator.index = neighbor_iterator.neighbor_indices[neighbor_iterator.i]; \
    neighbor_iterator.is_duplicate = (neighbor_iterator.i >= \
                                      neighbor_iterator.neighbors.size() - \
                                          neighbor_iterator.num_duplicates);

#define SCULPT_VERTEX_NEIGHBORS_ITER_END(neighbor_iterator) \
  } \
  ((void)0)
=======
}  // namespace blender::ed::sculpt_paint
>>>>>>> 721ece9e

namespace blender::ed::sculpt_paint {

Span<BMVert *> vert_neighbors_get_bmesh(BMVert &vert, Vector<BMVert *, 64> &r_neighbors);
Span<BMVert *> vert_neighbors_get_interior_bmesh(BMVert &vert, Vector<BMVert *, 64> &r_neighbors);

Span<int> vert_neighbors_get_mesh(OffsetIndices<int> faces,
                                  Span<int> corner_verts,
                                  GroupedSpan<int> vert_to_face,
                                  Span<bool> hide_poly,
                                  int vert,
                                  Vector<int> &r_neighbors);
}  // namespace blender::ed::sculpt_paint

/* Fake Neighbors */

#define FAKE_NEIGHBOR_NONE -1

void SCULPT_fake_neighbors_ensure(const Depsgraph &depsgraph, Object &ob, float max_dist);
void SCULPT_fake_neighbors_enable(Object &ob);
void SCULPT_fake_neighbors_disable(Object &ob);
void SCULPT_fake_neighbors_free(Object &ob);

/** \} */

/* -------------------------------------------------------------------- */
/** \name Brush Utilities.
 * \{ */

bool SCULPT_brush_type_needs_all_pbvh_nodes(const Brush &brush);

namespace blender::ed::sculpt_paint {

void calc_brush_plane(const Depsgraph &depsgraph,
                      const Brush &brush,
                      Object &ob,
                      const IndexMask &node_mask,
                      float3 &r_area_no,
                      float3 &r_area_co);

std::optional<float3> calc_area_normal(const Depsgraph &depsgraph,
                                       const Brush &brush,
                                       const Object &ob,
                                       const IndexMask &node_mask);

/**
 * This calculates flatten center and area normal together,
 * amortizing the memory bandwidth and loop overhead to calculate both at the same time.
 */
void calc_area_normal_and_center(const Depsgraph &depsgraph,
                                 const Brush &brush,
                                 const Object &ob,
                                 const IndexMask &node_mask,
                                 float r_area_no[3],
                                 float r_area_co[3]);
void calc_area_center(const Depsgraph &depsgraph,
                      const Brush &brush,
                      const Object &ob,
                      const IndexMask &node_mask,
                      float r_area_co[3]);

PBVHVertRef nearest_vert_calc(const Depsgraph &depsgraph,
                              const Object &object,
                              const float3 &location,
                              float max_distance,
                              bool use_original);
std::optional<int> nearest_vert_calc_mesh(const bke::pbvh::Tree &pbvh,
                                          Span<float3> vert_positions,
                                          Span<bool> hide_vert,
                                          const float3 &location,
                                          float max_distance,
                                          bool use_original);
std::optional<SubdivCCGCoord> nearest_vert_calc_grids(const bke::pbvh::Tree &pbvh,
                                                      const SubdivCCG &subdiv_ccg,
                                                      const float3 &location,
                                                      float max_distance,
                                                      bool use_original);
std::optional<BMVert *> nearest_vert_calc_bmesh(const bke::pbvh::Tree &pbvh,
                                                const float3 &location,
                                                float max_distance,
                                                bool use_original);
}  // namespace blender::ed::sculpt_paint

float SCULPT_brush_plane_offset_get(const Sculpt &sd, const SculptSession &ss);

ePaintSymmetryAreas SCULPT_get_vertex_symm_area(const float co[3]);
bool SCULPT_check_vertex_pivot_symmetry(const float vco[3], const float pco[3], char symm);
/**
 * Checks if a vertex is inside the brush radius from any of its mirrored axis.
 */
bool SCULPT_is_vertex_inside_brush_radius_symm(const float vertex[3],
                                               const float br_co[3],
                                               float radius,
                                               char symm);
bool SCULPT_is_symmetry_iteration_valid(char i, char symm);
blender::float3 SCULPT_flip_v3_by_symm_area(const blender::float3 &vector,
                                            ePaintSymmetryFlags symm,
                                            ePaintSymmetryAreas symmarea,
                                            const blender::float3 &pivot);
void SCULPT_flip_quat_by_symm_area(float quat[4],
                                   ePaintSymmetryFlags symm,
                                   ePaintSymmetryAreas symmarea,
                                   const float pivot[3]);

namespace blender::ed::sculpt_paint {

bool node_fully_masked_or_hidden(const bke::pbvh::Node &node);
bool node_in_sphere(const bke::pbvh::Node &node,
                    const float3 &location,
                    float radius_sq,
                    bool original);
bool node_in_cylinder(const DistRayAABB_Precalc &dist_ray_precalc,
                      const bke::pbvh::Node &node,
                      float radius_sq,
                      bool original);

}  // namespace blender::ed::sculpt_paint

const float *SCULPT_brush_frontface_normal_from_falloff_shape(const SculptSession &ss,
                                                              char falloff_shape);
void SCULPT_cube_tip_init(const Sculpt &sd, const Object &ob, const Brush &brush, float mat[4][4]);

/** Sample the brush's texture value. */
void sculpt_apply_texture(const SculptSession &ss,
                          const Brush &brush,
                          const float brush_point[3],
                          int thread_id,
                          float *r_value,
                          float r_rgba[4]);

/**
 * Calculates the vertex offset for a single vertex depending on the brush setting rgb as vector
 * displacement.
 */
void SCULPT_calc_vertex_displacement(const SculptSession &ss,
                                     const Brush &brush,
                                     float rgba[3],
                                     float r_offset[3]);

/**
 * Tilts a normal by the x and y tilt values using the view axis.
 */
void SCULPT_tilt_apply_to_normal(float r_normal[3],
                                 blender::ed::sculpt_paint::StrokeCache *cache,
                                 float tilt_strength);

/**
 * Get effective surface normal with pen tilt and tilt strength applied to it.
 */
void SCULPT_tilt_effective_normal_get(const SculptSession &ss, const Brush &brush, float r_no[3]);

/** \} */

namespace blender::ed::sculpt_paint {

void calc_smooth_translations(const Depsgraph &depsgraph,
                              const Object &object,
                              const IndexMask &node_mask,
                              MutableSpan<float3> translations);

}

/**
 * Flip all the edit-data across the axis/axes specified by \a symm.
 * Used to calculate multiple modifications to the mesh when symmetry is enabled.
 */
void SCULPT_cache_calc_brushdata_symm(blender::ed::sculpt_paint::StrokeCache &cache,
                                      ePaintSymmetryFlags symm,
                                      char axis,
                                      float angle);

namespace blender::ed::sculpt_paint {

struct OrigPositionData {
  Span<float3> positions;
  Span<float3> normals;
};
/**
 * Retrieve positions from the latest undo state. This is often used for modal actions that depend
 * on the initial state of the geometry from before the start of the action.
 */
std::optional<OrigPositionData> orig_position_data_lookup_mesh_all_verts(
    const Object &object, const bke::pbvh::MeshNode &node);
std::optional<OrigPositionData> orig_position_data_lookup_mesh(const Object &object,
                                                               const bke::pbvh::MeshNode &node);
inline OrigPositionData orig_position_data_get_mesh(const Object &object,
                                                    const bke::pbvh::MeshNode &node)
{
  const std::optional<OrigPositionData> result = orig_position_data_lookup_mesh(object, node);
  BLI_assert(result.has_value());
  return *result;
}

std::optional<OrigPositionData> orig_position_data_lookup_grids(const Object &object,
                                                                const bke::pbvh::GridsNode &node);
inline OrigPositionData orig_position_data_get_grids(const Object &object,
                                                     const bke::pbvh::GridsNode &node)
{
  const std::optional<OrigPositionData> result = orig_position_data_lookup_grids(object, node);
  BLI_assert(result.has_value());
  return *result;
}

void orig_position_data_gather_bmesh(const BMLog &bm_log,
                                     const Set<BMVert *, 0> &verts,
                                     MutableSpan<float3> positions,
                                     MutableSpan<float3> normals);

std::optional<Span<float4>> orig_color_data_lookup_mesh(const Object &object,
                                                        const bke::pbvh::MeshNode &node);
inline Span<float4> orig_color_data_get_mesh(const Object &object, const bke::pbvh::MeshNode &node)
{
  return *orig_color_data_lookup_mesh(object, node);
}

std::optional<Span<int>> orig_face_set_data_lookup_mesh(const Object &object,
                                                        const bke::pbvh::MeshNode &node);

std::optional<Span<int>> orig_face_set_data_lookup_grids(const Object &object,
                                                         const bke::pbvh::GridsNode &node);

std::optional<Span<float>> orig_mask_data_lookup_mesh(const Object &object,
                                                      const bke::pbvh::MeshNode &node);

std::optional<Span<float>> orig_mask_data_lookup_grids(const Object &object,
                                                       const bke::pbvh::GridsNode &node);

}  // namespace blender::ed::sculpt_paint

/** \} */

void SCULPT_vertcos_to_key(Object &ob, KeyBlock *kb, blender::Span<blender::float3> vertCos);

/**
 * Get a screen-space rectangle of the modified area.
 */
bool SCULPT_get_redraw_rect(const ARegion &region,
                            const RegionView3D &rv3d,
                            const Object &ob,
                            rcti &rect);

/* Operators. */

/* -------------------------------------------------------------------- */
/** \name Expand Operator
 * \{ */

namespace blender::ed::sculpt_paint::expand {

void SCULPT_OT_expand(wmOperatorType *ot);
void modal_keymap(wmKeyConfig *keyconf);

}  // namespace blender::ed::sculpt_paint::expand

/** \} */

namespace blender::ed::sculpt_paint::project {
void SCULPT_OT_project_line_gesture(wmOperatorType *ot);
}

namespace blender::ed::sculpt_paint::trim {
void SCULPT_OT_trim_lasso_gesture(wmOperatorType *ot);
void SCULPT_OT_trim_box_gesture(wmOperatorType *ot);
void SCULPT_OT_trim_line_gesture(wmOperatorType *ot);
void SCULPT_OT_trim_polyline_gesture(wmOperatorType *ot);
}  // namespace blender::ed::sculpt_paint::trim

/** \} */

/* -------------------------------------------------------------------- */
/** \name Face Set Operators
 * \{ */

namespace blender::ed::sculpt_paint::face_set {

void SCULPT_OT_face_sets_randomize_colors(wmOperatorType *ot);
void SCULPT_OT_face_set_change_visibility(wmOperatorType *ot);
void SCULPT_OT_face_sets_init(wmOperatorType *ot);
void SCULPT_OT_face_sets_create(wmOperatorType *ot);
void SCULPT_OT_face_sets_edit(wmOperatorType *ot);

void SCULPT_OT_face_set_lasso_gesture(wmOperatorType *ot);
void SCULPT_OT_face_set_box_gesture(wmOperatorType *ot);
void SCULPT_OT_face_set_line_gesture(wmOperatorType *ot);
void SCULPT_OT_face_set_polyline_gesture(wmOperatorType *ot);

}  // namespace blender::ed::sculpt_paint::face_set

/** \} */

/* -------------------------------------------------------------------- */
/** \name Transform Operators
 * \{ */

namespace blender::ed::sculpt_paint {

void SCULPT_OT_set_pivot_position(wmOperatorType *ot);

}

/** \} */

/* -------------------------------------------------------------------- */
/** \name Filter Operators
 * \{ */

namespace blender::ed::sculpt_paint::filter {

void SCULPT_OT_mesh_filter(wmOperatorType *ot);
wmKeyMap *modal_keymap(wmKeyConfig *keyconf);

}  // namespace blender::ed::sculpt_paint::filter

namespace blender::ed::sculpt_paint::cloth {
void SCULPT_OT_cloth_filter(wmOperatorType *ot);
}

namespace blender::ed::sculpt_paint::color {
void SCULPT_OT_color_filter(wmOperatorType *ot);
}

/** \} */

/* -------------------------------------------------------------------- */
/** \name Interactive Mask Operators
 * \{ */

namespace blender::ed::sculpt_paint::mask {

void SCULPT_OT_mask_filter(wmOperatorType *ot);
void SCULPT_OT_mask_init(wmOperatorType *ot);

}  // namespace blender::ed::sculpt_paint::mask

/** \} */

/* Detail size. */

/* -------------------------------------------------------------------- */
/** \name Dyntopo/Retopology Operators
 * \{ */

namespace blender::ed::sculpt_paint::dyntopo {

void SCULPT_OT_detail_flood_fill(wmOperatorType *ot);
void SCULPT_OT_sample_detail_size(wmOperatorType *ot);
void SCULPT_OT_dyntopo_detail_size_edit(wmOperatorType *ot);
void SCULPT_OT_dynamic_topology_toggle(wmOperatorType *ot);

}  // namespace blender::ed::sculpt_paint::dyntopo

/** \} */

/* sculpt_brush_types.cc */

/* -------------------------------------------------------------------- */
/** \name Brushes
 * \{ */

namespace blender::ed::sculpt_paint {

void multiplane_scrape_preview_draw(uint gpuattr,
                                    const Brush &brush,
                                    const SculptSession &ss,
                                    const float outline_col[3],
                                    float outline_alpha);

}
/**
 * \brief Get the image canvas for painting on the given object.
 *
 * \return #true if an image is found. The #r_image and #r_image_user fields are filled with
 * the image and image user. Returns false when the image isn't found. In the later case the
 * r_image and r_image_user are set to NULL.
 */
bool SCULPT_paint_image_canvas_get(PaintModeSettings &paint_mode_settings,
                                   Object &ob,
                                   Image **r_image,
                                   ImageUser **r_image_user) ATTR_NONNULL();
void SCULPT_do_paint_brush_image(const Scene &scene,
                                 const Depsgraph &depsgraph,
                                 PaintModeSettings &paint_mode_settings,
                                 const Sculpt &sd,
                                 Object &ob,
                                 const blender::IndexMask &node_mask);
bool SCULPT_use_image_paint_brush(PaintModeSettings &settings, Object &ob);

namespace blender::ed::sculpt_paint {

float clay_thumb_get_stabilized_pressure(const blender::ed::sculpt_paint::StrokeCache &cache);

void SCULPT_OT_brush_stroke(wmOperatorType *ot);

}  // namespace blender::ed::sculpt_paint

inline bool SCULPT_brush_type_is_paint(int tool)
{
  return ELEM(tool, SCULPT_BRUSH_TYPE_PAINT, SCULPT_BRUSH_TYPE_SMEAR);
}

inline bool SCULPT_brush_type_is_mask(int tool)
{
  return ELEM(tool, SCULPT_BRUSH_TYPE_MASK);
}

BLI_INLINE bool SCULPT_brush_type_is_attribute_only(int tool)
{
  return SCULPT_brush_type_is_paint(tool) || SCULPT_brush_type_is_mask(tool) ||
         ELEM(tool, SCULPT_BRUSH_TYPE_DRAW_FACE_SETS);
}

namespace blender::ed::sculpt_paint {
void ensure_valid_pivot(const Object &ob, Scene &scene);
}

namespace blender::ed::sculpt_paint {
float sculpt_calc_radius(const ViewContext &vc,
                         const Brush &brush,
                         const Scene &scene,
                         float3 location);
}<|MERGE_RESOLUTION|>--- conflicted
+++ resolved
@@ -505,14 +505,10 @@
 /** Ensure random access; required for blender::bke::pbvh::Type::BMesh */
 void SCULPT_vertex_random_access_ensure(Object &object);
 
-<<<<<<< HEAD
 int SCULPT_vertex_count_get(const Depsgraph &depsgraph, const Object &object);
 const float *SCULPT_vertex_co_get(const Depsgraph &depsgraph,
                                   const Object &object,
                                   PBVHVertRef vertex);
-=======
-int SCULPT_vertex_count_get(const Object &object);
->>>>>>> 721ece9e
 
 bool SCULPT_vertex_is_occluded(const Depsgraph &depsgraph,
                                const Object &object,
@@ -526,46 +522,7 @@
  */
 Span<float3> vert_positions_for_grab_active_get(const Depsgraph &depsgraph, const Object &object);
 
-<<<<<<< HEAD
-}
-
-void SCULPT_vertex_neighbors_get(const Depsgraph &depsgraph,
-                                 const Object &object,
-                                 PBVHVertRef vertex,
-                                 bool include_duplicates,
-                                 SculptVertexNeighborIter *iter);
-
-/** Iterator over neighboring vertices. */
-#define SCULPT_VERTEX_NEIGHBORS_ITER_BEGIN(depsgraph, object, v_index, neighbor_iterator) \
-  SCULPT_vertex_neighbors_get(depsgraph, object, v_index, false, &neighbor_iterator); \
-  for (neighbor_iterator.i = 0; neighbor_iterator.i < neighbor_iterator.neighbors.size(); \
-       neighbor_iterator.i++) \
-  { \
-    neighbor_iterator.vertex = neighbor_iterator.neighbors[neighbor_iterator.i]; \
-    neighbor_iterator.index = neighbor_iterator.neighbor_indices[neighbor_iterator.i];
-
-/**
- * Iterate over neighboring and duplicate vertices (for blender::bke::pbvh::Type::Grids).
- * Duplicates come first since they are nearest for flood-fill.
- */
-#define SCULPT_VERTEX_DUPLICATES_AND_NEIGHBORS_ITER_BEGIN( \
-    depsgraph, object, v_index, neighbor_iterator) \
-  SCULPT_vertex_neighbors_get(depsgraph, object, v_index, true, &neighbor_iterator); \
-  for (neighbor_iterator.i = neighbor_iterator.neighbors.size() - 1; neighbor_iterator.i >= 0; \
-       neighbor_iterator.i--) \
-  { \
-    neighbor_iterator.vertex = neighbor_iterator.neighbors[neighbor_iterator.i]; \
-    neighbor_iterator.index = neighbor_iterator.neighbor_indices[neighbor_iterator.i]; \
-    neighbor_iterator.is_duplicate = (neighbor_iterator.i >= \
-                                      neighbor_iterator.neighbors.size() - \
-                                          neighbor_iterator.num_duplicates);
-
-#define SCULPT_VERTEX_NEIGHBORS_ITER_END(neighbor_iterator) \
-  } \
-  ((void)0)
-=======
 }  // namespace blender::ed::sculpt_paint
->>>>>>> 721ece9e
 
 namespace blender::ed::sculpt_paint {
 
