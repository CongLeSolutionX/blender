/* SPDX-FileCopyrightText: 2006 by Nicholas Bishop. All rights reserved.
 *
 * SPDX-License-Identifier: GPL-2.0-or-later */

/** \file
 * \ingroup edsculpt
 */

#pragma once

#include <optional>
#include <queue>

#include "BKE_attribute.hh"
#include "BKE_collision.h"
#include "BKE_paint.hh"
#include "BKE_pbvh_api.hh"
#include "BKE_subdiv_ccg.hh"

#include "BLI_array.hh"
#include "BLI_bit_vector.hh"
#include "BLI_generic_array.hh"
#include "BLI_math_matrix_types.hh"
#include "BLI_math_vector_types.hh"
#include "BLI_set.hh"
#include "BLI_span.hh"
#include "BLI_vector.hh"

#include "DNA_brush_enums.h"

#include "ED_view3d.hh"

namespace blender::ed::sculpt_paint {
namespace auto_mask {
struct NodeData;
struct Cache;
}
namespace cloth {
struct SimulationData;
}
namespace undo {
struct Node;
struct StepData;
enum class Type : int8_t;
}
}
struct BMLog;
struct Dial;
struct DistRayAABB_Precalc;
struct Image;
struct ImageUser;
struct KeyBlock;
struct Object;
struct SculptProjectVector;
struct bContext;
struct PaintModeSettings;
struct WeightPaintInfo;
struct WPaintData;
struct wmKeyConfig;
struct wmKeyMap;
struct wmOperator;
struct wmOperatorType;

/* -------------------------------------------------------------------- */
/** \name Sculpt Types
 * \{ */

namespace blender::ed::sculpt_paint {

enum class UpdateType {
  Position,
  Mask,
  Visibility,
  Color,
  Image,
  FaceSet,
};

}

struct SculptCursorGeometryInfo {
  blender::float3 location;
  blender::float3 normal;
  blender::float3 active_vertex_co;
};

#define SCULPT_VERTEX_NEIGHBOR_FIXED_CAPACITY 256

struct SculptVertexNeighborIter {
  /* Storage */
  blender::Vector<PBVHVertRef, SCULPT_VERTEX_NEIGHBOR_FIXED_CAPACITY> neighbors;
  blender::Vector<int, SCULPT_VERTEX_NEIGHBOR_FIXED_CAPACITY> neighbor_indices;

  /* Internal iterator. */
  int num_duplicates;
  int i;

  /* Public */
  int index;
  PBVHVertRef vertex;
  bool is_duplicate;
};

/* Sculpt Original Data */
struct SculptOrigVertData {
  BMLog *bm_log;

  blender::ed::sculpt_paint::undo::Type undo_type;
  const blender::float3 *coords;
  const blender::float3 *normals;
  const float *vmasks;
  const blender::float4 *colors;

  /* Original coordinate, normal, and mask. */
  const float *co;
  const float *no;
  float mask;
  const float *col;
};

namespace blender::ed::sculpt_paint::undo {

enum class Type : int8_t {
  None,
  Position,
  HideVert,
  HideFace,
  Mask,
  DyntopoBegin,
  DyntopoEnd,
  DyntopoSymmetrize,
  Geometry,
  FaceSet,
  Color,
};

struct Node {
  Array<float3> position;
  Array<float3> orig_position;
  Array<float3> normal;
  Array<float4> col;
  Array<float> mask;

  Array<float4> loop_col;
  Array<float4> orig_loop_col;

  /* Mesh. */

  Array<int> vert_indices;
  int unique_verts_num;

  Array<int> corner_indices;

  BitVector<> vert_hidden;
  BitVector<> face_hidden;

  /* Multires. */

  /** Indices of grids in the pbvh::Tree node. */
  Array<int> grids;
  BitGroupVector<> grid_hidden;

  /* Sculpt Face Sets */
  Array<int> face_sets;

  Vector<int> face_indices;
};

}

/* Factor of brush to have rake point following behind
 * (could be configurable but this is reasonable default). */
#define SCULPT_RAKE_BRUSH_FACTOR 0.25f

struct SculptRakeData {
  float follow_dist;
  blender::float3 follow_co;
  float angle;
};

/*************** Brush testing declarations ****************/
struct SculptBrushTest {
  float radius_squared;
  float radius;
  blender::float3 location;
  float dist;
  ePaintSymmetryFlags mirror_symmetry_pass;

  int radial_symmetry_pass;
  blender::float4x4 symm_rot_mat_inv;

  /* For circle (not sphere) projection. */
  float plane_view[4];

  /* Some tool code uses a plane for its calculations. */
  float plane_tool[4];

  /* View3d clipping - only set rv3d for clipping */
  RegionView3D *clip_rv3d;
};

using SculptBrushTestFn = bool (*)(SculptBrushTest &test, const float co[3]);

/* Defines how transform tools are going to apply its displacement. */
enum SculptTransformDisplacementMode {
  /* Displaces the elements from their original coordinates. */
  SCULPT_TRANSFORM_DISPLACEMENT_ORIGINAL = 0,
  /* Displaces the elements incrementally from their previous position. */
  SCULPT_TRANSFORM_DISPLACEMENT_INCREMENTAL = 1,
};

#define SCULPT_CLAY_STABILIZER_LEN 10

namespace blender::ed::sculpt_paint {

namespace filter {

enum class FilterOrientation {
  Local = 0,
  World = 1,
  View = 2,
};

struct Cache {
  std::array<bool, 3> enabled_axis;
  int random_seed;

  /* Used for alternating between filter operations in filters that need to apply different ones to
   * achieve certain effects. */
  int iteration_count;

  /* Stores the displacement produced by the laplacian step of HC smooth. */
  Array<float3> surface_smooth_laplacian_disp;
  float surface_smooth_shape_preservation;
  float surface_smooth_current_vertex;

  /* Sharpen mesh filter. */
  float sharpen_smooth_ratio;
  float sharpen_intensify_detail_strength;
  int sharpen_curvature_smooth_iterations;
  Array<float> sharpen_factor;
  Array<float3> detail_directions;

  /* Filter orientation. */
  FilterOrientation orientation;
  float4x4 obmat;
  float4x4 obmat_inv;
  float4x4 viewmat;
  float4x4 viewmat_inv;

  /* Displacement eraser. */
  Array<float3> limit_surface_co;

  /* unmasked nodes */
  Vector<bke::pbvh::Node *> nodes;

  /* Cloth filter. */
  std::unique_ptr<cloth::SimulationData> cloth_sim;
  float3 cloth_sim_pinch_point;

  /* mask expand iteration caches */
  int mask_update_current_it;
  int mask_update_last_it;
  Array<int> mask_update_it;
  Array<float> normal_factor;
  Array<float> edge_factor;
  Array<float> prev_mask;
  float3 mask_expand_initial_co;

  int new_face_set;
  Array<int> prev_face_set;

  int active_face_set;

  SculptTransformDisplacementMode transform_displacement_mode;

  std::unique_ptr<auto_mask::Cache> automasking;
  float3 initial_normal;
  float3 view_normal;

  /* Pre-smoothed colors used by sharpening. Colors are HSL. */
  Array<float4> pre_smoothed_color;

  ViewContext vc;
  float start_filter_strength;
};

}

/**
 * This structure contains all the temporary data
 * needed for individual brush strokes.
 */
struct StrokeCache {
  /* Invariants */
  float initial_radius;
  float3 scale;
  int flag;
  float3 clip_tolerance;
  float4x4 clip_mirror_mtx;
  float2 initial_mouse;

  /* Variants */
  float radius;
  float radius_squared;
  float3 true_location;
  float3 true_last_location;
  float3 location;
  float3 last_location;
  float stroke_distance;

  /* Used for alternating between deformation in brushes that need to apply different ones to
   * achieve certain effects. */
  int iteration_count;

  /* Original pixel radius with the pressure curve applied for dyntopo detail size */
  float dyntopo_pixel_radius;

  bool is_last_valid;

  bool pen_flip;

  /**
   * Whether or not the modifier key that controls inverting brush behavior is active currently.
   * Generally signals a change in behavior for brushes.
   *
   * \see BrushStrokeMode::BRUSH_STROKE_INVERT.
   */
  bool invert;
  float pressure;
  /**
   * Depending on the mode, can either be the raw brush strength, or a scaled (possibly negative)
   * value.
   *
   * \see #brush_strength for Sculpt Mode.
   */
  float bstrength;
  float normal_weight; /* from brush (with optional override) */
  float x_tilt;
  float y_tilt;

  /* Position of the mouse corresponding to the stroke location, modified by the paint_stroke
   * operator according to the stroke type. */
  float2 mouse;
  /* Position of the mouse event in screen space, not modified by the stroke type. */
  float2 mouse_event;

  /**
   * Used by the color attribute paint brush tool to store the brush color during a stroke and
   * composite it over the original color.
   */
  Array<float4> mix_colors;

  Array<float4> prev_colors;
  GArray<> prev_colors_vpaint;

  /* Multires Displacement Smear. */
  Array<float3> prev_displacement;
  Array<float3> limit_surface_co;

  /* The rest is temporary storage that isn't saved as a property */

  bool first_time; /* Beginning of stroke may do some things special */

  /* from ED_view3d_ob_project_mat_get() */
  float4x4 projection_mat;

  /* Clean this up! */
  ViewContext *vc;
  const Brush *brush;

  float special_rotation;
  float3 grab_delta, grab_delta_symmetry;
  float3 old_grab_location, orig_grab_location;

  /* screen-space rotation defined by mouse motion */
  float rake_rotation[4], rake_rotation_symmetry[4];
  bool is_rake_rotation_valid;
  SculptRakeData rake_data;

  /* Face Sets */
  int paint_face_set;

  /* Symmetry index between 0 and 7 bit combo 0 is Brush only;
   * 1 is X mirror; 2 is Y mirror; 3 is XY; 4 is Z; 5 is XZ; 6 is YZ; 7 is XYZ */
  int symmetry;
  /* The symmetry pass we are currently on between 0 and 7. */
  ePaintSymmetryFlags mirror_symmetry_pass;
  float3 true_view_normal;
  float3 view_normal;

  /* sculpt_normal gets calculated by calc_sculpt_normal(), then the
   * sculpt_normal_symm gets updated quickly with the usual symmetry
   * transforms */
  float3 sculpt_normal;
  float3 sculpt_normal_symm;

  /* Used for area texture mode, local_mat gets calculated by
   * calc_brush_local_mat() and used in sculpt_apply_texture().
   * Transforms from model-space coords to local area coords.
   */
  float4x4 brush_local_mat;
  /* The matrix from local area coords to model-space coords is used to calculate the vector
   * displacement in area plane mode. */
  float4x4 brush_local_mat_inv;

  float3 plane_offset; /* used to shift the plane around when doing tiled strokes */
  int tile_pass;

  float3 last_center;
  int radial_symmetry_pass;
  float4x4 symm_rot_mat;
  float4x4 symm_rot_mat_inv;

  /**
   * Accumulate mode.
   * \note inverted for #SCULPT_TOOL_DRAW_SHARP.
   */
  bool accum;

  float3 anchored_location;

  /* Paint Brush. */
  struct {
    float hardness;
    float flow;
    float wet_mix;
    float wet_persistence;
    float density;
  } paint_brush;

  /* Pose brush */
  std::unique_ptr<SculptPoseIKChain> pose_ik_chain;

  /* Enhance Details. */
  Array<float3> detail_directions;

  /* Clay Thumb brush */
  /* Angle of the front tilting plane of the brush to simulate clay accumulation. */
  float clay_thumb_front_angle;
  /* Stores pressure samples to get an stabilized strength and radius variation. */
  float clay_pressure_stabilizer[SCULPT_CLAY_STABILIZER_LEN];
  int clay_pressure_stabilizer_index;

  /* Cloth brush */
  std::unique_ptr<cloth::SimulationData> cloth_sim;
  float3 initial_location;
  float3 true_initial_location;
  float3 initial_normal;
  float3 true_initial_normal;

  /* Boundary brush */
  std::array<std::unique_ptr<SculptBoundary>, PAINT_SYMM_AREAS> boundaries;

  /* Surface Smooth Brush */
  /* Stores the displacement produced by the laplacian step of HC smooth. */
  Array<float3> surface_smooth_laplacian_disp;

  /* Layer brush */
  Array<float> layer_displacement_factor;

  float vertex_rotation; /* amount to rotate the vertices when using rotate brush */
  Dial *dial;

  Brush *saved_active_brush;
  char saved_mask_brush_tool;
  int saved_smooth_size; /* smooth tool copies the size of the current tool */

  /**
   * Whether or not the modifier key that controls smoothing is active currently.
   * Generally signals a change in behavior for different brushes.
   *
   * \see BrushStrokeMode::BRUSH_STROKE_SMOOTH.
   */
  bool alt_smooth;

  float plane_trim_squared;

  bool supports_gravity;
  float3 true_gravity_direction;
  float3 gravity_direction;

  std::unique_ptr<auto_mask::Cache> automasking;

  float4x4 stroke_local_mat;
  float multiplane_scrape_angle;

  float4 wet_mix_prev_color;
  float density_seed;

  rcti previous_r; /* previous redraw rectangle */
  rcti current_r;  /* current redraw rectangle */

  int stroke_id;

  ~StrokeCache();
};

/* -------------------------------------------------------------------- */
/** \name Sculpt Expand
 * \{ */

namespace expand {

enum class FalloffType {
  Geodesic,
  Topology,
  TopologyNormals,
  Normals,
  Sphere,
  BoundaryTopology,
  BoundaryFaceSet,
  ActiveFaceSet,
};

enum class TargetType {
  Mask,
  FaceSets,
  Colors,
};

enum class RecursionType {
  Topology,
  Geodesic,
};

#define EXPAND_SYMM_AREAS 8

struct Cache {
  /* Target data elements that the expand operation will affect. */
  TargetType target;

  /* Falloff data. */
  FalloffType falloff_type;

  /* Indexed by vertex index, precalculated falloff value of that vertex (without any falloff
   * editing modification applied). */
  Array<float> vert_falloff;
  /* Max falloff value in *vert_falloff. */
  float max_vert_falloff;

  /* Indexed by base mesh face index, precalculated falloff value of that face. These values are
   * calculated from the per vertex falloff (*vert_falloff) when needed. */
  float *face_falloff;
  float max_face_falloff;

  /* Falloff value of the active element (vertex or base mesh face) that Expand will expand to. */
  float active_falloff;

  /* When set to true, expand skips all falloff computations and considers all elements as enabled.
   */
  bool all_enabled;

  /* Initial mouse and cursor data from where the current falloff started. This data can be changed
   * during the execution of Expand by moving the origin. */
  float2 initial_mouse_move;
  float2 initial_mouse;
  PBVHVertRef initial_active_vertex;
  int initial_active_vertex_i;
  int initial_active_face_set;

  /* Maximum number of vertices allowed in the SculptSession for previewing the falloff using
   * geodesic distances. */
  int max_geodesic_move_preview;

  /* Original falloff type before starting the move operation. */
  FalloffType move_original_falloff_type;
  /* Falloff type using when moving the origin for preview. */
  FalloffType move_preview_falloff_type;

  /* Face set ID that is going to be used when creating a new Face Set. */
  int next_face_set;

  /* Face Set ID of the Face set selected for editing. */
  int update_face_set;

  /* Mouse position since the last time the origin was moved. Used for reference when moving the
   * initial position of Expand. */
  float2 original_mouse_move;

  /* Active island checks. */
  /* Indexed by symmetry pass index, contains the connected island ID for that
   * symmetry pass. Other connected island IDs not found in this
   * array will be ignored by Expand. */
  int active_connected_islands[EXPAND_SYMM_AREAS];

  /* Snapping. */
  /* Set containing all Face Sets IDs that Expand will use to snap the new data. */
  std::unique_ptr<Set<int>> snap_enabled_face_sets;

  /* Texture distortion data. */
  const Brush *brush;
  Scene *scene;
  // struct MTex *mtex;

  /* Controls how much texture distortion will be applied to the current falloff */
  float texture_distortion_strength;

  /* Cached pbvh::Tree nodes. This allows to skip gathering all nodes from the pbvh::Tree each time
   * expand needs to update the state of the elements. */
  Vector<bke::pbvh::Node *> nodes;

  /* Expand state options. */

  /* Number of loops (times that the falloff is going to be repeated). */
  int loop_count;

  /* Invert the falloff result. */
  bool invert;

  /* When set to true, preserves the previous state of the data and adds the new one on top. */
  bool preserve;

  /* When set to true, the mask or colors will be applied as a gradient. */
  bool falloff_gradient;

  /* When set to true, Expand will use the Brush falloff curve data to shape the gradient. */
  bool brush_gradient;

  /* When set to true, Expand will move the origin (initial active vertex and cursor position)
   * instead of updating the active vertex and active falloff. */
  bool move;

  /* When set to true, Expand will snap the new data to the Face Sets IDs found in
   * *original_face_sets. */
  bool snap;

  /* When set to true, Expand will use the current Face Set ID to modify an existing Face Set
   * instead of creating a new one. */
  bool modify_active_face_set;

  /* When set to true, Expand will reposition the sculpt pivot to the boundary of the expand result
   * after finishing the operation. */
  bool reposition_pivot;

  /* If nothing is masked set mask of every vertex to 0. */
  bool auto_mask;

  /* Color target data type related data. */
  float fill_color[4];
  short blend_mode;

  /* Face Sets at the first step of the expand operation, before starting modifying the active
   * vertex and active falloff. These are not the original Face Sets of the sculpt before starting
   * the operator as they could have been modified by Expand when initializing the operator and
   * before starting changing the active vertex. These Face Sets are used for restoring and
   * checking the Face Sets state while the Expand operation modal runs. */
  Array<int> initial_face_sets;

  /* Original data of the sculpt as it was before running the Expand operator. */
  Array<float> original_mask;
  Array<int> original_face_sets;
  Array<float4> original_colors;

  bool check_islands;
  int normal_falloff_blur_steps;
};

}

}

/** \} */

/** \} */

/* -------------------------------------------------------------------- */
/** \name Sculpt Poll Functions
 * \{ */

bool SCULPT_mode_poll(bContext *C);
bool SCULPT_mode_poll_view3d(bContext *C);
/**
 * Checks for a brush, not just sculpt mode.
 */
bool SCULPT_poll(bContext *C);

/**
 * Determines whether or not the brush cursor should be shown in the viewport
 */
bool SCULPT_brush_cursor_poll(bContext *C);

/**
 * Returns true if sculpt session can handle color attributes
 * (ss->pbvh->type() == bke::pbvh::Type::Mesh).  If false an error
 * message will be shown to the user.  Operators should return
 * OPERATOR_CANCELLED in this case.
 *
 * NOTE: Does not check if a color attribute actually exists.
 * Calling code must handle this itself; in most cases a call to
 * BKE_sculpt_color_layer_create_if_needed() is sufficient.
 */
bool SCULPT_handles_colors_report(SculptSession &ss, ReportList *reports);

/** \} */

/* -------------------------------------------------------------------- */
/** \name Sculpt Update Functions
 * \{ */

namespace blender::ed::sculpt_paint {

/**
 * Triggers redraws, updates, and dependency graph tags as necessary after each brush calculation.
 */
void flush_update_step(bContext *C, UpdateType update_type);
/**
 * Triggers redraws, updates, and dependency graph tags as necessary when a brush stroke finishes.
 */
void flush_update_done(const bContext *C, Object &ob, UpdateType update_type);

}

void SCULPT_pbvh_clear(Object &ob);

/**
 * Flush displacement from deformed blender::bke::pbvh::Tree to original layer.
 */
void SCULPT_flush_stroke_deform(const Sculpt &sd, Object &ob, bool is_proxy_used);

/**
 * Should be used after modifying the mask or Face Sets IDs.
 */
void SCULPT_tag_update_overlays(bContext *C);
/** \} */

/* -------------------------------------------------------------------- */
/** \name Stroke Functions
 * \{ */

/**
 * Do a ray-cast in the tree to find the 3d brush location
 * (This allows us to ignore the GL depth buffer)
 * Returns 0 if the ray doesn't hit the mesh, non-zero otherwise.
 *
 * If check_closest is true and the ray test fails a point closest
 * to the ray will be found. If limit_closest_radius is true then
 * the closest point will be tested against the active brush radius.
 */
bool SCULPT_stroke_get_location_ex(bContext *C,
                                   float out[3],
                                   const float mval[2],
                                   bool force_original,
                                   bool check_closest,
                                   bool limit_closest_radius);

bool SCULPT_stroke_get_location(bContext *C,
                                float out[3],
                                const float mouse[2],
                                bool force_original);
/**
 * Gets the normal, location and active vertex location of the geometry under the cursor. This also
 * updates the active vertex and cursor related data of the SculptSession using the mouse position
 */
bool SCULPT_cursor_geometry_info_update(bContext *C,
                                        SculptCursorGeometryInfo *out,
                                        const float mouse[2],
                                        bool use_sampled_normal);

namespace blender::ed::sculpt_paint {

void geometry_preview_lines_update(bContext *C, SculptSession &ss, float radius);

}

void SCULPT_stroke_modifiers_check(const bContext *C, Object &ob, const Brush &brush);
float SCULPT_raycast_init(ViewContext *vc,
                          const float mval[2],
                          float ray_start[3],
                          float ray_end[3],
                          float ray_normal[3],
                          bool original);

/* Symmetry */
ePaintSymmetryFlags SCULPT_mesh_symmetry_xyz_get(const Object &object);

/**
 * Returns true when the step belongs to the stroke that is directly performed by the brush and
 * not by one of the symmetry passes.
 */
bool SCULPT_stroke_is_main_symmetry_pass(const blender::ed::sculpt_paint::StrokeCache &cache);
/**
 * Return true only once per stroke on the first symmetry pass, regardless of the symmetry passes
 * enabled.
 *
 * This should be used for functionality that needs to be computed once per stroke of a particular
 * tool (allocating memory, updating random seeds...).
 */
bool SCULPT_stroke_is_first_brush_step(const blender::ed::sculpt_paint::StrokeCache &cache);
/**
 * Returns true on the first brush step of each symmetry pass.
 */
bool SCULPT_stroke_is_first_brush_step_of_symmetry_pass(
    const blender::ed::sculpt_paint::StrokeCache &cache);

/**
 * Align the grab delta to the brush normal.
 *
 * \param grab_delta: Typically from `ss.cache->grab_delta_symmetry`.
 */
void sculpt_project_v3_normal_align(const SculptSession &ss,
                                    float normal_weight,
                                    float grab_delta[3]);

/** \} */

/* -------------------------------------------------------------------- */
/** \name Sculpt mesh accessor API
 * \{ */

/** Ensure random access; required for blender::bke::pbvh::Type::BMesh */
void SCULPT_vertex_random_access_ensure(SculptSession &ss);

int SCULPT_vertex_count_get(const SculptSession &ss);
const float *SCULPT_vertex_co_get(const SculptSession &ss, PBVHVertRef vertex);

/** Get the normal for a given sculpt vertex; do not modify the result */
const blender::float3 SCULPT_vertex_normal_get(const SculptSession &ss, PBVHVertRef vertex);

bool SCULPT_vertex_is_occluded(SculptSession &ss, PBVHVertRef vertex, bool original);

/**
 * Coordinates used for manipulating the base mesh when Grab Active Vertex is enabled.
 */
const float *SCULPT_vertex_co_for_grab_active_get(const SculptSession &ss, PBVHVertRef vertex);

/**
 * Returns the pointer to the coordinates that should be edited from a brush tool iterator
 * depending on the given deformation target.
 */
float *SCULPT_brush_deform_target_vertex_co_get(SculptSession &ss,
                                                int deform_target,
                                                PBVHVertexIter *iter);

void SCULPT_vertex_neighbors_get(const SculptSession &ss,
                                 PBVHVertRef vertex,
                                 bool include_duplicates,
                                 SculptVertexNeighborIter *iter);

/** Iterator over neighboring vertices. */
#define SCULPT_VERTEX_NEIGHBORS_ITER_BEGIN(ss, v_index, neighbor_iterator) \
  SCULPT_vertex_neighbors_get(ss, v_index, false, &neighbor_iterator); \
  for (neighbor_iterator.i = 0; neighbor_iterator.i < neighbor_iterator.neighbors.size(); \
       neighbor_iterator.i++) \
  { \
    neighbor_iterator.vertex = neighbor_iterator.neighbors[neighbor_iterator.i]; \
    neighbor_iterator.index = neighbor_iterator.neighbor_indices[neighbor_iterator.i];

/**
 * Iterate over neighboring and duplicate vertices (for blender::bke::pbvh::Type::Grids).
 * Duplicates come first since they are nearest for flood-fill.
 */
#define SCULPT_VERTEX_DUPLICATES_AND_NEIGHBORS_ITER_BEGIN(ss, v_index, neighbor_iterator) \
  SCULPT_vertex_neighbors_get(ss, v_index, true, &neighbor_iterator); \
  for (neighbor_iterator.i = neighbor_iterator.neighbors.size() - 1; neighbor_iterator.i >= 0; \
       neighbor_iterator.i--) \
  { \
    neighbor_iterator.vertex = neighbor_iterator.neighbors[neighbor_iterator.i]; \
    neighbor_iterator.index = neighbor_iterator.neighbor_indices[neighbor_iterator.i]; \
    neighbor_iterator.is_duplicate = (neighbor_iterator.i >= \
                                      neighbor_iterator.neighbors.size() - \
                                          neighbor_iterator.num_duplicates);

#define SCULPT_VERTEX_NEIGHBORS_ITER_END(neighbor_iterator) \
  } \
  ((void)0)

namespace blender::ed::sculpt_paint {

Span<BMVert *> vert_neighbors_get_bmesh(BMVert &vert, Vector<BMVert *, 64> &neighbors);
Span<BMVert *> vert_neighbors_get_interior_bmesh(BMVert &vert, Vector<BMVert *, 64> &neighbors);

Span<int> vert_neighbors_get_mesh(int vert,
                                  OffsetIndices<int> faces,
                                  Span<int> corner_verts,
                                  GroupedSpan<int> vert_to_face,
                                  Span<bool> hide_poly,
                                  Vector<int> &r_neighbors);
}

PBVHVertRef SCULPT_active_vertex_get(const SculptSession &ss);
const float *SCULPT_active_vertex_co_get(const SculptSession &ss);

/* Returns pbvh::Tree deformed vertices array if shape keys or deform modifiers are used, otherwise
 * returns mesh original vertices array. */
blender::MutableSpan<blender::float3> SCULPT_mesh_deformed_positions_get(SculptSession &ss);

/* Fake Neighbors */

#define FAKE_NEIGHBOR_NONE -1

void SCULPT_fake_neighbors_ensure(Object &ob, float max_dist);
void SCULPT_fake_neighbors_enable(Object &ob);
void SCULPT_fake_neighbors_disable(Object &ob);
void SCULPT_fake_neighbors_free(Object &ob);

namespace blender::ed::sculpt_paint {

namespace boundary {

/**
 * Populates boundary information for a mesh.
 *
 * \see SculptVertexInfo
 */
void ensure_boundary_info(Object &object);

/**
 * Determine if a vertex is a boundary vertex.
 *
 * Requires #ensure_boundary_info to have been called.
 */
bool vert_is_boundary(const SculptSession &ss, PBVHVertRef vertex);
bool vert_is_boundary(Span<bool> hide_poly,
                      GroupedSpan<int> vert_to_face_map,
                      BitSpan boundary,
                      int vert);
bool vert_is_boundary(const SubdivCCG &subdiv_ccg,
                      Span<bool> hide_poly,
                      Span<int> corner_verts,
                      OffsetIndices<int> faces,
                      BitSpan boundary,
                      SubdivCCGCoord vert);
bool vert_is_boundary(BMVert *vert);

}

/** \} */

/* -------------------------------------------------------------------- */
/** \name Sculpt Visibility API
 * \{ */

namespace hide {

Span<int> node_visible_verts(const bke::pbvh::Node &node,
                             Span<bool> hide_vert,
                             Vector<int> &indices);

bool vert_visible_get(const SculptSession &ss, PBVHVertRef vertex);

/* Determines if all faces attached to a given vertex are visible. */
bool vert_all_faces_visible_get(const SculptSession &ss, PBVHVertRef vertex);
bool vert_all_faces_visible_get(Span<bool> hide_poly, GroupedSpan<int> vert_to_face_map, int vert);
bool vert_all_faces_visible_get(Span<bool> hide_poly,
                                const SubdivCCG &subdiv_ccg,
                                SubdivCCGCoord vert);
bool vert_all_faces_visible_get(BMVert *vert);

bool vert_any_face_visible_get(const SculptSession &ss, PBVHVertRef vertex);

}

/** \} */

/* -------------------------------------------------------------------- */
/** \name Face Sets API
 * \{ */

namespace face_set {

int active_face_set_get(const SculptSession &ss);
int vert_face_set_get(const SculptSession &ss, PBVHVertRef vertex);

bool vert_has_face_set(const SculptSession &ss, PBVHVertRef vertex, int face_set);
bool vert_has_face_set(GroupedSpan<int> vert_to_face_map,
                       const int *face_sets,
                       int vert,
                       int face_set);
bool vert_has_face_set(const SubdivCCG &subdiv_ccg,
                       const int *face_sets, int grid, int face_set);
bool vert_has_face_set(int face_set_offset, const BMVert &vert, int face_set);
bool vert_has_unique_face_set(const SculptSession &ss, PBVHVertRef vertex);
bool vert_has_unique_face_set(GroupedSpan<int> vert_to_face_map,
                              const int *face_sets,
                              int vert);
bool vert_has_unique_face_set(GroupedSpan<int> vert_to_face_map,
                              Span<int> corner_verts,
                              OffsetIndices<int> faces,
                              const int *face_sets,
                              const SubdivCCG &subdiv_ccg,
                              SubdivCCGCoord coord);
bool vert_has_unique_face_set(const BMVert *vert);

/**
 * Creates the sculpt face set attribute on the mesh if it doesn't exist.
 *
 * \see face_set::ensure_face_sets_mesh if further writing to the attribute is desired.
 */
bool create_face_sets_mesh(Object &object);

/**
 * Ensures that the sculpt face set attribute exists on the mesh.
 *
 * \see face_set::create_face_sets_mesh to avoid having to remember to call .finish()
 */
bke::SpanAttributeWriter<int> ensure_face_sets_mesh(Object &object);
int ensure_face_sets_bmesh(Object &object);
Array<int> duplicate_face_sets(const Mesh &mesh);
Set<int> gather_hidden_face_sets(Span<bool> hide_poly, Span<int> face_sets);

}

}

/** \} */

/* -------------------------------------------------------------------- */
/** \name Original Data API
 * \{ */

/**
 * Initialize a #SculptOrigVertData for accessing original vertex data;
 * handles #BMesh, #Mesh, and multi-resolution.
 */
SculptOrigVertData SCULPT_orig_vert_data_init(const Object &ob,
                                              const blender::bke::pbvh::Node &node,
                                              blender::ed::sculpt_paint::undo::Type type);
/**
 * Update a #SculptOrigVertData for a particular vertex from the blender::bke::pbvh::Tree iterator.
 */
void SCULPT_orig_vert_data_update(SculptOrigVertData &orig_data, const PBVHVertexIter &iter);
void SCULPT_orig_vert_data_update(SculptOrigVertData &orig_data, const BMVert &vert);
void SCULPT_orig_vert_data_update(SculptOrigVertData &orig_data, int i);

/** \} */

/* -------------------------------------------------------------------- */
/** \name Brush Utilities.
 * \{ */

bool SCULPT_tool_needs_all_pbvh_nodes(const Brush &brush);

namespace blender::ed::sculpt_paint {

void calc_brush_plane(const Brush &brush,
                      Object &ob,
                      Span<bke::pbvh::Node *> nodes,
                      float3 &r_area_no,
                      float3 &r_area_co);

std::optional<float3> calc_area_normal(const Brush &brush,
                                       Object &ob,
                                       Span<bke::pbvh::Node *> nodes);

/**
 * This calculates flatten center and area normal together,
 * amortizing the memory bandwidth and loop overhead to calculate both at the same time.
 */
void calc_area_normal_and_center(const Brush &brush,
                                 const Object &ob,
                                 Span<bke::pbvh::Node *> nodes,
                                 float r_area_no[3],
                                 float r_area_co[3]);
void calc_area_center(const Brush &brush,
                      const Object &ob,
                      Span<bke::pbvh::Node *> nodes,
                      float r_area_co[3]);

PBVHVertRef nearest_vert_calc(const Object &object,
                              const float3 &location,
                              float max_distance,
                              bool use_original);
std::optional<int> nearest_vert_calc_mesh(const bke::pbvh::Tree &pbvh,
                                          Span<float3> vert_positions,
                                          Span<bool> hide_vert,
                                          const float3 &location,
                                          float max_distance,
                                          bool use_original);
std::optional<SubdivCCGCoord> nearest_vert_calc_grids(const bke::pbvh::Tree &pbvh,
                                                      const SubdivCCG &subdiv_ccg,
                                                      const float3 &location,
                                                      float max_distance,
                                                      bool use_original);
std::optional<BMVert *> nearest_vert_calc_bmesh(const bke::pbvh::Tree &pbvh,
                                                const float3 &location,
                                                float max_distance,
                                                bool use_original);
}

float SCULPT_brush_plane_offset_get(const Sculpt &sd, const SculptSession &ss);

ePaintSymmetryAreas SCULPT_get_vertex_symm_area(const float co[3]);
bool SCULPT_check_vertex_pivot_symmetry(const float vco[3], const float pco[3], char symm);
/**
 * Checks if a vertex is inside the brush radius from any of its mirrored axis.
 */
bool SCULPT_is_vertex_inside_brush_radius_symm(const float vertex[3],
                                               const float br_co[3],
                                               float radius,
                                               char symm);
bool SCULPT_is_symmetry_iteration_valid(char i, char symm);
blender::float3 SCULPT_flip_v3_by_symm_area(const blender::float3 &vector,
                                            ePaintSymmetryFlags symm,
                                            ePaintSymmetryAreas symmarea,
                                            const blender::float3 &pivot);
void SCULPT_flip_quat_by_symm_area(float quat[4],
                                   ePaintSymmetryFlags symm,
                                   ePaintSymmetryAreas symmarea,
                                   const float pivot[3]);

/**
 * Initialize a point-in-brush test
 */
void SCULPT_brush_test_init(const SculptSession &ss, SculptBrushTest &test);

bool SCULPT_brush_test_sphere_sq(SculptBrushTest &test, const float co[3]);
bool SCULPT_brush_test_cube(SculptBrushTest &test,
                            const float co[3],
                            const float local[4][4],
                            float roundness,
                            float tip_scale_x);
bool SCULPT_brush_test_circle_sq(SculptBrushTest &test, const float co[3]);

namespace blender::ed::sculpt_paint {

bool node_fully_masked_or_hidden(const bke::pbvh::Node &node);
bool node_in_sphere(const bke::pbvh::Node &node,
                    const float3 &location,
                    float radius_sq,
                    bool original);
bool node_in_cylinder(const DistRayAABB_Precalc &dist_ray_precalc,
                      const bke::pbvh::Node &node,
                      float radius_sq,
                      bool original);

}

/**
 * Initialize a point-in-brush test with a given falloff shape.
 *
 * \param falloff_shape: #PAINT_FALLOFF_SHAPE_SPHERE or #PAINT_FALLOFF_SHAPE_TUBE.
 * \return The brush falloff function.
 */
SculptBrushTestFn SCULPT_brush_test_init_with_falloff_shape(const SculptSession &ss,
                                                            SculptBrushTest &test,
                                                            char falloff_shape);
const float *SCULPT_brush_frontface_normal_from_falloff_shape(const SculptSession &ss,
                                                              char falloff_shape);
void SCULPT_cube_tip_init(const Sculpt &sd, const Object &ob, const Brush &brush, float mat[4][4]);

<<<<<<< HEAD
/**
 * Return a multiplier for brush strength on a particular vertex.
 */
float SCULPT_brush_strength_factor(
    SculptSession &ss,
    const Brush &br,
    const float point[3],
    float len,
    const float vno[3],
    const float fno[3],
    float mask,
    PBVHVertRef vertex,
    int thread_id,
    const blender::ed::sculpt_paint::auto_mask::NodeData *automask_data);

=======
>>>>>>> 12f3e233
/** Sample the brush's texture value. */
void sculpt_apply_texture(const SculptSession &ss,
                          const Brush &brush,
                          const float brush_point[3],
                          int thread_id,
                          float *r_value,
                          float r_rgba[4]);

/**
 * Calculates the vertex offset for a single vertex depending on the brush setting rgb as vector
 * displacement.
 */
void SCULPT_calc_vertex_displacement(const SculptSession &ss,
                                     const Brush &brush,
                                     float rgba[3],
                                     float r_offset[3]);

/**
 * Tilts a normal by the x and y tilt values using the view axis.
 */
void SCULPT_tilt_apply_to_normal(float r_normal[3],
                                 blender::ed::sculpt_paint::StrokeCache *cache,
                                 float tilt_strength);

/**
 * Get effective surface normal with pen tilt and tilt strength applied to it.
 */
void SCULPT_tilt_effective_normal_get(const SculptSession &ss, const Brush &brush, float r_no[3]);

/** \} */

/* -------------------------------------------------------------------- */
/** \name Flood Fill
 * \{ */

namespace blender::ed::sculpt_paint::flood_fill {

struct FillData {
  std::queue<PBVHVertRef> queue;
  BitVector<> visited_verts;
};

struct FillDataMesh {
  FillDataMesh(int size) : visited_verts(size) {}

  std::queue<int> queue;
  BitVector<> visited_verts;

  void add_initial(int vertex);
  void add_and_skip_initial(int vertex, int index);
  void add_initial_with_symmetry(const Object &object,
                                 const bke::pbvh::Tree &pbvh,
                                 int vertex,
                                 float radius);
  void add_active(const Object &object, const SculptSession &ss, float radius);
  void execute(Object &object,
               GroupedSpan<int> vert_to_face_map,
               FunctionRef<bool(int from_v, int to_v)> func);
};

struct FillDataGrids {
  FillDataGrids(int size) : visited_verts(size) {}

  std::queue<SubdivCCGCoord> queue;
  BitVector<> visited_verts;

  void add_initial(SubdivCCGCoord vertex);
  void add_and_skip_initial(SubdivCCGCoord vertex, int index);
  void add_initial_with_symmetry(const Object &object,
                                 const bke::pbvh::Tree &pbvh,
                                 const SubdivCCG &subdiv_ccg,
                                 SubdivCCGCoord vertex,
                                 float radius);
  void add_active(const Object &object, const SculptSession &ss, float radius);
  void execute(
      Object &object,
      const SubdivCCG &subdiv_ccg,
      FunctionRef<bool(SubdivCCGCoord from_v, SubdivCCGCoord to_v, bool is_duplicate)> func);
};

struct FillDataBMesh {
  FillDataBMesh(int size) : visited_verts(size) {}

  std::queue<BMVert *> queue;
  BitVector<> visited_verts;

  void add_initial(BMVert *vertex);
  void add_and_skip_initial(BMVert *vertex, int index);
  void add_initial_with_symmetry(const Object &object,
                                 const bke::pbvh::Tree &pbvh,
                                 BMVert *vertex,
                                 float radius);
  void add_active(const Object &object, const SculptSession &ss, float radius);
  void execute(Object &object, FunctionRef<bool(BMVert *from_v, BMVert *to_v)> func);
};

/**
 * \deprecated See the individual FillData constructors instead of this method.
 */
FillData init_fill(SculptSession &ss);

void add_initial(FillData &flood, PBVHVertRef vertex);
void add_and_skip_initial(FillData &flood, PBVHVertRef vertex);
void add_active(const Object &ob, const SculptSession &ss, FillData &flood, float radius);
void add_initial_with_symmetry(
    const Object &ob, const SculptSession &ss, FillData &flood, PBVHVertRef vertex, float radius);
void execute(SculptSession &ss,
             FillData &flood,
             FunctionRef<bool(PBVHVertRef from_v, PBVHVertRef to_v, bool is_duplicate)> func);

}

/** \} */

/* -------------------------------------------------------------------- */
/** \name Dynamic topology
 * \{ */

namespace blender::ed::sculpt_paint::dyntopo {

enum WarnFlag {
  VDATA = (1 << 0),
  EDATA = (1 << 1),
  LDATA = (1 << 2),
  MODIFIER = (1 << 3),
};
ENUM_OPERATORS(WarnFlag, MODIFIER);

/** Enable dynamic topology; mesh will be triangulated */
void enable_ex(Main &bmain, Depsgraph &depsgraph, Object &ob);
void disable(bContext *C, undo::StepData *undo_step);
void disable_with_undo(Main &bmain, Depsgraph &depsgraph, Scene &scene, Object &ob);

/**
 * Returns true if the stroke will use dynamic topology, false
 * otherwise.
 *
 * Factors: some brushes like grab cannot do dynamic topology.
 * Others, like smooth, are better without.
 * Same goes for alt-key smoothing.
 */
bool stroke_is_dyntopo(const SculptSession &ss, const Brush &brush);

void triangulate(BMesh *bm);

WarnFlag check_attribute_warning(Scene &scene, Object &ob);

namespace detail_size {

/**
 * Scaling factor to match the displayed size to the actual sculpted size
 */
constexpr float RELATIVE_SCALE_FACTOR = 0.4f;

/**
 * Converts from Sculpt#constant_detail to the pbvh::Tree max edge length.
 */
float constant_to_detail_size(float constant_detail, const Object &ob);

/**
 * Converts from Sculpt#detail_percent to the pbvh::Tree max edge length.
 */
float brush_to_detail_size(float brush_percent, float brush_radius);

/**
 * Converts from Sculpt#detail_size to the pbvh::Tree max edge length.
 */
float relative_to_detail_size(float relative_detail,
                              float brush_radius,
                              float pixel_radius,
                              float pixel_size);

/**
 * Converts from Sculpt#constant_detail to equivalent Sculpt#detail_percent value.
 *
 * Corresponds to a change from Constant & Manual Detailing to Brush Detailing.
 */
float constant_to_brush_detail(float constant_detail, float brush_radius,
                               const Object &ob);

/**
 * Converts from Sculpt#constant_detail to equivalent Sculpt#detail_size value.
 *
 * Corresponds to a change from Constant & Manual Detailing to Relative Detailing.
 */
float constant_to_relative_detail(float constant_detail,
                                  float brush_radius,
                                  float pixel_radius,
                                  float pixel_size,
                                  const Object &ob);
}
}

/** \} */

/* -------------------------------------------------------------------- */
/** \name Auto-masking.
 * \{ */

namespace blender::ed::sculpt_paint::auto_mask {

struct Settings {
  /* eAutomasking_flag. */
  int flags;
  int initial_face_set;
  int initial_island_nr;

  float cavity_factor;
  int cavity_blur_steps;
  CurveMapping *cavity_curve;

  float start_normal_limit, start_normal_falloff;
  float view_normal_limit, view_normal_falloff;

  bool topology_use_brush_limit;
};

struct Cache {
  Settings settings;

  bool can_reuse_mask;
  uchar current_stroke_id;
};

struct NodeData {
  std::optional<SculptOrigVertData> orig_data;
};

/**
 * Call before pbvh::Tree vertex iteration.
 */
NodeData node_begin(const Object &object, const Cache *automasking, const bke::pbvh::Node &node);

/* Call before factor_get. */
void node_update(NodeData &automask_data, const PBVHVertexIter &vd);
void node_update(NodeData &automask_data, const BMVert &vert);
/**
 * Call before factor_get. The index is in the range of the pbvh::Tree node's vertex indices.
 */
void node_update(NodeData &automask_data, int i);

float factor_get(const Cache *automasking,
                 SculptSession &ss,
                 PBVHVertRef vertex,
                 const NodeData *automask_data);

/* Returns the automasking cache depending on the active tool. Used for code that can run both for
 * brushes and filter. */
const Cache *active_cache_get(const SculptSession &ss);

/**
 * Creates and initializes an automasking cache.
 *
 * For automasking modes that cannot be calculated in real time,
 * data is also stored at the vertex level prior to the stroke starting.
 */
std::unique_ptr<Cache> cache_init(const Sculpt &sd, Object &ob);
std::unique_ptr<Cache> cache_init(const Sculpt &sd, const Brush *brush, Object &ob);

bool mode_enabled(const Sculpt &sd, const Brush *br, eAutomasking_flag mode);
bool is_enabled(const Sculpt &sd, const SculptSession *ss, const Brush *br);

bool needs_normal(const SculptSession &ss, const Sculpt &sd, const Brush *brush);
int settings_hash(const Object &ob, const Cache &automasking);

bool tool_can_reuse_automask(int sculpt_tool);

}

/** \} */

/* -------------------------------------------------------------------- */
/** \name Geodesic distances.
 * \{ */

namespace blender::ed::sculpt_paint::geodesic {

/**
 * Returns an array indexed by vertex index containing the geodesic distance to the closest vertex
 * in the initial vertex set. The caller is responsible for freeing the array.
 * Geodesic distances will only work when used with blender::bke::pbvh::Type::Mesh, for other
 * types of blender::bke::pbvh::Tree it will fallback to euclidean distances to one of the initial
 * vertices in the set.
 */
Array<float> distances_create(Object &ob, const Set<int> &initial_verts, float limit_radius);
Array<float> distances_create_from_vert_and_symm(Object &ob,
                                                 PBVHVertRef vertex,
                                                 float limit_radius);

}

/** \} */

/* -------------------------------------------------------------------- */
/** \name Filter API
 * \{ */

namespace blender::ed::sculpt_paint::filter {

void cache_init(bContext *C,
                Object &ob,
                const Sculpt &sd,
                undo::Type undo_type,
                const float mval_fl[2],
                float area_normal_radius,
                float start_strength);
void register_operator_props(wmOperatorType *ot);

/* Filter orientation utils. */
float3x3 to_orientation_space(const filter::Cache &filter_cache);
float3x3 to_object_space(const filter::Cache &filter_cache);
void zero_disabled_axis_components(const filter::Cache &filter_cache, MutableSpan<float3> vectors);

}

/** \} */

/* -------------------------------------------------------------------- */
/** \name Cloth Simulation.
 * \{ */

namespace blender::ed::sculpt_paint::cloth {

/* Cloth Simulation. */
enum NodeSimState {
  /* Constraints were not built for this node, so it can't be simulated. */
  SCULPT_CLOTH_NODE_UNINITIALIZED,

  /* There are constraints for the geometry in this node, but it should not be simulated. */
  SCULPT_CLOTH_NODE_INACTIVE,

  /* There are constraints for this node and they should be used by the solver. */
  SCULPT_CLOTH_NODE_ACTIVE,
};

enum ConstraintType {
  /* Constraint that creates the structure of the cloth. */
  SCULPT_CLOTH_CONSTRAINT_STRUCTURAL = 0,
  /* Constraint that references the position of a vertex and a position in deformation_pos which
   * can be deformed by the tools. */
  SCULPT_CLOTH_CONSTRAINT_DEFORMATION = 1,
  /* Constraint that references the vertex position and a editable soft-body position for
   * plasticity. */
  SCULPT_CLOTH_CONSTRAINT_SOFTBODY = 2,
  /* Constraint that references the vertex position and its initial position. */
  SCULPT_CLOTH_CONSTRAINT_PIN = 3,
};

struct LengthConstraint {
  /* Elements that are affected by the constraint. */
  /* Element a should always be a mesh vertex with the index stored in elem_index_a as it is always
   * deformed. Element b could be another vertex of the same mesh or any other position (arbitrary
   * point, position for a previous state). In that case, elem_index_a and elem_index_b should be
   * the same to avoid affecting two different vertices when solving the constraints.
   * *elem_position points to the position which is owned by the element. */
  int elem_index_a;
  float *elem_position_a;

  int elem_index_b;
  float *elem_position_b;

  float length;
  float strength;

  /* Index in #SimulationData.node_state of the node from where this constraint was created.
   * This constraints will only be used by the solver if the state is active. */
  int node;

  ConstraintType type;
};

struct SimulationData {
  Vector<LengthConstraint> length_constraints;
  Array<float> length_constraint_tweak;

  /* Position anchors for deformation brushes. These positions are modified by the brush and the
   * final positions of the simulated vertices are updated with constraints that use these points
   * as targets. */
  Array<float3> deformation_pos;
  Array<float> deformation_strength;

  float mass;
  float damping;
  float softbody_strength;

  Array<float3> acceleration;
  Array<float3> pos;
  Array<float3> init_pos;
  Array<float3> init_no;
  Array<float3> softbody_pos;
  Array<float3> prev_pos;
  Array<float3> last_iteration_pos;

  Vector<ColliderCache> collider_list;

  int totnode;
  Map<const bke::pbvh::Node *, int> node_state_index;
  Array<NodeSimState> node_state;

  ~SimulationData();
};

/* Main cloth brush function */
void do_cloth_brush(const Sculpt &sd, Object &ob, Span<blender::bke::pbvh::Node *> nodes);

/* Public functions. */

std::unique_ptr<SimulationData> brush_simulation_create(Object &ob,
                                                        float cloth_mass,
                                                        float cloth_damping,
                                                        float cloth_softbody_strength,
                                                        bool use_collisions,
                                                        bool needs_deform_coords);

void sim_activate_nodes(SimulationData &cloth_sim, Span<blender::bke::pbvh::Node *> nodes);

void brush_store_simulation_state(const SculptSession &ss, SimulationData &cloth_sim);

void do_simulation_step(const Sculpt &sd,
                        Object &ob,
                        SimulationData &cloth_sim,
                        Span<blender::bke::pbvh::Node *> nodes);

void ensure_nodes_constraints(const Sculpt &sd,
                              const Object &ob,
                              Span<bke::pbvh::Node *> nodes,
                              SimulationData &cloth_sim,
                              const float3 &initial_location,
                              float radius);

/**
 * Cursor drawing function.
 */
void simulation_limits_draw(uint gpuattr,
                            const Brush &brush,
                            const float location[3],
                            const float normal[3],
                            float rds,
                            float line_width,
                            const float outline_col[3],
                            float alpha);
void plane_falloff_preview_draw(uint gpuattr,
                                SculptSession &ss,
                                const float outline_col[3],
                                float outline_alpha);

Vector<blender::bke::pbvh::Node *> brush_affected_nodes_gather(SculptSession &ss,
                                                               const Brush &brush);

bool is_cloth_deform_brush(const Brush &brush);

}

/** \} */

/* -------------------------------------------------------------------- */
/** \name Smoothing API
 * \{ */

namespace blender::ed::sculpt_paint {

void calc_smooth_translations(const Object &object,
                              Span<bke::pbvh::Node *> nodes,
                              MutableSpan<float3> translations);

}

namespace blender::ed::sculpt_paint::smooth {

/**
 * For bmesh: Average surrounding verts based on an orthogonality measure.
 * Naturally converges to a quad-like structure.
 */
void bmesh_four_neighbor_average(float avg[3], const float3 &direction, const BMVert *v);

float3 neighbor_coords_average(SculptSession &ss, PBVHVertRef vertex);

void neighbor_color_average(OffsetIndices<int> faces,
                            Span<int> corner_verts,
                            GroupedSpan<int> vert_to_face_map,
                            GSpan color_attribute,
                            bke::AttrDomain color_domain,
                            Span<Vector<int>> vert_neighbors,
                            MutableSpan<float4> smooth_colors);

void neighbor_position_average_grids(const SubdivCCG &subdiv_ccg,
                                     Span<int> grids,
                                     MutableSpan<float3> new_positions);
void neighbor_position_average_interior_grids(OffsetIndices<int> faces,
                                              Span<int> corner_verts,
                                              BitSpan boundary_verts,
                                              const SubdivCCG &subdiv_ccg,
                                              Span<int> grids,
                                              MutableSpan<float3> new_positions);

void neighbor_position_average_bmesh(const Set<BMVert *, 0> &verts,
                                     MutableSpan<float3> new_positions);
void neighbor_position_average_interior_bmesh(const Set<BMVert *, 0> &verts,
                                              MutableSpan<float3> new_positions);

template<typename T>
void neighbor_data_average_mesh(Span<T> src, Span<Vector<int>> vert_neighbors, MutableSpan<T> dst);
template<typename T>
void neighbor_data_average_mesh_check_loose(Span<T> src,
                                            Span<int> verts,
                                            Span<Vector<int>> vert_neighbors,
                                            MutableSpan<T> dst);

template<typename T>
void average_data_grids(const SubdivCCG &subdiv_ccg,
                        Span<T> src,
                        Span<int> grids,
                        MutableSpan<T> dst);

template<typename T>
void average_data_bmesh(Span<T> src, const Set<BMVert *, 0> &verts, MutableSpan<T> dst);

/* Surface Smooth Brush. */

void surface_smooth_laplacian_step(SculptSession &ss,
                                   float *disp,
                                   const float co[3],
                                   MutableSpan<float3> laplacian_disp,
                                   PBVHVertRef vertex,
                                   const float origco[3],
                                   float alpha);
void surface_smooth_displace_step(SculptSession &ss,
                                  float *co,
                                  MutableSpan<float3> laplacian_disp,
                                  PBVHVertRef vertex,
                                  float beta,
                                  float fade);

/* Slide/Relax */
void relax_vertex(SculptSession &ss,
                  PBVHVertexIter *vd,
                  float factor,
                  bool filter_boundary_face_sets,
                  float *r_final_pos);

}

/** \} */

/**
 * Flip all the edit-data across the axis/axes specified by \a symm.
 * Used to calculate multiple modifications to the mesh when symmetry is enabled.
 */
void SCULPT_cache_calc_brushdata_symm(blender::ed::sculpt_paint::StrokeCache &cache,
                                      ePaintSymmetryFlags symm,
                                      char axis,
                                      float angle);

/* -------------------------------------------------------------------- */
/** \name Sculpt Undo
 * \{ */

namespace blender::ed::sculpt_paint::undo {

/**
 * Store undo data of the given type for a pbvh::Tree node. This function can be called by multiple
 * threads concurrently, as long as they don't pass the same pbvh::Tree node.
 *
 * This is only possible when building an undo step, in between #push_begin and #push_end.
 */
void push_node(const Object &object, const bke::pbvh::Node *node, undo::Type type);
void push_nodes(Object &object, Span<const bke::pbvh::Node *> nodes, undo::Type type);

/**
 * Retrieve the undo data of a given type for the active undo step. For example, this is used to
 * access "original" data from before the current stroke.
 *
 * This is only possible when building an undo step, in between #push_begin and #push_end.
 */
const undo::Node *get_node(const bke::pbvh::Node *node, undo::Type type);

/**
 * Pushes an undo step using the operator name. This is necessary for
 * redo panels to work; operators that do not support that may use
 * #push_begin_ex instead if so desired.
 */
void push_begin(Object &ob, const wmOperator *op);

/**
 * NOTE: #push_begin is preferred since `name`
 * must match operator name for redo panels to work.
 */
void push_begin_ex(Object &ob, const char *name);
void push_end(Object &ob);
void push_end_ex(Object &ob, bool use_nested_undo);

void restore_from_bmesh_enter_geometry(const StepData &step_data, Mesh &mesh);
BMLogEntry *get_bmesh_log_entry();

void restore_position_from_undo_step(Object &object);

}

namespace blender::ed::sculpt_paint {

struct OrigPositionData {
  Span<float3> positions;
  Span<float3> normals;
};
/**
 * Retrieve positions from the latest undo state. This is often used for modal actions that depend
 * on the initial state of the geometry from before the start of the action.
 */
OrigPositionData orig_position_data_get_mesh(const Object &object, const bke::pbvh::Node &node);
OrigPositionData orig_position_data_get_grids(const Object &object, const bke::pbvh::Node &node);
void orig_position_data_gather_bmesh(const BMLog &bm_log,
                                     const Set<BMVert *, 0> &verts,
                                     MutableSpan<float3> positions,
                                     MutableSpan<float3> normals);

Span<float4> orig_color_data_get_mesh(const Object &object, const bke::pbvh::Node &node);

}

/** \} */

void SCULPT_vertcos_to_key(Object &ob, KeyBlock *kb, blender::Span<blender::float3> vertCos);

/**
 * Get a screen-space rectangle of the modified area.
 */
bool SCULPT_get_redraw_rect(const ARegion &region,
                            const RegionView3D &rv3d,
                            const Object &ob,
                            rcti &rect);

/* Operators. */

/* -------------------------------------------------------------------- */
/** \name Expand Operator
 * \{ */

namespace blender::ed::sculpt_paint::expand {

void SCULPT_OT_expand(wmOperatorType *ot);
void modal_keymap(wmKeyConfig *keyconf);

}

/** \} */

/* -------------------------------------------------------------------- */
/** \name Gesture Operators
 * \{ */

namespace blender::ed::sculpt_paint::gesture {
enum ShapeType {
  Box = 0,

  /* In the context of a sculpt gesture, both lasso and polyline modal
   * operators are handled as the same general shape. */
  Lasso = 1,
  Line = 2,
};

enum class SelectionType {
  Inside = 0,
  Outside = 1,
};

/* Common data structure for both lasso and polyline. */
struct LassoData {
  float4x4 projviewobjmat;

  rcti boundbox;
  int width;

  /* 2D bitmap to test if a vertex is affected by the surrounding shape. */
  blender::BitVector<> mask_px;
};

struct LineData {
  /* Plane aligned to the gesture line. */
  float true_plane[4];
  float plane[4];

  /* Planes to limit the action to the length of the gesture segment at both sides of the affected
   * area. */
  float side_plane[2][4];
  float true_side_plane[2][4];
  bool use_side_planes;

  bool flip;
};

struct Operation;

/* Common data used for executing a gesture operation. */
struct GestureData {
  SculptSession *ss;
  ViewContext vc;

  /* Enabled and currently active symmetry. */
  ePaintSymmetryFlags symm;
  ePaintSymmetryFlags symmpass;

  /* Operation parameters. */
  ShapeType shape_type;
  bool front_faces_only;
  SelectionType selection_type;

  Operation *operation;

  /* Gesture data. */
  /* Screen space points that represent the gesture shape. */
  Array<float2> gesture_points;

  /* View parameters. */
  float3 true_view_normal;
  float3 view_normal;

  float3 true_view_origin;
  float3 view_origin;

  float true_clip_planes[4][4];
  float clip_planes[4][4];

  /* These store the view origin and normal in world space, which is used in some gestures to
   * generate geometry aligned from the view directly in world space. */
  /* World space view origin and normal are not affected by object symmetry when doing symmetry
   * passes, so there is no separate variables with the `true_` prefix to store their original
   * values without symmetry modifications. */
  float3 world_space_view_origin;
  float3 world_space_view_normal;

  /* Lasso & Polyline Gesture. */
  LassoData lasso;

  /* Line Gesture. */
  LineData line;

  /* Task Callback Data. */
  Vector<bke::pbvh::Node *> nodes;

  ~GestureData();
};

/* Common abstraction structure for gesture operations. */
struct Operation {
  /* Initial setup (data updates, special undo push...). */
  void (*begin)(bContext &, wmOperator &, GestureData &);

  /* Apply the gesture action for each symmetry pass. */
  void (*apply_for_symmetry_pass)(bContext &, GestureData &);

  /* Remaining actions after finishing the symmetry passes iterations
   * (updating data-layers, tagging bke::pbvh::Tree updates...). */
  void (*end)(bContext &, GestureData &);
};

/* Determines whether or not a gesture action should be applied. */
bool is_affected(const GestureData &gesture_data, const float3 &position, const float3 &normal);
void filter_factors(const GestureData &gesture_data,
                    Span<float3> positions,
                    Span<float3> normals,
                    MutableSpan<float> factors);

/* Initialization functions. */
std::unique_ptr<GestureData> init_from_box(bContext *C, wmOperator *op);
std::unique_ptr<GestureData> init_from_lasso(bContext *C, wmOperator *op);
std::unique_ptr<GestureData> init_from_polyline(bContext *C, wmOperator *op);
std::unique_ptr<GestureData> init_from_line(bContext *C, wmOperator *op);

/* Common gesture operator properties. */
void operator_properties(wmOperatorType *ot, ShapeType shapeType);

/* Apply the gesture action to the selected nodes. */
void apply(bContext &C, GestureData &gesture_data, wmOperator &op);

}

namespace blender::ed::sculpt_paint::project {
void SCULPT_OT_project_line_gesture(wmOperatorType *ot);
}

namespace blender::ed::sculpt_paint::trim {
void SCULPT_OT_trim_lasso_gesture(wmOperatorType *ot);
void SCULPT_OT_trim_box_gesture(wmOperatorType *ot);
void SCULPT_OT_trim_line_gesture(wmOperatorType *ot);
void SCULPT_OT_trim_polyline_gesture(wmOperatorType *ot);
}

/** \} */

/* -------------------------------------------------------------------- */
/** \name Face Set Operators
 * \{ */

namespace blender::ed::sculpt_paint::face_set {

void SCULPT_OT_face_sets_randomize_colors(wmOperatorType *ot);
void SCULPT_OT_face_set_change_visibility(wmOperatorType *ot);
void SCULPT_OT_face_sets_init(wmOperatorType *ot);
void SCULPT_OT_face_sets_create(wmOperatorType *ot);
void SCULPT_OT_face_sets_edit(wmOperatorType *ot);

void SCULPT_OT_face_set_lasso_gesture(wmOperatorType *ot);
void SCULPT_OT_face_set_box_gesture(wmOperatorType *ot);
void SCULPT_OT_face_set_line_gesture(wmOperatorType *ot);
void SCULPT_OT_face_set_polyline_gesture(wmOperatorType *ot);

}

/** \} */

/* -------------------------------------------------------------------- */
/** \name Transform Operators
 * \{ */

namespace blender::ed::sculpt_paint {

void SCULPT_OT_set_pivot_position(wmOperatorType *ot);

}

/** \} */

/* -------------------------------------------------------------------- */
/** \name Filter Operators
 * \{ */

namespace blender::ed::sculpt_paint::filter {

void SCULPT_OT_mesh_filter(wmOperatorType *ot);
wmKeyMap *modal_keymap(wmKeyConfig *keyconf);

}

namespace blender::ed::sculpt_paint::cloth {
void SCULPT_OT_cloth_filter(wmOperatorType *ot);
}

namespace blender::ed::sculpt_paint::color {
void SCULPT_OT_color_filter(wmOperatorType *ot);
}

/** \} */

/* -------------------------------------------------------------------- */
/** \name Interactive Mask Operators
 * \{ */

namespace blender::ed::sculpt_paint::mask {

void SCULPT_OT_mask_filter(wmOperatorType *ot);
void SCULPT_OT_mask_init(wmOperatorType *ot);

}

/** \} */

/* Detail size. */

/* -------------------------------------------------------------------- */
/** \name Dyntopo/Retopology Operators
 * \{ */

namespace blender::ed::sculpt_paint::dyntopo {

void SCULPT_OT_detail_flood_fill(wmOperatorType *ot);
void SCULPT_OT_sample_detail_size(wmOperatorType *ot);
void SCULPT_OT_dyntopo_detail_size_edit(wmOperatorType *ot);
void SCULPT_OT_dynamic_topology_toggle(wmOperatorType *ot);

}

/** \} */

/* sculpt_brush_types.cc */

/* -------------------------------------------------------------------- */
/** \name Brushes
 * \{ */

namespace blender::ed::sculpt_paint::pose {

/**
 * Main Brush Function.
 */
void do_pose_brush(const Sculpt &sd, Object &ob, Span<bke::pbvh::Node *> nodes);
/**
 * Calculate the pose origin and (Optionally the pose factor)
 * that is used when using the pose brush.
 *
 * \param r_pose_origin: Must be a valid pointer.
 * \param r_pose_factor: Optional, when set to NULL it won't be calculated.
 */
void calc_pose_data(Object &ob,
                    SculptSession &ss,
                    const float3 &initial_location,
                    float radius,
                    float pose_offset,
                    float3 &r_pose_origin,
                    MutableSpan<float> r_pose_factor);
void pose_brush_init(Object &ob, SculptSession &ss, const Brush &brush);
std::unique_ptr<SculptPoseIKChain> ik_chain_init(Object &ob,
                                                 SculptSession &ss,
                                                 const Brush &brush,
                                                 const float3 &initial_location,
                                                 float radius);

}

namespace blender::ed::sculpt_paint::boundary {

/**
 * Main function to get #SculptBoundary data both for brush deformation and viewport preview.
 * Can return NULL if there is no boundary from the given vertex using the given radius.
 */
std::unique_ptr<SculptBoundary> data_init(Object &object,
                                          const Brush *brush,
                                          PBVHVertRef initial_vert,
                                          float radius);
std::unique_ptr<SculptBoundary> data_init_mesh(Object &object,
                                               const Brush *brush,
                                               int initial_vert,
                                               float radius);
std::unique_ptr<SculptBoundary> data_init_grids(Object &object,
                                                const Brush *brush,
                                                SubdivCCGCoord initial_vert,
                                                float radius);
std::unique_ptr<SculptBoundary> data_init_bmesh(Object &object,
                                                const Brush *brush,
                                                BMVert *initial_vert,
                                                float radius);
std::unique_ptr<SculptBoundaryPreview> preview_data_init(Object &object,
                                                         const Brush *brush,
                                                         PBVHVertRef initial_vertex,
                                                         float radius);

/* Main Brush Function. */
void do_boundary_brush(const Sculpt &sd, Object &ob, Span<bke::pbvh::Node *> nodes);

void edges_preview_draw(uint gpuattr,
                        SculptSession &ss,
                        const float outline_col[3],
                        float outline_alpha);
void pivot_line_preview_draw(uint gpuattr, SculptSession &ss);

}

namespace blender::ed::sculpt_paint {

void multiplane_scrape_preview_draw(uint gpuattr,
                                    const Brush &brush,
                                    const SculptSession &ss,
                                    const float outline_col[3],
                                    float outline_alpha);

namespace color {

/* Swaps colors at each element in indices with values in colors. */
void swap_gathered_colors(Span<int> indices,
                          GMutableSpan color_attribute,
                          MutableSpan<float4> r_colors);

/* Stores colors from the elements in indices into colors. */
void gather_colors(GSpan color_attribute, Span<int> indices,
                   MutableSpan<float4> r_colors);

/* Like gather_colors but handles loop->vert conversion */
void gather_colors_vert(OffsetIndices<int> faces,
                        Span<int> corner_verts,
                        GroupedSpan<int> vert_to_face_map,
                        GSpan color_attribute,
                        bke::AttrDomain color_domain,
                        Span<int> verts,
                        MutableSpan<float4> r_colors);

void color_vert_set(OffsetIndices<int> faces,
                    Span<int> corner_verts,
                    GroupedSpan<int> vert_to_face_map,
                    bke::AttrDomain color_domain,
                    int vert,
                    const float4 &color,
                    GMutableSpan color_attribute);
float4 color_vert_get(OffsetIndices<int> faces,
                      Span<int> corner_verts,
                      GroupedSpan<int> vert_to_face_map,
                      GSpan color_attribute,
                      bke::AttrDomain color_domain,
                      int vert);

bke::GAttributeReader active_color_attribute(const Mesh &mesh);
bke::GSpanAttributeWriter active_color_attribute_for_write(Mesh &mesh);

void do_paint_brush(PaintModeSettings &paint_mode_settings,
                    const Sculpt &sd,
                    Object &ob,
                    Span<bke::pbvh::Node *> nodes,
                    Span<bke::pbvh::Node *> texnodes);
void do_smear_brush(const Sculpt &sd, Object &ob, Span<bke::pbvh::Node *> nodes);
}

}
/**
 * \brief Get the image canvas for painting on the given object.
 *
 * \return #true if an image is found. The #r_image and #r_image_user fields are filled with
 * the image and image user. Returns false when the image isn't found. In the later case the
 * r_image and r_image_user are set to NULL.
 */
bool SCULPT_paint_image_canvas_get(PaintModeSettings &paint_mode_settings,
                                   Object &ob,
                                   Image **r_image,
                                   ImageUser **r_image_user) ATTR_NONNULL();
void SCULPT_do_paint_brush_image(PaintModeSettings &paint_mode_settings,
                                 const Sculpt &sd,
                                 Object &ob,
                                 blender::Span<blender::bke::pbvh::Node *> texnodes);
bool SCULPT_use_image_paint_brush(PaintModeSettings &settings, Object &ob);

namespace blender::ed::sculpt_paint {

float clay_thumb_get_stabilized_pressure(const blender::ed::sculpt_paint::StrokeCache &cache);

void SCULPT_OT_brush_stroke(wmOperatorType *ot);

}

inline bool SCULPT_tool_is_paint(int tool)
{
  return ELEM(tool, SCULPT_TOOL_PAINT, SCULPT_TOOL_SMEAR);
}

inline bool SCULPT_tool_is_mask(int tool)
{
  return ELEM(tool, SCULPT_TOOL_MASK);
}

BLI_INLINE bool SCULPT_tool_is_attribute_only(int tool)
{
  return SCULPT_tool_is_paint(tool) || SCULPT_tool_is_mask(tool) ||
         ELEM(tool, SCULPT_TOOL_DRAW_FACE_SETS);
}

void SCULPT_stroke_id_ensure(Object &ob);
void SCULPT_stroke_id_next(Object &ob);

namespace blender::ed::sculpt_paint {
void ensure_valid_pivot(const Object &ob, Scene &scene);
}

/* -------------------------------------------------------------------- */
/** \name Topology island API
 * \{
 * Each mesh island shell gets its own integer
 * key; these are temporary and internally limited to 8 bits.
 */

namespace blender::ed::sculpt_paint::islands {

/* Ensure vertex island keys exist and are valid. */
void ensure_cache(Object &object);

/** Mark vertex island keys as invalid. Call when adding or hiding geometry. */
void invalidate(SculptSession &ss);

/** Get vertex island key. */
int vert_id_get(const SculptSession &ss, int vert);

}

/** \} */

namespace blender::ed::sculpt_paint {
float sculpt_calc_radius(const ViewContext &vc,
                         const Brush &brush,
                         const Scene &scene,
                         float3 location);
}

inline void *SCULPT_vertex_attr_get(const PBVHVertRef vertex, const SculptAttribute *attr)
{
  if (attr->data) {
    char *p = (char *)attr->data;
    int idx = (int)vertex.i;

    if (attr->data_for_bmesh) {
      BMElem *v = (BMElem *)vertex.i;
      idx = v->head.index;
    }

    return p + attr->elem_size * (int)idx;
  }
  else {
    BMElem *v = (BMElem *)vertex.i;
    return BM_ELEM_CD_GET_VOID_P(v, attr->bmesh_cd_offset);
  }

  return NULL;
}<|MERGE_RESOLUTION|>--- conflicted
+++ resolved
@@ -1139,24 +1139,6 @@
                                                               char falloff_shape);
 void SCULPT_cube_tip_init(const Sculpt &sd, const Object &ob, const Brush &brush, float mat[4][4]);
 
-<<<<<<< HEAD
-/**
- * Return a multiplier for brush strength on a particular vertex.
- */
-float SCULPT_brush_strength_factor(
-    SculptSession &ss,
-    const Brush &br,
-    const float point[3],
-    float len,
-    const float vno[3],
-    const float fno[3],
-    float mask,
-    PBVHVertRef vertex,
-    int thread_id,
-    const blender::ed::sculpt_paint::auto_mask::NodeData *automask_data);
-
-=======
->>>>>>> 12f3e233
 /** Sample the brush's texture value. */
 void sculpt_apply_texture(const SculptSession &ss,
                           const Brush &brush,
