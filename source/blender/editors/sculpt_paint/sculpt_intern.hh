--- conflicted
+++ resolved
@@ -8,26 +8,20 @@
 
 #pragma once
 
-<<<<<<< HEAD
 #include "DNA_brush_enums.h" /* For eAttrCorrectMode. */
 #include <memory>
+#include <queue>
 
 #include "DNA_brush_types.h"
 #include "DNA_key_types.h"
 #include "DNA_listBase.h"
 #include "DNA_scene_types.h"
 #include "DNA_vec_types.h"
-=======
-#include <queue>
->>>>>>> 5b9dcbdb
 
 #include "BKE_attribute.h"
 #include "BKE_attribute.hh"
-<<<<<<< HEAD
 #include "BKE_dyntopo.hh"
 #include "BKE_paint.hh"
-=======
->>>>>>> 5b9dcbdb
 #include "BKE_pbvh_api.hh"
 #include "BKE_sculpt.h"
 #include "BKE_sculpt.hh"
@@ -39,16 +33,12 @@
 #include "BLI_math_vector_types.hh"
 #include "BLI_set.hh"
 #include "BLI_span.hh"
-<<<<<<< HEAD
 #include "BLI_threads.h"
 #include "BLI_utildefines.h"
-=======
->>>>>>> 5b9dcbdb
 #include "BLI_vector.hh"
 
 #include "ED_view3d.hh"
 
-<<<<<<< HEAD
 #include "bmesh.hh"
 
 #include <functional>
@@ -71,8 +61,6 @@
 ENUM_OPERATORS(Type, Type::Color);
 }
 
-=======
->>>>>>> 5b9dcbdb
 namespace blender::ed::sculpt_paint {
 namespace auto_mask {
 struct NodeData;
@@ -713,9 +701,6 @@
   float last_dyntopo_nodesplit_t;
   float last_smooth_t[SCULPT_MAX_SYMMETRY_PASSES];
   float last_rake_t[SCULPT_MAX_SYMMETRY_PASSES];
-
-  int layer_disp_map_size;
-  BLI_bitmap *layer_disp_map;
 
   struct PaintStroke *stroke;
   struct bContext *C;
@@ -1102,16 +1087,13 @@
 /** Get the normal for a given sculpt vertex; do not modify the result */
 void SCULPT_vertex_normal_get(const SculptSession *ss, PBVHVertRef vertex, float no[3]);
 
-<<<<<<< HEAD
 const float *SCULPT_vertex_persistent_co_get(SculptSession *ss, PBVHVertRef vertex);
 void SCULPT_vertex_persistent_normal_get(SculptSession *ss, PBVHVertRef vertex, float no[3]);
 
 float SCULPT_vertex_mask_get(SculptSession *ss, PBVHVertRef vertex);
-=======
 float SCULPT_mask_get_at_grids_vert_index(const SubdivCCG &subdiv_ccg,
                                           const CCGKey &key,
                                           int vert_index);
->>>>>>> 5b9dcbdb
 void SCULPT_vertex_color_get(const SculptSession *ss, PBVHVertRef vertex, float r_color[4]);
 void SCULPT_vertex_color_set(SculptSession *ss, PBVHVertRef vertex, const float color[4]);
 
@@ -1149,34 +1131,24 @@
                                  const bool include_duplicates,
                                  SculptVertexNeighborIter *iter);
 
-/* Iterator over neighboring vertices. */
-#define SCULPT_VERTEX_NEIGHBORS_ITER_BEGIN(ss, v_index, neighbor_iterator) \
-  SCULPT_vertex_neighbors_get(ss, v_index, false, &neighbor_iterator); \
+/** Iterator over neighboring vertices. */
+#define SCULPT_VERTEX_NEIGHBORS_ITER_BEGIN(ss, vertex_ref, neighbor_iterator) \
+  SCULPT_vertex_neighbors_get(ss, vertex_ref, false, &neighbor_iterator); \
   for (neighbor_iterator.i = 0; neighbor_iterator.i < neighbor_iterator.size; \
-<<<<<<< HEAD
        neighbor_iterator.i++) { \
-    neighbor_iterator.has_edge = neighbor_iterator.neighbors[neighbor_iterator.i].edge.i != \
-                                 PBVH_REF_NONE; \
     neighbor_iterator.vertex = neighbor_iterator.neighbors[neighbor_iterator.i].vertex; \
     neighbor_iterator.edge = neighbor_iterator.neighbors[neighbor_iterator.i].edge; \
-=======
-       neighbor_iterator.i++) \
-  { \
-    neighbor_iterator.vertex = neighbor_iterator.neighbors[neighbor_iterator.i]; \
->>>>>>> 5b9dcbdb
     neighbor_iterator.index = neighbor_iterator.neighbor_indices[neighbor_iterator.i];
 
 /**
  * Iterate over neighboring and duplicate vertices (for PBVH_GRIDS).
  * Duplicates come first since they are nearest for flood-fill.
  */
-#define SCULPT_VERTEX_DUPLICATES_AND_NEIGHBORS_ITER_BEGIN(ss, v_index, neighbor_iterator) \
-  SCULPT_vertex_neighbors_get(ss, v_index, true, &neighbor_iterator); \
+#define SCULPT_VERTEX_DUPLICATES_AND_NEIGHBORS_ITER_BEGIN(ss, vertex_ref, neighbor_iterator) \
+  SCULPT_vertex_neighbors_get(ss, vertex_ref, true, &neighbor_iterator); \
   for (neighbor_iterator.i = neighbor_iterator.size - 1; neighbor_iterator.i >= 0; \
        neighbor_iterator.i--) \
   { \
-    neighbor_iterator.has_edge = neighbor_iterator.neighbors[neighbor_iterator.i].edge.i != \
-                                 PBVH_REF_NONE; \
     neighbor_iterator.vertex = neighbor_iterator.neighbors[neighbor_iterator.i].vertex; \
     neighbor_iterator.edge = neighbor_iterator.neighbors[neighbor_iterator.i].edge; \
     neighbor_iterator.index = neighbor_iterator.neighbor_indices[neighbor_iterator.i]; \
@@ -1185,10 +1157,8 @@
 
 #define SCULPT_VERTEX_NEIGHBORS_ITER_END(neighbor_iterator) \
   } \
-  if (!neighbor_iterator.no_free && \
-      neighbor_iterator.neighbors != neighbor_iterator.neighbors_fixed) { \
+  if (neighbor_iterator.neighbors != neighbor_iterator.neighbors_fixed) { \
     MEM_freeN(neighbor_iterator.neighbors); \
-    MEM_freeN(neighbor_iterator.neighbor_indices); \
   } \
   ((void)0)
 
@@ -1863,7 +1833,6 @@
  * Naturally converges to a quad-like structure.
  */
 
-<<<<<<< HEAD
 void bmesh_four_neighbor_average(SculptSession *ss,
                                  float avg[3],
                                  float direction[3],
@@ -1901,26 +1870,14 @@
 {
   return ss->bm ? ss->distort_correction_mode : UNDISTORT_NONE;
 }
-=======
-void neighbor_coords_average(SculptSession *ss, float result[3], PBVHVertRef vertex);
-float neighbor_mask_average(SculptSession *ss, SculptMaskWriteInfo write_info, PBVHVertRef vertex);
-void neighbor_color_average(SculptSession *ss, float result[4], PBVHVertRef vertex);
->>>>>>> 5b9dcbdb
 
 /** \} */
 void smooth_undo_push(Sculpt *sd, Object *ob, Span<PBVHNode *> nodes, Brush *brush);
 
-<<<<<<< HEAD
 void smooth(
-    Sculpt *sd, Object *ob, Span<PBVHNode *> nodes, float bstrength, const bool smooth_mask);
+    Sculpt *sd, Object *ob, Span<PBVHNode *> nodes, float bstrength, const bool smooth_mask = 0.0);
 void do_smooth_brush(
-    Sculpt *sd, Object *ob, Span<PBVHNode *> nodes, float bstrength, const bool smooth_mask);
-=======
-void do_smooth_brush(Sculpt *sd, Object *ob, Span<PBVHNode *> nodes, float bstrength);
-void do_smooth_brush(Sculpt *sd, Object *ob, Span<PBVHNode *> nodes);
-
-void do_smooth_mask_brush(Sculpt *sd, Object *ob, Span<PBVHNode *> nodes, float bstrength);
->>>>>>> 5b9dcbdb
+    Sculpt *sd, Object *ob, Span<PBVHNode *> nodes, float bstrength, const bool smooth_mask = 0.0);
 
 /* Surface Smooth Brush. */
 void surface_smooth_laplacian_init(Object *ob);
@@ -1930,22 +1887,11 @@
                                    const float co[3],
                                    const PBVHVertRef vertex,
                                    const float origco[3],
-<<<<<<< HEAD
                                    const float alpha,
                                    bool use_area_weights);
 void surface_smooth_displace_step(
     SculptSession *ss, float *co, const PBVHVertRef vertex, const float beta, const float fade);
 void do_surface_smooth_brush(Sculpt *sd, Object *ob, blender::Span<PBVHNode *> nodes);
-=======
-                                   float alpha);
-void surface_smooth_displace_step(SculptSession *ss,
-                                  float *co,
-                                  float (*laplacian_disp)[3],
-                                  PBVHVertRef vertex,
-                                  float beta,
-                                  float fade);
-void do_surface_smooth_brush(Sculpt *sd, Object *ob, Span<PBVHNode *> nodes);
->>>>>>> 5b9dcbdb
 
 /* Slide/Relax */
 void relax_vertex(SculptSession *ss,
@@ -2475,7 +2421,6 @@
 
 /** \} */
 
-<<<<<<< HEAD
 int SCULPT_get_symmetry_pass(const struct SculptSession *ss);
 void SCULPT_update_object_bounding_box(Object *ob);
 
@@ -2485,8 +2430,7 @@
  * autosmooth.
  */
 #define SCULPT_tool_needs_smooth_origco(tool) ELEM(tool, SCULPT_TOOL_DRAW_SHARP)
-#define SCULPT_vertex_attr_get BKE_sculpt_vertex_attr_get
-=======
+
 inline void *SCULPT_vertex_attr_get(const PBVHVertRef vertex, const SculptAttribute *attr)
 {
   if (attr->data) {
@@ -2506,5 +2450,4 @@
   }
 
   return NULL;
-}
->>>>>>> 5b9dcbdb
+}