/* SPDX-License-Identifier: GPL-2.0-or-later
 * Copyright 2006 by Nicholas Bishop. All rights reserved. */

/** \file
 * \ingroup edsculpt
 */

#pragma once

#include "DNA_brush_types.h"
#include "DNA_key_types.h"
#include "DNA_listBase.h"
#include "DNA_meshdata_types.h"
#include "DNA_scene_types.h"
#include "DNA_vec_types.h"

#include "BKE_paint.h"
#include "BKE_pbvh.h"
#include "BLI_bitmap.h"
#include "BLI_compiler_attrs.h"
#include "BLI_compiler_compat.h"
#include "BLI_gsqueue.h"
#include "BLI_threads.h"

#include "ED_view3d.h"

#include <functional>

struct AutomaskingCache;
struct AutomaskingNodeData;
struct Dial;
struct DistRayAABB_Precalc;
struct Image;
struct ImageUser;
struct KeyBlock;
struct Object;
struct SculptProjectVector;
struct SculptUndoNode;
struct bContext;
struct PaintModeSettings;
struct WeightPaintInfo;
struct WPaintData;
struct wmKeyConfig;
struct wmOperator;
struct wmOperatorType;

/* Updates */

/* -------------------------------------------------------------------- */
/** \name Sculpt Types
 * \{ */

enum SculptUpdateType {
  SCULPT_UPDATE_COORDS = 1 << 0,
  SCULPT_UPDATE_MASK = 1 << 1,
  SCULPT_UPDATE_VISIBILITY = 1 << 2,
  SCULPT_UPDATE_COLOR = 1 << 3,
  SCULPT_UPDATE_IMAGE = 1 << 4,
};

struct SculptCursorGeometryInfo {
  float location[3];
  float normal[3];
  float active_vertex_co[3];
};

#define SCULPT_VERTEX_NEIGHBOR_FIXED_CAPACITY 256

struct SculptVertexNeighborIter {
  /* Storage */
  PBVHVertRef *neighbors;
  int *neighbor_indices;
  int size;
  int capacity;

  PBVHVertRef neighbors_fixed[SCULPT_VERTEX_NEIGHBOR_FIXED_CAPACITY];
  int neighbor_indices_fixed[SCULPT_VERTEX_NEIGHBOR_FIXED_CAPACITY];

  /* Internal iterator. */
  int num_duplicates;
  int i;

  /* Public */
  int index;
  PBVHVertRef vertex;
  bool is_duplicate;
};

/* Sculpt Original Data */
struct SculptOrigVertData {
  struct BMLog *bm_log;

  SculptUndoNode *unode;
  float (*coords)[3];
  float (*normals)[3];
  const float *vmasks;
  float (*colors)[4];

  /* Original coordinate, normal, and mask. */
  const float *co;
  const float *no;
  float mask;
  const float *col;
};

struct SculptOrigFaceData {
  SculptUndoNode *unode;
  struct BMLog *bm_log;
  const int *face_sets;
  int face_set;
};

/* Flood Fill. */
struct SculptFloodFill {
  GSQueue *queue;
  BLI_bitmap *visited_verts;
};

enum eBoundaryAutomaskMode {
  AUTOMASK_INIT_BOUNDARY_EDGES = 1,
  AUTOMASK_INIT_BOUNDARY_FACE_SETS = 2,
};

/* Undo */

enum SculptUndoType {
  SCULPT_UNDO_COORDS,
  SCULPT_UNDO_HIDDEN,
  SCULPT_UNDO_MASK,
  SCULPT_UNDO_DYNTOPO_BEGIN,
  SCULPT_UNDO_DYNTOPO_END,
  SCULPT_UNDO_DYNTOPO_SYMMETRIZE,
  SCULPT_UNDO_GEOMETRY,
  SCULPT_UNDO_FACE_SETS,
  SCULPT_UNDO_COLOR,
};

/* Storage of geometry for the undo node.
 * Is used as a storage for either original or modified geometry. */
struct SculptUndoNodeGeometry {
  /* Is used for sanity check, helping with ensuring that two and only two
   * geometry pushes happened in the undo stack. */
  bool is_initialized;

  CustomData vdata;
  CustomData edata;
  CustomData ldata;
  CustomData pdata;
  /* TODO: Store poly offsets? */
  int totvert;
  int totedge;
  int totloop;
  int totpoly;
};

struct SculptUndoNode {
  SculptUndoNode *next, *prev;

  SculptUndoType type;

  char idname[MAX_ID_NAME]; /* Name instead of pointer. */
  void *node;               /* only during push, not valid afterwards! */

  float (*co)[3];
  float (*orig_co)[3];
  float (*no)[3];
  float (*col)[4];
  float *mask;
  int totvert;

  float (*loop_col)[4];
  float (*orig_loop_col)[4];
  int totloop;

  /* non-multires */
  int maxvert; /* to verify if totvert it still the same */
  int *index;  /* Unique vertex indices, to restore into right location */
  int maxloop;
  int *loop_index;

  BLI_bitmap *vert_hidden;

  /* multires */
  int maxgrid;  /* same for grid */
  int gridsize; /* same for grid */
  int totgrid;  /* to restore into right location */
  int *grids;   /* to restore into right location */
  BLI_bitmap **grid_hidden;

  /* bmesh */
  BMLogEntry *bm_entry;
  bool applied;

  /* shape keys */
  char shapeName[sizeof(((KeyBlock *)0))->name];

  /* Geometry modification operations.
   *
   * Original geometry is stored before some modification is run and is used to restore state of
   * the object when undoing the operation
   *
   * Modified geometry is stored after the modification and is used to redo the modification. */
  bool geometry_clear_pbvh;
  SculptUndoNodeGeometry geometry_original;
  SculptUndoNodeGeometry geometry_modified;

  /* Geometry at the bmesh enter moment. */
  SculptUndoNodeGeometry geometry_bmesh_enter;

  /* pivot */
  float pivot_pos[3];
  float pivot_rot[4];

  /* Sculpt Face Sets */
  int *face_sets;

  PBVHFaceRef *faces;
  int faces_num;

  size_t undo_size;
};

/* Factor of brush to have rake point following behind
 * (could be configurable but this is reasonable default). */
#define SCULPT_RAKE_BRUSH_FACTOR 0.25f

struct SculptRakeData {
  float follow_dist;
  float follow_co[3];
};

/**
 * Generic thread data. The size of this struct has gotten a little out of hand;
 * normally we would split it up, but it might be better to see if we can't eliminate it
 * altogether after moving to C++ (where we'll be able to use lambdas).
 */
struct SculptThreadedTaskData {
  bContext *C;
  Sculpt *sd;
  Object *ob;
  const Brush *brush;
  PBVHNode **nodes;
  int totnode;

  VPaint *vp;
  WPaintData *wpd;
  WeightPaintInfo *wpi;
  unsigned int *lcol;
  Mesh *me;
  /* For passing generic params. */
  void *custom_data;

  /* Data specific to some callbacks. */

  /* NOTE: even if only one or two of those are used at a time,
   *       keeping them separated, names help figuring out
   *       what it is, and memory overhead is ridiculous anyway. */
  float flippedbstrength;
  float angle;
  float strength;
  bool smooth_mask;
  bool has_bm_orco;

  SculptProjectVector *spvc;
  float *offset;
  float *grab_delta;
  float *cono;
  float *area_no;
  float *area_no_sp;
  float *area_co;
  float (*mat)[4];
  float (*vertCos)[3];

  /* When true, the displacement stored in the proxies will be applied to the original coordinates
   * instead of to the current coordinates. */
  bool use_proxies_orco;

  /* X and Z vectors aligned to the stroke direction for operations where perpendicular vectors to
   * the stroke direction are needed. */
  float (*stroke_xz)[3];

  int filter_type;
  float filter_strength;
  float *filter_fill_color;

  bool use_area_cos;
  bool use_area_nos;

  /* 0=towards view, 1=flipped */
  float (*area_cos)[3];
  float (*area_nos)[3];
  int *count_no;
  int *count_co;

  bool any_vertex_sampled;

  float *wet_mix_sampled_color;

  float *prev_mask;

  float *pose_factor;
  float *pose_initial_co;
  int pose_chain_segment;

  float multiplane_scrape_angle;
  float multiplane_scrape_planes[2][4];

  float max_distance_squared;
  float nearest_vertex_search_co[3];

  /* Stabilized strength for the Clay Thumb brush. */
  float clay_strength;

  int mask_expand_update_it;
  bool mask_expand_invert_mask;
  bool mask_expand_use_normals;
  bool mask_expand_keep_prev_mask;
  bool mask_expand_create_face_set;

  float transform_mats[8][4][4];
  float elastic_transform_mat[4][4];
  float elastic_transform_pivot[3];
  float elastic_transform_pivot_init[3];
  float elastic_transform_radius;

  /* Boundary brush */
  float boundary_deform_strength;

  float cloth_time_step;
  SculptClothSimulation *cloth_sim;
  float *cloth_sim_initial_location;
  float cloth_sim_radius;

  /* Mask By Color Tool */

  float mask_by_color_threshold;
  bool mask_by_color_invert;
  bool mask_by_color_preserve_mask;

  /* Index of the vertex that is going to be used as a reference for the colors. */
  PBVHVertRef mask_by_color_vertex;
  float *mask_by_color_floodfill;

  int face_set;
  int filter_undo_type;

  int mask_init_mode;
  int mask_init_seed;

  ThreadMutex mutex;
  int iteration;
};

/*************** Brush testing declarations ****************/
struct SculptBrushTest {
  float radius_squared;
  float radius;
  float location[3];
  float dist;
  ePaintSymmetryFlags mirror_symmetry_pass;

  int radial_symmetry_pass;
  float symm_rot_mat_inv[4][4];

  /* For circle (not sphere) projection. */
  float plane_view[4];

  /* Some tool code uses a plane for its calculations. */
  float plane_tool[4];

  /* View3d clipping - only set rv3d for clipping */
  RegionView3D *clip_rv3d;
};

using SculptBrushTestFn = bool (*)(SculptBrushTest *test, const float co[3]);

struct SculptSearchSphereData {
  Sculpt *sd;
  SculptSession *ss;
  float radius_squared;
  const float *center;
  bool original;
  /* This ignores fully masked and fully hidden nodes. */
  bool ignore_fully_ineffective;
};

struct SculptSearchCircleData {
  Sculpt *sd;
  SculptSession *ss;
  float radius_squared;
  bool original;
  bool ignore_fully_ineffective;
  DistRayAABB_Precalc *dist_ray_to_aabb_precalc;
};

/* Sculpt Filters */
enum SculptFilterOrientation {
  SCULPT_FILTER_ORIENTATION_LOCAL = 0,
  SCULPT_FILTER_ORIENTATION_WORLD = 1,
  SCULPT_FILTER_ORIENTATION_VIEW = 2,
};

/* Defines how transform tools are going to apply its displacement. */
enum SculptTransformDisplacementMode {
  /* Displaces the elements from their original coordinates. */
  SCULPT_TRANSFORM_DISPLACEMENT_ORIGINAL = 0,
  /* Displaces the elements incrementally from their previous position. */
  SCULPT_TRANSFORM_DISPLACEMENT_INCREMENTAL = 1,
};

#define SCULPT_CLAY_STABILIZER_LEN 10

struct AutomaskingSettings {
  /* Flags from eAutomasking_flag. */
  int flags;
  int initial_face_set;
  int initial_island_nr;

  float cavity_factor;
  int cavity_blur_steps;
  CurveMapping *cavity_curve;

  float start_normal_limit, start_normal_falloff;
  float view_normal_limit, view_normal_falloff;

  bool topology_use_brush_limit;
};

struct AutomaskingCache {
  AutomaskingSettings settings;

  bool can_reuse_mask;
  uchar current_stroke_id;
};

struct FilterCache {
  bool enabled_axis[3];
  bool enabled_force_axis[3];
  int random_seed;

  /* Used for alternating between filter operations in filters that need to apply different ones to
   * achieve certain effects. */
  int iteration_count;

  /* Stores the displacement produced by the laplacian step of HC smooth. */
  float (*surface_smooth_laplacian_disp)[3];
  float surface_smooth_shape_preservation;
  float surface_smooth_current_vertex;

  /* Sharpen mesh filter. */
  float sharpen_smooth_ratio;
  float sharpen_intensify_detail_strength;
  int sharpen_curvature_smooth_iterations;
  float *sharpen_factor;
  float (*detail_directions)[3];

  /* Filter orientation. */
  SculptFilterOrientation orientation;
  float obmat[4][4];
  float obmat_inv[4][4];
  float viewmat[4][4];
  float viewmat_inv[4][4];

  /* Displacement eraser. */
  float (*limit_surface_co)[3];

  /* unmasked nodes */
  PBVHNode **nodes;
  int totnode;

  /* Cloth filter. */
  SculptClothSimulation *cloth_sim;
  float cloth_sim_pinch_point[3];

  /* mask expand iteration caches */
  int mask_update_current_it;
  int mask_update_last_it;
  int *mask_update_it;
  float *normal_factor;
  float *edge_factor;
  float *prev_mask;
  float mask_expand_initial_co[3];

  int new_face_set;
  int *prev_face_set;

  int active_face_set;

  SculptTransformDisplacementMode transform_displacement_mode;

  /* Auto-masking. */
  AutomaskingCache *automasking;
  float initial_normal[3];
  float view_normal[3];

  /* Pre-smoothed colors used by sharpening. Colors are HSL. */
  float (*pre_smoothed_color)[4];

  ViewContext vc;
  float start_filter_strength;
  bool no_orig_co;
};

/**
 * This structure contains all the temporary data
 * needed for individual brush strokes.
 */
struct StrokeCache {
  /* Invariants */
  float initial_radius;
  float scale[3];
  int flag;
  float clip_tolerance[3];
  float clip_mirror_mtx[4][4];
  float initial_mouse[2];

  /* Variants */
  float radius;
  float radius_squared;
  float true_location[3];
  float true_last_location[3];
  float location[3];
  float last_location[3];
  float stroke_distance;

  /* Used for alternating between deformation in brushes that need to apply different ones to
   * achieve certain effects. */
  int iteration_count;

  /* Original pixel radius with the pressure curve applied for dyntopo detail size */
  float dyntopo_pixel_radius;

  bool is_last_valid;

  bool pen_flip;
  bool invert;
  float pressure;
  float bstrength;
  float normal_weight; /* from brush (with optional override) */
  float x_tilt;
  float y_tilt;

  /* Position of the mouse corresponding to the stroke location, modified by the paint_stroke
   * operator according to the stroke type. */
  float mouse[2];
  /* Position of the mouse event in screen space, not modified by the stroke type. */
  float mouse_event[2];

  float (*prev_colors)[4];
  void *prev_colors_vpaint;

  /* Multires Displacement Smear. */
  float (*prev_displacement)[3];
  float (*limit_surface_co)[3];

  /* The rest is temporary storage that isn't saved as a property */

  bool first_time; /* Beginning of stroke may do some things special */

  /* from ED_view3d_ob_project_mat_get() */
  float projection_mat[4][4];

  /* Clean this up! */
  ViewContext *vc;
  const Brush *brush;

  float special_rotation;
  float grab_delta[3], grab_delta_symmetry[3];
  float old_grab_location[3], orig_grab_location[3];

  /* screen-space rotation defined by mouse motion */
  float rake_rotation[4], rake_rotation_symmetry[4];
  bool is_rake_rotation_valid;
  SculptRakeData rake_data;

  /* Face Sets */
  int paint_face_set;

  /* Symmetry index between 0 and 7 bit combo 0 is Brush only;
   * 1 is X mirror; 2 is Y mirror; 3 is XY; 4 is Z; 5 is XZ; 6 is YZ; 7 is XYZ */
  int symmetry;
  ePaintSymmetryFlags
      mirror_symmetry_pass; /* The symmetry pass we are currently on between 0 and 7. */
  float true_view_normal[3];
  float view_normal[3];

  /* sculpt_normal gets calculated by calc_sculpt_normal(), then the
   * sculpt_normal_symm gets updated quickly with the usual symmetry
   * transforms */
  float sculpt_normal[3];
  float sculpt_normal_symm[3];

  /* Used for area texture mode, local_mat gets calculated by
   * calc_brush_local_mat() and used in sculpt_apply_texture().
   * Transforms from model-space coords to local area coords.
   */
  float brush_local_mat[4][4];
  /* The matrix from local area coords to model-space coords is used to calculate the vector
   * displacement in area plane mode. */
  float brush_local_mat_inv[4][4];

  float plane_offset[3]; /* used to shift the plane around when doing tiled strokes */
  int tile_pass;

  float last_center[3];
  int radial_symmetry_pass;
  float symm_rot_mat[4][4];
  float symm_rot_mat_inv[4][4];
  bool original;
  float anchored_location[3];

  /* Paint Brush. */
  struct {
    float hardness;
    float flow;
    float wet_mix;
    float wet_persistence;
    float density;
  } paint_brush;

  /* Pose brush */
  SculptPoseIKChain *pose_ik_chain;

  /* Enhance Details. */
  float (*detail_directions)[3];

  /* Clay Thumb brush */
  /* Angle of the front tilting plane of the brush to simulate clay accumulation. */
  float clay_thumb_front_angle;
  /* Stores pressure samples to get an stabilized strength and radius variation. */
  float clay_pressure_stabilizer[SCULPT_CLAY_STABILIZER_LEN];
  int clay_pressure_stabilizer_index;

  /* Cloth brush */
  SculptClothSimulation *cloth_sim;
  float initial_location[3];
  float true_initial_location[3];
  float initial_normal[3];
  float true_initial_normal[3];

  /* Boundary brush */
  SculptBoundary *boundaries[PAINT_SYMM_AREAS];

  /* Surface Smooth Brush */
  /* Stores the displacement produced by the laplacian step of HC smooth. */
  float (*surface_smooth_laplacian_disp)[3];

  /* Layer brush */
  float *layer_displacement_factor;

  float vertex_rotation; /* amount to rotate the vertices when using rotate brush */
  Dial *dial;

  char saved_active_brush_name[MAX_ID_NAME];
  char saved_mask_brush_tool;
  int saved_smooth_size; /* smooth tool copies the size of the current tool */
  bool alt_smooth;

  float plane_trim_squared;

  bool supports_gravity;
  float true_gravity_direction[3];
  float gravity_direction[3];

  /* Auto-masking. */
  AutomaskingCache *automasking;

  float stroke_local_mat[4][4];
  float multiplane_scrape_angle;

  float wet_mix_prev_color[4];
  float density_seed;

  rcti previous_r; /* previous redraw rectangle */
  rcti current_r;  /* current redraw rectangle */

  int stroke_id;
};

/* -------------------------------------------------------------------- */
/** \name Sculpt Expand
 * \{ */

enum eSculptExpandFalloffType {
  SCULPT_EXPAND_FALLOFF_GEODESIC,
  SCULPT_EXPAND_FALLOFF_TOPOLOGY,
  SCULPT_EXPAND_FALLOFF_TOPOLOGY_DIAGONALS,
  SCULPT_EXPAND_FALLOFF_NORMALS,
  SCULPT_EXPAND_FALLOFF_SPHERICAL,
  SCULPT_EXPAND_FALLOFF_BOUNDARY_TOPOLOGY,
  SCULPT_EXPAND_FALLOFF_BOUNDARY_FACE_SET,
  SCULPT_EXPAND_FALLOFF_ACTIVE_FACE_SET,
};

enum eSculptExpandTargetType {
  SCULPT_EXPAND_TARGET_MASK,
  SCULPT_EXPAND_TARGET_FACE_SETS,
  SCULPT_EXPAND_TARGET_COLORS,
};

enum eSculptExpandRecursionType {
  SCULPT_EXPAND_RECURSION_TOPOLOGY,
  SCULPT_EXPAND_RECURSION_GEODESICS,
};

#define EXPAND_SYMM_AREAS 8

struct ExpandCache {
  /* Target data elements that the expand operation will affect. */
  eSculptExpandTargetType target;

  /* Falloff data. */
  eSculptExpandFalloffType falloff_type;

  /* Indexed by vertex index, precalculated falloff value of that vertex (without any falloff
   * editing modification applied). */
  float *vert_falloff;
  /* Max falloff value in *vert_falloff. */
  float max_vert_falloff;

  /* Indexed by base mesh poly index, precalculated falloff value of that face. These values are
   * calculated from the per vertex falloff (*vert_falloff) when needed. */
  float *face_falloff;
  float max_face_falloff;

  /* Falloff value of the active element (vertex or base mesh face) that Expand will expand to. */
  float active_falloff;

  /* When set to true, expand skips all falloff computations and considers all elements as enabled.
   */
  bool all_enabled;

  /* Initial mouse and cursor data from where the current falloff started. This data can be changed
   * during the execution of Expand by moving the origin. */
  float initial_mouse_move[2];
  float initial_mouse[2];
  PBVHVertRef initial_active_vertex;
  int initial_active_vertex_i;
  int initial_active_face_set;

  /* Maximum number of vertices allowed in the SculptSession for previewing the falloff using
   * geodesic distances. */
  int max_geodesic_move_preview;

  /* Original falloff type before starting the move operation. */
  eSculptExpandFalloffType move_original_falloff_type;
  /* Falloff type using when moving the origin for preview. */
  eSculptExpandFalloffType move_preview_falloff_type;

  /* Face set ID that is going to be used when creating a new Face Set. */
  int next_face_set;

  /* Face Set ID of the Face set selected for editing. */
  int update_face_set;

  /* Mouse position since the last time the origin was moved. Used for reference when moving the
   * initial position of Expand. */
  float original_mouse_move[2];

  /* Active island checks. */
  /* Indexed by symmetry pass index, contains the connected island ID for that
   * symmetry pass. Other connected island IDs not found in this
   * array will be ignored by Expand. */
  int active_connected_islands[EXPAND_SYMM_AREAS];

  /* Snapping. */
  /* GSet containing all Face Sets IDs that Expand will use to snap the new data. */
  GSet *snap_enabled_face_sets;

  /* Texture distortion data. */
  Brush *brush;
  Scene *scene;
  // struct MTex *mtex;

  /* Controls how much texture distortion will be applied to the current falloff */
  float texture_distortion_strength;

  /* Cached PBVH nodes. This allows to skip gathering all nodes from the PBVH each time expand
   * needs to update the state of the elements. */
  PBVHNode **nodes;
  int totnode;

  /* Expand state options. */

  /* Number of loops (times that the falloff is going to be repeated). */
  int loop_count;

  /* Invert the falloff result. */
  bool invert;

  /* When set to true, preserves the previous state of the data and adds the new one on top. */
  bool preserve;

  /* When set to true, the mask or colors will be applied as a gradient. */
  bool falloff_gradient;

  /* When set to true, Expand will use the Brush falloff curve data to shape the gradient. */
  bool brush_gradient;

  /* When set to true, Expand will move the origin (initial active vertex and cursor position)
   * instead of updating the active vertex and active falloff. */
  bool move;

  /* When set to true, Expand will snap the new data to the Face Sets IDs found in
   * *original_face_sets. */
  bool snap;

  /* When set to true, Expand will use the current Face Set ID to modify an existing Face Set
   * instead of creating a new one. */
  bool modify_active_face_set;

  /* When set to true, Expand will reposition the sculpt pivot to the boundary of the expand result
   * after finishing the operation. */
  bool reposition_pivot;

  /* If nothing is masked set mask of every vertex to 0. */
  bool auto_mask;

  /* Color target data type related data. */
  float fill_color[4];
  short blend_mode;

  /* Face Sets at the first step of the expand operation, before starting modifying the active
   * vertex and active falloff. These are not the original Face Sets of the sculpt before starting
   * the operator as they could have been modified by Expand when initializing the operator and
   * before starting changing the active vertex. These Face Sets are used for restoring and
   * checking the Face Sets state while the Expand operation modal runs. */
  int *initial_face_sets;

  /* Original data of the sculpt as it was before running the Expand operator. */
  float *original_mask;
  int *original_face_sets;
  float (*original_colors)[4];

  bool check_islands;
  int normal_falloff_blur_steps;
};
/** \} */

/** \} */

/* -------------------------------------------------------------------- */
/** \name Sculpt Poll Functions
 * \{ */

bool SCULPT_mode_poll(bContext *C);
bool SCULPT_mode_poll_view3d(bContext *C);
/**
 * Checks for a brush, not just sculpt mode.
 */
bool SCULPT_poll(bContext *C);
bool SCULPT_poll_view3d(bContext *C);

/**
 * Returns true if sculpt session can handle color attributes
 * (BKE_pbvh_type(ss->pbvh) == PBVH_FACES).  If false an error
 * message will be shown to the user.  Operators should return
 * OPERATOR_CANCELLED in this case.
 *
 * NOTE: Does not check if a color attribute actually exists.
 * Calling code must handle this itself; in most cases a call to
 * BKE_sculpt_color_layer_create_if_needed() is sufficient.
 */
bool SCULPT_handles_colors_report(SculptSession *ss, ReportList *reports);

/** \} */

/* -------------------------------------------------------------------- */
/** \name Sculpt Update Functions
 * \{ */

void SCULPT_flush_update_step(bContext *C, SculptUpdateType update_flags);
void SCULPT_flush_update_done(const bContext *C, Object *ob, SculptUpdateType update_flags);

void SCULPT_pbvh_clear(Object *ob);

/**
 * Flush displacement from deformed PBVH to original layer.
 */
void SCULPT_flush_stroke_deform(Sculpt *sd, Object *ob, bool is_proxy_used);

/**
 * Should be used after modifying the mask or Face Sets IDs.
 */
void SCULPT_tag_update_overlays(bContext *C);
/** \} */

/* -------------------------------------------------------------------- */
/** \name Stroke Functions
 * \{ */

/* Stroke */

/**
 * Do a ray-cast in the tree to find the 3d brush location
 * (This allows us to ignore the GL depth buffer)
 * Returns 0 if the ray doesn't hit the mesh, non-zero otherwise.
 *
 * If check_closest is true and the ray test fails a point closest
 * to the ray will be found. If limit_closest_radius is true then
 * the closest point will be tested against the active brush radius.
 */
bool SCULPT_stroke_get_location_ex(bContext *C,
                                   float out[3],
                                   const float mval[2],
                                   bool force_original,
                                   bool check_closest,
                                   bool limit_closest_radius);

bool SCULPT_stroke_get_location(bContext *C,
                                float out[3],
                                const float mouse[2],
                                bool force_original);
/**
 * Gets the normal, location and active vertex location of the geometry under the cursor. This also
 * updates the active vertex and cursor related data of the SculptSession using the mouse position
 */
bool SCULPT_cursor_geometry_info_update(bContext *C,
                                        SculptCursorGeometryInfo *out,
                                        const float mouse[2],
                                        bool use_sampled_normal);
void SCULPT_geometry_preview_lines_update(bContext *C, SculptSession *ss, float radius);

void SCULPT_stroke_modifiers_check(const bContext *C, Object *ob, const Brush *brush);
float SCULPT_raycast_init(ViewContext *vc,
                          const float mval[2],
                          float ray_start[3],
                          float ray_end[3],
                          float ray_normal[3],
                          bool original);

/* Symmetry */
ePaintSymmetryFlags SCULPT_mesh_symmetry_xyz_get(Object *object);

/**
 * Returns true when the step belongs to the stroke that is directly performed by the brush and
 * not by one of the symmetry passes.
 */
bool SCULPT_stroke_is_main_symmetry_pass(StrokeCache *cache);
/**
 * Return true only once per stroke on the first symmetry pass, regardless of the symmetry passes
 * enabled.
 *
 * This should be used for functionality that needs to be computed once per stroke of a particular
 * tool (allocating memory, updating random seeds...).
 */
bool SCULPT_stroke_is_first_brush_step(StrokeCache *cache);
/**
 * Returns true on the first brush step of each symmetry pass.
 */
bool SCULPT_stroke_is_first_brush_step_of_symmetry_pass(StrokeCache *cache);

/** \} */

/* -------------------------------------------------------------------- */
/** \name Sculpt mesh accessor API
 * \{ */

/** Ensure random access; required for PBVH_BMESH */
void SCULPT_vertex_random_access_ensure(SculptSession *ss);

int SCULPT_vertex_count_get(SculptSession *ss);
const float *SCULPT_vertex_co_get(SculptSession *ss, PBVHVertRef vertex);

/** Get the normal for a given sculpt vertex; do not modify the result */
void SCULPT_vertex_normal_get(struct SculptSession *ss, PBVHVertRef vertex, float no[3]);

float SCULPT_vertex_mask_get(SculptSession *ss, PBVHVertRef vertex);
void SCULPT_vertex_color_get(const SculptSession *ss, PBVHVertRef vertex, float r_color[4]);
void SCULPT_vertex_color_set(SculptSession *ss, PBVHVertRef vertex, const float color[4]);

bool SCULPT_vertex_is_occluded(struct SculptSession *ss, PBVHVertRef vertex, bool original);

/** Returns true if a color attribute exists in the current sculpt session. */
bool SCULPT_has_colors(const struct SculptSession *ss);

/** Returns true if the active color attribute is on loop (ATTR_DOMAIN_CORNER) domain. */
bool SCULPT_has_loop_colors(const Object *ob);

const float *SCULPT_vertex_persistent_co_get(struct SculptSession *ss, PBVHVertRef vertex);
void SCULPT_vertex_persistent_normal_get(struct SculptSession *ss,
                                         PBVHVertRef vertex,
                                         float no[3]);

/**
 * Coordinates used for manipulating the base mesh when Grab Active Vertex is enabled.
 */
const float *SCULPT_vertex_co_for_grab_active_get(struct SculptSession *ss, PBVHVertRef vertex);

/**
 * Returns the info of the limit surface when multi-res is available,
 * otherwise it returns the current coordinate of the vertex.
 */
void SCULPT_vertex_limit_surface_get(struct SculptSession *ss, PBVHVertRef vertex, float r_co[3]);

/**
 * Returns the pointer to the coordinates that should be edited from a brush tool iterator
 * depending on the given deformation target.
 */
float *SCULPT_brush_deform_target_vertex_co_get(struct SculptSession *ss,
                                                int deform_target,
                                                PBVHVertexIter *iter);

void SCULPT_vertex_neighbors_get(SculptSession *ss,
                                 PBVHVertRef vertex,
                                 bool include_duplicates,
                                 SculptVertexNeighborIter *iter);

/** Iterator over neighboring vertices. */
#define SCULPT_VERTEX_NEIGHBORS_ITER_BEGIN(ss, v_index, neighbor_iterator) \
  SCULPT_vertex_neighbors_get(ss, v_index, false, &neighbor_iterator); \
  for (neighbor_iterator.i = 0; neighbor_iterator.i < neighbor_iterator.size; \
       neighbor_iterator.i++) { \
    neighbor_iterator.vertex = neighbor_iterator.neighbors[neighbor_iterator.i]; \
    neighbor_iterator.index = neighbor_iterator.neighbor_indices[neighbor_iterator.i];

/** Iterate over neighboring and duplicate vertices (for PBVH_GRIDS). Duplicates come
 * first since they are nearest for floodfill. */
#define SCULPT_VERTEX_DUPLICATES_AND_NEIGHBORS_ITER_BEGIN(ss, v_index, neighbor_iterator) \
  SCULPT_vertex_neighbors_get(ss, v_index, true, &neighbor_iterator); \
  for (neighbor_iterator.i = neighbor_iterator.size - 1; neighbor_iterator.i >= 0; \
       neighbor_iterator.i--) { \
    neighbor_iterator.vertex = neighbor_iterator.neighbors[neighbor_iterator.i]; \
    neighbor_iterator.index = neighbor_iterator.neighbor_indices[neighbor_iterator.i]; \
    neighbor_iterator.is_duplicate = (neighbor_iterator.i >= \
                                      neighbor_iterator.size - neighbor_iterator.num_duplicates);

#define SCULPT_VERTEX_NEIGHBORS_ITER_END(neighbor_iterator) \
  } \
  if (neighbor_iterator.neighbors != neighbor_iterator.neighbors_fixed) { \
    MEM_freeN(neighbor_iterator.neighbors); \
  } \
  ((void)0)

PBVHVertRef SCULPT_active_vertex_get(struct SculptSession *ss);
const float *SCULPT_active_vertex_co_get(struct SculptSession *ss);
void SCULPT_active_vertex_normal_get(struct SculptSession *ss, float normal[3]);

/* Returns PBVH deformed vertices array if shape keys or deform modifiers are used, otherwise
 * returns mesh original vertices array. */
float (*SCULPT_mesh_deformed_positions_get(struct SculptSession *ss))[3];

/* Fake Neighbors */

#define FAKE_NEIGHBOR_NONE -1

void SCULPT_fake_neighbors_ensure(Sculpt *sd, Object *ob, float max_dist);
void SCULPT_fake_neighbors_enable(Object *ob);
void SCULPT_fake_neighbors_disable(Object *ob);
void SCULPT_fake_neighbors_free(Object *ob);

/* Vertex Info. */
void SCULPT_boundary_info_ensure(Object *object);
/* Boundary Info needs to be initialized in order to use this function. */
bool SCULPT_vertex_is_boundary(const struct SculptSession *ss, PBVHVertRef vertex);

/** \} */

/* -------------------------------------------------------------------- */
/** \name Sculpt Visibility API
 * \{ */

void SCULPT_vertex_visible_set(struct SculptSession *ss, PBVHVertRef vertex, bool visible);
bool SCULPT_vertex_visible_get(struct SculptSession *ss, PBVHVertRef vertex);
bool SCULPT_vertex_all_faces_visible_get(const struct SculptSession *ss, PBVHVertRef vertex);
bool SCULPT_vertex_any_face_visible_get(struct SculptSession *ss, PBVHVertRef vertex);

void SCULPT_face_visibility_all_invert(struct SculptSession *ss);
void SCULPT_face_visibility_all_set(struct SculptSession *ss, bool visible);

void SCULPT_visibility_sync_all_from_faces(Object *ob);

/** \} */

/* -------------------------------------------------------------------- */
/** \name Face Sets API
 * \{ */

int SCULPT_active_face_set_get(struct SculptSession *ss);
int SCULPT_vertex_face_set_get(struct SculptSession *ss, PBVHVertRef vertex);
void SCULPT_vertex_face_set_set(struct SculptSession *ss, PBVHVertRef vertex, int face_set);

int SCULPT_face_set_get(const struct SculptSession *ss, PBVHFaceRef face);
void SCULPT_face_set_set(struct SculptSession *ss, PBVHFaceRef face, int fset);

bool SCULPT_vertex_has_face_set(struct SculptSession *ss, PBVHVertRef vertex, int face_set);
bool SCULPT_vertex_has_unique_face_set(struct SculptSession *ss, PBVHVertRef vertex);

int SCULPT_face_set_next_available_get(struct SculptSession *ss);

void SCULPT_face_set_visibility_set(struct SculptSession *ss, int face_set, bool visible);

/** \} */

/* -------------------------------------------------------------------- */
/** \name Original Data API
 * \{ */

/**
 * Initialize a #SculptOrigVertData for accessing original vertex data;
 * handles #BMesh, #Mesh, and multi-resolution.
 */
void SCULPT_orig_vert_data_init(SculptOrigVertData *data,
                                Object *ob,
                                PBVHNode *node,
                                SculptUndoType type);
/**
 * Update a #SculptOrigVertData for a particular vertex from the PBVH iterator.
 */
void SCULPT_orig_vert_data_update(SculptOrigVertData *orig_data, PBVHVertexIter *iter);
/**
 * Initialize a #SculptOrigVertData for accessing original vertex data;
 * handles #BMesh, #Mesh, and multi-resolution.
 */
void SCULPT_orig_vert_data_unode_init(SculptOrigVertData *data, Object *ob, SculptUndoNode *unode);
/**
 * Initialize a #SculptOrigFaceData for accessing original face data;
 * handles #BMesh, #Mesh, and multi-resolution.
 */
void SCULPT_orig_face_data_init(SculptOrigFaceData *data,
                                Object *ob,
                                PBVHNode *node,
                                SculptUndoType type);
/**
 * Update a #SculptOrigFaceData for a particular vertex from the PBVH iterator.
 */
void SCULPT_orig_face_data_update(SculptOrigFaceData *orig_data, PBVHFaceIter *iter);
/**
 * Initialize a #SculptOrigVertData for accessing original vertex data;
 * handles #BMesh, #Mesh, and multi-resolution.
 */
void SCULPT_orig_face_data_unode_init(SculptOrigFaceData *data, Object *ob, SculptUndoNode *unode);
/** \} */

/* -------------------------------------------------------------------- */
/** \name Brush Utilities.
 * \{ */

BLI_INLINE bool SCULPT_tool_needs_all_pbvh_nodes(const Brush *brush)
{
  if (brush->sculpt_tool == SCULPT_TOOL_ELASTIC_DEFORM) {
    /* Elastic deformations in any brush need all nodes to avoid artifacts as the effect
     * of the Kelvinlet is not constrained by the radius. */
    return true;
  }

  if (brush->sculpt_tool == SCULPT_TOOL_POSE) {
    /* Pose needs all nodes because it applies all symmetry iterations at the same time
     * and the IK chain can grow to any area of the model. */
    /* TODO: This can be optimized by filtering the nodes after calculating the chain. */
    return true;
  }

  if (brush->sculpt_tool == SCULPT_TOOL_BOUNDARY) {
    /* Boundary needs all nodes because it is not possible to know where the boundary
     * deformation is going to be propagated before calculating it. */
    /* TODO: after calculating the boundary info in the first iteration, it should be
     * possible to get the nodes that have vertices included in any boundary deformation
     * and cache them. */
    return true;
  }

  if (brush->sculpt_tool == SCULPT_TOOL_SNAKE_HOOK &&
      brush->snake_hook_deform_type == BRUSH_SNAKE_HOOK_DEFORM_ELASTIC) {
    /* Snake hook in elastic deform type has same requirements as the elastic deform tool. */
    return true;
  }
  return false;
}

void SCULPT_calc_brush_plane(
    Sculpt *sd, Object *ob, PBVHNode **nodes, int totnode, float r_area_no[3], float r_area_co[3]);

void SCULPT_calc_area_normal(
    Sculpt *sd, Object *ob, PBVHNode **nodes, int totnode, float r_area_no[3]);
/**
 * This calculates flatten center and area normal together,
 * amortizing the memory bandwidth and loop overhead to calculate both at the same time.
 */
void SCULPT_calc_area_normal_and_center(
    Sculpt *sd, Object *ob, PBVHNode **nodes, int totnode, float r_area_no[3], float r_area_co[3]);
void SCULPT_calc_area_center(
    Sculpt *sd, Object *ob, PBVHNode **nodes, int totnode, float r_area_co[3]);

PBVHVertRef SCULPT_nearest_vertex_get(
    Sculpt *sd, Object *ob, const float co[3], float max_distance, bool use_original);

int SCULPT_plane_point_side(const float co[3], const float plane[4]);
int SCULPT_plane_trim(const StrokeCache *cache, const Brush *brush, const float val[3]);
/**
 * Handles clipping against a mirror modifier and #SCULPT_LOCK_X/Y/Z axis flags.
 */
void SCULPT_clip(Sculpt *sd, struct SculptSession *ss, float co[3], const float val[3]);

float SCULPT_brush_plane_offset_get(Sculpt *sd, struct SculptSession *ss);

ePaintSymmetryAreas SCULPT_get_vertex_symm_area(const float co[3]);
bool SCULPT_check_vertex_pivot_symmetry(const float vco[3], const float pco[3], char symm);
/**
 * Checks if a vertex is inside the brush radius from any of its mirrored axis.
 */
bool SCULPT_is_vertex_inside_brush_radius_symm(const float vertex[3],
                                               const float br_co[3],
                                               float radius,
                                               char symm);
bool SCULPT_is_symmetry_iteration_valid(char i, char symm);
void SCULPT_flip_v3_by_symm_area(float v[3],
                                 ePaintSymmetryFlags symm,
                                 ePaintSymmetryAreas symmarea,
                                 const float pivot[3]);
void SCULPT_flip_quat_by_symm_area(float quat[4],
                                   ePaintSymmetryFlags symm,
                                   ePaintSymmetryAreas symmarea,
                                   const float pivot[3]);

/**
 * Initialize a point-in-brush test
 */
void SCULPT_brush_test_init(SculptSession *ss, SculptBrushTest *test);

bool SCULPT_brush_test_sphere(SculptBrushTest *test, const float co[3]);
bool SCULPT_brush_test_sphere_sq(SculptBrushTest *test, const float co[3]);
bool SCULPT_brush_test_sphere_fast(const SculptBrushTest *test, const float co[3]);
bool SCULPT_brush_test_cube(SculptBrushTest *test,
                            const float co[3],
                            const float local[4][4],
                            float roundness);
bool SCULPT_brush_test_circle_sq(SculptBrushTest *test, const float co[3]);
/**
 * Test AABB against sphere.
 */
bool SCULPT_search_sphere_cb(PBVHNode *node, void *data_v);
/**
 * 2D projection (distance to line).
 */
bool SCULPT_search_circle_cb(PBVHNode *node, void *data_v);

void SCULPT_combine_transform_proxies(Sculpt *sd, Object *ob);

/**
 * Initialize a point-in-brush test with a given falloff shape.
 *
 * \param falloff_shape: #PAINT_FALLOFF_SHAPE_SPHERE or #PAINT_FALLOFF_SHAPE_TUBE.
 * \return The brush falloff function.
 */

SculptBrushTestFn SCULPT_brush_test_init_with_falloff_shape(struct SculptSession *ss,
                                                            SculptBrushTest *test,
                                                            char falloff_shape);
const float *SCULPT_brush_frontface_normal_from_falloff_shape(struct SculptSession *ss,
                                                              char falloff_shape);

/**
 * Return a multiplier for brush strength on a particular vertex.
 */
float SCULPT_brush_strength_factor(SculptSession *ss,
                                   const Brush *br,
                                   const float point[3],
                                   float len,
                                   const float vno[3],
                                   const float fno[3],
                                   float mask,
                                   const PBVHVertRef vertex,
                                   int thread_id,
                                   AutomaskingNodeData *automask_data);

/**
 * Return a color of a brush texture on a particular vertex multiplied by active masks.
 */
void SCULPT_brush_strength_color(SculptSession *ss,
                                 const Brush *brush,
                                 const float brush_point[3],
                                 float len,
                                 const float vno[3],
                                 const float fno[3],
                                 float mask,
                                 const PBVHVertRef vertex,
                                 int thread_id,
                                 AutomaskingNodeData *automask_data,
                                 float r_rgba[4]);

/**
 * Calculates the vertex offset for a single vertex depending on the brush setting rgb as vector
 * displacement.
 */
void SCULPT_calc_vertex_displacement(SculptSession *ss,
                                     const Brush *brush,
                                     float rgba[3],
                                     float out_offset[3]);

/**
 * Tilts a normal by the x and y tilt values using the view axis.
 */
void SCULPT_tilt_apply_to_normal(float r_normal[3], StrokeCache *cache, float tilt_strength);

/**
 * Get effective surface normal with pen tilt and tilt strength applied to it.
 */
void SCULPT_tilt_effective_normal_get(const struct SculptSession *ss,
                                      const Brush *brush,
                                      float r_no[3]);

/** \} */

/* -------------------------------------------------------------------- */
/** \name Flood Fill
 * \{ */

void SCULPT_floodfill_init(SculptSession *ss, SculptFloodFill *flood);
void SCULPT_floodfill_add_active(
    Sculpt *sd, Object *ob, SculptSession *ss, SculptFloodFill *flood, float radius);
void SCULPT_floodfill_add_initial_with_symmetry(Sculpt *sd,
                                                Object *ob,
                                                SculptSession *ss,
                                                SculptFloodFill *flood,
                                                PBVHVertRef vertex,
                                                float radius);
void SCULPT_floodfill_add_initial(SculptFloodFill *flood, PBVHVertRef vertex);
void SCULPT_floodfill_add_and_skip_initial(SculptFloodFill *flood, PBVHVertRef vertex);
void SCULPT_floodfill_execute(SculptSession *ss,
                              SculptFloodFill *flood,
                              bool (*func)(struct SculptSession *ss,
                                           PBVHVertRef from_v,
                                           PBVHVertRef to_v,
                                           bool is_duplicate,
                                           void *userdata),
                              void *userdata);
void SCULPT_floodfill_free(SculptFloodFill *flood);

/** \} */

/* -------------------------------------------------------------------- */
/** \name Dynamic topology
 * \{ */

enum eDynTopoWarnFlag {
  DYNTOPO_WARN_VDATA = (1 << 0),
  DYNTOPO_WARN_EDATA = (1 << 1),
  DYNTOPO_WARN_LDATA = (1 << 2),
  DYNTOPO_WARN_MODIFIER = (1 << 3),
};
ENUM_OPERATORS(eDynTopoWarnFlag, DYNTOPO_WARN_MODIFIER);

/** Enable dynamic topology; mesh will be triangulated */
void SCULPT_dynamic_topology_enable_ex(Main *bmain,
                                       Depsgraph *depsgraph,
                                       Scene *scene,
                                       Object *ob);
void SCULPT_dynamic_topology_disable(bContext *C, SculptUndoNode *unode);
void sculpt_dynamic_topology_disable_with_undo(Main *bmain,
                                               Depsgraph *depsgraph,
                                               Scene *scene,
                                               Object *ob);

/**
 * Returns true if the stroke will use dynamic topology, false
 * otherwise.
 *
 * Factors: some brushes like grab cannot do dynamic topology.
 * Others, like smooth, are better without.
 * Same goes for alt-key smoothing.
 */
bool SCULPT_stroke_is_dynamic_topology(const struct SculptSession *ss, const Brush *brush);

void SCULPT_dynamic_topology_triangulate(BMesh *bm);

enum eDynTopoWarnFlag SCULPT_dynamic_topology_check(Scene *scene, Object *ob);

/** \} */

/* -------------------------------------------------------------------- */
/** \name Auto-masking.
 * \{ */

struct AutomaskingNodeData {
  PBVHNode *node;
  SculptOrigVertData orig_data;
  bool have_orig_data;
};

/** Call before PBVH vertex iteration.
 * \param automask_data: pointer to an uninitialized AutomaskingNodeData struct.
 */
void SCULPT_automasking_node_begin(Object *ob,
                                   const SculptSession *ss,
                                   AutomaskingCache *automasking,
                                   AutomaskingNodeData *automask_data,
                                   PBVHNode *node);

/* Call before SCULPT_automasking_factor_get and SCULPT_brush_strength_factor. */
void SCULPT_automasking_node_update(struct SculptSession *ss,
                                    AutomaskingNodeData *automask_data,
                                    PBVHVertexIter *vd);

float SCULPT_automasking_factor_get(AutomaskingCache *automasking,
                                    SculptSession *ss,
                                    PBVHVertRef vertex,
                                    AutomaskingNodeData *automask_data);

/* Returns the automasking cache depending on the active tool. Used for code that can run both for
 * brushes and filter. */
AutomaskingCache *SCULPT_automasking_active_cache_get(SculptSession *ss);

/* Brush can be null. */
AutomaskingCache *SCULPT_automasking_cache_init(Sculpt *sd, Brush *brush, Object *ob);
void SCULPT_automasking_cache_free(AutomaskingCache *automasking);

bool SCULPT_is_automasking_mode_enabled(const Sculpt *sd, const Brush *br, eAutomasking_flag mode);
bool SCULPT_is_automasking_enabled(const Sculpt *sd,
                                   const struct SculptSession *ss,
                                   const Brush *br);

float *SCULPT_boundary_automasking_init(Object *ob,
                                        eBoundaryAutomaskMode mode,
                                        int propagation_steps,
                                        float *automask_factor);
bool SCULPT_automasking_needs_normal(const struct SculptSession *ss,
                                     const Sculpt *sculpt,
                                     const Brush *brush);
bool SCULPT_automasking_needs_original(const Sculpt *sd, const Brush *brush);
int SCULPT_automasking_settings_hash(Object *ob, AutomaskingCache *automasking);

/** \} */

/* -------------------------------------------------------------------- */
/** \name Geodesic distances.
 * \{ */

/**
 * Returns an array indexed by vertex index containing the geodesic distance to the closest vertex
 * in the initial vertex set. The caller is responsible for freeing the array.
 * Geodesic distances will only work when used with PBVH_FACES, for other types of PBVH it will
 * fallback to euclidean distances to one of the initial vertices in the set.
 */
float *SCULPT_geodesic_distances_create(Object *ob, GSet *initial_verts, float limit_radius);
float *SCULPT_geodesic_from_vertex_and_symm(Sculpt *sd,
                                            Object *ob,
                                            PBVHVertRef vertex,
                                            float limit_radius);
float *SCULPT_geodesic_from_vertex(Object *ob, PBVHVertRef vertex, float limit_radius);
/** \} */

/* -------------------------------------------------------------------- */
/** \name Filter API
 * \{ */

void SCULPT_filter_cache_init(bContext *C,
                              Object *ob,
                              Sculpt *sd,
                              int undo_type,
                              const int mval[2],
                              float area_normal_radius,
                              float start_strength);
void SCULPT_filter_cache_free(SculptSession *ss);
void SCULPT_mesh_filter_properties(wmOperatorType *ot);

void SCULPT_mask_filter_smooth_apply(
    Sculpt *sd, Object *ob, PBVHNode **nodes, int totnode, int smooth_iterations);

/* Filter orientation utils. */
void SCULPT_filter_to_orientation_space(float r_v[3], FilterCache *filter_cache);
void SCULPT_filter_to_object_space(float r_v[3], FilterCache *filter_cache);
void SCULPT_filter_zero_disabled_axis_components(float r_v[3], FilterCache *filter_cache);

/** \} */

/* -------------------------------------------------------------------- */
/** \name Cloth Simulation.
 * \{ */

/* Main cloth brush function */
void SCULPT_do_cloth_brush(Sculpt *sd, Object *ob, PBVHNode **nodes, int totnode);

void SCULPT_cloth_simulation_free(SculptClothSimulation *cloth_sim);

/* Public functions. */

SculptClothSimulation *SCULPT_cloth_brush_simulation_create(Object *ob,
                                                            float cloth_mass,
                                                            float cloth_damping,
                                                            float cloth_softbody_strength,
                                                            bool use_collisions,
                                                            bool needs_deform_coords);
void SCULPT_cloth_brush_simulation_init(SculptSession *ss, SculptClothSimulation *cloth_sim);

void SCULPT_cloth_sim_activate_nodes(SculptClothSimulation *cloth_sim,
                                     PBVHNode **nodes,
                                     int totnode);

void SCULPT_cloth_brush_store_simulation_state(SculptSession *ss,
                                               SculptClothSimulation *cloth_sim);

void SCULPT_cloth_brush_do_simulation_step(
    Sculpt *sd, Object *ob, SculptClothSimulation *cloth_sim, PBVHNode **nodes, int totnode);

void SCULPT_cloth_brush_ensure_nodes_constraints(Sculpt *sd,
                                                 Object *ob,
                                                 PBVHNode **nodes,
                                                 int totnode,
                                                 SculptClothSimulation *cloth_sim,
                                                 float initial_location[3],
                                                 float radius);

/**
 * Cursor drawing function.
 */
void SCULPT_cloth_simulation_limits_draw(uint gpuattr,
                                         const Brush *brush,
                                         const float location[3],
                                         const float normal[3],
                                         float rds,
                                         float line_width,
                                         const float outline_col[3],
                                         float alpha);
void SCULPT_cloth_plane_falloff_preview_draw(uint gpuattr,
                                             SculptSession *ss,
                                             const float outline_col[3],
                                             float outline_alpha);

PBVHNode **SCULPT_cloth_brush_affected_nodes_gather(struct SculptSession *ss,
                                                    Brush *brush,
                                                    int *r_totnode);

BLI_INLINE bool SCULPT_is_cloth_deform_brush(const Brush *brush)
{
  return (brush->sculpt_tool == SCULPT_TOOL_CLOTH && ELEM(brush->cloth_deform_type,
                                                          BRUSH_CLOTH_DEFORM_GRAB,
                                                          BRUSH_CLOTH_DEFORM_SNAKE_HOOK)) ||
         /* All brushes that are not the cloth brush deform the simulation using softbody
          * constraints instead of applying forces. */
         (brush->sculpt_tool != SCULPT_TOOL_CLOTH &&
          brush->deform_target == BRUSH_DEFORM_TARGET_CLOTH_SIM);
}
/** \} */

/* -------------------------------------------------------------------- */
/** \name Smoothing API
 * \{ */

/**
 * For bmesh: Average surrounding verts based on an orthogonality measure.
 * Naturally converges to a quad-like structure.
 */
void SCULPT_bmesh_four_neighbor_average(float avg[3], float direction[3], BMVert *v);

void SCULPT_neighbor_coords_average(struct SculptSession *ss, float result[3], PBVHVertRef vertex);
float SCULPT_neighbor_mask_average(struct SculptSession *ss, PBVHVertRef vertex);
void SCULPT_neighbor_color_average(struct SculptSession *ss, float result[4], PBVHVertRef vertex);

/**
 * Mask the mesh boundaries smoothing only the mesh surface without using auto-masking.
 */
void SCULPT_neighbor_coords_average_interior(struct SculptSession *ss,
                                             float result[3],
                                             PBVHVertRef vertex);

void SCULPT_smooth(
    Sculpt *sd, Object *ob, PBVHNode **nodes, int totnode, float bstrength, bool smooth_mask);
void SCULPT_do_smooth_brush(Sculpt *sd, Object *ob, PBVHNode **nodes, int totnode);

/* Surface Smooth Brush. */

void SCULPT_surface_smooth_laplacian_step(struct SculptSession *ss,
                                          float *disp,
                                          const float co[3],
                                          float (*laplacian_disp)[3],
                                          PBVHVertRef vertex,
                                          const float origco[3],
                                          float alpha);
void SCULPT_surface_smooth_displace_step(struct SculptSession *ss,
                                         float *co,
                                         float (*laplacian_disp)[3],
                                         PBVHVertRef vertex,
                                         float beta,
                                         float fade);
void SCULPT_do_surface_smooth_brush(Sculpt *sd, Object *ob, PBVHNode **nodes, int totnode);

/* Slide/Relax */
void SCULPT_relax_vertex(SculptSession *ss,
                         PBVHVertexIter *vd,
                         float factor,
                         bool filter_boundary_face_sets,
                         float *r_final_pos);

/** \} */

/**
 * Expose 'calc_area_normal' externally (just for vertex paint).
 */
bool SCULPT_pbvh_calc_area_normal(const Brush *brush,
                                  Object *ob,
                                  PBVHNode **nodes,
                                  int totnode,
                                  bool use_threading,
                                  float r_area_no[3]);

/**
 * Flip all the edit-data across the axis/axes specified by \a symm.
 * Used to calculate multiple modifications to the mesh when symmetry is enabled.
 */
void SCULPT_cache_calc_brushdata_symm(StrokeCache *cache,
                                      ePaintSymmetryFlags symm,
                                      char axis,
                                      float angle);
void SCULPT_cache_free(StrokeCache *cache);

/* -------------------------------------------------------------------- */
/** \name Sculpt Undo
 * \{ */

SculptUndoNode *SCULPT_undo_push_node(Object *ob, PBVHNode *node, SculptUndoType type);
SculptUndoNode *SCULPT_undo_get_node(PBVHNode *node, SculptUndoType type);
SculptUndoNode *SCULPT_undo_get_first_node(void);

/**
 * Pushes an undo step using the operator name. This is necessary for
 * redo panels to work; operators that do not support that may use
 * #SCULPT_undo_push_begin_ex instead if so desired.
 */
void SCULPT_undo_push_begin(Object *ob, const wmOperator *op);

/**
 * NOTE: #SCULPT_undo_push_begin is preferred since `name`
 * must match operator name for redo panels to work.
 */
void SCULPT_undo_push_begin_ex(Object *ob, const char *name);
void SCULPT_undo_push_end(Object *ob);
void SCULPT_undo_push_end_ex(Object *ob, const bool use_nested_undo);

/** \} */

void SCULPT_vertcos_to_key(Object *ob, KeyBlock *kb, const float (*vertCos)[3]);

/**
 * Copy the PBVH bounding box into the object's bounding box.
 */
void SCULPT_update_object_bounding_box(Object *ob);

/**
 * Get a screen-space rectangle of the modified area.
 */
bool SCULPT_get_redraw_rect(ARegion *region, RegionView3D *rv3d, Object *ob, rcti *rect);

/* Operators. */

/* -------------------------------------------------------------------- */
/** \name Expand Operator
 * \{ */

void SCULPT_OT_expand(wmOperatorType *ot);
void sculpt_expand_modal_keymap(wmKeyConfig *keyconf);
/** \} */

/* -------------------------------------------------------------------- */
/** \name Gesture Operators
 * \{ */

void SCULPT_OT_face_set_lasso_gesture(wmOperatorType *ot);
void SCULPT_OT_face_set_box_gesture(wmOperatorType *ot);

void SCULPT_OT_trim_lasso_gesture(wmOperatorType *ot);
void SCULPT_OT_trim_box_gesture(wmOperatorType *ot);

void SCULPT_OT_project_line_gesture(wmOperatorType *ot);
/** \} */

/* -------------------------------------------------------------------- */
/** \name Face Set Operators
 * \{ */

void SCULPT_OT_face_sets_randomize_colors(wmOperatorType *ot);
void SCULPT_OT_face_sets_change_visibility(wmOperatorType *ot);
void SCULPT_OT_face_sets_init(wmOperatorType *ot);
void SCULPT_OT_face_sets_create(wmOperatorType *ot);
void SCULPT_OT_face_sets_edit(wmOperatorType *ot);

/** \} */

/* -------------------------------------------------------------------- */
/** \name Transform Operators
 * \{ */

void SCULPT_OT_set_pivot_position(wmOperatorType *ot);
/** \} */

/* -------------------------------------------------------------------- */
/** \name Filter Operators
 * \{ */

/* Mesh Filter. */

void SCULPT_OT_mesh_filter(wmOperatorType *ot);

/* Cloth Filter. */

void SCULPT_OT_cloth_filter(wmOperatorType *ot);

/* Color Filter. */

void SCULPT_OT_color_filter(wmOperatorType *ot);

/** \} */

/* -------------------------------------------------------------------- */
/** \name Interactive Mask Operators
 * \{ */

/* Mask filter and Dirty Mask. */

void SCULPT_OT_mask_filter(wmOperatorType *ot);

/* Mask and Face Sets Expand. */

void SCULPT_OT_mask_expand(wmOperatorType *ot);

/* Mask Init. */

void SCULPT_OT_mask_init(wmOperatorType *ot);
/** \} */

/* Detail size. */

/* -------------------------------------------------------------------- */
/** \name Dyntopo/Retopology Operators
 * \{ */

void SCULPT_OT_detail_flood_fill(wmOperatorType *ot);
void SCULPT_OT_sample_detail_size(wmOperatorType *ot);
void SCULPT_OT_set_detail_size(wmOperatorType *ot);
void SCULPT_OT_dyntopo_detail_size_edit(wmOperatorType *ot);
/** \} */

/* Dyntopo. */

void SCULPT_OT_dynamic_topology_toggle(wmOperatorType *ot);

/* sculpt_brush_types.cc */

/* -------------------------------------------------------------------- */
/** \name Brushes
 * \{ */

/* Pose Brush. */

/**
 * Main Brush Function.
 */
void SCULPT_do_pose_brush(Sculpt *sd, Object *ob, PBVHNode **nodes, int totnode);
/**
 * Calculate the pose origin and (Optionally the pose factor)
 * that is used when using the pose brush.
 *
 * \param r_pose_origin: Must be a valid pointer.
 * \param r_pose_factor: Optional, when set to NULL it won't be calculated.
 */
void SCULPT_pose_calc_pose_data(Sculpt *sd,
                                Object *ob,
                                SculptSession *ss,
                                float initial_location[3],
                                float radius,
                                float pose_offset,
                                float *r_pose_origin,
                                float *r_pose_factor);
void SCULPT_pose_brush_init(Sculpt *sd, Object *ob, SculptSession *ss, Brush *br);
SculptPoseIKChain *SCULPT_pose_ik_chain_init(Sculpt *sd,
                                             Object *ob,
                                             SculptSession *ss,
                                             Brush *br,
                                             const float initial_location[3],
                                             float radius);
void SCULPT_pose_ik_chain_free(SculptPoseIKChain *ik_chain);

/* Boundary Brush. */

/**
 * Main function to get #SculptBoundary data both for brush deformation and viewport preview.
 * Can return NULL if there is no boundary from the given vertex using the given radius.
 */
SculptBoundary *SCULPT_boundary_data_init(Object *object,
                                          Brush *brush,
                                          PBVHVertRef initial_vertex,
                                          float radius);
void SCULPT_boundary_data_free(SculptBoundary *boundary);
/* Main Brush Function. */
void SCULPT_do_boundary_brush(Sculpt *sd, Object *ob, PBVHNode **nodes, int totnode);

void SCULPT_boundary_edges_preview_draw(uint gpuattr,
                                        SculptSession *ss,
                                        const float outline_col[3],
                                        float outline_alpha);
void SCULPT_boundary_pivot_line_preview_draw(uint gpuattr, SculptSession *ss);

/* Multi-plane Scrape Brush. */
/* Main Brush Function. */
void SCULPT_do_multiplane_scrape_brush(Sculpt *sd, Object *ob, PBVHNode **nodes, int totnode);
void SCULPT_multiplane_scrape_preview_draw(uint gpuattr,
                                           Brush *brush,
                                           struct SculptSession *ss,
                                           const float outline_col[3],
                                           float outline_alpha);
/* Draw Face Sets Brush. */
void SCULPT_do_draw_face_sets_brush(Sculpt *sd, Object *ob, PBVHNode **nodes, int totnode);

/* Paint Brush. */
void SCULPT_do_paint_brush(PaintModeSettings *paint_mode_settings,
                           Sculpt *sd,
                           Object *ob,
                           PBVHNode **nodes,
                           int totnode,
                           PBVHNode **texnodes,
                           int texnodes_num) ATTR_NONNULL();

/**
 * \brief Get the image canvas for painting on the given object.
 *
 * \return #true if an image is found. The #r_image and #r_image_user fields are filled with the
 * image and image user. Returns false when the image isn't found. In the later case the r_image
 * and r_image_user are set to NULL.
 */
bool SCULPT_paint_image_canvas_get(PaintModeSettings *paint_mode_settings,
                                   Object *ob,
                                   Image **r_image,
                                   ImageUser **r_image_user) ATTR_NONNULL();
void SCULPT_do_paint_brush_image(PaintModeSettings *paint_mode_settings,
                                 Sculpt *sd,
                                 Object *ob,
                                 PBVHNode **texnodes,
                                 int texnode_num) ATTR_NONNULL();
bool SCULPT_use_image_paint_brush(PaintModeSettings *settings, Object *ob) ATTR_NONNULL();

/* Smear Brush. */
void SCULPT_do_smear_brush(Sculpt *sd, Object *ob, PBVHNode **nodes, int totnode);

float SCULPT_clay_thumb_get_stabilized_pressure(StrokeCache *cache);

void SCULPT_do_draw_brush(Sculpt *sd, Object *ob, PBVHNode **nodes, int totnode);

void SCULPT_do_fill_brush(Sculpt *sd, Object *ob, PBVHNode **nodes, int totnode);
void SCULPT_do_scrape_brush(Sculpt *sd, Object *ob, PBVHNode **nodes, int totnode);
void SCULPT_do_clay_thumb_brush(Sculpt *sd, Object *ob, PBVHNode **nodes, int totnode);
void SCULPT_do_flatten_brush(Sculpt *sd, Object *ob, PBVHNode **nodes, int totnode);
void SCULPT_do_clay_brush(Sculpt *sd, Object *ob, PBVHNode **nodes, int totnode);
void SCULPT_do_clay_strips_brush(Sculpt *sd, Object *ob, PBVHNode **nodes, int totnode);
void SCULPT_do_snake_hook_brush(Sculpt *sd, Object *ob, PBVHNode **nodes, int totnode);
void SCULPT_do_thumb_brush(Sculpt *sd, Object *ob, PBVHNode **nodes, int totnode);
void SCULPT_do_rotate_brush(Sculpt *sd, Object *ob, PBVHNode **nodes, int totnode);
void SCULPT_do_layer_brush(Sculpt *sd, Object *ob, PBVHNode **nodes, int totnode);
void SCULPT_do_inflate_brush(Sculpt *sd, Object *ob, PBVHNode **nodes, int totnode);
void SCULPT_do_nudge_brush(Sculpt *sd, Object *ob, PBVHNode **nodes, int totnode);
void SCULPT_do_crease_brush(Sculpt *sd, Object *ob, PBVHNode **nodes, int totnode);
void SCULPT_do_pinch_brush(Sculpt *sd, Object *ob, PBVHNode **nodes, int totnode);
void SCULPT_do_grab_brush(Sculpt *sd, Object *ob, PBVHNode **nodes, int totnode);
void SCULPT_do_elastic_deform_brush(Sculpt *sd, Object *ob, PBVHNode **nodes, int totnode);
void SCULPT_do_draw_sharp_brush(Sculpt *sd, Object *ob, PBVHNode **nodes, int totnode);
void SCULPT_do_slide_relax_brush(Sculpt *sd, Object *ob, PBVHNode **nodes, int totnode);

void SCULPT_do_displacement_smear_brush(Sculpt *sd, Object *ob, PBVHNode **nodes, int totnode);
void SCULPT_do_displacement_eraser_brush(Sculpt *sd, Object *ob, PBVHNode **nodes, int totnode);
void SCULPT_do_mask_brush_draw(Sculpt *sd, Object *ob, PBVHNode **nodes, int totnode);
void SCULPT_do_mask_brush(Sculpt *sd, Object *ob, PBVHNode **nodes, int totnode);
/** \} */

void SCULPT_bmesh_topology_rake(
    Sculpt *sd, Object *ob, PBVHNode **nodes, int totnode, float bstrength);

/* end sculpt_brush_types.cc */

/* sculpt_ops.cc */

void SCULPT_OT_brush_stroke(wmOperatorType *ot);

/* end sculpt_ops.cc */

BLI_INLINE bool SCULPT_tool_is_paint(int tool)
{
  return ELEM(tool, SCULPT_TOOL_PAINT, SCULPT_TOOL_SMEAR);
}

BLI_INLINE bool SCULPT_tool_is_mask(int tool)
{
  return ELEM(tool, SCULPT_TOOL_MASK);
}

BLI_INLINE bool SCULPT_tool_is_face_sets(int tool)
{
  return ELEM(tool, SCULPT_TOOL_DRAW_FACE_SETS);
}

void SCULPT_stroke_id_ensure(Object *ob);
void SCULPT_stroke_id_next(Object *ob);
bool SCULPT_tool_can_reuse_automask(int sculpt_tool);

void SCULPT_ensure_valid_pivot(const Object *ob, Scene *scene);

/* -------------------------------------------------------------------- */
/** \name Topology island API
 * \{
 * Each mesh island shell gets its own integer
 * key; these are temporary and internally limited to 8 bits.
 * Uses the `ss->topology_island_key` attribute.
 */

/* Ensures vertex island keys exist and are valid. */
void SCULPT_topology_islands_ensure(Object *ob);

/**
 * Mark vertex island keys as invalid.
 * Call when adding or hiding geometry.
 */
void SCULPT_topology_islands_invalidate(struct SculptSession *ss);

<<<<<<< HEAD
/* Get vertex island key.*/
int SCULPT_vertex_island_get(struct SculptSession *ss, PBVHVertRef vertex);
=======
/** Get vertex island key. */
int SCULPT_vertex_island_get(SculptSession *ss, PBVHVertRef vertex);
>>>>>>> 0de2b0f8

/** \} */

/* Make SCULPT_ alias to a few blenkernel sculpt methods. */

#define SCULPT_vertex_attr_get BKE_sculpt_vertex_attr_get
#define SCULPT_face_attr_get BKE_sculpt_face_attr_get<|MERGE_RESOLUTION|>--- conflicted
+++ resolved
@@ -1909,13 +1909,8 @@
  */
 void SCULPT_topology_islands_invalidate(struct SculptSession *ss);
 
-<<<<<<< HEAD
-/* Get vertex island key.*/
-int SCULPT_vertex_island_get(struct SculptSession *ss, PBVHVertRef vertex);
-=======
 /** Get vertex island key. */
 int SCULPT_vertex_island_get(SculptSession *ss, PBVHVertRef vertex);
->>>>>>> 0de2b0f8
 
 /** \} */
 
