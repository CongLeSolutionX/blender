--- conflicted
+++ resolved
@@ -575,14 +575,8 @@
                    boundary.verts.size());
   }
   else {
-    sub_v3_v3v3(boundary.twist.rotation_axis,
-<<<<<<< HEAD
-                SCULPT_vertex_co_get(ss, boundary.pivot_vertex),
-                boundary.initial_vert_position);
-=======
-                boundary.pivot_position,
-                SCULPT_vertex_co_get(ss, boundary.initial_vert));
->>>>>>> cf656ac0
+    sub_v3_v3v3(
+        boundary.twist.rotation_axis, boundary.pivot_position, boundary.initial_vert_position);
     normalize_v3(boundary.twist.rotation_axis);
   }
 }
@@ -981,13 +975,8 @@
   immUniformColor4f(1.0f, 1.0f, 1.0f, 0.8f);
   GPU_line_width(2.0f);
   immBegin(GPU_PRIM_LINES, 2);
-<<<<<<< HEAD
-  immVertex3fv(gpuattr, SCULPT_vertex_co_get(ss, ss.boundary_preview->pivot_vertex));
+  immVertex3fv(gpuattr, ss.boundary_preview->pivot_position);
   immVertex3fv(gpuattr, ss.boundary_preview->initial_vert_position);
-=======
-  immVertex3fv(gpuattr, ss.boundary_preview->pivot_position);
-  immVertex3fv(gpuattr, SCULPT_vertex_co_get(ss, ss.boundary_preview->initial_vert));
->>>>>>> cf656ac0
   immEnd();
 }
 
