/* SPDX-FileCopyrightText: 2020 Blender Authors
 *
 * SPDX-License-Identifier: GPL-2.0-or-later */

/** \file
 * \ingroup edsculpt
 */

#include "MEM_guardedalloc.h"

#include "BLI_math_vector.hh"
#include "BLI_task.h"

#include "DNA_brush_types.h"
#include "DNA_mesh_types.h"
#include "DNA_object_types.h"

#include "BKE_brush.hh"
#include "BKE_ccg.hh"
#include "BKE_colortools.hh"
#include "BKE_paint.hh"
#include "BKE_pbvh_api.hh"

#include "paint_intern.hh"
#include "sculpt_intern.hh"

#include "GPU_immediate.hh"
#include "GPU_state.hh"

#include <cmath>
#include <cstdlib>

namespace blender::ed::sculpt_paint::boundary {

/**
 * From a vertex index anywhere in the mesh, returns the closest vertex in a mesh boundary inside
 * the given radius, if it exists.
 */
static std::optional<int> get_closest_boundary_vert_mesh(Object &object,
                                                         const GroupedSpan<int> vert_to_face,
                                                         const Span<float3> vert_positions,
                                                         const Span<bool> hide_vert,
                                                         const Span<bool> hide_poly,
                                                         const BitSpan boundary,
                                                         const int initial_vert,
                                                         const float radius);
static std::optional<SubdivCCGCoord> get_closest_boundary_vert_grids(
    Object &object,
    const OffsetIndices<int> faces,
    const Span<int> corner_verts,
    const SubdivCCG &subdiv_ccg,
    const Span<bool> hide_poly,
    const BitSpan boundary,
    const SubdivCCGCoord initial_vert,
    const float radius);
static std::optional<BMVert *> get_closest_boundary_vert_bmesh(Object &object,
                                                               BMesh *bm,
                                                               BMVert &initial_vert,
                                                               const float radius);
/**
 * This function is used to check where the propagation should stop when calculating the boundary,
 * as well as to check if the initial vertex is valid.
 */
static bool is_vert_in_editable_boundary_mesh(const OffsetIndices<int> faces,
                                              const Span<int> corner_verts,
                                              const GroupedSpan<int> vert_to_face,
                                              const Span<bool> hide_vert,
                                              const Span<bool> hide_poly,
                                              const BitSpan boundary,
                                              const int initial_vert);
static bool is_vert_in_editable_boundary_grids(const OffsetIndices<int> faces,
                                               const Span<int> corner_verts,
                                               const SubdivCCG &subdiv_ccg,
                                               const Span<bool> hide_poly,
                                               const BitSpan boundary,
                                               const SubdivCCGCoord initial_vert);
static bool is_vert_in_editable_boundary_bmesh(BMVert &initial_vert);

/**
 * Determines the indices of a boundary.
 */
static void indices_init_mesh(Object &object,
                              const OffsetIndices<int> faces,
                              const Span<int> corner_verts,
                              const GroupedSpan<int> vert_to_face,
                              const Span<bool> hide_vert,
                              const Span<bool> hide_poly,
                              const BitSpan boundary_verts,
                              const Span<float3> vert_positions,
                              const int initial_boundary_vert,
                              SculptBoundary &boundary);
static void indices_init_grids(Object &object,
                               const OffsetIndices<int> faces,
                               const Span<int> corner_verts,
                               const SubdivCCG &subdiv_ccg,
                               const Span<bool> hide_poly,
                               const BitSpan boundary_verts,
                               const SubdivCCGCoord initial_vert,
                               SculptBoundary &boundary);
static void indices_init_bmesh(Object &object,
                               BMesh *bm,
                               BMVert &initial_boundary_vert,
                               SculptBoundary &boundary);

/**
 * This functions initializes all data needed to calculate falloffs and deformation from the
 * boundary into the mesh into a #SculptBoundaryEditInfo array. This includes how many steps are
 * needed to go from a boundary vertex to an interior vertex and which vertex of the boundary is
 * the closest one.
 */
static void edit_data_init_mesh(OffsetIndices<int> faces,
                                Span<int> corner_verts,
                                GroupedSpan<int> vert_to_face,
                                Span<float3> vert_positions,
                                Span<bool> hide_vert,
                                Span<bool> hide_poly,
                                const int initial_vert_i,
                                const float radius,
                                SculptBoundary &boundary);
static void edit_data_init_grids(const SubdivCCG &subdiv_ccg,
                                 const int initial_vert_i,
                                 const float radius,
                                 SculptBoundary &boundary);
static void edit_data_init_bmesh(BMesh *bm,
                                 const int initial_vert_i,
                                 const float radius,
                                 SculptBoundary &boundary);

std::unique_ptr<SculptBoundary> data_init(Object &object,
                                          const Brush *brush,
                                          const PBVHVertRef initial_vert,
                                          const float radius)
{
  /* TODO: Temporary bridge method to help in refactoring, this method should be deprecated
   * entirely. */
  const SculptSession &ss = *object.sculpt;
  if (initial_vert.i == PBVH_REF_NONE) {
    return nullptr;
  }

  switch (ss.pbvh->type()) {
    case (bke::pbvh::Type::Mesh): {
      const int vert = initial_vert.i;
      return data_init_mesh(object, brush, vert, radius);
    }
    case (bke::pbvh::Type::Grids): {
      const CCGKey &key = BKE_subdiv_ccg_key_top_level(*ss.subdiv_ccg);
      const SubdivCCGCoord vert = SubdivCCGCoord::from_index(key, initial_vert.i);
      return data_init_grids(object, brush, vert, radius);
    }
    case (bke::pbvh::Type::BMesh): {
      BMVert *vert = reinterpret_cast<BMVert *>(initial_vert.i);
      return data_init_bmesh(object, brush, vert, radius);
    }
  }

  BLI_assert_unreachable();
  return nullptr;
}

std::unique_ptr<SculptBoundary> data_init_mesh(Object &object,
                                               const Brush *brush,
                                               const int initial_vert,
                                               const float radius)
{
  SculptSession &ss = *object.sculpt;

  boundary::ensure_boundary_info(object);

  Mesh &mesh = *static_cast<Mesh *>(object.data);
  const OffsetIndices faces = mesh.faces();
  const Span<int> corner_verts = mesh.corner_verts();
  const bke::AttributeAccessor attributes = mesh.attributes();
  const VArraySpan hide_poly = *attributes.lookup<bool>(".hide_poly", bke::AttrDomain::Face);
  const VArraySpan hide_vert = *attributes.lookup<bool>(".hide_vert", bke::AttrDomain::Point);

  const bke::pbvh::Tree &pbvh = *ss.pbvh;

  const Span<float3> positions_eval = BKE_pbvh_get_vert_positions(pbvh);

  const std::optional<int> boundary_initial_vert = get_closest_boundary_vert_mesh(
      object,
      ss.vert_to_face_map,
      positions_eval,
      hide_vert,
      hide_poly,
      ss.vertex_info.boundary,
      initial_vert,
      radius);

  if (!boundary_initial_vert) {
    return nullptr;
  }

  /* Starting from a vertex that is the limit of a boundary is ambiguous, so return nullptr instead
   * of forcing a random active boundary from a corner. */
<<<<<<< HEAD
  /* TODO: Shouldn't this be boundary_initial_vert??? */
  if (!is_vert_in_editable_boundary_mesh(faces,
                                         corner_verts,
                                         ss.vert_to_face_map,
                                         hide_vert,
                                         hide_poly,
                                         ss.vertex_info.boundary,
                                         initial_vert))
=======
  /* TODO: Investigate whether initial_vert should actually be boundary_initial_vert. If
   * initial_vert is correct, the above comment and the docstring for the relevant function should
   * be fixed. */
  if (!is_vert_in_editable_boundary(faces,
                                    corner_verts,
                                    ss.vert_to_face_map,
                                    hide_vert,
                                    hide_poly,
                                    ss.vertex_info.boundary,
                                    initial_vert))
>>>>>>> 758227c0
  {
    return nullptr;
  }

  std::unique_ptr<SculptBoundary> boundary = std::make_unique<SculptBoundary>();
  *boundary = {};

  const int boundary_initial_vert_index = *boundary_initial_vert;
  boundary->initial_vert_i = boundary_initial_vert_index;
  boundary->initial_vert_position = positions_eval[boundary_initial_vert_index];

  indices_init_mesh(object,
                    faces,
                    corner_verts,
                    ss.vert_to_face_map,
                    hide_vert,
                    hide_poly,
                    ss.vertex_info.boundary,
                    positions_eval,
                    *boundary_initial_vert,
                    *boundary);

  const float boundary_radius = brush ? radius * (1.0f + brush->boundary_offset) : radius;
  edit_data_init_mesh(faces,
                      corner_verts,
                      ss.vert_to_face_map,
                      positions_eval,
                      hide_vert,
                      hide_poly,
                      boundary_initial_vert_index,
                      boundary_radius,
                      *boundary);

  return boundary;
}

std::unique_ptr<SculptBoundary> data_init_grids(Object &object,
                                                const Brush *brush,
                                                const SubdivCCGCoord initial_vert,
                                                const float radius)
{
  SculptSession &ss = *object.sculpt;

  boundary::ensure_boundary_info(object);

  Mesh &mesh = *static_cast<Mesh *>(object.data);
  const OffsetIndices faces = mesh.faces();
  const Span<int> corner_verts = mesh.corner_verts();
  const bke::AttributeAccessor attributes = mesh.attributes();
  const VArraySpan hide_poly = *attributes.lookup<bool>(".hide_poly", bke::AttrDomain::Face);
  const SubdivCCG &subdiv_ccg = *ss.subdiv_ccg;
  const Span<CCGElem *> grids = subdiv_ccg.grids;
  const CCGKey &key = BKE_subdiv_ccg_key_top_level(subdiv_ccg);

  const std::optional<SubdivCCGCoord> boundary_initial_vert = get_closest_boundary_vert_grids(
      object,
      faces,
      corner_verts,
      subdiv_ccg,
      hide_poly,
      ss.vertex_info.boundary,
      initial_vert,
      radius);

  if (!boundary_initial_vert) {
    return nullptr;
  }

  /* Starting from a vertex that is the limit of a boundary is ambiguous, so return nullptr instead
   * of forcing a random active boundary from a corner. */
  if (!is_vert_in_editable_boundary_grids(
          faces, corner_verts, subdiv_ccg, hide_poly, ss.vertex_info.boundary, initial_vert))
  {
    return nullptr;
  }

  std::unique_ptr<SculptBoundary> boundary = std::make_unique<SculptBoundary>();
  *boundary = {};

  SubdivCCGCoord boundary_vert = *boundary_initial_vert;
  const int boundary_initial_vert_index = boundary_vert.to_index(key);
  boundary->initial_vert_i = boundary_initial_vert_index;
  boundary->initial_vert_position = CCG_grid_elem_co(
      key, grids[boundary_vert.grid_index], boundary_vert.x, boundary_vert.y);

  indices_init_grids(object,
                     faces,
                     corner_verts,
                     subdiv_ccg,
                     hide_poly,
                     ss.vertex_info.boundary,
                     boundary_vert,
                     *boundary);

  const float boundary_radius = brush ? radius * (1.0f + brush->boundary_offset) : radius;
  edit_data_init_grids(subdiv_ccg, boundary_initial_vert_index, boundary_radius, *boundary);

  return boundary;
}

std::unique_ptr<SculptBoundary> data_init_bmesh(Object &object,
                                                const Brush *brush,
                                                BMVert *initial_vert,
                                                const float radius)
{
  SculptSession &ss = *object.sculpt;

  SCULPT_vertex_random_access_ensure(ss);
  boundary::ensure_boundary_info(object);

  const std::optional<BMVert *> boundary_initial_vert = get_closest_boundary_vert_bmesh(
      object, ss.bm, *initial_vert, radius);

  if (!boundary_initial_vert) {
    return nullptr;
  }

  /* Starting from a vertex that is the limit of a boundary is ambiguous, so return nullptr instead
   * of forcing a random active boundary from a corner. */
  if (!is_vert_in_editable_boundary_bmesh(*initial_vert)) {
    return nullptr;
  }

  std::unique_ptr<SculptBoundary> boundary = std::make_unique<SculptBoundary>();
  *boundary = {};

  const int boundary_initial_vert_index = BM_elem_index_get(*boundary_initial_vert);
  boundary->initial_vert_i = boundary_initial_vert_index;
  boundary->initial_vert_position = (*boundary_initial_vert)->co;

  indices_init_bmesh(object, ss.bm, **boundary_initial_vert, *boundary);

  const float boundary_radius = brush ? radius * (1.0f + brush->boundary_offset) : radius;
  edit_data_init_bmesh(ss.bm, boundary_initial_vert_index, boundary_radius, *boundary);

  return boundary;
}

static bool check_counts(const int neighbor_count, const int boundary_vertex_count)
{
  /* Corners are ambiguous as it can't be decide which boundary should be active. The flood fill
   * should also stop at corners. */
  if (neighbor_count <= 2) {
    return false;
  }

  /* Non manifold geometry in the mesh boundary.
   * The deformation result will be unpredictable and not very useful. */
  if (boundary_vertex_count > 2) {
    return false;
  }

  return true;
}

static bool is_vert_in_editable_boundary_mesh(const OffsetIndices<int> faces,
                                              const Span<int> corner_verts,
                                              const GroupedSpan<int> vert_to_face,
                                              const Span<bool> hide_vert,
                                              const Span<bool> hide_poly,
                                              const BitSpan boundary,
                                              const int initial_vert)
{
  if (!hide_vert.is_empty() && hide_vert[initial_vert]) {
    return false;
  }

  int neighbor_count = 0;
  int boundary_vertex_count = 0;

  Vector<int> neighbors;
  for (const int neighbor : vert_neighbors_get_mesh(
           initial_vert, faces, corner_verts, vert_to_face, hide_poly, neighbors))
  {
    if (hide_vert.is_empty() || !hide_vert[neighbor]) {
      neighbor_count++;
      if (boundary::vert_is_boundary(hide_poly, vert_to_face, boundary, neighbor)) {
        boundary_vertex_count++;
      }
    }
  }

  return check_counts(neighbor_count, boundary_vertex_count);
}

static bool is_vert_in_editable_boundary_grids(const OffsetIndices<int> faces,
                                               const Span<int> corner_verts,
                                               const SubdivCCG &subdiv_ccg,
                                               const Span<bool> hide_poly,
                                               const BitSpan boundary,
                                               const SubdivCCGCoord initial_vert)
{
  const CCGKey key = BKE_subdiv_ccg_key_top_level(subdiv_ccg);
  const BitGroupVector<> &grid_hidden = subdiv_ccg.grid_hidden;
  if (!grid_hidden.is_empty() && grid_hidden[initial_vert.grid_index][initial_vert.to_index(key)])
  {
    return false;
  }

  SubdivCCGNeighbors neighbors;
  BKE_subdiv_ccg_neighbor_coords_get(subdiv_ccg, initial_vert, false, neighbors);

  int neighbor_count = 0;
  int boundary_vertex_count = 0;
  for (const SubdivCCGCoord neighbor : neighbors.coords) {
    if (grid_hidden.is_empty() || !grid_hidden[neighbor.grid_index][neighbor.to_index(key)]) {
      neighbor_count++;
      if (boundary::vert_is_boundary(
              subdiv_ccg, hide_poly, corner_verts, faces, boundary, neighbor))
      {
        boundary_vertex_count++;
      }
    }
  }

  return check_counts(neighbor_count, boundary_vertex_count);
}

static bool is_vert_in_editable_boundary_bmesh(BMVert &initial_vert)
{
  if (BM_elem_flag_test(&initial_vert, BM_ELEM_HIDDEN)) {
    return false;
  }

  int neighbor_count = 0;
  int boundary_vertex_count = 0;

  Vector<BMVert *, 64> neighbors;
  for (BMVert *neighbor : vert_neighbors_get_bmesh(initial_vert, neighbors)) {
    if (!BM_elem_flag_test(neighbor, BM_ELEM_HIDDEN)) {
      neighbor_count++;
      if (boundary::vert_is_boundary(neighbor)) {
        boundary_vertex_count++;
      }
    }
  }

  return check_counts(neighbor_count, boundary_vertex_count);
}

/* -------------------------------------------------------------------- */
/** \name Nearest Boundary Vert
 * \{ */
static std::optional<int> get_closest_boundary_vert_mesh(Object &object,
                                                         const GroupedSpan<int> vert_to_face,
                                                         const Span<float3> vert_positions,
                                                         const Span<bool> hide_vert,
                                                         const Span<bool> hide_poly,
                                                         const BitSpan boundary,
                                                         const int initial_vert,
                                                         const float radius)
{
  if (boundary::vert_is_boundary(hide_poly, vert_to_face, boundary, initial_vert)) {
    return initial_vert;
  }

  flood_fill::FillDataMesh flood_fill(vert_positions.size());
  flood_fill.add_initial(initial_vert);

  const float3 initial_vert_position = vert_positions[initial_vert];
  const float radius_sq = radius * radius;

  std::optional<int> boundary_initial_vert;
  int boundary_initial_vert_steps = std::numeric_limits<int>::max();
  Array<int> floodfill_steps(vert_positions.size(), 0);

  flood_fill.execute(object, vert_to_face, [&](int from_v, int to_v) {
    if (!hide_vert.is_empty() && hide_vert[from_v]) {
      return false;
    }

    floodfill_steps[to_v] = floodfill_steps[from_v] + 1;

    if (boundary::vert_is_boundary(hide_poly, vert_to_face, boundary, to_v)) {
      if (floodfill_steps[to_v] < boundary_initial_vert_steps) {
        boundary_initial_vert_steps = floodfill_steps[to_v];
        boundary_initial_vert = to_v;
      }
    }

    const float len_sq = math::distance_squared(initial_vert_position, vert_positions[to_v]);
    return len_sq < radius_sq;
  });

  return boundary_initial_vert;
}

static std::optional<SubdivCCGCoord> get_closest_boundary_vert_grids(
    Object &object,
    const OffsetIndices<int> faces,
    const Span<int> corner_verts,
    const SubdivCCG &subdiv_ccg,
    const Span<bool> hide_poly,
    const BitSpan boundary,
    const SubdivCCGCoord initial_vert,
    const float radius)
{
  if (boundary::vert_is_boundary(
          subdiv_ccg, hide_poly, corner_verts, faces, boundary, initial_vert))
  {
    return initial_vert;
  }

  const Span<CCGElem *> grids = subdiv_ccg.grids;
  const CCGKey key = BKE_subdiv_ccg_key_top_level(subdiv_ccg);
  const int num_grids = key.grid_area * grids.size();

  flood_fill::FillDataGrids flood_fill(num_grids);
  flood_fill.add_initial(initial_vert);

  const float3 initial_vert_position = CCG_grid_elem_co(
      key, grids[initial_vert.grid_index], initial_vert.x, initial_vert.y);
  const float radius_sq = radius * radius;

  int boundary_initial_vert_steps = std::numeric_limits<int>::max();
  Array<int> floodfill_steps(num_grids, 0);
  std::optional<SubdivCCGCoord> boundary_initial_vert;

  flood_fill.execute(
      object, subdiv_ccg, [&](SubdivCCGCoord from_v, SubdivCCGCoord to_v, bool is_duplicate) {
        const int to_v_index = to_v.to_index(key);
        const int from_v_index = from_v.to_index(key);

        if (!subdiv_ccg.grid_hidden.is_empty()) {
          return false;
        }

        if (is_duplicate) {
          floodfill_steps[to_v_index] = floodfill_steps[from_v_index];
        }
        else {
          floodfill_steps[to_v_index] = floodfill_steps[from_v_index] + 1;
        }

        if (boundary::vert_is_boundary(subdiv_ccg, hide_poly, corner_verts, faces, boundary, to_v))
        {
          if (floodfill_steps[to_v_index] < boundary_initial_vert_steps) {
            boundary_initial_vert_steps = floodfill_steps[to_v_index];
            boundary_initial_vert = to_v;
          }
        }

        const float len_sq = math::distance_squared(
            initial_vert_position, CCG_grid_elem_co(key, grids[to_v.grid_index], to_v.x, to_v.y));
        return len_sq < radius_sq;
      });

  return boundary_initial_vert;
}

static std::optional<BMVert *> get_closest_boundary_vert_bmesh(Object &object,
                                                               BMesh *bm,
                                                               BMVert &initial_vert,
                                                               const float radius)
{
  if (boundary::vert_is_boundary(&initial_vert)) {
    return &initial_vert;
  }

  const int num_verts = BM_mesh_elem_count(bm, BM_VERT);
  flood_fill::FillDataBMesh flood_fill(num_verts);
  flood_fill.add_initial(&initial_vert);

  const float3 initial_vert_position = initial_vert.co;
  const float radius_sq = radius * radius;

  int boundary_initial_vert_steps = std::numeric_limits<int>::max();
  Array<int> floodfill_steps(num_verts, 0);
  std::optional<BMVert *> boundary_initial_vert;

  flood_fill.execute(object, [&](BMVert *from_v, BMVert *to_v) {
    const int from_v_i = BM_elem_index_get(from_v);
    const int to_v_i = BM_elem_index_get(to_v);

    if (BM_elem_flag_test(to_v, BM_ELEM_HIDDEN)) {
      return false;
    }

    floodfill_steps[to_v_i] = floodfill_steps[from_v_i] + 1;

    if (boundary::vert_is_boundary(to_v)) {
      if (floodfill_steps[to_v_i] < boundary_initial_vert_steps) {
        boundary_initial_vert_steps = floodfill_steps[to_v_i];
        boundary_initial_vert = to_v;
      }
    }

    const float len_sq = math::distance_squared(initial_vert_position, float3(to_v->co));
    return len_sq < radius_sq;
  });

  return boundary_initial_vert;
}

/** \} */

/* -------------------------------------------------------------------- */
/** \name Boundary Index Calculation
 * \{ */

/* Used to allocate the memory of the boundary index arrays. This was decided considered the most
 * common use cases for the brush deformers, taking into account how many vertices those
 * deformations usually need in the boundary. */
constexpr int BOUNDARY_INDICES_BLOCK_SIZE = 300;

static void add_index(SculptBoundary &boundary,
                      const int new_index,
                      const float distance,
                      Set<int, BOUNDARY_INDICES_BLOCK_SIZE> &included_verts)
{
  boundary.verts.append(new_index);

  boundary.distance.add(new_index, distance);
  included_verts.add(new_index);
};

static void indices_init_mesh(Object &object,
                              const OffsetIndices<int> faces,
                              const Span<int> corner_verts,
                              const GroupedSpan<int> vert_to_face,
                              const Span<bool> hide_vert,
                              const Span<bool> hide_poly,
                              const BitSpan boundary_verts,
                              const Span<float3> vert_positions,
                              const int initial_boundary_vert,
                              SculptBoundary &boundary)
{
  flood_fill::FillDataMesh flood_fill(vert_positions.size());

  Set<int, BOUNDARY_INDICES_BLOCK_SIZE> included_verts;
  add_index(boundary, initial_boundary_vert, 1.0f, included_verts);
  flood_fill.add_initial(initial_boundary_vert);

  flood_fill.execute(object, vert_to_face, [&](const int from_v, const int to_v) {
    const float3 from_v_co = vert_positions[from_v];
    const float3 to_v_co = vert_positions[to_v];

    if (!boundary::vert_is_boundary(hide_poly, vert_to_face, boundary_verts, to_v)) {
      return false;
    }
    const float edge_len = len_v3v3(from_v_co, to_v_co);
    const float distance_boundary_to_dst = boundary.distance.lookup_default(from_v, 0.0f) +
                                           edge_len;
    add_index(boundary, to_v, distance_boundary_to_dst, included_verts);
    boundary.edges.append({from_v_co, to_v_co});
    return is_vert_in_editable_boundary_mesh(
        faces, corner_verts, vert_to_face, hide_vert, hide_poly, boundary_verts, to_v);
  });
}

static void indices_init_grids(Object &object,
                               const OffsetIndices<int> faces,
                               const Span<int> corner_verts,
                               const SubdivCCG &subdiv_ccg,
                               const Span<bool> hide_poly,
                               const BitSpan boundary_verts,
                               const SubdivCCGCoord initial_vert,
                               SculptBoundary &boundary)
{
  const Span<CCGElem *> grids = subdiv_ccg.grids;
  const CCGKey key = BKE_subdiv_ccg_key_top_level(subdiv_ccg);
  const int num_grids = key.grid_area * grids.size();
  flood_fill::FillDataGrids flood_fill(num_grids);

  const int initial_boundary_index = initial_vert.to_index(key);
  Set<int, BOUNDARY_INDICES_BLOCK_SIZE> included_verts;
  add_index(boundary, initial_boundary_index, 0.0f, included_verts);
  flood_fill.add_initial(initial_vert);

  flood_fill.execute(
      object,
      subdiv_ccg,
      [&](const SubdivCCGCoord from_v, const SubdivCCGCoord to_v, const bool is_duplicate) {
        const int from_v_i = from_v.to_index(key);
        const int to_v_i = to_v.to_index(key);

        const float3 from_v_co = CCG_elem_offset_co(
            key,
            grids[from_v.grid_index],
            CCG_grid_xy_to_index(key.grid_size, from_v.x, from_v.y));
        const float3 to_v_co = CCG_elem_offset_co(
            key, grids[to_v.grid_index], CCG_grid_xy_to_index(key.grid_size, to_v.x, to_v.y));

        if (!boundary::vert_is_boundary(
                subdiv_ccg, hide_poly, corner_verts, faces, boundary_verts, to_v))
        {
          return false;
        }
        const float edge_len = len_v3v3(from_v_co, to_v_co);
        const float distance_boundary_to_dst = boundary.distance.lookup_default(from_v_i, 0.0f) +
                                               edge_len;
        add_index(boundary, to_v_i, distance_boundary_to_dst, included_verts);
        if (!is_duplicate) {
          boundary.edges.append({from_v_co, to_v_co});
        }
        return is_vert_in_editable_boundary_grids(
            faces, corner_verts, subdiv_ccg, hide_poly, boundary_verts, to_v);
      });
}

static void indices_init_bmesh(Object &object,
                               BMesh *bm,
                               BMVert &initial_boundary_vert,
                               SculptBoundary &boundary)
{
  const int num_verts = BM_mesh_elem_count(bm, BM_VERT);
  flood_fill::FillDataBMesh flood_fill(num_verts);

  const int initial_boundary_index = BM_elem_index_get(&initial_boundary_vert);
  Set<int, BOUNDARY_INDICES_BLOCK_SIZE> included_verts;
  add_index(boundary, initial_boundary_index, 0.0f, included_verts);
  flood_fill.add_initial(&initial_boundary_vert);

  flood_fill.execute(object, [&](BMVert *from_v, BMVert *to_v) {
    const int from_v_i = BM_elem_index_get(from_v);
    const int to_v_i = BM_elem_index_get(to_v);

    const float3 from_v_co = from_v->co;
    const float3 to_v_co = to_v->co;

    if (!boundary::vert_is_boundary(to_v)) {
      return false;
    }
    const float edge_len = len_v3v3(from_v_co, to_v_co);
    const float distance_boundary_to_dst = boundary.distance.lookup_default(from_v_i, 0.0f) +
                                           edge_len;
    add_index(boundary, to_v_i, distance_boundary_to_dst, included_verts);
    boundary.edges.append({from_v_co, to_v_co});
    return is_vert_in_editable_boundary_bmesh(*to_v);
  });
}

/** \} */

/* -------------------------------------------------------------------- */
/** \name Edit Data Calculation
 * \{ */
static void edit_data_init_mesh(OffsetIndices<int> faces,
                                Span<int> corner_verts,
                                GroupedSpan<int> vert_to_face,
                                Span<float3> vert_positions,
                                Span<bool> hide_vert,
                                Span<bool> hide_poly,
                                const int initial_vert_i,
                                const float radius,
                                SculptBoundary &boundary)
{
  boundary.edit_info = Array<SculptBoundaryEditInfo>(vert_positions.size());

  std::queue<int> current_iteration;

  for (int i = 0; i < boundary.verts.size(); i++) {
    const int vert = boundary.verts[i];
    const int index = boundary.verts[i];

    boundary.edit_info[index].original_vertex_i = index;
    boundary.edit_info[index].propagation_steps_num = 0;

    current_iteration.push(vert);
  }

  int propagation_steps_num = 0;
  float accum_distance = 0.0f;

  std::queue<int> next_iteration;

  while (true) {
    /* Stop adding steps to edit info. This happens when a steps is further away from the boundary
     * than the brush radius or when the entire mesh was already processed. */
    if (accum_distance > radius || current_iteration.empty()) {
      boundary.max_propagation_steps = propagation_steps_num;
      break;
    }

    while (!current_iteration.empty()) {
      const int from_v = current_iteration.front();
      current_iteration.pop();

      Vector<int> neighbors;
      for (const int neighbor : vert_neighbors_get_mesh(
               from_v, faces, corner_verts, vert_to_face, hide_poly, neighbors))
      {
        if ((!hide_vert.is_empty() && hide_vert[from_v]) ||
            boundary.edit_info[neighbor].propagation_steps_num != BOUNDARY_STEPS_NONE)
        {
          continue;
        }

        boundary.edit_info[neighbor].original_vertex_i =
            boundary.edit_info[from_v].original_vertex_i;

        boundary.edit_info[neighbor].propagation_steps_num =
            boundary.edit_info[from_v].propagation_steps_num + 1;

        next_iteration.push(neighbor);

        /* Check the distance using the vertex that was propagated from the initial vertex that
         * was used to initialize the boundary. */
        if (boundary.edit_info[from_v].original_vertex_i == initial_vert_i) {
          boundary.pivot_position = vert_positions[neighbor];
          accum_distance += math::distance(vert_positions[from_v], boundary.pivot_position);
        }
      }
    }

    /* Copy the new vertices to the queue to be processed in the next iteration. */
    while (!next_iteration.empty()) {
      const int next_v = next_iteration.front();
      next_iteration.pop();
      current_iteration.push(next_v);
    }

    propagation_steps_num++;
  }
}

static void edit_data_init_grids(const SubdivCCG &subdiv_ccg,
                                 const int initial_vert_i,
                                 const float radius,
                                 SculptBoundary &boundary)
{
  const Span<CCGElem *> grids = subdiv_ccg.grids;
  const CCGKey key = BKE_subdiv_ccg_key_top_level(subdiv_ccg);
  const int num_grids = key.grid_area * grids.size();

  boundary.edit_info = Array<SculptBoundaryEditInfo>(num_grids);

  std::queue<SubdivCCGCoord> current_iteration;

  for (int i = 0; i < boundary.verts.size(); i++) {
    const SubdivCCGCoord vert = SubdivCCGCoord::from_index(key, boundary.verts[i]);

    const int index = boundary.verts[i];

    boundary.edit_info[index].original_vertex_i = index;
    boundary.edit_info[index].propagation_steps_num = 0;

    SubdivCCGNeighbors neighbors;
    BKE_subdiv_ccg_neighbor_coords_get(subdiv_ccg, vert, true, neighbors);
    for (SubdivCCGCoord neighbor : neighbors.duplicates()) {
      boundary.edit_info[neighbor.to_index(key)].original_vertex_i = index;
    }

    current_iteration.push(vert);
  }

  int propagation_steps_num = 0;
  float accum_distance = 0.0f;

  std::queue<SubdivCCGCoord> next_iteration;

  while (true) {
    /* Stop adding steps to edit info. This happens when a steps is further away from the boundary
     * than the brush radius or when the entire mesh was already processed. */
    if (accum_distance > radius || current_iteration.empty()) {
      boundary.max_propagation_steps = propagation_steps_num;
      break;
    }

    while (!current_iteration.empty()) {
      const SubdivCCGCoord from_v = current_iteration.front();
      current_iteration.pop();

      const int from_v_i = from_v.to_index(key);

      SubdivCCGNeighbors neighbors;
      BKE_subdiv_ccg_neighbor_coords_get(subdiv_ccg, from_v, true, neighbors);

      for (const SubdivCCGCoord neighbor : neighbors.duplicates()) {
        const int neighbor_idx = neighbor.to_index(key);
        const int index_in_grid = CCG_grid_xy_to_index(key.grid_size, neighbor.x, neighbor.y);

        const bool is_hidden = !subdiv_ccg.grid_hidden.is_empty() &&
                               subdiv_ccg.grid_hidden[neighbor.grid_index][index_in_grid];
        if (is_hidden ||
            boundary.edit_info[neighbor_idx].propagation_steps_num != BOUNDARY_STEPS_NONE)
        {
          continue;
        }
        boundary.edit_info[neighbor_idx].original_vertex_i =
            boundary.edit_info[from_v_i].original_vertex_i;

        boundary.edit_info[neighbor_idx].propagation_steps_num =
            boundary.edit_info[from_v_i].propagation_steps_num;
      }

      for (const SubdivCCGCoord neighbor : neighbors.unique()) {
        const int neighbor_idx = neighbor.to_index(key);
        const int index_in_grid = CCG_grid_xy_to_index(key.grid_size, neighbor.x, neighbor.y);

        const bool is_hidden = !subdiv_ccg.grid_hidden.is_empty() &&
                               subdiv_ccg.grid_hidden[neighbor.grid_index][index_in_grid];
        if (is_hidden ||
            boundary.edit_info[neighbor_idx].propagation_steps_num != BOUNDARY_STEPS_NONE)
        {
          continue;
        }
        boundary.edit_info[neighbor_idx].original_vertex_i =
            boundary.edit_info[from_v_i].original_vertex_i;

        boundary.edit_info[neighbor_idx].propagation_steps_num =
            boundary.edit_info[from_v_i].propagation_steps_num + 1;

        next_iteration.push(neighbor);

        /* When copying the data to the neighbor for the next iteration, it has to be copied to
         * all its duplicates too. This is because it is not possible to know if the updated
         * neighbor or one if its uninitialized duplicates is going to come first in order to
         * copy the data in the from_v neighbor iterator. */

        SubdivCCGNeighbors neighbor_duplicates;
        BKE_subdiv_ccg_neighbor_coords_get(subdiv_ccg, neighbor, true, neighbor_duplicates);

        for (const SubdivCCGCoord coord : neighbor_duplicates.duplicates()) {
          const int neighbor_duplicate_index = coord.to_index(key);
          boundary.edit_info[neighbor_duplicate_index].original_vertex_i =
              boundary.edit_info[from_v_i].original_vertex_i;
          boundary.edit_info[neighbor_duplicate_index].propagation_steps_num =
              boundary.edit_info[from_v_i].propagation_steps_num + 1;
        }

        /* Check the distance using the vertex that was propagated from the initial vertex that
         * was used to initialize the boundary. */
        if (boundary.edit_info[from_v_i].original_vertex_i == initial_vert_i) {
          boundary.pivot_position = CCG_elem_offset_co(
              key, grids[neighbor.grid_index], index_in_grid);
          accum_distance += math::distance(
              CCG_grid_elem_co(key, grids[from_v.grid_index], from_v.x, from_v.y),
              boundary.pivot_position);
        }
      }
    }

    /* Copy the new vertices to the queue to be processed in the next iteration. */
    while (!next_iteration.empty()) {
      const SubdivCCGCoord next_v = next_iteration.front();
      next_iteration.pop();
      current_iteration.push(next_v);
    }

    propagation_steps_num++;
  }
}

static void edit_data_init_bmesh(BMesh *bm,
                                 const int initial_vert_i,
                                 const float radius,
                                 SculptBoundary &boundary)
{
  const int num_verts = BM_mesh_elem_count(bm, BM_VERT);

  boundary.edit_info = Array<SculptBoundaryEditInfo>(num_verts);

  std::queue<BMVert *> current_iteration;

  for (int i = 0; i < boundary.verts.size(); i++) {
    const int index = boundary.verts[i];
    BMVert *vert = BM_vert_at_index(bm, index);

    boundary.edit_info[index].original_vertex_i = index;
    boundary.edit_info[index].propagation_steps_num = 0;

    /* This ensures that all duplicate vertices in the boundary have the same original_vertex
     * index, so the deformation for them will be the same. */
    current_iteration.push(vert);
  }

  int propagation_steps_num = 0;
  float accum_distance = 0.0f;

  std::queue<BMVert *> next_iteration;

  while (true) {
    /* Stop adding steps to edit info. This happens when a steps is further away from the boundary
     * than the brush radius or when the entire mesh was already processed. */
    if (accum_distance > radius || current_iteration.empty()) {
      boundary.max_propagation_steps = propagation_steps_num;
      break;
    }

    while (!current_iteration.empty()) {
      BMVert *from_v = current_iteration.front();
      current_iteration.pop();

      const int from_v_i = BM_elem_index_get(from_v);

      Vector<BMVert *, 64> neighbors;
      for (BMVert *neighbor : vert_neighbors_get_bmesh(*from_v, neighbors)) {
        const int neighbor_idx = BM_elem_index_get(neighbor);
        if (BM_elem_flag_test(neighbor, BM_ELEM_HIDDEN) ||
            boundary.edit_info[neighbor_idx].propagation_steps_num != BOUNDARY_STEPS_NONE)
        {
          continue;
        }
        boundary.edit_info[neighbor_idx].original_vertex_i =
            boundary.edit_info[from_v_i].original_vertex_i;

        boundary.edit_info[neighbor_idx].propagation_steps_num =
            boundary.edit_info[from_v_i].propagation_steps_num + 1;

        next_iteration.push(neighbor);

        /* Check the distance using the vertex that was propagated from the initial vertex that
         * was used to initialize the boundary. */
        if (boundary.edit_info[from_v_i].original_vertex_i == initial_vert_i) {
          boundary.pivot_position = neighbor->co;
          accum_distance += math::distance(float3(from_v->co), boundary.pivot_position);
        }
      }
    }

    /* Copy the new vertices to the queue to be processed in the next iteration. */
    while (!next_iteration.empty()) {
      BMVert *next_v = next_iteration.front();
      next_iteration.pop();
      current_iteration.push(next_v);
    }

    propagation_steps_num++;
  }
}

/** \} */

/* -------------------------------------------------------------------- */
/** \name Specialized Initialization
 *
 * Methods for initializing specialized data inside SculptBoundary
 * \{ */

/* These functions initialize the required vectors for the desired deformation using the
 * SculptBoundaryEditInfo. They calculate the data using the vertices that have the
 * max_propagation_steps value and them this data is copied to the rest of the vertices using the
 * original vertex index. */
static void bend_data_init(SculptSession &ss, SculptBoundary &boundary)
{
  const int totvert = SCULPT_vertex_count_get(ss);
  boundary.bend.pivot_rotation_axis = Array<float3>(totvert, float3(0));
  boundary.bend.pivot_positions = Array<float3>(totvert, float3(0));

  for (int i = 0; i < totvert; i++) {
    if (boundary.edit_info[i].propagation_steps_num != boundary.max_propagation_steps) {
      continue;
    }

    PBVHVertRef vertex = BKE_pbvh_index_to_vertex(*ss.pbvh, i);

    float dir[3];
    float3 normal = SCULPT_vertex_normal_get(ss, vertex);
    sub_v3_v3v3(
        dir,
        SCULPT_vertex_co_get(
            ss, BKE_pbvh_index_to_vertex(*ss.pbvh, boundary.edit_info[i].original_vertex_i)),
        SCULPT_vertex_co_get(ss, vertex));
    cross_v3_v3v3(
        boundary.bend.pivot_rotation_axis[boundary.edit_info[i].original_vertex_i], dir, normal);
    normalize_v3(boundary.bend.pivot_rotation_axis[boundary.edit_info[i].original_vertex_i]);
    copy_v3_v3(boundary.bend.pivot_positions[boundary.edit_info[i].original_vertex_i],
               SCULPT_vertex_co_get(ss, vertex));
  }

  for (int i = 0; i < totvert; i++) {
    if (boundary.edit_info[i].propagation_steps_num == BOUNDARY_STEPS_NONE) {
      continue;
    }
    copy_v3_v3(boundary.bend.pivot_positions[i],
               boundary.bend.pivot_positions[boundary.edit_info[i].original_vertex_i]);
    copy_v3_v3(boundary.bend.pivot_rotation_axis[i],
               boundary.bend.pivot_rotation_axis[boundary.edit_info[i].original_vertex_i]);
  }
}

static void slide_data_init(SculptSession &ss, SculptBoundary &boundary)
{
  const int totvert = SCULPT_vertex_count_get(ss);
  boundary.slide.directions = Array<float3>(totvert, float3(0));

  for (int i = 0; i < totvert; i++) {
    if (boundary.edit_info[i].propagation_steps_num != boundary.max_propagation_steps) {
      continue;
    }
    sub_v3_v3v3(
        boundary.slide.directions[boundary.edit_info[i].original_vertex_i],
        SCULPT_vertex_co_get(
            ss, BKE_pbvh_index_to_vertex(*ss.pbvh, boundary.edit_info[i].original_vertex_i)),
        SCULPT_vertex_co_get(ss, BKE_pbvh_index_to_vertex(*ss.pbvh, i)));
    normalize_v3(boundary.slide.directions[boundary.edit_info[i].original_vertex_i]);
  }

  for (int i = 0; i < totvert; i++) {
    if (boundary.edit_info[i].propagation_steps_num == BOUNDARY_STEPS_NONE) {
      continue;
    }
    copy_v3_v3(boundary.slide.directions[i],
               boundary.slide.directions[boundary.edit_info[i].original_vertex_i]);
  }
}

static void twist_data_init(SculptSession &ss, SculptBoundary &boundary)
{
  zero_v3(boundary.twist.pivot_position);
  Array<float3> face_verts(boundary.verts.size());
  for (int i = 0; i < boundary.verts.size(); i++) {
    const PBVHVertRef vert = BKE_pbvh_index_to_vertex(*ss.pbvh, boundary.verts[i]);
    const float3 boundary_position = SCULPT_vertex_co_get(ss, vert);
    add_v3_v3(boundary.twist.pivot_position, boundary_position);
    copy_v3_v3(face_verts[i], boundary_position);
  }
  mul_v3_fl(boundary.twist.pivot_position, 1.0f / boundary.verts.size());
  sub_v3_v3v3(
      boundary.twist.rotation_axis, boundary.pivot_position, boundary.initial_vert_position);
  normalize_v3(boundary.twist.rotation_axis);
}

/** \} */

/* -------------------------------------------------------------------- */
/** \name Brush Actions
 *
 * Actual functions related to modifying vertices.
 * \{ */

static float displacement_from_grab_delta_get(SculptSession &ss, SculptBoundary &boundary)
{
  float plane[4];
  float pos[3];
  float normal[3];
  sub_v3_v3v3(normal, ss.cache->initial_location, boundary.pivot_position);
  normalize_v3(normal);
  plane_from_point_normal_v3(plane, ss.cache->initial_location, normal);
  add_v3_v3v3(pos, ss.cache->initial_location, ss.cache->grab_delta_symmetry);
  return dist_signed_to_plane_v3(pos, plane);
}

static void boundary_brush_bend_task(Object &ob, const Brush &brush, bke::pbvh::Node *node)
{
  SculptSession &ss = *ob.sculpt;
  const int symm_area = ss.cache->mirror_symmetry_pass;
  SculptBoundary &boundary = *ss.cache->boundaries[symm_area];
  const ePaintSymmetryFlags symm = SCULPT_mesh_symmetry_xyz_get(ob);

  const float strength = ss.cache->bstrength;

  PBVHVertexIter vd;
  SculptOrigVertData orig_data = SCULPT_orig_vert_data_init(ob, *node, undo::Type::Position);

  const float disp = strength * displacement_from_grab_delta_get(ss, boundary);
  float angle_factor = disp / ss.cache->radius;
  /* Angle Snapping when inverting the brush. */
  if (ss.cache->invert) {
    angle_factor = floorf(angle_factor * 10) / 10.0f;
  }
  const float angle = angle_factor * M_PI;
  auto_mask::NodeData automask_data = auto_mask::node_begin(
      ob, ss.cache->automasking.get(), *node);

  BKE_pbvh_vertex_iter_begin (*ss.pbvh, node, vd, PBVH_ITER_UNIQUE) {
    if (boundary.edit_info[vd.index].propagation_steps_num == -1) {
      continue;
    }

    auto_mask::node_update(automask_data, vd);
    SCULPT_orig_vert_data_update(orig_data, vd);
    if (!SCULPT_check_vertex_pivot_symmetry(orig_data.co, boundary.initial_vert_position, symm)) {
      continue;
    }

    const float mask = 1.0f - vd.mask;
    const float automask = auto_mask::factor_get(
        ss.cache->automasking.get(), ss, vd.vertex, &automask_data);
    float t_orig_co[3];
    float *target_co = SCULPT_brush_deform_target_vertex_co_get(ss, brush.deform_target, &vd);
    sub_v3_v3v3(t_orig_co, orig_data.co, boundary.bend.pivot_positions[vd.index]);
    rotate_v3_v3v3fl(target_co,
                     t_orig_co,
                     boundary.bend.pivot_rotation_axis[vd.index],
                     angle * boundary.edit_info[vd.index].strength_factor * mask * automask);
    add_v3_v3(target_co, boundary.bend.pivot_positions[vd.index]);
  }
  BKE_pbvh_vertex_iter_end;
}

static void brush_slide_task(Object &ob, const Brush &brush, bke::pbvh::Node *node)
{
  SculptSession &ss = *ob.sculpt;
  const int symm_area = ss.cache->mirror_symmetry_pass;
  SculptBoundary &boundary = *ss.cache->boundaries[symm_area];
  const ePaintSymmetryFlags symm = SCULPT_mesh_symmetry_xyz_get(ob);

  const float strength = ss.cache->bstrength;

  PBVHVertexIter vd;
  SculptOrigVertData orig_data = SCULPT_orig_vert_data_init(ob, *node, undo::Type::Position);

  const float disp = displacement_from_grab_delta_get(ss, boundary);
  auto_mask::NodeData automask_data = auto_mask::node_begin(
      ob, ss.cache->automasking.get(), *node);

  BKE_pbvh_vertex_iter_begin (*ss.pbvh, node, vd, PBVH_ITER_UNIQUE) {
    if (boundary.edit_info[vd.index].propagation_steps_num == -1) {
      continue;
    }

    auto_mask::node_update(automask_data, vd);
    SCULPT_orig_vert_data_update(orig_data, vd);
    if (!SCULPT_check_vertex_pivot_symmetry(orig_data.co, boundary.initial_vert_position, symm)) {
      continue;
    }

    const float mask = 1.0f - vd.mask;
    const float automask = auto_mask::factor_get(
        ss.cache->automasking.get(), ss, vd.vertex, &automask_data);
    float *target_co = SCULPT_brush_deform_target_vertex_co_get(ss, brush.deform_target, &vd);
    madd_v3_v3v3fl(target_co,
                   orig_data.co,
                   boundary.slide.directions[vd.index],
                   boundary.edit_info[vd.index].strength_factor * disp * mask * automask *
                       strength);
  }
  BKE_pbvh_vertex_iter_end;
}

static void brush_inflate_task(Object &ob, const Brush &brush, bke::pbvh::Node *node)
{
  SculptSession &ss = *ob.sculpt;
  const int symm_area = ss.cache->mirror_symmetry_pass;
  SculptBoundary &boundary = *ss.cache->boundaries[symm_area];
  const ePaintSymmetryFlags symm = SCULPT_mesh_symmetry_xyz_get(ob);

  const float strength = ss.cache->bstrength;

  PBVHVertexIter vd;
  SculptOrigVertData orig_data = SCULPT_orig_vert_data_init(ob, *node, undo::Type::Position);
  auto_mask::NodeData automask_data = auto_mask::node_begin(
      ob, ss.cache->automasking.get(), *node);

  const float disp = displacement_from_grab_delta_get(ss, boundary);

  BKE_pbvh_vertex_iter_begin (*ss.pbvh, node, vd, PBVH_ITER_UNIQUE) {
    if (boundary.edit_info[vd.index].propagation_steps_num == -1) {
      continue;
    }

    auto_mask::node_update(automask_data, vd);
    SCULPT_orig_vert_data_update(orig_data, vd);
    if (!SCULPT_check_vertex_pivot_symmetry(orig_data.co, boundary.initial_vert_position, symm)) {
      continue;
    }

    const float mask = 1.0f - vd.mask;
    const float automask = auto_mask::factor_get(
        ss.cache->automasking.get(), ss, vd.vertex, &automask_data);
    float *target_co = SCULPT_brush_deform_target_vertex_co_get(ss, brush.deform_target, &vd);
    madd_v3_v3v3fl(target_co,
                   orig_data.co,
                   orig_data.no,
                   boundary.edit_info[vd.index].strength_factor * disp * mask * automask *
                       strength);
  }
  BKE_pbvh_vertex_iter_end;
}

static void brush_grab_task(Object &ob, const Brush &brush, bke::pbvh::Node *node)
{
  SculptSession &ss = *ob.sculpt;
  const int symm_area = ss.cache->mirror_symmetry_pass;
  SculptBoundary &boundary = *ss.cache->boundaries[symm_area];
  const ePaintSymmetryFlags symm = SCULPT_mesh_symmetry_xyz_get(ob);

  const float strength = ss.cache->bstrength;

  PBVHVertexIter vd;
  SculptOrigVertData orig_data = SCULPT_orig_vert_data_init(ob, *node, undo::Type::Position);
  auto_mask::NodeData automask_data = auto_mask::node_begin(
      ob, ss.cache->automasking.get(), *node);

  BKE_pbvh_vertex_iter_begin (*ss.pbvh, node, vd, PBVH_ITER_UNIQUE) {
    if (boundary.edit_info[vd.index].propagation_steps_num == -1) {
      continue;
    }

    auto_mask::node_update(automask_data, vd);
    SCULPT_orig_vert_data_update(orig_data, vd);
    if (!SCULPT_check_vertex_pivot_symmetry(orig_data.co, boundary.initial_vert_position, symm)) {
      continue;
    }

    const float mask = 1.0f - vd.mask;
    const float automask = auto_mask::factor_get(
        ss.cache->automasking.get(), ss, vd.vertex, &automask_data);
    float *target_co = SCULPT_brush_deform_target_vertex_co_get(ss, brush.deform_target, &vd);
    madd_v3_v3v3fl(target_co,
                   orig_data.co,
                   ss.cache->grab_delta_symmetry,
                   boundary.edit_info[vd.index].strength_factor * mask * automask * strength);
  }
  BKE_pbvh_vertex_iter_end;
}

static void brush_twist_task(Object &ob, const Brush &brush, bke::pbvh::Node *node)
{
  SculptSession &ss = *ob.sculpt;
  const int symm_area = ss.cache->mirror_symmetry_pass;
  SculptBoundary &boundary = *ss.cache->boundaries[symm_area];
  const ePaintSymmetryFlags symm = SCULPT_mesh_symmetry_xyz_get(ob);

  const float strength = ss.cache->bstrength;

  PBVHVertexIter vd;
  SculptOrigVertData orig_data = SCULPT_orig_vert_data_init(ob, *node, undo::Type::Position);
  auto_mask::NodeData automask_data = auto_mask::node_begin(
      ob, ss.cache->automasking.get(), *node);

  const float disp = strength * displacement_from_grab_delta_get(ss, boundary);
  float angle_factor = disp / ss.cache->radius;
  /* Angle Snapping when inverting the brush. */
  if (ss.cache->invert) {
    angle_factor = floorf(angle_factor * 10) / 10.0f;
  }
  const float angle = angle_factor * M_PI;

  BKE_pbvh_vertex_iter_begin (*ss.pbvh, node, vd, PBVH_ITER_UNIQUE) {
    if (boundary.edit_info[vd.index].propagation_steps_num == -1) {
      continue;
    }

    auto_mask::node_update(automask_data, vd);
    SCULPT_orig_vert_data_update(orig_data, vd);
    if (!SCULPT_check_vertex_pivot_symmetry(orig_data.co, boundary.initial_vert_position, symm)) {
      continue;
    }

    const float mask = 1.0f - vd.mask;
    const float automask = auto_mask::factor_get(
        ss.cache->automasking.get(), ss, vd.vertex, &automask_data);
    float t_orig_co[3];
    float *target_co = SCULPT_brush_deform_target_vertex_co_get(ss, brush.deform_target, &vd);
    sub_v3_v3v3(t_orig_co, orig_data.co, boundary.twist.pivot_position);
    rotate_v3_v3v3fl(target_co,
                     t_orig_co,
                     boundary.twist.rotation_axis,
                     angle * mask * automask * boundary.edit_info[vd.index].strength_factor);
    add_v3_v3(target_co, boundary.twist.pivot_position);
  }
  BKE_pbvh_vertex_iter_end;
}

static void brush_smooth_task(Object &ob, const Brush &brush, bke::pbvh::Node *node)
{
  SculptSession &ss = *ob.sculpt;
  const int symmetry_pass = ss.cache->mirror_symmetry_pass;
  const SculptBoundary &boundary = *ss.cache->boundaries[symmetry_pass];
  const ePaintSymmetryFlags symm = SCULPT_mesh_symmetry_xyz_get(ob);

  const float strength = ss.cache->bstrength;

  PBVHVertexIter vd;
  SculptOrigVertData orig_data = SCULPT_orig_vert_data_init(ob, *node, undo::Type::Position);

  BKE_pbvh_vertex_iter_begin (*ss.pbvh, node, vd, PBVH_ITER_UNIQUE) {
    if (boundary.edit_info[vd.index].propagation_steps_num == -1) {
      continue;
    }

    SCULPT_orig_vert_data_update(orig_data, vd);
    if (!SCULPT_check_vertex_pivot_symmetry(orig_data.co, boundary.initial_vert_position, symm)) {
      continue;
    }

    float coord_accum[3] = {0.0f, 0.0f, 0.0f};
    int total_neighbors = 0;
    const int current_propagation_steps = boundary.edit_info[vd.index].propagation_steps_num;
    SculptVertexNeighborIter ni;
    SCULPT_VERTEX_NEIGHBORS_ITER_BEGIN (ss, vd.vertex, ni) {
      if (current_propagation_steps == boundary.edit_info[ni.index].propagation_steps_num) {
        add_v3_v3(coord_accum, SCULPT_vertex_co_get(ss, ni.vertex));
        total_neighbors++;
      }
    }
    SCULPT_VERTEX_NEIGHBORS_ITER_END(ni);

    if (total_neighbors == 0) {
      continue;
    }
    float disp[3];
    float avg[3];
    const float mask = 1.0f - vd.mask;
    mul_v3_v3fl(avg, coord_accum, 1.0f / total_neighbors);
    sub_v3_v3v3(disp, avg, vd.co);
    float *target_co = SCULPT_brush_deform_target_vertex_co_get(ss, brush.deform_target, &vd);
    madd_v3_v3v3fl(
        target_co, vd.co, disp, boundary.edit_info[vd.index].strength_factor * mask * strength);
  }
  BKE_pbvh_vertex_iter_end;
}

/* This functions assigns a falloff factor to each one of the SculptBoundaryEditInfo structs
 * based on the brush curve and its propagation steps. The falloff goes from the boundary into
 * the mesh.
 */
static void init_falloff(SculptSession &ss,
                         SculptBoundary &boundary,
                         const Brush &brush,
                         const float radius)
{
  const int totvert = SCULPT_vertex_count_get(ss);
  BKE_curvemapping_init(brush.curve);

  for (int i = 0; i < totvert; i++) {
    if (boundary.edit_info[i].propagation_steps_num != -1) {
      boundary.edit_info[i].strength_factor = BKE_brush_curve_strength(
          &brush, boundary.edit_info[i].propagation_steps_num, boundary.max_propagation_steps);
    }

    if (boundary.edit_info[i].original_vertex_i == boundary.initial_vert_i) {
      /* All vertices that are propagated from the original vertex won't be affected by the
       * boundary falloff, so there is no need to calculate anything else. */
      continue;
    }

    const bool use_boundary_distances = brush.boundary_falloff_type !=
                                        BRUSH_BOUNDARY_FALLOFF_CONSTANT;

    if (!use_boundary_distances) {
      /* There are falloff modes that do not require to modify the previously calculated falloff
       * based on boundary distances. */
      continue;
    }

    const float boundary_distance = boundary.distance.lookup_default(
        boundary.edit_info[i].original_vertex_i, 0.0f);
    float falloff_distance = 0.0f;
    float direction = 1.0f;

    switch (brush.boundary_falloff_type) {
      case BRUSH_BOUNDARY_FALLOFF_RADIUS:
        falloff_distance = boundary_distance;
        break;
      case BRUSH_BOUNDARY_FALLOFF_LOOP: {
        const int div = boundary_distance / radius;
        const float mod = fmodf(boundary_distance, radius);
        falloff_distance = div % 2 == 0 ? mod : radius - mod;
        break;
      }
      case BRUSH_BOUNDARY_FALLOFF_LOOP_INVERT: {
        const int div = boundary_distance / radius;
        const float mod = fmodf(boundary_distance, radius);
        falloff_distance = div % 2 == 0 ? mod : radius - mod;
        /* Inverts the falloff in the intervals 1 2 5 6 9 10 ... etc. */
        if (((div - 1) & 2) == 0) {
          direction = -1.0f;
        }
        break;
      }
      case BRUSH_BOUNDARY_FALLOFF_CONSTANT:
        /* For constant falloff distances are not allocated, so this should never happen. */
        BLI_assert(false);
    }

    boundary.edit_info[i].strength_factor *= direction * BKE_brush_curve_strength(
                                                             &brush, falloff_distance, radius);
  }
}

void do_boundary_brush(const Sculpt &sd, Object &ob, Span<bke::pbvh::Node *> nodes)
{
  SculptSession &ss = *ob.sculpt;
  const Brush &brush = *BKE_paint_brush_for_read(&sd.paint);

  const ePaintSymmetryFlags symm_area = ss.cache->mirror_symmetry_pass;
  if (SCULPT_stroke_is_first_brush_step_of_symmetry_pass(*ss.cache)) {

    PBVHVertRef initial_vert;

    if (ss.cache->mirror_symmetry_pass == 0) {
      initial_vert = SCULPT_active_vertex_get(ss);
    }
    else {
      float location[3];
      flip_v3_v3(location, SCULPT_active_vertex_co_get(ss), symm_area);
      initial_vert = nearest_vert_calc(ob, location, ss.cache->radius_squared, false);
    }

    ss.cache->boundaries[symm_area] = data_init(
        ob, &brush, initial_vert, ss.cache->initial_radius);

    if (ss.cache->boundaries[symm_area]) {
      switch (brush.boundary_deform_type) {
        case BRUSH_BOUNDARY_DEFORM_BEND:
          bend_data_init(ss, *ss.cache->boundaries[symm_area]);
          break;
        case BRUSH_BOUNDARY_DEFORM_EXPAND:
          slide_data_init(ss, *ss.cache->boundaries[symm_area]);
          break;
        case BRUSH_BOUNDARY_DEFORM_TWIST:
          twist_data_init(ss, *ss.cache->boundaries[symm_area]);
          break;
        case BRUSH_BOUNDARY_DEFORM_INFLATE:
        case BRUSH_BOUNDARY_DEFORM_GRAB:
          /* Do nothing. These deform modes don't need any extra data to be precomputed. */
          break;
      }

      init_falloff(ss, *ss.cache->boundaries[symm_area], brush, ss.cache->initial_radius);
    }
  }

  /* No active boundary under the cursor. */
  if (!ss.cache->boundaries[symm_area]) {
    return;
  }

  switch (brush.boundary_deform_type) {
    case BRUSH_BOUNDARY_DEFORM_BEND:
      threading::parallel_for(nodes.index_range(), 1, [&](const IndexRange range) {
        for (const int i : range) {
          boundary_brush_bend_task(ob, brush, nodes[i]);
        }
      });
      break;
    case BRUSH_BOUNDARY_DEFORM_EXPAND:
      threading::parallel_for(nodes.index_range(), 1, [&](const IndexRange range) {
        for (const int i : range) {
          brush_slide_task(ob, brush, nodes[i]);
        }
      });
      break;
    case BRUSH_BOUNDARY_DEFORM_INFLATE:
      threading::parallel_for(nodes.index_range(), 1, [&](const IndexRange range) {
        for (const int i : range) {
          brush_inflate_task(ob, brush, nodes[i]);
        }
      });
      break;
    case BRUSH_BOUNDARY_DEFORM_GRAB:
      threading::parallel_for(nodes.index_range(), 1, [&](const IndexRange range) {
        for (const int i : range) {
          brush_grab_task(ob, brush, nodes[i]);
        }
      });
      break;
    case BRUSH_BOUNDARY_DEFORM_TWIST:
      threading::parallel_for(nodes.index_range(), 1, [&](const IndexRange range) {
        for (const int i : range) {
          brush_twist_task(ob, brush, nodes[i]);
        }
      });
      break;
    case BRUSH_BOUNDARY_DEFORM_SMOOTH:
      threading::parallel_for(nodes.index_range(), 1, [&](const IndexRange range) {
        for (const int i : range) {
          brush_smooth_task(ob, brush, nodes[i]);
        }
      });
      break;
  }
}

/** \} */

/* -------------------------------------------------------------------- */
/** \name Boundary Drawing
 *
 * Helper methods to draw boundary information.
 * \{ */

std::unique_ptr<SculptBoundaryPreview> preview_data_init(Object &object,
                                                         const Brush *brush,
                                                         const PBVHVertRef initial_vert,
                                                         const float radius)
{
  std::unique_ptr<SculptBoundary> boundary = data_init(object, brush, initial_vert, radius);
  if (boundary == nullptr) {
    return nullptr;
  }
  std::unique_ptr<SculptBoundaryPreview> preview = std::make_unique<SculptBoundaryPreview>();
  preview->edges = (*boundary).edges;
  preview->pivot_position = (*boundary).pivot_position;
  preview->initial_vert_position = (*boundary).initial_vert_position;

  return preview;
}

void edges_preview_draw(const uint gpuattr,
                        SculptSession &ss,
                        const float outline_col[3],
                        const float outline_alpha)
{
  if (!ss.boundary_preview) {
    return;
  }
  immUniformColor3fvAlpha(outline_col, outline_alpha);
  GPU_line_width(2.0f);
  immBegin(GPU_PRIM_LINES, ss.boundary_preview->edges.size() * 2);
  for (int i = 0; i < ss.boundary_preview->edges.size(); i++) {
    immVertex3fv(gpuattr, ss.boundary_preview->edges[i].first);
    immVertex3fv(gpuattr, ss.boundary_preview->edges[i].second);
  }
  immEnd();
}

void pivot_line_preview_draw(const uint gpuattr, SculptSession &ss)
{
  if (!ss.boundary_preview) {
    return;
  }
  immUniformColor4f(1.0f, 1.0f, 1.0f, 0.8f);
  GPU_line_width(2.0f);
  immBegin(GPU_PRIM_LINES, 2);
  immVertex3fv(gpuattr, ss.boundary_preview->pivot_position);
  immVertex3fv(gpuattr, ss.boundary_preview->initial_vert_position);
  immEnd();
}

/** \} */

}  // namespace blender::ed::sculpt_paint::boundary<|MERGE_RESOLUTION|>--- conflicted
+++ resolved
@@ -194,8 +194,9 @@
 
   /* Starting from a vertex that is the limit of a boundary is ambiguous, so return nullptr instead
    * of forcing a random active boundary from a corner. */
-<<<<<<< HEAD
-  /* TODO: Shouldn't this be boundary_initial_vert??? */
+  /* TODO: Investigate whether initial_vert should actually be boundary_initial_vert. If
+   * initial_vert is correct, the above comment and the docstring for the relevant function should
+   * be fixed. */
   if (!is_vert_in_editable_boundary_mesh(faces,
                                          corner_verts,
                                          ss.vert_to_face_map,
@@ -203,18 +204,6 @@
                                          hide_poly,
                                          ss.vertex_info.boundary,
                                          initial_vert))
-=======
-  /* TODO: Investigate whether initial_vert should actually be boundary_initial_vert. If
-   * initial_vert is correct, the above comment and the docstring for the relevant function should
-   * be fixed. */
-  if (!is_vert_in_editable_boundary(faces,
-                                    corner_verts,
-                                    ss.vert_to_face_map,
-                                    hide_vert,
-                                    hide_poly,
-                                    ss.vertex_info.boundary,
-                                    initial_vert))
->>>>>>> 758227c0
   {
     return nullptr;
   }
