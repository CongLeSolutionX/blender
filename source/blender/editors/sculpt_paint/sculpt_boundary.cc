--- conflicted
+++ resolved
@@ -1381,7 +1381,6 @@
   if (initial_vert_ref.i == PBVH_REF_NONE) {
     return;
   }
-<<<<<<< HEAD
 
   std::optional<int> initial_vert;
   if (ss.cache->mirror_symmetry_pass == 0) {
@@ -1401,27 +1400,6 @@
   ss.cache->boundaries[symm_area] = boundary::data_init_mesh(
       object, &brush, *initial_vert, ss.cache->initial_radius);
 
-=======
-
-  std::optional<int> initial_vert;
-  if (ss.cache->mirror_symmetry_pass == 0) {
-    initial_vert = initial_vert_ref.i;
-  }
-  else {
-    float3 location;
-    flip_v3_v3(location, positions_eval[initial_vert_ref.i], symm_area);
-    initial_vert = nearest_vert_calc_mesh(
-        *ss.pbvh, positions_eval, hide_vert, location, ss.cache->radius_squared, false);
-  }
-
-  if (!initial_vert) {
-    return;
-  }
-
-  ss.cache->boundaries[symm_area] = boundary::data_init_mesh(
-      object, &brush, *initial_vert, ss.cache->initial_radius);
-
->>>>>>> 97fc0d27
   if (ss.cache->boundaries[symm_area]) {
     switch (brush.boundary_deform_type) {
       case BRUSH_BOUNDARY_DEFORM_BEND:
@@ -1508,35 +1486,6 @@
     init_falloff(brush, ss.cache->initial_radius, *ss.cache->boundaries[symm_area]);
   }
 }
-<<<<<<< HEAD
-
-static void init_boundary_bmesh(Object &object,
-                                const Brush &brush,
-                                const ePaintSymmetryFlags symm_area)
-{
-  const SculptSession &ss = *object.sculpt;
-  const bke::pbvh::Tree &pbvh = *ss.pbvh;
-
-  BMesh *bm = ss.bm;
-
-  /* TODO: Remove PBVHVertRef here once we decide how we are storing the active_vertex value. */
-  PBVHVertRef initial_vert_ref = SCULPT_active_vertex_get(ss);
-  if (initial_vert_ref.i == PBVH_REF_NONE) {
-    return;
-  }
-
-  std::optional<BMVert *> initial_vert;
-  if (ss.cache->mirror_symmetry_pass == 0) {
-    initial_vert = BM_vert_at_index(bm, initial_vert_ref.i);
-  }
-  else {
-    BMVert *active_vert = BM_vert_at_index(bm, initial_vert_ref.i);
-    float3 location;
-    flip_v3_v3(location, active_vert->co, symm_area);
-    initial_vert = nearest_vert_calc_bmesh(pbvh, location, ss.cache->radius_squared, false);
-  }
-
-=======
 
 static void init_boundary_bmesh(Object &object,
                                 const Brush &brush,
@@ -1564,7 +1513,6 @@
     initial_vert = nearest_vert_calc_bmesh(pbvh, location, ss.cache->radius_squared, false);
   }
 
->>>>>>> 97fc0d27
   if (!initial_vert) {
     return;
   }
@@ -1606,25 +1554,16 @@
     switch (ss.pbvh->type()) {
       case bke::pbvh::Type::Mesh:
         init_boundary_mesh(ob, brush, symm_area);
-<<<<<<< HEAD
+        break;
       case bke::pbvh::Type::Grids:
         init_boundary_grids(ob, brush, symm_area);
+        break;
       case bke::pbvh::Type::BMesh:
         init_boundary_bmesh(ob, brush, symm_area);
+        break;
       default:
         BLI_assert_unreachable();
-=======
-        break;
-      case bke::pbvh::Type::Grids:
-        init_boundary_grids(ob, brush, symm_area);
-        break;
-      case bke::pbvh::Type::BMesh:
-        init_boundary_bmesh(ob, brush, symm_area);
-        break;
-      default:
-        BLI_assert_unreachable();
-        break;
->>>>>>> 97fc0d27
+        break;
     }
   }
 
