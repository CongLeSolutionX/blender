--- conflicted
+++ resolved
@@ -842,9 +842,6 @@
   BKE_pbvh_vertex_iter_end;
 }
 
-<<<<<<< HEAD
-void do_boundary_brush(const Sculpt &sd, Object &ob, Span<bke::pbvh::Node *> nodes)
-=======
 /* This functions assigns a falloff factor to each one of the SculptBoundaryEditInfo structs based
  * on the brush curve and its propagation steps. The falloff goes from the boundary into the mesh.
  */
@@ -910,8 +907,7 @@
   }
 }
 
-void do_boundary_brush(const Sculpt &sd, Object &ob, Span<PBVHNode *> nodes)
->>>>>>> 73e519de
+void do_boundary_brush(const Sculpt &sd, Object &ob, Span<bke::pbvh::Node *> nodes)
 {
   SculptSession &ss = *ob.sculpt;
   const Brush &brush = *BKE_paint_brush_for_read(&sd.paint);
