/* SPDX-FileCopyrightText: 2024 Blender Authors
 *
 * SPDX-License-Identifier: GPL-2.0-or-later */

#pragma once

#include "BLI_span.hh"

struct Sculpt;
struct Object;
struct PBVHNode;

namespace blender::ed::sculpt_paint {

/** A simple normal-direction displacement. */
void do_draw_brush(const Sculpt &sd, Object &object, Span<PBVHNode *> nodes);
void do_nudge_brush(const Sculpt &sd, Object &object, Span<PBVHNode *> nodes);
/** A simple normal-direction displacement based on image texture RGB/XYZ values. */
void do_draw_vector_displacement_brush(const Sculpt &sd, Object &object, Span<PBVHNode *> nodes);
void do_scrape_brush(const Sculpt &sd, Object &object, Span<PBVHNode *> nodes);
void do_fill_brush(const Sculpt &sd, Object &object, Span<PBVHNode *> nodes);
<<<<<<< HEAD
void do_displacement_eraser_brush(const Sculpt &sd, Object &ob, Span<PBVHNode *> nodes);
=======
void do_flatten_brush(const Sculpt &sd, Object &ob, Span<PBVHNode *> nodes);
void do_inflate_brush(const Sculpt &sd, Object &ob, Span<PBVHNode *> nodes);
>>>>>>> 87261574

}  // namespace blender::ed::sculpt_paint<|MERGE_RESOLUTION|>--- conflicted
+++ resolved
@@ -19,11 +19,8 @@
 void do_draw_vector_displacement_brush(const Sculpt &sd, Object &object, Span<PBVHNode *> nodes);
 void do_scrape_brush(const Sculpt &sd, Object &object, Span<PBVHNode *> nodes);
 void do_fill_brush(const Sculpt &sd, Object &object, Span<PBVHNode *> nodes);
-<<<<<<< HEAD
 void do_displacement_eraser_brush(const Sculpt &sd, Object &ob, Span<PBVHNode *> nodes);
-=======
 void do_flatten_brush(const Sculpt &sd, Object &ob, Span<PBVHNode *> nodes);
 void do_inflate_brush(const Sculpt &sd, Object &ob, Span<PBVHNode *> nodes);
->>>>>>> 87261574
 
 }  // namespace blender::ed::sculpt_paint