/* SPDX-License-Identifier: GPL-2.0-or-later
 * Copyright 2006 by Nicholas Bishop. All rights reserved. */

/** \file
 * \ingroup edsculpt
 * Implements the Sculpt Mode tools.
 */

#include <stddef.h>
#include <string.h>

#include "MEM_guardedalloc.h"

#include "BLI_ghash.h"
#include "BLI_listbase.h"
#include "BLI_math.h"
#include "BLI_string.h"
#include "BLI_task.h"
#include "BLI_threads.h"
#include "BLI_utildefines.h"

#include "DNA_mesh_types.h"
#include "DNA_meshdata_types.h"
#include "DNA_object_types.h"
#include "DNA_scene_types.h"
#include "DNA_screen_types.h"

#include "BKE_attribute.h"
#include "BKE_ccg.h"
#include "BKE_context.h"
#include "BKE_customdata.h"
#include "BKE_global.h"
#include "BKE_key.h"
#include "BKE_main.h"
#include "BKE_mesh.h"
#include "BKE_mesh_mapping.h"
#include "BKE_multires.h"
#include "BKE_object.h"
#include "BKE_paint.h"
#include "BKE_scene.h"
#include "BKE_subdiv_ccg.h"
#include "BKE_subsurf.h"
#include "BKE_undo_system.h"

/* TODO(sergey): Ideally should be no direct call to such low level things. */
#include "BKE_subdiv_eval.h"

#include "DEG_depsgraph.h"

#include "WM_api.h"
#include "WM_types.h"

#include "ED_object.h"
#include "ED_sculpt.h"
#include "ED_undo.h"

#include "bmesh.h"
#include "sculpt_intern.h"
#include "bmesh_log.h"

#define WHEN_GLOBAL_UNDO_WORKS

/* Implementation of undo system for objects in sculpt mode.
 *
 * Each undo step in sculpt mode consists of list of nodes, each node contains:
 *  - Node type
 *  - Data for this type.
 *
 * Node type used for undo depends on specific operation and active sculpt mode
 * ("regular" or dynamic topology).
 *
 * Regular sculpt brushes will use COORDS, HIDDEN or MASK nodes. These nodes are
 * created for every BVH node which is affected by the brush. The undo push for
 * the node happens BEFORE modifications. This makes the operation undo to work
 * in the following way: for every node in the undo step swap happens between
 * node in the undo stack and the corresponding value in the BVH. This is how
 * redo is possible after undo.
 *
 * The COORDS, HIDDEN or MASK type of nodes contains arrays of the corresponding
 * values.
 *
 * Operations like Symmetrize are using GEOMETRY type of nodes which pushes the
 * entire state of the mesh to the undo stack. This node contains all CustomData
 * layers.
 *
 * The tricky aspect of this undo node type is that it stores mesh before and
 * after modification. This allows the undo system to both undo and redo the
 * symmetrize operation within the pre-modified-push of other node type
 * behavior, but it uses more memory that it seems it should be.
 *
 * The dynamic topology undo nodes are handled somewhat separately from all
 * other ones and the idea there is to store log of operations: which vertices
 * and faces have been added or removed.
 *
 * Begin of dynamic topology sculpting mode have own node type. It contains an
 * entire copy of mesh since just enabling the dynamic topology mode already
 * does modifications on it.
 *
 * End of dynamic topology and symmetrize in this mode are handled in a special
 * manner as well. */

#define NO_ACTIVE_LAYER ATTR_DOMAIN_AUTO

typedef struct UndoSculpt {
  ListBase nodes;

  size_t undo_size;
  BMLog *bm_restore;
} UndoSculpt;

typedef struct SculptAttrRef {
  AttributeDomain domain;
  int type;
  char name[MAX_CUSTOMDATA_LAYER_NAME];
  bool was_set;
} SculptAttrRef;

typedef struct SculptUndoStep {
  UndoStep step;
  /* NOTE: will split out into list for multi-object-sculpt-mode. */
  UndoSculpt data;
  int id;

  // active vcol layer
  SculptAttrRef active_attr_start;
  SculptAttrRef active_vcol_attr_start;
  SculptAttrRef active_attr_end;
  SculptAttrRef active_vcol_attr_end;

  bContext *C;
} SculptUndoStep;

static UndoSculpt *sculpt_undo_get_nodes(void);
static bool sculpt_attr_ref_equals(SculptAttrRef *a, SculptAttrRef *b);
static void sculpt_save_active_attr(Object *ob, SculptAttrRef *attr);
static void sculpt_save_active_vcol_attr(Object *ob, SculptAttrRef *attr);

static void update_unode_bmesh_memsize(SculptUndoNode *unode);
static UndoSculpt *sculpt_undo_get_nodes(void);
void sculpt_undo_print_nodes(void *active);
static bool check_first_undo_entry_dyntopo(Object *ob);
void sculpt_undo_push_begin_ex(Object *ob, const char *name, bool no_first_entry_check);
static void update_cb(PBVHNode *node, void *rebuild)
{
  BKE_pbvh_node_mark_update(node);
  BKE_pbvh_node_mark_update_mask(node);
  if (*((bool *)rebuild)) {
    BKE_pbvh_node_mark_update_visibility(node);
  }
  BKE_pbvh_node_fully_hidden_set(node, 0);
}

struct PartialUpdateData {
  PBVH *pbvh;
  bool rebuild;
  char *modified_grids;
};

static UndoSculpt *sculpt_undosys_step_get_nodes(UndoStep *us_p);

/**
 * A version of #update_cb that tests for the update tag in #PBVH.vert_bitmap.
 */
static void update_cb_partial(PBVHNode *node, void *userdata)
{
  struct PartialUpdateData *data = userdata;
  if (BKE_pbvh_type(data->pbvh) == PBVH_GRIDS) {
    int *node_grid_indices;
    int totgrid;
    bool update = false;
    BKE_pbvh_node_get_grids(data->pbvh, node, &node_grid_indices, &totgrid, NULL, NULL, NULL);
    for (int i = 0; i < totgrid; i++) {
      if (data->modified_grids[node_grid_indices[i]] == 1) {
        update = true;
      }
    }
    if (update) {
      update_cb(node, &(data->rebuild));
    }
  }
  else {
    if (BKE_pbvh_node_vert_update_check_any(data->pbvh, node)) {
      update_cb(node, &(data->rebuild));
    }
  }
}

static bool test_swap_v3_v3(float a[3], float b[3])
{
  /* No need for float comparison here (memory is exactly equal or not). */
  if (memcmp(a, b, sizeof(float[3])) != 0) {
    swap_v3_v3(a, b);
    return true;
  }
  return false;
}

// void pbvh_bmesh_check_nodes(PBVH *pbvh);

static bool sculpt_undo_restore_deformed(
    const SculptSession *ss, SculptUndoNode *unode, int uindex, int oindex, float coord[3])
{
  if (test_swap_v3_v3(coord, unode->orig_co[uindex])) {
    copy_v3_v3(unode->co[uindex], ss->deform_cos[oindex]);
    return true;
  }
  return false;
}

static bool sculpt_undo_restore_coords(bContext *C, Depsgraph *depsgraph, SculptUndoNode *unode)
{
  ViewLayer *view_layer = CTX_data_view_layer(C);
  Object *ob = OBACT(view_layer);
  SculptSession *ss = ob->sculpt;
  SubdivCCG *subdiv_ccg = ss->subdiv_ccg;
  MVert *mvert;
  SculptVertRef *index;

  if (unode->maxvert) {
    /* Regular mesh restore. */

    if (ss->shapekey_active && !STREQ(ss->shapekey_active->name, unode->shapeName)) {
      /* Shape key has been changed before calling undo operator. */

      Key *key = BKE_key_from_object(ob);
      KeyBlock *kb = key ? BKE_keyblock_find_name(key, unode->shapeName) : NULL;

      if (kb) {
        ob->shapenr = BLI_findindex(&key->block, kb) + 1;

        BKE_sculpt_update_object_for_edit(depsgraph, ob, false, false, false);
        WM_event_add_notifier(C, NC_OBJECT | ND_DATA, ob);
      }
      else {
        /* Key has been removed -- skip this undo node. */
        return false;
      }
    }

    /* No need for float comparison here (memory is exactly equal or not). */
    index = unode->index;
    mvert = ss->mvert;

    if (ss->shapekey_active) {
      float(*vertCos)[3];
      vertCos = BKE_keyblock_convert_to_vertcos(ob, ss->shapekey_active);

      if (unode->orig_co) {
        if (ss->deform_modifiers_active) {
          for (int i = 0; i < unode->totvert; i++) {
            sculpt_undo_restore_deformed(ss, unode, i, index[i].i, vertCos[index[i].i]);
          }
        }
        else {
          for (int i = 0; i < unode->totvert; i++) {
            swap_v3_v3(vertCos[index[i].i], unode->orig_co[i]);
          }
        }
      }
      else {
        for (int i = 0; i < unode->totvert; i++) {
          swap_v3_v3(vertCos[index[i].i], unode->co[i]);
        }
      }

      /* Propagate new coords to keyblock. */
      SCULPT_vertcos_to_key(ob, ss->shapekey_active, vertCos);

      /* PBVH uses its own mvert array, so coords should be */
      /* propagated to PBVH here. */
      BKE_pbvh_vert_coords_apply(ss->pbvh, vertCos, ss->shapekey_active->totelem);

      MEM_freeN(vertCos);
    }
    else {
      if (unode->orig_co) {
        if (ss->deform_modifiers_active) {
          for (int i = 0; i < unode->totvert; i++) {
<<<<<<< HEAD
            sculpt_undo_restore_deformed(ss, unode, i, index[i].i, mvert[index[i].i].co);
            mvert[index[i].i].flag |= ME_VERT_PBVH_UPDATE;
=======
            sculpt_undo_restore_deformed(ss, unode, i, index[i], mvert[index[i]].co);
            BKE_pbvh_vert_mark_update(ss->pbvh, index[i]);
>>>>>>> fe4b5331
          }
        }
        else {
          for (int i = 0; i < unode->totvert; i++) {
<<<<<<< HEAD
            swap_v3_v3(mvert[index[i].i].co, unode->orig_co[i]);
            mvert[index[i].i].flag |= ME_VERT_PBVH_UPDATE;
=======
            swap_v3_v3(mvert[index[i]].co, unode->orig_co[i]);
            BKE_pbvh_vert_mark_update(ss->pbvh, index[i]);
>>>>>>> fe4b5331
          }
        }
      }
      else {
        for (int i = 0; i < unode->totvert; i++) {
<<<<<<< HEAD
          swap_v3_v3(mvert[index[i].i].co, unode->co[i]);
          mvert[index[i].i].flag |= ME_VERT_PBVH_UPDATE;
=======
          swap_v3_v3(mvert[index[i]].co, unode->co[i]);
          BKE_pbvh_vert_mark_update(ss->pbvh, index[i]);
>>>>>>> fe4b5331
        }
      }
    }
  }
  else if (unode->maxgrid && subdiv_ccg != NULL) {
    /* Multires restore. */
    CCGElem **grids, *grid;
    CCGKey key;
    float(*co)[3];
    int gridsize;

    grids = subdiv_ccg->grids;
    gridsize = subdiv_ccg->grid_size;
    BKE_subdiv_ccg_key_top_level(&key, subdiv_ccg);

    co = unode->co;
    for (int j = 0; j < unode->totgrid; j++) {
      grid = grids[unode->grids[j]];

      for (int i = 0; i < gridsize * gridsize; i++, co++) {
        swap_v3_v3(CCG_elem_offset_co(&key, grid, i), co[0]);
      }
    }
  }

  return true;
}

static bool sculpt_undo_restore_hidden(bContext *C, SculptUndoNode *unode)
{
  ViewLayer *view_layer = CTX_data_view_layer(C);
  Object *ob = OBACT(view_layer);
  SculptSession *ss = ob->sculpt;
  SubdivCCG *subdiv_ccg = ss->subdiv_ccg;

  if (unode->maxvert) {
    MVert *mvert = ss->mvert;

    for (int i = 0; i < unode->totvert; i++) {
      MVert *v = &mvert[unode->index[i].i];
      if ((BLI_BITMAP_TEST(unode->vert_hidden, i) != 0) != ((v->flag & ME_HIDE) != 0)) {
        BLI_BITMAP_FLIP(unode->vert_hidden, i);
        v->flag ^= ME_HIDE;
        BKE_pbvh_vert_mark_update(ss->pbvh, unode->index[i]);
      }
    }
  }
  else if (unode->maxgrid && subdiv_ccg != NULL) {
    BLI_bitmap **grid_hidden = subdiv_ccg->grid_hidden;

    for (int i = 0; i < unode->totgrid; i++) {
      SWAP(BLI_bitmap *, unode->grid_hidden[i], grid_hidden[unode->grids[i]]);
    }
  }

  return true;
}

static bool sculpt_undo_restore_color(bContext *C, SculptUndoNode *unode)
{
  ViewLayer *view_layer = CTX_data_view_layer(C);
  Object *ob = OBACT(view_layer);
  SculptSession *ss = ob->sculpt;

  if (!ss->pmap) {
    Mesh *me = BKE_object_get_original_mesh(ob);

    BKE_mesh_vert_poly_map_create(&ss->pmap,
                                  &ss->pmap_mem,
                                  me->mvert,
                                  me->medge,
                                  me->mpoly,
                                  me->mloop,
                                  me->totvert,
                                  me->totpoly,
                                  me->totloop,
                                  false);
  }

  if (unode->maxvert) {
    /* regular mesh restore */
<<<<<<< HEAD
    SculptVertRef *index = unode->index;
    MVert *mvert = ss->mvert;

    for (int i = 0; i < unode->totvert; i++) {
      float tmp[4];

      SCULPT_vertex_color_get(ss, index[i], tmp);
      SCULPT_vertex_color_set(ss, index[i], unode->col[i]);
      copy_v4_v4(unode->col[i], tmp);

      mvert[index[i].i].flag |= ME_VERT_PBVH_UPDATE;
=======
    int *index = unode->index;
    MPropCol *vcol = ss->vcol;

    for (int i = 0; i < unode->totvert; i++) {
      copy_v4_v4(vcol[index[i]].color, unode->col[i]);
      BKE_pbvh_vert_mark_update(ss->pbvh, index[i]);
>>>>>>> fe4b5331
    }
  }
  return true;
}

static bool sculpt_undo_restore_mask(bContext *C, SculptUndoNode *unode)
{
  ViewLayer *view_layer = CTX_data_view_layer(C);
  Object *ob = OBACT(view_layer);
  SculptSession *ss = ob->sculpt;
  SubdivCCG *subdiv_ccg = ss->subdiv_ccg;
  float *vmask;
  SculptVertRef *index;

  if (unode->maxvert) {
    /* Regular mesh restore. */

    index = unode->index;
    vmask = ss->vmask;

    for (int i = 0; i < unode->totvert; i++) {
<<<<<<< HEAD
      if (vmask[index[i].i] != unode->mask[i]) {
        SWAP(float, vmask[index[i].i], unode->mask[i]);
        mvert[index[i].i].flag |= ME_VERT_PBVH_UPDATE;
=======
      if (vmask[index[i]] != unode->mask[i]) {
        SWAP(float, vmask[index[i]], unode->mask[i]);
        BKE_pbvh_vert_mark_update(ss->pbvh, index[i]);
>>>>>>> fe4b5331
      }
    }
  }
  else if (unode->maxgrid && subdiv_ccg != NULL) {
    /* Multires restore. */
    CCGElem **grids, *grid;
    CCGKey key;
    float *mask;
    int gridsize;

    grids = subdiv_ccg->grids;
    gridsize = subdiv_ccg->grid_size;
    BKE_subdiv_ccg_key_top_level(&key, subdiv_ccg);

    mask = unode->mask;
    for (int j = 0; j < unode->totgrid; j++) {
      grid = grids[unode->grids[j]];

      for (int i = 0; i < gridsize * gridsize; i++, mask++) {
        SWAP(float, *CCG_elem_offset_mask(&key, grid, i), *mask);
      }
    }
  }

  return true;
}

static bool sculpt_undo_restore_face_sets(bContext *C, SculptUndoNode *unode)
{
  ViewLayer *view_layer = CTX_data_view_layer(C);
  Object *ob = OBACT(view_layer);
  Mesh *me = BKE_object_get_original_mesh(ob);
  int *face_sets = CustomData_get_layer(&me->pdata, CD_SCULPT_FACE_SETS);
  for (int i = 0; i < me->totpoly; i++) {
    SWAP(int, face_sets[i], unode->face_sets[i]);
  }
  return false;
}

extern const char dyntopop_node_idx_layer_id[];

typedef struct BmeshUndoData {
  PBVH *pbvh;
  BMesh *bm;
  bool do_full_recalc;
  bool balance_pbvh;
  int cd_face_node_offset, cd_vert_node_offset;
  int cd_sculpt_vert;
  bool regen_all_unique_verts;
  bool is_redo;
} BmeshUndoData;

static void bmesh_undo_on_vert_kill(BMVert *v, void *userdata)
{
  BmeshUndoData *data = (BmeshUndoData *)userdata;
  int ni = BM_ELEM_CD_GET_INT(v, data->cd_vert_node_offset);
  // data->do_full_recalc = true;

  if (ni < 0) {
#if 0  // not sure this is really an error
    // something went wrong
    printf("%s: error, vertex %d is not in pbvh; ni was: %d\n",
           __func__,
           BM_ELEM_GET_ID(data->bm, v),
           ni);
    // data->do_full_recalc = true;
#endif
    return;
  }

  BKE_pbvh_bmesh_remove_vertex(data->pbvh, v, false);
  data->balance_pbvh = true;
}

static void bmesh_undo_on_vert_add(BMVert *v, void *userdata)
{
  BmeshUndoData *data = (BmeshUndoData *)userdata;

  data->balance_pbvh = true;

  // let face add vert
  BM_ELEM_CD_SET_INT(v, data->cd_vert_node_offset, -1);

  MSculptVert *mv = BKE_PBVH_SCULPTVERT(data->cd_sculpt_vert, v);
  MV_ADD_FLAG(mv,
              SCULPTVERT_NEED_DISK_SORT | SCULPTVERT_NEED_VALENCE | SCULPTVERT_NEED_TRIANGULATE |
                  SCULPTVERT_NEED_BOUNDARY);
}

static void bmesh_undo_on_face_kill(BMFace *f, void *userdata)
{
  BmeshUndoData *data = (BmeshUndoData *)userdata;
  int ni = BM_ELEM_CD_GET_INT(f, data->cd_face_node_offset);

  BKE_pbvh_bmesh_remove_face(data->pbvh, f, false);

  if (ni >= 0) {
    PBVHNode *node = BKE_pbvh_get_node(data->pbvh, ni);
    BKE_pbvh_bmesh_mark_node_regen(data->pbvh, node);
  }

  // data->do_full_recalc = true;
  data->balance_pbvh = true;
}

static void bmesh_undo_on_face_add(BMFace *f, void *userdata)
{
  BmeshUndoData *data = (BmeshUndoData *)userdata;
  // data->do_full_recalc = true;

  BM_ELEM_CD_SET_INT(f, data->cd_face_node_offset, -1);
  BKE_pbvh_bmesh_add_face(data->pbvh, f, false, true);

  int ni = BM_ELEM_CD_GET_INT(f, data->cd_face_node_offset);
  PBVHNode *node = BKE_pbvh_get_node(data->pbvh, ni);

  BMLoop *l = f->l_first;
  do {
    MSculptVert *mv = BKE_PBVH_SCULPTVERT(data->cd_sculpt_vert, l->v);
    MV_ADD_FLAG(mv, SCULPTVERT_NEED_DISK_SORT | SCULPTVERT_NEED_BOUNDARY);

    int ni_l = BM_ELEM_CD_GET_INT(l->v, data->cd_vert_node_offset);

    if (ni_l < 0 && ni >= 0) {
      BM_ELEM_CD_SET_INT(l->v, ni_l, ni);
      TableGSet *bm_unique_verts = BKE_pbvh_bmesh_node_unique_verts(node);

      BLI_table_gset_add(bm_unique_verts, l->v);
    }
  } while ((l = l->next) != f->l_first);

  data->balance_pbvh = true;
}
static void bmesh_undo_full_mesh(void *userdata)
{
  BmeshUndoData *data = (BmeshUndoData *)userdata;

  if (data->pbvh) {
    BKE_pbvh_bmesh_update_all_valence(data->pbvh);
  }

  data->do_full_recalc = true;
}

static void bmesh_undo_on_edge_change(BMEdge *v, void *userdata, void *old_customdata)
{
}

static void bmesh_undo_on_edge_kill(BMEdge *e, void *userdata)
{
  BmeshUndoData *data = (BmeshUndoData *)userdata;

  MSculptVert *mv1 = BKE_PBVH_SCULPTVERT(data->cd_sculpt_vert, e->v1);
  MSculptVert *mv2 = BKE_PBVH_SCULPTVERT(data->cd_sculpt_vert, e->v2);

  MV_ADD_FLAG(mv1,
              SCULPTVERT_NEED_BOUNDARY | SCULPTVERT_NEED_TRIANGULATE | SCULPTVERT_NEED_DISK_SORT |
                  SCULPTVERT_NEED_VALENCE);
  MV_ADD_FLAG(mv2,
              SCULPTVERT_NEED_BOUNDARY | SCULPTVERT_NEED_TRIANGULATE | SCULPTVERT_NEED_DISK_SORT |
                  SCULPTVERT_NEED_VALENCE);
}

static void bmesh_undo_on_edge_add(BMEdge *e, void *userdata)
{
  BmeshUndoData *data = (BmeshUndoData *)userdata;

  MSculptVert *mv1 = BKE_PBVH_SCULPTVERT(data->cd_sculpt_vert, e->v1);
  MSculptVert *mv2 = BKE_PBVH_SCULPTVERT(data->cd_sculpt_vert, e->v2);

  mv1->flag |= SCULPTVERT_NEED_BOUNDARY | SCULPTVERT_NEED_TRIANGULATE | SCULPTVERT_NEED_DISK_SORT |
               SCULPTVERT_NEED_VALENCE;
  mv2->flag |= SCULPTVERT_NEED_BOUNDARY | SCULPTVERT_NEED_TRIANGULATE | SCULPTVERT_NEED_DISK_SORT |
               SCULPTVERT_NEED_VALENCE;
}

static void bmesh_undo_on_vert_change(BMVert *v, void *userdata, void *old_customdata)
{
  BmeshUndoData *data = (BmeshUndoData *)userdata;

  if (!old_customdata) {
    BM_ELEM_CD_SET_INT(v, data->cd_vert_node_offset, -1);
    data->regen_all_unique_verts = true;
    return;
  }

  BMElem h;
  h.head.data = old_customdata;

  int ni = BM_ELEM_CD_GET_INT(&h, data->cd_vert_node_offset);

  // int ni2 = BM_ELEM_CD_GET_INT(v, data->cd_vert_node_offset);

  // attempt to find old node
  PBVHNode *node = BKE_pbvh_get_node_leaf_safe(data->pbvh, ni);
  if (node) {
    // BKE_pbvh_bmesh_mark_node_regen(data->pbvh, node);
    BKE_pbvh_node_mark_update(node);
    BM_ELEM_CD_SET_INT(v, data->cd_vert_node_offset, ni);
  }
  else {
    BM_ELEM_CD_SET_INT(v, data->cd_vert_node_offset, -1);
    data->regen_all_unique_verts = true;
  }

  return;
  // preserve pbvh node references

  int oldnode_i = BM_ELEM_CD_GET_INT(&h, data->cd_vert_node_offset);

  BM_ELEM_CD_SET_INT(v, data->cd_vert_node_offset, oldnode_i);

  if (oldnode_i >= 0) {
    PBVHNode *node = BKE_pbvh_node_from_index(data->pbvh, oldnode_i);
    BKE_pbvh_node_mark_update(node);
  }
}

static void bmesh_undo_on_face_change(BMFace *f, void *userdata, void *old_customdata)
{
  BmeshUndoData *data = (BmeshUndoData *)userdata;

  if (!old_customdata) {
    data->do_full_recalc = true;  // can't recover?
    return;
  }

  BMElem h;
  h.head.data = old_customdata;

  int ni = BM_ELEM_CD_GET_INT(&h, data->cd_face_node_offset);

  // attempt to find old node in old_customdata
  PBVHNode *node = BKE_pbvh_get_node_leaf_safe(data->pbvh, ni);
  if (node) {
    BM_ELEM_CD_SET_INT(f, data->cd_face_node_offset, ni);
    BKE_pbvh_node_mark_update(node);
  }
  else {
    printf("pbvh face undo error\n");
    data->do_full_recalc = true;
    BM_ELEM_CD_SET_INT(f, data->cd_face_node_offset, -1);
  }
}

static void update_unode_bmesh_memsize(SculptUndoNode *unode)
{
  // update memory size
  UndoSculpt *usculpt = sculpt_undo_get_nodes();

  if (!usculpt) {
    return;
  }

  // subtract old size
  if (usculpt->undo_size >= unode->undo_size) {
    usculpt->undo_size -= unode->undo_size;
  }

  unode->undo_size = BM_log_entry_size(unode->bm_entry);

  // add new size
  usculpt->undo_size += unode->undo_size;
}

static void sculpt_undo_bmesh_restore_generic(SculptUndoNode *unode, Object *ob, SculptSession *ss)
{
  BmeshUndoData data = {ss->pbvh,
                        ss->bm,
                        false,
                        false,
                        ss->cd_face_node_offset,
                        ss->cd_vert_node_offset,
                        ss->cd_sculpt_vert,
                        false,
                        !unode->applied};

  BMLogCallbacks callbacks = {bmesh_undo_on_vert_add,
                              bmesh_undo_on_vert_kill,
                              bmesh_undo_on_vert_change,
                              bmesh_undo_on_edge_add,
                              bmesh_undo_on_edge_kill,
                              bmesh_undo_on_edge_change,
                              bmesh_undo_on_face_add,
                              bmesh_undo_on_face_kill,
                              bmesh_undo_on_face_change,
                              bmesh_undo_full_mesh,
                              NULL,
                              (void *)&data};

  SCULPT_update_customdata_refs(ss, ob);

  // pbvh_bmesh_check_nodes(ss->pbvh);

  if (unode->applied) {
    BM_log_undo(ss->bm, ss->bm_log, &callbacks, dyntopop_node_idx_layer_id);
    unode->applied = false;
  }
  else {
    BM_log_redo(ss->bm, ss->bm_log, &callbacks, dyntopop_node_idx_layer_id);
    unode->applied = true;
  }

  update_unode_bmesh_memsize(unode);

  if (!data.do_full_recalc) {
    int totnode;
    PBVHNode **nodes;

    BKE_pbvh_search_gather(ss->pbvh, NULL, NULL, &nodes, &totnode);

    if (data.regen_all_unique_verts) {
      for (int i = 0; i < totnode; i++) {
        BKE_pbvh_bmesh_mark_node_regen(ss->pbvh, nodes[i]);
      }
    }

    // pbvh_bmesh_check_nodes(ss->pbvh);
    BKE_pbvh_bmesh_regen_node_verts(ss->pbvh);
    // pbvh_bmesh_check_nodes(ss->pbvh);

    BKE_pbvh_update_bounds(ss->pbvh, PBVH_UpdateBB | PBVH_UpdateOriginalBB | PBVH_UpdateRedraw);

    if (nodes) {
      MEM_freeN(nodes);
    }

    if (data.balance_pbvh) {
      BKE_pbvh_bmesh_after_stroke(ss->pbvh, true);
    }

    // pbvh_bmesh_check_nodes(ss->pbvh);
  }
  else {
    printf("undo triggered pbvh rebuild");
    SCULPT_pbvh_clear(ob);
  }
}

/* Create empty sculpt BMesh and enable logging. */
static void sculpt_undo_bmesh_enable(Object *ob, SculptUndoNode *unode, bool is_redo)
{
  SculptSession *ss = ob->sculpt;
  Mesh *me = ob->data;

  SCULPT_pbvh_clear(ob);
  SCULPT_clear_scl_pointers(ss);

  ss->active_face_index.i = ss->active_vertex_index.i = 0;

  /* Create empty BMesh and enable logging. */
  ss->bm = SCULPT_dyntopo_empty_bmesh();
#if 0
  ss->bm = BM_mesh_create(&bm_mesh_allocsize_default,
                          &((struct BMeshCreateParams){.use_toolflags = false,
                                                       .create_unique_ids = true,
                                                       .id_elem_mask = BM_VERT | BM_EDGE | BM_FACE,
                                                       .id_map = true,
                                                       .temporary_ids = false,
                                                       .no_reuse_ids = false}));
#endif

  BM_mesh_bm_from_me(NULL,
                     ss->bm,
                     me,
                     (&(struct BMeshFromMeshParams){
                         .calc_face_normal = true,
                         .use_shapekey = true,
                         .create_shapekey_layers = true,
                         .active_shapekey = ob->shapenr,
                     }));

  SCULPT_dyntopo_node_layers_add(ss, ob);
  SCULPT_update_customdata_refs(ss, ob);

  BKE_pbvh_update_sculpt_verts(ss->bm,
                               ss->cd_sculpt_vert,
                               ss->cd_faceset_offset,
                               ss->cd_vert_node_offset,
                               ss->cd_face_node_offset,
                               ss->boundary_symmetry,
                               ss->vcol_type,
                               ss->vcol_domain,
                               ss->cd_vcol_offset,
                               !ss->ignore_uvs);

  if (!ss->bm_log) {
    /* Restore the BMLog using saved entries. */
    ss->bm_log = BM_log_from_existing_entries_create(ss->bm, unode->bm_entry);
    BMLogEntry *entry = is_redo ? BM_log_entry_prev(unode->bm_entry) : unode->bm_entry;

    BM_log_set_current_entry(ss->bm_log, entry);
  }

  BM_log_set_cd_offsets(ss->bm_log, ss->cd_sculpt_vert);
}

static void sculpt_undo_bmesh_restore_begin(
    bContext *C, SculptUndoNode *unode, Object *ob, SculptSession *ss, int dir)
{
  if (unode->applied) {
    if (ss->bm && ss->bm_log) {
      /*note that we can't log ids here.
        not entirely sure why, and in thoery it shouldn't be necassary.
        ids end up corrupted.
        */

#if 1
      // BM_log_all_ids(ss->bm, ss->bm_log, unode->bm_entry);

      // need to run bmlog undo on empty log,
      // getting a refcount error in the log
      // ref counting system otherwise

      if (dir == -1) {
        BM_log_undo_skip(ss->bm, ss->bm_log);
      }
      else {
        BM_log_redo_skip(ss->bm, ss->bm_log);
      }
#endif
    }

    SCULPT_dynamic_topology_disable(C, unode);
    unode->applied = false;
  }
  else {
    /*load bmesh from mesh data*/
    sculpt_undo_bmesh_enable(ob, unode, true);

#if 1
    // need to run bmlog undo on empty log,
    // getting a refcount error in the log
    // ref counting system otherwise

    if (dir == 1) {
      BM_log_redo(ss->bm, ss->bm_log, NULL, dyntopop_node_idx_layer_id);
    }
    else {
      BM_log_undo(ss->bm, ss->bm_log, NULL, dyntopop_node_idx_layer_id);
    }
#endif

    unode->applied = true;
  }

  if (ss->bm) {
    BM_mesh_elem_index_ensure(ss->bm, BM_VERT | BM_FACE);
  }
}

static void sculpt_undo_bmesh_restore_end(
    bContext *C, SculptUndoNode *unode, Object *ob, SculptSession *ss, int dir)
{

  if (unode->applied) {
    /*load bmesh from mesh data*/
    sculpt_undo_bmesh_enable(ob, unode, false);

#if 1
    // need to run bmlog undo on empty log,
    // getting a refcount error in the log
    // ref counting system otherwise

    if (dir == -1) {
      BM_log_undo(ss->bm, ss->bm_log, NULL, dyntopop_node_idx_layer_id);
    }
    else {
      BM_log_redo(ss->bm, ss->bm_log, NULL, dyntopop_node_idx_layer_id);
    }
#endif

    unode->applied = false;
  }
  else {
#if 1
    if (ss->bm && ss->bm_log) {
      // need to run bmlog undo on empty log,
      // getting a refcount error in the log
      // ref counting system otherwise

      if (dir == -1) {
        BM_log_undo_skip(ss->bm, ss->bm_log);
      }
      else {
        BM_log_redo_skip(ss->bm, ss->bm_log);
      }
    }
#endif

    /* Disable dynamic topology sculpting. */
    SCULPT_dynamic_topology_disable(C, NULL);
    unode->applied = true;
  }

  if (ss->bm) {
    BM_mesh_elem_index_ensure(ss->bm, BM_VERT | BM_FACE);
  }
}

static void sculpt_undo_geometry_store_data(SculptUndoNodeGeometry *geometry, Object *object)
{
  Mesh *mesh = object->data;

  BLI_assert(!geometry->is_initialized);
  geometry->is_initialized = true;

  CustomData_copy(&mesh->vdata, &geometry->vdata, CD_MASK_MESH.vmask, CD_DUPLICATE, mesh->totvert);
  CustomData_copy(&mesh->edata, &geometry->edata, CD_MASK_MESH.emask, CD_DUPLICATE, mesh->totedge);
  CustomData_copy(&mesh->ldata, &geometry->ldata, CD_MASK_MESH.lmask, CD_DUPLICATE, mesh->totloop);
  CustomData_copy(&mesh->pdata, &geometry->pdata, CD_MASK_MESH.pmask, CD_DUPLICATE, mesh->totpoly);

  geometry->totvert = mesh->totvert;
  geometry->totedge = mesh->totedge;
  geometry->totloop = mesh->totloop;
  geometry->totpoly = mesh->totpoly;
}

static void sculpt_undo_geometry_restore_data(SculptUndoNodeGeometry *geometry, Object *object)
{
  Mesh *mesh = object->data;

  BLI_assert(geometry->is_initialized);

  CustomData_free(&mesh->vdata, mesh->totvert);
  CustomData_free(&mesh->edata, mesh->totedge);
  CustomData_free(&mesh->fdata, mesh->totface);
  CustomData_free(&mesh->ldata, mesh->totloop);
  CustomData_free(&mesh->pdata, mesh->totpoly);

  mesh->totvert = geometry->totvert;
  mesh->totedge = geometry->totedge;
  mesh->totloop = geometry->totloop;
  mesh->totpoly = geometry->totpoly;
  mesh->totface = 0;

  CustomData_copy(
      &geometry->vdata, &mesh->vdata, CD_MASK_MESH.vmask, CD_DUPLICATE, geometry->totvert);
  CustomData_copy(
      &geometry->edata, &mesh->edata, CD_MASK_MESH.emask, CD_DUPLICATE, geometry->totedge);
  CustomData_copy(
      &geometry->ldata, &mesh->ldata, CD_MASK_MESH.lmask, CD_DUPLICATE, geometry->totloop);
  CustomData_copy(
      &geometry->pdata, &mesh->pdata, CD_MASK_MESH.pmask, CD_DUPLICATE, geometry->totpoly);

  BKE_mesh_update_customdata_pointers(mesh, false);
}

static void sculpt_undo_geometry_free_data(SculptUndoNodeGeometry *geometry)
{
  if (geometry->totvert) {
    CustomData_free(&geometry->vdata, geometry->totvert);
  }
  if (geometry->totedge) {
    CustomData_free(&geometry->edata, geometry->totedge);
  }
  if (geometry->totloop) {
    CustomData_free(&geometry->ldata, geometry->totloop);
  }
  if (geometry->totpoly) {
    CustomData_free(&geometry->pdata, geometry->totpoly);
  }
}

static void sculpt_undo_geometry_restore(SculptUndoNode *unode, Object *object)
{
  if (unode->geometry_clear_pbvh) {
    SCULPT_pbvh_clear(object);
  }

  if (unode->applied) {
    sculpt_undo_geometry_restore_data(&unode->geometry_modified, object);
    unode->applied = false;
  }
  else {
    sculpt_undo_geometry_restore_data(&unode->geometry_original, object);
    unode->applied = true;
  }
}

/* Handle all dynamic-topology updates
 *
 * Returns true if this was a dynamic-topology undo step, otherwise
 * returns false to indicate the non-dyntopo code should run. */
static int sculpt_undo_bmesh_restore(
    bContext *C, SculptUndoNode *unode, Object *ob, SculptSession *ss, int dir)
{
  // handle transition from another undo type

#ifdef WHEN_GLOBAL_UNDO_WORKS
  if (!ss->bm_log && ss->bm && unode->bm_entry) {  // && BKE_pbvh_type(ss->pbvh) == PBVH_BMESH) {
    ss->bm_log = BM_log_from_existing_entries_create(ss->bm, unode->bm_entry);
  }
#endif

  if (ss->bm_log && ss->bm &&
      !ELEM(unode->type, SCULPT_UNDO_DYNTOPO_BEGIN, SCULPT_UNDO_DYNTOPO_END)) {
    SCULPT_update_customdata_refs(ss, ob);
    BM_log_set_cd_offsets(ss->bm_log, ss->cd_sculpt_vert);

#if 0
    if (ss->active_face_index.i && ss->active_face_index.i != -1LL) {
      ss->active_face_index.i = (intptr_t)BM_log_face_id_get(ss->bm_log,
                                                             (BMFace *)ss->active_face_index.i);
    }
    else {
      ss->active_face_index.i = -1;
    }

    if (ss->active_vertex_index.i && ss->active_vertex_index.i != -1LL) {
      ss->active_vertex_index.i = (intptr_t)BM_log_vert_id_get(
          ss->bm_log, (BMVert *)ss->active_vertex_index.i);
    }
    else {
      ss->active_vertex_index.i = -1;
    }
#endif
    ss->active_face_index.i = ss->active_vertex_index.i = 0;
  }
  else {
    ss->active_face_index.i = ss->active_vertex_index.i = -1;
  }

  bool ret = false;
  bool set_active_vertex = true;

  switch (unode->type) {
    case SCULPT_UNDO_DYNTOPO_BEGIN:
      sculpt_undo_bmesh_restore_begin(C, unode, ob, ss, dir);
      SCULPT_vertex_random_access_ensure(ss);

      ss->active_face_index.i = ss->active_vertex_index.i = 0;
      set_active_vertex = false;

      ret = true;
      break;
    case SCULPT_UNDO_DYNTOPO_END:
      ss->active_face_index.i = ss->active_vertex_index.i = 0;
      set_active_vertex = false;

      sculpt_undo_bmesh_restore_end(C, unode, ob, ss, dir);
      SCULPT_vertex_random_access_ensure(ss);

      ret = true;
      break;
    default:
      if (ss->bm_log) {
        sculpt_undo_bmesh_restore_generic(unode, ob, ss);
        SCULPT_vertex_random_access_ensure(ss);
        ret = true;
      }
      break;
  }

  if (set_active_vertex && ss->bm_log && ss->bm) {
    if (ss->active_face_index.i != -1) {
      BMFace *f = BM_log_id_face_get(ss->bm_log, (uint)ss->active_face_index.i);
      if (f && f->head.htype == BM_FACE) {
        ss->active_face_index.i = (intptr_t)f;
      }
      else {
        ss->active_face_index.i = 0LL;
      }
    }
    else {
      ss->active_face_index.i = 0LL;
    }

    if (ss->active_vertex_index.i != -1) {
      BMVert *v = BM_log_id_vert_get(ss->bm_log, (uint)ss->active_vertex_index.i);

      if (v && v->head.htype == BM_VERT) {
        ss->active_vertex_index.i = (intptr_t)v;
      }
      else {
        ss->active_vertex_index.i = 0LL;
      }
    }
    else {
      ss->active_vertex_index.i = 0LL;
    }
  }
  else {
    ss->active_face_index.i = ss->active_vertex_index.i = 0;
  }

  return ret;
}

/* Geometry updates (such as Apply Base, for example) will re-evaluate the object and refine its
 * Subdiv descriptor. Upon undo it is required that mesh, grids, and subdiv all stay consistent
 * with each other. This means that when geometry coordinate changes the undo should refine the
 * subdiv to the new coarse mesh coordinates. Tricky part is: this needs to happen without using
 * dependency graph tag: tagging object for geometry update will either loose sculpted data from
 * the sculpt grids, or will wrongly "commit" them to the CD_MDISPS.
 *
 * So what we do instead is do minimum object evaluation to get base mesh coordinates for the
 * multires modifier input. While this is expensive, it is less expensive than dependency graph
 * evaluation and is only happening when geometry coordinates changes on undo.
 *
 * Note that the dependency graph is ensured to be evaluated prior to the undo step is decoded,
 * so if the object's modifier stack references other object it is all fine. */
static void sculpt_undo_refine_subdiv(Depsgraph *depsgraph,
                                      SculptSession *ss,
                                      Object *object,
                                      struct Subdiv *subdiv)
{
  float(*deformed_verts)[3] = BKE_multires_create_deformed_base_mesh_vert_coords(
      depsgraph, object, ss->multires.modifier, NULL);

  BKE_subdiv_eval_refine_from_mesh(subdiv, object->data, deformed_verts);

  MEM_freeN(deformed_verts);
}

static void sculpt_undo_restore_list(bContext *C, Depsgraph *depsgraph, ListBase *lb, int dir)
{
  Scene *scene = CTX_data_scene(C);
  ViewLayer *view_layer = CTX_data_view_layer(C);
  View3D *v3d = CTX_wm_view3d(C);
  Object *ob = OBACT(view_layer);
  SculptSession *ss = ob->sculpt;
  SubdivCCG *subdiv_ccg = ss->subdiv_ccg;
  SculptUndoNode *unode;
  bool update = false, rebuild = false, update_mask = false, update_visibility = false;
  bool need_mask = false;
  bool need_refine_subdiv = false;
  //  bool did_first_hack = false;

  for (unode = lb->first; unode; unode = unode->next) {
#if 0
    if (unode->bm_entry && !ss->bm) {
      // file loading breaks undo because the stack isn't initialized
      // detect that case and try to fix it

      did_first_hack = true;

      ss->active_face_index.i = ss->active_vertex_index.i = 0;
      SCULPT_dynamic_topology_enable_ex(CTX_data_main(C), depsgraph, scene, ob);

      // see if we have a saved log in the entry
      BMLog *log = BM_log_unfreeze(ss->bm, unode->bm_entry);

      if (log) {
        if (ss->bm_log) {
          BM_log_free(ss->bm_log, false);
        }

        ss->bm_log = log;

        SCULPT_dyntopo_node_layers_update_offsets(ss, ob);
        BM_log_set_cd_offsets(ss->bm_log, ss->cd_sculpt_vert);
      }

      // PBVH is corrupted at this point, destroy it
      SCULPT_pbvh_clear(ob);
    }
#endif

    /* Restore pivot. */
    copy_v3_v3(ss->pivot_pos, unode->pivot_pos);
    copy_v3_v3(ss->pivot_rot, unode->pivot_rot);
    if (STREQ(unode->idname, ob->id.name)) {
      if (unode->type == SCULPT_UNDO_MASK) {
        /* Is possible that we can't do the mask undo (below)
         * because of the vertex count. */
        need_mask = true;
        break;
      }
    }
  }

  DEG_id_tag_update(&ob->id, ID_RECALC_SHADING);

  sculpt_undo_print_nodes(NULL);

  if (!ss->bm && lb->first) {
    unode = lb->first;
    if (unode->type == SCULPT_UNDO_FACE_SETS) {
      sculpt_undo_restore_face_sets(C, unode);

      rebuild = true;
      BKE_pbvh_search_callback(ss->pbvh, NULL, NULL, update_cb, &rebuild);

      BKE_sculpt_update_object_for_edit(depsgraph, ob, true, need_mask, false);

      SCULPT_visibility_sync_all_face_sets_to_vertices(ob);

      BKE_pbvh_update_vertex_data(ss->pbvh, PBVH_UpdateVisibility);

      if (BKE_pbvh_type(ss->pbvh) == PBVH_FACES) {
        BKE_mesh_flush_hidden_from_verts(ob->data);
      }

      DEG_id_tag_update(&ob->id, ID_RECALC_SHADING);
      if (!BKE_sculptsession_use_pbvh_draw(ob, v3d)) {
        DEG_id_tag_update(&ob->id, ID_RECALC_GEOMETRY);
      }

      unode->applied = true;
      return;
    }
  }

  if (lb->first != NULL) {
    /* Only do early object update for edits if first node needs this.
     * Undo steps like geometry does not need object to be updated before they run and will
     * ensure object is updated after the node is handled. */
    const SculptUndoNode *first_unode = (const SculptUndoNode *)lb->first;
    if (first_unode->type != SCULPT_UNDO_GEOMETRY &&
        first_unode->type != SCULPT_UNDO_DYNTOPO_BEGIN) {
      BKE_sculpt_update_object_for_edit(depsgraph, ob, false, need_mask, false);
    }

    if (sculpt_undo_bmesh_restore(C, lb->first, ob, ss, dir)) {
      return;
    }
  }

  char *undo_modified_grids = NULL;
  bool use_multires_undo = false;

  for (unode = lb->first; unode; unode = unode->next) {

    if (!STREQ(unode->idname, ob->id.name)) {
      continue;
    }

    /* Check if undo data matches current data well enough to
     * continue. */
    if (unode->maxvert) {
      if (ss->totvert != unode->maxvert) {
        printf("error! %s\n", __func__);
        continue;
      }
    }
    else if (unode->maxgrid && subdiv_ccg != NULL) {
      if ((subdiv_ccg->num_grids != unode->maxgrid) ||
          (subdiv_ccg->grid_size != unode->gridsize)) {
        continue;
      }

      use_multires_undo = true;
    }

    switch (unode->type) {
      case SCULPT_UNDO_COORDS:
        if (sculpt_undo_restore_coords(C, depsgraph, unode)) {
          update = true;
        }
        break;
      case SCULPT_UNDO_HIDDEN:
        if (sculpt_undo_restore_hidden(C, unode)) {
          rebuild = true;
          update_visibility = true;
        }
        break;
      case SCULPT_UNDO_MASK:
        if (sculpt_undo_restore_mask(C, unode)) {
          update = true;
          update_mask = true;
        }
        break;
      case SCULPT_UNDO_FACE_SETS:
        break;
      case SCULPT_UNDO_COLOR:
        if (sculpt_undo_restore_color(C, unode)) {
          update = true;
        }
        break;

      case SCULPT_UNDO_GEOMETRY:
        need_refine_subdiv = true;
        sculpt_undo_geometry_restore(unode, ob);
        BKE_sculpt_update_object_for_edit(depsgraph, ob, false, need_mask, false);
        break;

      case SCULPT_UNDO_DYNTOPO_BEGIN:
      case SCULPT_UNDO_DYNTOPO_END:
      case SCULPT_UNDO_DYNTOPO_SYMMETRIZE:
        BLI_assert_msg(0, "Dynamic topology should've already been handled");
        break;
    }
  }

  if (use_multires_undo) {
    for (unode = lb->first; unode; unode = unode->next) {
      if (!STREQ(unode->idname, ob->id.name)) {
        continue;
      }
      if (unode->maxgrid == 0) {
        continue;
      }

      if (undo_modified_grids == NULL) {
        undo_modified_grids = MEM_callocN(sizeof(char) * unode->maxgrid, "undo_grids");
      }

      for (int i = 0; i < unode->totgrid; i++) {
        undo_modified_grids[unode->grids[i]] = 1;
      }
    }
  }

  if (subdiv_ccg != NULL && need_refine_subdiv) {
    sculpt_undo_refine_subdiv(depsgraph, ss, ob, subdiv_ccg->subdiv);
  }

  if (update || rebuild) {
    bool tag_update = false;
    /* We update all nodes still, should be more clever, but also
     * needs to work correct when exiting/entering sculpt mode and
     * the nodes get recreated, though in that case it could do all. */
    struct PartialUpdateData data = {
        .rebuild = rebuild,
        .pbvh = ss->pbvh,
        .modified_grids = undo_modified_grids,
    };
    BKE_pbvh_search_callback(ss->pbvh, NULL, NULL, update_cb_partial, &data);
    BKE_pbvh_update_bounds(ss->pbvh, PBVH_UpdateBB | PBVH_UpdateOriginalBB | PBVH_UpdateRedraw);

    if (update_mask) {
      BKE_pbvh_update_vertex_data(ss->pbvh, PBVH_UpdateMask);
    }

    if (update_visibility) {
      SCULPT_visibility_sync_all_vertex_to_face_sets(ss);
      BKE_pbvh_update_visibility(ss->pbvh);
    }

    if (BKE_sculpt_multires_active(scene, ob)) {
      if (rebuild) {
        multires_mark_as_modified(depsgraph, ob, MULTIRES_HIDDEN_MODIFIED);
      }
      else {
        multires_mark_as_modified(depsgraph, ob, MULTIRES_COORDS_MODIFIED);
      }
    }

    tag_update |= ID_REAL_USERS(ob->data) > 1 || !BKE_sculptsession_use_pbvh_draw(ob, v3d) ||
                  ss->shapekey_active || ss->deform_modifiers_active;

    if (tag_update) {
      Mesh *mesh = ob->data;
      BKE_mesh_calc_normals(mesh);

      BKE_sculptsession_free_deformMats(ss);
    }

    if (BKE_pbvh_type(ss->pbvh) == PBVH_FACES && update_visibility) {
      Mesh *mesh = ob->data;
      BKE_mesh_flush_hidden_from_verts(mesh);
    }

    if (tag_update) {
      DEG_id_tag_update(&ob->id, ID_RECALC_GEOMETRY);
    }
    else {
      SCULPT_update_object_bounding_box(ob);
    }
  }

  MEM_SAFE_FREE(undo_modified_grids);
}

static void sculpt_undo_free_list(ListBase *lb)
{
  SculptUndoNode *unode = lb->first;
  while (unode != NULL) {
    SculptUndoNode *unode_next = unode->next;
    if (unode->co) {
      MEM_freeN(unode->co);
    }
    if (unode->nodemap) {
      MEM_freeN(unode->nodemap);
    }
    if (unode->col) {
      MEM_freeN(unode->col);
    }
    if (unode->no) {
      MEM_freeN(unode->no);
    }
    if (unode->index) {
      MEM_freeN(unode->index);
    }
    if (unode->grids) {
      MEM_freeN(unode->grids);
    }
    if (unode->orig_co) {
      MEM_freeN(unode->orig_co);
    }
    if (unode->vert_hidden) {
      MEM_freeN(unode->vert_hidden);
    }
    if (unode->grid_hidden) {
      for (int i = 0; i < unode->totgrid; i++) {
        if (unode->grid_hidden[i]) {
          MEM_freeN(unode->grid_hidden[i]);
        }
      }
      MEM_freeN(unode->grid_hidden);
    }
    if (unode->mask) {
      MEM_freeN(unode->mask);
    }

    if (unode->bm_entry) {
      BM_log_entry_drop(unode->bm_entry);
      unode->bm_entry = NULL;
    }

    sculpt_undo_geometry_free_data(&unode->geometry_original);
    sculpt_undo_geometry_free_data(&unode->geometry_modified);
    sculpt_undo_geometry_free_data(&unode->geometry_bmesh_enter);

    if (unode->face_sets) {
      MEM_freeN(unode->face_sets);
    }

    MEM_freeN(unode);

    unode = unode_next;
  }
}

/* Most likely we don't need this. */
#if 0
static bool sculpt_undo_cleanup(bContext *C, ListBase *lb)
{
  Scene *scene = CTX_data_scene(C);
  ViewLayer *view_layer = CTX_data_view_layer(C);
  Object *ob = OBACT(view_layer);
  SculptUndoNode *unode;

  unode = lb->first;

  if (unode && !STREQ(unode->idname, ob->id.name)) {
    if (unode->bm_entry) {
      BM_log_cleanup_entry(unode->bm_entry);
    }

    return true;
  }

  return false;
}
#endif

static int hash_sculpt_colors(SculptUndoNode *node)
{
  if (!node->col) {
    return -1;
  }

  int i = 0;
  int hash = 0;

  for (i = 0; i < node->totvert; i++) {
    float *col = node->col[i];

    for (int j = 0; j < 4; j++) {
      hash = hash ^ (int)(col[j] * 2048.0f * 2048.0f);
      hash += (1 << 23) - 1;
    }
  }

  return hash;
}

SculptUndoNode *SCULPT_undo_get_node(PBVHNode *node, SculptUndoType type)
{
  UndoSculpt *usculpt = sculpt_undo_get_nodes();

  if (usculpt == NULL) {
    return NULL;
  }

  if (type < 0) {
    return BLI_findptr(&usculpt->nodes, node, offsetof(SculptUndoNode, node));
  }

  SculptUndoNode *unode;

  for (unode = usculpt->nodes.first; unode; unode = unode->next) {
    if (unode->node == node && type == unode->type) {
      return unode;
    }
  }

  return NULL;
}

SculptUndoNode *SCULPT_undo_get_first_node()
{
  UndoSculpt *usculpt = sculpt_undo_get_nodes();

  if (usculpt == NULL) {
    return NULL;
  }

  return usculpt->nodes.first;
}

static size_t sculpt_undo_alloc_and_store_hidden(PBVH *pbvh, SculptUndoNode *unode)
{
  PBVHNode *node = unode->node;
  BLI_bitmap **grid_hidden = BKE_pbvh_grid_hidden(pbvh);

  int *grid_indices, totgrid;
  BKE_pbvh_node_get_grids(pbvh, node, &grid_indices, &totgrid, NULL, NULL, NULL);

  size_t alloc_size = sizeof(*unode->grid_hidden) * (size_t)totgrid;
  unode->grid_hidden = MEM_callocN(alloc_size, "unode->grid_hidden");

  for (int i = 0; i < totgrid; i++) {
    if (grid_hidden[grid_indices[i]]) {
      unode->grid_hidden[i] = MEM_dupallocN(grid_hidden[grid_indices[i]]);
      alloc_size += MEM_allocN_len(unode->grid_hidden[i]);
    }
    else {
      unode->grid_hidden[i] = NULL;
    }
  }

  return alloc_size;
}

/* Allocate node and initialize its default fields specific for the given undo type.
 * Will also add the node to the list in the undo step. */
static SculptUndoNode *sculpt_undo_alloc_node_type(Object *object, SculptUndoType type)
{
  const size_t alloc_size = sizeof(SculptUndoNode);
  SculptUndoNode *unode = MEM_callocN(alloc_size, "SculptUndoNode");
  BLI_strncpy(unode->idname, object->id.name, sizeof(unode->idname));
  unode->type = type;

  UndoSculpt *usculpt = sculpt_undo_get_nodes();
  BLI_addtail(&usculpt->nodes, unode);
  usculpt->undo_size += alloc_size;

  return unode;
}

/* Will return first existing undo node of the given type.
 * If such node does not exist will allocate node of this type, register it in the undo step and
 * return it. */
static SculptUndoNode *sculpt_undo_find_or_alloc_node_type(Object *object, SculptUndoType type)
{
  UndoSculpt *usculpt = sculpt_undo_get_nodes();

  LISTBASE_FOREACH (SculptUndoNode *, unode, &usculpt->nodes) {
    if (unode->type == type) {
      return unode;
    }
  }

  return sculpt_undo_alloc_node_type(object, type);
}

static SculptUndoNode *sculpt_undo_alloc_node(Object *ob, PBVHNode *node, SculptUndoType type)
{
  UndoSculpt *usculpt = sculpt_undo_get_nodes();
  SculptSession *ss = ob->sculpt;
  int totvert = 0;
  int allvert = 0;
  int totgrid = 0;
  int maxgrid = 0;
  int gridsize = 0;
  int *grids = NULL;

  SculptUndoNode *unode = sculpt_undo_alloc_node_type(ob, type);
  unode->node = node;

  if (node) {
    BKE_pbvh_node_num_verts(ss->pbvh, node, &totvert, &allvert);
    BKE_pbvh_node_get_grids(ss->pbvh, node, &grids, &totgrid, &maxgrid, &gridsize, NULL);

    unode->totvert = totvert;
  }

  switch (type) {
    case SCULPT_UNDO_COORDS: {
      size_t alloc_size = sizeof(*unode->co) * (size_t)allvert;
      unode->co = MEM_callocN(alloc_size, "SculptUndoNode.co");
      usculpt->undo_size += alloc_size;

      /* FIXME: Should explain why this is allocated here, to be freed in
       * `SCULPT_undo_push_end_ex(ob)`? */
      alloc_size = sizeof(*unode->no) * (size_t)allvert;
      unode->no = MEM_callocN(alloc_size, "SculptUndoNode.no");
      usculpt->undo_size += alloc_size;
      break;
    }
    case SCULPT_UNDO_HIDDEN: {
      if (maxgrid) {
        usculpt->undo_size += sculpt_undo_alloc_and_store_hidden(ss->pbvh, unode);
      }
      else {
        unode->vert_hidden = BLI_BITMAP_NEW(allvert, "SculptUndoNode.vert_hidden");
        usculpt->undo_size += BLI_BITMAP_SIZE(allvert);
      }

      break;
    }
    case SCULPT_UNDO_MASK: {
      const size_t alloc_size = sizeof(*unode->mask) * (size_t)allvert;
      unode->mask = MEM_callocN(alloc_size, "SculptUndoNode.mask");
      usculpt->undo_size += alloc_size;
      break;
    }
    case SCULPT_UNDO_COLOR: {
      const size_t alloc_size = sizeof(*unode->col) * (size_t)allvert;
      unode->col = MEM_callocN(alloc_size, "SculptUndoNode.col");
      usculpt->undo_size += alloc_size;
      break;
    }
    case SCULPT_UNDO_DYNTOPO_BEGIN:
    case SCULPT_UNDO_DYNTOPO_END:
    case SCULPT_UNDO_DYNTOPO_SYMMETRIZE:
      BLI_assert_msg(0, "Dynamic topology should've already been handled");
    case SCULPT_UNDO_GEOMETRY:
    case SCULPT_UNDO_FACE_SETS:
      break;
  }

  if (maxgrid) {
    /* Multires. */
    unode->maxgrid = maxgrid;
    unode->totgrid = totgrid;
    unode->gridsize = gridsize;

    const size_t alloc_size = sizeof(*unode->grids) * (size_t)totgrid;
    unode->grids = MEM_callocN(alloc_size, "SculptUndoNode.grids");
    usculpt->undo_size += alloc_size;
  }
  else {
    /* Regular mesh. */
    unode->maxvert = ss->totvert;

    const size_t alloc_size = sizeof(*unode->index) * (size_t)allvert;
    unode->index = MEM_callocN(alloc_size, "SculptUndoNode.index");
    usculpt->undo_size += alloc_size;
  }

  if (ss->deform_modifiers_active) {
    const size_t alloc_size = sizeof(*unode->orig_co) * (size_t)allvert;
    unode->orig_co = MEM_callocN(alloc_size, "undoSculpt orig_cos");
    usculpt->undo_size += alloc_size;
  }

  return unode;
}

static void sculpt_undo_store_coords(Object *ob, SculptUndoNode *unode)
{
  SculptSession *ss = ob->sculpt;
  PBVHVertexIter vd;

  SculptOrigVertData orig_data;
  SCULPT_orig_vert_data_unode_init(&orig_data, ob, unode);

  int totvert, allvert;
  BKE_pbvh_node_num_verts(ss->pbvh, unode->node, &totvert, &allvert);

  if (ss->deform_modifiers_active && !unode->orig_co) {
    unode->orig_co = MEM_malloc_arrayN(allvert, sizeof(float) * 3, "sculpt unode undo coords");
  }

  BKE_pbvh_vertex_iter_begin (ss->pbvh, unode->node, vd, PBVH_ITER_ALL) {
    copy_v3_v3(unode->co[vd.i], vd.co);
    if (vd.no) {
      copy_v3_v3(unode->no[vd.i], vd.no);
    }
    else {
      copy_v3_v3(unode->no[vd.i], vd.fno);
    }

    if (ss->deform_modifiers_active) {
      SCULPT_orig_vert_data_update(&orig_data, vd.vertex);

      copy_v3_v3(unode->orig_co[vd.i], orig_data.co);
    }
  }
  BKE_pbvh_vertex_iter_end;
}

static void sculpt_undo_store_hidden(Object *ob, SculptUndoNode *unode)
{
  PBVH *pbvh = ob->sculpt->pbvh;
  PBVHNode *node = unode->node;

  if (unode->grids) {
    /* Already stored during allocation. */
  }
  else {
    MVert *mvert;
    const int *vert_indices;
    int allvert;

    BKE_pbvh_node_num_verts(pbvh, node, NULL, &allvert);
    BKE_pbvh_node_get_verts(pbvh, node, &vert_indices, &mvert);
    for (int i = 0; i < allvert; i++) {
      BLI_BITMAP_SET(unode->vert_hidden, i, mvert[vert_indices[i]].flag & ME_HIDE);
    }
  }
}

static void sculpt_undo_store_mask(Object *ob, SculptUndoNode *unode)
{
  SculptSession *ss = ob->sculpt;
  PBVHVertexIter vd;

  BKE_pbvh_vertex_iter_begin (ss->pbvh, unode->node, vd, PBVH_ITER_ALL) {
    unode->mask[vd.i] = *vd.mask;
  }
  BKE_pbvh_vertex_iter_end;
}

static void sculpt_undo_store_color(Object *ob, SculptUndoNode *unode)
{
  SculptSession *ss = ob->sculpt;
  PBVHVertexIter vd;

  // unode->gen++;

  BKE_pbvh_vertex_iter_begin (ss->pbvh, unode->node, vd, PBVH_ITER_ALL) {
    float col[4];
    SCULPT_vertex_color_get(ss, vd.vertex, col);

    copy_v4_v4(unode->col[vd.i], col);
  }
  BKE_pbvh_vertex_iter_end;
}

static SculptUndoNodeGeometry *sculpt_undo_geometry_get(SculptUndoNode *unode)
{
  if (!unode->geometry_original.is_initialized) {
    return &unode->geometry_original;
  }

  BLI_assert(!unode->geometry_modified.is_initialized);

  return &unode->geometry_modified;
}

static SculptUndoNode *sculpt_undo_geometry_push(Object *object, SculptUndoType type)
{
  SculptUndoNode *unode = sculpt_undo_find_or_alloc_node_type(object, type);
  unode->applied = false;
  unode->geometry_clear_pbvh = true;

  SculptUndoNodeGeometry *geometry = sculpt_undo_geometry_get(unode);
  sculpt_undo_geometry_store_data(geometry, object);

  return unode;
}

static SculptUndoNode *sculpt_undo_face_sets_push(Object *ob, SculptUndoType type)
{
  UndoSculpt *usculpt = sculpt_undo_get_nodes();
  SculptUndoNode *unode = MEM_callocN(sizeof(*unode), __func__);

  BLI_strncpy(unode->idname, ob->id.name, sizeof(unode->idname));
  unode->type = type;
  unode->applied = true;

  Mesh *me = BKE_object_get_original_mesh(ob);

  unode->face_sets = MEM_callocN(me->totpoly * sizeof(int), "sculpt face sets");

  int *face_sets = CustomData_get_layer(&me->pdata, CD_SCULPT_FACE_SETS);
  for (int i = 0; i < me->totpoly; i++) {
    unode->face_sets[i] = face_sets[i];
  }

  BLI_addtail(&usculpt->nodes, unode);

  return unode;
}

void SCULPT_undo_ensure_bmlog(Object *ob)
{
  SculptSession *ss = ob->sculpt;
  Mesh *me = BKE_object_get_original_mesh(ob);

  /*log exists or not in sculpt mode? good then*/
  if (ss->bm_log || !ob->sculpt) {
    return;
  }

  /*try to find log from entries in the undo stack*/

  UndoStack *ustack = ED_undo_stack_get();

  if (!ustack) {
    return;
  }

  UndoStep *us = BKE_undosys_stack_active_with_type(ustack, BKE_UNDOSYS_TYPE_SCULPT);

  if (!us) {
    // check next step
    if (ustack->step_active && ustack->step_active->next &&
        ustack->step_active->next->type == BKE_UNDOSYS_TYPE_SCULPT) {
      us = ustack->step_active->next;
    }
  }

  if (!us) {
    return;
  }

  UndoSculpt *usculpt = sculpt_undosys_step_get_nodes(us);

  if (!ss->bm && !(me->flag & ME_SCULPT_DYNAMIC_TOPOLOGY)) {
    return;
  }

  if (!usculpt) {
    // happens during file load
    return;
  }

  SculptUndoNode *unode = usculpt->nodes.first;

  /*when transition between undo step types the log might simply
  have been freed, look for entries to rebuild it with*/
  if (!ss->bm_log) {
    if (unode && unode->bm_entry) {
      ss->bm_log = BM_log_from_existing_entries_create(ss->bm, unode->bm_entry);
    }
    else {
      ss->bm_log = BM_log_create(ss->bm, ss->cd_sculpt_vert);
    }

    if (ss->pbvh) {
      BKE_pbvh_set_bm_log(ss->pbvh, ss->bm_log);
    }
  }
}

static SculptUndoNode *sculpt_undo_bmesh_push(Object *ob, PBVHNode *node, SculptUndoType type)
{
  UndoSculpt *usculpt = sculpt_undo_get_nodes();
  SculptSession *ss = ob->sculpt;
  PBVHVertexIter vd;

  SculptUndoNode *unode = usculpt->nodes.first;

  SCULPT_undo_ensure_bmlog(ob);

  if (!ss->bm_log) {
    ss->bm_log = BM_log_create(ss->bm, ss->cd_sculpt_vert);
  }

  bool new_node = false;

  if (unode == NULL) {
    new_node = true;
    unode = MEM_callocN(sizeof(*unode), __func__);

    BLI_strncpy(unode->idname, ob->id.name, sizeof(unode->idname));
    unode->type = type;
    unode->applied = true;

    /* note that every undo type must push a bm_entry for
       so we can recreate the BMLog from chained entries
       when going to/from other undo system steps */

    if (type == SCULPT_UNDO_DYNTOPO_END) {
      // unode->bm_entry = BM_log_all_ids(ss->bm, ss->bm_log, NULL);
      unode->bm_entry = BM_log_entry_add(ss->bm, ss->bm_log);

      // BM_log_full_mesh(ss->bm, ss->bm_log);
      // BM_log_before_all_removed(ss->bm, ss->bm_log);
    }
    else if (type == SCULPT_UNDO_DYNTOPO_BEGIN) {
      // unode->bm_entry = BM_log_all_ids(ss->bm, ss->bm_log, NULL);
      unode->bm_entry = BM_log_entry_add(ss->bm, ss->bm_log);

      // BM_log_all_added(ss->bm, ss->bm_log);
      // BM_log_full_mesh(ss->bm, ss->bm_log);
    }
    else {
      unode->bm_entry = BM_log_entry_add(ss->bm, ss->bm_log);
    }

    BLI_addtail(&usculpt->nodes, unode);
  }

  if (node) {
    if (BKE_pbvh_type(ss->pbvh) == PBVH_BMESH) {
      unode->bm_entry = BM_log_entry_check_customdata(ss->bm, ss->bm_log);
    }

    switch (type) {
      case SCULPT_UNDO_COORDS:
      case SCULPT_UNDO_MASK:
        BKE_pbvh_vertex_iter_begin (ss->pbvh, node, vd, PBVH_ITER_UNIQUE) {
          bm_logstack_push();
          BM_log_vert_before_modified(ss->bm_log, vd.bm_vert, vd.cd_vert_mask_offset, false);
          bm_logstack_pop();
        }
        BKE_pbvh_vertex_iter_end;
        break;

      case SCULPT_UNDO_HIDDEN: {
        TableGSet *faces = BKE_pbvh_bmesh_node_faces(node);
        BMFace *f;

        BKE_pbvh_vertex_iter_begin (ss->pbvh, node, vd, PBVH_ITER_UNIQUE) {
          bm_logstack_push();
          BM_log_vert_before_modified(ss->bm_log, vd.bm_vert, vd.cd_vert_mask_offset, true);
          bm_logstack_pop();
        }
        BKE_pbvh_vertex_iter_end;

        TGSET_ITER (f, faces) {
          BM_log_face_modified(ss->bm_log, f);
        }
        TGSET_ITER_END
        break;
      }

      case SCULPT_UNDO_COLOR: {
        BKE_pbvh_vertex_iter_begin (ss->pbvh, node, vd, PBVH_ITER_UNIQUE) {
          bm_logstack_push();
          BM_log_vert_before_modified(ss->bm_log, vd.bm_vert, vd.cd_vert_mask_offset, true);
          bm_logstack_pop();
        }
        BKE_pbvh_vertex_iter_end;
        break;
      }
      case SCULPT_UNDO_FACE_SETS: {
        TableGSet *faces = BKE_pbvh_bmesh_node_faces(node);
        BMFace *f;

        TGSET_ITER (f, faces) {
          BM_log_face_modified(ss->bm_log, f);
        }
        TGSET_ITER_END

        break;
      }
      case SCULPT_UNDO_DYNTOPO_BEGIN:
      case SCULPT_UNDO_DYNTOPO_END:
      case SCULPT_UNDO_DYNTOPO_SYMMETRIZE:
      case SCULPT_UNDO_GEOMETRY:
        break;
    }
  }
  else {
    switch (type) {
      case SCULPT_UNDO_DYNTOPO_SYMMETRIZE:
      case SCULPT_UNDO_GEOMETRY:
        BM_log_full_mesh(ss->bm, ss->bm_log);
        break;
      default:  // to avoid warnings
        break;
    }
  }

  if (new_node) {
    sculpt_undo_print_nodes(NULL);
  }

  return unode;
}

bool SCULPT_ensure_dyntopo_node_undo(Object *ob,
                                     PBVHNode *node,
                                     SculptUndoType type,
                                     int extraType)
{
  SculptSession *ss = ob->sculpt;

  UndoSculpt *usculpt = sculpt_undo_get_nodes();
  SculptUndoNode *unode = usculpt->nodes.first;

  if (!unode) {
    unode = sculpt_undo_alloc_node_type(ob, type);

    BLI_strncpy(unode->idname, ob->id.name, sizeof(unode->idname));

    unode->type = type;
    unode->typemask = 1 << type;
    unode->applied = true;
    unode->bm_entry = BM_log_entry_add(ss->bm, ss->bm_log);

    return SCULPT_ensure_dyntopo_node_undo(ob, node, type, extraType);
  }
  else if (!(unode->typemask & (1 << type))) {
    unode->typemask |= 1 << type;

    /* add a log sub-entry */
    BM_log_entry_add_ex(ss->bm, ss->bm_log, true);
  }

  if (!node) {
    return false;
  }

  int n = BKE_pbvh_get_node_id(ss->pbvh, node);

  if (unode->nodemap_size <= n) {
    int newsize = (n + 1);
    newsize += newsize >> 1;

    if (!unode->nodemap) {
      unode->nodemap = MEM_callocN(sizeof(*unode->nodemap) * newsize, "unode->nodemap");
    }
    else {
      unode->nodemap = MEM_recallocN(unode->nodemap, sizeof(*unode->nodemap) * newsize);
    }

    unode->nodemap_size = newsize;
  }

  if (unode->nodemap[n] & (1 << type)) {
    return false;
  }

  unode->nodemap[n] |= 1 << type;
  sculpt_undo_bmesh_push(ob, node, type);

  if (extraType >= 0) {
    sculpt_undo_bmesh_push(ob, node, extraType);
  }

  return true;
}

static bool check_first_undo_entry_dyntopo(Object *ob)
{
  UndoStack *ustack = ED_undo_stack_get();
  if (!ustack || !ob->sculpt || !ob->sculpt->bm) {
    return false;
  }

  UndoStep *us = ustack->step_init ? ustack->step_init : ustack->step_active;
  bool bad = false;

  if (!us) {
    bad = true;
  }
  else if (us->type) {
    if (!STREQ(us->type->name, "Sculpt")) {
      bad = true;
    }
    else {
      SculptUndoStep *step = (SculptUndoStep *)us;
      SculptUndoNode *unode = step->data.nodes.first;

      if (!unode) {
        bad = true;
      }
      else {
        UndoStep *act = ustack->step_active;

        if (!act->type || !STREQ(act->type->name, "Sculpt")) {
          bad = unode->type != SCULPT_UNDO_DYNTOPO_BEGIN;
        }
      }
    }
  }
  else {
    bad = true;
  }

  if (bad) {
    sculpt_undo_push_begin_ex(ob, "Dyntopo Begin", true);
    SCULPT_undo_push_node(ob, NULL, SCULPT_UNDO_DYNTOPO_BEGIN);
    SCULPT_undo_push_end(ob);
  }

  return bad;
}

SculptUndoNode *SCULPT_undo_push_node(Object *ob, PBVHNode *node, SculptUndoType type)
{
  SculptSession *ss = ob->sculpt;
  SculptUndoNode *unode;

  /* List is manipulated by multiple threads, so we lock. */
  BLI_thread_lock(LOCK_CUSTOM1);

  ss->needs_flush_to_id = 1;

  if (ss->bm || ELEM(type, SCULPT_UNDO_DYNTOPO_BEGIN, SCULPT_UNDO_DYNTOPO_END)) {
    /* Dynamic topology stores only one undo node per stroke,
     * regardless of the number of PBVH nodes modified. */
    unode = sculpt_undo_bmesh_push(ob, node, type);
    sculpt_undo_print_nodes(NULL);
    BLI_thread_unlock(LOCK_CUSTOM1);
    return unode;
  }
  if (type == SCULPT_UNDO_GEOMETRY) {
    unode = sculpt_undo_geometry_push(ob, type);
    sculpt_undo_print_nodes(NULL);
    BLI_thread_unlock(LOCK_CUSTOM1);
    return unode;
  }
  if (type == SCULPT_UNDO_FACE_SETS) {
    unode = sculpt_undo_face_sets_push(ob, type);
    sculpt_undo_print_nodes(NULL);
    BLI_thread_unlock(LOCK_CUSTOM1);
    return unode;
  }
  if ((unode = SCULPT_undo_get_node(node, type))) {
    sculpt_undo_print_nodes(NULL);
    BLI_thread_unlock(LOCK_CUSTOM1);
    return unode;
  }

  unode = sculpt_undo_alloc_node(ob, node, type);

  /* NOTE: If this ever becomes a bottleneck, make a lock inside of the node.
   * so we release global lock sooner, but keep data locked for until it is
   * fully initialized.
   */

  if (unode->grids) {
    int totgrid, *grids;
    BKE_pbvh_node_get_grids(ss->pbvh, node, &grids, &totgrid, NULL, NULL, NULL);
    memcpy(unode->grids, grids, sizeof(int) * totgrid);
  }
  else {
    const int *vert_indices;
    int allvert;
    BKE_pbvh_node_num_verts(ss->pbvh, node, NULL, &allvert);
    BKE_pbvh_node_get_verts(ss->pbvh, node, &vert_indices, NULL);

    for (int i = 0; i < unode->totvert; i++) {
      unode->index[i].i = vert_indices[i];
    }
    // memcpy(unode->index, vert_indices, sizeof(int) * unode->totvert);
  }

  switch (type) {
    case SCULPT_UNDO_COORDS:
      sculpt_undo_store_coords(ob, unode);
      break;
    case SCULPT_UNDO_HIDDEN:
      sculpt_undo_store_hidden(ob, unode);
      break;
    case SCULPT_UNDO_MASK:
      sculpt_undo_store_mask(ob, unode);
      break;
    case SCULPT_UNDO_COLOR:
      sculpt_undo_store_color(ob, unode);
      break;
    case SCULPT_UNDO_DYNTOPO_BEGIN:
    case SCULPT_UNDO_DYNTOPO_END:
    case SCULPT_UNDO_DYNTOPO_SYMMETRIZE:
      BLI_assert_msg(0, "Dynamic topology should've already been handled");
    case SCULPT_UNDO_GEOMETRY:
    case SCULPT_UNDO_FACE_SETS:
      break;
  }

  /* Store sculpt pivot. */
  copy_v3_v3(unode->pivot_pos, ss->pivot_pos);
  copy_v3_v3(unode->pivot_rot, ss->pivot_rot);

  /* Store active shape key. */
  if (ss->shapekey_active) {
    BLI_strncpy(unode->shapeName, ss->shapekey_active->name, sizeof(ss->shapekey_active->name));
  }
  else {
    unode->shapeName[0] = '\0';
  }

  sculpt_undo_print_nodes(NULL);

  BLI_thread_unlock(LOCK_CUSTOM1);

  return unode;
}

static bool sculpt_attr_ref_equals(SculptAttrRef *a, SculptAttrRef *b)
{
  return a->domain == b->domain && a->type == b->type && STREQ(a->name, b->name);
}

static void sculpt_save_active_attr(Object *ob, SculptAttrRef *attr)
{
  Mesh *me = BKE_object_get_original_mesh(ob);
  CustomDataLayer *cl;

  if (ob && me && (cl = BKE_id_attributes_active_get((ID *)me))) {
    attr->domain = BKE_id_attribute_domain((ID *)me, cl);
    BLI_strncpy(attr->name, cl->name, sizeof(attr->name));
    attr->type = cl->type;
  }
  else {
    attr->domain = NO_ACTIVE_LAYER;
    attr->name[0] = 0;
  }

  attr->was_set = true;
}

static void sculpt_save_active_vcol_attr(Object *ob, SculptAttrRef *attr)
{
  Mesh *me = BKE_object_get_original_mesh(ob);
  CustomDataLayer *cl;

  if (ob && me && (cl = BKE_id_attributes_active_color_get((ID *)me))) {
    attr->domain = BKE_id_attribute_domain((ID *)me, cl);
    BLI_strncpy(attr->name, cl->name, sizeof(attr->name));
    attr->type = cl->type;
  }
  else {
    attr->domain = NO_ACTIVE_LAYER;
    attr->name[0] = 0;
  }

  attr->was_set = true;
}

void sculpt_undo_push_begin_ex(Object *ob, const char *name, bool no_first_entry_check)
{
  UndoStack *ustack = ED_undo_stack_get();
  SculptUndoStep *us;

  SCULPT_undo_ensure_bmlog(ob);

  if (ob != NULL) {
    if (!no_first_entry_check && ob->sculpt && ob->sculpt->bm) {
      check_first_undo_entry_dyntopo(ob);
    }

    /* If possible, we need to tag the object and its geometry data as 'changed in the future' in
     * the previous undo step if it's a memfile one. */
    ED_undosys_stack_memfile_id_changed_tag(ustack, &ob->id);
    ED_undosys_stack_memfile_id_changed_tag(ustack, ob->data);
  }

  /* Special case, we never read from this. */
  bContext *C = NULL;

  us = (SculptUndoStep *)BKE_undosys_step_push_init_with_type(
      ustack, C, name, BKE_UNDOSYS_TYPE_SCULPT);

  if (!us->active_attr_start.was_set) {
    sculpt_save_active_attr(ob, &us->active_attr_start);
  }

  if (!us->active_vcol_attr_start.was_set) {
    sculpt_save_active_vcol_attr(ob, &us->active_vcol_attr_start);
  }

  SculptSession *ss = ob->sculpt;

  /*when pusing an undo node after
    undoing to the start of the stack
    the log ref count hits zero, we have to check it,
    do cleanup and recreate it*/

  if (ss && ss->bm && ss->bm_log && BM_log_is_dead(ss->bm_log)) {
    // forcibly destroy all entries? the 'true' parameter
    BM_log_free(ss->bm_log, true);
    ss->bm_log = BM_log_create(ss->bm, ss->cd_sculpt_vert);

    if (ss->pbvh) {
      BKE_pbvh_set_bm_log(ss->pbvh, ss->bm_log);
    }
  }
}

void SCULPT_undo_push_begin(Object *ob, const char *name)
{
  sculpt_undo_push_begin_ex(ob, name, false);
}

void SCULPT_undo_push_end(Object *ob)
{
  SCULPT_undo_push_end_ex(ob, false);
}

void SCULPT_undo_push_end_ex(struct Object *ob, const bool use_nested_undo)
{
  UndoSculpt *usculpt = sculpt_undo_get_nodes();
  SculptUndoNode *unode;

  /* We don't need normals in the undo stack. */
  for (unode = usculpt->nodes.first; unode; unode = unode->next) {
    if (unode->bm_entry) {
      update_unode_bmesh_memsize(unode);
    }

    if (unode->no) {
      usculpt->undo_size -= MEM_allocN_len(unode->no);
      MEM_freeN(unode->no);
      unode->no = NULL;
    }
  }

  /* We could remove this and enforce all callers run in an operator using 'OPTYPE_UNDO'. */
  wmWindowManager *wm = G_MAIN->wm.first;
  if (wm->op_undo_depth == 0 || use_nested_undo) {
    UndoStack *ustack = ED_undo_stack_get();
    BKE_undosys_step_push(ustack, NULL, NULL);
    if (wm->op_undo_depth == 0) {
      BKE_undosys_stack_limit_steps_and_memory_defaults(ustack);
    }
    WM_file_tag_modified();
  }

  UndoStack *ustack = ED_undo_stack_get();
  SculptUndoStep *us = (SculptUndoStep *)BKE_undosys_stack_init_or_active_with_type(
      ustack, BKE_UNDOSYS_TYPE_SCULPT);

  sculpt_save_active_attr(ob, &us->active_attr_end);
  sculpt_save_active_vcol_attr(ob, &us->active_vcol_attr_end);
}

/* -------------------------------------------------------------------- */
/** \name Implements ED Undo System
 * \{ */

static void sculpt_undo_set_active_layer(struct bContext *C, SculptAttrRef *attr)
{
  Object *ob = CTX_data_active_object(C);
  Mesh *me = BKE_object_get_original_mesh(ob);

  if (attr->domain == NO_ACTIVE_LAYER) {
    // from reading the code, it appears you cannot set
    // the active layer to NULL, so don't worry about it.
    // BKE_id_attributes_active_set(&me->id, NULL);
    return;
  }

  SculptAttrRef existing;
  sculpt_save_active_attr(ob, &existing);

  if (!sculpt_attr_ref_equals(&existing, attr) && ob->sculpt && ob->sculpt->pbvh) {
    BKE_pbvh_update_vertex_data(ob->sculpt->pbvh, PBVH_UpdateColor);
  }

  CustomDataLayer *cl;
  cl = BKE_id_attribute_find(&me->id, attr->name, attr->type, attr->domain);

  if (cl) {
    BKE_id_attributes_active_set(&me->id, cl);
  }
}

static void sculpt_undo_set_active_vcol_layer(struct bContext *C, SculptAttrRef *attr)
{
  Object *ob = CTX_data_active_object(C);
  Mesh *me = BKE_object_get_original_mesh(ob);

  if (attr->domain == NO_ACTIVE_LAYER) {
    // from reading the code, it appears you cannot set
    // the active layer to NULL, so don't worry about it.
    // BKE_id_attributes_active_set(&me->id, NULL);
    return;
  }

  SculptAttrRef existing;
  sculpt_save_active_vcol_attr(ob, &existing);

  if (!sculpt_attr_ref_equals(&existing, attr) && ob->sculpt && ob->sculpt->pbvh) {
    BKE_pbvh_update_vertex_data(ob->sculpt->pbvh, PBVH_UpdateColor);
  }

  CustomDataLayer *cl;
  cl = BKE_id_attribute_find(&me->id, attr->name, attr->type, attr->domain);

  if (cl) {
    BKE_id_attributes_active_color_set(&me->id, cl);
  }
}

static void sculpt_undosys_step_encode_init(struct bContext *C, UndoStep *us_p)
{
  SculptUndoStep *us = (SculptUndoStep *)us_p;
  /* Dummy, memory is cleared anyway. */
  BLI_listbase_clear(&us->data.nodes);
}

static bool sculpt_undosys_step_encode(struct bContext *C, struct Main *bmain, UndoStep *us_p)
{
  /* Dummy, encoding is done along the way by adding tiles
   * to the current 'SculptUndoStep' added by encode_init. */
  SculptUndoStep *us = (SculptUndoStep *)us_p;
  us->step.data_size = us->data.undo_size;

  SculptUndoNode *unode = us->data.nodes.last;
  if (unode && unode->type == SCULPT_UNDO_DYNTOPO_END) {
    us->step.use_memfile_step = true;
  }
  us->step.is_applied = true;

  if (!BLI_listbase_is_empty(&us->data.nodes)) {
    bmain->is_memfile_undo_flush_needed = true;
  }

  return true;
}

static void sculpt_undosys_step_decode_undo_impl(struct bContext *C,
                                                 Depsgraph *depsgraph,
                                                 SculptUndoStep *us)
{
  BLI_assert(us->step.is_applied == true);
  sculpt_undo_restore_list(C, depsgraph, &us->data.nodes, -1);
  us->step.is_applied = false;

  sculpt_undo_print_nodes(us);
}

static void sculpt_undosys_step_decode_redo_impl(struct bContext *C,
                                                 Depsgraph *depsgraph,
                                                 SculptUndoStep *us)
{
  BLI_assert(us->step.is_applied == false);
  sculpt_undo_restore_list(C, depsgraph, &us->data.nodes, 1);
  us->step.is_applied = true;

  sculpt_undo_print_nodes(us);
}

static void sculpt_undosys_step_decode_undo(struct bContext *C,
                                            Depsgraph *depsgraph,
                                            SculptUndoStep *us,
                                            const bool is_final)
{
  /* Walk forward over any applied steps of same type,
   * then walk back in the next loop, un-applying them. */
  SculptUndoStep *us_iter = us;
  while (us_iter->step.next && (us_iter->step.next->type == us_iter->step.type)) {
    if (us_iter->step.next->is_applied == false) {
      break;
    }
    us_iter = (SculptUndoStep *)us_iter->step.next;
  }

  while ((us_iter != us) || (!is_final && us_iter == us)) {
    BLI_assert(us_iter->step.type == us->step.type); /* Previous loop ensures this. */

    sculpt_undo_set_active_layer(C, &((SculptUndoStep *)us_iter)->active_attr_start);
    sculpt_undo_set_active_vcol_layer(C, &((SculptUndoStep *)us_iter)->active_vcol_attr_start);

    sculpt_undosys_step_decode_undo_impl(C, depsgraph, us_iter);
    // sculpt_undo_set_active_layer(C, &((SculptUndoStep *)us_iter)->active_attr_start);

    if (us_iter == us) {
      if (us_iter->step.prev && us_iter->step.prev->type == BKE_UNDOSYS_TYPE_SCULPT) {
        sculpt_undo_set_active_layer(C, &((SculptUndoStep *)us_iter->step.prev)->active_attr_end);
        sculpt_undo_set_active_vcol_layer(
            C, &((SculptUndoStep *)us_iter->step.prev)->active_vcol_attr_end);
      }
      break;
    }

    us_iter = (SculptUndoStep *)us_iter->step.prev;
  }
}

static void sculpt_undosys_step_decode_redo(struct bContext *C,
                                            Depsgraph *depsgraph,
                                            SculptUndoStep *us)
{
  SculptUndoStep *us_iter = us;
  while (us_iter->step.prev && (us_iter->step.prev->type == us_iter->step.type)) {
    if (us_iter->step.prev->is_applied == true) {
      break;
    }
    us_iter = (SculptUndoStep *)us_iter->step.prev;
  }
  while (us_iter && (us_iter->step.is_applied == false)) {
    sculpt_undo_set_active_layer(C, &((SculptUndoStep *)us_iter)->active_attr_start);
    sculpt_undo_set_active_vcol_layer(C, &((SculptUndoStep *)us_iter)->active_vcol_attr_start);
    sculpt_undosys_step_decode_redo_impl(C, depsgraph, us_iter);

    if (us_iter == us) {
      sculpt_undo_set_active_layer(C, &((SculptUndoStep *)us_iter)->active_attr_end);
      sculpt_undo_set_active_vcol_layer(C, &((SculptUndoStep *)us_iter)->active_vcol_attr_end);
      break;
    }
    us_iter = (SculptUndoStep *)us_iter->step.next;
  }
}

static void sculpt_undosys_step_decode(
    struct bContext *C, struct Main *bmain, UndoStep *us_p, const eUndoStepDir dir, bool is_final)
{
  /* NOTE: behavior for undo/redo closely matches image undo. */
  BLI_assert(dir != STEP_INVALID);

  Depsgraph *depsgraph = CTX_data_ensure_evaluated_depsgraph(C);

  /* Ensure sculpt mode. */
  {
    Scene *scene = CTX_data_scene(C);
    ViewLayer *view_layer = CTX_data_view_layer(C);
    Object *ob = OBACT(view_layer);
    if (ob && (ob->type == OB_MESH)) {
      if (ob->mode & OB_MODE_SCULPT) {
        /* Pass. */
      }
      else {
        ED_object_mode_generic_exit(bmain, depsgraph, scene, ob);

        /* Sculpt needs evaluated state.
         * NOTE: needs to be done here, as #ED_object_mode_generic_exit will usually invalidate
         * (some) evaluated data. */
        BKE_scene_graph_evaluated_ensure(depsgraph, bmain);

#ifndef WHEN_GLOBAL_UNDO_WORKS
        /* Don't add sculpt topology undo steps when reading back undo state.
         * The undo steps must enter/exit for us. */
        me->flag &= ~ME_SCULPT_DYNAMIC_TOPOLOGY;
#endif
        ED_object_sculptmode_enter_ex(bmain, depsgraph, scene, ob, true, NULL, false);
      }

      if (ob->sculpt) {
        ob->sculpt->needs_flush_to_id = 1;
      }
      bmain->is_memfile_undo_flush_needed = true;
    }
    else {
      BLI_assert(0);
      return;
    }
  }

  SculptUndoStep *us = (SculptUndoStep *)us_p;
  if (dir == STEP_UNDO) {
    sculpt_undosys_step_decode_undo(C, depsgraph, us, is_final);
  }
  else if (dir == STEP_REDO) {
    sculpt_undosys_step_decode_redo(C, depsgraph, us);
  }
}

static void sculpt_undosys_step_free(UndoStep *us_p)
{
  SculptUndoStep *us = (SculptUndoStep *)us_p;
  sculpt_undo_free_list(&us->data.nodes);
}

void ED_sculpt_undo_geometry_begin(struct Object *ob, const char *name)
{
  SCULPT_undo_push_begin(ob, name);
  SCULPT_undo_push_node(ob, NULL, SCULPT_UNDO_GEOMETRY);
}

void ED_sculpt_undo_geometry_end(struct Object *ob)
{
  SCULPT_undo_push_node(ob, NULL, SCULPT_UNDO_GEOMETRY);
  SCULPT_undo_push_end(ob);
}

void ED_sculpt_undosys_type(UndoType *ut)
{
  ut->name = "Sculpt";
  ut->poll = NULL; /* No poll from context for now. */
  ut->step_encode_init = sculpt_undosys_step_encode_init;
  ut->step_encode = sculpt_undosys_step_encode;
  ut->step_decode = sculpt_undosys_step_decode;
  ut->step_free = sculpt_undosys_step_free;

  ut->flags = UNDOTYPE_FLAG_DECODE_ACTIVE_STEP;

  ut->step_size = sizeof(SculptUndoStep);
}

/** \} */

/* -------------------------------------------------------------------- */
/** \name Utilities
 * \{ */

static UndoSculpt *sculpt_undosys_step_get_nodes(UndoStep *us_p)
{
  SculptUndoStep *us = (SculptUndoStep *)us_p;
  return &us->data;
}

static UndoSculpt *sculpt_undo_get_nodes(void)
{
  UndoStack *ustack = ED_undo_stack_get();

  if (!ustack) {  // happens during file load
    return NULL;
  }

  UndoStep *us = BKE_undosys_stack_init_or_active_with_type(ustack, BKE_UNDOSYS_TYPE_SCULPT);
  return sculpt_undosys_step_get_nodes(us);
}

void SCULPT_on_sculptsession_bmesh_free(SculptSession *ss)
{
}

/** \} */

/* -------------------------------------------------------------------- */
/** \name Undo for changes happening on a base mesh for multires sculpting.
 *
 * Use this for multires operators which changes base mesh and which are to be
 * possible. Example of such operators is Apply Base.
 *
 * Usage:
 *
 *   static int operator_exec((bContext *C, wmOperator *op) {
 *
 *      ED_sculpt_undo_push_mixed_begin(C, op->type->name);
 *      // Modify base mesh.
 *      ED_sculpt_undo_push_mixed_end(C, op->type->name);
 *
 *      return OPERATOR_FINISHED;
 *   }
 *
 * If object is not in sculpt mode or sculpt does not happen on multires then
 * regular ED_undo_push() is used.
 * *
 * \{ */

static bool sculpt_undo_use_multires_mesh(bContext *C)
{
  if (BKE_paintmode_get_active_from_context(C) != PAINT_MODE_SCULPT) {
    return false;
  }

  Object *object = CTX_data_active_object(C);
  SculptSession *sculpt_session = object->sculpt;

  return sculpt_session->multires.active;
}

static void sculpt_undo_push_all_grids(Object *object)
{
  SculptSession *ss = object->sculpt;

  /* It is possible that undo push is done from an object state where there is no PBVH. This
   * happens, for example, when an operation which tagged for geometry update was performed prior
   * to the current operation without making any stroke in between.
   *
   * Skip pushing nodes based on the following logic: on redo SCULPT_UNDO_COORDS will ensure
   * PBVH for the new base geometry, which will have same coordinates as if we create PBVH here.
   */
  if (ss->pbvh == NULL) {
    return;
  }

  PBVHNode **nodes;
  int totnodes;

  BKE_pbvh_search_gather(ss->pbvh, NULL, NULL, &nodes, &totnodes);
  for (int i = 0; i < totnodes; i++) {
    SculptUndoNode *unode = SCULPT_undo_push_node(object, nodes[i], SCULPT_UNDO_COORDS);
    unode->node = NULL;
  }

  MEM_SAFE_FREE(nodes);
}

void ED_sculpt_undo_push_multires_mesh_begin(bContext *C, const char *str)
{
  if (!sculpt_undo_use_multires_mesh(C)) {
    return;
  }

  Object *object = CTX_data_active_object(C);

  SCULPT_undo_push_begin(object, str);

  SculptUndoNode *geometry_unode = SCULPT_undo_push_node(object, NULL, SCULPT_UNDO_GEOMETRY);
  geometry_unode->geometry_clear_pbvh = false;

  sculpt_undo_push_all_grids(object);
}

void ED_sculpt_undo_push_multires_mesh_end(bContext *C, const char *str)
{
  if (!sculpt_undo_use_multires_mesh(C)) {
    ED_undo_push(C, str);
    return;
  }

  Object *object = CTX_data_active_object(C);

  SculptUndoNode *geometry_unode = SCULPT_undo_push_node(object, NULL, SCULPT_UNDO_GEOMETRY);
  geometry_unode->geometry_clear_pbvh = false;

  SCULPT_undo_push_end(object);
}

/** \} */

#ifdef _
#  undef _
#endif
#define _(type) \
  case type: \
    return #type;
static char *undo_type_to_str(int type)
{
  switch (type) {
    _(SCULPT_UNDO_DYNTOPO_BEGIN)
    _(SCULPT_UNDO_DYNTOPO_END)
    _(SCULPT_UNDO_COORDS)
    _(SCULPT_UNDO_GEOMETRY)
    _(SCULPT_UNDO_DYNTOPO_SYMMETRIZE)
    _(SCULPT_UNDO_FACE_SETS)
    _(SCULPT_UNDO_HIDDEN)
    _(SCULPT_UNDO_MASK)
    _(SCULPT_UNDO_COLOR)
    default:
      return "unknown node type";
  }
}
#undef _

static int nodeidgen = 1;

static void print_sculpt_node(SculptUndoNode *node)
{
  int hash = hash_sculpt_colors(node);

  // if (node->lasthash == 0) {
  //  node->lasthash = hash;
  // }

  printf("    %s:%s {applied=%d gen=%d hash=%d}\n",
         undo_type_to_str(node->type),
         node->idname,
         node->applied,
         0,  // node->gen,
         hash /*- node->lasthash*/);
  if (node->bm_entry) {
    BM_log_print_entry(NULL, node->bm_entry);
  }
}

static void print_sculpt_undo_step(UndoStep *us, UndoStep *active, int i)
{
  SculptUndoNode *node;

  if (us->type != BKE_UNDOSYS_TYPE_SCULPT) {
    printf("%d %s (non-sculpt): '%s', type:%s, use_memfile_step:%s\n",
           i,
           us == active ? "->" : "  ",
           us->name,
           us->type->name,
           us->use_memfile_step ? "true" : "false");
    return;
  }

  int id = -1;

  SculptUndoStep *su = (SculptUndoStep *)us;
  if (!su->id) {
    su->id = nodeidgen++;
  }

  id = su->id;

  printf("id=%d %s %d %s (use_memfile_step=%s)\n",
         id,
         us == active ? "->" : "  ",
         i,
         us->name,
         us->use_memfile_step ? "true" : "false");

  if (us->type == BKE_UNDOSYS_TYPE_SCULPT) {
    UndoSculpt *usculpt = sculpt_undosys_step_get_nodes(us);

    for (node = usculpt->nodes.first; node; node = node->next) {
      print_sculpt_node(node);
    }
  }
}
void sculpt_undo_print_nodes(void *active)
{
#if 0

  printf("=================== sculpt undo steps ==============\n");

  UndoStack *ustack = ED_undo_stack_get();
  UndoStep *us = ustack->steps.first;
  if (active == NULL) {
    active = ustack->step_active;
  }

  SculptUndoNode *node;

  if (!us) {
    return;
  }

  printf("\n");
  if (ustack->step_init) {
    printf("===undo init===\n");
    print_sculpt_undo_step(ustack->step_init, active, -1);
    printf("===============\n");
  }

  int i = 0, act_i = -1;
  for (; us; us = us->next, i++) {
    if (active == us) {
      act_i = i;
    }

    print_sculpt_undo_step(us, active, i);
  }

  if (ustack->step_active) {
    printf("\n\n==active step:==\n");
    print_sculpt_undo_step(ustack->step_active, active, act_i);
  }

#endif
}

void BM_log_undo_single(BMesh *bm,
                        BMLog *log,
                        BMLogCallbacks *callbacks,
                        const char *node_layer_id);

void SCULPT_substep_undo(bContext *C, int dir)
{
  Scene *scene = CTX_data_scene(C);
  Object *ob = CTX_data_active_object(C);

  Depsgraph *depsgraph = CTX_data_ensure_evaluated_depsgraph(C);

  if (!scene || !ob || !ob->sculpt) {
    printf("not in sculpt mode\n");
    return;
  }

  SculptSession *ss = ob->sculpt;

  if (!ss->bm) {
    printf("not in dyntopo mode\n");
    return;
  }

  BmeshUndoData data = {ss->pbvh,
                        ss->bm,
                        false,
                        false,
                        ss->cd_face_node_offset,
                        ss->cd_vert_node_offset,
                        ss->cd_sculpt_vert,
                        false,
                        false};

  BMLogCallbacks callbacks = {bmesh_undo_on_vert_add,
                              bmesh_undo_on_vert_kill,
                              bmesh_undo_on_vert_change,
                              bmesh_undo_on_edge_add,
                              bmesh_undo_on_edge_kill,
                              bmesh_undo_on_edge_change,
                              bmesh_undo_on_face_add,
                              bmesh_undo_on_face_kill,
                              bmesh_undo_on_face_change,
                              bmesh_undo_full_mesh,
                              NULL,
                              (void *)&data};

  BM_log_undo_single(ss->bm, ss->bm_log, &callbacks, dyntopop_node_idx_layer_id);

  BKE_sculpt_update_object_for_edit(depsgraph, ob, true, false, false);
  DEG_id_tag_update(&ob->id, ID_RECALC_SHADING);
}<|MERGE_RESOLUTION|>--- conflicted
+++ resolved
@@ -276,36 +276,21 @@
       if (unode->orig_co) {
         if (ss->deform_modifiers_active) {
           for (int i = 0; i < unode->totvert; i++) {
-<<<<<<< HEAD
             sculpt_undo_restore_deformed(ss, unode, i, index[i].i, mvert[index[i].i].co);
-            mvert[index[i].i].flag |= ME_VERT_PBVH_UPDATE;
-=======
-            sculpt_undo_restore_deformed(ss, unode, i, index[i], mvert[index[i]].co);
             BKE_pbvh_vert_mark_update(ss->pbvh, index[i]);
->>>>>>> fe4b5331
           }
         }
         else {
           for (int i = 0; i < unode->totvert; i++) {
-<<<<<<< HEAD
             swap_v3_v3(mvert[index[i].i].co, unode->orig_co[i]);
-            mvert[index[i].i].flag |= ME_VERT_PBVH_UPDATE;
-=======
-            swap_v3_v3(mvert[index[i]].co, unode->orig_co[i]);
             BKE_pbvh_vert_mark_update(ss->pbvh, index[i]);
->>>>>>> fe4b5331
           }
         }
       }
       else {
         for (int i = 0; i < unode->totvert; i++) {
-<<<<<<< HEAD
           swap_v3_v3(mvert[index[i].i].co, unode->co[i]);
-          mvert[index[i].i].flag |= ME_VERT_PBVH_UPDATE;
-=======
-          swap_v3_v3(mvert[index[i]].co, unode->co[i]);
           BKE_pbvh_vert_mark_update(ss->pbvh, index[i]);
->>>>>>> fe4b5331
         }
       }
     }
@@ -387,7 +372,6 @@
 
   if (unode->maxvert) {
     /* regular mesh restore */
-<<<<<<< HEAD
     SculptVertRef *index = unode->index;
     MVert *mvert = ss->mvert;
 
@@ -398,15 +382,7 @@
       SCULPT_vertex_color_set(ss, index[i], unode->col[i]);
       copy_v4_v4(unode->col[i], tmp);
 
-      mvert[index[i].i].flag |= ME_VERT_PBVH_UPDATE;
-=======
-    int *index = unode->index;
-    MPropCol *vcol = ss->vcol;
-
-    for (int i = 0; i < unode->totvert; i++) {
-      copy_v4_v4(vcol[index[i]].color, unode->col[i]);
       BKE_pbvh_vert_mark_update(ss->pbvh, index[i]);
->>>>>>> fe4b5331
     }
   }
   return true;
@@ -428,15 +404,9 @@
     vmask = ss->vmask;
 
     for (int i = 0; i < unode->totvert; i++) {
-<<<<<<< HEAD
       if (vmask[index[i].i] != unode->mask[i]) {
         SWAP(float, vmask[index[i].i], unode->mask[i]);
-        mvert[index[i].i].flag |= ME_VERT_PBVH_UPDATE;
-=======
-      if (vmask[index[i]] != unode->mask[i]) {
-        SWAP(float, vmask[index[i]], unode->mask[i]);
         BKE_pbvh_vert_mark_update(ss->pbvh, index[i]);
->>>>>>> fe4b5331
       }
     }
   }
