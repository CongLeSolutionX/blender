--- conflicted
+++ resolved
@@ -316,12 +316,8 @@
     const float4x4 brush_transform_inv = brush_transform.inverted();
 
     const Span<float3> positions_orig_su = surface_orig_->vert_positions();
-<<<<<<< HEAD
     const Span<int> corner_verts_orig = surface_orig_->corner_verts();
-=======
-    const Span<MLoop> loops_orig = surface_orig_->loops();
     const OffsetIndices points_by_curve = curves_orig_->points_by_curve();
->>>>>>> 83f92188
 
     MutableSpan<float3> positions_orig_cu = curves_orig_->positions_for_write();
     MutableSpan<float2> surface_uv_coords = curves_orig_->surface_uv_coords_for_write();
