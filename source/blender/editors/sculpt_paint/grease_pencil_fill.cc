--- conflicted
+++ resolved
@@ -941,15 +941,8 @@
                                                   uniform_zoom,
                                                   max_zoom_factor,
                                                   margin);
-<<<<<<< HEAD
-=======
-  /* Fill point needs to be inverse transformed to stay relative to the view. */
-  const float2 fill_point_view = math::safe_divide(
-                                     fill_point - win_center - offset * float2(win_size), zoom) +
-                                 win_center;
   /* Scale stroke radius by half to hide gaps between filled areas and boundaries. */
   const float radius_scale = 0.5f;
->>>>>>> 874dee06
 
   constexpr const int min_image_size = 128;
   /* Pixel scale (aka. "fill_factor, aka. "Precision") to reduce image size. */
