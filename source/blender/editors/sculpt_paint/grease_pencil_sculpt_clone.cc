/* SPDX-FileCopyrightText: 2024 Blender Authors
 *
 * SPDX-License-Identifier: GPL-2.0-or-later */

#include "BKE_context.hh"
#include "BKE_curves.hh"
#include "BKE_grease_pencil.hh"
#include "BKE_paint.hh"

#include "ED_curves.hh"
#include "ED_grease_pencil.hh"
#include "ED_view3d.hh"

#include "WM_api.hh"
#include "WM_types.hh"

#include "grease_pencil_intern.hh"
#include "paint_intern.hh"

namespace blender::ed::sculpt_paint::greasepencil {

class CloneOperation : public GreasePencilStrokeOperationCommon {
 public:
  using GreasePencilStrokeOperationCommon::GreasePencilStrokeOperationCommon;

  void on_stroke_begin(const bContext &C, const InputSample &start_sample) override;
  void on_stroke_extended(const bContext &C, const InputSample &extension_sample) override;
  void on_stroke_done(const bContext & /*C*/) override {}
};

static float2 arithmetic_mean(Span<float2> values)
{
  return std::accumulate(values.begin(), values.end(), float2(0)) / values.size();
}

void CloneOperation::on_stroke_begin(const bContext &C, const InputSample &start_sample)
{
  Main &bmain = *CTX_data_main(&C);
  Object &object = *CTX_data_active_object(&C);
  GreasePencil &grease_pencil = *static_cast<GreasePencil *>(object.data);

  this->init_stroke(C, start_sample);

  /* NOTE: Only one copy is created at the beginning of each stroke.
   * GPv2 supposedly has 2 modes:
   * - Stamp: Clone on stroke start and then transform (the transform part doesn't work)
   * - Continuous: Create multiple copies during the stroke (disabled)
   *
   * Here we only have the GPv2 behavior that actually works for now. */
  this->foreach_editable_drawing(
<<<<<<< HEAD
      C,
      [&](const GreasePencilStrokeParams &params,
          const ed::greasepencil::DrawingPlacement &placement) {
        /* Only insert on the active layer. */
        if (&params.layer != grease_pencil.get_active_layer()) {
          return false;
        }

        /* TODO Could become a tool setting. */
        const bool keep_world_transform = false;
        const float4x4 clipboard_to_layer = math::invert(params.layer.to_world_space(object));
=======
      C, [&](const GreasePencilStrokeParams &params, const DeltaProjectionFunc &projection_fn) {
>>>>>>> 5b557699
        const IndexRange pasted_curves = ed::greasepencil::clipboard_paste_strokes(
            bmain, object, params.drawing, clipboard_to_layer, keep_world_transform, false);
        if (pasted_curves.is_empty()) {
          return false;
        }

        const bke::crazyspace::GeometryDeformation deformation = get_drawing_deformation(params);
        bke::CurvesGeometry &curves = params.drawing.strokes_for_write();
        const OffsetIndices<int> pasted_points_by_curve = curves.points_by_curve().slice(
            pasted_curves);
        const IndexRange pasted_points = IndexRange::from_begin_size(
            pasted_points_by_curve[0].start(), pasted_points_by_curve.total_size());
        if (pasted_points.is_empty()) {
          return false;
        }

        Array<float2> view_positions = calculate_view_positions(params, pasted_points);
        const float2 center = arithmetic_mean(
            view_positions.as_mutable_span().slice(pasted_points));
        const float2 &mouse_delta = start_sample.mouse_position - center;

        MutableSpan<float3> positions = curves.positions_for_write();
        threading::parallel_for(pasted_points, 4096, [&](const IndexRange range) {
          for (const int point_i : range) {
            positions[point_i] = projection_fn(deformation.positions[point_i], mouse_delta);
          }
        });
        params.drawing.tag_positions_changed();

        return true;
      });
}

void CloneOperation::on_stroke_extended(const bContext & /*C*/,
                                        const InputSample &extension_sample)
{
  this->stroke_extended(extension_sample);
}

std::unique_ptr<GreasePencilStrokeOperation> new_clone_operation(const BrushStrokeMode stroke_mode)
{
  return std::make_unique<CloneOperation>(stroke_mode);
}

}  // namespace blender::ed::sculpt_paint::greasepencil<|MERGE_RESOLUTION|>--- conflicted
+++ resolved
@@ -48,10 +48,7 @@
    *
    * Here we only have the GPv2 behavior that actually works for now. */
   this->foreach_editable_drawing(
-<<<<<<< HEAD
-      C,
-      [&](const GreasePencilStrokeParams &params,
-          const ed::greasepencil::DrawingPlacement &placement) {
+      C, [&](const GreasePencilStrokeParams &params, const DeltaProjectionFunc &projection_fn) {
         /* Only insert on the active layer. */
         if (&params.layer != grease_pencil.get_active_layer()) {
           return false;
@@ -60,9 +57,6 @@
         /* TODO Could become a tool setting. */
         const bool keep_world_transform = false;
         const float4x4 clipboard_to_layer = math::invert(params.layer.to_world_space(object));
-=======
-      C, [&](const GreasePencilStrokeParams &params, const DeltaProjectionFunc &projection_fn) {
->>>>>>> 5b557699
         const IndexRange pasted_curves = ed::greasepencil::clipboard_paste_strokes(
             bmain, object, params.drawing, clipboard_to_layer, keep_world_transform, false);
         if (pasted_curves.is_empty()) {
