--- conflicted
+++ resolved
@@ -128,7 +128,6 @@
   return false;
 }
 
-<<<<<<< HEAD
 bool SCULPT_automasking_needs_normal(const SculptSession *ss, const Brush *brush)
 {
   int flags = SCULPT_get_int(ss, automasking, NULL, brush);
@@ -173,8 +172,6 @@
   return 1.0f;
 }
 
-=======
->>>>>>> e6b1e97d
 float SCULPT_automasking_factor_get(AutomaskingCache *automasking,
                                     SculptSession *ss,
                                     PBVHVertRef vert)
@@ -186,25 +183,16 @@
     return mask;
   }
 
-<<<<<<< HEAD
   float concave_factor = automasking->settings.concave_factor;
 
   do_concave = ss->cache && concave_factor > 0.0f &&
                (automasking->settings.flags & BRUSH_AUTOMASKING_CONCAVITY);
-=======
-  int index = BKE_pbvh_vertex_to_index(ss->pbvh, vert);
->>>>>>> e6b1e97d
 
   /* If the cache is initialized with valid info, use the cache. This is used when the
    * automasking information can't be computed in real time per vertex and needs to be
    * initialized for the whole mesh when the stroke starts. */
-<<<<<<< HEAD
   if (automasking->factorlayer) {
     mask = *(float *)SCULPT_attr_vertex_data(vert, automasking->factorlayer);
-=======
-  if (automasking->factor) {
-    return automasking->factor[index];
->>>>>>> e6b1e97d
   }
 
   if (automasking->settings.flags & BRUSH_AUTOMASKING_BOUNDARY_EDGES) {
@@ -303,13 +291,8 @@
 };
 
 static bool automask_floodfill_cb(SculptSession *ss,
-<<<<<<< HEAD
-                                  PBVHVertRef from_vref,
-                                  PBVHVertRef to_vref,
-=======
                                   PBVHVertRef from_v,
                                   PBVHVertRef to_v,
->>>>>>> e6b1e97d
                                   bool UNUSED(is_duplicate),
                                   void *userdata)
 {
@@ -317,17 +300,12 @@
   int from_v_i = BKE_pbvh_vertex_to_index(ss->pbvh, from_v);
   int to_v_i = BKE_pbvh_vertex_to_index(ss->pbvh, to_v);
 
-<<<<<<< HEAD
-  *(float *)SCULPT_attr_vertex_data(to_vref, data->factorlayer) = 1.0f;
-  *(float *)SCULPT_attr_vertex_data(from_vref, data->factorlayer) = 1.0f;
-
-=======
-  data->automask_factor[to_v_i] = 1.0f;
-  data->automask_factor[from_v_i] = 1.0f;
->>>>>>> e6b1e97d
+  *(float *)SCULPT_attr_vertex_data(to_v, data->factorlayer) = 1.0f;
+  *(float *)SCULPT_attr_vertex_data(from_v, data->factorlayer) = 1.0f;
+
   return (!data->use_radius ||
           SCULPT_is_vertex_inside_brush_radius_symm(
-              SCULPT_vertex_co_get(ss, to_vref), data->location, data->radius, data->symm));
+              SCULPT_vertex_co_get(ss, to_v), data->location, data->radius, data->symm));
 }
 
 static void SCULPT_topology_automasking_init(Sculpt *sd,
@@ -398,11 +376,7 @@
     PBVHVertRef vertex = BKE_pbvh_index_to_vertex(ss->pbvh, i);
 
     if (!SCULPT_vertex_has_face_set(ss, vertex, active_face_set)) {
-<<<<<<< HEAD
       *(float *)SCULPT_attr_vertex_data(vertex, factorlayer) = 0.0f;
-=======
-      automask_factor[i] *= 0.0f;
->>>>>>> e6b1e97d
     }
   }
 }
@@ -431,11 +405,7 @@
 
     switch (mode) {
       case AUTOMASK_INIT_BOUNDARY_EDGES:
-<<<<<<< HEAD
         if (SCULPT_vertex_is_boundary(ss, vertex, SCULPT_BOUNDARY_MESH)) {
-=======
-        if (SCULPT_vertex_is_boundary(ss, vertex)) {
->>>>>>> e6b1e97d
           edge_distance[i] = 0;
         }
         break;
@@ -449,21 +419,13 @@
 
   for (int propagation_it : IndexRange(propagation_steps)) {
     for (int i : IndexRange(totvert)) {
-<<<<<<< HEAD
-      PBVHVertRef vref = BKE_pbvh_index_to_vertex(ss->pbvh, i);
-=======
       PBVHVertRef vertex = BKE_pbvh_index_to_vertex(ss->pbvh, i);
->>>>>>> e6b1e97d
 
       if (edge_distance[i] != EDGE_DISTANCE_INF) {
         continue;
       }
       SculptVertexNeighborIter ni;
-<<<<<<< HEAD
-      SCULPT_VERTEX_NEIGHBORS_ITER_BEGIN (ss, vref, ni) {
-=======
       SCULPT_VERTEX_NEIGHBORS_ITER_BEGIN (ss, vertex, ni) {
->>>>>>> e6b1e97d
         if (edge_distance[ni.index] == propagation_it) {
           edge_distance[i] = propagation_it + 1;
         }
