--- conflicted
+++ resolved
@@ -589,7 +589,6 @@
   return automasking_factor_end(ss, automasking, vert, mask);
 }
 
-<<<<<<< HEAD
 static void mesh_orig_vert_data_update(SculptOrigVertData &orig_data, const int vert)
 {
   using namespace blender::ed::sculpt_paint;
@@ -616,17 +615,14 @@
   auto_mask::NodeData data = auto_mask::node_begin(object, &cache, node);
 
   for (const int i : verts.index_range()) {
-    if (data.have_orig_data) {
-      mesh_orig_vert_data_update(data.orig_data, i);
+    if (data.orig_data) {
+      mesh_orig_vert_data_update(*data.orig_data, i);
     }
     factors[i] *= auto_mask::factor_get(&cache, &ss, BKE_pbvh_make_vref(verts[i]), &data);
   }
 }
 
-void cache_free(Cache *automasking)
-=======
 NodeData node_begin(Object &object, const Cache *automasking, PBVHNode &node)
->>>>>>> 1cdc76ea
 {
   if (!automasking) {
     return {};
