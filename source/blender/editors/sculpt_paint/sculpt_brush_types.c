/* SPDX-License-Identifier: GPL-2.0-or-later
 * Copyright 2006 by Nicholas Bishop. All rights reserved. */

/** \file
 * \ingroup edsculpt
 * Implements the Sculpt Mode tools.
 */

#include "MEM_guardedalloc.h"

#include "BLI_array.h"
#include "BLI_blenlib.h"
#include "BLI_dial_2d.h"
#include "BLI_ghash.h"
#include "BLI_gsqueue.h"
#include "BLI_hash.h"
#include "BLI_link_utils.h"
#include "BLI_linklist.h"
#include "BLI_linklist_stack.h"
#include "BLI_listbase.h"
#include "BLI_math.h"
#include "BLI_math_color_blend.h"
#include "BLI_memarena.h"
#include "BLI_rand.h"
#include "BLI_task.h"
#include "BLI_utildefines.h"

#include "DNA_brush_types.h"
#include "DNA_customdata_types.h"
#include "DNA_listBase.h"
#include "DNA_mesh_types.h"
#include "DNA_meshdata_types.h"
#include "DNA_object_types.h"
#include "DNA_scene_types.h"

#include "BKE_attribute.h"
#include "BKE_brush.h"
#include "BKE_brush_engine.h"
#include "BKE_ccg.h"
#include "BKE_colortools.h"
#include "BKE_context.h"
#include "BKE_kelvinlet.h"
#include "BKE_key.h"
#include "BKE_lib_id.h"
#include "BKE_main.h"
#include "BKE_mesh.h"
#include "BKE_mesh_fair.h"
#include "BKE_mesh_mapping.h"
#include "BKE_mesh_mirror.h"
#include "BKE_modifier.h"
#include "BKE_multires.h"
#include "BKE_node.h"
#include "BKE_object.h"
#include "BKE_paint.h"
#include "BKE_pbvh.h"
#include "BKE_pointcache.h"
#include "BKE_report.h"
#include "BKE_scene.h"
#include "BKE_screen.h"
#include "BKE_subdiv_ccg.h"
#include "BKE_subdiv_eval.h"
#include "BKE_subsurf.h"

#include "DEG_depsgraph.h"
#include "DEG_depsgraph_query.h"

#include "IMB_colormanagement.h"

#include "GPU_batch.h"
#include "GPU_batch_presets.h"
#include "GPU_immediate.h"
#include "GPU_immediate_util.h"
#include "GPU_matrix.h"
#include "GPU_state.h"

#include "WM_api.h"
#include "WM_message.h"
#include "WM_toolsystem.h"
#include "WM_types.h"

#include "ED_object.h"
#include "ED_screen.h"
#include "ED_sculpt.h"
#include "ED_space_api.h"
#include "ED_transform_snap_object_context.h"

#include "ED_view3d.h"
#include "paint_intern.h"
#include "sculpt_intern.h"

#include "atomic_ops.h"
#include "bmesh.h"

#include <math.h>
#include <stdlib.h>
#include <string.h>

/* -------------------------------------------------------------------- */
/** \name SculptProjectVector
 *
 * Fast-path for #project_plane_v3_v3v3
 *
 * \{ */

typedef struct SculptProjectVector {
  float plane[3];
  float len_sq;
  float len_sq_inv_neg;
  bool is_valid;

} SculptProjectVector;

static bool plane_point_side_flip(const float co[3], const float plane[4], const bool flip)
{
  float d = plane_point_side_v3(plane, co);
  if (flip) {
    d = -d;
  }
  return d <= 0.0f;
}

/**
 * \param plane: Direction, can be any length.
 */
static void sculpt_project_v3_cache_init(SculptProjectVector *spvc, const float plane[3])
{
  copy_v3_v3(spvc->plane, plane);
  spvc->len_sq = len_squared_v3(spvc->plane);
  spvc->is_valid = (spvc->len_sq > FLT_EPSILON);
  spvc->len_sq_inv_neg = (spvc->is_valid) ? -1.0f / spvc->len_sq : 0.0f;
}

/**
 * Calculate the projection.
 */
static void sculpt_project_v3(const SculptProjectVector *spvc, const float vec[3], float r_vec[3])
{
#if 0
  project_plane_v3_v3v3(r_vec, vec, spvc->plane);
#else
  /* inline the projection, cache `-1.0 / dot_v3_v3(v_proj, v_proj)` */
  madd_v3_v3fl(r_vec, spvc->plane, dot_v3v3(vec, spvc->plane) * spvc->len_sq_inv_neg);
#endif
}

/** \} */

static void calc_sculpt_plane(
    Sculpt *sd, Object *ob, PBVHNode **nodes, int totnode, float r_area_no[3], float r_area_co[3])
{
  SculptSession *ss = ob->sculpt;
  Brush *brush = BKE_paint_brush(&sd->paint);

  if (SCULPT_stroke_is_main_symmetry_pass(ss->cache) &&
      (SCULPT_stroke_is_first_brush_step_of_symmetry_pass(ss->cache) ||
       !(brush->flag & BRUSH_ORIGINAL_PLANE) || !(brush->flag & BRUSH_ORIGINAL_NORMAL))) {
    switch (brush->sculpt_plane) {
      case SCULPT_DISP_DIR_VIEW:
        copy_v3_v3(r_area_no, ss->cache->true_view_normal);
        break;

      case SCULPT_DISP_DIR_X:
        ARRAY_SET_ITEMS(r_area_no, 1.0f, 0.0f, 0.0f);
        break;

      case SCULPT_DISP_DIR_Y:
        ARRAY_SET_ITEMS(r_area_no, 0.0f, 1.0f, 0.0f);
        break;

      case SCULPT_DISP_DIR_Z:
        ARRAY_SET_ITEMS(r_area_no, 0.0f, 0.0f, 1.0f);
        break;

      case SCULPT_DISP_DIR_AREA:
        SCULPT_calc_area_normal_and_center(sd, ob, nodes, totnode, r_area_no, r_area_co);
        if (brush->falloff_shape == PAINT_FALLOFF_SHAPE_TUBE) {
          project_plane_v3_v3v3(r_area_no, r_area_no, ss->cache->view_normal);
          normalize_v3(r_area_no);
        }
        break;

      default:
        break;
    }

    /* For flatten center. */
    /* Flatten center has not been calculated yet if we are not using the area normal. */
    if (brush->sculpt_plane != SCULPT_DISP_DIR_AREA) {
      SCULPT_calc_area_center(sd, ob, nodes, totnode, r_area_co);
    }

    /* For area normal. */
    if (!SCULPT_stroke_is_first_brush_step_of_symmetry_pass(ss->cache) &&
        (brush->flag & BRUSH_ORIGINAL_NORMAL)) {
      copy_v3_v3(r_area_no, ss->cache->sculpt_normal);
    }
    else {
      copy_v3_v3(ss->cache->sculpt_normal, r_area_no);
    }

    /* For flatten center. */
    if (!SCULPT_stroke_is_first_brush_step_of_symmetry_pass(ss->cache) &&
        (brush->flag & BRUSH_ORIGINAL_PLANE)) {
      copy_v3_v3(r_area_co, ss->cache->last_center);
    }
    else {
      copy_v3_v3(ss->cache->last_center, r_area_co);
    }
  }
  else {
    /* For area normal. */
    copy_v3_v3(r_area_no, ss->cache->sculpt_normal);

    /* For flatten center. */
    copy_v3_v3(r_area_co, ss->cache->last_center);

    /* For area normal. */
    flip_v3(r_area_no, ss->cache->mirror_symmetry_pass);

    /* For flatten center. */
    flip_v3(r_area_co, ss->cache->mirror_symmetry_pass);

    /* For area normal. */
    mul_m4_v3(ss->cache->symm_rot_mat, r_area_no);

    /* For flatten center. */
    mul_m4_v3(ss->cache->symm_rot_mat, r_area_co);

    /* Shift the plane for the current tile. */
    add_v3_v3(r_area_co, ss->cache->plane_offset);
  }
}

static void sculpt_rake_rotate(const SculptSession *ss,
                               const float sculpt_co[3],
                               const float v_co[3],
                               float factor,
                               float r_delta[3])
{
  float vec_rot[3];

#if 0
  /* lerp */
  sub_v3_v3v3(vec_rot, v_co, sculpt_co);
  mul_qt_v3(ss->cache->rake_rotation_symmetry, vec_rot);
  add_v3_v3(vec_rot, sculpt_co);
  sub_v3_v3v3(r_delta, vec_rot, v_co);
  mul_v3_fl(r_delta, factor);
#else
  /* slerp */
  float q_interp[4];
  sub_v3_v3v3(vec_rot, v_co, sculpt_co);

  copy_qt_qt(q_interp, ss->cache->rake_rotation_symmetry);
  pow_qt_fl_normalized(q_interp, factor);
  mul_qt_v3(q_interp, vec_rot);

  add_v3_v3(vec_rot, sculpt_co);
  sub_v3_v3v3(r_delta, vec_rot, v_co);
#endif
}

/**
 * Align the grab delta to the brush normal.
 *
 * \param grab_delta: Typically from `ss->cache->grab_delta_symmetry`.
 */
static void sculpt_project_v3_normal_align(SculptSession *ss,
                                           const float normal_weight,
                                           float grab_delta[3])
{
  /* Signed to support grabbing in (to make a hole) as well as out. */
  const float len_signed = dot_v3v3(ss->cache->sculpt_normal_symm, grab_delta);

  /* This scale effectively projects the offset so dragging follows the cursor,
   * as the normal points towards the view, the scale increases. */
  float len_view_scale;
  {
    float view_aligned_normal[3];
    project_plane_v3_v3v3(
        view_aligned_normal, ss->cache->sculpt_normal_symm, ss->cache->view_normal);
    len_view_scale = fabsf(dot_v3v3(view_aligned_normal, ss->cache->sculpt_normal_symm));
    len_view_scale = (len_view_scale > FLT_EPSILON) ? 1.0f / len_view_scale : 1.0f;
  }

  mul_v3_fl(grab_delta, 1.0f - normal_weight);
  madd_v3_v3fl(
      grab_delta, ss->cache->sculpt_normal_symm, (len_signed * normal_weight) * len_view_scale);
}

/** \} */

/* -------------------------------------------------------------------- */
/** \name Sculpt Draw Brush
 * \{ */

static void do_draw_brush_task_cb_ex(void *__restrict userdata,
                                     const int n,
                                     const TaskParallelTLS *__restrict tls)
{
  SculptThreadedTaskData *data = userdata;
  SculptSession *ss = data->ob->sculpt;
  const Brush *brush = data->brush;
  const float *offset = data->offset;

  PBVHVertexIter vd;
  float(*proxy)[3];

  proxy = BKE_pbvh_node_add_proxy(ss->pbvh, data->nodes[n])->co;

  SculptBrushTest test;
  SculptBrushTestFn sculpt_brush_test_sq_fn = SCULPT_brush_test_init(
      ss, &test, data->brush->falloff_shape);
  const int thread_id = BLI_task_parallel_thread_id(tls);

  AutomaskingNodeData automask_data;
  SCULPT_automasking_node_begin(
      data->ob, ss, ss->cache->automasking, &automask_data, data->nodes[n]);

  BKE_pbvh_vertex_iter_begin (ss->pbvh, data->nodes[n], vd, PBVH_ITER_UNIQUE) {
    if (!sculpt_brush_test_sq_fn(&test, vd.co)) {
      continue;
    }

    SCULPT_automasking_node_update(ss, &automask_data, &vd);

    /* Offset vertex. */
    const float fade = SCULPT_brush_strength_factor(ss,
                                                    brush,
                                                    vd.co,
                                                    sqrtf(test.dist),
                                                    vd.no,
                                                    vd.fno,
                                                    vd.mask ? *vd.mask : 0.0f,
                                                    vd.vertex,
                                                    thread_id,
                                                    &automask_data);

    mul_v3_v3fl(proxy[vd.i], offset, fade);

    if (vd.mvert) {
      BKE_pbvh_vert_tag_update_normal(ss->pbvh, vd.vertex);
    }
  }
  BKE_pbvh_vertex_iter_end;
}

void SCULPT_do_draw_brush(Sculpt *sd, Object *ob, PBVHNode **nodes, int totnode)
{
#if 0
  if (BKE_pbvh_type(ob->sculpt->pbvh) == PBVH_BMESH) {
    void cxx_do_draw_brush(Sculpt * sd, Object * ob, PBVHNode * *nodes, int totnode);

    cxx_do_draw_brush(sd, ob, nodes, totnode);
    return;
  }
#endif

  SculptSession *ss = ob->sculpt;
  Brush *brush = BKE_paint_brush(&sd->paint);
  float offset[3];
  const float bstrength = ss->cache->bstrength;

  /* Offset with as much as possible factored in already. */
  float effective_normal[3];
  SCULPT_tilt_effective_normal_get(ss, brush, effective_normal);
  mul_v3_v3fl(offset, effective_normal, ss->cache->radius);
  mul_v3_v3(offset, ss->cache->scale);
  mul_v3_fl(offset, bstrength);

  PBVH_CHECK_NAN(offset);
  if (isnan(dot_v3v3(offset, offset)) || isinf(dot_v3v3(offset, offset))) {
    printf("%s: nan!\n", __func__);
  }
  /* Threaded loop over nodes. */
  SculptThreadedTaskData data = {
      .sd = sd,
      .ob = ob,
      .brush = brush,
      .nodes = nodes,
      .offset = offset,
  };

  TaskParallelSettings settings;
  BKE_pbvh_parallel_range_settings(&settings, true, totnode);
  BLI_task_parallel_range(0, totnode, &data, do_draw_brush_task_cb_ex, &settings);
}
/** \} */

/****** Twist Brush **********/

static void do_twist_brush_task_cb_ex(void *__restrict userdata,
                                      const int n,
                                      const TaskParallelTLS *__restrict tls)
{
  SculptThreadedTaskData *data = userdata;
  SculptSession *ss = data->ob->sculpt;
  const Brush *brush = data->brush;
  float(*mat)[4] = data->mat;

  PBVHVertexIter vd;
  const bool flip = (ss->cache->bstrength < 0.0f);
  const float bstrength = flip ? -ss->cache->bstrength : ss->cache->bstrength;

  SculptBrushTest test;
  SculptBrushTestFn sculpt_brush_test_sq_fn = SCULPT_brush_test_init(
      ss, &test, data->brush->falloff_shape);
  const int thread_id = BLI_task_parallel_thread_id(tls);

  float stroke_direction[3];
  float stroke_line[2][3];
  normalize_v3_v3(stroke_direction, ss->cache->grab_delta_symmetry);
  copy_v3_v3(stroke_line[0], ss->cache->location);
  add_v3_v3v3(stroke_line[1], stroke_line[0], stroke_direction);

  SculptOrigVertData orig_data;
  SCULPT_orig_vert_data_init(&orig_data, data->ob, data->nodes[n], SCULPT_UNDO_COORDS);

  AutomaskingNodeData automask_data;
  SCULPT_automasking_node_begin(
      data->ob, ss, ss->cache->automasking, &automask_data, data->nodes[n]);

  BKE_pbvh_vertex_iter_begin (ss->pbvh, data->nodes[n], vd, PBVH_ITER_UNIQUE) {

    SCULPT_orig_vert_data_update(&orig_data, vd.vertex);
    if (!sculpt_brush_test_sq_fn(&test, vd.co)) {
      continue;
    }

    SCULPT_automasking_node_update(ss, &automask_data, &vd);
    const float fade = SCULPT_brush_strength_factor(ss,
                                                    brush,
                                                    vd.co,
                                                    sqrtf(test.dist),
                                                    vd.no,
                                                    vd.fno,
                                                    vd.mask ? *vd.mask : 0.0f,
                                                    vd.vertex,
                                                    thread_id,
                                                    &automask_data);

    if (fade == 0.0f) {
      continue;
    }

    float local_vert_co[3];
    float rotation_axis[3] = {0.0, 1.0, 0.0};
    float origin[3] = {0.0, 0.0, 0.0f};
    float vertex_in_line[3];
    float scaled_mat[4][4];
    float scaled_mat_inv[4][4];

    copy_m4_m4(scaled_mat, mat);
    invert_m4(scaled_mat);
    mul_v3_fl(scaled_mat[2], 0.7f * fade * (1.0f - bstrength));
    invert_m4(scaled_mat);

    invert_m4_m4(scaled_mat_inv, scaled_mat);

    mul_v3_m4v3(local_vert_co, scaled_mat, vd.co);
    closest_to_line_v3(vertex_in_line, local_vert_co, rotation_axis, origin);
    float p_to_rotate[3];
    sub_v3_v3v3(p_to_rotate, local_vert_co, vertex_in_line);
    float p_rotated[3];
    rotate_v3_v3v3fl(p_rotated, p_to_rotate, rotation_axis, 2.0f * bstrength * fade);
    add_v3_v3(p_rotated, vertex_in_line);
    mul_v3_m4v3(p_rotated, scaled_mat_inv, p_rotated);

    float disp[3];
    sub_v3_v3v3(disp, p_rotated, vd.co);
    mul_v3_fl(disp, bstrength * fade);
    add_v3_v3(vd.co, disp);

    if (vd.mvert) {
      BKE_pbvh_vert_tag_update_normal(ss->pbvh, vd.vertex);
    }
  }
  BKE_pbvh_vertex_iter_end;
}

static void do_twist_brush_post_smooth_task_cb_ex(void *__restrict userdata,
                                                  const int n,
                                                  const TaskParallelTLS *__restrict tls)
{
  SculptThreadedTaskData *data = userdata;
  SculptSession *ss = data->ob->sculpt;
  const Brush *brush = data->brush;
  float(*mat)[4] = data->mat;

  PBVHVertexIter vd;

  SculptBrushTest test;
  SculptBrushTestFn sculpt_brush_test_sq_fn = SCULPT_brush_test_init(
      ss, &test, data->brush->falloff_shape);
  const int thread_id = BLI_task_parallel_thread_id(tls);

  AutomaskingNodeData automask_data;
  SCULPT_automasking_node_begin(
      data->ob, ss, ss->cache->automasking, &automask_data, data->nodes[n]);

  BKE_pbvh_vertex_iter_begin (ss->pbvh, data->nodes[n], vd, PBVH_ITER_UNIQUE) {
    if (!sculpt_brush_test_sq_fn(&test, vd.co)) {
      continue;
    }

    SCULPT_automasking_node_update(ss, &automask_data, &vd);

    float local_vert_co[3];
    float scaled_mat[4][4];
    copy_m4_m4(scaled_mat, mat);
    invert_m4(scaled_mat);
    invert_m4(scaled_mat);
    mul_v3_m4v3(local_vert_co, scaled_mat, vd.co);

    const float brush_fade = SCULPT_brush_strength_factor(ss,
                                                          brush,
                                                          vd.co,
                                                          sqrtf(test.dist),
                                                          vd.no,
                                                          vd.fno,
                                                          vd.mask ? *vd.mask : 0.0f,
                                                          vd.vertex,
                                                          thread_id,
                                                          &automask_data);

    float smooth_fade = SCULPT_brush_strength_factor(ss,
                                                     brush,
                                                     vd.co,
                                                     local_vert_co[0],
                                                     vd.no,
                                                     vd.fno,
                                                     vd.mask ? *vd.mask : 0.0f,
                                                     vd.vertex,
                                                     thread_id,
                                                     &automask_data);

    if (brush_fade == 0.0f) {
      // continue;
    }

    if (smooth_fade == 0.0f) {
      // continue;
    }

    smooth_fade = 1.0f - min_ff(fabsf(local_vert_co[0]), 1.0f);
    smooth_fade = pow3f(smooth_fade);

    float disp[3];

    /*
            SCULPT_neighbor_coords_average(ss, avg, vd.index);

            sub_v3_v3v3(disp, avg, vd.co);
            mul_v3_fl(disp, 1.0f - smooth_fade);
            add_v3_v3(vd.co, disp);
            */

    float final_co[3];
    SCULPT_relax_vertex(
        ss, &vd, clamp_f(smooth_fade, 0.0f, 1.0f), SCULPT_BOUNDARY_DEFAULT, final_co);

    sub_v3_v3v3(disp, final_co, vd.co);
    add_v3_v3(vd.co, disp);

    if (vd.mvert) {
      BKE_pbvh_vert_tag_update_normal(ss->pbvh, vd.vertex);
    }
  }
  BKE_pbvh_vertex_iter_end;
}

void SCULPT_do_twist_brush(Sculpt *sd, Object *ob, PBVHNode **nodes, int totnode)
{
  SculptSession *ss = ob->sculpt;
  Brush *brush = BKE_paint_brush(&sd->paint);

  SCULPT_vertex_random_access_ensure(ss);
  SCULPT_boundary_info_ensure(ob);

  /* The sculpt-plane normal (whatever its set to). */
  float area_no_sp[3];

  /* Geometry normal */
  float area_no[3];
  float area_co[3];

  float scale[4][4];
  float tmat[4][4];
  float mat[4][4];

  SCULPT_calc_brush_plane(sd, ob, nodes, totnode, area_no_sp, area_co);
  SCULPT_tilt_apply_to_normal(area_no_sp, ss->cache, brush->tilt_strength_factor);

  if (brush->sculpt_plane != SCULPT_DISP_DIR_AREA || (brush->flag & BRUSH_ORIGINAL_NORMAL)) {
    SCULPT_calc_area_normal(sd, ob, nodes, totnode, area_no);
  }
  else {
    copy_v3_v3(area_no, area_no_sp);
  }

  /* Delay the first daub because grab delta is not setup. */
  if (SCULPT_stroke_is_first_brush_step_of_symmetry_pass(ss->cache)) {
    return;
  }

  if (is_zero_v3(ss->cache->grab_delta_symmetry)) {
    return;
  }

  /*
    mul_v3_v3v3(temp, area_no_sp, ss->cache->scale);
    mul_v3_fl(temp, displace);
    add_v3_v3(area_co, temp);
    */

  int totbit = 0;

  for (int i = 0; i < 3; i++) {
    if (ss->cache->mirror_symmetry_pass & (1 << i)) {
      totbit++;
    }
  }

  float tan[3];

  copy_v3_v3(tan, ss->cache->grab_delta_symmetry);

  if (totbit & 1) {
    negate_v3(tan);
  }

  /* Initialize brush local-space matrix. */
  cross_v3_v3v3(mat[0], area_no, tan);
  mat[0][3] = 0.0f;
  cross_v3_v3v3(mat[1], area_no, mat[0]);
  mat[1][3] = 0.0f;
  copy_v3_v3(mat[2], area_no);
  mat[2][3] = 0.0f;
  copy_v3_v3(mat[3], area_co);
  mat[3][3] = 1.0f;
  normalize_m4(mat);

  /* Scale brush local space matrix. */
  scale_m4_fl(scale, ss->cache->radius * 0.5f);
  mul_m4_m4m4(tmat, mat, scale);

  /* Scale rotation space. */
  // mul_v3_fl(tmat[2], 0.5f);

  float twist_mat[4][4];
  invert_m4_m4(twist_mat, tmat);

  SculptThreadedTaskData data = {
      .sd = sd,
      .ob = ob,
      .brush = brush,
      .nodes = nodes,
      .area_no_sp = area_no_sp,
      .area_co = area_co,
      .mat = twist_mat,
  };

  TaskParallelSettings settings;
  BKE_pbvh_parallel_range_settings(&settings, true, totnode);
  BLI_task_parallel_range(0, totnode, &data, do_twist_brush_task_cb_ex, &settings);

  scale_m4_fl(scale, ss->cache->radius);
  mul_m4_m4m4(tmat, mat, scale);
  float smooth_mat[4][4];
  invert_m4_m4(smooth_mat, tmat);
  data.mat = smooth_mat;

  for (int i = 0; i < 2; i++) {
    BLI_task_parallel_range(0, totnode, &data, do_twist_brush_post_smooth_task_cb_ex, &settings);
  }
}
/* -------------------------------------------------------------------- */
/** \name Sculpt Fill Brush
 * \{ */

static void do_fill_brush_task_cb_ex(void *__restrict userdata,
                                     const int n,
                                     const TaskParallelTLS *__restrict tls)
{
  SculptThreadedTaskData *data = userdata;
  SculptSession *ss = data->ob->sculpt;
  const Brush *brush = data->brush;
  const float *area_no = data->area_no;
  const float *area_co = data->area_co;

  PBVHVertexIter vd;
  float(*proxy)[3];
  const float bstrength = ss->cache->bstrength;

  proxy = BKE_pbvh_node_add_proxy(ss->pbvh, data->nodes[n])->co;

  SculptBrushTest test;
  SculptBrushTestFn sculpt_brush_test_sq_fn = SCULPT_brush_test_init(
      ss, &test, data->brush->falloff_shape);
  const int thread_id = BLI_task_parallel_thread_id(tls);

  plane_from_point_normal_v3(test.plane_tool, area_co, area_no);

  AutomaskingNodeData automask_data;
  SCULPT_automasking_node_begin(
      data->ob, ss, ss->cache->automasking, &automask_data, data->nodes[n]);

  BKE_pbvh_vertex_iter_begin (ss->pbvh, data->nodes[n], vd, PBVH_ITER_UNIQUE) {
    if (!sculpt_brush_test_sq_fn(&test, vd.co)) {
      continue;
    }

    if (!SCULPT_plane_point_side(vd.co, test.plane_tool)) {
      continue;
    }

    float intr[3];
    float val[3];
    closest_to_plane_normalized_v3(intr, test.plane_tool, vd.co);
    sub_v3_v3v3(val, intr, vd.co);

    if (!SCULPT_plane_trim(ss->cache, brush, val)) {
      continue;
    }

    SCULPT_automasking_node_update(ss, &automask_data, &vd);

    const float fade = bstrength * SCULPT_brush_strength_factor(ss,
                                                                brush,
                                                                vd.co,
                                                                sqrtf(test.dist),
                                                                vd.no,
                                                                vd.fno,
                                                                vd.mask ? *vd.mask : 0.0f,
                                                                vd.vertex,
                                                                thread_id,
                                                                &automask_data);

    mul_v3_v3fl(proxy[vd.i], val, fade);

    if (vd.mvert) {
      BKE_pbvh_vert_tag_update_normal(ss->pbvh, vd.vertex);
    }
  }
  BKE_pbvh_vertex_iter_end;
}

void SCULPT_do_fill_brush(Sculpt *sd, Object *ob, PBVHNode **nodes, int totnode)
{
  SculptSession *ss = ob->sculpt;
  Brush *brush = BKE_paint_brush(&sd->paint);

  const float radius = ss->cache->radius;

  float area_no[3];
  float area_co[3];
  float offset = SCULPT_brush_plane_offset_get(sd, ss);

  float displace;

  float temp[3];

  SCULPT_calc_brush_plane(sd, ob, nodes, totnode, area_no, area_co);

  SCULPT_tilt_apply_to_normal(area_no, ss->cache, brush->tilt_strength_factor);

  displace = radius * offset;

  mul_v3_v3v3(temp, area_no, ss->cache->scale);
  mul_v3_fl(temp, displace);
  add_v3_v3(area_co, temp);

  SculptThreadedTaskData data = {
      .sd = sd,
      .ob = ob,
      .brush = brush,
      .nodes = nodes,
      .area_no = area_no,
      .area_co = area_co,
  };

  TaskParallelSettings settings;
  BKE_pbvh_parallel_range_settings(&settings, true, totnode);
  BLI_task_parallel_range(0, totnode, &data, do_fill_brush_task_cb_ex, &settings);
}

static void do_scrape_brush_task_cb_ex(void *__restrict userdata,
                                       const int n,
                                       const TaskParallelTLS *__restrict tls)
{
  SculptThreadedTaskData *data = userdata;
  SculptSession *ss = data->ob->sculpt;
  const Brush *brush = data->brush;
  const float *area_no = data->area_no;
  const float *area_co = data->area_co;

  PBVHVertexIter vd;
  float(*proxy)[3];
  const float bstrength = ss->cache->bstrength;

  proxy = BKE_pbvh_node_add_proxy(ss->pbvh, data->nodes[n])->co;

  SculptBrushTest test;
  SculptBrushTestFn sculpt_brush_test_sq_fn = SCULPT_brush_test_init(
      ss, &test, data->brush->falloff_shape);
  const int thread_id = BLI_task_parallel_thread_id(tls);
  plane_from_point_normal_v3(test.plane_tool, area_co, area_no);

  AutomaskingNodeData automask_data;
  SCULPT_automasking_node_begin(
      data->ob, ss, ss->cache->automasking, &automask_data, data->nodes[n]);

  BKE_pbvh_vertex_iter_begin (ss->pbvh, data->nodes[n], vd, PBVH_ITER_UNIQUE) {
    if (!sculpt_brush_test_sq_fn(&test, vd.co)) {
      continue;
    }

    if (SCULPT_plane_point_side(vd.co, test.plane_tool)) {
      continue;
    }

    float intr[3];
    float val[3];
    closest_to_plane_normalized_v3(intr, test.plane_tool, vd.co);
    sub_v3_v3v3(val, intr, vd.co);

    if (!SCULPT_plane_trim(ss->cache, brush, val)) {
      continue;
    }

    SCULPT_automasking_node_update(ss, &automask_data, &vd);

    const float fade = bstrength * SCULPT_brush_strength_factor(ss,
                                                                brush,
                                                                vd.co,
                                                                sqrtf(test.dist),
                                                                vd.no,
                                                                vd.fno,
                                                                vd.mask ? *vd.mask : 0.0f,
                                                                vd.vertex,
                                                                thread_id,
                                                                &automask_data);

    mul_v3_v3fl(proxy[vd.i], val, fade);

    if (vd.mvert) {
      BKE_pbvh_vert_tag_update_normal(ss->pbvh, vd.vertex);
    }
  }
  BKE_pbvh_vertex_iter_end;
}

void SCULPT_do_scrape_brush(Sculpt *sd, Object *ob, PBVHNode **nodes, int totnode)
{
  SculptSession *ss = ob->sculpt;
  Brush *brush = BKE_paint_brush(&sd->paint);

  const float radius = ss->cache->radius;

  float area_no[3];
  float area_co[3];
  float offset = SCULPT_brush_plane_offset_get(sd, ss);

  float displace;

  float temp[3];

  SCULPT_calc_brush_plane(sd, ob, nodes, totnode, area_no, area_co);

  SCULPT_tilt_apply_to_normal(area_no, ss->cache, brush->tilt_strength_factor);

  displace = -radius * offset;

  mul_v3_v3v3(temp, area_no, ss->cache->scale);
  mul_v3_fl(temp, displace);
  add_v3_v3(area_co, temp);

  SculptThreadedTaskData data = {
      .sd = sd,
      .ob = ob,
      .brush = brush,
      .nodes = nodes,
      .area_no = area_no,
      .area_co = area_co,
  };

  TaskParallelSettings settings;
  BKE_pbvh_parallel_range_settings(&settings, true, totnode);
  BLI_task_parallel_range(0, totnode, &data, do_scrape_brush_task_cb_ex, &settings);
}

/* -------------------------------------------------------------------- */
/** \name Sculpt Clay Thumb Brush
 * \{ */

static void do_clay_thumb_brush_task_cb_ex(void *__restrict userdata,
                                           const int n,
                                           const TaskParallelTLS *__restrict tls)
{
  SculptThreadedTaskData *data = userdata;
  SculptSession *ss = data->ob->sculpt;
  const Brush *brush = data->brush;
  float(*mat)[4] = data->mat;
  const float *area_no_sp = data->area_no_sp;
  const float *area_co = data->area_co;

  PBVHVertexIter vd;
  float(*proxy)[3];
  const float bstrength = data->clay_strength;

  proxy = BKE_pbvh_node_add_proxy(ss->pbvh, data->nodes[n])->co;

  SculptBrushTest test;
  SculptBrushTestFn sculpt_brush_test_sq_fn = SCULPT_brush_test_init(
      ss, &test, data->brush->falloff_shape);
  const int thread_id = BLI_task_parallel_thread_id(tls);

  float plane_tilt[4];
  float normal_tilt[3];
  float imat[4][4];

  invert_m4_m4(imat, mat);
  rotate_v3_v3v3fl(normal_tilt, area_no_sp, imat[0], DEG2RADF(-ss->cache->clay_thumb_front_angle));

  /* Plane aligned to the geometry normal (back part of the brush). */
  plane_from_point_normal_v3(test.plane_tool, area_co, area_no_sp);
  /* Tilted plane (front part of the brush). */
  plane_from_point_normal_v3(plane_tilt, area_co, normal_tilt);

  AutomaskingNodeData automask_data;
  SCULPT_automasking_node_begin(
      data->ob, ss, ss->cache->automasking, &automask_data, data->nodes[n]);

  BKE_pbvh_vertex_iter_begin (ss->pbvh, data->nodes[n], vd, PBVH_ITER_UNIQUE) {
    if (!sculpt_brush_test_sq_fn(&test, vd.co)) {
      continue;
    }
    float local_co[3];
    mul_v3_m4v3(local_co, mat, vd.co);
    float intr[3], intr_tilt[3];
    float val[3];

    closest_to_plane_normalized_v3(intr, test.plane_tool, vd.co);
    closest_to_plane_normalized_v3(intr_tilt, plane_tilt, vd.co);

    /* Mix the deformation of the aligned and the tilted plane based on the brush space vertex
     * coordinates. */
    /* We can also control the mix with a curve if it produces noticeable artifacts in the center
     * of the brush. */
    const float tilt_mix = local_co[1] > 0.0f ? 0.0f : 1.0f;
    interp_v3_v3v3(intr, intr, intr_tilt, tilt_mix);
    sub_v3_v3v3(val, intr_tilt, vd.co);

    SCULPT_automasking_node_update(ss, &automask_data, &vd);

    const float fade = bstrength * SCULPT_brush_strength_factor(ss,
                                                                brush,
                                                                vd.co,
                                                                sqrtf(test.dist),
                                                                vd.no,
                                                                vd.fno,
                                                                vd.mask ? *vd.mask : 0.0f,
                                                                vd.vertex,
                                                                thread_id,
                                                                &automask_data);

    mul_v3_v3fl(proxy[vd.i], val, fade);

    if (vd.mvert) {
      BKE_pbvh_vert_tag_update_normal(ss->pbvh, vd.vertex);
    }
  }
  BKE_pbvh_vertex_iter_end;
}

float SCULPT_clay_thumb_get_stabilized_pressure(StrokeCache *cache)
{
  float final_pressure = 0.0f;
  for (int i = 0; i < SCULPT_CLAY_STABILIZER_LEN; i++) {
    final_pressure += cache->clay_pressure_stabilizer[i];
  }
  return final_pressure / SCULPT_CLAY_STABILIZER_LEN;
}

void SCULPT_do_clay_thumb_brush(Sculpt *sd, Object *ob, PBVHNode **nodes, int totnode)
{
  SculptSession *ss = ob->sculpt;
  Brush *brush = BKE_paint_brush(&sd->paint);

  const float radius = ss->cache->radius;
  const float offset = SCULPT_brush_plane_offset_get(sd, ss);
  const float displace = radius * (0.25f + offset);

  /* Sampled geometry normal and area center. */
  float area_no_sp[3];
  float area_no[3];
  float area_co[3];

  float temp[3];
  float mat[4][4];
  float scale[4][4];
  float tmat[4][4];

  SCULPT_calc_brush_plane(sd, ob, nodes, totnode, area_no_sp, area_co);

  if (brush->sculpt_plane != SCULPT_DISP_DIR_AREA || (brush->flag & BRUSH_ORIGINAL_NORMAL)) {
    SCULPT_calc_area_normal(sd, ob, nodes, totnode, area_no);
  }
  else {
    copy_v3_v3(area_no, area_no_sp);
  }

  /* Delay the first daub because grab delta is not setup. */
  if (SCULPT_stroke_is_first_brush_step_of_symmetry_pass(ss->cache)) {
    ss->cache->clay_thumb_front_angle = 0.0f;
    return;
  }

  /* Simulate the clay accumulation by increasing the plane angle as more samples are added to
   * the stroke. */
  if (SCULPT_stroke_is_main_symmetry_pass(ss->cache)) {
    ss->cache->clay_thumb_front_angle += 0.8f;
    ss->cache->clay_thumb_front_angle = clamp_f(ss->cache->clay_thumb_front_angle, 0.0f, 60.0f);
  }

  if (is_zero_v3(ss->cache->grab_delta_symmetry)) {
    return;
  }

  /* Displace the brush planes. */
  copy_v3_v3(area_co, ss->cache->location);
  mul_v3_v3v3(temp, area_no_sp, ss->cache->scale);
  mul_v3_fl(temp, displace);
  add_v3_v3(area_co, temp);

  /* Initialize brush local-space matrix. */
  cross_v3_v3v3(mat[0], area_no, ss->cache->grab_delta_symmetry);
  mat[0][3] = 0.0f;
  cross_v3_v3v3(mat[1], area_no, mat[0]);
  mat[1][3] = 0.0f;
  copy_v3_v3(mat[2], area_no);
  mat[2][3] = 0.0f;
  copy_v3_v3(mat[3], ss->cache->location);
  mat[3][3] = 1.0f;
  normalize_m4(mat);

  /* Scale brush local space matrix. */
  scale_m4_fl(scale, ss->cache->radius);
  mul_m4_m4m4(tmat, mat, scale);
  invert_m4_m4(mat, tmat);

  float clay_strength = ss->cache->bstrength *
                        SCULPT_clay_thumb_get_stabilized_pressure(ss->cache);

  SculptThreadedTaskData data = {
      .sd = sd,
      .ob = ob,
      .brush = brush,
      .nodes = nodes,
      .area_no_sp = area_no_sp,
      .area_co = ss->cache->location,
      .mat = mat,
      .clay_strength = clay_strength,
  };

  TaskParallelSettings settings;
  BKE_pbvh_parallel_range_settings(&settings, true, totnode);
  BLI_task_parallel_range(0, totnode, &data, do_clay_thumb_brush_task_cb_ex, &settings);
}

/** \} */

/* -------------------------------------------------------------------- */
/** \name Sculpt Flatten Brush
 * \{ */

static void do_flatten_brush_task_cb_ex(void *__restrict userdata,
                                        const int n,
                                        const TaskParallelTLS *__restrict tls)
{
  SculptThreadedTaskData *data = userdata;
  SculptSession *ss = data->ob->sculpt;
  const Brush *brush = data->brush;
  const float *area_no = data->area_no;
  const float *area_co = data->area_co;

  PBVHVertexIter vd;
  float(*proxy)[3];
  const float bstrength = ss->cache->bstrength;

  proxy = BKE_pbvh_node_add_proxy(ss->pbvh, data->nodes[n])->co;

  SculptBrushTest test;
  SculptBrushTestFn sculpt_brush_test_sq_fn = SCULPT_brush_test_init(
      ss, &test, data->brush->falloff_shape);
  const int thread_id = BLI_task_parallel_thread_id(tls);

  plane_from_point_normal_v3(test.plane_tool, area_co, area_no);

  AutomaskingNodeData automask_data;
  SCULPT_automasking_node_begin(
      data->ob, ss, ss->cache->automasking, &automask_data, data->nodes[n]);

  BKE_pbvh_vertex_iter_begin (ss->pbvh, data->nodes[n], vd, PBVH_ITER_UNIQUE) {
    if (!sculpt_brush_test_sq_fn(&test, vd.co)) {
      continue;
    }
    float intr[3];
    float val[3];

    closest_to_plane_normalized_v3(intr, test.plane_tool, vd.co);

    sub_v3_v3v3(val, intr, vd.co);

    if (SCULPT_plane_trim(ss->cache, brush, val)) {
      SCULPT_automasking_node_update(ss, &automask_data, &vd);

      const float fade = bstrength * SCULPT_brush_strength_factor(ss,
                                                                  brush,
                                                                  vd.co,
                                                                  sqrtf(test.dist),
                                                                  vd.no,
                                                                  vd.fno,
                                                                  vd.mask ? *vd.mask : 0.0f,
                                                                  vd.vertex,
                                                                  thread_id,
                                                                  &automask_data);

      mul_v3_v3fl(proxy[vd.i], val, fade);

      if (vd.mvert) {
        BKE_pbvh_vert_tag_update_normal(ss->pbvh, vd.vertex);
      }
    }
  }
  BKE_pbvh_vertex_iter_end;
}

void SCULPT_do_flatten_brush(Sculpt *sd, Object *ob, PBVHNode **nodes, int totnode)
{
  SculptSession *ss = ob->sculpt;
  Brush *brush = BKE_paint_brush(&sd->paint);

  const float radius = ss->cache->radius;

  float area_no[3];
  float area_co[3];

  float offset = SCULPT_brush_plane_offset_get(sd, ss);
  float displace;
  float temp[3];

  SCULPT_calc_brush_plane(sd, ob, nodes, totnode, area_no, area_co);

  SCULPT_tilt_apply_to_normal(area_no, ss->cache, brush->tilt_strength_factor);

  displace = radius * offset;

  mul_v3_v3v3(temp, area_no, ss->cache->scale);
  mul_v3_fl(temp, displace);
  add_v3_v3(area_co, temp);

  SculptThreadedTaskData data = {
      .sd = sd,
      .ob = ob,
      .brush = brush,
      .nodes = nodes,
      .area_no = area_no,
      .area_co = area_co,
  };

  TaskParallelSettings settings;
  BKE_pbvh_parallel_range_settings(&settings, true, totnode);
  BLI_task_parallel_range(0, totnode, &data, do_flatten_brush_task_cb_ex, &settings);
}

/* -------------------------------------------------------------------- */
/** \name Sculpt Clay Brush
 * \{ */

typedef struct ClaySampleData {
  float plane_dist[2];
} ClaySampleData;

static void calc_clay_surface_task_cb(void *__restrict userdata,
                                      const int n,
                                      const TaskParallelTLS *__restrict tls)
{
  SculptThreadedTaskData *data = userdata;
  SculptSession *ss = data->ob->sculpt;
  const Brush *brush = data->brush;
  ClaySampleData *csd = tls->userdata_chunk;
  const float *area_no = data->area_no;
  const float *area_co = data->area_co;
  float plane[4];

  PBVHVertexIter vd;

  SculptBrushTest test;
  SculptBrushTestFn sculpt_brush_test_sq_fn = SCULPT_brush_test_init(
      ss, &test, brush->falloff_shape);

  /* Apply the brush normal radius to the test before sampling. */
  float test_radius = sqrtf(test.radius_squared);
  test_radius *= brush->normal_radius_factor;
  test.radius_squared = test_radius * test_radius;
  plane_from_point_normal_v3(plane, area_co, area_no);

  if (is_zero_v4(plane)) {
    return;
  }

  BKE_pbvh_vertex_iter_begin (ss->pbvh, data->nodes[n], vd, PBVH_ITER_UNIQUE) {
    if (!sculpt_brush_test_sq_fn(&test, vd.co)) {
      continue;
    }

    float plane_dist = dist_signed_to_plane_v3(vd.co, plane);
    float plane_dist_abs = fabsf(plane_dist);
    if (plane_dist > 0.0f) {
      csd->plane_dist[0] = MIN2(csd->plane_dist[0], plane_dist_abs);
    }
    else {
      csd->plane_dist[1] = MIN2(csd->plane_dist[1], plane_dist_abs);
    }
    BKE_pbvh_vertex_iter_end;
  }
}

static void calc_clay_surface_reduce(const void *__restrict UNUSED(userdata),
                                     void *__restrict chunk_join,
                                     void *__restrict chunk)
{
  ClaySampleData *join = chunk_join;
  ClaySampleData *csd = chunk;
  join->plane_dist[0] = MIN2(csd->plane_dist[0], join->plane_dist[0]);
  join->plane_dist[1] = MIN2(csd->plane_dist[1], join->plane_dist[1]);
}

static void do_clay_brush_task_cb_ex(void *__restrict userdata,
                                     const int n,
                                     const TaskParallelTLS *__restrict tls)
{
  SculptThreadedTaskData *data = userdata;
  SculptSession *ss = data->ob->sculpt;
  const Brush *brush = data->brush;
  const float *area_no = data->area_no;
  const float *area_co = data->area_co;

  PBVHVertexIter vd;
  float(*proxy)[3];
  const float bstrength = fabsf(ss->cache->bstrength);

  proxy = BKE_pbvh_node_add_proxy(ss->pbvh, data->nodes[n])->co;

  SculptBrushTest test;
  SculptBrushTestFn sculpt_brush_test_sq_fn = SCULPT_brush_test_init(
      ss, &test, data->brush->falloff_shape);
  const int thread_id = BLI_task_parallel_thread_id(tls);

  plane_from_point_normal_v3(test.plane_tool, area_co, area_no);

  AutomaskingNodeData automask_data;
  SCULPT_automasking_node_begin(
      data->ob, ss, ss->cache->automasking, &automask_data, data->nodes[n]);

  BKE_pbvh_vertex_iter_begin (ss->pbvh, data->nodes[n], vd, PBVH_ITER_UNIQUE) {
    if (!sculpt_brush_test_sq_fn(&test, vd.co)) {
      continue;
    }

    SCULPT_vertex_check_origdata(ss, vd.vertex);

    float intr[3];
    float val[3];
    closest_to_plane_normalized_v3(intr, test.plane_tool, vd.co);

    sub_v3_v3v3(val, intr, vd.co);

    SCULPT_automasking_node_update(ss, &automask_data, &vd);

    const float fade = bstrength * SCULPT_brush_strength_factor(ss,
                                                                brush,
                                                                vd.co,
                                                                sqrtf(test.dist),
                                                                vd.no,
                                                                vd.fno,
                                                                vd.mask ? *vd.mask : 0.0f,
                                                                vd.vertex,
                                                                thread_id,
                                                                &automask_data);

    mul_v3_v3fl(proxy[vd.i], val, fade);

    if (vd.mvert) {
      BKE_pbvh_vert_tag_update_normal(ss->pbvh, vd.vertex);
    }
  }
  BKE_pbvh_vertex_iter_end;

  BKE_pbvh_node_mark_update(data->nodes[n]);
}

void SCULPT_do_clay_brush(Sculpt *sd, Object *ob, PBVHNode **nodes, int totnode)
{
  SculptSession *ss = ob->sculpt;
  Brush *brush = BKE_paint_brush(&sd->paint);

  const float radius = fabsf(ss->cache->radius);
  const float initial_radius = fabsf(ss->cache->initial_radius);
  bool flip = ss->cache->bstrength < 0.0f;

  float offset = SCULPT_brush_plane_offset_get(sd, ss);
  float displace;

  float area_no[3];
  float area_co[3];
  float temp[3];

  SCULPT_calc_brush_plane(sd, ob, nodes, totnode, area_no, area_co);

  SculptThreadedTaskData sample_data = {
      .sd = NULL,
      .ob = ob,
      .brush = brush,
      .nodes = nodes,
      .totnode = totnode,
      .area_no = area_no,
      .area_co = ss->cache->location,
  };

  ClaySampleData csd = {{0}};

  TaskParallelSettings sample_settings;
  BKE_pbvh_parallel_range_settings(&sample_settings, true, totnode);
  sample_settings.func_reduce = calc_clay_surface_reduce;
  sample_settings.userdata_chunk = &csd;
  sample_settings.userdata_chunk_size = sizeof(ClaySampleData);

  BLI_task_parallel_range(0, totnode, &sample_data, calc_clay_surface_task_cb, &sample_settings);

  float d_offset = (csd.plane_dist[0] + csd.plane_dist[1]);
  d_offset = min_ff(radius, d_offset);
  d_offset = d_offset / radius;
  d_offset = 1.0f - d_offset;
  displace = fabsf(initial_radius * (0.25f + offset + (d_offset * 0.15f)));
  if (flip) {
    displace = -displace;
  }

  mul_v3_v3v3(temp, area_no, ss->cache->scale);
  mul_v3_fl(temp, displace);
  copy_v3_v3(area_co, ss->cache->location);
  add_v3_v3(area_co, temp);

  SculptThreadedTaskData data = {
      .sd = sd,
      .ob = ob,
      .brush = brush,
      .nodes = nodes,
      .area_no = area_no,
      .area_co = area_co,
  };

  TaskParallelSettings settings;
  BKE_pbvh_parallel_range_settings(&settings, true, totnode);
  BLI_task_parallel_range(0, totnode, &data, do_clay_brush_task_cb_ex, &settings);
}

static void do_clay_strips_brush_task_cb_ex(void *__restrict userdata,
                                            const int n,
                                            const TaskParallelTLS *__restrict tls)
{
  SculptThreadedTaskData *data = userdata;
  SculptSession *ss = data->ob->sculpt;
  const Brush *brush = data->brush;
  float(*mat)[4] = data->mat;
  const float *area_no_sp = data->area_no_sp;
  const float *area_co = data->area_co;

  PBVHVertexIter vd;
  SculptBrushTest test;
  float(*proxy)[3];
  const bool flip = (ss->cache->bstrength < 0.0f);
  const float bstrength = flip ? -ss->cache->bstrength : ss->cache->bstrength;

  proxy = BKE_pbvh_node_add_proxy(ss->pbvh, data->nodes[n])->co;

  SCULPT_brush_test_init(ss, &test, PAINT_FALLOFF_NOOP);
  plane_from_point_normal_v3(test.plane_tool, area_co, area_no_sp);
  const int thread_id = BLI_task_parallel_thread_id(tls);

  AutomaskingNodeData automask_data;
  SCULPT_automasking_node_begin(
      data->ob, ss, ss->cache->automasking, &automask_data, data->nodes[n]);

  BKE_pbvh_vertex_iter_begin (ss->pbvh, data->nodes[n], vd, PBVH_ITER_UNIQUE) {
    if (!SCULPT_brush_test_cube(&test,
                                vd.co,
                                mat,
                                brush->tip_roundness,
                                brush->falloff_shape != PAINT_FALLOFF_SHAPE_TUBE)) {
      continue;
    }

    if (!plane_point_side_flip(vd.co, test.plane_tool, flip)) {
      continue;
    }

    float vertex_no[3];
    SCULPT_vertex_normal_get(ss, vd.vertex, vertex_no);
    if (dot_v3v3(area_no_sp, vertex_no) <= -0.1f) {
      continue;
    }

    float intr[3];
    float val[3];
    closest_to_plane_normalized_v3(intr, test.plane_tool, vd.co);
    sub_v3_v3v3(val, intr, vd.co);

    if (!SCULPT_plane_trim(ss->cache, brush, val)) {
      continue;
    }

    SCULPT_automasking_node_update(ss, &automask_data, &vd);

    /* The normal from the vertices is ignored, it causes glitch with planes, see: T44390. */
    const float fade = bstrength * SCULPT_brush_strength_factor(ss,
                                                                brush,
                                                                vd.co,
                                                                ss->cache->radius * test.dist,
                                                                vd.no,
                                                                vd.fno,
                                                                vd.mask ? *vd.mask : 0.0f,
                                                                vd.vertex,
                                                                thread_id,
                                                                &automask_data);

    mul_v3_v3fl(proxy[vd.i], val, fade);

    if (vd.mvert) {
      BKE_pbvh_vert_tag_update_normal(ss->pbvh, vd.vertex);
    }
  }
  BKE_pbvh_vertex_iter_end;

  BKE_pbvh_node_mark_update(data->nodes[n]);
}

void SCULPT_do_clay_strips_brush(Sculpt *sd, Object *ob, PBVHNode **nodes, int totnode)
{
  SculptSession *ss = ob->sculpt;
  Brush *brush = BKE_paint_brush(&sd->paint);

  const bool flip = (ss->cache->bstrength < 0.0f);
  const float radius = flip ? -ss->cache->radius : ss->cache->radius;
  const float offset = SCULPT_brush_plane_offset_get(sd, ss);
  const float displace = radius * (0.18f + offset);

  /* The sculpt-plane normal (whatever its set to). */
  float area_no_sp[3];

  /* Geometry normal */
  float area_no[3];
  float area_co[3];

  float temp[3];
  float mat[4][4];
  float scale[4][4];
  float tmat[4][4];

  SCULPT_calc_brush_plane(sd, ob, nodes, totnode, area_no_sp, area_co);
  SCULPT_tilt_apply_to_normal(area_no_sp, ss->cache, brush->tilt_strength_factor);

  if (brush->sculpt_plane != SCULPT_DISP_DIR_AREA || (brush->flag & BRUSH_ORIGINAL_NORMAL)) {
    SCULPT_calc_area_normal(sd, ob, nodes, totnode, area_no);
  }
  else {
    copy_v3_v3(area_no, area_no_sp);
  }

  /* Delay the first daub because grab delta is not setup. */
  if (SCULPT_stroke_is_first_brush_step_of_symmetry_pass(ss->cache)) {
    return;
  }

  if (is_zero_v3(ss->cache->grab_delta_symmetry)) {
    return;
  }

  mul_v3_v3v3(temp, area_no_sp, ss->cache->scale);
  mul_v3_fl(temp, displace);
  add_v3_v3(area_co, temp);

  /* Clay Strips uses a cube test with falloff in the XY axis (not in Z) and a plane to deform the
   * vertices. When in Add mode, vertices that are below the plane and inside the cube are move
   * towards the plane. In this situation, there may be cases where a vertex is outside the cube
   * but below the plane, so won't be deformed, causing artifacts. In order to prevent these
   * artifacts, this displaces the test cube space in relation to the plane in order to
   * deform more vertices that may be below it. */
  /* The 0.7 and 1.25 factors are arbitrary and don't have any relation between them, they were set
   * by doing multiple tests using the default "Clay Strips" brush preset. */
  float area_co_displaced[3];
  madd_v3_v3v3fl(area_co_displaced, area_co, area_no, -radius * 0.7f);

  /* Initialize brush local-space matrix. */
  cross_v3_v3v3(mat[0], area_no, ss->cache->grab_delta_symmetry);
  mat[0][3] = 0.0f;
  cross_v3_v3v3(mat[1], area_no, mat[0]);
  mat[1][3] = 0.0f;
  copy_v3_v3(mat[2], area_no);
  mat[2][3] = 0.0f;
  copy_v3_v3(mat[3], area_co_displaced);
  mat[3][3] = 1.0f;
  normalize_m4(mat);

  /* Scale brush local space matrix. */
  scale_m4_fl(scale, ss->cache->radius);
  mul_m4_m4m4(tmat, mat, scale);

  /* Deform the local space in Z to scale the test cube. As the test cube does not have falloff in
   * Z this does not produce artifacts in the falloff cube and allows to deform extra vertices
   * during big deformation while keeping the surface as uniform as possible. */
  mul_v3_fl(tmat[2], 1.25f);

  invert_m4_m4(mat, tmat);

  SculptThreadedTaskData data = {
      .sd = sd,
      .ob = ob,
      .brush = brush,
      .nodes = nodes,
      .area_no_sp = area_no_sp,
      .area_co = area_co,
      .mat = mat,
  };

  TaskParallelSettings settings;
  BKE_pbvh_parallel_range_settings(&settings, true, totnode);
  BLI_task_parallel_range(0, totnode, &data, do_clay_strips_brush_task_cb_ex, &settings);
}

static void do_snake_hook_brush_task_cb_ex(void *__restrict userdata,
                                           const int n,
                                           const TaskParallelTLS *__restrict tls)
{
  SculptThreadedTaskData *data = userdata;
  SculptSession *ss = data->ob->sculpt;
  const Brush *brush = data->brush;
  SculptProjectVector *spvc = data->spvc;
  const float *grab_delta = data->grab_delta;

  PBVHVertexIter vd;
  float(*proxy)[3];
  const float bstrength = ss->cache->bstrength;
  const bool do_rake_rotation = ss->cache->is_rake_rotation_valid;
  const bool do_pinch = (data->crease_pinch_factor != 0.5f);
  const float pinch = do_pinch ? (2.0f * (0.5f - data->crease_pinch_factor) *
                                  (len_v3(grab_delta) / ss->cache->radius)) :
                                 0.0f;

  const bool do_elastic = brush->snake_hook_deform_type == BRUSH_SNAKE_HOOK_DEFORM_ELASTIC;

  proxy = BKE_pbvh_node_add_proxy(ss->pbvh, data->nodes[n])->co;

  SculptBrushTest test;
  SculptBrushTestFn sculpt_brush_test_sq_fn = SCULPT_brush_test_init(
      ss, &test, data->brush->falloff_shape);
  const int thread_id = BLI_task_parallel_thread_id(tls);

  KelvinletParams params;
  BKE_kelvinlet_init_params(&params, ss->cache->radius, bstrength, 1.0f, 0.4f);

  AutomaskingNodeData automask_data;
  SCULPT_automasking_node_begin(
      data->ob, ss, ss->cache->automasking, &automask_data, data->nodes[n]);

  BKE_pbvh_vertex_iter_begin (ss->pbvh, data->nodes[n], vd, PBVH_ITER_UNIQUE) {
    if (!do_elastic && !sculpt_brush_test_sq_fn(&test, vd.co)) {
      continue;
    }

    float fade;
    if (do_elastic) {
      fade = 1.0f;
    }
    else {
      SCULPT_automasking_node_update(ss, &automask_data, &vd);

      fade = bstrength * SCULPT_brush_strength_factor(ss,
                                                      brush,
                                                      vd.co,
                                                      sqrtf(test.dist),
                                                      vd.no,
                                                      vd.fno,
                                                      vd.mask ? *vd.mask : 0.0f,
                                                      vd.vertex,
                                                      thread_id,
                                                      &automask_data);
    }

    mul_v3_v3fl(proxy[vd.i], grab_delta, fade);

    /* Negative pinch will inflate, helps maintain volume. */
    if (do_pinch) {
      float delta_pinch_init[3], delta_pinch[3];

      sub_v3_v3v3(delta_pinch, vd.co, test.location);
      if (brush->falloff_shape == PAINT_FALLOFF_SHAPE_TUBE) {
        project_plane_v3_v3v3(delta_pinch, delta_pinch, ss->cache->true_view_normal);
      }

      /* Important to calculate based on the grabbed location
       * (intentionally ignore fade here). */
      add_v3_v3(delta_pinch, grab_delta);

      sculpt_project_v3(spvc, delta_pinch, delta_pinch);

      copy_v3_v3(delta_pinch_init, delta_pinch);

      float pinch_fade = pinch * fade;
      /* When reducing, scale reduction back by how close to the center we are,
       * so we don't pinch into nothingness. */
      if (pinch > 0.0f) {
        /* Square to have even less impact for close vertices. */
        pinch_fade *= pow2f(min_ff(1.0f, len_v3(delta_pinch) / ss->cache->radius));
      }
      mul_v3_fl(delta_pinch, 1.0f + pinch_fade);
      sub_v3_v3v3(delta_pinch, delta_pinch_init, delta_pinch);
      add_v3_v3(proxy[vd.i], delta_pinch);
    }

    if (do_rake_rotation) {
      float delta_rotate[3];
      sculpt_rake_rotate(ss, test.location, vd.co, fade, delta_rotate);
      add_v3_v3(proxy[vd.i], delta_rotate);
    }

    if (do_elastic) {
      float disp[3];
      BKE_kelvinlet_grab_triscale(disp, &params, vd.co, ss->cache->location, proxy[vd.i]);
      mul_v3_fl(disp, bstrength * 20.0f);
      if (vd.mask) {
        mul_v3_fl(disp, 1.0f - *vd.mask);
      }
      mul_v3_fl(
          disp,
          SCULPT_automasking_factor_get(ss->cache->automasking, ss, vd.vertex, &automask_data));
      copy_v3_v3(proxy[vd.i], disp);
    }

    if (vd.mvert) {
      BKE_pbvh_vert_tag_update_normal(ss->pbvh, vd.vertex);
    }
  }
  BKE_pbvh_vertex_iter_end;
}

void SCULPT_do_snake_hook_brush(Sculpt *sd, Object *ob, PBVHNode **nodes, int totnode)
{
  SculptSession *ss = ob->sculpt;
  Brush *brush = BKE_paint_brush(&sd->paint);
  const float bstrength = ss->cache->bstrength;
  float grab_delta[3];

  SculptProjectVector spvc;

  copy_v3_v3(grab_delta, ss->cache->grab_delta_symmetry);

  if (bstrength < 0.0f) {
    negate_v3(grab_delta);
  }

  if (ss->cache->normal_weight > 0.0f) {
    sculpt_project_v3_normal_align(ss, ss->cache->normal_weight, grab_delta);
  }

  float crease_pinch_factor = SCULPT_get_float(ss, crease_pinch_factor, sd, brush);

  /* Optionally pinch while painting. */
  if (crease_pinch_factor != 0.5f) {
    sculpt_project_v3_cache_init(&spvc, grab_delta);
  }

  SculptThreadedTaskData data = {.sd = sd,
                                 .ob = ob,
                                 .brush = brush,
                                 .nodes = nodes,
                                 .spvc = &spvc,
                                 .grab_delta = grab_delta,
                                 .crease_pinch_factor = crease_pinch_factor};

  TaskParallelSettings settings;
  BKE_pbvh_parallel_range_settings(&settings, true, totnode);
  BLI_task_parallel_range(0, totnode, &data, do_snake_hook_brush_task_cb_ex, &settings);
}

static void do_thumb_brush_task_cb_ex(void *__restrict userdata,
                                      const int n,
                                      const TaskParallelTLS *__restrict tls)
{
  SculptThreadedTaskData *data = userdata;
  SculptSession *ss = data->ob->sculpt;
  const Brush *brush = data->brush;
  const float *cono = data->cono;

  PBVHVertexIter vd;
  SculptOrigVertData orig_data;
  float(*proxy)[3];
  const float bstrength = ss->cache->bstrength;

  SCULPT_orig_vert_data_init(&orig_data, data->ob, data->nodes[n], SCULPT_UNDO_COORDS);

  proxy = BKE_pbvh_node_add_proxy(ss->pbvh, data->nodes[n])->co;

  SculptBrushTest test;
  SculptBrushTestFn sculpt_brush_test_sq_fn = SCULPT_brush_test_init(
      ss, &test, data->brush->falloff_shape);
  const int thread_id = BLI_task_parallel_thread_id(tls);

  AutomaskingNodeData automask_data;
  SCULPT_automasking_node_begin(
      data->ob, ss, ss->cache->automasking, &automask_data, data->nodes[n]);

  BKE_pbvh_vertex_iter_begin (ss->pbvh, data->nodes[n], vd, PBVH_ITER_UNIQUE) {
    SCULPT_orig_vert_data_update(&orig_data, vd.vertex);

    if (!sculpt_brush_test_sq_fn(&test, orig_data.co)) {
      continue;
    }
    SCULPT_automasking_node_update(ss, &automask_data, &vd);

    const float fade = bstrength * SCULPT_brush_strength_factor(ss,
                                                                brush,
                                                                orig_data.co,
                                                                sqrtf(test.dist),
                                                                orig_data.no,
                                                                NULL,
                                                                vd.mask ? *vd.mask : 0.0f,
                                                                vd.vertex,
                                                                thread_id,
                                                                &automask_data);

    mul_v3_v3fl(proxy[vd.i], cono, fade);

    if (vd.mvert) {
      BKE_pbvh_vert_tag_update_normal(ss->pbvh, vd.vertex);
    }
  }
  BKE_pbvh_vertex_iter_end;
}

void SCULPT_do_thumb_brush(Sculpt *sd, Object *ob, PBVHNode **nodes, int totnode)
{
  SculptSession *ss = ob->sculpt;
  Brush *brush = BKE_paint_brush(&sd->paint);
  float grab_delta[3];
  float tmp[3], cono[3];

  copy_v3_v3(grab_delta, ss->cache->grab_delta_symmetry);

  cross_v3_v3v3(tmp, ss->cache->sculpt_normal_symm, grab_delta);
  cross_v3_v3v3(cono, tmp, ss->cache->sculpt_normal_symm);

  SculptThreadedTaskData data = {
      .sd = sd,
      .ob = ob,
      .brush = brush,
      .nodes = nodes,
      .cono = cono,
  };

  TaskParallelSettings settings;
  BKE_pbvh_parallel_range_settings(&settings, true, totnode);
  BLI_task_parallel_range(0, totnode, &data, do_thumb_brush_task_cb_ex, &settings);
}

static void do_rotate_brush_task_cb_ex(void *__restrict userdata,
                                       const int n,
                                       const TaskParallelTLS *__restrict tls)
{
  SculptThreadedTaskData *data = userdata;
  SculptSession *ss = data->ob->sculpt;
  const Brush *brush = data->brush;
  const float angle = data->angle;

  PBVHVertexIter vd;
  float(*proxy)[3];
  const float bstrength = ss->cache->bstrength;

  proxy = BKE_pbvh_node_add_proxy(ss->pbvh, data->nodes[n])->co;

  SculptBrushTest test;
  SculptBrushTestFn sculpt_brush_test_sq_fn = SCULPT_brush_test_init(
      ss, &test, data->brush->falloff_shape);
  const int thread_id = BLI_task_parallel_thread_id(tls);

  AutomaskingNodeData automask_data;
  SCULPT_automasking_node_begin(
      data->ob, ss, ss->cache->automasking, &automask_data, data->nodes[n]);

  BKE_pbvh_vertex_iter_begin (ss->pbvh, data->nodes[n], vd, PBVH_ITER_UNIQUE) {
    SCULPT_vertex_check_origdata(ss, vd.vertex);

    float *co = SCULPT_vertex_origco_get(ss, vd.vertex);
    float *no = SCULPT_vertex_origno_get(ss, vd.vertex);

    if (!sculpt_brush_test_sq_fn(&test, co)) {
      continue;
    }

<<<<<<< HEAD
=======
    SCULPT_automasking_node_update(ss, &automask_data, &vd);

>>>>>>> 5fe146e5
    float vec[3], rot[3][3];
    const float fade = bstrength * SCULPT_brush_strength_factor(ss,
                                                                brush,
                                                                co,
                                                                sqrtf(test.dist),
                                                                NULL,
                                                                no,
                                                                vd.mask ? *vd.mask : 0.0f,
                                                                vd.vertex,
                                                                thread_id,
                                                                &automask_data);

    sub_v3_v3v3(vec, co, ss->cache->location);
    axis_angle_normalized_to_mat3(rot, ss->cache->sculpt_normal_symm, angle * fade);
    mul_v3_m3v3(proxy[vd.i], rot, vec);
    add_v3_v3(proxy[vd.i], ss->cache->location);
    sub_v3_v3(proxy[vd.i], co);

    if (vd.mvert) {
      BKE_pbvh_vert_tag_update_normal(ss->pbvh, vd.vertex);
    }
  }
  BKE_pbvh_vertex_iter_end;

  BKE_pbvh_node_mark_update(data->nodes[n]);
}

void SCULPT_do_rotate_brush(Sculpt *sd, Object *ob, PBVHNode **nodes, int totnode)
{
  SculptSession *ss = ob->sculpt;
  Brush *brush = BKE_paint_brush(&sd->paint);

  static const int flip[8] = {1, -1, -1, 1, -1, 1, 1, -1};
  const float angle = ss->cache->vertex_rotation * flip[ss->cache->mirror_symmetry_pass];

  SculptThreadedTaskData data = {
      .sd = sd,
      .ob = ob,
      .brush = brush,
      .nodes = nodes,
      .angle = angle,
  };

  TaskParallelSettings settings;
  BKE_pbvh_parallel_range_settings(&settings, true, totnode);
  BLI_task_parallel_range(0, totnode, &data, do_rotate_brush_task_cb_ex, &settings);
}

//#define LAYER_FACE_SET_MODE

static void do_layer_brush_task_cb_ex(void *__restrict userdata,
                                      const int n,
                                      const TaskParallelTLS *__restrict tls)
{
  SculptThreadedTaskData *data = userdata;
  SculptSession *ss = data->ob->sculpt;
  Sculpt *sd = data->sd;
  const Brush *brush = data->brush;

  bool use_persistent_base = brush->flag & BRUSH_PERSISTENT;
  const bool is_bmesh = BKE_pbvh_type(ss->pbvh) == PBVH_BMESH;

  if (is_bmesh) {
    use_persistent_base = use_persistent_base && ss->attrs.persistent_co;

#if 0
    // check if we need to zero displacement factor
    // in first run of brush stroke
    if (!use_persistent_base) {
      int nidx = BKE_pbvh_get_node_index(ss->pbvh, data->nodes[n]);

      bool reset_disp = !BLI_BITMAP_TEST(ss->cache->layer_disp_map, nidx);
      if (reset_disp) {
        PBVHVertexIter vd;

        BKE_pbvh_vertex_iter_begin (ss->pbvh, data->nodes[n], vd, PBVH_ITER_UNIQUE) {
          BMVert *v = (BMVert *)vd.vertex.i;
          float *disp_factor = BM_ELEM_CD_GET_VOID_P(v, data->cd_layer_disp);

          *disp_factor = 0.0f;

          BLI_BITMAP_SET(ss->cache->layer_disp_map, nidx, true);
        }
        BKE_pbvh_vertex_iter_end;
      }
    }
#endif
  }
  else {
    use_persistent_base = use_persistent_base && ss->attrs.persistent_co;
  }

  SculptAttribute *scl_disp = data->scl;
  SculptAttribute *scl_stroke_id = data->scl2;

  PBVHVertexIter vd;
  SculptOrigVertData orig_data;
  const float bstrength = ss->cache->bstrength;
  SCULPT_orig_vert_data_init(&orig_data, data->ob, data->nodes[n], SCULPT_UNDO_COORDS);

  SculptBrushTest test;
  SculptBrushTestFn sculpt_brush_test_sq_fn = SCULPT_brush_test_init(
      ss, &test, data->brush->falloff_shape);
  const int thread_id = BLI_task_parallel_thread_id(tls);

  AutomaskingNodeData automask_data;
  SCULPT_automasking_node_begin(
      data->ob, ss, ss->cache->automasking, &automask_data, data->nodes[n]);

  BKE_pbvh_vertex_iter_begin (ss->pbvh, data->nodes[n], vd, PBVH_ITER_UNIQUE) {
    SCULPT_orig_vert_data_update(&orig_data, vd.vertex);

    if (!sculpt_brush_test_sq_fn(&test, orig_data.co)) {
      continue;
    }

    if (!use_persistent_base) {
      int *stroke_id = SCULPT_vertex_attr_get(vd.vertex, scl_stroke_id);

      if (*stroke_id != ss->stroke_id) {
        *((float *)SCULPT_vertex_attr_get(vd.vertex, scl_disp)) = 0.0f;
        *stroke_id = ss->stroke_id;
      }
    }
    SCULPT_automasking_node_update(ss, &automask_data, &vd);

    const float fade = SCULPT_brush_strength_factor(ss,
                                                    brush,
                                                    vd.co,
                                                    sqrtf(test.dist),
                                                    vd.no,
                                                    vd.fno,
                                                    vd.mask ? *vd.mask : 0.0f,
                                                    vd.vertex,
                                                    thread_id,
                                                    &automask_data);

    float *disp_factor;

    if (use_persistent_base) {
      disp_factor = (float *)SCULPT_vertex_attr_get(vd.vertex, ss->attrs.persistent_disp);
    }
    else {
      disp_factor = (float *)SCULPT_vertex_attr_get(vd.vertex, scl_disp);
    }

    /* When using persistent base, the layer brush (holding Control) invert mode resets the
     * height of the layer to 0. This makes possible to clean edges of previously added layers
     * on top of the base. */
    /* The main direction of the layers is inverted using the regular brush strength with the
     * brush direction property. */
    if (use_persistent_base && ss->cache->invert) {
      (*disp_factor) += fabsf(fade * bstrength * (*disp_factor)) *
                        ((*disp_factor) > 0.0f ? -1.0f : 1.0f);
    }
    else {
      (*disp_factor) += fade * bstrength * (1.05f - fabsf(*disp_factor));
    }
    if (vd.mask) {
      const float clamp_mask = 1.0f - *vd.mask;
      *disp_factor = clamp_f(*disp_factor, -clamp_mask, clamp_mask);
    }
    else {
      *disp_factor = clamp_f(*disp_factor, -1.0f, 1.0f);
    }

    float final_co[3];
    float normal[3];

    if (use_persistent_base) {
      SCULPT_vertex_persistent_normal_get(ss, vd.vertex, normal);
      mul_v3_fl(normal, brush->height);
      madd_v3_v3v3fl(
          final_co, SCULPT_vertex_persistent_co_get(ss, vd.vertex), normal, *disp_factor);
    }
    else {
      copy_v3_v3(normal, orig_data.no);
      mul_v3_fl(normal, brush->height);
      madd_v3_v3v3fl(final_co, orig_data.co, normal, *disp_factor);
    }

    float vdisp[3];
    sub_v3_v3v3(vdisp, final_co, vd.co);
    mul_v3_fl(vdisp, fabsf(fade));
    add_v3_v3v3(final_co, vd.co, vdisp);

    SCULPT_clip(sd, ss, vd.co, final_co);

    if (vd.mvert) {
      BKE_pbvh_vert_tag_update_normal(ss->pbvh, vd.vertex);
    }
  }
  BKE_pbvh_vertex_iter_end;

#ifdef LAYER_FACE_SET_MODE
  if (BKE_pbvh_type(ss->pbvh) == PBVH_BMESH) {
    TableGSet *bm_faces = BKE_pbvh_bmesh_node_faces(data->nodes[n]);
    TableGSet *bm_unique_verts = BKE_pbvh_bmesh_node_unique_verts(data->nodes[n]);
    BMFace *f;

    const int cd_vcol = ss->cd_vcol_offset;

    int fset2 = 1;  // data->face_set;
    const int cd_disp = use_persistent_base ? data->cd_pers_disp : data->cd_layer_disp;
    int f_ni = BKE_pbvh_get_node_index(ss->pbvh, data->nodes[n]);
    BMVert *v;

    TGSET_ITER (v, bm_unique_verts) {
      BMIter iter;
      BM_ITER_ELEM (f, &iter, v, BM_FACES_OF_VERT) {
        if (BM_ELEM_CD_GET_INT(f, ss->cd_face_node_offset) != f_ni) {
          continue;
        }
        if (BM_ELEM_CD_GET_INT(f, ss->cd_faceset_offset) < 0) {
          // continue;
        }

        fset2 = 1;
        float height = 0.0;
        int tot = 0;
        BMLoop *l = f->l_first;

        int inside = 0;

        do {
          int v_ni = BM_ELEM_CD_GET_INT(l->v, ss->cd_vert_node_offset);

          float *disp_factor = BM_ELEM_CD_GET_VOID_P(l->v, cd_disp);
          MSculptVert *mv = BKE_PBVH_SCULPTVERT(ss->cd_sculpt_vert, l->v);
          MV_ADD_FLAG(mv, SCULPTVERT_NEED_BOUNDARY);

          if (cd_vcol >= 0) {
            MPropCol *col = BM_ELEM_CD_GET_VOID_P(l->v, cd_vcol);
            col->color[0] = MAX2(*disp_factor, 0.0f);
            col->color[1] = MAX2(-(*disp_factor), 0.0f);
            col->color[2] = 0.0f;
            col->color[3] = 1.0f;
          }

          if (sculpt_brush_test_sq_fn(&test, l->v->co)) {  // mv->origco)) {
            inside++;
          }

          if (*disp_factor < 0.9) {
            fset2 = data->face_set2;
          }

          height += *disp_factor;
          tot++;
        } while ((l = l->next) != f->l_first);

        if (!inside) {
          continue;
        }

        int *ptr = BM_ELEM_CD_GET_VOID_P(f, ss->cd_faceset_offset);
        int old = *ptr;
        atomic_cas_int32(ptr, old, fset2);

        // BM_ELEM_CD_SET_INT(f, ss->cd_faceset_offset, fset2);
      }
    }
    TGSET_ITER_END;
  }

#endif
}

void SCULPT_ensure_persistent_layers(SculptSession *ss, Object *ob)
{
  SculptAttributeParams params = {.permanent = true, .simple_array = false};

  if (!ss->attrs.persistent_co) {
    ss->attrs.persistent_co = BKE_sculpt_attribute_ensure(
        ob, ATTR_DOMAIN_POINT, CD_PROP_FLOAT3, SCULPT_ATTRIBUTE_NAME(persistent_co), &params);
    ss->attrs.persistent_no = BKE_sculpt_attribute_ensure(
        ob, ATTR_DOMAIN_POINT, CD_PROP_FLOAT3, SCULPT_ATTRIBUTE_NAME(persistent_no), &params);
    ss->attrs.persistent_disp = BKE_sculpt_attribute_ensure(
        ob, ATTR_DOMAIN_POINT, CD_PROP_FLOAT, SCULPT_ATTRIBUTE_NAME(persistent_disp), &params);
  }
}

void SCULPT_do_layer_brush(Sculpt *sd, Object *ob, PBVHNode **nodes, int totnode)
{
  SculptSession *ss = ob->sculpt;
  Brush *brush = BKE_paint_brush(&sd->paint);

#ifdef LAYER_FACE_SET_MODE
  if (SCULPT_stroke_is_first_brush_step(ss->cache)) {
    ss->cache->paint_face_set = SCULPT_face_set_next_available_get(ss);
  }

  const int fset = ss->cache->paint_face_set;
#endif

  if ((brush->flag & BRUSH_PERSISTENT) && SCULPT_has_persistent_base(ss)) {
    SCULPT_ensure_persistent_layers(ss, ob);
  }

  if (!ss->attrs.layer_disp) {
    ss->attrs.layer_disp = BKE_sculpt_attribute_ensure(
        ob,
        ATTR_DOMAIN_POINT,
        CD_PROP_FLOAT,
        SCULPT_ATTRIBUTE_NAME(layer_disp),
        &((SculptAttributeParams){
            .permanent = false, .simple_array = false, .stroke_only = true}));
  }

  if (!ss->attrs.layer_id) {
    ss->attrs.layer_id = BKE_sculpt_attribute_ensure(
        ob,
        ATTR_DOMAIN_POINT,
        CD_PROP_INT32,
        SCULPT_ATTRIBUTE_NAME(layer_id),
        &((SculptAttributeParams){
            .permanent = false, .simple_array = false, .stroke_only = true}));
  }

  SculptAttribute *disp_scl = ss->attrs.layer_disp;
  SculptAttribute *id_scl = ss->attrs.layer_id;

  if (BKE_pbvh_type(ss->pbvh) != PBVH_BMESH) {
    ss->cache->layer_displacement_factor = disp_scl->data;
    ss->cache->layer_stroke_id = id_scl->data;
  }

  SculptThreadedTaskData data = {.sd = sd,
                                 .ob = ob,
                                 .brush = brush,
                                 .nodes = nodes,
                                 .scl = disp_scl,
                                 .scl2 = id_scl,
#ifdef LAYER_FACE_SET_MODE
                                 .face_set = fset,
                                 .face_set2 = fset + 1

#endif
  };

  TaskParallelSettings settings;
#ifdef LAYER_FACE_SET_MODE
  BKE_pbvh_parallel_range_settings(&settings, false, totnode);
#else
  BKE_pbvh_parallel_range_settings(&settings, true, totnode);
#endif
  BLI_task_parallel_range(0, totnode, &data, do_layer_brush_task_cb_ex, &settings);
}

static void do_inflate_brush_task_cb_ex(void *__restrict userdata,
                                        const int n,
                                        const TaskParallelTLS *__restrict tls)
{
  SculptThreadedTaskData *data = userdata;
  SculptSession *ss = data->ob->sculpt;
  const Brush *brush = data->brush;

  PBVHVertexIter vd;
  float(*proxy)[3];
  const float bstrength = ss->cache->bstrength;

  proxy = BKE_pbvh_node_add_proxy(ss->pbvh, data->nodes[n])->co;

  SculptBrushTest test;
  SculptBrushTestFn sculpt_brush_test_sq_fn = SCULPT_brush_test_init(
      ss, &test, data->brush->falloff_shape);
  const int thread_id = BLI_task_parallel_thread_id(tls);

  AutomaskingNodeData automask_data;
  SCULPT_automasking_node_begin(
      data->ob, ss, ss->cache->automasking, &automask_data, data->nodes[n]);

  BKE_pbvh_vertex_iter_begin (ss->pbvh, data->nodes[n], vd, PBVH_ITER_UNIQUE) {
    if (!sculpt_brush_test_sq_fn(&test, vd.co)) {
      continue;
    }
    SCULPT_automasking_node_update(ss, &automask_data, &vd);

    const float fade = bstrength * SCULPT_brush_strength_factor(ss,
                                                                brush,
                                                                vd.co,
                                                                sqrtf(test.dist),
                                                                vd.no,
                                                                vd.fno,
                                                                vd.mask ? *vd.mask : 0.0f,
                                                                vd.vertex,
                                                                thread_id,
                                                                &automask_data);
    float val[3];

    if (vd.fno) {
      copy_v3_v3(val, vd.fno);
    }
    else {
      copy_v3_v3(val, vd.no);
    }

    mul_v3_fl(val, fade * ss->cache->radius);
    mul_v3_v3v3(proxy[vd.i], val, ss->cache->scale);

    if (vd.mvert) {
      BKE_pbvh_vert_tag_update_normal(ss->pbvh, vd.vertex);
    }
  }
  BKE_pbvh_vertex_iter_end;
}

void SCULPT_do_inflate_brush(Sculpt *sd, Object *ob, PBVHNode **nodes, int totnode)
{
  Brush *brush = BKE_paint_brush(&sd->paint);

  SculptThreadedTaskData data = {
      .sd = sd,
      .ob = ob,
      .brush = brush,
      .nodes = nodes,
  };

  TaskParallelSettings settings;
  BKE_pbvh_parallel_range_settings(&settings, true, totnode);
  BLI_task_parallel_range(0, totnode, &data, do_inflate_brush_task_cb_ex, &settings);
}

static void do_nudge_brush_task_cb_ex(void *__restrict userdata,
                                      const int n,
                                      const TaskParallelTLS *__restrict tls)
{
  SculptThreadedTaskData *data = userdata;
  SculptSession *ss = data->ob->sculpt;
  const Brush *brush = data->brush;
  const float *cono = data->cono;

  PBVHVertexIter vd;
  float(*proxy)[3];
  const float bstrength = ss->cache->bstrength;

  proxy = BKE_pbvh_node_add_proxy(ss->pbvh, data->nodes[n])->co;

  SculptBrushTest test;
  SculptBrushTestFn sculpt_brush_test_sq_fn = SCULPT_brush_test_init(
      ss, &test, data->brush->falloff_shape);
  const int thread_id = BLI_task_parallel_thread_id(tls);

  AutomaskingNodeData automask_data;
  SCULPT_automasking_node_begin(
      data->ob, ss, ss->cache->automasking, &automask_data, data->nodes[n]);

  BKE_pbvh_vertex_iter_begin (ss->pbvh, data->nodes[n], vd, PBVH_ITER_UNIQUE) {
    if (!sculpt_brush_test_sq_fn(&test, vd.co)) {
      continue;
    }
    SCULPT_automasking_node_update(ss, &automask_data, &vd);

    const float fade = bstrength * SCULPT_brush_strength_factor(ss,
                                                                brush,
                                                                vd.co,
                                                                sqrtf(test.dist),
                                                                vd.no,
                                                                vd.fno,
                                                                vd.mask ? *vd.mask : 0.0f,
                                                                vd.vertex,
                                                                thread_id,
                                                                &automask_data);

    mul_v3_v3fl(proxy[vd.i], cono, fade);

    if (vd.mvert) {
      BKE_pbvh_vert_tag_update_normal(ss->pbvh, vd.vertex);
    }
  }
  BKE_pbvh_vertex_iter_end;
}

void SCULPT_do_nudge_brush(Sculpt *sd, Object *ob, PBVHNode **nodes, int totnode)
{
  SculptSession *ss = ob->sculpt;
  Brush *brush = BKE_paint_brush(&sd->paint);
  float grab_delta[3];
  float tmp[3], cono[3];

  copy_v3_v3(grab_delta, ss->cache->grab_delta_symmetry);

  cross_v3_v3v3(tmp, ss->cache->sculpt_normal_symm, grab_delta);
  cross_v3_v3v3(cono, tmp, ss->cache->sculpt_normal_symm);

  SculptThreadedTaskData data = {
      .sd = sd,
      .ob = ob,
      .brush = brush,
      .nodes = nodes,
      .cono = cono,
  };

  TaskParallelSettings settings;
  BKE_pbvh_parallel_range_settings(&settings, true, totnode);
  BLI_task_parallel_range(0, totnode, &data, do_nudge_brush_task_cb_ex, &settings);
}

/** \} */

/* -------------------------------------------------------------------- */
/** \name Sculpt Crease & Blob Brush
 * \{ */

/**
 * Used for 'SCULPT_TOOL_CREASE' and 'SCULPT_TOOL_BLOB'
 */
static void do_crease_brush_task_cb_ex(void *__restrict userdata,
                                       const int n,
                                       const TaskParallelTLS *__restrict tls)
{
  SculptThreadedTaskData *data = userdata;
  SculptSession *ss = data->ob->sculpt;
  const Brush *brush = data->brush;
  SculptProjectVector *spvc = data->spvc;
  const float flippedbstrength = data->flippedbstrength;
  const float *offset = data->offset;

  PBVHVertexIter vd;
  float(*proxy)[3];

  proxy = BKE_pbvh_node_add_proxy(ss->pbvh, data->nodes[n])->co;

  SculptBrushTest test;
  SculptBrushTestFn sculpt_brush_test_sq_fn = SCULPT_brush_test_init(
      ss, &test, data->brush->falloff_shape);
  const int thread_id = BLI_task_parallel_thread_id(tls);

  AutomaskingNodeData automask_data;
  SCULPT_automasking_node_begin(
      data->ob, ss, ss->cache->automasking, &automask_data, data->nodes[n]);

  BKE_pbvh_vertex_iter_begin (ss->pbvh, data->nodes[n], vd, PBVH_ITER_UNIQUE) {
    if (!sculpt_brush_test_sq_fn(&test, vd.co)) {
      continue;
    }

    /* Offset vertex. */
    SCULPT_automasking_node_update(ss, &automask_data, &vd);

    const float fade = SCULPT_brush_strength_factor(ss,
                                                    brush,
                                                    vd.co,
                                                    sqrtf(test.dist),
                                                    vd.no,
                                                    vd.fno,
                                                    vd.mask ? *vd.mask : 0.0f,
                                                    vd.vertex,
                                                    thread_id,
                                                    &automask_data);
    float val1[3];
    float val2[3];

    /* First we pinch. */
    sub_v3_v3v3(val1, test.location, vd.co);
    if (brush->falloff_shape == PAINT_FALLOFF_SHAPE_TUBE) {
      project_plane_v3_v3v3(val1, val1, ss->cache->view_normal);
    }

    mul_v3_fl(val1, fade * flippedbstrength);

    sculpt_project_v3(spvc, val1, val1);

    /* Then we draw. */
    mul_v3_v3fl(val2, offset, fade);

    add_v3_v3v3(proxy[vd.i], val1, val2);

    if (vd.mvert) {
      BKE_pbvh_vert_tag_update_normal(ss->pbvh, vd.vertex);
    }
  }
  BKE_pbvh_vertex_iter_end;
}

void SCULPT_do_crease_brush(Sculpt *sd, Object *ob, PBVHNode **nodes, int totnode)
{
  SculptSession *ss = ob->sculpt;
  Brush *brush = BKE_paint_brush(&sd->paint);
  float offset[3];
  float bstrength = ss->cache->bstrength;
  float flippedbstrength, crease_correction;
  float brush_alpha;

  SculptProjectVector spvc;

  /* Offset with as much as possible factored in already. */
  mul_v3_v3fl(offset, ss->cache->sculpt_normal_symm, ss->cache->radius);
  mul_v3_v3(offset, ss->cache->scale);
  mul_v3_fl(offset, bstrength);

  /* We divide out the squared alpha and multiply by the squared crease
   * to give us the pinch strength. */
  crease_correction = SCULPT_get_float(ss, crease_pinch_factor, sd, brush);
  crease_correction = crease_correction * crease_correction;

  brush_alpha = BRUSHSET_GET_FINAL_FLOAT(brush->channels, sd->channels, strength, NULL);
  if (brush_alpha > 0.0f) {
    crease_correction /= brush_alpha * brush_alpha;
  }

  /* We always want crease to pinch or blob to relax even when draw is negative. */
  flippedbstrength = (bstrength < 0.0f) ? -crease_correction * bstrength :
                                          crease_correction * bstrength;

  if (brush->sculpt_tool == SCULPT_TOOL_BLOB) {
    flippedbstrength *= -1.0f;
  }

  /* Use surface normal for 'spvc', so the vertices are pinched towards a line instead of a
   * single point. Without this we get a 'flat' surface surrounding the pinch. */
  sculpt_project_v3_cache_init(&spvc, ss->cache->sculpt_normal_symm);

  /* Threaded loop over nodes. */
  SculptThreadedTaskData data = {
      .sd = sd,
      .ob = ob,
      .brush = brush,
      .nodes = nodes,
      .spvc = &spvc,
      .offset = offset,
      .crease_pinch_factor = SCULPT_get_float(ss, crease_pinch_factor, sd, brush),
      .flippedbstrength = flippedbstrength,
  };

  TaskParallelSettings settings;
  BKE_pbvh_parallel_range_settings(&settings, true, totnode);
  BLI_task_parallel_range(0, totnode, &data, do_crease_brush_task_cb_ex, &settings);
}

static void do_pinch_brush_task_cb_ex(void *__restrict userdata,
                                      const int n,
                                      const TaskParallelTLS *__restrict tls)
{
  SculptThreadedTaskData *data = userdata;
  SculptSession *ss = data->ob->sculpt;
  const Brush *brush = data->brush;
  float(*stroke_xz)[3] = data->stroke_xz;

  PBVHVertexIter vd;
  float(*proxy)[3];
  const float bstrength = ss->cache->bstrength;

  proxy = BKE_pbvh_node_add_proxy(ss->pbvh, data->nodes[n])->co;

  SculptBrushTest test;
  SculptBrushTestFn sculpt_brush_test_sq_fn = SCULPT_brush_test_init(
      ss, &test, data->brush->falloff_shape);
  const int thread_id = BLI_task_parallel_thread_id(tls);

  float x_object_space[3];
  float z_object_space[3];
  copy_v3_v3(x_object_space, stroke_xz[0]);
  copy_v3_v3(z_object_space, stroke_xz[1]);

  AutomaskingNodeData automask_data;
  SCULPT_automasking_node_begin(
      data->ob, ss, ss->cache->automasking, &automask_data, data->nodes[n]);

  BKE_pbvh_vertex_iter_begin (ss->pbvh, data->nodes[n], vd, PBVH_ITER_UNIQUE) {
    if (!sculpt_brush_test_sq_fn(&test, vd.co)) {
      continue;
    }
    SCULPT_automasking_node_update(ss, &automask_data, &vd);

    const float fade = bstrength * SCULPT_brush_strength_factor(ss,
                                                                brush,
                                                                vd.co,
                                                                sqrtf(test.dist),
                                                                vd.no,
                                                                vd.fno,
                                                                vd.mask ? *vd.mask : 0.0f,
                                                                vd.vertex,
                                                                thread_id,
                                                                &automask_data);
    float disp_center[3];
    float x_disp[3];
    float z_disp[3];
    /* Calculate displacement from the vertex to the brush center. */
    sub_v3_v3v3(disp_center, test.location, vd.co);

    /* Project the displacement into the X vector (aligned to the stroke). */
    mul_v3_v3fl(x_disp, x_object_space, dot_v3v3(disp_center, x_object_space));

    /* Project the displacement into the Z vector (aligned to the surface normal). */
    mul_v3_v3fl(z_disp, z_object_space, dot_v3v3(disp_center, z_object_space));

    /* Add the two projected vectors to calculate the final displacement.
     * The Y component is removed. */
    add_v3_v3v3(disp_center, x_disp, z_disp);

    if (brush->falloff_shape == PAINT_FALLOFF_SHAPE_TUBE) {
      project_plane_v3_v3v3(disp_center, disp_center, ss->cache->view_normal);
    }
    mul_v3_v3fl(proxy[vd.i], disp_center, fade);

    if (vd.mvert) {
      BKE_pbvh_vert_tag_update_normal(ss->pbvh, vd.vertex);
    }
  }
  BKE_pbvh_vertex_iter_end;
}

void SCULPT_do_pinch_brush(Sculpt *sd, Object *ob, PBVHNode **nodes, int totnode)
{
  SculptSession *ss = ob->sculpt;
  Brush *brush = BKE_paint_brush(&sd->paint);

  float area_no[3];
  float area_co[3];

  float mat[4][4];
  calc_sculpt_plane(sd, ob, nodes, totnode, area_no, area_co);

  /* delay the first daub because grab delta is not setup */
  if (SCULPT_stroke_is_first_brush_step_of_symmetry_pass(ss->cache)) {
    return;
  }

  if (is_zero_v3(ss->cache->grab_delta_symmetry)) {
    return;
  }

  /* Initialize `mat`. */
  cross_v3_v3v3(mat[0], area_no, ss->cache->grab_delta_symmetry);
  mat[0][3] = 0.0f;
  cross_v3_v3v3(mat[1], area_no, mat[0]);
  mat[1][3] = 0.0f;
  copy_v3_v3(mat[2], area_no);
  mat[2][3] = 0.0f;
  copy_v3_v3(mat[3], ss->cache->location);
  mat[3][3] = 1.0f;
  normalize_m4(mat);

  float stroke_xz[2][3];
  normalize_v3_v3(stroke_xz[0], mat[0]);
  normalize_v3_v3(stroke_xz[1], mat[2]);

  SculptThreadedTaskData data = {
      .sd = sd,
      .ob = ob,
      .brush = brush,
      .nodes = nodes,
      .stroke_xz = stroke_xz,
  };

  TaskParallelSettings settings;
  BKE_pbvh_parallel_range_settings(&settings, true, totnode);
  BLI_task_parallel_range(0, totnode, &data, do_pinch_brush_task_cb_ex, &settings);
}

static void do_grab_brush_task_cb_ex(void *__restrict userdata,
                                     const int n,
                                     const TaskParallelTLS *__restrict tls)
{
  SculptThreadedTaskData *data = userdata;
  SculptSession *ss = data->ob->sculpt;
  const Brush *brush = data->brush;
  const float *grab_delta = data->grab_delta;

  PBVHVertexIter vd;
  SculptOrigVertData orig_data;
  float(*proxy)[3];
  const float bstrength = ss->cache->bstrength;

  SCULPT_orig_vert_data_init(&orig_data, data->ob, data->nodes[n], SCULPT_UNDO_COORDS);

  proxy = BKE_pbvh_node_add_proxy(ss->pbvh, data->nodes[n])->co;

  SculptBrushTest test;
  SculptBrushTestFn sculpt_brush_test_sq_fn = SCULPT_brush_test_init(
      ss, &test, data->brush->falloff_shape);
  const int thread_id = BLI_task_parallel_thread_id(tls);

  const bool grab_silhouette = brush->flag2 & BRUSH_GRAB_SILHOUETTE;
  const bool use_geodesic_dists = brush->flag2 & BRUSH_USE_SURFACE_FALLOFF;

  AutomaskingNodeData automask_data;
  SCULPT_automasking_node_begin(
      data->ob, ss, ss->cache->automasking, &automask_data, data->nodes[n]);

  BKE_pbvh_vertex_iter_begin (ss->pbvh, data->nodes[n], vd, PBVH_ITER_UNIQUE) {
    SCULPT_orig_vert_data_update(&orig_data, vd.vertex);

    if (!sculpt_brush_test_sq_fn(&test, orig_data.co)) {
      continue;
    }

    float dist;
    if (use_geodesic_dists) {
      dist = ss->cache->geodesic_dists[ss->cache->mirror_symmetry_pass][vd.index];
    }
    else {
      dist = sqrtf(test.dist);
    }

    SCULPT_automasking_node_update(ss, &automask_data, &vd);

    float fade = bstrength * SCULPT_brush_strength_factor(ss,
                                                          brush,
                                                          orig_data.co,
                                                          dist,
                                                          orig_data.no,
                                                          NULL,
                                                          vd.mask ? *vd.mask : 0.0f,
                                                          vd.vertex,
                                                          thread_id,
                                                          &automask_data);

    if (grab_silhouette) {
      float silhouette_test_dir[3];
      normalize_v3_v3(silhouette_test_dir, grab_delta);
      if (dot_v3v3(ss->cache->initial_normal, ss->cache->grab_delta_symmetry) < 0.0f) {
        mul_v3_fl(silhouette_test_dir, -1.0f);
      }
      float vno[3];
      copy_v3_v3(vno, orig_data.no);
      fade *= max_ff(dot_v3v3(vno, silhouette_test_dir), 0.0f);
    }

    mul_v3_v3fl(proxy[vd.i], grab_delta, fade);

    if (vd.mvert) {
      BKE_pbvh_vert_tag_update_normal(ss->pbvh, vd.vertex);
    }
  }
  BKE_pbvh_vertex_iter_end;
}

void SCULPT_do_grab_brush(Sculpt *sd, Object *ob, PBVHNode **nodes, int totnode)
{
  SculptSession *ss = ob->sculpt;
  Brush *brush = BKE_paint_brush(&sd->paint);
  float grab_delta[3];

  copy_v3_v3(grab_delta, ss->cache->grab_delta_symmetry);

  if (ss->cache->normal_weight > 0.0f) {
    sculpt_project_v3_normal_align(ss, ss->cache->normal_weight, grab_delta);
  }

  if (brush->flag2 & BRUSH_USE_SURFACE_FALLOFF) {
    if (SCULPT_stroke_is_first_brush_step_of_symmetry_pass(ss->cache)) {
      const int symm_pass = ss->cache->mirror_symmetry_pass;
      float location[3];
      flip_v3_v3(location, SCULPT_active_vertex_co_get(ss), symm_pass);
      PBVHVertRef v = SCULPT_nearest_vertex_get(sd, ob, location, ss->cache->radius, false);
      ss->cache->geodesic_dists[symm_pass] = SCULPT_geodesic_from_vertex(
          ob, v, ss->cache->initial_radius);
    }
  }

  SculptThreadedTaskData data = {
      .sd = sd,
      .ob = ob,
      .brush = brush,
      .nodes = nodes,
      .grab_delta = grab_delta,
  };

  TaskParallelSettings settings;
  BKE_pbvh_parallel_range_settings(&settings, true, totnode);
  BLI_task_parallel_range(0, totnode, &data, do_grab_brush_task_cb_ex, &settings);
}

static void do_elastic_deform_brush_task_cb_ex(void *__restrict userdata,
                                               const int n,
                                               const TaskParallelTLS *__restrict UNUSED(tls))
{
  SculptThreadedTaskData *data = userdata;
  SculptSession *ss = data->ob->sculpt;
  const Brush *brush = data->brush;
  const float *grab_delta = data->grab_delta;
  const float *location = ss->cache->location;

  PBVHVertexIter vd;
  SculptOrigVertData orig_data;
  float(*proxy)[3];

  const float bstrength = ss->cache->bstrength;

  SCULPT_orig_vert_data_init(&orig_data, data->ob, data->nodes[n], SCULPT_UNDO_COORDS);
  AutomaskingNodeData automask_data;
  SCULPT_automasking_node_begin(
      data->ob, ss, ss->cache->automasking, &automask_data, data->nodes[n]);

  proxy = BKE_pbvh_node_add_proxy(ss->pbvh, data->nodes[n])->co;

  float dir;
  if (ss->cache->mouse[0] > ss->cache->initial_mouse[0]) {
    dir = 1.0f;
  }
  else {
    dir = -1.0f;
  }

  if (brush->elastic_deform_type == BRUSH_ELASTIC_DEFORM_TWIST) {
    int symm = ss->cache->mirror_symmetry_pass;
    if (ELEM(symm, 1, 2, 4, 7)) {
      dir = -dir;
    }
  }

  KelvinletParams params;
  float force = len_v3(grab_delta) * dir * bstrength;
  BKE_kelvinlet_init_params(
      &params, ss->cache->radius, force, 1.0f, brush->elastic_deform_volume_preservation);

  BKE_pbvh_vertex_iter_begin (ss->pbvh, data->nodes[n], vd, PBVH_ITER_UNIQUE) {
    SCULPT_orig_vert_data_update(&orig_data, vd.vertex);
    SCULPT_automasking_node_update(ss, &automask_data, &vd);

    float final_disp[3];

    float orig_co[3];
    if (brush->flag2 & BRUSH_USE_SURFACE_FALLOFF) {
      const float geodesic_dist =
          ss->cache->geodesic_dists[ss->cache->mirror_symmetry_pass][vd.index];

      if (geodesic_dist == FLT_MAX) {
        continue;
      }

      float disp[3];
      sub_v3_v3v3(disp, orig_data.co, ss->cache->initial_location);
      normalize_v3(disp);
      mul_v3_fl(disp, geodesic_dist);
      add_v3_v3v3(orig_co, ss->cache->initial_location, disp);
    }
    else {
      copy_v3_v3(orig_co, orig_data.co);
    }

    switch (brush->elastic_deform_type) {
      case BRUSH_ELASTIC_DEFORM_GRAB:
        BKE_kelvinlet_grab(final_disp, &params, orig_co, location, grab_delta);
        mul_v3_fl(final_disp, bstrength * 20.0f);
        break;
      case BRUSH_ELASTIC_DEFORM_GRAB_BISCALE: {
        BKE_kelvinlet_grab_biscale(final_disp, &params, orig_co, location, grab_delta);
        mul_v3_fl(final_disp, bstrength * 20.0f);
        break;
      }
      case BRUSH_ELASTIC_DEFORM_GRAB_TRISCALE: {
        BKE_kelvinlet_grab_triscale(final_disp, &params, orig_co, location, grab_delta);
        mul_v3_fl(final_disp, bstrength * 20.0f);
        break;
      }
      case BRUSH_ELASTIC_DEFORM_SCALE:
        BKE_kelvinlet_scale(final_disp, &params, orig_co, location, ss->cache->sculpt_normal_symm);
        break;
      case BRUSH_ELASTIC_DEFORM_TWIST:
        BKE_kelvinlet_twist(final_disp, &params, orig_co, location, ss->cache->sculpt_normal_symm);
        break;
    }

    if (vd.mask) {
      mul_v3_fl(final_disp, 1.0f - *vd.mask);
    }

    mul_v3_fl(
        final_disp,
        SCULPT_automasking_factor_get(ss->cache->automasking, ss, vd.vertex, &automask_data));

    if (dot_v3v3(final_disp, final_disp) > 0.0000001) {
      if (vd.mvert) {
        BKE_pbvh_vert_tag_update_normal(ss->pbvh, vd.vertex);
      }
    }

    copy_v3_v3(proxy[vd.i], final_disp);
  }
  BKE_pbvh_vertex_iter_end;
}

void SCULPT_do_elastic_deform_brush(Sculpt *sd, Object *ob, PBVHNode **nodes, int totnode)
{
  SculptSession *ss = ob->sculpt;
  Brush *brush = BKE_paint_brush(&sd->paint);
  float grab_delta[3];

  copy_v3_v3(grab_delta, ss->cache->grab_delta_symmetry);

  if (ss->cache->normal_weight > 0.0f) {
    sculpt_project_v3_normal_align(ss, ss->cache->normal_weight, grab_delta);
  }

  if (brush->flag2 & BRUSH_USE_SURFACE_FALLOFF) {
    if (SCULPT_stroke_is_first_brush_step_of_symmetry_pass(ss->cache)) {
      const int symm_pass = ss->cache->mirror_symmetry_pass;
      float location[3];
      flip_v3_v3(location, SCULPT_active_vertex_co_get(ss), symm_pass);
      PBVHVertRef v = SCULPT_nearest_vertex_get(
          sd, ob, location, ss->cache->initial_radius, false);
      ss->cache->geodesic_dists[symm_pass] = SCULPT_geodesic_from_vertex(ob, v, FLT_MAX);
    }
  }

  SculptThreadedTaskData data = {
      .sd = sd,
      .ob = ob,
      .brush = brush,
      .nodes = nodes,
      .grab_delta = grab_delta,
  };

  TaskParallelSettings settings;

  SCULPT_vertex_random_access_ensure(ss);

  BKE_pbvh_parallel_range_settings(&settings, true, totnode);
  BLI_task_parallel_range(0, totnode, &data, do_elastic_deform_brush_task_cb_ex, &settings);
}

/** \} */

/* -------------------------------------------------------------------- */
/** \name Sculpt Draw Sharp Brush
 * \{ */

static void do_draw_sharp_brush_task_cb_ex(void *__restrict userdata,
                                           const int n,
                                           const TaskParallelTLS *__restrict tls)
{
  SculptThreadedTaskData *data = userdata;
  SculptSession *ss = data->ob->sculpt;
  const Brush *brush = data->brush;
  const float *offset = data->offset;

  PBVHVertexIter vd;
  float(*proxy)[3];

  proxy = BKE_pbvh_node_add_proxy(ss->pbvh, data->nodes[n])->co;

  SculptBrushTest test;
  SculptBrushTestFn sculpt_brush_test_sq_fn = SCULPT_brush_test_init(
      ss, &test, data->brush->falloff_shape);
  const int thread_id = BLI_task_parallel_thread_id(tls);

  float planeco[3], noffset[3];
  copy_v3_v3(planeco, ss->cache->location);
  add_v3_v3(planeco, offset);

  copy_v3_v3(noffset, offset);
  normalize_v3(noffset);

  AutomaskingNodeData automask_data;
  SCULPT_automasking_node_begin(
      data->ob, ss, ss->cache->automasking, &automask_data, data->nodes[n]);

  BKE_pbvh_vertex_iter_begin (ss->pbvh, data->nodes[n], vd, PBVH_ITER_UNIQUE) {
    SCULPT_vertex_check_origdata(ss, vd.vertex);
    MSculptVert *mv = SCULPT_vertex_get_sculptvert(ss, vd.vertex);

    if (!sculpt_brush_test_sq_fn(&test, mv->origco)) {
      continue;
    }

    /* Offset vertex. */
    SCULPT_automasking_node_update(ss, &automask_data, &vd);

    const float fade = SCULPT_brush_strength_factor(ss,
                                                    brush,
                                                    mv->origco,
                                                    sqrtf(test.dist),
                                                    NULL,
                                                    mv->origno,
                                                    vd.mask ? *vd.mask : 0.0f,
                                                    vd.vertex,
                                                    thread_id,
                                                    &automask_data);

    mul_v3_v3fl(proxy[vd.i], offset, fade);

    if (vd.mvert) {
      BKE_pbvh_vert_tag_update_normal(ss->pbvh, vd.vertex);
    }
  }
  BKE_pbvh_vertex_iter_end;

  BKE_pbvh_node_mark_update(data->nodes[n]);
}

static void do_draw_sharp_brush_task_cb_ex_plane(void *__restrict userdata,
                                                 const int n,
                                                 const TaskParallelTLS *__restrict tls)
{
  SculptThreadedTaskData *data = userdata;
  SculptSession *ss = data->ob->sculpt;
  const Brush *brush = data->brush;
  const float *offset = data->offset;

  PBVHVertexIter vd;
  float(*proxy)[3];

  proxy = BKE_pbvh_node_add_proxy(ss->pbvh, data->nodes[n])->co;

  SculptBrushTest test;
  SculptBrushTestFn sculpt_brush_test_sq_fn = SCULPT_brush_test_init(
      ss, &test, data->brush->falloff_shape);
  const int thread_id = BLI_task_parallel_thread_id(tls);

  float planeco[3], noffset[3];
  copy_v3_v3(planeco, ss->cache->location);
  add_v3_v3(planeco, offset);

  copy_v3_v3(noffset, offset);
  normalize_v3(noffset);

  const float bstrength = fabsf(ss->cache->bstrength);

  AutomaskingNodeData automask_data;
  SCULPT_automasking_node_begin(
      data->ob, ss, ss->cache->automasking, &automask_data, data->nodes[n]);

  BKE_pbvh_vertex_iter_begin (ss->pbvh, data->nodes[n], vd, PBVH_ITER_UNIQUE) {
    // SCULPT_orig_vert_data_update(&orig_data, vd.vertex);
    SCULPT_vertex_check_origdata(ss, vd.vertex);
    MSculptVert *mv = SCULPT_vertex_get_sculptvert(ss, vd.vertex);

    if (!sculpt_brush_test_sq_fn(&test, mv->origco)) {
      continue;
    }

    SCULPT_automasking_node_update(ss, &automask_data, &vd);

    /* Offset vertex. */
    float fade = SCULPT_brush_strength_factor(ss,
                                              brush,
                                              mv->origco,
                                              sqrtf(test.dist),
                                              NULL,
                                              mv->origno,
                                              vd.mask ? *vd.mask : 0.0f,
                                              vd.vertex,
                                              thread_id,
                                              &automask_data);

    float vec[3];
    // copy_v3_v3(noffset, mv->origno);

    // interp_v3_v3v3(planeco, mv->origco, ss->cache->location, 1.0f - fade);
    copy_v3_v3(planeco, ss->cache->location);
    madd_v3_v3fl(planeco, noffset, ss->cache->radius * (fade * 0.5 + 0.5));

    sub_v3_v3v3(vec, mv->origco, planeco);
    madd_v3_v3fl(vec, noffset, -dot_v3v3(noffset, vec));

    add_v3_v3(vec, planeco);
    sub_v3_v3(vec, vd.co);

    mul_v3_v3fl(proxy[vd.i], vec, fade * fade * bstrength);

    if (vd.mvert) {
      BKE_pbvh_vert_tag_update_normal(ss->pbvh, vd.vertex);
    }
  }
  BKE_pbvh_vertex_iter_end;

  BKE_pbvh_node_mark_update(data->nodes[n]);
}

void SCULPT_do_draw_sharp_brush(Sculpt *sd, Object *ob, PBVHNode **nodes, int totnode)
{
  SculptSession *ss = ob->sculpt;
  Brush *brush = ss->cache->brush ? ss->cache->brush : BKE_paint_brush(&sd->paint);
  float offset[3];
  const float bstrength = ss->cache->bstrength;

  bool mode = SCULPT_get_int(ss, sharp_mode, sd, brush);
  float plane_offset = SCULPT_get_float(ss, plane_offset, sd, brush);

  /* Offset with as much as possible factored in already. */
  float effective_normal[3];
  SCULPT_tilt_effective_normal_get(ss, brush, effective_normal);

  if (mode == SCULPT_SHARP_PLANE) {  // average with view normal
    add_v3_v3(effective_normal, ss->cache->view_normal);
    normalize_v3(effective_normal);
  }

  mul_v3_v3fl(offset, effective_normal, ss->cache->radius + ss->cache->radius * plane_offset);
  mul_v3_v3(offset, ss->cache->scale);
  mul_v3_fl(offset, bstrength);

  /* Threaded loop over nodes. */
  SculptThreadedTaskData data = {
      .sd = sd,
      .ob = ob,
      .brush = brush,
      .nodes = nodes,
      .offset = offset,
  };

  TaskParallelSettings settings;
  BKE_pbvh_parallel_range_settings(&settings, true, totnode);

  if (mode == SCULPT_SHARP_SIMPLE) {
    BLI_task_parallel_range(0, totnode, &data, do_draw_sharp_brush_task_cb_ex, &settings);
  }
  else {
    BLI_task_parallel_range(0, totnode, &data, do_draw_sharp_brush_task_cb_ex_plane, &settings);
  }
}

/** \} */

/* -------------------------------------------------------------------- */
/** \name Sculpt Scene Project Brush
 * \{ */

void SCULPT_stroke_cache_snap_context_init(bContext *C, Object *ob)
{
  SculptSession *ss = ob->sculpt;
  StrokeCache *cache = ss->cache;

  if (ss->cache && ss->cache->snap_context) {
    return;
  }

  Depsgraph *depsgraph = CTX_data_ensure_evaluated_depsgraph(C);
  Scene *scene = CTX_data_scene(C);

  cache->snap_context = ED_transform_snap_object_context_create(scene, 0);
  cache->depsgraph = depsgraph;
}

static void sculpt_scene_project_view_ray_init(Object *ob,
                                               const PBVHVertRef vertex,
                                               float r_ray_normal[3],
                                               float r_ray_origin[3])
{
  SculptSession *ss = ob->sculpt;

  float world_space_vertex_co[3];
  mul_v3_m4v3(world_space_vertex_co, ob->obmat, SCULPT_vertex_co_get(ss, vertex));
  if (ss->cache->vc->rv3d->is_persp) {
    sub_v3_v3v3(r_ray_normal, world_space_vertex_co, ss->cache->view_origin);
    normalize_v3(r_ray_normal);
    copy_v3_v3(r_ray_origin, ss->cache->view_origin);
  }
  else {
    mul_v3_mat3_m4v3(r_ray_normal, ob->obmat, ss->cache->view_normal);
    sub_v3_v3v3(r_ray_origin, world_space_vertex_co, r_ray_normal);
  }
}

static void sculpt_scene_project_vertex_normal_ray_init(Object *ob,
                                                        const PBVHVertRef vertex,
                                                        const float original_normal[3],
                                                        float r_ray_normal[3],
                                                        float r_ray_origin[3])
{
  SculptSession *ss = ob->sculpt;
  mul_v3_m4v3(r_ray_normal, ob->obmat, original_normal);
  normalize_v3(r_ray_normal);

  mul_v3_m4v3(r_ray_origin, ob->obmat, SCULPT_vertex_co_get(ss, vertex));
}

static void sculpt_scene_project_brush_normal_ray_init(Object *ob,
                                                       const PBVHVertRef vertex,
                                                       float r_ray_normal[3],
                                                       float r_ray_origin[3])
{
  SculptSession *ss = ob->sculpt;
  mul_v3_m4v3(r_ray_origin, ob->obmat, SCULPT_vertex_co_get(ss, vertex));
  mul_v3_m4v3(r_ray_normal, ob->obmat, ss->cache->sculpt_normal);
  normalize_v3(r_ray_normal);
}

static bool sculpt_scene_project_raycast(SculptSession *ss,
                                         const float ray_normal[3],
                                         const float ray_origin[3],
                                         const bool use_both_directions,
                                         float r_loc[3])
{
  float hit_co[2][3];
  float hit_len_squared[2];
  bool any_hit = false;
  bool hit = false;
  hit = ED_transform_snap_object_project_ray(ss->cache->snap_context,
                                             ss->cache->depsgraph,
                                             ss->cache->vc->v3d,
                                             &(const struct SnapObjectParams){
                                                 .snap_target_select = SCE_SNAP_TARGET_NOT_ACTIVE,
                                             },
                                             ray_origin,
                                             ray_normal,
                                             NULL,
                                             hit_co[0],
                                             NULL);
  if (hit) {
    hit_len_squared[0] = len_squared_v3v3(hit_co[0], ray_origin);
    any_hit |= hit;
  }
  else {
    hit_len_squared[0] = FLT_MAX;
  }

  if (!use_both_directions) {
    copy_v3_v3(r_loc, hit_co[0]);
    return any_hit;
  }

  float ray_normal_flip[3];
  mul_v3_v3fl(ray_normal_flip, ray_normal, -1.0f);

  hit = ED_transform_snap_object_project_ray(ss->cache->snap_context,
                                             ss->cache->depsgraph,
                                             ss->cache->vc->v3d,
                                             &(const struct SnapObjectParams){
                                                 .snap_target_select = SCE_SNAP_TARGET_NOT_ACTIVE,
                                             },
                                             ray_origin,
                                             ray_normal_flip,
                                             NULL,
                                             hit_co[1],
                                             NULL);
  if (hit) {
    hit_len_squared[1] = len_squared_v3v3(hit_co[1], ray_origin);
    any_hit |= hit;
  }
  else {
    hit_len_squared[1] = FLT_MAX;
  }

  if (hit_len_squared[0] <= hit_len_squared[1]) {
    copy_v3_v3(r_loc, hit_co[0]);
  }
  else {
    copy_v3_v3(r_loc, hit_co[1]);
  }
  return any_hit;
}

static void do_scene_project_brush_task_cb_ex(void *__restrict userdata,
                                              const int n,
                                              const TaskParallelTLS *__restrict tls)
{
  SculptThreadedTaskData *data = userdata;
  SculptSession *ss = data->ob->sculpt;
  SculptBrushTest test;
  SculptBrushTestFn sculpt_brush_test_sq_fn = SCULPT_brush_test_init(
      ss, &test, data->brush->falloff_shape);

  const float bstrength = clamp_f(ss->cache->bstrength, 0.0f, 1.0f);
  const Brush *brush = data->brush;

  const int thread_id = BLI_task_parallel_thread_id(tls);

  SculptOrigVertData orig_data;
  SCULPT_orig_vert_data_init(&orig_data, data->ob, data->nodes[n], SCULPT_UNDO_COORDS);

  AutomaskingNodeData automask_data;
  SCULPT_automasking_node_begin(
      data->ob, ss, ss->cache->automasking, &automask_data, data->nodes[n]);

  PBVHVertexIter vd;
  BKE_pbvh_vertex_iter_begin (ss->pbvh, data->nodes[n], vd, PBVH_ITER_UNIQUE) {
    if (!sculpt_brush_test_sq_fn(&test, vd.co)) {
      continue;
    }

    SCULPT_orig_vert_data_update(&orig_data, vd.vertex);
    SCULPT_automasking_node_update(ss, &automask_data, &vd);

    const float fade = bstrength * SCULPT_brush_strength_factor(ss,
                                                                brush,
                                                                vd.co,
                                                                sqrtf(test.dist),
                                                                vd.no,
                                                                vd.fno,
                                                                vd.mask ? *vd.mask : 0.0f,
                                                                vd.vertex,
                                                                thread_id,
                                                                &automask_data);

    if (fade == 0.0f) {
      continue;
    }

    float ray_normal[3];
    float ray_origin[3];
    bool use_both_directions = false;
    switch (brush->scene_project_direction_type) {
      case BRUSH_SCENE_PROJECT_DIRECTION_VIEW:
        sculpt_scene_project_view_ray_init(data->ob, vd.vertex, ray_normal, ray_origin);
        break;
      case BRUSH_SCENE_PROJECT_DIRECTION_VERTEX_NORMAL: {
        float normal[3];
        copy_v3_v3(normal, orig_data.no);
        sculpt_scene_project_vertex_normal_ray_init(
            data->ob, vd.vertex, normal, ray_normal, ray_origin);
        use_both_directions = true;
      } break;
      case BRUSH_SCENE_PROJECT_DIRECTION_BRUSH_NORMAL:
        sculpt_scene_project_brush_normal_ray_init(data->ob, vd.vertex, ray_normal, ray_origin);
        use_both_directions = true;
        break;
    }

    float world_space_hit_co[3];
    float hit_co[3];
    const bool hit = sculpt_scene_project_raycast(
        ss, ray_normal, ray_origin, use_both_directions, world_space_hit_co);
    if (!hit) {
      continue;
    }

    mul_v3_m4v3(hit_co, data->ob->imat, world_space_hit_co);

    float disp[3];
    sub_v3_v3v3(disp, hit_co, vd.co);
    mul_v3_fl(disp, fade);
    add_v3_v3(vd.co, disp);

    if (vd.mvert) {
      BKE_pbvh_vert_tag_update_normal(ss->pbvh, vd.vertex);
    }
  }
  BKE_pbvh_vertex_iter_end;
}

void SCULPT_do_scene_project_brush(Sculpt *sd, Object *ob, PBVHNode **nodes, int totnode)
{
  Brush *brush = BKE_paint_brush(&sd->paint);

  SCULPT_vertex_random_access_ensure(ob->sculpt);

  /* Threaded loop over nodes. */
  SculptThreadedTaskData data = {
      .sd = sd,
      .ob = ob,
      .brush = brush,
      .nodes = nodes,
  };

  TaskParallelSettings settings;
  BKE_pbvh_parallel_range_settings(&settings, false, totnode);
  BLI_task_parallel_range(0, totnode, &data, do_scene_project_brush_task_cb_ex, &settings);
}

/** \} */

/* -------------------------------------------------------------------- */
/** \name Sculpt Topology Brush
 * \{ */

static void do_topology_slide_task_cb_ex(void *__restrict userdata,
                                         const int n,
                                         const TaskParallelTLS *__restrict tls)
{
  SculptThreadedTaskData *data = userdata;
  SculptSession *ss = data->ob->sculpt;
  const Brush *brush = data->brush;

  PBVHVertexIter vd;
  SculptOrigVertData orig_data;
  float(*proxy)[3];

  SCULPT_orig_vert_data_init(&orig_data, data->ob, data->nodes[n], SCULPT_UNDO_COORDS);

  proxy = BKE_pbvh_node_add_proxy(ss->pbvh, data->nodes[n])->co;

  SculptBrushTest test;
  SculptBrushTestFn sculpt_brush_test_sq_fn = SCULPT_brush_test_init(
      ss, &test, data->brush->falloff_shape);
  const int thread_id = BLI_task_parallel_thread_id(tls);

  AutomaskingNodeData automask_data;
  SCULPT_automasking_node_begin(
      data->ob, ss, ss->cache->automasking, &automask_data, data->nodes[n]);

  BKE_pbvh_vertex_iter_begin (ss->pbvh, data->nodes[n], vd, PBVH_ITER_UNIQUE) {
    SCULPT_orig_vert_data_update(&orig_data, vd.vertex);
    if (!sculpt_brush_test_sq_fn(&test, orig_data.co)) {
      continue;
    }
    SCULPT_automasking_node_update(ss, &automask_data, &vd);

    const float fade = SCULPT_brush_strength_factor(ss,
                                                    brush,
                                                    orig_data.co,
                                                    sqrtf(test.dist),
                                                    orig_data.no,
                                                    NULL,
                                                    vd.mask ? *vd.mask : 0.0f,
                                                    vd.vertex,
                                                    thread_id,
                                                    &automask_data);
    float current_disp[3];
    float current_disp_norm[3];
    float final_disp[3] = {0.0f, 0.0f, 0.0f};

    switch (brush->slide_deform_type) {
      case BRUSH_SLIDE_DEFORM_DRAG:
        sub_v3_v3v3(current_disp, ss->cache->location, ss->cache->last_location);
        break;
      case BRUSH_SLIDE_DEFORM_PINCH:
        sub_v3_v3v3(current_disp, ss->cache->location, vd.co);
        break;
      case BRUSH_SLIDE_DEFORM_EXPAND:
        sub_v3_v3v3(current_disp, vd.co, ss->cache->location);
        break;
    }

    normalize_v3_v3(current_disp_norm, current_disp);
    mul_v3_v3fl(current_disp, current_disp_norm, ss->cache->bstrength);

    SculptVertexNeighborIter ni;
    SCULPT_VERTEX_NEIGHBORS_ITER_BEGIN (ss, vd.vertex, ni) {
      float vertex_disp[3];
      float vertex_disp_norm[3];
      sub_v3_v3v3(vertex_disp, SCULPT_vertex_co_get(ss, ni.vertex), vd.co);
      normalize_v3_v3(vertex_disp_norm, vertex_disp);
      if (dot_v3v3(current_disp_norm, vertex_disp_norm) > 0.0f) {
        madd_v3_v3fl(final_disp, vertex_disp_norm, dot_v3v3(current_disp, vertex_disp));
      }
    }
    SCULPT_VERTEX_NEIGHBORS_ITER_END(ni);

    mul_v3_v3fl(proxy[vd.i], final_disp, fade);

    if (vd.mvert) {
      BKE_pbvh_vert_tag_update_normal(ss->pbvh, vd.vertex);
    }
  }
  BKE_pbvh_vertex_iter_end;
}

void SCULPT_relax_vertex(SculptSession *ss,
                         PBVHVertexIter *vd,
                         float factor,
                         eSculptBoundary boundary_mask,
                         float *r_final_pos)
{
  float smooth_pos[3];
  float final_disp[3];
  int avg_count = 0;
  int neighbor_count = 0;
  zero_v3(smooth_pos);

  int bset = boundary_mask;

  // forcibly enable if no ss->cache
  if (ss->cache && (ss->cache->brush->flag2 & BRUSH_SMOOTH_PRESERVE_FACE_SETS)) {
    bset |= SCULPT_BOUNDARY_FACE_SET;
  }

  if (SCULPT_vertex_is_corner(ss, vd->vertex, (eSculptCorner)bset)) {
    copy_v3_v3(r_final_pos, vd->co);
    return;
  }

  const int is_boundary = SCULPT_vertex_is_boundary(ss, vd->vertex, bset);

  float boundary_tan_a[3];
  float boundary_tan_b[3];
  bool have_boundary_tan_a = false;

  SculptVertexNeighborIter ni;
  SCULPT_VERTEX_NEIGHBORS_ITER_BEGIN (ss, vd->vertex, ni) {
    neighbor_count++;

    /* When the vertex to relax is boundary, use only connected boundary vertices for the
     * average position. */
    if (is_boundary) {
      if (!SCULPT_vertex_is_boundary(ss, ni.vertex, bset)) {
        continue;
      }
      add_v3_v3(smooth_pos, SCULPT_vertex_co_get(ss, ni.vertex));
      avg_count++;

      /* Calculate a normal for the constraint plane using the edges of the boundary. */
      float to_neighbor[3];
      sub_v3_v3v3(to_neighbor, SCULPT_vertex_co_get(ss, ni.vertex), vd->co);
      normalize_v3(to_neighbor);

      if (!have_boundary_tan_a) {
        copy_v3_v3(boundary_tan_a, to_neighbor);
        have_boundary_tan_a = true;
      }
      else {
        copy_v3_v3(boundary_tan_b, to_neighbor);
      }
    }
    else {
      add_v3_v3(smooth_pos, SCULPT_vertex_co_get(ss, ni.vertex));
      avg_count++;
    }
  }
  SCULPT_VERTEX_NEIGHBORS_ITER_END(ni);

  if (avg_count > 0) {
    mul_v3_fl(smooth_pos, 1.0f / avg_count);
  }
  else {
    copy_v3_v3(r_final_pos, vd->co);
    return;
  }

  float plane[4];
  float smooth_closest_plane[3];
  float vno[3];

  if ((is_boundary) && avg_count == 2 && fabsf(dot_v3v3(boundary_tan_a, boundary_tan_b)) < 0.99f) {
    cross_v3_v3v3(vno, boundary_tan_a, boundary_tan_b);
    normalize_v3(vno);
  }
  else {
    SCULPT_vertex_normal_get(ss, vd->vertex, vno);
  }

  if (is_zero_v3(vno)) {
    copy_v3_v3(r_final_pos, vd->co);
    return;
  }

  plane_from_point_normal_v3(plane, vd->co, vno);
  closest_to_plane_v3(smooth_closest_plane, plane, smooth_pos);
  sub_v3_v3v3(final_disp, smooth_closest_plane, vd->co);

  mul_v3_fl(final_disp, factor);
  add_v3_v3v3(r_final_pos, vd->co, final_disp);
}

static void do_topology_relax_task_cb_ex(void *__restrict userdata,
                                         const int n,
                                         const TaskParallelTLS *__restrict tls)
{
  SculptThreadedTaskData *data = userdata;
  SculptSession *ss = data->ob->sculpt;
  const Brush *brush = data->brush;
  const float bstrength = ss->cache->bstrength;

  PBVHVertexIter vd;
  SculptOrigVertData orig_data;

  SCULPT_orig_vert_data_init(&orig_data, data->ob, data->nodes[n], SCULPT_UNDO_COORDS);

  BKE_pbvh_node_add_proxy(ss->pbvh, data->nodes[n]);

  SculptBrushTest test;
  SculptBrushTestFn sculpt_brush_test_sq_fn = SCULPT_brush_test_init(
      ss, &test, data->brush->falloff_shape);
  const int thread_id = BLI_task_parallel_thread_id(tls);

  const bool do_reproject = SCULPT_need_reproject;

  const int boundflag = SCULPT_BOUNDARY_ALL;

  AutomaskingNodeData automask_data;
  SCULPT_automasking_node_begin(
      data->ob, ss, ss->cache->automasking, &automask_data, data->nodes[n]);

  BKE_pbvh_vertex_iter_begin (ss->pbvh, data->nodes[n], vd, PBVH_ITER_UNIQUE) {
    SCULPT_orig_vert_data_update(&orig_data, vd.vertex);

    if (!sculpt_brush_test_sq_fn(&test, orig_data.co)) {
      continue;
    }
    SCULPT_automasking_node_update(ss, &automask_data, &vd);

    const float fade = SCULPT_brush_strength_factor(ss,
                                                    brush,
                                                    orig_data.co,
                                                    sqrtf(test.dist),
                                                    orig_data.no,
                                                    NULL,
                                                    vd.mask ? *vd.mask : 0.0f,
                                                    vd.vertex,
                                                    thread_id,
                                                    &automask_data);

    float oldco[3], oldno[3];

    copy_v3_v3(oldco, vd.co);
    SCULPT_vertex_normal_get(ss, vd.vertex, oldno);

    SCULPT_relax_vertex(ss, &vd, fade * bstrength, boundflag, vd.co);

    if (do_reproject) {
      SCULPT_reproject_cdata(ss, vd.vertex, oldco, oldno);
    }

    if (vd.mvert) {
      BKE_pbvh_vert_tag_update_normal(ss->pbvh, vd.vertex);
    }
  }
  BKE_pbvh_vertex_iter_end;
}

void SCULPT_do_slide_brush(Sculpt *sd, Object *ob, PBVHNode **nodes, int totnode)
{
  SculptSession *ss = ob->sculpt;
  Brush *brush = BKE_paint_brush(&sd->paint);

  if (SCULPT_stroke_is_first_brush_step_of_symmetry_pass(ss->cache)) {
    return;
  }

  BKE_curvemapping_init(brush->curve);

  SculptThreadedTaskData data = {
      .sd = sd,
      .ob = ob,
      .brush = brush,
      .nodes = nodes,
  };

  TaskParallelSettings settings;
  BKE_pbvh_parallel_range_settings(&settings, true, totnode);
  BLI_task_parallel_range(0, totnode, &data, do_topology_slide_task_cb_ex, &settings);
}

void SCULPT_do_relax_brush(Sculpt *sd, Object *ob, PBVHNode **nodes, int totnode)
{
  SculptSession *ss = ob->sculpt;
  Brush *brush = BKE_paint_brush(&sd->paint);

  if (SCULPT_stroke_is_first_brush_step_of_symmetry_pass(ss->cache)) {
    return;
  }

  BKE_curvemapping_init(brush->curve);

  SculptThreadedTaskData data = {
      .sd = sd,
      .ob = ob,
      .brush = brush,
      .nodes = nodes,
  };

  TaskParallelSettings settings;
  BKE_pbvh_parallel_range_settings(&settings, true, totnode);
  SCULPT_boundary_info_ensure(ob);
  for (int i = 0; i < 4; i++) {
    BLI_task_parallel_range(0, totnode, &data, do_topology_relax_task_cb_ex, &settings);
  }
}

static void do_fairing_brush_tag_store_task_cb_ex(void *__restrict userdata,
                                                  const int n,
                                                  const TaskParallelTLS *__restrict tls)
{
  SculptThreadedTaskData *data = userdata;
  SculptSession *ss = data->ob->sculpt;
  SculptBrushTest test;
  SculptBrushTestFn sculpt_brush_test_sq_fn = SCULPT_brush_test_init(
      ss, &test, data->brush->falloff_shape);
  PBVHVertexIter vd;

  const float bstrength = clamp_f(ss->cache->bstrength, 0.0f, 1.0f);
  const Brush *brush = data->brush;

  const int thread_id = BLI_task_parallel_thread_id(tls);
  int boundflag = SCULPT_BOUNDARY_MESH | SCULPT_BOUNDARY_SHARP;

  if (BRUSHSET_GET_BOOL(ss->cache->channels_final, hard_edge_mode, &ss->cache->input_mapping)) {
    boundflag |= SCULPT_BOUNDARY_FACE_SET;
  }

  AutomaskingNodeData automask_data;
  SCULPT_automasking_node_begin(
      data->ob, ss, ss->cache->automasking, &automask_data, data->nodes[n]);

  BKE_pbvh_vertex_iter_begin (ss->pbvh, data->nodes[n], vd, PBVH_ITER_UNIQUE) {
    if (!sculpt_brush_test_sq_fn(&test, vd.co)) {
      continue;
    }

    if (SCULPT_vertex_is_boundary(ss, vd.vertex, boundflag)) {
      continue;
    }

    SCULPT_automasking_node_update(ss, &automask_data, &vd);

    float *prefair = SCULPT_vertex_attr_get(vd.vertex, ss->attrs.prefairing_co);
    const float fade = bstrength * SCULPT_brush_strength_factor(ss,
                                                                brush,
                                                                prefair,
                                                                sqrtf(test.dist),
                                                                vd.no,
                                                                vd.fno,
                                                                vd.mask ? *vd.mask : 0.0f,
                                                                vd.vertex,
                                                                thread_id,
                                                                &automask_data);

    if (fade == 0.0f) {
      continue;
    }

    float *fairing_fade = SCULPT_vertex_attr_get(vd.vertex, ss->attrs.fairing_fade);
    uchar *fairing_mask = SCULPT_vertex_attr_get(vd.vertex, ss->attrs.fairing_mask);

    *fairing_fade = max_ff(fade, *fairing_fade);
    *fairing_mask = true;
  }
  BKE_pbvh_vertex_iter_end;
}

void SCULPT_do_fairing_brush(Sculpt *sd, Object *ob, PBVHNode **nodes, int totnode)
{
  SculptSession *ss = ob->sculpt;
  Brush *brush = BKE_paint_brush(&sd->paint);
  const int totvert = SCULPT_vertex_count_get(ss);

  printf("sizeof(bool): %d\n", (int)(sizeof(bool)));

  if (BKE_pbvh_type(ss->pbvh) == PBVH_GRIDS) {
    return;
  }

  SCULPT_vertex_random_access_ensure(ss);
  SCULPT_face_random_access_ensure(ss);

  SculptAttributeParams params = {.permanent = false, .simple_array = true, .stroke_only = true};

  if (!ss->attrs.fairing_mask) {
    ss->attrs.fairing_mask = BKE_sculpt_attribute_ensure(
        ob, ATTR_DOMAIN_POINT, CD_PROP_BOOL, SCULPT_ATTRIBUTE_NAME(fairing_mask), &params);

    ss->attrs.fairing_fade = BKE_sculpt_attribute_ensure(
        ob, ATTR_DOMAIN_POINT, CD_PROP_FLOAT, SCULPT_ATTRIBUTE_NAME(fairing_fade), &params);

    ss->attrs.prefairing_co = BKE_sculpt_attribute_ensure(
        ob, ATTR_DOMAIN_POINT, CD_PROP_FLOAT3, SCULPT_ATTRIBUTE_NAME(prefairing_co), &params);
  }

  if (SCULPT_stroke_is_main_symmetry_pass(ss->cache)) {
    for (int i = 0; i < totvert; i++) {
      PBVHVertRef vertex = BKE_pbvh_index_to_vertex(ss->pbvh, i);

      *(uchar *)SCULPT_vertex_attr_get(vertex, ss->attrs.fairing_mask) = false;
      *(float *)SCULPT_vertex_attr_get(vertex, ss->attrs.fairing_fade) = 0.0f;
      copy_v3_v3((float *)SCULPT_vertex_attr_get(vertex, ss->attrs.prefairing_co),
                 SCULPT_vertex_co_get(ss, vertex));
    }
  }

  SCULPT_boundary_info_ensure(ob);

  /* Threaded loop over nodes. */
  SculptThreadedTaskData data = {
      .sd = sd,
      .ob = ob,
      .brush = brush,
      .nodes = nodes,
  };

  TaskParallelSettings settings;
  BKE_pbvh_parallel_range_settings(&settings, true, totnode);
  BLI_task_parallel_range(0, totnode, &data, do_fairing_brush_tag_store_task_cb_ex, &settings);
}

static void do_fairing_brush_displace_task_cb_ex(void *__restrict userdata,
                                                 const int n,
                                                 const TaskParallelTLS *__restrict UNUSED(tls))
{
  SculptThreadedTaskData *data = userdata;
  SculptSession *ss = data->ob->sculpt;
  PBVHVertexIter vd;
  BKE_pbvh_vertex_iter_begin (ss->pbvh, data->nodes[n], vd, PBVH_ITER_UNIQUE) {
    if (!*(uchar *)SCULPT_vertex_attr_get(vd.vertex, ss->attrs.fairing_mask)) {
      continue;
    }
    float disp[3];
    sub_v3_v3v3(disp, vd.co, SCULPT_vertex_attr_get(vd.vertex, ss->attrs.prefairing_co));
    mul_v3_fl(disp, *(float *)SCULPT_vertex_attr_get(vd.vertex, ss->attrs.fairing_fade));
    copy_v3_v3(vd.co, SCULPT_vertex_attr_get(vd.vertex, ss->attrs.prefairing_co));
    add_v3_v3(vd.co, disp);

    if (vd.mvert) {
      BKE_pbvh_vert_tag_update_normal(ss->pbvh, vd.vertex);
    }
  }
  BKE_pbvh_vertex_iter_end;
}

void SCULPT_fairing_brush_exec_fairing_for_cache(Sculpt *sd, Object *ob)
{
  SculptSession *ss = ob->sculpt;
  BLI_assert(BKE_pbvh_type(ss->pbvh) != PBVH_GRIDS);
  BLI_assert(ss->cache);
  Brush *brush = BKE_paint_brush(&sd->paint);
  Mesh *mesh = ob->data;

  if (!ss->attrs.fairing_mask) {
    return;
  }

  switch (BKE_pbvh_type(ss->pbvh)) {
    case PBVH_FACES: {
      MVert *mvert = SCULPT_mesh_deformed_mverts_get(ss);
      BKE_mesh_prefair_and_fair_verts(
          mesh, mvert, ss->attrs.fairing_mask->data, MESH_FAIRING_DEPTH_TANGENCY);
    } break;
    case PBVH_BMESH: {
      /* Note that we allocated fairing_mask.data in simple array mode. */
      BKE_bmesh_prefair_and_fair_verts(
          ss->bm, ss->attrs.fairing_mask->data, MESH_FAIRING_DEPTH_TANGENCY);
    } break;
    case PBVH_GRIDS:
      BLI_assert(false);
  }

  PBVHNode **nodes;
  int totnode;
  BKE_pbvh_search_gather(ss->pbvh, NULL, NULL, &nodes, &totnode);

  SculptThreadedTaskData data = {
      .sd = sd,
      .ob = ob,
      .brush = brush,
      .nodes = nodes,
  };

  TaskParallelSettings settings;
  BKE_pbvh_parallel_range_settings(&settings, true, totnode);
  BLI_task_parallel_range(0, totnode, &data, do_fairing_brush_displace_task_cb_ex, &settings);
  MEM_freeN(nodes);
}

/** \} */

/* -------------------------------------------------------------------- */

void SCULPT_do_auto_face_set(Sculpt *sd, Object *ob, PBVHNode **nodes, int totnode)
{
#if 0
  if (BKE_pbvh_type(ob->sculpt->pbvh) == PBVH_BMESH) {
    void cxx_do_draw_brush(Sculpt * sd, Object * ob, PBVHNode * *nodes, int totnode);

    cxx_do_draw_brush(sd, ob, nodes, totnode);
    return;
  }
#endif

  SculptSession *ss = ob->sculpt;
  Brush *brush = BKE_paint_brush(&sd->paint);

  float directions[3][3];

  for (int i = 0; i < 3; i++) {
    float direction[3];

    switch (i) {
      case 0:
        copy_v3_v3(direction, ss->cache->prev_grab_delta_symmetry);
        break;
      case 1:
        copy_v3_v3(direction, ss->cache->grab_delta_symmetry);
        break;
      case 2:
        copy_v3_v3(direction, ss->cache->next_grab_delta_symmetry);
        break;
    }

    float tmp[3];
    mul_v3_v3fl(
        tmp, ss->cache->sculpt_normal_symm, dot_v3v3(ss->cache->sculpt_normal_symm, direction));
    sub_v3_v3(direction, tmp);
    normalize_v3(direction);

    copy_v3_v3(directions[i], direction);
  }

  BrushChannel *curve_ch = SCULPT_get_final_channel(ss, autofset_curve, sd, brush);
  CurveMapping *cuma = BKE_brush_channel_curvemapping_get(&curve_ch->curve, false);

  if (cuma) {  // ensure cuma is ready for evaluation
    BKE_curvemapping_init(cuma);
  }

  /* Cancel if there's no grab data. */
  if (is_zero_v3(directions[1])) {
    return;
  }

  /* Threaded loop over nodes. */
  SculptFaceSetDrawData data = {
      .sd = sd,
      .ob = ob,
      .brush = brush,
      .nodes = nodes,
      .totnode = totnode,
      .use_fset_curve = true,
      .use_fset_strength = false,
      .bstrength = 1.0f,
      .faceset = SCULPT_get_int(ss, autofset_start, sd, brush),
      .count = SCULPT_get_int(ss, autofset_count, sd, brush),
      .prev_stroke_direction = directions[0],
      .stroke_direction = directions[1],
      .next_stroke_direction = directions[2],
      .curve_ch = curve_ch,
  };

  TaskParallelSettings settings;
  BKE_pbvh_parallel_range_settings(&settings, true, totnode);
  BLI_task_parallel_range(0, totnode, &data, do_draw_face_sets_brush_task_cb_ex, &settings);
}

/** \} */

/** \name Sculpt Multires Displacement Eraser Brush
 * \{ */

static void do_displacement_eraser_brush_task_cb_ex(void *__restrict userdata,
                                                    const int n,
                                                    const TaskParallelTLS *__restrict tls)
{
  SculptThreadedTaskData *data = userdata;
  SculptSession *ss = data->ob->sculpt;
  const Brush *brush = data->brush;
  const float bstrength = clamp_f(ss->cache->bstrength, 0.0f, 1.0f);

  float(*proxy)[3] = BKE_pbvh_node_add_proxy(ss->pbvh, data->nodes[n])->co;

  SculptBrushTest test;
  SculptBrushTestFn sculpt_brush_test_sq_fn = SCULPT_brush_test_init(
      ss, &test, data->brush->falloff_shape);
  const int thread_id = BLI_task_parallel_thread_id(tls);

  AutomaskingNodeData automask_data;
  SCULPT_automasking_node_begin(
      data->ob, ss, ss->cache->automasking, &automask_data, data->nodes[n]);

  PBVHVertexIter vd;
  BKE_pbvh_vertex_iter_begin (ss->pbvh, data->nodes[n], vd, PBVH_ITER_UNIQUE) {
    if (!sculpt_brush_test_sq_fn(&test, vd.co)) {
      continue;
    }
    SCULPT_automasking_node_update(ss, &automask_data, &vd);

    const float fade = bstrength * SCULPT_brush_strength_factor(ss,
                                                                brush,
                                                                vd.co,
                                                                sqrtf(test.dist),
                                                                vd.no,
                                                                vd.fno,
                                                                vd.mask ? *vd.mask : 0.0f,
                                                                vd.vertex,
                                                                thread_id,
                                                                &automask_data);

    float limit_co[3];
    float disp[3];
    SCULPT_vertex_limit_surface_get(ss, vd.vertex, limit_co);
    sub_v3_v3v3(disp, limit_co, vd.co);
    mul_v3_v3fl(proxy[vd.i], disp, fade);

    if (vd.mvert) {
      BKE_pbvh_vert_tag_update_normal(ss->pbvh, vd.vertex);
    }
  }
  BKE_pbvh_vertex_iter_end;
}
/** \} */

void SCULPT_do_displacement_eraser_brush(Sculpt *sd, Object *ob, PBVHNode **nodes, int totnode)
{
  Brush *brush = BKE_paint_brush(&sd->paint);
  BKE_curvemapping_init(brush->curve);

  /* Threaded loop over nodes. */
  SculptThreadedTaskData data = {
      .sd = sd,
      .ob = ob,
      .brush = brush,
      .nodes = nodes,
  };

  TaskParallelSettings settings;
  BKE_pbvh_parallel_range_settings(&settings, true, totnode);
  BLI_task_parallel_range(0, totnode, &data, do_displacement_eraser_brush_task_cb_ex, &settings);
}

/** \name Sculpt Multires Displacement Smear Brush
 * \{ */
static void do_displacement_smear_brush_task_cb_ex(void *__restrict userdata,
                                                   const int n,
                                                   const TaskParallelTLS *__restrict tls)
{
  SculptThreadedTaskData *data = userdata;
  SculptSession *ss = data->ob->sculpt;
  const Brush *brush = data->brush;
  const float bstrength = clamp_f(ss->cache->bstrength, 0.0f, 1.0f);

  SculptBrushTest test;
  SculptBrushTestFn sculpt_brush_test_sq_fn = SCULPT_brush_test_init(
      ss, &test, data->brush->falloff_shape);
  const int thread_id = BLI_task_parallel_thread_id(tls);

  AutomaskingNodeData automask_data;
  SCULPT_automasking_node_begin(
      data->ob, ss, ss->cache->automasking, &automask_data, data->nodes[n]);

  PBVHVertexIter vd;
  BKE_pbvh_vertex_iter_begin (ss->pbvh, data->nodes[n], vd, PBVH_ITER_UNIQUE) {
    if (!sculpt_brush_test_sq_fn(&test, vd.co)) {
      continue;
    }
    SCULPT_automasking_node_update(ss, &automask_data, &vd);

    const float fade = bstrength * SCULPT_brush_strength_factor(ss,
                                                                brush,
                                                                vd.co,
                                                                sqrtf(test.dist),
                                                                vd.no,
                                                                vd.fno,
                                                                vd.mask ? *vd.mask : 0.0f,
                                                                vd.vertex,
                                                                thread_id,
                                                                &automask_data);

    float current_disp[3];
    float current_disp_norm[3];
    float interp_limit_surface_disp[3];

    copy_v3_v3(interp_limit_surface_disp, ss->cache->prev_displacement[vd.index]);

    switch (brush->smear_deform_type) {
      case BRUSH_SMEAR_DEFORM_DRAG:
        sub_v3_v3v3(current_disp, ss->cache->location, ss->cache->last_location);
        break;
      case BRUSH_SMEAR_DEFORM_PINCH:
        sub_v3_v3v3(current_disp, ss->cache->location, vd.co);
        break;
      case BRUSH_SMEAR_DEFORM_EXPAND:
        sub_v3_v3v3(current_disp, vd.co, ss->cache->location);
        break;
    }

    normalize_v3_v3(current_disp_norm, current_disp);
    mul_v3_v3fl(current_disp, current_disp_norm, ss->cache->bstrength);

    float weights_accum = 1.0f;

    SculptVertexNeighborIter ni;
    SCULPT_VERTEX_NEIGHBORS_ITER_BEGIN (ss, vd.vertex, ni) {
      float vertex_disp[3];
      float vertex_disp_norm[3];
      float neighbor_limit_co[3];
      SCULPT_vertex_limit_surface_get(ss, ni.vertex, neighbor_limit_co);
      sub_v3_v3v3(vertex_disp,
                  ss->cache->limit_surface_co[ni.index],
                  ss->cache->limit_surface_co[vd.index]);
      const float *neighbor_limit_surface_disp = ss->cache->prev_displacement[ni.index];
      normalize_v3_v3(vertex_disp_norm, vertex_disp);

      if (dot_v3v3(current_disp_norm, vertex_disp_norm) >= 0.0f) {
        continue;
      }

      const float disp_interp = clamp_f(
          -dot_v3v3(current_disp_norm, vertex_disp_norm), 0.0f, 1.0f);
      madd_v3_v3fl(interp_limit_surface_disp, neighbor_limit_surface_disp, disp_interp);
      weights_accum += disp_interp;
    }
    SCULPT_VERTEX_NEIGHBORS_ITER_END(ni);

    mul_v3_fl(interp_limit_surface_disp, 1.0f / weights_accum);

    float new_co[3];
    add_v3_v3v3(new_co, ss->cache->limit_surface_co[vd.index], interp_limit_surface_disp);
    interp_v3_v3v3(vd.co, vd.co, new_co, fade);

    if (vd.mvert) {
      BKE_pbvh_vert_tag_update_normal(ss->pbvh, vd.vertex);
    }
  }
  BKE_pbvh_vertex_iter_end;
}

static void do_displacement_smear_store_prev_disp_task_cb_ex(
    void *__restrict userdata, const int n, const TaskParallelTLS *__restrict UNUSED(tls))
{
  SculptThreadedTaskData *data = userdata;
  SculptSession *ss = data->ob->sculpt;

  PBVHVertexIter vd;
  BKE_pbvh_vertex_iter_begin (ss->pbvh, data->nodes[n], vd, PBVH_ITER_UNIQUE) {
    sub_v3_v3v3(ss->cache->prev_displacement[vd.index],
                SCULPT_vertex_co_get(ss, vd.vertex),
                ss->cache->limit_surface_co[vd.index]);
  }
  BKE_pbvh_vertex_iter_end;
}

void SCULPT_do_displacement_smear_brush(Sculpt *sd, Object *ob, PBVHNode **nodes, int totnode)
{
  Brush *brush = BKE_paint_brush(&sd->paint);
  SculptSession *ss = ob->sculpt;

  BKE_curvemapping_init(brush->curve);
  SCULPT_vertex_random_access_ensure(ss);

  const int totvert = SCULPT_vertex_count_get(ss);
  if (!ss->cache->prev_displacement) {
    ss->cache->prev_displacement = MEM_malloc_arrayN(
        totvert, sizeof(float[3]), "prev displacement");
    ss->cache->limit_surface_co = MEM_malloc_arrayN(totvert, sizeof(float[3]), "limit surface co");

    for (int i = 0; i < totvert; i++) {
      PBVHVertRef vref = BKE_pbvh_index_to_vertex(ss->pbvh, i);

      SCULPT_vertex_limit_surface_get(ss, vref, ss->cache->limit_surface_co[i]);
      sub_v3_v3v3(ss->cache->prev_displacement[i],
                  SCULPT_vertex_co_get(ss, vref),
                  ss->cache->limit_surface_co[i]);
    }
  }
  /* Threaded loop over nodes. */
  SculptThreadedTaskData data = {
      .sd = sd,
      .ob = ob,
      .brush = brush,
      .nodes = nodes,
  };

  TaskParallelSettings settings;
  BKE_pbvh_parallel_range_settings(&settings, true, totnode);
  BLI_task_parallel_range(
      0, totnode, &data, do_displacement_smear_store_prev_disp_task_cb_ex, &settings);
  BLI_task_parallel_range(0, totnode, &data, do_displacement_smear_brush_task_cb_ex, &settings);
}

/** \} */

static void do_topology_rake_bmesh_task_cb_ex(void *__restrict userdata,
                                              const int n,
                                              const TaskParallelTLS *__restrict tls)
{
  SculptThreadedTaskData *data = userdata;
  SculptSession *ss = data->ob->sculpt;
  Sculpt *sd = data->sd;
  const Brush *brush = data->brush;
  PBVHNode *node = data->nodes[n];

  int mode = SCULPT_get_int(ss, topology_rake_mode, sd, brush);
  const bool use_curvature = mode == 1;

  bool do_reproject = SCULPT_need_reproject(ss);

  float direction[3];
  copy_v3_v3(direction, ss->cache->grab_delta_symmetry);

  float tmp[3];
  mul_v3_v3fl(
      tmp, ss->cache->sculpt_normal_symm, dot_v3v3(ss->cache->sculpt_normal_symm, direction));
  sub_v3_v3(direction, tmp);
  normalize_v3(direction);

  /* Cancel if there's no grab data. */
  if (is_zero_v3(direction)) {
    return;
  }

  /*take square root of strength to get stronger behavior at
    lower values, to match previous behavior*/
  const float bstrength = sqrtf(clamp_f(data->strength, 0.0f, 1.0f));

  SculptBrushTest test;
  SculptBrushTestFn sculpt_brush_test_sq_fn = SCULPT_brush_test_init(
      ss, &test, data->brush->falloff_shape);
  const int thread_id = BLI_task_parallel_thread_id(tls);

  int check_fsets = ss->cache->brush->flag2 & BRUSH_SMOOTH_PRESERVE_FACE_SETS;
  check_fsets = check_fsets ? SCULPT_BOUNDARY_FACE_SET : 0;

  if (use_curvature) {
    SCULPT_curvature_begin(ss, node, false);
  }

  const bool weighted = ss->cache->brush->flag2 & BRUSH_SMOOTH_USE_AREA_WEIGHT;
  if (weighted || ss->cache->brush->boundary_smooth_factor > 0.0f) {
    BKE_pbvh_check_tri_areas(ss->pbvh, data->nodes[n]);
  }
  AutomaskingNodeData automask_data;
  SCULPT_automasking_node_begin(
      data->ob, ss, ss->cache->automasking, &automask_data, data->nodes[n]);

  PBVHVertexIter vd;
  BKE_pbvh_vertex_iter_begin (ss->pbvh, node, vd, PBVH_ITER_UNIQUE) {
    if (!sculpt_brush_test_sq_fn(&test, vd.co)) {
      continue;
    }

/* ignore boundary verts
  might want to call normal smooth with
  rake's projection in this case, I'm not entirely sure
  - joeedh
*/
#if 0
    if (have_bmesh) {
      BMVert *v = (BMVert *)vd.vertex.i;
      MSculptVert *mv = BKE_PBVH_SCULPTVERT(ss->cd_sculpt_vert, v);
      int *flag = SCULPT_vertex_attr_get(vd.vertex, ss->attrs.boundary_flags);

       if (*flag & (SCULPT_BOUNDARY_MESH | SCULPT_BOUNDARY_FACE_SETS)) {
        continue;
      }
    }
#endif

    float direction2[3];
    SCULPT_automasking_node_update(ss, &automask_data, &vd);
    const float fade = bstrength * SCULPT_brush_strength_factor(ss,
                                                                brush,
                                                                vd.co,
                                                                sqrtf(test.dist),
                                                                vd.no,
                                                                vd.fno,
                                                                *vd.mask,
                                                                vd.vertex,
                                                                thread_id,
                                                                &automask_data);

    float avg[3], val[3];

    if (use_curvature) {
      SCULPT_curvature_dir_get(ss, vd.vertex, direction2, false);
    }
    else if (mode == 2) {  // zero
      zero_v3(direction);
      zero_v3(direction2);
    }
    else {
      copy_v3_v3(direction2, direction);
    }

#if 0
    if (SCULPT_vertex_is_boundary(
            ss, vd.vertex, SCULPT_BOUNDARY_SHARP | SCULPT_BOUNDARY_MESH | check_fsets)) {
      continue;
    }

    MSculptVert *mv = BKE_PBVH_SCULPTVERT(ss->cd_sculpt_vert, vd.bm_vert);
    if (check_fsets && (mv->flag & (SCULPTVERT_FSET_CORNER))) {
      continue;
    }

    if (mv->flag & (SCULPTVERT_CORNER | SCULPTVERT_SHARP_CORNER)) {
      continue;
    }
#endif

    /* check origdata to be sure we don't mess it up */
    SCULPT_vertex_check_origdata(ss, vd.vertex);

    float *co = vd.co;

    float oldco[3];
    float oldno[3];

    copy_v3_v3(oldco, co);
    SCULPT_vertex_normal_get(ss, vd.vertex, oldno);

    SCULPT_bmesh_four_neighbor_average(ss,
                                       avg,
                                       direction2,
                                       vd.bm_vert,
                                       data->rake_projection,
                                       check_fsets,
                                       data->cd_temp,
                                       data->cd_sculpt_vert,
                                       0);

    sub_v3_v3v3(val, avg, co);

    float tan[3];
    copy_v3_v3(tan, val);
    madd_v3_v3fl(tan, vd.bm_vert->no, -dot_v3v3(tan, vd.bm_vert->no));

    MSculptVert *mv = BKE_PBVH_SCULPTVERT(ss->cd_sculpt_vert, vd.bm_vert);
    madd_v3_v3v3fl(mv->origco, mv->origco, tan, fade * 0.5);

    madd_v3_v3v3fl(val, co, val, fade);
    SCULPT_clip(sd, ss, co, val);

    if (do_reproject) {
      SCULPT_reproject_cdata(ss, vd.vertex, oldco, oldno);
    }

    if (vd.mvert) {
      BKE_pbvh_vert_tag_update_normal(ss->pbvh, vd.vertex);
    }
  }
  BKE_pbvh_vertex_iter_end;

  BKE_pbvh_node_mark_normals_update(data->nodes[n]);
}

void SCULPT_bmesh_topology_rake(Sculpt *sd,
                                Object *ob,
                                PBVHNode **nodes,
                                const int totnode,
                                float bstrength,
                                bool needs_origco)
{
  SculptSession *ss = ob->sculpt;
  Brush *brush = BKE_paint_brush(&sd->paint);
  const float strength = bstrength;  // clamp_f(bstrength, 0.0f, 1.0f);

  Brush local_brush;

  /* TODO: use SCULPT_temp_customlayer api */

  /*  Set up rake_temp, which is a vector4 (not a color). */
  if (!ss->attrs.rake_temp) {
    SculptAttributeParams params = {0};
    ss->attrs.rake_temp = BKE_sculpt_attribute_ensure(
        ob, ATTR_DOMAIN_POINT, CD_PROP_COLOR, SCULPT_ATTRIBUTE_NAME(rake_temp), &params);
  }

  int cd_temp = ss->attrs.rake_temp->bmesh_cd_offset;

#ifdef SCULPT_DIAGONAL_EDGE_MARKS
  // reset edge flags, single threaded
  for (int i = 0; i < totnode; i++) {
    PBVHNode *node = nodes[i];
    PBVHVertexIter vd;

    SculptBrushTest test;
    SculptBrushTestFn sculpt_brush_test_sq_fn = SCULPT_brush_test_init(
        ss, &test, brush->falloff_shape);

    BKE_pbvh_vertex_iter_begin (ss->pbvh, node, vd, PBVH_ITER_UNIQUE) {
      if (!sculpt_brush_test_sq_fn(&test, vd.co)) {
        continue;
      }

      BMVert *v = vd.bm_vert;
      BMEdge *e = v->e;

      if (!e) {
        continue;
      }

      do {
        e->head.hflag |= BM_ELEM_DRAW;
      } while ((e = BM_DISK_EDGE_NEXT(e, v)) != v->e);
    }
    BKE_pbvh_vertex_iter_end;
  }
#endif

  if (SCULPT_stroke_is_first_brush_step(ss->cache) &&
      (ss->cache->brush->flag2 & BRUSH_SMOOTH_USE_AREA_WEIGHT)) {
    BKE_pbvh_update_all_tri_areas(ss->pbvh);
  }

  if (brush->flag2 & BRUSH_TOPOLOGY_RAKE_IGNORE_BRUSH_FALLOFF) {
    local_brush = *brush;
    brush = &local_brush;

    brush->curve_preset = BRUSH_CURVE_SMOOTH;

    /*note that brush hardness is calculated from ss->cache->paint_brush,
      we can't override it by changing the brush here.
      this seems desirably though?*/
  }
  /* Iterations increase both strength and quality. */
  const int iterations = 1 + bstrength * 1.5f;

  int iteration;
  const int count = iterations * strength + 1;
  const float factor = iterations * strength / count * 0.25;

  for (iteration = 0; iteration <= count; iteration++) {

    SculptThreadedTaskData data = {.sd = sd,
                                   .ob = ob,
                                   .brush = brush,
                                   .nodes = nodes,
                                   .strength = factor,
                                   .cd_temp = cd_temp,
                                   .cd_sculpt_vert = ss->cd_sculpt_vert,
                                   .rake_projection = brush->topology_rake_projection,
                                   .do_origco = needs_origco};
    TaskParallelSettings settings;
    BKE_pbvh_parallel_range_settings(&settings, true, totnode);

    BLI_task_parallel_range(0, totnode, &data, do_topology_rake_bmesh_task_cb_ex, &settings);

    /* don't update normals just yet */
    // BKE_pbvh_update_normals(ss->pbvh, ss->subdiv_ccg);
  }

  for (int i = 0; i < totnode; i++) {
    BKE_pbvh_vert_tag_update_normal_tri_area(nodes[i]);
  }
}

static void do_mask_brush_draw_task_cb_ex(void *__restrict userdata,
                                          const int n,
                                          const TaskParallelTLS *__restrict tls)
{
  SculptThreadedTaskData *data = userdata;
  SculptSession *ss = data->ob->sculpt;
  const Brush *brush = data->brush;
  const float bstrength = ss->cache->bstrength;

  PBVHVertexIter vd;

  SculptBrushTest test;
  SculptBrushTestFn sculpt_brush_test_sq_fn = SCULPT_brush_test_init(
      ss, &test, data->brush->falloff_shape);
  const int thread_id = BLI_task_parallel_thread_id(tls);

  AutomaskingNodeData automask_data;
  SCULPT_automasking_node_begin(
      data->ob, ss, ss->cache->automasking, &automask_data, data->nodes[n]);

  BKE_pbvh_vertex_iter_begin (ss->pbvh, data->nodes[n], vd, PBVH_ITER_UNIQUE) {
    if (!sculpt_brush_test_sq_fn(&test, vd.co)) {
      continue;
    }

    SCULPT_automasking_node_update(ss, &automask_data, &vd);
    const float fade = SCULPT_brush_strength_factor(ss,
                                                    brush,
                                                    vd.co,
                                                    sqrtf(test.dist),
                                                    vd.no,
                                                    vd.fno,
                                                    0.0f,
                                                    vd.vertex,
                                                    thread_id,
                                                    &automask_data);

    if (bstrength > 0.0f) {
      (*vd.mask) += fade * bstrength * (1.0f - *vd.mask);
    }
    else {
      (*vd.mask) += fade * bstrength * (*vd.mask);
    }
    *vd.mask = clamp_f(*vd.mask, 0.0f, 1.0f);
  }
  BKE_pbvh_vertex_iter_end;
}

static void do_mask_brush_draw(Sculpt *sd, Object *ob, PBVHNode **nodes, int totnode)
{
  Brush *brush = BKE_paint_brush(&sd->paint);

  /* Threaded loop over nodes. */
  SculptThreadedTaskData data = {
      .sd = sd,
      .ob = ob,
      .brush = brush,
      .nodes = nodes,
  };

  TaskParallelSettings settings;
  BKE_pbvh_parallel_range_settings(&settings, true, totnode);
  BLI_task_parallel_range(0, totnode, &data, do_mask_brush_draw_task_cb_ex, &settings);
}

void SCULPT_do_mask_brush(Sculpt *sd, Object *ob, PBVHNode **nodes, int totnode)
{
  SculptSession *ss = ob->sculpt;
  Brush *brush = BKE_paint_brush(&sd->paint);

  switch ((BrushMaskTool)brush->mask_tool) {
    case BRUSH_MASK_DRAW:
      do_mask_brush_draw(sd, ob, nodes, totnode);
      break;
    case BRUSH_MASK_SMOOTH:
      SCULPT_smooth(sd, ob, nodes, totnode, ss->cache->bstrength, true, 0.0f, false);
      break;
  }
}

BLI_INLINE PBVHVertRef grid_xy_to_vertex(int x, int y, int grid_i, int gridsize)
{
  return (PBVHVertRef){.i = grid_i * gridsize * gridsize + y * gridsize + x};
}

typedef struct DisplacementHealTaskData {
  Object *ob;
  Brush *brush;
  Sculpt *sd;
  PBVHNode **nodes;
  BLI_bitmap *bitmap;
  float plane_view[3];
  float bstrength;
} DisplacementHealTaskData;

static void do_displacement_heal_cb(void *__restrict userdata,
                                    const int n,
                                    const TaskParallelTLS *__restrict tls)
{
  DisplacementHealTaskData *data = userdata;
  SculptSession *ss = data->ob->sculpt;

  PBVHNode *node = data->nodes[n];

  CCGElem **grids;

  int *grid_indices, totgrid, maxgrid, gridsize;
  const float bstrength = data->bstrength;

  BKE_pbvh_node_get_grids(ss->pbvh, node, &grid_indices, &totgrid, &maxgrid, &gridsize, &grids);

  float(*disps)[3] = MEM_calloc_arrayN(gridsize * gridsize, sizeof(float) * 3, __func__);
  float(*mats)[3][3] = MEM_calloc_arrayN(gridsize * gridsize, sizeof(float) * 16, __func__);
  float(*limits)[3] = MEM_calloc_arrayN(gridsize * gridsize, sizeof(float) * 3, __func__);

  bool modified = false;

  for (int i = 0; i < totgrid; i++) {
    const int grid_i = grid_indices[i];

    for (int x = 0; x < gridsize; x++) {
      for (int y = 0; y < gridsize; y++) {
        PBVHVertRef vertex = grid_xy_to_vertex(x, y, grid_i, gridsize);

        SubdivCCGCoord coord = {.grid_index = grid_i, .x = x, .y = y};
        int locali = y * gridsize + x;
        float mat[3][3], p[3];

        BKE_subdiv_ccg_get_tangent_matrix(ss->subdiv_ccg, &coord, mat, p);
        memcpy((void *)mats[locali], (void *)mat, sizeof(mat));

        invert_m3(mat);

        float disp[3];
        copy_v3_v3(disp, SCULPT_vertex_co_get(ss, vertex));
        sub_v3_v3(disp, p);
        mul_v3_m3v3(disp, mat, disp);

        copy_v3_v3(disps[locali], disp);
        copy_v3_v3(limits[locali], p);
      }
    }

    for (int x = 0; x < gridsize; x++) {
      for (int y = 0; y < gridsize; y++) {
        int locali = y * gridsize + x;

        PBVHVertRef vertex = grid_xy_to_vertex(x, y, grid_i, gridsize);
        float *disp = disps[locali];
        float avg[3] = {0.0f, 0.0f, 0.0f};
        float tot = 0.0f;

        for (int x2 = x - 1; x2 <= x + 1; x2++) {
          for (int y2 = y - 1; y2 <= y + 1; y2++) {
            if (x2 < 0 || y2 < 0 || x2 >= gridsize || y2 >= gridsize) {
              continue;
            }

            int local2 = y2 * gridsize + x2;

            add_v3_v3(avg, disps[local2]);
            tot += 1.0f;
          }
        }

        if (tot == 0.0f) {
          continue;
        }

        mul_v3_fl(avg, 1.0 / tot);

        if (dot_v3v3(avg, avg) == 0.0f || dot_v3v3(disp, disp) == 0.0f) {
          continue;
        }

        float ratio = len_v3(disp) / len_v3(avg);

        if (ratio < 1.0f) {
          continue;
        }

        modified = true;

        ratio = pow(ratio, 0.1f);
        float tmp[3];

        copy_v3_v3(tmp, disp);
        mul_v3_fl(tmp, 1.0f / ratio);
        mul_v3_m3v3(tmp, mats[locali], tmp);
        add_v3_v3(tmp, limits[locali]);

        float *co = (float *)SCULPT_vertex_co_get(ss, vertex);

        interp_v3_v3v3(co, co, tmp, bstrength);
        // copy_v3_v3(co, tmp);
      }
    }
  }

  MEM_SAFE_FREE(disps);
  MEM_SAFE_FREE(mats);
  MEM_SAFE_FREE(limits);

  if (modified) {
    BKE_pbvh_node_mark_update(node);
  }
}

void SCULPT_do_displacement_heal_brush(Sculpt *sd, Object *ob, PBVHNode **nodes, int totnode)
{
  SculptSession *ss = ob->sculpt;
  Brush *brush = BKE_paint_brush(&sd->paint);

  if (!ss->pbvh || BKE_pbvh_type(ss->pbvh) != PBVH_GRIDS) {
    return;
  }

  SCULPT_boundary_info_ensure(ob);

  const int totvert = SCULPT_vertex_count_get(ss);
  BLI_bitmap *bitmap = BLI_BITMAP_NEW(totvert, __func__);
  const float bstrength = fabsf(ss->cache->bstrength);

  /* paranoia check */
  ss->cache->radius_squared = ss->cache->radius * ss->cache->radius;

  /* Threaded loop over nodes. */
  DisplacementHealTaskData data = {.sd = sd,
                                   .ob = ob,
                                   .brush = brush,
                                   .bstrength = bstrength,
                                   .nodes = nodes,
                                   .bitmap = bitmap};

  copy_v3_v3(data.plane_view, ss->cache->view_normal);

  TaskParallelSettings settings;
  BKE_pbvh_parallel_range_settings(&settings, true, totnode);
  BLI_task_parallel_range(0, totnode, &data, do_displacement_heal_cb, &settings);

  MEM_SAFE_FREE(bitmap);
}<|MERGE_RESOLUTION|>--- conflicted
+++ resolved
@@ -1809,11 +1809,8 @@
       continue;
     }
 
-<<<<<<< HEAD
-=======
     SCULPT_automasking_node_update(ss, &automask_data, &vd);
 
->>>>>>> 5fe146e5
     float vec[3], rot[3][3];
     const float fade = bstrength * SCULPT_brush_strength_factor(ss,
                                                                 brush,
@@ -3049,14 +3046,14 @@
   SculptSession *ss = ob->sculpt;
 
   float world_space_vertex_co[3];
-  mul_v3_m4v3(world_space_vertex_co, ob->obmat, SCULPT_vertex_co_get(ss, vertex));
+  mul_v3_m4v3(world_space_vertex_co, ob->object_to_world, SCULPT_vertex_co_get(ss, vertex));
   if (ss->cache->vc->rv3d->is_persp) {
     sub_v3_v3v3(r_ray_normal, world_space_vertex_co, ss->cache->view_origin);
     normalize_v3(r_ray_normal);
     copy_v3_v3(r_ray_origin, ss->cache->view_origin);
   }
   else {
-    mul_v3_mat3_m4v3(r_ray_normal, ob->obmat, ss->cache->view_normal);
+    mul_v3_mat3_m4v3(r_ray_normal, ob->object_to_world, ss->cache->view_normal);
     sub_v3_v3v3(r_ray_origin, world_space_vertex_co, r_ray_normal);
   }
 }
@@ -3068,10 +3065,10 @@
                                                         float r_ray_origin[3])
 {
   SculptSession *ss = ob->sculpt;
-  mul_v3_m4v3(r_ray_normal, ob->obmat, original_normal);
+  mul_v3_m4v3(r_ray_normal, ob->object_to_world, original_normal);
   normalize_v3(r_ray_normal);
 
-  mul_v3_m4v3(r_ray_origin, ob->obmat, SCULPT_vertex_co_get(ss, vertex));
+  mul_v3_m4v3(r_ray_origin, ob->object_to_world, SCULPT_vertex_co_get(ss, vertex));
 }
 
 static void sculpt_scene_project_brush_normal_ray_init(Object *ob,
@@ -3080,8 +3077,8 @@
                                                        float r_ray_origin[3])
 {
   SculptSession *ss = ob->sculpt;
-  mul_v3_m4v3(r_ray_origin, ob->obmat, SCULPT_vertex_co_get(ss, vertex));
-  mul_v3_m4v3(r_ray_normal, ob->obmat, ss->cache->sculpt_normal);
+  mul_v3_m4v3(r_ray_origin, ob->object_to_world, SCULPT_vertex_co_get(ss, vertex));
+  mul_v3_m4v3(r_ray_normal, ob->object_to_world, ss->cache->sculpt_normal);
   normalize_v3(r_ray_normal);
 }
 
@@ -3224,7 +3221,7 @@
       continue;
     }
 
-    mul_v3_m4v3(hit_co, data->ob->imat, world_space_hit_co);
+    mul_v3_m4v3(hit_co, data->ob->world_to_object, world_space_hit_co);
 
     float disp[3];
     sub_v3_v3v3(disp, hit_co, vd.co);
