/* SPDX-FileCopyrightText: 2010 by Nicholas Bishop. All rights reserved.
 *
 * SPDX-License-Identifier: GPL-2.0-or-later */

/** \file
 * \ingroup edsculpt
 * Implements the PBVH node hiding operator.
 */

#include "MEM_guardedalloc.h"

#include "BLI_array_utils.hh"
#include "BLI_bit_span_ops.hh"
#include "BLI_enumerable_thread_specific.hh"
#include "BLI_math_geom.h"
#include "BLI_math_matrix.h"
#include "BLI_math_vector.h"
#include "BLI_utildefines.h"
#include "BLI_vector.hh"

#include "DNA_object_types.h"
#include "DNA_scene_types.h"

#include "BKE_attribute.hh"
#include "BKE_ccg.h"
#include "BKE_context.hh"
#include "BKE_mesh.hh"
#include "BKE_multires.hh"
#include "BKE_paint.hh"
#include "BKE_pbvh_api.hh"
#include "BKE_subdiv_ccg.hh"
#include "BKE_subsurf.hh"

#include "DEG_depsgraph.hh"

#include "WM_api.hh"
#include "WM_types.hh"

#include "ED_screen.hh"
#include "ED_view3d.hh"

#include "RNA_access.hh"
#include "RNA_define.hh"

#include "bmesh.hh"

#include "paint_intern.hh"

/* For undo push. */
#include "sculpt_intern.hh"

namespace blender::ed::sculpt_paint::hide {

/* -------------------------------------------------------------------- */
/** \name Public API
 * \{ */

void sync_all_from_faces(Object &object)
{
  SculptSession &ss = *object.sculpt;
  Mesh &mesh = *static_cast<Mesh *>(object.data);

  SCULPT_topology_islands_invalidate(&ss);

  switch (BKE_pbvh_type(ss.pbvh)) {
    case PBVH_FACES: {
      /* We may have adjusted the ".hide_poly" attribute, now make the hide status attributes for
       * vertices and edges consistent. */
      bke::mesh_hide_face_flush(mesh);
      break;
    }
    case PBVH_GRIDS: {
      /* In addition to making the hide status of the base mesh consistent, we also have to
       * propagate the status to the Multires grids. */
      bke::mesh_hide_face_flush(mesh);
      BKE_sculpt_sync_face_visibility_to_grids(&mesh, ss.subdiv_ccg);
      break;
    }
    case PBVH_BMESH: {
      BMesh &bm = *ss.bm;
      BMIter iter;
      BMFace *f;

      /* Hide all verts and edges attached to faces. */
      BM_ITER_MESH (f, &iter, &bm, BM_FACES_OF_MESH) {
        BMLoop *l = f->l_first;
        do {
          BM_elem_flag_enable(l->v, BM_ELEM_HIDDEN);
          BM_elem_flag_enable(l->e, BM_ELEM_HIDDEN);
        } while ((l = l->next) != f->l_first);
      }

      /* Unhide verts and edges attached to visible faces. */
      BM_ITER_MESH (f, &iter, &bm, BM_FACES_OF_MESH) {
        if (BM_elem_flag_test(f, BM_ELEM_HIDDEN)) {
          continue;
        }

        BMLoop *l = f->l_first;
        do {
          BM_elem_flag_disable(l->v, BM_ELEM_HIDDEN);
          BM_elem_flag_disable(l->e, BM_ELEM_HIDDEN);
        } while ((l = l->next) != f->l_first);
      }
      break;
    }
  }
}

void tag_update_visibility(const bContext &C)
{
  ARegion *region = CTX_wm_region(&C);
  ED_region_tag_redraw(region);

  Object *ob = CTX_data_active_object(&C);
  WM_event_add_notifier(&C, NC_OBJECT | ND_DRAW, ob);

  DEG_id_tag_update(&ob->id, ID_RECALC_SHADING);
  const RegionView3D *rv3d = CTX_wm_region_view3d(&C);
  if (!BKE_sculptsession_use_pbvh_draw(ob, rv3d)) {
    DEG_id_tag_update(&ob->id, ID_RECALC_GEOMETRY);
  }
}

void mesh_show_all(Object &object, const Span<PBVHNode *> nodes)
{
  Mesh &mesh = *static_cast<Mesh *>(object.data);
  bke::MutableAttributeAccessor attributes = mesh.attributes_for_write();
  if (const VArray<bool> attribute = *attributes.lookup<bool>(".hide_vert",
                                                              bke::AttrDomain::Point))
  {
    const VArraySpan hide_vert(attribute);
    threading::parallel_for(nodes.index_range(), 1, [&](const IndexRange range) {
      for (PBVHNode *node : nodes.slice(range)) {
        const Span<int> verts = BKE_pbvh_node_get_vert_indices(node);
        if (std::any_of(verts.begin(), verts.end(), [&](const int i) { return hide_vert[i]; })) {
          undo::push_node(&object, node, undo::Type::HideVert);
          BKE_pbvh_node_mark_rebuild_draw(node);
        }
      }
    });
  }
  for (PBVHNode *node : nodes) {
    BKE_pbvh_node_fully_hidden_set(node, false);
  }
  attributes.remove(".hide_vert");
  bke::mesh_hide_vert_flush(mesh);
}

void grids_show_all(Depsgraph &depsgraph, Object &object, const Span<PBVHNode *> nodes)
{
  Mesh &mesh = *static_cast<Mesh *>(object.data);
  PBVH &pbvh = *object.sculpt->pbvh;
  SubdivCCG &subdiv_ccg = *object.sculpt->subdiv_ccg;
  const BitGroupVector<> &grid_hidden = subdiv_ccg.grid_hidden;
  bool any_changed = false;
  if (!grid_hidden.is_empty()) {
    threading::parallel_for(nodes.index_range(), 1, [&](const IndexRange range) {
      for (PBVHNode *node : nodes.slice(range)) {
        const Span<int> grids = BKE_pbvh_node_get_grid_indices(*node);
        if (std::any_of(grids.begin(), grids.end(), [&](const int i) {
              return bits::any_bit_set(grid_hidden[i]);
            }))
        {
          any_changed = true;
          undo::push_node(&object, node, undo::Type::HideVert);
          BKE_pbvh_node_mark_rebuild_draw(node);
        }
      }
    });
  }
  if (!any_changed) {
    return;
  }
  for (PBVHNode *node : nodes) {
    BKE_pbvh_node_fully_hidden_set(node, false);
  }
  BKE_subdiv_ccg_grid_hidden_free(subdiv_ccg);
  BKE_pbvh_sync_visibility_from_verts(&pbvh, &mesh);
  multires_mark_as_modified(&depsgraph, &object, MULTIRES_HIDDEN_MODIFIED);
}

/** \} */

/* -------------------------------------------------------------------- */
/** \name Internal Visibility Utilities
 * Functions that assist with applying changes to the different PBVH types.
 * \{ */

enum class VisAction {
  Hide = 0,
  Show = 1,
};

static bool action_to_hide(const VisAction action)
{
  return action == VisAction::Hide;
}

static void vert_hide_update(Object &object,
                             const Span<PBVHNode *> nodes,
                             const FunctionRef<void(Span<int>, MutableSpan<bool>)> calc_hide)
{
  Mesh &mesh = *static_cast<Mesh *>(object.data);
  bke::MutableAttributeAccessor attributes = mesh.attributes_for_write();
  bke::SpanAttributeWriter<bool> hide_vert = attributes.lookup_or_add_for_write_span<bool>(
      ".hide_vert", bke::AttrDomain::Point);

  bool any_changed = false;
  threading::EnumerableThreadSpecific<Vector<bool>> all_new_hide;
  threading::parallel_for(nodes.index_range(), 1, [&](const IndexRange range) {
    Vector<bool> &new_hide = all_new_hide.local();
    for (PBVHNode *node : nodes.slice(range)) {
      const Span<int> verts = BKE_pbvh_node_get_unique_vert_indices(node);

      new_hide.reinitialize(verts.size());
      array_utils::gather(hide_vert.span.as_span(), verts, new_hide.as_mutable_span());
      calc_hide(verts, new_hide);
      if (!array_utils::indexed_data_equal<bool>(hide_vert.span, verts, new_hide)) {
        continue;
      }

      any_changed = true;
      undo::push_node(&object, node, undo::Type::HideVert);
      array_utils::scatter(new_hide.as_span(), verts, hide_vert.span);

      BKE_pbvh_node_mark_update_visibility(node);
      bke::pbvh::node_update_visibility_mesh(hide_vert.span, *node);
    }
  });

  hide_vert.finish();
  if (any_changed) {
    bke::mesh_hide_vert_flush(mesh);
  }
}

static void grid_hide_update(Depsgraph &depsgraph,
                             Object &object,
                             const Span<PBVHNode *> nodes,
                             const FunctionRef<void(const int, MutableBoundedBitSpan)> calc_hide)
{
  Mesh &mesh = *static_cast<Mesh *>(object.data);
  PBVH &pbvh = *object.sculpt->pbvh;
  SubdivCCG &subdiv_ccg = *object.sculpt->subdiv_ccg;
  BitGroupVector<> &grid_hidden = BKE_subdiv_ccg_grid_hidden_ensure(subdiv_ccg);

  bool any_changed = false;
  threading::parallel_for(nodes.index_range(), 1, [&](const IndexRange range) {
    for (PBVHNode *node : nodes.slice(range)) {
      const Span<int> grids = BKE_pbvh_node_get_grid_indices(*node);
      BitGroupVector<> new_hide(grids.size(), grid_hidden.group_size());
      for (const int i : grids.index_range()) {
        new_hide[i].copy_from(grid_hidden[grids[i]].as_span());
      }

      for (const int i : grids.index_range()) {
        calc_hide(grids[i], new_hide[i]);
      }

      if (std::all_of(grids.index_range().begin(), grids.index_range().end(), [&](const int i) {
            return bits::spans_equal(grid_hidden[grids[i]], new_hide[i]);
          }))
      {
        continue;
      }

      any_changed = true;
      undo::push_node(&object, node, undo::Type::HideVert);

      for (const int i : grids.index_range()) {
        grid_hidden[grids[i]].copy_from(new_hide[i].as_span());
      }

      BKE_pbvh_node_mark_update_visibility(node);
      bke::pbvh::node_update_visibility_grids(grid_hidden, *node);
    }
  });

  if (any_changed) {
    multires_mark_as_modified(&depsgraph, &object, MULTIRES_HIDDEN_MODIFIED);
    BKE_pbvh_sync_visibility_from_verts(&pbvh, &mesh);
  }
}

static void partialvis_update_bmesh_verts(const Set<BMVert *, 0> &verts,
                                          const VisAction action,
                                          const FunctionRef<bool(const BMVert *v)> should_update,
                                          bool *any_changed,
                                          bool *any_visible)
{
  for (BMVert *v : verts) {
    if (should_update(v)) {
      if (action == VisAction::Hide) {
        BM_elem_flag_enable(v, BM_ELEM_HIDDEN);
      }
      else {
        BM_elem_flag_disable(v, BM_ELEM_HIDDEN);
      }
      (*any_changed) = true;
    }

    if (!BM_elem_flag_test(v, BM_ELEM_HIDDEN)) {
      (*any_visible) = true;
    }
  }
}

static void partialvis_update_bmesh_faces(const Set<BMFace *, 0> &faces)
{
  for (BMFace *f : faces) {
    if (paint_is_bmesh_face_hidden(f)) {
      BM_elem_flag_enable(f, BM_ELEM_HIDDEN);
    }
    else {
      BM_elem_flag_disable(f, BM_ELEM_HIDDEN);
    }
  }
}

static void partialvis_update_bmesh_nodes(Object *ob,
                                          const Span<PBVHNode *> nodes,
                                          const VisAction action,
                                          const FunctionRef<bool(const BMVert *v)> vert_test_fn)
{
  for (PBVHNode *node : nodes) {
    bool any_changed = false;
    bool any_visible = false;

    undo::push_node(ob, node, undo::Type::HideVert);

    partialvis_update_bmesh_verts(
        BKE_pbvh_bmesh_node_unique_verts(node), action, vert_test_fn, &any_changed, &any_visible);

    partialvis_update_bmesh_verts(
        BKE_pbvh_bmesh_node_other_verts(node), action, vert_test_fn, &any_changed, &any_visible);

    /* Finally loop over node faces and tag the ones that are fully hidden. */
    partialvis_update_bmesh_faces(BKE_pbvh_bmesh_node_faces(node));

    if (any_changed) {
      BKE_pbvh_node_mark_rebuild_draw(node);
      BKE_pbvh_node_fully_hidden_set(node, !any_visible);
    }
  }
}

/** \} */

/* -------------------------------------------------------------------- */
/** \name Global Visibility Operators
 * Operators that act upon the entirety of a given object's mesh.
 * \{ */

static void partialvis_all_update_mesh(Object &object,
                                       const VisAction action,
                                       const Span<PBVHNode *> nodes)
{
  Mesh &mesh = *static_cast<Mesh *>(object.data);
  bke::MutableAttributeAccessor attributes = mesh.attributes_for_write();
  if (action == VisAction::Show && !attributes.contains(".hide_vert")) {
    /* If everything is already visible, don't do anything. */
    return;
  }

  switch (action) {
    case VisAction::Hide:
      vert_hide_update(object, nodes, [&](const Span<int> /*verts*/, MutableSpan<bool> hide) {
        hide.fill(true);
      });
      break;
    case VisAction::Show:
      mesh_show_all(object, nodes);
      break;
  }
}

static void partialvis_all_update_grids(Depsgraph &depsgraph,
                                        Object &object,
                                        const VisAction action,
                                        const Span<PBVHNode *> nodes)
{
  switch (action) {
    case VisAction::Hide:
      grid_hide_update(depsgraph,
                       object,
                       nodes,
                       [&](const int /*verts*/, MutableBoundedBitSpan hide) { hide.fill(true); });
      break;
    case VisAction::Show:
      grids_show_all(depsgraph, object, nodes);
      break;
  }
}

static void partialvis_all_update_bmesh(Object *ob,
                                        const VisAction action,
                                        const Span<PBVHNode *> nodes)
{
  partialvis_update_bmesh_nodes(ob, nodes, action, [](const BMVert * /*vert*/) { return true; });
}

static int hide_show_all_exec(bContext *C, wmOperator *op)
{
  Object *ob = CTX_data_active_object(C);
  Depsgraph *depsgraph = CTX_data_ensure_evaluated_depsgraph(C);

  const VisAction action = VisAction(RNA_enum_get(op->ptr, "action"));

  PBVH *pbvh = BKE_sculpt_object_pbvh_ensure(depsgraph, ob);
  BLI_assert(BKE_object_sculpt_pbvh_get(ob) == pbvh);

  /* Start undo. */
  switch (action) {
    case VisAction::Hide:
      undo::push_begin_ex(ob, "Hide area");
      break;
    case VisAction::Show:
      undo::push_begin_ex(ob, "Show area");
      break;
  }

  Vector<PBVHNode *> nodes = bke::pbvh::search_gather(pbvh, {});

  switch (BKE_pbvh_type(pbvh)) {
    case PBVH_FACES:
      partialvis_all_update_mesh(*ob, action, nodes);
      break;
    case PBVH_GRIDS:
      partialvis_all_update_grids(*depsgraph, *ob, action, nodes);
      break;
    case PBVH_BMESH:
      partialvis_all_update_bmesh(ob, action, nodes);
      break;
  }

  /* End undo. */
  undo::push_end(ob);

  SCULPT_topology_islands_invalidate(ob->sculpt);
  tag_update_visibility(*C);

  return OPERATOR_FINISHED;
}

static void partialvis_masked_update_mesh(Object &object,
                                          const VisAction action,
                                          const Span<PBVHNode *> nodes)
{
  Mesh &mesh = *static_cast<Mesh *>(object.data);
  bke::MutableAttributeAccessor attributes = mesh.attributes_for_write();
  if (action == VisAction::Show && !attributes.contains(".hide_vert")) {
    /* If everything is already visible, don't do anything. */
    return;
  }

  const bool value = action_to_hide(action);
  const VArraySpan<float> mask = *attributes.lookup<float>(".sculpt_mask", bke::AttrDomain::Point);
  if (action == VisAction::Show && mask.is_empty()) {
    mesh_show_all(object, nodes);
  }
  else if (!mask.is_empty()) {
    vert_hide_update(object, nodes, [&](const Span<int> verts, MutableSpan<bool> hide) {
      for (const int i : verts.index_range()) {
        if (mask[verts[i]] > 0.5f) {
          hide[i] = value;
        }
      }
    });
  }
}

static void partialvis_masked_update_grids(Depsgraph &depsgraph,
                                           Object &object,
                                           const VisAction action,
                                           const Span<PBVHNode *> nodes)
{
  PBVH &pbvh = *object.sculpt->pbvh;
  SubdivCCG &subdiv_ccg = *object.sculpt->subdiv_ccg;

  const bool value = action_to_hide(action);
  const CCGKey key = *BKE_pbvh_get_grid_key(&pbvh);
  const Span<CCGElem *> grids = subdiv_ccg.grids;
  if (!key.has_mask) {
    grid_hide_update(depsgraph,
                     object,
                     nodes,
                     [&](const int /*verts*/, MutableBoundedBitSpan hide) { hide.fill(value); });
  }
  else {
    grid_hide_update(
        depsgraph, object, nodes, [&](const int grid_index, MutableBoundedBitSpan hide) {
          CCGElem *grid = grids[grid_index];
          for (const int y : IndexRange(key.grid_size)) {
            for (const int x : IndexRange(key.grid_size)) {
              CCGElem *elem = CCG_grid_elem(&key, grid, x, y);
              if (*CCG_elem_mask(&key, elem) > 0.5f) {
                hide[y * key.grid_size + x].set(value);
              }
            }
          }
        });
  }
}

static void partialvis_masked_update_bmesh(Object *ob,
                                           PBVH *pbvh,
                                           const VisAction action,
                                           const Span<PBVHNode *> nodes)
{
  BMesh *bm = BKE_pbvh_get_bmesh(pbvh);
  const int mask_offset = CustomData_get_offset_named(&bm->vdata, CD_PROP_FLOAT, ".sculpt_mask");
  const auto mask_test_fn = [&](const BMVert *v) {
    const float vmask = BM_ELEM_CD_GET_FLOAT(v, mask_offset);
    return vmask > 0.5f;
  };

  partialvis_update_bmesh_nodes(ob, nodes, action, mask_test_fn);
}

static int hide_show_masked_exec(bContext *C, wmOperator *op)
{
  Object *ob = CTX_data_active_object(C);
  Depsgraph *depsgraph = CTX_data_ensure_evaluated_depsgraph(C);

  const VisAction action = VisAction(RNA_enum_get(op->ptr, "action"));

  PBVH *pbvh = BKE_sculpt_object_pbvh_ensure(depsgraph, ob);
  BLI_assert(BKE_object_sculpt_pbvh_get(ob) == pbvh);

  /* Start undo. */
  switch (action) {
    case VisAction::Hide:
      undo::push_begin_ex(ob, "Hide area");
      break;
    case VisAction::Show:
      undo::push_begin_ex(ob, "Show area");
      break;
  }

  Vector<PBVHNode *> nodes = bke::pbvh::search_gather(pbvh, {});

  switch (BKE_pbvh_type(pbvh)) {
    case PBVH_FACES:
      partialvis_masked_update_mesh(*ob, action, nodes);
      break;
    case PBVH_GRIDS:
      partialvis_masked_update_grids(*depsgraph, *ob, action, nodes);
      break;
    case PBVH_BMESH:
      partialvis_masked_update_bmesh(ob, pbvh, action, nodes);
      break;
  }

  /* End undo. */
  undo::push_end(ob);

  SCULPT_topology_islands_invalidate(ob->sculpt);
  tag_update_visibility(*C);

  return OPERATOR_FINISHED;
}

<<<<<<< HEAD
static int hide_show_gesture_box_exec(bContext *C, wmOperator *op)
{
  std::unique_ptr<gesture::GestureData> gesture_data = gesture::init_from_box(C, op);
  if (!gesture_data) {
    return OPERATOR_CANCELLED;
  }
  hide_show_init_properties(*C, *gesture_data, *op);
  gesture::apply(*C, *gesture_data, *op);
  return OPERATOR_FINISHED;
}

static int hide_show_gesture_lasso_exec(bContext *C, wmOperator *op)
{
  std::unique_ptr<gesture::GestureData> gesture_data = gesture::init_from_lasso(C, op);
  if (!gesture_data) {
    return OPERATOR_CANCELLED;
  }
  hide_show_init_properties(*C, *gesture_data, *op);
  gesture::apply(*C, *gesture_data, *op);
  return OPERATOR_FINISHED;
}

static int hide_show_gesture_line_exec(bContext *C, wmOperator *op)
{
  std::unique_ptr<gesture::GestureData> gesture_data = gesture::init_from_line(C, op);
  if (!gesture_data) {
    return OPERATOR_CANCELLED;
  }
  hide_show_init_properties(*C, *gesture_data, *op);
  gesture::apply(*C, *gesture_data, *op);
  return OPERATOR_FINISHED;
}

=======
>>>>>>> 4e650294
static void hide_show_operator_properties(wmOperatorType *ot)
{
  static const EnumPropertyItem action_items[] = {
      {int(VisAction::Hide), "HIDE", 0, "Hide", "Hide vertices"},
      {int(VisAction::Show), "SHOW", 0, "Show", "Show vertices"},
      {0, nullptr, 0, nullptr, nullptr},
  };

  RNA_def_enum(ot->srna,
               "action",
               action_items,
               int(VisAction::Hide),
               "Visibility Action",
               "Whether to hide or show vertices");
}

void PAINT_OT_hide_show_masked(wmOperatorType *ot)
{
  ot->name = "Hide/Show Masked";
  ot->idname = "PAINT_OT_hide_show_masked";
  ot->description = "Hide/show all masked vertices above a threshold";

  ot->exec = hide_show_masked_exec;
  /* Sculpt-only for now. */
  ot->poll = SCULPT_mode_poll_view3d;

  ot->flag = OPTYPE_REGISTER;

  hide_show_operator_properties(ot);
}

void PAINT_OT_hide_show_all(wmOperatorType *ot)
{
  ot->name = "Hide/Show All";
  ot->idname = "PAINT_OT_hide_show_all";
  ot->description = "Hide/show all vertices";

  ot->exec = hide_show_all_exec;
  /* Sculpt-only for now. */
  ot->poll = SCULPT_mode_poll_view3d;

  ot->flag = OPTYPE_REGISTER;

  hide_show_operator_properties(ot);
}

<<<<<<< HEAD
void PAINT_OT_hide_show(wmOperatorType *ot)
{
  ot->name = "Hide/Show";
  ot->idname = "PAINT_OT_hide_show";
  ot->description = "Hide/show some vertices";

  ot->invoke = WM_gesture_box_invoke;
  ot->modal = WM_gesture_box_modal;
  ot->exec = hide_show_gesture_box_exec;
  /* Sculpt-only for now. */
  ot->poll = SCULPT_mode_poll_view3d;

  ot->flag = OPTYPE_REGISTER;

  WM_operator_properties_border(ot);
  hide_show_operator_properties(ot);
  hide_show_operator_gesture_properties(ot);
  gesture::operator_properties(ot, gesture::ShapeType::Box);
}

void PAINT_OT_hide_show_lasso_gesture(wmOperatorType *ot)
{
  ot->name = "Hide/Show Lasso";
  ot->idname = "PAINT_OT_hide_show_lasso_gesture";
  ot->description = "Hide/show some vertices";

  ot->invoke = WM_gesture_lasso_invoke;
  ot->modal = WM_gesture_lasso_modal;
  ot->exec = hide_show_gesture_lasso_exec;
  /* Sculpt-only for now. */
  ot->poll = SCULPT_mode_poll_view3d;

  ot->flag = OPTYPE_REGISTER | OPTYPE_DEPENDS_ON_CURSOR;

  WM_operator_properties_gesture_lasso(ot);
  hide_show_operator_properties(ot);
  hide_show_operator_gesture_properties(ot);
  gesture::operator_properties(ot, gesture::ShapeType::Lasso);
}

void PAINT_OT_hide_show_line_gesture(wmOperatorType *ot)
{
  ot->name = "Hide/Show Line";
  ot->idname = "PAINT_OT_hide_show_line_gesture";
  ot->description = "Hide/show some vertices";

  ot->invoke = WM_gesture_straightline_active_side_invoke;
  ot->modal = WM_gesture_straightline_oneshot_modal;
  ot->exec = hide_show_gesture_line_exec;
  /* Sculpt-only for now. */
  ot->poll = SCULPT_mode_poll_view3d;

  ot->flag = OPTYPE_REGISTER;

  WM_operator_properties_gesture_straightline(ot, WM_CURSOR_EDIT);
  hide_show_operator_properties(ot);
  hide_show_operator_gesture_properties(ot);
  gesture::operator_properties(ot, gesture::ShapeType::Line);
}

=======
>>>>>>> 4e650294
static void invert_visibility_mesh(Object &object, const Span<PBVHNode *> nodes)
{
  Mesh &mesh = *static_cast<Mesh *>(object.data);
  bke::MutableAttributeAccessor attributes = mesh.attributes_for_write();
  bke::SpanAttributeWriter<bool> hide_vert = attributes.lookup_or_add_for_write_span<bool>(
      ".hide_vert", bke::AttrDomain::Point);

  threading::parallel_for(nodes.index_range(), 1, [&](const IndexRange range) {
    for (PBVHNode *node : nodes.slice(range)) {
      undo::push_node(&object, node, undo::Type::HideVert);
      for (const int vert : BKE_pbvh_node_get_unique_vert_indices(node)) {
        hide_vert.span[vert] = !hide_vert.span[vert];
      }
      BKE_pbvh_node_mark_update_visibility(node);
      bke::pbvh::node_update_visibility_mesh(hide_vert.span, *node);
    }
  });

  hide_vert.finish();
  bke::mesh_hide_vert_flush(mesh);
}

static void invert_visibility_grids(Depsgraph &depsgraph,
                                    Object &object,
                                    const Span<PBVHNode *> nodes)
{
  Mesh &mesh = *static_cast<Mesh *>(object.data);
  PBVH &pbvh = *object.sculpt->pbvh;
  SubdivCCG &subdiv_ccg = *object.sculpt->subdiv_ccg;
  BitGroupVector<> &grid_hidden = BKE_subdiv_ccg_grid_hidden_ensure(subdiv_ccg);

  threading::parallel_for(nodes.index_range(), 1, [&](const IndexRange range) {
    for (PBVHNode *node : nodes.slice(range)) {
      undo::push_node(&object, node, undo::Type::HideVert);
      for (const int i : BKE_pbvh_node_get_grid_indices(*node)) {
        bits::invert(grid_hidden[i]);
      }
      BKE_pbvh_node_mark_update_visibility(node);
      bke::pbvh::node_update_visibility_grids(grid_hidden, *node);
    }
  });

  multires_mark_as_modified(&depsgraph, &object, MULTIRES_HIDDEN_MODIFIED);
  BKE_pbvh_sync_visibility_from_verts(&pbvh, &mesh);
}

static void invert_visibility_bmesh(Object &object, const Span<PBVHNode *> nodes)
{
  threading::parallel_for(nodes.index_range(), 1, [&](const IndexRange range) {
    for (PBVHNode *node : nodes.slice(range)) {
      undo::push_node(&object, node, undo::Type::HideVert);
      bool fully_hidden = true;
      for (BMVert *vert : BKE_pbvh_bmesh_node_unique_verts(node)) {
        BM_elem_flag_toggle(vert, BM_ELEM_HIDDEN);
        fully_hidden &= BM_elem_flag_test_bool(vert, BM_ELEM_HIDDEN);
      }
      BKE_pbvh_node_fully_hidden_set(node, fully_hidden);
      BKE_pbvh_node_mark_rebuild_draw(node);
    }
  });
  threading::parallel_for(nodes.index_range(), 1, [&](const IndexRange range) {
    for (PBVHNode *node : nodes.slice(range)) {
      partialvis_update_bmesh_faces(BKE_pbvh_bmesh_node_faces(node));
    }
  });
}

static int visibility_invert_exec(bContext *C, wmOperator *op)
{
  Object &object = *CTX_data_active_object(C);
  Depsgraph &depsgraph = *CTX_data_ensure_evaluated_depsgraph(C);

  PBVH *pbvh = BKE_sculpt_object_pbvh_ensure(&depsgraph, &object);
  BLI_assert(BKE_object_sculpt_pbvh_get(&object) == pbvh);

  Vector<PBVHNode *> nodes = bke::pbvh::search_gather(pbvh, {});
  undo::push_begin(&object, op);
  switch (BKE_pbvh_type(pbvh)) {
    case PBVH_FACES:
      invert_visibility_mesh(object, nodes);
      break;
    case PBVH_GRIDS:
      invert_visibility_grids(depsgraph, object, nodes);
      break;
    case PBVH_BMESH:
      invert_visibility_bmesh(object, nodes);
      break;
  }

  undo::push_end(&object);

  SCULPT_topology_islands_invalidate(object.sculpt);
  tag_update_visibility(*C);

  return OPERATOR_FINISHED;
}

void PAINT_OT_visibility_invert(wmOperatorType *ot)
{
  ot->name = "Invert Visibility";
  ot->idname = "PAINT_OT_visibility_invert";
  ot->description = "Invert the visibility of all vertices";

  ot->exec = visibility_invert_exec;
  ot->poll = SCULPT_mode_poll_view3d;

  ot->flag = OPTYPE_REGISTER;
}

/** \} */

/* -------------------------------------------------------------------- */
/** \name Gesture-based Visibility Operators
 * Operators that act upon a user-selected area.
 * \{ */

struct HideShowOperation {
  gesture::Operation op;

  VisAction action;
};

static void partialvis_gesture_update_mesh(gesture::GestureData &gesture_data)
{
  HideShowOperation *operation = reinterpret_cast<HideShowOperation *>(gesture_data.operation);
  Object *object = gesture_data.vc.obact;
  const VisAction action = operation->action;
  const Span<PBVHNode *> nodes = gesture_data.nodes;

  PBVH *pbvh = object->sculpt->pbvh;
  Mesh *mesh = static_cast<Mesh *>(object->data);
  bke::MutableAttributeAccessor attributes = mesh->attributes_for_write();
  if (action == VisAction::Show && !attributes.contains(".hide_vert")) {
    /* If everything is already visible, don't do anything. */
    return;
  }

  const bool value = action_to_hide(action);
  const Span<float3> positions = BKE_pbvh_get_vert_positions(pbvh);
  const Span<float3> normals = BKE_pbvh_get_vert_normals(pbvh);
  vert_hide_update(*object, nodes, [&](const Span<int> verts, MutableSpan<bool> hide) {
    for (const int i : verts.index_range()) {
      if (gesture::is_affected(gesture_data, positions[verts[i]], normals[verts[i]])) {
        hide[i] = value;
      }
    }
  });
}

static void partialvis_gesture_update_grids(Depsgraph &depsgraph,
                                            gesture::GestureData &gesture_data)
{
  HideShowOperation *operation = reinterpret_cast<HideShowOperation *>(gesture_data.operation);
  Object *object = gesture_data.vc.obact;
  const VisAction action = operation->action;
  const Span<PBVHNode *> nodes = gesture_data.nodes;

  PBVH *pbvh = object->sculpt->pbvh;
  SubdivCCG *subdiv_ccg = object->sculpt->subdiv_ccg;

  const bool value = action_to_hide(action);
  const CCGKey key = *BKE_pbvh_get_grid_key(pbvh);
  const Span<CCGElem *> grids = subdiv_ccg->grids;
  grid_hide_update(
      depsgraph, *object, nodes, [&](const int grid_index, MutableBoundedBitSpan hide) {
        CCGElem *grid = grids[grid_index];
        for (const int y : IndexRange(key.grid_size)) {
          for (const int x : IndexRange(key.grid_size)) {
            CCGElem *elem = CCG_grid_elem(&key, grid, x, y);
            if (gesture::is_affected(
                    gesture_data, CCG_elem_co(&key, elem), CCG_elem_no(&key, elem))) {
              hide[y * key.grid_size + x].set(value);
            }
          }
        }
      });
}

static void partialvis_gesture_update_bmesh(gesture::GestureData &gesture_data)
{
  const auto selection_test_fn = [&](const BMVert *v) {
    return gesture::is_affected(gesture_data, v->co, v->no);
  };

  HideShowOperation *operation = reinterpret_cast<HideShowOperation *>(gesture_data.operation);

  partialvis_update_bmesh_nodes(
      gesture_data.vc.obact, gesture_data.nodes, operation->action, selection_test_fn);
}

static void hide_show_begin(bContext &C, gesture::GestureData & /*gesture_data*/)
{
  Object *ob = CTX_data_active_object(&C);
  Depsgraph *depsgraph = CTX_data_ensure_evaluated_depsgraph(&C);

  BKE_sculpt_object_pbvh_ensure(depsgraph, ob);
}

static void hide_show_apply_for_symmetry_pass(bContext &C, gesture::GestureData &gesture_data)
{
  Depsgraph *depsgraph = CTX_data_depsgraph_pointer(&C);

  switch (BKE_pbvh_type(gesture_data.ss->pbvh)) {
    case PBVH_FACES:
      partialvis_gesture_update_mesh(gesture_data);
      break;
    case PBVH_GRIDS:
      partialvis_gesture_update_grids(*depsgraph, gesture_data);
      break;
    case PBVH_BMESH:
      partialvis_gesture_update_bmesh(gesture_data);
      break;
  }
}
static void hide_show_end(bContext &C, gesture::GestureData &gesture_data)
{
  SCULPT_topology_islands_invalidate(gesture_data.vc.obact->sculpt);
  tag_update_visibility(C);
}

static void hide_show_init_properties(bContext & /*C*/,
                                      gesture::GestureData &gesture_data,
                                      wmOperator &op)
{
  gesture_data.operation = reinterpret_cast<gesture::Operation *>(
      MEM_cnew<HideShowOperation>(__func__));

  HideShowOperation *operation = reinterpret_cast<HideShowOperation *>(gesture_data.operation);

  operation->op.begin = hide_show_begin;
  operation->op.apply_for_symmetry_pass = hide_show_apply_for_symmetry_pass;
  operation->op.end = hide_show_end;

  operation->action = VisAction(RNA_enum_get(op.ptr, "action"));
  gesture_data.selection_type = gesture::SelectionType(RNA_enum_get(op.ptr, "area"));
}

static int hide_show_gesture_box_exec(bContext *C, wmOperator *op)
{
  std::unique_ptr<gesture::GestureData> gesture_data = gesture::init_from_box(C, op);
  if (!gesture_data) {
    return OPERATOR_CANCELLED;
  }
  hide_show_init_properties(*C, *gesture_data, *op);
  gesture::apply(*C, *gesture_data, *op);
  return OPERATOR_FINISHED;
}

static int hide_show_gesture_lasso_exec(bContext *C, wmOperator *op)
{
  std::unique_ptr<gesture::GestureData> gesture_data = gesture::init_from_lasso(C, op);
  if (!gesture_data) {
    return OPERATOR_CANCELLED;
  }
  hide_show_init_properties(*C, *gesture_data, *op);
  gesture::apply(*C, *gesture_data, *op);
  return OPERATOR_FINISHED;
}

static void hide_show_operator_gesture_properties(wmOperatorType *ot)
{
  static const EnumPropertyItem area_items[] = {
      {int(gesture::SelectionType::Outside),
       "OUTSIDE",
       0,
       "Outside",
       "Hide or show vertices outside the selection"},
      {int(gesture::SelectionType::Inside),
       "Inside",
       0,
       "Inside",
       "Hide or show vertices inside the selection"},
      {0, nullptr, 0, nullptr, nullptr},
  };

  RNA_def_enum(ot->srna,
               "area",
               area_items,
               int(gesture::SelectionType::Inside),
               "Visibility Area",
               "Which vertices to hide or show");
}

void PAINT_OT_hide_show(wmOperatorType *ot)
{
  ot->name = "Hide/Show";
  ot->idname = "PAINT_OT_hide_show";
  ot->description = "Hide/show some vertices";

  ot->invoke = WM_gesture_box_invoke;
  ot->modal = WM_gesture_box_modal;
  ot->exec = hide_show_gesture_box_exec;
  /* Sculpt-only for now. */
  ot->poll = SCULPT_mode_poll_view3d;

  ot->flag = OPTYPE_REGISTER;

  WM_operator_properties_border(ot);
  hide_show_operator_properties(ot);
  hide_show_operator_gesture_properties(ot);
  gesture::operator_properties(ot, gesture::ShapeType::Box);
}

void PAINT_OT_hide_show_lasso_gesture(wmOperatorType *ot)
{
  ot->name = "Hide/Show Lasso";
  ot->idname = "PAINT_OT_hide_show_lasso_gesture";
  ot->description = "Hide/show some vertices";

  ot->invoke = WM_gesture_lasso_invoke;
  ot->modal = WM_gesture_lasso_modal;
  ot->exec = hide_show_gesture_lasso_exec;
  /* Sculpt-only for now. */
  ot->poll = SCULPT_mode_poll_view3d;

  ot->flag = OPTYPE_REGISTER | OPTYPE_DEPENDS_ON_CURSOR;

  WM_operator_properties_gesture_lasso(ot);
  hide_show_operator_properties(ot);
  hide_show_operator_gesture_properties(ot);
  gesture::operator_properties(ot, gesture::ShapeType::Lasso);
}

/** \} */

}  // namespace blender::ed::sculpt_paint::hide<|MERGE_RESOLUTION|>--- conflicted
+++ resolved
@@ -561,42 +561,6 @@
   return OPERATOR_FINISHED;
 }
 
-<<<<<<< HEAD
-static int hide_show_gesture_box_exec(bContext *C, wmOperator *op)
-{
-  std::unique_ptr<gesture::GestureData> gesture_data = gesture::init_from_box(C, op);
-  if (!gesture_data) {
-    return OPERATOR_CANCELLED;
-  }
-  hide_show_init_properties(*C, *gesture_data, *op);
-  gesture::apply(*C, *gesture_data, *op);
-  return OPERATOR_FINISHED;
-}
-
-static int hide_show_gesture_lasso_exec(bContext *C, wmOperator *op)
-{
-  std::unique_ptr<gesture::GestureData> gesture_data = gesture::init_from_lasso(C, op);
-  if (!gesture_data) {
-    return OPERATOR_CANCELLED;
-  }
-  hide_show_init_properties(*C, *gesture_data, *op);
-  gesture::apply(*C, *gesture_data, *op);
-  return OPERATOR_FINISHED;
-}
-
-static int hide_show_gesture_line_exec(bContext *C, wmOperator *op)
-{
-  std::unique_ptr<gesture::GestureData> gesture_data = gesture::init_from_line(C, op);
-  if (!gesture_data) {
-    return OPERATOR_CANCELLED;
-  }
-  hide_show_init_properties(*C, *gesture_data, *op);
-  gesture::apply(*C, *gesture_data, *op);
-  return OPERATOR_FINISHED;
-}
-
-=======
->>>>>>> 4e650294
 static void hide_show_operator_properties(wmOperatorType *ot)
 {
   static const EnumPropertyItem action_items[] = {
@@ -643,69 +607,6 @@
   hide_show_operator_properties(ot);
 }
 
-<<<<<<< HEAD
-void PAINT_OT_hide_show(wmOperatorType *ot)
-{
-  ot->name = "Hide/Show";
-  ot->idname = "PAINT_OT_hide_show";
-  ot->description = "Hide/show some vertices";
-
-  ot->invoke = WM_gesture_box_invoke;
-  ot->modal = WM_gesture_box_modal;
-  ot->exec = hide_show_gesture_box_exec;
-  /* Sculpt-only for now. */
-  ot->poll = SCULPT_mode_poll_view3d;
-
-  ot->flag = OPTYPE_REGISTER;
-
-  WM_operator_properties_border(ot);
-  hide_show_operator_properties(ot);
-  hide_show_operator_gesture_properties(ot);
-  gesture::operator_properties(ot, gesture::ShapeType::Box);
-}
-
-void PAINT_OT_hide_show_lasso_gesture(wmOperatorType *ot)
-{
-  ot->name = "Hide/Show Lasso";
-  ot->idname = "PAINT_OT_hide_show_lasso_gesture";
-  ot->description = "Hide/show some vertices";
-
-  ot->invoke = WM_gesture_lasso_invoke;
-  ot->modal = WM_gesture_lasso_modal;
-  ot->exec = hide_show_gesture_lasso_exec;
-  /* Sculpt-only for now. */
-  ot->poll = SCULPT_mode_poll_view3d;
-
-  ot->flag = OPTYPE_REGISTER | OPTYPE_DEPENDS_ON_CURSOR;
-
-  WM_operator_properties_gesture_lasso(ot);
-  hide_show_operator_properties(ot);
-  hide_show_operator_gesture_properties(ot);
-  gesture::operator_properties(ot, gesture::ShapeType::Lasso);
-}
-
-void PAINT_OT_hide_show_line_gesture(wmOperatorType *ot)
-{
-  ot->name = "Hide/Show Line";
-  ot->idname = "PAINT_OT_hide_show_line_gesture";
-  ot->description = "Hide/show some vertices";
-
-  ot->invoke = WM_gesture_straightline_active_side_invoke;
-  ot->modal = WM_gesture_straightline_oneshot_modal;
-  ot->exec = hide_show_gesture_line_exec;
-  /* Sculpt-only for now. */
-  ot->poll = SCULPT_mode_poll_view3d;
-
-  ot->flag = OPTYPE_REGISTER;
-
-  WM_operator_properties_gesture_straightline(ot, WM_CURSOR_EDIT);
-  hide_show_operator_properties(ot);
-  hide_show_operator_gesture_properties(ot);
-  gesture::operator_properties(ot, gesture::ShapeType::Line);
-}
-
-=======
->>>>>>> 4e650294
 static void invert_visibility_mesh(Object &object, const Span<PBVHNode *> nodes)
 {
   Mesh &mesh = *static_cast<Mesh *>(object.data);
@@ -965,6 +866,17 @@
   return OPERATOR_FINISHED;
 }
 
+static int hide_show_gesture_line_exec(bContext *C, wmOperator *op)
+{
+  std::unique_ptr<gesture::GestureData> gesture_data = gesture::init_from_line(C, op);
+  if (!gesture_data) {
+    return OPERATOR_CANCELLED;
+  }
+  hide_show_init_properties(*C, *gesture_data, *op);
+  gesture::apply(*C, *gesture_data, *op);
+  return OPERATOR_FINISHED;
+}
+
 static void hide_show_operator_gesture_properties(wmOperatorType *ot)
 {
   static const EnumPropertyItem area_items[] = {
@@ -1029,6 +941,26 @@
   gesture::operator_properties(ot, gesture::ShapeType::Lasso);
 }
 
+void PAINT_OT_hide_show_line_gesture(wmOperatorType *ot)
+{
+  ot->name = "Hide/Show Line";
+  ot->idname = "PAINT_OT_hide_show_line_gesture";
+  ot->description = "Hide/show some vertices";
+
+  ot->invoke = WM_gesture_straightline_active_side_invoke;
+  ot->modal = WM_gesture_straightline_oneshot_modal;
+  ot->exec = hide_show_gesture_line_exec;
+  /* Sculpt-only for now. */
+  ot->poll = SCULPT_mode_poll_view3d;
+
+  ot->flag = OPTYPE_REGISTER;
+
+  WM_operator_properties_gesture_straightline(ot, WM_CURSOR_EDIT);
+  hide_show_operator_properties(ot);
+  hide_show_operator_gesture_properties(ot);
+  gesture::operator_properties(ot, gesture::ShapeType::Line);
+}
+
 /** \} */
 
 }  // namespace blender::ed::sculpt_paint::hide