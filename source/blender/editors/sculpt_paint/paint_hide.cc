--- conflicted
+++ resolved
@@ -49,10 +49,8 @@
 /* For undo push. */
 #include "sculpt_intern.hh"
 
-<<<<<<< HEAD
 using blender::Vector;
 using blender::bke::dyntopo::DyntopoSet;
-=======
 namespace blender::ed::sculpt_paint::hide {
 
 void sync_all_from_faces(Object &object)
@@ -138,7 +136,6 @@
 {
   return action == VisAction::Hide;
 }
->>>>>>> fcbb94ed
 
 /* Return true if the element should be hidden/shown. */
 static bool is_effected(const VisArea area,
@@ -437,17 +434,10 @@
 }
 
 static void partialvis_update_bmesh_verts(BMesh *bm,
-<<<<<<< HEAD
                                           DyntopoSet<BMVert> *verts,
-                                          PartialVisAction action,
-                                          PartialVisArea area,
-                                          float planes[4][4],
-=======
-                                          const Set<BMVert *, 0> &verts,
-                                          const VisAction action,
-                                          const VisArea area,
+                                          VisAction action,
+                                          VisArea area,
                                           const float planes[4][4],
->>>>>>> fcbb94ed
                                           bool *any_changed,
                                           bool *any_visible)
 {
@@ -457,13 +447,8 @@
     float *vmask = BM_ELEM_CD_PTR<float *>(v, mask_offset);
 
     /* Hide vertex if in the hide volume. */
-<<<<<<< HEAD
     if (is_effected(area, planes, v->co, *vmask)) {
-      if (action == PARTIALVIS_HIDE) {
-=======
-    if (is_effected(area, planes, v->co, vmask)) {
       if (action == VisAction::Hide) {
->>>>>>> fcbb94ed
         BM_elem_flag_enable(v, BM_ELEM_HIDDEN);
       }
       else {
@@ -478,11 +463,7 @@
   }
 }
 
-<<<<<<< HEAD
 static void partialvis_update_bmesh_faces(DyntopoSet<BMFace> *faces)
-=======
-static void partialvis_update_bmesh_faces(const Set<BMFace *, 0> &faces)
->>>>>>> fcbb94ed
 {
   for (BMFace *f : *faces) {
     bool hidden = false;
@@ -508,63 +489,26 @@
                                     const float planes[4][4],
                                     const Span<PBVHNode *> nodes)
 {
-<<<<<<< HEAD
-  BMesh *bm;
   DyntopoSet<BMVert> *unique, *other;
-  DyntopoSet<BMFace> *faces;
-
-  bool any_changed = false, any_visible = false;
-
-  bm = BKE_pbvh_get_bmesh(pbvh);
-  unique = BKE_pbvh_bmesh_node_unique_verts(node);
-  other = BKE_pbvh_bmesh_node_other_verts(node);
-  faces = BKE_pbvh_bmesh_node_faces(node);
-
-  SCULPT_undo_push_node(ob, node, SCULPT_UNDO_HIDDEN);
-
-  partialvis_update_bmesh_verts(bm, unique, action, area, planes, &any_changed, &any_visible);
-
-  partialvis_update_bmesh_verts(bm, other, action, area, planes, &any_changed, &any_visible);
-
-  /* Finally loop over node faces and tag the ones that are fully hidden. */
-  partialvis_update_bmesh_faces(faces);
-
-  if (any_changed) {
-    BKE_pbvh_node_mark_rebuild_draw(node);
-    BKE_pbvh_node_fully_hidden_set(node, !any_visible);
-    BKE_pbvh_vert_tag_update_normal_triangulation(node);
-=======
+  
   BMesh *bm = BKE_pbvh_get_bmesh(pbvh);
   for (PBVHNode *node : nodes) {
+    unique = &BKE_pbvh_bmesh_node_unique_verts(node);
+    other = &BKE_pbvh_bmesh_node_other_verts(node);
+
     bool any_changed = false;
     bool any_visible = false;
 
     undo::push_node(ob, node, undo::Type::HideVert);
 
-    partialvis_update_bmesh_verts(bm,
-                                  BKE_pbvh_bmesh_node_unique_verts(node),
-                                  action,
-                                  area,
-                                  planes,
-                                  &any_changed,
-                                  &any_visible);
-
-    partialvis_update_bmesh_verts(bm,
-                                  BKE_pbvh_bmesh_node_other_verts(node),
-                                  action,
-                                  area,
-                                  planes,
-                                  &any_changed,
-                                  &any_visible);
-
-    /* Finally loop over node faces and tag the ones that are fully hidden. */
-    partialvis_update_bmesh_faces(BKE_pbvh_bmesh_node_faces(node));
+    partialvis_update_bmesh_verts(bm, unique, action, area, planes, &any_changed, &any_visible);
+    partialvis_update_bmesh_verts(bm, other, action, area, planes, &any_changed, &any_visible);
 
     if (any_changed) {
       BKE_pbvh_node_mark_rebuild_draw(node);
       BKE_pbvh_node_fully_hidden_set(node, !any_visible);
-    }
->>>>>>> fcbb94ed
+      BKE_pbvh_vert_tag_update_normal_triangulation(node);
+    }
   }
 }
 
@@ -628,14 +572,8 @@
   float clip_planes[4][4];
   clip_planes_from_rect(C, depsgraph, clip_planes, &rect);
 
-<<<<<<< HEAD
-  pbvh = BKE_sculpt_object_pbvh_ensure(depsgraph, ob);
+  PBVH *pbvh = BKE_sculpt_object_pbvh_ensure(depsgraph, ob);
   BKE_sculpt_hide_poly_ensure(ob);
-
-=======
-  PBVH *pbvh = BKE_sculpt_object_pbvh_ensure(depsgraph, ob);
->>>>>>> fcbb94ed
-  BLI_assert(BKE_object_sculpt_pbvh_get(ob) == pbvh);
 
   Vector<PBVHNode *> nodes = get_pbvh_nodes(pbvh, clip_planes, area);
   const PBVHType pbvh_type = BKE_pbvh_type(pbvh);
@@ -795,7 +733,7 @@
   });
   threading::parallel_for(nodes.index_range(), 1, [&](const IndexRange range) {
     for (PBVHNode *node : nodes.slice(range)) {
-      partialvis_update_bmesh_faces(BKE_pbvh_bmesh_node_faces(node));
+      partialvis_update_bmesh_faces(&BKE_pbvh_bmesh_node_faces(node));
     }
   });
 }
