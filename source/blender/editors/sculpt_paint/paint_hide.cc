--- conflicted
+++ resolved
@@ -79,11 +79,7 @@
   SculptSession &ss = *object.sculpt;
   Mesh &mesh = *static_cast<Mesh *>(object.data);
 
-<<<<<<< HEAD
   islands::invalidate(ss);
-=======
-  SCULPT_topology_islands_invalidate(ss);
->>>>>>> cdd72e68
 
   switch (ss.pbvh->type()) {
     case bke::pbvh::Type::Mesh: {
@@ -540,11 +536,7 @@
   /* End undo. */
   undo::push_end(ob);
 
-<<<<<<< HEAD
-  islands::invalidate(*ob->sculpt);
-=======
-  SCULPT_topology_islands_invalidate(*ob.sculpt);
->>>>>>> cdd72e68
+  islands::invalidate(*ob.sculpt);
   tag_update_visibility(*C);
 
   return OPERATOR_FINISHED;
@@ -810,11 +802,7 @@
 
   undo::push_end(object);
 
-<<<<<<< HEAD
   islands::invalidate(*object.sculpt);
-=======
-  SCULPT_topology_islands_invalidate(*object.sculpt);
->>>>>>> cdd72e68
   tag_update_visibility(*C);
 
   return OPERATOR_FINISHED;
