--- conflicted
+++ resolved
@@ -29,52 +29,27 @@
 #include "DNA_meshdata_types.h"
 #include "DNA_vec_types.h"
 
+#include "BKE_paint.h"
+#include "BKE_pbvh.h"
 #include "BLI_bitmap.h"
 #include "BLI_compiler_compat.h"
 #include "BLI_gsqueue.h"
 #include "BLI_threads.h"
-
-#include "ED_view3d.h"
-
-#include "BKE_attribute.h"
-#include "BKE_brush_engine.h"
-#include "BKE_paint.h"
-#include "BKE_pbvh.h"
-
-#include "bmesh.h"
 
 struct AutomaskingCache;
 struct KeyBlock;
 struct Object;
 struct SculptUndoNode;
 struct bContext;
-struct BrushChannelSet;
-struct TaskParallelTLS;
 
 enum ePaintSymmetryFlags;
 
-<<<<<<< HEAD
-/*
-maximum symmetry passes returned by SCULPT_get_symmetry_pass.
-enough for about ~30 radial symmetry passes, which seems like plenty
-
-used by various code that needs to statically store per-pass state.
-*/
-#define SCULPT_MAX_SYMMETRY_PASSES 255
-
-=======
->>>>>>> ec2e9a43
 /* Updates */
 
 /* -------------------------------------------------------------------- */
 /** \name Sculpt Types
  * \{ */
 
-<<<<<<< HEAD
-enum { SCULPT_SHARP_SIMPLE, SCULPT_SHARP_PLANE };
-
-=======
->>>>>>> ec2e9a43
 typedef enum SculptUpdateType {
   SCULPT_UPDATE_COORDS = 1 << 0,
   SCULPT_UPDATE_MASK = 1 << 1,
@@ -84,115 +59,46 @@
 
 typedef struct SculptCursorGeometryInfo {
   float location[3];
-  float back_location[3];
   float normal[3];
   float active_vertex_co[3];
 } SculptCursorGeometryInfo;
 
-<<<<<<< HEAD
-struct _SculptNeighborRef {
-  SculptVertRef vertex;
-  SculptEdgeRef edge;
-};
-
-#define SCULPT_VERTEX_NEIGHBOR_FIXED_CAPACITY 12
-=======
 #define SCULPT_VERTEX_NEIGHBOR_FIXED_CAPACITY 256
->>>>>>> ec2e9a43
 
 typedef struct SculptVertexNeighborIter {
   /* Storage */
-  struct _SculptNeighborRef *neighbors;
-  int *neighbor_indices;
-
+  int *neighbors;
   int size;
   int capacity;
-  struct _SculptNeighborRef neighbors_fixed[SCULPT_VERTEX_NEIGHBOR_FIXED_CAPACITY];
-  int neighbor_indices_fixed[SCULPT_VERTEX_NEIGHBOR_FIXED_CAPACITY];
+  int neighbors_fixed[SCULPT_VERTEX_NEIGHBOR_FIXED_CAPACITY];
 
   /* Internal iterator. */
   int num_duplicates;
   int i;
 
   /* Public */
-  SculptVertRef vertex;
-  SculptEdgeRef edge;
   int index;
-  bool has_edge;  // does this iteration step have an edge, fake neighbors do not
   bool is_duplicate;
-  bool no_free;
 } SculptVertexNeighborIter;
 
-<<<<<<< HEAD
-/* this is a bitmask */
-typedef enum SculptCornerType {
-  SCULPT_CORNER_NONE = 0,
-  SCULPT_CORNER_MESH = 1 << 0,
-  SCULPT_CORNER_FACE_SET = 1 << 1,
-  SCULPT_CORNER_SEAM = 1 << 2,
-  SCULPT_CORNER_SHARP = 1 << 3,
-  SCULPT_CORNER_UV = 1 << 4,
-} SculptCornerType;
-
-typedef enum SculptBoundaryType {
-  SCULPT_BOUNDARY_MESH = 1 << 0,
-  SCULPT_BOUNDARY_FACE_SET = 1 << 1,
-  SCULPT_BOUNDARY_SEAM = 1 << 2,
-  SCULPT_BOUNDARY_SHARP = 1 << 3,
-  SCULPT_BOUNDARY_UV = 1 << 4,
-  SCULPT_BOUNDARY_ALL = (1 << 0) | (1 << 1) | (1 << 2) | (1 << 3) | (1 << 4),
-  SCULPT_BOUNDARY_DEFAULT = (1 << 0) | (1 << 3) | (1 << 4)  // mesh and sharp
-} SculptBoundaryType;
-
-typedef struct SculptFaceSetIsland {
-  SculptFaceRef *faces;
-  int totface;
-} SculptFaceSetIsland;
-
-typedef struct SculptFaceSetIslands {
-  SculptFaceSetIsland *islands;
-  int totisland;
-} SculptFaceSetIslands;
-
-=======
->>>>>>> ec2e9a43
 /* Sculpt Original Data */
 typedef struct {
   struct BMLog *bm_log;
 
   struct SculptUndoNode *unode;
-  int datatype;
   float (*coords)[3];
   float (*normals)[3];
   const float *vmasks;
   float (*colors)[4];
-  float _no[3];
 
   /* Original coordinate, normal, and mask. */
   const float *co;
   const float *no;
   float mask;
   const float *col;
-  struct PBVH *pbvh;
-  struct SculptSession *ss;
 } SculptOrigVertData;
 
-<<<<<<< HEAD
-typedef struct SculptSmoothArgs {
-  float projection, slide_fset, bound_smooth;
-  SculptCustomLayer *bound_scl;
-  bool do_origco : 1;
-  bool do_weighted_smooth : 1;
-  bool preserve_fset_boundaries : 1;
-  float bound_smooth_radius;  // if 0, ss->cache->radius will be used
-  float vel_smooth_fac;
-  SculptCustomLayer *vel_scl;
-  float bevel_smooth_factor;
-} SculptSmoothArgs;
-
-=======
 /* Flood Fill. */
->>>>>>> ec2e9a43
 typedef struct {
   GSQueue *queue;
   BLI_bitmap *visited_vertices;
@@ -202,21 +108,6 @@
   AUTOMASK_INIT_BOUNDARY_EDGES = 1,
   AUTOMASK_INIT_BOUNDARY_FACE_SETS = 2,
 } eBoundaryAutomaskMode;
-<<<<<<< HEAD
-
-typedef enum {
-  SCULPT_UNDO_COORDS = 1 << 0,
-  SCULPT_UNDO_HIDDEN = 1 << 1,
-  SCULPT_UNDO_MASK = 1 << 2,
-  SCULPT_UNDO_DYNTOPO_BEGIN = 1 << 3,
-  SCULPT_UNDO_DYNTOPO_END = 1 << 4,
-  SCULPT_UNDO_DYNTOPO_SYMMETRIZE = 1 << 5,
-  SCULPT_UNDO_GEOMETRY = 1 << 6,
-  SCULPT_UNDO_FACE_SETS = 1 << 7,
-  SCULPT_UNDO_COLOR = 1 << 8,
-} SculptUndoType;
-
-=======
 
 /* Undo */
 
@@ -232,15 +123,12 @@
   SCULPT_UNDO_COLOR,
 } SculptUndoType;
 
->>>>>>> ec2e9a43
 /* Storage of geometry for the undo node.
  * Is used as a storage for either original or modified geometry. */
 typedef struct SculptUndoNodeGeometry {
   /* Is used for sanity check, helping with ensuring that two and only two
    * geometry pushes happened in the undo stack. */
   bool is_initialized;
-<<<<<<< HEAD
-=======
 
   CustomData vdata;
   CustomData edata;
@@ -706,7 +594,6 @@
   char saved_mask_brush_tool;
   int saved_smooth_size; /* smooth tool copies the size of the current tool */
   bool alt_smooth;
->>>>>>> ec2e9a43
 
   float plane_trim_squared;
 
@@ -723,15 +610,8 @@
   float wet_mix_prev_color[4];
   float density_seed;
 
-<<<<<<< HEAD
-  /* non-multires */
-  int maxvert;          /* to verify if totvert it still the same */
-  SculptVertRef *index; /* to restore into right location */
-  BLI_bitmap *vert_hidden;
-=======
   rcti previous_r; /* previous redraw rectangle */
   rcti current_r;  /* current redraw rectangle */
->>>>>>> ec2e9a43
 
 } StrokeCache;
 
@@ -767,20 +647,8 @@
   /* Target data elements that the expand operation will affect. */
   eSculptExpandTargetType target;
 
-<<<<<<< HEAD
-  // dyntopo stuff
-
-  int *nodemap;
-  int nodemap_size;
-  int typemask;
-
-  size_t undo_size;
-  // int gen, lasthash;
-} SculptUndoNode;
-=======
   /* Falloff data. */
   eSculptExpandFalloffType falloff_type;
->>>>>>> ec2e9a43
 
   /* Indexed by vertex index, precalculated falloff value of that vertex (without any falloff
    * editing modification applied). */
@@ -793,20 +661,8 @@
   float *face_falloff;
   float max_face_falloff;
 
-<<<<<<< HEAD
-/* Single struct used by all BLI_task threaded callbacks, let's avoid adding 10's of those... */
-typedef struct SculptThreadedTaskData {
-  struct bContext *C;
-  struct Sculpt *sd;
-  struct Object *ob;
-  struct SculptSession *ss;
-  const struct Brush *brush;
-  struct PBVHNode **nodes;
-  int totnode;
-=======
   /* Falloff value of the active element (vertex or base mesh face) that Expand will expand to. */
   float active_falloff;
->>>>>>> ec2e9a43
 
   /* When set to true, expand skips all falloff computations and considers all elements as enabled.
    */
@@ -828,18 +684,8 @@
   /* Falloff type using when moving the origin for preview. */
   eSculptExpandFalloffType move_preview_falloff_type;
 
-<<<<<<< HEAD
-  /* When true, the displacement stored in the proxies will be aplied to the original coordinates
-   * instead of to the current coordinates. */
-  bool use_proxies_orco;
-
-  /* X and Z vectors aligned to the stroke direction for operations where perpendicular vectors to
-   * the stroke direction are needed. */
-  float (*stroke_xz)[3];
-=======
   /* Face set ID that is going to be used when creating a new Face Set. */
   int next_face_set;
->>>>>>> ec2e9a43
 
   /* Face Set ID of the Face set selected for editing. */
   int update_face_set;
@@ -866,22 +712,12 @@
   /* Controls how much texture distortion will be applied to the current falloff */
   float texture_distortion_strength;
 
-<<<<<<< HEAD
-  float *wet_mix_sampled_color;
-  float hue_offset;
-
-  float *prev_mask;
-  float *new_mask;
-  float *next_mask;
-  float mask_interpolation;
-=======
   /* Cached PBVH nodes. This allows to skip gathering all nodes from the PBVH each time expand
    * needs to update the state of the elements. */
   PBVHNode **nodes;
   int totnode;
 
   /* Expand state options. */
->>>>>>> ec2e9a43
 
   /* Number of loops (times that the falloff is going to be repeated). */
   int loop_count;
@@ -898,16 +734,9 @@
   /* When set to true, Expand will use the Brush falloff curve data to shape the gradient. */
   bool brush_gradient;
 
-<<<<<<< HEAD
-  float transform_mats[8][4][4];
-  float elastic_transform_mat[4][4];
-  float elastic_transform_pivot[3];
-  float elastic_transform_radius;
-=======
   /* When set to true, Expand will move the origin (initial active vertex and cursor position)
    * instead of updating the active vertex and active falloff. */
   bool move;
->>>>>>> ec2e9a43
 
   /* When set to true, Expand will snap the new data to the Face Sets IDs found in
    * *original_face_sets. */
@@ -932,14 +761,6 @@
    * checking the Face Sets state while the Expand operation modal runs. */
   int *initial_face_sets;
 
-<<<<<<< HEAD
-  /* Index of the vertex that is going to be used as a reference for the colors. */
-  SculptVertRef mask_by_color_vertex;
-  float *mask_by_color_floodfill;
-
-  int face_set, face_set2;
-  int filter_undo_type;
-=======
   /* Original data of the sculpt as it was before running the Expand operator. */
   float *original_mask;
   int *original_face_sets;
@@ -948,7 +769,6 @@
 /** \} */
 
 /** \} */
->>>>>>> ec2e9a43
 
 /* -------------------------------------------------------------------- */
 /** \name Sculpt Poll Functions
@@ -962,25 +782,7 @@
 bool SCULPT_poll(struct bContext *C);
 bool SCULPT_poll_view3d(struct bContext *C);
 
-<<<<<<< HEAD
-  // Layer brush
-  int cd_temp, cd_temp2, cd_temp3, cd_sculpt_vert;
-
-  float smooth_projection;
-  float rake_projection;
-  SculptCustomLayer *scl, *scl2;
-  bool do_origco;
-  float *brush_color;
-
-  float fset_slide, bound_smooth;
-  float crease_pinch_factor;
-  bool use_curvature;
-  float vel_smooth_fac;
-  int iterations;
-} SculptThreadedTaskData;
-=======
 bool SCULPT_vertex_colors_poll(struct bContext *C);
->>>>>>> ec2e9a43
 
 /** \} */
 
@@ -1004,71 +806,12 @@
 void SCULPT_tag_update_overlays(bContext *C);
 /** \} */
 
-<<<<<<< HEAD
-typedef struct {
-  struct Sculpt *sd;
-  struct SculptSession *ss;
-  float radius_squared;
-  const float *center;
-  bool original;
-  /* This ignores fully masked and fully hidden nodes. */
-  bool ignore_fully_ineffective;
-  struct Object *ob;
-  struct Brush *brush;
-} SculptSearchSphereData;
-=======
 /* -------------------------------------------------------------------- */
 /** \name Stroke Functions
  * \{ */
->>>>>>> ec2e9a43
 
 /* Stroke */
 
-<<<<<<< HEAD
-#define SCULPT_CLAY_STABILIZER_LEN 10
-#define SCULPT_SPEED_MA_SIZE 4
-#define GRAB_DELTA_MA_SIZE 3
-
-typedef struct AutomaskingSettings {
-  /* Flags from eAutomasking_flag. */
-  int flags;
-  int initial_face_set;
-  int current_face_set;  // used by faceset draw tool
-  float concave_factor;
-  float normal_limit, normal_falloff;
-  float view_normal_limit, view_normal_falloff;
-  bool original_normal;
-} AutomaskingSettings;
-
-typedef struct AutomaskingCache {
-  AutomaskingSettings settings;
-  /* Precomputed auto-mask factor indexed by vertex, owned by the auto-masking system and
-   * initialized in #SCULPT_automasking_cache_init when needed. */
-  // float *factor;
-  SculptCustomLayer *factorlayer;
-} AutomaskingCache;
-
-typedef struct StrokeCache {
-  BrushMappingData input_mapping;
-
-  /* Invariants */
-  float initial_radius;
-  float scale[3];
-  int flag;
-  float clip_tolerance[3];
-  float clip_mirror_mtx[4][4];
-  float initial_mouse[2];
-
-  struct BrushChannelSet *channels_final;
-
-  /* Variants */
-  float radius;
-  float radius_squared;
-  float true_location[3];
-  float true_last_location[3];
-  float location[3];
-  float last_location[3];
-=======
 /**
  * Do a ray-cast in the tree to find the 3d brush location
  * (This allows us to ignore the GL depth buffer)
@@ -1158,7 +901,6 @@
                                  int index,
                                  bool include_duplicates,
                                  SculptVertexNeighborIter *iter);
->>>>>>> ec2e9a43
 
 /** Iterator over neighboring vertices. */
 #define SCULPT_VERTEX_NEIGHBORS_ITER_BEGIN(ss, v_index, neighbor_iterator) \
@@ -1208,53 +950,12 @@
 
 void SCULPT_connected_components_ensure(Object *ob);
 
-<<<<<<< HEAD
-  /* Clean this up! */
-  struct ViewContext *vc;
-  struct Brush *brush;
-=======
-/** \} */
->>>>>>> ec2e9a43
+/** \} */
 
 /* -------------------------------------------------------------------- */
 /** \name Sculpt Visibility API
  * \{ */
 
-<<<<<<< HEAD
-  // next_grab_delta is same as grab_delta except in smooth rake mode
-  float prev_grab_delta[3], next_grab_delta[3];
-  float prev_grab_delta_symmetry[3], next_grab_delta_symmetry[3];
-  float grab_delta_avg[GRAB_DELTA_MA_SIZE][3];
-  int grab_delta_avg_cur;
-
-  /* screen-space rotation defined by mouse motion */
-  float rake_rotation[4], rake_rotation_symmetry[4];
-  bool is_rake_rotation_valid;
-  struct SculptRakeData rake_data;
-
-  /* Geodesic distances. */
-  float *geodesic_dists[PAINT_SYMM_AREAS];
-
-  /* Face Sets */
-  int paint_face_set;
-
-  /* Symmetry index between 0 and 7 bit combo 0 is Brush only;
-   * 1 is X mirror; 2 is Y mirror; 3 is XY; 4 is Z; 5 is XZ; 6 is YZ; 7 is XYZ */
-  int symmetry;
-  int boundary_symmetry;    // controls splitting face sets by mirror axis
-  int mirror_symmetry_pass; /* The symmetry pass we are currently on between 0 and 7. */
-  float true_view_normal[3];
-  float view_normal[3];
-
-  float view_origin[3];
-  float true_view_origin[3];
-
-  /* sculpt_normal gets calculated by calc_sculpt_normal(), then the
-   * sculpt_normal_symm gets updated quickly with the usual symmetry
-   * transforms */
-  float sculpt_normal[3];
-  float sculpt_normal_symm[3];
-=======
 void SCULPT_vertex_visible_set(SculptSession *ss, int index, bool visible);
 bool SCULPT_vertex_visible_get(SculptSession *ss, int index);
 
@@ -1266,7 +967,6 @@
 /* -------------------------------------------------------------------- */
 /** \name Face Sets API
  * \{ */
->>>>>>> ec2e9a43
 
 int SCULPT_active_face_set_get(SculptSession *ss);
 int SCULPT_vertex_face_set_get(SculptSession *ss, int index);
@@ -1277,22 +977,9 @@
 
 int SCULPT_face_set_next_available_get(SculptSession *ss);
 
-<<<<<<< HEAD
-  /* Fairing. */
-
-  /* Paint Brush. */
-  struct {
-    float hardness;
-    float flow;
-    float wet_mix;
-    float wet_persistence;
-    float density;
-  } paint_brush;
-=======
 void SCULPT_face_set_visibility_set(SculptSession *ss, int face_set, bool visible);
 bool SCULPT_vertex_all_face_sets_visible_get(const SculptSession *ss, int index);
 bool SCULPT_vertex_any_face_set_visible_get(SculptSession *ss, int index);
->>>>>>> ec2e9a43
 
 void SCULPT_face_sets_visibility_invert(SculptSession *ss);
 void SCULPT_face_sets_visibility_all_set(SculptSession *ss, bool visible);
@@ -1333,18 +1020,12 @@
     return true;
   }
 
-<<<<<<< HEAD
-  /* Layer brush */
-  float *layer_displacement_factor;
-  int *layer_stroke_id;
-=======
   if (brush->sculpt_tool == SCULPT_TOOL_POSE) {
     /* Pose needs all nodes because it applies all symmetry iterations at the same time
      * and the IK chain can grow to any area of the model. */
     /* TODO: This can be optimized by filtering the nodes after calculating the chain. */
     return true;
   }
->>>>>>> ec2e9a43
 
   if (brush->sculpt_tool == SCULPT_TOOL_BOUNDARY) {
     /* Boundary needs all nodes because it is not possible to know where the boundary
@@ -1363,20 +1044,12 @@
   return false;
 }
 
-<<<<<<< HEAD
-  /* Scene Project Brush */
-  struct SnapObjectContext *snap_context;
-  struct Depsgraph *depsgraph;
-
-  float plane_trim_squared;
-=======
 void SCULPT_calc_brush_plane(struct Sculpt *sd,
                              struct Object *ob,
                              struct PBVHNode **nodes,
                              int totnode,
                              float r_area_no[3],
                              float r_area_co[3]);
->>>>>>> ec2e9a43
 
 void SCULPT_calc_area_normal(
     Sculpt *sd, Object *ob, PBVHNode **nodes, int totnode, float r_area_no[3]);
@@ -1425,38 +1098,10 @@
                                    ePaintSymmetryAreas symmarea,
                                    const float pivot[3]);
 
-<<<<<<< HEAD
-  float stroke_distance;    // copy of PaintStroke->stroke_distance
-  float stroke_distance_t;  // copy of PaintStroke->stroke_distance_t
-
-  float last_dyntopo_t;
-  float last_smooth_t[SCULPT_MAX_SYMMETRY_PASSES];
-  float last_rake_t[SCULPT_MAX_SYMMETRY_PASSES];
-
-  int layer_disp_map_size;
-  BLI_bitmap *layer_disp_map;
-
-  struct PaintStroke *stroke;
-  struct bContext *C;
-
-  struct BrushCommandList *commandlist;
-  bool use_plane_trim;
-
-  struct NeighborCache *ncache;
-  float speed_avg[SCULPT_SPEED_MA_SIZE];  // moving average for speed
-  int speed_avg_cur;
-  double last_speed_time;
-
-  // if nonzero, override brush sculpt tool
-  int tool_override;
-  BrushChannelSet *tool_override_channels;
-} StrokeCache;
-=======
 /**
  * Initialize a point-in-brush test
  */
 void SCULPT_brush_test_init(struct SculptSession *ss, SculptBrushTest *test);
->>>>>>> ec2e9a43
 
 bool SCULPT_brush_test_sphere(SculptBrushTest *test, const float co[3]);
 bool SCULPT_brush_test_sphere_sq(SculptBrushTest *test, const float co[3]);
@@ -1487,20 +1132,6 @@
 const float *SCULPT_brush_frontface_normal_from_falloff_shape(SculptSession *ss,
                                                               char falloff_shape);
 
-<<<<<<< HEAD
-/* Sculpt Expand. */
-typedef enum eSculptExpandFalloffType {
-  SCULPT_EXPAND_FALLOFF_GEODESIC,
-  SCULPT_EXPAND_FALLOFF_TOPOLOGY,
-  SCULPT_EXPAND_FALLOFF_TOPOLOGY_DIAGONALS,
-  SCULPT_EXPAND_FALLOFF_NORMALS,
-  SCULPT_EXPAND_FALLOFF_SPHERICAL,
-  SCULPT_EXPAND_FALLOFF_BOUNDARY_TOPOLOGY,
-  SCULPT_EXPAND_FALLOFF_BOUNDARY_FACE_SET,
-  SCULPT_EXPAND_FALLOFF_ACTIVE_FACE_SET,
-  SCULPT_EXPAND_FALLOFF_POLY_LOOP,
-} eSculptExpandFalloffType;
-=======
 /**
  * Return a multiplier for brush strength on a particular vertex.
  */
@@ -1520,7 +1151,6 @@
 void SCULPT_tilt_apply_to_normal(float r_normal[3],
                                  struct StrokeCache *cache,
                                  float tilt_strength);
->>>>>>> ec2e9a43
 
 /**
  * Get effective surface normal with pen tilt and tilt strength applied to it.
@@ -1588,17 +1218,8 @@
  */
 bool SCULPT_stroke_is_dynamic_topology(const SculptSession *ss, const Brush *brush);
 
-<<<<<<< HEAD
-  /* Initial mouse and cursor data from where the current falloff started. This data can be changed
-   * during the execution of Expand by moving the origin. */
-  float initial_mouse_move[2];
-  float initial_mouse[2];
-  SculptVertRef initial_active_vertex;
-  int initial_active_face_set;
-=======
 void SCULPT_dynamic_topology_triangulate(struct BMesh *bm);
 void SCULPT_dyntopo_node_layers_add(struct SculptSession *ss);
->>>>>>> ec2e9a43
 
 enum eDynTopoWarnFlag SCULPT_dynamic_topology_check(Scene *scene, Object *ob);
 
@@ -1663,15 +1284,7 @@
 void SCULPT_filter_to_object_space(float r_v[3], struct FilterCache *filter_cache);
 void SCULPT_filter_zero_disabled_axis_components(float r_v[3], struct FilterCache *filter_cache);
 
-<<<<<<< HEAD
-  /* When true, preserve mode will flip in inverse mode */
-  bool preserve_flip_inverse;
-
-  /* When set to true, the mask or colors will be applied as a gradient. */
-  bool falloff_gradient;
-=======
-/** \} */
->>>>>>> ec2e9a43
+/** \} */
 
 /* -------------------------------------------------------------------- */
 /** \name Cloth Simulation.
@@ -1685,985 +1298,6 @@
 
 void SCULPT_cloth_simulation_free(struct SculptClothSimulation *cloth_sim);
 
-<<<<<<< HEAD
-  /* When set to true, Expand will use the current Face Set ID to modify an existing Face Set
-   * instead of creating a new one. */
-  bool modify_active_face_set;
-
-  /* When set to true, Expand will reposition the sculpt pivot to the boundary of the expand result
-   * after finishing the operation. */
-  bool reposition_pivot;
-
-  /* Color target data type related data. */
-  float fill_color[4];
-  short blend_mode;
-
-  /* Face Sets at the first step of the expand operation, before starting modifying the active
-   * vertex and active falloff. These are not the original Face Sets of the sculpt before starting
-   * the operator as they could have been modified by Expand when initializing the operator and
-   * before starting changing the active vertex. These Face Sets are used for restoring and
-   * checking the Face Sets state while the Expand operation modal runs. */
-  int *initial_face_sets;
-
-  /* Original data of the sculpt as it was before running the Expand operator. */
-  float *original_mask;
-  int *original_face_sets;
-  float (*original_colors)[4];
-} ExpandCache;
-
-typedef enum eSculptGradientType {
-  SCULPT_GRADIENT_LINEAR,
-  SCULPT_GRADIENT_SPHERICAL,
-  SCULPT_GRADIENT_RADIAL,
-  SCULPT_GRADIENT_ANGLE,
-  SCULPT_GRADIENT_REFLECTED,
-} eSculptGradientType;
-typedef struct SculptGradientContext {
-  eSculptGradientType gradient_type;
-  ViewContext vc;
-
-  int symm;
-
-  int update_type;
-  float line_points[2][2];
-
-  float line_length;
-
-  float depth_point[3];
-
-  float gradient_plane[4];
-  float initial_location[3];
-
-  float gradient_line[3];
-  float initial_projected_location[2];
-
-  float strength;
-  void (*sculpt_gradient_begin)(struct bContext *);
-
-  void (*sculpt_gradient_apply_for_element)(struct Sculpt *,
-                                            struct SculptSession *,
-                                            SculptOrigVertData *orig_data,
-                                            PBVHVertexIter *vd,
-                                            float gradient_value,
-                                            float fade_value);
-  void (*sculpt_gradient_node_update)(struct PBVHNode *);
-  void (*sculpt_gradient_end)(struct bContext *);
-} SculptGradientContext;
-
-/* IPMask filter vertex callback function. */
-typedef float(SculptIPMaskFilterStepVertexCB)(struct SculptSession *, SculptVertRef, float *);
-
-typedef struct MaskFilterDeltaStep {
-  int totelem;
-  int *index;
-  float *delta;
-} MaskFilterDeltaStep;
-
-typedef struct FilterCache {
-  bool enabled_axis[3];
-  bool enabled_force_axis[3];
-  int random_seed;
-
-  /* Used for alternating between filter operations in filters that need to apply different ones to
-   * achieve certain effects. */
-  int iteration_count;
-
-  /* Stores the displacement produced by the laplacian step of HC smooth. */
-  float (*surface_smooth_laplacian_disp)[3];
-  float surface_smooth_shape_preservation;
-  float surface_smooth_current_vertex;
-
-  /* Sharpen mesh filter. */
-  float sharpen_smooth_ratio;
-  float sharpen_intensify_detail_strength;
-  int sharpen_curvature_smooth_iterations;
-  float *sharpen_factor;
-  float (*detail_directions)[3];
-
-  /* Sphere mesh filter. */
-  float sphere_center[3];
-  float sphere_radius;
-
-  /* Filter orientation. */
-  SculptFilterOrientation orientation;
-  float obmat[4][4];
-  float obmat_inv[4][4];
-  float viewmat[4][4];
-  float viewmat_inv[4][4];
-
-  /* Displacement eraser. */
-  float (*limit_surface_co)[3];
-
-  /* unmasked nodes */
-  PBVHNode **nodes;
-  int totnode;
-
-  /* Cloth filter. */
-  SculptClothSimulation *cloth_sim;
-  float cloth_sim_pinch_point[3];
-
-  /* mask expand iteration caches */
-  int mask_update_current_it;
-  int mask_update_last_it;
-  int *mask_update_it;
-  float *normal_factor;
-  float *edge_factor;
-  float *prev_mask;
-  float mask_expand_initial_co[3];
-
-  int new_face_set;
-  int *prev_face_set;
-
-  int active_face_set;
-
-  /* Transform. */
-  SculptTransformDisplacementMode transform_displacement_mode;
-
-  /* Gradient. */
-  SculptGradientContext *gradient_context;
-
-  /* Auto-masking. */
-  AutomaskingCache *automasking;
-
-  /* Mask Filter. */
-  int mask_filter_current_step;
-  float *mask_filter_ref;
-  SculptIPMaskFilterStepVertexCB *mask_filter_step_forward;
-  SculptIPMaskFilterStepVertexCB *mask_filter_step_backward;
-
-  GHash *mask_delta_step;
-
-  bool preserve_fset_boundaries;
-  bool weighted_smooth;
-  float hard_edge_fac;
-  bool hard_edge_mode;
-  float bound_smooth_radius;
-  float bevel_smooth_fac;
-} FilterCache;
-
-typedef struct SculptCurvatureData {
-  float ks[3];
-  float principle[3][3];  // normalized
-} SculptCurvatureData;
-
-typedef struct SculptFaceSetDrawData {
-  struct Sculpt *sd;
-  struct Object *ob;
-  PBVHNode **nodes;
-  int totnode;
-  struct Brush *brush;
-  float bstrength;
-
-  int faceset;
-  int count;
-  bool use_fset_curve;
-  bool use_fset_strength;
-
-  float *prev_stroke_direction;
-  float *stroke_direction;
-  float *next_stroke_direction;
-  struct BrushChannel *curve_ch;
-} SculptFaceSetDrawData;
-
-enum eDynTopoWarnFlag {
-  DYNTOPO_WARN_EDATA = (1 << 1),
-  DYNTOPO_WARN_MODIFIER = (1 << 3),
-  DYNTOPO_ERROR_MULTIRES = (1 << 4)
-};
-
-/** \} */
-
-/* -------------------------------------------------------------------- */
-/** \name Sculpt Poll Functions
- * \{ */
-
-bool SCULPT_mode_poll(struct bContext *C);
-bool SCULPT_mode_poll_view3d(struct bContext *C);
-/**
- * Checks for a brush, not just sculpt mode.
- */
-bool SCULPT_poll(struct bContext *C);
-bool SCULPT_poll_view3d(struct bContext *C);
-
-bool SCULPT_vertex_colors_poll(struct bContext *C);
-
-/** \} */
-
-/* -------------------------------------------------------------------- */
-/** \name Sculpt Update Functions
- * \{ */
-
-void SCULPT_flush_update_step(bContext *C, SculptUpdateType update_flags);
-void SCULPT_flush_update_done(const bContext *C, Object *ob, SculptUpdateType update_flags);
-
-void SCULPT_pbvh_clear(Object *ob);
-
-/**
- * Flush displacement from deformed PBVH to original layer.
- */
-void SCULPT_flush_stroke_deform(struct Sculpt *sd, Object *ob, bool is_proxy_used);
-
-/**
- * Should be used after modifying the mask or Face Sets IDs.
- */
-void SCULPT_tag_update_overlays(bContext *C);
-/** \} */
-
-/* -------------------------------------------------------------------- */
-/** \name Stroke Functions
- * \{ */
-
-/* Stroke */
-
-/**
- * Do a ray-cast in the tree to find the 3d brush location
- * (This allows us to ignore the GL depth buffer)
- * Returns 0 if the ray doesn't hit the mesh, non-zero otherwise.
- */
-bool SCULPT_stroke_get_location(struct bContext *C, float out[3], const float mouse[2]);
-/**
- * Gets the normal, location and active vertex location of the geometry under the cursor. This also
- * updates the active vertex and cursor related data of the SculptSession using the mouse position
- */
-bool SCULPT_cursor_geometry_info_update(bContext *C,
-                                        SculptCursorGeometryInfo *out,
-                                        const float mouse[2],
-                                        bool use_sampled_normal,
-                                        bool use_back_depth);
-void SCULPT_geometry_preview_lines_update(bContext *C, struct SculptSession *ss, float radius);
-
-void SCULPT_stroke_modifiers_check(const bContext *C, Object *ob, const Brush *brush);
-float SCULPT_raycast_init(struct ViewContext *vc,
-                          const float mouse[2],
-                          float ray_start[3],
-                          float ray_end[3],
-                          float ray_normal[3],
-                          bool original);
-
-/* Symmetry */
-char SCULPT_mesh_symmetry_xyz_get(Object *object);
-
-/**
- * Returns true when the step belongs to the stroke that is directly performed by the brush and
- * not by one of the symmetry passes.
- */
-bool SCULPT_stroke_is_main_symmetry_pass(struct StrokeCache *cache);
-/**
- * Return true only once per stroke on the first symmetry pass, regardless of the symmetry passes
- * enabled.
- *
- * This should be used for functionality that needs to be computed once per stroke of a particular
- * tool (allocating memory, updating random seeds...).
- */
-bool SCULPT_stroke_is_first_brush_step(struct StrokeCache *cache);
-/**
- * Returns true on the first brush step of each symmetry pass.
- */
-bool SCULPT_stroke_is_first_brush_step_of_symmetry_pass(struct StrokeCache *cache);
-
-/** \} */
-
-/* -------------------------------------------------------------------- */
-/** \name Sculpt mesh accessor API
- * \{ */
-
-/** Ensure random access; required for PBVH_BMESH */
-void SCULPT_vertex_random_access_ensure(struct SculptSession *ss);
-
-/** Ensure random access; required for PBVH_BMESH */
-void SCULPT_face_random_access_ensure(struct SculptSession *ss);
-
-int SCULPT_vertex_valence_get(const struct SculptSession *ss, SculptVertRef vertex);
-int SCULPT_vertex_count_get(const struct SculptSession *ss);
-
-bool SCULPT_vertex_color_get(const SculptSession *ss, SculptVertRef vertex, float out[4]);
-void SCULPT_vertex_color_set(const SculptSession *ss, SculptVertRef vertex, float color[4]);
-bool SCULPT_has_colors(const SculptSession *ss);
-
-const float *SCULPT_vertex_co_get(struct SculptSession *ss, SculptVertRef index);
-void SCULPT_vertex_normal_get(SculptSession *ss, SculptVertRef index, float no[3]);
-float SCULPT_vertex_mask_get(struct SculptSession *ss, SculptVertRef index);
-float *SCULPT_vertex_origco_get(SculptSession *ss, SculptVertRef vertex);
-float *SCULPT_vertex_origno_get(SculptSession *ss, SculptVertRef vertex);
-
-const float *SCULPT_vertex_persistent_co_get(SculptSession *ss, SculptVertRef index);
-void SCULPT_vertex_persistent_normal_get(SculptSession *ss, SculptVertRef index, float no[3]);
-
-bool SCULPT_has_persistent_base(SculptSession *ss);
-
-/**
- * Coordinates used for manipulating the base mesh when Grab Active Vertex is enabled.
- */
-const float *SCULPT_vertex_co_for_grab_active_get(SculptSession *ss, SculptVertRef vertex);
-
-/**
- * Returns the info of the limit surface when multi-res is available,
- * otherwise it returns the current coordinate of the vertex.
- */
-void SCULPT_vertex_limit_surface_get(SculptSession *ss, SculptVertRef vertex, float r_co[3]);
-
-/**
- * Returns the pointer to the coordinates that should be edited from a brush tool iterator
- * depending on the given deformation target.
- */
-float *SCULPT_brush_deform_target_vertex_co_get(SculptSession *ss,
-                                                int deform_target,
-                                                PBVHVertexIter *iter);
-
-void SCULPT_vertex_neighbors_get(const struct SculptSession *ss,
-                                 const SculptVertRef vref,
-                                 const bool include_duplicates,
-                                 SculptVertexNeighborIter *iter);
-
-/* Iterator over neighboring vertices. */
-#define SCULPT_VERTEX_NEIGHBORS_ITER_BEGIN(ss, v_index, neighbor_iterator) \
-  SCULPT_vertex_neighbors_get(ss, v_index, false, &neighbor_iterator); \
-  for (neighbor_iterator.i = 0; neighbor_iterator.i < neighbor_iterator.size; \
-       neighbor_iterator.i++) { \
-    neighbor_iterator.has_edge = neighbor_iterator.neighbors[neighbor_iterator.i].edge.i != \
-                                 SCULPT_REF_NONE; \
-    neighbor_iterator.vertex = neighbor_iterator.neighbors[neighbor_iterator.i].vertex; \
-    neighbor_iterator.edge = neighbor_iterator.neighbors[neighbor_iterator.i].edge; \
-    neighbor_iterator.index = neighbor_iterator.neighbor_indices[neighbor_iterator.i];
-
-/* Iterate over neighboring and duplicate vertices (for PBVH_GRIDS). Duplicates come
- * first since they are nearest for floodfill. */
-#define SCULPT_VERTEX_DUPLICATES_AND_NEIGHBORS_ITER_BEGIN(ss, v_index, neighbor_iterator) \
-  SCULPT_vertex_neighbors_get(ss, v_index, true, &neighbor_iterator); \
-  for (neighbor_iterator.i = neighbor_iterator.size - 1; neighbor_iterator.i >= 0; \
-       neighbor_iterator.i--) { \
-    neighbor_iterator.has_edge = neighbor_iterator.neighbors[neighbor_iterator.i].edge.i != \
-                                 SCULPT_REF_NONE; \
-    neighbor_iterator.vertex = neighbor_iterator.neighbors[neighbor_iterator.i].vertex; \
-    neighbor_iterator.edge = neighbor_iterator.neighbors[neighbor_iterator.i].edge; \
-    neighbor_iterator.index = neighbor_iterator.neighbor_indices[neighbor_iterator.i]; \
-    neighbor_iterator.is_duplicate = (neighbor_iterator.i >= \
-                                      neighbor_iterator.size - neighbor_iterator.num_duplicates);
-
-#define SCULPT_VERTEX_NEIGHBORS_ITER_END(neighbor_iterator) \
-  } \
-  if (!neighbor_iterator.no_free && \
-      neighbor_iterator.neighbors != neighbor_iterator.neighbors_fixed) { \
-    MEM_freeN(neighbor_iterator.neighbors); \
-    MEM_freeN(neighbor_iterator.neighbor_indices); \
-  } \
-  ((void)0)
-
-#define SCULPT_VERTEX_NEIGHBORS_ITER_FREE(neighbor_iterator) \
-  if (neighbor_iterator.neighbors && !neighbor_iterator.no_free && \
-      neighbor_iterator.neighbors != neighbor_iterator.neighbors_fixed) { \
-    MEM_freeN(neighbor_iterator.neighbors); \
-    MEM_freeN(neighbor_iterator.neighbor_indices); \
-  } \
-  ((void)0)
-
-SculptVertRef SCULPT_active_vertex_get(SculptSession *ss);
-const float *SCULPT_active_vertex_co_get(SculptSession *ss);
-void SCULPT_active_vertex_normal_get(SculptSession *ss, float normal[3]);
-
-/* Returns PBVH deformed vertices array if shape keys or deform modifiers are used, otherwise
- * returns mesh original vertices array. */
-struct MVert *SCULPT_mesh_deformed_mverts_get(SculptSession *ss);
-
-/* Fake Neighbors */
-
-#define FAKE_NEIGHBOR_NONE -1
-
-void SCULPT_fake_neighbors_ensure(struct Sculpt *sd, Object *ob, float max_dist);
-void SCULPT_fake_neighbors_enable(Object *ob);
-void SCULPT_fake_neighbors_disable(Object *ob);
-void SCULPT_fake_neighbors_free(struct Object *ob);
-
-/* Vertex Info. */
-void SCULPT_boundary_info_ensure(Object *object);
-
-/* Boundary Info needs to be initialized in order to use this function. */
-SculptCornerType SCULPT_vertex_is_corner(const SculptSession *ss,
-                                         const SculptVertRef index,
-                                         SculptCornerType cornertype);
-
-/* Boundary Info needs to be initialized in order to use this function. */
-SculptBoundaryType SCULPT_vertex_is_boundary(const SculptSession *ss,
-                                             const SculptVertRef index,
-                                             SculptBoundaryType boundary_types);
-
-void SCULPT_connected_components_ensure(Object *ob);
-
-/** \} */
-
-/* -------------------------------------------------------------------- */
-/** \name Sculpt Visibility API
- * \{ */
-
-void SCULPT_vertex_visible_set(SculptSession *ss, SculptVertRef vertex, bool visible);
-bool SCULPT_vertex_visible_get(SculptSession *ss, SculptVertRef vertex);
-
-void SCULPT_visibility_sync_all_face_sets_to_vertices(struct Object *ob);
-void SCULPT_visibility_sync_all_vertex_to_face_sets(struct SculptSession *ss);
-
-/** \} */
-
-/* -------------------------------------------------------------------- */
-/** \name Face API
- * \{ */
-
-SculptEdgeRef sculpt_poly_loop_initial_edge_from_cursor(Object *ob);
-BLI_bitmap *sculpt_poly_loop_from_cursor(struct Object *ob);
-
-SculptFaceSetIslands *SCULPT_face_set_islands_get(SculptSession *ss, int fset);
-void SCULPT_face_set_islands_free(SculptSession *ss, SculptFaceSetIslands *islands);
-
-SculptFaceSetIsland *SCULPT_face_set_island_get(SculptSession *ss, SculptFaceRef face, int fset);
-void SCULPT_face_set_island_free(SculptFaceSetIsland *island);
-
-void SCULPT_face_normal_get(SculptSession *ss, SculptFaceRef face, float no[3]);
-
-/** \} */
-
-/* -------------------------------------------------------------------- */
-/** \name Face Sets API
- * \{ */
-
-int SCULPT_active_face_set_get(SculptSession *ss);
-int SCULPT_vertex_face_set_get(SculptSession *ss, SculptVertRef vertex);
-void SCULPT_vertex_face_set_set(SculptSession *ss, SculptVertRef vertex, int face_set);
-
-bool SCULPT_vertex_has_face_set(SculptSession *ss, SculptVertRef vertex, int face_set);
-bool SCULPT_vertex_has_unique_face_set(const SculptSession *ss, SculptVertRef vertex);
-
-int SCULPT_face_set_next_available_get(SculptSession *ss);
-
-void SCULPT_face_set_visibility_set(SculptSession *ss, int face_set, bool visible);
-bool SCULPT_vertex_all_face_sets_visible_get(const SculptSession *ss, SculptVertRef vertex);
-bool SCULPT_vertex_any_face_set_visible_get(SculptSession *ss, SculptVertRef vertex);
-
-void SCULPT_face_sets_visibility_invert(SculptSession *ss);
-void SCULPT_face_sets_visibility_all_set(SculptSession *ss, bool visible);
-
-int SCULPT_face_set_get(SculptSession *ss, SculptFaceRef face);
-int SCULPT_face_set_set(SculptSession *ss, SculptFaceRef face, int fset);
-
-int SCULPT_face_set_original_get(SculptSession *ss, SculptFaceRef face);
-
-int SCULPT_face_set_flag_get(SculptSession *ss, SculptFaceRef face, char flag);
-int SCULPT_face_set_flag_set(SculptSession *ss, SculptFaceRef face, char flag, bool state);
-
-/** \} */
-
-/* -------------------------------------------------------------------- */
-/** \name Original Data API
- * \{ */
-
-MSculptVert *SCULPT_vertex_get_sculptvert(const SculptSession *ss, SculptVertRef vertex);
-
-/**
- * DEPRECATED: use SCULPT_vertex_check_origdata and SCULPT_vertex_get_sculptvert
- * Initialize a #SculptOrigVertData for accessing original vertex data;
- * handles #BMesh, #Mesh, and multi-resolution.
- */
-
-void SCULPT_orig_vert_data_init(SculptOrigVertData *data,
-                                Object *ob,
-                                PBVHNode *node,
-                                SculptUndoType type);
-
-/**
- * DEPRECATED: use SCULPT_vertex_check_origdata and SCULPT_vertex_get_sculptvert
- * Update a #SculptOrigVertData for a particular vertex from the PBVH iterator.
- */
-void SCULPT_orig_vert_data_update(SculptOrigVertData *orig_data, SculptVertRef vertex);
-
-/**
- * DEPRECATED: use SCULPT_vertex_check_origdata and SCULPT_vertex_get_sculptvert
- * Initialize a #SculptOrigVertData for accessing original vertex data;
- * handles #BMesh, #Mesh, and multi-resolution.
- */
-void SCULPT_orig_vert_data_unode_init(SculptOrigVertData *data,
-                                      Object *ob,
-                                      struct SculptUndoNode *unode);
-
-void SCULPT_face_check_origdata(SculptSession *ss, SculptFaceRef face);
-bool SCULPT_vertex_check_origdata(SculptSession *ss, SculptVertRef vertex);
-
-/** check that original face set values are up to date
- * TODO: rename to SCULPT_face_set_original_ensure
- */
-void SCULPT_face_ensure_original(SculptSession *ss, struct Object *ob);
-
-/** \} */
-
-/* -------------------------------------------------------------------- */
-/** \name Brush Utilities.
- * \{ */
-
-BLI_INLINE bool SCULPT_tool_needs_all_pbvh_nodes(const Brush *brush)
-{
-  if (brush->sculpt_tool == SCULPT_TOOL_ELASTIC_DEFORM) {
-    /* Elastic deformations in any brush need all nodes to avoid artifacts as the effect
-     * of the Kelvinlet is not constrained by the radius. */
-    return true;
-  }
-
-  if (brush->sculpt_tool == SCULPT_TOOL_POSE) {
-    /* Pose needs all nodes because it applies all symmetry iterations at the same time
-     * and the IK chain can grow to any area of the model. */
-    /* TODO: This can be optimized by filtering the nodes after calculating the chain. */
-    return true;
-  }
-
-  if (brush->sculpt_tool == SCULPT_TOOL_BOUNDARY) {
-    /* Boundary needs all nodes because it is not possible to know where the boundary
-     * deformation is going to be propagated before calculating it. */
-    /* TODO: after calculating the boundary info in the first iteration, it should be
-     * possible to get the nodes that have vertices included in any boundary deformation
-     * and cache them. */
-    return true;
-  }
-
-  if (brush->sculpt_tool == SCULPT_TOOL_SNAKE_HOOK &&
-      brush->snake_hook_deform_type == BRUSH_SNAKE_HOOK_DEFORM_ELASTIC) {
-    /* Snake hook in elastic deform type has same requirements as the elastic deform tool. */
-    return true;
-  }
-  return false;
-}
-
-void SCULPT_calc_brush_plane(struct Sculpt *sd,
-                             struct Object *ob,
-                             struct PBVHNode **nodes,
-                             int totnode,
-                             float r_area_no[3],
-                             float r_area_co[3]);
-
-void SCULPT_calc_area_normal(
-    Sculpt *sd, Object *ob, PBVHNode **nodes, int totnode, float r_area_no[3]);
-/**
- * This calculates flatten center and area normal together,
- * amortizing the memory bandwidth and loop overhead to calculate both at the same time.
- */
-void SCULPT_calc_area_normal_and_center(
-    Sculpt *sd, Object *ob, PBVHNode **nodes, int totnode, float r_area_no[3], float r_area_co[3]);
-void SCULPT_calc_area_center(
-    Sculpt *sd, Object *ob, PBVHNode **nodes, int totnode, float r_area_co[3]);
-
-SculptVertRef SCULPT_nearest_vertex_get(struct Sculpt *sd,
-                                        struct Object *ob,
-                                        const float co[3],
-                                        float max_distance,
-                                        bool use_original);
-
-int SCULPT_plane_point_side(const float co[3], const float plane[4]);
-int SCULPT_plane_trim(const struct StrokeCache *cache,
-                      const struct Brush *brush,
-                      const float val[3]);
-/**
- * Handles clipping against a mirror modifier and #SCULPT_LOCK_X/Y/Z axis flags.
- */
-void SCULPT_clip(Sculpt *sd, SculptSession *ss, float co[3], const float val[3]);
-
-float SCULPT_brush_plane_offset_get(Sculpt *sd, SculptSession *ss);
-
-ePaintSymmetryAreas SCULPT_get_vertex_symm_area(const float co[3]);
-bool SCULPT_check_vertex_pivot_symmetry(const float vco[3], const float pco[3], char symm);
-/**
- * Checks if a vertex is inside the brush radius from any of its mirrored axis.
- */
-bool SCULPT_is_vertex_inside_brush_radius_symm(const float vertex[3],
-                                               const float br_co[3],
-                                               float radius,
-                                               char symm);
-bool SCULPT_is_symmetry_iteration_valid(char i, char symm);
-void SCULPT_flip_v3_by_symm_area(float v[3],
-                                 ePaintSymmetryFlags symm,
-                                 ePaintSymmetryAreas symmarea,
-                                 const float pivot[3]);
-void SCULPT_flip_quat_by_symm_area(float quat[4],
-                                   ePaintSymmetryFlags symm,
-                                   ePaintSymmetryAreas symmarea,
-                                   const float pivot[3]);
-
-/**
- * Initialize a point-in-brush test
- */
-void SCULPT_brush_test_init(struct SculptSession *ss, SculptBrushTest *test);
-
-bool SCULPT_brush_test_sphere(SculptBrushTest *test, const float co[3]);
-bool SCULPT_brush_test_sphere_sq(SculptBrushTest *test, const float co[3]);
-bool SCULPT_brush_test_sphere_fast(const SculptBrushTest *test, const float co[3]);
-bool SCULPT_brush_test_cube(SculptBrushTest *test,
-                            const float co[3],
-                            const float local[4][4],
-                            float roundness);
-bool SCULPT_brush_test_circle_sq(SculptBrushTest *test, const float co[3]);
-/**
- * Test AABB against sphere.
- */
-bool SCULPT_search_sphere_cb(PBVHNode *node, void *data_v);
-/**
- * 2D projection (distance to line).
- */
-bool SCULPT_search_circle_cb(PBVHNode *node, void *data_v);
-
-/**
- * Initialize a point-in-brush test with a given falloff shape
- *
- * \param falloff_shape PAINT_FALLOFF_SHAPE_SPHERE or PAINT_FALLOFF_SHAPE_TUBE
- * \return The brush falloff function
- */
-SculptBrushTestFn SCULPT_brush_test_init_with_falloff_shape(SculptSession *ss,
-                                                            SculptBrushTest *test,
-                                                            char falloff_shape);
-const float *SCULPT_brush_frontface_normal_from_falloff_shape(SculptSession *ss,
-                                                              char falloff_shape);
-
-/**
- * Return a multiplier for brush strength on a particular vertex.
- */
-float SCULPT_brush_strength_factor(struct SculptSession *ss,
-                                   const struct Brush *br,
-                                   const float point[3],
-                                   float len,
-                                   const float vno[3],
-                                   const float fno[3],
-                                   const float mask,
-                                   const SculptVertRef vertex_index,
-                                   const int thread_id);
-
-/**
- * Tilts a normal by the x and y tilt values using the view axis.
- */
-void SCULPT_tilt_apply_to_normal(float r_normal[3],
-                                 struct StrokeCache *cache,
-                                 float tilt_strength);
-
-/**
- * Get effective surface normal with pen tilt and tilt strength applied to it.
- */
-void SCULPT_tilt_effective_normal_get(const SculptSession *ss, const Brush *brush, float r_no[3]);
-
-/** \} */
-
-/* -------------------------------------------------------------------- */
-/** \name Flood Fill
- * \{ */
-
-void SCULPT_floodfill_init(struct SculptSession *ss, SculptFloodFill *flood);
-void SCULPT_floodfill_add_active(struct Sculpt *sd,
-                                 struct Object *ob,
-                                 struct SculptSession *ss,
-                                 SculptFloodFill *flood,
-                                 float radius);
-void SCULPT_floodfill_add_initial_with_symmetry(struct Sculpt *sd,
-                                                struct Object *ob,
-                                                struct SculptSession *ss,
-                                                SculptFloodFill *flood,
-                                                SculptVertRef index,
-                                                float radius);
-
-void SCULPT_floodfill_add_initial(SculptFloodFill *flood, SculptVertRef index);
-void SCULPT_floodfill_add_and_skip_initial(struct SculptSession *ss,
-                                           SculptFloodFill *flood,
-                                           SculptVertRef vertex);
-void SCULPT_floodfill_execute(struct SculptSession *ss,
-                              SculptFloodFill *flood,
-                              bool (*func)(SculptSession *ss,
-                                           SculptVertRef from_v,
-                                           SculptVertRef to_v,
-                                           bool is_duplicate,
-                                           void *userdata),
-                              void *userdata);
-void SCULPT_floodfill_free(SculptFloodFill *flood);
-
-/** \} */
-
-/* -------------------------------------------------------------------- */
-/** \name Dynamic topology
- * \{ */
-
-/** Enable dynamic topology; mesh will be triangulated */
-void SCULPT_dynamic_topology_enable_ex(struct Main *bmain,
-                                       struct Depsgraph *depsgraph,
-                                       Scene *scene,
-                                       Object *ob);
-void SCULPT_dynamic_topology_disable(bContext *C, struct SculptUndoNode *unode);
-void sculpt_dynamic_topology_disable_with_undo(struct Main *bmain,
-                                               struct Depsgraph *depsgraph,
-                                               Scene *scene,
-                                               Object *ob);
-
-/**
- * Returns true if the stroke will use dynamic topology, false
- * otherwise.
- *
- * Factors: some brushes like grab cannot do dynamic topology.
- * Others, like smooth, are better without.
- * Same goes for alt-key smoothing.
- */
-bool SCULPT_stroke_is_dynamic_topology(const SculptSession *ss, const Brush *brush);
-
-void SCULPT_dynamic_topology_triangulate(struct SculptSession *ss, struct BMesh *bm);
-void SCULPT_dyntopo_node_layers_add(struct SculptSession *ss, Object *ob);
-void SCULPT_dyntopo_save_origverts(struct SculptSession *ss);
-void SCULPT_dyntopo_node_layers_update_offsets(SculptSession *ss, Object *ob);
-void SCULPT_dynamic_topology_sync_layers(Object *ob, struct Mesh *me);
-
-enum eDynTopoWarnFlag SCULPT_dynamic_topology_check(Scene *scene, Object *ob);
-
-/** \} */
-
-void SCULPT_combine_transform_proxies(Sculpt *sd, Object *ob);
-
-/* -------------------------------------------------------------------- */
-/** \name Auto-masking.
- * \{ */
-
-float SCULPT_automasking_factor_get(struct AutomaskingCache *automasking,
-                                    SculptSession *ss,
-                                    SculptVertRef vert);
-bool SCULPT_automasking_needs_normal(const SculptSession *ss, const Brush *brush);
-
-/* Returns the automasking cache depending on the active tool. Used for code that can run both for
- * brushes and filter. */
-struct AutomaskingCache *SCULPT_automasking_active_cache_get(SculptSession *ss);
-
-struct AutomaskingCache *SCULPT_automasking_cache_init(Sculpt *sd, const Brush *brush, Object *ob);
-void SCULPT_automasking_cache_free(SculptSession *ss,
-                                   Object *ob,
-                                   struct AutomaskingCache *automasking);
-
-bool SCULPT_is_automasking_mode_enabled(const SculptSession *ss,
-                                        const Sculpt *sd,
-                                        const Brush *br,
-                                        const eAutomasking_flag mode);
-bool SCULPT_is_automasking_enabled(Sculpt *sd, const SculptSession *ss, const Brush *br);
-void SCULPT_automasking_step_update(struct AutomaskingCache *automasking,
-                                    SculptSession *ss,
-                                    Sculpt *sd,
-                                    const Brush *brush);
-
-void SCULPT_boundary_automasking_init(Object *ob,
-                                      eBoundaryAutomaskMode mode,
-                                      int propagation_steps,
-                                      SculptCustomLayer *factorlayer);
-/** \} */
-
-/* -------------------------------------------------------------------- */
-/** \name Geodesic distances.
- * \{ */
-
-/**
- * Returns an array indexed by vertex index containing the geodesic distance to the closest vertex
- * in the initial vertex set. The caller is responsible for freeing the array.
- * Geodesic distances will only work when used with PBVH_FACES, for other types of PBVH it will
- * fallback to euclidean distances to one of the initial vertices in the set.
- */
-float *SCULPT_geodesic_distances_create(struct Object *ob,
-                                        struct GSet *initial_vertices,
-                                        const float limit_radius,
-                                        SculptVertRef *r_closest_verts,
-                                        float (*vertco_override)[3]);
-float *SCULPT_geodesic_from_vertex_and_symm(struct Sculpt *sd,
-                                            struct Object *ob,
-                                            const SculptVertRef vertex,
-                                            const float limit_radius);
-float *SCULPT_geodesic_from_vertex(Object *ob,
-                                   const SculptVertRef vertex,
-                                   const float limit_radius);
-
-/** \} */
-
-/* -------------------------------------------------------------------- */
-/** \name Filter API
- * \{ */
-
-void SCULPT_filter_cache_init(struct bContext *C,
-                              struct Object *ob,
-                              Sculpt *sd,
-                              const int undo_type);
-void SCULPT_filter_cache_free(SculptSession *ss, struct Object *ob);
-
-void SCULPT_mask_filter_smooth_apply(
-    Sculpt *sd, Object *ob, PBVHNode **nodes, int totnode, int smooth_iterations);
-
-/* Filter orientation utils. */
-void SCULPT_filter_to_orientation_space(float r_v[3], struct FilterCache *filter_cache);
-void SCULPT_filter_to_object_space(float r_v[3], struct FilterCache *filter_cache);
-void SCULPT_filter_zero_disabled_axis_components(float r_v[3], struct FilterCache *filter_cache);
-
-/** \} */
-
-/* -------------------------------------------------------------------- */
-/** \name Cloth Simulation.
- * \{ */
-
-/* Main cloth brush function */
-void SCULPT_do_cloth_brush(struct Sculpt *sd,
-                           struct Object *ob,
-                           struct PBVHNode **nodes,
-                           int totnode);
-
-void SCULPT_cloth_simulation_free(struct SculptClothSimulation *cloth_sim);
-
-/* Public functions. */
-
-struct SculptClothSimulation *SCULPT_cloth_brush_simulation_create(
-    struct SculptSession *ss,
-    struct Object *ob,
-    const float cloth_mass,
-    const float cloth_damping,
-    const float cloth_softbody_strength,
-    const bool use_collisions,
-    const bool needs_deform_coords,
-    const bool use_bending);
-
-void SCULPT_cloth_brush_simulation_init(struct SculptSession *ss,
-                                        struct SculptClothSimulation *cloth_sim);
-
-void SCULPT_cloth_sim_activate_nodes(struct SculptClothSimulation *cloth_sim,
-                                     PBVHNode **nodes,
-                                     int totnode);
-
-void SCULPT_cloth_brush_store_simulation_state(struct SculptSession *ss,
-                                               struct SculptClothSimulation *cloth_sim);
-
-void SCULPT_cloth_brush_do_simulation_step(struct Sculpt *sd,
-                                           struct Object *ob,
-                                           struct SculptClothSimulation *cloth_sim,
-                                           struct PBVHNode **nodes,
-                                           int totnode);
-
-void SCULPT_cloth_brush_ensure_nodes_constraints(struct Sculpt *sd,
-                                                 struct Object *ob,
-                                                 struct PBVHNode **nodes,
-                                                 int totnode,
-                                                 struct SculptClothSimulation *cloth_sim,
-                                                 float initial_location[3],
-                                                 float radius);
-
-/**
- * Cursor drawing function.
- */
-void SCULPT_cloth_simulation_limits_draw(const SculptSession *ss,
-                                         const Sculpt *sd,
-                                         const uint gpuattr,
-                                         const struct Brush *brush,
-                                         const float location[3],
-                                         const float normal[3],
-                                         float rds,
-                                         float line_width,
-                                         const float outline_col[3],
-                                         float alpha);
-void SCULPT_cloth_plane_falloff_preview_draw(uint gpuattr,
-                                             struct SculptSession *ss,
-                                             const float outline_col[3],
-                                             float outline_alpha);
-
-PBVHNode **SCULPT_cloth_brush_affected_nodes_gather(SculptSession *ss,
-                                                    Brush *brush,
-                                                    int *r_totnode);
-
-BLI_INLINE bool SCULPT_is_cloth_deform_brush(const Brush *brush)
-{
-  return (brush->sculpt_tool == SCULPT_TOOL_CLOTH && ELEM(brush->cloth_deform_type,
-                                                          BRUSH_CLOTH_DEFORM_GRAB,
-                                                          BRUSH_CLOTH_DEFORM_SNAKE_HOOK)) ||
-         /* All brushes that are not the cloth brush deform the simulation using softbody
-          * constraints instead of applying forces. */
-         (brush->sculpt_tool != SCULPT_TOOL_CLOTH &&
-          brush->deform_target == BRUSH_DEFORM_TARGET_CLOTH_SIM);
-}
-/** \} */
-
-/* -------------------------------------------------------------------- */
-/** \name Smoothing API
- * \{ */
-
-/**
- * For bmesh: Average surrounding verts based on an orthogonality measure.
- * Naturally converges to a quad-like structure.
- */
-void SCULPT_bmesh_four_neighbor_average(SculptSession *ss,
-                                        float avg[3],
-                                        float direction[3],
-                                        struct BMVert *v,
-                                        float projection,
-                                        bool check_fsets,
-                                        int cd_temp,
-                                        int cd_sculpt_vert,
-                                        bool do_origco);
-
-void SCULPT_neighbor_coords_average(SculptSession *ss,
-                                    float result[3],
-                                    SculptVertRef index,
-                                    float projection,
-                                    bool check_fsets,
-                                    bool weighted);
-float SCULPT_neighbor_mask_average(SculptSession *ss, SculptVertRef index);
-void SCULPT_neighbor_color_average(SculptSession *ss, float result[4], SculptVertRef index);
-
-/* Mask the mesh boundaries smoothing only the mesh surface without using automasking. */
-
-void SCULPT_neighbor_coords_average_interior(SculptSession *ss,
-                                             float result[3],
-                                             SculptVertRef vertex,
-                                             SculptSmoothArgs *args);
-
-BLI_INLINE bool SCULPT_need_reproject(SculptSession *ss)
-{
-  return ss->bm && CustomData_has_layer(&ss->bm->ldata, CD_MLOOPUV);
-}
-
-void SCULPT_reproject_cdata(SculptSession *ss,
-                            SculptVertRef vertex,
-                            float origco[3],
-                            float origno[3]);
-
-void SCULPT_smooth_vcol_boundary(
-    Sculpt *sd, Object *ob, PBVHNode **nodes, const int totnode, float bstrength);
-void SCULPT_smooth(Sculpt *sd,
-                   Object *ob,
-                   PBVHNode **nodes,
-                   const int totnode,
-                   float bstrength,
-                   const bool smooth_mask,
-                   float projection,
-                   bool do_origco);
-void SCULPT_do_smooth_brush(
-    Sculpt *sd, Object *ob, PBVHNode **nodes, int totnode, float projection, bool do_origco);
-
-/* Surface Smooth Brush. */
-
-void SCULPT_surface_smooth_laplacian_step(SculptSession *ss,
-                                          float *disp,
-                                          const float co[3],
-                                          struct SculptCustomLayer *scl,
-                                          const SculptVertRef v_index,
-                                          const float origco[3],
-                                          const float alpha,
-                                          const float projection,
-                                          bool check_fsets,
-                                          bool weighted);
-
-void SCULPT_surface_smooth_displace_step(SculptSession *ss,
-                                         float *co,
-                                         struct SculptCustomLayer *scl,
-                                         const SculptVertRef v_index,
-                                         const float beta,
-                                         const float fade);
-
-void SCULPT_do_surface_smooth_brush(Sculpt *sd, Object *ob, PBVHNode **nodes, int totnode);
-
-/* Slide/Relax */
-
-void SCULPT_relax_vertex(SculptSession *ss,
-                         PBVHVertexIter *vd,
-                         float factor,
-                         SculptBoundaryType boundary_mask,
-                         float *r_final_pos);
-
-/** \} */
-
-=======
 /* Public functions. */
 
 struct SculptClothSimulation *SCULPT_cloth_brush_simulation_create(struct SculptSession *ss,
@@ -2773,7 +1407,6 @@
 
 /** \} */
 
->>>>>>> ec2e9a43
 /**
  * Expose 'calc_area_normal' externally (just for vertex paint).
  */
@@ -2788,34 +1421,19 @@
  * Flip all the edit-data across the axis/axes specified by \a symm.
  * Used to calculate multiple modifications to the mesh when symmetry is enabled.
  */
-void SCULPT_cache_calc_brushdata_symm(StrokeCache *cache,
-                                      const char symm,
-                                      const char axis,
-                                      const float angle);
-void SCULPT_cache_free(SculptSession *ss, struct Object *ob, StrokeCache *cache);
+void SCULPT_cache_calc_brushdata_symm(StrokeCache *cache, char symm, char axis, float angle);
+void SCULPT_cache_free(StrokeCache *cache);
 
 /* -------------------------------------------------------------------- */
 /** \name Sculpt Undo
  * \{ */
 
-/* -------------------------------------------------------------------- */
-/** \name Sculpt Undo
- * \{ */
-
-/* -------------------------------------------------------------------- */
-/** \name Sculpt Undo
- * \{ */
-
 SculptUndoNode *SCULPT_undo_push_node(Object *ob, PBVHNode *node, SculptUndoType type);
-SculptUndoNode *SCULPT_undo_get_node(PBVHNode *node, SculptUndoType type);
+SculptUndoNode *SCULPT_undo_get_node(PBVHNode *node);
 SculptUndoNode *SCULPT_undo_get_first_node(void);
 void SCULPT_undo_push_begin(struct Object *ob, const char *name);
-void SCULPT_undo_push_end(struct Object *ob);
-void SCULPT_undo_push_end_ex(struct Object *ob, const bool use_nested_undo);
-
-/** \} */
-
-/** \} */
+void SCULPT_undo_push_end(void);
+void SCULPT_undo_push_end_ex(bool use_nested_undo);
 
 /** \} */
 
@@ -2855,18 +1473,8 @@
 void SCULPT_OT_trim_box_gesture(struct wmOperatorType *ot);
 
 void SCULPT_OT_project_line_gesture(struct wmOperatorType *ot);
-<<<<<<< HEAD
-void SCULPT_OT_project_lasso_gesture(struct wmOperatorType *ot);
-void SCULPT_OT_project_box_gesture(struct wmOperatorType *ot);
-
-void SCULPT_OT_face_set_by_topology(struct wmOperatorType *ot);
-
-/** \} */
-
-=======
-/** \} */
-
->>>>>>> ec2e9a43
+/** \} */
+
 /* -------------------------------------------------------------------- */
 /** \name Face Set Operators
  * \{ */
@@ -2905,11 +1513,7 @@
 /** \} */
 
 /* -------------------------------------------------------------------- */
-<<<<<<< HEAD
-/** \name Mask Operators
-=======
 /** \name Interactive Mask Operators
->>>>>>> ec2e9a43
  * \{ */
 
 /* Mask filter and Dirty Mask. */
@@ -2924,11 +1528,6 @@
 /* Mask Init. */
 
 void SCULPT_OT_mask_init(struct wmOperatorType *ot);
-<<<<<<< HEAD
-void SCULPT_OT_ipmask_filter(struct wmOperatorType *ot);
-
-=======
->>>>>>> ec2e9a43
 /** \} */
 
 /* Detail size. */
@@ -2952,8 +1551,6 @@
 /* -------------------------------------------------------------------- */
 /** \name Brushes
  * \{ */
-<<<<<<< HEAD
-=======
 
 /* Pose Brush. */
 
@@ -3032,73 +1629,12 @@
 void SCULPT_do_smear_brush(Sculpt *sd, Object *ob, PBVHNode **nodes, int totnode);
 
 float SCULPT_clay_thumb_get_stabilized_pressure(struct StrokeCache *cache);
->>>>>>> ec2e9a43
-
-/* Pose Brush. */
-
-/**
- * Main Brush Function.
- */
-void SCULPT_do_pose_brush(struct Sculpt *sd,
+
+void SCULPT_do_draw_brush(struct Sculpt *sd,
                           struct Object *ob,
                           struct PBVHNode **nodes,
                           int totnode);
-/**
- * Calculate the pose origin and (Optionally the pose factor)
- * that is used when using the pose brush.
- *
- * \param r_pose_origin: Must be a valid pointer.
- * \param r_pose_factor: Optional, when set to NULL it won't be calculated.
- */
-void SCULPT_pose_calc_pose_data(struct Sculpt *sd,
-                                struct Object *ob,
-                                struct SculptSession *ss,
-                                float initial_location[3],
-                                float radius,
-                                float pose_offset,
-                                float *r_pose_origin,
-                                float *r_pose_factor);
-void SCULPT_pose_brush_init(struct Sculpt *sd,
-                            struct Object *ob,
-                            struct SculptSession *ss,
-                            struct Brush *br);
-struct SculptPoseIKChain *SCULPT_pose_ik_chain_init(struct Sculpt *sd,
-                                                    struct Object *ob,
-                                                    struct SculptSession *ss,
-                                                    struct Brush *br,
-                                                    const float initial_location[3],
-                                                    float radius);
-void SCULPT_pose_ik_chain_free(struct SculptPoseIKChain *ik_chain);
-
-/* Boundary Brush. */
-
-/**
- * Main function to get #SculptBoundary data both for brush deformation and viewport preview.
- * Can return NULL if there is no boundary from the given vertex using the given radius.
- */
-struct SculptBoundary *SCULPT_boundary_data_init(struct Sculpt *sd,
-                                                 Object *object,
-                                                 Brush *brush,
-                                                 const SculptVertRef initial_vertex,
-                                                 const float radius);
-void SCULPT_boundary_data_free(struct SculptBoundary *boundary);
-
-/* Main Brush Function. */
-void SCULPT_do_boundary_brush(struct Sculpt *sd,
-                              struct Object *ob,
-                              struct PBVHNode **nodes,
-                              int totnode);
-
-void SCULPT_boundary_edges_preview_draw(uint gpuattr,
-                                        struct SculptSession *ss,
-                                        const float outline_col[3],
-                                        float outline_alpha);
-void SCULPT_boundary_pivot_line_preview_draw(uint gpuattr, struct SculptSession *ss);
-
-void SCULPT_do_twist_brush(struct Sculpt *sd,
-                           struct Object *ob,
-                           struct PBVHNode **nodes,
-                           int totnode);
+
 void SCULPT_do_fill_brush(struct Sculpt *sd,
                           struct Object *ob,
                           struct PBVHNode **nodes,
@@ -3167,19 +1703,11 @@
                                 struct Object *ob,
                                 struct PBVHNode **nodes,
                                 int totnode);
-void SCULPT_do_scene_project_brush(struct Sculpt *sd,
-                                   struct Object *ob,
-                                   struct PBVHNode **nodes,
-                                   int totnode);
-void SCULPT_do_slide_brush(struct Sculpt *sd,
-                           struct Object *ob,
-                           struct PBVHNode **nodes,
-                           int totnode);
-void SCULPT_do_relax_brush(Sculpt *sd, Object *ob, PBVHNode **nodes, int totnode);
-void SCULPT_do_fairing_brush(struct Sculpt *sd,
-                             struct Object *ob,
-                             struct PBVHNode **nodes,
-                             int totnode);
+void SCULPT_do_slide_relax_brush(struct Sculpt *sd,
+                                 struct Object *ob,
+                                 struct PBVHNode **nodes,
+                                 int totnode);
+
 void SCULPT_do_displacement_smear_brush(struct Sculpt *sd,
                                         struct Object *ob,
                                         struct PBVHNode **nodes,
@@ -3188,10 +1716,6 @@
                                          struct Object *ob,
                                          struct PBVHNode **nodes,
                                          int totnode);
-void SCULPT_do_draw_brush(struct Sculpt *sd,
-                          struct Object *ob,
-                          struct PBVHNode **nodes,
-                          int totnode);
 void SCULPT_do_mask_brush_draw(struct Sculpt *sd,
                                struct Object *ob,
                                struct PBVHNode **nodes,
@@ -3200,374 +1724,14 @@
                           struct Object *ob,
                           struct PBVHNode **nodes,
                           int totnode);
-<<<<<<< HEAD
-void SCULPT_bmesh_topology_rake(struct Sculpt *sd,
-                                struct Object *ob,
-                                struct PBVHNode **nodes,
-                                const int totnode,
-                                float bstrength,
-                                bool needs_origco);
-
-void SCULPT_stroke_cache_snap_context_init(struct bContext *C, struct Object *ob);
-void SCULPT_fairing_brush_exec_fairing_for_cache(struct Sculpt *sd, struct Object *ob);
-void SCULPT_do_auto_face_set(Sculpt *sd, Object *ob, PBVHNode **nodes, int totnode);
-
-void do_draw_face_sets_brush_task_cb_ex(void *__restrict userdata,
-                                        const int n,
-                                        const struct TaskParallelTLS *__restrict tls);
-
-void SCULPT_enhance_details_brush(struct Sculpt *sd,
-                                  struct Object *ob,
-                                  struct PBVHNode **nodes,
-                                  const int totnode,
-                                  int presteps);
-void SCULPT_do_displacement_heal_brush(struct Sculpt *sd,
-                                       struct Object *ob,
-                                       struct PBVHNode **nodes,
-                                       int totnode);
-
-void SCULPT_do_array_brush(Sculpt *sd, Object *ob, PBVHNode **nodes, int totnode);
-void SCULPT_array_datalayers_free(SculptArray *array, Object *ob);
-void SCULPT_array_path_draw(const uint gpuattr, Brush *brush, SculptSession *ss);
-
-/* Directional Smooth Brush. */
-void SCULPT_do_directional_smooth_brush(Sculpt *sd, Object *ob, PBVHNode **nodes, int totnode);
-
-/* Uniform Weights Smooth Brush. */
-void SCULPT_do_uniform_weights_smooth_brush(Sculpt *sd, Object *ob, PBVHNode **nodes, int totnode);
-
-void SCULPT_do_draw_face_sets_brush(Sculpt *sd, Object *ob, PBVHNode **nodes, int totnode);
-void SCULPT_do_paint_brush(Sculpt *sd, Object *ob, PBVHNode **nodes, int totnode);
-void SCULPT_do_smear_brush(Sculpt *sd, Object *ob, PBVHNode **nodes, int totnode);
-
-void SCULPT_do_multiplane_scrape_brush(Sculpt *sd, Object *ob, PBVHNode **nodes, int totnode);
-void SCULPT_multiplane_scrape_preview_draw(uint gpuattr,
-                                           Brush *brush,
-                                           SculptSession *ss,
-                                           const float outline_col[3],
-                                           float outline_alpha);
-/* Symmetrize Map. */
-void SCULPT_do_symmetrize_brush(Sculpt *sd, Object *ob, PBVHNode **nodes, int totnode);
-
-void SCULPT_uv_brush(Sculpt *sd, Object *ob, PBVHNode **nodes, int totnode);
-=======
-/** \} */
->>>>>>> ec2e9a43
-
-/** \} */
+/** \} */
+
+void SCULPT_bmesh_topology_rake(
+    struct Sculpt *sd, struct Object *ob, struct PBVHNode **nodes, int totnode, float bstrength);
 
 /* end sculpt_brush_types.c */
 
 /* sculpt_ops.c */
 void SCULPT_OT_brush_stroke(struct wmOperatorType *ot);
 
-/* end sculpt_ops.c */
-
-SculptBoundaryType SCULPT_edge_is_boundary(const SculptSession *ss,
-                                           const SculptEdgeRef edge,
-                                           SculptBoundaryType typemask);
-void SCULPT_edge_get_verts(const SculptSession *ss,
-                           const SculptEdgeRef edge,
-                           SculptVertRef *r_v1,
-                           SculptVertRef *r_v2);
-SculptVertRef SCULPT_edge_other_vertex(const SculptSession *ss,
-                                       const SculptEdgeRef edge,
-                                       const SculptVertRef vertex);
-
-#define SCULPT_REPLAY
-#ifdef SCULPT_REPLAY
-struct SculptReplayLog;
-struct SculptBrushSample;
-
-#  ifdef WIN32
-#    define REPLAY_EXPORT __declspec(dllexport)
-#  else
-#    define REPLAY_EXPORT
-#  endif
-
-void SCULPT_replay_log_free(struct SculptReplayLog *log);
-struct SculptReplayLog *SCULPT_replay_log_create();
-void SCULPT_replay_log_end();
-void SCULPT_replay_log_start();
-char *SCULPT_replay_serialize();
-void SCULPT_replay_log_append(struct Sculpt *sd, struct SculptSession *ss, struct Object *ob);
-void SCULPT_replay_test(void);
-
-#endif
-
-void SCULPT_undo_ensure_bmlog(struct Object *ob);
-bool SCULPT_ensure_dyntopo_node_undo(struct Object *ob,
-                                     struct PBVHNode *node,
-                                     SculptUndoType type,
-                                     int extraType);
-
-struct BMesh *SCULPT_dyntopo_empty_bmesh();
-
-/* initializes customdata layer used by SCULPT_neighbor_coords_average_interior when bound_smooth >
- * 0.0f*/
-void SCULPT_bound_smooth_ensure(SculptSession *ss, struct Object *ob);
-
-/* -------------------------------------------------------------------- */
-/** \name Sculpt Custom Attribute API
- *
-API for custom (usually temporary) attributes.
-Vertices and faces are supported.
-
-Note that attributes must be created at once,
-*then* loaded into SculptCustomLayer structures, e.g.:
-
-    SCULPT_attr_ensure_layer(ss, ob, ATTR_DOMAIN_POINT, CD_PROP_FLOAT, "attr1", params);
-    SCULPT_attr_ensure_layer(ss, ob, ATTR_DOMAIN_POINT, CD_PROP_FLOAT, "attr2", params);
-    SCULPT_attr_ensure_layer(ss, ob, ATTR_DOMAIN_POINT, CD_PROP_FLOAT, "attr3", params);
-
-    SculptCustomLayer scl1, scl2, scl3;
-
-    SCULPT_attr_get_layer(ss, ob, ATTR_DOMAIN_POINT, CD_PROP_FLOAT, "attr1", &scl1, params);
-    SCULPT_attr_get_layer(ss, ob, ATTR_DOMAIN_POINT, CD_PROP_FLOAT, "attr2", &scl2, params);
-    SCULPT_attr_get_layer(ss, ob, ATTR_DOMAIN_POINT, CD_PROP_FLOAT, "attr3", &scl3, params);
-
-Access per element data with SCULPT_attr_vertex_data and SCULPT_attr_face_data:.
-
-    float *f = SCULPT_attr_vertex_data(sculpt_vertex, &scl1);
-
-Layers that are reused by different parts of the sculpt code
-should be cached in SculptSession->custom_layers, the entries of which
-map to the SculptStandardAttr enum in BKE_paint.h.
-
-These layers will not be created for you, though once they exist they won't
-be pruned until the user exits sculpt mode.  To use:
-
-    if (!ss->custom_layers[SCULPT_SCL_FAIRING_MASK]) {
-      ss->custom_layers[SCULPT_SCL_FAIRING_MASK] = MEM_callocN(sizeof(SculptLayerRef),
-"SculptLayerRef"); SCULPT_attr_get_layer(ss, ob, ATTR_DOMAIN_POINT, CD_PROP_FLOAT,
-"_sculpt_fairing_mask", ss->custom_layers[SCULPT_SCL_FAIRING_MASK], params);
-    }
-
-Note that SCULPT_attr_get_layer will automatically update the customdata
-offsets for all non-NULL entries in ss->custom_layers automatically.
-
-TODO: prune CD_TEMPORARY layers on sculpt mode exit if PBVH_FACES is active;
-      in this case the layers are stored in the original meshes's CustomData
-      structs and will remain there until the user saves/loads the file.
- * \{ */
-
-/** returns true if layer was successfully created */
-bool SCULPT_attr_ensure_layer(SculptSession *ss,
-                              Object *ob,
-                              AttributeDomain domain,
-                              int proptype,
-                              const char *name,
-                              SculptLayerParams *params);
-bool SCULPT_attr_get_layer(SculptSession *ss,
-                           Object *ob,
-                           AttributeDomain domain,
-                           int proptype,
-                           const char *name,
-                           SculptCustomLayer *scl,
-                           SculptLayerParams *params);
-bool SCULPT_attr_release_layer(SculptSession *ss, struct Object *ob, SculptCustomLayer *scl);
-bool SCULPT_attr_has_layer(SculptSession *ss,
-                           AttributeDomain domain,
-                           int proptype,
-                           const char *name);
-
-/** updates all entries (e.g. customdata offsets) in ss->custom_layers */
-void SCULPT_update_customdata_refs(SculptSession *ss, Object *ob);
-
-/** Calls MEM_freeN on all entries in ss->custom_layers then
- * sets the whole array to nullptrs; note that no customdata
- * layer is actually freed */
-void SCULPT_clear_scl_pointers(SculptSession *ss);
-
-static inline void *SCULPT_attr_vertex_data(const SculptVertRef vertex,
-                                            const SculptCustomLayer *scl)
-{
-  if (scl->data) {
-    char *p = (char *)scl->data;
-    int idx = (int)vertex.i;
-
-    if (scl->from_bmesh) {
-      BMElem *v = (BMElem *)vertex.i;
-      idx = v->head.index;
-    }
-
-    return p + scl->elemsize * (int)idx;
-  }
-  else {
-    BMElem *v = (BMElem *)vertex.i;
-    return BM_ELEM_CD_GET_VOID_P(v, scl->cd_offset);
-  }
-
-  return NULL;
-}
-
-// arg, duplicate functions!
-static inline void *SCULPT_attr_face_data(const SculptFaceRef vertex, const SculptCustomLayer *scl)
-{
-  if (scl->data) {
-    char *p = (char *)scl->data;
-    int idx = (int)vertex.i;
-
-    if (scl->from_bmesh) {
-      BMElem *v = (BMElem *)vertex.i;
-      idx = v->head.index;
-    }
-
-    return p + scl->elemsize * (int)idx;
-  }
-  else {
-    BMElem *v = (BMElem *)vertex.i;
-    return BM_ELEM_CD_GET_VOID_P(v, scl->cd_offset);
-  }
-
-  return NULL;
-}
-
-void SCULPT_release_attributes(SculptSession *ss, struct Object *ob, bool non_customdata_only);
-/** \} */
-
-/*
-
-DEPRECATED in favor of SCULPT_attr_ensure_layer
-which works with all three PBVH types
-
-Ensure a named temporary layer exists, creating it if necassary.
-The layer will be marked with CD_FLAG_TEMPORARY.
-*/
-void SCULPT_dyntopo_ensure_templayer(
-    SculptSession *ss, struct Object *ob, int type, const char *name, bool not_temporary);
-
-bool SCULPT_dyntopo_has_templayer(SculptSession *ss, int type, const char *name);
-
-/* Get a named temporary vertex customdata layer offset, if it exists.  If not
-  -1 is returned.*/
-int SCULPT_dyntopo_get_templayer(SculptSession *ss, int type, const char *name);
-
-int SCULPT_get_tool(const SculptSession *ss, const struct Brush *br);
-
-/* Sculpt API to get brush channel data
-If ss->cache exists then ss->cache->channels_final
-will be used, otherwise brush and tool settings channels
-will be used (taking inheritence into account).
-*/
-
-/* -------------------------------------------------------------------- */
-/** \name Brush channel accessor API
- * \{ */
-
-/** Get brush channel value.  The channel will be
-    fetched from ss->cache->channels_final.  If
-    ss->cache is NULL, channel will be fetched
-    from sd->channels and br->channels taking
-    inheritance flags into account.
-
-    Note that sd or br may be NULL, but not
-    both.*/
-float SCULPT_get_float_intern(const SculptSession *ss,
-                              const char *idname,
-                              const Sculpt *sd,
-                              const Brush *br);
-#define SCULPT_get_float(ss, idname, sd, br) \
-  SCULPT_get_float_intern(ss, BRUSH_BUILTIN_##idname, sd, br)
-
-int SCULPT_get_int_intern(const SculptSession *ss,
-                          const char *idname,
-                          const Sculpt *sd,
-                          const Brush *br);
-#define SCULPT_get_int(ss, idname, sd, br) \
-  SCULPT_get_int_intern(ss, BRUSH_BUILTIN_##idname, sd, br)
-#define SCULPT_get_bool(ss, idname, sd, br) SCULPT_get_int(ss, idname, sd, br)
-
-int SCULPT_get_vector_intern(
-    const SculptSession *ss, const char *idname, float out[4], const Sculpt *sd, const Brush *br);
-#define SCULPT_get_vector(ss, idname, out, sd, br) \
-  SCULPT_get_vector_intern(ss, BRUSH_BUILTIN_##idname, out, sd, br)
-
-BrushChannel *SCULPT_get_final_channel_intern(const SculptSession *ss,
-                                              const char *idname,
-                                              const Sculpt *sd,
-                                              const Brush *br);
-#define SCULPT_get_final_channel(ss, idname, sd, br) \
-  SCULPT_get_final_channel_intern(ss, BRUSH_BUILTIN_##idname, sd, br)
-
-/** \} */
-
-float SCULPT_calc_concavity(SculptSession *ss, SculptVertRef vref);
-
-/*
-If useAccurateSolver is false, a faster but less accurate
-power solver will be used.  If true then BLI_eigen_solve_selfadjoint_m3
-will be called.
-*/
-bool SCULPT_calc_principle_curvatures(SculptSession *ss,
-                                      SculptVertRef vertex,
-                                      SculptCurvatureData *out,
-                                      bool useAccurateSolver);
-
-void SCULPT_curvature_begin(SculptSession *ss, struct PBVHNode *node, bool useAccurateSolver);
-void SCULPT_curvature_dir_get(SculptSession *ss,
-                              SculptVertRef v,
-                              float dir[3],
-                              bool useAccurateSolver);
-
-/* -------------------------------------------------------------------- */
-/** \name Cotangent API
- * \{ */
-
-bool SCULPT_dyntopo_check_disk_sort(SculptSession *ss, SculptVertRef vertex);
-void SCULT_dyntopo_flag_all_disk_sort(SculptSession *ss);
-
-// call SCULPT_cotangents_begin in the main thread before any calls to this function
-void SCULPT_dyntopo_get_cotangents(SculptSession *ss,
-                                   SculptVertRef vertex,
-                                   float *r_ws,
-                                   float *r_cot1,
-                                   float *r_cot2,
-                                   float *r_area,
-                                   float *r_totarea);
-
-/** call SCULPT_cotangents_begin in the main thread before any calls to this function */
-void SCULPT_get_cotangents(SculptSession *ss,
-                           SculptVertRef vertex,
-                           float *r_ws,
-                           float *r_cot1,
-                           float *r_cot2,
-                           float *r_area,
-                           float *r_totarea);
-
-/** call this in the main thread before any calls to SCULPT_get_cotangents */
-void SCULPT_cotangents_begin(struct Object *ob, SculptSession *ss);
-/** \} */
-
-void SCULPT_ensure_persistent_layers(SculptSession *ss, struct Object *ob);
-void SCULPT_ensure_epmap(SculptSession *ss);
-bool SCULPT_dyntopo_automasking_init(const SculptSession *ss,
-                                     Sculpt *sd,
-                                     const Brush *br,
-                                     Object *ob,
-                                     DyntopoMaskCB *r_mask_cb,
-                                     void **r_mask_cb_data);
-void SCULPT_dyntopo_automasking_end(void *mask_data);
-
-#define SCULPT_LAYER_PERS_CO "Persistent Base Co"
-#define SCULPT_LAYER_PERS_NO "Persistent Base No"
-#define SCULPT_LAYER_PERS_DISP "Persistent Base Height"
-#define SCULPT_LAYER_DISP "__temp_layer_disp"
-
-// these tools don't support dynamic pbvh splitting during the stroke
-#define DYNTOPO_HAS_DYNAMIC_SPLIT(tool) true
-
-#define SCULPT_TOOL_NEEDS_COLOR(tool) ELEM(tool, SCULPT_TOOL_PAINT, SCULPT_TOOL_SMEAR)
-
-#define SCULPT_stroke_needs_original(brush) \
-  ELEM(brush->sculpt_tool, \
-       SCULPT_TOOL_DRAW_SHARP, \
-       SCULPT_TOOL_GRAB, \
-       SCULPT_TOOL_ROTATE, \
-       SCULPT_TOOL_THUMB, \
-       SCULPT_TOOL_ELASTIC_DEFORM, \
-       SCULPT_TOOL_BOUNDARY, \
-       SCULPT_TOOL_POSE)
-
-// exponent to make boundary_smooth_factor more user-friendly
-#define BOUNDARY_SMOOTH_EXP 2.0+/* end sculpt_ops.c */