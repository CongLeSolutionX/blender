/* SPDX-License-Identifier: GPL-2.0-or-later
 * Copyright 2001-2002 NaN Holding BV. All rights reserved. */

/** \file
 * \ingroup edsculpt
 * \brief Functions to paint images in 2D and 3D.
 */

#include <cfloat>
#include <climits>
#include <cmath>
#include <cstdio>
#include <cstring>

#include "MEM_guardedalloc.h"

#ifdef WIN32
#  include "BLI_winstuff.h"
#endif

#include "BLI_blenlib.h"
#include "BLI_linklist.h"
#include "BLI_math.h"
#include "BLI_math_bits.h"
#include "BLI_math_color_blend.h"
#include "BLI_memarena.h"
#include "BLI_task.h"
#include "BLI_threads.h"
#include "BLI_utildefines.h"

#include "atomic_ops.h"

#include "BLT_translation.h"

#include "IMB_imbuf.h"
#include "IMB_imbuf_types.h"

#include "DNA_brush_types.h"
#include "DNA_customdata_types.h"
#include "DNA_defs.h"
#include "DNA_material_types.h"
#include "DNA_mesh_types.h"
#include "DNA_meshdata_types.h"
#include "DNA_node_types.h"
#include "DNA_object_enums.h"
#include "DNA_object_types.h"
#include "DNA_scene_types.h"

#include "BKE_attribute.h"
#include "BKE_brush.h"
#include "BKE_camera.h"
#include "BKE_colorband.h"
#include "BKE_colortools.h"
#include "BKE_context.h"
#include "BKE_customdata.h"
#include "BKE_global.h"
#include "BKE_idprop.h"
#include "BKE_image.h"
#include "BKE_layer.h"
#include "BKE_lib_id.h"
#include "BKE_main.h"
#include "BKE_material.h"
#include "BKE_mesh.hh"
#include "BKE_mesh_mapping.h"
#include "BKE_mesh_runtime.h"
#include "BKE_node.h"
#include "BKE_paint.h"
#include "BKE_report.h"
#include "BKE_scene.h"
#include "BKE_screen.h"
#include "DNA_screen_types.h"
#include "DNA_space_types.h"

#include "DEG_depsgraph.h"
#include "DEG_depsgraph_query.h"

#include "ED_image.h"
#include "ED_node.h"
#include "ED_object.h"
#include "ED_paint.h"
#include "ED_screen.h"
#include "ED_uvedit.h"
#include "ED_view3d.h"
#include "ED_view3d_offscreen.h"

#include "GPU_capabilities.h"
#include "GPU_init_exit.h"

#include "NOD_shader.h"

#include "UI_interface.h"
#include "UI_resources.h"

#include "WM_api.h"
#include "WM_types.h"

#include "RNA_access.h"
#include "RNA_define.h"
#include "RNA_enum_types.h"
#include "RNA_types.h"

#include "IMB_colormanagement.h"

//#include "bmesh_tools.h"

#include "paint_intern.h"

static void partial_redraw_array_init(ImagePaintPartialRedraw *pr);

/* Defines and Structs */
/* unit_float_to_uchar_clamp as inline function */
BLI_INLINE uchar f_to_char(const float val)
{
  return unit_float_to_uchar_clamp(val);
}

/* ProjectionPaint defines */

/* approx the number of buckets to have under the brush,
 * used with the brush size to set the ps->buckets_x and ps->buckets_y value.
 *
 * When 3 - a brush should have ~9 buckets under it at once
 * ...this helps for threading while painting as well as
 * avoiding initializing pixels that won't touch the brush */
#define PROJ_BUCKET_BRUSH_DIV 4

#define PROJ_BUCKET_RECT_MIN 4
#define PROJ_BUCKET_RECT_MAX 256

#define PROJ_BOUNDBOX_DIV 8
#define PROJ_BOUNDBOX_SQUARED (PROJ_BOUNDBOX_DIV * PROJ_BOUNDBOX_DIV)

//#define PROJ_DEBUG_PAINT 1
//#define PROJ_DEBUG_NOSEAMBLEED 1
//#define PROJ_DEBUG_PRINT_CLIP 1
#define PROJ_DEBUG_WINCLIP 1

#ifndef PROJ_DEBUG_NOSEAMBLEED
/* projectFaceSeamFlags options */
//#define PROJ_FACE_IGNORE  (1<<0)  /* When the face is hidden, back-facing or occluded. */
//#define PROJ_FACE_INIT    (1<<1)  /* When we have initialized the faces data */

/* If this face has a seam on any of its edges. */
#  define PROJ_FACE_SEAM0 (1 << 0)
#  define PROJ_FACE_SEAM1 (1 << 1)
#  define PROJ_FACE_SEAM2 (1 << 2)

#  define PROJ_FACE_NOSEAM0 (1 << 4)
#  define PROJ_FACE_NOSEAM1 (1 << 5)
#  define PROJ_FACE_NOSEAM2 (1 << 6)

/* If the seam is completely initialized, including adjacent seams. */
#  define PROJ_FACE_SEAM_INIT0 (1 << 8)
#  define PROJ_FACE_SEAM_INIT1 (1 << 9)
#  define PROJ_FACE_SEAM_INIT2 (1 << 10)

#  define PROJ_FACE_DEGENERATE (1 << 12)

/* face winding */
#  define PROJ_FACE_WINDING_INIT 1
#  define PROJ_FACE_WINDING_CW 2

/* a slightly scaled down face is used to get fake 3D location for edge pixels in the seams
 * as this number approaches  1.0f the likelihood increases of float precision errors where
 * it is occluded by an adjacent face */
#  define PROJ_FACE_SCALE_SEAM 0.99f
#endif /* PROJ_DEBUG_NOSEAMBLEED */

#define PROJ_SRC_VIEW 1
#define PROJ_SRC_IMAGE_CAM 2
#define PROJ_SRC_IMAGE_VIEW 3
#define PROJ_SRC_VIEW_FILL 4

#define PROJ_VIEW_DATA_ID "view_data"
/* viewmat + winmat + clip_start + clip_end + is_ortho */
#define PROJ_VIEW_DATA_SIZE (4 * 4 + 4 * 4 + 3)

#define PROJ_BUCKET_NULL 0
#define PROJ_BUCKET_INIT (1 << 0)
// #define PROJ_BUCKET_CLONE_INIT   (1<<1)

/* used for testing doubles, if a point is on a line etc */
#define PROJ_GEOM_TOLERANCE 0.00075f
#define PROJ_PIXEL_TOLERANCE 0.01f

/* vert flags */
#define PROJ_VERT_CULL 1

/* to avoid locking in tile initialization */
#define TILE_PENDING POINTER_FROM_INT(-1)

/**
 * This is mainly a convenience struct used so we can keep an array of images we use -
 * their #ImBuf's, etc, in 1 array, When using threads this array is copied for each thread
 * because 'partRedrawRect' and 'touch' values would not be thread safe.
 */
struct ProjPaintImage {
  Image *ima;
  ImageUser iuser;
  ImBuf *ibuf;
  ImagePaintPartialRedraw *partRedrawRect;
  /** Only used to build undo tiles during painting. */
  volatile void **undoRect;
  /** The mask accumulation must happen on canvas, not on space screen bucket.
   * Here we store the mask rectangle. */
  ushort **maskRect;
  /** Store flag to enforce validation of undo rectangle. */
  bool **valid;
  bool touch;
};

/**
 * Handle for stroke (operator customdata)
 */
struct ProjStrokeHandle {
  /* Support for painting from multiple views at once,
   * currently used to implement symmetry painting,
   * we can assume at least the first is set while painting. */
  struct ProjPaintState *ps_views[8];
  int ps_views_tot;
  int symmetry_flags;

  int orig_brush_size;

  bool need_redraw;

  /* trick to bypass regular paint and allow clone picking */
  bool is_clone_cursor_pick;

  /* In ProjPaintState, only here for convenience */
  Scene *scene;
  Brush *brush;
};

struct LoopSeamData {
  float seam_uvs[2][2];
  float seam_puvs[2][2];
  float corner_dist_sq[2];
};

/* Main projection painting struct passed to all projection painting functions */
struct ProjPaintState {
  View3D *v3d;
  RegionView3D *rv3d;
  ARegion *region;
  Depsgraph *depsgraph;
  Scene *scene;
  /* PROJ_SRC_**** */
  int source;

  /* the paint color. It can change depending of inverted mode or not */
  float paint_color[3];
  float paint_color_linear[3];
  float dither;

  Brush *brush;
  short tool, blend, mode;

  float brush_size;
  Object *ob;
  /* for symmetry, we need to store modified object matrix */
  float obmat[4][4];
  float obmat_imat[4][4];
  /* end similarities with ImagePaintState */

  Image *stencil_ima;
  Image *canvas_ima;
  Image *clone_ima;
  float stencil_value;

  /* projection painting only */
  /** For multi-threading, the first item is sometimes used for non threaded cases too. */
  MemArena *arena_mt[BLENDER_MAX_THREADS];
  /** screen sized 2D array, each pixel has a linked list of ProjPixel's */
  LinkNode **bucketRect;
  /** bucketRect aligned array linkList of faces overlapping each bucket. */
  LinkNode **bucketFaces;
  /** store if the bucks have been initialized. */
  uchar *bucketFlags;

  /** store options per vert, now only store if the vert is pointing away from the view. */
  char *vertFlags;
  /** The size of the bucket grid, the grid span's screenMin/screenMax
   * so you can paint outsize the screen or with 2 brushes at once. */
  int buckets_x;
  int buckets_y;

  /** result of project_paint_pixel_sizeof(), constant per stroke. */
  int pixel_sizeof;

  /** size of projectImages array. */
  int image_tot;

  /** verts projected into floating point screen space. */
  float (*screenCoords)[4];
  /** 2D bounds for mesh verts on the screen's plane (screen-space). */
  float screenMin[2];
  float screenMax[2];
  /** Calculated from screenMin & screenMax. */
  float screen_width;
  float screen_height;
  /** From the area or from the projection render. */
  int winx, winy;

  /* options for projection painting */
  bool do_layer_clone;
  bool do_layer_stencil;
  bool do_layer_stencil_inv;
  bool do_stencil_brush;
  bool do_material_slots;

  /** Use ray-traced occlusion? - otherwise will paint right through to the back. */
  bool do_occlude;
  /** ignore faces with normals pointing away,
   * skips a lot of ray-casts if your normals are correctly flipped. */
  bool do_backfacecull;
  /** mask out pixels based on their normals. */
  bool do_mask_normal;
  /** mask out pixels based on cavity. */
  bool do_mask_cavity;
  /** what angle to mask at. */
  float normal_angle;
  /** cos(normal_angle), faster to compare. */
  float normal_angle__cos;
  float normal_angle_inner;
  float normal_angle_inner__cos;
  /** difference between normal_angle and normal_angle_inner, for easy access. */
  float normal_angle_range;

  /** quick access to (me->editflag & ME_EDIT_PAINT_FACE_SEL) */
  bool do_face_sel;
  bool is_ortho;
  /** the object is negative scaled. */
  bool is_flip_object;
  /** use masking during painting. Some operations such as airbrush may disable. */
  bool do_masking;
  /** only to avoid running. */
  bool is_texbrush;
  /** mask brush is applied before masking. */
  bool is_maskbrush;
#ifndef PROJ_DEBUG_NOSEAMBLEED
  float seam_bleed_px;
  float seam_bleed_px_sq;
#endif
  /* clone vars */
  float cloneOffset[2];

  /** Projection matrix, use for getting screen coords. */
  float projectMat[4][4];
  /** inverse of projectMat. */
  float projectMatInv[4][4];
  /** View vector, use for do_backfacecull and for ray casting with an ortho viewport. */
  float viewDir[3];
  /** View location in object relative 3D space, so can compare to verts. */
  float viewPos[3];
  float clip_start, clip_end;

  /* reproject vars */
  Image *reproject_image;
  ImBuf *reproject_ibuf;
  bool reproject_ibuf_free_float;
  bool reproject_ibuf_free_uchar;

  /* threads */
  int thread_tot;
  int bucketMin[2];
  int bucketMax[2];
  /** must lock threads while accessing these. */
  int context_bucket_index;

  CurveMapping *cavity_curve;
  BlurKernel *blurkernel;

  /* -------------------------------------------------------------------- */
  /* Vars shared between multiple views (keep last) */
  /**
   * This data is owned by `ProjStrokeHandle.ps_views[0]`,
   * all other views re-use the data.
   */

#define PROJ_PAINT_STATE_SHARED_MEMCPY(ps_dst, ps_src) \
  MEMCPY_STRUCT_AFTER(ps_dst, ps_src, is_shared_user)

#define PROJ_PAINT_STATE_SHARED_CLEAR(ps) MEMSET_STRUCT_AFTER(ps, 0, is_shared_user)

  bool is_shared_user;

  ProjPaintImage *projImages;
  /** cavity amount for vertices. */
  float *cavities;

#ifndef PROJ_DEBUG_NOSEAMBLEED
  /** Store info about faces, if they are initialized etc. */
  ushort *faceSeamFlags;
  /** save the winding of the face in uv space,
   * helps as an extra validation step for seam detection. */
  char *faceWindingFlags;
  /** expanded UVs for faces to use as seams. */
  LoopSeamData *loopSeamData;
  /** Only needed for when seam_bleed_px is enabled, use to find UV seams. */
  LinkNode **vertFaces;
  /** Seams per vert, to find adjacent seams. */
  ListBase *vertSeams;
#endif

  SpinLock *tile_lock;

  Mesh *me_eval;
  int totloop_eval;
  int totpoly_eval;
  int totvert_eval;

  const float (*vert_positions_eval)[3];
  blender::Span<blender::float3> vert_normals;
  blender::Span<MEdge> edges_eval;
  blender::OffsetIndices<int> polys_eval;
  blender::Span<int> corner_verts_eval;
  const bool *select_poly_eval;
  const bool *hide_poly_eval;
  const int *material_indices;
  const bool *sharp_faces_eval;
  blender::Span<MLoopTri> looptris_eval;
  blender::Span<int> looptri_polys_eval;

  const float (*mloopuv_stencil_eval)[2];

  /**
   * \note These UV layers are aligned to \a polys_eval
   * but each pointer references the start of the layer,
   * so a loop indirection is needed as well.
   */
  const float (**poly_to_loop_uv)[2];
  /** other UV map, use for cloning between layers. */
  const float (**poly_to_loop_uv_clone)[2];

  /* Actual material for each index, either from object or Mesh datablock... */
  Material **mat_array;

  bool use_colormanagement;
};

union PixelPointer {
  /** float buffer. */
  float *f_pt;
  /** 2 ways to access a char buffer. */
  uint *uint_pt;
  uchar *ch_pt;
};

union PixelStore {
  uchar ch[4];
  uint uint_;
  float f[4];
};

struct ProjPixel {
  /** the floating point screen projection of this pixel. */
  float projCoSS[2];
  float worldCoSS[3];

  short x_px, y_px;

  /** if anyone wants to paint onto more than 65535 images they can bite me. */
  ushort image_index;
  uchar bb_cell_index;

  /* for various reasons we may want to mask out painting onto this pixel */
  ushort mask;

  /* Only used when the airbrush is disabled.
   * Store the max mask value to avoid painting over an area with a lower opacity
   * with an advantage that we can avoid touching the pixel at all, if the
   * new mask value is lower than mask_accum */
  ushort *mask_accum;

  /* horrible hack, store tile valid flag pointer here to re-validate tiles
   * used for anchored and drag-dot strokes */
  bool *valid;

  PixelPointer origColor;
  PixelStore newColor;
  PixelPointer pixel;
};

struct ProjPixelClone {
  struct ProjPixel __pp;
  PixelStore clonepx;
};

/* undo tile pushing */
struct TileInfo {
  SpinLock *lock;
  bool masked;
  ushort tile_width;
  ImBuf **tmpibuf;
  ProjPaintImage *pjima;
};

struct VertSeam {
  struct VertSeam *next, *prev;
  int tri;
  uint loop;
  float angle;
  bool normal_cw;
  float uv[2];
};

/* -------------------------------------------------------------------- */
/** \name MLoopTri accessor functions.
 * \{ */

#define PS_LOOPTRI_AS_VERT_INDEX_3(ps, lt) \
  ps->corner_verts_eval[lt->tri[0]], ps->corner_verts_eval[lt->tri[1]], \
      ps->corner_verts_eval[lt->tri[2]],

#define PS_LOOPTRI_AS_UV_3(uvlayer, poly_i, lt) \
  uvlayer[poly_i][lt->tri[0]], uvlayer[poly_i][lt->tri[1]], uvlayer[poly_i][lt->tri[2]],

#define PS_LOOPTRI_ASSIGN_UV_3(uv_tri, uvlayer, poly_i, lt) \
  { \
    (uv_tri)[0] = uvlayer[poly_i][lt->tri[0]]; \
    (uv_tri)[1] = uvlayer[poly_i][lt->tri[1]]; \
    (uv_tri)[2] = uvlayer[poly_i][lt->tri[2]]; \
  } \
  ((void)0)

/** \} */

/* Finish projection painting structs */

static int project_paint_face_paint_tile(Image *ima, const float *uv)
{
  if (ima == nullptr || ima->source != IMA_SRC_TILED) {
    return 0;
  }

  /* Currently, faces are assumed to belong to one tile, so checking the first loop is enough. */
  int tx = int(uv[0]);
  int ty = int(uv[1]);
  return 1001 + 10 * ty + tx;
}

static Material *tex_get_material(const ProjPaintState *ps, int poly_i)
{
  int mat_nr = ps->material_indices == nullptr ? 0 : ps->material_indices[poly_i];
  if (mat_nr >= 0 && mat_nr <= ps->ob->totcol) {
    return ps->mat_array[mat_nr];
  }

  return nullptr;
}

static TexPaintSlot *project_paint_face_paint_slot(const ProjPaintState *ps, int tri_index)
{
  const int poly_i = ps->looptri_polys_eval[tri_index];
  Material *ma = tex_get_material(ps, poly_i);
  return ma ? ma->texpaintslot + ma->paint_active_slot : nullptr;
}

static Image *project_paint_face_paint_image(const ProjPaintState *ps, int tri_index)
{
  if (ps->do_stencil_brush) {
    return ps->stencil_ima;
  }

  const int poly_i = ps->looptri_polys_eval[tri_index];
  Material *ma = tex_get_material(ps, poly_i);
  TexPaintSlot *slot = ma ? ma->texpaintslot + ma->paint_active_slot : nullptr;
  return slot ? slot->ima : ps->canvas_ima;
}

static TexPaintSlot *project_paint_face_clone_slot(const ProjPaintState *ps, int tri_index)
{
  const int poly_i = ps->looptri_polys_eval[tri_index];
  Material *ma = tex_get_material(ps, poly_i);
  return ma ? ma->texpaintslot + ma->paint_clone_slot : nullptr;
}

static Image *project_paint_face_clone_image(const ProjPaintState *ps, int tri_index)
{
  const int poly_i = ps->looptri_polys_eval[tri_index];
  Material *ma = tex_get_material(ps, poly_i);
  TexPaintSlot *slot = ma ? ma->texpaintslot + ma->paint_clone_slot : nullptr;
  return slot ? slot->ima : ps->clone_ima;
}

/**
 * Fast projection bucket array lookup, use the safe version for bound checking.
 */
static int project_bucket_offset(const ProjPaintState *ps, const float projCoSS[2])
{
  /* If we were not dealing with screen-space 2D coords we could simple do...
   * ps->bucketRect[x + (y*ps->buckets_y)] */

  /* please explain?
   * projCoSS[0] - ps->screenMin[0]   : zero origin
   * ... / ps->screen_width           : range from 0.0 to 1.0
   * ... * ps->buckets_x              : use as a bucket index
   *
   * Second multiplication does similar but for vertical offset
   */
  return int(((projCoSS[0] - ps->screenMin[0]) / ps->screen_width) * ps->buckets_x) +
         (int(((projCoSS[1] - ps->screenMin[1]) / ps->screen_height) * ps->buckets_y) *
          ps->buckets_x);
}

static int project_bucket_offset_safe(const ProjPaintState *ps, const float projCoSS[2])
{
  int bucket_index = project_bucket_offset(ps, projCoSS);

  if (bucket_index < 0 || bucket_index >= ps->buckets_x * ps->buckets_y) {
    return -1;
  }
  return bucket_index;
}

static float VecZDepthOrtho(
    const float pt[2], const float v1[3], const float v2[3], const float v3[3], float w[3])
{
  barycentric_weights_v2(v1, v2, v3, pt, w);
  return (v1[2] * w[0]) + (v2[2] * w[1]) + (v3[2] * w[2]);
}

static float VecZDepthPersp(
    const float pt[2], const float v1[4], const float v2[4], const float v3[4], float w[3])
{
  float wtot_inv, wtot;
  float w_tmp[3];

  barycentric_weights_v2_persp(v1, v2, v3, pt, w);
  /* for the depth we need the weights to match what
   * barycentric_weights_v2 would return, in this case its easiest just to
   * undo the 4th axis division and make it unit-sum
   *
   * don't call barycentric_weights_v2() because our callers expect 'w'
   * to be weighted from the perspective */
  w_tmp[0] = w[0] * v1[3];
  w_tmp[1] = w[1] * v2[3];
  w_tmp[2] = w[2] * v3[3];

  wtot = w_tmp[0] + w_tmp[1] + w_tmp[2];

  if (wtot != 0.0f) {
    wtot_inv = 1.0f / wtot;

    w_tmp[0] = w_tmp[0] * wtot_inv;
    w_tmp[1] = w_tmp[1] * wtot_inv;
    w_tmp[2] = w_tmp[2] * wtot_inv;
  }
  else { /* dummy values for zero area face */
    w_tmp[0] = w_tmp[1] = w_tmp[2] = 1.0f / 3.0f;
  }
  /* done mimicking barycentric_weights_v2() */

  return (v1[2] * w_tmp[0]) + (v2[2] * w_tmp[1]) + (v3[2] * w_tmp[2]);
}

/* Return the top-most face index that the screen space coord 'pt' touches (or -1) */
static int project_paint_PickFace(const ProjPaintState *ps, const float pt[2], float w[3])
{
  LinkNode *node;
  float w_tmp[3];
  int bucket_index;
  int best_tri_index = -1;
  float z_depth_best = FLT_MAX, z_depth;

  bucket_index = project_bucket_offset_safe(ps, pt);
  if (bucket_index == -1) {
    return -1;
  }

  /* we could return 0 for 1 face buckets, as long as this function assumes
   * that the point its testing is only every originated from an existing face */

  for (node = ps->bucketFaces[bucket_index]; node; node = node->next) {
    const int tri_index = POINTER_AS_INT(node->link);
    const MLoopTri *lt = &ps->looptris_eval[tri_index];
    const float *vtri_ss[3] = {
        ps->screenCoords[ps->corner_verts_eval[lt->tri[0]]],
        ps->screenCoords[ps->corner_verts_eval[lt->tri[1]]],
        ps->screenCoords[ps->corner_verts_eval[lt->tri[2]]],
    };

    if (isect_point_tri_v2(pt, UNPACK3(vtri_ss))) {
      if (ps->is_ortho) {
        z_depth = VecZDepthOrtho(pt, UNPACK3(vtri_ss), w_tmp);
      }
      else {
        z_depth = VecZDepthPersp(pt, UNPACK3(vtri_ss), w_tmp);
      }

      if (z_depth < z_depth_best) {
        best_tri_index = tri_index;
        z_depth_best = z_depth;
        copy_v3_v3(w, w_tmp);
      }
    }
  }

  /** will be -1 or a valid face. */
  return best_tri_index;
}

/* Converts a uv coord into a pixel location wrapping if the uv is outside 0-1 range */
static void uvco_to_wrapped_pxco(const float uv[2], int ibuf_x, int ibuf_y, float *x, float *y)
{
  /* use */
  *x = fmodf(uv[0], 1.0f);
  *y = fmodf(uv[1], 1.0f);

  if (*x < 0.0f) {
    *x += 1.0f;
  }
  if (*y < 0.0f) {
    *y += 1.0f;
  }

  *x = *x * ibuf_x - 0.5f;
  *y = *y * ibuf_y - 0.5f;
}

/* Set the top-most face color that the screen space coord 'pt' touches
 * (or return 0 if none touch) */
static bool project_paint_PickColor(
    const ProjPaintState *ps, const float pt[2], float *rgba_fp, uchar *rgba, const bool interp)
{
  const MLoopTri *lt;
  const float *lt_tri_uv[3];
  float w[3], uv[2];
  int tri_index;
  Image *ima;
  ImBuf *ibuf;
  int xi, yi;

  tri_index = project_paint_PickFace(ps, pt, w);

  if (tri_index == -1) {
    return false;
  }

  lt = &ps->looptris_eval[tri_index];
  PS_LOOPTRI_ASSIGN_UV_3(lt_tri_uv, ps->poly_to_loop_uv, ps->looptri_polys_eval[tri_index], lt);

  interp_v2_v2v2v2(uv, UNPACK3(lt_tri_uv), w);

  ima = project_paint_face_paint_image(ps, tri_index);
  /** we must have got the imbuf before getting here. */
  int tile_number = project_paint_face_paint_tile(ima, lt_tri_uv[0]);
  /* XXX get appropriate ImageUser instead */
  ImageUser iuser;
  BKE_imageuser_default(&iuser);
  iuser.tile = tile_number;
  iuser.framenr = ima->lastframe;
  ibuf = BKE_image_acquire_ibuf(ima, &iuser, nullptr);
  if (ibuf == nullptr) {
    return false;
  }

  if (interp) {
    float x, y;
    uvco_to_wrapped_pxco(uv, ibuf->x, ibuf->y, &x, &y);

    if (ibuf->rect_float) {
      if (rgba_fp) {
        bilinear_interpolation_color_wrap(ibuf, nullptr, rgba_fp, x, y);
      }
      else {
        float rgba_tmp_f[4];
        bilinear_interpolation_color_wrap(ibuf, nullptr, rgba_tmp_f, x, y);
        premul_float_to_straight_uchar(rgba, rgba_tmp_f);
      }
    }
    else {
      if (rgba) {
        bilinear_interpolation_color_wrap(ibuf, rgba, nullptr, x, y);
      }
      else {
        uchar rgba_tmp[4];
        bilinear_interpolation_color_wrap(ibuf, rgba_tmp, nullptr, x, y);
        straight_uchar_to_premul_float(rgba_fp, rgba_tmp);
      }
    }
  }
  else {
    // xi = int((uv[0]*ibuf->x) + 0.5f);
    // yi = int((uv[1]*ibuf->y) + 0.5f);
    // if (xi < 0 || xi >= ibuf->x  ||  yi < 0 || yi >= ibuf->y) return false;

    /* wrap */
    xi = mod_i(int(uv[0] * ibuf->x), ibuf->x);
    yi = mod_i(int(uv[1] * ibuf->y), ibuf->y);

    if (rgba) {
      if (ibuf->rect_float) {
        const float *rgba_tmp_fp = ibuf->rect_float + (xi + yi * ibuf->x * 4);
        premul_float_to_straight_uchar(rgba, rgba_tmp_fp);
      }
      else {
        *((uint *)rgba) = *(uint *)(((char *)ibuf->rect) + ((xi + yi * ibuf->x) * 4));
      }
    }

    if (rgba_fp) {
      if (ibuf->rect_float) {
        copy_v4_v4(rgba_fp, (ibuf->rect_float + ((xi + yi * ibuf->x) * 4)));
      }
      else {
        uchar *tmp_ch = ((uchar *)ibuf->rect) + ((xi + yi * ibuf->x) * 4);
        straight_uchar_to_premul_float(rgba_fp, tmp_ch);
      }
    }
  }
  BKE_image_release_ibuf(ima, ibuf, nullptr);
  return true;
}

/**
 * Check if 'pt' is in front of the 3 verts on the Z axis (used for screen-space occlusion test)
 * \return
 * -  `0`:   no occlusion
 * - `-1`: no occlusion but 2D intersection is true
 * -  `1`: occluded
 * -  `2`: occluded with `w[3]` weights set (need to know in some cases)
 */
static int project_paint_occlude_ptv(const float pt[3],
                                     const float v1[4],
                                     const float v2[4],
                                     const float v3[4],
                                     float w[3],
                                     const bool is_ortho)
{
  /* if all are behind us, return false */
  if (v1[2] > pt[2] && v2[2] > pt[2] && v3[2] > pt[2]) {
    return 0;
  }

  /* do a 2D point in try intersection */
  if (!isect_point_tri_v2(pt, v1, v2, v3)) {
    return 0;
  }

  /* From here on we know there IS an intersection */
  /* if ALL of the verts are in front of us then we know it intersects ? */
  if (v1[2] < pt[2] && v2[2] < pt[2] && v3[2] < pt[2]) {
    return 1;
  }

  /* we intersect? - find the exact depth at the point of intersection */
  /* Is this point is occluded by another face? */
  if (is_ortho) {
    if (VecZDepthOrtho(pt, v1, v2, v3, w) < pt[2]) {
      return 2;
    }
  }
  else {
    if (VecZDepthPersp(pt, v1, v2, v3, w) < pt[2]) {
      return 2;
    }
  }
  return -1;
}

static int project_paint_occlude_ptv_clip(const float pt[3],
                                          const float v1[4],
                                          const float v2[4],
                                          const float v3[4],
                                          const float v1_3d[3],
                                          const float v2_3d[3],
                                          const float v3_3d[3],
                                          float w[3],
                                          const bool is_ortho,
                                          RegionView3D *rv3d)
{
  float wco[3];
  int ret = project_paint_occlude_ptv(pt, v1, v2, v3, w, is_ortho);

  if (ret <= 0) {
    return ret;
  }

  if (ret == 1) { /* weights not calculated */
    if (is_ortho) {
      barycentric_weights_v2(v1, v2, v3, pt, w);
    }
    else {
      barycentric_weights_v2_persp(v1, v2, v3, pt, w);
    }
  }

  /* Test if we're in the clipped area, */
  interp_v3_v3v3v3(wco, v1_3d, v2_3d, v3_3d, w);

  if (!ED_view3d_clipping_test(rv3d, wco, true)) {
    return 1;
  }

  return -1;
}

/* Check if a screen-space location is occluded by any other faces
 * check, pixelScreenCo must be in screen-space, its Z-Depth only needs to be used for comparison
 * and doesn't need to be correct in relation to X and Y coords
 * (this is the case in perspective view) */
static bool project_bucket_point_occluded(const ProjPaintState *ps,
                                          LinkNode *bucketFace,
                                          const int orig_face,
                                          const float pixelScreenCo[4])
{
  int isect_ret;
  const bool do_clip = RV3D_CLIPPING_ENABLED(ps->v3d, ps->rv3d);

  /* we could return false for 1 face buckets, as long as this function assumes
   * that the point its testing is only every originated from an existing face */

  for (; bucketFace; bucketFace = bucketFace->next) {
    const int tri_index = POINTER_AS_INT(bucketFace->link);

    if (orig_face != tri_index) {
      const MLoopTri *lt = &ps->looptris_eval[tri_index];
      const float *vtri_ss[3] = {
          ps->screenCoords[ps->corner_verts_eval[lt->tri[0]]],
          ps->screenCoords[ps->corner_verts_eval[lt->tri[1]]],
          ps->screenCoords[ps->corner_verts_eval[lt->tri[2]]],
      };
      float w[3];

      if (do_clip) {
        const float *vtri_co[3] = {
            ps->vert_positions_eval[ps->corner_verts_eval[lt->tri[0]]],
            ps->vert_positions_eval[ps->corner_verts_eval[lt->tri[1]]],
            ps->vert_positions_eval[ps->corner_verts_eval[lt->tri[2]]],
        };
        isect_ret = project_paint_occlude_ptv_clip(
            pixelScreenCo, UNPACK3(vtri_ss), UNPACK3(vtri_co), w, ps->is_ortho, ps->rv3d);
      }
      else {
        isect_ret = project_paint_occlude_ptv(pixelScreenCo, UNPACK3(vtri_ss), w, ps->is_ortho);
      }

      if (isect_ret >= 1) {
        /* TODO: we may want to cache the first hit,
         * it is not possible to swap the face order in the list anymore */
        return true;
      }
    }
  }
  return false;
}

/* Basic line intersection, could move to math_geom.c, 2 points with a horizontal line
 * 1 for an intersection, 2 if the first point is aligned, 3 if the second point is aligned. */
#define ISECT_TRUE 1
#define ISECT_TRUE_P1 2
#define ISECT_TRUE_P2 3
static int line_isect_y(const float p1[2], const float p2[2], const float y_level, float *x_isect)
{
  float y_diff;

  /* are we touching the first point? - no interpolation needed */
  if (y_level == p1[1]) {
    *x_isect = p1[0];
    return ISECT_TRUE_P1;
  }
  /* are we touching the second point? - no interpolation needed */
  if (y_level == p2[1]) {
    *x_isect = p2[0];
    return ISECT_TRUE_P2;
  }

  /** yuck, horizontal line, we can't do much here. */
  y_diff = fabsf(p1[1] - p2[1]);

  if (y_diff < 0.000001f) {
    *x_isect = (p1[0] + p2[0]) * 0.5f;
    return ISECT_TRUE;
  }

  if (p1[1] > y_level && p2[1] < y_level) {
    /* (p1[1] - p2[1]); */
    *x_isect = (p2[0] * (p1[1] - y_level) + p1[0] * (y_level - p2[1])) / y_diff;
    return ISECT_TRUE;
  }
  if (p1[1] < y_level && p2[1] > y_level) {
    /* (p2[1] - p1[1]); */
    *x_isect = (p2[0] * (y_level - p1[1]) + p1[0] * (p2[1] - y_level)) / y_diff;
    return ISECT_TRUE;
  }
  return 0;
}

static int line_isect_x(const float p1[2], const float p2[2], const float x_level, float *y_isect)
{
  float x_diff;

  if (x_level == p1[0]) { /* are we touching the first point? - no interpolation needed */
    *y_isect = p1[1];
    return ISECT_TRUE_P1;
  }
  if (x_level == p2[0]) { /* are we touching the second point? - no interpolation needed */
    *y_isect = p2[1];
    return ISECT_TRUE_P2;
  }

  /* yuck, horizontal line, we can't do much here */
  x_diff = fabsf(p1[0] - p2[0]);

  /* yuck, vertical line, we can't do much here */
  if (x_diff < 0.000001f) {
    *y_isect = (p1[0] + p2[0]) * 0.5f;
    return ISECT_TRUE;
  }

  if (p1[0] > x_level && p2[0] < x_level) {
    /* (p1[0] - p2[0]); */
    *y_isect = (p2[1] * (p1[0] - x_level) + p1[1] * (x_level - p2[0])) / x_diff;
    return ISECT_TRUE;
  }
  if (p1[0] < x_level && p2[0] > x_level) {
    /* (p2[0] - p1[0]); */
    *y_isect = (p2[1] * (x_level - p1[0]) + p1[1] * (p2[0] - x_level)) / x_diff;
    return ISECT_TRUE;
  }
  return 0;
}

/* simple func use for comparing UV locations to check if there are seams.
 * Its possible this gives incorrect results, when the UVs for 1 face go into the next
 * tile, but do not do this for the adjacent face, it could return a false positive.
 * This is so unlikely that Id not worry about it. */
#ifndef PROJ_DEBUG_NOSEAMBLEED
static bool cmp_uv(const float vec2a[2], const float vec2b[2])
{
  /* if the UVs are not between 0.0 and 1.0 */
  float xa = fmodf(vec2a[0], 1.0f);
  float ya = fmodf(vec2a[1], 1.0f);

  float xb = fmodf(vec2b[0], 1.0f);
  float yb = fmodf(vec2b[1], 1.0f);

  if (xa < 0.0f) {
    xa += 1.0f;
  }
  if (ya < 0.0f) {
    ya += 1.0f;
  }

  if (xb < 0.0f) {
    xb += 1.0f;
  }
  if (yb < 0.0f) {
    yb += 1.0f;
  }

  return ((fabsf(xa - xb) < PROJ_GEOM_TOLERANCE) && (fabsf(ya - yb) < PROJ_GEOM_TOLERANCE)) ?
             true :
             false;
}
#endif

/* set min_px and max_px to the image space bounds of the UV coords
 * return zero if there is no area in the returned rectangle */
#ifndef PROJ_DEBUG_NOSEAMBLEED
static bool pixel_bounds_uv(const float uv_quad[4][2],
                            rcti *bounds_px,
                            const int ibuf_x,
                            const int ibuf_y)
{
  /* UV bounds */
  float min_uv[2], max_uv[2];

  INIT_MINMAX2(min_uv, max_uv);

  minmax_v2v2_v2(min_uv, max_uv, uv_quad[0]);
  minmax_v2v2_v2(min_uv, max_uv, uv_quad[1]);
  minmax_v2v2_v2(min_uv, max_uv, uv_quad[2]);
  minmax_v2v2_v2(min_uv, max_uv, uv_quad[3]);

  bounds_px->xmin = int(ibuf_x * min_uv[0]);
  bounds_px->ymin = int(ibuf_y * min_uv[1]);

  bounds_px->xmax = int(ibuf_x * max_uv[0]) + 1;
  bounds_px->ymax = int(ibuf_y * max_uv[1]) + 1;

  // printf("%d %d %d %d\n", min_px[0], min_px[1], max_px[0], max_px[1]);

  /* face uses no UV area when quantized to pixels? */
  return (bounds_px->xmin == bounds_px->xmax || bounds_px->ymin == bounds_px->ymax) ? false : true;
}
#endif

static bool pixel_bounds_array(
    float (*uv)[2], rcti *bounds_px, const int ibuf_x, const int ibuf_y, int tot)
{
  /* UV bounds */
  float min_uv[2], max_uv[2];

  if (tot == 0) {
    return false;
  }

  INIT_MINMAX2(min_uv, max_uv);

  while (tot--) {
    minmax_v2v2_v2(min_uv, max_uv, (*uv));
    uv++;
  }

  bounds_px->xmin = int(ibuf_x * min_uv[0]);
  bounds_px->ymin = int(ibuf_y * min_uv[1]);

  bounds_px->xmax = int(ibuf_x * max_uv[0]) + 1;
  bounds_px->ymax = int(ibuf_y * max_uv[1]) + 1;

  // printf("%d %d %d %d\n", min_px[0], min_px[1], max_px[0], max_px[1]);

  /* face uses no UV area when quantized to pixels? */
  return (bounds_px->xmin == bounds_px->xmax || bounds_px->ymin == bounds_px->ymax) ? false : true;
}

#ifndef PROJ_DEBUG_NOSEAMBLEED

static void project_face_winding_init(const ProjPaintState *ps, const int tri_index)
{
  /* detect the winding of faces in uv space */
  const MLoopTri *lt = &ps->looptris_eval[tri_index];
  const int poly_i = ps->looptri_polys_eval[tri_index];
  const float *lt_tri_uv[3] = {PS_LOOPTRI_AS_UV_3(ps->poly_to_loop_uv, poly_i, lt)};
  float winding = cross_tri_v2(lt_tri_uv[0], lt_tri_uv[1], lt_tri_uv[2]);

  if (winding > 0) {
    ps->faceWindingFlags[tri_index] |= PROJ_FACE_WINDING_CW;
  }

  ps->faceWindingFlags[tri_index] |= PROJ_FACE_WINDING_INIT;
}

/* This function returns 1 if this face has a seam along the 2 face-vert indices
 * 'orig_i1_fidx' and 'orig_i2_fidx' */
static bool check_seam(const ProjPaintState *ps,
                       const int orig_face,
                       const int orig_i1_fidx,
                       const int orig_i2_fidx,
                       int *other_face,
                       int *orig_fidx)
{
  const MLoopTri *orig_lt = &ps->looptris_eval[orig_face];
  const int orig_poly_i = ps->looptri_polys_eval[orig_face];
  const float *orig_lt_tri_uv[3] = {PS_LOOPTRI_AS_UV_3(ps->poly_to_loop_uv, orig_poly_i, orig_lt)};
  /* vert indices from face vert order indices */
  const uint i1 = ps->corner_verts_eval[orig_lt->tri[orig_i1_fidx]];
  const uint i2 = ps->corner_verts_eval[orig_lt->tri[orig_i2_fidx]];
  LinkNode *node;
  /* index in face */
  int i1_fidx = -1, i2_fidx = -1;

  for (node = ps->vertFaces[i1]; node; node = node->next) {
    const int tri_index = POINTER_AS_INT(node->link);

    if (tri_index != orig_face) {
      const MLoopTri *lt = &ps->looptris_eval[tri_index];
      const int poly_i = ps->looptri_polys_eval[tri_index];
      const int lt_vtri[3] = {PS_LOOPTRI_AS_VERT_INDEX_3(ps, lt)};
      /* could check if the 2 faces images match here,
       * but then there wouldn't be a way to return the opposite face's info */

      /* We need to know the order of the verts in the adjacent face
       * set the i1_fidx and i2_fidx to (0,1,2,3) */
      i1_fidx = BKE_MESH_TESSTRI_VINDEX_ORDER(lt_vtri, i1);
      i2_fidx = BKE_MESH_TESSTRI_VINDEX_ORDER(lt_vtri, i2);

      /* Only need to check if 'i2_fidx' is valid because
       * we know i1_fidx is the same vert on both faces. */
      if (i2_fidx != -1) {
        const float *lt_tri_uv[3] = {PS_LOOPTRI_AS_UV_3(ps->poly_to_loop_uv, poly_i, lt)};
        Image *tpage = project_paint_face_paint_image(ps, tri_index);
        Image *orig_tpage = project_paint_face_paint_image(ps, orig_face);
        int tile = project_paint_face_paint_tile(tpage, lt_tri_uv[0]);
        int orig_tile = project_paint_face_paint_tile(orig_tpage, orig_lt_tri_uv[0]);

        BLI_assert(i1_fidx != -1);

        /* This IS an adjacent face!, now lets check if the UVs are ok */

        /* set up the other face */
        *other_face = tri_index;

        /* we check if difference is 1 here, else we might have a case of edge 2-0 for a tri */
        *orig_fidx = (i1_fidx < i2_fidx && (i2_fidx - i1_fidx == 1)) ? i1_fidx : i2_fidx;

        /* initialize face winding if needed */
        if ((ps->faceWindingFlags[tri_index] & PROJ_FACE_WINDING_INIT) == 0) {
          project_face_winding_init(ps, tri_index);
        }

        /* first test if they have the same image */
        if ((orig_tpage == tpage) && (orig_tile == tile) &&
            cmp_uv(orig_lt_tri_uv[orig_i1_fidx], lt_tri_uv[i1_fidx]) &&
            cmp_uv(orig_lt_tri_uv[orig_i2_fidx], lt_tri_uv[i2_fidx])) {
          /* if faces don't have the same winding in uv space,
           * they are on the same side so edge is boundary */
          if ((ps->faceWindingFlags[tri_index] & PROJ_FACE_WINDING_CW) !=
              (ps->faceWindingFlags[orig_face] & PROJ_FACE_WINDING_CW)) {
            return true;
          }

          // printf("SEAM (NONE)\n");
          return false;
        }
        // printf("SEAM (UV GAP)\n");
        return true;
      }
    }
  }
  // printf("SEAM (NO FACE)\n");
  *other_face = -1;
  return true;
}

static VertSeam *find_adjacent_seam(const ProjPaintState *ps,
                                    uint loop_index,
                                    uint vert_index,
                                    VertSeam **r_seam)
{
  ListBase *vert_seams = &ps->vertSeams[vert_index];
  VertSeam *seam = static_cast<VertSeam *>(vert_seams->first);
  VertSeam *adjacent = nullptr;

  while (seam->loop != loop_index) {
    seam = seam->next;
  }

  if (r_seam) {
    *r_seam = seam;
  }

  /* Circulate through the (sorted) vert seam array, in the direction of the seam normal,
   * until we find the first opposing seam, matching in UV space. */
  if (seam->normal_cw) {
    LISTBASE_CIRCULAR_BACKWARD_BEGIN (VertSeam *, vert_seams, adjacent, seam) {
      if ((adjacent->normal_cw != seam->normal_cw) && cmp_uv(adjacent->uv, seam->uv)) {
        break;
      }
    }
    LISTBASE_CIRCULAR_BACKWARD_END(VertSeam *, vert_seams, adjacent, seam);
  }
  else {
    LISTBASE_CIRCULAR_FORWARD_BEGIN (VertSeam *, vert_seams, adjacent, seam) {
      if ((adjacent->normal_cw != seam->normal_cw) && cmp_uv(adjacent->uv, seam->uv)) {
        break;
      }
    }
    LISTBASE_CIRCULAR_FORWARD_END(VertSeam *, vert_seams, adjacent, seam);
  }

  BLI_assert(adjacent);

  return adjacent;
}

/* Computes the normal of two seams at their intersection,
 * and returns the angle between the seam and its normal. */
static float compute_seam_normal(VertSeam *seam, VertSeam *adj, float r_no[2])
{
  const float PI_2 = M_PI * 2.0f;
  float angle[2];
  float angle_rel, angle_no;

  if (seam->normal_cw) {
    angle[0] = adj->angle;
    angle[1] = seam->angle;
  }
  else {
    angle[0] = seam->angle;
    angle[1] = adj->angle;
  }

  angle_rel = angle[1] - angle[0];

  if (angle_rel < 0.0f) {
    angle_rel += PI_2;
  }

  angle_rel *= 0.5f;

  angle_no = angle_rel + angle[0];

  if (angle_no > M_PI) {
    angle_no -= PI_2;
  }

  r_no[0] = cosf(angle_no);
  r_no[1] = sinf(angle_no);

  return angle_rel;
}

/* Calculate outset UVs, this is not the same as simply scaling the UVs,
 * since the outset coords are a margin that keep an even distance from the original UVs,
 * note that the image aspect is taken into account */
static void uv_image_outset(const ProjPaintState *ps,
                            float (*orig_uv)[2],
                            float (*puv)[2],
                            uint tri_index,
                            const int ibuf_x,
                            const int ibuf_y)
{
  int fidx[2];
  uint loop_index;
  uint vert[2];
  const MLoopTri *ltri = &ps->looptris_eval[tri_index];

  float ibuf_inv[2];

  ibuf_inv[0] = 1.0f / float(ibuf_x);
  ibuf_inv[1] = 1.0f / float(ibuf_y);

  for (fidx[0] = 0; fidx[0] < 3; fidx[0]++) {
    LoopSeamData *seam_data;
    float(*seam_uvs)[2];
    float ang[2];

    if ((ps->faceSeamFlags[tri_index] & (PROJ_FACE_SEAM0 << fidx[0])) == 0) {
      continue;
    }

    loop_index = ltri->tri[fidx[0]];

    seam_data = &ps->loopSeamData[loop_index];
    seam_uvs = seam_data->seam_uvs;

    if (seam_uvs[0][0] != FLT_MAX) {
      continue;
    }

    fidx[1] = (fidx[0] == 2) ? 0 : fidx[0] + 1;

    vert[0] = ps->corner_verts_eval[loop_index];
    vert[1] = ps->corner_verts_eval[ltri->tri[fidx[1]]];

    for (uint i = 0; i < 2; i++) {
      VertSeam *seam;
      VertSeam *adj = find_adjacent_seam(ps, loop_index, vert[i], &seam);
      float no[2];
      float len_fact;
      float tri_ang;

      ang[i] = compute_seam_normal(seam, adj, no);
      tri_ang = ang[i] - M_PI_2;

      if (tri_ang > 0.0f) {
        const float dist = ps->seam_bleed_px * tanf(tri_ang);
        seam_data->corner_dist_sq[i] = square_f(dist);
      }
      else {
        seam_data->corner_dist_sq[i] = 0.0f;
      }

      len_fact = cosf(tri_ang);
      len_fact = UNLIKELY(len_fact < FLT_EPSILON) ? FLT_MAX : (1.0f / len_fact);

      /* Clamp the length factor, see: #62236. */
      len_fact = MIN2(len_fact, 10.0f);

      mul_v2_fl(no, ps->seam_bleed_px * len_fact);

      add_v2_v2v2(seam_data->seam_puvs[i], puv[fidx[i]], no);

      mul_v2_v2v2(seam_uvs[i], seam_data->seam_puvs[i], ibuf_inv);
    }

    /* Handle convergent normals (can self-intersect). */
    if ((ang[0] + ang[1]) < M_PI) {
      if (isect_seg_seg_v2_simple(orig_uv[fidx[0]], seam_uvs[0], orig_uv[fidx[1]], seam_uvs[1])) {
        float isect_co[2];

        isect_seg_seg_v2_point(
            orig_uv[fidx[0]], seam_uvs[0], orig_uv[fidx[1]], seam_uvs[1], isect_co);

        copy_v2_v2(seam_uvs[0], isect_co);
        copy_v2_v2(seam_uvs[1], isect_co);
      }
    }
  }
}

static void insert_seam_vert_array(const ProjPaintState *ps,
                                   MemArena *arena,
                                   const int tri_index,
                                   const int fidx1,
                                   const int ibuf_x,
                                   const int ibuf_y)
{
  const MLoopTri *lt = &ps->looptris_eval[tri_index];
  const int poly_i = ps->looptri_polys_eval[tri_index];
  const float *lt_tri_uv[3] = {PS_LOOPTRI_AS_UV_3(ps->poly_to_loop_uv, poly_i, lt)};
  const int fidx[2] = {fidx1, ((fidx1 + 1) % 3)};
  float vec[2];

  VertSeam *vseam = static_cast<VertSeam *>(BLI_memarena_alloc(arena, sizeof(VertSeam[2])));

  vseam->prev = nullptr;
  vseam->next = nullptr;

  vseam->tri = tri_index;
  vseam->loop = lt->tri[fidx[0]];

  sub_v2_v2v2(vec, lt_tri_uv[fidx[1]], lt_tri_uv[fidx[0]]);
  vec[0] *= ibuf_x;
  vec[1] *= ibuf_y;
  vseam->angle = atan2f(vec[1], vec[0]);

  /* If the face winding data is not initialized, something must be wrong. */
  BLI_assert((ps->faceWindingFlags[tri_index] & PROJ_FACE_WINDING_INIT) != 0);
  vseam->normal_cw = (ps->faceWindingFlags[tri_index] & PROJ_FACE_WINDING_CW);

  copy_v2_v2(vseam->uv, lt_tri_uv[fidx[0]]);

  vseam[1] = vseam[0];
  vseam[1].angle += vseam[1].angle > 0.0f ? -M_PI : M_PI;
  vseam[1].normal_cw = !vseam[1].normal_cw;
  copy_v2_v2(vseam[1].uv, lt_tri_uv[fidx[1]]);

  for (uint i = 0; i < 2; i++) {
    const int vert = ps->corner_verts_eval[lt->tri[fidx[i]]];
    ListBase *list = &ps->vertSeams[vert];
    VertSeam *item = static_cast<VertSeam *>(list->first);

    while (item && item->angle < vseam[i].angle) {
      item = item->next;
    }

    BLI_insertlinkbefore(list, item, &vseam[i]);
  }
}

/**
 * Be tricky with flags, first 4 bits are #PROJ_FACE_SEAM0 to 4,
 * last 4 bits are #PROJ_FACE_NOSEAM0 to 4. `1 << i` - where i is `(0..3)`.
 *
 * If we're multi-threading, make sure threads are locked when this is called.
 */
static void project_face_seams_init(const ProjPaintState *ps,
                                    MemArena *arena,
                                    const int tri_index,
                                    const uint vert_index,
                                    bool init_all,
                                    const int ibuf_x,
                                    const int ibuf_y)
{
  /* vars for the other face, we also set its flag */
  int other_face, other_fidx;
  /* next fidx in the face (0,1,2,3) -> (1,2,3,0) or (0,1,2) -> (1,2,0) for a tri */
  int fidx[2] = {2, 0};
  const MLoopTri *lt = &ps->looptris_eval[tri_index];
  LinkNode *node;

  /* initialize face winding if needed */
  if ((ps->faceWindingFlags[tri_index] & PROJ_FACE_WINDING_INIT) == 0) {
    project_face_winding_init(ps, tri_index);
  }

  do {
    if (init_all || (ps->corner_verts_eval[lt->tri[fidx[0]]] == vert_index) ||
        (ps->corner_verts_eval[lt->tri[fidx[1]]] == vert_index)) {
      if ((ps->faceSeamFlags[tri_index] &
           (PROJ_FACE_SEAM0 << fidx[0] | PROJ_FACE_NOSEAM0 << fidx[0])) == 0) {
        if (check_seam(ps, tri_index, fidx[0], fidx[1], &other_face, &other_fidx)) {
          ps->faceSeamFlags[tri_index] |= PROJ_FACE_SEAM0 << fidx[0];
          insert_seam_vert_array(ps, arena, tri_index, fidx[0], ibuf_x, ibuf_y);

          if (other_face != -1) {
            /* Check if the other seam is already set.
             * We don't want to insert it in the list twice. */
            if ((ps->faceSeamFlags[other_face] & (PROJ_FACE_SEAM0 << other_fidx)) == 0) {
              ps->faceSeamFlags[other_face] |= PROJ_FACE_SEAM0 << other_fidx;
              insert_seam_vert_array(ps, arena, other_face, other_fidx, ibuf_x, ibuf_y);
            }
          }
        }
        else {
          ps->faceSeamFlags[tri_index] |= PROJ_FACE_NOSEAM0 << fidx[0];
          ps->faceSeamFlags[tri_index] |= PROJ_FACE_SEAM_INIT0 << fidx[0];

          if (other_face != -1) {
            /* second 4 bits for disabled */
            ps->faceSeamFlags[other_face] |= PROJ_FACE_NOSEAM0 << other_fidx;
            ps->faceSeamFlags[other_face] |= PROJ_FACE_SEAM_INIT0 << other_fidx;
          }
        }
      }
    }

    fidx[1] = fidx[0];
  } while (fidx[0]--);

  if (init_all) {
    char checked_verts = 0;

    fidx[0] = 2;
    fidx[1] = 0;

    do {
      if ((ps->faceSeamFlags[tri_index] & (PROJ_FACE_SEAM_INIT0 << fidx[0])) == 0) {
        for (uint i = 0; i < 2; i++) {
          uint vert;

          if ((checked_verts & (1 << fidx[i])) != 0) {
            continue;
          }

          vert = ps->corner_verts_eval[lt->tri[fidx[i]]];

          for (node = ps->vertFaces[vert]; node; node = node->next) {
            const int tri = POINTER_AS_INT(node->link);

            project_face_seams_init(ps, arena, tri, vert, false, ibuf_x, ibuf_y);
          }

          checked_verts |= 1 << fidx[i];
        }

        ps->faceSeamFlags[tri_index] |= PROJ_FACE_SEAM_INIT0 << fidx[0];
      }

      fidx[1] = fidx[0];
    } while (fidx[0]--);
  }
}
#endif  // PROJ_DEBUG_NOSEAMBLEED

/* Converts a UV location to a 3D screen-space location
 * Takes a 'uv' and 3 UV coords, and sets the values of pixelScreenCo
 *
 * This is used for finding a pixels location in screen-space for painting */
static void screen_px_from_ortho(const float uv[2],
                                 const float v1co[3],
                                 const float v2co[3],
                                 const float v3co[3], /* Screen-space coords */
                                 const float uv1co[2],
                                 const float uv2co[2],
                                 const float uv3co[2],
                                 float pixelScreenCo[4],
                                 float w[3])
{
  barycentric_weights_v2(uv1co, uv2co, uv3co, uv, w);
  interp_v3_v3v3v3(pixelScreenCo, v1co, v2co, v3co, w);
}

/* same as screen_px_from_ortho except we
 * do perspective correction on the pixel coordinate */
static void screen_px_from_persp(const float uv[2],
                                 const float v1co[4],
                                 const float v2co[4],
                                 const float v3co[4], /* screen-space coords */
                                 const float uv1co[2],
                                 const float uv2co[2],
                                 const float uv3co[2],
                                 float pixelScreenCo[4],
                                 float w[3])
{
  float w_int[3];
  float wtot_inv, wtot;
  barycentric_weights_v2(uv1co, uv2co, uv3co, uv, w);

  /* re-weight from the 4th coord of each screen vert */
  w_int[0] = w[0] * v1co[3];
  w_int[1] = w[1] * v2co[3];
  w_int[2] = w[2] * v3co[3];

  wtot = w_int[0] + w_int[1] + w_int[2];

  if (wtot > 0.0f) {
    wtot_inv = 1.0f / wtot;
    w_int[0] *= wtot_inv;
    w_int[1] *= wtot_inv;
    w_int[2] *= wtot_inv;
  }
  else {
    /* Dummy values for zero area face. */
    w[0] = w[1] = w[2] = w_int[0] = w_int[1] = w_int[2] = 1.0f / 3.0f;
  }
  /* done re-weighting */

  /* do interpolation based on projected weight */
  interp_v3_v3v3v3(pixelScreenCo, v1co, v2co, v3co, w_int);
}

/**
 * Set a direction vector based on a screen location.
 * (use for perspective view, else we can simply use `ps->viewDir`)
 *
 * Similar functionality to #ED_view3d_win_to_vector
 *
 * \param r_dir: Resulting direction (length is undefined).
 */
static void screen_px_to_vector_persp(int winx,
                                      int winy,
                                      const float projmat_inv[4][4],
                                      const float view_pos[3],
                                      const float co_px[2],
                                      float r_dir[3])
{
  r_dir[0] = 2.0f * (co_px[0] / winx) - 1.0f;
  r_dir[1] = 2.0f * (co_px[1] / winy) - 1.0f;
  r_dir[2] = -0.5f;
  mul_project_m4_v3((float(*)[4])projmat_inv, r_dir);
  sub_v3_v3(r_dir, view_pos);
}

/**
 * Special function to return the factor to a point along a line in pixel space.
 *
 * This is needed since we can't use #line_point_factor_v2 for perspective screen-space coords.
 *
 * \param p: 2D screen-space location.
 * \param v1, v2: 3D object-space locations.
 */
static float screen_px_line_point_factor_v2_persp(const ProjPaintState *ps,
                                                  const float p[2],
                                                  const float v1[3],
                                                  const float v2[3])
{
  const float zero[3] = {0};
  float v1_proj[3], v2_proj[3];
  float dir[3];

  screen_px_to_vector_persp(ps->winx, ps->winy, ps->projectMatInv, ps->viewPos, p, dir);

  sub_v3_v3v3(v1_proj, v1, ps->viewPos);
  sub_v3_v3v3(v2_proj, v2, ps->viewPos);

  project_plane_v3_v3v3(v1_proj, v1_proj, dir);
  project_plane_v3_v3v3(v2_proj, v2_proj, dir);

  return line_point_factor_v2(zero, v1_proj, v2_proj);
}

static void project_face_pixel(const float *lt_tri_uv[3],
                               ImBuf *ibuf_other,
                               const float w[3],
                               uchar rgba_ub[4],
                               float rgba_f[4])
{
  float uv_other[2], x, y;

  interp_v2_v2v2v2(uv_other, UNPACK3(lt_tri_uv), w);

  /* use */
  uvco_to_wrapped_pxco(uv_other, ibuf_other->x, ibuf_other->y, &x, &y);

  if (ibuf_other->rect_float) { /* from float to float */
    bilinear_interpolation_color_wrap(ibuf_other, nullptr, rgba_f, x, y);
  }
  else { /* from char to float */
    bilinear_interpolation_color_wrap(ibuf_other, rgba_ub, nullptr, x, y);
  }
}

/* run this outside project_paint_uvpixel_init since pixels with mask 0 don't need init */
static float project_paint_uvpixel_mask(const ProjPaintState *ps,
                                        const int tri_index,
                                        const float w[3])
{
  float mask;

  /* Image Mask */
  if (ps->do_layer_stencil) {
    /* another UV maps image is masking this one's */
    ImBuf *ibuf_other;
    Image *other_tpage = ps->stencil_ima;

    if (other_tpage && (ibuf_other = BKE_image_acquire_ibuf(other_tpage, nullptr, nullptr))) {
      const MLoopTri *lt_other = &ps->looptris_eval[tri_index];
      const float *lt_other_tri_uv[3] = {ps->mloopuv_stencil_eval[lt_other->tri[0]],
                                         ps->mloopuv_stencil_eval[lt_other->tri[1]],
                                         ps->mloopuv_stencil_eval[lt_other->tri[2]]};

      /* #BKE_image_acquire_ibuf - TODO: this may be slow. */
      uchar rgba_ub[4];
      float rgba_f[4];

      project_face_pixel(lt_other_tri_uv, ibuf_other, w, rgba_ub, rgba_f);

      if (ibuf_other->rect_float) { /* from float to float */
        mask = ((rgba_f[0] + rgba_f[1] + rgba_f[2]) * (1.0f / 3.0f)) * rgba_f[3];
      }
      else { /* from char to float */
        mask = ((rgba_ub[0] + rgba_ub[1] + rgba_ub[2]) * (1.0f / (255.0f * 3.0f))) *
               (rgba_ub[3] * (1.0f / 255.0f));
      }

      BKE_image_release_ibuf(other_tpage, ibuf_other, nullptr);

      if (!ps->do_layer_stencil_inv) {
        /* matching the gimps layer mask black/white rules, white==full opacity */
        mask = (1.0f - mask);
      }

      if (mask == 0.0f) {
        return 0.0f;
      }
    }
    else {
      return 0.0f;
    }
  }
  else {
    mask = 1.0f;
  }

  if (ps->do_mask_cavity) {
    const MLoopTri *lt = &ps->looptris_eval[tri_index];
    const int lt_vtri[3] = {PS_LOOPTRI_AS_VERT_INDEX_3(ps, lt)};
    float ca1, ca2, ca3, ca_mask;
    ca1 = ps->cavities[lt_vtri[0]];
    ca2 = ps->cavities[lt_vtri[1]];
    ca3 = ps->cavities[lt_vtri[2]];

    ca_mask = w[0] * ca1 + w[1] * ca2 + w[2] * ca3;
    ca_mask = BKE_curvemapping_evaluateF(ps->cavity_curve, 0, ca_mask);
    CLAMP(ca_mask, 0.0f, 1.0f);
    mask *= ca_mask;
  }

  /* calculate mask */
  if (ps->do_mask_normal) {
    const MLoopTri *lt = &ps->looptris_eval[tri_index];
    const int poly_i = ps->looptri_polys_eval[tri_index];
    const int lt_vtri[3] = {PS_LOOPTRI_AS_VERT_INDEX_3(ps, lt)};
    float no[3], angle_cos;

    if (!(ps->sharp_faces_eval && ps->sharp_faces_eval[poly_i])) {
      const float *no1, *no2, *no3;
      no1 = ps->vert_normals[lt_vtri[0]];
      no2 = ps->vert_normals[lt_vtri[1]];
      no3 = ps->vert_normals[lt_vtri[2]];

      no[0] = w[0] * no1[0] + w[1] * no2[0] + w[2] * no3[0];
      no[1] = w[0] * no1[1] + w[1] * no2[1] + w[2] * no3[1];
      no[2] = w[0] * no1[2] + w[1] * no2[2] + w[2] * no3[2];
      normalize_v3(no);
    }
    else {
      /* In case the normalizing per pixel isn't optimal,
       * we could cache or access from evaluated mesh. */
      normal_tri_v3(no,
                    ps->vert_positions_eval[lt_vtri[0]],
                    ps->vert_positions_eval[lt_vtri[1]],
                    ps->vert_positions_eval[lt_vtri[2]]);
    }

    if (UNLIKELY(ps->is_flip_object)) {
      negate_v3(no);
    }

    /* now we can use the normal as a mask */
    if (ps->is_ortho) {
      angle_cos = dot_v3v3(ps->viewDir, no);
    }
    else {
      /* Annoying but for the perspective view we need to get the pixels location in 3D space :/ */
      float viewDirPersp[3];
      const float *co1, *co2, *co3;
      co1 = ps->vert_positions_eval[lt_vtri[0]];
      co2 = ps->vert_positions_eval[lt_vtri[1]];
      co3 = ps->vert_positions_eval[lt_vtri[2]];

      /* Get the direction from the viewPoint to the pixel and normalize */
      viewDirPersp[0] = (ps->viewPos[0] - (w[0] * co1[0] + w[1] * co2[0] + w[2] * co3[0]));
      viewDirPersp[1] = (ps->viewPos[1] - (w[0] * co1[1] + w[1] * co2[1] + w[2] * co3[1]));
      viewDirPersp[2] = (ps->viewPos[2] - (w[0] * co1[2] + w[1] * co2[2] + w[2] * co3[2]));
      normalize_v3(viewDirPersp);
      if (UNLIKELY(ps->is_flip_object)) {
        negate_v3(viewDirPersp);
      }

      angle_cos = dot_v3v3(viewDirPersp, no);
    }

    /* If back-face culling is disabled, allow painting on back faces. */
    if (!ps->do_backfacecull) {
      angle_cos = fabsf(angle_cos);
    }

    if (angle_cos <= ps->normal_angle__cos) {
      /* Outsize the normal limit. */
      return 0.0f;
    }
    if (angle_cos < ps->normal_angle_inner__cos) {
      mask *= (ps->normal_angle - acosf(angle_cos)) / ps->normal_angle_range;
    } /* otherwise no mask normal is needed, we're within the limit */
  }

  /* This only works when the opacity doesn't change while painting, stylus pressure messes with
   * this so don't use it. */
  // if (ps->is_airbrush == 0) mask *= BKE_brush_alpha_get(ps->brush);

  return mask;
}

static int project_paint_pixel_sizeof(const short tool)
{
  if (ELEM(tool, PAINT_TOOL_CLONE, PAINT_TOOL_SMEAR)) {
    return sizeof(ProjPixelClone);
  }
  return sizeof(ProjPixel);
}

static int project_paint_undo_subtiles(const TileInfo *tinf, int tx, int ty)
{
  ProjPaintImage *pjIma = tinf->pjima;
  int tile_index = tx + ty * tinf->tile_width;
  bool generate_tile = false;

  /* double check lock to avoid locking */
  if (UNLIKELY(!pjIma->undoRect[tile_index])) {
    if (tinf->lock) {
      BLI_spin_lock(tinf->lock);
    }
    if (LIKELY(!pjIma->undoRect[tile_index])) {
      pjIma->undoRect[tile_index] = TILE_PENDING;
      generate_tile = true;
    }
    if (tinf->lock) {
      BLI_spin_unlock(tinf->lock);
    }
  }

  if (generate_tile) {
    struct PaintTileMap *undo_tiles = ED_image_paint_tile_map_get();
    volatile void *undorect;
    if (tinf->masked) {
      undorect = ED_image_paint_tile_push(undo_tiles,
                                          pjIma->ima,
                                          pjIma->ibuf,
                                          tinf->tmpibuf,
                                          &pjIma->iuser,
                                          tx,
                                          ty,
                                          &pjIma->maskRect[tile_index],
                                          &pjIma->valid[tile_index],
                                          true,
                                          false);
    }
    else {
      undorect = ED_image_paint_tile_push(undo_tiles,
                                          pjIma->ima,
                                          pjIma->ibuf,
                                          tinf->tmpibuf,
                                          &pjIma->iuser,
                                          tx,
                                          ty,
                                          nullptr,
                                          &pjIma->valid[tile_index],
                                          true,
                                          false);
    }

    BKE_image_mark_dirty(pjIma->ima, pjIma->ibuf);
    /* tile ready, publish */
    if (tinf->lock) {
      BLI_spin_lock(tinf->lock);
    }
    pjIma->undoRect[tile_index] = undorect;
    if (tinf->lock) {
      BLI_spin_unlock(tinf->lock);
    }
  }

  return tile_index;
}

/* run this function when we know a bucket's, face's pixel can be initialized,
 * return the ProjPixel which is added to 'ps->bucketRect[bucket_index]' */
static ProjPixel *project_paint_uvpixel_init(const ProjPaintState *ps,
                                             MemArena *arena,
                                             const TileInfo *tinf,
                                             int x_px,
                                             int y_px,
                                             const float mask,
                                             const int tri_index,
                                             const float pixelScreenCo[4],
                                             const float world_spaceCo[3],
                                             const float w[3])
{
  ProjPixel *projPixel;
  int x_tile, y_tile;
  int x_round, y_round;
  int tile_offset;
  /* Volatile is important here to ensure pending check is not optimized away by compiler. */
  volatile int tile_index;

  ProjPaintImage *projima = tinf->pjima;
  ImBuf *ibuf = projima->ibuf;
  /* wrap pixel location */

  x_px = mod_i(x_px, ibuf->x);
  y_px = mod_i(y_px, ibuf->y);

  BLI_assert(ps->pixel_sizeof == project_paint_pixel_sizeof(ps->tool));
  projPixel = static_cast<ProjPixel *>(BLI_memarena_alloc(arena, ps->pixel_sizeof));

  /* calculate the undo tile offset of the pixel, used to store the original
   * pixel color and accumulated mask if any */
  x_tile = x_px >> ED_IMAGE_UNDO_TILE_BITS;
  y_tile = y_px >> ED_IMAGE_UNDO_TILE_BITS;

  x_round = x_tile * ED_IMAGE_UNDO_TILE_SIZE;
  y_round = y_tile * ED_IMAGE_UNDO_TILE_SIZE;
  // memset(projPixel, 0, size);

  tile_offset = (x_px - x_round) + (y_px - y_round) * ED_IMAGE_UNDO_TILE_SIZE;
  tile_index = project_paint_undo_subtiles(tinf, x_tile, y_tile);

  /* other thread may be initializing the tile so wait here */
  while (projima->undoRect[tile_index] == TILE_PENDING) {
    /* pass */
  }

  BLI_assert(tile_index <
             (ED_IMAGE_UNDO_TILE_NUMBER(ibuf->x) * ED_IMAGE_UNDO_TILE_NUMBER(ibuf->y)));
  BLI_assert(tile_offset < (ED_IMAGE_UNDO_TILE_SIZE * ED_IMAGE_UNDO_TILE_SIZE));

  projPixel->valid = projima->valid[tile_index];

  if (ibuf->rect_float) {
    projPixel->pixel.f_pt = ibuf->rect_float + ((x_px + y_px * ibuf->x) * 4);
    projPixel->origColor.f_pt = (float *)projima->undoRect[tile_index] + 4 * tile_offset;
    zero_v4(projPixel->newColor.f);
  }
  else {
    projPixel->pixel.ch_pt = (uchar *)(ibuf->rect + (x_px + y_px * ibuf->x));
    projPixel->origColor.uint_pt = (uint *)projima->undoRect[tile_index] + tile_offset;
    projPixel->newColor.uint_ = 0;
  }

  /* Screen-space unclamped, we could keep its z and w values but don't need them at the moment. */
  if (ps->brush->mtex.brush_map_mode == MTEX_MAP_MODE_3D) {
    copy_v3_v3(projPixel->worldCoSS, world_spaceCo);
  }

  copy_v2_v2(projPixel->projCoSS, pixelScreenCo);

  projPixel->x_px = x_px;
  projPixel->y_px = y_px;

  projPixel->mask = ushort(mask * 65535);
  if (ps->do_masking) {
    projPixel->mask_accum = projima->maskRect[tile_index] + tile_offset;
  }
  else {
    projPixel->mask_accum = nullptr;
  }

  /* which bounding box cell are we in?, needed for undo */
  projPixel->bb_cell_index = int((float(x_px) / float(ibuf->x)) * PROJ_BOUNDBOX_DIV) +
                             int((float(y_px) / float(ibuf->y)) * PROJ_BOUNDBOX_DIV) *
                                 PROJ_BOUNDBOX_DIV;

  /* done with view3d_project_float inline */
  if (ps->tool == PAINT_TOOL_CLONE) {
    if (ps->poly_to_loop_uv_clone) {
      ImBuf *ibuf_other;
      Image *other_tpage = project_paint_face_clone_image(ps, tri_index);

      if (other_tpage && (ibuf_other = BKE_image_acquire_ibuf(other_tpage, nullptr, nullptr))) {
        const MLoopTri *lt_other = &ps->looptris_eval[tri_index];
        const int poly_other_i = ps->looptri_polys_eval[tri_index];
        const float *lt_other_tri_uv[3] = {
            PS_LOOPTRI_AS_UV_3(ps->poly_to_loop_uv_clone, poly_other_i, lt_other)};

        /* #BKE_image_acquire_ibuf - TODO: this may be slow. */

        if (ibuf->rect_float) {
          if (ibuf_other->rect_float) { /* from float to float */
            project_face_pixel(
                lt_other_tri_uv, ibuf_other, w, nullptr, ((ProjPixelClone *)projPixel)->clonepx.f);
          }
          else { /* from char to float */
            uchar rgba_ub[4];
            float rgba[4];
            project_face_pixel(lt_other_tri_uv, ibuf_other, w, rgba_ub, nullptr);
            if (ps->use_colormanagement) {
              srgb_to_linearrgb_uchar4(rgba, rgba_ub);
            }
            else {
              rgba_uchar_to_float(rgba, rgba_ub);
            }
            straight_to_premul_v4_v4(((ProjPixelClone *)projPixel)->clonepx.f, rgba);
          }
        }
        else {
          if (ibuf_other->rect_float) { /* float to char */
            float rgba[4];
            project_face_pixel(lt_other_tri_uv, ibuf_other, w, nullptr, rgba);
            premul_to_straight_v4(rgba);
            if (ps->use_colormanagement) {
              linearrgb_to_srgb_uchar3(((ProjPixelClone *)projPixel)->clonepx.ch, rgba);
            }
            else {
              rgb_float_to_uchar(((ProjPixelClone *)projPixel)->clonepx.ch, rgba);
            }
            ((ProjPixelClone *)projPixel)->clonepx.ch[3] = rgba[3] * 255;
          }
          else { /* char to char */
            project_face_pixel(lt_other_tri_uv,
                               ibuf_other,
                               w,
                               ((ProjPixelClone *)projPixel)->clonepx.ch,
                               nullptr);
          }
        }

        BKE_image_release_ibuf(other_tpage, ibuf_other, nullptr);
      }
      else {
        if (ibuf->rect_float) {
          ((ProjPixelClone *)projPixel)->clonepx.f[3] = 0;
        }
        else {
          ((ProjPixelClone *)projPixel)->clonepx.ch[3] = 0;
        }
      }
    }
    else {
      float co[2];
      sub_v2_v2v2(co, projPixel->projCoSS, ps->cloneOffset);

      /* no need to initialize the bucket, we're only checking buckets faces and for this
       * the faces are already initialized in project_paint_delayed_face_init(...) */
      if (ibuf->rect_float) {
        if (!project_paint_PickColor(
                ps, co, ((ProjPixelClone *)projPixel)->clonepx.f, nullptr, true)) {
          /* zero alpha - ignore */
          ((ProjPixelClone *)projPixel)->clonepx.f[3] = 0;
        }
      }
      else {
        if (!project_paint_PickColor(
                ps, co, nullptr, ((ProjPixelClone *)projPixel)->clonepx.ch, true)) {
          /* zero alpha - ignore */
          ((ProjPixelClone *)projPixel)->clonepx.ch[3] = 0;
        }
      }
    }
  }

#ifdef PROJ_DEBUG_PAINT
  if (ibuf->rect_float) {
    projPixel->pixel.f_pt[0] = 0;
  }
  else {
    projPixel->pixel.ch_pt[0] = 0;
  }
#endif
  /* pointer arithmetic */
  projPixel->image_index = projima - ps->projImages;

  return projPixel;
}

static bool line_clip_rect2f(const rctf *cliprect,
                             const rctf *rect,
                             const float l1[2],
                             const float l2[2],
                             float l1_clip[2],
                             float l2_clip[2])
{
  /* first account for horizontal, then vertical lines */
  /* Horizontal. */
  if (fabsf(l1[1] - l2[1]) < PROJ_PIXEL_TOLERANCE) {
    /* is the line out of range on its Y axis? */
    if (l1[1] < rect->ymin || l1[1] > rect->ymax) {
      return false;
    }
    /* line is out of range on its X axis */
    if ((l1[0] < rect->xmin && l2[0] < rect->xmin) || (l1[0] > rect->xmax && l2[0] > rect->xmax)) {
      return false;
    }

    /* This is a single point  (or close to). */
    if (fabsf(l1[0] - l2[0]) < PROJ_PIXEL_TOLERANCE) {
      if (BLI_rctf_isect_pt_v(rect, l1)) {
        copy_v2_v2(l1_clip, l1);
        copy_v2_v2(l2_clip, l2);
        return true;
      }
      return false;
    }

    copy_v2_v2(l1_clip, l1);
    copy_v2_v2(l2_clip, l2);
    CLAMP(l1_clip[0], rect->xmin, rect->xmax);
    CLAMP(l2_clip[0], rect->xmin, rect->xmax);
    return true;
  }
  if (fabsf(l1[0] - l2[0]) < PROJ_PIXEL_TOLERANCE) {
    /* is the line out of range on its X axis? */
    if (l1[0] < rect->xmin || l1[0] > rect->xmax) {
      return false;
    }

    /* line is out of range on its Y axis */
    if ((l1[1] < rect->ymin && l2[1] < rect->ymin) || (l1[1] > rect->ymax && l2[1] > rect->ymax)) {
      return false;
    }

    /* This is a single point  (or close to). */
    if (fabsf(l1[1] - l2[1]) < PROJ_PIXEL_TOLERANCE) {
      if (BLI_rctf_isect_pt_v(rect, l1)) {
        copy_v2_v2(l1_clip, l1);
        copy_v2_v2(l2_clip, l2);
        return true;
      }
      return false;
    }

    copy_v2_v2(l1_clip, l1);
    copy_v2_v2(l2_clip, l2);
    CLAMP(l1_clip[1], rect->ymin, rect->ymax);
    CLAMP(l2_clip[1], rect->ymin, rect->ymax);
    return true;
  }

  float isect;
  short ok1 = 0;
  short ok2 = 0;

  /* Done with vertical lines */

  /* are either of the points inside the rectangle ? */
  if (BLI_rctf_isect_pt_v(rect, l1)) {
    copy_v2_v2(l1_clip, l1);
    ok1 = 1;
  }

  if (BLI_rctf_isect_pt_v(rect, l2)) {
    copy_v2_v2(l2_clip, l2);
    ok2 = 1;
  }

  /* line inside rect */
  if (ok1 && ok2) {
    return true;
  }

  /* top/bottom */
  if (line_isect_y(l1, l2, rect->ymin, &isect) && (isect >= cliprect->xmin) &&
      (isect <= cliprect->xmax)) {
    if (l1[1] < l2[1]) { /* line 1 is outside */
      l1_clip[0] = isect;
      l1_clip[1] = rect->ymin;
      ok1 = 1;
    }
    else {
      l2_clip[0] = isect;
      l2_clip[1] = rect->ymin;
      ok2 = 2;
    }
  }

  if (ok1 && ok2) {
    return true;
  }

  if (line_isect_y(l1, l2, rect->ymax, &isect) && (isect >= cliprect->xmin) &&
      (isect <= cliprect->xmax)) {
    if (l1[1] > l2[1]) { /* line 1 is outside */
      l1_clip[0] = isect;
      l1_clip[1] = rect->ymax;
      ok1 = 1;
    }
    else {
      l2_clip[0] = isect;
      l2_clip[1] = rect->ymax;
      ok2 = 2;
    }
  }

  if (ok1 && ok2) {
    return true;
  }

  /* left/right */
  if (line_isect_x(l1, l2, rect->xmin, &isect) && (isect >= cliprect->ymin) &&
      (isect <= cliprect->ymax)) {
    if (l1[0] < l2[0]) { /* line 1 is outside */
      l1_clip[0] = rect->xmin;
      l1_clip[1] = isect;
      ok1 = 1;
    }
    else {
      l2_clip[0] = rect->xmin;
      l2_clip[1] = isect;
      ok2 = 2;
    }
  }

  if (ok1 && ok2) {
    return true;
  }

  if (line_isect_x(l1, l2, rect->xmax, &isect) && (isect >= cliprect->ymin) &&
      (isect <= cliprect->ymax)) {
    if (l1[0] > l2[0]) { /* line 1 is outside */
      l1_clip[0] = rect->xmax;
      l1_clip[1] = isect;
      ok1 = 1;
    }
    else {
      l2_clip[0] = rect->xmax;
      l2_clip[1] = isect;
      ok2 = 2;
    }
  }

  if (ok1 && ok2) {
    return true;
  }
  return false;
}

/**
 * Scale the tri about its center
 * scaling by #PROJ_FACE_SCALE_SEAM (0.99x) is used for getting fake UV pixel coords that are on
 * the edge of the face but slightly inside it occlusion tests don't return hits on adjacent faces.
 */
#ifndef PROJ_DEBUG_NOSEAMBLEED

static void scale_tri(float insetCos[3][3], const float *origCos[3], const float inset)
{
  float cent[3];
  cent[0] = (origCos[0][0] + origCos[1][0] + origCos[2][0]) * (1.0f / 3.0f);
  cent[1] = (origCos[0][1] + origCos[1][1] + origCos[2][1]) * (1.0f / 3.0f);
  cent[2] = (origCos[0][2] + origCos[1][2] + origCos[2][2]) * (1.0f / 3.0f);

  sub_v3_v3v3(insetCos[0], origCos[0], cent);
  sub_v3_v3v3(insetCos[1], origCos[1], cent);
  sub_v3_v3v3(insetCos[2], origCos[2], cent);

  mul_v3_fl(insetCos[0], inset);
  mul_v3_fl(insetCos[1], inset);
  mul_v3_fl(insetCos[2], inset);

  add_v3_v3(insetCos[0], cent);
  add_v3_v3(insetCos[1], cent);
  add_v3_v3(insetCos[2], cent);
}
#endif  // PROJ_DEBUG_NOSEAMBLEED

static float len_squared_v2v2_alt(const float v1[2], const float v2_1, const float v2_2)
{
  float x, y;

  x = v1[0] - v2_1;
  y = v1[1] - v2_2;
  return x * x + y * y;
}

/**
 * \note Use a squared value so we can use #len_squared_v2v2
 * be sure that you have done a bounds check first or this may fail.
 *
 * Only give \a bucket_bounds as an arg because we need it elsewhere.
 */
static bool project_bucket_isect_circle(const float cent[2],
                                        const float radius_squared,
                                        const rctf *bucket_bounds)
{

  /* Would normally to a simple intersection test,
   * however we know the bounds of these 2 already intersect so we only need to test
   * if the center is inside the vertical or horizontal bounds on either axis,
   * this is even less work than an intersection test.
   */
#if 0
  if (BLI_rctf_isect_pt_v(bucket_bounds, cent)) {
    return true;
  }
#endif

  if ((bucket_bounds->xmin <= cent[0] && bucket_bounds->xmax >= cent[0]) ||
      (bucket_bounds->ymin <= cent[1] && bucket_bounds->ymax >= cent[1])) {
    return true;
  }

  /* out of bounds left */
  if (cent[0] < bucket_bounds->xmin) {
    /* lower left out of radius test */
    if (cent[1] < bucket_bounds->ymin) {
      return (len_squared_v2v2_alt(cent, bucket_bounds->xmin, bucket_bounds->ymin) <
              radius_squared) ?
                 true :
                 false;
    }
    /* top left test */
    if (cent[1] > bucket_bounds->ymax) {
      return (len_squared_v2v2_alt(cent, bucket_bounds->xmin, bucket_bounds->ymax) <
              radius_squared) ?
                 true :
                 false;
    }
  }
  else if (cent[0] > bucket_bounds->xmax) {
    /* lower right out of radius test */
    if (cent[1] < bucket_bounds->ymin) {
      return (len_squared_v2v2_alt(cent, bucket_bounds->xmax, bucket_bounds->ymin) <
              radius_squared) ?
                 true :
                 false;
    }
    /* top right test */
    if (cent[1] > bucket_bounds->ymax) {
      return (len_squared_v2v2_alt(cent, bucket_bounds->xmax, bucket_bounds->ymax) <
              radius_squared) ?
                 true :
                 false;
    }
  }

  return false;
}

/* Note for #rect_to_uvspace_ortho() and #rect_to_uvspace_persp()
 * in ortho view this function gives good results when bucket_bounds are outside the triangle
 * however in some cases, perspective view will mess up with faces
 * that have minimal screen-space area (viewed from the side).
 *
 * for this reason its not reliable in this case so we'll use the Simple Barycentric'
 * functions that only account for points inside the triangle.
 * however switching back to this for ortho is always an option. */

static void rect_to_uvspace_ortho(const rctf *bucket_bounds,
                                  const float *v1coSS,
                                  const float *v2coSS,
                                  const float *v3coSS,
                                  const float *uv1co,
                                  const float *uv2co,
                                  const float *uv3co,
                                  float bucket_bounds_uv[4][2],
                                  const int flip)
{
  float uv[2];
  float w[3];

  /* get the UV space bounding box */
  uv[0] = bucket_bounds->xmax;
  uv[1] = bucket_bounds->ymin;
  barycentric_weights_v2(v1coSS, v2coSS, v3coSS, uv, w);
  interp_v2_v2v2v2(bucket_bounds_uv[flip ? 3 : 0], uv1co, uv2co, uv3co, w);

  // uv[0] = bucket_bounds->xmax; // set above
  uv[1] = bucket_bounds->ymax;
  barycentric_weights_v2(v1coSS, v2coSS, v3coSS, uv, w);
  interp_v2_v2v2v2(bucket_bounds_uv[flip ? 2 : 1], uv1co, uv2co, uv3co, w);

  uv[0] = bucket_bounds->xmin;
  // uv[1] = bucket_bounds->ymax; // set above
  barycentric_weights_v2(v1coSS, v2coSS, v3coSS, uv, w);
  interp_v2_v2v2v2(bucket_bounds_uv[flip ? 1 : 2], uv1co, uv2co, uv3co, w);

  // uv[0] = bucket_bounds->xmin; // set above
  uv[1] = bucket_bounds->ymin;
  barycentric_weights_v2(v1coSS, v2coSS, v3coSS, uv, w);
  interp_v2_v2v2v2(bucket_bounds_uv[flip ? 0 : 3], uv1co, uv2co, uv3co, w);
}

/* same as above but use barycentric_weights_v2_persp */
static void rect_to_uvspace_persp(const rctf *bucket_bounds,
                                  const float *v1coSS,
                                  const float *v2coSS,
                                  const float *v3coSS,
                                  const float *uv1co,
                                  const float *uv2co,
                                  const float *uv3co,
                                  float bucket_bounds_uv[4][2],
                                  const int flip)
{
  float uv[2];
  float w[3];

  /* get the UV space bounding box */
  uv[0] = bucket_bounds->xmax;
  uv[1] = bucket_bounds->ymin;
  barycentric_weights_v2_persp(v1coSS, v2coSS, v3coSS, uv, w);
  interp_v2_v2v2v2(bucket_bounds_uv[flip ? 3 : 0], uv1co, uv2co, uv3co, w);

  // uv[0] = bucket_bounds->xmax; // set above
  uv[1] = bucket_bounds->ymax;
  barycentric_weights_v2_persp(v1coSS, v2coSS, v3coSS, uv, w);
  interp_v2_v2v2v2(bucket_bounds_uv[flip ? 2 : 1], uv1co, uv2co, uv3co, w);

  uv[0] = bucket_bounds->xmin;
  // uv[1] = bucket_bounds->ymax; // set above
  barycentric_weights_v2_persp(v1coSS, v2coSS, v3coSS, uv, w);
  interp_v2_v2v2v2(bucket_bounds_uv[flip ? 1 : 2], uv1co, uv2co, uv3co, w);

  // uv[0] = bucket_bounds->xmin; // set above
  uv[1] = bucket_bounds->ymin;
  barycentric_weights_v2_persp(v1coSS, v2coSS, v3coSS, uv, w);
  interp_v2_v2v2v2(bucket_bounds_uv[flip ? 0 : 3], uv1co, uv2co, uv3co, w);
}

/* This works as we need it to but we can save a few steps and not use it */

#if 0
static float angle_2d_clockwise(const float p1[2], const float p2[2], const float p3[2])
{
  float v1[2], v2[2];

  v1[0] = p1[0] - p2[0];
  v1[1] = p1[1] - p2[1];
  v2[0] = p3[0] - p2[0];
  v2[1] = p3[1] - p2[1];

  return -atan2f(v1[0] * v2[1] - v1[1] * v2[0], v1[0] * v2[0] + v1[1] * v2[1]);
}
#endif

#define ISECT_1 (1)
#define ISECT_2 (1 << 1)
#define ISECT_3 (1 << 2)
#define ISECT_4 (1 << 3)
#define ISECT_ALL3 ((1 << 3) - 1)
#define ISECT_ALL4 ((1 << 4) - 1)

/* limit must be a fraction over 1.0f */
static bool IsectPT2Df_limit(
    const float pt[2], const float v1[2], const float v2[2], const float v3[2], const float limit)
{
  return ((area_tri_v2(pt, v1, v2) + area_tri_v2(pt, v2, v3) + area_tri_v2(pt, v3, v1)) /
          area_tri_v2(v1, v2, v3)) < limit;
}

/**
 * Clip the face by a bucket and set the uv-space bucket_bounds_uv
 * so we have the clipped UVs to do pixel intersection tests with
 */
static int float_z_sort_flip(const void *p1, const void *p2)
{
  return (((float *)p1)[2] < ((float *)p2)[2] ? 1 : -1);
}

static int float_z_sort(const void *p1, const void *p2)
{
  return (((float *)p1)[2] < ((float *)p2)[2] ? -1 : 1);
}

/* assumes one point is within the rectangle */
static bool line_rect_clip(const rctf *rect,
                           const float l1[4],
                           const float l2[4],
                           const float uv1[2],
                           const float uv2[2],
                           float uv[2],
                           bool is_ortho)
{
  float min = FLT_MAX, tmp;
  float xlen = l2[0] - l1[0];
  float ylen = l2[1] - l1[1];

  /* 0.1 might seem too much, but remember, this is pixels! */
  if (xlen > 0.1f) {
    if ((l1[0] - rect->xmin) * (l2[0] - rect->xmin) <= 0) {
      tmp = rect->xmin;
      min = min_ff((tmp - l1[0]) / xlen, min);
    }
    else if ((l1[0] - rect->xmax) * (l2[0] - rect->xmax) < 0) {
      tmp = rect->xmax;
      min = min_ff((tmp - l1[0]) / xlen, min);
    }
  }

  if (ylen > 0.1f) {
    if ((l1[1] - rect->ymin) * (l2[1] - rect->ymin) <= 0) {
      tmp = rect->ymin;
      min = min_ff((tmp - l1[1]) / ylen, min);
    }
    else if ((l1[1] - rect->ymax) * (l2[1] - rect->ymax) < 0) {
      tmp = rect->ymax;
      min = min_ff((tmp - l1[1]) / ylen, min);
    }
  }

  if (min == FLT_MAX) {
    return false;
  }

  tmp = (is_ortho) ? 1.0f : (l1[3] + min * (l2[3] - l1[3]));

  uv[0] = (uv1[0] + min / tmp * (uv2[0] - uv1[0]));
  uv[1] = (uv1[1] + min / tmp * (uv2[1] - uv1[1]));

  return true;
}

static void project_bucket_clip_face(const bool is_ortho,
                                     const bool is_flip_object,
                                     const rctf *cliprect,
                                     const rctf *bucket_bounds,
                                     const float *v1coSS,
                                     const float *v2coSS,
                                     const float *v3coSS,
                                     const float *uv1co,
                                     const float *uv2co,
                                     const float *uv3co,
                                     float bucket_bounds_uv[8][2],
                                     int *tot,
                                     bool cull)
{
  int inside_bucket_flag = 0;
  int inside_face_flag = 0;
  int flip;
  bool collinear = false;

  float bucket_bounds_ss[4][2];

  /* detect pathological case where face the three vertices are almost collinear in screen space.
   * mostly those will be culled but when flood filling or with
   * smooth shading it's a possibility */
  if (min_fff(dist_squared_to_line_v2(v1coSS, v2coSS, v3coSS),
              dist_squared_to_line_v2(v2coSS, v3coSS, v1coSS),
              dist_squared_to_line_v2(v3coSS, v1coSS, v2coSS)) < PROJ_PIXEL_TOLERANCE) {
    collinear = true;
  }

  /* get the UV space bounding box */
  inside_bucket_flag |= int(BLI_rctf_isect_pt_v(bucket_bounds, v1coSS));
  inside_bucket_flag |= int(BLI_rctf_isect_pt_v(bucket_bounds, v2coSS)) << 1;
  inside_bucket_flag |= int(BLI_rctf_isect_pt_v(bucket_bounds, v3coSS)) << 2;

  if (inside_bucket_flag == ISECT_ALL3) {
    /* is_flip_object is used here because we use the face winding */
    flip = (((line_point_side_v2(v1coSS, v2coSS, v3coSS) > 0.0f) != is_flip_object) !=
            (line_point_side_v2(uv1co, uv2co, uv3co) > 0.0f));

    /* All screen-space points are inside the bucket bounding box,
     * this means we don't need to clip and can simply return the UVs. */
    if (flip) { /* facing the back? */
      copy_v2_v2(bucket_bounds_uv[0], uv3co);
      copy_v2_v2(bucket_bounds_uv[1], uv2co);
      copy_v2_v2(bucket_bounds_uv[2], uv1co);
    }
    else {
      copy_v2_v2(bucket_bounds_uv[0], uv1co);
      copy_v2_v2(bucket_bounds_uv[1], uv2co);
      copy_v2_v2(bucket_bounds_uv[2], uv3co);
    }

    *tot = 3;
    return;
  }
  /* Handle pathological case here,
   * no need for further intersections below since triangle area is almost zero. */
  if (collinear) {
    int flag;

    (*tot) = 0;

    if (cull) {
      return;
    }

    if (inside_bucket_flag & ISECT_1) {
      copy_v2_v2(bucket_bounds_uv[*tot], uv1co);
      (*tot)++;
    }

    flag = inside_bucket_flag & (ISECT_1 | ISECT_2);
    if (flag && flag != (ISECT_1 | ISECT_2)) {
      if (line_rect_clip(
              bucket_bounds, v1coSS, v2coSS, uv1co, uv2co, bucket_bounds_uv[*tot], is_ortho)) {
        (*tot)++;
      }
    }

    if (inside_bucket_flag & ISECT_2) {
      copy_v2_v2(bucket_bounds_uv[*tot], uv2co);
      (*tot)++;
    }

    flag = inside_bucket_flag & (ISECT_2 | ISECT_3);
    if (flag && flag != (ISECT_2 | ISECT_3)) {
      if (line_rect_clip(
              bucket_bounds, v2coSS, v3coSS, uv2co, uv3co, bucket_bounds_uv[*tot], is_ortho)) {
        (*tot)++;
      }
    }

    if (inside_bucket_flag & ISECT_3) {
      copy_v2_v2(bucket_bounds_uv[*tot], uv3co);
      (*tot)++;
    }

    flag = inside_bucket_flag & (ISECT_3 | ISECT_1);
    if (flag && flag != (ISECT_3 | ISECT_1)) {
      if (line_rect_clip(
              bucket_bounds, v3coSS, v1coSS, uv3co, uv1co, bucket_bounds_uv[*tot], is_ortho)) {
        (*tot)++;
      }
    }

    if ((*tot) < 3) {
      /* no intersections to speak of, but more probable is that all face is just outside the
       * rectangle and culled due to float precision issues. Since above tests have failed,
       * just dump triangle as is for painting */
      *tot = 0;
      copy_v2_v2(bucket_bounds_uv[*tot], uv1co);
      (*tot)++;
      copy_v2_v2(bucket_bounds_uv[*tot], uv2co);
      (*tot)++;
      copy_v2_v2(bucket_bounds_uv[*tot], uv3co);
      (*tot)++;
      return;
    }

    return;
  }

  /* Get the UV space bounding box. */
  /* Use #IsectPT2Df_limit here so we catch points are touching the triangles edge
   * (or a small fraction over) */
  bucket_bounds_ss[0][0] = bucket_bounds->xmax;
  bucket_bounds_ss[0][1] = bucket_bounds->ymin;
  inside_face_flag |= (IsectPT2Df_limit(
                           bucket_bounds_ss[0], v1coSS, v2coSS, v3coSS, 1 + PROJ_GEOM_TOLERANCE) ?
                           ISECT_1 :
                           0);

  bucket_bounds_ss[1][0] = bucket_bounds->xmax;
  bucket_bounds_ss[1][1] = bucket_bounds->ymax;
  inside_face_flag |= (IsectPT2Df_limit(
                           bucket_bounds_ss[1], v1coSS, v2coSS, v3coSS, 1 + PROJ_GEOM_TOLERANCE) ?
                           ISECT_2 :
                           0);

  bucket_bounds_ss[2][0] = bucket_bounds->xmin;
  bucket_bounds_ss[2][1] = bucket_bounds->ymax;
  inside_face_flag |= (IsectPT2Df_limit(
                           bucket_bounds_ss[2], v1coSS, v2coSS, v3coSS, 1 + PROJ_GEOM_TOLERANCE) ?
                           ISECT_3 :
                           0);

  bucket_bounds_ss[3][0] = bucket_bounds->xmin;
  bucket_bounds_ss[3][1] = bucket_bounds->ymin;
  inside_face_flag |= (IsectPT2Df_limit(
                           bucket_bounds_ss[3], v1coSS, v2coSS, v3coSS, 1 + PROJ_GEOM_TOLERANCE) ?
                           ISECT_4 :
                           0);

  flip = ((line_point_side_v2(v1coSS, v2coSS, v3coSS) > 0.0f) !=
          (line_point_side_v2(uv1co, uv2co, uv3co) > 0.0f));

  if (inside_face_flag == ISECT_ALL4) {
    /* Bucket is totally inside the screen-space face, we can safely use weights. */

    if (is_ortho) {
      rect_to_uvspace_ortho(
          bucket_bounds, v1coSS, v2coSS, v3coSS, uv1co, uv2co, uv3co, bucket_bounds_uv, flip);
    }
    else {
      rect_to_uvspace_persp(
          bucket_bounds, v1coSS, v2coSS, v3coSS, uv1co, uv2co, uv3co, bucket_bounds_uv, flip);
    }

    *tot = 4;
    return;
  }

  {
    /* The Complicated Case!
     *
     * The 2 cases above are where the face is inside the bucket
     * or the bucket is inside the face.
     *
     * we need to make a convex poly-line from the intersection between the screen-space face
     * and the bucket bounds.
     *
     * There are a number of ways this could be done, currently it just collects all
     * intersecting verts, and line intersections, then sorts them clockwise, this is
     * a lot easier than evaluating the geometry to do a correct clipping on both shapes.
     */

    /* Add a bunch of points, we know must make up the convex hull
     * which is the clipped rect and triangle */

    /* Maximum possible 6 intersections when using a rectangle and triangle */

    /* The 3rd float is used to store angle for qsort(), NOT as a Z location */
    float isectVCosSS[8][3];
    float v1_clipSS[2], v2_clipSS[2];
    float w[3];

    /* calc center */
    float cent[2] = {0.0f, 0.0f};
    // float up[2] = {0.0f, 1.0f};
    bool doubles;

    (*tot) = 0;

    if (inside_face_flag & ISECT_1) {
      copy_v2_v2(isectVCosSS[*tot], bucket_bounds_ss[0]);
      (*tot)++;
    }
    if (inside_face_flag & ISECT_2) {
      copy_v2_v2(isectVCosSS[*tot], bucket_bounds_ss[1]);
      (*tot)++;
    }
    if (inside_face_flag & ISECT_3) {
      copy_v2_v2(isectVCosSS[*tot], bucket_bounds_ss[2]);
      (*tot)++;
    }
    if (inside_face_flag & ISECT_4) {
      copy_v2_v2(isectVCosSS[*tot], bucket_bounds_ss[3]);
      (*tot)++;
    }

    if (inside_bucket_flag & ISECT_1) {
      copy_v2_v2(isectVCosSS[*tot], v1coSS);
      (*tot)++;
    }
    if (inside_bucket_flag & ISECT_2) {
      copy_v2_v2(isectVCosSS[*tot], v2coSS);
      (*tot)++;
    }
    if (inside_bucket_flag & ISECT_3) {
      copy_v2_v2(isectVCosSS[*tot], v3coSS);
      (*tot)++;
    }

    if ((inside_bucket_flag & (ISECT_1 | ISECT_2)) != (ISECT_1 | ISECT_2)) {
      if (line_clip_rect2f(cliprect, bucket_bounds, v1coSS, v2coSS, v1_clipSS, v2_clipSS)) {
        if ((inside_bucket_flag & ISECT_1) == 0) {
          copy_v2_v2(isectVCosSS[*tot], v1_clipSS);
          (*tot)++;
        }
        if ((inside_bucket_flag & ISECT_2) == 0) {
          copy_v2_v2(isectVCosSS[*tot], v2_clipSS);
          (*tot)++;
        }
      }
    }

    if ((inside_bucket_flag & (ISECT_2 | ISECT_3)) != (ISECT_2 | ISECT_3)) {
      if (line_clip_rect2f(cliprect, bucket_bounds, v2coSS, v3coSS, v1_clipSS, v2_clipSS)) {
        if ((inside_bucket_flag & ISECT_2) == 0) {
          copy_v2_v2(isectVCosSS[*tot], v1_clipSS);
          (*tot)++;
        }
        if ((inside_bucket_flag & ISECT_3) == 0) {
          copy_v2_v2(isectVCosSS[*tot], v2_clipSS);
          (*tot)++;
        }
      }
    }

    if ((inside_bucket_flag & (ISECT_3 | ISECT_1)) != (ISECT_3 | ISECT_1)) {
      if (line_clip_rect2f(cliprect, bucket_bounds, v3coSS, v1coSS, v1_clipSS, v2_clipSS)) {
        if ((inside_bucket_flag & ISECT_3) == 0) {
          copy_v2_v2(isectVCosSS[*tot], v1_clipSS);
          (*tot)++;
        }
        if ((inside_bucket_flag & ISECT_1) == 0) {
          copy_v2_v2(isectVCosSS[*tot], v2_clipSS);
          (*tot)++;
        }
      }
    }

    if ((*tot) < 3) { /* no intersections to speak of */
      *tot = 0;
      return;
    }

    /* now we have all points we need, collect their angles and sort them clockwise */

    for (int i = 0; i < (*tot); i++) {
      cent[0] += isectVCosSS[i][0];
      cent[1] += isectVCosSS[i][1];
    }
    cent[0] = cent[0] / float(*tot);
    cent[1] = cent[1] / float(*tot);

    /* Collect angles for every point around the center point */

#if 0 /* uses a few more cycles than the above loop */
    for (int i = 0; i < (*tot); i++) {
      isectVCosSS[i][2] = angle_2d_clockwise(up, cent, isectVCosSS[i]);
    }
#endif

    /* Abuse this var for the loop below */
    v1_clipSS[0] = cent[0];
    v1_clipSS[1] = cent[1] + 1.0f;

    for (int i = 0; i < (*tot); i++) {
      v2_clipSS[0] = isectVCosSS[i][0] - cent[0];
      v2_clipSS[1] = isectVCosSS[i][1] - cent[1];
      isectVCosSS[i][2] = atan2f(v1_clipSS[0] * v2_clipSS[1] - v1_clipSS[1] * v2_clipSS[0],
                                 v1_clipSS[0] * v2_clipSS[0] + v1_clipSS[1] * v2_clipSS[1]);
    }

    if (flip) {
      qsort(isectVCosSS, *tot, sizeof(float[3]), float_z_sort_flip);
    }
    else {
      qsort(isectVCosSS, *tot, sizeof(float[3]), float_z_sort);
    }

    doubles = true;
    while (doubles == true) {
      doubles = false;

      for (int i = 0; i < (*tot); i++) {
        if (fabsf(isectVCosSS[(i + 1) % *tot][0] - isectVCosSS[i][0]) < PROJ_PIXEL_TOLERANCE &&
            fabsf(isectVCosSS[(i + 1) % *tot][1] - isectVCosSS[i][1]) < PROJ_PIXEL_TOLERANCE) {
          for (int j = i; j < (*tot) - 1; j++) {
            isectVCosSS[j][0] = isectVCosSS[j + 1][0];
            isectVCosSS[j][1] = isectVCosSS[j + 1][1];
          }
          /* keep looking for more doubles */
          doubles = true;
          (*tot)--;
        }
      }

      /* its possible there is only a few left after remove doubles */
      if ((*tot) < 3) {
        // printf("removed too many doubles B\n");
        *tot = 0;
        return;
      }
    }

    if (is_ortho) {
      for (int i = 0; i < (*tot); i++) {
        barycentric_weights_v2(v1coSS, v2coSS, v3coSS, isectVCosSS[i], w);
        interp_v2_v2v2v2(bucket_bounds_uv[i], uv1co, uv2co, uv3co, w);
      }
    }
    else {
      for (int i = 0; i < (*tot); i++) {
        barycentric_weights_v2_persp(v1coSS, v2coSS, v3coSS, isectVCosSS[i], w);
        interp_v2_v2v2v2(bucket_bounds_uv[i], uv1co, uv2co, uv3co, w);
      }
    }
  }

#ifdef PROJ_DEBUG_PRINT_CLIP
  /* include this at the bottom of the above function to debug the output */

  {
    /* If there are ever any problems, */
    float test_uv[4][2];
    int i;
    if (is_ortho) {
      rect_to_uvspace_ortho(
          bucket_bounds, v1coSS, v2coSS, v3coSS, uv1co, uv2co, uv3co, test_uv, flip);
    }
    else {
      rect_to_uvspace_persp(
          bucket_bounds, v1coSS, v2coSS, v3coSS, uv1co, uv2co, uv3co, test_uv, flip);
    }
    printf("(  [(%f,%f), (%f,%f), (%f,%f), (%f,%f)], ",
           test_uv[0][0],
           test_uv[0][1],
           test_uv[1][0],
           test_uv[1][1],
           test_uv[2][0],
           test_uv[2][1],
           test_uv[3][0],
           test_uv[3][1]);

    printf("  [(%f,%f), (%f,%f), (%f,%f)], ",
           uv1co[0],
           uv1co[1],
           uv2co[0],
           uv2co[1],
           uv3co[0],
           uv3co[1]);

    printf("[");
    for (int i = 0; i < (*tot); i++) {
      printf("(%f, %f),", bucket_bounds_uv[i][0], bucket_bounds_uv[i][1]);
    }
    printf("]),\\\n");
  }
#endif
}

/**
 * \code{.py}
 * # This script creates faces in a blender scene from printed data above.
 *
 * project_ls = [
 * ...(output from above block)...
 * ]
 *
 * from Blender import Scene, Mesh, Window, sys, Mathutils
 *
 * import bpy
 *
 * V = Mathutils.Vector
 *
 * def main():
 *     scene = bpy.data.scenes.active
 *
 *     for item in project_ls:
 *         bb = item[0]
 *         uv = item[1]
 *         poly = item[2]
 *
 *         me = bpy.data.meshes.new()
 *         ob = scene.objects.new(me)
 *
 *         me.verts.extend([V(bb[0]).xyz, V(bb[1]).xyz, V(bb[2]).xyz, V(bb[3]).xyz])
 *         me.faces.extend([(0,1,2,3),])
 *         me.verts.extend([V(uv[0]).xyz, V(uv[1]).xyz, V(uv[2]).xyz])
 *         me.faces.extend([(4,5,6),])
 *
 *         vs = [V(p).xyz for p in poly]
 *         print len(vs)
 *         l = len(me.verts)
 *         me.verts.extend(vs)
 *
 *         i = l
 *         while i < len(me.verts):
 *             ii = i + 1
 *             if ii == len(me.verts):
 *                 ii = l
 *             me.edges.extend([i, ii])
 *             i += 1
 *
 * if __name__ == '__main__':
 *     main()
 * \endcode
 */

#undef ISECT_1
#undef ISECT_2
#undef ISECT_3
#undef ISECT_4
#undef ISECT_ALL3
#undef ISECT_ALL4

/* checks if pt is inside a convex 2D polyline, the polyline must be ordered rotating clockwise
 * otherwise it would have to test for mixed (line_point_side_v2 > 0.0f) cases */
static bool IsectPoly2Df(const float pt[2], const float uv[][2], const int tot)
{
  int i;
  if (line_point_side_v2(uv[tot - 1], uv[0], pt) < 0.0f) {
    return false;
  }

  for (i = 1; i < tot; i++) {
    if (line_point_side_v2(uv[i - 1], uv[i], pt) < 0.0f) {
      return false;
    }
  }

  return true;
}
static bool IsectPoly2Df_twoside(const float pt[2], const float uv[][2], const int tot)
{
  const bool side = (line_point_side_v2(uv[tot - 1], uv[0], pt) > 0.0f);

  for (int i = 1; i < tot; i++) {
    if ((line_point_side_v2(uv[i - 1], uv[i], pt) > 0.0f) != side) {
      return false;
    }
  }

  return true;
}

/* One of the most important function for projection painting,
 * since it selects the pixels to be added into each bucket.
 *
 * initialize pixels from this face where it intersects with the bucket_index,
 * optionally initialize pixels for removing seams */
static void project_paint_face_init(const ProjPaintState *ps,
                                    const int thread_index,
                                    const int bucket_index,
                                    const int tri_index,
                                    const int image_index,
                                    const rctf *clip_rect,
                                    const rctf *bucket_bounds,
                                    ImBuf *ibuf,
                                    ImBuf **tmpibuf)
{
  /* Projection vars, to get the 3D locations into screen space. */
  MemArena *arena = ps->arena_mt[thread_index];
  LinkNode **bucketPixelNodes = ps->bucketRect + bucket_index;
  LinkNode *bucketFaceNodes = ps->bucketFaces[bucket_index];
  bool threaded = (ps->thread_tot > 1);

  TileInfo tinf = {
      ps->tile_lock,
      ps->do_masking,
      ushort(ED_IMAGE_UNDO_TILE_NUMBER(ibuf->x)),
      tmpibuf,
      ps->projImages + image_index,
  };

  const MLoopTri *lt = &ps->looptris_eval[tri_index];
  const int poly_i = ps->looptri_polys_eval[tri_index];
  const int lt_vtri[3] = {PS_LOOPTRI_AS_VERT_INDEX_3(ps, lt)};
  const float *lt_tri_uv[3] = {PS_LOOPTRI_AS_UV_3(ps->poly_to_loop_uv, poly_i, lt)};

  /* UV/pixel seeking data */
  /* Image X/Y-Pixel */
  int x, y;
  float mask;
  /* Image floating point UV - same as x, y but from 0.0-1.0 */
  float uv[2];

  /* vert co screen-space, these will be assigned to lt_vtri[0-2] */
  const float *v1coSS, *v2coSS, *v3coSS;

  /* Vertex screen-space coords. */
  const float *vCo[3];

  float w[3], wco[3];

  /* for convenience only, these will be assigned to lt_tri_uv[0],1,2 or lt_tri_uv[0],2,3 */
  float *uv1co, *uv2co, *uv3co;
  float pixelScreenCo[4];
  bool do_3d_mapping = ps->brush->mtex.brush_map_mode == MTEX_MAP_MODE_3D;

  /* Image-space bounds. */
  rcti bounds_px;
  /* Variables for getting UV-space bounds. */

  /* Bucket bounds in UV space so we can init pixels only for this face. */
  float lt_uv_pxoffset[3][2];
  float xhalfpx, yhalfpx;
  const float ibuf_xf = float(ibuf->x), ibuf_yf = float(ibuf->y);

  /* for early loop exit */
  int has_x_isect = 0, has_isect = 0;

  float uv_clip[8][2];
  int uv_clip_tot;
  const bool is_ortho = ps->is_ortho;
  const bool is_flip_object = ps->is_flip_object;
  const bool do_backfacecull = ps->do_backfacecull;
  const bool do_clip = RV3D_CLIPPING_ENABLED(ps->v3d, ps->rv3d);

  vCo[0] = ps->vert_positions_eval[lt_vtri[0]];
  vCo[1] = ps->vert_positions_eval[lt_vtri[1]];
  vCo[2] = ps->vert_positions_eval[lt_vtri[2]];

  /* Use lt_uv_pxoffset instead of lt_tri_uv so we can offset the UV half a pixel
   * this is done so we can avoid offsetting all the pixels by 0.5 which causes
   * problems when wrapping negative coords */
  xhalfpx = (0.5f + (PROJ_PIXEL_TOLERANCE * (1.0f / 3.0f))) / ibuf_xf;
  yhalfpx = (0.5f + (PROJ_PIXEL_TOLERANCE * (1.0f / 4.0f))) / ibuf_yf;

  /* Note about (PROJ_GEOM_TOLERANCE/x) above...
   * Needed to add this offset since UV coords are often quads aligned to pixels.
   * In this case pixels can be exactly between 2 triangles causing nasty
   * artifacts.
   *
   * This workaround can be removed and painting will still work on most cases
   * but since the first thing most people try is painting onto a quad- better make it work.
   */

  lt_uv_pxoffset[0][0] = lt_tri_uv[0][0] - xhalfpx;
  lt_uv_pxoffset[0][1] = lt_tri_uv[0][1] - yhalfpx;

  lt_uv_pxoffset[1][0] = lt_tri_uv[1][0] - xhalfpx;
  lt_uv_pxoffset[1][1] = lt_tri_uv[1][1] - yhalfpx;

  lt_uv_pxoffset[2][0] = lt_tri_uv[2][0] - xhalfpx;
  lt_uv_pxoffset[2][1] = lt_tri_uv[2][1] - yhalfpx;

  {
    uv1co = lt_uv_pxoffset[0]; /* was lt_tri_uv[i1]; */
    uv2co = lt_uv_pxoffset[1]; /* was lt_tri_uv[i2]; */
    uv3co = lt_uv_pxoffset[2]; /* was lt_tri_uv[i3]; */

    v1coSS = ps->screenCoords[lt_vtri[0]];
    v2coSS = ps->screenCoords[lt_vtri[1]];
    v3coSS = ps->screenCoords[lt_vtri[2]];

    /* This function gives is a concave polyline in UV space from the clipped tri. */
    project_bucket_clip_face(is_ortho,
                             is_flip_object,
                             clip_rect,
                             bucket_bounds,
                             v1coSS,
                             v2coSS,
                             v3coSS,
                             uv1co,
                             uv2co,
                             uv3co,
                             uv_clip,
                             &uv_clip_tot,
                             do_backfacecull || ps->do_occlude);

    /* Sometimes this happens, better just allow for 8 intersections
     * even though there should be max 6 */
#if 0
    if (uv_clip_tot > 6) {
      printf("this should never happen! %d\n", uv_clip_tot);
    }
#endif

    if (pixel_bounds_array(uv_clip, &bounds_px, ibuf->x, ibuf->y, uv_clip_tot)) {
#if 0
      project_paint_undo_tiles_init(
          &bounds_px, ps->projImages + image_index, tmpibuf, tile_width, threaded, ps->do_masking);
#endif
      /* clip face and */

      has_isect = 0;
      for (y = bounds_px.ymin; y < bounds_px.ymax; y++) {
        // uv[1] = (float(y) + 0.5f) / float(ibuf->y);
        /* use pixel offset UV coords instead */
        uv[1] = float(y) / ibuf_yf;

        has_x_isect = 0;
        for (x = bounds_px.xmin; x < bounds_px.xmax; x++) {
          // uv[0] = (float(x) + 0.5f) / float(ibuf->x);
          /* use pixel offset UV coords instead */
          uv[0] = float(x) / ibuf_xf;

          /* Note about IsectPoly2Df_twoside, checking the face or uv flipping doesn't work,
           * could check the poly direction but better to do this */
          if ((do_backfacecull == true && IsectPoly2Df(uv, uv_clip, uv_clip_tot)) ||
              (do_backfacecull == false && IsectPoly2Df_twoside(uv, uv_clip, uv_clip_tot))) {

            has_x_isect = has_isect = 1;

            if (is_ortho) {
              screen_px_from_ortho(
                  uv, v1coSS, v2coSS, v3coSS, uv1co, uv2co, uv3co, pixelScreenCo, w);
            }
            else {
              screen_px_from_persp(
                  uv, v1coSS, v2coSS, v3coSS, uv1co, uv2co, uv3co, pixelScreenCo, w);
            }

            /* A pity we need to get the world-space pixel location here
             * because it is a relatively expensive operation. */
            if (do_clip || do_3d_mapping) {
              interp_v3_v3v3v3(wco,
                               ps->vert_positions_eval[lt_vtri[0]],
                               ps->vert_positions_eval[lt_vtri[1]],
                               ps->vert_positions_eval[lt_vtri[2]],
                               w);
              if (do_clip && ED_view3d_clipping_test(ps->rv3d, wco, true)) {
                /* Watch out that no code below this needs to run */
                continue;
              }
            }

            /* Is this UV visible from the view? - ray-trace */
            /* project_paint_PickFace is less complex, use for testing */
            // if (project_paint_PickFace(ps, pixelScreenCo, w, &side) == tri_index) {
            if ((ps->do_occlude == false) ||
                !project_bucket_point_occluded(ps, bucketFaceNodes, tri_index, pixelScreenCo)) {
              mask = project_paint_uvpixel_mask(ps, tri_index, w);

              if (mask > 0.0f) {
                BLI_linklist_prepend_arena(
                    bucketPixelNodes,
                    project_paint_uvpixel_init(
                        ps, arena, &tinf, x, y, mask, tri_index, pixelScreenCo, wco, w),
                    arena);
              }
            }
          }
          //#if 0
          else if (has_x_isect) {
            /* assuming the face is not a bow-tie - we know we can't intersect again on the X */
            break;
          }
          //#endif
        }

#if 0 /* TODO: investigate why this doesn't work sometimes! it should! */
        /* no intersection for this entire row,
         * after some intersection above means we can quit now */
        if (has_x_isect == 0 && has_isect) {
          break;
        }
#endif
      }
    }
  }

#ifndef PROJ_DEBUG_NOSEAMBLEED
  if (ps->seam_bleed_px > 0.0f && !(ps->faceSeamFlags[tri_index] & PROJ_FACE_DEGENERATE)) {
    int face_seam_flag;

    if (threaded) {
      /* Other threads could be modifying these vars. */
      BLI_thread_lock(LOCK_CUSTOM1);
    }

    face_seam_flag = ps->faceSeamFlags[tri_index];

    /* are any of our edges un-initialized? */
    if ((face_seam_flag & PROJ_FACE_SEAM_INIT0) == 0 ||
        (face_seam_flag & PROJ_FACE_SEAM_INIT1) == 0 ||
        (face_seam_flag & PROJ_FACE_SEAM_INIT2) == 0) {
      project_face_seams_init(ps, arena, tri_index, 0, true, ibuf->x, ibuf->y);
      face_seam_flag = ps->faceSeamFlags[tri_index];
#  if 0
      printf("seams - %d %d %d %d\n",
             flag & PROJ_FACE_SEAM0,
             flag & PROJ_FACE_SEAM1,
             flag & PROJ_FACE_SEAM2);
#  endif
    }

    if ((face_seam_flag & (PROJ_FACE_SEAM0 | PROJ_FACE_SEAM1 | PROJ_FACE_SEAM2)) == 0) {

      if (threaded) {
        /* Other threads could be modifying these vars. */
        BLI_thread_unlock(LOCK_CUSTOM1);
      }
    }
    else {
      /* we have a seam - deal with it! */

      /* Inset face coords.
       * - screen-space in orthographic view.
       * - world-space in perspective view.
       */
      float insetCos[3][3];

      /* Vertex screen-space coords. */
      const float *vCoSS[3];

      /* Store the screen-space coords of the face,
       * clipped by the bucket's screen aligned rectangle. */
      float bucket_clip_edges[2][2];
      float edge_verts_inset_clip[2][3];
      /* face edge pairs - loop through these:
       * ((0,1), (1,2), (2,3), (3,0)) or ((0,1), (1,2), (2,0)) for a tri */
      int fidx1, fidx2;

      float seam_subsection[4][2];
      float fac1, fac2;

      /* Pixel-space UVs. */
      float lt_puv[3][2];

      lt_puv[0][0] = lt_uv_pxoffset[0][0] * ibuf->x;
      lt_puv[0][1] = lt_uv_pxoffset[0][1] * ibuf->y;

      lt_puv[1][0] = lt_uv_pxoffset[1][0] * ibuf->x;
      lt_puv[1][1] = lt_uv_pxoffset[1][1] * ibuf->y;

      lt_puv[2][0] = lt_uv_pxoffset[2][0] * ibuf->x;
      lt_puv[2][1] = lt_uv_pxoffset[2][1] * ibuf->y;

      if ((ps->faceSeamFlags[tri_index] & PROJ_FACE_SEAM0) ||
          (ps->faceSeamFlags[tri_index] & PROJ_FACE_SEAM1) ||
          (ps->faceSeamFlags[tri_index] & PROJ_FACE_SEAM2)) {
        uv_image_outset(ps, lt_uv_pxoffset, lt_puv, tri_index, ibuf->x, ibuf->y);
      }

      /* ps->loopSeamUVs can't be modified when threading, now this is done we can unlock. */
      if (threaded) {
        /* Other threads could be modifying these vars */
        BLI_thread_unlock(LOCK_CUSTOM1);
      }

      vCoSS[0] = ps->screenCoords[lt_vtri[0]];
      vCoSS[1] = ps->screenCoords[lt_vtri[1]];
      vCoSS[2] = ps->screenCoords[lt_vtri[2]];

      /* PROJ_FACE_SCALE_SEAM must be slightly less than 1.0f */
      if (is_ortho) {
        scale_tri(insetCos, vCoSS, PROJ_FACE_SCALE_SEAM);
      }
      else {
        scale_tri(insetCos, vCo, PROJ_FACE_SCALE_SEAM);
      }

      for (fidx1 = 0; fidx1 < 3; fidx1++) {
        /* next fidx in the face (0,1,2) -> (1,2,0) */
        fidx2 = (fidx1 == 2) ? 0 : fidx1 + 1;

        if ((face_seam_flag & (1 << fidx1)) && /* 1<<fidx1 -> PROJ_FACE_SEAM# */
            line_clip_rect2f(clip_rect,
                             bucket_bounds,
                             vCoSS[fidx1],
                             vCoSS[fidx2],
                             bucket_clip_edges[0],
                             bucket_clip_edges[1])) {
          /* Avoid div by zero. */
          if (len_squared_v2v2(vCoSS[fidx1], vCoSS[fidx2]) > FLT_EPSILON) {
            uint loop_idx = ps->looptris_eval[tri_index].tri[fidx1];
            LoopSeamData *seam_data = &ps->loopSeamData[loop_idx];
            float(*seam_uvs)[2] = seam_data->seam_uvs;

            if (is_ortho) {
              fac1 = line_point_factor_v2(bucket_clip_edges[0], vCoSS[fidx1], vCoSS[fidx2]);
              fac2 = line_point_factor_v2(bucket_clip_edges[1], vCoSS[fidx1], vCoSS[fidx2]);
            }
            else {
              fac1 = screen_px_line_point_factor_v2_persp(
                  ps, bucket_clip_edges[0], vCo[fidx1], vCo[fidx2]);
              fac2 = screen_px_line_point_factor_v2_persp(
                  ps, bucket_clip_edges[1], vCo[fidx1], vCo[fidx2]);
            }

            interp_v2_v2v2(seam_subsection[0], lt_uv_pxoffset[fidx1], lt_uv_pxoffset[fidx2], fac1);
            interp_v2_v2v2(seam_subsection[1], lt_uv_pxoffset[fidx1], lt_uv_pxoffset[fidx2], fac2);

            interp_v2_v2v2(seam_subsection[2], seam_uvs[0], seam_uvs[1], fac2);
            interp_v2_v2v2(seam_subsection[3], seam_uvs[0], seam_uvs[1], fac1);

            /* if the bucket_clip_edges values Z values was kept we could avoid this
             * Inset needs to be added so occlusion tests won't hit adjacent faces */
            interp_v3_v3v3(edge_verts_inset_clip[0], insetCos[fidx1], insetCos[fidx2], fac1);
            interp_v3_v3v3(edge_verts_inset_clip[1], insetCos[fidx1], insetCos[fidx2], fac2);

            if (pixel_bounds_uv(seam_subsection, &bounds_px, ibuf->x, ibuf->y)) {
              /* bounds between the seam rect and the uvspace bucket pixels */

              has_isect = 0;
              for (y = bounds_px.ymin; y < bounds_px.ymax; y++) {
                // uv[1] = (float(y) + 0.5f) / float(ibuf->y);
                /* use offset uvs instead */
                uv[1] = float(y) / ibuf_yf;

                has_x_isect = 0;
                for (x = bounds_px.xmin; x < bounds_px.xmax; x++) {
                  const float puv[2] = {float(x), float(y)};
                  bool in_bounds;
                  // uv[0] = (float(x) + 0.5f) / float(ibuf->x);
                  /* use offset uvs instead */
                  uv[0] = float(x) / ibuf_xf;

                  /* test we're inside uvspace bucket and triangle bounds */
                  if (equals_v2v2(seam_uvs[0], seam_uvs[1])) {
                    in_bounds = isect_point_tri_v2(uv, UNPACK3(seam_subsection));
                  }
                  else {
                    in_bounds = isect_point_quad_v2(uv, UNPACK4(seam_subsection));
                  }

                  if (in_bounds) {
                    if ((seam_data->corner_dist_sq[0] > 0.0f) &&
                        (len_squared_v2v2(puv, seam_data->seam_puvs[0]) <
                         seam_data->corner_dist_sq[0]) &&
                        (len_squared_v2v2(puv, lt_puv[fidx1]) > ps->seam_bleed_px_sq)) {
                      in_bounds = false;
                    }
                    else if ((seam_data->corner_dist_sq[1] > 0.0f) &&
                             (len_squared_v2v2(puv, seam_data->seam_puvs[1]) <
                              seam_data->corner_dist_sq[1]) &&
                             (len_squared_v2v2(puv, lt_puv[fidx2]) > ps->seam_bleed_px_sq)) {
                      in_bounds = false;
                    }
                  }

                  if (in_bounds) {
                    float pixel_on_edge[4];
                    float fac;

                    if (is_ortho) {
                      screen_px_from_ortho(
                          uv, v1coSS, v2coSS, v3coSS, uv1co, uv2co, uv3co, pixelScreenCo, w);
                    }
                    else {
                      screen_px_from_persp(
                          uv, v1coSS, v2coSS, v3coSS, uv1co, uv2co, uv3co, pixelScreenCo, w);
                    }

                    /* We need the coord of the pixel on the edge, for the occlusion query. */
                    fac = resolve_quad_u_v2(uv, UNPACK4(seam_subsection));
                    interp_v3_v3v3(
                        pixel_on_edge, edge_verts_inset_clip[0], edge_verts_inset_clip[1], fac);

                    if (!is_ortho) {
                      pixel_on_edge[3] = 1.0f;
                      /* cast because of const */
                      mul_m4_v4((float(*)[4])ps->projectMat, pixel_on_edge);
                      pixel_on_edge[0] = float(ps->winx * 0.5f) +
                                         (ps->winx * 0.5f) * pixel_on_edge[0] / pixel_on_edge[3];
                      pixel_on_edge[1] = float(ps->winy * 0.5f) +
                                         (ps->winy * 0.5f) * pixel_on_edge[1] / pixel_on_edge[3];
                      /* Use the depth for bucket point occlusion */
                      pixel_on_edge[2] = pixel_on_edge[2] / pixel_on_edge[3];
                    }

                    if ((ps->do_occlude == false) ||
                        !project_bucket_point_occluded(
                            ps, bucketFaceNodes, tri_index, pixel_on_edge)) {
                      /* A pity we need to get the world-space pixel location here
                       * because it is a relatively expensive operation. */
                      if (do_clip || do_3d_mapping) {
                        interp_v3_v3v3v3(wco, vCo[0], vCo[1], vCo[2], w);

                        if (do_clip && ED_view3d_clipping_test(ps->rv3d, wco, true)) {
                          /* Watch out that no code below
                           * this needs to run */
                          continue;
                        }
                      }

                      mask = project_paint_uvpixel_mask(ps, tri_index, w);

                      if (mask > 0.0f) {
                        BLI_linklist_prepend_arena(
                            bucketPixelNodes,
                            project_paint_uvpixel_init(
                                ps, arena, &tinf, x, y, mask, tri_index, pixelScreenCo, wco, w),
                            arena);
                      }
                    }
                  }
                  else if (has_x_isect) {
                    /* assuming the face is not a bow-tie - we know
                     * we can't intersect again on the X */
                    break;
                  }
                }

#  if 0 /* TODO: investigate why this doesn't work sometimes! it should! */
                /* no intersection for this entire row,
                 * after some intersection above means we can quit now */
                if (has_x_isect == 0 && has_isect) {
                  break;
                }
#  endif
              }
            }
          }
        }
      }
    }
  }
#else
  UNUSED_VARS(vCo, threaded);
#endif /* PROJ_DEBUG_NOSEAMBLEED */
}

/**
 * Takes floating point screen-space min/max and
 * returns int min/max to be used as indices for ps->bucketRect, ps->bucketFlags
 */
static void project_paint_bucket_bounds(const ProjPaintState *ps,
                                        const float min[2],
                                        const float max[2],
                                        int bucketMin[2],
                                        int bucketMax[2])
{
  /* divide by bucketWidth & bucketHeight so the bounds are offset in bucket grid units */

  /* XXX(jwilkins ): the offset of 0.5 is always truncated to zero and the offset of 1.5f
   * is always truncated to 1, is this really correct? */

  /* these offsets of 0.5 and 1.5 seem odd but they are correct */
  bucketMin[0] = int(int((float(min[0] - ps->screenMin[0]) / ps->screen_width) * ps->buckets_x) +
                     0.5f);
  bucketMin[1] = int(int((float(min[1] - ps->screenMin[1]) / ps->screen_height) * ps->buckets_y) +
                     0.5f);

  bucketMax[0] = int(int((float(max[0] - ps->screenMin[0]) / ps->screen_width) * ps->buckets_x) +
                     1.5f);
  bucketMax[1] = int(int((float(max[1] - ps->screenMin[1]) / ps->screen_height) * ps->buckets_y) +
                     1.5f);

  /* in case the rect is outside the mesh 2d bounds */
  CLAMP(bucketMin[0], 0, ps->buckets_x);
  CLAMP(bucketMin[1], 0, ps->buckets_y);

  CLAMP(bucketMax[0], 0, ps->buckets_x);
  CLAMP(bucketMax[1], 0, ps->buckets_y);
}

/* set bucket_bounds to a screen space-aligned floating point bound-box */
static void project_bucket_bounds(const ProjPaintState *ps,
                                  const int bucket_x,
                                  const int bucket_y,
                                  rctf *bucket_bounds)
{
  /* left */
  bucket_bounds->xmin = (ps->screenMin[0] + ((bucket_x) * (ps->screen_width / ps->buckets_x)));
  /* right */
  bucket_bounds->xmax = (ps->screenMin[0] + ((bucket_x + 1) * (ps->screen_width / ps->buckets_x)));

  /* bottom */
  bucket_bounds->ymin = (ps->screenMin[1] + ((bucket_y) * (ps->screen_height / ps->buckets_y)));
  /* top */
  bucket_bounds->ymax = (ps->screenMin[1] +
                         ((bucket_y + 1) * (ps->screen_height / ps->buckets_y)));
}

/* Fill this bucket with pixels from the faces that intersect it.
 *
 * have bucket_bounds as an argument so we don't need to give bucket_x/y the rect function needs */
static void project_bucket_init(const ProjPaintState *ps,
                                const int thread_index,
                                const int bucket_index,
                                const rctf *clip_rect,
                                const rctf *bucket_bounds)
{
  LinkNode *node;
  int tri_index, image_index = 0;
  ImBuf *ibuf = nullptr;
  Image *tpage_last = nullptr, *tpage;
  ImBuf *tmpibuf = nullptr;
  int tile_last = 0;

  if (ps->image_tot == 1) {
    /* Simple loop, no context switching */
    ibuf = ps->projImages[0].ibuf;

    for (node = ps->bucketFaces[bucket_index]; node; node = node->next) {
      project_paint_face_init(ps,
                              thread_index,
                              bucket_index,
                              POINTER_AS_INT(node->link),
                              0,
                              clip_rect,
                              bucket_bounds,
                              ibuf,
                              &tmpibuf);
    }
  }
  else {

    /* More complicated loop, switch between images */
    for (node = ps->bucketFaces[bucket_index]; node; node = node->next) {
      tri_index = POINTER_AS_INT(node->link);

      const MLoopTri *lt = &ps->looptris_eval[tri_index];
      const int poly_i = ps->looptri_polys_eval[tri_index];
      const float *lt_tri_uv[3] = {PS_LOOPTRI_AS_UV_3(ps->poly_to_loop_uv, poly_i, lt)};

      /* Image context switching */
      tpage = project_paint_face_paint_image(ps, tri_index);
      int tile = project_paint_face_paint_tile(tpage, lt_tri_uv[0]);
      if (tpage_last != tpage || tile_last != tile) {
        tpage_last = tpage;
        tile_last = tile;

        ibuf = nullptr;
        for (image_index = 0; image_index < ps->image_tot; image_index++) {
          ProjPaintImage *projIma = &ps->projImages[image_index];
          if ((projIma->ima == tpage) && (projIma->iuser.tile == tile)) {
            ibuf = projIma->ibuf;
            break;
          }
        }
        BLI_assert(ibuf != nullptr);
      }
      /* context switching done */

      project_paint_face_init(ps,
                              thread_index,
                              bucket_index,
                              tri_index,
                              image_index,
                              clip_rect,
                              bucket_bounds,
                              ibuf,
                              &tmpibuf);
    }
  }

  if (tmpibuf) {
    IMB_freeImBuf(tmpibuf);
  }

  ps->bucketFlags[bucket_index] |= PROJ_BUCKET_INIT;
}

/* We want to know if a bucket and a face overlap in screen-space.
 *
 * NOTE: if this ever returns false positives its not that bad, since a face in the bounding area
 * will have its pixels calculated when it might not be needed later, (at the moment at least)
 * obviously it shouldn't have bugs though. */

static bool project_bucket_face_isect(ProjPaintState *ps,
                                      int bucket_x,
                                      int bucket_y,
                                      const MLoopTri *lt)
{
  /* TODO: replace this with a trickier method that uses side-of-line for all
   * #ProjPaintState.screenCoords edges against the closest bucket corner. */
  const int lt_vtri[3] = {PS_LOOPTRI_AS_VERT_INDEX_3(ps, lt)};
  rctf bucket_bounds;
  float p1[2], p2[2], p3[2], p4[2];
  const float *v, *v1, *v2, *v3;
  int fidx;

  project_bucket_bounds(ps, bucket_x, bucket_y, &bucket_bounds);

  /* Is one of the faces verts in the bucket bounds? */

  fidx = 2;
  do {
    v = ps->screenCoords[lt_vtri[fidx]];
    if (BLI_rctf_isect_pt_v(&bucket_bounds, v)) {
      return true;
    }
  } while (fidx--);

  v1 = ps->screenCoords[lt_vtri[0]];
  v2 = ps->screenCoords[lt_vtri[1]];
  v3 = ps->screenCoords[lt_vtri[2]];

  p1[0] = bucket_bounds.xmin;
  p1[1] = bucket_bounds.ymin;
  p2[0] = bucket_bounds.xmin;
  p2[1] = bucket_bounds.ymax;
  p3[0] = bucket_bounds.xmax;
  p3[1] = bucket_bounds.ymax;
  p4[0] = bucket_bounds.xmax;
  p4[1] = bucket_bounds.ymin;

  if (isect_point_tri_v2(p1, v1, v2, v3) || isect_point_tri_v2(p2, v1, v2, v3) ||
      isect_point_tri_v2(p3, v1, v2, v3) || isect_point_tri_v2(p4, v1, v2, v3) ||
      /* we can avoid testing v3,v1 because another intersection MUST exist if this intersects */
      (isect_seg_seg_v2(p1, p2, v1, v2) || isect_seg_seg_v2(p1, p2, v2, v3)) ||
      (isect_seg_seg_v2(p2, p3, v1, v2) || isect_seg_seg_v2(p2, p3, v2, v3)) ||
      (isect_seg_seg_v2(p3, p4, v1, v2) || isect_seg_seg_v2(p3, p4, v2, v3)) ||
      (isect_seg_seg_v2(p4, p1, v1, v2) || isect_seg_seg_v2(p4, p1, v2, v3))) {
    return true;
  }

  return false;
}

/* Add faces to the bucket but don't initialize its pixels
 * TODO: when painting occluded, sort the faces on their min-Z
 * and only add faces that faces that are not occluded */
static void project_paint_delayed_face_init(ProjPaintState *ps,
                                            const MLoopTri *lt,
                                            const int tri_index)
{
  const int lt_vtri[3] = {PS_LOOPTRI_AS_VERT_INDEX_3(ps, lt)};
  float min[2], max[2], *vCoSS;
  /* for ps->bucketRect indexing */
  int bucketMin[2], bucketMax[2];
  int fidx, bucket_x, bucket_y;
  /* for early loop exit */
  int has_x_isect = -1, has_isect = 0;
  /* just use the first thread arena since threading has not started yet */
  MemArena *arena = ps->arena_mt[0];

  INIT_MINMAX2(min, max);

  fidx = 2;
  do {
    vCoSS = ps->screenCoords[lt_vtri[fidx]];
    minmax_v2v2_v2(min, max, vCoSS);
  } while (fidx--);

  project_paint_bucket_bounds(ps, min, max, bucketMin, bucketMax);

  for (bucket_y = bucketMin[1]; bucket_y < bucketMax[1]; bucket_y++) {
    has_x_isect = 0;
    for (bucket_x = bucketMin[0]; bucket_x < bucketMax[0]; bucket_x++) {
      if (project_bucket_face_isect(ps, bucket_x, bucket_y, lt)) {
        int bucket_index = bucket_x + (bucket_y * ps->buckets_x);
        BLI_linklist_prepend_arena(&ps->bucketFaces[bucket_index],
                                   /* cast to a pointer to shut up the compiler */
                                   POINTER_FROM_INT(tri_index),
                                   arena);

        has_x_isect = has_isect = 1;
      }
      else if (has_x_isect) {
        /* assuming the face is not a bow-tie - we know we can't intersect again on the X */
        break;
      }
    }

    /* no intersection for this entire row,
     * after some intersection above means we can quit now */
    if (has_x_isect == 0 && has_isect) {
      break;
    }
  }

#ifndef PROJ_DEBUG_NOSEAMBLEED
  if (ps->seam_bleed_px > 0.0f) {
    /* set as uninitialized */
    ps->loopSeamData[lt->tri[0]].seam_uvs[0][0] = FLT_MAX;
    ps->loopSeamData[lt->tri[1]].seam_uvs[0][0] = FLT_MAX;
    ps->loopSeamData[lt->tri[2]].seam_uvs[0][0] = FLT_MAX;
  }
#endif
}

static void proj_paint_state_viewport_init(ProjPaintState *ps, const char symmetry_flag)
{
  float mat[3][3];
  float viewmat[4][4];
  float viewinv[4][4];

  ps->viewDir[0] = 0.0f;
  ps->viewDir[1] = 0.0f;
  ps->viewDir[2] = 1.0f;

  copy_m4_m4(ps->obmat, ps->ob->object_to_world);

  if (symmetry_flag) {
    int i;
    for (i = 0; i < 3; i++) {
      if ((symmetry_flag >> i) & 1) {
        negate_v3(ps->obmat[i]);
        ps->is_flip_object = !ps->is_flip_object;
      }
    }
  }

  invert_m4_m4(ps->obmat_imat, ps->obmat);

  if (ELEM(ps->source, PROJ_SRC_VIEW, PROJ_SRC_VIEW_FILL)) {
    /* normal drawing */
    ps->winx = ps->region->winx;
    ps->winy = ps->region->winy;

    copy_m4_m4(viewmat, ps->rv3d->viewmat);
    copy_m4_m4(viewinv, ps->rv3d->viewinv);

    ED_view3d_ob_project_mat_get_from_obmat(ps->rv3d, ps->obmat, ps->projectMat);

    ps->is_ortho = ED_view3d_clip_range_get(
        ps->depsgraph, ps->v3d, ps->rv3d, &ps->clip_start, &ps->clip_end, true);
  }
  else {
    /* re-projection */
    float winmat[4][4];
    float vmat[4][4];

    ps->winx = ps->reproject_ibuf->x;
    ps->winy = ps->reproject_ibuf->y;

    if (ps->source == PROJ_SRC_IMAGE_VIEW) {
      /* image stores camera data, tricky */
      IDProperty *idgroup = IDP_GetProperties(&ps->reproject_image->id, false);
      IDProperty *view_data = IDP_GetPropertyFromGroup(idgroup, PROJ_VIEW_DATA_ID);

      const float *array = (float *)IDP_Array(view_data);

      /* use image array, written when creating image */
      memcpy(winmat, array, sizeof(winmat));
      array += sizeof(winmat) / sizeof(float);
      memcpy(viewmat, array, sizeof(viewmat));
      array += sizeof(viewmat) / sizeof(float);
      ps->clip_start = array[0];
      ps->clip_end = array[1];
      ps->is_ortho = bool(array[2]);

      invert_m4_m4(viewinv, viewmat);
    }
    else if (ps->source == PROJ_SRC_IMAGE_CAM) {
      Object *cam_ob_eval = DEG_get_evaluated_object(ps->depsgraph, ps->scene->camera);
      CameraParams params;

      /* viewmat & viewinv */
      copy_m4_m4(viewinv, cam_ob_eval->object_to_world);
      normalize_m4(viewinv);
      invert_m4_m4(viewmat, viewinv);

      /* window matrix, clipping and ortho */
      BKE_camera_params_init(&params);
      BKE_camera_params_from_object(&params, cam_ob_eval);
      BKE_camera_params_compute_viewplane(&params, ps->winx, ps->winy, 1.0f, 1.0f);
      BKE_camera_params_compute_matrix(&params);

      copy_m4_m4(winmat, params.winmat);
      ps->clip_start = params.clip_start;
      ps->clip_end = params.clip_end;
      ps->is_ortho = params.is_ortho;
    }
    else {
      BLI_assert(0);
    }

    /* same as #ED_view3d_ob_project_mat_get */
    mul_m4_m4m4(vmat, viewmat, ps->obmat);
    mul_m4_m4m4(ps->projectMat, winmat, vmat);
  }

  invert_m4_m4(ps->projectMatInv, ps->projectMat);

  /* viewDir - object relative */
  copy_m3_m4(mat, viewinv);
  mul_m3_v3(mat, ps->viewDir);
  copy_m3_m4(mat, ps->obmat_imat);
  mul_m3_v3(mat, ps->viewDir);
  normalize_v3(ps->viewDir);

  if (UNLIKELY(ps->is_flip_object)) {
    negate_v3(ps->viewDir);
  }

  /* viewPos - object relative */
  copy_v3_v3(ps->viewPos, viewinv[3]);
  copy_m3_m4(mat, ps->obmat_imat);
  mul_m3_v3(mat, ps->viewPos);
  add_v3_v3(ps->viewPos, ps->obmat_imat[3]);
}

static void proj_paint_state_screen_coords_init(ProjPaintState *ps, const int diameter)
{
  float *projScreenCo;
  float projMargin;
  int a;

  INIT_MINMAX2(ps->screenMin, ps->screenMax);

  ps->screenCoords = static_cast<float(*)[4]>(
      MEM_mallocN(sizeof(float) * ps->totvert_eval * 4, "ProjectPaint ScreenVerts"));
  projScreenCo = *ps->screenCoords;

  if (ps->is_ortho) {
    for (a = 0; a < ps->totvert_eval; a++, projScreenCo += 4) {
      mul_v3_m4v3(projScreenCo, ps->projectMat, ps->vert_positions_eval[a]);

      /* screen space, not clamped */
      projScreenCo[0] = float(ps->winx * 0.5f) + (ps->winx * 0.5f) * projScreenCo[0];
      projScreenCo[1] = float(ps->winy * 0.5f) + (ps->winy * 0.5f) * projScreenCo[1];
      minmax_v2v2_v2(ps->screenMin, ps->screenMax, projScreenCo);
    }
  }
  else {
    for (a = 0; a < ps->totvert_eval; a++, projScreenCo += 4) {
      copy_v3_v3(projScreenCo, ps->vert_positions_eval[a]);
      projScreenCo[3] = 1.0f;

      mul_m4_v4(ps->projectMat, projScreenCo);

      if (projScreenCo[3] > ps->clip_start) {
        /* screen space, not clamped */
        projScreenCo[0] = float(ps->winx * 0.5f) +
                          (ps->winx * 0.5f) * projScreenCo[0] / projScreenCo[3];
        projScreenCo[1] = float(ps->winy * 0.5f) +
                          (ps->winy * 0.5f) * projScreenCo[1] / projScreenCo[3];
        /* Use the depth for bucket point occlusion */
        projScreenCo[2] = projScreenCo[2] / projScreenCo[3];
        minmax_v2v2_v2(ps->screenMin, ps->screenMax, projScreenCo);
      }
      else {
        /* TODO: deal with cases where 1 side of a face goes behind the view ?
         *
         * After some research this is actually very tricky, only option is to
         * clip the derived mesh before painting, which is a Pain */
        projScreenCo[0] = FLT_MAX;
      }
    }
  }

  /* If this border is not added we get artifacts for faces that
   * have a parallel edge and at the bounds of the 2D projected verts eg
   * - a single screen aligned quad */
  projMargin = (ps->screenMax[0] - ps->screenMin[0]) * 0.000001f;
  ps->screenMax[0] += projMargin;
  ps->screenMin[0] -= projMargin;
  projMargin = (ps->screenMax[1] - ps->screenMin[1]) * 0.000001f;
  ps->screenMax[1] += projMargin;
  ps->screenMin[1] -= projMargin;

  if (ps->source == PROJ_SRC_VIEW) {
#ifdef PROJ_DEBUG_WINCLIP
    CLAMP(ps->screenMin[0], float(-diameter), float(ps->winx + diameter));
    CLAMP(ps->screenMax[0], float(-diameter), float(ps->winx + diameter));

    CLAMP(ps->screenMin[1], float(-diameter), float(ps->winy + diameter));
    CLAMP(ps->screenMax[1], float(-diameter), float(ps->winy + diameter));
#else
    UNUSED_VARS(diameter);
#endif
  }
  else if (ps->source != PROJ_SRC_VIEW_FILL) { /* re-projection, use bounds */
    ps->screenMin[0] = 0;
    ps->screenMax[0] = float(ps->winx);

    ps->screenMin[1] = 0;
    ps->screenMax[1] = float(ps->winy);
  }
}

static void proj_paint_state_cavity_init(ProjPaintState *ps)
{
  float *cavities;
  int a;

  if (ps->do_mask_cavity) {
    int *counter = MEM_cnew_array<int>(ps->totvert_eval, "counter");
    float(*edges)[3] = static_cast<float(*)[3]>(
        MEM_callocN(sizeof(float[3]) * ps->totvert_eval, "edges"));
    ps->cavities = static_cast<float *>(
        MEM_mallocN(sizeof(float) * ps->totvert_eval, "ProjectPaint Cavities"));
    cavities = ps->cavities;

    for (const int64_t i : ps->edges_eval.index_range()) {
      const MEdge &edge = ps->edges_eval[i];
      float e[3];
      sub_v3_v3v3(e, ps->vert_positions_eval[edge.v1], ps->vert_positions_eval[edge.v2]);
      normalize_v3(e);
      add_v3_v3(edges[edge.v2], e);
      counter[edge.v2]++;
      sub_v3_v3(edges[edge.v1], e);
      counter[edge.v1]++;
    }
    for (a = 0; a < ps->totvert_eval; a++) {
      if (counter[a] > 0) {
        mul_v3_fl(edges[a], 1.0f / counter[a]);
        /* Augment the difference. */
        cavities[a] = saacos(10.0f * dot_v3v3(ps->vert_normals[a], edges[a])) * float(M_1_PI);
      }
      else {
        cavities[a] = 0.0;
      }
    }

    MEM_freeN(counter);
    MEM_freeN(edges);
  }
}

#ifndef PROJ_DEBUG_NOSEAMBLEED
static void proj_paint_state_seam_bleed_init(ProjPaintState *ps)
{
  if (ps->seam_bleed_px > 0.0f) {
    ps->vertFaces = MEM_cnew_array<LinkNode *>(ps->totvert_eval, "paint-vertFaces");
    ps->faceSeamFlags = MEM_cnew_array<ushort>(ps->looptris_eval.size(), __func__);
    ps->faceWindingFlags = MEM_cnew_array<char>(ps->looptris_eval.size(), __func__);
    ps->loopSeamData = static_cast<LoopSeamData *>(
        MEM_mallocN(sizeof(LoopSeamData) * ps->totloop_eval, "paint-loopSeamUVs"));
    ps->vertSeams = MEM_cnew_array<ListBase>(ps->totvert_eval, "paint-vertSeams");
  }
}
#endif

static void proj_paint_state_thread_init(ProjPaintState *ps, const bool reset_threads)
{
  /* Thread stuff
   *
   * very small brushes run a lot slower multi-threaded since the advantage with
   * threads is being able to fill in multiple buckets at once.
   * Only use threads for bigger brushes. */

  ps->thread_tot = BKE_scene_num_threads(ps->scene);

  /* workaround for #35057, disable threading if diameter is less than is possible for
   * optimum bucket number generation */
  if (reset_threads) {
    ps->thread_tot = 1;
  }

  if (ps->is_shared_user == false) {
    if (ps->thread_tot > 1) {
      ps->tile_lock = static_cast<SpinLock *>(
          MEM_mallocN(sizeof(SpinLock), "projpaint_tile_lock"));
      BLI_spin_init(ps->tile_lock);
    }

    ED_image_paint_tile_lock_init();
  }

  for (int a = 0; a < ps->thread_tot; a++) {
    ps->arena_mt[a] = BLI_memarena_new(MEM_SIZE_OPTIMAL(1 << 16), "project paint arena");
  }
}

static void proj_paint_state_vert_flags_init(ProjPaintState *ps)
{
  if (ps->do_backfacecull && ps->do_mask_normal) {
    float viewDirPersp[3];
    float no[3];
    int a;

    ps->vertFlags = MEM_cnew_array<char>(ps->totvert_eval, "paint-vertFlags");

    for (a = 0; a < ps->totvert_eval; a++) {
      copy_v3_v3(no, ps->vert_normals[a]);
      if (UNLIKELY(ps->is_flip_object)) {
        negate_v3(no);
      }

      if (ps->is_ortho) {
        if (dot_v3v3(ps->viewDir, no) <= ps->normal_angle__cos) {
          /* 1 vert of this face is towards us */
          ps->vertFlags[a] |= PROJ_VERT_CULL;
        }
      }
      else {
        sub_v3_v3v3(viewDirPersp, ps->viewPos, ps->vert_positions_eval[a]);
        normalize_v3(viewDirPersp);
        if (UNLIKELY(ps->is_flip_object)) {
          negate_v3(viewDirPersp);
        }
        if (dot_v3v3(viewDirPersp, no) <= ps->normal_angle__cos) {
          /* 1 vert of this face is towards us */
          ps->vertFlags[a] |= PROJ_VERT_CULL;
        }
      }
    }
  }
  else {
    ps->vertFlags = nullptr;
  }
}

#ifndef PROJ_DEBUG_NOSEAMBLEED
static void project_paint_bleed_add_face_user(const ProjPaintState *ps,
                                              MemArena *arena,
                                              const MLoopTri *lt,
                                              const int tri_index)
{
  /* add face user if we have bleed enabled, set the UV seam flags later */
  /* annoying but we need to add all faces even ones we never use elsewhere */
  if (ps->seam_bleed_px > 0.0f) {
    const int poly_i = ps->looptri_polys_eval[tri_index];
    const float *lt_tri_uv[3] = {PS_LOOPTRI_AS_UV_3(ps->poly_to_loop_uv, poly_i, lt)};

    /* Check for degenerate triangles. Degenerate faces cause trouble with bleed computations.
     * Ideally this would be checked later, not to add to the cost of computing non-degenerate
     * triangles, but that would allow other triangles to still find adjacent seams on degenerate
     * triangles, potentially causing incorrect results. */
    if (area_tri_v2(UNPACK3(lt_tri_uv)) > 0.0f) {
      const int lt_vtri[3] = {PS_LOOPTRI_AS_VERT_INDEX_3(ps, lt)};
      void *tri_index_p = POINTER_FROM_INT(tri_index);

      BLI_linklist_prepend_arena(&ps->vertFaces[lt_vtri[0]], tri_index_p, arena);
      BLI_linklist_prepend_arena(&ps->vertFaces[lt_vtri[1]], tri_index_p, arena);
      BLI_linklist_prepend_arena(&ps->vertFaces[lt_vtri[2]], tri_index_p, arena);
    }
    else {
      ps->faceSeamFlags[tri_index] |= PROJ_FACE_DEGENERATE;
    }
  }
}
#endif

/* Return true if evaluated mesh can be painted on, false otherwise */
static bool proj_paint_state_mesh_eval_init(const bContext *C, ProjPaintState *ps)
{
  Depsgraph *depsgraph = CTX_data_ensure_evaluated_depsgraph(C);
  Object *ob = ps->ob;

  Scene *scene_eval = DEG_get_evaluated_scene(depsgraph);
  Object *ob_eval = DEG_get_evaluated_object(depsgraph, ob);

  if (scene_eval == nullptr || ob_eval == nullptr) {
    return false;
  }

  CustomData_MeshMasks cddata_masks = scene_eval->customdata_mask;
  cddata_masks.fmask |= CD_MASK_MTFACE;
  cddata_masks.lmask |= CD_MASK_PROP_FLOAT2;
  cddata_masks.vmask |= CD_MASK_PROP_ALL | CD_MASK_CREASE;
  cddata_masks.emask |= CD_MASK_PROP_ALL | CD_MASK_CREASE;
  cddata_masks.pmask |= CD_MASK_PROP_ALL | CD_MASK_CREASE;
  cddata_masks.lmask |= CD_MASK_PROP_ALL | CD_MASK_CREASE;
  if (ps->do_face_sel) {
    cddata_masks.vmask |= CD_MASK_ORIGINDEX;
    cddata_masks.emask |= CD_MASK_ORIGINDEX;
    cddata_masks.pmask |= CD_MASK_ORIGINDEX;
  }
  ps->me_eval = mesh_get_eval_final(depsgraph, scene_eval, ob_eval, &cddata_masks);

  if (!CustomData_has_layer(&ps->me_eval->ldata, CD_PROP_FLOAT2)) {
    ps->me_eval = nullptr;
    return false;
  }

  /* Build final material array, we use this a lot here. */
  /* materials start from 1, default material is 0 */
  const int totmat = ob->totcol + 1;
  ps->mat_array = static_cast<Material **>(
      MEM_malloc_arrayN(totmat, sizeof(*ps->mat_array), __func__));
  /* We leave last material as empty - rationale here is being able to index
   * the materials by using the mf->mat_nr directly and leaving the last
   * material as nullptr in case no materials exist on mesh, so indexing will not fail. */
  for (int i = 0; i < totmat - 1; i++) {
    ps->mat_array[i] = BKE_object_material_get(ob, i + 1);
  }
  ps->mat_array[totmat - 1] = nullptr;

  ps->vert_positions_eval = BKE_mesh_vert_positions(ps->me_eval);
  ps->vert_normals = ps->me_eval->vert_normals();
  ps->edges_eval = ps->me_eval->edges();
  ps->polys_eval = ps->me_eval->polys();
  ps->corner_verts_eval = ps->me_eval->corner_verts();
  ps->select_poly_eval = (const bool *)CustomData_get_layer_named(
      &ps->me_eval->pdata, CD_PROP_BOOL, ".select_poly");
  ps->hide_poly_eval = (const bool *)CustomData_get_layer_named(
      &ps->me_eval->pdata, CD_PROP_BOOL, ".hide_poly");
  ps->material_indices = (const int *)CustomData_get_layer_named(
      &ps->me_eval->pdata, CD_PROP_INT32, "material_index");
  ps->sharp_faces_eval = static_cast<const bool *>(
      CustomData_get_layer_named(&ps->me_eval->pdata, CD_PROP_BOOL, "sharp_face"));

  ps->totvert_eval = ps->me_eval->totvert;
  ps->totpoly_eval = ps->me_eval->totpoly;
  ps->totloop_eval = ps->me_eval->totloop;

  ps->looptris_eval = ps->me_eval->looptris();
  ps->looptri_polys_eval = ps->me_eval->looptri_polys();

  ps->poly_to_loop_uv = static_cast<const float(**)[2]>(
      MEM_mallocN(ps->totpoly_eval * sizeof(float(*)[2]), "proj_paint_mtfaces"));

  return true;
}

struct ProjPaintLayerClone {
  const float (*mloopuv_clone_base)[2];
  const TexPaintSlot *slot_last_clone;
  const TexPaintSlot *slot_clone;
};

static void proj_paint_layer_clone_init(ProjPaintState *ps, ProjPaintLayerClone *layer_clone)
{
  const float(*mloopuv_clone_base)[2] = nullptr;

  /* use clone mtface? */
  if (ps->do_layer_clone) {
    const int layer_num = CustomData_get_clone_layer(&((Mesh *)ps->ob->data)->ldata,
                                                     CD_PROP_FLOAT2);

    ps->poly_to_loop_uv_clone = static_cast<const float(**)[2]>(
        MEM_mallocN(ps->totpoly_eval * sizeof(float(*)[2]), "proj_paint_mtfaces"));

    if (layer_num != -1) {
      mloopuv_clone_base = static_cast<const float(*)[2]>(
          CustomData_get_layer_n(&ps->me_eval->ldata, CD_PROP_FLOAT2, layer_num));
    }

    if (mloopuv_clone_base == nullptr) {
      /* get active instead */
      mloopuv_clone_base = static_cast<const float(*)[2]>(
          CustomData_get_layer(&ps->me_eval->ldata, CD_PROP_FLOAT2));
    }
  }

  memset(layer_clone, 0, sizeof(*layer_clone));
  layer_clone->mloopuv_clone_base = mloopuv_clone_base;
}

/* Return true if face should be skipped, false otherwise */
static bool project_paint_clone_face_skip(ProjPaintState *ps,
                                          ProjPaintLayerClone *lc,
                                          const TexPaintSlot *slot,
                                          const int tri_index)
{
  if (ps->do_layer_clone) {
    if (ps->do_material_slots) {
      lc->slot_clone = project_paint_face_clone_slot(ps, tri_index);
      /* all faces should have a valid slot, reassert here */
      if (ELEM(lc->slot_clone, nullptr, slot)) {
        return true;
      }
    }
    else if (ps->clone_ima == ps->canvas_ima) {
      return true;
    }

    if (ps->do_material_slots) {
      if (lc->slot_clone != lc->slot_last_clone) {
        if (!lc->slot_clone->uvname ||
            !(lc->mloopuv_clone_base = static_cast<const float(*)[2]>(CustomData_get_layer_named(
                  &ps->me_eval->ldata, CD_PROP_FLOAT2, lc->slot_clone->uvname)))) {
          lc->mloopuv_clone_base = static_cast<const float(*)[2]>(
              CustomData_get_layer(&ps->me_eval->ldata, CD_PROP_FLOAT2));
        }
        lc->slot_last_clone = lc->slot_clone;
      }
    }

    /* will set multiple times for 4+ sided poly */
    ps->poly_to_loop_uv_clone[ps->looptri_polys_eval[tri_index]] = lc->mloopuv_clone_base;
  }
  return false;
}

struct ProjPaintFaceLookup {
  const bool *select_poly_orig;
  const bool *hide_poly_orig;
  const int *index_mp_to_orig;
};

static void proj_paint_face_lookup_init(const ProjPaintState *ps, ProjPaintFaceLookup *face_lookup)
{
  memset(face_lookup, 0, sizeof(*face_lookup));
  Mesh *orig_mesh = (Mesh *)ps->ob->data;
  face_lookup->index_mp_to_orig = static_cast<const int *>(
      CustomData_get_layer(&ps->me_eval->pdata, CD_ORIGINDEX));
  if (ps->do_face_sel) {
    face_lookup->select_poly_orig = static_cast<const bool *>(
        CustomData_get_layer_named(&orig_mesh->pdata, CD_PROP_BOOL, ".select_poly"));
  }
  face_lookup->hide_poly_orig = static_cast<const bool *>(
      CustomData_get_layer_named(&orig_mesh->pdata, CD_PROP_BOOL, ".hide_poly"));
}

<<<<<<< HEAD
/* Return true if face should be considered selected, false otherwise */
static bool project_paint_check_face_sel(const ProjPaintState *ps,
                                         const ProjPaintFaceLookup *face_lookup,
                                         const int tri_i)
=======
/* Return true if face should be considered paintable, false otherwise */
static bool project_paint_check_face_paintable(const ProjPaintState *ps,
                                               const ProjPaintFaceLookup *face_lookup,
                                               const MLoopTri *lt)
>>>>>>> 0c01e0f4
{
  if (ps->do_face_sel) {
    int orig_index;
    const int poly_i = ps->looptri_polys_eval[tri_i];
    if ((face_lookup->index_mp_to_orig != nullptr) &&
        ((orig_index = (face_lookup->index_mp_to_orig[poly_i])) != ORIGINDEX_NONE)) {
      return face_lookup->select_poly_orig && face_lookup->select_poly_orig[orig_index];
    }
    return ps->select_poly_eval && ps->select_poly_eval[poly_i];
  }
  else {
    int orig_index;

    if ((face_lookup->index_mp_to_orig != nullptr) &&
        ((orig_index = (face_lookup->index_mp_to_orig[lt->poly])) != ORIGINDEX_NONE)) {
      return !(face_lookup->hide_poly_orig && face_lookup->hide_poly_orig[orig_index]);
    }
    return !(ps->hide_poly_eval && ps->hide_poly_eval[lt->poly]);
  }
}

struct ProjPaintFaceCoSS {
  const float *v1;
  const float *v2;
  const float *v3;
};

static void proj_paint_face_coSS_init(const ProjPaintState *ps,
                                      const MLoopTri *lt,
                                      ProjPaintFaceCoSS *coSS)
{
  const int lt_vtri[3] = {PS_LOOPTRI_AS_VERT_INDEX_3(ps, lt)};
  coSS->v1 = ps->screenCoords[lt_vtri[0]];
  coSS->v2 = ps->screenCoords[lt_vtri[1]];
  coSS->v3 = ps->screenCoords[lt_vtri[2]];
}

/* Return true if face should be culled, false otherwise */
static bool project_paint_flt_max_cull(const ProjPaintState *ps, const ProjPaintFaceCoSS *coSS)
{
  if (!ps->is_ortho) {
    if (coSS->v1[0] == FLT_MAX || coSS->v2[0] == FLT_MAX || coSS->v3[0] == FLT_MAX) {
      return true;
    }
  }
  return false;
}

#ifdef PROJ_DEBUG_WINCLIP
/* Return true if face should be culled, false otherwise */
static bool project_paint_winclip(const ProjPaintState *ps, const ProjPaintFaceCoSS *coSS)
{
  /* ignore faces outside the view */
  return ((ps->source != PROJ_SRC_VIEW_FILL) &&
          ((coSS->v1[0] < ps->screenMin[0] && coSS->v2[0] < ps->screenMin[0] &&
            coSS->v3[0] < ps->screenMin[0]) ||

           (coSS->v1[0] > ps->screenMax[0] && coSS->v2[0] > ps->screenMax[0] &&
            coSS->v3[0] > ps->screenMax[0]) ||

           (coSS->v1[1] < ps->screenMin[1] && coSS->v2[1] < ps->screenMin[1] &&
            coSS->v3[1] < ps->screenMin[1]) ||

           (coSS->v1[1] > ps->screenMax[1] && coSS->v2[1] > ps->screenMax[1] &&
            coSS->v3[1] > ps->screenMax[1])));
}
#endif /* PROJ_DEBUG_WINCLIP */

struct PrepareImageEntry {
  struct PrepareImageEntry *next, *prev;
  Image *ima;
  ImageUser iuser;
};

static void project_paint_build_proj_ima(ProjPaintState *ps,
                                         MemArena *arena,
                                         ListBase *used_images)
{
  ProjPaintImage *projIma;
  PrepareImageEntry *entry;
  int i;

  /* build an array of images we use */
  projIma = ps->projImages = static_cast<ProjPaintImage *>(
      BLI_memarena_alloc(arena, sizeof(ProjPaintImage) * ps->image_tot));

  for (entry = static_cast<PrepareImageEntry *>(used_images->first), i = 0; entry;
       entry = entry->next, i++, projIma++) {
    projIma->iuser = entry->iuser;
    int size;
    projIma->ima = entry->ima;
    projIma->touch = false;
    projIma->ibuf = BKE_image_acquire_ibuf(projIma->ima, &projIma->iuser, nullptr);
    if (projIma->ibuf == nullptr) {
      projIma->iuser.tile = 0;
      projIma->ibuf = BKE_image_acquire_ibuf(projIma->ima, &projIma->iuser, nullptr);
      BLI_assert(projIma->ibuf != nullptr);
    }
    size = sizeof(void **) * ED_IMAGE_UNDO_TILE_NUMBER(projIma->ibuf->x) *
           ED_IMAGE_UNDO_TILE_NUMBER(projIma->ibuf->y);
    projIma->partRedrawRect = static_cast<ImagePaintPartialRedraw *>(
        BLI_memarena_alloc(arena, sizeof(ImagePaintPartialRedraw) * PROJ_BOUNDBOX_SQUARED));
    partial_redraw_array_init(projIma->partRedrawRect);
    projIma->undoRect = (volatile void **)BLI_memarena_alloc(arena, size);
    memset((void *)projIma->undoRect, 0, size);
    projIma->maskRect = static_cast<ushort **>(BLI_memarena_alloc(arena, size));
    memset(projIma->maskRect, 0, size);
    projIma->valid = static_cast<bool **>(BLI_memarena_alloc(arena, size));
    memset(projIma->valid, 0, size);
  }
}

static void project_paint_prepare_all_faces(ProjPaintState *ps,
                                            MemArena *arena,
                                            const ProjPaintFaceLookup *face_lookup,
                                            ProjPaintLayerClone *layer_clone,
                                            const float (*mloopuv_base)[2],
                                            const bool is_multi_view)
{
  /* Image Vars - keep track of images we have used */
  ListBase used_images = {nullptr};

  Image *tpage_last = nullptr, *tpage;
  TexPaintSlot *slot_last = nullptr;
  TexPaintSlot *slot = nullptr;
  int tile_last = -1, tile;
  int image_index = -1, tri_index;
  int prev_poly = -1;
  const blender::Span<MLoopTri> looptris = ps->looptris_eval;
  const blender::Span<int> looptri_polys = ps->looptri_polys_eval;

  BLI_assert(ps->image_tot == 0);

  for (tri_index = 0; tri_index < ps->looptris_eval.size(); tri_index++) {
    bool is_face_paintable;
    bool skip_tri = false;

<<<<<<< HEAD
    is_face_sel = project_paint_check_face_sel(ps, face_lookup, tri_index);
=======
    is_face_paintable = project_paint_check_face_paintable(ps, face_lookup, &looptris[tri_index]);
>>>>>>> 0c01e0f4

    if (!ps->do_stencil_brush) {
      slot = project_paint_face_paint_slot(ps, tri_index);
      /* all faces should have a valid slot, reassert here */
      if (slot == nullptr) {
        mloopuv_base = static_cast<const float(*)[2]>(
            CustomData_get_layer(&ps->me_eval->ldata, CD_PROP_FLOAT2));
        tpage = ps->canvas_ima;
      }
      else {
        if (slot != slot_last) {
          if (!slot->uvname ||
              !(mloopuv_base = static_cast<const float(*)[2]>(CustomData_get_layer_named(
                    &ps->me_eval->ldata, CD_PROP_FLOAT2, slot->uvname)))) {
            mloopuv_base = static_cast<const float(*)[2]>(
                CustomData_get_layer(&ps->me_eval->ldata, CD_PROP_FLOAT2));
          }
          slot_last = slot;
        }

        /* Don't allow using the same image for painting and stenciling. */
        if (slot->ima == ps->stencil_ima) {
          /* Delay continuing the loop until after loop_uvs and bleed faces are initialized.
           * While this shouldn't be used, face-winding reads all polys.
           * It's less trouble to set all faces to valid UVs,
           * avoiding nullptr checks all over. */
          skip_tri = true;
          tpage = nullptr;
        }
        else {
          tpage = slot->ima;
        }
      }
    }
    else {
      tpage = ps->stencil_ima;
    }

    ps->poly_to_loop_uv[looptri_polys[tri_index]] = mloopuv_base;

    tile = project_paint_face_paint_tile(tpage, mloopuv_base[looptris[tri_index].tri[0]]);

#ifndef PROJ_DEBUG_NOSEAMBLEED
    project_paint_bleed_add_face_user(ps, arena, &looptris[tri_index], tri_index);
#endif

    if (skip_tri || project_paint_clone_face_skip(ps, layer_clone, slot, tri_index)) {
      continue;
    }

    BLI_assert(mloopuv_base != nullptr);

    if (is_face_paintable && tpage) {
      ProjPaintFaceCoSS coSS;
      proj_paint_face_coSS_init(ps, &looptris[tri_index], &coSS);

      if (is_multi_view == false) {
        if (project_paint_flt_max_cull(ps, &coSS)) {
          continue;
        }

#ifdef PROJ_DEBUG_WINCLIP
        if (project_paint_winclip(ps, &coSS)) {
          continue;
        }

#endif  // PROJ_DEBUG_WINCLIP

        /* Back-face culls individual triangles but mask normal will use polygon. */
        if (ps->do_backfacecull) {
          if (ps->do_mask_normal) {
            if (prev_poly != looptri_polys[tri_index]) {
              bool culled = true;
              const blender::IndexRange poly = ps->polys_eval[looptri_polys[tri_index]];
              prev_poly = looptri_polys[tri_index];
              for (const int corner : poly) {
                if (!(ps->vertFlags[ps->corner_verts_eval[corner]] & PROJ_VERT_CULL)) {
                  culled = false;
                  break;
                }
              }

              if (culled) {
                /* poly loops - 2 is number of triangles for poly,
                 * but counter gets incremented when continuing, so decrease by 3 */
                int poly_tri = poly.size() - 3;
                tri_index += poly_tri;
                continue;
              }
            }
          }
          else {
            if ((line_point_side_v2(coSS.v1, coSS.v2, coSS.v3) < 0.0f) != ps->is_flip_object) {
              continue;
            }
          }
        }
      }

      if (tpage_last != tpage || tile_last != tile) {
        image_index = 0;
        for (PrepareImageEntry *e = static_cast<PrepareImageEntry *>(used_images.first); e;
             e = e->next, image_index++) {
          if (e->ima == tpage && e->iuser.tile == tile) {
            break;
          }
        }

        if (image_index == ps->image_tot) {
          /* XXX get appropriate ImageUser instead */
          ImageUser iuser;
          BKE_imageuser_default(&iuser);
          iuser.tile = tile;
          iuser.framenr = tpage->lastframe;
          if (BKE_image_has_ibuf(tpage, &iuser)) {
            PrepareImageEntry *e = MEM_cnew<PrepareImageEntry>("PrepareImageEntry");
            e->ima = tpage;
            e->iuser = iuser;
            BLI_addtail(&used_images, e);
            ps->image_tot++;
          }
          else {
            image_index = -1;
          }
        }

        tpage_last = tpage;
        tile_last = tile;
      }

      if (image_index != -1) {
        /* Initialize the faces screen pixels */
        /* Add this to a list to initialize later */
        project_paint_delayed_face_init(ps, &looptris[tri_index], tri_index);
      }
    }
  }

  /* Build an array of images we use. */
  if (ps->is_shared_user == false) {
    project_paint_build_proj_ima(ps, arena, &used_images);
  }

  /* we have built the array, discard the linked list */
  BLI_freelistN(&used_images);
}

/* run once per stroke before projection painting */
static void project_paint_begin(const bContext *C,
                                ProjPaintState *ps,
                                const bool is_multi_view,
                                const char symmetry_flag)
{
  ProjPaintLayerClone layer_clone;
  ProjPaintFaceLookup face_lookup;
  const float(*mloopuv_base)[2] = nullptr;

  /* At the moment this is just ps->arena_mt[0], but use this to show were not multi-threading. */
  MemArena *arena;

  const int diameter = 2 * BKE_brush_size_get(ps->scene, ps->brush);

  bool reset_threads = false;

  /* ---- end defines ---- */

  if (ps->source == PROJ_SRC_VIEW) {
    /* faster clipping lookups */
    ED_view3d_clipping_local(ps->rv3d, ps->ob->object_to_world);
  }

  ps->do_face_sel = ((((Mesh *)ps->ob->data)->editflag & ME_EDIT_PAINT_FACE_SEL) != 0);
  ps->is_flip_object = (ps->ob->transflag & OB_NEG_SCALE) != 0;

  /* paint onto the derived mesh */
  if (ps->is_shared_user == false) {
    if (!proj_paint_state_mesh_eval_init(C, ps)) {
      return;
    }
  }

  proj_paint_face_lookup_init(ps, &face_lookup);
  proj_paint_layer_clone_init(ps, &layer_clone);

  if (ps->do_layer_stencil || ps->do_stencil_brush) {
    // int layer_num = CustomData_get_stencil_layer(&ps->me_eval->ldata, CD_PROP_FLOAT2);
    int layer_num = CustomData_get_stencil_layer(&((Mesh *)ps->ob->data)->ldata, CD_PROP_FLOAT2);
    if (layer_num != -1) {
      ps->mloopuv_stencil_eval = static_cast<const float(*)[2]>(
          CustomData_get_layer_n(&ps->me_eval->ldata, CD_PROP_FLOAT2, layer_num));
    }

    if (ps->mloopuv_stencil_eval == nullptr) {
      /* get active instead */
      ps->mloopuv_stencil_eval = static_cast<const float(*)[2]>(
          CustomData_get_layer(&ps->me_eval->ldata, CD_PROP_FLOAT2));
    }

    if (ps->do_stencil_brush) {
      mloopuv_base = ps->mloopuv_stencil_eval;
    }
  }

  /* when using sub-surface or multi-resolution,
   * mesh-data arrays are thrown away, we need to keep a copy. */
  if (ps->is_shared_user == false) {
    proj_paint_state_cavity_init(ps);
  }

  proj_paint_state_viewport_init(ps, symmetry_flag);

  /* calculate vert screen coords
   * run this early so we can calculate the x/y resolution of our bucket rect */
  proj_paint_state_screen_coords_init(ps, diameter);

  /* only for convenience */
  ps->screen_width = ps->screenMax[0] - ps->screenMin[0];
  ps->screen_height = ps->screenMax[1] - ps->screenMin[1];

  ps->buckets_x = int(ps->screen_width / (float(diameter) / PROJ_BUCKET_BRUSH_DIV));
  ps->buckets_y = int(ps->screen_height / (float(diameter) / PROJ_BUCKET_BRUSH_DIV));

  // printf("\tscreenspace bucket division x:%d y:%d\n", ps->buckets_x, ps->buckets_y);

  if (ps->buckets_x > PROJ_BUCKET_RECT_MAX || ps->buckets_y > PROJ_BUCKET_RECT_MAX) {
    reset_threads = true;
  }

  /* Really high values could cause problems since it has to allocate a few
   * `(ps->buckets_x * ps->buckets_y)` sized arrays. */
  CLAMP(ps->buckets_x, PROJ_BUCKET_RECT_MIN, PROJ_BUCKET_RECT_MAX);
  CLAMP(ps->buckets_y, PROJ_BUCKET_RECT_MIN, PROJ_BUCKET_RECT_MAX);

  ps->bucketRect = MEM_cnew_array<LinkNode *>(ps->buckets_x * ps->buckets_y, "paint-bucketRect");
  ps->bucketFaces = MEM_cnew_array<LinkNode *>(ps->buckets_x * ps->buckets_y, "paint-bucketFaces");

  ps->bucketFlags = MEM_cnew_array<uchar>(ps->buckets_x * ps->buckets_y, "paint-bucketFaces");
#ifndef PROJ_DEBUG_NOSEAMBLEED
  if (ps->is_shared_user == false) {
    proj_paint_state_seam_bleed_init(ps);
  }
#endif

  proj_paint_state_thread_init(ps, reset_threads);
  arena = ps->arena_mt[0];

  proj_paint_state_vert_flags_init(ps);

  project_paint_prepare_all_faces(
      ps, arena, &face_lookup, &layer_clone, mloopuv_base, is_multi_view);
}

static void paint_proj_begin_clone(ProjPaintState *ps, const float mouse[2])
{
  /* setup clone offset */
  if (ps->tool == PAINT_TOOL_CLONE) {
    float projCo[4];
    copy_v3_v3(projCo, ps->scene->cursor.location);
    mul_m4_v3(ps->obmat_imat, projCo);

    projCo[3] = 1.0f;
    mul_m4_v4(ps->projectMat, projCo);
    ps->cloneOffset[0] = mouse[0] -
                         (float(ps->winx * 0.5f) + (ps->winx * 0.5f) * projCo[0] / projCo[3]);
    ps->cloneOffset[1] = mouse[1] -
                         (float(ps->winy * 0.5f) + (ps->winy * 0.5f) * projCo[1] / projCo[3]);
  }
}

static void project_paint_end(ProjPaintState *ps)
{
  int a;

  /* dereference used image buffers */
  if (ps->is_shared_user == false) {
    ProjPaintImage *projIma;
    for (a = 0, projIma = ps->projImages; a < ps->image_tot; a++, projIma++) {
      BKE_image_release_ibuf(projIma->ima, projIma->ibuf, nullptr);
      DEG_id_tag_update(&projIma->ima->id, 0);
    }
  }

  if (ps->reproject_ibuf_free_float) {
    imb_freerectfloatImBuf(ps->reproject_ibuf);
  }
  if (ps->reproject_ibuf_free_uchar) {
    imb_freerectImBuf(ps->reproject_ibuf);
  }
  BKE_image_release_ibuf(ps->reproject_image, ps->reproject_ibuf, nullptr);

  MEM_freeN(ps->screenCoords);
  MEM_freeN(ps->bucketRect);
  MEM_freeN(ps->bucketFaces);
  MEM_freeN(ps->bucketFlags);

  if (ps->is_shared_user == false) {
    if (ps->mat_array != nullptr) {
      MEM_freeN(ps->mat_array);
    }

    /* must be set for non-shared */
    BLI_assert(ps->poly_to_loop_uv || ps->is_shared_user);
    if (ps->poly_to_loop_uv) {
      MEM_freeN((void *)ps->poly_to_loop_uv);
    }

    if (ps->do_layer_clone) {
      MEM_freeN((void *)ps->poly_to_loop_uv_clone);
    }
    if (ps->thread_tot > 1) {
      BLI_spin_end(ps->tile_lock);
      MEM_freeN((void *)ps->tile_lock);
    }

    ED_image_paint_tile_lock_end();

#ifndef PROJ_DEBUG_NOSEAMBLEED
    if (ps->seam_bleed_px > 0.0f) {
      MEM_freeN(ps->vertFaces);
      MEM_freeN(ps->faceSeamFlags);
      MEM_freeN(ps->faceWindingFlags);
      MEM_freeN(ps->loopSeamData);
      MEM_freeN(ps->vertSeams);
    }
#endif

    if (ps->do_mask_cavity) {
      MEM_freeN(ps->cavities);
    }

    ps->me_eval = nullptr;
  }

  if (ps->blurkernel) {
    paint_delete_blur_kernel(ps->blurkernel);
    MEM_freeN(ps->blurkernel);
  }

  if (ps->vertFlags) {
    MEM_freeN(ps->vertFlags);
  }

  for (a = 0; a < ps->thread_tot; a++) {
    BLI_memarena_free(ps->arena_mt[a]);
  }
}

/* 1 = an undo, -1 is a redo. */
static void partial_redraw_single_init(ImagePaintPartialRedraw *pr)
{
  BLI_rcti_init_minmax(&pr->dirty_region);
}

static void partial_redraw_array_init(ImagePaintPartialRedraw *pr)
{
  int tot = PROJ_BOUNDBOX_SQUARED;
  while (tot--) {
    partial_redraw_single_init(pr);
    pr++;
  }
}

static bool partial_redraw_array_merge(ImagePaintPartialRedraw *pr,
                                       ImagePaintPartialRedraw *pr_other,
                                       int tot)
{
  bool touch = false;
  while (tot--) {
    BLI_rcti_do_minmax_rcti(&pr->dirty_region, &pr_other->dirty_region);
    if (!BLI_rcti_is_empty(&pr->dirty_region)) {
      touch = true;
    }

    pr++;
    pr_other++;
  }

  return touch;
}

/* Loop over all images on this mesh and update any we have touched */
static bool project_image_refresh_tagged(ProjPaintState *ps)
{
  ImagePaintPartialRedraw *pr;
  ProjPaintImage *projIma;
  int a, i;
  bool redraw = false;

  for (a = 0, projIma = ps->projImages; a < ps->image_tot; a++, projIma++) {
    if (projIma->touch) {
      /* look over each bound cell */
      for (i = 0; i < PROJ_BOUNDBOX_SQUARED; i++) {
        pr = &(projIma->partRedrawRect[i]);
        if (BLI_rcti_is_valid(&pr->dirty_region)) {
          set_imapaintpartial(pr);
          imapaint_image_update(nullptr, projIma->ima, projIma->ibuf, &projIma->iuser, true);
          redraw = 1;
        }

        partial_redraw_single_init(pr);
      }

      /* clear for reuse */
      projIma->touch = false;
    }
  }

  return redraw;
}

/* run this per painting onto each mouse location */
static bool project_bucket_iter_init(ProjPaintState *ps, const float mval_f[2])
{
  if (ps->source == PROJ_SRC_VIEW) {
    float min_brush[2], max_brush[2];
    const float radius = ps->brush_size;

    /* so we don't have a bucket bounds that is way too small to paint into */
#if 0
    /* This doesn't work yet. */
    if (radius < 1.0f) {
      radius = 1.0f;
    }
#endif

    min_brush[0] = mval_f[0] - radius;
    min_brush[1] = mval_f[1] - radius;

    max_brush[0] = mval_f[0] + radius;
    max_brush[1] = mval_f[1] + radius;

    /* offset to make this a valid bucket index */
    project_paint_bucket_bounds(ps, min_brush, max_brush, ps->bucketMin, ps->bucketMax);

    /* mouse outside the model areas? */
    if (ps->bucketMin[0] == ps->bucketMax[0] || ps->bucketMin[1] == ps->bucketMax[1]) {
      return false;
    }
  }
  else { /* reproject: PROJ_SRC_* */
    ps->bucketMin[0] = 0;
    ps->bucketMin[1] = 0;

    ps->bucketMax[0] = ps->buckets_x;
    ps->bucketMax[1] = ps->buckets_y;
  }

  ps->context_bucket_index = ps->bucketMin[0] + ps->bucketMin[1] * ps->buckets_x;
  return true;
}

static bool project_bucket_iter_next(ProjPaintState *ps,
                                     int *bucket_index,
                                     rctf *bucket_bounds,
                                     const float mval[2])
{
  const int diameter = 2 * ps->brush_size;

  const int max_bucket_idx = ps->bucketMax[0] + (ps->bucketMax[1] - 1) * ps->buckets_x;

  for (int bidx = atomic_fetch_and_add_int32(&ps->context_bucket_index, 1); bidx < max_bucket_idx;
       bidx = atomic_fetch_and_add_int32(&ps->context_bucket_index, 1)) {
    const int bucket_y = bidx / ps->buckets_x;
    const int bucket_x = bidx - (bucket_y * ps->buckets_x);

    BLI_assert(bucket_y >= ps->bucketMin[1] && bucket_y < ps->bucketMax[1]);
    if (bucket_x >= ps->bucketMin[0] && bucket_x < ps->bucketMax[0]) {
      /* Use bucket_bounds for #project_bucket_isect_circle and #project_bucket_init. */
      project_bucket_bounds(ps, bucket_x, bucket_y, bucket_bounds);

      if ((ps->source != PROJ_SRC_VIEW) ||
          project_bucket_isect_circle(mval, float(diameter * diameter), bucket_bounds)) {
        *bucket_index = bidx;

        return true;
      }
    }
  }

  return false;
}

/* Each thread gets one of these, also used as an argument to pass to project_paint_op */
struct ProjectHandle {
  /* args */
  ProjPaintState *ps;
  float prevmval[2];
  float mval[2];

  /* Annoying but we need to have image bounds per thread,
   * then merge into ps->projectPartialRedraws. */

  /* array of partial redraws */
  ProjPaintImage *projImages;

  /* thread settings */
  int thread_index;

  struct ImagePool *pool;
};

static void do_projectpaint_clone(ProjPaintState *ps, ProjPixel *projPixel, float mask)
{
  const uchar *clone_pt = ((ProjPixelClone *)projPixel)->clonepx.ch;

  if (clone_pt[3]) {
    uchar clone_rgba[4];

    clone_rgba[0] = clone_pt[0];
    clone_rgba[1] = clone_pt[1];
    clone_rgba[2] = clone_pt[2];
    clone_rgba[3] = uchar(clone_pt[3] * mask);

    if (ps->do_masking) {
      IMB_blend_color_byte(projPixel->pixel.ch_pt,
                           projPixel->origColor.ch_pt,
                           clone_rgba,
                           IMB_BlendMode(ps->blend));
    }
    else {
      IMB_blend_color_byte(
          projPixel->pixel.ch_pt, projPixel->pixel.ch_pt, clone_rgba, IMB_BlendMode(ps->blend));
    }
  }
}

static void do_projectpaint_clone_f(ProjPaintState *ps, ProjPixel *projPixel, float mask)
{
  const float *clone_pt = ((ProjPixelClone *)projPixel)->clonepx.f;

  if (clone_pt[3]) {
    float clone_rgba[4];

    mul_v4_v4fl(clone_rgba, clone_pt, mask);

    if (ps->do_masking) {
      IMB_blend_color_float(
          projPixel->pixel.f_pt, projPixel->origColor.f_pt, clone_rgba, IMB_BlendMode(ps->blend));
    }
    else {
      IMB_blend_color_float(
          projPixel->pixel.f_pt, projPixel->pixel.f_pt, clone_rgba, IMB_BlendMode(ps->blend));
    }
  }
}

/**
 * \note mask is used to modify the alpha here, this is not correct since it allows
 * accumulation of color greater than 'projPixel->mask' however in the case of smear its not
 * really that important to be correct as it is with clone and painting
 */
static void do_projectpaint_smear(ProjPaintState *ps,
                                  ProjPixel *projPixel,
                                  float mask,
                                  MemArena *smearArena,
                                  LinkNode **smearPixels,
                                  const float co[2])
{
  uchar rgba_ub[4];

  if (project_paint_PickColor(ps, co, nullptr, rgba_ub, 1) == 0) {
    return;
  }

  blend_color_interpolate_byte(
      ((ProjPixelClone *)projPixel)->clonepx.ch, projPixel->pixel.ch_pt, rgba_ub, mask);
  BLI_linklist_prepend_arena(smearPixels, (void *)projPixel, smearArena);
}

static void do_projectpaint_smear_f(ProjPaintState *ps,
                                    ProjPixel *projPixel,
                                    float mask,
                                    MemArena *smearArena,
                                    LinkNode **smearPixels_f,
                                    const float co[2])
{
  float rgba[4];

  if (project_paint_PickColor(ps, co, rgba, nullptr, 1) == 0) {
    return;
  }

  blend_color_interpolate_float(
      ((ProjPixelClone *)projPixel)->clonepx.f, projPixel->pixel.f_pt, rgba, mask);
  BLI_linklist_prepend_arena(smearPixels_f, (void *)projPixel, smearArena);
}

static void do_projectpaint_soften_f(ProjPaintState *ps,
                                     ProjPixel *projPixel,
                                     float mask,
                                     MemArena *softenArena,
                                     LinkNode **softenPixels)
{
  float accum_tot = 0.0f;
  int xk, yk;
  BlurKernel *kernel = ps->blurkernel;
  float *rgba = projPixel->newColor.f;

  /* rather than painting, accumulate surrounding colors */
  zero_v4(rgba);

  for (yk = 0; yk < kernel->side; yk++) {
    for (xk = 0; xk < kernel->side; xk++) {
      float rgba_tmp[4];
      float co_ofs[2] = {2.0f * xk - 1.0f, 2.0f * yk - 1.0f};

      add_v2_v2(co_ofs, projPixel->projCoSS);

      if (project_paint_PickColor(ps, co_ofs, rgba_tmp, nullptr, true)) {
        float weight = kernel->wdata[xk + yk * kernel->side];
        mul_v4_fl(rgba_tmp, weight);
        add_v4_v4(rgba, rgba_tmp);
        accum_tot += weight;
      }
    }
  }

  if (LIKELY(accum_tot != 0)) {
    mul_v4_fl(rgba, 1.0f / float(accum_tot));

    if (ps->mode == BRUSH_STROKE_INVERT) {
      /* subtract blurred image from normal image gives high pass filter */
      sub_v3_v3v3(rgba, projPixel->pixel.f_pt, rgba);

      /* now rgba_ub contains the edge result, but this should be converted to luminance to avoid
       * colored speckles appearing in final image, and also to check for threshold */
      rgba[0] = rgba[1] = rgba[2] = IMB_colormanagement_get_luminance(rgba);
      if (fabsf(rgba[0]) > ps->brush->sharp_threshold) {
        float alpha = projPixel->pixel.f_pt[3];
        projPixel->pixel.f_pt[3] = rgba[3] = mask;

        /* add to enhance edges */
        blend_color_add_float(rgba, projPixel->pixel.f_pt, rgba);
        rgba[3] = alpha;
      }
      else {
        return;
      }
    }
    else {
      blend_color_interpolate_float(rgba, projPixel->pixel.f_pt, rgba, mask);
    }

    BLI_linklist_prepend_arena(softenPixels, (void *)projPixel, softenArena);
  }
}

static void do_projectpaint_soften(ProjPaintState *ps,
                                   ProjPixel *projPixel,
                                   float mask,
                                   MemArena *softenArena,
                                   LinkNode **softenPixels)
{
  float accum_tot = 0;
  int xk, yk;
  BlurKernel *kernel = ps->blurkernel;
  /* convert to byte after */
  float rgba[4];

  /* rather than painting, accumulate surrounding colors */
  zero_v4(rgba);

  for (yk = 0; yk < kernel->side; yk++) {
    for (xk = 0; xk < kernel->side; xk++) {
      float rgba_tmp[4];
      float co_ofs[2] = {2.0f * xk - 1.0f, 2.0f * yk - 1.0f};

      add_v2_v2(co_ofs, projPixel->projCoSS);

      if (project_paint_PickColor(ps, co_ofs, rgba_tmp, nullptr, true)) {
        float weight = kernel->wdata[xk + yk * kernel->side];
        mul_v4_fl(rgba_tmp, weight);
        add_v4_v4(rgba, rgba_tmp);
        accum_tot += weight;
      }
    }
  }

  if (LIKELY(accum_tot != 0)) {
    uchar *rgba_ub = projPixel->newColor.ch;

    mul_v4_fl(rgba, 1.0f / float(accum_tot));

    if (ps->mode == BRUSH_STROKE_INVERT) {
      float rgba_pixel[4];

      straight_uchar_to_premul_float(rgba_pixel, projPixel->pixel.ch_pt);

      /* subtract blurred image from normal image gives high pass filter */
      sub_v3_v3v3(rgba, rgba_pixel, rgba);
      /* now rgba_ub contains the edge result, but this should be converted to luminance to avoid
       * colored speckles appearing in final image, and also to check for threshold */
      rgba[0] = rgba[1] = rgba[2] = IMB_colormanagement_get_luminance(rgba);
      if (fabsf(rgba[0]) > ps->brush->sharp_threshold) {
        float alpha = rgba_pixel[3];
        rgba[3] = rgba_pixel[3] = mask;

        /* add to enhance edges */
        blend_color_add_float(rgba, rgba_pixel, rgba);

        rgba[3] = alpha;
        premul_float_to_straight_uchar(rgba_ub, rgba);
      }
      else {
        return;
      }
    }
    else {
      premul_float_to_straight_uchar(rgba_ub, rgba);
      blend_color_interpolate_byte(rgba_ub, projPixel->pixel.ch_pt, rgba_ub, mask);
    }
    BLI_linklist_prepend_arena(softenPixels, (void *)projPixel, softenArena);
  }
}

static void do_projectpaint_draw(ProjPaintState *ps,
                                 ProjPixel *projPixel,
                                 const float texrgb[3],
                                 float mask,
                                 float dither,
                                 float u,
                                 float v)
{
  float rgb[3];
  uchar rgba_ub[4];

  if (ps->is_texbrush) {
    mul_v3_v3v3(rgb, texrgb, ps->paint_color_linear);
    /* TODO(sergey): Support texture paint color space. */
    if (ps->use_colormanagement) {
      linearrgb_to_srgb_v3_v3(rgb, rgb);
    }
    else {
      copy_v3_v3(rgb, rgb);
    }
  }
  else {
    copy_v3_v3(rgb, ps->paint_color);
  }

  if (dither > 0.0f) {
    float_to_byte_dither_v3(rgba_ub, rgb, dither, u, v);
  }
  else {
    unit_float_to_uchar_clamp_v3(rgba_ub, rgb);
  }
  rgba_ub[3] = f_to_char(mask);

  if (ps->do_masking) {
    IMB_blend_color_byte(
        projPixel->pixel.ch_pt, projPixel->origColor.ch_pt, rgba_ub, IMB_BlendMode(ps->blend));
  }
  else {
    IMB_blend_color_byte(
        projPixel->pixel.ch_pt, projPixel->pixel.ch_pt, rgba_ub, IMB_BlendMode(ps->blend));
  }
}

static void do_projectpaint_draw_f(ProjPaintState *ps,
                                   ProjPixel *projPixel,
                                   const float texrgb[3],
                                   float mask)
{
  float rgba[4];

  copy_v3_v3(rgba, ps->paint_color_linear);

  if (ps->is_texbrush) {
    mul_v3_v3(rgba, texrgb);
  }

  mul_v3_fl(rgba, mask);
  rgba[3] = mask;

  if (ps->do_masking) {
    IMB_blend_color_float(
        projPixel->pixel.f_pt, projPixel->origColor.f_pt, rgba, IMB_BlendMode(ps->blend));
  }
  else {
    IMB_blend_color_float(
        projPixel->pixel.f_pt, projPixel->pixel.f_pt, rgba, IMB_BlendMode(ps->blend));
  }
}

static void do_projectpaint_mask(ProjPaintState *ps, ProjPixel *projPixel, float mask)
{
  uchar rgba_ub[4];
  rgba_ub[0] = rgba_ub[1] = rgba_ub[2] = ps->stencil_value * 255.0f;
  rgba_ub[3] = f_to_char(mask);

  if (ps->do_masking) {
    IMB_blend_color_byte(
        projPixel->pixel.ch_pt, projPixel->origColor.ch_pt, rgba_ub, IMB_BlendMode(ps->blend));
  }
  else {
    IMB_blend_color_byte(
        projPixel->pixel.ch_pt, projPixel->pixel.ch_pt, rgba_ub, IMB_BlendMode(ps->blend));
  }
}

static void do_projectpaint_mask_f(ProjPaintState *ps, ProjPixel *projPixel, float mask)
{
  float rgba[4];
  rgba[0] = rgba[1] = rgba[2] = ps->stencil_value;
  rgba[3] = mask;

  if (ps->do_masking) {
    IMB_blend_color_float(
        projPixel->pixel.f_pt, projPixel->origColor.f_pt, rgba, IMB_BlendMode(ps->blend));
  }
  else {
    IMB_blend_color_float(
        projPixel->pixel.f_pt, projPixel->pixel.f_pt, rgba, IMB_BlendMode(ps->blend));
  }
}

static void image_paint_partial_redraw_expand(ImagePaintPartialRedraw *cell,
                                              const ProjPixel *projPixel)
{
  rcti rect_to_add;
  BLI_rcti_init(
      &rect_to_add, projPixel->x_px, projPixel->x_px + 1, projPixel->y_px, projPixel->y_px + 1);
  BLI_rcti_do_minmax_rcti(&cell->dirty_region, &rect_to_add);
}

static void copy_original_alpha_channel(ProjPixel *pixel, bool is_floatbuf)
{
  /* Use the original alpha channel data instead of the modified one */
  if (is_floatbuf) {
    /* slightly more involved case since floats are in premultiplied space we need
     * to make sure alpha is consistent, see #44627 */
    float rgb_straight[4];
    premul_to_straight_v4_v4(rgb_straight, pixel->pixel.f_pt);
    rgb_straight[3] = pixel->origColor.f_pt[3];
    straight_to_premul_v4_v4(pixel->pixel.f_pt, rgb_straight);
  }
  else {
    pixel->pixel.ch_pt[3] = pixel->origColor.ch_pt[3];
  }
}

/* Run this for single and multi-threaded painting. */
static void do_projectpaint_thread(TaskPool *__restrict /*pool*/, void *ph_v)
{
  /* First unpack args from the struct */
  ProjPaintState *ps = ((ProjectHandle *)ph_v)->ps;
  ProjPaintImage *projImages = ((ProjectHandle *)ph_v)->projImages;
  const float *lastpos = ((ProjectHandle *)ph_v)->prevmval;
  const float *pos = ((ProjectHandle *)ph_v)->mval;
  const int thread_index = ((ProjectHandle *)ph_v)->thread_index;
  ImagePool *pool = ((ProjectHandle *)ph_v)->pool;
  /* Done with args from ProjectHandle */

  LinkNode *node;
  ProjPixel *projPixel;
  Brush *brush = ps->brush;

  int last_index = -1;
  ProjPaintImage *last_projIma = nullptr;
  ImagePaintPartialRedraw *last_partial_redraw_cell;

  float dist_sq, dist;

  float falloff;
  int bucket_index;
  bool is_floatbuf = false;
  const short tool = ps->tool;
  rctf bucket_bounds;

  /* for smear only */
  float pos_ofs[2] = {0};
  float co[2];
  ushort mask_short;
  const float brush_alpha = BKE_brush_alpha_get(ps->scene, brush);
  const float brush_radius = ps->brush_size;
  /* avoid a square root with every dist comparison */
  const float brush_radius_sq = brush_radius * brush_radius;

  const bool lock_alpha = ELEM(brush->blend, IMB_BLEND_ERASE_ALPHA, IMB_BLEND_ADD_ALPHA) ?
                              0 :
                              (brush->flag & BRUSH_LOCK_ALPHA) != 0;

  LinkNode *smearPixels = nullptr;
  LinkNode *smearPixels_f = nullptr;
  /* mem arena for this brush projection only */
  MemArena *smearArena = nullptr;

  LinkNode *softenPixels = nullptr;
  LinkNode *softenPixels_f = nullptr;
  /* mem arena for this brush projection only */
  MemArena *softenArena = nullptr;

  if (tool == PAINT_TOOL_SMEAR) {
    pos_ofs[0] = pos[0] - lastpos[0];
    pos_ofs[1] = pos[1] - lastpos[1];

    smearArena = BLI_memarena_new(MEM_SIZE_OPTIMAL(1 << 16), "paint smear arena");
  }
  else if (tool == PAINT_TOOL_SOFTEN) {
    softenArena = BLI_memarena_new(MEM_SIZE_OPTIMAL(1 << 16), "paint soften arena");
  }

  // printf("brush bounds %d %d %d %d\n",
  //        bucketMin[0], bucketMin[1], bucketMax[0], bucketMax[1]);

  while (project_bucket_iter_next(ps, &bucket_index, &bucket_bounds, pos)) {

    /* Check this bucket and its faces are initialized */
    if (ps->bucketFlags[bucket_index] == PROJ_BUCKET_NULL) {
      rctf clip_rect = bucket_bounds;
      clip_rect.xmin -= PROJ_PIXEL_TOLERANCE;
      clip_rect.xmax += PROJ_PIXEL_TOLERANCE;
      clip_rect.ymin -= PROJ_PIXEL_TOLERANCE;
      clip_rect.ymax += PROJ_PIXEL_TOLERANCE;
      /* No pixels initialized */
      project_bucket_init(ps, thread_index, bucket_index, &clip_rect, &bucket_bounds);
    }

    if (ps->source != PROJ_SRC_VIEW) {

      /* Re-Projection, simple, no brushes! */

      for (node = ps->bucketRect[bucket_index]; node; node = node->next) {
        projPixel = (ProjPixel *)node->link;

        /* copy of code below */
        if (last_index != projPixel->image_index) {
          last_index = projPixel->image_index;
          last_projIma = projImages + last_index;

          last_projIma->touch = true;
          is_floatbuf = (last_projIma->ibuf->rect_float != nullptr);
        }
        /* end copy */

        /* fill tools */
        if (ps->source == PROJ_SRC_VIEW_FILL) {
          if (brush->flag & BRUSH_USE_GRADIENT) {
            /* these could probably be cached instead of being done per pixel */
            float tangent[2];
            float line_len_sq_inv, line_len;
            float f;
            float color_f[4];
            const float p[2] = {
                projPixel->projCoSS[0] - lastpos[0],
                projPixel->projCoSS[1] - lastpos[1],
            };

            sub_v2_v2v2(tangent, pos, lastpos);
            line_len = len_squared_v2(tangent);
            line_len_sq_inv = 1.0f / line_len;
            line_len = sqrtf(line_len);

            switch (brush->gradient_fill_mode) {
              case BRUSH_GRADIENT_LINEAR: {
                f = dot_v2v2(p, tangent) * line_len_sq_inv;
                break;
              }
              case BRUSH_GRADIENT_RADIAL:
              default: {
                f = len_v2(p) / line_len;
                break;
              }
            }
            BKE_colorband_evaluate(brush->gradient, f, color_f);
            color_f[3] *= float(projPixel->mask) * (1.0f / 65535.0f) * brush_alpha;

            if (is_floatbuf) {
              /* Convert to premutliplied. */
              mul_v3_fl(color_f, color_f[3]);
              IMB_blend_color_float(projPixel->pixel.f_pt,
                                    projPixel->origColor.f_pt,
                                    color_f,
                                    IMB_BlendMode(ps->blend));
            }
            else {
              linearrgb_to_srgb_v3_v3(color_f, color_f);

              if (ps->dither > 0.0f) {
                float_to_byte_dither_v3(
                    projPixel->newColor.ch, color_f, ps->dither, projPixel->x_px, projPixel->y_px);
              }
              else {
                unit_float_to_uchar_clamp_v3(projPixel->newColor.ch, color_f);
              }
              projPixel->newColor.ch[3] = unit_float_to_uchar_clamp(color_f[3]);
              IMB_blend_color_byte(projPixel->pixel.ch_pt,
                                   projPixel->origColor.ch_pt,
                                   projPixel->newColor.ch,
                                   IMB_BlendMode(ps->blend));
            }
          }
          else {
            if (is_floatbuf) {
              float newColor_f[4];
              newColor_f[3] = float(projPixel->mask) * (1.0f / 65535.0f) * brush_alpha;
              copy_v3_v3(newColor_f, ps->paint_color_linear);

              IMB_blend_color_float(projPixel->pixel.f_pt,
                                    projPixel->origColor.f_pt,
                                    newColor_f,
                                    IMB_BlendMode(ps->blend));
            }
            else {
              float mask = float(projPixel->mask) * (1.0f / 65535.0f);
              projPixel->newColor.ch[3] = mask * 255 * brush_alpha;

              rgb_float_to_uchar(projPixel->newColor.ch, ps->paint_color);
              IMB_blend_color_byte(projPixel->pixel.ch_pt,
                                   projPixel->origColor.ch_pt,
                                   projPixel->newColor.ch,
                                   IMB_BlendMode(ps->blend));
            }
          }

          if (lock_alpha) {
            copy_original_alpha_channel(projPixel, is_floatbuf);
          }

          last_partial_redraw_cell = last_projIma->partRedrawRect + projPixel->bb_cell_index;
          image_paint_partial_redraw_expand(last_partial_redraw_cell, projPixel);
        }
        else {
          if (is_floatbuf) {
            BLI_assert(ps->reproject_ibuf->rect_float != nullptr);

            bicubic_interpolation_color(ps->reproject_ibuf,
                                        nullptr,
                                        projPixel->newColor.f,
                                        projPixel->projCoSS[0],
                                        projPixel->projCoSS[1]);
            if (projPixel->newColor.f[3]) {
              float mask = float(projPixel->mask) * (1.0f / 65535.0f);

              mul_v4_v4fl(projPixel->newColor.f, projPixel->newColor.f, mask);

              blend_color_mix_float(
                  projPixel->pixel.f_pt, projPixel->origColor.f_pt, projPixel->newColor.f);
            }
          }
          else {
            BLI_assert(ps->reproject_ibuf->rect != nullptr);

            bicubic_interpolation_color(ps->reproject_ibuf,
                                        projPixel->newColor.ch,
                                        nullptr,
                                        projPixel->projCoSS[0],
                                        projPixel->projCoSS[1]);
            if (projPixel->newColor.ch[3]) {
              float mask = float(projPixel->mask) * (1.0f / 65535.0f);
              projPixel->newColor.ch[3] *= mask;

              blend_color_mix_byte(
                  projPixel->pixel.ch_pt, projPixel->origColor.ch_pt, projPixel->newColor.ch);
            }
          }
        }
      }
    }
    else {
      /* Normal brush painting */

      for (node = ps->bucketRect[bucket_index]; node; node = node->next) {

        projPixel = (ProjPixel *)node->link;

        dist_sq = len_squared_v2v2(projPixel->projCoSS, pos);

        /* Faster alternative to `dist < radius` without a #sqrtf. */
        if (dist_sq <= brush_radius_sq) {
          dist = sqrtf(dist_sq);

          falloff = BKE_brush_curve_strength_clamped(ps->brush, dist, brush_radius);

          if (falloff > 0.0f) {
            float texrgb[3];
            float mask;

            /* Extra mask for normal, layer stencil, etc. */
            float custom_mask = float(projPixel->mask) * (1.0f / 65535.0f);

            /* Mask texture. */
            if (ps->is_maskbrush) {
              float texmask = BKE_brush_sample_masktex(
                  ps->scene, ps->brush, projPixel->projCoSS, thread_index, pool);
              CLAMP(texmask, 0.0f, 1.0f);
              custom_mask *= texmask;
            }

            /* Color texture (alpha used as mask). */
            if (ps->is_texbrush) {
              const MTex *mtex = BKE_brush_color_texture_get(brush, OB_MODE_TEXTURE_PAINT);
              float samplecos[3];
              float texrgba[4];

              /* taking 3d copy to account for 3D mapping too.
               * It gets concatenated during sampling */
              if (mtex->brush_map_mode == MTEX_MAP_MODE_3D) {
                copy_v3_v3(samplecos, projPixel->worldCoSS);
              }
              else {
                copy_v2_v2(samplecos, projPixel->projCoSS);
                samplecos[2] = 0.0f;
              }

              /* NOTE: for clone and smear,
               * we only use the alpha, could be a special function */
              BKE_brush_sample_tex_3d(
                  ps->scene, brush, mtex, samplecos, texrgba, thread_index, pool);

              copy_v3_v3(texrgb, texrgba);
              custom_mask *= texrgba[3];
            }
            else {
              zero_v3(texrgb);
            }

            if (ps->do_masking) {
              /* masking to keep brush contribution to a pixel limited. note we do not do
               * a simple max(mask, mask_accum), as this is very sensitive to spacing and
               * gives poor results for strokes crossing themselves.
               *
               * Instead we use a formula that adds up but approaches brush_alpha slowly
               * and never exceeds it, which gives nice smooth results. */
              float mask_accum = *projPixel->mask_accum;
              float max_mask = brush_alpha * custom_mask * falloff * 65535.0f;

              if (brush->flag & BRUSH_ACCUMULATE) {
                mask = mask_accum + max_mask;
              }
              else {
                mask = mask_accum + (max_mask - mask_accum * falloff);
              }

              mask = min_ff(mask, 65535.0f);
              mask_short = ushort(mask);

              if (mask_short > *projPixel->mask_accum) {
                *projPixel->mask_accum = mask_short;
                mask = mask_short * (1.0f / 65535.0f);
              }
              else {
                /* Go onto the next pixel */
                continue;
              }
            }
            else {
              mask = brush_alpha * custom_mask * falloff;
            }

            if (mask > 0.0f) {

              /* copy of code above */
              if (last_index != projPixel->image_index) {
                last_index = projPixel->image_index;
                last_projIma = projImages + last_index;

                last_projIma->touch = true;
                is_floatbuf = (last_projIma->ibuf->rect_float != nullptr);
              }
              /* end copy */

              /* Validate undo tile, since we will modify it. */
              *projPixel->valid = true;

              last_partial_redraw_cell = last_projIma->partRedrawRect + projPixel->bb_cell_index;
              image_paint_partial_redraw_expand(last_partial_redraw_cell, projPixel);

              /* texrgb is not used for clone, smear or soften */
              switch (tool) {
                case PAINT_TOOL_CLONE:
                  if (is_floatbuf) {
                    do_projectpaint_clone_f(ps, projPixel, mask);
                  }
                  else {
                    do_projectpaint_clone(ps, projPixel, mask);
                  }
                  break;
                case PAINT_TOOL_SMEAR:
                  sub_v2_v2v2(co, projPixel->projCoSS, pos_ofs);

                  if (is_floatbuf) {
                    do_projectpaint_smear_f(ps, projPixel, mask, smearArena, &smearPixels_f, co);
                  }
                  else {
                    do_projectpaint_smear(ps, projPixel, mask, smearArena, &smearPixels, co);
                  }
                  break;
                case PAINT_TOOL_SOFTEN:
                  if (is_floatbuf) {
                    do_projectpaint_soften_f(ps, projPixel, mask, softenArena, &softenPixels_f);
                  }
                  else {
                    do_projectpaint_soften(ps, projPixel, mask, softenArena, &softenPixels);
                  }
                  break;
                case PAINT_TOOL_MASK:
                  if (is_floatbuf) {
                    do_projectpaint_mask_f(ps, projPixel, mask);
                  }
                  else {
                    do_projectpaint_mask(ps, projPixel, mask);
                  }
                  break;
                default:
                  if (is_floatbuf) {
                    do_projectpaint_draw_f(ps, projPixel, texrgb, mask);
                  }
                  else {
                    do_projectpaint_draw(
                        ps, projPixel, texrgb, mask, ps->dither, projPixel->x_px, projPixel->y_px);
                  }
                  break;
              }

              if (lock_alpha) {
                copy_original_alpha_channel(projPixel, is_floatbuf);
              }
            }

            /* done painting */
          }
        }
      }
    }
  }

  if (tool == PAINT_TOOL_SMEAR) {

    for (node = smearPixels; node; node = node->next) { /* this won't run for a float image */
      projPixel = static_cast<ProjPixel *>(node->link);
      *projPixel->pixel.uint_pt = ((ProjPixelClone *)projPixel)->clonepx.uint_;
      if (lock_alpha) {
        copy_original_alpha_channel(projPixel, false);
      }
    }

    for (node = smearPixels_f; node; node = node->next) {
      projPixel = static_cast<ProjPixel *>(node->link);
      copy_v4_v4(projPixel->pixel.f_pt, ((ProjPixelClone *)projPixel)->clonepx.f);
      if (lock_alpha) {
        copy_original_alpha_channel(projPixel, true);
      }
    }

    BLI_memarena_free(smearArena);
  }
  else if (tool == PAINT_TOOL_SOFTEN) {

    for (node = softenPixels; node; node = node->next) { /* this won't run for a float image */
      projPixel = static_cast<ProjPixel *>(node->link);
      *projPixel->pixel.uint_pt = projPixel->newColor.uint_;
      if (lock_alpha) {
        copy_original_alpha_channel(projPixel, false);
      }
    }

    for (node = softenPixels_f; node; node = node->next) {
      projPixel = static_cast<ProjPixel *>(node->link);
      copy_v4_v4(projPixel->pixel.f_pt, projPixel->newColor.f);
      if (lock_alpha) {
        copy_original_alpha_channel(projPixel, true);
      }
    }

    BLI_memarena_free(softenArena);
  }
}

static bool project_paint_op(void *state, const float lastpos[2], const float pos[2])
{
  /* First unpack args from the struct */
  ProjPaintState *ps = (ProjPaintState *)state;
  bool touch_any = false;

  ProjectHandle handles[BLENDER_MAX_THREADS];
  TaskPool *task_pool = nullptr;
  int a, i;

  ImagePool *image_pool;

  if (!project_bucket_iter_init(ps, pos)) {
    return touch_any;
  }

  if (ps->thread_tot > 1) {
    task_pool = BLI_task_pool_create_suspended(nullptr, TASK_PRIORITY_HIGH);
  }

  image_pool = BKE_image_pool_new();

  if (!ELEM(ps->source, PROJ_SRC_VIEW, PROJ_SRC_VIEW_FILL)) {
    /* This means we are reprojecting an image, make sure the image has the needed data available.
     */
    bool float_dest = false;
    bool uchar_dest = false;
    /* Check if the destination images are float or uchar. */
    for (i = 0; i < ps->image_tot; i++) {
      if (ps->projImages[i].ibuf->rect != nullptr) {
        uchar_dest = true;
      }
      if (ps->projImages[i].ibuf->rect_float != nullptr) {
        float_dest = true;
      }
    }

    /* Generate missing data if needed. */
    if (float_dest && ps->reproject_ibuf->rect_float == nullptr) {
      IMB_float_from_rect(ps->reproject_ibuf);
      ps->reproject_ibuf_free_float = true;
    }
    if (uchar_dest && ps->reproject_ibuf->rect == nullptr) {
      IMB_rect_from_float(ps->reproject_ibuf);
      ps->reproject_ibuf_free_uchar = true;
    }
  }

  /* get the threads running */
  for (a = 0; a < ps->thread_tot; a++) {

    /* set defaults in handles */
    // memset(&handles[a], 0, sizeof(BakeShade));

    handles[a].ps = ps;
    copy_v2_v2(handles[a].mval, pos);
    copy_v2_v2(handles[a].prevmval, lastpos);

    /* thread specific */
    handles[a].thread_index = a;

    handles[a].projImages = static_cast<ProjPaintImage *>(
        BLI_memarena_alloc(ps->arena_mt[a], ps->image_tot * sizeof(ProjPaintImage)));

    memcpy(handles[a].projImages, ps->projImages, ps->image_tot * sizeof(ProjPaintImage));

    /* image bounds */
    for (i = 0; i < ps->image_tot; i++) {
      handles[a].projImages[i].partRedrawRect = static_cast<ImagePaintPartialRedraw *>(
          BLI_memarena_alloc(ps->arena_mt[a],
                             sizeof(ImagePaintPartialRedraw) * PROJ_BOUNDBOX_SQUARED));
      memcpy(handles[a].projImages[i].partRedrawRect,
             ps->projImages[i].partRedrawRect,
             sizeof(ImagePaintPartialRedraw) * PROJ_BOUNDBOX_SQUARED);
    }

    handles[a].pool = image_pool;

    if (task_pool != nullptr) {
      BLI_task_pool_push(task_pool, do_projectpaint_thread, &handles[a], false, nullptr);
    }
  }

  if (task_pool != nullptr) { /* wait for everything to be done */
    BLI_task_pool_work_and_wait(task_pool);
    BLI_task_pool_free(task_pool);
  }
  else {
    do_projectpaint_thread(nullptr, &handles[0]);
  }

  BKE_image_pool_free(image_pool);

  /* move threaded bounds back into ps->projectPartialRedraws */
  for (i = 0; i < ps->image_tot; i++) {
    int touch = false;
    for (a = 0; a < ps->thread_tot; a++) {
      touch |= int(partial_redraw_array_merge(ps->projImages[i].partRedrawRect,
                                              handles[a].projImages[i].partRedrawRect,
                                              PROJ_BOUNDBOX_SQUARED));
    }

    if (touch) {
      ps->projImages[i].touch = true;
      touch_any = 1;
    }
  }

  /* Calculate pivot for rotation around selection if needed. */
  if (U.uiflag & USER_ORBIT_SELECTION) {
    float w[3];
    int tri_index;

    tri_index = project_paint_PickFace(ps, pos, w);

    if (tri_index != -1) {
      const MLoopTri *lt = &ps->looptris_eval[tri_index];
      const int lt_vtri[3] = {PS_LOOPTRI_AS_VERT_INDEX_3(ps, lt)};
      float world[3];
      UnifiedPaintSettings *ups = &ps->scene->toolsettings->unified_paint_settings;

      interp_v3_v3v3v3(world,
                       ps->vert_positions_eval[lt_vtri[0]],
                       ps->vert_positions_eval[lt_vtri[1]],
                       ps->vert_positions_eval[lt_vtri[2]],
                       w);

      ups->average_stroke_counter++;
      mul_m4_v3(ps->obmat, world);
      add_v3_v3(ups->average_stroke_accum, world);
      ups->last_stroke_valid = true;
    }
  }

  return touch_any;
}

static void paint_proj_stroke_ps(const bContext * /*C*/,
                                 void *ps_handle_p,
                                 const float prev_pos[2],
                                 const float pos[2],
                                 const bool eraser,
                                 float pressure,
                                 float distance,
                                 float size,
                                 /* extra view */
                                 ProjPaintState *ps)
{
  ProjStrokeHandle *ps_handle = static_cast<ProjStrokeHandle *>(ps_handle_p);
  Brush *brush = ps->brush;
  Scene *scene = ps->scene;

  ps->brush_size = size;
  ps->blend = brush->blend;
  if (eraser) {
    ps->blend = IMB_BLEND_ERASE_ALPHA;
  }

  /* handle gradient and inverted stroke color here */
  if (ELEM(ps->tool, PAINT_TOOL_DRAW, PAINT_TOOL_FILL)) {
    paint_brush_color_get(scene,
                          brush,
                          false,
                          ps->mode == BRUSH_STROKE_INVERT,
                          distance,
                          pressure,
                          ps->paint_color,
                          nullptr);
    if (ps->use_colormanagement) {
      srgb_to_linearrgb_v3_v3(ps->paint_color_linear, ps->paint_color);
    }
    else {
      copy_v3_v3(ps->paint_color_linear, ps->paint_color);
    }
  }
  else if (ps->tool == PAINT_TOOL_MASK) {
    ps->stencil_value = brush->weight;

    if ((ps->mode == BRUSH_STROKE_INVERT) ^
        ((scene->toolsettings->imapaint.flag & IMAGEPAINT_PROJECT_LAYER_STENCIL_INV) != 0)) {
      ps->stencil_value = 1.0f - ps->stencil_value;
    }
  }

  if (project_paint_op(ps, prev_pos, pos)) {
    ps_handle->need_redraw = true;
    project_image_refresh_tagged(ps);
  }
}

void paint_proj_stroke(const bContext *C,
                       void *ps_handle_p,
                       const float prev_pos[2],
                       const float pos[2],
                       const bool eraser,
                       float pressure,
                       float distance,
                       float size)
{
  int i;
  ProjStrokeHandle *ps_handle = static_cast<ProjStrokeHandle *>(ps_handle_p);

  /* clone gets special treatment here to avoid going through image initialization */
  if (ps_handle->is_clone_cursor_pick) {
    Scene *scene = ps_handle->scene;
    Depsgraph *depsgraph = CTX_data_ensure_evaluated_depsgraph(C);
    View3D *v3d = CTX_wm_view3d(C);
    ARegion *region = CTX_wm_region(C);
    float *cursor = scene->cursor.location;
    const int mval_i[2] = {int(pos[0]), int(pos[1])};

    view3d_operator_needs_opengl(C);

    if (!ED_view3d_autodist(depsgraph, region, v3d, mval_i, cursor, false, nullptr)) {
      return;
    }

    DEG_id_tag_update(&scene->id, ID_RECALC_COPY_ON_WRITE);
    ED_region_tag_redraw(region);

    return;
  }

  for (i = 0; i < ps_handle->ps_views_tot; i++) {
    ProjPaintState *ps = ps_handle->ps_views[i];
    paint_proj_stroke_ps(C, ps_handle_p, prev_pos, pos, eraser, pressure, distance, size, ps);
  }
}

/* initialize project paint settings from context */
static void project_state_init(bContext *C, Object *ob, ProjPaintState *ps, int mode)
{
  Scene *scene = CTX_data_scene(C);
  ToolSettings *settings = scene->toolsettings;

  /* brush */
  ps->mode = mode;
  ps->brush = BKE_paint_brush(&settings->imapaint.paint);
  if (ps->brush) {
    Brush *brush = ps->brush;
    ps->tool = brush->imagepaint_tool;
    ps->blend = brush->blend;
    /* only check for inversion for the soften tool, elsewhere,
     * a resident brush inversion flag can cause issues */
    if (brush->imagepaint_tool == PAINT_TOOL_SOFTEN) {
      ps->mode = (((ps->mode == BRUSH_STROKE_INVERT) ^ ((brush->flag & BRUSH_DIR_IN) != 0)) ?
                      BRUSH_STROKE_INVERT :
                      BRUSH_STROKE_NORMAL);

      ps->blurkernel = paint_new_blur_kernel(brush, true);
    }

    /* disable for 3d mapping also because painting on mirrored mesh can create "stripes" */
    ps->do_masking = paint_use_opacity_masking(brush);
    ps->is_texbrush = (brush->mtex.tex && brush->imagepaint_tool == PAINT_TOOL_DRAW) ? true :
                                                                                       false;
    ps->is_maskbrush = (brush->mask_mtex.tex) ? true : false;
  }
  else {
    /* Brush may be nullptr. */
    ps->do_masking = false;
    ps->is_texbrush = false;
    ps->is_maskbrush = false;
  }

  /* sizeof(ProjPixel), since we alloc this a _lot_ */
  ps->pixel_sizeof = project_paint_pixel_sizeof(ps->tool);
  BLI_assert(ps->pixel_sizeof >= sizeof(ProjPixel));

  /* these can be nullptr */
  ps->v3d = CTX_wm_view3d(C);
  ps->rv3d = CTX_wm_region_view3d(C);
  ps->region = CTX_wm_region(C);

  ps->depsgraph = CTX_data_ensure_evaluated_depsgraph(C);
  ps->scene = scene;
  /* allow override of active object */
  ps->ob = ob;

  ps->do_material_slots = (settings->imapaint.mode == IMAGEPAINT_MODE_MATERIAL);
  ps->stencil_ima = settings->imapaint.stencil;
  ps->canvas_ima = (!ps->do_material_slots) ? settings->imapaint.canvas : nullptr;
  ps->clone_ima = (!ps->do_material_slots) ? settings->imapaint.clone : nullptr;

  ps->do_mask_cavity = (settings->imapaint.paint.flags & PAINT_USE_CAVITY_MASK);
  ps->cavity_curve = settings->imapaint.paint.cavity_curve;

  /* setup projection painting data */
  if (ps->tool != PAINT_TOOL_FILL) {
    ps->do_backfacecull = !(settings->imapaint.flag & IMAGEPAINT_PROJECT_BACKFACE);
    ps->do_occlude = !(settings->imapaint.flag & IMAGEPAINT_PROJECT_XRAY);
    ps->do_mask_normal = !(settings->imapaint.flag & IMAGEPAINT_PROJECT_FLAT);
  }
  else {
    ps->do_backfacecull = ps->do_occlude = ps->do_mask_normal = 0;
  }

  if (ps->tool == PAINT_TOOL_CLONE) {
    ps->do_layer_clone = (settings->imapaint.flag & IMAGEPAINT_PROJECT_LAYER_CLONE);
  }

  ps->do_stencil_brush = (ps->brush && ps->brush->imagepaint_tool == PAINT_TOOL_MASK);
  /* deactivate stenciling for the stencil brush :) */
  ps->do_layer_stencil = ((settings->imapaint.flag & IMAGEPAINT_PROJECT_LAYER_STENCIL) &&
                          !(ps->do_stencil_brush) && ps->stencil_ima);
  ps->do_layer_stencil_inv = ((settings->imapaint.flag & IMAGEPAINT_PROJECT_LAYER_STENCIL_INV) !=
                              0);

#ifndef PROJ_DEBUG_NOSEAMBLEED
  /* pixel num to bleed */
  ps->seam_bleed_px = settings->imapaint.seam_bleed;
  ps->seam_bleed_px_sq = square_s(settings->imapaint.seam_bleed);
#endif

  if (ps->do_mask_normal) {
    ps->normal_angle_inner = settings->imapaint.normal_angle;
    ps->normal_angle = (ps->normal_angle_inner + 90.0f) * 0.5f;
  }
  else {
    ps->normal_angle_inner = ps->normal_angle = settings->imapaint.normal_angle;
  }

  ps->normal_angle_inner *= float(M_PI_2 / 90);
  ps->normal_angle *= float(M_PI_2 / 90);
  ps->normal_angle_range = ps->normal_angle - ps->normal_angle_inner;

  if (ps->normal_angle_range <= 0.0f) {
    /* no need to do blending */
    ps->do_mask_normal = false;
  }

  ps->normal_angle__cos = cosf(ps->normal_angle);
  ps->normal_angle_inner__cos = cosf(ps->normal_angle_inner);

  ps->dither = settings->imapaint.dither;

  ps->use_colormanagement = BKE_scene_check_color_management_enabled(CTX_data_scene(C));
}

void *paint_proj_new_stroke(bContext *C, Object *ob, const float mouse[2], int mode)
{
  ProjStrokeHandle *ps_handle;
  Scene *scene = CTX_data_scene(C);
  ToolSettings *settings = scene->toolsettings;
  char symmetry_flag_views[ARRAY_SIZE(ps_handle->ps_views)] = {0};

  ps_handle = MEM_cnew<ProjStrokeHandle>("ProjStrokeHandle");
  ps_handle->scene = scene;
  ps_handle->brush = BKE_paint_brush(&settings->imapaint.paint);

  /* bypass regular stroke logic */
  if ((ps_handle->brush->imagepaint_tool == PAINT_TOOL_CLONE) && (mode == BRUSH_STROKE_INVERT)) {
    view3d_operator_needs_opengl(C);
    ps_handle->is_clone_cursor_pick = true;
    return ps_handle;
  }

  ps_handle->orig_brush_size = BKE_brush_size_get(scene, ps_handle->brush);

  Mesh *mesh = BKE_mesh_from_object(ob);
  ps_handle->symmetry_flags = mesh->symmetry;
  ps_handle->ps_views_tot = 1 + (pow_i(2, count_bits_i(ps_handle->symmetry_flags)) - 1);
  bool is_multi_view = (ps_handle->ps_views_tot != 1);

  for (int i = 0; i < ps_handle->ps_views_tot; i++) {
    ProjPaintState *ps = MEM_new<ProjPaintState>("ProjectionPaintState");
    ps_handle->ps_views[i] = ps;
  }

  if (ps_handle->symmetry_flags) {
    int index = 0;

    int x = 0;
    do {
      int y = 0;
      do {
        int z = 0;
        do {
          symmetry_flag_views[index++] = ((x ? PAINT_SYMM_X : 0) | (y ? PAINT_SYMM_Y : 0) |
                                          (z ? PAINT_SYMM_Z : 0));
          BLI_assert(index <= ps_handle->ps_views_tot);
        } while ((z++ == 0) && (ps_handle->symmetry_flags & PAINT_SYMM_Z));
      } while ((y++ == 0) && (ps_handle->symmetry_flags & PAINT_SYMM_Y));
    } while ((x++ == 0) && (ps_handle->symmetry_flags & PAINT_SYMM_X));
    BLI_assert(index == ps_handle->ps_views_tot);
  }

  for (int i = 0; i < ps_handle->ps_views_tot; i++) {
    ProjPaintState *ps = ps_handle->ps_views[i];

    project_state_init(C, ob, ps, mode);

    if (ps->ob == nullptr) {
      ps_handle->ps_views_tot = i + 1;
      goto fail;
    }
  }

  /* Don't allow brush size below 2 */
  if (BKE_brush_size_get(scene, ps_handle->brush) < 2) {
    BKE_brush_size_set(scene, ps_handle->brush, 2 * U.pixelsize);
  }

  /* allocate and initialize spatial data structures */

  for (int i = 0; i < ps_handle->ps_views_tot; i++) {
    ProjPaintState *ps = ps_handle->ps_views[i];

    ps->source = (ps->tool == PAINT_TOOL_FILL) ? PROJ_SRC_VIEW_FILL : PROJ_SRC_VIEW;
    project_image_refresh_tagged(ps);

    /* re-use! */
    if (i != 0) {
      ps->is_shared_user = true;
      PROJ_PAINT_STATE_SHARED_MEMCPY(ps, ps_handle->ps_views[0]);
    }

    project_paint_begin(C, ps, is_multi_view, symmetry_flag_views[i]);
    if (ps->me_eval == nullptr) {
      goto fail;
    }

    paint_proj_begin_clone(ps, mouse);
  }

  paint_brush_init_tex(ps_handle->brush);

  return ps_handle;

fail:
  for (int i = 0; i < ps_handle->ps_views_tot; i++) {
    MEM_delete(ps_handle->ps_views[i]);
  }
  MEM_freeN(ps_handle);
  return nullptr;
}

void paint_proj_redraw(const bContext *C, void *ps_handle_p, bool final)
{
  ProjStrokeHandle *ps_handle = static_cast<ProjStrokeHandle *>(ps_handle_p);

  if (ps_handle->need_redraw) {
    ps_handle->need_redraw = false;
  }
  else if (!final) {
    return;
  }

  if (final) {
    /* compositor listener deals with updating */
    WM_event_add_notifier(C, NC_IMAGE | NA_EDITED, nullptr);
  }
  else {
    ED_region_tag_redraw(CTX_wm_region(C));
  }
}

void paint_proj_stroke_done(void *ps_handle_p)
{
  ProjStrokeHandle *ps_handle = static_cast<ProjStrokeHandle *>(ps_handle_p);
  Scene *scene = ps_handle->scene;

  if (ps_handle->is_clone_cursor_pick) {
    MEM_freeN(ps_handle);
    return;
  }

  for (int i = 1; i < ps_handle->ps_views_tot; i++) {
    PROJ_PAINT_STATE_SHARED_CLEAR(ps_handle->ps_views[i]);
  }

  BKE_brush_size_set(scene, ps_handle->brush, ps_handle->orig_brush_size);

  paint_brush_exit_tex(ps_handle->brush);

  for (int i = 0; i < ps_handle->ps_views_tot; i++) {
    ProjPaintState *ps;
    ps = ps_handle->ps_views[i];
    project_paint_end(ps);
    MEM_freeN(ps);
  }

  MEM_freeN(ps_handle);
}
/* use project paint to re-apply an image */
static int texture_paint_camera_project_exec(bContext *C, wmOperator *op)
{
  Main *bmain = CTX_data_main(C);
  Image *image = static_cast<Image *>(
      BLI_findlink(&bmain->images, RNA_enum_get(op->ptr, "image")));
  Scene *scene = CTX_data_scene(C);
  ViewLayer *view_layer = CTX_data_view_layer(C);
  ProjPaintState ps = {nullptr};
  int orig_brush_size;
  IDProperty *idgroup;
  IDProperty *view_data = nullptr;
  BKE_view_layer_synced_ensure(scene, view_layer);
  Object *ob = BKE_view_layer_active_object_get(view_layer);
  bool uvs, mat, tex;

  if (ob == nullptr || ob->type != OB_MESH) {
    BKE_report(op->reports, RPT_ERROR, "No active mesh object");
    return OPERATOR_CANCELLED;
  }

  if (!ED_paint_proj_mesh_data_check(scene, ob, &uvs, &mat, &tex, nullptr)) {
    ED_paint_data_warning(op->reports, uvs, mat, tex, true);
    WM_event_add_notifier(C, NC_SCENE | ND_TOOLSETTINGS, nullptr);
    return OPERATOR_CANCELLED;
  }

  project_state_init(C, ob, &ps, BRUSH_STROKE_NORMAL);

  if (image == nullptr) {
    BKE_report(op->reports, RPT_ERROR, "Image could not be found");
    return OPERATOR_CANCELLED;
  }

  ps.reproject_image = image;
  ps.reproject_ibuf = BKE_image_acquire_ibuf(image, nullptr, nullptr);

  if ((ps.reproject_ibuf == nullptr) ||
      ((ps.reproject_ibuf->rect || ps.reproject_ibuf->rect_float) == false)) {
    BKE_report(op->reports, RPT_ERROR, "Image data could not be found");
    return OPERATOR_CANCELLED;
  }

  idgroup = IDP_GetProperties(&image->id, false);

  if (idgroup) {
    view_data = IDP_GetPropertyTypeFromGroup(idgroup, PROJ_VIEW_DATA_ID, IDP_ARRAY);

    /* type check to make sure its ok */
    if (view_data != nullptr &&
        (view_data->len != PROJ_VIEW_DATA_SIZE || view_data->subtype != IDP_FLOAT)) {
      BKE_report(op->reports, RPT_ERROR, "Image project data invalid");
      return OPERATOR_CANCELLED;
    }
  }

  if (view_data) {
    /* image has stored view projection info */
    ps.source = PROJ_SRC_IMAGE_VIEW;
  }
  else {
    ps.source = PROJ_SRC_IMAGE_CAM;

    if (scene->camera == nullptr) {
      BKE_report(op->reports, RPT_ERROR, "No active camera set");
      return OPERATOR_CANCELLED;
    }
  }

  /* override */
  ps.is_texbrush = false;
  ps.is_maskbrush = false;
  ps.do_masking = false;
  orig_brush_size = BKE_brush_size_get(scene, ps.brush);
  /* cover the whole image */
  BKE_brush_size_set(scene, ps.brush, 32 * U.pixelsize);

  /* so pixels are initialized with minimal info */
  ps.tool = PAINT_TOOL_DRAW;

  scene->toolsettings->imapaint.flag |= IMAGEPAINT_DRAWING;

  /* allocate and initialize spatial data structures */
  project_paint_begin(C, &ps, false, 0);

  if (ps.me_eval == nullptr) {
    BKE_brush_size_set(scene, ps.brush, orig_brush_size);
    BKE_report(op->reports, RPT_ERROR, "Could not get valid evaluated mesh");
    return OPERATOR_CANCELLED;
  }

  ED_image_undo_push_begin(op->type->name, PAINT_MODE_TEXTURE_3D);

  const float pos[2] = {0.0, 0.0};
  const float lastpos[2] = {0.0, 0.0};
  int a;

  project_paint_op(&ps, lastpos, pos);

  project_image_refresh_tagged(&ps);

  for (a = 0; a < ps.image_tot; a++) {
    BKE_image_free_gputextures(ps.projImages[a].ima);
    WM_event_add_notifier(C, NC_IMAGE | NA_EDITED, ps.projImages[a].ima);
  }

  project_paint_end(&ps);

  ED_image_undo_push_end();

  scene->toolsettings->imapaint.flag &= ~IMAGEPAINT_DRAWING;
  BKE_brush_size_set(scene, ps.brush, orig_brush_size);

  return OPERATOR_FINISHED;
}

void PAINT_OT_project_image(wmOperatorType *ot)
{
  PropertyRNA *prop;

  /* identifiers */
  ot->name = "Project Image";
  ot->idname = "PAINT_OT_project_image";
  ot->description = "Project an edited render from the active camera back onto the object";

  /* api callbacks */
  ot->invoke = WM_enum_search_invoke;
  ot->exec = texture_paint_camera_project_exec;

  /* flags */
  ot->flag = OPTYPE_REGISTER | OPTYPE_UNDO;

  prop = RNA_def_enum(ot->srna, "image", DummyRNA_NULL_items, 0, "Image", "");
  RNA_def_enum_funcs(prop, RNA_image_itemf);
  RNA_def_property_flag(prop, PROP_ENUM_NO_TRANSLATE);
  ot->prop = prop;
}

static bool texture_paint_image_from_view_poll(bContext *C)
{
  bScreen *screen = CTX_wm_screen(C);
  if (!(screen && BKE_screen_find_big_area(screen, SPACE_VIEW3D, 0))) {
    CTX_wm_operator_poll_msg_set(C, "No 3D viewport found to create image from");
    return false;
  }
  if (G.background || !GPU_is_init()) {
    return false;
  }
  return true;
}

static int texture_paint_image_from_view_exec(bContext *C, wmOperator *op)
{
  Image *image;
  ImBuf *ibuf;
  char filename[FILE_MAX];

  Main *bmain = CTX_data_main(C);
  Depsgraph *depsgraph = CTX_data_ensure_evaluated_depsgraph(C);
  Scene *scene = CTX_data_scene(C);
  ToolSettings *settings = scene->toolsettings;
  int w = settings->imapaint.screen_grab_size[0];
  int h = settings->imapaint.screen_grab_size[1];
  int maxsize;
  char err_out[256] = "unknown";

  ScrArea *area = BKE_screen_find_big_area(CTX_wm_screen(C), SPACE_VIEW3D, 0);
  if (!area) {
    BKE_report(op->reports, RPT_ERROR, "No 3D viewport found to create image from");
    return OPERATOR_CANCELLED;
  }

  ARegion *region = BKE_area_find_region_active_win(area);
  if (!region) {
    BKE_report(op->reports, RPT_ERROR, "No 3D viewport found to create image from");
    return OPERATOR_CANCELLED;
  }
  RegionView3D *rv3d = static_cast<RegionView3D *>(region->regiondata);

  RNA_string_get(op->ptr, "filepath", filename);

  maxsize = GPU_max_texture_size();

  if (w > maxsize) {
    w = maxsize;
  }
  if (h > maxsize) {
    h = maxsize;
  }

  /* Create a copy of the overlays where they are all turned off, except the
   * texture paint overlay opacity */
  View3D *v3d = static_cast<View3D *>(area->spacedata.first);
  View3D v3d_copy = blender::dna::shallow_copy(*v3d);
  v3d_copy.gridflag = 0;
  v3d_copy.flag2 = 0;
  v3d_copy.flag = V3D_HIDE_HELPLINES;
  v3d_copy.gizmo_flag = V3D_GIZMO_HIDE;

  memset(&v3d_copy.overlay, 0, sizeof(View3DOverlay));
  v3d_copy.overlay.flag = V3D_OVERLAY_HIDE_CURSOR | V3D_OVERLAY_HIDE_TEXT |
                          V3D_OVERLAY_HIDE_MOTION_PATHS | V3D_OVERLAY_HIDE_BONES |
                          V3D_OVERLAY_HIDE_OBJECT_XTRAS | V3D_OVERLAY_HIDE_OBJECT_ORIGINS;
  v3d_copy.overlay.texture_paint_mode_opacity = v3d->overlay.texture_paint_mode_opacity;

  ibuf = ED_view3d_draw_offscreen_imbuf(depsgraph,
                                        scene,
                                        eDrawType(v3d_copy.shading.type),
                                        &v3d_copy,
                                        region,
                                        w,
                                        h,
                                        IB_rect,
                                        R_ALPHAPREMUL,
                                        nullptr,
                                        false,
                                        nullptr,
                                        err_out);

  if (!ibuf) {
    /* NOTE(@sergey): Mostly happens when OpenGL off-screen buffer was failed to create, */
    /* but could be other reasons. Should be handled in the future. */
    BKE_reportf(op->reports, RPT_ERROR, "Failed to create OpenGL off-screen buffer: %s", err_out);
    return OPERATOR_CANCELLED;
  }

  image = BKE_image_add_from_imbuf(bmain, ibuf, "image_view");

  /* Drop reference to ibuf so that the image owns it */
  IMB_freeImBuf(ibuf);

  if (image) {
    /* now for the trickiness. store the view projection here!
     * re-projection will reuse this */
    IDPropertyTemplate val;
    IDProperty *idgroup = IDP_GetProperties(&image->id, true);
    IDProperty *view_data;
    bool is_ortho;
    float *array;

    val.array.len = PROJ_VIEW_DATA_SIZE;
    val.array.type = IDP_FLOAT;
    view_data = IDP_New(IDP_ARRAY, &val, PROJ_VIEW_DATA_ID);

    array = (float *)IDP_Array(view_data);
    memcpy(array, rv3d->winmat, sizeof(rv3d->winmat));
    array += sizeof(rv3d->winmat) / sizeof(float);
    memcpy(array, rv3d->viewmat, sizeof(rv3d->viewmat));
    array += sizeof(rv3d->viewmat) / sizeof(float);
    is_ortho = ED_view3d_clip_range_get(depsgraph, v3d, rv3d, &array[0], &array[1], true);
    /* using float for a bool is dodgy but since its an extra member in the array...
     * easier than adding a single bool prop */
    array[2] = is_ortho ? 1.0f : 0.0f;

    IDP_AddToGroup(idgroup, view_data);
  }

  return OPERATOR_FINISHED;
}

void PAINT_OT_image_from_view(wmOperatorType *ot)
{
  /* identifiers */
  ot->name = "Image from View";
  ot->idname = "PAINT_OT_image_from_view";
  ot->description = "Make an image from biggest 3D view for reprojection";

  /* api callbacks */
  ot->exec = texture_paint_image_from_view_exec;
  ot->poll = texture_paint_image_from_view_poll;

  /* flags */
  ot->flag = OPTYPE_REGISTER;

  RNA_def_string_file_name(
      ot->srna, "filepath", nullptr, FILE_MAX, "File Path", "Name of the file");
}

/*********************************************
 * Data generation for projective texturing  *
 * *******************************************/

void ED_paint_data_warning(ReportList *reports, bool uvs, bool mat, bool tex, bool stencil)
{
  BKE_reportf(reports,
              RPT_WARNING,
              "Missing%s%s%s%s detected!",
              !uvs ? TIP_(" UVs,") : "",
              !mat ? TIP_(" Materials,") : "",
              !tex ? TIP_(" Textures,") : "",
              !stencil ? TIP_(" Stencil,") : "");
}

bool ED_paint_proj_mesh_data_check(
    Scene *scene, Object *ob, bool *uvs, bool *mat, bool *tex, bool *stencil)
{
  Mesh *me;
  int layernum;
  ImagePaintSettings *imapaint = &scene->toolsettings->imapaint;
  Brush *br = BKE_paint_brush(&imapaint->paint);
  bool hasmat = true;
  bool hastex = true;
  bool hasstencil = true;
  bool hasuvs = true;

  imapaint->missing_data = 0;

  BLI_assert(ob->type == OB_MESH);

  if (imapaint->mode == IMAGEPAINT_MODE_MATERIAL) {
    /* no material, add one */
    if (ob->totcol == 0) {
      hasmat = false;
      hastex = false;
    }
    else {
      /* there may be material slots but they may be empty, check */
      hasmat = false;
      hastex = false;

      for (int i = 1; i < ob->totcol + 1; i++) {
        Material *ma = BKE_object_material_get(ob, i);

        if (ma && !ID_IS_LINKED(ma) && !ID_IS_OVERRIDE_LIBRARY(ma)) {
          hasmat = true;
          if (ma->texpaintslot == nullptr) {
            /* refresh here just in case */
            BKE_texpaint_slot_refresh_cache(scene, ma, ob);
          }
          if (ma->texpaintslot != nullptr &&
              (ma->texpaintslot[ma->paint_active_slot].ima == nullptr ||
               !ID_IS_LINKED(ma->texpaintslot[ma->paint_active_slot].ima) ||
               !ID_IS_OVERRIDE_LIBRARY(ma->texpaintslot[ma->paint_active_slot].ima))) {
            hastex = true;
            break;
          }
        }
      }
    }
  }
  else if (imapaint->mode == IMAGEPAINT_MODE_IMAGE) {
    if (imapaint->canvas == nullptr || ID_IS_LINKED(imapaint->canvas)) {
      hastex = false;
    }
  }

  me = BKE_mesh_from_object(ob);
  layernum = CustomData_number_of_layers(&me->ldata, CD_PROP_FLOAT2);

  if (layernum == 0) {
    hasuvs = false;
  }

  /* Make sure we have a stencil to paint on! */
  if (br && br->imagepaint_tool == PAINT_TOOL_MASK) {
    imapaint->flag |= IMAGEPAINT_PROJECT_LAYER_STENCIL;

    if (imapaint->stencil == nullptr) {
      hasstencil = false;
    }
  }

  if (!hasuvs) {
    imapaint->missing_data |= IMAGEPAINT_MISSING_UVS;
  }
  if (!hasmat) {
    imapaint->missing_data |= IMAGEPAINT_MISSING_MATERIAL;
  }
  if (!hastex) {
    imapaint->missing_data |= IMAGEPAINT_MISSING_TEX;
  }
  if (!hasstencil) {
    imapaint->missing_data |= IMAGEPAINT_MISSING_STENCIL;
  }

  if (uvs) {
    *uvs = hasuvs;
  }
  if (mat) {
    *mat = hasmat;
  }
  if (tex) {
    *tex = hastex;
  }
  if (stencil) {
    *stencil = hasstencil;
  }

  return hasuvs && hasmat && hastex && hasstencil;
}

/* Add layer operator */
enum {
  LAYER_BASE_COLOR,
  LAYER_SPECULAR,
  LAYER_ROUGHNESS,
  LAYER_METALLIC,
  LAYER_NORMAL,
  LAYER_BUMP,
  LAYER_DISPLACEMENT,
};

static const EnumPropertyItem layer_type_items[] = {
    {LAYER_BASE_COLOR, "BASE_COLOR", 0, "Base Color", ""},
    {LAYER_SPECULAR, "SPECULAR", 0, "Specular", ""},
    {LAYER_ROUGHNESS, "ROUGHNESS", 0, "Roughness", ""},
    {LAYER_METALLIC, "METALLIC", 0, "Metallic", ""},
    {LAYER_NORMAL, "NORMAL", 0, "Normal", ""},
    {LAYER_BUMP, "BUMP", 0, "Bump", ""},
    {LAYER_DISPLACEMENT, "DISPLACEMENT", 0, "Displacement", ""},
    {0, nullptr, 0, nullptr, nullptr},
};

static Material *get_or_create_current_material(bContext *C, Object *ob)
{
  Material *ma = BKE_object_material_get(ob, ob->actcol);
  if (!ma) {
    Main *bmain = CTX_data_main(C);
    ma = BKE_material_add(bmain, "Material");
    BKE_object_material_assign(bmain, ob, ma, ob->actcol, BKE_MAT_ASSIGN_USERPREF);
  }
  return ma;
}

static Image *proj_paint_image_create(wmOperator *op, Main *bmain, bool is_data)
{
  Image *ima;
  float color[4] = {0.0f, 0.0f, 0.0f, 1.0f};
  char imagename[MAX_ID_NAME - 2] = "Material Diffuse Color";
  int width = 1024;
  int height = 1024;
  bool use_float = false;
  short gen_type = IMA_GENTYPE_BLANK;
  bool alpha = false;

  if (op) {
    width = RNA_int_get(op->ptr, "width");
    height = RNA_int_get(op->ptr, "height");
    use_float = RNA_boolean_get(op->ptr, "float");
    gen_type = RNA_enum_get(op->ptr, "generated_type");
    RNA_float_get_array(op->ptr, "color", color);
    alpha = RNA_boolean_get(op->ptr, "alpha");
    RNA_string_get(op->ptr, "name", imagename);
  }

  /* TODO(lukas): Add option for tiled image. */
  ima = BKE_image_add_generated(bmain,
                                width,
                                height,
                                imagename,
                                alpha ? 32 : 24,
                                use_float,
                                gen_type,
                                color,
                                false,
                                is_data,
                                false);

  return ima;
}

/**
 * \return The name of the new attribute.
 */
static const char *proj_paint_color_attribute_create(wmOperator *op, Object *ob)
{
  char name[MAX_NAME] = "";
  float color[4] = {0.0f, 0.0f, 0.0f, 1.0f};
  eAttrDomain domain = ATTR_DOMAIN_POINT;
  eCustomDataType type = CD_PROP_COLOR;

  if (op) {
    RNA_string_get(op->ptr, "name", name);
    RNA_float_get_array(op->ptr, "color", color);
    domain = (eAttrDomain)RNA_enum_get(op->ptr, "domain");
    type = (eCustomDataType)RNA_enum_get(op->ptr, "data_type");
  }

  Mesh *mesh = static_cast<Mesh *>(ob->data);
  const CustomDataLayer *layer = BKE_id_attribute_new(&mesh->id, name, type, domain, op->reports);
  if (!layer) {
    return nullptr;
  }

  BKE_id_attributes_active_color_set(&mesh->id, layer->name);
  if (!mesh->default_color_attribute) {
    BKE_id_attributes_default_color_set(&mesh->id, layer->name);
  }

  BKE_object_attributes_active_color_fill(ob, color, false);

  return layer->name;
}

/**
 * Get a default color for the paint slot layer from a material's Principled BSDF.
 *
 * \param layer_type: The layer type of the paint slot
 * \param ma: The material to attempt using as the default color source.
 *            If this fails or \p ma is null, a default Principled BSDF is used instead.
 */
static void default_paint_slot_color_get(int layer_type, Material *ma, float color[4])
{
  switch (layer_type) {
    case LAYER_BASE_COLOR:
    case LAYER_SPECULAR:
    case LAYER_ROUGHNESS:
    case LAYER_METALLIC: {
      bNodeTree *ntree = nullptr;
      bNode *in_node = ma ? ntreeFindType(ma->nodetree, SH_NODE_BSDF_PRINCIPLED) : nullptr;
      if (!in_node) {
        /* An existing material or Principled BSDF node could not be found.
         * Copy default color values from a default Principled BSDF instead. */
        ntree = ntreeAddTree(nullptr, "Temporary Shader Nodetree", ntreeType_Shader->idname);
        in_node = nodeAddStaticNode(nullptr, ntree, SH_NODE_BSDF_PRINCIPLED);
      }
      bNodeSocket *in_sock = nodeFindSocket(in_node, SOCK_IN, layer_type_items[layer_type].name);
      switch (in_sock->type) {
        case SOCK_FLOAT: {
          bNodeSocketValueFloat *socket_data = static_cast<bNodeSocketValueFloat *>(
              in_sock->default_value);
          copy_v3_fl(color, socket_data->value);
          color[3] = 1.0f;
          break;
        }
        case SOCK_VECTOR:
        case SOCK_RGBA: {
          bNodeSocketValueRGBA *socket_data = static_cast<bNodeSocketValueRGBA *>(
              in_sock->default_value);
          copy_v3_v3(color, socket_data->value);
          color[3] = 1.0f;
          break;
        }
        default:
          BLI_assert_unreachable();
          rgba_float_args_set(color, 0.0f, 0.0f, 0.0f, 1.0f);
          break;
      }
      /* Cleanup */
      if (ntree) {
        ntreeFreeTree(ntree);
        MEM_freeN(ntree);
      }
      return;
    }
    case LAYER_NORMAL:
      /* Neutral tangent space normal map. */
      rgba_float_args_set(color, 0.5f, 0.5f, 1.0f, 1.0f);
      break;
    case LAYER_BUMP:
    case LAYER_DISPLACEMENT:
      /* Neutral displacement and bump map. */
      rgba_float_args_set(color, 0.5f, 0.5f, 0.5f, 1.0f);
      break;
  }
}

static bool proj_paint_add_slot(bContext *C, wmOperator *op)
{
  Object *ob = ED_object_active_context(C);
  Scene *scene = CTX_data_scene(C);
  Material *ma;
  Image *ima = nullptr;
  CustomDataLayer *layer = nullptr;

  if (!ob) {
    return false;
  }

  ma = get_or_create_current_material(C, ob);

  if (ma) {
    Main *bmain = CTX_data_main(C);
    int type = RNA_enum_get(op->ptr, "type");
    bool is_data = (type > LAYER_BASE_COLOR);

    bNode *new_node;
    bNodeTree *ntree = ma->nodetree;

    if (!ntree) {
      ED_node_shader_default(C, &ma->id);
      ntree = ma->nodetree;
    }

    ma->use_nodes = true;

    const ePaintCanvasSource slot_type = ob->mode == OB_MODE_SCULPT ?
                                             (ePaintCanvasSource)RNA_enum_get(op->ptr,
                                                                              "slot_type") :
                                             PAINT_CANVAS_SOURCE_IMAGE;

    /* Create a new node. */
    switch (slot_type) {
      case PAINT_CANVAS_SOURCE_IMAGE: {
        new_node = nodeAddStaticNode(C, ntree, SH_NODE_TEX_IMAGE);
        ima = proj_paint_image_create(op, bmain, is_data);
        new_node->id = &ima->id;
        break;
      }
      case PAINT_CANVAS_SOURCE_COLOR_ATTRIBUTE: {
        new_node = nodeAddStaticNode(C, ntree, SH_NODE_ATTRIBUTE);
        if (const char *name = proj_paint_color_attribute_create(op, ob)) {
          BLI_strncpy_utf8(((NodeShaderAttribute *)new_node->storage)->name, name, MAX_NAME);
        }
        break;
      }
      case PAINT_CANVAS_SOURCE_MATERIAL:
        BLI_assert_unreachable();
        return false;
    }
    nodeSetActive(ntree, new_node);

    /* Connect to first available principled BSDF node. */
    bNode *in_node = ntreeFindType(ntree, SH_NODE_BSDF_PRINCIPLED);
    bNode *out_node = new_node;

    if (in_node != nullptr) {
      bNodeSocket *out_sock = nodeFindSocket(out_node, SOCK_OUT, "Color");
      bNodeSocket *in_sock = nullptr;

      if (type >= LAYER_BASE_COLOR && type < LAYER_NORMAL) {
        in_sock = nodeFindSocket(in_node, SOCK_IN, layer_type_items[type].name);
      }
      else if (type == LAYER_NORMAL) {
        bNode *nor_node;
        nor_node = nodeAddStaticNode(C, ntree, SH_NODE_NORMAL_MAP);

        in_sock = nodeFindSocket(nor_node, SOCK_IN, "Color");
        nodeAddLink(ntree, out_node, out_sock, nor_node, in_sock);

        in_sock = nodeFindSocket(in_node, SOCK_IN, "Normal");
        out_sock = nodeFindSocket(nor_node, SOCK_OUT, "Normal");

        out_node = nor_node;
      }
      else if (type == LAYER_BUMP) {
        bNode *bump_node;
        bump_node = nodeAddStaticNode(C, ntree, SH_NODE_BUMP);

        in_sock = nodeFindSocket(bump_node, SOCK_IN, "Height");
        nodeAddLink(ntree, out_node, out_sock, bump_node, in_sock);

        in_sock = nodeFindSocket(in_node, SOCK_IN, "Normal");
        out_sock = nodeFindSocket(bump_node, SOCK_OUT, "Normal");

        out_node = bump_node;
      }
      else if (type == LAYER_DISPLACEMENT) {
        /* Connect to the displacement output socket */
        in_node = ntreeFindType(ntree, SH_NODE_OUTPUT_MATERIAL);

        if (in_node != nullptr) {
          in_sock = nodeFindSocket(in_node, SOCK_IN, layer_type_items[type].name);
        }
        else {
          in_sock = nullptr;
        }
      }

      /* Check if the socket in already connected to something */
      bNodeLink *link = in_sock ? in_sock->link : nullptr;
      if (in_sock != nullptr && link == nullptr) {
        nodeAddLink(ntree, out_node, out_sock, in_node, in_sock);

        nodePositionRelative(out_node, in_node, out_sock, in_sock);
      }
    }

    ED_node_tree_propagate_change(C, bmain, ntree);
    /* In case we added more than one node, position them too. */
    nodePositionPropagate(out_node);

    if (ima) {
      BKE_texpaint_slot_refresh_cache(scene, ma, ob);
      BKE_image_signal(bmain, ima, nullptr, IMA_SIGNAL_USER_NEW_IMAGE);
      WM_event_add_notifier(C, NC_IMAGE | NA_ADDED, ima);
      ED_space_image_sync(bmain, ima, false);
    }
    if (layer) {
      BKE_texpaint_slot_refresh_cache(scene, ma, ob);
      DEG_id_tag_update(static_cast<ID *>(ob->data), ID_RECALC_GEOMETRY);
      WM_main_add_notifier(NC_GEOM | ND_DATA, ob->data);
    }

    DEG_id_tag_update(&ntree->id, 0);
    DEG_id_tag_update(&ma->id, ID_RECALC_SHADING);
    ED_area_tag_redraw(CTX_wm_area(C));

    ED_paint_proj_mesh_data_check(scene, ob, nullptr, nullptr, nullptr, nullptr);

    return true;
  }

  return false;
}

static int get_texture_layer_type(wmOperator *op, const char *prop_name)
{
  int type_value = RNA_enum_get(op->ptr, prop_name);
  int type = RNA_enum_from_value(layer_type_items, type_value);
  BLI_assert(type != -1);
  return type;
}

static int texture_paint_add_texture_paint_slot_exec(bContext *C, wmOperator *op)
{
  if (proj_paint_add_slot(C, op)) {
    return OPERATOR_FINISHED;
  }
  return OPERATOR_CANCELLED;
}

static void get_default_texture_layer_name_for_object(Object *ob,
                                                      int texture_type,
                                                      char *dst,
                                                      int dst_length)
{
  Material *ma = BKE_object_material_get(ob, ob->actcol);
  const char *base_name = ma ? &ma->id.name[2] : &ob->id.name[2];
  BLI_snprintf(dst, dst_length, "%s %s", base_name, layer_type_items[texture_type].name);
}

static int texture_paint_add_texture_paint_slot_invoke(bContext *C,
                                                       wmOperator *op,
                                                       const wmEvent * /*event*/)
{
  Object *ob = ED_object_active_context(C);
  Material *ma = BKE_object_material_get(ob, ob->actcol);

  int type = get_texture_layer_type(op, "type");

  /* Set default name. */
  char imagename[MAX_ID_NAME - 2];
  get_default_texture_layer_name_for_object(ob, type, (char *)&imagename, sizeof(imagename));
  RNA_string_set(op->ptr, "name", imagename);

  /* Set default color. Copy the color from nodes, so it matches the existing material. */
  float color[4];
  default_paint_slot_color_get(type, ma, color);
  RNA_float_set_array(op->ptr, "color", color);

  return WM_operator_props_dialog_popup(C, op, 300);
}

static void texture_paint_add_texture_paint_slot_ui(bContext *C, wmOperator *op)
{
  uiLayout *layout = op->layout;
  uiLayoutSetPropSep(layout, true);
  uiLayoutSetPropDecorate(layout, false);
  Object *ob = ED_object_active_context(C);
  ePaintCanvasSource slot_type = PAINT_CANVAS_SOURCE_IMAGE;

  if (ob->mode == OB_MODE_SCULPT) {
    slot_type = (ePaintCanvasSource)RNA_enum_get(op->ptr, "slot_type");
    uiItemR(layout, op->ptr, "slot_type", UI_ITEM_R_EXPAND, nullptr, ICON_NONE);
  }

  uiItemR(layout, op->ptr, "name", 0, nullptr, ICON_NONE);

  switch (slot_type) {
    case PAINT_CANVAS_SOURCE_IMAGE: {
      uiLayout *col = uiLayoutColumn(layout, true);
      uiItemR(col, op->ptr, "width", 0, nullptr, ICON_NONE);
      uiItemR(col, op->ptr, "height", 0, nullptr, ICON_NONE);

      uiItemR(layout, op->ptr, "alpha", 0, nullptr, ICON_NONE);
      uiItemR(layout, op->ptr, "generated_type", 0, nullptr, ICON_NONE);
      uiItemR(layout, op->ptr, "float", 0, nullptr, ICON_NONE);
      break;
    }
    case PAINT_CANVAS_SOURCE_COLOR_ATTRIBUTE:
      uiItemR(layout, op->ptr, "domain", UI_ITEM_R_EXPAND, nullptr, ICON_NONE);
      uiItemR(layout, op->ptr, "data_type", UI_ITEM_R_EXPAND, nullptr, ICON_NONE);
      break;
    case PAINT_CANVAS_SOURCE_MATERIAL:
      BLI_assert_unreachable();
      break;
  }

  uiItemR(layout, op->ptr, "color", 0, nullptr, ICON_NONE);
}

#define IMA_DEF_NAME N_("Untitled")

void PAINT_OT_add_texture_paint_slot(wmOperatorType *ot)
{
  PropertyRNA *prop;
  static float default_color[4] = {0.0f, 0.0f, 0.0f, 1.0f};

  static const EnumPropertyItem slot_type_items[3] = {
      {PAINT_CANVAS_SOURCE_IMAGE, "IMAGE", 0, "Image", ""},
      {PAINT_CANVAS_SOURCE_COLOR_ATTRIBUTE, "COLOR_ATTRIBUTE", 0, "Color Attribute", ""},
      {0, nullptr, 0, nullptr, nullptr},
  };

  static const EnumPropertyItem domain_items[3] = {
      {ATTR_DOMAIN_POINT, "POINT", 0, "Vertex", ""},
      {ATTR_DOMAIN_CORNER, "CORNER", 0, "Face Corner", ""},
      {0, nullptr, 0, nullptr, nullptr},
  };

  static const EnumPropertyItem attribute_type_items[3] = {
      {CD_PROP_COLOR, "COLOR", 0, "Color", ""},
      {CD_PROP_BYTE_COLOR, "BYTE_COLOR", 0, "Byte Color", ""},
      {0, nullptr, 0, nullptr, nullptr},
  };

  /* identifiers */
  ot->name = "Add Paint Slot";
  ot->description = "Add a paint slot";
  ot->idname = "PAINT_OT_add_texture_paint_slot";

  /* api callbacks */
  ot->invoke = texture_paint_add_texture_paint_slot_invoke;
  ot->exec = texture_paint_add_texture_paint_slot_exec;
  ot->poll = ED_operator_object_active_editable_mesh;
  ot->ui = texture_paint_add_texture_paint_slot_ui;

  /* flags */
  ot->flag = OPTYPE_UNDO;

  /* Shared Properties */
  prop = RNA_def_enum(ot->srna,
                      "type",
                      layer_type_items,
                      0,
                      "Material Layer Type",
                      "Material layer type of new paint slot");
  RNA_def_property_flag(prop, PROP_HIDDEN);

  prop = RNA_def_enum(
      ot->srna, "slot_type", slot_type_items, 0, "Slot Type", "Type of new paint slot");

  prop = RNA_def_string(
      ot->srna, "name", IMA_DEF_NAME, MAX_NAME, "Name", "Name for new paint slot source");
  RNA_def_property_flag(prop, PROP_SKIP_SAVE);

  prop = RNA_def_float_color(
      ot->srna, "color", 4, nullptr, 0.0f, FLT_MAX, "Color", "Default fill color", 0.0f, 1.0f);
  RNA_def_property_subtype(prop, PROP_COLOR_GAMMA);
  RNA_def_property_float_array_default(prop, default_color);

  /* Image Properties */
  prop = RNA_def_int(ot->srna, "width", 1024, 1, INT_MAX, "Width", "Image width", 1, 16384);
  RNA_def_property_subtype(prop, PROP_PIXEL);

  prop = RNA_def_int(ot->srna, "height", 1024, 1, INT_MAX, "Height", "Image height", 1, 16384);
  RNA_def_property_subtype(prop, PROP_PIXEL);

  RNA_def_boolean(ot->srna, "alpha", true, "Alpha", "Create an image with an alpha channel");

  RNA_def_enum(ot->srna,
               "generated_type",
               rna_enum_image_generated_type_items,
               IMA_GENTYPE_BLANK,
               "Generated Type",
               "Fill the image with a grid for UV map testing");

  RNA_def_boolean(ot->srna,
                  "float",
                  false,
                  "32-bit Float",
                  "Create image with 32-bit floating-point bit depth");

  /* Color Attribute Properties */
  RNA_def_enum(ot->srna,
               "domain",
               domain_items,
               ATTR_DOMAIN_POINT,
               "Domain",
               "Type of element that attribute is stored on");

  RNA_def_enum(ot->srna,
               "data_type",
               attribute_type_items,
               CD_PROP_COLOR,
               "Data Type",
               "Type of data stored in attribute");
}

static int add_simple_uvs_exec(bContext *C, wmOperator * /*op*/)
{
  /* no checks here, poll function does them for us */
  Main *bmain = CTX_data_main(C);
  Object *ob = CTX_data_active_object(C);
  Scene *scene = CTX_data_scene(C);

  ED_uvedit_add_simple_uvs(bmain, scene, ob);

  ED_paint_proj_mesh_data_check(scene, ob, nullptr, nullptr, nullptr, nullptr);

  DEG_id_tag_update(static_cast<ID *>(ob->data), 0);
  WM_event_add_notifier(C, NC_GEOM | ND_DATA, ob->data);
  WM_event_add_notifier(C, NC_SCENE | ND_TOOLSETTINGS, scene);
  return OPERATOR_FINISHED;
}

static bool add_simple_uvs_poll(bContext *C)
{
  Object *ob = CTX_data_active_object(C);

  if (!ob || ob->type != OB_MESH || ob->mode != OB_MODE_TEXTURE_PAINT) {
    return false;
  }
  return true;
}

void PAINT_OT_add_simple_uvs(wmOperatorType *ot)
{
  /* identifiers */
  ot->name = "Add Simple UVs";
  ot->description = "Add cube map UVs on mesh";
  ot->idname = "PAINT_OT_add_simple_uvs";

  /* api callbacks */
  ot->exec = add_simple_uvs_exec;
  ot->poll = add_simple_uvs_poll;

  /* flags */
  ot->flag = OPTYPE_REGISTER | OPTYPE_UNDO;
}<|MERGE_RESOLUTION|>--- conflicted
+++ resolved
@@ -4200,17 +4200,10 @@
       CustomData_get_layer_named(&orig_mesh->pdata, CD_PROP_BOOL, ".hide_poly"));
 }
 
-<<<<<<< HEAD
-/* Return true if face should be considered selected, false otherwise */
-static bool project_paint_check_face_sel(const ProjPaintState *ps,
-                                         const ProjPaintFaceLookup *face_lookup,
-                                         const int tri_i)
-=======
 /* Return true if face should be considered paintable, false otherwise */
 static bool project_paint_check_face_paintable(const ProjPaintState *ps,
                                                const ProjPaintFaceLookup *face_lookup,
-                                               const MLoopTri *lt)
->>>>>>> 0c01e0f4
+                                               const int tri_i)
 {
   if (ps->do_face_sel) {
     int orig_index;
@@ -4223,12 +4216,12 @@
   }
   else {
     int orig_index;
-
+    const int poly_i = ps->looptri_polys_eval[tri_i];
     if ((face_lookup->index_mp_to_orig != nullptr) &&
-        ((orig_index = (face_lookup->index_mp_to_orig[lt->poly])) != ORIGINDEX_NONE)) {
+        ((orig_index = (face_lookup->index_mp_to_orig[poly_i])) != ORIGINDEX_NONE)) {
       return !(face_lookup->hide_poly_orig && face_lookup->hide_poly_orig[orig_index]);
     }
-    return !(ps->hide_poly_eval && ps->hide_poly_eval[lt->poly]);
+    return !(ps->hide_poly_eval && ps->hide_poly_eval[poly_i]);
   }
 }
 
@@ -4348,11 +4341,7 @@
     bool is_face_paintable;
     bool skip_tri = false;
 
-<<<<<<< HEAD
-    is_face_sel = project_paint_check_face_sel(ps, face_lookup, tri_index);
-=======
-    is_face_paintable = project_paint_check_face_paintable(ps, face_lookup, &looptris[tri_index]);
->>>>>>> 0c01e0f4
+    is_face_paintable = project_paint_check_face_paintable(ps, face_lookup, tri_index);
 
     if (!ps->do_stencil_brush) {
       slot = project_paint_face_paint_slot(ps, tri_index);
