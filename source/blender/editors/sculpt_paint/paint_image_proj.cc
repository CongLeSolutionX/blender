--- conflicted
+++ resolved
@@ -4400,24 +4400,12 @@
         /* Back-face culls individual triangles but mask normal will use polygon. */
         if (ps->do_backfacecull) {
           if (ps->do_mask_normal) {
-<<<<<<< HEAD
             if (prev_poly != looptri_polys[tri_index]) {
-              int iloop;
               bool culled = true;
-              const MPoly &poly = ps->polys_eval[looptri_polys[tri_index]];
-              int poly_loops = poly.totloop;
+              const blender::IndexRange poly = ps->polys_eval[looptri_polys[tri_index]];
               prev_poly = looptri_polys[tri_index];
-              for (iloop = 0; iloop < poly_loops; iloop++) {
-                if (!(ps->vertFlags[ps->corner_verts_eval[poly.loopstart + iloop]] &
-                      PROJ_VERT_CULL)) {
-=======
-            if (prev_poly != looptris[tri_index].poly) {
-              bool culled = true;
-              const blender::IndexRange poly = ps->polys_eval[looptris[tri_index].poly];
-              prev_poly = looptris[tri_index].poly;
               for (const int corner : poly) {
                 if (!(ps->vertFlags[ps->corner_verts_eval[corner]] & PROJ_VERT_CULL)) {
->>>>>>> e785d956
                   culled = false;
                   break;
                 }
