/* SPDX-FileCopyrightText: 2020 Blender Authors
 *
 * SPDX-License-Identifier: GPL-2.0-or-later */

/** \file
 * \ingroup edsculpt
 */

#include "MEM_guardedalloc.h"

#include "BLI_math_color.h"
#include "BLI_math_color_blend.h"
#include "BLI_task.h"

#include "BLT_translation.h"

#include "DNA_meshdata_types.h"
#include "DNA_userdef_types.h"

#include "BKE_context.h"
#include "BKE_paint.hh"
#include "BKE_pbvh_api.hh"

#include "IMB_colormanagement.h"

#include "DEG_depsgraph.h"

#include "WM_api.hh"
#include "WM_types.hh"

#include "ED_paint.hh"
#include "sculpt_intern.hh"

#include "RNA_access.hh"
#include "RNA_define.hh"

#include "UI_interface.hh"
#include "UI_resources.hh"

#include <cmath>
#include <cstdlib>

enum eSculptColorFilterTypes {
  COLOR_FILTER_FILL,
  COLOR_FILTER_HUE,
  COLOR_FILTER_SATURATION,
  COLOR_FILTER_VALUE,
  COLOR_FILTER_BRIGHTNESS,
  COLOR_FILTER_CONTRAST,
  COLOR_FILTER_RED,
  COLOR_FILTER_GREEN,
  COLOR_FILTER_BLUE,
  COLOR_FILTER_SMOOTH,
};

static const float fill_filter_default_color[4] = {1.0f, 1.0f, 1.0f, 1.0f};

static EnumPropertyItem prop_color_filter_types[] = {
    {COLOR_FILTER_FILL, "FILL", 0, "Fill", "Fill with a specific color"},
    {COLOR_FILTER_HUE, "HUE", 0, "Hue", "Change hue"},
    {COLOR_FILTER_SATURATION, "SATURATION", 0, "Saturation", "Change saturation"},
    {COLOR_FILTER_VALUE, "VALUE", 0, "Value", "Change value"},

    {COLOR_FILTER_BRIGHTNESS, "BRIGHTNESS", 0, "Brightness", "Change brightness"},
    {COLOR_FILTER_CONTRAST, "CONTRAST", 0, "Contrast", "Change contrast"},

    {COLOR_FILTER_SMOOTH, "SMOOTH", 0, "Smooth", "Smooth colors"},

    {COLOR_FILTER_RED, "RED", 0, "Red", "Change red channel"},
    {COLOR_FILTER_GREEN, "GREEN", 0, "Green", "Change green channel"},
    {COLOR_FILTER_BLUE, "BLUE", 0, "Blue", "Change blue channel"},
    {0, nullptr, 0, nullptr, nullptr},
};

static void color_filter_task(Object *ob,
                              const int mode,
                              const float filter_strength,
                              const float *filter_fill_color,
                              PBVHNode *node)
{
  SculptSession *ss = ob->sculpt;

  SculptOrigVertData orig_data;
  SCULPT_orig_vert_data_init(&orig_data, ob, node, SCULPT_UNDO_COLOR);

  AutomaskingNodeData automask_data;
  SCULPT_automasking_node_begin(ob, ss, ss->filter_cache->automasking, &automask_data, node);

  PBVHVertexIter vd;
<<<<<<< HEAD
  BKE_pbvh_vertex_iter_begin (ss->pbvh, data->nodes[n], vd, PBVH_ITER_UNIQUE) {
    SCULPT_orig_vert_data_update(ss, &orig_data, vd.vertex);
=======
  BKE_pbvh_vertex_iter_begin (ss->pbvh, node, vd, PBVH_ITER_UNIQUE) {
    SCULPT_orig_vert_data_update(&orig_data, &vd);
>>>>>>> 67843e18
    SCULPT_automasking_node_update(ss, &automask_data, &vd);

    float orig_color[3], final_color[4], hsv_color[3];
    int hue;
    float brightness, contrast, gain, delta, offset;
    float fade = vd.mask ? *vd.mask : 0.0f;
    fade = 1.0f - fade;
    fade *= filter_strength;
    fade *= SCULPT_automasking_factor_get(
        ss->filter_cache->automasking, ss, vd.vertex, &automask_data);
    if (fade == 0.0f) {
      continue;
    }

    copy_v3_v3(orig_color, orig_data.col);
    final_color[3] = orig_data.col[3]; /* Copy alpha */

    switch (mode) {
      case COLOR_FILTER_FILL: {
        float fill_color_rgba[4];
        copy_v3_v3(fill_color_rgba, filter_fill_color);
        fill_color_rgba[3] = 1.0f;
        fade = clamp_f(fade, 0.0f, 1.0f);
        mul_v4_fl(fill_color_rgba, fade);
        blend_color_mix_float(final_color, orig_data.col, fill_color_rgba);
        break;
      }
      case COLOR_FILTER_HUE:
        rgb_to_hsv_v(orig_color, hsv_color);
        hue = hsv_color[0];
        hsv_color[0] = fmod((hsv_color[0] + fabs(fade)) - hue, 1);
        hsv_to_rgb_v(hsv_color, final_color);
        break;
      case COLOR_FILTER_SATURATION:
        rgb_to_hsv_v(orig_color, hsv_color);

        if (hsv_color[1] > 0.001f) {
          hsv_color[1] = clamp_f(hsv_color[1] + fade * hsv_color[1], 0.0f, 1.0f);
          hsv_to_rgb_v(hsv_color, final_color);
        }
        else {
          copy_v3_v3(final_color, orig_color);
        }
        break;
      case COLOR_FILTER_VALUE:
        rgb_to_hsv_v(orig_color, hsv_color);
        hsv_color[2] = clamp_f(hsv_color[2] + fade, 0.0f, 1.0f);
        hsv_to_rgb_v(hsv_color, final_color);
        break;
      case COLOR_FILTER_RED:
        orig_color[0] = clamp_f(orig_color[0] + fade, 0.0f, 1.0f);
        copy_v3_v3(final_color, orig_color);
        break;
      case COLOR_FILTER_GREEN:
        orig_color[1] = clamp_f(orig_color[1] + fade, 0.0f, 1.0f);
        copy_v3_v3(final_color, orig_color);
        break;
      case COLOR_FILTER_BLUE:
        orig_color[2] = clamp_f(orig_color[2] + fade, 0.0f, 1.0f);
        copy_v3_v3(final_color, orig_color);
        break;
      case COLOR_FILTER_BRIGHTNESS:
        fade = clamp_f(fade, -1.0f, 1.0f);
        brightness = fade;
        contrast = 0;
        delta = contrast / 2.0f;
        gain = 1.0f - delta * 2.0f;
        delta *= -1;
        offset = gain * (brightness + delta);
        for (int i = 0; i < 3; i++) {
          final_color[i] = clamp_f(gain * orig_color[i] + offset, 0.0f, 1.0f);
        }
        break;
      case COLOR_FILTER_CONTRAST:
        fade = clamp_f(fade, -1.0f, 1.0f);
        brightness = 0;
        contrast = fade;
        delta = contrast / 2.0f;
        gain = 1.0f - delta * 2.0f;
        if (contrast > 0) {
          gain = 1.0f / ((gain != 0.0f) ? gain : FLT_EPSILON);
          offset = gain * (brightness - delta);
        }
        else {
          delta *= -1;
          offset = gain * (brightness + delta);
        }
        for (int i = 0; i < 3; i++) {
          final_color[i] = clamp_f(gain * orig_color[i] + offset, 0.0f, 1.0f);
        }
        break;
      case COLOR_FILTER_SMOOTH: {
        fade = clamp_f(fade, -1.0f, 1.0f);
        float smooth_color[4];
        SCULPT_neighbor_color_average(ss, smooth_color, vd.vertex);

        float col[4];
        SCULPT_vertex_color_get(ss, vd.vertex, col);

        if (fade < 0.0f) {
          interp_v4_v4v4(smooth_color, smooth_color, col, 0.5f);
        }

        bool copy_alpha = col[3] == smooth_color[3];

        if (fade < 0.0f) {
          float delta_color[4];

          /* Unsharp mask. */
          copy_v4_v4(delta_color, ss->filter_cache->pre_smoothed_color[vd.index]);
          sub_v4_v4(delta_color, smooth_color);

          copy_v4_v4(final_color, col);
          madd_v4_v4fl(final_color, delta_color, fade);
        }
        else {
          blend_color_interpolate_float(final_color, col, smooth_color, fade);
        }

        CLAMP4(final_color, 0.0f, 1.0f);

        /* Prevent accumulated numeric error from corrupting alpha. */
        if (copy_alpha) {
          final_color[3] = smooth_color[3];
        }
        break;
      }
    }

    SCULPT_vertex_color_set(ss, vd.vertex, final_color);
  }
  BKE_pbvh_vertex_iter_end;
  BKE_pbvh_node_mark_update_color(node);
}

static void sculpt_color_presmooth_init(SculptSession *ss)
{
  int totvert = SCULPT_vertex_count_get(ss);

  if (!ss->filter_cache->pre_smoothed_color) {
    ss->filter_cache->pre_smoothed_color = static_cast<float(*)[4]>(
        MEM_malloc_arrayN(totvert, sizeof(float[4]), __func__));
  }

  for (int i = 0; i < totvert; i++) {
    SCULPT_vertex_color_get(
        ss, BKE_pbvh_index_to_vertex(ss->pbvh, i), ss->filter_cache->pre_smoothed_color[i]);
  }

  for (int iteration = 0; iteration < 2; iteration++) {
    for (int i = 0; i < totvert; i++) {
      float avg[4] = {0.0f, 0.0f, 0.0f, 0.0f};
      int total = 0;

      SculptVertexNeighborIter ni;
      SCULPT_VERTEX_NEIGHBORS_ITER_BEGIN (ss, BKE_pbvh_index_to_vertex(ss->pbvh, i), ni) {
        float col[4] = {0};

        copy_v4_v4(col, ss->filter_cache->pre_smoothed_color[ni.index]);

        add_v4_v4(avg, col);
        total++;
      }
      SCULPT_VERTEX_NEIGHBORS_ITER_END(ni);

      if (total > 0) {
        mul_v4_fl(avg, 1.0f / float(total));
        interp_v4_v4v4(ss->filter_cache->pre_smoothed_color[i],
                       ss->filter_cache->pre_smoothed_color[i],
                       avg,
                       0.5f);
      }
    }
  }
}

static void sculpt_color_filter_apply(bContext *C, wmOperator *op, Object *ob)
{
  using namespace blender;
  SculptSession *ss = ob->sculpt;

  const int mode = RNA_enum_get(op->ptr, "type");
  float filter_strength = RNA_float_get(op->ptr, "strength");
  float fill_color[3];

  RNA_float_get_array(op->ptr, "fill_color", fill_color);
  IMB_colormanagement_srgb_to_scene_linear_v3(fill_color, fill_color);

  if (filter_strength < 0.0 && !ss->filter_cache->pre_smoothed_color) {
    sculpt_color_presmooth_init(ss);
  }

  threading::parallel_for(ss->filter_cache->nodes.index_range(), 1, [&](const IndexRange range) {
    for (const int i : range) {
      color_filter_task(ob, mode, filter_strength, fill_color, ss->filter_cache->nodes[i]);
    }
  });

  SCULPT_flush_update_step(C, SCULPT_UPDATE_COLOR);
}

static void sculpt_color_filter_end(bContext *C, Object *ob)
{
  SculptSession *ss = ob->sculpt;

  SCULPT_undo_push_end(ob);
  SCULPT_filter_cache_free(ss, ob);
  SCULPT_flush_update_done(C, ob, SCULPT_UPDATE_COLOR);
}

static int sculpt_color_filter_modal(bContext *C, wmOperator *op, const wmEvent *event)
{
  Object *ob = CTX_data_active_object(C);
  SculptSession *ss = ob->sculpt;

  if (event->type == LEFTMOUSE && event->val == KM_RELEASE) {
    sculpt_color_filter_end(C, ob);
    return OPERATOR_FINISHED;
  }

  if (event->type != MOUSEMOVE) {
    return OPERATOR_RUNNING_MODAL;
  }

  const float len = (event->prev_press_xy[0] - event->xy[0]) * 0.001f;
  float filter_strength = ss->filter_cache->start_filter_strength * -len;
  RNA_float_set(op->ptr, "strength", filter_strength);

  sculpt_color_filter_apply(C, op, ob);

  return OPERATOR_RUNNING_MODAL;
}

static int sculpt_color_filter_init(bContext *C, wmOperator *op)
{
  Object *ob = CTX_data_active_object(C);
  Sculpt *sd = CTX_data_tool_settings(C)->sculpt;
  SculptSession *ss = ob->sculpt;
  View3D *v3d = CTX_wm_view3d(C);

  int mval[2];
  RNA_int_get_array(op->ptr, "start_mouse", mval);
  float mval_fl[2] = {float(mval[0]), float(mval[1])};

  SCULPT_stroke_id_next(ob);

  const bool use_automasking = SCULPT_is_automasking_enabled(sd, ss, nullptr);
  if (use_automasking) {
    if (v3d) {
      /* Update the active face set manually as the paint cursor is not enabled when using the Mesh
       * Filter Tool. */
      SculptCursorGeometryInfo sgi;
      SCULPT_cursor_geometry_info_update(C, &sgi, mval_fl, false, false);
    }
  }

  /* Disable for multires and dyntopo for now */
  if (!ss->pbvh || !SCULPT_handles_colors_report(ss, op->reports)) {
    return OPERATOR_CANCELLED;
  }

  SCULPT_undo_push_begin(ob, op);
  BKE_sculpt_color_layer_create_if_needed(ob);

  BKE_sculpt_ensure_origcolor(ob);

  /* CTX_data_ensure_evaluated_depsgraph should be used at the end to include the updates of
   * earlier steps modifying the data. */
  Depsgraph *depsgraph = CTX_data_ensure_evaluated_depsgraph(C);
  BKE_sculpt_update_object_for_edit(depsgraph, ob, true, false, true);

  SCULPT_filter_cache_init(C,
                           ob,
                           sd,
                           SCULPT_UNDO_COLOR,
                           mval_fl,
                           RNA_float_get(op->ptr, "area_normal_radius"),
                           RNA_float_get(op->ptr, "strength"));
  FilterCache *filter_cache = ss->filter_cache;
  filter_cache->active_face_set = SCULPT_FACE_SET_NONE;
  filter_cache->automasking = SCULPT_automasking_cache_init(sd, nullptr, ob);

  return OPERATOR_PASS_THROUGH;
}

static int sculpt_color_filter_exec(bContext *C, wmOperator *op)
{
  Object *ob = CTX_data_active_object(C);

  if (sculpt_color_filter_init(C, op) == OPERATOR_CANCELLED) {
    return OPERATOR_CANCELLED;
  }

  sculpt_color_filter_apply(C, op, ob);
  sculpt_color_filter_end(C, ob);

  return OPERATOR_FINISHED;
}

static int sculpt_color_filter_invoke(bContext *C, wmOperator *op, const wmEvent *event)
{
  Object *ob = CTX_data_active_object(C);
  View3D *v3d = CTX_wm_view3d(C);
  if (v3d && v3d->shading.type == OB_SOLID) {
    v3d->shading.color_type = V3D_SHADING_VERTEX_COLOR;
  }

  RNA_int_set_array(op->ptr, "start_mouse", event->mval);

  if (sculpt_color_filter_init(C, op) == OPERATOR_CANCELLED) {
    return OPERATOR_CANCELLED;
  }

  ED_paint_tool_update_sticky_shading_color(C, ob);

  WM_event_add_modal_handler(C, op);
  return OPERATOR_RUNNING_MODAL;
}

static std::string sculpt_color_filter_get_name(wmOperatorType * /*ot*/, PointerRNA *ptr)
{
  PropertyRNA *prop = RNA_struct_find_property(ptr, "type");
  const int value = RNA_property_enum_get(ptr, prop);
  const char *ui_name = nullptr;

  RNA_property_enum_name_gettexted(nullptr, ptr, prop, value, &ui_name);
  return ui_name;
}

static void sculpt_color_filter_ui(bContext * /*C*/, wmOperator *op)
{
  uiLayout *layout = op->layout;

  uiItemR(layout, op->ptr, "strength", UI_ITEM_NONE, nullptr, ICON_NONE);

  if (RNA_enum_get(op->ptr, "type") == COLOR_FILTER_FILL) {
    uiItemR(layout, op->ptr, "fill_color", UI_ITEM_NONE, nullptr, ICON_NONE);
  }
}

void SCULPT_OT_color_filter(wmOperatorType *ot)
{
  /* identifiers */
  ot->name = "Filter Color";
  ot->idname = "SCULPT_OT_color_filter";
  ot->description = "Applies a filter to modify the active color attribute";

  /* api callbacks */
  ot->invoke = sculpt_color_filter_invoke;
  ot->exec = sculpt_color_filter_exec;
  ot->modal = sculpt_color_filter_modal;
  ot->poll = SCULPT_mode_poll;
  ot->ui = sculpt_color_filter_ui;
  ot->get_name = sculpt_color_filter_get_name;

  ot->flag = OPTYPE_REGISTER | OPTYPE_UNDO;

  /* rna */
  SCULPT_mesh_filter_properties(ot);

  RNA_def_enum(ot->srna, "type", prop_color_filter_types, COLOR_FILTER_FILL, "Filter Type", "");

  PropertyRNA *prop = RNA_def_float_color(ot->srna,
                                          "fill_color",
                                          3,
                                          fill_filter_default_color,
                                          0.0f,
                                          FLT_MAX,
                                          "Fill Color",
                                          "",
                                          0.0f,
                                          1.0f);
  RNA_def_property_translation_context(prop, BLT_I18NCONTEXT_ID_MESH);
  RNA_def_property_subtype(prop, PROP_COLOR_GAMMA);
}<|MERGE_RESOLUTION|>--- conflicted
+++ resolved
@@ -87,13 +87,8 @@
   SCULPT_automasking_node_begin(ob, ss, ss->filter_cache->automasking, &automask_data, node);
 
   PBVHVertexIter vd;
-<<<<<<< HEAD
-  BKE_pbvh_vertex_iter_begin (ss->pbvh, data->nodes[n], vd, PBVH_ITER_UNIQUE) {
+  BKE_pbvh_vertex_iter_begin (ss->pbvh, node, vd, PBVH_ITER_UNIQUE) {
     SCULPT_orig_vert_data_update(ss, &orig_data, vd.vertex);
-=======
-  BKE_pbvh_vertex_iter_begin (ss->pbvh, node, vd, PBVH_ITER_UNIQUE) {
-    SCULPT_orig_vert_data_update(&orig_data, &vd);
->>>>>>> 67843e18
     SCULPT_automasking_node_update(ss, &automask_data, &vd);
 
     float orig_color[3], final_color[4], hsv_color[3];
