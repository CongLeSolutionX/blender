/* SPDX-License-Identifier: GPL-2.0-or-later
 * Copyright 2012 by Nicholas Bishop. All rights reserved. */

/** \file
 * \ingroup edsculpt
 */

#include "MEM_guardedalloc.h"

#include "DNA_mesh_types.h"
#include "DNA_meshdata_types.h"
#include "DNA_modifier_types.h"
#include "DNA_object_types.h"
#include "DNA_vec_types.h"

#include "BLI_alloca.h"
#include "BLI_bitmap_draw_2d.h"
#include "BLI_lasso_2d.h"
#include "BLI_math_geom.h"
#include "BLI_math_matrix.h"
#include "BLI_polyfill_2d.h"
#include "BLI_rect.h"
#include "BLI_task.h"
#include "BLI_utildefines.h"

#include "BKE_brush.h"
#include "BKE_ccg.h"
#include "BKE_context.h"
#include "BKE_lib_id.h"
#include "BKE_mesh.h"
#include "BKE_mesh_fair.h"
#include "BKE_multires.h"
#include "BKE_paint.h"
#include "BKE_pbvh.h"
#include "BKE_subsurf.h"

#include "DEG_depsgraph.h"

#include "RNA_access.h"
#include "RNA_define.h"

#include "WM_api.h"
#include "WM_types.h"

#include "ED_screen.h"
#include "ED_sculpt.h"
#include "ED_view3d.h"

#include "bmesh.h"
#include "bmesh_tools.h"
#include "tools/bmesh_boolean.h"

#include "paint_intern.h"

/* For undo push. */
#include "sculpt_intern.h"

#include <stdlib.h>

static const EnumPropertyItem mode_items[] = {
    {PAINT_MASK_FLOOD_VALUE,
     "VALUE",
     0,
     "Value",
     "Set mask to the level specified by the 'value' property"},
    {PAINT_MASK_FLOOD_VALUE_INVERSE,
     "VALUE_INVERSE",
     0,
     "Value Inverted",
     "Set mask to the level specified by the inverted 'value' property"},
    {PAINT_MASK_INVERT, "INVERT", 0, "Invert", "Invert the mask"},
    {0}};

static void mask_flood_fill_set_elem(float *elem, PaintMaskFloodMode mode, float value)
{
  switch (mode) {
    case PAINT_MASK_FLOOD_VALUE:
      (*elem) = value;
      break;
    case PAINT_MASK_FLOOD_VALUE_INVERSE:
      (*elem) = 1.0f - value;
      break;
    case PAINT_MASK_INVERT:
      (*elem) = 1.0f - (*elem);
      break;
  }
}

typedef struct MaskTaskData {
  Object *ob;
  PBVH *pbvh;
  PBVHNode **nodes;
  bool multires;

  PaintMaskFloodMode mode;
  float value;
  float (*clip_planes_final)[4];

  bool front_faces_only;
  float view_normal[3];
} MaskTaskData;

static void mask_flood_fill_task_cb(void *__restrict userdata,
                                    const int i,
                                    const TaskParallelTLS *__restrict UNUSED(tls))
{
  MaskTaskData *data = userdata;

  PBVHNode *node = data->nodes[i];

  const PaintMaskFloodMode mode = data->mode;
  const float value = data->value;
  bool redraw = false;

  PBVHVertexIter vi;

  SCULPT_undo_push_node(data->ob, node, SCULPT_UNDO_MASK);

  BKE_pbvh_vertex_iter_begin (data->pbvh, node, vi, PBVH_ITER_UNIQUE) {
    float prevmask = *vi.mask;
    mask_flood_fill_set_elem(vi.mask, mode, value);
    if (prevmask != *vi.mask) {
      redraw = true;
    }
  }
  BKE_pbvh_vertex_iter_end;

  if (redraw) {
    BKE_pbvh_node_mark_update_mask(node);
    if (data->multires) {
      BKE_pbvh_node_mark_normals_update(node);
    }
  }
}

static int mask_flood_fill_exec(bContext *C, wmOperator *op)
{
  Object *ob = CTX_data_active_object(C);
  Depsgraph *depsgraph = CTX_data_ensure_evaluated_depsgraph(C);
  PaintMaskFloodMode mode;
  float value;
  PBVH *pbvh;
  PBVHNode **nodes;
  int totnode;
  bool multires;

  mode = RNA_enum_get(op->ptr, "mode");
  value = RNA_float_get(op->ptr, "value");

  BKE_sculpt_update_object_for_edit(depsgraph, ob, false, true, false);
  pbvh = ob->sculpt->pbvh;
  multires = (BKE_pbvh_type(pbvh) == PBVH_GRIDS);

  BKE_pbvh_search_gather(pbvh, NULL, NULL, &nodes, &totnode);

  SCULPT_undo_push_begin(ob, "Mask flood fill");

  MaskTaskData data = {
      .ob = ob,
      .pbvh = pbvh,
      .nodes = nodes,
      .multires = multires,
      .mode = mode,
      .value = value,
  };

  TaskParallelSettings settings;
  BKE_pbvh_parallel_range_settings(&settings, true, totnode);
  BLI_task_parallel_range(0, totnode, &data, mask_flood_fill_task_cb, &settings);

  if (multires) {
    multires_mark_as_modified(depsgraph, ob, MULTIRES_COORDS_MODIFIED);
  }

  BKE_pbvh_update_vertex_data(pbvh, PBVH_UpdateMask);

  SCULPT_undo_push_end(ob);

  if (nodes) {
    MEM_freeN(nodes);
  }

  SCULPT_tag_update_overlays(C);

  return OPERATOR_FINISHED;
}

void PAINT_OT_mask_flood_fill(struct wmOperatorType *ot)
{
  /* Identifiers. */
  ot->name = "Mask Flood Fill";
  ot->idname = "PAINT_OT_mask_flood_fill";
  ot->description = "Fill the whole mask with a given value, or invert its values";

  /* API callbacks. */
  ot->exec = mask_flood_fill_exec;
  ot->poll = SCULPT_mode_poll;

  ot->flag = OPTYPE_REGISTER;

  /* RNA. */
  RNA_def_enum(ot->srna, "mode", mode_items, PAINT_MASK_FLOOD_VALUE, "Mode", NULL);
  RNA_def_float(
      ot->srna,
      "value",
      0.0f,
      0.0f,
      1.0f,
      "Value",
      "Mask level to use when mode is 'Value'; zero means no masking and one is fully masked",
      0.0f,
      1.0f);
}

/* Sculpt Gesture Operators. */

typedef enum eSculptGestureShapeType {
  SCULPT_GESTURE_SHAPE_BOX,
  SCULPT_GESTURE_SHAPE_LASSO,
  SCULPT_GESTURE_SHAPE_LINE,
} eMaskGesturesShapeType;

typedef struct LassoGestureData {
  float projviewobjmat[4][4];

  rcti boundbox;
  int width;

  /* 2D bitmap to test if a vertex is affected by the lasso shape. */
  BLI_bitmap *mask_px;
} LassoGestureData;

typedef struct LineGestureData {
  /* Plane aligned to the gesture line. */
  float true_plane[4];
  float plane[4];

  /* Planes to limit the action to the length of the gesture segment at both sides of the affected
   * area. */
  float side_plane[2][4];
  float true_side_plane[2][4];
  bool use_side_planes;

  bool flip;
} LineGestureData;

struct SculptGestureOperation;

typedef struct SculptGestureContext {
  SculptSession *ss;
  ViewContext vc;

  /* Enabled and currently active symmetry. */
  ePaintSymmetryFlags symm;
  ePaintSymmetryFlags symmpass;

  /* Operation parameters. */
  eMaskGesturesShapeType shape_type;
  bool front_faces_only;

  struct SculptGestureOperation *operation;

  /* Gesture data. */
  /* Screen space points that represent the gesture shape. */
  float (*gesture_points)[2];
  int tot_gesture_points;

  /* View parameters. */
  float true_view_normal[3];
  float view_normal[3];

  float true_view_origin[3];
  float view_origin[3];

  float true_clip_planes[4][4];
  float clip_planes[4][4];

  /* These store the view origin and normal in world space, which is used in some gestures to
   * generate geometry aligned from the view directly in world space. */
  /* World space view origin and normal are not affected by object symmetry when doing symmetry
   * passes, so there is no separate variables with the `true_` prefix to store their original
   * values without symmetry modifications. */
  float world_space_view_origin[3];
  float world_space_view_normal[3];

  /* Lasso Gesture. */
  LassoGestureData lasso;

  /* Line Gesture. */
  LineGestureData line;

  /* Task Callback Data. */
  PBVHNode **nodes;
  int totnode;
} SculptGestureContext;

typedef struct SculptGestureOperation {
  /* Initial setup (data updates, special undo push...). */
  void (*sculpt_gesture_begin)(struct bContext *, SculptGestureContext *);

  /* Apply the gesture action for each symmetry pass. */
  void (*sculpt_gesture_apply_for_symmetry_pass)(struct bContext *, SculptGestureContext *);

  /* Remaining actions after finishing the symmetry passes iterations
   * (updating data-layers, tagging PBVH updates...). */
  void (*sculpt_gesture_end)(struct bContext *, SculptGestureContext *);
} SculptGestureOperation;

static void sculpt_gesture_operator_properties(wmOperatorType *ot)
{
  RNA_def_boolean(ot->srna,
                  "use_front_faces_only",
                  false,
                  "Front Faces Only",
                  "Affect only faces facing towards the view");

  RNA_def_boolean(ot->srna,
                  "use_limit_to_segment",
                  false,
                  "Limit to Segment",
                  "Apply the gesture action only to the area that is contained within the "
                  "segment without extending its effect to the entire line");
}

static void sculpt_gesture_context_init_common(bContext *C,
                                               wmOperator *op,
                                               SculptGestureContext *sgcontext)
{
  Depsgraph *depsgraph = CTX_data_ensure_evaluated_depsgraph(C);
  ED_view3d_viewcontext_init(C, &sgcontext->vc, depsgraph);
  Object *ob = sgcontext->vc.obact;

  /* Operator properties. */
  sgcontext->front_faces_only = RNA_boolean_get(op->ptr, "use_front_faces_only");
  sgcontext->line.use_side_planes = RNA_boolean_get(op->ptr, "use_limit_to_segment");

  /* SculptSession */
  sgcontext->ss = ob->sculpt;

  /* Symmetry. */
  sgcontext->symm = SCULPT_mesh_symmetry_xyz_get(ob);

  /* View Normal. */
  float mat[3][3];
  float view_dir[3] = {0.0f, 0.0f, 1.0f};
  copy_m3_m4(mat, sgcontext->vc.rv3d->viewinv);
  mul_m3_v3(mat, view_dir);
  normalize_v3_v3(sgcontext->world_space_view_normal, view_dir);
  copy_m3_m4(mat, ob->imat);
  mul_m3_v3(mat, view_dir);
  normalize_v3_v3(sgcontext->true_view_normal, view_dir);

  /* View Origin. */
  copy_v3_v3(sgcontext->world_space_view_origin, sgcontext->vc.rv3d->viewinv[3]);
  copy_v3_v3(sgcontext->true_view_origin, sgcontext->vc.rv3d->viewinv[3]);
}

static void sculpt_gesture_lasso_px_cb(int x, int x_end, int y, void *user_data)
{
  SculptGestureContext *mcontext = user_data;
  LassoGestureData *lasso = &mcontext->lasso;
  int index = (y * lasso->width) + x;
  int index_end = (y * lasso->width) + x_end;
  do {
    BLI_BITMAP_ENABLE(lasso->mask_px, index);
  } while (++index != index_end);
}

static SculptGestureContext *sculpt_gesture_init_from_lasso(bContext *C, wmOperator *op)
{
  SculptGestureContext *sgcontext = MEM_callocN(sizeof(SculptGestureContext),
                                                "sculpt gesture context lasso");
  sgcontext->shape_type = SCULPT_GESTURE_SHAPE_LASSO;

  sculpt_gesture_context_init_common(C, op, sgcontext);

  int mcoords_len;
  const int(*mcoords)[2] = WM_gesture_lasso_path_to_array(C, op, &mcoords_len);

  if (!mcoords) {
    return NULL;
  }

  ED_view3d_ob_project_mat_get(
      sgcontext->vc.rv3d, sgcontext->vc.obact, sgcontext->lasso.projviewobjmat);
  BLI_lasso_boundbox(&sgcontext->lasso.boundbox, mcoords, mcoords_len);
  const int lasso_width = 1 + sgcontext->lasso.boundbox.xmax - sgcontext->lasso.boundbox.xmin;
  const int lasso_height = 1 + sgcontext->lasso.boundbox.ymax - sgcontext->lasso.boundbox.ymin;
  sgcontext->lasso.width = lasso_width;
  sgcontext->lasso.mask_px = BLI_BITMAP_NEW(lasso_width * lasso_height, __func__);

  BLI_bitmap_draw_2d_poly_v2i_n(sgcontext->lasso.boundbox.xmin,
                                sgcontext->lasso.boundbox.ymin,
                                sgcontext->lasso.boundbox.xmax,
                                sgcontext->lasso.boundbox.ymax,
                                mcoords,
                                mcoords_len,
                                sculpt_gesture_lasso_px_cb,
                                sgcontext);

  BoundBox bb;
  ED_view3d_clipping_calc(&bb,
                          sgcontext->true_clip_planes,
                          sgcontext->vc.region,
                          sgcontext->vc.obact,
                          &sgcontext->lasso.boundbox);

  sgcontext->gesture_points = MEM_malloc_arrayN(mcoords_len, sizeof(float[2]), "trim points");
  sgcontext->tot_gesture_points = mcoords_len;
  for (int i = 0; i < mcoords_len; i++) {
    sgcontext->gesture_points[i][0] = mcoords[i][0];
    sgcontext->gesture_points[i][1] = mcoords[i][1];
  }

  MEM_freeN((void *)mcoords);

  return sgcontext;
}

static SculptGestureContext *sculpt_gesture_init_from_box(bContext *C, wmOperator *op)
{
  SculptGestureContext *sgcontext = MEM_callocN(sizeof(SculptGestureContext),
                                                "sculpt gesture context box");
  sgcontext->shape_type = SCULPT_GESTURE_SHAPE_BOX;

  sculpt_gesture_context_init_common(C, op, sgcontext);

  rcti rect;
  WM_operator_properties_border_to_rcti(op, &rect);

  BoundBox bb;
  ED_view3d_clipping_calc(
      &bb, sgcontext->true_clip_planes, sgcontext->vc.region, sgcontext->vc.obact, &rect);

  sgcontext->gesture_points = MEM_calloc_arrayN(4, sizeof(float[2]), "trim points");
  sgcontext->tot_gesture_points = 4;

  sgcontext->gesture_points[0][0] = rect.xmax;
  sgcontext->gesture_points[0][1] = rect.ymax;

  sgcontext->gesture_points[1][0] = rect.xmax;
  sgcontext->gesture_points[1][1] = rect.ymin;

  sgcontext->gesture_points[2][0] = rect.xmin;
  sgcontext->gesture_points[2][1] = rect.ymin;

  sgcontext->gesture_points[3][0] = rect.xmin;
  sgcontext->gesture_points[3][1] = rect.ymax;
  return sgcontext;
}

static void sculpt_gesture_line_plane_from_tri(float *r_plane,
                                               SculptGestureContext *sgcontext,
                                               const bool flip,
                                               const float p1[3],
                                               const float p2[3],
                                               const float p3[3])
{
  float normal[3];
  normal_tri_v3(normal, p1, p2, p3);
  mul_v3_mat3_m4v3(normal, sgcontext->vc.obact->imat, normal);
  if (flip) {
    mul_v3_fl(normal, -1.0f);
  }
  float plane_point_object_space[3];
  mul_v3_m4v3(plane_point_object_space, sgcontext->vc.obact->imat, p1);
  plane_from_point_normal_v3(r_plane, plane_point_object_space, normal);
}

/* Creates 4 points in the plane defined by the line and 2 extra points with an offset relative to
 * this plane. */
static void sculpt_gesture_line_calculate_plane_points(SculptGestureContext *sgcontext,
                                                       float line_points[2][2],
                                                       float r_plane_points[4][3],
                                                       float r_offset_plane_points[2][3])
{
  float depth_point[3];
  add_v3_v3v3(depth_point, sgcontext->true_view_origin, sgcontext->true_view_normal);
  ED_view3d_win_to_3d(
      sgcontext->vc.v3d, sgcontext->vc.region, depth_point, line_points[0], r_plane_points[0]);
  ED_view3d_win_to_3d(
      sgcontext->vc.v3d, sgcontext->vc.region, depth_point, line_points[1], r_plane_points[3]);

  madd_v3_v3v3fl(depth_point, sgcontext->true_view_origin, sgcontext->true_view_normal, 10.0f);
  ED_view3d_win_to_3d(
      sgcontext->vc.v3d, sgcontext->vc.region, depth_point, line_points[0], r_plane_points[1]);
  ED_view3d_win_to_3d(
      sgcontext->vc.v3d, sgcontext->vc.region, depth_point, line_points[1], r_plane_points[2]);

  float normal[3];
  normal_tri_v3(normal, r_plane_points[0], r_plane_points[1], r_plane_points[2]);
  add_v3_v3v3(r_offset_plane_points[0], r_plane_points[0], normal);
  add_v3_v3v3(r_offset_plane_points[1], r_plane_points[3], normal);
}

static SculptGestureContext *sculpt_gesture_init_from_line(bContext *C, wmOperator *op)
{
  SculptGestureContext *sgcontext = MEM_callocN(sizeof(SculptGestureContext),
                                                "sculpt gesture context line");
  sgcontext->shape_type = SCULPT_GESTURE_SHAPE_LINE;

  sculpt_gesture_context_init_common(C, op, sgcontext);

  float line_points[2][2];
  line_points[0][0] = RNA_int_get(op->ptr, "xstart");
  line_points[0][1] = RNA_int_get(op->ptr, "ystart");
  line_points[1][0] = RNA_int_get(op->ptr, "xend");
  line_points[1][1] = RNA_int_get(op->ptr, "yend");

  sgcontext->line.flip = RNA_boolean_get(op->ptr, "flip");

  float plane_points[4][3];
  float offset_plane_points[2][3];
  sculpt_gesture_line_calculate_plane_points(
      sgcontext, line_points, plane_points, offset_plane_points);

  /* Calculate line plane and normal. */
  const bool flip = sgcontext->line.flip ^ (!sgcontext->vc.rv3d->is_persp);
  sculpt_gesture_line_plane_from_tri(sgcontext->line.true_plane,
                                     sgcontext,
                                     flip,
                                     plane_points[0],
                                     plane_points[1],
                                     plane_points[2]);

  /* Calculate the side planes. */
  sculpt_gesture_line_plane_from_tri(sgcontext->line.true_side_plane[0],
                                     sgcontext,
                                     false,
                                     plane_points[1],
                                     plane_points[0],
                                     offset_plane_points[0]);
  sculpt_gesture_line_plane_from_tri(sgcontext->line.true_side_plane[1],
                                     sgcontext,
                                     false,
                                     plane_points[3],
                                     plane_points[2],
                                     offset_plane_points[1]);

  return sgcontext;
}

static void sculpt_gesture_context_free(SculptGestureContext *sgcontext)
{
  MEM_SAFE_FREE(sgcontext->lasso.mask_px);
  MEM_SAFE_FREE(sgcontext->gesture_points);
  MEM_SAFE_FREE(sgcontext->operation);
  MEM_SAFE_FREE(sgcontext->nodes);
  MEM_SAFE_FREE(sgcontext);
}

static void flip_plane(float out[4], const float in[4], const char symm)
{
  if (symm & PAINT_SYMM_X) {
    out[0] = -in[0];
  }
  else {
    out[0] = in[0];
  }
  if (symm & PAINT_SYMM_Y) {
    out[1] = -in[1];
  }
  else {
    out[1] = in[1];
  }
  if (symm & PAINT_SYMM_Z) {
    out[2] = -in[2];
  }
  else {
    out[2] = in[2];
  }

  out[3] = in[3];
}

static void sculpt_gesture_flip_for_symmetry_pass(SculptGestureContext *sgcontext,
                                                  const ePaintSymmetryFlags symmpass)
{
  sgcontext->symmpass = symmpass;
  for (int j = 0; j < 4; j++) {
    flip_plane(sgcontext->clip_planes[j], sgcontext->true_clip_planes[j], symmpass);
  }

  negate_m4(sgcontext->clip_planes);

  flip_v3_v3(sgcontext->view_normal, sgcontext->true_view_normal, symmpass);
  flip_v3_v3(sgcontext->view_origin, sgcontext->true_view_origin, symmpass);
  flip_plane(sgcontext->line.plane, sgcontext->line.true_plane, symmpass);
  flip_plane(sgcontext->line.side_plane[0], sgcontext->line.true_side_plane[0], symmpass);
  flip_plane(sgcontext->line.side_plane[1], sgcontext->line.true_side_plane[1], symmpass);
}

static void sculpt_gesture_update_effected_nodes_by_line_plane(SculptGestureContext *sgcontext)
{
  SculptSession *ss = sgcontext->ss;
  float clip_planes[3][4];
  copy_v4_v4(clip_planes[0], sgcontext->line.plane);
  copy_v4_v4(clip_planes[1], sgcontext->line.side_plane[0]);
  copy_v4_v4(clip_planes[2], sgcontext->line.side_plane[1]);

  const int num_planes = sgcontext->line.use_side_planes ? 3 : 1;
  PBVHFrustumPlanes frustum = {.planes = clip_planes, .num_planes = num_planes};
  BKE_pbvh_search_gather(ss->pbvh,
                         BKE_pbvh_node_frustum_contain_AABB,
                         &frustum,
                         &sgcontext->nodes,
                         &sgcontext->totnode);
}

static void sculpt_gesture_update_effected_nodes_by_clip_planes(SculptGestureContext *sgcontext)
{
  SculptSession *ss = sgcontext->ss;
  float clip_planes[4][4];
  copy_m4_m4(clip_planes, sgcontext->clip_planes);
  negate_m4(clip_planes);
  PBVHFrustumPlanes frustum = {.planes = clip_planes, .num_planes = 4};
  BKE_pbvh_search_gather(ss->pbvh,
                         BKE_pbvh_node_frustum_contain_AABB,
                         &frustum,
                         &sgcontext->nodes,
                         &sgcontext->totnode);
}

static void sculpt_gesture_update_effected_nodes(SculptGestureContext *sgcontext)
{
  switch (sgcontext->shape_type) {
    case SCULPT_GESTURE_SHAPE_BOX:
    case SCULPT_GESTURE_SHAPE_LASSO:
      sculpt_gesture_update_effected_nodes_by_clip_planes(sgcontext);
      break;
    case SCULPT_GESTURE_SHAPE_LINE:
      sculpt_gesture_update_effected_nodes_by_line_plane(sgcontext);
      break;
  }
}

static bool sculpt_gesture_is_effected_lasso(SculptGestureContext *sgcontext, const float co[3])
{
  float scr_co_f[2];
  int scr_co_s[2];
  float co_final[3];

  flip_v3_v3(co_final, co, sgcontext->symmpass);

  /* First project point to 2d space. */
  ED_view3d_project_float_v2_m4(
      sgcontext->vc.region, co_final, scr_co_f, sgcontext->lasso.projviewobjmat);

  scr_co_s[0] = scr_co_f[0];
  scr_co_s[1] = scr_co_f[1];

  /* Clip against lasso boundbox. */
  LassoGestureData *lasso = &sgcontext->lasso;
  if (!BLI_rcti_isect_pt(&lasso->boundbox, scr_co_s[0], scr_co_s[1])) {
    return false;
  }

  scr_co_s[0] -= lasso->boundbox.xmin;
  scr_co_s[1] -= lasso->boundbox.ymin;

  return BLI_BITMAP_TEST_BOOL(lasso->mask_px, scr_co_s[1] * lasso->width + scr_co_s[0]);
}

static bool sculpt_gesture_is_vertex_effected(SculptGestureContext *sgcontext, PBVHVertexIter *vd)
{
  float vertex_normal[3];
  SCULPT_vertex_normal_get(sgcontext->ss, vd->vertex, vertex_normal);
  float dot = dot_v3v3(sgcontext->view_normal, vertex_normal);
  const bool is_effected_front_face = !(sgcontext->front_faces_only && dot < 0.0f);

  if (!is_effected_front_face) {
    return false;
  }

  switch (sgcontext->shape_type) {
    case SCULPT_GESTURE_SHAPE_BOX:
      return isect_point_planes_v3(sgcontext->clip_planes, 4, vd->co);
    case SCULPT_GESTURE_SHAPE_LASSO:
      return sculpt_gesture_is_effected_lasso(sgcontext, vd->co);
    case SCULPT_GESTURE_SHAPE_LINE:
      if (sgcontext->line.use_side_planes) {
        return plane_point_side_v3(sgcontext->line.plane, vd->co) > 0.0f &&
               plane_point_side_v3(sgcontext->line.side_plane[0], vd->co) > 0.0f &&
               plane_point_side_v3(sgcontext->line.side_plane[1], vd->co) > 0.0f;
      }
      return plane_point_side_v3(sgcontext->line.plane, vd->co) > 0.0f;
  }
  return false;
}

static void sculpt_gesture_apply(bContext *C, SculptGestureContext *sgcontext)
{
  SculptGestureOperation *operation = sgcontext->operation;
  SCULPT_undo_push_begin(CTX_data_active_object(C), "Sculpt Gesture Apply");

  operation->sculpt_gesture_begin(C, sgcontext);

  for (ePaintSymmetryFlags symmpass = 0; symmpass <= sgcontext->symm; symmpass++) {
    if (SCULPT_is_symmetry_iteration_valid(symmpass, sgcontext->symm)) {
      sculpt_gesture_flip_for_symmetry_pass(sgcontext, symmpass);
      sculpt_gesture_update_effected_nodes(sgcontext);

      operation->sculpt_gesture_apply_for_symmetry_pass(C, sgcontext);

      MEM_SAFE_FREE(sgcontext->nodes);
    }
  }

  operation->sculpt_gesture_end(C, sgcontext);

  Object *ob = CTX_data_active_object(C);
  SCULPT_undo_push_end(ob);

  SCULPT_tag_update_overlays(C);
}

/* Face Set Gesture Operation. */

typedef struct SculptGestureFaceSetOperation {
  SculptGestureOperation op;

  int new_face_set_id;
} SculptGestureFaceSetOperation;

static void sculpt_gesture_face_set_begin(bContext *C, SculptGestureContext *sgcontext)
{
  Depsgraph *depsgraph = CTX_data_depsgraph_pointer(C);
  BKE_sculpt_update_object_for_edit(depsgraph, sgcontext->vc.obact, true, false, false);

  /* Face Sets modifications do a single undo push. */
  SCULPT_undo_push_node(sgcontext->vc.obact, NULL, SCULPT_UNDO_FACE_SETS);
}

static void face_set_gesture_apply_task_cb(void *__restrict userdata,
                                           const int i,
                                           const TaskParallelTLS *__restrict UNUSED(tls))
{
  SculptGestureContext *sgcontext = userdata;
  SculptGestureFaceSetOperation *face_set_operation = (SculptGestureFaceSetOperation *)
                                                          sgcontext->operation;
  PBVHNode *node = sgcontext->nodes[i];
  PBVHVertexIter vd;
  bool any_updated = false;

  BKE_pbvh_vertex_iter_begin (sgcontext->ss->pbvh, node, vd, PBVH_ITER_UNIQUE) {
    if (sculpt_gesture_is_vertex_effected(sgcontext, &vd)) {
      SCULPT_vertex_face_set_set(sgcontext->ss, vd.vertex, face_set_operation->new_face_set_id);
      any_updated = true;
    }
  }
  BKE_pbvh_vertex_iter_end;

  if (any_updated) {
    BKE_pbvh_node_mark_update_visibility(node);
  }
}

static void sculpt_gesture_face_set_apply_for_symmetry_pass(bContext *UNUSED(C),
                                                            SculptGestureContext *sgcontext)
{
  TaskParallelSettings settings;
  BKE_pbvh_parallel_range_settings(&settings, true, sgcontext->totnode);
  BLI_task_parallel_range(
      0, sgcontext->totnode, sgcontext, face_set_gesture_apply_task_cb, &settings);
}

static void sculpt_gesture_face_set_end(bContext *UNUSED(C), SculptGestureContext *sgcontext)
{
  BKE_pbvh_update_vertex_data(sgcontext->ss->pbvh, PBVH_UpdateVisibility);
}

static void sculpt_gesture_init_face_set_properties(SculptGestureContext *sgcontext,
                                                    wmOperator *UNUSED(op))
{
  struct Mesh *mesh = BKE_mesh_from_object(sgcontext->vc.obact);
  sgcontext->operation = MEM_callocN(sizeof(SculptGestureFaceSetOperation), "Face Set Operation");

  SculptGestureFaceSetOperation *face_set_operation = (SculptGestureFaceSetOperation *)
                                                          sgcontext->operation;

  face_set_operation->op.sculpt_gesture_begin = sculpt_gesture_face_set_begin;
  face_set_operation->op.sculpt_gesture_apply_for_symmetry_pass =
      sculpt_gesture_face_set_apply_for_symmetry_pass;
  face_set_operation->op.sculpt_gesture_end = sculpt_gesture_face_set_end;

  face_set_operation->new_face_set_id = ED_sculpt_face_sets_find_next_available_id(mesh);
}

/* Mask Gesture Operation. */

typedef struct SculptGestureMaskOperation {
  SculptGestureOperation op;

  PaintMaskFloodMode mode;
  float value;
} SculptGestureMaskOperation;

static void sculpt_gesture_mask_begin(bContext *C, SculptGestureContext *sgcontext)
{
  Depsgraph *depsgraph = CTX_data_depsgraph_pointer(C);
  BKE_sculpt_update_object_for_edit(depsgraph, sgcontext->vc.obact, false, true, false);
}

static void mask_gesture_apply_task_cb(void *__restrict userdata,
                                       const int i,
                                       const TaskParallelTLS *__restrict UNUSED(tls))
{
  SculptGestureContext *sgcontext = userdata;
  SculptGestureMaskOperation *mask_operation = (SculptGestureMaskOperation *)sgcontext->operation;
  Object *ob = sgcontext->vc.obact;
  PBVHNode *node = sgcontext->nodes[i];

  const bool is_multires = BKE_pbvh_type(sgcontext->ss->pbvh) == PBVH_GRIDS;

  PBVHVertexIter vd;
  bool any_masked = false;
  bool redraw = false;

  BKE_pbvh_vertex_iter_begin (sgcontext->ss->pbvh, node, vd, PBVH_ITER_UNIQUE) {
    if (sculpt_gesture_is_vertex_effected(sgcontext, &vd)) {
      float prevmask = *vd.mask;
      if (!any_masked) {
        any_masked = true;

        SCULPT_undo_push_node(ob, node, SCULPT_UNDO_MASK);

        if (is_multires) {
          BKE_pbvh_node_mark_normals_update(node);
        }
      }
      mask_flood_fill_set_elem(vd.mask, mask_operation->mode, mask_operation->value);
      if (prevmask != *vd.mask) {
        redraw = true;
      }
    }
  }
  BKE_pbvh_vertex_iter_end;

  if (redraw) {
    BKE_pbvh_node_mark_update_mask(node);
  }
}

static void sculpt_gesture_mask_apply_for_symmetry_pass(bContext *UNUSED(C),
                                                        SculptGestureContext *sgcontext)
{
  TaskParallelSettings settings;
  BKE_pbvh_parallel_range_settings(&settings, true, sgcontext->totnode);
  BLI_task_parallel_range(0, sgcontext->totnode, sgcontext, mask_gesture_apply_task_cb, &settings);
}

static void sculpt_gesture_mask_end(bContext *C, SculptGestureContext *sgcontext)
{
  Depsgraph *depsgraph = CTX_data_depsgraph_pointer(C);
  if (BKE_pbvh_type(sgcontext->ss->pbvh) == PBVH_GRIDS) {
    multires_mark_as_modified(depsgraph, sgcontext->vc.obact, MULTIRES_COORDS_MODIFIED);
  }
  BKE_pbvh_update_vertex_data(sgcontext->ss->pbvh, PBVH_UpdateMask);
}

static void sculpt_gesture_init_mask_properties(SculptGestureContext *sgcontext, wmOperator *op)
{
  sgcontext->operation = MEM_callocN(sizeof(SculptGestureMaskOperation), "Mask Operation");

  SculptGestureMaskOperation *mask_operation = (SculptGestureMaskOperation *)sgcontext->operation;

  mask_operation->op.sculpt_gesture_begin = sculpt_gesture_mask_begin;
  mask_operation->op.sculpt_gesture_apply_for_symmetry_pass =
      sculpt_gesture_mask_apply_for_symmetry_pass;
  mask_operation->op.sculpt_gesture_end = sculpt_gesture_mask_end;

  mask_operation->mode = RNA_enum_get(op->ptr, "mode");
  mask_operation->value = RNA_float_get(op->ptr, "value");
}

static void paint_mask_gesture_operator_properties(wmOperatorType *ot)
{
  RNA_def_enum(ot->srna, "mode", mode_items, PAINT_MASK_FLOOD_VALUE, "Mode", NULL);
  RNA_def_float(
      ot->srna,
      "value",
      1.0f,
      0.0f,
      1.0f,
      "Value",
      "Mask level to use when mode is 'Value'; zero means no masking and one is fully masked",
      0.0f,
      1.0f);
}

/* Trim Gesture Operation. */

typedef enum eSculptTrimOperationType {
  SCULPT_GESTURE_TRIM_INTERSECT,
  SCULPT_GESTURE_TRIM_DIFFERENCE,
  SCULPT_GESTURE_TRIM_UNION,
  SCULPT_GESTURE_TRIM_JOIN,
} eSculptTrimOperationType;

/* Intersect is not exposed in the UI because it does not work correctly with symmetry (it deletes
 * the symmetrical part of the mesh in the first symmetry pass). */
static EnumPropertyItem prop_trim_operation_types[] = {
    {SCULPT_GESTURE_TRIM_DIFFERENCE,
     "DIFFERENCE",
     0,
     "Difference",
     "Use a difference boolean operation"},
    {SCULPT_GESTURE_TRIM_UNION, "UNION", 0, "Union", "Use a union boolean operation"},
    {SCULPT_GESTURE_TRIM_JOIN,
     "JOIN",
     0,
     "Join",
     "Join the new mesh as separate geometry, without performing any boolean operation"},
    {0, NULL, 0, NULL, NULL},
};

typedef enum eSculptTrimOrientationType {
  SCULPT_GESTURE_TRIM_ORIENTATION_VIEW,
  SCULPT_GESTURE_TRIM_ORIENTATION_SURFACE,
} eSculptTrimOrientationType;
static EnumPropertyItem prop_trim_orientation_types[] = {
    {SCULPT_GESTURE_TRIM_ORIENTATION_VIEW,
     "VIEW",
     0,
     "View",
     "Use the view to orientate the trimming shape"},
    {SCULPT_GESTURE_TRIM_ORIENTATION_SURFACE,
     "SURFACE",
     0,
     "Surface",
     "Use the surface normal to orientate the trimming shape"},
    {0, NULL, 0, NULL, NULL},
};

typedef enum eSculptTrimLocationType {
  SCULPT_GESTURE_TRIM_LOCATION_DEPTH_SURFACE,
  SCULPT_GESTURE_TRIM_LOCATION_DEPTH_VOLUME,
} eSculptTrimLocationType;
static EnumPropertyItem prop_trim_location_types[] = {
    {SCULPT_GESTURE_TRIM_LOCATION_DEPTH_SURFACE,
     "DEPTH_SURFACE",
     0,
     "Surface",
     "Use the surface under the cursor to locate the trimming shape"},
    {SCULPT_GESTURE_TRIM_LOCATION_DEPTH_VOLUME,
     "DEPTH_VOLUME",
     0,
     "Volume",
     "Use the volume of the mesh to locate the trimming shape in the center of the volume"},
    {0, NULL, 0, NULL, NULL},
};

typedef struct SculptGestureTrimOperation {
  SculptGestureOperation op;

  Mesh *mesh;
  float (*true_mesh_co)[3];

  float depth_front;
  float depth_back;
  float avg_edge_len;

  bool use_cursor_depth;

  eSculptTrimOperationType mode;
  eSculptTrimOrientationType orientation;
  eSculptTrimLocationType location;
} SculptGestureTrimOperation;

static void sculpt_gesture_trim_normals_update(SculptGestureContext *sgcontext)
{
  SculptGestureTrimOperation *trim_operation = (SculptGestureTrimOperation *)sgcontext->operation;
  Mesh *trim_mesh = trim_operation->mesh;

  const BMAllocTemplate allocsize = BMALLOC_TEMPLATE_FROM_ME(trim_mesh);
  BMesh *bm;
  bm = BM_mesh_create(&allocsize,
                      &((struct BMeshCreateParams){
                          .use_toolflags = true,
                      }));

  BM_mesh_bm_from_me(NULL,
                     bm,
                     trim_mesh,
                     (&(struct BMeshFromMeshParams){
                         .calc_face_normal = true,
                         .calc_vert_normal = true,
                     }));
  BM_mesh_elem_hflag_enable_all(bm, BM_FACE, BM_ELEM_TAG, false);
  BMO_op_callf(bm,
               (BMO_FLAG_DEFAULTS & ~BMO_FLAG_RESPECT_HIDE),
               "recalc_face_normals faces=%hf",
               BM_ELEM_TAG);
  BM_mesh_elem_hflag_disable_all(bm, BM_VERT | BM_EDGE | BM_FACE, BM_ELEM_TAG, false);
  Mesh *result = BKE_mesh_from_bmesh_nomain(bm,
                                            (&(struct BMeshToMeshParams){
                                                .calc_object_remap = false,
                                            }),
                                            trim_mesh);
  BM_mesh_free(bm);
  BKE_id_free(NULL, trim_mesh);
  trim_operation->mesh = result;
}

/* Get the origin and normal that are going to be used for calculating the depth and position the
 * trimming geometry. */
static void sculpt_gesture_trim_shape_origin_normal_get(SculptGestureContext *sgcontext,
                                                        float *r_origin,
                                                        float *r_normal)
{
  SculptGestureTrimOperation *trim_operation = (SculptGestureTrimOperation *)sgcontext->operation;
  /* Use the view origin and normal in world space. The trimming mesh coordinates are
   * calculated in world space, aligned to the view, and then converted to object space to
   * store them in the final trimming mesh which is going to be used in the boolean operation.
   */
  switch (trim_operation->orientation) {
    case SCULPT_GESTURE_TRIM_ORIENTATION_VIEW:
      copy_v3_v3(r_origin, sgcontext->world_space_view_origin);
      copy_v3_v3(r_normal, sgcontext->world_space_view_normal);
      break;
    case SCULPT_GESTURE_TRIM_ORIENTATION_SURFACE:
      mul_v3_m4v3(r_origin, sgcontext->vc.obact->obmat, sgcontext->ss->gesture_initial_location);
      /* Transforming the normal does not take non uniform scaling into account. Sculpt mode is not
       * expected to work on object with non uniform scaling. */
      copy_v3_v3(r_normal, sgcontext->ss->gesture_initial_normal);
      mul_mat3_m4_v3(sgcontext->vc.obact->obmat, r_normal);
      break;
  }
}

static void sculpt_gesture_trim_calculate_depth(SculptGestureContext *sgcontext)
{
  SculptGestureTrimOperation *trim_operation = (SculptGestureTrimOperation *)sgcontext->operation;

  SculptSession *ss = sgcontext->ss;
  ViewContext *vc = &sgcontext->vc;

  const int totvert = SCULPT_vertex_count_get(ss);

  float shape_plane[4];
  float shape_origin[3];
  float shape_normal[3];
  sculpt_gesture_trim_shape_origin_normal_get(sgcontext, shape_origin, shape_normal);
  plane_from_point_normal_v3(shape_plane, shape_origin, shape_normal);

  trim_operation->depth_front = FLT_MAX;
  trim_operation->depth_back = -FLT_MAX;

  for (int i = 0; i < totvert; i++) {
<<<<<<< HEAD
    const float *vco = SCULPT_vertex_co_get(ss, BKE_pbvh_index_to_vertex(ss->pbvh, i));
=======
    PBVHVertRef vertex = BKE_pbvh_index_to_vertex(ss->pbvh, i);

    const float *vco = SCULPT_vertex_co_get(ss, vertex);
>>>>>>> e6b1e97d
    /* Convert the coordinates to world space to calculate the depth. When generating the trimming
     * mesh, coordinates are first calculated in world space, then converted to object space to
     * store them. */
    float world_space_vco[3];
    mul_v3_m4v3(world_space_vco, vc->obact->obmat, vco);
    const float dist = dist_signed_to_plane_v3(world_space_vco, shape_plane);
    trim_operation->depth_front = min_ff(dist, trim_operation->depth_front);
    trim_operation->depth_back = max_ff(dist, trim_operation->depth_back);
  }

  if (trim_operation->use_cursor_depth) {
    float world_space_gesture_initial_location[3];

    switch (trim_operation->location) {
      case SCULPT_GESTURE_TRIM_LOCATION_DEPTH_SURFACE: {
        mul_v3_m4v3(
            world_space_gesture_initial_location, vc->obact->obmat, ss->gesture_initial_location);

      } break;
      case SCULPT_GESTURE_TRIM_LOCATION_DEPTH_VOLUME: {
        float center_co[3];
        mid_v3_v3v3(center_co, ss->gesture_initial_location, ss->gesture_initial_back_location);
        mul_v3_m4v3(world_space_gesture_initial_location, vc->obact->obmat, center_co);
      } break;
    }

    float mid_point_depth;
    if (trim_operation->orientation == SCULPT_GESTURE_TRIM_ORIENTATION_VIEW) {
      mid_point_depth = ss->gesture_initial_hit ?
                            dist_signed_to_plane_v3(world_space_gesture_initial_location,
                                                    shape_plane) :
                            (trim_operation->depth_back + trim_operation->depth_front) * 0.5f;
    }
    else {
      /* When using normal orientation, if the stroke started over the mesh, position the mid point
       * at 0 distance from the shape plane. This positions the trimming shape half inside of the
       * surface. */
      if (SCULPT_GESTURE_TRIM_LOCATION_DEPTH_VOLUME) {
        mid_point_depth = ss->gesture_initial_hit ?
                              dist_signed_to_plane_v3(world_space_gesture_initial_location,
                                                      shape_plane) :
                              (trim_operation->depth_back + trim_operation->depth_front) * 0.5f;
      }
      else {
        mid_point_depth = ss->gesture_initial_hit ?
                              0.0f :
                              (trim_operation->depth_back + trim_operation->depth_front) * 0.5f;
      }
      mid_point_depth = ss->gesture_initial_hit ?
                            0.0f :
                            (trim_operation->depth_back + trim_operation->depth_front) * 0.5f;
    }

    float depth_radius;

    if (ss->gesture_initial_hit) {
      depth_radius = ss->cursor_radius;
    }
    else {
      /* ss->cursor_radius is only valid if the stroke started
       * over the sculpt mesh.  If it's not we must
       * compute the radius ourselves.  See T81452.
       */

      Sculpt *sd = CTX_data_tool_settings(vc->C)->sculpt;
      Brush *brush = BKE_paint_brush(&sd->paint);
      Scene *scene = CTX_data_scene(vc->C);

      if (!BKE_brush_use_locked_size(scene, brush, true)) {
        depth_radius = paint_calc_object_space_radius(
            vc, ss->gesture_initial_location, BKE_brush_size_get(scene, brush, true));
      }
      else {
        depth_radius = BKE_brush_unprojected_radius_get(scene, brush, true);
      }
    }

    trim_operation->depth_front = mid_point_depth - depth_radius;
    trim_operation->depth_back = mid_point_depth + depth_radius;
  }
}

static void sculpt_gesture_trim_geometry_generate(SculptGestureContext *sgcontext)
{
  SculptGestureTrimOperation *trim_operation = (SculptGestureTrimOperation *)sgcontext->operation;
  ViewContext *vc = &sgcontext->vc;
  ARegion *region = vc->region;

  const int tot_screen_points = sgcontext->tot_gesture_points;
  float(*screen_points)[2] = sgcontext->gesture_points;

  const int trim_totverts = tot_screen_points * 2;
  const int trim_totpolys = (2 * (tot_screen_points - 2)) + (2 * tot_screen_points);
  trim_operation->mesh = BKE_mesh_new_nomain(
      trim_totverts, 0, 0, trim_totpolys * 3, trim_totpolys);
  trim_operation->true_mesh_co = MEM_malloc_arrayN(trim_totverts, sizeof(float[3]), "mesh orco");

  float depth_front = trim_operation->depth_front;
  float depth_back = trim_operation->depth_back;

  if (!trim_operation->use_cursor_depth) {
    /* When using cursor depth, don't modify the depth set by the cursor radius. If full depth is
     * used, adding a little padding to the trimming shape can help avoiding booleans with coplanar
     * faces. */
    depth_front -= 0.1f;
    depth_back += 0.1f;
  }

  float shape_origin[3];
  float shape_normal[3];
  float shape_plane[4];
  sculpt_gesture_trim_shape_origin_normal_get(sgcontext, shape_origin, shape_normal);
  plane_from_point_normal_v3(shape_plane, shape_origin, shape_normal);

  const float(*ob_imat)[4] = vc->obact->imat;

  /* Write vertices coordinates for the front face. */
  float depth_point[3];
  madd_v3_v3v3fl(depth_point, shape_origin, shape_normal, depth_front);
  for (int i = 0; i < tot_screen_points; i++) {
    float new_point[3];
    if (trim_operation->orientation == SCULPT_GESTURE_TRIM_ORIENTATION_VIEW) {
      ED_view3d_win_to_3d(vc->v3d, region, depth_point, screen_points[i], new_point);
    }
    else {
      ED_view3d_win_to_3d_on_plane(region, shape_plane, screen_points[i], false, new_point);
      madd_v3_v3fl(new_point, shape_normal, depth_front);
    }
    mul_v3_m4v3(trim_operation->mesh->mvert[i].co, ob_imat, new_point);
    mul_v3_m4v3(trim_operation->true_mesh_co[i], ob_imat, new_point);
  }

  float avg_elen = 0.0f;

  for (int i = 0; i < tot_screen_points; i++) {
    MVert *v1 = trim_operation->mesh->mvert + i;
    MVert *v2 = trim_operation->mesh->mvert + ((i + 1) % tot_screen_points);

    avg_elen += len_v3v3(v1->co, v2->co);
  }

  trim_operation->avg_edge_len = avg_elen / (float)tot_screen_points;

  /* Write vertices coordinates for the back face. */
  madd_v3_v3v3fl(depth_point, shape_origin, shape_normal, depth_back);
  for (int i = 0; i < tot_screen_points; i++) {
    float new_point[3];
    if (trim_operation->orientation == SCULPT_GESTURE_TRIM_ORIENTATION_VIEW) {
      ED_view3d_win_to_3d(vc->v3d, region, depth_point, screen_points[i], new_point);
    }
    else {
      ED_view3d_win_to_3d_on_plane(region, shape_plane, screen_points[i], false, new_point);
      madd_v3_v3fl(new_point, shape_normal, depth_back);
    }
    mul_v3_m4v3(trim_operation->mesh->mvert[i + tot_screen_points].co, ob_imat, new_point);
    mul_v3_m4v3(trim_operation->true_mesh_co[i + tot_screen_points], ob_imat, new_point);
  }

  /* Get the triangulation for the front/back poly. */
  const int tot_tris_face = tot_screen_points - 2;
  uint(*r_tris)[3] = MEM_malloc_arrayN(tot_tris_face, sizeof(uint[3]), "tris");
  BLI_polyfill_calc(screen_points, tot_screen_points, 0, r_tris);

  /* Write the front face triangle indices. */
  MPoly *mp = trim_operation->mesh->mpoly;
  MLoop *ml = trim_operation->mesh->mloop;
  for (int i = 0; i < tot_tris_face; i++, mp++, ml += 3) {
    mp->loopstart = (int)(ml - trim_operation->mesh->mloop);
    mp->totloop = 3;
    ml[0].v = r_tris[i][0];
    ml[1].v = r_tris[i][1];
    ml[2].v = r_tris[i][2];
  }

  /* Write the back face triangle indices. */
  for (int i = 0; i < tot_tris_face; i++, mp++, ml += 3) {
    mp->loopstart = (int)(ml - trim_operation->mesh->mloop);
    mp->totloop = 3;
    ml[0].v = r_tris[i][0] + tot_screen_points;
    ml[1].v = r_tris[i][1] + tot_screen_points;
    ml[2].v = r_tris[i][2] + tot_screen_points;
  }

  MEM_freeN(r_tris);

  /* Write the indices for the lateral triangles. */
  for (int i = 0; i < tot_screen_points; i++, mp++, ml += 3) {
    mp->loopstart = (int)(ml - trim_operation->mesh->mloop);
    mp->totloop = 3;
    int current_index = i;
    int next_index = current_index + 1;
    if (next_index >= tot_screen_points) {
      next_index = 0;
    }
    ml[0].v = next_index + tot_screen_points;
    ml[1].v = next_index;
    ml[2].v = current_index;
  }

  for (int i = 0; i < tot_screen_points; i++, mp++, ml += 3) {
    mp->loopstart = (int)(ml - trim_operation->mesh->mloop);
    mp->totloop = 3;
    int current_index = i;
    int next_index = current_index + 1;
    if (next_index >= tot_screen_points) {
      next_index = 0;
    }
    ml[0].v = current_index;
    ml[1].v = current_index + tot_screen_points;
    ml[2].v = next_index + tot_screen_points;
  }

  BKE_mesh_calc_edges(trim_operation->mesh, false, false);
  sculpt_gesture_trim_normals_update(sgcontext);

  mp = trim_operation->mesh->mpoly + tot_tris_face * 2;

  /* flag edges as sharp for dyntopo remesher */
  for (int i = 0; i < tot_screen_points * 2; i++, mp++) {
    ml = trim_operation->mesh->mloop + mp->loopstart;

    trim_operation->mesh->medge[ml[1].e].flag |= ME_SHARP;
  }
}
static void sculpt_gesture_trim_geometry_free(SculptGestureContext *sgcontext)
{
  SculptGestureTrimOperation *trim_operation = (SculptGestureTrimOperation *)sgcontext->operation;
  BKE_id_free(NULL, trim_operation->mesh);
  MEM_freeN(trim_operation->true_mesh_co);
}

static int bm_face_isect_pair(BMFace *f, void *UNUSED(user_data))
{
  return BM_elem_flag_test(f, BM_ELEM_DRAW) ? 0 : 1;
}

static void sculpt_gesture_apply_trim(SculptGestureContext *sgcontext)
{
  SculptGestureTrimOperation *trim_operation = (SculptGestureTrimOperation *)sgcontext->operation;
  Mesh *sculpt_mesh = BKE_mesh_from_object(sgcontext->vc.obact);
  Mesh *trim_mesh = trim_operation->mesh;

  BMesh *bm;

  if (sgcontext->ss && sgcontext->ss->bm) {
    bm = sgcontext->ss->bm;
    BM_mesh_normals_update(bm);
  }

  else {
    const BMAllocTemplate allocsize = BMALLOC_TEMPLATE_FROM_ME(sculpt_mesh, trim_mesh);
    bm = BM_mesh_create(&allocsize,
                        &((struct BMeshCreateParams){
                            .use_toolflags = false,
                        }));

    BM_mesh_bm_from_me(NULL,
                       bm,
                       sculpt_mesh,
                       &((struct BMeshFromMeshParams){
                           .calc_face_normal = true,
                       }));
  }

  const BMAllocTemplate allocsize = BMALLOC_TEMPLATE_FROM_ME(sculpt_mesh, trim_mesh);
  BMesh *trimbm = BM_mesh_create(
      &allocsize,
      &((struct BMeshCreateParams){.use_toolflags = false,
                                   .create_unique_ids = true,
                                   .no_reuse_ids = false,
                                   .temporary_ids = false,
                                   .copy_all_layers = true,
                                   .id_elem_mask = BM_VERT | BM_EDGE | BM_FACE,
                                   .id_map = true}));

  BM_mesh_bm_from_me(NULL,
                     trimbm,
                     trim_mesh,
                     &((struct BMeshFromMeshParams){
                         .calc_face_normal = true,
                         .calc_vert_normal = true,
                     }));

  BM_mesh_normals_update(bm);

#if 0
  // remesh
  DynTopoState *ds = BKE_dyntopo_init(trimbm, NULL);
  DynRemeshParams params;
  BKE_dyntopo_default_params(&params, trim_operation->avg_edge_len * 4.0);
  BKE_dyntopo_remesh(ds, &params, 10, PBVH_Collapse | PBVH_Cleanup | PBVH_Subdivide);

  BM_mesh_toolflags_set(bm, true);

  BKE_dyntopo_free(ds);
#endif

  BM_mesh_toolflags_set(bm, true);

  BMO_op_callf(trimbm, BMO_FLAG_DEFAULTS, "duplicate geom=%avef dest=%p", bm, 3);

  SCULPT_update_customdata_refs(sgcontext->ss, sgcontext->vc.obact);
  BM_mesh_free(trimbm);

  BM_mesh_bm_from_me(NULL,
                     bm,
                     sculpt_mesh,
                     &((struct BMeshFromMeshParams){
                         .calc_face_normal = true,
                         .calc_vert_normal = true,
                     }));

  const int looptris_tot = poly_to_tri_count(bm->totface, bm->totloop);
  BMLoop *(*looptris)[3];
  looptris = MEM_malloc_arrayN(looptris_tot, sizeof(*looptris), __func__);
  BM_mesh_calc_tessellation_beauty(bm, looptris);

  BMIter iter;
  int i;
  const int i_faces_end = trim_mesh->totpoly;

  /* We need face normals because of 'BM_face_split_edgenet'
   * we could calculate on the fly too (before calling split). */

  const short ob_src_totcol = trim_mesh->totcol;
  short *material_remap = BLI_array_alloca(material_remap, ob_src_totcol ? ob_src_totcol : 1);

  BMFace *efa;
  i = 0;
  BM_ITER_MESH (efa, &iter, bm, BM_FACES_OF_MESH) {
    normalize_v3(efa->no);

    /* Temp tag to test which side split faces are from. */
    BM_elem_flag_enable(efa, BM_ELEM_DRAW);

    /* Remap material. */
    if (efa->mat_nr < ob_src_totcol) {
      efa->mat_nr = material_remap[efa->mat_nr];
    }

    if (++i == i_faces_end) {
      break;
    }
  }

  /* Join does not do a boolean operation, it just adds the geometry. */
  if (trim_operation->mode != SCULPT_GESTURE_TRIM_JOIN) {
    int boolean_mode = 0;
    switch (trim_operation->mode) {
      case SCULPT_GESTURE_TRIM_INTERSECT:
        boolean_mode = eBooleanModifierOp_Intersect;
        break;
      case SCULPT_GESTURE_TRIM_DIFFERENCE:
        boolean_mode = eBooleanModifierOp_Difference;
        break;
      case SCULPT_GESTURE_TRIM_UNION:
        boolean_mode = eBooleanModifierOp_Union;
        break;
      case SCULPT_GESTURE_TRIM_JOIN:
        BLI_assert(false);
        break;
    }
    BM_mesh_boolean(
        bm, looptris, looptris_tot, bm_face_isect_pair, NULL, 2, true, true, false, boolean_mode);
  }

  MEM_freeN(looptris);

  if (sgcontext->ss && sgcontext->ss->bm) {  // rebuild pbvh
    BKE_pbvh_free(sgcontext->ss->pbvh);
    sgcontext->ss->pbvh = BKE_pbvh_new();

    BKE_pbvh_build_bmesh(sgcontext->ss->pbvh,
                         sculpt_mesh,
                         sgcontext->ss->bm,
                         sgcontext->ss->bm_smooth_shading,
                         sgcontext->ss->bm_log,
                         sgcontext->ss->cd_vert_node_offset,
                         sgcontext->ss->cd_face_node_offset,
                         sgcontext->ss->cd_sculpt_vert,
                         sgcontext->ss->cd_face_areas,
                         sgcontext->ss->fast_draw,
                         true);
  }
  else {  // save result to mesh
    Mesh *result = BKE_mesh_from_bmesh_nomain(bm,
                                              (&(struct BMeshToMeshParams){
                                                  .calc_object_remap = false,
                                              }),
                                              sculpt_mesh);
    BM_mesh_free(bm);
    result->runtime.vert_normals_dirty = true;
    BKE_mesh_normals_tag_dirty(result);
    BKE_mesh_nomain_to_mesh(
        result, sgcontext->vc.obact->data, sgcontext->vc.obact, &CD_MASK_MESH, true);
  }
}

static void sculpt_gesture_trim_begin(bContext *C, SculptGestureContext *sgcontext)
{
  Depsgraph *depsgraph = CTX_data_ensure_evaluated_depsgraph(C);
  sculpt_gesture_trim_calculate_depth(sgcontext);
  sculpt_gesture_trim_geometry_generate(sgcontext);
  BKE_sculpt_update_object_for_edit(depsgraph, sgcontext->vc.obact, true, false, false);
  SCULPT_undo_push_node(sgcontext->vc.obact, NULL, SCULPT_UNDO_GEOMETRY);
}

static void sculpt_gesture_trim_apply_for_symmetry_pass(bContext *UNUSED(C),
                                                        SculptGestureContext *sgcontext)
{
  SculptGestureTrimOperation *trim_operation = (SculptGestureTrimOperation *)sgcontext->operation;
  Mesh *trim_mesh = trim_operation->mesh;
  for (int i = 0; i < trim_mesh->totvert; i++) {
    flip_v3_v3(trim_mesh->mvert[i].co, trim_operation->true_mesh_co[i], sgcontext->symmpass);
  }
  sculpt_gesture_trim_normals_update(sgcontext);
  sculpt_gesture_apply_trim(sgcontext);
}

static void sculpt_gesture_trim_end(bContext *UNUSED(C), SculptGestureContext *sgcontext)
{
  Object *object = sgcontext->vc.obact;
  SculptSession *ss = object->sculpt;
  ss->face_sets = CustomData_get_layer(&((Mesh *)object->data)->pdata, CD_SCULPT_FACE_SETS);
  if (ss->face_sets) {
    /* Assign a new Face Set ID to the new faces created by the trim operation. */
    const int next_face_set_id = ED_sculpt_face_sets_find_next_available_id(object->data);
    ED_sculpt_face_sets_initialize_none_to_id(object->data, next_face_set_id);
  }

  sculpt_gesture_trim_geometry_free(sgcontext);

  SCULPT_undo_push_node(sgcontext->vc.obact, NULL, SCULPT_UNDO_GEOMETRY);
  BKE_mesh_batch_cache_dirty_tag(sgcontext->vc.obact->data, BKE_MESH_BATCH_DIRTY_ALL);
  DEG_id_tag_update(&sgcontext->vc.obact->id, ID_RECALC_GEOMETRY);
}

static void sculpt_gesture_init_trim_properties(SculptGestureContext *sgcontext, wmOperator *op)
{
  sgcontext->operation = MEM_callocN(sizeof(SculptGestureTrimOperation), "Trim Operation");

  SculptGestureTrimOperation *trim_operation = (SculptGestureTrimOperation *)sgcontext->operation;

  trim_operation->op.sculpt_gesture_begin = sculpt_gesture_trim_begin;
  trim_operation->op.sculpt_gesture_apply_for_symmetry_pass =
      sculpt_gesture_trim_apply_for_symmetry_pass;
  trim_operation->op.sculpt_gesture_end = sculpt_gesture_trim_end;

  trim_operation->mode = RNA_enum_get(op->ptr, "trim_mode");
  trim_operation->use_cursor_depth = RNA_boolean_get(op->ptr, "use_cursor_depth");
  trim_operation->orientation = RNA_enum_get(op->ptr, "trim_orientation");
  trim_operation->location = RNA_enum_get(op->ptr, "trim_location");

  /* If the cursor was not over the mesh, force the orientation to view. */
  if (!sgcontext->ss->gesture_initial_hit) {
    trim_operation->orientation = SCULPT_GESTURE_TRIM_ORIENTATION_VIEW;
  }
}

static void sculpt_trim_gesture_operator_properties(wmOperatorType *ot)
{
  RNA_def_enum(ot->srna,
               "trim_mode",
               prop_trim_operation_types,
               SCULPT_GESTURE_TRIM_DIFFERENCE,
               "Trim Mode",
               NULL);
  RNA_def_boolean(
      ot->srna,
      "use_cursor_depth",
      false,
      "Use Cursor for Depth",
      "Use cursor location and radius for the dimensions and position of the trimming shape");
  RNA_def_enum(ot->srna,
               "trim_orientation",
               prop_trim_orientation_types,
               SCULPT_GESTURE_TRIM_ORIENTATION_VIEW,
               "Shape Orientation",
               NULL);

  RNA_def_enum(ot->srna,
               "trim_location",
               prop_trim_location_types,
               SCULPT_GESTURE_TRIM_LOCATION_DEPTH_SURFACE,
               "Shape Location",
               NULL);
}

/* Project Gesture Operation. */
typedef enum eSculptProjectDeformationMode {
  SCULPT_GESTURE_PROJECT_DEFORM_PROJECT,
  SCULPT_GESTURE_PROJECT_DEFORM_FAIR,
} eSculptProjectDeformationMode;

static EnumPropertyItem prop_project_deformation_mode_types[] = {
    {SCULPT_GESTURE_PROJECT_DEFORM_PROJECT,
     "PROJECT",
     0,
     "Project to Plane",
     "Project the affected geometry into the gesture plane"},
    {SCULPT_GESTURE_PROJECT_DEFORM_FAIR,
     "FAIR",
     0,
     "Fair Positions",
     "Use position fairing in the affected area"},
    {0, NULL, 0, NULL, NULL},
};

typedef struct SculptGestureProjectOperation {
  SculptGestureOperation operation;
  eSculptProjectDeformationMode deformation_mode;
  bool *fairing_mask;
} SculptGestureProjectOperation;

static void sculpt_gesture_project_begin(bContext *C, SculptGestureContext *sgcontext)
{
  SculptGestureProjectOperation *project_operation = (SculptGestureProjectOperation *)
                                                         sgcontext->operation;
  Depsgraph *depsgraph = CTX_data_depsgraph_pointer(C);
  BKE_sculpt_update_object_for_edit(depsgraph, sgcontext->vc.obact, true, false, false);

  if (project_operation->deformation_mode == SCULPT_GESTURE_PROJECT_DEFORM_FAIR) {
    const int totvert = SCULPT_vertex_count_get(sgcontext->ss);
    project_operation->fairing_mask = MEM_calloc_arrayN(totvert, sizeof(bool), "fairing mask");
  }
}

static void project_line_gesture_apply_task_cb(void *__restrict userdata,
                                               const int i,
                                               const TaskParallelTLS *__restrict UNUSED(tls))
{
  SculptGestureContext *sgcontext = userdata;

  PBVHNode *node = sgcontext->nodes[i];
  PBVHVertexIter vd;
  bool any_updated = false;

  SCULPT_undo_push_node(sgcontext->vc.obact, node, SCULPT_UNDO_COORDS);

  BKE_pbvh_vertex_iter_begin (sgcontext->ss->pbvh, node, vd, PBVH_ITER_UNIQUE) {
    if (!sculpt_gesture_is_vertex_effected(sgcontext, &vd)) {
      continue;
    }

    float projected_pos[3];
    closest_to_plane_v3(projected_pos, sgcontext->line.plane, vd.co);

    float disp[3];
    sub_v3_v3v3(disp, projected_pos, vd.co);
    const float mask = vd.mask ? *vd.mask : 0.0f;
    mul_v3_fl(disp, 1.0f - mask);
    if (is_zero_v3(disp)) {
      continue;
    }
    add_v3_v3(vd.co, disp);
    if (vd.mvert) {
      BKE_pbvh_vert_mark_update(sgcontext->ss->pbvh, vd.vertex);
    }
    any_updated = true;
  }
  BKE_pbvh_vertex_iter_end;

  if (any_updated) {
    BKE_pbvh_node_mark_update(node);
  }
}

static void project_gesture_tag_fairing_task_cb(void *__restrict userdata,
                                                const int i,
                                                const TaskParallelTLS *__restrict UNUSED(tls))
{
  SculptGestureContext *sgcontext = userdata;
  SculptGestureProjectOperation *project_operation = (SculptGestureProjectOperation *)
                                                         sgcontext->operation;

  PBVHNode *node = sgcontext->nodes[i];
  PBVHVertexIter vd;
  bool any_updated = false;

  SCULPT_undo_push_node(sgcontext->vc.obact, node, SCULPT_UNDO_COORDS);

  BKE_pbvh_vertex_iter_begin (sgcontext->ss->pbvh, node, vd, PBVH_ITER_UNIQUE) {
    if (!sculpt_gesture_is_vertex_effected(sgcontext, &vd)) {
      continue;
    }
    project_operation->fairing_mask[vd.index] = true;
    if (vd.mvert) {
      BKE_pbvh_vert_mark_update(sgcontext->ss->pbvh, vd.vertex);
    }
    any_updated = true;
  }
  BKE_pbvh_vertex_iter_end;

  if (any_updated) {
    BKE_pbvh_node_mark_update(node);
  }
}

static void project_gesture_project_fairing_boundary_task_cb(
    void *__restrict userdata, const int i, const TaskParallelTLS *__restrict UNUSED(tls))
{
  SculptGestureContext *sgcontext = userdata;
  SculptGestureProjectOperation *project_operation = (SculptGestureProjectOperation *)
                                                         sgcontext->operation;
  SculptSession *ss = sgcontext->ss;

  PBVHNode *node = sgcontext->nodes[i];
  PBVHVertexIter vd;
  BKE_pbvh_vertex_iter_begin (sgcontext->ss->pbvh, node, vd, PBVH_ITER_UNIQUE) {
    bool project_vertex = false;
    bool vertex_fairing_mask = project_operation->fairing_mask[vd.index];

    if (!project_operation->fairing_mask[vd.index]) {
      // continue;
    }

    SculptVertexNeighborIter ni;
    SCULPT_VERTEX_NEIGHBORS_ITER_BEGIN (ss, vd.vertex, ni) {
      if (project_operation->fairing_mask[ni.index] != vertex_fairing_mask) {
        project_vertex = true;
        break;
      }
    }
    SCULPT_VERTEX_NEIGHBORS_ITER_END(ni);

    if (!project_vertex) {
      continue;
    }

    closest_to_plane_v3(vd.co, sgcontext->line.plane, vd.co);

    if (vd.mvert) {
      BKE_pbvh_vert_mark_update(sgcontext->ss->pbvh, vd.vertex);
    }
  }
  BKE_pbvh_vertex_iter_end;
}

static void sculpt_gesture_project_apply_for_symmetry_pass(bContext *UNUSED(C),
                                                           SculptGestureContext *sgcontext)
{
  SculptGestureProjectOperation *project_operation = (SculptGestureProjectOperation *)
                                                         sgcontext->operation;
  TaskParallelSettings settings;
  BKE_pbvh_parallel_range_settings(&settings, true, sgcontext->totnode);

  switch (project_operation->deformation_mode) {
    case SCULPT_GESTURE_PROJECT_DEFORM_PROJECT:
      BLI_assert(sgcontext->shape_type == SCULPT_GESTURE_SHAPE_LINE);
      BLI_task_parallel_range(
          0, sgcontext->totnode, sgcontext, project_line_gesture_apply_task_cb, &settings);
      break;
    case SCULPT_GESTURE_PROJECT_DEFORM_FAIR:
      BLI_task_parallel_range(
          0, sgcontext->totnode, sgcontext, project_gesture_tag_fairing_task_cb, &settings);
      if (sgcontext->shape_type == SCULPT_GESTURE_SHAPE_LINE) {
        /* TODO: this needs to loop over all nodes to avoid artifacts. */
        /*
        BLI_task_parallel_range(0,
                                sgcontext->totnode,
                                sgcontext,
                                project_gesture_project_fairing_boundary_task_cb,
                                &settings);
                                */
      }
      break;
  }
}

static void sculpt_gesture_fairing_apply(SculptGestureContext *sgcontext)
{
  SculptSession *ss = sgcontext->vc.obact->sculpt;
  SculptGestureProjectOperation *project_operation = (SculptGestureProjectOperation *)
                                                         sgcontext->operation;
  switch (BKE_pbvh_type(ss->pbvh)) {
    case PBVH_FACES: {
      Mesh *mesh = sgcontext->vc.obact->data;
      MVert *mvert = SCULPT_mesh_deformed_mverts_get(ss);
      BKE_mesh_prefair_and_fair_vertices(
          mesh, mvert, project_operation->fairing_mask, MESH_FAIRING_DEPTH_POSITION);
    } break;
    case PBVH_BMESH: {
      BKE_bmesh_prefair_and_fair_vertices(
          ss->bm, project_operation->fairing_mask, MESH_FAIRING_DEPTH_POSITION);
    } break;
    case PBVH_GRIDS:
      BLI_assert(false);
  }
}

static void sculpt_gesture_project_end(bContext *C, SculptGestureContext *sgcontext)
{
  SculptGestureProjectOperation *project_operation = (SculptGestureProjectOperation *)
                                                         sgcontext->operation;
  if (project_operation->deformation_mode == SCULPT_GESTURE_PROJECT_DEFORM_FAIR) {
    sculpt_gesture_fairing_apply(sgcontext);
    MEM_SAFE_FREE(project_operation->fairing_mask);
  }

  SculptSession *ss = sgcontext->ss;
  Sculpt *sd = CTX_data_tool_settings(C)->sculpt;
  if (ss->deform_modifiers_active || ss->shapekey_active) {
    SCULPT_flush_stroke_deform(sd, sgcontext->vc.obact, true);
  }

  SCULPT_flush_update_step(C, SCULPT_UPDATE_COORDS);
  SCULPT_flush_update_done(C, sgcontext->vc.obact, SCULPT_UPDATE_COORDS);
}

static void sculpt_gesture_init_project_properties(SculptGestureContext *sgcontext, wmOperator *op)
{
  sgcontext->operation = MEM_callocN(sizeof(SculptGestureProjectOperation), "Project Operation");

  SculptGestureProjectOperation *project_operation = (SculptGestureProjectOperation *)
                                                         sgcontext->operation;

  if (sgcontext->shape_type == SCULPT_GESTURE_SHAPE_LINE) {
    project_operation->deformation_mode = RNA_enum_get(op->ptr, "deformation_mode");
  }
  else {
    /* All gesture shapes that are not a line need to be deformed by fairing as they can't be
     * projected to a plane. */
    project_operation->deformation_mode = SCULPT_GESTURE_PROJECT_DEFORM_FAIR;
  }

  project_operation->operation.sculpt_gesture_begin = sculpt_gesture_project_begin;
  project_operation->operation.sculpt_gesture_apply_for_symmetry_pass =
      sculpt_gesture_project_apply_for_symmetry_pass;
  project_operation->operation.sculpt_gesture_end = sculpt_gesture_project_end;
}

static void sculpt_project_gesture_operator_properties(wmOperatorType *ot)
{
  RNA_def_enum(ot->srna,
               "deformation_mode",
               prop_project_deformation_mode_types,
               SCULPT_GESTURE_PROJECT_DEFORM_PROJECT,
               "Deformation mode",
               NULL);
}

static int paint_mask_gesture_box_exec(bContext *C, wmOperator *op)
{
  SculptGestureContext *sgcontext = sculpt_gesture_init_from_box(C, op);
  if (!sgcontext) {
    return OPERATOR_CANCELLED;
  }
  sculpt_gesture_init_mask_properties(sgcontext, op);
  sculpt_gesture_apply(C, sgcontext);
  sculpt_gesture_context_free(sgcontext);
  return OPERATOR_FINISHED;
}

static int paint_mask_gesture_lasso_exec(bContext *C, wmOperator *op)
{
  SculptGestureContext *sgcontext = sculpt_gesture_init_from_lasso(C, op);
  if (!sgcontext) {
    return OPERATOR_CANCELLED;
  }
  sculpt_gesture_init_mask_properties(sgcontext, op);
  sculpt_gesture_apply(C, sgcontext);
  sculpt_gesture_context_free(sgcontext);
  return OPERATOR_FINISHED;
}

static int paint_mask_gesture_line_exec(bContext *C, wmOperator *op)
{
  SculptGestureContext *sgcontext = sculpt_gesture_init_from_line(C, op);
  if (!sgcontext) {
    return OPERATOR_CANCELLED;
  }
  sculpt_gesture_init_mask_properties(sgcontext, op);
  sculpt_gesture_apply(C, sgcontext);
  sculpt_gesture_context_free(sgcontext);
  return OPERATOR_FINISHED;
}

static int face_set_gesture_box_exec(bContext *C, wmOperator *op)
{
  SculptGestureContext *sgcontext = sculpt_gesture_init_from_box(C, op);
  if (!sgcontext) {
    return OPERATOR_CANCELLED;
  }
  sculpt_gesture_init_face_set_properties(sgcontext, op);
  sculpt_gesture_apply(C, sgcontext);
  sculpt_gesture_context_free(sgcontext);
  return OPERATOR_FINISHED;
}

static int face_set_gesture_lasso_exec(bContext *C, wmOperator *op)
{
  SculptGestureContext *sgcontext = sculpt_gesture_init_from_lasso(C, op);
  if (!sgcontext) {
    return OPERATOR_CANCELLED;
  }
  sculpt_gesture_init_face_set_properties(sgcontext, op);
  sculpt_gesture_apply(C, sgcontext);
  sculpt_gesture_context_free(sgcontext);
  return OPERATOR_FINISHED;
}

static int sculpt_trim_gesture_box_exec(bContext *C, wmOperator *op)
{
  Object *object = CTX_data_active_object(C);
  SculptSession *ss = object->sculpt;
  if (BKE_pbvh_type(ss->pbvh) == PBVH_GRIDS) {
    /* Not supported in Multires. */
    return OPERATOR_CANCELLED;
  }

  if (ss->totvert == 0) {
    /* No geometry to trim or to detect a valid position for the trimming shape. */
    return OPERATOR_CANCELLED;
  }

  SculptGestureContext *sgcontext = sculpt_gesture_init_from_box(C, op);
  if (!sgcontext) {
    return OPERATOR_CANCELLED;
  }

  sculpt_gesture_init_trim_properties(sgcontext, op);
  sculpt_gesture_apply(C, sgcontext);
  sculpt_gesture_context_free(sgcontext);
  return OPERATOR_FINISHED;
}

static int sculpt_trim_gesture_box_invoke(bContext *C, wmOperator *op, const wmEvent *event)
{
  Object *ob = CTX_data_active_object(C);
  SculptSession *ss = ob->sculpt;

  SculptCursorGeometryInfo sgi;
  const float mval_fl[2] = {UNPACK2(event->mval)};
  SCULPT_vertex_random_access_ensure(ss);
  ss->gesture_initial_hit = SCULPT_cursor_geometry_info_update(C, &sgi, mval_fl, false, false);
  if (ss->gesture_initial_hit) {
    copy_v3_v3(ss->gesture_initial_location, sgi.location);
    copy_v3_v3(ss->gesture_initial_normal, sgi.normal);
  }

  return WM_gesture_box_invoke(C, op, event);
}

static int sculpt_trim_gesture_lasso_exec(bContext *C, wmOperator *op)
{
  Object *object = CTX_data_active_object(C);
  SculptSession *ss = object->sculpt;

  if (BKE_pbvh_type(ss->pbvh) == PBVH_GRIDS) {
    /* Not supported in Multires and Dyntopo. */
    return OPERATOR_CANCELLED;
  }

  if (ss->totvert == 0) {
    /* No geometry to trim or to detect a valid position for the trimming shape. */
    return OPERATOR_CANCELLED;
  }

  SculptGestureContext *sgcontext = sculpt_gesture_init_from_lasso(C, op);
  if (!sgcontext) {
    return OPERATOR_CANCELLED;
  }
  sculpt_gesture_init_trim_properties(sgcontext, op);
  sculpt_gesture_apply(C, sgcontext);
  sculpt_gesture_context_free(sgcontext);
  return OPERATOR_FINISHED;
}

static int sculpt_trim_gesture_lasso_invoke(bContext *C, wmOperator *op, const wmEvent *event)
{
  Object *ob = CTX_data_active_object(C);
  SculptSession *ss = ob->sculpt;

  SculptCursorGeometryInfo sgi;
  const float mval_fl[2] = {UNPACK2(event->mval)};
  SCULPT_vertex_random_access_ensure(ss);
  ss->gesture_initial_hit = SCULPT_cursor_geometry_info_update(C, &sgi, mval_fl, false, true);
  if (ss->gesture_initial_hit) {
    copy_v3_v3(ss->gesture_initial_location, sgi.location);
    copy_v3_v3(ss->gesture_initial_back_location, sgi.back_location);
    copy_v3_v3(ss->gesture_initial_normal, sgi.normal);
  }

  return WM_gesture_lasso_invoke(C, op, event);
}

static int project_gesture_line_exec(bContext *C, wmOperator *op)
{
  SculptGestureContext *sgcontext = sculpt_gesture_init_from_line(C, op);
  if (!sgcontext) {
    return OPERATOR_CANCELLED;
  }
  sculpt_gesture_init_project_properties(sgcontext, op);
  sculpt_gesture_apply(C, sgcontext);
  sculpt_gesture_context_free(sgcontext);
  return OPERATOR_FINISHED;
}

static int project_gesture_lasso_exec(bContext *C, wmOperator *op)
{
  Object *ob = CTX_data_active_object(C);
  SculptSession *ss = ob->sculpt;
  if (BKE_pbvh_type(ss->pbvh) == PBVH_GRIDS) {
    /* Fairing operations are not supported in Multires. */
    return OPERATOR_CANCELLED;
  }

  SculptGestureContext *sgcontext = sculpt_gesture_init_from_lasso(C, op);
  if (!sgcontext) {
    return OPERATOR_CANCELLED;
  }
  sculpt_gesture_init_project_properties(sgcontext, op);
  sculpt_gesture_apply(C, sgcontext);
  sculpt_gesture_context_free(sgcontext);
  return OPERATOR_FINISHED;
}

static int project_gesture_box_exec(bContext *C, wmOperator *op)
{
  Object *ob = CTX_data_active_object(C);
  SculptSession *ss = ob->sculpt;
  if (BKE_pbvh_type(ss->pbvh) == PBVH_GRIDS) {
    /* Fairing operations are not supported in Multires. */
    return OPERATOR_CANCELLED;
  }

  SculptGestureContext *sgcontext = sculpt_gesture_init_from_box(C, op);
  if (!sgcontext) {
    return OPERATOR_CANCELLED;
  }
  sculpt_gesture_init_project_properties(sgcontext, op);
  sculpt_gesture_apply(C, sgcontext);
  sculpt_gesture_context_free(sgcontext);
  return OPERATOR_FINISHED;
}

void PAINT_OT_mask_lasso_gesture(wmOperatorType *ot)
{
  ot->name = "Mask Lasso Gesture";
  ot->idname = "PAINT_OT_mask_lasso_gesture";
  ot->description = "Add mask within the lasso as you move the brush";

  ot->invoke = WM_gesture_lasso_invoke;
  ot->modal = WM_gesture_lasso_modal;
  ot->exec = paint_mask_gesture_lasso_exec;

  ot->poll = SCULPT_mode_poll_view3d;

  ot->flag = OPTYPE_REGISTER | OPTYPE_DEPENDS_ON_CURSOR;

  /* Properties. */
  WM_operator_properties_gesture_lasso(ot);
  sculpt_gesture_operator_properties(ot);

  paint_mask_gesture_operator_properties(ot);
}

void PAINT_OT_mask_box_gesture(wmOperatorType *ot)
{
  ot->name = "Mask Box Gesture";
  ot->idname = "PAINT_OT_mask_box_gesture";
  ot->description = "Add mask within the box as you move the brush";

  ot->invoke = WM_gesture_box_invoke;
  ot->modal = WM_gesture_box_modal;
  ot->exec = paint_mask_gesture_box_exec;

  ot->poll = SCULPT_mode_poll_view3d;

  ot->flag = OPTYPE_REGISTER;

  /* Properties. */
  WM_operator_properties_border(ot);
  sculpt_gesture_operator_properties(ot);

  paint_mask_gesture_operator_properties(ot);
}

void PAINT_OT_mask_line_gesture(wmOperatorType *ot)
{
  ot->name = "Mask Line Gesture";
  ot->idname = "PAINT_OT_mask_line_gesture";
  ot->description = "Add mask to the right of a line as you move the brush";

  ot->invoke = WM_gesture_straightline_active_side_invoke;
  ot->modal = WM_gesture_straightline_oneshot_modal;
  ot->exec = paint_mask_gesture_line_exec;

  ot->poll = SCULPT_mode_poll_view3d;

  ot->flag = OPTYPE_REGISTER;

  /* Properties. */
  WM_operator_properties_gesture_straightline(ot, WM_CURSOR_EDIT);
  sculpt_gesture_operator_properties(ot);

  paint_mask_gesture_operator_properties(ot);
}

void SCULPT_OT_face_set_lasso_gesture(wmOperatorType *ot)
{
  ot->name = "Face Set Lasso Gesture";
  ot->idname = "SCULPT_OT_face_set_lasso_gesture";
  ot->description = "Add face set within the lasso as you move the brush";

  ot->invoke = WM_gesture_lasso_invoke;
  ot->modal = WM_gesture_lasso_modal;
  ot->exec = face_set_gesture_lasso_exec;

  ot->poll = SCULPT_mode_poll_view3d;

  ot->flag = OPTYPE_DEPENDS_ON_CURSOR;

  /* Properties. */
  WM_operator_properties_gesture_lasso(ot);
  sculpt_gesture_operator_properties(ot);
}

void SCULPT_OT_face_set_box_gesture(wmOperatorType *ot)
{
  ot->name = "Face Set Box Gesture";
  ot->idname = "SCULPT_OT_face_set_box_gesture";
  ot->description = "Add face set within the box as you move the brush";

  ot->invoke = WM_gesture_box_invoke;
  ot->modal = WM_gesture_box_modal;
  ot->exec = face_set_gesture_box_exec;

  ot->poll = SCULPT_mode_poll_view3d;

  ot->flag = OPTYPE_REGISTER;

  /* Properties. */
  WM_operator_properties_border(ot);
  sculpt_gesture_operator_properties(ot);
}

void SCULPT_OT_trim_lasso_gesture(wmOperatorType *ot)
{
  ot->name = "Trim Lasso Gesture";
  ot->idname = "SCULPT_OT_trim_lasso_gesture";
  ot->description = "Trims the mesh within the lasso as you move the brush";

  ot->invoke = sculpt_trim_gesture_lasso_invoke;
  ot->modal = WM_gesture_lasso_modal;
  ot->exec = sculpt_trim_gesture_lasso_exec;

  ot->poll = SCULPT_mode_poll_view3d;

  ot->flag = OPTYPE_REGISTER | OPTYPE_DEPENDS_ON_CURSOR;

  /* Properties. */
  WM_operator_properties_gesture_lasso(ot);
  sculpt_gesture_operator_properties(ot);

  sculpt_trim_gesture_operator_properties(ot);
}

void SCULPT_OT_trim_box_gesture(wmOperatorType *ot)
{
  ot->name = "Trim Box Gesture";
  ot->idname = "SCULPT_OT_trim_box_gesture";
  ot->description = "Trims the mesh within the box as you move the brush";

  ot->invoke = sculpt_trim_gesture_box_invoke;
  ot->modal = WM_gesture_box_modal;
  ot->exec = sculpt_trim_gesture_box_exec;

  ot->poll = SCULPT_mode_poll_view3d;

  ot->flag = OPTYPE_REGISTER;

  /* Properties. */
  WM_operator_properties_border(ot);
  sculpt_gesture_operator_properties(ot);

  sculpt_trim_gesture_operator_properties(ot);
}

void SCULPT_OT_project_line_gesture(wmOperatorType *ot)
{
  ot->name = "Project Line Gesture";
  ot->idname = "SCULPT_OT_project_line_gesture";
  ot->description = "Project the geometry onto a plane defined by a line";

  ot->invoke = WM_gesture_straightline_active_side_invoke;
  ot->modal = WM_gesture_straightline_oneshot_modal;
  ot->exec = project_gesture_line_exec;

  ot->poll = SCULPT_mode_poll_view3d;

  ot->flag = OPTYPE_REGISTER;

  /* Properties. */
  WM_operator_properties_gesture_straightline(ot, WM_CURSOR_EDIT);
  sculpt_gesture_operator_properties(ot);

  sculpt_project_gesture_operator_properties(ot);
}

void SCULPT_OT_project_lasso_gesture(wmOperatorType *ot)
{
  ot->name = "Project Lasso Gesture";
  ot->idname = "SCULPT_OT_project_lasso_gesture";
  ot->description = "Project by fairing the geometry to the curve defined by the lasso gesture";

  ot->invoke = WM_gesture_lasso_invoke;
  ot->modal = WM_gesture_lasso_modal;
  ot->exec = project_gesture_lasso_exec;

  ot->poll = SCULPT_mode_poll;

  ot->flag = OPTYPE_REGISTER;

  /* Properties. */
  WM_operator_properties_gesture_lasso(ot);
  sculpt_gesture_operator_properties(ot);

  sculpt_project_gesture_operator_properties(ot);
}

void SCULPT_OT_project_box_gesture(wmOperatorType *ot)
{
  ot->name = "Project Box Gesture";
  ot->idname = "SCULPT_OT_project_box_gesture";
  ot->description = "Project by fairing the geometry to the box defined by the gesture";

  ot->invoke = WM_gesture_box_invoke;
  ot->modal = WM_gesture_box_modal;
  ot->exec = project_gesture_box_exec;

  ot->poll = SCULPT_mode_poll;

  ot->flag = OPTYPE_REGISTER;

  /* Properties. */
  WM_operator_properties_border(ot);
  sculpt_gesture_operator_properties(ot);

  sculpt_project_gesture_operator_properties(ot);
}<|MERGE_RESOLUTION|>--- conflicted
+++ resolved
@@ -1047,13 +1047,10 @@
   trim_operation->depth_back = -FLT_MAX;
 
   for (int i = 0; i < totvert; i++) {
-<<<<<<< HEAD
-    const float *vco = SCULPT_vertex_co_get(ss, BKE_pbvh_index_to_vertex(ss->pbvh, i));
-=======
     PBVHVertRef vertex = BKE_pbvh_index_to_vertex(ss->pbvh, i);
 
     const float *vco = SCULPT_vertex_co_get(ss, vertex);
->>>>>>> e6b1e97d
+
     /* Convert the coordinates to world space to calculate the depth. When generating the trimming
      * mesh, coordinates are first calculated in world space, then converted to object space to
      * store them. */
