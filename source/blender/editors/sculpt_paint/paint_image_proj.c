/* SPDX-License-Identifier: GPL-2.0-or-later
 * Copyright 2001-2002 NaN Holding BV. All rights reserved. */

/** \file
 * \ingroup edsculpt
 * \brief Functions to paint images in 2D and 3D.
 */

#include <float.h>
#include <limits.h>
#include <math.h>
#include <stdio.h>
#include <string.h>

#include "MEM_guardedalloc.h"

#ifdef WIN32
#  include "BLI_winstuff.h"
#endif

#include "BLI_blenlib.h"
#include "BLI_linklist.h"
#include "BLI_math.h"
#include "BLI_math_bits.h"
#include "BLI_math_color_blend.h"
#include "BLI_memarena.h"
#include "BLI_task.h"
#include "BLI_threads.h"
#include "BLI_utildefines.h"

#include "atomic_ops.h"

#include "BLT_translation.h"

#include "IMB_imbuf.h"
#include "IMB_imbuf_types.h"

#include "DNA_brush_types.h"
#include "DNA_customdata_types.h"
#include "DNA_defs.h"
#include "DNA_material_types.h"
#include "DNA_mesh_types.h"
#include "DNA_meshdata_types.h"
#include "DNA_node_types.h"
#include "DNA_object_enums.h"
#include "DNA_object_types.h"
#include "DNA_scene_types.h"

#include "BKE_attribute.h"
#include "BKE_brush.h"
#include "BKE_camera.h"
#include "BKE_colorband.h"
#include "BKE_colortools.h"
#include "BKE_context.h"
#include "BKE_customdata.h"
#include "BKE_global.h"
#include "BKE_idprop.h"
#include "BKE_image.h"
#include "BKE_layer.h"
#include "BKE_lib_id.h"
#include "BKE_main.h"
#include "BKE_material.h"
#include "BKE_mesh.h"
#include "BKE_mesh_mapping.h"
#include "BKE_mesh_runtime.h"
#include "BKE_node.h"
#include "BKE_paint.h"
#include "BKE_report.h"
#include "BKE_scene.h"
#include "BKE_screen.h"
#include "DNA_screen_types.h"
#include "DNA_space_types.h"

#include "DEG_depsgraph.h"
#include "DEG_depsgraph_query.h"

#include "ED_node.h"
#include "ED_object.h"
#include "ED_paint.h"
#include "ED_screen.h"
#include "ED_uvedit.h"
#include "ED_view3d.h"
#include "ED_view3d_offscreen.h"

#include "GPU_capabilities.h"
#include "GPU_init_exit.h"

#include "NOD_shader.h"

#include "UI_interface.h"
#include "UI_resources.h"

#include "WM_api.h"
#include "WM_types.h"

#include "RNA_access.h"
#include "RNA_define.h"
#include "RNA_enum_types.h"
#include "RNA_types.h"

#include "IMB_colormanagement.h"

//#include "bmesh_tools.h"

#include "paint_intern.h"

static void partial_redraw_array_init(ImagePaintPartialRedraw *pr);

/* Defines and Structs */
/* unit_float_to_uchar_clamp as inline function */
BLI_INLINE uchar f_to_char(const float val)
{
  return unit_float_to_uchar_clamp(val);
}

/* ProjectionPaint defines */

/* approx the number of buckets to have under the brush,
 * used with the brush size to set the ps->buckets_x and ps->buckets_y value.
 *
 * When 3 - a brush should have ~9 buckets under it at once
 * ...this helps for threading while painting as well as
 * avoiding initializing pixels that won't touch the brush */
#define PROJ_BUCKET_BRUSH_DIV 4

#define PROJ_BUCKET_RECT_MIN 4
#define PROJ_BUCKET_RECT_MAX 256

#define PROJ_BOUNDBOX_DIV 8
#define PROJ_BOUNDBOX_SQUARED (PROJ_BOUNDBOX_DIV * PROJ_BOUNDBOX_DIV)

//#define PROJ_DEBUG_PAINT 1
//#define PROJ_DEBUG_NOSEAMBLEED 1
//#define PROJ_DEBUG_PRINT_CLIP 1
#define PROJ_DEBUG_WINCLIP 1

#ifndef PROJ_DEBUG_NOSEAMBLEED
/* projectFaceSeamFlags options */
//#define PROJ_FACE_IGNORE  (1<<0)  /* When the face is hidden, back-facing or occluded. */
//#define PROJ_FACE_INIT    (1<<1)  /* When we have initialized the faces data */

/* If this face has a seam on any of its edges. */
#  define PROJ_FACE_SEAM0 (1 << 0)
#  define PROJ_FACE_SEAM1 (1 << 1)
#  define PROJ_FACE_SEAM2 (1 << 2)

#  define PROJ_FACE_NOSEAM0 (1 << 4)
#  define PROJ_FACE_NOSEAM1 (1 << 5)
#  define PROJ_FACE_NOSEAM2 (1 << 6)

/* If the seam is completely initialized, including adjacent seams. */
#  define PROJ_FACE_SEAM_INIT0 (1 << 8)
#  define PROJ_FACE_SEAM_INIT1 (1 << 9)
#  define PROJ_FACE_SEAM_INIT2 (1 << 10)

#  define PROJ_FACE_DEGENERATE (1 << 12)

/* face winding */
#  define PROJ_FACE_WINDING_INIT 1
#  define PROJ_FACE_WINDING_CW 2

/* a slightly scaled down face is used to get fake 3D location for edge pixels in the seams
 * as this number approaches  1.0f the likelihood increases of float precision errors where
 * it is occluded by an adjacent face */
#  define PROJ_FACE_SCALE_SEAM 0.99f
#endif /* PROJ_DEBUG_NOSEAMBLEED */

#define PROJ_SRC_VIEW 1
#define PROJ_SRC_IMAGE_CAM 2
#define PROJ_SRC_IMAGE_VIEW 3
#define PROJ_SRC_VIEW_FILL 4

#define PROJ_VIEW_DATA_ID "view_data"
/* viewmat + winmat + clip_start + clip_end + is_ortho */
#define PROJ_VIEW_DATA_SIZE (4 * 4 + 4 * 4 + 3)

#define PROJ_BUCKET_NULL 0
#define PROJ_BUCKET_INIT (1 << 0)
// #define PROJ_BUCKET_CLONE_INIT   (1<<1)

/* used for testing doubles, if a point is on a line etc */
#define PROJ_GEOM_TOLERANCE 0.00075f
#define PROJ_PIXEL_TOLERANCE 0.01f

/* vert flags */
#define PROJ_VERT_CULL 1

/* to avoid locking in tile initialization */
#define TILE_PENDING POINTER_FROM_INT(-1)

/**
 * This is mainly a convenience struct used so we can keep an array of images we use -
 * their imbufs, etc, in 1 array, When using threads this array is copied for each thread
 * because 'partRedrawRect' and 'touch' values would not be thread safe.
 */
typedef struct ProjPaintImage {
  Image *ima;
  ImageUser iuser;
  ImBuf *ibuf;
  ImagePaintPartialRedraw *partRedrawRect;
  /** Only used to build undo tiles during painting. */
  volatile void **undoRect;
  /** The mask accumulation must happen on canvas, not on space screen bucket.
   * Here we store the mask rectangle. */
  ushort **maskRect;
  /** Store flag to enforce validation of undo rectangle. */
  bool **valid;
  bool touch;
} ProjPaintImage;

/**
 * Handle for stroke (operator customdata)
 */
typedef struct ProjStrokeHandle {
  /* Support for painting from multiple views at once,
   * currently used to implement symmetry painting,
   * we can assume at least the first is set while painting. */
  struct ProjPaintState *ps_views[8];
  int ps_views_tot;
  int symmetry_flags;

  int orig_brush_size;

  bool need_redraw;

  /* trick to bypass regular paint and allow clone picking */
  bool is_clone_cursor_pick;

  /* In ProjPaintState, only here for convenience */
  Scene *scene;
  Brush *brush;
} ProjStrokeHandle;

typedef struct LoopSeamData {
  float seam_uvs[2][2];
  float seam_puvs[2][2];
  float corner_dist_sq[2];
} LoopSeamData;

/* Main projection painting struct passed to all projection painting functions */
typedef struct ProjPaintState {
  View3D *v3d;
  RegionView3D *rv3d;
  ARegion *region;
  Depsgraph *depsgraph;
  Scene *scene;
  /* PROJ_SRC_**** */
  int source;

  /* the paint color. It can change depending of inverted mode or not */
  float paint_color[3];
  float paint_color_linear[3];
  float dither;

  Brush *brush;
  short tool, blend, mode;

  float brush_size;
  Object *ob;
  /* for symmetry, we need to store modified object matrix */
  float obmat[4][4];
  float obmat_imat[4][4];
  /* end similarities with ImagePaintState */

  Image *stencil_ima;
  Image *canvas_ima;
  Image *clone_ima;
  float stencil_value;

  /* projection painting only */
  /** For multi-threading, the first item is sometimes used for non threaded cases too. */
  MemArena *arena_mt[BLENDER_MAX_THREADS];
  /** screen sized 2D array, each pixel has a linked list of ProjPixel's */
  LinkNode **bucketRect;
  /** bucketRect aligned array linkList of faces overlapping each bucket. */
  LinkNode **bucketFaces;
  /** store if the bucks have been initialized. */
  uchar *bucketFlags;

  /** store options per vert, now only store if the vert is pointing away from the view. */
  char *vertFlags;
  /** The size of the bucket grid, the grid span's screenMin/screenMax
   * so you can paint outsize the screen or with 2 brushes at once. */
  int buckets_x;
  int buckets_y;

  /** result of project_paint_pixel_sizeof(), constant per stroke. */
  int pixel_sizeof;

  /** size of projectImages array. */
  int image_tot;

  /** verts projected into floating point screen space. */
  float (*screenCoords)[4];
  /** 2D bounds for mesh verts on the screen's plane (screen-space). */
  float screenMin[2];
  float screenMax[2];
  /** Calculated from screenMin & screenMax. */
  float screen_width;
  float screen_height;
  /** From the area or from the projection render. */
  int winx, winy;

  /* options for projection painting */
  bool do_layer_clone;
  bool do_layer_stencil;
  bool do_layer_stencil_inv;
  bool do_stencil_brush;
  bool do_material_slots;

  /** Use ray-traced occlusion? - otherwise will paint right through to the back. */
  bool do_occlude;
  /** ignore faces with normals pointing away,
   * skips a lot of ray-casts if your normals are correctly flipped. */
  bool do_backfacecull;
  /** mask out pixels based on their normals. */
  bool do_mask_normal;
  /** mask out pixels based on cavity. */
  bool do_mask_cavity;
  /** what angle to mask at. */
  float normal_angle;
  /** cos(normal_angle), faster to compare. */
  float normal_angle__cos;
  float normal_angle_inner;
  float normal_angle_inner__cos;
  /** difference between normal_angle and normal_angle_inner, for easy access. */
  float normal_angle_range;

  /** quick access to (me->editflag & ME_EDIT_PAINT_FACE_SEL) */
  bool do_face_sel;
  bool is_ortho;
  /** the object is negative scaled. */
  bool is_flip_object;
  /** use masking during painting. Some operations such as airbrush may disable. */
  bool do_masking;
  /** only to avoid running. */
  bool is_texbrush;
  /** mask brush is applied before masking. */
  bool is_maskbrush;
#ifndef PROJ_DEBUG_NOSEAMBLEED
  float seam_bleed_px;
  float seam_bleed_px_sq;
#endif
  /* clone vars */
  float cloneOffset[2];

  /** Projection matrix, use for getting screen coords. */
  float projectMat[4][4];
  /** inverse of projectMat. */
  float projectMatInv[4][4];
  /** View vector, use for do_backfacecull and for ray casting with an ortho viewport. */
  float viewDir[3];
  /** View location in object relative 3D space, so can compare to verts. */
  float viewPos[3];
  float clip_start, clip_end;

  /* reproject vars */
  Image *reproject_image;
  ImBuf *reproject_ibuf;
  bool reproject_ibuf_free_float;
  bool reproject_ibuf_free_uchar;

  /* threads */
  int thread_tot;
  int bucketMin[2];
  int bucketMax[2];
  /** must lock threads while accessing these. */
  int context_bucket_index;

  struct CurveMapping *cavity_curve;
  BlurKernel *blurkernel;

  /* -------------------------------------------------------------------- */
  /* Vars shared between multiple views (keep last) */
  /**
   * This data is owned by `ProjStrokeHandle.ps_views[0]`,
   * all other views re-use the data.
   */

#define PROJ_PAINT_STATE_SHARED_MEMCPY(ps_dst, ps_src) \
  MEMCPY_STRUCT_AFTER(ps_dst, ps_src, is_shared_user)

#define PROJ_PAINT_STATE_SHARED_CLEAR(ps) MEMSET_STRUCT_AFTER(ps, 0, is_shared_user)

  bool is_shared_user;

  ProjPaintImage *projImages;
  /** cavity amount for vertices. */
  float *cavities;

#ifndef PROJ_DEBUG_NOSEAMBLEED
  /** Store info about faces, if they are initialized etc. */
  ushort *faceSeamFlags;
  /** save the winding of the face in uv space,
   * helps as an extra validation step for seam detection. */
  char *faceWindingFlags;
  /** expanded UVs for faces to use as seams. */
  LoopSeamData *loopSeamData;
  /** Only needed for when seam_bleed_px is enabled, use to find UV seams. */
  LinkNode **vertFaces;
  /** Seams per vert, to find adjacent seams. */
  ListBase *vertSeams;
#endif

  SpinLock *tile_lock;

  Mesh *me_eval;
  int totlooptri_eval;
  int totloop_eval;
  int totpoly_eval;
  int totedge_eval;
  int totvert_eval;

  const MVert *mvert_eval;
  const float (*vert_normals)[3];
  const MEdge *medge_eval;
  const MPoly *mpoly_eval;
  const bool *selection_poly_eval;
  const int *material_indices;
  const MLoop *mloop_eval;
  const MLoopTri *mlooptri_eval;

  const MLoopUV *mloopuv_stencil_eval;

  /**
   * \note These UV layers are aligned to \a mpoly_eval
   * but each pointer references the start of the layer,
   * so a loop indirection is needed as well.
   */
  const MLoopUV **poly_to_loop_uv;
  /** other UV map, use for cloning between layers. */
  const MLoopUV **poly_to_loop_uv_clone;

  /* Actual material for each index, either from object or Mesh datablock... */
  Material **mat_array;

  bool use_colormanagement;
} ProjPaintState;

typedef union pixelPointer {
  /** float buffer. */
  float *f_pt;
  /** 2 ways to access a char buffer. */
  uint *uint_pt;
  uchar *ch_pt;
} PixelPointer;

typedef union pixelStore {
  uchar ch[4];
  uint uint;
  float f[4];
} PixelStore;

typedef struct ProjPixel {
  /** the floating point screen projection of this pixel. */
  float projCoSS[2];
  float worldCoSS[3];

  short x_px, y_px;

  /** if anyone wants to paint onto more than 65535 images they can bite me. */
  ushort image_index;
  uchar bb_cell_index;

  /* for various reasons we may want to mask out painting onto this pixel */
  ushort mask;

  /* Only used when the airbrush is disabled.
   * Store the max mask value to avoid painting over an area with a lower opacity
   * with an advantage that we can avoid touching the pixel at all, if the
   * new mask value is lower than mask_accum */
  ushort *mask_accum;

  /* horrible hack, store tile valid flag pointer here to re-validate tiles
   * used for anchored and drag-dot strokes */
  bool *valid;

  PixelPointer origColor;
  PixelStore newColor;
  PixelPointer pixel;
} ProjPixel;

typedef struct ProjPixelClone {
  struct ProjPixel __pp;
  PixelStore clonepx;
} ProjPixelClone;

/* undo tile pushing */
typedef struct {
  SpinLock *lock;
  bool masked;
  ushort tile_width;
  ImBuf **tmpibuf;
  ProjPaintImage *pjima;
} TileInfo;

typedef struct VertSeam {
  struct VertSeam *next, *prev;
  int tri;
  uint loop;
  float angle;
  bool normal_cw;
  float uv[2];
} VertSeam;

/* -------------------------------------------------------------------- */
/** \name MLoopTri accessor functions.
 * \{ */

BLI_INLINE const MPoly *ps_tri_index_to_mpoly(const ProjPaintState *ps, int tri_index)
{
  return &ps->mpoly_eval[ps->mlooptri_eval[tri_index].poly];
}

#define PS_LOOPTRI_AS_VERT_INDEX_3(ps, lt) \
  ps->mloop_eval[lt->tri[0]].v, ps->mloop_eval[lt->tri[1]].v, ps->mloop_eval[lt->tri[2]].v,

#define PS_LOOPTRI_AS_UV_3(uvlayer, lt) \
  uvlayer[lt->poly][lt->tri[0]].uv, uvlayer[lt->poly][lt->tri[1]].uv, \
      uvlayer[lt->poly][lt->tri[2]].uv,

#define PS_LOOPTRI_ASSIGN_UV_3(uv_tri, uvlayer, lt) \
  { \
    (uv_tri)[0] = uvlayer[lt->poly][lt->tri[0]].uv; \
    (uv_tri)[1] = uvlayer[lt->poly][lt->tri[1]].uv; \
    (uv_tri)[2] = uvlayer[lt->poly][lt->tri[2]].uv; \
  } \
  ((void)0)

/** \} */

/* Finish projection painting structs */

static int project_paint_face_paint_tile(Image *ima, const float *uv)
{
  if (ima == NULL || ima->source != IMA_SRC_TILED) {
    return 0;
  }

  /* Currently, faces are assumed to belong to one tile, so checking the first loop is enough. */
  int tx = (int)uv[0];
  int ty = (int)uv[1];
  return 1001 + 10 * ty + tx;
}

static TexPaintSlot *project_paint_face_paint_slot(const ProjPaintState *ps, int tri_index)
{
  const int poly_i = ps->mlooptri_eval[tri_index].poly;
  Material *ma = ps->mat_array[ps->material_indices == NULL ? 0 : ps->material_indices[poly_i]];
  return ma ? ma->texpaintslot + ma->paint_active_slot : NULL;
}

static Image *project_paint_face_paint_image(const ProjPaintState *ps, int tri_index)
{
  if (ps->do_stencil_brush) {
    return ps->stencil_ima;
  }

  const int poly_i = ps->mlooptri_eval[tri_index].poly;
  Material *ma = ps->mat_array[ps->material_indices == NULL ? 0 : ps->material_indices[poly_i]];
  TexPaintSlot *slot = ma ? ma->texpaintslot + ma->paint_active_slot : NULL;
  return slot ? slot->ima : ps->canvas_ima;
}

static TexPaintSlot *project_paint_face_clone_slot(const ProjPaintState *ps, int tri_index)
{
  const int poly_i = ps->mlooptri_eval[tri_index].poly;
  Material *ma = ps->mat_array[ps->material_indices == NULL ? 0 : ps->material_indices[poly_i]];
  return ma ? ma->texpaintslot + ma->paint_clone_slot : NULL;
}

static Image *project_paint_face_clone_image(const ProjPaintState *ps, int tri_index)
{
  const int poly_i = ps->mlooptri_eval[tri_index].poly;
  Material *ma = ps->mat_array[ps->material_indices == NULL ? 0 : ps->material_indices[poly_i]];
  TexPaintSlot *slot = ma ? ma->texpaintslot + ma->paint_clone_slot : NULL;
  return slot ? slot->ima : ps->clone_ima;
}

/**
 * Fast projection bucket array lookup, use the safe version for bound checking.
 */
static int project_bucket_offset(const ProjPaintState *ps, const float projCoSS[2])
{
  /* If we were not dealing with screen-space 2D coords we could simple do...
   * ps->bucketRect[x + (y*ps->buckets_y)] */

  /* please explain?
   * projCoSS[0] - ps->screenMin[0]   : zero origin
   * ... / ps->screen_width           : range from 0.0 to 1.0
   * ... * ps->buckets_x              : use as a bucket index
   *
   * Second multiplication does similar but for vertical offset
   */
  return ((int)(((projCoSS[0] - ps->screenMin[0]) / ps->screen_width) * ps->buckets_x)) +
         (((int)(((projCoSS[1] - ps->screenMin[1]) / ps->screen_height) * ps->buckets_y)) *
          ps->buckets_x);
}

static int project_bucket_offset_safe(const ProjPaintState *ps, const float projCoSS[2])
{
  int bucket_index = project_bucket_offset(ps, projCoSS);

  if (bucket_index < 0 || bucket_index >= ps->buckets_x * ps->buckets_y) {
    return -1;
  }
  return bucket_index;
}

static float VecZDepthOrtho(
    const float pt[2], const float v1[3], const float v2[3], const float v3[3], float w[3])
{
  barycentric_weights_v2(v1, v2, v3, pt, w);
  return (v1[2] * w[0]) + (v2[2] * w[1]) + (v3[2] * w[2]);
}

static float VecZDepthPersp(
    const float pt[2], const float v1[4], const float v2[4], const float v3[4], float w[3])
{
  float wtot_inv, wtot;
  float w_tmp[3];

  barycentric_weights_v2_persp(v1, v2, v3, pt, w);
  /* for the depth we need the weights to match what
   * barycentric_weights_v2 would return, in this case its easiest just to
   * undo the 4th axis division and make it unit-sum
   *
   * don't call barycentric_weights_v2() because our callers expect 'w'
   * to be weighted from the perspective */
  w_tmp[0] = w[0] * v1[3];
  w_tmp[1] = w[1] * v2[3];
  w_tmp[2] = w[2] * v3[3];

  wtot = w_tmp[0] + w_tmp[1] + w_tmp[2];

  if (wtot != 0.0f) {
    wtot_inv = 1.0f / wtot;

    w_tmp[0] = w_tmp[0] * wtot_inv;
    w_tmp[1] = w_tmp[1] * wtot_inv;
    w_tmp[2] = w_tmp[2] * wtot_inv;
  }
  else { /* dummy values for zero area face */
    w_tmp[0] = w_tmp[1] = w_tmp[2] = 1.0f / 3.0f;
  }
  /* done mimicking barycentric_weights_v2() */

  return (v1[2] * w_tmp[0]) + (v2[2] * w_tmp[1]) + (v3[2] * w_tmp[2]);
}

/* Return the top-most face index that the screen space coord 'pt' touches (or -1) */
static int project_paint_PickFace(const ProjPaintState *ps, const float pt[2], float w[3])
{
  LinkNode *node;
  float w_tmp[3];
  int bucket_index;
  int best_tri_index = -1;
  float z_depth_best = FLT_MAX, z_depth;

  bucket_index = project_bucket_offset_safe(ps, pt);
  if (bucket_index == -1) {
    return -1;
  }

  /* we could return 0 for 1 face buckets, as long as this function assumes
   * that the point its testing is only every originated from an existing face */

  for (node = ps->bucketFaces[bucket_index]; node; node = node->next) {
    const int tri_index = POINTER_AS_INT(node->link);
    const MLoopTri *lt = &ps->mlooptri_eval[tri_index];
    const float *vtri_ss[3] = {
        ps->screenCoords[ps->mloop_eval[lt->tri[0]].v],
        ps->screenCoords[ps->mloop_eval[lt->tri[1]].v],
        ps->screenCoords[ps->mloop_eval[lt->tri[2]].v],
    };

    if (isect_point_tri_v2(pt, UNPACK3(vtri_ss))) {
      if (ps->is_ortho) {
        z_depth = VecZDepthOrtho(pt, UNPACK3(vtri_ss), w_tmp);
      }
      else {
        z_depth = VecZDepthPersp(pt, UNPACK3(vtri_ss), w_tmp);
      }

      if (z_depth < z_depth_best) {
        best_tri_index = tri_index;
        z_depth_best = z_depth;
        copy_v3_v3(w, w_tmp);
      }
    }
  }

  /** will be -1 or a valid face. */
  return best_tri_index;
}

/* Converts a uv coord into a pixel location wrapping if the uv is outside 0-1 range */
static void uvco_to_wrapped_pxco(const float uv[2], int ibuf_x, int ibuf_y, float *x, float *y)
{
  /* use */
  *x = fmodf(uv[0], 1.0f);
  *y = fmodf(uv[1], 1.0f);

  if (*x < 0.0f) {
    *x += 1.0f;
  }
  if (*y < 0.0f) {
    *y += 1.0f;
  }

  *x = *x * ibuf_x - 0.5f;
  *y = *y * ibuf_y - 0.5f;
}

/* Set the top-most face color that the screen space coord 'pt' touches
 * (or return 0 if none touch) */
static bool project_paint_PickColor(
    const ProjPaintState *ps, const float pt[2], float *rgba_fp, uchar *rgba, const bool interp)
{
  const MLoopTri *lt;
  const float *lt_tri_uv[3];
  float w[3], uv[2];
  int tri_index;
  Image *ima;
  ImBuf *ibuf;
  int xi, yi;

  tri_index = project_paint_PickFace(ps, pt, w);

  if (tri_index == -1) {
    return false;
  }

  lt = &ps->mlooptri_eval[tri_index];
  PS_LOOPTRI_ASSIGN_UV_3(lt_tri_uv, ps->poly_to_loop_uv, lt);

  interp_v2_v2v2v2(uv, UNPACK3(lt_tri_uv), w);

  ima = project_paint_face_paint_image(ps, tri_index);
  /** we must have got the imbuf before getting here. */
  int tile_number = project_paint_face_paint_tile(ima, lt_tri_uv[0]);
  /* XXX get appropriate ImageUser instead */
  ImageUser iuser;
  BKE_imageuser_default(&iuser);
  iuser.tile = tile_number;
  iuser.framenr = ima->lastframe;
  ibuf = BKE_image_acquire_ibuf(ima, &iuser, NULL);
  if (ibuf == NULL) {
    return false;
  }

  if (interp) {
    float x, y;
    uvco_to_wrapped_pxco(uv, ibuf->x, ibuf->y, &x, &y);

    if (ibuf->rect_float) {
      if (rgba_fp) {
        bilinear_interpolation_color_wrap(ibuf, NULL, rgba_fp, x, y);
      }
      else {
        float rgba_tmp_f[4];
        bilinear_interpolation_color_wrap(ibuf, NULL, rgba_tmp_f, x, y);
        premul_float_to_straight_uchar(rgba, rgba_tmp_f);
      }
    }
    else {
      if (rgba) {
        bilinear_interpolation_color_wrap(ibuf, rgba, NULL, x, y);
      }
      else {
        uchar rgba_tmp[4];
        bilinear_interpolation_color_wrap(ibuf, rgba_tmp, NULL, x, y);
        straight_uchar_to_premul_float(rgba_fp, rgba_tmp);
      }
    }
  }
  else {
    // xi = (int)((uv[0]*ibuf->x) + 0.5f);
    // yi = (int)((uv[1]*ibuf->y) + 0.5f);
    // if (xi < 0 || xi >= ibuf->x  ||  yi < 0 || yi >= ibuf->y) return false;

    /* wrap */
    xi = mod_i((int)(uv[0] * ibuf->x), ibuf->x);
    yi = mod_i((int)(uv[1] * ibuf->y), ibuf->y);

    if (rgba) {
      if (ibuf->rect_float) {
        const float *rgba_tmp_fp = ibuf->rect_float + (xi + yi * ibuf->x * 4);
        premul_float_to_straight_uchar(rgba, rgba_tmp_fp);
      }
      else {
        *((uint *)rgba) = *(uint *)(((char *)ibuf->rect) + ((xi + yi * ibuf->x) * 4));
      }
    }

    if (rgba_fp) {
      if (ibuf->rect_float) {
        copy_v4_v4(rgba_fp, (ibuf->rect_float + ((xi + yi * ibuf->x) * 4)));
      }
      else {
        uchar *tmp_ch = ((uchar *)ibuf->rect) + ((xi + yi * ibuf->x) * 4);
        straight_uchar_to_premul_float(rgba_fp, tmp_ch);
      }
    }
  }
  BKE_image_release_ibuf(ima, ibuf, NULL);
  return true;
}

/**
 * Check if 'pt' is in front of the 3 verts on the Z axis (used for screen-space occlusion test)
 * \return
 * -  `0`:   no occlusion
 * - `-1`: no occlusion but 2D intersection is true
 * -  `1`: occluded
 * -  `2`: occluded with `w[3]` weights set (need to know in some cases)
 */
static int project_paint_occlude_ptv(const float pt[3],
                                     const float v1[4],
                                     const float v2[4],
                                     const float v3[4],
                                     float w[3],
                                     const bool is_ortho)
{
  /* if all are behind us, return false */
  if (v1[2] > pt[2] && v2[2] > pt[2] && v3[2] > pt[2]) {
    return 0;
  }

  /* do a 2D point in try intersection */
  if (!isect_point_tri_v2(pt, v1, v2, v3)) {
    return 0;
  }

  /* From here on we know there IS an intersection */
  /* if ALL of the verts are in front of us then we know it intersects ? */
  if (v1[2] < pt[2] && v2[2] < pt[2] && v3[2] < pt[2]) {
    return 1;
  }

  /* we intersect? - find the exact depth at the point of intersection */
  /* Is this point is occluded by another face? */
  if (is_ortho) {
    if (VecZDepthOrtho(pt, v1, v2, v3, w) < pt[2]) {
      return 2;
    }
  }
  else {
    if (VecZDepthPersp(pt, v1, v2, v3, w) < pt[2]) {
      return 2;
    }
  }
  return -1;
}

static int project_paint_occlude_ptv_clip(const float pt[3],
                                          const float v1[4],
                                          const float v2[4],
                                          const float v3[4],
                                          const float v1_3d[3],
                                          const float v2_3d[3],
                                          const float v3_3d[3],
                                          float w[3],
                                          const bool is_ortho,
                                          RegionView3D *rv3d)
{
  float wco[3];
  int ret = project_paint_occlude_ptv(pt, v1, v2, v3, w, is_ortho);

  if (ret <= 0) {
    return ret;
  }

  if (ret == 1) { /* weights not calculated */
    if (is_ortho) {
      barycentric_weights_v2(v1, v2, v3, pt, w);
    }
    else {
      barycentric_weights_v2_persp(v1, v2, v3, pt, w);
    }
  }

  /* Test if we're in the clipped area, */
  interp_v3_v3v3v3(wco, v1_3d, v2_3d, v3_3d, w);

  if (!ED_view3d_clipping_test(rv3d, wco, true)) {
    return 1;
  }

  return -1;
}

/* Check if a screen-space location is occluded by any other faces
 * check, pixelScreenCo must be in screen-space, its Z-Depth only needs to be used for comparison
 * and doesn't need to be correct in relation to X and Y coords
 * (this is the case in perspective view) */
static bool project_bucket_point_occluded(const ProjPaintState *ps,
                                          LinkNode *bucketFace,
                                          const int orig_face,
                                          const float pixelScreenCo[4])
{
  int isect_ret;
  const bool do_clip = RV3D_CLIPPING_ENABLED(ps->v3d, ps->rv3d);

  /* we could return false for 1 face buckets, as long as this function assumes
   * that the point its testing is only every originated from an existing face */

  for (; bucketFace; bucketFace = bucketFace->next) {
    const int tri_index = POINTER_AS_INT(bucketFace->link);

    if (orig_face != tri_index) {
      const MLoopTri *lt = &ps->mlooptri_eval[tri_index];
      const float *vtri_ss[3] = {
          ps->screenCoords[ps->mloop_eval[lt->tri[0]].v],
          ps->screenCoords[ps->mloop_eval[lt->tri[1]].v],
          ps->screenCoords[ps->mloop_eval[lt->tri[2]].v],
      };
      float w[3];

      if (do_clip) {
        const float *vtri_co[3] = {
            ps->mvert_eval[ps->mloop_eval[lt->tri[0]].v].co,
            ps->mvert_eval[ps->mloop_eval[lt->tri[1]].v].co,
            ps->mvert_eval[ps->mloop_eval[lt->tri[2]].v].co,
        };
        isect_ret = project_paint_occlude_ptv_clip(
            pixelScreenCo, UNPACK3(vtri_ss), UNPACK3(vtri_co), w, ps->is_ortho, ps->rv3d);
      }
      else {
        isect_ret = project_paint_occlude_ptv(pixelScreenCo, UNPACK3(vtri_ss), w, ps->is_ortho);
      }

      if (isect_ret >= 1) {
        /* TODO: we may want to cache the first hit,
         * it is not possible to swap the face order in the list anymore */
        return true;
      }
    }
  }
  return false;
}

/* Basic line intersection, could move to math_geom.c, 2 points with a horizontal line
 * 1 for an intersection, 2 if the first point is aligned, 3 if the second point is aligned. */
#define ISECT_TRUE 1
#define ISECT_TRUE_P1 2
#define ISECT_TRUE_P2 3
static int line_isect_y(const float p1[2], const float p2[2], const float y_level, float *x_isect)
{
  float y_diff;

  /* are we touching the first point? - no interpolation needed */
  if (y_level == p1[1]) {
    *x_isect = p1[0];
    return ISECT_TRUE_P1;
  }
  /* are we touching the second point? - no interpolation needed */
  if (y_level == p2[1]) {
    *x_isect = p2[0];
    return ISECT_TRUE_P2;
  }

  /** yuck, horizontal line, we can't do much here. */
  y_diff = fabsf(p1[1] - p2[1]);

  if (y_diff < 0.000001f) {
    *x_isect = (p1[0] + p2[0]) * 0.5f;
    return ISECT_TRUE;
  }

  if (p1[1] > y_level && p2[1] < y_level) {
    /* (p1[1] - p2[1]); */
    *x_isect = (p2[0] * (p1[1] - y_level) + p1[0] * (y_level - p2[1])) / y_diff;
    return ISECT_TRUE;
  }
  if (p1[1] < y_level && p2[1] > y_level) {
    /* (p2[1] - p1[1]); */
    *x_isect = (p2[0] * (y_level - p1[1]) + p1[0] * (p2[1] - y_level)) / y_diff;
    return ISECT_TRUE;
  }
  return 0;
}

static int line_isect_x(const float p1[2], const float p2[2], const float x_level, float *y_isect)
{
  float x_diff;

  if (x_level == p1[0]) { /* are we touching the first point? - no interpolation needed */
    *y_isect = p1[1];
    return ISECT_TRUE_P1;
  }
  if (x_level == p2[0]) { /* are we touching the second point? - no interpolation needed */
    *y_isect = p2[1];
    return ISECT_TRUE_P2;
  }

  /* yuck, horizontal line, we can't do much here */
  x_diff = fabsf(p1[0] - p2[0]);

  /* yuck, vertical line, we can't do much here */
  if (x_diff < 0.000001f) {
    *y_isect = (p1[0] + p2[0]) * 0.5f;
    return ISECT_TRUE;
  }

  if (p1[0] > x_level && p2[0] < x_level) {
    /* (p1[0] - p2[0]); */
    *y_isect = (p2[1] * (p1[0] - x_level) + p1[1] * (x_level - p2[0])) / x_diff;
    return ISECT_TRUE;
  }
  if (p1[0] < x_level && p2[0] > x_level) {
    /* (p2[0] - p1[0]); */
    *y_isect = (p2[1] * (x_level - p1[0]) + p1[1] * (p2[0] - x_level)) / x_diff;
    return ISECT_TRUE;
  }
  return 0;
}

/* simple func use for comparing UV locations to check if there are seams.
 * Its possible this gives incorrect results, when the UVs for 1 face go into the next
 * tile, but do not do this for the adjacent face, it could return a false positive.
 * This is so unlikely that Id not worry about it. */
#ifndef PROJ_DEBUG_NOSEAMBLEED
static bool cmp_uv(const float vec2a[2], const float vec2b[2])
{
  /* if the UV's are not between 0.0 and 1.0 */
  float xa = fmodf(vec2a[0], 1.0f);
  float ya = fmodf(vec2a[1], 1.0f);

  float xb = fmodf(vec2b[0], 1.0f);
  float yb = fmodf(vec2b[1], 1.0f);

  if (xa < 0.0f) {
    xa += 1.0f;
  }
  if (ya < 0.0f) {
    ya += 1.0f;
  }

  if (xb < 0.0f) {
    xb += 1.0f;
  }
  if (yb < 0.0f) {
    yb += 1.0f;
  }

  return ((fabsf(xa - xb) < PROJ_GEOM_TOLERANCE) && (fabsf(ya - yb) < PROJ_GEOM_TOLERANCE)) ?
             true :
             false;
}
#endif

/* set min_px and max_px to the image space bounds of the UV coords
 * return zero if there is no area in the returned rectangle */
#ifndef PROJ_DEBUG_NOSEAMBLEED
static bool pixel_bounds_uv(const float uv_quad[4][2],
                            rcti *bounds_px,
                            const int ibuf_x,
                            const int ibuf_y)
{
  /* UV bounds */
  float min_uv[2], max_uv[2];

  INIT_MINMAX2(min_uv, max_uv);

  minmax_v2v2_v2(min_uv, max_uv, uv_quad[0]);
  minmax_v2v2_v2(min_uv, max_uv, uv_quad[1]);
  minmax_v2v2_v2(min_uv, max_uv, uv_quad[2]);
  minmax_v2v2_v2(min_uv, max_uv, uv_quad[3]);

  bounds_px->xmin = (int)(ibuf_x * min_uv[0]);
  bounds_px->ymin = (int)(ibuf_y * min_uv[1]);

  bounds_px->xmax = (int)(ibuf_x * max_uv[0]) + 1;
  bounds_px->ymax = (int)(ibuf_y * max_uv[1]) + 1;

  // printf("%d %d %d %d\n", min_px[0], min_px[1], max_px[0], max_px[1]);

  /* face uses no UV area when quantized to pixels? */
  return (bounds_px->xmin == bounds_px->xmax || bounds_px->ymin == bounds_px->ymax) ? false : true;
}
#endif

static bool pixel_bounds_array(
    float (*uv)[2], rcti *bounds_px, const int ibuf_x, const int ibuf_y, int tot)
{
  /* UV bounds */
  float min_uv[2], max_uv[2];

  if (tot == 0) {
    return false;
  }

  INIT_MINMAX2(min_uv, max_uv);

  while (tot--) {
    minmax_v2v2_v2(min_uv, max_uv, (*uv));
    uv++;
  }

  bounds_px->xmin = (int)(ibuf_x * min_uv[0]);
  bounds_px->ymin = (int)(ibuf_y * min_uv[1]);

  bounds_px->xmax = (int)(ibuf_x * max_uv[0]) + 1;
  bounds_px->ymax = (int)(ibuf_y * max_uv[1]) + 1;

  // printf("%d %d %d %d\n", min_px[0], min_px[1], max_px[0], max_px[1]);

  /* face uses no UV area when quantized to pixels? */
  return (bounds_px->xmin == bounds_px->xmax || bounds_px->ymin == bounds_px->ymax) ? false : true;
}

#ifndef PROJ_DEBUG_NOSEAMBLEED

static void project_face_winding_init(const ProjPaintState *ps, const int tri_index)
{
  /* detect the winding of faces in uv space */
  const MLoopTri *lt = &ps->mlooptri_eval[tri_index];
  const float *lt_tri_uv[3] = {PS_LOOPTRI_AS_UV_3(ps->poly_to_loop_uv, lt)};
  float winding = cross_tri_v2(lt_tri_uv[0], lt_tri_uv[1], lt_tri_uv[2]);

  if (winding > 0) {
    ps->faceWindingFlags[tri_index] |= PROJ_FACE_WINDING_CW;
  }

  ps->faceWindingFlags[tri_index] |= PROJ_FACE_WINDING_INIT;
}

/* This function returns 1 if this face has a seam along the 2 face-vert indices
 * 'orig_i1_fidx' and 'orig_i2_fidx' */
static bool check_seam(const ProjPaintState *ps,
                       const int orig_face,
                       const int orig_i1_fidx,
                       const int orig_i2_fidx,
                       int *other_face,
                       int *orig_fidx)
{
  const MLoopTri *orig_lt = &ps->mlooptri_eval[orig_face];
  const float *orig_lt_tri_uv[3] = {PS_LOOPTRI_AS_UV_3(ps->poly_to_loop_uv, orig_lt)};
  /* vert indices from face vert order indices */
  const uint i1 = ps->mloop_eval[orig_lt->tri[orig_i1_fidx]].v;
  const uint i2 = ps->mloop_eval[orig_lt->tri[orig_i2_fidx]].v;
  LinkNode *node;
  /* index in face */
  int i1_fidx = -1, i2_fidx = -1;

  for (node = ps->vertFaces[i1]; node; node = node->next) {
    const int tri_index = POINTER_AS_INT(node->link);

    if (tri_index != orig_face) {
      const MLoopTri *lt = &ps->mlooptri_eval[tri_index];
      const int lt_vtri[3] = {PS_LOOPTRI_AS_VERT_INDEX_3(ps, lt)};
      /* could check if the 2 faces images match here,
       * but then there wouldn't be a way to return the opposite face's info */

      /* We need to know the order of the verts in the adjacent face
       * set the i1_fidx and i2_fidx to (0,1,2,3) */
      i1_fidx = BKE_MESH_TESSTRI_VINDEX_ORDER(lt_vtri, i1);
      i2_fidx = BKE_MESH_TESSTRI_VINDEX_ORDER(lt_vtri, i2);

      /* Only need to check if 'i2_fidx' is valid because
       * we know i1_fidx is the same vert on both faces. */
      if (i2_fidx != -1) {
        const float *lt_tri_uv[3] = {PS_LOOPTRI_AS_UV_3(ps->poly_to_loop_uv, lt)};
        Image *tpage = project_paint_face_paint_image(ps, tri_index);
        Image *orig_tpage = project_paint_face_paint_image(ps, orig_face);
        int tile = project_paint_face_paint_tile(tpage, lt_tri_uv[0]);
        int orig_tile = project_paint_face_paint_tile(orig_tpage, orig_lt_tri_uv[0]);

        BLI_assert(i1_fidx != -1);

        /* This IS an adjacent face!, now lets check if the UVs are ok */

        /* set up the other face */
        *other_face = tri_index;

        /* we check if difference is 1 here, else we might have a case of edge 2-0 for a tri */
        *orig_fidx = (i1_fidx < i2_fidx && (i2_fidx - i1_fidx == 1)) ? i1_fidx : i2_fidx;

        /* initialize face winding if needed */
        if ((ps->faceWindingFlags[tri_index] & PROJ_FACE_WINDING_INIT) == 0) {
          project_face_winding_init(ps, tri_index);
        }

        /* first test if they have the same image */
        if ((orig_tpage == tpage) && (orig_tile == tile) &&
            cmp_uv(orig_lt_tri_uv[orig_i1_fidx], lt_tri_uv[i1_fidx]) &&
            cmp_uv(orig_lt_tri_uv[orig_i2_fidx], lt_tri_uv[i2_fidx])) {
          /* if faces don't have the same winding in uv space,
           * they are on the same side so edge is boundary */
          if ((ps->faceWindingFlags[tri_index] & PROJ_FACE_WINDING_CW) !=
              (ps->faceWindingFlags[orig_face] & PROJ_FACE_WINDING_CW)) {
            return true;
          }

          // printf("SEAM (NONE)\n");
          return false;
        }
        // printf("SEAM (UV GAP)\n");
        return true;
      }
    }
  }
  // printf("SEAM (NO FACE)\n");
  *other_face = -1;
  return true;
}

static VertSeam *find_adjacent_seam(const ProjPaintState *ps,
                                    uint loop_index,
                                    uint vert_index,
                                    VertSeam **r_seam)
{
  ListBase *vert_seams = &ps->vertSeams[vert_index];
  VertSeam *seam = vert_seams->first;
  VertSeam *adjacent = NULL;

  while (seam->loop != loop_index) {
    seam = seam->next;
  }

  if (r_seam) {
    *r_seam = seam;
  }

  /* Circulate through the (sorted) vert seam array, in the direction of the seam normal,
   * until we find the first opposing seam, matching in UV space. */
  if (seam->normal_cw) {
    LISTBASE_CIRCULAR_BACKWARD_BEGIN (VertSeam *, vert_seams, adjacent, seam) {
      if ((adjacent->normal_cw != seam->normal_cw) && cmp_uv(adjacent->uv, seam->uv)) {
        break;
      }
    }
    LISTBASE_CIRCULAR_BACKWARD_END(VertSeam *, vert_seams, adjacent, seam);
  }
  else {
    LISTBASE_CIRCULAR_FORWARD_BEGIN (vert_seams, adjacent, seam) {
      if ((adjacent->normal_cw != seam->normal_cw) && cmp_uv(adjacent->uv, seam->uv)) {
        break;
      }
    }
    LISTBASE_CIRCULAR_FORWARD_END(vert_seams, adjacent, seam);
  }

  BLI_assert(adjacent);

  return adjacent;
}

/* Computes the normal of two seams at their intersection,
 * and returns the angle between the seam and its normal. */
static float compute_seam_normal(VertSeam *seam, VertSeam *adj, float r_no[2])
{
  const float PI_2 = M_PI * 2.0f;
  float angle[2];
  float angle_rel, angle_no;

  if (seam->normal_cw) {
    angle[0] = adj->angle;
    angle[1] = seam->angle;
  }
  else {
    angle[0] = seam->angle;
    angle[1] = adj->angle;
  }

  angle_rel = angle[1] - angle[0];

  if (angle_rel < 0.0f) {
    angle_rel += PI_2;
  }

  angle_rel *= 0.5f;

  angle_no = angle_rel + angle[0];

  if (angle_no > M_PI) {
    angle_no -= PI_2;
  }

  r_no[0] = cosf(angle_no);
  r_no[1] = sinf(angle_no);

  return angle_rel;
}

/* Calculate outset UV's, this is not the same as simply scaling the UVs,
 * since the outset coords are a margin that keep an even distance from the original UV's,
 * note that the image aspect is taken into account */
static void uv_image_outset(const ProjPaintState *ps,
                            float (*orig_uv)[2],
                            float (*puv)[2],
                            uint tri_index,
                            const int ibuf_x,
                            const int ibuf_y)
{
  int fidx[2];
  uint loop_index;
  uint vert[2];
  const MLoopTri *ltri = &ps->mlooptri_eval[tri_index];

  float ibuf_inv[2];

  ibuf_inv[0] = 1.0f / (float)ibuf_x;
  ibuf_inv[1] = 1.0f / (float)ibuf_y;

  for (fidx[0] = 0; fidx[0] < 3; fidx[0]++) {
    LoopSeamData *seam_data;
    float(*seam_uvs)[2];
    float ang[2];

    if ((ps->faceSeamFlags[tri_index] & (PROJ_FACE_SEAM0 << fidx[0])) == 0) {
      continue;
    }

    loop_index = ltri->tri[fidx[0]];

    seam_data = &ps->loopSeamData[loop_index];
    seam_uvs = seam_data->seam_uvs;

    if (seam_uvs[0][0] != FLT_MAX) {
      continue;
    }

    fidx[1] = (fidx[0] == 2) ? 0 : fidx[0] + 1;

    vert[0] = ps->mloop_eval[loop_index].v;
    vert[1] = ps->mloop_eval[ltri->tri[fidx[1]]].v;

    for (uint i = 0; i < 2; i++) {
      VertSeam *seam;
      VertSeam *adj = find_adjacent_seam(ps, loop_index, vert[i], &seam);
      float no[2];
      float len_fact;
      float tri_ang;

      ang[i] = compute_seam_normal(seam, adj, no);
      tri_ang = ang[i] - M_PI_2;

      if (tri_ang > 0.0f) {
        const float dist = ps->seam_bleed_px * tanf(tri_ang);
        seam_data->corner_dist_sq[i] = square_f(dist);
      }
      else {
        seam_data->corner_dist_sq[i] = 0.0f;
      }

      len_fact = cosf(tri_ang);
      len_fact = UNLIKELY(len_fact < FLT_EPSILON) ? FLT_MAX : (1.0f / len_fact);

      /* Clamp the length factor, see: T62236. */
      len_fact = MIN2(len_fact, 10.0f);

      mul_v2_fl(no, ps->seam_bleed_px * len_fact);

      add_v2_v2v2(seam_data->seam_puvs[i], puv[fidx[i]], no);

      mul_v2_v2v2(seam_uvs[i], seam_data->seam_puvs[i], ibuf_inv);
    }

    /* Handle convergent normals (can self-intersect). */
    if ((ang[0] + ang[1]) < M_PI) {
      if (isect_seg_seg_v2_simple(orig_uv[fidx[0]], seam_uvs[0], orig_uv[fidx[1]], seam_uvs[1])) {
        float isect_co[2];

        isect_seg_seg_v2_point(
            orig_uv[fidx[0]], seam_uvs[0], orig_uv[fidx[1]], seam_uvs[1], isect_co);

        copy_v2_v2(seam_uvs[0], isect_co);
        copy_v2_v2(seam_uvs[1], isect_co);
      }
    }
  }
}

static void insert_seam_vert_array(const ProjPaintState *ps,
                                   MemArena *arena,
                                   const int tri_index,
                                   const int fidx1,
                                   const int ibuf_x,
                                   const int ibuf_y)
{
  const MLoopTri *lt = &ps->mlooptri_eval[tri_index];
  const float *lt_tri_uv[3] = {PS_LOOPTRI_AS_UV_3(ps->poly_to_loop_uv, lt)};
  const int fidx[2] = {fidx1, ((fidx1 + 1) % 3)};
  float vec[2];

  VertSeam *vseam = BLI_memarena_alloc(arena, sizeof(VertSeam[2]));

  vseam->prev = NULL;
  vseam->next = NULL;

  vseam->tri = tri_index;
  vseam->loop = lt->tri[fidx[0]];

  sub_v2_v2v2(vec, lt_tri_uv[fidx[1]], lt_tri_uv[fidx[0]]);
  vec[0] *= ibuf_x;
  vec[1] *= ibuf_y;
  vseam->angle = atan2f(vec[1], vec[0]);

  /* If face windings are not initialized, something must be wrong. */
  BLI_assert((ps->faceWindingFlags[tri_index] & PROJ_FACE_WINDING_INIT) != 0);
  vseam->normal_cw = (ps->faceWindingFlags[tri_index] & PROJ_FACE_WINDING_CW);

  copy_v2_v2(vseam->uv, lt_tri_uv[fidx[0]]);

  vseam[1] = vseam[0];
  vseam[1].angle += vseam[1].angle > 0.0f ? -M_PI : M_PI;
  vseam[1].normal_cw = !vseam[1].normal_cw;
  copy_v2_v2(vseam[1].uv, lt_tri_uv[fidx[1]]);

  for (uint i = 0; i < 2; i++) {
    uint vert = ps->mloop_eval[lt->tri[fidx[i]]].v;
    ListBase *list = &ps->vertSeams[vert];
    VertSeam *item = list->first;

    while (item && item->angle < vseam[i].angle) {
      item = item->next;
    }

    BLI_insertlinkbefore(list, item, &vseam[i]);
  }
}

/**
 * Be tricky with flags, first 4 bits are #PROJ_FACE_SEAM0 to 4,
 * last 4 bits are #PROJ_FACE_NOSEAM0 to 4. `1 << i` - where i is `(0..3)`.
 *
 * If we're multi-threading, make sure threads are locked when this is called.
 */
static void project_face_seams_init(const ProjPaintState *ps,
                                    MemArena *arena,
                                    const int tri_index,
                                    const uint vert_index,
                                    bool init_all,
                                    const int ibuf_x,
                                    const int ibuf_y)
{
  /* vars for the other face, we also set its flag */
  int other_face, other_fidx;
  /* next fidx in the face (0,1,2,3) -> (1,2,3,0) or (0,1,2) -> (1,2,0) for a tri */
  int fidx[2] = {2, 0};
  const MLoopTri *lt = &ps->mlooptri_eval[tri_index];
  LinkNode *node;

  /* initialize face winding if needed */
  if ((ps->faceWindingFlags[tri_index] & PROJ_FACE_WINDING_INIT) == 0) {
    project_face_winding_init(ps, tri_index);
  }

  do {
    if (init_all || (ps->mloop_eval[lt->tri[fidx[0]]].v == vert_index) ||
        (ps->mloop_eval[lt->tri[fidx[1]]].v == vert_index)) {
      if ((ps->faceSeamFlags[tri_index] &
           (PROJ_FACE_SEAM0 << fidx[0] | PROJ_FACE_NOSEAM0 << fidx[0])) == 0) {
        if (check_seam(ps, tri_index, fidx[0], fidx[1], &other_face, &other_fidx)) {
          ps->faceSeamFlags[tri_index] |= PROJ_FACE_SEAM0 << fidx[0];
          insert_seam_vert_array(ps, arena, tri_index, fidx[0], ibuf_x, ibuf_y);

          if (other_face != -1) {
            /* Check if the other seam is already set.
             * We don't want to insert it in the list twice. */
            if ((ps->faceSeamFlags[other_face] & (PROJ_FACE_SEAM0 << other_fidx)) == 0) {
              ps->faceSeamFlags[other_face] |= PROJ_FACE_SEAM0 << other_fidx;
              insert_seam_vert_array(ps, arena, other_face, other_fidx, ibuf_x, ibuf_y);
            }
          }
        }
        else {
          ps->faceSeamFlags[tri_index] |= PROJ_FACE_NOSEAM0 << fidx[0];
          ps->faceSeamFlags[tri_index] |= PROJ_FACE_SEAM_INIT0 << fidx[0];

          if (other_face != -1) {
            /* second 4 bits for disabled */
            ps->faceSeamFlags[other_face] |= PROJ_FACE_NOSEAM0 << other_fidx;
            ps->faceSeamFlags[other_face] |= PROJ_FACE_SEAM_INIT0 << other_fidx;
          }
        }
      }
    }

    fidx[1] = fidx[0];
  } while (fidx[0]--);

  if (init_all) {
    char checked_verts = 0;

    fidx[0] = 2;
    fidx[1] = 0;

    do {
      if ((ps->faceSeamFlags[tri_index] & (PROJ_FACE_SEAM_INIT0 << fidx[0])) == 0) {
        for (uint i = 0; i < 2; i++) {
          uint vert;

          if ((checked_verts & (1 << fidx[i])) != 0) {
            continue;
          }

          vert = ps->mloop_eval[lt->tri[fidx[i]]].v;

          for (node = ps->vertFaces[vert]; node; node = node->next) {
            const int tri = POINTER_AS_INT(node->link);

            project_face_seams_init(ps, arena, tri, vert, false, ibuf_x, ibuf_y);
          }

          checked_verts |= 1 << fidx[i];
        }

        ps->faceSeamFlags[tri_index] |= PROJ_FACE_SEAM_INIT0 << fidx[0];
      }

      fidx[1] = fidx[0];
    } while (fidx[0]--);
  }
}
#endif  // PROJ_DEBUG_NOSEAMBLEED

/* Converts a UV location to a 3D screen-space location
 * Takes a 'uv' and 3 UV coords, and sets the values of pixelScreenCo
 *
 * This is used for finding a pixels location in screen-space for painting */
static void screen_px_from_ortho(const float uv[2],
                                 const float v1co[3],
                                 const float v2co[3],
                                 const float v3co[3], /* Screenspace coords */
                                 const float uv1co[2],
                                 const float uv2co[2],
                                 const float uv3co[2],
                                 float pixelScreenCo[4],
                                 float w[3])
{
  barycentric_weights_v2(uv1co, uv2co, uv3co, uv, w);
  interp_v3_v3v3v3(pixelScreenCo, v1co, v2co, v3co, w);
}

/* same as screen_px_from_ortho except we
 * do perspective correction on the pixel coordinate */
static void screen_px_from_persp(const float uv[2],
                                 const float v1co[4],
                                 const float v2co[4],
                                 const float v3co[4], /* screen-space coords */
                                 const float uv1co[2],
                                 const float uv2co[2],
                                 const float uv3co[2],
                                 float pixelScreenCo[4],
                                 float w[3])
{
  float w_int[3];
  float wtot_inv, wtot;
  barycentric_weights_v2(uv1co, uv2co, uv3co, uv, w);

  /* re-weight from the 4th coord of each screen vert */
  w_int[0] = w[0] * v1co[3];
  w_int[1] = w[1] * v2co[3];
  w_int[2] = w[2] * v3co[3];

  wtot = w_int[0] + w_int[1] + w_int[2];

  if (wtot > 0.0f) {
    wtot_inv = 1.0f / wtot;
    w_int[0] *= wtot_inv;
    w_int[1] *= wtot_inv;
    w_int[2] *= wtot_inv;
  }
  else {
    /* Dummy values for zero area face. */
    w[0] = w[1] = w[2] = w_int[0] = w_int[1] = w_int[2] = 1.0f / 3.0f;
  }
  /* done re-weighting */

  /* do interpolation based on projected weight */
  interp_v3_v3v3v3(pixelScreenCo, v1co, v2co, v3co, w_int);
}

/**
 * Set a direction vector based on a screen location.
 * (use for perspective view, else we can simply use `ps->viewDir`)
 *
 * Similar functionality to #ED_view3d_win_to_vector
 *
 * \param r_dir: Resulting direction (length is undefined).
 */
static void screen_px_to_vector_persp(int winx,
                                      int winy,
                                      const float projmat_inv[4][4],
                                      const float view_pos[3],
                                      const float co_px[2],
                                      float r_dir[3])
{
  r_dir[0] = 2.0f * (co_px[0] / winx) - 1.0f;
  r_dir[1] = 2.0f * (co_px[1] / winy) - 1.0f;
  r_dir[2] = -0.5f;
  mul_project_m4_v3((float(*)[4])projmat_inv, r_dir);
  sub_v3_v3(r_dir, view_pos);
}

/**
 * Special function to return the factor to a point along a line in pixel space.
 *
 * This is needed since we can't use #line_point_factor_v2 for perspective screen-space coords.
 *
 * \param p: 2D screen-space location.
 * \param v1, v2: 3D object-space locations.
 */
static float screen_px_line_point_factor_v2_persp(const ProjPaintState *ps,
                                                  const float p[2],
                                                  const float v1[3],
                                                  const float v2[3])
{
  const float zero[3] = {0};
  float v1_proj[3], v2_proj[3];
  float dir[3];

  screen_px_to_vector_persp(ps->winx, ps->winy, ps->projectMatInv, ps->viewPos, p, dir);

  sub_v3_v3v3(v1_proj, v1, ps->viewPos);
  sub_v3_v3v3(v2_proj, v2, ps->viewPos);

  project_plane_v3_v3v3(v1_proj, v1_proj, dir);
  project_plane_v3_v3v3(v2_proj, v2_proj, dir);

  return line_point_factor_v2(zero, v1_proj, v2_proj);
}

static void project_face_pixel(const float *lt_tri_uv[3],
                               ImBuf *ibuf_other,
                               const float w[3],
                               uchar rgba_ub[4],
                               float rgba_f[4])
{
  float uv_other[2], x, y;

  interp_v2_v2v2v2(uv_other, UNPACK3(lt_tri_uv), w);

  /* use */
  uvco_to_wrapped_pxco(uv_other, ibuf_other->x, ibuf_other->y, &x, &y);

  if (ibuf_other->rect_float) { /* from float to float */
    bilinear_interpolation_color_wrap(ibuf_other, NULL, rgba_f, x, y);
  }
  else { /* from char to float */
    bilinear_interpolation_color_wrap(ibuf_other, rgba_ub, NULL, x, y);
  }
}

/* run this outside project_paint_uvpixel_init since pixels with mask 0 don't need init */
static float project_paint_uvpixel_mask(const ProjPaintState *ps,
                                        const int tri_index,
                                        const float w[3])
{
  float mask;

  /* Image Mask */
  if (ps->do_layer_stencil) {
    /* another UV maps image is masking this one's */
    ImBuf *ibuf_other;
    Image *other_tpage = ps->stencil_ima;

    if (other_tpage && (ibuf_other = BKE_image_acquire_ibuf(other_tpage, NULL, NULL))) {
      const MLoopTri *lt_other = &ps->mlooptri_eval[tri_index];
      const float *lt_other_tri_uv[3] = {ps->mloopuv_stencil_eval[lt_other->tri[0]].uv,
                                         ps->mloopuv_stencil_eval[lt_other->tri[1]].uv,
                                         ps->mloopuv_stencil_eval[lt_other->tri[2]].uv};

      /* #BKE_image_acquire_ibuf - TODO: this may be slow. */
      uchar rgba_ub[4];
      float rgba_f[4];

      project_face_pixel(lt_other_tri_uv, ibuf_other, w, rgba_ub, rgba_f);

      if (ibuf_other->rect_float) { /* from float to float */
        mask = ((rgba_f[0] + rgba_f[1] + rgba_f[2]) * (1.0f / 3.0f)) * rgba_f[3];
      }
      else { /* from char to float */
        mask = ((rgba_ub[0] + rgba_ub[1] + rgba_ub[2]) * (1.0f / (255.0f * 3.0f))) *
               (rgba_ub[3] * (1.0f / 255.0f));
      }

      BKE_image_release_ibuf(other_tpage, ibuf_other, NULL);

      if (!ps->do_layer_stencil_inv) {
        /* matching the gimps layer mask black/white rules, white==full opacity */
        mask = (1.0f - mask);
      }

      if (mask == 0.0f) {
        return 0.0f;
      }
    }
    else {
      return 0.0f;
    }
  }
  else {
    mask = 1.0f;
  }

  if (ps->do_mask_cavity) {
    const MLoopTri *lt = &ps->mlooptri_eval[tri_index];
    const int lt_vtri[3] = {PS_LOOPTRI_AS_VERT_INDEX_3(ps, lt)};
    float ca1, ca2, ca3, ca_mask;
    ca1 = ps->cavities[lt_vtri[0]];
    ca2 = ps->cavities[lt_vtri[1]];
    ca3 = ps->cavities[lt_vtri[2]];

    ca_mask = w[0] * ca1 + w[1] * ca2 + w[2] * ca3;
    ca_mask = BKE_curvemapping_evaluateF(ps->cavity_curve, 0, ca_mask);
    CLAMP(ca_mask, 0.0f, 1.0f);
    mask *= ca_mask;
  }

  /* calculate mask */
  if (ps->do_mask_normal) {
    const MLoopTri *lt = &ps->mlooptri_eval[tri_index];
    const int lt_vtri[3] = {PS_LOOPTRI_AS_VERT_INDEX_3(ps, lt)};
    const MPoly *mp = &ps->mpoly_eval[lt->poly];
    float no[3], angle_cos;

    if (mp->flag & ME_SMOOTH) {
      const float *no1, *no2, *no3;
      no1 = ps->vert_normals[lt_vtri[0]];
      no2 = ps->vert_normals[lt_vtri[1]];
      no3 = ps->vert_normals[lt_vtri[2]];

      no[0] = w[0] * no1[0] + w[1] * no2[0] + w[2] * no3[0];
      no[1] = w[0] * no1[1] + w[1] * no2[1] + w[2] * no3[1];
      no[2] = w[0] * no1[2] + w[1] * no2[2] + w[2] * no3[2];
      normalize_v3(no);
    }
    else {
      /* In case the normalizing per pixel isn't optimal,
       * we could cache or access from evaluated mesh. */
      normal_tri_v3(no,
                    ps->mvert_eval[lt_vtri[0]].co,
                    ps->mvert_eval[lt_vtri[1]].co,
                    ps->mvert_eval[lt_vtri[2]].co);
    }

    if (UNLIKELY(ps->is_flip_object)) {
      negate_v3(no);
    }

    /* now we can use the normal as a mask */
    if (ps->is_ortho) {
      angle_cos = dot_v3v3(ps->viewDir, no);
    }
    else {
      /* Annoying but for the perspective view we need to get the pixels location in 3D space :/ */
      float viewDirPersp[3];
      const float *co1, *co2, *co3;
      co1 = ps->mvert_eval[lt_vtri[0]].co;
      co2 = ps->mvert_eval[lt_vtri[1]].co;
      co3 = ps->mvert_eval[lt_vtri[2]].co;

      /* Get the direction from the viewPoint to the pixel and normalize */
      viewDirPersp[0] = (ps->viewPos[0] - (w[0] * co1[0] + w[1] * co2[0] + w[2] * co3[0]));
      viewDirPersp[1] = (ps->viewPos[1] - (w[0] * co1[1] + w[1] * co2[1] + w[2] * co3[1]));
      viewDirPersp[2] = (ps->viewPos[2] - (w[0] * co1[2] + w[1] * co2[2] + w[2] * co3[2]));
      normalize_v3(viewDirPersp);
      if (UNLIKELY(ps->is_flip_object)) {
        negate_v3(viewDirPersp);
      }

      angle_cos = dot_v3v3(viewDirPersp, no);
    }

    /* If back-face culling is disabled, allow painting on back faces. */
    if (!ps->do_backfacecull) {
      angle_cos = fabsf(angle_cos);
    }

    if (angle_cos <= ps->normal_angle__cos) {
      /* Outsize the normal limit. */
      return 0.0f;
    }
    if (angle_cos < ps->normal_angle_inner__cos) {
      mask *= (ps->normal_angle - acosf(angle_cos)) / ps->normal_angle_range;
    } /* otherwise no mask normal is needed, we're within the limit */
  }

  /* This only works when the opacity doesn't change while painting, stylus pressure messes with
   * this so don't use it. */
  // if (ps->is_airbrush == 0) mask *= BKE_brush_alpha_get(ps->brush);

  return mask;
}

static int project_paint_pixel_sizeof(const short tool)
{
  if (ELEM(tool, PAINT_TOOL_CLONE, PAINT_TOOL_SMEAR)) {
    return sizeof(ProjPixelClone);
  }
  return sizeof(ProjPixel);
}

static int project_paint_undo_subtiles(const TileInfo *tinf, int tx, int ty)
{
  ProjPaintImage *pjIma = tinf->pjima;
  int tile_index = tx + ty * tinf->tile_width;
  bool generate_tile = false;

  /* double check lock to avoid locking */
  if (UNLIKELY(!pjIma->undoRect[tile_index])) {
    if (tinf->lock) {
      BLI_spin_lock(tinf->lock);
    }
    if (LIKELY(!pjIma->undoRect[tile_index])) {
      pjIma->undoRect[tile_index] = TILE_PENDING;
      generate_tile = true;
    }
    if (tinf->lock) {
      BLI_spin_unlock(tinf->lock);
    }
  }

  if (generate_tile) {
    struct PaintTileMap *undo_tiles = ED_image_paint_tile_map_get();
    volatile void *undorect;
    if (tinf->masked) {
      undorect = ED_image_paint_tile_push(undo_tiles,
                                          pjIma->ima,
                                          pjIma->ibuf,
                                          tinf->tmpibuf,
                                          &pjIma->iuser,
                                          tx,
                                          ty,
                                          &pjIma->maskRect[tile_index],
                                          &pjIma->valid[tile_index],
                                          true,
                                          false);
    }
    else {
      undorect = ED_image_paint_tile_push(undo_tiles,
                                          pjIma->ima,
                                          pjIma->ibuf,
                                          tinf->tmpibuf,
                                          &pjIma->iuser,
                                          tx,
                                          ty,
                                          NULL,
                                          &pjIma->valid[tile_index],
                                          true,
                                          false);
    }

    BKE_image_mark_dirty(pjIma->ima, pjIma->ibuf);
    /* tile ready, publish */
    if (tinf->lock) {
      BLI_spin_lock(tinf->lock);
    }
    pjIma->undoRect[tile_index] = undorect;
    if (tinf->lock) {
      BLI_spin_unlock(tinf->lock);
    }
  }

  return tile_index;
}

/* run this function when we know a bucket's, face's pixel can be initialized,
 * return the ProjPixel which is added to 'ps->bucketRect[bucket_index]' */
static ProjPixel *project_paint_uvpixel_init(const ProjPaintState *ps,
                                             MemArena *arena,
                                             const TileInfo *tinf,
                                             int x_px,
                                             int y_px,
                                             const float mask,
                                             const int tri_index,
                                             const float pixelScreenCo[4],
                                             const float world_spaceCo[3],
                                             const float w[3])
{
  ProjPixel *projPixel;
  int x_tile, y_tile;
  int x_round, y_round;
  int tile_offset;
  /* Volatile is important here to ensure pending check is not optimized away by compiler. */
  volatile int tile_index;

  ProjPaintImage *projima = tinf->pjima;
  ImBuf *ibuf = projima->ibuf;
  /* wrap pixel location */

  x_px = mod_i(x_px, ibuf->x);
  y_px = mod_i(y_px, ibuf->y);

  BLI_assert(ps->pixel_sizeof == project_paint_pixel_sizeof(ps->tool));
  projPixel = BLI_memarena_alloc(arena, ps->pixel_sizeof);

  /* calculate the undo tile offset of the pixel, used to store the original
   * pixel color and accumulated mask if any */
  x_tile = x_px >> ED_IMAGE_UNDO_TILE_BITS;
  y_tile = y_px >> ED_IMAGE_UNDO_TILE_BITS;

  x_round = x_tile * ED_IMAGE_UNDO_TILE_SIZE;
  y_round = y_tile * ED_IMAGE_UNDO_TILE_SIZE;
  // memset(projPixel, 0, size);

  tile_offset = (x_px - x_round) + (y_px - y_round) * ED_IMAGE_UNDO_TILE_SIZE;
  tile_index = project_paint_undo_subtiles(tinf, x_tile, y_tile);

  /* other thread may be initializing the tile so wait here */
  while (projima->undoRect[tile_index] == TILE_PENDING) {
    /* pass */
  }

  BLI_assert(tile_index <
             (ED_IMAGE_UNDO_TILE_NUMBER(ibuf->x) * ED_IMAGE_UNDO_TILE_NUMBER(ibuf->y)));
  BLI_assert(tile_offset < (ED_IMAGE_UNDO_TILE_SIZE * ED_IMAGE_UNDO_TILE_SIZE));

  projPixel->valid = projima->valid[tile_index];

  if (ibuf->rect_float) {
    projPixel->pixel.f_pt = ibuf->rect_float + ((x_px + y_px * ibuf->x) * 4);
    projPixel->origColor.f_pt = (float *)projima->undoRect[tile_index] + 4 * tile_offset;
    zero_v4(projPixel->newColor.f);
  }
  else {
    projPixel->pixel.ch_pt = (uchar *)(ibuf->rect + (x_px + y_px * ibuf->x));
    projPixel->origColor.uint_pt = (uint *)projima->undoRect[tile_index] + tile_offset;
    projPixel->newColor.uint = 0;
  }

  /* Screen-space unclamped, we could keep its z and w values but don't need them at the moment. */
  if (ps->brush->mtex.brush_map_mode == MTEX_MAP_MODE_3D) {
    copy_v3_v3(projPixel->worldCoSS, world_spaceCo);
  }

  copy_v2_v2(projPixel->projCoSS, pixelScreenCo);

  projPixel->x_px = x_px;
  projPixel->y_px = y_px;

  projPixel->mask = (ushort)(mask * 65535);
  if (ps->do_masking) {
    projPixel->mask_accum = projima->maskRect[tile_index] + tile_offset;
  }
  else {
    projPixel->mask_accum = NULL;
  }

  /* which bounding box cell are we in?, needed for undo */
  projPixel->bb_cell_index = ((int)(((float)x_px / (float)ibuf->x) * PROJ_BOUNDBOX_DIV)) +
                             ((int)(((float)y_px / (float)ibuf->y) * PROJ_BOUNDBOX_DIV)) *
                                 PROJ_BOUNDBOX_DIV;

  /* done with view3d_project_float inline */
  if (ps->tool == PAINT_TOOL_CLONE) {
    if (ps->poly_to_loop_uv_clone) {
      ImBuf *ibuf_other;
      Image *other_tpage = project_paint_face_clone_image(ps, tri_index);

      if (other_tpage && (ibuf_other = BKE_image_acquire_ibuf(other_tpage, NULL, NULL))) {
        const MLoopTri *lt_other = &ps->mlooptri_eval[tri_index];
        const float *lt_other_tri_uv[3] = {
            PS_LOOPTRI_AS_UV_3(ps->poly_to_loop_uv_clone, lt_other)};

        /* #BKE_image_acquire_ibuf - TODO: this may be slow. */

        if (ibuf->rect_float) {
          if (ibuf_other->rect_float) { /* from float to float */
            project_face_pixel(
                lt_other_tri_uv, ibuf_other, w, NULL, ((ProjPixelClone *)projPixel)->clonepx.f);
          }
          else { /* from char to float */
            uchar rgba_ub[4];
            float rgba[4];
            project_face_pixel(lt_other_tri_uv, ibuf_other, w, rgba_ub, NULL);
            if (ps->use_colormanagement) {
              srgb_to_linearrgb_uchar4(rgba, rgba_ub);
            }
            else {
              rgba_uchar_to_float(rgba, rgba_ub);
            }
            straight_to_premul_v4_v4(((ProjPixelClone *)projPixel)->clonepx.f, rgba);
          }
        }
        else {
          if (ibuf_other->rect_float) { /* float to char */
            float rgba[4];
            project_face_pixel(lt_other_tri_uv, ibuf_other, w, NULL, rgba);
            premul_to_straight_v4(rgba);
            if (ps->use_colormanagement) {
              linearrgb_to_srgb_uchar3(((ProjPixelClone *)projPixel)->clonepx.ch, rgba);
            }
            else {
              rgb_float_to_uchar(((ProjPixelClone *)projPixel)->clonepx.ch, rgba);
            }
            ((ProjPixelClone *)projPixel)->clonepx.ch[3] = rgba[3] * 255;
          }
          else { /* char to char */
            project_face_pixel(
                lt_other_tri_uv, ibuf_other, w, ((ProjPixelClone *)projPixel)->clonepx.ch, NULL);
          }
        }

        BKE_image_release_ibuf(other_tpage, ibuf_other, NULL);
      }
      else {
        if (ibuf->rect_float) {
          ((ProjPixelClone *)projPixel)->clonepx.f[3] = 0;
        }
        else {
          ((ProjPixelClone *)projPixel)->clonepx.ch[3] = 0;
        }
      }
    }
    else {
      float co[2];
      sub_v2_v2v2(co, projPixel->projCoSS, ps->cloneOffset);

      /* no need to initialize the bucket, we're only checking buckets faces and for this
       * the faces are already initialized in project_paint_delayed_face_init(...) */
      if (ibuf->rect_float) {
        if (!project_paint_PickColor(ps, co, ((ProjPixelClone *)projPixel)->clonepx.f, NULL, 1)) {
          /* zero alpha - ignore */
          ((ProjPixelClone *)projPixel)->clonepx.f[3] = 0;
        }
      }
      else {
        if (!project_paint_PickColor(ps, co, NULL, ((ProjPixelClone *)projPixel)->clonepx.ch, 1)) {
          /* zero alpha - ignore */
          ((ProjPixelClone *)projPixel)->clonepx.ch[3] = 0;
        }
      }
    }
  }

#ifdef PROJ_DEBUG_PAINT
  if (ibuf->rect_float) {
    projPixel->pixel.f_pt[0] = 0;
  }
  else {
    projPixel->pixel.ch_pt[0] = 0;
  }
#endif
  /* pointer arithmetic */
  projPixel->image_index = projima - ps->projImages;

  return projPixel;
}

static bool line_clip_rect2f(const rctf *cliprect,
                             const rctf *rect,
                             const float l1[2],
                             const float l2[2],
                             float l1_clip[2],
                             float l2_clip[2])
{
  /* first account for horizontal, then vertical lines */
  /* Horizontal. */
  if (fabsf(l1[1] - l2[1]) < PROJ_PIXEL_TOLERANCE) {
    /* is the line out of range on its Y axis? */
    if (l1[1] < rect->ymin || l1[1] > rect->ymax) {
      return false;
    }
    /* line is out of range on its X axis */
    if ((l1[0] < rect->xmin && l2[0] < rect->xmin) || (l1[0] > rect->xmax && l2[0] > rect->xmax)) {
      return false;
    }

    /* This is a single point  (or close to). */
    if (fabsf(l1[0] - l2[0]) < PROJ_PIXEL_TOLERANCE) {
      if (BLI_rctf_isect_pt_v(rect, l1)) {
        copy_v2_v2(l1_clip, l1);
        copy_v2_v2(l2_clip, l2);
        return true;
      }
      return false;
    }

    copy_v2_v2(l1_clip, l1);
    copy_v2_v2(l2_clip, l2);
    CLAMP(l1_clip[0], rect->xmin, rect->xmax);
    CLAMP(l2_clip[0], rect->xmin, rect->xmax);
    return true;
  }
  if (fabsf(l1[0] - l2[0]) < PROJ_PIXEL_TOLERANCE) {
    /* is the line out of range on its X axis? */
    if (l1[0] < rect->xmin || l1[0] > rect->xmax) {
      return false;
    }

    /* line is out of range on its Y axis */
    if ((l1[1] < rect->ymin && l2[1] < rect->ymin) || (l1[1] > rect->ymax && l2[1] > rect->ymax)) {
      return false;
    }

    /* This is a single point  (or close to). */
    if (fabsf(l1[1] - l2[1]) < PROJ_PIXEL_TOLERANCE) {
      if (BLI_rctf_isect_pt_v(rect, l1)) {
        copy_v2_v2(l1_clip, l1);
        copy_v2_v2(l2_clip, l2);
        return true;
      }
      return false;
    }

    copy_v2_v2(l1_clip, l1);
    copy_v2_v2(l2_clip, l2);
    CLAMP(l1_clip[1], rect->ymin, rect->ymax);
    CLAMP(l2_clip[1], rect->ymin, rect->ymax);
    return true;
  }

  float isect;
  short ok1 = 0;
  short ok2 = 0;

  /* Done with vertical lines */

  /* are either of the points inside the rectangle ? */
  if (BLI_rctf_isect_pt_v(rect, l1)) {
    copy_v2_v2(l1_clip, l1);
    ok1 = 1;
  }

  if (BLI_rctf_isect_pt_v(rect, l2)) {
    copy_v2_v2(l2_clip, l2);
    ok2 = 1;
  }

  /* line inside rect */
  if (ok1 && ok2) {
    return true;
  }

  /* top/bottom */
  if (line_isect_y(l1, l2, rect->ymin, &isect) && (isect >= cliprect->xmin) &&
      (isect <= cliprect->xmax)) {
    if (l1[1] < l2[1]) { /* line 1 is outside */
      l1_clip[0] = isect;
      l1_clip[1] = rect->ymin;
      ok1 = 1;
    }
    else {
      l2_clip[0] = isect;
      l2_clip[1] = rect->ymin;
      ok2 = 2;
    }
  }

  if (ok1 && ok2) {
    return true;
  }

  if (line_isect_y(l1, l2, rect->ymax, &isect) && (isect >= cliprect->xmin) &&
      (isect <= cliprect->xmax)) {
    if (l1[1] > l2[1]) { /* line 1 is outside */
      l1_clip[0] = isect;
      l1_clip[1] = rect->ymax;
      ok1 = 1;
    }
    else {
      l2_clip[0] = isect;
      l2_clip[1] = rect->ymax;
      ok2 = 2;
    }
  }

  if (ok1 && ok2) {
    return true;
  }

  /* left/right */
  if (line_isect_x(l1, l2, rect->xmin, &isect) && (isect >= cliprect->ymin) &&
      (isect <= cliprect->ymax)) {
    if (l1[0] < l2[0]) { /* line 1 is outside */
      l1_clip[0] = rect->xmin;
      l1_clip[1] = isect;
      ok1 = 1;
    }
    else {
      l2_clip[0] = rect->xmin;
      l2_clip[1] = isect;
      ok2 = 2;
    }
  }

  if (ok1 && ok2) {
    return true;
  }

  if (line_isect_x(l1, l2, rect->xmax, &isect) && (isect >= cliprect->ymin) &&
      (isect <= cliprect->ymax)) {
    if (l1[0] > l2[0]) { /* line 1 is outside */
      l1_clip[0] = rect->xmax;
      l1_clip[1] = isect;
      ok1 = 1;
    }
    else {
      l2_clip[0] = rect->xmax;
      l2_clip[1] = isect;
      ok2 = 2;
    }
  }

  if (ok1 && ok2) {
    return true;
  }
  return false;
}

/**
 * Scale the tri about its center
 * scaling by #PROJ_FACE_SCALE_SEAM (0.99x) is used for getting fake UV pixel coords that are on
 * the edge of the face but slightly inside it occlusion tests don't return hits on adjacent faces.
 */
#ifndef PROJ_DEBUG_NOSEAMBLEED

static void scale_tri(float insetCos[3][3], const float *origCos[3], const float inset)
{
  float cent[3];
  cent[0] = (origCos[0][0] + origCos[1][0] + origCos[2][0]) * (1.0f / 3.0f);
  cent[1] = (origCos[0][1] + origCos[1][1] + origCos[2][1]) * (1.0f / 3.0f);
  cent[2] = (origCos[0][2] + origCos[1][2] + origCos[2][2]) * (1.0f / 3.0f);

  sub_v3_v3v3(insetCos[0], origCos[0], cent);
  sub_v3_v3v3(insetCos[1], origCos[1], cent);
  sub_v3_v3v3(insetCos[2], origCos[2], cent);

  mul_v3_fl(insetCos[0], inset);
  mul_v3_fl(insetCos[1], inset);
  mul_v3_fl(insetCos[2], inset);

  add_v3_v3(insetCos[0], cent);
  add_v3_v3(insetCos[1], cent);
  add_v3_v3(insetCos[2], cent);
}
#endif  // PROJ_DEBUG_NOSEAMBLEED

static float len_squared_v2v2_alt(const float v1[2], const float v2_1, const float v2_2)
{
  float x, y;

  x = v1[0] - v2_1;
  y = v1[1] - v2_2;
  return x * x + y * y;
}

/**
 * \note Use a squared value so we can use #len_squared_v2v2
 * be sure that you have done a bounds check first or this may fail.
 *
 * Only give \a bucket_bounds as an arg because we need it elsewhere.
 */
static bool project_bucket_isect_circle(const float cent[2],
                                        const float radius_squared,
                                        const rctf *bucket_bounds)
{

  /* Would normally to a simple intersection test,
   * however we know the bounds of these 2 already intersect so we only need to test
   * if the center is inside the vertical or horizontal bounds on either axis,
   * this is even less work than an intersection test.
   */
#if 0
  if (BLI_rctf_isect_pt_v(bucket_bounds, cent)) {
    return true;
  }
#endif

  if ((bucket_bounds->xmin <= cent[0] && bucket_bounds->xmax >= cent[0]) ||
      (bucket_bounds->ymin <= cent[1] && bucket_bounds->ymax >= cent[1])) {
    return true;
  }

  /* out of bounds left */
  if (cent[0] < bucket_bounds->xmin) {
    /* lower left out of radius test */
    if (cent[1] < bucket_bounds->ymin) {
      return (len_squared_v2v2_alt(cent, bucket_bounds->xmin, bucket_bounds->ymin) <
              radius_squared) ?
                 true :
                 false;
    }
    /* top left test */
    if (cent[1] > bucket_bounds->ymax) {
      return (len_squared_v2v2_alt(cent, bucket_bounds->xmin, bucket_bounds->ymax) <
              radius_squared) ?
                 true :
                 false;
    }
  }
  else if (cent[0] > bucket_bounds->xmax) {
    /* lower right out of radius test */
    if (cent[1] < bucket_bounds->ymin) {
      return (len_squared_v2v2_alt(cent, bucket_bounds->xmax, bucket_bounds->ymin) <
              radius_squared) ?
                 true :
                 false;
    }
    /* top right test */
    if (cent[1] > bucket_bounds->ymax) {
      return (len_squared_v2v2_alt(cent, bucket_bounds->xmax, bucket_bounds->ymax) <
              radius_squared) ?
                 true :
                 false;
    }
  }

  return false;
}

/* Note for #rect_to_uvspace_ortho() and #rect_to_uvspace_persp()
 * in ortho view this function gives good results when bucket_bounds are outside the triangle
 * however in some cases, perspective view will mess up with faces
 * that have minimal screen-space area (viewed from the side).
 *
 * for this reason its not reliable in this case so we'll use the Simple Barycentric'
 * functions that only account for points inside the triangle.
 * however switching back to this for ortho is always an option. */

static void rect_to_uvspace_ortho(const rctf *bucket_bounds,
                                  const float *v1coSS,
                                  const float *v2coSS,
                                  const float *v3coSS,
                                  const float *uv1co,
                                  const float *uv2co,
                                  const float *uv3co,
                                  float bucket_bounds_uv[4][2],
                                  const int flip)
{
  float uv[2];
  float w[3];

  /* get the UV space bounding box */
  uv[0] = bucket_bounds->xmax;
  uv[1] = bucket_bounds->ymin;
  barycentric_weights_v2(v1coSS, v2coSS, v3coSS, uv, w);
  interp_v2_v2v2v2(bucket_bounds_uv[flip ? 3 : 0], uv1co, uv2co, uv3co, w);

  // uv[0] = bucket_bounds->xmax; // set above
  uv[1] = bucket_bounds->ymax;
  barycentric_weights_v2(v1coSS, v2coSS, v3coSS, uv, w);
  interp_v2_v2v2v2(bucket_bounds_uv[flip ? 2 : 1], uv1co, uv2co, uv3co, w);

  uv[0] = bucket_bounds->xmin;
  // uv[1] = bucket_bounds->ymax; // set above
  barycentric_weights_v2(v1coSS, v2coSS, v3coSS, uv, w);
  interp_v2_v2v2v2(bucket_bounds_uv[flip ? 1 : 2], uv1co, uv2co, uv3co, w);

  // uv[0] = bucket_bounds->xmin; // set above
  uv[1] = bucket_bounds->ymin;
  barycentric_weights_v2(v1coSS, v2coSS, v3coSS, uv, w);
  interp_v2_v2v2v2(bucket_bounds_uv[flip ? 0 : 3], uv1co, uv2co, uv3co, w);
}

/* same as above but use barycentric_weights_v2_persp */
static void rect_to_uvspace_persp(const rctf *bucket_bounds,
                                  const float *v1coSS,
                                  const float *v2coSS,
                                  const float *v3coSS,
                                  const float *uv1co,
                                  const float *uv2co,
                                  const float *uv3co,
                                  float bucket_bounds_uv[4][2],
                                  const int flip)
{
  float uv[2];
  float w[3];

  /* get the UV space bounding box */
  uv[0] = bucket_bounds->xmax;
  uv[1] = bucket_bounds->ymin;
  barycentric_weights_v2_persp(v1coSS, v2coSS, v3coSS, uv, w);
  interp_v2_v2v2v2(bucket_bounds_uv[flip ? 3 : 0], uv1co, uv2co, uv3co, w);

  // uv[0] = bucket_bounds->xmax; // set above
  uv[1] = bucket_bounds->ymax;
  barycentric_weights_v2_persp(v1coSS, v2coSS, v3coSS, uv, w);
  interp_v2_v2v2v2(bucket_bounds_uv[flip ? 2 : 1], uv1co, uv2co, uv3co, w);

  uv[0] = bucket_bounds->xmin;
  // uv[1] = bucket_bounds->ymax; // set above
  barycentric_weights_v2_persp(v1coSS, v2coSS, v3coSS, uv, w);
  interp_v2_v2v2v2(bucket_bounds_uv[flip ? 1 : 2], uv1co, uv2co, uv3co, w);

  // uv[0] = bucket_bounds->xmin; // set above
  uv[1] = bucket_bounds->ymin;
  barycentric_weights_v2_persp(v1coSS, v2coSS, v3coSS, uv, w);
  interp_v2_v2v2v2(bucket_bounds_uv[flip ? 0 : 3], uv1co, uv2co, uv3co, w);
}

/* This works as we need it to but we can save a few steps and not use it */

#if 0
static float angle_2d_clockwise(const float p1[2], const float p2[2], const float p3[2])
{
  float v1[2], v2[2];

  v1[0] = p1[0] - p2[0];
  v1[1] = p1[1] - p2[1];
  v2[0] = p3[0] - p2[0];
  v2[1] = p3[1] - p2[1];

  return -atan2f(v1[0] * v2[1] - v1[1] * v2[0], v1[0] * v2[0] + v1[1] * v2[1]);
}
#endif

#define ISECT_1 (1)
#define ISECT_2 (1 << 1)
#define ISECT_3 (1 << 2)
#define ISECT_4 (1 << 3)
#define ISECT_ALL3 ((1 << 3) - 1)
#define ISECT_ALL4 ((1 << 4) - 1)

/* limit must be a fraction over 1.0f */
static bool IsectPT2Df_limit(
    const float pt[2], const float v1[2], const float v2[2], const float v3[2], const float limit)
{
  return ((area_tri_v2(pt, v1, v2) + area_tri_v2(pt, v2, v3) + area_tri_v2(pt, v3, v1)) /
          (area_tri_v2(v1, v2, v3))) < limit;
}

/**
 * Clip the face by a bucket and set the uv-space bucket_bounds_uv
 * so we have the clipped UV's to do pixel intersection tests with
 */
static int float_z_sort_flip(const void *p1, const void *p2)
{
  return (((float *)p1)[2] < ((float *)p2)[2] ? 1 : -1);
}

static int float_z_sort(const void *p1, const void *p2)
{
  return (((float *)p1)[2] < ((float *)p2)[2] ? -1 : 1);
}

/* assumes one point is within the rectangle */
static bool line_rect_clip(const rctf *rect,
                           const float l1[4],
                           const float l2[4],
                           const float uv1[2],
                           const float uv2[2],
                           float uv[2],
                           bool is_ortho)
{
  float min = FLT_MAX, tmp;
  float xlen = l2[0] - l1[0];
  float ylen = l2[1] - l1[1];

  /* 0.1 might seem too much, but remember, this is pixels! */
  if (xlen > 0.1f) {
    if ((l1[0] - rect->xmin) * (l2[0] - rect->xmin) <= 0) {
      tmp = rect->xmin;
      min = min_ff((tmp - l1[0]) / xlen, min);
    }
    else if ((l1[0] - rect->xmax) * (l2[0] - rect->xmax) < 0) {
      tmp = rect->xmax;
      min = min_ff((tmp - l1[0]) / xlen, min);
    }
  }

  if (ylen > 0.1f) {
    if ((l1[1] - rect->ymin) * (l2[1] - rect->ymin) <= 0) {
      tmp = rect->ymin;
      min = min_ff((tmp - l1[1]) / ylen, min);
    }
    else if ((l1[1] - rect->ymax) * (l2[1] - rect->ymax) < 0) {
      tmp = rect->ymax;
      min = min_ff((tmp - l1[1]) / ylen, min);
    }
  }

  if (min == FLT_MAX) {
    return false;
  }

  tmp = (is_ortho) ? 1.0f : (l1[3] + min * (l2[3] - l1[3]));

  uv[0] = (uv1[0] + min / tmp * (uv2[0] - uv1[0]));
  uv[1] = (uv1[1] + min / tmp * (uv2[1] - uv1[1]));

  return true;
}

static void project_bucket_clip_face(const bool is_ortho,
                                     const bool is_flip_object,
                                     const rctf *cliprect,
                                     const rctf *bucket_bounds,
                                     const float *v1coSS,
                                     const float *v2coSS,
                                     const float *v3coSS,
                                     const float *uv1co,
                                     const float *uv2co,
                                     const float *uv3co,
                                     float bucket_bounds_uv[8][2],
                                     int *tot,
                                     bool cull)
{
  int inside_bucket_flag = 0;
  int inside_face_flag = 0;
  int flip;
  bool collinear = false;

  float bucket_bounds_ss[4][2];

  /* detect pathological case where face the three vertices are almost collinear in screen space.
   * mostly those will be culled but when flood filling or with
   * smooth shading it's a possibility */
  if (min_fff(dist_squared_to_line_v2(v1coSS, v2coSS, v3coSS),
              dist_squared_to_line_v2(v2coSS, v3coSS, v1coSS),
              dist_squared_to_line_v2(v3coSS, v1coSS, v2coSS)) < PROJ_PIXEL_TOLERANCE) {
    collinear = true;
  }

  /* get the UV space bounding box */
  inside_bucket_flag |= BLI_rctf_isect_pt_v(bucket_bounds, v1coSS);
  inside_bucket_flag |= BLI_rctf_isect_pt_v(bucket_bounds, v2coSS) << 1;
  inside_bucket_flag |= BLI_rctf_isect_pt_v(bucket_bounds, v3coSS) << 2;

  if (inside_bucket_flag == ISECT_ALL3) {
    /* is_flip_object is used here because we use the face winding */
    flip = (((line_point_side_v2(v1coSS, v2coSS, v3coSS) > 0.0f) != is_flip_object) !=
            (line_point_side_v2(uv1co, uv2co, uv3co) > 0.0f));

    /* All screen-space points are inside the bucket bounding box,
     * this means we don't need to clip and can simply return the UVs. */
    if (flip) { /* facing the back? */
      copy_v2_v2(bucket_bounds_uv[0], uv3co);
      copy_v2_v2(bucket_bounds_uv[1], uv2co);
      copy_v2_v2(bucket_bounds_uv[2], uv1co);
    }
    else {
      copy_v2_v2(bucket_bounds_uv[0], uv1co);
      copy_v2_v2(bucket_bounds_uv[1], uv2co);
      copy_v2_v2(bucket_bounds_uv[2], uv3co);
    }

    *tot = 3;
    return;
  }
  /* Handle pathological case here,
   * no need for further intersections below since triangle area is almost zero. */
  if (collinear) {
    int flag;

    (*tot) = 0;

    if (cull) {
      return;
    }

    if (inside_bucket_flag & ISECT_1) {
      copy_v2_v2(bucket_bounds_uv[*tot], uv1co);
      (*tot)++;
    }

    flag = inside_bucket_flag & (ISECT_1 | ISECT_2);
    if (flag && flag != (ISECT_1 | ISECT_2)) {
      if (line_rect_clip(
              bucket_bounds, v1coSS, v2coSS, uv1co, uv2co, bucket_bounds_uv[*tot], is_ortho)) {
        (*tot)++;
      }
    }

    if (inside_bucket_flag & ISECT_2) {
      copy_v2_v2(bucket_bounds_uv[*tot], uv2co);
      (*tot)++;
    }

    flag = inside_bucket_flag & (ISECT_2 | ISECT_3);
    if (flag && flag != (ISECT_2 | ISECT_3)) {
      if (line_rect_clip(
              bucket_bounds, v2coSS, v3coSS, uv2co, uv3co, bucket_bounds_uv[*tot], is_ortho)) {
        (*tot)++;
      }
    }

    if (inside_bucket_flag & ISECT_3) {
      copy_v2_v2(bucket_bounds_uv[*tot], uv3co);
      (*tot)++;
    }

    flag = inside_bucket_flag & (ISECT_3 | ISECT_1);
    if (flag && flag != (ISECT_3 | ISECT_1)) {
      if (line_rect_clip(
              bucket_bounds, v3coSS, v1coSS, uv3co, uv1co, bucket_bounds_uv[*tot], is_ortho)) {
        (*tot)++;
      }
    }

    if ((*tot) < 3) {
      /* no intersections to speak of, but more probable is that all face is just outside the
       * rectangle and culled due to float precision issues. Since above tests have failed,
       * just dump triangle as is for painting */
      *tot = 0;
      copy_v2_v2(bucket_bounds_uv[*tot], uv1co);
      (*tot)++;
      copy_v2_v2(bucket_bounds_uv[*tot], uv2co);
      (*tot)++;
      copy_v2_v2(bucket_bounds_uv[*tot], uv3co);
      (*tot)++;
      return;
    }

    return;
  }

  /* Get the UV space bounding box. */
  /* Use #IsectPT2Df_limit here so we catch points are touching the triangles edge
   * (or a small fraction over) */
  bucket_bounds_ss[0][0] = bucket_bounds->xmax;
  bucket_bounds_ss[0][1] = bucket_bounds->ymin;
  inside_face_flag |= (IsectPT2Df_limit(
                           bucket_bounds_ss[0], v1coSS, v2coSS, v3coSS, 1 + PROJ_GEOM_TOLERANCE) ?
                           ISECT_1 :
                           0);

  bucket_bounds_ss[1][0] = bucket_bounds->xmax;
  bucket_bounds_ss[1][1] = bucket_bounds->ymax;
  inside_face_flag |= (IsectPT2Df_limit(
                           bucket_bounds_ss[1], v1coSS, v2coSS, v3coSS, 1 + PROJ_GEOM_TOLERANCE) ?
                           ISECT_2 :
                           0);

  bucket_bounds_ss[2][0] = bucket_bounds->xmin;
  bucket_bounds_ss[2][1] = bucket_bounds->ymax;
  inside_face_flag |= (IsectPT2Df_limit(
                           bucket_bounds_ss[2], v1coSS, v2coSS, v3coSS, 1 + PROJ_GEOM_TOLERANCE) ?
                           ISECT_3 :
                           0);

  bucket_bounds_ss[3][0] = bucket_bounds->xmin;
  bucket_bounds_ss[3][1] = bucket_bounds->ymin;
  inside_face_flag |= (IsectPT2Df_limit(
                           bucket_bounds_ss[3], v1coSS, v2coSS, v3coSS, 1 + PROJ_GEOM_TOLERANCE) ?
                           ISECT_4 :
                           0);

  flip = ((line_point_side_v2(v1coSS, v2coSS, v3coSS) > 0.0f) !=
          (line_point_side_v2(uv1co, uv2co, uv3co) > 0.0f));

  if (inside_face_flag == ISECT_ALL4) {
    /* Bucket is totally inside the screen-space face, we can safely use weights. */

    if (is_ortho) {
      rect_to_uvspace_ortho(
          bucket_bounds, v1coSS, v2coSS, v3coSS, uv1co, uv2co, uv3co, bucket_bounds_uv, flip);
    }
    else {
      rect_to_uvspace_persp(
          bucket_bounds, v1coSS, v2coSS, v3coSS, uv1co, uv2co, uv3co, bucket_bounds_uv, flip);
    }

    *tot = 4;
    return;
  }

  {
    /* The Complicated Case!
     *
     * The 2 cases above are where the face is inside the bucket
     * or the bucket is inside the face.
     *
     * we need to make a convex poly-line from the intersection between the screen-space face
     * and the bucket bounds.
     *
     * There are a number of ways this could be done, currently it just collects all
     * intersecting verts, and line intersections, then sorts them clockwise, this is
     * a lot easier than evaluating the geometry to do a correct clipping on both shapes.
     */

    /* Add a bunch of points, we know must make up the convex hull
     * which is the clipped rect and triangle */

    /* Maximum possible 6 intersections when using a rectangle and triangle */

    /* The 3rd float is used to store angle for qsort(), NOT as a Z location */
    float isectVCosSS[8][3];
    float v1_clipSS[2], v2_clipSS[2];
    float w[3];

    /* calc center */
    float cent[2] = {0.0f, 0.0f};
    // float up[2] = {0.0f, 1.0f};
    bool doubles;

    (*tot) = 0;

    if (inside_face_flag & ISECT_1) {
      copy_v2_v2(isectVCosSS[*tot], bucket_bounds_ss[0]);
      (*tot)++;
    }
    if (inside_face_flag & ISECT_2) {
      copy_v2_v2(isectVCosSS[*tot], bucket_bounds_ss[1]);
      (*tot)++;
    }
    if (inside_face_flag & ISECT_3) {
      copy_v2_v2(isectVCosSS[*tot], bucket_bounds_ss[2]);
      (*tot)++;
    }
    if (inside_face_flag & ISECT_4) {
      copy_v2_v2(isectVCosSS[*tot], bucket_bounds_ss[3]);
      (*tot)++;
    }

    if (inside_bucket_flag & ISECT_1) {
      copy_v2_v2(isectVCosSS[*tot], v1coSS);
      (*tot)++;
    }
    if (inside_bucket_flag & ISECT_2) {
      copy_v2_v2(isectVCosSS[*tot], v2coSS);
      (*tot)++;
    }
    if (inside_bucket_flag & ISECT_3) {
      copy_v2_v2(isectVCosSS[*tot], v3coSS);
      (*tot)++;
    }

    if ((inside_bucket_flag & (ISECT_1 | ISECT_2)) != (ISECT_1 | ISECT_2)) {
      if (line_clip_rect2f(cliprect, bucket_bounds, v1coSS, v2coSS, v1_clipSS, v2_clipSS)) {
        if ((inside_bucket_flag & ISECT_1) == 0) {
          copy_v2_v2(isectVCosSS[*tot], v1_clipSS);
          (*tot)++;
        }
        if ((inside_bucket_flag & ISECT_2) == 0) {
          copy_v2_v2(isectVCosSS[*tot], v2_clipSS);
          (*tot)++;
        }
      }
    }

    if ((inside_bucket_flag & (ISECT_2 | ISECT_3)) != (ISECT_2 | ISECT_3)) {
      if (line_clip_rect2f(cliprect, bucket_bounds, v2coSS, v3coSS, v1_clipSS, v2_clipSS)) {
        if ((inside_bucket_flag & ISECT_2) == 0) {
          copy_v2_v2(isectVCosSS[*tot], v1_clipSS);
          (*tot)++;
        }
        if ((inside_bucket_flag & ISECT_3) == 0) {
          copy_v2_v2(isectVCosSS[*tot], v2_clipSS);
          (*tot)++;
        }
      }
    }

    if ((inside_bucket_flag & (ISECT_3 | ISECT_1)) != (ISECT_3 | ISECT_1)) {
      if (line_clip_rect2f(cliprect, bucket_bounds, v3coSS, v1coSS, v1_clipSS, v2_clipSS)) {
        if ((inside_bucket_flag & ISECT_3) == 0) {
          copy_v2_v2(isectVCosSS[*tot], v1_clipSS);
          (*tot)++;
        }
        if ((inside_bucket_flag & ISECT_1) == 0) {
          copy_v2_v2(isectVCosSS[*tot], v2_clipSS);
          (*tot)++;
        }
      }
    }

    if ((*tot) < 3) { /* no intersections to speak of */
      *tot = 0;
      return;
    }

    /* now we have all points we need, collect their angles and sort them clockwise */

    for (int i = 0; i < (*tot); i++) {
      cent[0] += isectVCosSS[i][0];
      cent[1] += isectVCosSS[i][1];
    }
    cent[0] = cent[0] / (float)(*tot);
    cent[1] = cent[1] / (float)(*tot);

    /* Collect angles for every point around the center point */

#if 0 /* uses a few more cycles than the above loop */
    for (int i = 0; i < (*tot); i++) {
      isectVCosSS[i][2] = angle_2d_clockwise(up, cent, isectVCosSS[i]);
    }
#endif

    /* Abuse this var for the loop below */
    v1_clipSS[0] = cent[0];
    v1_clipSS[1] = cent[1] + 1.0f;

    for (int i = 0; i < (*tot); i++) {
      v2_clipSS[0] = isectVCosSS[i][0] - cent[0];
      v2_clipSS[1] = isectVCosSS[i][1] - cent[1];
      isectVCosSS[i][2] = atan2f(v1_clipSS[0] * v2_clipSS[1] - v1_clipSS[1] * v2_clipSS[0],
                                 v1_clipSS[0] * v2_clipSS[0] + v1_clipSS[1] * v2_clipSS[1]);
    }

    if (flip) {
      qsort(isectVCosSS, *tot, sizeof(float[3]), float_z_sort_flip);
    }
    else {
      qsort(isectVCosSS, *tot, sizeof(float[3]), float_z_sort);
    }

    doubles = true;
    while (doubles == true) {
      doubles = false;

      for (int i = 0; i < (*tot); i++) {
        if (fabsf(isectVCosSS[(i + 1) % *tot][0] - isectVCosSS[i][0]) < PROJ_PIXEL_TOLERANCE &&
            fabsf(isectVCosSS[(i + 1) % *tot][1] - isectVCosSS[i][1]) < PROJ_PIXEL_TOLERANCE) {
          for (int j = i; j < (*tot) - 1; j++) {
            isectVCosSS[j][0] = isectVCosSS[j + 1][0];
            isectVCosSS[j][1] = isectVCosSS[j + 1][1];
          }
          /* keep looking for more doubles */
          doubles = true;
          (*tot)--;
        }
      }

      /* its possible there is only a few left after remove doubles */
      if ((*tot) < 3) {
        // printf("removed too many doubles B\n");
        *tot = 0;
        return;
      }
    }

    if (is_ortho) {
      for (int i = 0; i < (*tot); i++) {
        barycentric_weights_v2(v1coSS, v2coSS, v3coSS, isectVCosSS[i], w);
        interp_v2_v2v2v2(bucket_bounds_uv[i], uv1co, uv2co, uv3co, w);
      }
    }
    else {
      for (int i = 0; i < (*tot); i++) {
        barycentric_weights_v2_persp(v1coSS, v2coSS, v3coSS, isectVCosSS[i], w);
        interp_v2_v2v2v2(bucket_bounds_uv[i], uv1co, uv2co, uv3co, w);
      }
    }
  }

#ifdef PROJ_DEBUG_PRINT_CLIP
  /* include this at the bottom of the above function to debug the output */

  {
    /* If there are ever any problems, */
    float test_uv[4][2];
    int i;
    if (is_ortho) {
      rect_to_uvspace_ortho(
          bucket_bounds, v1coSS, v2coSS, v3coSS, uv1co, uv2co, uv3co, test_uv, flip);
    }
    else {
      rect_to_uvspace_persp(
          bucket_bounds, v1coSS, v2coSS, v3coSS, uv1co, uv2co, uv3co, test_uv, flip);
    }
    printf("(  [(%f,%f), (%f,%f), (%f,%f), (%f,%f)], ",
           test_uv[0][0],
           test_uv[0][1],
           test_uv[1][0],
           test_uv[1][1],
           test_uv[2][0],
           test_uv[2][1],
           test_uv[3][0],
           test_uv[3][1]);

    printf("  [(%f,%f), (%f,%f), (%f,%f)], ",
           uv1co[0],
           uv1co[1],
           uv2co[0],
           uv2co[1],
           uv3co[0],
           uv3co[1]);

    printf("[");
    for (int i = 0; i < (*tot); i++) {
      printf("(%f, %f),", bucket_bounds_uv[i][0], bucket_bounds_uv[i][1]);
    }
    printf("]),\\\n");
  }
#endif
}

/*
 * # This script creates faces in a blender scene from printed data above.
 *
 * project_ls = [
 * ...(output from above block)...
 * ]
 *
 * from Blender import Scene, Mesh, Window, sys, Mathutils
 *
 * import bpy
 *
 * V = Mathutils.Vector
 *
 * def main():
 *     sce = bpy.data.scenes.active
 *
 *     for item in project_ls:
 *         bb = item[0]
 *         uv = item[1]
 *         poly = item[2]
 *
 *         me = bpy.data.meshes.new()
 *         ob = sce.objects.new(me)
 *
 *         me.verts.extend([V(bb[0]).xyz, V(bb[1]).xyz, V(bb[2]).xyz, V(bb[3]).xyz])
 *         me.faces.extend([(0,1,2,3),])
 *         me.verts.extend([V(uv[0]).xyz, V(uv[1]).xyz, V(uv[2]).xyz])
 *         me.faces.extend([(4,5,6),])
 *
 *         vs = [V(p).xyz for p in poly]
 *         print len(vs)
 *         l = len(me.verts)
 *         me.verts.extend(vs)
 *
 *         i = l
 *         while i < len(me.verts):
 *             ii = i + 1
 *             if ii == len(me.verts):
 *                 ii = l
 *             me.edges.extend([i, ii])
 *             i += 1
 *
 * if __name__ == '__main__':
 *     main()
 */

#undef ISECT_1
#undef ISECT_2
#undef ISECT_3
#undef ISECT_4
#undef ISECT_ALL3
#undef ISECT_ALL4

/* checks if pt is inside a convex 2D polyline, the polyline must be ordered rotating clockwise
 * otherwise it would have to test for mixed (line_point_side_v2 > 0.0f) cases */
static bool IsectPoly2Df(const float pt[2], const float uv[][2], const int tot)
{
  int i;
  if (line_point_side_v2(uv[tot - 1], uv[0], pt) < 0.0f) {
    return false;
  }

  for (i = 1; i < tot; i++) {
    if (line_point_side_v2(uv[i - 1], uv[i], pt) < 0.0f) {
      return false;
    }
  }

  return true;
}
static bool IsectPoly2Df_twoside(const float pt[2], const float uv[][2], const int tot)
{
  const bool side = (line_point_side_v2(uv[tot - 1], uv[0], pt) > 0.0f);

  for (int i = 1; i < tot; i++) {
    if ((line_point_side_v2(uv[i - 1], uv[i], pt) > 0.0f) != side) {
      return false;
    }
  }

  return true;
}

/* One of the most important function for projection painting,
 * since it selects the pixels to be added into each bucket.
 *
 * initialize pixels from this face where it intersects with the bucket_index,
 * optionally initialize pixels for removing seams */
static void project_paint_face_init(const ProjPaintState *ps,
                                    const int thread_index,
                                    const int bucket_index,
                                    const int tri_index,
                                    const int image_index,
                                    const rctf *clip_rect,
                                    const rctf *bucket_bounds,
                                    ImBuf *ibuf,
                                    ImBuf **tmpibuf)
{
  /* Projection vars, to get the 3D locations into screen space. */
  MemArena *arena = ps->arena_mt[thread_index];
  LinkNode **bucketPixelNodes = ps->bucketRect + bucket_index;
  LinkNode *bucketFaceNodes = ps->bucketFaces[bucket_index];
  bool threaded = (ps->thread_tot > 1);

  TileInfo tinf = {
      ps->tile_lock,
      ps->do_masking,
      ED_IMAGE_UNDO_TILE_NUMBER(ibuf->x),
      tmpibuf,
      ps->projImages + image_index,
  };

  const MLoopTri *lt = &ps->mlooptri_eval[tri_index];
  const int lt_vtri[3] = {PS_LOOPTRI_AS_VERT_INDEX_3(ps, lt)};
  const float *lt_tri_uv[3] = {PS_LOOPTRI_AS_UV_3(ps->poly_to_loop_uv, lt)};

  /* UV/pixel seeking data */
  /* Image X/Y-Pixel */
  int x, y;
  float mask;
  /* Image floating point UV - same as x, y but from 0.0-1.0 */
  float uv[2];

  /* vert co screen-space, these will be assigned to lt_vtri[0-2] */
  const float *v1coSS, *v2coSS, *v3coSS;

  /* Vertex screen-space coords. */
  const float *vCo[3];

  float w[3], wco[3];

  /* for convenience only, these will be assigned to lt_tri_uv[0],1,2 or lt_tri_uv[0],2,3 */
  float *uv1co, *uv2co, *uv3co;
  float pixelScreenCo[4];
  bool do_3d_mapping = ps->brush->mtex.brush_map_mode == MTEX_MAP_MODE_3D;

  /* Image-space bounds. */
  rcti bounds_px;
  /* Variables for getting UV-space bounds. */

  /* Bucket bounds in UV space so we can init pixels only for this face. */
  float lt_uv_pxoffset[3][2];
  float xhalfpx, yhalfpx;
  const float ibuf_xf = (float)ibuf->x, ibuf_yf = (float)ibuf->y;

  /* for early loop exit */
  int has_x_isect = 0, has_isect = 0;

  float uv_clip[8][2];
  int uv_clip_tot;
  const bool is_ortho = ps->is_ortho;
  const bool is_flip_object = ps->is_flip_object;
  const bool do_backfacecull = ps->do_backfacecull;
  const bool do_clip = RV3D_CLIPPING_ENABLED(ps->v3d, ps->rv3d);

  vCo[0] = ps->mvert_eval[lt_vtri[0]].co;
  vCo[1] = ps->mvert_eval[lt_vtri[1]].co;
  vCo[2] = ps->mvert_eval[lt_vtri[2]].co;

  /* Use lt_uv_pxoffset instead of lt_tri_uv so we can offset the UV half a pixel
   * this is done so we can avoid offsetting all the pixels by 0.5 which causes
   * problems when wrapping negative coords */
  xhalfpx = (0.5f + (PROJ_PIXEL_TOLERANCE * (1.0f / 3.0f))) / ibuf_xf;
  yhalfpx = (0.5f + (PROJ_PIXEL_TOLERANCE * (1.0f / 4.0f))) / ibuf_yf;

  /* Note about (PROJ_GEOM_TOLERANCE/x) above...
   * Needed to add this offset since UV coords are often quads aligned to pixels.
   * In this case pixels can be exactly between 2 triangles causing nasty
   * artifacts.
   *
   * This workaround can be removed and painting will still work on most cases
   * but since the first thing most people try is painting onto a quad- better make it work.
   */

  lt_uv_pxoffset[0][0] = lt_tri_uv[0][0] - xhalfpx;
  lt_uv_pxoffset[0][1] = lt_tri_uv[0][1] - yhalfpx;

  lt_uv_pxoffset[1][0] = lt_tri_uv[1][0] - xhalfpx;
  lt_uv_pxoffset[1][1] = lt_tri_uv[1][1] - yhalfpx;

  lt_uv_pxoffset[2][0] = lt_tri_uv[2][0] - xhalfpx;
  lt_uv_pxoffset[2][1] = lt_tri_uv[2][1] - yhalfpx;

  {
    uv1co = lt_uv_pxoffset[0]; /* was lt_tri_uv[i1]; */
    uv2co = lt_uv_pxoffset[1]; /* was lt_tri_uv[i2]; */
    uv3co = lt_uv_pxoffset[2]; /* was lt_tri_uv[i3]; */

    v1coSS = ps->screenCoords[lt_vtri[0]];
    v2coSS = ps->screenCoords[lt_vtri[1]];
    v3coSS = ps->screenCoords[lt_vtri[2]];

    /* This function gives is a concave polyline in UV space from the clipped tri. */
    project_bucket_clip_face(is_ortho,
                             is_flip_object,
                             clip_rect,
                             bucket_bounds,
                             v1coSS,
                             v2coSS,
                             v3coSS,
                             uv1co,
                             uv2co,
                             uv3co,
                             uv_clip,
                             &uv_clip_tot,
                             do_backfacecull || ps->do_occlude);

    /* Sometimes this happens, better just allow for 8 intersections
     * even though there should be max 6 */
#if 0
    if (uv_clip_tot > 6) {
      printf("this should never happen! %d\n", uv_clip_tot);
    }
#endif

    if (pixel_bounds_array(uv_clip, &bounds_px, ibuf->x, ibuf->y, uv_clip_tot)) {
#if 0
      project_paint_undo_tiles_init(
          &bounds_px, ps->projImages + image_index, tmpibuf, tile_width, threaded, ps->do_masking);
#endif
      /* clip face and */

      has_isect = 0;
      for (y = bounds_px.ymin; y < bounds_px.ymax; y++) {
        // uv[1] = (((float)y) + 0.5f) / (float)ibuf->y;
        /* use pixel offset UV coords instead */
        uv[1] = (float)y / ibuf_yf;

        has_x_isect = 0;
        for (x = bounds_px.xmin; x < bounds_px.xmax; x++) {
          // uv[0] = (((float)x) + 0.5f) / ibuf->x;
          /* use pixel offset UV coords instead */
          uv[0] = (float)x / ibuf_xf;

          /* Note about IsectPoly2Df_twoside, checking the face or uv flipping doesn't work,
           * could check the poly direction but better to do this */
          if ((do_backfacecull == true && IsectPoly2Df(uv, uv_clip, uv_clip_tot)) ||
              (do_backfacecull == false && IsectPoly2Df_twoside(uv, uv_clip, uv_clip_tot))) {

            has_x_isect = has_isect = 1;

            if (is_ortho) {
              screen_px_from_ortho(
                  uv, v1coSS, v2coSS, v3coSS, uv1co, uv2co, uv3co, pixelScreenCo, w);
            }
            else {
              screen_px_from_persp(
                  uv, v1coSS, v2coSS, v3coSS, uv1co, uv2co, uv3co, pixelScreenCo, w);
            }

            /* A pity we need to get the world-space pixel location here
             * because it is a relatively expensive operation. */
            if (do_clip || do_3d_mapping) {
              interp_v3_v3v3v3(wco,
                               ps->mvert_eval[lt_vtri[0]].co,
                               ps->mvert_eval[lt_vtri[1]].co,
                               ps->mvert_eval[lt_vtri[2]].co,
                               w);
              if (do_clip && ED_view3d_clipping_test(ps->rv3d, wco, true)) {
                /* Watch out that no code below this needs to run */
                continue;
              }
            }

            /* Is this UV visible from the view? - ray-trace */
            /* project_paint_PickFace is less complex, use for testing */
            // if (project_paint_PickFace(ps, pixelScreenCo, w, &side) == tri_index) {
            if ((ps->do_occlude == false) ||
                !project_bucket_point_occluded(ps, bucketFaceNodes, tri_index, pixelScreenCo)) {
              mask = project_paint_uvpixel_mask(ps, tri_index, w);

              if (mask > 0.0f) {
                BLI_linklist_prepend_arena(
                    bucketPixelNodes,
                    project_paint_uvpixel_init(
                        ps, arena, &tinf, x, y, mask, tri_index, pixelScreenCo, wco, w),
                    arena);
              }
            }
          }
          //#if 0
          else if (has_x_isect) {
            /* assuming the face is not a bow-tie - we know we can't intersect again on the X */
            break;
          }
          //#endif
        }

#if 0 /* TODO: investigate why this doesn't work sometimes! it should! */
        /* no intersection for this entire row,
         * after some intersection above means we can quit now */
        if (has_x_isect == 0 && has_isect) {
          break;
        }
#endif
      }
    }
  }

#ifndef PROJ_DEBUG_NOSEAMBLEED
  if (ps->seam_bleed_px > 0.0f && !(ps->faceSeamFlags[tri_index] & PROJ_FACE_DEGENERATE)) {
    int face_seam_flag;

    if (threaded) {
      /* Other threads could be modifying these vars. */
      BLI_thread_lock(LOCK_CUSTOM1);
    }

    face_seam_flag = ps->faceSeamFlags[tri_index];

    /* are any of our edges un-initialized? */
    if ((face_seam_flag & PROJ_FACE_SEAM_INIT0) == 0 ||
        (face_seam_flag & PROJ_FACE_SEAM_INIT1) == 0 ||
        (face_seam_flag & PROJ_FACE_SEAM_INIT2) == 0) {
      project_face_seams_init(ps, arena, tri_index, 0, true, ibuf->x, ibuf->y);
      face_seam_flag = ps->faceSeamFlags[tri_index];
#  if 0
      printf("seams - %d %d %d %d\n",
             flag & PROJ_FACE_SEAM0,
             flag & PROJ_FACE_SEAM1,
             flag & PROJ_FACE_SEAM2);
#  endif
    }

    if ((face_seam_flag & (PROJ_FACE_SEAM0 | PROJ_FACE_SEAM1 | PROJ_FACE_SEAM2)) == 0) {

      if (threaded) {
        /* Other threads could be modifying these vars. */
        BLI_thread_unlock(LOCK_CUSTOM1);
      }
    }
    else {
      /* we have a seam - deal with it! */

      /* Inset face coords.
       * - screen-space in orthographic view.
       * - world-space in perspective view.
       */
      float insetCos[3][3];

      /* Vertex screen-space coords. */
      const float *vCoSS[3];

      /* Store the screen-space coords of the face,
       * clipped by the bucket's screen aligned rectangle. */
      float bucket_clip_edges[2][2];
      float edge_verts_inset_clip[2][3];
      /* face edge pairs - loop through these:
       * ((0,1), (1,2), (2,3), (3,0)) or ((0,1), (1,2), (2,0)) for a tri */
      int fidx1, fidx2;

      float seam_subsection[4][2];
      float fac1, fac2;

      /* Pixel-space UV's. */
      float lt_puv[3][2];

      lt_puv[0][0] = lt_uv_pxoffset[0][0] * ibuf->x;
      lt_puv[0][1] = lt_uv_pxoffset[0][1] * ibuf->y;

      lt_puv[1][0] = lt_uv_pxoffset[1][0] * ibuf->x;
      lt_puv[1][1] = lt_uv_pxoffset[1][1] * ibuf->y;

      lt_puv[2][0] = lt_uv_pxoffset[2][0] * ibuf->x;
      lt_puv[2][1] = lt_uv_pxoffset[2][1] * ibuf->y;

      if ((ps->faceSeamFlags[tri_index] & PROJ_FACE_SEAM0) ||
          (ps->faceSeamFlags[tri_index] & PROJ_FACE_SEAM1) ||
          (ps->faceSeamFlags[tri_index] & PROJ_FACE_SEAM2)) {
        uv_image_outset(ps, lt_uv_pxoffset, lt_puv, tri_index, ibuf->x, ibuf->y);
      }

      /* ps->loopSeamUVs can't be modified when threading, now this is done we can unlock. */
      if (threaded) {
        /* Other threads could be modifying these vars */
        BLI_thread_unlock(LOCK_CUSTOM1);
      }

      vCoSS[0] = ps->screenCoords[lt_vtri[0]];
      vCoSS[1] = ps->screenCoords[lt_vtri[1]];
      vCoSS[2] = ps->screenCoords[lt_vtri[2]];

      /* PROJ_FACE_SCALE_SEAM must be slightly less than 1.0f */
      if (is_ortho) {
        scale_tri(insetCos, vCoSS, PROJ_FACE_SCALE_SEAM);
      }
      else {
        scale_tri(insetCos, vCo, PROJ_FACE_SCALE_SEAM);
      }

      for (fidx1 = 0; fidx1 < 3; fidx1++) {
        /* next fidx in the face (0,1,2) -> (1,2,0) */
        fidx2 = (fidx1 == 2) ? 0 : fidx1 + 1;

        if ((face_seam_flag & (1 << fidx1)) && /* 1<<fidx1 -> PROJ_FACE_SEAM# */
            line_clip_rect2f(clip_rect,
                             bucket_bounds,
                             vCoSS[fidx1],
                             vCoSS[fidx2],
                             bucket_clip_edges[0],
                             bucket_clip_edges[1])) {
          /* Avoid div by zero. */
          if (len_squared_v2v2(vCoSS[fidx1], vCoSS[fidx2]) > FLT_EPSILON) {
            uint loop_idx = ps->mlooptri_eval[tri_index].tri[fidx1];
            LoopSeamData *seam_data = &ps->loopSeamData[loop_idx];
            float(*seam_uvs)[2] = seam_data->seam_uvs;

            if (is_ortho) {
              fac1 = line_point_factor_v2(bucket_clip_edges[0], vCoSS[fidx1], vCoSS[fidx2]);
              fac2 = line_point_factor_v2(bucket_clip_edges[1], vCoSS[fidx1], vCoSS[fidx2]);
            }
            else {
              fac1 = screen_px_line_point_factor_v2_persp(
                  ps, bucket_clip_edges[0], vCo[fidx1], vCo[fidx2]);
              fac2 = screen_px_line_point_factor_v2_persp(
                  ps, bucket_clip_edges[1], vCo[fidx1], vCo[fidx2]);
            }

            interp_v2_v2v2(seam_subsection[0], lt_uv_pxoffset[fidx1], lt_uv_pxoffset[fidx2], fac1);
            interp_v2_v2v2(seam_subsection[1], lt_uv_pxoffset[fidx1], lt_uv_pxoffset[fidx2], fac2);

            interp_v2_v2v2(seam_subsection[2], seam_uvs[0], seam_uvs[1], fac2);
            interp_v2_v2v2(seam_subsection[3], seam_uvs[0], seam_uvs[1], fac1);

            /* if the bucket_clip_edges values Z values was kept we could avoid this
             * Inset needs to be added so occlusion tests won't hit adjacent faces */
            interp_v3_v3v3(edge_verts_inset_clip[0], insetCos[fidx1], insetCos[fidx2], fac1);
            interp_v3_v3v3(edge_verts_inset_clip[1], insetCos[fidx1], insetCos[fidx2], fac2);

            if (pixel_bounds_uv(seam_subsection, &bounds_px, ibuf->x, ibuf->y)) {
              /* bounds between the seam rect and the uvspace bucket pixels */

              has_isect = 0;
              for (y = bounds_px.ymin; y < bounds_px.ymax; y++) {
                // uv[1] = (((float)y) + 0.5f) / (float)ibuf->y;
                /* use offset uvs instead */
                uv[1] = (float)y / ibuf_yf;

                has_x_isect = 0;
                for (x = bounds_px.xmin; x < bounds_px.xmax; x++) {
                  const float puv[2] = {(float)x, (float)y};
                  bool in_bounds;
                  // uv[0] = (((float)x) + 0.5f) / (float)ibuf->x;
                  /* use offset uvs instead */
                  uv[0] = (float)x / ibuf_xf;

                  /* test we're inside uvspace bucket and triangle bounds */
                  if (equals_v2v2(seam_uvs[0], seam_uvs[1])) {
                    in_bounds = isect_point_tri_v2(uv, UNPACK3(seam_subsection));
                  }
                  else {
                    in_bounds = isect_point_quad_v2(uv, UNPACK4(seam_subsection));
                  }

                  if (in_bounds) {
                    if ((seam_data->corner_dist_sq[0] > 0.0f) &&
                        (len_squared_v2v2(puv, seam_data->seam_puvs[0]) <
                         seam_data->corner_dist_sq[0]) &&
                        (len_squared_v2v2(puv, lt_puv[fidx1]) > ps->seam_bleed_px_sq)) {
                      in_bounds = false;
                    }
                    else if ((seam_data->corner_dist_sq[1] > 0.0f) &&
                             (len_squared_v2v2(puv, seam_data->seam_puvs[1]) <
                              seam_data->corner_dist_sq[1]) &&
                             (len_squared_v2v2(puv, lt_puv[fidx2]) > ps->seam_bleed_px_sq)) {
                      in_bounds = false;
                    }
                  }

                  if (in_bounds) {
                    float pixel_on_edge[4];
                    float fac;

                    if (is_ortho) {
                      screen_px_from_ortho(
                          uv, v1coSS, v2coSS, v3coSS, uv1co, uv2co, uv3co, pixelScreenCo, w);
                    }
                    else {
                      screen_px_from_persp(
                          uv, v1coSS, v2coSS, v3coSS, uv1co, uv2co, uv3co, pixelScreenCo, w);
                    }

                    /* We need the coord of the pixel on the edge, for the occlusion query. */
                    fac = resolve_quad_u_v2(uv, UNPACK4(seam_subsection));
                    interp_v3_v3v3(
                        pixel_on_edge, edge_verts_inset_clip[0], edge_verts_inset_clip[1], fac);

                    if (!is_ortho) {
                      pixel_on_edge[3] = 1.0f;
                      /* cast because of const */
                      mul_m4_v4((float(*)[4])ps->projectMat, pixel_on_edge);
                      pixel_on_edge[0] = (float)(ps->winx * 0.5f) +
                                         (ps->winx * 0.5f) * pixel_on_edge[0] / pixel_on_edge[3];
                      pixel_on_edge[1] = (float)(ps->winy * 0.5f) +
                                         (ps->winy * 0.5f) * pixel_on_edge[1] / pixel_on_edge[3];
                      /* Use the depth for bucket point occlusion */
                      pixel_on_edge[2] = pixel_on_edge[2] / pixel_on_edge[3];
                    }

                    if ((ps->do_occlude == false) ||
                        !project_bucket_point_occluded(
                            ps, bucketFaceNodes, tri_index, pixel_on_edge)) {
                      /* A pity we need to get the world-space pixel location here
                       * because it is a relatively expensive operation. */
                      if (do_clip || do_3d_mapping) {
                        interp_v3_v3v3v3(wco, vCo[0], vCo[1], vCo[2], w);

                        if (do_clip && ED_view3d_clipping_test(ps->rv3d, wco, true)) {
                          /* Watch out that no code below
                           * this needs to run */
                          continue;
                        }
                      }

                      mask = project_paint_uvpixel_mask(ps, tri_index, w);

                      if (mask > 0.0f) {
                        BLI_linklist_prepend_arena(
                            bucketPixelNodes,
                            project_paint_uvpixel_init(
                                ps, arena, &tinf, x, y, mask, tri_index, pixelScreenCo, wco, w),
                            arena);
                      }
                    }
                  }
                  else if (has_x_isect) {
                    /* assuming the face is not a bow-tie - we know
                     * we can't intersect again on the X */
                    break;
                  }
                }

#  if 0 /* TODO: investigate why this doesn't work sometimes! it should! */
                /* no intersection for this entire row,
                 * after some intersection above means we can quit now */
                if (has_x_isect == 0 && has_isect) {
                  break;
                }
#  endif
              }
            }
          }
        }
      }
    }
  }
#else
  UNUSED_VARS(vCo, threaded);
#endif /* PROJ_DEBUG_NOSEAMBLEED */
}

/**
 * Takes floating point screen-space min/max and
 * returns int min/max to be used as indices for ps->bucketRect, ps->bucketFlags
 */
static void project_paint_bucket_bounds(const ProjPaintState *ps,
                                        const float min[2],
                                        const float max[2],
                                        int bucketMin[2],
                                        int bucketMax[2])
{
  /* divide by bucketWidth & bucketHeight so the bounds are offset in bucket grid units */

  /* XXX(jwilkins ): the offset of 0.5 is always truncated to zero and the offset of 1.5f
   * is always truncated to 1, is this really correct? */

  /* these offsets of 0.5 and 1.5 seem odd but they are correct */
  bucketMin[0] =
      (int)((int)(((float)(min[0] - ps->screenMin[0]) / ps->screen_width) * ps->buckets_x) + 0.5f);
  bucketMin[1] = (int)((int)(((float)(min[1] - ps->screenMin[1]) / ps->screen_height) *
                             ps->buckets_y) +
                       0.5f);

  bucketMax[0] =
      (int)((int)(((float)(max[0] - ps->screenMin[0]) / ps->screen_width) * ps->buckets_x) + 1.5f);
  bucketMax[1] = (int)((int)(((float)(max[1] - ps->screenMin[1]) / ps->screen_height) *
                             ps->buckets_y) +
                       1.5f);

  /* in case the rect is outside the mesh 2d bounds */
  CLAMP(bucketMin[0], 0, ps->buckets_x);
  CLAMP(bucketMin[1], 0, ps->buckets_y);

  CLAMP(bucketMax[0], 0, ps->buckets_x);
  CLAMP(bucketMax[1], 0, ps->buckets_y);
}

/* set bucket_bounds to a screen space-aligned floating point bound-box */
static void project_bucket_bounds(const ProjPaintState *ps,
                                  const int bucket_x,
                                  const int bucket_y,
                                  rctf *bucket_bounds)
{
  /* left */
  bucket_bounds->xmin = (ps->screenMin[0] + ((bucket_x) * (ps->screen_width / ps->buckets_x)));
  /* right */
  bucket_bounds->xmax = (ps->screenMin[0] + ((bucket_x + 1) * (ps->screen_width / ps->buckets_x)));

  /* bottom */
  bucket_bounds->ymin = (ps->screenMin[1] + ((bucket_y) * (ps->screen_height / ps->buckets_y)));
  /* top */
  bucket_bounds->ymax = (ps->screenMin[1] +
                         ((bucket_y + 1) * (ps->screen_height / ps->buckets_y)));
}

/* Fill this bucket with pixels from the faces that intersect it.
 *
 * have bucket_bounds as an argument so we don't need to give bucket_x/y the rect function needs */
static void project_bucket_init(const ProjPaintState *ps,
                                const int thread_index,
                                const int bucket_index,
                                const rctf *clip_rect,
                                const rctf *bucket_bounds)
{
  LinkNode *node;
  int tri_index, image_index = 0;
  ImBuf *ibuf = NULL;
  Image *tpage_last = NULL, *tpage;
  ImBuf *tmpibuf = NULL;
  int tile_last = 0;

  if (ps->image_tot == 1) {
    /* Simple loop, no context switching */
    ibuf = ps->projImages[0].ibuf;

    for (node = ps->bucketFaces[bucket_index]; node; node = node->next) {
      project_paint_face_init(ps,
                              thread_index,
                              bucket_index,
                              POINTER_AS_INT(node->link),
                              0,
                              clip_rect,
                              bucket_bounds,
                              ibuf,
                              &tmpibuf);
    }
  }
  else {

    /* More complicated loop, switch between images */
    for (node = ps->bucketFaces[bucket_index]; node; node = node->next) {
      tri_index = POINTER_AS_INT(node->link);

      const MLoopTri *lt = &ps->mlooptri_eval[tri_index];
      const float *lt_tri_uv[3] = {PS_LOOPTRI_AS_UV_3(ps->poly_to_loop_uv, lt)};

      /* Image context switching */
      tpage = project_paint_face_paint_image(ps, tri_index);
      int tile = project_paint_face_paint_tile(tpage, lt_tri_uv[0]);
      if (tpage_last != tpage || tile_last != tile) {
        tpage_last = tpage;
        tile_last = tile;

        ibuf = NULL;
        for (image_index = 0; image_index < ps->image_tot; image_index++) {
          ProjPaintImage *projIma = &ps->projImages[image_index];
          if ((projIma->ima == tpage) && (projIma->iuser.tile == tile)) {
            ibuf = projIma->ibuf;
            break;
          }
        }
        BLI_assert(ibuf != NULL);
      }
      /* context switching done */

      project_paint_face_init(ps,
                              thread_index,
                              bucket_index,
                              tri_index,
                              image_index,
                              clip_rect,
                              bucket_bounds,
                              ibuf,
                              &tmpibuf);
    }
  }

  if (tmpibuf) {
    IMB_freeImBuf(tmpibuf);
  }

  ps->bucketFlags[bucket_index] |= PROJ_BUCKET_INIT;
}

/* We want to know if a bucket and a face overlap in screen-space.
 *
 * NOTE: if this ever returns false positives its not that bad, since a face in the bounding area
 * will have its pixels calculated when it might not be needed later, (at the moment at least)
 * obviously it shouldn't have bugs though. */

static bool project_bucket_face_isect(ProjPaintState *ps,
                                      int bucket_x,
                                      int bucket_y,
                                      const MLoopTri *lt)
{
  /* TODO: replace this with a trickier method that uses side-of-line for all
   * #ProjPaintState.screenCoords edges against the closest bucket corner. */
  const int lt_vtri[3] = {PS_LOOPTRI_AS_VERT_INDEX_3(ps, lt)};
  rctf bucket_bounds;
  float p1[2], p2[2], p3[2], p4[2];
  const float *v, *v1, *v2, *v3;
  int fidx;

  project_bucket_bounds(ps, bucket_x, bucket_y, &bucket_bounds);

  /* Is one of the faces verts in the bucket bounds? */

  fidx = 2;
  do {
    v = ps->screenCoords[lt_vtri[fidx]];
    if (BLI_rctf_isect_pt_v(&bucket_bounds, v)) {
      return true;
    }
  } while (fidx--);

  v1 = ps->screenCoords[lt_vtri[0]];
  v2 = ps->screenCoords[lt_vtri[1]];
  v3 = ps->screenCoords[lt_vtri[2]];

  p1[0] = bucket_bounds.xmin;
  p1[1] = bucket_bounds.ymin;
  p2[0] = bucket_bounds.xmin;
  p2[1] = bucket_bounds.ymax;
  p3[0] = bucket_bounds.xmax;
  p3[1] = bucket_bounds.ymax;
  p4[0] = bucket_bounds.xmax;
  p4[1] = bucket_bounds.ymin;

  if (isect_point_tri_v2(p1, v1, v2, v3) || isect_point_tri_v2(p2, v1, v2, v3) ||
      isect_point_tri_v2(p3, v1, v2, v3) || isect_point_tri_v2(p4, v1, v2, v3) ||
      /* we can avoid testing v3,v1 because another intersection MUST exist if this intersects */
      (isect_seg_seg_v2(p1, p2, v1, v2) || isect_seg_seg_v2(p1, p2, v2, v3)) ||
      (isect_seg_seg_v2(p2, p3, v1, v2) || isect_seg_seg_v2(p2, p3, v2, v3)) ||
      (isect_seg_seg_v2(p3, p4, v1, v2) || isect_seg_seg_v2(p3, p4, v2, v3)) ||
      (isect_seg_seg_v2(p4, p1, v1, v2) || isect_seg_seg_v2(p4, p1, v2, v3))) {
    return true;
  }

  return false;
}

/* Add faces to the bucket but don't initialize its pixels
 * TODO: when painting occluded, sort the faces on their min-Z
 * and only add faces that faces that are not occluded */
static void project_paint_delayed_face_init(ProjPaintState *ps,
                                            const MLoopTri *lt,
                                            const int tri_index)
{
  const int lt_vtri[3] = {PS_LOOPTRI_AS_VERT_INDEX_3(ps, lt)};
  float min[2], max[2], *vCoSS;
  /* for ps->bucketRect indexing */
  int bucketMin[2], bucketMax[2];
  int fidx, bucket_x, bucket_y;
  /* for early loop exit */
  int has_x_isect = -1, has_isect = 0;
  /* just use the first thread arena since threading has not started yet */
  MemArena *arena = ps->arena_mt[0];

  INIT_MINMAX2(min, max);

  fidx = 2;
  do {
    vCoSS = ps->screenCoords[lt_vtri[fidx]];
    minmax_v2v2_v2(min, max, vCoSS);
  } while (fidx--);

  project_paint_bucket_bounds(ps, min, max, bucketMin, bucketMax);

  for (bucket_y = bucketMin[1]; bucket_y < bucketMax[1]; bucket_y++) {
    has_x_isect = 0;
    for (bucket_x = bucketMin[0]; bucket_x < bucketMax[0]; bucket_x++) {
      if (project_bucket_face_isect(ps, bucket_x, bucket_y, lt)) {
        int bucket_index = bucket_x + (bucket_y * ps->buckets_x);
        BLI_linklist_prepend_arena(&ps->bucketFaces[bucket_index],
                                   /* cast to a pointer to shut up the compiler */
                                   POINTER_FROM_INT(tri_index),
                                   arena);

        has_x_isect = has_isect = 1;
      }
      else if (has_x_isect) {
        /* assuming the face is not a bow-tie - we know we can't intersect again on the X */
        break;
      }
    }

    /* no intersection for this entire row,
     * after some intersection above means we can quit now */
    if (has_x_isect == 0 && has_isect) {
      break;
    }
  }

#ifndef PROJ_DEBUG_NOSEAMBLEED
  if (ps->seam_bleed_px > 0.0f) {
    /* set as uninitialized */
    ps->loopSeamData[lt->tri[0]].seam_uvs[0][0] = FLT_MAX;
    ps->loopSeamData[lt->tri[1]].seam_uvs[0][0] = FLT_MAX;
    ps->loopSeamData[lt->tri[2]].seam_uvs[0][0] = FLT_MAX;
  }
#endif
}

static void proj_paint_state_viewport_init(ProjPaintState *ps, const char symmetry_flag)
{
  float mat[3][3];
  float viewmat[4][4];
  float viewinv[4][4];

  ps->viewDir[0] = 0.0f;
  ps->viewDir[1] = 0.0f;
  ps->viewDir[2] = 1.0f;

  copy_m4_m4(ps->obmat, ps->ob->obmat);

  if (symmetry_flag) {
    int i;
    for (i = 0; i < 3; i++) {
      if ((symmetry_flag >> i) & 1) {
        negate_v3(ps->obmat[i]);
        ps->is_flip_object = !ps->is_flip_object;
      }
    }
  }

  invert_m4_m4(ps->obmat_imat, ps->obmat);

  if (ELEM(ps->source, PROJ_SRC_VIEW, PROJ_SRC_VIEW_FILL)) {
    /* normal drawing */
    ps->winx = ps->region->winx;
    ps->winy = ps->region->winy;

    copy_m4_m4(viewmat, ps->rv3d->viewmat);
    copy_m4_m4(viewinv, ps->rv3d->viewinv);

    ED_view3d_ob_project_mat_get_from_obmat(ps->rv3d, ps->obmat, ps->projectMat);

    ps->is_ortho = ED_view3d_clip_range_get(
        ps->depsgraph, ps->v3d, ps->rv3d, &ps->clip_start, &ps->clip_end, true);
  }
  else {
    /* re-projection */
    float winmat[4][4];
    float vmat[4][4];

    ps->winx = ps->reproject_ibuf->x;
    ps->winy = ps->reproject_ibuf->y;

    if (ps->source == PROJ_SRC_IMAGE_VIEW) {
      /* image stores camera data, tricky */
      IDProperty *idgroup = IDP_GetProperties(&ps->reproject_image->id, 0);
      IDProperty *view_data = IDP_GetPropertyFromGroup(idgroup, PROJ_VIEW_DATA_ID);

      const float *array = (float *)IDP_Array(view_data);

      /* use image array, written when creating image */
      memcpy(winmat, array, sizeof(winmat));
      array += sizeof(winmat) / sizeof(float);
      memcpy(viewmat, array, sizeof(viewmat));
      array += sizeof(viewmat) / sizeof(float);
      ps->clip_start = array[0];
      ps->clip_end = array[1];
      ps->is_ortho = array[2] ? 1 : 0;

      invert_m4_m4(viewinv, viewmat);
    }
    else if (ps->source == PROJ_SRC_IMAGE_CAM) {
      Object *cam_ob_eval = DEG_get_evaluated_object(ps->depsgraph, ps->scene->camera);
      CameraParams params;

      /* viewmat & viewinv */
      copy_m4_m4(viewinv, cam_ob_eval->obmat);
      normalize_m4(viewinv);
      invert_m4_m4(viewmat, viewinv);

      /* window matrix, clipping and ortho */
      BKE_camera_params_init(&params);
      BKE_camera_params_from_object(&params, cam_ob_eval);
      BKE_camera_params_compute_viewplane(&params, ps->winx, ps->winy, 1.0f, 1.0f);
      BKE_camera_params_compute_matrix(&params);

      copy_m4_m4(winmat, params.winmat);
      ps->clip_start = params.clip_start;
      ps->clip_end = params.clip_end;
      ps->is_ortho = params.is_ortho;
    }
    else {
      BLI_assert(0);
    }

    /* same as #ED_view3d_ob_project_mat_get */
    mul_m4_m4m4(vmat, viewmat, ps->obmat);
    mul_m4_m4m4(ps->projectMat, winmat, vmat);
  }

  invert_m4_m4(ps->projectMatInv, ps->projectMat);

  /* viewDir - object relative */
  copy_m3_m4(mat, viewinv);
  mul_m3_v3(mat, ps->viewDir);
  copy_m3_m4(mat, ps->obmat_imat);
  mul_m3_v3(mat, ps->viewDir);
  normalize_v3(ps->viewDir);

  if (UNLIKELY(ps->is_flip_object)) {
    negate_v3(ps->viewDir);
  }

  /* viewPos - object relative */
  copy_v3_v3(ps->viewPos, viewinv[3]);
  copy_m3_m4(mat, ps->obmat_imat);
  mul_m3_v3(mat, ps->viewPos);
  add_v3_v3(ps->viewPos, ps->obmat_imat[3]);
}

static void proj_paint_state_screen_coords_init(ProjPaintState *ps, const int diameter)
{
  const MVert *mv;
  float *projScreenCo;
  float projMargin;
  int a;

  INIT_MINMAX2(ps->screenMin, ps->screenMax);

  ps->screenCoords = MEM_mallocN(sizeof(float) * ps->totvert_eval * 4, "ProjectPaint ScreenVerts");
  projScreenCo = *ps->screenCoords;

  if (ps->is_ortho) {
    for (a = 0, mv = ps->mvert_eval; a < ps->totvert_eval; a++, mv++, projScreenCo += 4) {
      mul_v3_m4v3(projScreenCo, ps->projectMat, mv->co);

      /* screen space, not clamped */
      projScreenCo[0] = (float)(ps->winx * 0.5f) + (ps->winx * 0.5f) * projScreenCo[0];
      projScreenCo[1] = (float)(ps->winy * 0.5f) + (ps->winy * 0.5f) * projScreenCo[1];
      minmax_v2v2_v2(ps->screenMin, ps->screenMax, projScreenCo);
    }
  }
  else {
    for (a = 0, mv = ps->mvert_eval; a < ps->totvert_eval; a++, mv++, projScreenCo += 4) {
      copy_v3_v3(projScreenCo, mv->co);
      projScreenCo[3] = 1.0f;

      mul_m4_v4(ps->projectMat, projScreenCo);

      if (projScreenCo[3] > ps->clip_start) {
        /* screen space, not clamped */
        projScreenCo[0] = (float)(ps->winx * 0.5f) +
                          (ps->winx * 0.5f) * projScreenCo[0] / projScreenCo[3];
        projScreenCo[1] = (float)(ps->winy * 0.5f) +
                          (ps->winy * 0.5f) * projScreenCo[1] / projScreenCo[3];
        /* Use the depth for bucket point occlusion */
        projScreenCo[2] = projScreenCo[2] / projScreenCo[3];
        minmax_v2v2_v2(ps->screenMin, ps->screenMax, projScreenCo);
      }
      else {
        /* TODO: deal with cases where 1 side of a face goes behind the view ?
         *
         * After some research this is actually very tricky, only option is to
         * clip the derived mesh before painting, which is a Pain */
        projScreenCo[0] = FLT_MAX;
      }
    }
  }

  /* If this border is not added we get artifacts for faces that
   * have a parallel edge and at the bounds of the 2D projected verts eg
   * - a single screen aligned quad */
  projMargin = (ps->screenMax[0] - ps->screenMin[0]) * 0.000001f;
  ps->screenMax[0] += projMargin;
  ps->screenMin[0] -= projMargin;
  projMargin = (ps->screenMax[1] - ps->screenMin[1]) * 0.000001f;
  ps->screenMax[1] += projMargin;
  ps->screenMin[1] -= projMargin;

  if (ps->source == PROJ_SRC_VIEW) {
#ifdef PROJ_DEBUG_WINCLIP
    CLAMP(ps->screenMin[0], (float)(-diameter), (float)(ps->winx + diameter));
    CLAMP(ps->screenMax[0], (float)(-diameter), (float)(ps->winx + diameter));

    CLAMP(ps->screenMin[1], (float)(-diameter), (float)(ps->winy + diameter));
    CLAMP(ps->screenMax[1], (float)(-diameter), (float)(ps->winy + diameter));
#else
    UNUSED_VARS(diameter);
#endif
  }
  else if (ps->source != PROJ_SRC_VIEW_FILL) { /* re-projection, use bounds */
    ps->screenMin[0] = 0;
    ps->screenMax[0] = (float)(ps->winx);

    ps->screenMin[1] = 0;
    ps->screenMax[1] = (float)(ps->winy);
  }
}

static void proj_paint_state_cavity_init(ProjPaintState *ps)
{
  const MEdge *me;
  float *cavities;
  int a;

  if (ps->do_mask_cavity) {
    int *counter = MEM_callocN(sizeof(int) * ps->totvert_eval, "counter");
    float(*edges)[3] = MEM_callocN(sizeof(float[3]) * ps->totvert_eval, "edges");
    ps->cavities = MEM_mallocN(sizeof(float) * ps->totvert_eval, "ProjectPaint Cavities");
    cavities = ps->cavities;

    for (a = 0, me = ps->medge_eval; a < ps->totedge_eval; a++, me++) {
      float e[3];
      sub_v3_v3v3(e, ps->mvert_eval[me->v1].co, ps->mvert_eval[me->v2].co);
      normalize_v3(e);
      add_v3_v3(edges[me->v2], e);
      counter[me->v2]++;
      sub_v3_v3(edges[me->v1], e);
      counter[me->v1]++;
    }
    for (a = 0; a < ps->totvert_eval; a++) {
      if (counter[a] > 0) {
        mul_v3_fl(edges[a], 1.0f / counter[a]);
        /* Augment the difference. */
        cavities[a] = saacos(10.0f * dot_v3v3(ps->vert_normals[a], edges[a])) * (float)M_1_PI;
      }
      else {
        cavities[a] = 0.0;
      }
    }

    MEM_freeN(counter);
    MEM_freeN(edges);
  }
}

#ifndef PROJ_DEBUG_NOSEAMBLEED
static void proj_paint_state_seam_bleed_init(ProjPaintState *ps)
{
  if (ps->seam_bleed_px > 0.0f) {
    ps->vertFaces = MEM_callocN(sizeof(LinkNode *) * ps->totvert_eval, "paint-vertFaces");
    ps->faceSeamFlags = MEM_callocN(sizeof(ushort) * ps->totlooptri_eval, "paint-faceSeamFlags");
    ps->faceWindingFlags = MEM_callocN(sizeof(char) * ps->totlooptri_eval,
                                       "paint-faceWindindFlags");
    ps->loopSeamData = MEM_mallocN(sizeof(LoopSeamData) * ps->totloop_eval, "paint-loopSeamUVs");
    ps->vertSeams = MEM_callocN(sizeof(ListBase) * ps->totvert_eval, "paint-vertSeams");
  }
}
#endif

static void proj_paint_state_thread_init(ProjPaintState *ps, const bool reset_threads)
{
  /* Thread stuff
   *
   * very small brushes run a lot slower multi-threaded since the advantage with
   * threads is being able to fill in multiple buckets at once.
   * Only use threads for bigger brushes. */

  ps->thread_tot = BKE_scene_num_threads(ps->scene);

  /* workaround for T35057, disable threading if diameter is less than is possible for
   * optimum bucket number generation */
  if (reset_threads) {
    ps->thread_tot = 1;
  }

  if (ps->is_shared_user == false) {
    if (ps->thread_tot > 1) {
      ps->tile_lock = MEM_mallocN(sizeof(SpinLock), "projpaint_tile_lock");
      BLI_spin_init(ps->tile_lock);
    }

    ED_image_paint_tile_lock_init();
  }

  for (int a = 0; a < ps->thread_tot; a++) {
    ps->arena_mt[a] = BLI_memarena_new(MEM_SIZE_OPTIMAL(1 << 16), "project paint arena");
  }
}

static void proj_paint_state_vert_flags_init(ProjPaintState *ps)
{
  if (ps->do_backfacecull && ps->do_mask_normal) {
    float viewDirPersp[3];
    const MVert *mv;
    float no[3];
    int a;

    ps->vertFlags = MEM_callocN(sizeof(char) * ps->totvert_eval, "paint-vertFlags");

    for (a = 0, mv = ps->mvert_eval; a < ps->totvert_eval; a++, mv++) {
      copy_v3_v3(no, ps->vert_normals[a]);
      if (UNLIKELY(ps->is_flip_object)) {
        negate_v3(no);
      }

      if (ps->is_ortho) {
        if (dot_v3v3(ps->viewDir, no) <= ps->normal_angle__cos) {
          /* 1 vert of this face is towards us */
          ps->vertFlags[a] |= PROJ_VERT_CULL;
        }
      }
      else {
        sub_v3_v3v3(viewDirPersp, ps->viewPos, mv->co);
        normalize_v3(viewDirPersp);
        if (UNLIKELY(ps->is_flip_object)) {
          negate_v3(viewDirPersp);
        }
        if (dot_v3v3(viewDirPersp, no) <= ps->normal_angle__cos) {
          /* 1 vert of this face is towards us */
          ps->vertFlags[a] |= PROJ_VERT_CULL;
        }
      }
    }
  }
  else {
    ps->vertFlags = NULL;
  }
}

#ifndef PROJ_DEBUG_NOSEAMBLEED
static void project_paint_bleed_add_face_user(const ProjPaintState *ps,
                                              MemArena *arena,
                                              const MLoopTri *lt,
                                              const int tri_index)
{
  /* add face user if we have bleed enabled, set the UV seam flags later */
  /* annoying but we need to add all faces even ones we never use elsewhere */
  if (ps->seam_bleed_px > 0.0f) {
    const float *lt_tri_uv[3] = {PS_LOOPTRI_AS_UV_3(ps->poly_to_loop_uv, lt)};

    /* Check for degenerate triangles. Degenerate faces cause trouble with bleed computations.
     * Ideally this would be checked later, not to add to the cost of computing non-degenerate
     * triangles, but that would allow other triangles to still find adjacent seams on degenerate
     * triangles, potentially causing incorrect results. */
    if (area_tri_v2(UNPACK3(lt_tri_uv)) > 0.0f) {
      const int lt_vtri[3] = {PS_LOOPTRI_AS_VERT_INDEX_3(ps, lt)};
      void *tri_index_p = POINTER_FROM_INT(tri_index);

      BLI_linklist_prepend_arena(&ps->vertFaces[lt_vtri[0]], tri_index_p, arena);
      BLI_linklist_prepend_arena(&ps->vertFaces[lt_vtri[1]], tri_index_p, arena);
      BLI_linklist_prepend_arena(&ps->vertFaces[lt_vtri[2]], tri_index_p, arena);
    }
    else {
      ps->faceSeamFlags[tri_index] |= PROJ_FACE_DEGENERATE;
    }
  }
}
#endif

/* Return true if evaluated mesh can be painted on, false otherwise */
static bool proj_paint_state_mesh_eval_init(const bContext *C, ProjPaintState *ps)
{
  Depsgraph *depsgraph = CTX_data_ensure_evaluated_depsgraph(C);
  Object *ob = ps->ob;

  Scene *scene_eval = DEG_get_evaluated_scene(depsgraph);
  Object *ob_eval = DEG_get_evaluated_object(depsgraph, ob);

  if (scene_eval == NULL || ob_eval == NULL) {
    return false;
  }

  CustomData_MeshMasks cddata_masks = scene_eval->customdata_mask;
  cddata_masks.fmask |= CD_MASK_MTFACE;
  cddata_masks.lmask |= CD_MASK_MLOOPUV;
  if (ps->do_face_sel) {
    cddata_masks.vmask |= CD_MASK_ORIGINDEX;
    cddata_masks.emask |= CD_MASK_ORIGINDEX;
    cddata_masks.pmask |= CD_MASK_ORIGINDEX;
  }
  ps->me_eval = mesh_get_eval_final(depsgraph, scene_eval, ob_eval, &cddata_masks);

  if (!CustomData_has_layer(&ps->me_eval->ldata, CD_MLOOPUV)) {
    ps->me_eval = NULL;
    return false;
  }

  /* Build final material array, we use this a lot here. */
  /* materials start from 1, default material is 0 */
  const int totmat = ob->totcol + 1;
  ps->mat_array = MEM_malloc_arrayN(totmat, sizeof(*ps->mat_array), __func__);
  /* We leave last material as empty - rationale here is being able to index
   * the materials by using the mf->mat_nr directly and leaving the last
   * material as NULL in case no materials exist on mesh, so indexing will not fail. */
  for (int i = 0; i < totmat - 1; i++) {
    ps->mat_array[i] = BKE_object_material_get(ob, i + 1);
  }
  ps->mat_array[totmat - 1] = NULL;

  ps->mvert_eval = BKE_mesh_verts(ps->me_eval);
  ps->vert_normals = BKE_mesh_vertex_normals_ensure(ps->me_eval);
  if (ps->do_mask_cavity) {
    ps->medge_eval = BKE_mesh_edges(ps->me_eval);
  }
  ps->mloop_eval = BKE_mesh_loops(ps->me_eval);
<<<<<<< HEAD
  ps->mpoly_eval = BKE_mesh_polygons(ps->me_eval);
  ps->selection_poly_eval = (const bool *)CustomData_get_layer_named(
      &ps->me_eval->pdata, CD_PROP_BOOL, ".selection_poly");
=======
  ps->mpoly_eval = BKE_mesh_polys(ps->me_eval);
>>>>>>> e53405bf
  ps->material_indices = (const int *)CustomData_get_layer_named(
      &ps->me_eval->pdata, CD_PROP_INT32, "material_index");

  ps->totvert_eval = ps->me_eval->totvert;
  ps->totedge_eval = ps->me_eval->totedge;
  ps->totpoly_eval = ps->me_eval->totpoly;
  ps->totloop_eval = ps->me_eval->totloop;

  ps->mlooptri_eval = BKE_mesh_runtime_looptri_ensure(ps->me_eval);
  ps->totlooptri_eval = ps->me_eval->runtime.looptris.len;

  ps->poly_to_loop_uv = MEM_mallocN(ps->totpoly_eval * sizeof(MLoopUV *), "proj_paint_mtfaces");

  return true;
}

typedef struct {
  const MLoopUV *mloopuv_clone_base;
  const TexPaintSlot *slot_last_clone;
  const TexPaintSlot *slot_clone;
} ProjPaintLayerClone;

static void proj_paint_layer_clone_init(ProjPaintState *ps, ProjPaintLayerClone *layer_clone)
{
  const MLoopUV *mloopuv_clone_base = NULL;

  /* use clone mtface? */
  if (ps->do_layer_clone) {
    const int layer_num = CustomData_get_clone_layer(&((Mesh *)ps->ob->data)->ldata, CD_MLOOPUV);

    ps->poly_to_loop_uv_clone = MEM_mallocN(ps->totpoly_eval * sizeof(MLoopUV *),
                                            "proj_paint_mtfaces");

    if (layer_num != -1) {
      mloopuv_clone_base = CustomData_get_layer_n(&ps->me_eval->ldata, CD_MLOOPUV, layer_num);
    }

    if (mloopuv_clone_base == NULL) {
      /* get active instead */
      mloopuv_clone_base = CustomData_get_layer(&ps->me_eval->ldata, CD_MLOOPUV);
    }
  }

  memset(layer_clone, 0, sizeof(*layer_clone));
  layer_clone->mloopuv_clone_base = mloopuv_clone_base;
}

/* Return true if face should be skipped, false otherwise */
static bool project_paint_clone_face_skip(ProjPaintState *ps,
                                          ProjPaintLayerClone *lc,
                                          const TexPaintSlot *slot,
                                          const int tri_index)
{
  if (ps->do_layer_clone) {
    if (ps->do_material_slots) {
      lc->slot_clone = project_paint_face_clone_slot(ps, tri_index);
      /* all faces should have a valid slot, reassert here */
      if (ELEM(lc->slot_clone, NULL, slot)) {
        return true;
      }
    }
    else if (ps->clone_ima == ps->canvas_ima) {
      return true;
    }

    if (ps->do_material_slots) {
      if (lc->slot_clone != lc->slot_last_clone) {
        if (!lc->slot_clone->uvname ||
            !(lc->mloopuv_clone_base = CustomData_get_layer_named(
                  &ps->me_eval->ldata, CD_MLOOPUV, lc->slot_clone->uvname))) {
          lc->mloopuv_clone_base = CustomData_get_layer(&ps->me_eval->ldata, CD_MLOOPUV);
        }
        lc->slot_last_clone = lc->slot_clone;
      }
    }

    /* will set multiple times for 4+ sided poly */
    ps->poly_to_loop_uv_clone[ps->mlooptri_eval[tri_index].poly] = lc->mloopuv_clone_base;
  }
  return false;
}

typedef struct {
  const bool *selection_poly_orig;

  const int *index_mp_to_orig;
} ProjPaintFaceLookup;

static void proj_paint_face_lookup_init(const ProjPaintState *ps, ProjPaintFaceLookup *face_lookup)
{
  memset(face_lookup, 0, sizeof(*face_lookup));
  if (ps->do_face_sel) {
    Mesh *orig_mesh = (Mesh *)ps->ob->data;
    face_lookup->index_mp_to_orig = CustomData_get_layer(&ps->me_eval->pdata, CD_ORIGINDEX);
<<<<<<< HEAD
    face_lookup->selection_poly_orig = CustomData_get_layer_named(
        &orig_mesh->pdata, CD_PROP_BOOL, ".selection_poly");
=======
    face_lookup->mpoly_orig = BKE_mesh_polys((Mesh *)ps->ob->data);
>>>>>>> e53405bf
  }
}

/* Return true if face should be considered selected, false otherwise */
static bool project_paint_check_face_sel(const ProjPaintState *ps,
                                         const ProjPaintFaceLookup *face_lookup,
                                         const MLoopTri *lt)
{
  if (ps->do_face_sel) {
    int orig_index;

    if ((face_lookup->index_mp_to_orig != NULL) &&
        (((orig_index = (face_lookup->index_mp_to_orig[lt->poly]))) != ORIGINDEX_NONE)) {
      return face_lookup->selection_poly_orig && face_lookup->selection_poly_orig[orig_index];
    }
    return ps->selection_poly_eval && ps->selection_poly_eval[lt->poly];
  }
  return true;
}

typedef struct {
  const float *v1;
  const float *v2;
  const float *v3;
} ProjPaintFaceCoSS;

static void proj_paint_face_coSS_init(const ProjPaintState *ps,
                                      const MLoopTri *lt,
                                      ProjPaintFaceCoSS *coSS)
{
  const int lt_vtri[3] = {PS_LOOPTRI_AS_VERT_INDEX_3(ps, lt)};
  coSS->v1 = ps->screenCoords[lt_vtri[0]];
  coSS->v2 = ps->screenCoords[lt_vtri[1]];
  coSS->v3 = ps->screenCoords[lt_vtri[2]];
}

/* Return true if face should be culled, false otherwise */
static bool project_paint_flt_max_cull(const ProjPaintState *ps, const ProjPaintFaceCoSS *coSS)
{
  if (!ps->is_ortho) {
    if (coSS->v1[0] == FLT_MAX || coSS->v2[0] == FLT_MAX || coSS->v3[0] == FLT_MAX) {
      return true;
    }
  }
  return false;
}

#ifdef PROJ_DEBUG_WINCLIP
/* Return true if face should be culled, false otherwise */
static bool project_paint_winclip(const ProjPaintState *ps, const ProjPaintFaceCoSS *coSS)
{
  /* ignore faces outside the view */
  return ((ps->source != PROJ_SRC_VIEW_FILL) &&
          ((coSS->v1[0] < ps->screenMin[0] && coSS->v2[0] < ps->screenMin[0] &&
            coSS->v3[0] < ps->screenMin[0]) ||

           (coSS->v1[0] > ps->screenMax[0] && coSS->v2[0] > ps->screenMax[0] &&
            coSS->v3[0] > ps->screenMax[0]) ||

           (coSS->v1[1] < ps->screenMin[1] && coSS->v2[1] < ps->screenMin[1] &&
            coSS->v3[1] < ps->screenMin[1]) ||

           (coSS->v1[1] > ps->screenMax[1] && coSS->v2[1] > ps->screenMax[1] &&
            coSS->v3[1] > ps->screenMax[1])));
}
#endif /* PROJ_DEBUG_WINCLIP */

typedef struct PrepareImageEntry {
  struct PrepareImageEntry *next, *prev;
  Image *ima;
  ImageUser iuser;
} PrepareImageEntry;

static void project_paint_build_proj_ima(ProjPaintState *ps,
                                         MemArena *arena,
                                         ListBase *used_images)
{
  ProjPaintImage *projIma;
  PrepareImageEntry *entry;
  int i;

  /* build an array of images we use */
  projIma = ps->projImages = BLI_memarena_alloc(arena, sizeof(ProjPaintImage) * ps->image_tot);

  for (entry = used_images->first, i = 0; entry; entry = entry->next, i++, projIma++) {
    projIma->iuser = entry->iuser;
    int size;
    projIma->ima = entry->ima;
    projIma->touch = 0;
    projIma->ibuf = BKE_image_acquire_ibuf(projIma->ima, &projIma->iuser, NULL);
    if (projIma->ibuf == NULL) {
      projIma->iuser.tile = 0;
      projIma->ibuf = BKE_image_acquire_ibuf(projIma->ima, &projIma->iuser, NULL);
      BLI_assert(projIma->ibuf != NULL);
    }
    size = sizeof(void **) * ED_IMAGE_UNDO_TILE_NUMBER(projIma->ibuf->x) *
           ED_IMAGE_UNDO_TILE_NUMBER(projIma->ibuf->y);
    projIma->partRedrawRect = BLI_memarena_alloc(
        arena, sizeof(ImagePaintPartialRedraw) * PROJ_BOUNDBOX_SQUARED);
    partial_redraw_array_init(projIma->partRedrawRect);
    projIma->undoRect = (volatile void **)BLI_memarena_alloc(arena, size);
    memset((void *)projIma->undoRect, 0, size);
    projIma->maskRect = BLI_memarena_alloc(arena, size);
    memset(projIma->maskRect, 0, size);
    projIma->valid = BLI_memarena_alloc(arena, size);
    memset(projIma->valid, 0, size);
  }
}

static void project_paint_prepare_all_faces(ProjPaintState *ps,
                                            MemArena *arena,
                                            const ProjPaintFaceLookup *face_lookup,
                                            ProjPaintLayerClone *layer_clone,
                                            const MLoopUV *mloopuv_base,
                                            const bool is_multi_view)
{
  /* Image Vars - keep track of images we have used */
  ListBase used_images = {NULL};

  Image *tpage_last = NULL, *tpage;
  TexPaintSlot *slot_last = NULL;
  TexPaintSlot *slot = NULL;
  int tile_last = -1, tile;
  const MLoopTri *lt;
  int image_index = -1, tri_index;
  int prev_poly = -1;

  BLI_assert(ps->image_tot == 0);

  for (tri_index = 0, lt = ps->mlooptri_eval; tri_index < ps->totlooptri_eval; tri_index++, lt++) {
    bool is_face_sel;
    bool skip_tri = false;

    is_face_sel = project_paint_check_face_sel(ps, face_lookup, lt);

    if (!ps->do_stencil_brush) {
      slot = project_paint_face_paint_slot(ps, tri_index);
      /* all faces should have a valid slot, reassert here */
      if (slot == NULL) {
        mloopuv_base = CustomData_get_layer(&ps->me_eval->ldata, CD_MLOOPUV);
        tpage = ps->canvas_ima;
      }
      else {
        if (slot != slot_last) {
          if (!slot->uvname || !(mloopuv_base = CustomData_get_layer_named(
                                     &ps->me_eval->ldata, CD_MLOOPUV, slot->uvname))) {
            mloopuv_base = CustomData_get_layer(&ps->me_eval->ldata, CD_MLOOPUV);
          }
          slot_last = slot;
        }

        /* Don't allow using the same image for painting and stenciling. */
        if (slot->ima == ps->stencil_ima) {
          /* Delay continuing the loop until after loop_uvs and bleed faces are initialized.
           * While this shouldn't be used, face-winding reads all polys.
           * It's less trouble to set all faces to valid UV's,
           * avoiding NULL checks all over. */
          skip_tri = true;
          tpage = NULL;
        }
        else {
          tpage = slot->ima;
        }
      }
    }
    else {
      tpage = ps->stencil_ima;
    }

    ps->poly_to_loop_uv[lt->poly] = mloopuv_base;

    tile = project_paint_face_paint_tile(tpage, mloopuv_base[lt->tri[0]].uv);

#ifndef PROJ_DEBUG_NOSEAMBLEED
    project_paint_bleed_add_face_user(ps, arena, lt, tri_index);
#endif

    if (skip_tri || project_paint_clone_face_skip(ps, layer_clone, slot, tri_index)) {
      continue;
    }

    BLI_assert(mloopuv_base != NULL);

    if (is_face_sel && tpage) {
      ProjPaintFaceCoSS coSS;
      proj_paint_face_coSS_init(ps, lt, &coSS);

      if (is_multi_view == false) {
        if (project_paint_flt_max_cull(ps, &coSS)) {
          continue;
        }

#ifdef PROJ_DEBUG_WINCLIP
        if (project_paint_winclip(ps, &coSS)) {
          continue;
        }

#endif  // PROJ_DEBUG_WINCLIP

        /* Back-face culls individual triangles but mask normal will use polygon. */
        if (ps->do_backfacecull) {
          if (ps->do_mask_normal) {
            if (prev_poly != lt->poly) {
              int iloop;
              bool culled = true;
              const MPoly *poly = ps->mpoly_eval + lt->poly;
              int poly_loops = poly->totloop;
              prev_poly = lt->poly;
              for (iloop = 0; iloop < poly_loops; iloop++) {
                if (!(ps->vertFlags[ps->mloop_eval[poly->loopstart + iloop].v] & PROJ_VERT_CULL)) {
                  culled = false;
                  break;
                }
              }

              if (culled) {
                /* poly loops - 2 is number of triangles for poly,
                 * but counter gets incremented when continuing, so decrease by 3 */
                int poly_tri = poly_loops - 3;
                tri_index += poly_tri;
                lt += poly_tri;
                continue;
              }
            }
          }
          else {
            if ((line_point_side_v2(coSS.v1, coSS.v2, coSS.v3) < 0.0f) != ps->is_flip_object) {
              continue;
            }
          }
        }
      }

      if (tpage_last != tpage || tile_last != tile) {
        image_index = 0;
        for (PrepareImageEntry *e = used_images.first; e; e = e->next, image_index++) {
          if (e->ima == tpage && e->iuser.tile == tile) {
            break;
          }
        }

        if (image_index == ps->image_tot) {
          /* XXX get appropriate ImageUser instead */
          ImageUser iuser;
          BKE_imageuser_default(&iuser);
          iuser.tile = tile;
          iuser.framenr = tpage->lastframe;
          if (BKE_image_has_ibuf(tpage, &iuser)) {
            PrepareImageEntry *e = MEM_callocN(sizeof(PrepareImageEntry), "PrepareImageEntry");
            e->ima = tpage;
            e->iuser = iuser;
            BLI_addtail(&used_images, e);
            ps->image_tot++;
          }
          else {
            image_index = -1;
          }
        }

        tpage_last = tpage;
        tile_last = tile;
      }

      if (image_index != -1) {
        /* Initialize the faces screen pixels */
        /* Add this to a list to initialize later */
        project_paint_delayed_face_init(ps, lt, tri_index);
      }
    }
  }

  /* Build an array of images we use. */
  if (ps->is_shared_user == false) {
    project_paint_build_proj_ima(ps, arena, &used_images);
  }

  /* we have built the array, discard the linked list */
  BLI_freelistN(&used_images);
}

/* run once per stroke before projection painting */
static void project_paint_begin(const bContext *C,
                                ProjPaintState *ps,
                                const bool is_multi_view,
                                const char symmetry_flag)
{
  ProjPaintLayerClone layer_clone;
  ProjPaintFaceLookup face_lookup;
  const MLoopUV *mloopuv_base = NULL;

  /* At the moment this is just ps->arena_mt[0], but use this to show were not multi-threading. */
  MemArena *arena;

  const int diameter = 2 * BKE_brush_size_get(ps->scene, ps->brush);

  bool reset_threads = false;

  /* ---- end defines ---- */

  if (ps->source == PROJ_SRC_VIEW) {
    /* faster clipping lookups */
    ED_view3d_clipping_local(ps->rv3d, ps->ob->obmat);
  }

  ps->do_face_sel = ((((Mesh *)ps->ob->data)->editflag & ME_EDIT_PAINT_FACE_SEL) != 0);
  ps->is_flip_object = (ps->ob->transflag & OB_NEG_SCALE) != 0;

  /* paint onto the derived mesh */
  if (ps->is_shared_user == false) {
    if (!proj_paint_state_mesh_eval_init(C, ps)) {
      return;
    }
  }

  proj_paint_face_lookup_init(ps, &face_lookup);
  proj_paint_layer_clone_init(ps, &layer_clone);

  if (ps->do_layer_stencil || ps->do_stencil_brush) {
    // int layer_num = CustomData_get_stencil_layer(&ps->me_eval->ldata, CD_MLOOPUV);
    int layer_num = CustomData_get_stencil_layer(&((Mesh *)ps->ob->data)->ldata, CD_MLOOPUV);
    if (layer_num != -1) {
      ps->mloopuv_stencil_eval = CustomData_get_layer_n(
          &ps->me_eval->ldata, CD_MLOOPUV, layer_num);
    }

    if (ps->mloopuv_stencil_eval == NULL) {
      /* get active instead */
      ps->mloopuv_stencil_eval = CustomData_get_layer(&ps->me_eval->ldata, CD_MLOOPUV);
    }

    if (ps->do_stencil_brush) {
      mloopuv_base = ps->mloopuv_stencil_eval;
    }
  }

  /* when using sub-surface or multi-resolution,
   * mesh-data arrays are thrown away, we need to keep a copy. */
  if (ps->is_shared_user == false) {
    proj_paint_state_cavity_init(ps);
  }

  proj_paint_state_viewport_init(ps, symmetry_flag);

  /* calculate vert screen coords
   * run this early so we can calculate the x/y resolution of our bucket rect */
  proj_paint_state_screen_coords_init(ps, diameter);

  /* only for convenience */
  ps->screen_width = ps->screenMax[0] - ps->screenMin[0];
  ps->screen_height = ps->screenMax[1] - ps->screenMin[1];

  ps->buckets_x = (int)(ps->screen_width / (((float)diameter) / PROJ_BUCKET_BRUSH_DIV));
  ps->buckets_y = (int)(ps->screen_height / (((float)diameter) / PROJ_BUCKET_BRUSH_DIV));

  // printf("\tscreenspace bucket division x:%d y:%d\n", ps->buckets_x, ps->buckets_y);

  if (ps->buckets_x > PROJ_BUCKET_RECT_MAX || ps->buckets_y > PROJ_BUCKET_RECT_MAX) {
    reset_threads = true;
  }

  /* Really high values could cause problems since it has to allocate a few
   * `(ps->buckets_x * ps->buckets_y)` sized arrays. */
  CLAMP(ps->buckets_x, PROJ_BUCKET_RECT_MIN, PROJ_BUCKET_RECT_MAX);
  CLAMP(ps->buckets_y, PROJ_BUCKET_RECT_MIN, PROJ_BUCKET_RECT_MAX);

  ps->bucketRect = MEM_callocN(sizeof(LinkNode *) * ps->buckets_x * ps->buckets_y,
                               "paint-bucketRect");
  ps->bucketFaces = MEM_callocN(sizeof(LinkNode *) * ps->buckets_x * ps->buckets_y,
                                "paint-bucketFaces");

  ps->bucketFlags = MEM_callocN(sizeof(char) * ps->buckets_x * ps->buckets_y, "paint-bucketFaces");
#ifndef PROJ_DEBUG_NOSEAMBLEED
  if (ps->is_shared_user == false) {
    proj_paint_state_seam_bleed_init(ps);
  }
#endif

  proj_paint_state_thread_init(ps, reset_threads);
  arena = ps->arena_mt[0];

  proj_paint_state_vert_flags_init(ps);

  project_paint_prepare_all_faces(
      ps, arena, &face_lookup, &layer_clone, mloopuv_base, is_multi_view);
}

static void paint_proj_begin_clone(ProjPaintState *ps, const float mouse[2])
{
  /* setup clone offset */
  if (ps->tool == PAINT_TOOL_CLONE) {
    float projCo[4];
    copy_v3_v3(projCo, ps->scene->cursor.location);
    mul_m4_v3(ps->obmat_imat, projCo);

    projCo[3] = 1.0f;
    mul_m4_v4(ps->projectMat, projCo);
    ps->cloneOffset[0] = mouse[0] -
                         ((float)(ps->winx * 0.5f) + (ps->winx * 0.5f) * projCo[0] / projCo[3]);
    ps->cloneOffset[1] = mouse[1] -
                         ((float)(ps->winy * 0.5f) + (ps->winy * 0.5f) * projCo[1] / projCo[3]);
  }
}

static void project_paint_end(ProjPaintState *ps)
{
  int a;

  /* dereference used image buffers */
  if (ps->is_shared_user == false) {
    ProjPaintImage *projIma;
    for (a = 0, projIma = ps->projImages; a < ps->image_tot; a++, projIma++) {
      BKE_image_release_ibuf(projIma->ima, projIma->ibuf, NULL);
      DEG_id_tag_update(&projIma->ima->id, 0);
    }
  }

  if (ps->reproject_ibuf_free_float) {
    imb_freerectfloatImBuf(ps->reproject_ibuf);
  }
  if (ps->reproject_ibuf_free_uchar) {
    imb_freerectImBuf(ps->reproject_ibuf);
  }
  BKE_image_release_ibuf(ps->reproject_image, ps->reproject_ibuf, NULL);

  MEM_freeN(ps->screenCoords);
  MEM_freeN(ps->bucketRect);
  MEM_freeN(ps->bucketFaces);
  MEM_freeN(ps->bucketFlags);

  if (ps->is_shared_user == false) {
    if (ps->mat_array != NULL) {
      MEM_freeN(ps->mat_array);
    }

    /* must be set for non-shared */
    BLI_assert(ps->poly_to_loop_uv || ps->is_shared_user);
    if (ps->poly_to_loop_uv) {
      MEM_freeN((void *)ps->poly_to_loop_uv);
    }

    if (ps->do_layer_clone) {
      MEM_freeN((void *)ps->poly_to_loop_uv_clone);
    }
    if (ps->thread_tot > 1) {
      BLI_spin_end(ps->tile_lock);
      MEM_freeN((void *)ps->tile_lock);
    }

    ED_image_paint_tile_lock_end();

#ifndef PROJ_DEBUG_NOSEAMBLEED
    if (ps->seam_bleed_px > 0.0f) {
      MEM_freeN(ps->vertFaces);
      MEM_freeN(ps->faceSeamFlags);
      MEM_freeN(ps->faceWindingFlags);
      MEM_freeN(ps->loopSeamData);
      MEM_freeN(ps->vertSeams);
    }
#endif

    if (ps->do_mask_cavity) {
      MEM_freeN(ps->cavities);
    }

    ps->me_eval = NULL;
  }

  if (ps->blurkernel) {
    paint_delete_blur_kernel(ps->blurkernel);
    MEM_freeN(ps->blurkernel);
  }

  if (ps->vertFlags) {
    MEM_freeN(ps->vertFlags);
  }

  for (a = 0; a < ps->thread_tot; a++) {
    BLI_memarena_free(ps->arena_mt[a]);
  }
}

/* 1 = an undo, -1 is a redo. */
static void partial_redraw_single_init(ImagePaintPartialRedraw *pr)
{
  BLI_rcti_init_minmax(&pr->dirty_region);
}

static void partial_redraw_array_init(ImagePaintPartialRedraw *pr)
{
  int tot = PROJ_BOUNDBOX_SQUARED;
  while (tot--) {
    partial_redraw_single_init(pr);
    pr++;
  }
}

static bool partial_redraw_array_merge(ImagePaintPartialRedraw *pr,
                                       ImagePaintPartialRedraw *pr_other,
                                       int tot)
{
  bool touch = false;
  while (tot--) {
    BLI_rcti_do_minmax_rcti(&pr->dirty_region, &pr_other->dirty_region);
    if (!BLI_rcti_is_empty(&pr->dirty_region)) {
      touch = true;
    }

    pr++;
    pr_other++;
  }

  return touch;
}

/* Loop over all images on this mesh and update any we have touched */
static bool project_image_refresh_tagged(ProjPaintState *ps)
{
  ImagePaintPartialRedraw *pr;
  ProjPaintImage *projIma;
  int a, i;
  bool redraw = false;

  for (a = 0, projIma = ps->projImages; a < ps->image_tot; a++, projIma++) {
    if (projIma->touch) {
      /* look over each bound cell */
      for (i = 0; i < PROJ_BOUNDBOX_SQUARED; i++) {
        pr = &(projIma->partRedrawRect[i]);
        if (BLI_rcti_is_valid(&pr->dirty_region)) {
          set_imapaintpartial(pr);
          imapaint_image_update(NULL, projIma->ima, projIma->ibuf, &projIma->iuser, true);
          redraw = 1;
        }

        partial_redraw_single_init(pr);
      }

      /* clear for reuse */
      projIma->touch = 0;
    }
  }

  return redraw;
}

/* run this per painting onto each mouse location */
static bool project_bucket_iter_init(ProjPaintState *ps, const float mval_f[2])
{
  if (ps->source == PROJ_SRC_VIEW) {
    float min_brush[2], max_brush[2];
    const float radius = ps->brush_size;

    /* so we don't have a bucket bounds that is way too small to paint into */
#if 0
    /* This doesn't work yet. */
    if (radius < 1.0f) {
      radius = 1.0f;
    }
#endif

    min_brush[0] = mval_f[0] - radius;
    min_brush[1] = mval_f[1] - radius;

    max_brush[0] = mval_f[0] + radius;
    max_brush[1] = mval_f[1] + radius;

    /* offset to make this a valid bucket index */
    project_paint_bucket_bounds(ps, min_brush, max_brush, ps->bucketMin, ps->bucketMax);

    /* mouse outside the model areas? */
    if (ps->bucketMin[0] == ps->bucketMax[0] || ps->bucketMin[1] == ps->bucketMax[1]) {
      return false;
    }
  }
  else { /* reproject: PROJ_SRC_* */
    ps->bucketMin[0] = 0;
    ps->bucketMin[1] = 0;

    ps->bucketMax[0] = ps->buckets_x;
    ps->bucketMax[1] = ps->buckets_y;
  }

  ps->context_bucket_index = ps->bucketMin[0] + ps->bucketMin[1] * ps->buckets_x;
  return true;
}

static bool project_bucket_iter_next(ProjPaintState *ps,
                                     int *bucket_index,
                                     rctf *bucket_bounds,
                                     const float mval[2])
{
  const int diameter = 2 * ps->brush_size;

  const int max_bucket_idx = ps->bucketMax[0] + (ps->bucketMax[1] - 1) * ps->buckets_x;

  for (int bidx = atomic_fetch_and_add_int32(&ps->context_bucket_index, 1); bidx < max_bucket_idx;
       bidx = atomic_fetch_and_add_int32(&ps->context_bucket_index, 1)) {
    const int bucket_y = bidx / ps->buckets_x;
    const int bucket_x = bidx - (bucket_y * ps->buckets_x);

    BLI_assert(bucket_y >= ps->bucketMin[1] && bucket_y < ps->bucketMax[1]);
    if (bucket_x >= ps->bucketMin[0] && bucket_x < ps->bucketMax[0]) {
      /* Use bucket_bounds for #project_bucket_isect_circle and #project_bucket_init. */
      project_bucket_bounds(ps, bucket_x, bucket_y, bucket_bounds);

      if ((ps->source != PROJ_SRC_VIEW) ||
          project_bucket_isect_circle(mval, (float)(diameter * diameter), bucket_bounds)) {
        *bucket_index = bidx;

        return true;
      }
    }
  }

  return false;
}

/* Each thread gets one of these, also used as an argument to pass to project_paint_op */
typedef struct ProjectHandle {
  /* args */
  ProjPaintState *ps;
  float prevmval[2];
  float mval[2];

  /* Annoying but we need to have image bounds per thread,
   * then merge into ps->projectPartialRedraws. */

  /* array of partial redraws */
  ProjPaintImage *projImages;

  /* thread settings */
  int thread_index;

  struct ImagePool *pool;
} ProjectHandle;

static void do_projectpaint_clone(ProjPaintState *ps, ProjPixel *projPixel, float mask)
{
  const uchar *clone_pt = ((ProjPixelClone *)projPixel)->clonepx.ch;

  if (clone_pt[3]) {
    uchar clone_rgba[4];

    clone_rgba[0] = clone_pt[0];
    clone_rgba[1] = clone_pt[1];
    clone_rgba[2] = clone_pt[2];
    clone_rgba[3] = (uchar)(clone_pt[3] * mask);

    if (ps->do_masking) {
      IMB_blend_color_byte(
          projPixel->pixel.ch_pt, projPixel->origColor.ch_pt, clone_rgba, ps->blend);
    }
    else {
      IMB_blend_color_byte(projPixel->pixel.ch_pt, projPixel->pixel.ch_pt, clone_rgba, ps->blend);
    }
  }
}

static void do_projectpaint_clone_f(ProjPaintState *ps, ProjPixel *projPixel, float mask)
{
  const float *clone_pt = ((ProjPixelClone *)projPixel)->clonepx.f;

  if (clone_pt[3]) {
    float clone_rgba[4];

    mul_v4_v4fl(clone_rgba, clone_pt, mask);

    if (ps->do_masking) {
      IMB_blend_color_float(
          projPixel->pixel.f_pt, projPixel->origColor.f_pt, clone_rgba, ps->blend);
    }
    else {
      IMB_blend_color_float(projPixel->pixel.f_pt, projPixel->pixel.f_pt, clone_rgba, ps->blend);
    }
  }
}

/**
 * \note mask is used to modify the alpha here, this is not correct since it allows
 * accumulation of color greater than 'projPixel->mask' however in the case of smear its not
 * really that important to be correct as it is with clone and painting
 */
static void do_projectpaint_smear(ProjPaintState *ps,
                                  ProjPixel *projPixel,
                                  float mask,
                                  MemArena *smearArena,
                                  LinkNode **smearPixels,
                                  const float co[2])
{
  uchar rgba_ub[4];

  if (project_paint_PickColor(ps, co, NULL, rgba_ub, 1) == 0) {
    return;
  }

  blend_color_interpolate_byte(
      ((ProjPixelClone *)projPixel)->clonepx.ch, projPixel->pixel.ch_pt, rgba_ub, mask);
  BLI_linklist_prepend_arena(smearPixels, (void *)projPixel, smearArena);
}

static void do_projectpaint_smear_f(ProjPaintState *ps,
                                    ProjPixel *projPixel,
                                    float mask,
                                    MemArena *smearArena,
                                    LinkNode **smearPixels_f,
                                    const float co[2])
{
  float rgba[4];

  if (project_paint_PickColor(ps, co, rgba, NULL, 1) == 0) {
    return;
  }

  blend_color_interpolate_float(
      ((ProjPixelClone *)projPixel)->clonepx.f, projPixel->pixel.f_pt, rgba, mask);
  BLI_linklist_prepend_arena(smearPixels_f, (void *)projPixel, smearArena);
}

static void do_projectpaint_soften_f(ProjPaintState *ps,
                                     ProjPixel *projPixel,
                                     float mask,
                                     MemArena *softenArena,
                                     LinkNode **softenPixels)
{
  float accum_tot = 0.0f;
  int xk, yk;
  BlurKernel *kernel = ps->blurkernel;
  float *rgba = projPixel->newColor.f;

  /* rather than painting, accumulate surrounding colors */
  zero_v4(rgba);

  for (yk = 0; yk < kernel->side; yk++) {
    for (xk = 0; xk < kernel->side; xk++) {
      float rgba_tmp[4];
      float co_ofs[2] = {2.0f * xk - 1.0f, 2.0f * yk - 1.0f};

      add_v2_v2(co_ofs, projPixel->projCoSS);

      if (project_paint_PickColor(ps, co_ofs, rgba_tmp, NULL, true)) {
        float weight = kernel->wdata[xk + yk * kernel->side];
        mul_v4_fl(rgba_tmp, weight);
        add_v4_v4(rgba, rgba_tmp);
        accum_tot += weight;
      }
    }
  }

  if (LIKELY(accum_tot != 0)) {
    mul_v4_fl(rgba, 1.0f / (float)accum_tot);

    if (ps->mode == BRUSH_STROKE_INVERT) {
      /* subtract blurred image from normal image gives high pass filter */
      sub_v3_v3v3(rgba, projPixel->pixel.f_pt, rgba);

      /* now rgba_ub contains the edge result, but this should be converted to luminance to avoid
       * colored speckles appearing in final image, and also to check for threshold */
      rgba[0] = rgba[1] = rgba[2] = IMB_colormanagement_get_luminance(rgba);
      if (fabsf(rgba[0]) > ps->brush->sharp_threshold) {
        float alpha = projPixel->pixel.f_pt[3];
        projPixel->pixel.f_pt[3] = rgba[3] = mask;

        /* add to enhance edges */
        blend_color_add_float(rgba, projPixel->pixel.f_pt, rgba);
        rgba[3] = alpha;
      }
      else {
        return;
      }
    }
    else {
      blend_color_interpolate_float(rgba, projPixel->pixel.f_pt, rgba, mask);
    }

    BLI_linklist_prepend_arena(softenPixels, (void *)projPixel, softenArena);
  }
}

static void do_projectpaint_soften(ProjPaintState *ps,
                                   ProjPixel *projPixel,
                                   float mask,
                                   MemArena *softenArena,
                                   LinkNode **softenPixels)
{
  float accum_tot = 0;
  int xk, yk;
  BlurKernel *kernel = ps->blurkernel;
  /* convert to byte after */
  float rgba[4];

  /* rather than painting, accumulate surrounding colors */
  zero_v4(rgba);

  for (yk = 0; yk < kernel->side; yk++) {
    for (xk = 0; xk < kernel->side; xk++) {
      float rgba_tmp[4];
      float co_ofs[2] = {2.0f * xk - 1.0f, 2.0f * yk - 1.0f};

      add_v2_v2(co_ofs, projPixel->projCoSS);

      if (project_paint_PickColor(ps, co_ofs, rgba_tmp, NULL, true)) {
        float weight = kernel->wdata[xk + yk * kernel->side];
        mul_v4_fl(rgba_tmp, weight);
        add_v4_v4(rgba, rgba_tmp);
        accum_tot += weight;
      }
    }
  }

  if (LIKELY(accum_tot != 0)) {
    uchar *rgba_ub = projPixel->newColor.ch;

    mul_v4_fl(rgba, 1.0f / (float)accum_tot);

    if (ps->mode == BRUSH_STROKE_INVERT) {
      float rgba_pixel[4];

      straight_uchar_to_premul_float(rgba_pixel, projPixel->pixel.ch_pt);

      /* subtract blurred image from normal image gives high pass filter */
      sub_v3_v3v3(rgba, rgba_pixel, rgba);
      /* now rgba_ub contains the edge result, but this should be converted to luminance to avoid
       * colored speckles appearing in final image, and also to check for threshold */
      rgba[0] = rgba[1] = rgba[2] = IMB_colormanagement_get_luminance(rgba);
      if (fabsf(rgba[0]) > ps->brush->sharp_threshold) {
        float alpha = rgba_pixel[3];
        rgba[3] = rgba_pixel[3] = mask;

        /* add to enhance edges */
        blend_color_add_float(rgba, rgba_pixel, rgba);

        rgba[3] = alpha;
        premul_float_to_straight_uchar(rgba_ub, rgba);
      }
      else {
        return;
      }
    }
    else {
      premul_float_to_straight_uchar(rgba_ub, rgba);
      blend_color_interpolate_byte(rgba_ub, projPixel->pixel.ch_pt, rgba_ub, mask);
    }
    BLI_linklist_prepend_arena(softenPixels, (void *)projPixel, softenArena);
  }
}

static void do_projectpaint_draw(ProjPaintState *ps,
                                 ProjPixel *projPixel,
                                 const float texrgb[3],
                                 float mask,
                                 float dither,
                                 float u,
                                 float v)
{
  float rgb[3];
  uchar rgba_ub[4];

  if (ps->is_texbrush) {
    mul_v3_v3v3(rgb, texrgb, ps->paint_color_linear);
    /* TODO(sergey): Support texture paint color space. */
    if (ps->use_colormanagement) {
      linearrgb_to_srgb_v3_v3(rgb, rgb);
    }
    else {
      copy_v3_v3(rgb, rgb);
    }
  }
  else {
    copy_v3_v3(rgb, ps->paint_color);
  }

  if (dither > 0.0f) {
    float_to_byte_dither_v3(rgba_ub, rgb, dither, u, v);
  }
  else {
    unit_float_to_uchar_clamp_v3(rgba_ub, rgb);
  }
  rgba_ub[3] = f_to_char(mask);

  if (ps->do_masking) {
    IMB_blend_color_byte(projPixel->pixel.ch_pt, projPixel->origColor.ch_pt, rgba_ub, ps->blend);
  }
  else {
    IMB_blend_color_byte(projPixel->pixel.ch_pt, projPixel->pixel.ch_pt, rgba_ub, ps->blend);
  }
}

static void do_projectpaint_draw_f(ProjPaintState *ps,
                                   ProjPixel *projPixel,
                                   const float texrgb[3],
                                   float mask)
{
  float rgba[4];

  copy_v3_v3(rgba, ps->paint_color_linear);

  if (ps->is_texbrush) {
    mul_v3_v3(rgba, texrgb);
  }

  mul_v3_fl(rgba, mask);
  rgba[3] = mask;

  if (ps->do_masking) {
    IMB_blend_color_float(projPixel->pixel.f_pt, projPixel->origColor.f_pt, rgba, ps->blend);
  }
  else {
    IMB_blend_color_float(projPixel->pixel.f_pt, projPixel->pixel.f_pt, rgba, ps->blend);
  }
}

static void do_projectpaint_mask(ProjPaintState *ps, ProjPixel *projPixel, float mask)
{
  uchar rgba_ub[4];
  rgba_ub[0] = rgba_ub[1] = rgba_ub[2] = ps->stencil_value * 255.0f;
  rgba_ub[3] = f_to_char(mask);

  if (ps->do_masking) {
    IMB_blend_color_byte(projPixel->pixel.ch_pt, projPixel->origColor.ch_pt, rgba_ub, ps->blend);
  }
  else {
    IMB_blend_color_byte(projPixel->pixel.ch_pt, projPixel->pixel.ch_pt, rgba_ub, ps->blend);
  }
}

static void do_projectpaint_mask_f(ProjPaintState *ps, ProjPixel *projPixel, float mask)
{
  float rgba[4];
  rgba[0] = rgba[1] = rgba[2] = ps->stencil_value;
  rgba[3] = mask;

  if (ps->do_masking) {
    IMB_blend_color_float(projPixel->pixel.f_pt, projPixel->origColor.f_pt, rgba, ps->blend);
  }
  else {
    IMB_blend_color_float(projPixel->pixel.f_pt, projPixel->pixel.f_pt, rgba, ps->blend);
  }
}

static void image_paint_partial_redraw_expand(ImagePaintPartialRedraw *cell,
                                              const ProjPixel *projPixel)
{
  rcti rect_to_add;
  BLI_rcti_init(
      &rect_to_add, projPixel->x_px, projPixel->x_px + 1, projPixel->y_px, projPixel->y_px + 1);
  BLI_rcti_do_minmax_rcti(&cell->dirty_region, &rect_to_add);
}

static void copy_original_alpha_channel(ProjPixel *pixel, bool is_floatbuf)
{
  /* Use the original alpha channel data instead of the modified one */
  if (is_floatbuf) {
    /* slightly more involved case since floats are in premultiplied space we need
     * to make sure alpha is consistent, see T44627 */
    float rgb_straight[4];
    premul_to_straight_v4_v4(rgb_straight, pixel->pixel.f_pt);
    rgb_straight[3] = pixel->origColor.f_pt[3];
    straight_to_premul_v4_v4(pixel->pixel.f_pt, rgb_straight);
  }
  else {
    pixel->pixel.ch_pt[3] = pixel->origColor.ch_pt[3];
  }
}

/* Run this for single and multi-threaded painting. */
static void do_projectpaint_thread(TaskPool *__restrict UNUSED(pool), void *ph_v)
{
  /* First unpack args from the struct */
  ProjPaintState *ps = ((ProjectHandle *)ph_v)->ps;
  ProjPaintImage *projImages = ((ProjectHandle *)ph_v)->projImages;
  const float *lastpos = ((ProjectHandle *)ph_v)->prevmval;
  const float *pos = ((ProjectHandle *)ph_v)->mval;
  const int thread_index = ((ProjectHandle *)ph_v)->thread_index;
  struct ImagePool *pool = ((ProjectHandle *)ph_v)->pool;
  /* Done with args from ProjectHandle */

  LinkNode *node;
  ProjPixel *projPixel;
  Brush *brush = ps->brush;

  int last_index = -1;
  ProjPaintImage *last_projIma = NULL;
  ImagePaintPartialRedraw *last_partial_redraw_cell;

  float dist_sq, dist;

  float falloff;
  int bucket_index;
  bool is_floatbuf = false;
  const short tool = ps->tool;
  rctf bucket_bounds;

  /* for smear only */
  float pos_ofs[2] = {0};
  float co[2];
  ushort mask_short;
  const float brush_alpha = BKE_brush_alpha_get(ps->scene, brush);
  const float brush_radius = ps->brush_size;
  /* avoid a square root with every dist comparison */
  const float brush_radius_sq = brush_radius * brush_radius;

  const bool lock_alpha = ELEM(brush->blend, IMB_BLEND_ERASE_ALPHA, IMB_BLEND_ADD_ALPHA) ?
                              0 :
                              (brush->flag & BRUSH_LOCK_ALPHA) != 0;

  LinkNode *smearPixels = NULL;
  LinkNode *smearPixels_f = NULL;
  /* mem arena for this brush projection only */
  MemArena *smearArena = NULL;

  LinkNode *softenPixels = NULL;
  LinkNode *softenPixels_f = NULL;
  /* mem arena for this brush projection only */
  MemArena *softenArena = NULL;

  if (tool == PAINT_TOOL_SMEAR) {
    pos_ofs[0] = pos[0] - lastpos[0];
    pos_ofs[1] = pos[1] - lastpos[1];

    smearArena = BLI_memarena_new(MEM_SIZE_OPTIMAL(1 << 16), "paint smear arena");
  }
  else if (tool == PAINT_TOOL_SOFTEN) {
    softenArena = BLI_memarena_new(MEM_SIZE_OPTIMAL(1 << 16), "paint soften arena");
  }

  // printf("brush bounds %d %d %d %d\n",
  //        bucketMin[0], bucketMin[1], bucketMax[0], bucketMax[1]);

  while (project_bucket_iter_next(ps, &bucket_index, &bucket_bounds, pos)) {

    /* Check this bucket and its faces are initialized */
    if (ps->bucketFlags[bucket_index] == PROJ_BUCKET_NULL) {
      rctf clip_rect = bucket_bounds;
      clip_rect.xmin -= PROJ_PIXEL_TOLERANCE;
      clip_rect.xmax += PROJ_PIXEL_TOLERANCE;
      clip_rect.ymin -= PROJ_PIXEL_TOLERANCE;
      clip_rect.ymax += PROJ_PIXEL_TOLERANCE;
      /* No pixels initialized */
      project_bucket_init(ps, thread_index, bucket_index, &clip_rect, &bucket_bounds);
    }

    if (ps->source != PROJ_SRC_VIEW) {

      /* Re-Projection, simple, no brushes! */

      for (node = ps->bucketRect[bucket_index]; node; node = node->next) {
        projPixel = (ProjPixel *)node->link;

        /* copy of code below */
        if (last_index != projPixel->image_index) {
          last_index = projPixel->image_index;
          last_projIma = projImages + last_index;

          last_projIma->touch = 1;
          is_floatbuf = (last_projIma->ibuf->rect_float != NULL);
        }
        /* end copy */

        /* fill tools */
        if (ps->source == PROJ_SRC_VIEW_FILL) {
          if (brush->flag & BRUSH_USE_GRADIENT) {
            /* these could probably be cached instead of being done per pixel */
            float tangent[2];
            float line_len_sq_inv, line_len;
            float f;
            float color_f[4];
            const float p[2] = {
                projPixel->projCoSS[0] - lastpos[0],
                projPixel->projCoSS[1] - lastpos[1],
            };

            sub_v2_v2v2(tangent, pos, lastpos);
            line_len = len_squared_v2(tangent);
            line_len_sq_inv = 1.0f / line_len;
            line_len = sqrtf(line_len);

            switch (brush->gradient_fill_mode) {
              case BRUSH_GRADIENT_LINEAR: {
                f = dot_v2v2(p, tangent) * line_len_sq_inv;
                break;
              }
              case BRUSH_GRADIENT_RADIAL:
              default: {
                f = len_v2(p) / line_len;
                break;
              }
            }
            BKE_colorband_evaluate(brush->gradient, f, color_f);
            color_f[3] *= ((float)projPixel->mask) * (1.0f / 65535.0f) * brush_alpha;

            if (is_floatbuf) {
              /* Convert to premutliplied. */
              mul_v3_fl(color_f, color_f[3]);
              IMB_blend_color_float(
                  projPixel->pixel.f_pt, projPixel->origColor.f_pt, color_f, ps->blend);
            }
            else {
              linearrgb_to_srgb_v3_v3(color_f, color_f);

              if (ps->dither > 0.0f) {
                float_to_byte_dither_v3(
                    projPixel->newColor.ch, color_f, ps->dither, projPixel->x_px, projPixel->y_px);
              }
              else {
                unit_float_to_uchar_clamp_v3(projPixel->newColor.ch, color_f);
              }
              projPixel->newColor.ch[3] = unit_float_to_uchar_clamp(color_f[3]);
              IMB_blend_color_byte(projPixel->pixel.ch_pt,
                                   projPixel->origColor.ch_pt,
                                   projPixel->newColor.ch,
                                   ps->blend);
            }
          }
          else {
            if (is_floatbuf) {
              float newColor_f[4];
              newColor_f[3] = ((float)projPixel->mask) * (1.0f / 65535.0f) * brush_alpha;
              copy_v3_v3(newColor_f, ps->paint_color_linear);

              IMB_blend_color_float(
                  projPixel->pixel.f_pt, projPixel->origColor.f_pt, newColor_f, ps->blend);
            }
            else {
              float mask = ((float)projPixel->mask) * (1.0f / 65535.0f);
              projPixel->newColor.ch[3] = mask * 255 * brush_alpha;

              rgb_float_to_uchar(projPixel->newColor.ch, ps->paint_color);
              IMB_blend_color_byte(projPixel->pixel.ch_pt,
                                   projPixel->origColor.ch_pt,
                                   projPixel->newColor.ch,
                                   ps->blend);
            }
          }

          if (lock_alpha) {
            copy_original_alpha_channel(projPixel, is_floatbuf);
          }

          last_partial_redraw_cell = last_projIma->partRedrawRect + projPixel->bb_cell_index;
          image_paint_partial_redraw_expand(last_partial_redraw_cell, projPixel);
        }
        else {
          if (is_floatbuf) {
            BLI_assert(ps->reproject_ibuf->rect_float != NULL);

            bicubic_interpolation_color(ps->reproject_ibuf,
                                        NULL,
                                        projPixel->newColor.f,
                                        projPixel->projCoSS[0],
                                        projPixel->projCoSS[1]);
            if (projPixel->newColor.f[3]) {
              float mask = ((float)projPixel->mask) * (1.0f / 65535.0f);

              mul_v4_v4fl(projPixel->newColor.f, projPixel->newColor.f, mask);

              blend_color_mix_float(
                  projPixel->pixel.f_pt, projPixel->origColor.f_pt, projPixel->newColor.f);
            }
          }
          else {
            BLI_assert(ps->reproject_ibuf->rect != NULL);

            bicubic_interpolation_color(ps->reproject_ibuf,
                                        projPixel->newColor.ch,
                                        NULL,
                                        projPixel->projCoSS[0],
                                        projPixel->projCoSS[1]);
            if (projPixel->newColor.ch[3]) {
              float mask = ((float)projPixel->mask) * (1.0f / 65535.0f);
              projPixel->newColor.ch[3] *= mask;

              blend_color_mix_byte(
                  projPixel->pixel.ch_pt, projPixel->origColor.ch_pt, projPixel->newColor.ch);
            }
          }
        }
      }
    }
    else {
      /* Normal brush painting */

      for (node = ps->bucketRect[bucket_index]; node; node = node->next) {

        projPixel = (ProjPixel *)node->link;

        dist_sq = len_squared_v2v2(projPixel->projCoSS, pos);

        /* Faster alternative to `dist < radius` without a #sqrtf. */
        if (dist_sq <= brush_radius_sq) {
          dist = sqrtf(dist_sq);

          falloff = BKE_brush_curve_strength_clamped(ps->brush, dist, brush_radius);

          if (falloff > 0.0f) {
            float texrgb[3];
            float mask;

            /* Extra mask for normal, layer stencil, etc. */
            float custom_mask = ((float)projPixel->mask) * (1.0f / 65535.0f);

            /* Mask texture. */
            if (ps->is_maskbrush) {
              float texmask = BKE_brush_sample_masktex(
                  ps->scene, ps->brush, projPixel->projCoSS, thread_index, pool);
              CLAMP(texmask, 0.0f, 1.0f);
              custom_mask *= texmask;
            }

            /* Color texture (alpha used as mask). */
            if (ps->is_texbrush) {
              MTex *mtex = &brush->mtex;
              float samplecos[3];
              float texrgba[4];

              /* taking 3d copy to account for 3D mapping too.
               * It gets concatenated during sampling */
              if (mtex->brush_map_mode == MTEX_MAP_MODE_3D) {
                copy_v3_v3(samplecos, projPixel->worldCoSS);
              }
              else {
                copy_v2_v2(samplecos, projPixel->projCoSS);
                samplecos[2] = 0.0f;
              }

              /* NOTE: for clone and smear,
               * we only use the alpha, could be a special function */
              BKE_brush_sample_tex_3d(ps->scene, brush, samplecos, texrgba, thread_index, pool);

              copy_v3_v3(texrgb, texrgba);
              custom_mask *= texrgba[3];
            }
            else {
              zero_v3(texrgb);
            }

            if (ps->do_masking) {
              /* masking to keep brush contribution to a pixel limited. note we do not do
               * a simple max(mask, mask_accum), as this is very sensitive to spacing and
               * gives poor results for strokes crossing themselves.
               *
               * Instead we use a formula that adds up but approaches brush_alpha slowly
               * and never exceeds it, which gives nice smooth results. */
              float mask_accum = *projPixel->mask_accum;
              float max_mask = brush_alpha * custom_mask * falloff * 65535.0f;

              if (brush->flag & BRUSH_ACCUMULATE) {
                mask = mask_accum + max_mask;
              }
              else {
                mask = mask_accum + (max_mask - mask_accum * falloff);
              }

              mask = min_ff(mask, 65535.0f);
              mask_short = (ushort)mask;

              if (mask_short > *projPixel->mask_accum) {
                *projPixel->mask_accum = mask_short;
                mask = mask_short * (1.0f / 65535.0f);
              }
              else {
                /* Go onto the next pixel */
                continue;
              }
            }
            else {
              mask = brush_alpha * custom_mask * falloff;
            }

            if (mask > 0.0f) {

              /* copy of code above */
              if (last_index != projPixel->image_index) {
                last_index = projPixel->image_index;
                last_projIma = projImages + last_index;

                last_projIma->touch = 1;
                is_floatbuf = (last_projIma->ibuf->rect_float != NULL);
              }
              /* end copy */

              /* Validate undo tile, since we will modify it. */
              *projPixel->valid = true;

              last_partial_redraw_cell = last_projIma->partRedrawRect + projPixel->bb_cell_index;
              image_paint_partial_redraw_expand(last_partial_redraw_cell, projPixel);

              /* texrgb is not used for clone, smear or soften */
              switch (tool) {
                case PAINT_TOOL_CLONE:
                  if (is_floatbuf) {
                    do_projectpaint_clone_f(ps, projPixel, mask);
                  }
                  else {
                    do_projectpaint_clone(ps, projPixel, mask);
                  }
                  break;
                case PAINT_TOOL_SMEAR:
                  sub_v2_v2v2(co, projPixel->projCoSS, pos_ofs);

                  if (is_floatbuf) {
                    do_projectpaint_smear_f(ps, projPixel, mask, smearArena, &smearPixels_f, co);
                  }
                  else {
                    do_projectpaint_smear(ps, projPixel, mask, smearArena, &smearPixels, co);
                  }
                  break;
                case PAINT_TOOL_SOFTEN:
                  if (is_floatbuf) {
                    do_projectpaint_soften_f(ps, projPixel, mask, softenArena, &softenPixels_f);
                  }
                  else {
                    do_projectpaint_soften(ps, projPixel, mask, softenArena, &softenPixels);
                  }
                  break;
                case PAINT_TOOL_MASK:
                  if (is_floatbuf) {
                    do_projectpaint_mask_f(ps, projPixel, mask);
                  }
                  else {
                    do_projectpaint_mask(ps, projPixel, mask);
                  }
                  break;
                default:
                  if (is_floatbuf) {
                    do_projectpaint_draw_f(ps, projPixel, texrgb, mask);
                  }
                  else {
                    do_projectpaint_draw(
                        ps, projPixel, texrgb, mask, ps->dither, projPixel->x_px, projPixel->y_px);
                  }
                  break;
              }

              if (lock_alpha) {
                copy_original_alpha_channel(projPixel, is_floatbuf);
              }
            }

            /* done painting */
          }
        }
      }
    }
  }

  if (tool == PAINT_TOOL_SMEAR) {

    for (node = smearPixels; node; node = node->next) { /* this won't run for a float image */
      projPixel = node->link;
      *projPixel->pixel.uint_pt = ((ProjPixelClone *)projPixel)->clonepx.uint;
      if (lock_alpha) {
        copy_original_alpha_channel(projPixel, false);
      }
    }

    for (node = smearPixels_f; node; node = node->next) {
      projPixel = node->link;
      copy_v4_v4(projPixel->pixel.f_pt, ((ProjPixelClone *)projPixel)->clonepx.f);
      if (lock_alpha) {
        copy_original_alpha_channel(projPixel, true);
      }
    }

    BLI_memarena_free(smearArena);
  }
  else if (tool == PAINT_TOOL_SOFTEN) {

    for (node = softenPixels; node; node = node->next) { /* this won't run for a float image */
      projPixel = node->link;
      *projPixel->pixel.uint_pt = projPixel->newColor.uint;
      if (lock_alpha) {
        copy_original_alpha_channel(projPixel, false);
      }
    }

    for (node = softenPixels_f; node; node = node->next) {
      projPixel = node->link;
      copy_v4_v4(projPixel->pixel.f_pt, projPixel->newColor.f);
      if (lock_alpha) {
        copy_original_alpha_channel(projPixel, true);
      }
    }

    BLI_memarena_free(softenArena);
  }
}

static bool project_paint_op(void *state, const float lastpos[2], const float pos[2])
{
  /* First unpack args from the struct */
  ProjPaintState *ps = (ProjPaintState *)state;
  bool touch_any = false;

  ProjectHandle handles[BLENDER_MAX_THREADS];
  TaskPool *task_pool = NULL;
  int a, i;

  struct ImagePool *image_pool;

  if (!project_bucket_iter_init(ps, pos)) {
    return touch_any;
  }

  if (ps->thread_tot > 1) {
    task_pool = BLI_task_pool_create_suspended(NULL, TASK_PRIORITY_HIGH);
  }

  image_pool = BKE_image_pool_new();

  if (!ELEM(ps->source, PROJ_SRC_VIEW, PROJ_SRC_VIEW_FILL)) {
    /* This means we are reprojecting an image, make sure the image has the needed data available.
     */
    bool float_dest = false;
    bool uchar_dest = false;
    /* Check if the destination images are float or uchar. */
    for (i = 0; i < ps->image_tot; i++) {
      if (ps->projImages[i].ibuf->rect != NULL) {
        uchar_dest = true;
      }
      if (ps->projImages[i].ibuf->rect_float != NULL) {
        float_dest = true;
      }
    }

    /* Generate missing data if needed. */
    if (float_dest && ps->reproject_ibuf->rect_float == NULL) {
      IMB_float_from_rect(ps->reproject_ibuf);
      ps->reproject_ibuf_free_float = true;
    }
    if (uchar_dest && ps->reproject_ibuf->rect == NULL) {
      IMB_rect_from_float(ps->reproject_ibuf);
      ps->reproject_ibuf_free_uchar = true;
    }
  }

  /* get the threads running */
  for (a = 0; a < ps->thread_tot; a++) {

    /* set defaults in handles */
    // memset(&handles[a], 0, sizeof(BakeShade));

    handles[a].ps = ps;
    copy_v2_v2(handles[a].mval, pos);
    copy_v2_v2(handles[a].prevmval, lastpos);

    /* thread specific */
    handles[a].thread_index = a;

    handles[a].projImages = BLI_memarena_alloc(ps->arena_mt[a],
                                               ps->image_tot * sizeof(ProjPaintImage));

    memcpy(handles[a].projImages, ps->projImages, ps->image_tot * sizeof(ProjPaintImage));

    /* image bounds */
    for (i = 0; i < ps->image_tot; i++) {
      handles[a].projImages[i].partRedrawRect = BLI_memarena_alloc(
          ps->arena_mt[a], sizeof(ImagePaintPartialRedraw) * PROJ_BOUNDBOX_SQUARED);
      memcpy(handles[a].projImages[i].partRedrawRect,
             ps->projImages[i].partRedrawRect,
             sizeof(ImagePaintPartialRedraw) * PROJ_BOUNDBOX_SQUARED);
    }

    handles[a].pool = image_pool;

    if (task_pool != NULL) {
      BLI_task_pool_push(task_pool, do_projectpaint_thread, &handles[a], false, NULL);
    }
  }

  if (task_pool != NULL) { /* wait for everything to be done */
    BLI_task_pool_work_and_wait(task_pool);
    BLI_task_pool_free(task_pool);
  }
  else {
    do_projectpaint_thread(NULL, &handles[0]);
  }

  BKE_image_pool_free(image_pool);

  /* move threaded bounds back into ps->projectPartialRedraws */
  for (i = 0; i < ps->image_tot; i++) {
    int touch = 0;
    for (a = 0; a < ps->thread_tot; a++) {
      touch |= partial_redraw_array_merge(ps->projImages[i].partRedrawRect,
                                          handles[a].projImages[i].partRedrawRect,
                                          PROJ_BOUNDBOX_SQUARED);
    }

    if (touch) {
      ps->projImages[i].touch = 1;
      touch_any = 1;
    }
  }

  /* Calculate pivot for rotation around selection if needed. */
  if (U.uiflag & USER_ORBIT_SELECTION) {
    float w[3];
    int tri_index;

    tri_index = project_paint_PickFace(ps, pos, w);

    if (tri_index != -1) {
      const MLoopTri *lt = &ps->mlooptri_eval[tri_index];
      const int lt_vtri[3] = {PS_LOOPTRI_AS_VERT_INDEX_3(ps, lt)};
      float world[3];
      UnifiedPaintSettings *ups = &ps->scene->toolsettings->unified_paint_settings;

      interp_v3_v3v3v3(world,
                       ps->mvert_eval[lt_vtri[0]].co,
                       ps->mvert_eval[lt_vtri[1]].co,
                       ps->mvert_eval[lt_vtri[2]].co,
                       w);

      ups->average_stroke_counter++;
      mul_m4_v3(ps->obmat, world);
      add_v3_v3(ups->average_stroke_accum, world);
      ups->last_stroke_valid = true;
    }
  }

  return touch_any;
}

static void paint_proj_stroke_ps(const bContext *UNUSED(C),
                                 void *ps_handle_p,
                                 const float prev_pos[2],
                                 const float pos[2],
                                 const bool eraser,
                                 float pressure,
                                 float distance,
                                 float size,
                                 /* extra view */
                                 ProjPaintState *ps)
{
  ProjStrokeHandle *ps_handle = ps_handle_p;
  Brush *brush = ps->brush;
  Scene *scene = ps->scene;

  ps->brush_size = size;
  ps->blend = brush->blend;
  if (eraser) {
    ps->blend = IMB_BLEND_ERASE_ALPHA;
  }

  /* handle gradient and inverted stroke color here */
  if (ELEM(ps->tool, PAINT_TOOL_DRAW, PAINT_TOOL_FILL)) {
    paint_brush_color_get(scene,
                          brush,
                          false,
                          ps->mode == BRUSH_STROKE_INVERT,
                          distance,
                          pressure,
                          ps->paint_color,
                          NULL);
    if (ps->use_colormanagement) {
      srgb_to_linearrgb_v3_v3(ps->paint_color_linear, ps->paint_color);
    }
    else {
      copy_v3_v3(ps->paint_color_linear, ps->paint_color);
    }
  }
  else if (ps->tool == PAINT_TOOL_MASK) {
    ps->stencil_value = brush->weight;

    if ((ps->mode == BRUSH_STROKE_INVERT) ^
        ((scene->toolsettings->imapaint.flag & IMAGEPAINT_PROJECT_LAYER_STENCIL_INV) != 0)) {
      ps->stencil_value = 1.0f - ps->stencil_value;
    }
  }

  if (project_paint_op(ps, prev_pos, pos)) {
    ps_handle->need_redraw = true;
    project_image_refresh_tagged(ps);
  }
}

void paint_proj_stroke(const bContext *C,
                       void *ps_handle_p,
                       const float prev_pos[2],
                       const float pos[2],
                       const bool eraser,
                       float pressure,
                       float distance,
                       float size)
{
  int i;
  ProjStrokeHandle *ps_handle = ps_handle_p;

  /* clone gets special treatment here to avoid going through image initialization */
  if (ps_handle->is_clone_cursor_pick) {
    Scene *scene = ps_handle->scene;
    struct Depsgraph *depsgraph = CTX_data_ensure_evaluated_depsgraph(C);
    View3D *v3d = CTX_wm_view3d(C);
    ARegion *region = CTX_wm_region(C);
    float *cursor = scene->cursor.location;
    const int mval_i[2] = {(int)pos[0], (int)pos[1]};

    view3d_operator_needs_opengl(C);

    if (!ED_view3d_autodist(depsgraph, region, v3d, mval_i, cursor, false, NULL)) {
      return;
    }

    DEG_id_tag_update(&scene->id, ID_RECALC_COPY_ON_WRITE);
    ED_region_tag_redraw(region);

    return;
  }

  for (i = 0; i < ps_handle->ps_views_tot; i++) {
    ProjPaintState *ps = ps_handle->ps_views[i];
    paint_proj_stroke_ps(C, ps_handle_p, prev_pos, pos, eraser, pressure, distance, size, ps);
  }
}

/* initialize project paint settings from context */
static void project_state_init(bContext *C, Object *ob, ProjPaintState *ps, int mode)
{
  Scene *scene = CTX_data_scene(C);
  ToolSettings *settings = scene->toolsettings;

  /* brush */
  ps->mode = mode;
  ps->brush = BKE_paint_brush(&settings->imapaint.paint);
  if (ps->brush) {
    Brush *brush = ps->brush;
    ps->tool = brush->imagepaint_tool;
    ps->blend = brush->blend;
    /* only check for inversion for the soften tool, elsewhere,
     * a resident brush inversion flag can cause issues */
    if (brush->imagepaint_tool == PAINT_TOOL_SOFTEN) {
      ps->mode = (((ps->mode == BRUSH_STROKE_INVERT) ^ ((brush->flag & BRUSH_DIR_IN) != 0)) ?
                      BRUSH_STROKE_INVERT :
                      BRUSH_STROKE_NORMAL);

      ps->blurkernel = paint_new_blur_kernel(brush, true);
    }

    /* disable for 3d mapping also because painting on mirrored mesh can create "stripes" */
    ps->do_masking = paint_use_opacity_masking(brush);
    ps->is_texbrush = (brush->mtex.tex && brush->imagepaint_tool == PAINT_TOOL_DRAW) ? true :
                                                                                       false;
    ps->is_maskbrush = (brush->mask_mtex.tex) ? true : false;
  }
  else {
    /* Brush may be NULL. */
    ps->do_masking = false;
    ps->is_texbrush = false;
    ps->is_maskbrush = false;
  }

  /* sizeof(ProjPixel), since we alloc this a _lot_ */
  ps->pixel_sizeof = project_paint_pixel_sizeof(ps->tool);
  BLI_assert(ps->pixel_sizeof >= sizeof(ProjPixel));

  /* these can be NULL */
  ps->v3d = CTX_wm_view3d(C);
  ps->rv3d = CTX_wm_region_view3d(C);
  ps->region = CTX_wm_region(C);

  ps->depsgraph = CTX_data_ensure_evaluated_depsgraph(C);
  ps->scene = scene;
  /* allow override of active object */
  ps->ob = ob;

  ps->do_material_slots = (settings->imapaint.mode == IMAGEPAINT_MODE_MATERIAL);
  ps->stencil_ima = settings->imapaint.stencil;
  ps->canvas_ima = (!ps->do_material_slots) ? settings->imapaint.canvas : NULL;
  ps->clone_ima = (!ps->do_material_slots) ? settings->imapaint.clone : NULL;

  ps->do_mask_cavity = (settings->imapaint.paint.flags & PAINT_USE_CAVITY_MASK) ? true : false;
  ps->cavity_curve = settings->imapaint.paint.cavity_curve;

  /* setup projection painting data */
  if (ps->tool != PAINT_TOOL_FILL) {
    ps->do_backfacecull = (settings->imapaint.flag & IMAGEPAINT_PROJECT_BACKFACE) ? false : true;
    ps->do_occlude = (settings->imapaint.flag & IMAGEPAINT_PROJECT_XRAY) ? false : true;
    ps->do_mask_normal = (settings->imapaint.flag & IMAGEPAINT_PROJECT_FLAT) ? false : true;
  }
  else {
    ps->do_backfacecull = ps->do_occlude = ps->do_mask_normal = 0;
  }

  if (ps->tool == PAINT_TOOL_CLONE) {
    ps->do_layer_clone = (settings->imapaint.flag & IMAGEPAINT_PROJECT_LAYER_CLONE) ? 1 : 0;
  }

  ps->do_stencil_brush = (ps->brush && ps->brush->imagepaint_tool == PAINT_TOOL_MASK);
  /* deactivate stenciling for the stencil brush :) */
  ps->do_layer_stencil = ((settings->imapaint.flag & IMAGEPAINT_PROJECT_LAYER_STENCIL) &&
                          !(ps->do_stencil_brush) && ps->stencil_ima);
  ps->do_layer_stencil_inv = ((settings->imapaint.flag & IMAGEPAINT_PROJECT_LAYER_STENCIL_INV) !=
                              0);

#ifndef PROJ_DEBUG_NOSEAMBLEED
  /* pixel num to bleed */
  ps->seam_bleed_px = settings->imapaint.seam_bleed;
  ps->seam_bleed_px_sq = square_s(settings->imapaint.seam_bleed);
#endif

  if (ps->do_mask_normal) {
    ps->normal_angle_inner = settings->imapaint.normal_angle;
    ps->normal_angle = (ps->normal_angle_inner + 90.0f) * 0.5f;
  }
  else {
    ps->normal_angle_inner = ps->normal_angle = settings->imapaint.normal_angle;
  }

  ps->normal_angle_inner *= (float)(M_PI_2 / 90);
  ps->normal_angle *= (float)(M_PI_2 / 90);
  ps->normal_angle_range = ps->normal_angle - ps->normal_angle_inner;

  if (ps->normal_angle_range <= 0.0f) {
    /* no need to do blending */
    ps->do_mask_normal = false;
  }

  ps->normal_angle__cos = cosf(ps->normal_angle);
  ps->normal_angle_inner__cos = cosf(ps->normal_angle_inner);

  ps->dither = settings->imapaint.dither;

  ps->use_colormanagement = BKE_scene_check_color_management_enabled(CTX_data_scene(C));
}

void *paint_proj_new_stroke(bContext *C, Object *ob, const float mouse[2], int mode)
{
  ProjStrokeHandle *ps_handle;
  Scene *scene = CTX_data_scene(C);
  ToolSettings *settings = scene->toolsettings;
  char symmetry_flag_views[ARRAY_SIZE(ps_handle->ps_views)] = {0};

  ps_handle = MEM_callocN(sizeof(ProjStrokeHandle), "ProjStrokeHandle");
  ps_handle->scene = scene;
  ps_handle->brush = BKE_paint_brush(&settings->imapaint.paint);

  /* bypass regular stroke logic */
  if ((ps_handle->brush->imagepaint_tool == PAINT_TOOL_CLONE) && (mode == BRUSH_STROKE_INVERT)) {
    view3d_operator_needs_opengl(C);
    ps_handle->is_clone_cursor_pick = true;
    return ps_handle;
  }

  ps_handle->orig_brush_size = BKE_brush_size_get(scene, ps_handle->brush);

  Mesh *mesh = BKE_mesh_from_object(ob);
  ps_handle->symmetry_flags = mesh->symmetry;
  ps_handle->ps_views_tot = 1 + (pow_i(2, count_bits_i(ps_handle->symmetry_flags)) - 1);
  bool is_multi_view = (ps_handle->ps_views_tot != 1);

  for (int i = 0; i < ps_handle->ps_views_tot; i++) {
    ProjPaintState *ps = MEM_callocN(sizeof(ProjPaintState), "ProjectionPaintState");
    ps_handle->ps_views[i] = ps;
  }

  if (ps_handle->symmetry_flags) {
    int index = 0;

    int x = 0;
    do {
      int y = 0;
      do {
        int z = 0;
        do {
          symmetry_flag_views[index++] = ((x ? PAINT_SYMM_X : 0) | (y ? PAINT_SYMM_Y : 0) |
                                          (z ? PAINT_SYMM_Z : 0));
          BLI_assert(index <= ps_handle->ps_views_tot);
        } while ((z++ == 0) && (ps_handle->symmetry_flags & PAINT_SYMM_Z));
      } while ((y++ == 0) && (ps_handle->symmetry_flags & PAINT_SYMM_Y));
    } while ((x++ == 0) && (ps_handle->symmetry_flags & PAINT_SYMM_X));
    BLI_assert(index == ps_handle->ps_views_tot);
  }

  for (int i = 0; i < ps_handle->ps_views_tot; i++) {
    ProjPaintState *ps = ps_handle->ps_views[i];

    project_state_init(C, ob, ps, mode);

    if (ps->ob == NULL) {
      ps_handle->ps_views_tot = i + 1;
      goto fail;
    }
  }

  /* Don't allow brush size below 2 */
  if (BKE_brush_size_get(scene, ps_handle->brush) < 2) {
    BKE_brush_size_set(scene, ps_handle->brush, 2 * U.pixelsize);
  }

  /* allocate and initialize spatial data structures */

  for (int i = 0; i < ps_handle->ps_views_tot; i++) {
    ProjPaintState *ps = ps_handle->ps_views[i];

    ps->source = (ps->tool == PAINT_TOOL_FILL) ? PROJ_SRC_VIEW_FILL : PROJ_SRC_VIEW;
    project_image_refresh_tagged(ps);

    /* re-use! */
    if (i != 0) {
      ps->is_shared_user = true;
      PROJ_PAINT_STATE_SHARED_MEMCPY(ps, ps_handle->ps_views[0]);
    }

    project_paint_begin(C, ps, is_multi_view, symmetry_flag_views[i]);
    if (ps->me_eval == NULL) {
      goto fail;
    }

    paint_proj_begin_clone(ps, mouse);
  }

  paint_brush_init_tex(ps_handle->brush);

  return ps_handle;

fail:
  for (int i = 0; i < ps_handle->ps_views_tot; i++) {
    ProjPaintState *ps = ps_handle->ps_views[i];
    MEM_freeN(ps);
  }
  MEM_freeN(ps_handle);
  return NULL;
}

void paint_proj_redraw(const bContext *C, void *ps_handle_p, bool final)
{
  ProjStrokeHandle *ps_handle = ps_handle_p;

  if (ps_handle->need_redraw) {
    ps_handle->need_redraw = false;
  }
  else if (!final) {
    return;
  }

  if (final) {
    /* compositor listener deals with updating */
    WM_event_add_notifier(C, NC_IMAGE | NA_EDITED, NULL);
  }
  else {
    ED_region_tag_redraw(CTX_wm_region(C));
  }
}

void paint_proj_stroke_done(void *ps_handle_p)
{
  ProjStrokeHandle *ps_handle = ps_handle_p;
  Scene *scene = ps_handle->scene;

  if (ps_handle->is_clone_cursor_pick) {
    MEM_freeN(ps_handle);
    return;
  }

  for (int i = 1; i < ps_handle->ps_views_tot; i++) {
    PROJ_PAINT_STATE_SHARED_CLEAR(ps_handle->ps_views[i]);
  }

  BKE_brush_size_set(scene, ps_handle->brush, ps_handle->orig_brush_size);

  paint_brush_exit_tex(ps_handle->brush);

  for (int i = 0; i < ps_handle->ps_views_tot; i++) {
    ProjPaintState *ps;
    ps = ps_handle->ps_views[i];
    project_paint_end(ps);
    MEM_freeN(ps);
  }

  MEM_freeN(ps_handle);
}
/* use project paint to re-apply an image */
static int texture_paint_camera_project_exec(bContext *C, wmOperator *op)
{
  Main *bmain = CTX_data_main(C);
  Image *image = BLI_findlink(&bmain->images, RNA_enum_get(op->ptr, "image"));
  Scene *scene = CTX_data_scene(C);
  ViewLayer *view_layer = CTX_data_view_layer(C);
  ProjPaintState ps = {NULL};
  int orig_brush_size;
  IDProperty *idgroup;
  IDProperty *view_data = NULL;
  Object *ob = BKE_view_layer_active_object_get(view_layer);
  bool uvs, mat, tex;

  if (ob == NULL || ob->type != OB_MESH) {
    BKE_report(op->reports, RPT_ERROR, "No active mesh object");
    return OPERATOR_CANCELLED;
  }

  if (!ED_paint_proj_mesh_data_check(scene, ob, &uvs, &mat, &tex, NULL)) {
    ED_paint_data_warning(op->reports, uvs, mat, tex, true);
    WM_event_add_notifier(C, NC_SCENE | ND_TOOLSETTINGS, NULL);
    return OPERATOR_CANCELLED;
  }

  project_state_init(C, ob, &ps, BRUSH_STROKE_NORMAL);

  if (image == NULL) {
    BKE_report(op->reports, RPT_ERROR, "Image could not be found");
    return OPERATOR_CANCELLED;
  }

  ps.reproject_image = image;
  ps.reproject_ibuf = BKE_image_acquire_ibuf(image, NULL, NULL);

  if ((ps.reproject_ibuf == NULL) ||
      ((ps.reproject_ibuf->rect || ps.reproject_ibuf->rect_float) == false)) {
    BKE_report(op->reports, RPT_ERROR, "Image data could not be found");
    return OPERATOR_CANCELLED;
  }

  idgroup = IDP_GetProperties(&image->id, 0);

  if (idgroup) {
    view_data = IDP_GetPropertyTypeFromGroup(idgroup, PROJ_VIEW_DATA_ID, IDP_ARRAY);

    /* type check to make sure its ok */
    if (view_data != NULL &&
        (view_data->len != PROJ_VIEW_DATA_SIZE || view_data->subtype != IDP_FLOAT)) {
      BKE_report(op->reports, RPT_ERROR, "Image project data invalid");
      return OPERATOR_CANCELLED;
    }
  }

  if (view_data) {
    /* image has stored view projection info */
    ps.source = PROJ_SRC_IMAGE_VIEW;
  }
  else {
    ps.source = PROJ_SRC_IMAGE_CAM;

    if (scene->camera == NULL) {
      BKE_report(op->reports, RPT_ERROR, "No active camera set");
      return OPERATOR_CANCELLED;
    }
  }

  /* override */
  ps.is_texbrush = false;
  ps.is_maskbrush = false;
  ps.do_masking = false;
  orig_brush_size = BKE_brush_size_get(scene, ps.brush);
  /* cover the whole image */
  BKE_brush_size_set(scene, ps.brush, 32 * U.pixelsize);

  /* so pixels are initialized with minimal info */
  ps.tool = PAINT_TOOL_DRAW;

  scene->toolsettings->imapaint.flag |= IMAGEPAINT_DRAWING;

  /* allocate and initialize spatial data structures */
  project_paint_begin(C, &ps, false, 0);

  if (ps.me_eval == NULL) {
    BKE_brush_size_set(scene, ps.brush, orig_brush_size);
    BKE_report(op->reports, RPT_ERROR, "Could not get valid evaluated mesh");
    return OPERATOR_CANCELLED;
  }

  ED_image_undo_push_begin(op->type->name, PAINT_MODE_TEXTURE_3D);

  const float pos[2] = {0.0, 0.0};
  const float lastpos[2] = {0.0, 0.0};
  int a;

  project_paint_op(&ps, lastpos, pos);

  project_image_refresh_tagged(&ps);

  for (a = 0; a < ps.image_tot; a++) {
    BKE_image_free_gputextures(ps.projImages[a].ima);
    WM_event_add_notifier(C, NC_IMAGE | NA_EDITED, ps.projImages[a].ima);
  }

  project_paint_end(&ps);

  ED_image_undo_push_end();

  scene->toolsettings->imapaint.flag &= ~IMAGEPAINT_DRAWING;
  BKE_brush_size_set(scene, ps.brush, orig_brush_size);

  return OPERATOR_FINISHED;
}

void PAINT_OT_project_image(wmOperatorType *ot)
{
  PropertyRNA *prop;

  /* identifiers */
  ot->name = "Project Image";
  ot->idname = "PAINT_OT_project_image";
  ot->description = "Project an edited render from the active camera back onto the object";

  /* api callbacks */
  ot->invoke = WM_enum_search_invoke;
  ot->exec = texture_paint_camera_project_exec;

  /* flags */
  ot->flag = OPTYPE_REGISTER | OPTYPE_UNDO;

  prop = RNA_def_enum(ot->srna, "image", DummyRNA_NULL_items, 0, "Image", "");
  RNA_def_enum_funcs(prop, RNA_image_itemf);
  RNA_def_property_flag(prop, PROP_ENUM_NO_TRANSLATE);
  ot->prop = prop;
}

static bool texture_paint_image_from_view_poll(bContext *C)
{
  bScreen *screen = CTX_wm_screen(C);
  if (!(screen && BKE_screen_find_big_area(screen, SPACE_VIEW3D, 0))) {
    CTX_wm_operator_poll_msg_set(C, "No 3D viewport found to create image from");
    return false;
  }
  if (G.background || !GPU_is_init()) {
    return false;
  }
  return true;
}

static int texture_paint_image_from_view_exec(bContext *C, wmOperator *op)
{
  Image *image;
  ImBuf *ibuf;
  char filename[FILE_MAX];

  Main *bmain = CTX_data_main(C);
  Depsgraph *depsgraph = CTX_data_ensure_evaluated_depsgraph(C);
  Scene *scene = CTX_data_scene(C);
  ToolSettings *settings = scene->toolsettings;
  int w = settings->imapaint.screen_grab_size[0];
  int h = settings->imapaint.screen_grab_size[1];
  int maxsize;
  char err_out[256] = "unknown";

  ScrArea *area = BKE_screen_find_big_area(CTX_wm_screen(C), SPACE_VIEW3D, 0);
  if (!area) {
    BKE_report(op->reports, RPT_ERROR, "No 3D viewport found to create image from");
    return OPERATOR_CANCELLED;
  }

  ARegion *region = BKE_area_find_region_active_win(area);
  if (!region) {
    BKE_report(op->reports, RPT_ERROR, "No 3D viewport found to create image from");
    return OPERATOR_CANCELLED;
  }
  RegionView3D *rv3d = region->regiondata;

  RNA_string_get(op->ptr, "filepath", filename);

  maxsize = GPU_max_texture_size();

  if (w > maxsize) {
    w = maxsize;
  }
  if (h > maxsize) {
    h = maxsize;
  }

  /* Create a copy of the overlays where they are all turned off, except the
   * texture paint overlay opacity */
  View3D *v3d = area->spacedata.first;
  View3D v3d_copy = *v3d;
  v3d_copy.gridflag = 0;
  v3d_copy.flag2 = 0;
  v3d_copy.flag = V3D_HIDE_HELPLINES;
  v3d_copy.gizmo_flag = V3D_GIZMO_HIDE;

  memset(&v3d_copy.overlay, 0, sizeof(View3DOverlay));
  v3d_copy.overlay.flag = V3D_OVERLAY_HIDE_CURSOR | V3D_OVERLAY_HIDE_TEXT |
                          V3D_OVERLAY_HIDE_MOTION_PATHS | V3D_OVERLAY_HIDE_BONES |
                          V3D_OVERLAY_HIDE_OBJECT_XTRAS | V3D_OVERLAY_HIDE_OBJECT_ORIGINS;
  v3d_copy.overlay.texture_paint_mode_opacity = v3d->overlay.texture_paint_mode_opacity;

  ibuf = ED_view3d_draw_offscreen_imbuf(depsgraph,
                                        scene,
                                        v3d_copy.shading.type,
                                        &v3d_copy,
                                        region,
                                        w,
                                        h,
                                        IB_rect,
                                        R_ALPHAPREMUL,
                                        NULL,
                                        false,
                                        NULL,
                                        err_out);

  if (!ibuf) {
    /* Mostly happens when OpenGL offscreen buffer was failed to create, */
    /* but could be other reasons. Should be handled in the future. nazgul */
    BKE_reportf(op->reports, RPT_ERROR, "Failed to create OpenGL off-screen buffer: %s", err_out);
    return OPERATOR_CANCELLED;
  }

  image = BKE_image_add_from_imbuf(bmain, ibuf, "image_view");

  /* Drop reference to ibuf so that the image owns it */
  IMB_freeImBuf(ibuf);

  if (image) {
    /* now for the trickiness. store the view projection here!
     * re-projection will reuse this */
    IDPropertyTemplate val;
    IDProperty *idgroup = IDP_GetProperties(&image->id, 1);
    IDProperty *view_data;
    bool is_ortho;
    float *array;

    val.array.len = PROJ_VIEW_DATA_SIZE;
    val.array.type = IDP_FLOAT;
    view_data = IDP_New(IDP_ARRAY, &val, PROJ_VIEW_DATA_ID);

    array = (float *)IDP_Array(view_data);
    memcpy(array, rv3d->winmat, sizeof(rv3d->winmat));
    array += sizeof(rv3d->winmat) / sizeof(float);
    memcpy(array, rv3d->viewmat, sizeof(rv3d->viewmat));
    array += sizeof(rv3d->viewmat) / sizeof(float);
    is_ortho = ED_view3d_clip_range_get(depsgraph, v3d, rv3d, &array[0], &array[1], true);
    /* using float for a bool is dodgy but since its an extra member in the array...
     * easier than adding a single bool prop */
    array[2] = is_ortho ? 1.0f : 0.0f;

    IDP_AddToGroup(idgroup, view_data);
  }

  return OPERATOR_FINISHED;
}

void PAINT_OT_image_from_view(wmOperatorType *ot)
{
  /* identifiers */
  ot->name = "Image from View";
  ot->idname = "PAINT_OT_image_from_view";
  ot->description = "Make an image from biggest 3D view for reprojection";

  /* api callbacks */
  ot->exec = texture_paint_image_from_view_exec;
  ot->poll = texture_paint_image_from_view_poll;

  /* flags */
  ot->flag = OPTYPE_REGISTER;

  RNA_def_string_file_name(ot->srna, "filepath", NULL, FILE_MAX, "File Path", "Name of the file");
}

/*********************************************
 * Data generation for projective texturing  *
 * *******************************************/

void ED_paint_data_warning(struct ReportList *reports, bool uvs, bool mat, bool tex, bool stencil)
{
  BKE_reportf(reports,
              RPT_WARNING,
              "Missing%s%s%s%s detected!",
              !uvs ? " UVs," : "",
              !mat ? " Materials," : "",
              !tex ? " Textures," : "",
              !stencil ? " Stencil," : "");
}

bool ED_paint_proj_mesh_data_check(
    Scene *scene, Object *ob, bool *uvs, bool *mat, bool *tex, bool *stencil)
{
  Mesh *me;
  int layernum;
  ImagePaintSettings *imapaint = &scene->toolsettings->imapaint;
  Brush *br = BKE_paint_brush(&imapaint->paint);
  bool hasmat = true;
  bool hastex = true;
  bool hasstencil = true;
  bool hasuvs = true;

  imapaint->missing_data = 0;

  BLI_assert(ob->type == OB_MESH);

  if (imapaint->mode == IMAGEPAINT_MODE_MATERIAL) {
    /* no material, add one */
    if (ob->totcol == 0) {
      hasmat = false;
      hastex = false;
    }
    else {
      /* there may be material slots but they may be empty, check */
      hasmat = false;
      hastex = false;

      for (int i = 1; i < ob->totcol + 1; i++) {
        Material *ma = BKE_object_material_get(ob, i);

        if (ma && !ID_IS_LINKED(ma) && !ID_IS_OVERRIDE_LIBRARY(ma)) {
          hasmat = true;
          if (ma->texpaintslot == NULL) {
            /* refresh here just in case */
            BKE_texpaint_slot_refresh_cache(scene, ma, ob);
          }
          if (ma->texpaintslot != NULL &&
              (ma->texpaintslot[ma->paint_active_slot].ima == NULL ||
               !ID_IS_LINKED(ma->texpaintslot[ma->paint_active_slot].ima) ||
               !ID_IS_OVERRIDE_LIBRARY(ma->texpaintslot[ma->paint_active_slot].ima))) {
            hastex = true;
            break;
          }
        }
      }
    }
  }
  else if (imapaint->mode == IMAGEPAINT_MODE_IMAGE) {
    if (imapaint->canvas == NULL || ID_IS_LINKED(imapaint->canvas)) {
      hastex = false;
    }
  }

  me = BKE_mesh_from_object(ob);
  layernum = CustomData_number_of_layers(&me->ldata, CD_MLOOPUV);

  if (layernum == 0) {
    hasuvs = false;
  }

  /* Make sure we have a stencil to paint on! */
  if (br && br->imagepaint_tool == PAINT_TOOL_MASK) {
    imapaint->flag |= IMAGEPAINT_PROJECT_LAYER_STENCIL;

    if (imapaint->stencil == NULL) {
      hasstencil = false;
    }
  }

  if (!hasuvs) {
    imapaint->missing_data |= IMAGEPAINT_MISSING_UVS;
  }
  if (!hasmat) {
    imapaint->missing_data |= IMAGEPAINT_MISSING_MATERIAL;
  }
  if (!hastex) {
    imapaint->missing_data |= IMAGEPAINT_MISSING_TEX;
  }
  if (!hasstencil) {
    imapaint->missing_data |= IMAGEPAINT_MISSING_STENCIL;
  }

  if (uvs) {
    *uvs = hasuvs;
  }
  if (mat) {
    *mat = hasmat;
  }
  if (tex) {
    *tex = hastex;
  }
  if (stencil) {
    *stencil = hasstencil;
  }

  return hasuvs && hasmat && hastex && hasstencil;
}

/* Add layer operator */
enum {
  LAYER_BASE_COLOR,
  LAYER_SPECULAR,
  LAYER_ROUGHNESS,
  LAYER_METALLIC,
  LAYER_NORMAL,
  LAYER_BUMP,
  LAYER_DISPLACEMENT,
};

static const EnumPropertyItem layer_type_items[] = {
    {LAYER_BASE_COLOR, "BASE_COLOR", 0, "Base Color", ""},
    {LAYER_SPECULAR, "SPECULAR", 0, "Specular", ""},
    {LAYER_ROUGHNESS, "ROUGHNESS", 0, "Roughness", ""},
    {LAYER_METALLIC, "METALLIC", 0, "Metallic", ""},
    {LAYER_NORMAL, "NORMAL", 0, "Normal", ""},
    {LAYER_BUMP, "BUMP", 0, "Bump", ""},
    {LAYER_DISPLACEMENT, "DISPLACEMENT", 0, "Displacement", ""},
    {0, NULL, 0, NULL, NULL},
};

static Material *get_or_create_current_material(bContext *C, Object *ob)
{
  Material *ma = BKE_object_material_get(ob, ob->actcol);
  if (!ma) {
    Main *bmain = CTX_data_main(C);
    ma = BKE_material_add(bmain, "Material");
    BKE_object_material_assign(bmain, ob, ma, ob->actcol, BKE_MAT_ASSIGN_USERPREF);
  }
  return ma;
}

static Image *proj_paint_image_create(wmOperator *op, Main *bmain, bool is_data)
{
  Image *ima;
  float color[4] = {0.0f, 0.0f, 0.0f, 1.0f};
  char imagename[MAX_ID_NAME - 2] = "Material Diffuse Color";
  int width = 1024;
  int height = 1024;
  bool use_float = false;
  short gen_type = IMA_GENTYPE_BLANK;
  bool alpha = false;

  if (op) {
    width = RNA_int_get(op->ptr, "width");
    height = RNA_int_get(op->ptr, "height");
    use_float = RNA_boolean_get(op->ptr, "float");
    gen_type = RNA_enum_get(op->ptr, "generated_type");
    RNA_float_get_array(op->ptr, "color", color);
    alpha = RNA_boolean_get(op->ptr, "alpha");
    RNA_string_get(op->ptr, "name", imagename);
  }

  /* TODO(lukas): Add option for tiled image. */
  ima = BKE_image_add_generated(bmain,
                                width,
                                height,
                                imagename,
                                alpha ? 32 : 24,
                                use_float,
                                gen_type,
                                color,
                                false,
                                is_data,
                                false);

  return ima;
}

static CustomDataLayer *proj_paint_color_attribute_create(wmOperator *op, Object *ob)
{
  char name[MAX_NAME] = "";
  float color[4] = {0.0f, 0.0f, 0.0f, 1.0f};
  eAttrDomain domain = ATTR_DOMAIN_POINT;
  eCustomDataType type = CD_PROP_COLOR;

  if (op) {
    RNA_string_get(op->ptr, "name", name);
    RNA_float_get_array(op->ptr, "color", color);
    domain = (eAttrDomain)RNA_enum_get(op->ptr, "domain");
    type = (eCustomDataType)RNA_enum_get(op->ptr, "data_type");
  }

  ID *id = (ID *)ob->data;
  CustomDataLayer *layer = BKE_id_attribute_new(id, name, type, domain, op->reports);

  if (!layer) {
    return NULL;
  }

  BKE_id_attributes_active_color_set(id, layer);

  if (!BKE_id_attributes_render_color_get(id)) {
    BKE_id_attributes_render_color_set(id, layer);
  }

  BKE_object_attributes_active_color_fill(ob, color, false);

  return layer;
}

/**
 * Get a default color for the paint slot layer from a material's Principled BSDF.
 *
 * \param layer_type: The layer type of the paint slot
 * \param ma: The material to attempt using as the default color source.
 *            If this fails or \p ma is null, a default Principled BSDF is used instead.
 */
static void default_paint_slot_color_get(int layer_type, Material *ma, float color[4])
{
  switch (layer_type) {
    case LAYER_BASE_COLOR:
    case LAYER_SPECULAR:
    case LAYER_ROUGHNESS:
    case LAYER_METALLIC: {
      bNodeTree *ntree = NULL;
      bNode *in_node = ma ? ntreeFindType(ma->nodetree, SH_NODE_BSDF_PRINCIPLED) : NULL;
      if (!in_node) {
        /* An existing material or Principled BSDF node could not be found.
         * Copy default color values from a default Principled BSDF instead. */
        ntree = ntreeAddTree(NULL, "Temporary Shader Nodetree", ntreeType_Shader->idname);
        in_node = nodeAddStaticNode(NULL, ntree, SH_NODE_BSDF_PRINCIPLED);
      }
      bNodeSocket *in_sock = nodeFindSocket(in_node, SOCK_IN, layer_type_items[layer_type].name);
      switch (in_sock->type) {
        case SOCK_FLOAT: {
          bNodeSocketValueFloat *socket_data = in_sock->default_value;
          copy_v3_fl(color, socket_data->value);
          color[3] = 1.0f;
          break;
        }
        case SOCK_VECTOR:
        case SOCK_RGBA: {
          bNodeSocketValueRGBA *socket_data = in_sock->default_value;
          copy_v3_v3(color, socket_data->value);
          color[3] = 1.0f;
          break;
        }
        default:
          BLI_assert_unreachable();
          rgba_float_args_set(color, 0.0f, 0.0f, 0.0f, 1.0f);
          break;
      }
      /* Cleanup */
      if (ntree) {
        ntreeFreeTree(ntree);
        MEM_freeN(ntree);
      }
      return;
    }
    case LAYER_NORMAL:
      /* Neutral tangent space normal map. */
      rgba_float_args_set(color, 0.5f, 0.5f, 1.0f, 1.0f);
      break;
    case LAYER_BUMP:
    case LAYER_DISPLACEMENT:
      /* Neutral displacement and bump map. */
      rgba_float_args_set(color, 0.5f, 0.5f, 0.5f, 1.0f);
      break;
  }
}

static bool proj_paint_add_slot(bContext *C, wmOperator *op)
{
  Object *ob = ED_object_active_context(C);
  Scene *scene = CTX_data_scene(C);
  Material *ma;
  Image *ima = NULL;
  CustomDataLayer *layer = NULL;

  if (!ob) {
    return false;
  }

  ma = get_or_create_current_material(C, ob);

  if (ma) {
    Main *bmain = CTX_data_main(C);
    int type = RNA_enum_get(op->ptr, "type");
    bool is_data = (type > LAYER_BASE_COLOR);

    bNode *new_node;
    bNodeTree *ntree = ma->nodetree;

    if (!ntree) {
      ED_node_shader_default(C, &ma->id);
      ntree = ma->nodetree;
    }

    ma->use_nodes = true;

    const ePaintCanvasSource slot_type = ob->mode == OB_MODE_SCULPT ?
                                             (ePaintCanvasSource)RNA_enum_get(op->ptr,
                                                                              "slot_type") :
                                             PAINT_CANVAS_SOURCE_IMAGE;

    /* Create a new node. */
    switch (slot_type) {
      case PAINT_CANVAS_SOURCE_IMAGE: {
        new_node = nodeAddStaticNode(C, ntree, SH_NODE_TEX_IMAGE);
        ima = proj_paint_image_create(op, bmain, is_data);
        new_node->id = &ima->id;
        break;
      }
      case PAINT_CANVAS_SOURCE_COLOR_ATTRIBUTE: {
        new_node = nodeAddStaticNode(C, ntree, SH_NODE_ATTRIBUTE);
        if ((layer = proj_paint_color_attribute_create(op, ob))) {
          BLI_strncpy_utf8(
              ((NodeShaderAttribute *)new_node->storage)->name, layer->name, MAX_NAME);
        }
        break;
      }
      case PAINT_CANVAS_SOURCE_MATERIAL:
        BLI_assert_unreachable();
        return false;
    }
    nodeSetActive(ntree, new_node);

    /* Connect to first available principled BSDF node. */
    bNode *in_node = ntreeFindType(ntree, SH_NODE_BSDF_PRINCIPLED);
    bNode *out_node = new_node;

    if (in_node != NULL) {
      bNodeSocket *out_sock = nodeFindSocket(out_node, SOCK_OUT, "Color");
      bNodeSocket *in_sock = NULL;

      if (type >= LAYER_BASE_COLOR && type < LAYER_NORMAL) {
        in_sock = nodeFindSocket(in_node, SOCK_IN, layer_type_items[type].name);
      }
      else if (type == LAYER_NORMAL) {
        bNode *nor_node;
        nor_node = nodeAddStaticNode(C, ntree, SH_NODE_NORMAL_MAP);

        in_sock = nodeFindSocket(nor_node, SOCK_IN, "Color");
        nodeAddLink(ntree, out_node, out_sock, nor_node, in_sock);

        in_sock = nodeFindSocket(in_node, SOCK_IN, "Normal");
        out_sock = nodeFindSocket(nor_node, SOCK_OUT, "Normal");

        out_node = nor_node;
      }
      else if (type == LAYER_BUMP) {
        bNode *bump_node;
        bump_node = nodeAddStaticNode(C, ntree, SH_NODE_BUMP);

        in_sock = nodeFindSocket(bump_node, SOCK_IN, "Height");
        nodeAddLink(ntree, out_node, out_sock, bump_node, in_sock);

        in_sock = nodeFindSocket(in_node, SOCK_IN, "Normal");
        out_sock = nodeFindSocket(bump_node, SOCK_OUT, "Normal");

        out_node = bump_node;
      }
      else if (type == LAYER_DISPLACEMENT) {
        /* Connect to the displacement output socket */
        in_node = ntreeFindType(ntree, SH_NODE_OUTPUT_MATERIAL);

        if (in_node != NULL) {
          in_sock = nodeFindSocket(in_node, SOCK_IN, layer_type_items[type].name);
        }
        else {
          in_sock = NULL;
        }
      }

      /* Check if the socket in already connected to something */
      bNodeLink *link = in_sock ? in_sock->link : NULL;
      if (in_sock != NULL && link == NULL) {
        nodeAddLink(ntree, out_node, out_sock, in_node, in_sock);

        nodePositionRelative(out_node, in_node, out_sock, in_sock);
      }
    }

    ED_node_tree_propagate_change(C, bmain, ntree);
    /* In case we added more than one node, position them too. */
    nodePositionPropagate(out_node);

    if (ima) {
      BKE_texpaint_slot_refresh_cache(scene, ma, ob);
      BKE_image_signal(bmain, ima, NULL, IMA_SIGNAL_USER_NEW_IMAGE);
      WM_event_add_notifier(C, NC_IMAGE | NA_ADDED, ima);
    }
    if (layer) {
      BKE_texpaint_slot_refresh_cache(scene, ma, ob);
      DEG_id_tag_update(ob->data, ID_RECALC_GEOMETRY);
      WM_main_add_notifier(NC_GEOM | ND_DATA, ob->data);
    }

    DEG_id_tag_update(&ntree->id, 0);
    DEG_id_tag_update(&ma->id, ID_RECALC_SHADING);
    ED_area_tag_redraw(CTX_wm_area(C));

    ED_paint_proj_mesh_data_check(scene, ob, NULL, NULL, NULL, NULL);

    return true;
  }

  return false;
}

static int get_texture_layer_type(wmOperator *op, const char *prop_name)
{
  int type_value = RNA_enum_get(op->ptr, prop_name);
  int type = RNA_enum_from_value(layer_type_items, type_value);
  BLI_assert(type != -1);
  return type;
}

static int texture_paint_add_texture_paint_slot_exec(bContext *C, wmOperator *op)
{
  if (proj_paint_add_slot(C, op)) {
    return OPERATOR_FINISHED;
  }
  return OPERATOR_CANCELLED;
}

static void get_default_texture_layer_name_for_object(Object *ob,
                                                      int texture_type,
                                                      char *dst,
                                                      int dst_length)
{
  Material *ma = BKE_object_material_get(ob, ob->actcol);
  const char *base_name = ma ? &ma->id.name[2] : &ob->id.name[2];
  BLI_snprintf(dst, dst_length, "%s %s", base_name, layer_type_items[texture_type].name);
}

static int texture_paint_add_texture_paint_slot_invoke(bContext *C,
                                                       wmOperator *op,
                                                       const wmEvent *UNUSED(event))
{
  Object *ob = ED_object_active_context(C);
  Material *ma = BKE_object_material_get(ob, ob->actcol);

  int type = get_texture_layer_type(op, "type");

  /* Set default name. */
  char imagename[MAX_ID_NAME - 2];
  get_default_texture_layer_name_for_object(ob, type, (char *)&imagename, sizeof(imagename));
  RNA_string_set(op->ptr, "name", imagename);

  /* Set default color. Copy the color from nodes, so it matches the existing material. */
  float color[4];
  default_paint_slot_color_get(type, ma, color);
  RNA_float_set_array(op->ptr, "color", color);

  return WM_operator_props_dialog_popup(C, op, 300);
}

static void texture_paint_add_texture_paint_slot_ui(bContext *C, wmOperator *op)
{
  uiLayout *layout = op->layout;
  uiLayoutSetPropSep(layout, true);
  uiLayoutSetPropDecorate(layout, false);
  Object *ob = ED_object_active_context(C);
  ePaintCanvasSource slot_type = PAINT_CANVAS_SOURCE_IMAGE;

  if (ob->mode == OB_MODE_SCULPT) {
    slot_type = (ePaintCanvasSource)RNA_enum_get(op->ptr, "slot_type");
    uiItemR(layout, op->ptr, "slot_type", UI_ITEM_R_EXPAND, NULL, ICON_NONE);
  }

  uiItemR(layout, op->ptr, "name", 0, NULL, ICON_NONE);

  switch (slot_type) {
    case PAINT_CANVAS_SOURCE_IMAGE: {
      uiLayout *col = uiLayoutColumn(layout, true);
      uiItemR(col, op->ptr, "width", 0, NULL, ICON_NONE);
      uiItemR(col, op->ptr, "height", 0, NULL, ICON_NONE);

      uiItemR(layout, op->ptr, "alpha", 0, NULL, ICON_NONE);
      uiItemR(layout, op->ptr, "generated_type", 0, NULL, ICON_NONE);
      uiItemR(layout, op->ptr, "float", 0, NULL, ICON_NONE);
      break;
    }
    case PAINT_CANVAS_SOURCE_COLOR_ATTRIBUTE:
      uiItemR(layout, op->ptr, "domain", UI_ITEM_R_EXPAND, NULL, ICON_NONE);
      uiItemR(layout, op->ptr, "data_type", UI_ITEM_R_EXPAND, NULL, ICON_NONE);
      break;
    case PAINT_CANVAS_SOURCE_MATERIAL:
      BLI_assert_unreachable();
      break;
  }

  uiItemR(layout, op->ptr, "color", 0, NULL, ICON_NONE);
}

#define IMA_DEF_NAME N_("Untitled")

void PAINT_OT_add_texture_paint_slot(wmOperatorType *ot)
{
  PropertyRNA *prop;
  static float default_color[4] = {0.0f, 0.0f, 0.0f, 1.0f};

  static const EnumPropertyItem slot_type_items[3] = {
      {PAINT_CANVAS_SOURCE_IMAGE, "IMAGE", 0, "Image", ""},
      {PAINT_CANVAS_SOURCE_COLOR_ATTRIBUTE, "COLOR_ATTRIBUTE", 0, "Color Attribute", ""},
      {0, NULL, 0, NULL, NULL},
  };

  static const EnumPropertyItem domain_items[3] = {
      {ATTR_DOMAIN_POINT, "POINT", 0, "Vertex", ""},
      {ATTR_DOMAIN_CORNER, "CORNER", 0, "Face Corner", ""},
      {0, NULL, 0, NULL, NULL},
  };

  static const EnumPropertyItem attribute_type_items[3] = {
      {CD_PROP_COLOR, "COLOR", 0, "Color", ""},
      {CD_PROP_BYTE_COLOR, "BYTE_COLOR", 0, "Byte Color", ""},
      {0, NULL, 0, NULL, NULL},
  };

  /* identifiers */
  ot->name = "Add Paint Slot";
  ot->description = "Add a paint slot";
  ot->idname = "PAINT_OT_add_texture_paint_slot";

  /* api callbacks */
  ot->invoke = texture_paint_add_texture_paint_slot_invoke;
  ot->exec = texture_paint_add_texture_paint_slot_exec;
  ot->poll = ED_operator_object_active_editable_mesh;
  ot->ui = texture_paint_add_texture_paint_slot_ui;

  /* flags */
  ot->flag = OPTYPE_UNDO;

  /* Shared Properties */
  prop = RNA_def_enum(ot->srna,
                      "type",
                      layer_type_items,
                      0,
                      "Material Layer Type",
                      "Material layer type of new paint slot");
  RNA_def_property_flag(prop, PROP_HIDDEN);

  prop = RNA_def_enum(
      ot->srna, "slot_type", slot_type_items, 0, "Slot Type", "Type of new paint slot");

  prop = RNA_def_string(
      ot->srna, "name", IMA_DEF_NAME, MAX_NAME, "Name", "Name for new paint slot source");
  RNA_def_property_flag(prop, PROP_SKIP_SAVE);

  prop = RNA_def_float_color(
      ot->srna, "color", 4, NULL, 0.0f, FLT_MAX, "Color", "Default fill color", 0.0f, 1.0f);
  RNA_def_property_subtype(prop, PROP_COLOR_GAMMA);
  RNA_def_property_float_array_default(prop, default_color);

  /* Image Properties */
  prop = RNA_def_int(ot->srna, "width", 1024, 1, INT_MAX, "Width", "Image width", 1, 16384);
  RNA_def_property_subtype(prop, PROP_PIXEL);

  prop = RNA_def_int(ot->srna, "height", 1024, 1, INT_MAX, "Height", "Image height", 1, 16384);
  RNA_def_property_subtype(prop, PROP_PIXEL);

  RNA_def_boolean(ot->srna, "alpha", true, "Alpha", "Create an image with an alpha channel");

  RNA_def_enum(ot->srna,
               "generated_type",
               rna_enum_image_generated_type_items,
               IMA_GENTYPE_BLANK,
               "Generated Type",
               "Fill the image with a grid for UV map testing");

  RNA_def_boolean(
      ot->srna, "float", 0, "32-bit Float", "Create image with 32-bit floating-point bit depth");

  /* Color Attribute Properties */
  RNA_def_enum(ot->srna,
               "domain",
               domain_items,
               ATTR_DOMAIN_POINT,
               "Domain",
               "Type of element that attribute is stored on");

  RNA_def_enum(ot->srna,
               "data_type",
               attribute_type_items,
               CD_PROP_COLOR,
               "Data Type",
               "Type of data stored in attribute");
}

static int add_simple_uvs_exec(bContext *C, wmOperator *UNUSED(op))
{
  /* no checks here, poll function does them for us */
  Main *bmain = CTX_data_main(C);
  Object *ob = CTX_data_active_object(C);
  Scene *scene = CTX_data_scene(C);

  ED_uvedit_add_simple_uvs(bmain, scene, ob);

  ED_paint_proj_mesh_data_check(scene, ob, NULL, NULL, NULL, NULL);

  DEG_id_tag_update(ob->data, 0);
  WM_event_add_notifier(C, NC_GEOM | ND_DATA, ob->data);
  WM_event_add_notifier(C, NC_SCENE | ND_TOOLSETTINGS, scene);
  return OPERATOR_FINISHED;
}

static bool add_simple_uvs_poll(bContext *C)
{
  Object *ob = CTX_data_active_object(C);

  if (!ob || ob->type != OB_MESH || ob->mode != OB_MODE_TEXTURE_PAINT) {
    return false;
  }
  return true;
}

void PAINT_OT_add_simple_uvs(wmOperatorType *ot)
{
  /* identifiers */
  ot->name = "Add Simple UVs";
  ot->description = "Add cube map uvs on mesh";
  ot->idname = "PAINT_OT_add_simple_uvs";

  /* api callbacks */
  ot->exec = add_simple_uvs_exec;
  ot->poll = add_simple_uvs_poll;

  /* flags */
  ot->flag = OPTYPE_REGISTER | OPTYPE_UNDO;
}<|MERGE_RESOLUTION|>--- conflicted
+++ resolved
@@ -4062,13 +4062,9 @@
     ps->medge_eval = BKE_mesh_edges(ps->me_eval);
   }
   ps->mloop_eval = BKE_mesh_loops(ps->me_eval);
-<<<<<<< HEAD
-  ps->mpoly_eval = BKE_mesh_polygons(ps->me_eval);
+  ps->mpoly_eval = BKE_mesh_polys(ps->me_eval);
   ps->selection_poly_eval = (const bool *)CustomData_get_layer_named(
       &ps->me_eval->pdata, CD_PROP_BOOL, ".selection_poly");
-=======
-  ps->mpoly_eval = BKE_mesh_polys(ps->me_eval);
->>>>>>> e53405bf
   ps->material_indices = (const int *)CustomData_get_layer_named(
       &ps->me_eval->pdata, CD_PROP_INT32, "material_index");
 
@@ -4163,12 +4159,8 @@
   if (ps->do_face_sel) {
     Mesh *orig_mesh = (Mesh *)ps->ob->data;
     face_lookup->index_mp_to_orig = CustomData_get_layer(&ps->me_eval->pdata, CD_ORIGINDEX);
-<<<<<<< HEAD
     face_lookup->selection_poly_orig = CustomData_get_layer_named(
         &orig_mesh->pdata, CD_PROP_BOOL, ".selection_poly");
-=======
-    face_lookup->mpoly_orig = BKE_mesh_polys((Mesh *)ps->ob->data);
->>>>>>> e53405bf
   }
 }
 
