/* SPDX-License-Identifier: GPL-2.0-or-later
 * Copyright 2020 Blender Foundation. All rights reserved. */

/** \file
 * \ingroup edsculpt
 */

#include <cmath>
#include <cstdlib>
#include <queue>

#include "MEM_guardedalloc.h"

#include "BLI_bit_vector.hh"
#include "BLI_function_ref.hh"
#include "BLI_hash.h"
#include "BLI_math.h"
#include "BLI_math_vector.hh"
#include "BLI_math_vector_types.hh"
#include "BLI_span.hh"
#include "BLI_task.h"
#include "BLI_task.hh"
#include "BLI_vector.hh"

#include "DNA_brush_types.h"
#include "DNA_customdata_types.h"
#include "DNA_mesh_types.h"
#include "DNA_meshdata_types.h"
#include "DNA_object_types.h"
#include "DNA_scene_types.h"

#include "BKE_attribute.hh"
#include "BKE_ccg.h"
#include "BKE_colortools.h"
#include "BKE_context.h"
#include "BKE_customdata.h"
#include "BKE_mesh.hh"
#include "BKE_mesh_fair.h"
#include "BKE_mesh_mapping.h"
#include "BKE_object.h"
#include "BKE_paint.h"
#include "BKE_pbvh.h"

#include "DEG_depsgraph.h"

#include "WM_api.h"
#include "WM_types.h"

#include "ED_sculpt.h"

#include "sculpt_intern.hh"

#include "RNA_access.h"
#include "RNA_define.h"

#include "bmesh.h"

using blender::float3;
using blender::Vector;

/* Utils. */

int ED_sculpt_face_sets_find_next_available_id(struct Mesh *mesh)
{
  const int *face_sets = static_cast<const int *>(
      CustomData_get_layer_named(&mesh->pdata, CD_PROP_INT32, ".sculpt_face_set"));
  if (!face_sets) {
    return SCULPT_FACE_SET_NONE;
  }

  int next_face_set_id = 0;
  for (int i = 0; i < mesh->totpoly; i++) {
    next_face_set_id = max_ii(next_face_set_id, face_sets[i]);
  }
  next_face_set_id++;

  return next_face_set_id;
}

void ED_sculpt_face_sets_initialize_none_to_id(struct Mesh *mesh, const int new_id)
{
  int *face_sets = static_cast<int *>(CustomData_get_layer_named_for_write(
      &mesh->pdata, CD_PROP_INT32, ".sculpt_face_set", mesh->totpoly));
  if (!face_sets) {
    return;
  }

  for (int i = 0; i < mesh->totpoly; i++) {
    if (face_sets[i] == SCULPT_FACE_SET_NONE) {
      face_sets[i] = new_id;
    }
  }
}

int ED_sculpt_face_sets_active_update_and_get(bContext *C, Object *ob, const float mval[2])
{
  SculptSession *ss = ob->sculpt;
  if (!ss) {
    return SCULPT_FACE_SET_NONE;
  }

  SculptCursorGeometryInfo gi;
  if (!SCULPT_cursor_geometry_info_update(C, &gi, mval, false)) {
    return SCULPT_FACE_SET_NONE;
  }

  return SCULPT_active_face_set_get(ss);
}

/* Draw Face Sets Brush. */

static void do_draw_face_sets_brush_task_cb_ex(void *__restrict userdata,
                                               const int n,
                                               const TaskParallelTLS *__restrict tls)
{
  using namespace blender;
  SculptThreadedTaskData *data = static_cast<SculptThreadedTaskData *>(userdata);
  SculptSession *ss = data->ob->sculpt;
  const Brush *brush = data->brush;
  const float bstrength = ss->cache->bstrength;

  PBVHVertexIter vd;

  SculptBrushTest test;
  SculptBrushTestFn sculpt_brush_test_sq_fn = SCULPT_brush_test_init_with_falloff_shape(
      ss, &test, data->brush->falloff_shape);
  const int thread_id = BLI_task_parallel_thread_id(tls);

  const Span<float3> positions(
      reinterpret_cast<const float3 *>(SCULPT_mesh_deformed_positions_get(ss)),
      SCULPT_vertex_count_get(ss));
  const Span<MLoop> loops(ss->mloop, data->me->totloop);
  AutomaskingNodeData automask_data;
  SCULPT_automasking_node_begin(
      data->ob, ss, ss->cache->automasking, &automask_data, data->nodes[n]);

  bool changed = false;
  BKE_pbvh_vertex_iter_begin (ss->pbvh, data->nodes[n], vd, PBVH_ITER_UNIQUE) {
    SCULPT_automasking_node_update(ss, &automask_data, &vd);

    if (BKE_pbvh_type(ss->pbvh) == PBVH_FACES) {
      MeshElemMap *vert_map = &ss->pmap[vd.index];
      for (int j = 0; j < ss->pmap[vd.index].count; j++) {
        const MPoly &poly = ss->polys[vert_map->indices[j]];

<<<<<<< HEAD
        float poly_center[3];
        BKE_mesh_calc_poly_center(
            &poly, &ss->corner_verts[poly.loopstart], positions, poly_center);
=======
        const float3 poly_center = bke::mesh::poly_center_calc(
            positions, loops.slice(poly.loopstart, poly.totloop));
>>>>>>> cbc73a1e

        if (!sculpt_brush_test_sq_fn(&test, poly_center)) {
          continue;
        }
        const bool face_hidden = ss->hide_poly && ss->hide_poly[vert_map->indices[j]];
        if (face_hidden) {
          continue;
        }
        const float fade = bstrength * SCULPT_brush_strength_factor(ss,
                                                                    brush,
                                                                    vd.co,
                                                                    sqrtf(test.dist),
                                                                    vd.no,
                                                                    vd.fno,
                                                                    vd.mask ? *vd.mask : 0.0f,
                                                                    vd.vertex,
                                                                    thread_id,
                                                                    &automask_data);

        if (fade > 0.05f) {
          ss->face_sets[vert_map->indices[j]] = ss->cache->paint_face_set;
          changed = true;
        }
      }
    }
    else if (BKE_pbvh_type(ss->pbvh) == PBVH_GRIDS) {
      if (!sculpt_brush_test_sq_fn(&test, vd.co)) {
        continue;
      }
      const float fade = bstrength * SCULPT_brush_strength_factor(ss,
                                                                  brush,
                                                                  vd.co,
                                                                  sqrtf(test.dist),
                                                                  vd.no,
                                                                  vd.fno,
                                                                  vd.mask ? *vd.mask : 0.0f,
                                                                  vd.vertex,
                                                                  thread_id,
                                                                  &automask_data);

      if (fade > 0.05f) {
        SCULPT_vertex_face_set_set(ss, vd.vertex, ss->cache->paint_face_set);
        changed = true;
      }
    }
  }
  BKE_pbvh_vertex_iter_end;

  if (changed) {
    SCULPT_undo_push_node(data->ob, data->nodes[n], SCULPT_UNDO_FACE_SETS);
  }
}

static void do_relax_face_sets_brush_task_cb_ex(void *__restrict userdata,
                                                const int n,
                                                const TaskParallelTLS *__restrict tls)
{
  SculptThreadedTaskData *data = static_cast<SculptThreadedTaskData *>(userdata);
  SculptSession *ss = data->ob->sculpt;
  const Brush *brush = data->brush;
  float bstrength = ss->cache->bstrength;

  PBVHVertexIter vd;

  SculptBrushTest test;
  SculptBrushTestFn sculpt_brush_test_sq_fn = SCULPT_brush_test_init_with_falloff_shape(
      ss, &test, data->brush->falloff_shape);

  const bool relax_face_sets = !(ss->cache->iteration_count % 3 == 0);
  /* This operations needs a strength tweak as the relax deformation is too weak by default. */
  if (relax_face_sets && data->iteration < 2) {
    bstrength *= 1.5f;
  }

  const int thread_id = BLI_task_parallel_thread_id(tls);
  AutomaskingNodeData automask_data;
  SCULPT_automasking_node_begin(
      data->ob, ss, ss->cache->automasking, &automask_data, data->nodes[n]);

  BKE_pbvh_vertex_iter_begin (ss->pbvh, data->nodes[n], vd, PBVH_ITER_UNIQUE) {
    SCULPT_automasking_node_update(ss, &automask_data, &vd);

    if (!sculpt_brush_test_sq_fn(&test, vd.co)) {
      continue;
    }
    if (relax_face_sets == SCULPT_vertex_has_unique_face_set(ss, vd.vertex)) {
      continue;
    }

    const float fade = bstrength * SCULPT_brush_strength_factor(ss,
                                                                brush,
                                                                vd.co,
                                                                sqrtf(test.dist),
                                                                vd.no,
                                                                vd.fno,
                                                                vd.mask ? *vd.mask : 0.0f,
                                                                vd.vertex,
                                                                thread_id,
                                                                &automask_data);

    SCULPT_relax_vertex(ss, &vd, fade * bstrength, relax_face_sets, vd.co);
    if (vd.is_mesh) {
      BKE_pbvh_vert_tag_update_normal(ss->pbvh, vd.vertex);
    }
  }
  BKE_pbvh_vertex_iter_end;
}

void SCULPT_do_draw_face_sets_brush(Sculpt *sd, Object *ob, PBVHNode **nodes, int totnode)
{
  SculptSession *ss = ob->sculpt;
  Brush *brush = BKE_paint_brush(&sd->paint);

  if (ss->pbvh) {
    Mesh *mesh = BKE_mesh_from_object(ob);
    BKE_pbvh_face_sets_color_set(
        ss->pbvh, mesh->face_sets_color_seed, mesh->face_sets_color_default);
  }

  BKE_curvemapping_init(brush->curve);

  /* Threaded loop over nodes. */
  SculptThreadedTaskData data{};
  data.sd = sd;
  data.ob = ob;
  data.brush = brush;
  data.nodes = nodes;

  TaskParallelSettings settings;
  BKE_pbvh_parallel_range_settings(&settings, true, totnode);
  if (ss->cache->alt_smooth) {
    SCULPT_boundary_info_ensure(ob);
    for (int i = 0; i < 4; i++) {
      data.iteration = i;
      BLI_task_parallel_range(0, totnode, &data, do_relax_face_sets_brush_task_cb_ex, &settings);
    }
  }
  else {
    BLI_task_parallel_range(0, totnode, &data, do_draw_face_sets_brush_task_cb_ex, &settings);
  }
}

/* Face Sets Operators */

enum eSculptFaceGroupsCreateModes {
  SCULPT_FACE_SET_MASKED = 0,
  SCULPT_FACE_SET_VISIBLE = 1,
  SCULPT_FACE_SET_ALL = 2,
  SCULPT_FACE_SET_SELECTION = 3,
};

static EnumPropertyItem prop_sculpt_face_set_create_types[] = {
    {
        SCULPT_FACE_SET_MASKED,
        "MASKED",
        0,
        "Face Set from Masked",
        "Create a new Face Set from the masked faces",
    },
    {
        SCULPT_FACE_SET_VISIBLE,
        "VISIBLE",
        0,
        "Face Set from Visible",
        "Create a new Face Set from the visible vertices",
    },
    {
        SCULPT_FACE_SET_ALL,
        "ALL",
        0,
        "Face Set Full Mesh",
        "Create an unique Face Set with all faces in the sculpt",
    },
    {
        SCULPT_FACE_SET_SELECTION,
        "SELECTION",
        0,
        "Face Set from Edit Mode Selection",
        "Create an Face Set corresponding to the Edit Mode face selection",
    },
    {0, nullptr, 0, nullptr, nullptr},
};

static int sculpt_face_set_create_exec(bContext *C, wmOperator *op)
{
  using namespace blender;
  Object *ob = CTX_data_active_object(C);
  SculptSession *ss = ob->sculpt;
  Depsgraph *depsgraph = CTX_data_depsgraph_pointer(C);

  const int mode = RNA_enum_get(op->ptr, "mode");

  /* Dyntopo not supported. */
  if (BKE_pbvh_type(ss->pbvh) == PBVH_BMESH) {
    return OPERATOR_CANCELLED;
  }

  Mesh *mesh = static_cast<Mesh *>(ob->data);
  ss->face_sets = BKE_sculpt_face_sets_ensure(mesh);

  BKE_sculpt_update_object_for_edit(depsgraph, ob, true, mode == SCULPT_FACE_SET_MASKED, false);

  const int tot_vert = SCULPT_vertex_count_get(ss);
  float threshold = 0.5f;

  PBVH *pbvh = ob->sculpt->pbvh;
  PBVHNode **nodes;
  int totnode;
  BKE_pbvh_search_gather(pbvh, nullptr, nullptr, &nodes, &totnode);

  if (!nodes) {
    return OPERATOR_CANCELLED;
  }

  SCULPT_undo_push_begin(ob, op);
  for (const int i : blender::IndexRange(totnode)) {
    SCULPT_undo_push_node(ob, nodes[i], SCULPT_UNDO_FACE_SETS);
  }

  const int next_face_set = SCULPT_face_set_next_available_get(ss);

  if (mode == SCULPT_FACE_SET_MASKED) {
    for (int i = 0; i < tot_vert; i++) {
      PBVHVertRef vertex = BKE_pbvh_index_to_vertex(ss->pbvh, i);

      if (SCULPT_vertex_mask_get(ss, vertex) >= threshold &&
          SCULPT_vertex_visible_get(ss, vertex)) {
        SCULPT_vertex_face_set_set(ss, vertex, next_face_set);
      }
    }
  }

  if (mode == SCULPT_FACE_SET_VISIBLE) {

    /* If all vertices in the sculpt are visible, create the new face set and update the default
     * color. This way the new face set will be white, which is a quick way of disabling all face
     * sets and the performance hit of rendering the overlay. */
    bool all_visible = true;
    for (int i = 0; i < tot_vert; i++) {
      PBVHVertRef vertex = BKE_pbvh_index_to_vertex(ss->pbvh, i);

      if (!SCULPT_vertex_visible_get(ss, vertex)) {
        all_visible = false;
        break;
      }
    }

    if (all_visible) {
      mesh->face_sets_color_default = next_face_set;
      BKE_pbvh_face_sets_color_set(
          ss->pbvh, mesh->face_sets_color_seed, mesh->face_sets_color_default);
    }

    for (int i = 0; i < tot_vert; i++) {
      PBVHVertRef vertex = BKE_pbvh_index_to_vertex(ss->pbvh, i);

      if (SCULPT_vertex_visible_get(ss, vertex)) {
        SCULPT_vertex_face_set_set(ss, vertex, next_face_set);
      }
    }
  }

  if (mode == SCULPT_FACE_SET_ALL) {
    for (int i = 0; i < tot_vert; i++) {
      PBVHVertRef vertex = BKE_pbvh_index_to_vertex(ss->pbvh, i);

      SCULPT_vertex_face_set_set(ss, vertex, next_face_set);
    }
  }

  if (mode == SCULPT_FACE_SET_SELECTION) {
    const bke::AttributeAccessor attributes = mesh->attributes();
    const VArraySpan<bool> select_poly = attributes.lookup_or_default<bool>(
        ".select_poly", ATTR_DOMAIN_FACE, false);
    threading::parallel_for(select_poly.index_range(), 4096, [&](const IndexRange range) {
      for (const int i : range) {
        if (select_poly[i]) {
          ss->face_sets[i] = next_face_set;
        }
      }
    });
  }

  for (int i = 0; i < totnode; i++) {
    BKE_pbvh_node_mark_redraw(nodes[i]);
  }

  MEM_SAFE_FREE(nodes);

  SCULPT_undo_push_end(ob);

  SCULPT_tag_update_overlays(C);

  return OPERATOR_FINISHED;
}

void SCULPT_OT_face_sets_create(wmOperatorType *ot)
{
  /* identifiers */
  ot->name = "Create Face Set";
  ot->idname = "SCULPT_OT_face_sets_create";
  ot->description = "Create a new Face Set";

  /* api callbacks */
  ot->exec = sculpt_face_set_create_exec;
  ot->poll = SCULPT_mode_poll;

  ot->flag = OPTYPE_REGISTER | OPTYPE_UNDO;

  RNA_def_enum(
      ot->srna, "mode", prop_sculpt_face_set_create_types, SCULPT_FACE_SET_MASKED, "Mode", "");
}

enum eSculptFaceSetsInitMode {
  SCULPT_FACE_SETS_FROM_LOOSE_PARTS = 0,
  SCULPT_FACE_SETS_FROM_MATERIALS = 1,
  SCULPT_FACE_SETS_FROM_NORMALS = 2,
  SCULPT_FACE_SETS_FROM_UV_SEAMS = 3,
  SCULPT_FACE_SETS_FROM_CREASES = 4,
  SCULPT_FACE_SETS_FROM_SHARP_EDGES = 5,
  SCULPT_FACE_SETS_FROM_BEVEL_WEIGHT = 6,
  SCULPT_FACE_SETS_FROM_FACE_MAPS = 7,
  SCULPT_FACE_SETS_FROM_FACE_SET_BOUNDARIES = 8,
};

static EnumPropertyItem prop_sculpt_face_sets_init_types[] = {
    {
        SCULPT_FACE_SETS_FROM_LOOSE_PARTS,
        "LOOSE_PARTS",
        0,
        "Face Sets from Loose Parts",
        "Create a Face Set per loose part in the mesh",
    },
    {
        SCULPT_FACE_SETS_FROM_MATERIALS,
        "MATERIALS",
        0,
        "Face Sets from Material Slots",
        "Create a Face Set per Material Slot",
    },
    {
        SCULPT_FACE_SETS_FROM_NORMALS,
        "NORMALS",
        0,
        "Face Sets from Mesh Normals",
        "Create Face Sets for Faces that have similar normal",
    },
    {
        SCULPT_FACE_SETS_FROM_UV_SEAMS,
        "UV_SEAMS",
        0,
        "Face Sets from UV Seams",
        "Create Face Sets using UV Seams as boundaries",
    },
    {
        SCULPT_FACE_SETS_FROM_CREASES,
        "CREASES",
        0,
        "Face Sets from Edge Creases",
        "Create Face Sets using Edge Creases as boundaries",
    },
    {
        SCULPT_FACE_SETS_FROM_BEVEL_WEIGHT,
        "BEVEL_WEIGHT",
        0,
        "Face Sets from Bevel Weight",
        "Create Face Sets using Bevel Weights as boundaries",
    },
    {
        SCULPT_FACE_SETS_FROM_SHARP_EDGES,
        "SHARP_EDGES",
        0,
        "Face Sets from Sharp Edges",
        "Create Face Sets using Sharp Edges as boundaries",
    },
    {
        SCULPT_FACE_SETS_FROM_FACE_MAPS,
        "FACE_MAPS",
        0,
        "Face Sets from Face Maps",
        "Create a Face Set per Face Map",
    },
    {
        SCULPT_FACE_SETS_FROM_FACE_SET_BOUNDARIES,
        "FACE_SET_BOUNDARIES",
        0,
        "Face Sets from Face Set Boundaries",
        "Create a Face Set per isolated Face Set",
    },

    {0, nullptr, 0, nullptr, nullptr},
};

using FaceSetsFloodFillFn = blender::FunctionRef<bool(int from_face, int edge, int to_face)>;

static void sculpt_face_sets_init_flood_fill(Object *ob, const FaceSetsFloodFillFn &test_fn)
{
  using namespace blender;
  SculptSession *ss = ob->sculpt;
  Mesh *mesh = static_cast<Mesh *>(ob->data);

  BitVector<> visited_faces(mesh->totpoly, false);

  int *face_sets = ss->face_sets;

  const Span<MEdge> edges = mesh->edges();
  const Span<MPoly> polys = mesh->polys();
  const Span<int> corner_edges = mesh->corner_edges();

  if (!ss->epmap) {
    BKE_mesh_edge_poly_map_create(&ss->epmap,
                                  &ss->epmap_mem,
                                  edges.size(),
                                  polys.data(),
                                  polys.size(),
                                  corner_edges.data(),
                                  corner_edges.size());
  }

  int next_face_set = 1;

  for (const int i : polys.index_range()) {
    if (visited_faces[i]) {
      continue;
    }
    std::queue<int> queue;

    face_sets[i] = next_face_set;
    visited_faces[i].set(true);
    queue.push(i);

    while (!queue.empty()) {
      const int poly_i = queue.front();
      const MPoly &poly = polys[poly_i];
      queue.pop();

      for (const int edge_i : corner_edges.slice(poly.loopstart, poly.totloop)) {
        const Span<int> neighbor_polys(ss->epmap[edge_i].indices, ss->epmap[edge_i].count);
        for (const int neighbor_i : neighbor_polys) {
          if (neighbor_i == poly_i) {
            continue;
          }
          if (visited_faces[neighbor_i]) {
            continue;
          }
          if (!test_fn(poly_i, edge_i, neighbor_i)) {
            continue;
          }

          face_sets[neighbor_i] = next_face_set;
          visited_faces[neighbor_i].set(true);
          queue.push(neighbor_i);
        }
      }
    }

    next_face_set += 1;
  }
}

static void sculpt_face_sets_init_loop(Object *ob, const int mode)
{
  using namespace blender;
  Mesh *mesh = static_cast<Mesh *>(ob->data);
  SculptSession *ss = ob->sculpt;

  if (mode == SCULPT_FACE_SETS_FROM_MATERIALS) {
    const bke::AttributeAccessor attributes = mesh->attributes();
    const VArraySpan<int> material_indices = attributes.lookup_or_default<int>(
        "material_index", ATTR_DOMAIN_FACE, 0);
    for (const int i : IndexRange(mesh->totpoly)) {
      ss->face_sets[i] = material_indices[i] + 1;
    }
  }
  else if (mode == SCULPT_FACE_SETS_FROM_FACE_MAPS) {
    const int *face_maps = static_cast<const int *>(
        CustomData_get_layer(&mesh->pdata, CD_FACEMAP));
    for (const int i : IndexRange(mesh->totpoly)) {
      ss->face_sets[i] = face_maps ? face_maps[i] : 1;
    }
  }
}

static int sculpt_face_set_init_exec(bContext *C, wmOperator *op)
{
  using namespace blender;
  Object *ob = CTX_data_active_object(C);
  SculptSession *ss = ob->sculpt;
  Depsgraph *depsgraph = CTX_data_depsgraph_pointer(C);

  const int mode = RNA_enum_get(op->ptr, "mode");

  BKE_sculpt_update_object_for_edit(depsgraph, ob, true, false, false);

  /* Dyntopo not supported. */
  if (BKE_pbvh_type(ss->pbvh) == PBVH_BMESH) {
    return OPERATOR_CANCELLED;
  }

  PBVH *pbvh = ob->sculpt->pbvh;
  PBVHNode **nodes;
  int totnode;
  BKE_pbvh_search_gather(pbvh, nullptr, nullptr, &nodes, &totnode);

  if (!nodes) {
    return OPERATOR_CANCELLED;
  }

  SCULPT_undo_push_begin(ob, op);
  for (const int i : blender::IndexRange(totnode)) {
    SCULPT_undo_push_node(ob, nodes[i], SCULPT_UNDO_FACE_SETS);
  }

  const float threshold = RNA_float_get(op->ptr, "threshold");

  Mesh *mesh = static_cast<Mesh *>(ob->data);
  ss->face_sets = BKE_sculpt_face_sets_ensure(mesh);
  const bke::AttributeAccessor attributes = mesh->attributes();

  switch (mode) {
    case SCULPT_FACE_SETS_FROM_LOOSE_PARTS: {
      const VArray<bool> hide_poly = attributes.lookup_or_default<bool>(
          ".hide_poly", ATTR_DOMAIN_FACE, false);
      sculpt_face_sets_init_flood_fill(
          ob, [&](const int from_face, const int /*edge*/, const int to_face) {
            return hide_poly[from_face] == hide_poly[to_face];
          });
      break;
    }
    case SCULPT_FACE_SETS_FROM_MATERIALS: {
      sculpt_face_sets_init_loop(ob, SCULPT_FACE_SETS_FROM_MATERIALS);
      break;
    }
    case SCULPT_FACE_SETS_FROM_NORMALS: {
      const Span<float3> poly_normals(
          reinterpret_cast<const float3 *>(BKE_mesh_poly_normals_ensure(mesh)), mesh->totpoly);
      sculpt_face_sets_init_flood_fill(
          ob, [&](const int from_face, const int /*edge*/, const int to_face) -> bool {
            return std::abs(math::dot(poly_normals[from_face], poly_normals[to_face])) > threshold;
          });
      break;
    }
    case SCULPT_FACE_SETS_FROM_UV_SEAMS: {
      const VArraySpan<bool> uv_seams = mesh->attributes().lookup_or_default<bool>(
          ".uv_seam", ATTR_DOMAIN_EDGE, false);
      sculpt_face_sets_init_flood_fill(
          ob, [&](const int /*from_face*/, const int edge, const int /*to_face*/) -> bool {
            return !uv_seams[edge];
          });
      break;
    }
    case SCULPT_FACE_SETS_FROM_CREASES: {
      const float *creases = static_cast<const float *>(
          CustomData_get_layer(&mesh->edata, CD_CREASE));
      sculpt_face_sets_init_flood_fill(
          ob, [&](const int /*from_face*/, const int edge, const int /*to_face*/) -> bool {
            return creases ? creases[edge] < threshold : true;
          });
      break;
    }
    case SCULPT_FACE_SETS_FROM_SHARP_EDGES: {
      const VArraySpan<bool> sharp_edges = mesh->attributes().lookup_or_default<bool>(
          "sharp_edge", ATTR_DOMAIN_EDGE, false);
      sculpt_face_sets_init_flood_fill(
          ob, [&](const int /*from_face*/, const int edge, const int /*to_face*/) -> bool {
            return !sharp_edges[edge];
          });
      break;
    }
    case SCULPT_FACE_SETS_FROM_BEVEL_WEIGHT: {
      const float *bevel_weights = static_cast<const float *>(
          CustomData_get_layer(&mesh->edata, CD_BWEIGHT));
      sculpt_face_sets_init_flood_fill(
          ob, [&](const int /*from_face*/, const int edge, const int /*to_face*/) -> bool {
            return bevel_weights ? bevel_weights[edge] < threshold : true;
          });
      break;
    }
    case SCULPT_FACE_SETS_FROM_FACE_SET_BOUNDARIES: {
      Array<int> face_sets_copy(Span<int>(ss->face_sets, mesh->totpoly));
      sculpt_face_sets_init_flood_fill(
          ob, [&](const int from_face, const int /*edge*/, const int to_face) -> bool {
            return face_sets_copy[from_face] == face_sets_copy[to_face];
          });
      break;
    }
    case SCULPT_FACE_SETS_FROM_FACE_MAPS: {
      sculpt_face_sets_init_loop(ob, SCULPT_FACE_SETS_FROM_FACE_MAPS);
      break;
    }
  }

  SCULPT_undo_push_end(ob);

  /* Sync face sets visibility and vertex visibility as now all Face Sets are visible. */
  SCULPT_visibility_sync_all_from_faces(ob);

  for (int i = 0; i < totnode; i++) {
    BKE_pbvh_node_mark_update_visibility(nodes[i]);
  }

  BKE_pbvh_update_vertex_data(ss->pbvh, PBVH_UpdateVisibility);

  MEM_SAFE_FREE(nodes);

  if (BKE_pbvh_type(pbvh) == PBVH_FACES) {
    BKE_mesh_flush_hidden_from_verts(mesh);
  }

  SCULPT_tag_update_overlays(C);

  return OPERATOR_FINISHED;
}

void SCULPT_OT_face_sets_init(wmOperatorType *ot)
{
  /* identifiers */
  ot->name = "Init Face Sets";
  ot->idname = "SCULPT_OT_face_sets_init";
  ot->description = "Initializes all Face Sets in the mesh";

  /* api callbacks */
  ot->exec = sculpt_face_set_init_exec;
  ot->poll = SCULPT_mode_poll;

  ot->flag = OPTYPE_REGISTER | OPTYPE_UNDO;

  RNA_def_enum(
      ot->srna, "mode", prop_sculpt_face_sets_init_types, SCULPT_FACE_SET_MASKED, "Mode", "");
  RNA_def_float(
      ot->srna,
      "threshold",
      0.5f,
      0.0f,
      1.0f,
      "Threshold",
      "Minimum value to consider a certain attribute a boundary when creating the Face Sets",
      0.0f,
      1.0f);
}

enum eSculptFaceGroupVisibilityModes {
  SCULPT_FACE_SET_VISIBILITY_TOGGLE = 0,
  SCULPT_FACE_SET_VISIBILITY_SHOW_ACTIVE = 1,
  SCULPT_FACE_SET_VISIBILITY_HIDE_ACTIVE = 2,
  SCULPT_FACE_SET_VISIBILITY_INVERT = 3,
};

static EnumPropertyItem prop_sculpt_face_sets_change_visibility_types[] = {
    {
        SCULPT_FACE_SET_VISIBILITY_TOGGLE,
        "TOGGLE",
        0,
        "Toggle Visibility",
        "Hide all Face Sets except for the active one",
    },
    {
        SCULPT_FACE_SET_VISIBILITY_SHOW_ACTIVE,
        "SHOW_ACTIVE",
        0,
        "Show Active Face Set",
        "Show Active Face Set",
    },
    {
        SCULPT_FACE_SET_VISIBILITY_HIDE_ACTIVE,
        "HIDE_ACTIVE",
        0,
        "Hide Active Face Sets",
        "Hide Active Face Sets",
    },
    {
        SCULPT_FACE_SET_VISIBILITY_INVERT,
        "INVERT",
        0,
        "Invert Face Set Visibility",
        "Invert Face Set Visibility",
    },
    {0, nullptr, 0, nullptr, nullptr},
};

static int sculpt_face_sets_change_visibility_exec(bContext *C, wmOperator *op)
{
  Object *ob = CTX_data_active_object(C);
  SculptSession *ss = ob->sculpt;
  Depsgraph *depsgraph = CTX_data_depsgraph_pointer(C);

  Mesh *mesh = BKE_object_get_original_mesh(ob);

  BKE_sculpt_update_object_for_edit(depsgraph, ob, true, true, false);

  /* Not supported for dyntopo. */
  if (BKE_pbvh_type(ss->pbvh) == PBVH_BMESH) {
    return OPERATOR_CANCELLED;
  }

  const int mode = RNA_enum_get(op->ptr, "mode");
  const int tot_vert = SCULPT_vertex_count_get(ss);

  PBVH *pbvh = ob->sculpt->pbvh;
  PBVHNode **nodes;
  int totnode;

  BKE_pbvh_search_gather(pbvh, nullptr, nullptr, &nodes, &totnode);

  if (totnode == 0) {
    MEM_SAFE_FREE(nodes);
    return OPERATOR_CANCELLED;
  }

  const int active_face_set = SCULPT_active_face_set_get(ss);

  SCULPT_undo_push_begin(ob, op);
  for (int i = 0; i < totnode; i++) {
    SCULPT_undo_push_node(ob, nodes[i], SCULPT_UNDO_HIDDEN);
  }

  switch (mode) {
    case SCULPT_FACE_SET_VISIBILITY_TOGGLE: {
      bool hidden_vertex = false;

      /* This can fail with regular meshes with non-manifold geometry as the visibility state can't
       * be synced from face sets to non-manifold vertices. */
      if (BKE_pbvh_type(ss->pbvh) == PBVH_GRIDS) {
        for (int i = 0; i < tot_vert; i++) {
          PBVHVertRef vertex = BKE_pbvh_index_to_vertex(ss->pbvh, i);

          if (!SCULPT_vertex_visible_get(ss, vertex)) {
            hidden_vertex = true;
            break;
          }
        }
      }

      if (ss->hide_poly) {
        for (int i = 0; i < ss->totfaces; i++) {
          if (ss->hide_poly[i]) {
            hidden_vertex = true;
            break;
          }
        }
      }

      ss->hide_poly = BKE_sculpt_hide_poly_ensure(mesh);

      if (hidden_vertex) {
        SCULPT_face_visibility_all_set(ss, true);
      }
      else {
        if (ss->face_sets) {
          SCULPT_face_visibility_all_set(ss, false);
          SCULPT_face_set_visibility_set(ss, active_face_set, true);
        }
        else {
          SCULPT_face_visibility_all_set(ss, true);
        }
      }
      break;
    }
    case SCULPT_FACE_SET_VISIBILITY_SHOW_ACTIVE:
      ss->hide_poly = BKE_sculpt_hide_poly_ensure(mesh);

      if (ss->face_sets) {
        SCULPT_face_visibility_all_set(ss, false);
        SCULPT_face_set_visibility_set(ss, active_face_set, true);
      }
      else {
        SCULPT_face_set_visibility_set(ss, active_face_set, true);
      }
      break;
    case SCULPT_FACE_SET_VISIBILITY_HIDE_ACTIVE:
      ss->hide_poly = BKE_sculpt_hide_poly_ensure(mesh);

      if (ss->face_sets) {
        SCULPT_face_set_visibility_set(ss, active_face_set, false);
      }
      else {
        SCULPT_face_visibility_all_set(ss, false);
      }

      break;
    case SCULPT_FACE_SET_VISIBILITY_INVERT:
      ss->hide_poly = BKE_sculpt_hide_poly_ensure(mesh);
      SCULPT_face_visibility_all_invert(ss);
      break;
  }

  /* For modes that use the cursor active vertex, update the rotation origin for viewport
   * navigation.
   */
  if (ELEM(mode, SCULPT_FACE_SET_VISIBILITY_TOGGLE, SCULPT_FACE_SET_VISIBILITY_SHOW_ACTIVE)) {
    UnifiedPaintSettings *ups = &CTX_data_tool_settings(C)->unified_paint_settings;
    float location[3];
    copy_v3_v3(location, SCULPT_active_vertex_co_get(ss));
    mul_m4_v3(ob->object_to_world, location);
    copy_v3_v3(ups->average_stroke_accum, location);
    ups->average_stroke_counter = 1;
    ups->last_stroke_valid = true;
  }

  /* Sync face sets visibility and vertex visibility. */
  SCULPT_visibility_sync_all_from_faces(ob);

  SCULPT_undo_push_end(ob);
  for (int i = 0; i < totnode; i++) {
    BKE_pbvh_node_mark_update_visibility(nodes[i]);
  }

  BKE_pbvh_update_vertex_data(ss->pbvh, PBVH_UpdateVisibility);

  MEM_SAFE_FREE(nodes);

  SCULPT_tag_update_overlays(C);

  return OPERATOR_FINISHED;
}

static int sculpt_face_sets_change_visibility_invoke(bContext *C,
                                                     wmOperator *op,
                                                     const wmEvent *event)
{
  Object *ob = CTX_data_active_object(C);
  SculptSession *ss = ob->sculpt;

  /* Update the active vertex and Face Set using the cursor position to avoid relying on the paint
   * cursor updates. */
  SculptCursorGeometryInfo sgi;
  const float mval_fl[2] = {float(event->mval[0]), float(event->mval[1])};
  SCULPT_vertex_random_access_ensure(ss);
  SCULPT_cursor_geometry_info_update(C, &sgi, mval_fl, false);

  return sculpt_face_sets_change_visibility_exec(C, op);
}

void SCULPT_OT_face_sets_change_visibility(wmOperatorType *ot)
{
  /* Identifiers. */
  ot->name = "Face Sets Visibility";
  ot->idname = "SCULPT_OT_face_set_change_visibility";
  ot->description = "Change the visibility of the Face Sets of the sculpt";

  /* Api callbacks. */
  ot->exec = sculpt_face_sets_change_visibility_exec;
  ot->invoke = sculpt_face_sets_change_visibility_invoke;
  ot->poll = SCULPT_mode_poll;

  ot->flag = OPTYPE_REGISTER | OPTYPE_UNDO | OPTYPE_DEPENDS_ON_CURSOR;

  RNA_def_enum(ot->srna,
               "mode",
               prop_sculpt_face_sets_change_visibility_types,
               SCULPT_FACE_SET_VISIBILITY_TOGGLE,
               "Mode",
               "");
}

static int sculpt_face_sets_randomize_colors_exec(bContext *C, wmOperator * /*op*/)
{

  Object *ob = CTX_data_active_object(C);
  SculptSession *ss = ob->sculpt;

  /* Dyntopo not supported. */
  if (BKE_pbvh_type(ss->pbvh) == PBVH_BMESH) {
    return OPERATOR_CANCELLED;
  }

  if (!ss->face_sets) {
    return OPERATOR_CANCELLED;
  }

  PBVH *pbvh = ob->sculpt->pbvh;
  PBVHNode **nodes;
  int totnode;
  Mesh *mesh = static_cast<Mesh *>(ob->data);

  mesh->face_sets_color_seed += 1;
  if (ss->face_sets) {
    const int random_index = clamp_i(ss->totfaces * BLI_hash_int_01(mesh->face_sets_color_seed),
                                     0,
                                     max_ii(0, ss->totfaces - 1));
    mesh->face_sets_color_default = ss->face_sets[random_index];
  }
  BKE_pbvh_face_sets_color_set(pbvh, mesh->face_sets_color_seed, mesh->face_sets_color_default);

  BKE_pbvh_search_gather(pbvh, nullptr, nullptr, &nodes, &totnode);
  for (int i = 0; i < totnode; i++) {
    BKE_pbvh_node_mark_redraw(nodes[i]);
  }

  MEM_SAFE_FREE(nodes);

  SCULPT_tag_update_overlays(C);

  return OPERATOR_FINISHED;
}

void SCULPT_OT_face_sets_randomize_colors(wmOperatorType *ot)
{
  /* Identifiers. */
  ot->name = "Randomize Face Sets Colors";
  ot->idname = "SCULPT_OT_face_sets_randomize_colors";
  ot->description = "Generates a new set of random colors to render the Face Sets in the viewport";

  /* Api callbacks. */
  ot->exec = sculpt_face_sets_randomize_colors_exec;
  ot->poll = SCULPT_mode_poll;

  ot->flag = OPTYPE_REGISTER | OPTYPE_UNDO;
}

enum eSculptFaceSetEditMode {
  SCULPT_FACE_SET_EDIT_GROW = 0,
  SCULPT_FACE_SET_EDIT_SHRINK = 1,
  SCULPT_FACE_SET_EDIT_DELETE_GEOMETRY = 2,
  SCULPT_FACE_SET_EDIT_FAIR_POSITIONS = 3,
  SCULPT_FACE_SET_EDIT_FAIR_TANGENCY = 4,
};

static EnumPropertyItem prop_sculpt_face_sets_edit_types[] = {
    {
        SCULPT_FACE_SET_EDIT_GROW,
        "GROW",
        0,
        "Grow Face Set",
        "Grows the Face Sets boundary by one face based on mesh topology",
    },
    {
        SCULPT_FACE_SET_EDIT_SHRINK,
        "SHRINK",
        0,
        "Shrink Face Set",
        "Shrinks the Face Sets boundary by one face based on mesh topology",
    },
    {
        SCULPT_FACE_SET_EDIT_DELETE_GEOMETRY,
        "DELETE_GEOMETRY",
        0,
        "Delete Geometry",
        "Deletes the faces that are assigned to the Face Set",
    },
    {
        SCULPT_FACE_SET_EDIT_FAIR_POSITIONS,
        "FAIR_POSITIONS",
        0,
        "Fair Positions",
        "Creates a smooth as possible geometry patch from the Face Set minimizing changes in "
        "vertex positions",
    },
    {
        SCULPT_FACE_SET_EDIT_FAIR_TANGENCY,
        "FAIR_TANGENCY",
        0,
        "Fair Tangency",
        "Creates a smooth as possible geometry patch from the Face Set minimizing changes in "
        "vertex tangents",
    },
    {0, nullptr, 0, nullptr, nullptr},
};

static void sculpt_face_set_grow(Object *ob,
                                 SculptSession *ss,
                                 const int *prev_face_sets,
                                 const int active_face_set_id,
                                 const bool modify_hidden)
{
  using namespace blender;
  Mesh *mesh = BKE_mesh_from_object(ob);
  const blender::Span<MPoly> polys = mesh->polys();
  const Span<int> corner_verts = mesh->corner_verts();

  for (const int p : polys.index_range()) {
    if (!modify_hidden && prev_face_sets[p] <= 0) {
      continue;
    }
    const MPoly &c_poly = polys[p];
    for (const int vert : corner_verts.slice(c_poly.loopstart, c_poly.totloop)) {
      const MeshElemMap *vert_map = &ss->pmap[vert];
      for (int i = 0; i < vert_map->count; i++) {
        const int neighbor_face_index = vert_map->indices[i];
        if (neighbor_face_index == p) {
          continue;
        }
        if (abs(prev_face_sets[neighbor_face_index]) == active_face_set_id) {
          ss->face_sets[p] = active_face_set_id;
        }
      }
    }
  }
}

static void sculpt_face_set_shrink(Object *ob,
                                   SculptSession *ss,
                                   const int *prev_face_sets,
                                   const int active_face_set_id,
                                   const bool modify_hidden)
{
  using namespace blender;
  Mesh *mesh = BKE_mesh_from_object(ob);
  const blender::Span<MPoly> polys = mesh->polys();
  const Span<int> corner_verts = mesh->corner_verts();
  for (const int p : polys.index_range()) {
    if (!modify_hidden && prev_face_sets[p] <= 0) {
      continue;
    }
    if (abs(prev_face_sets[p]) == active_face_set_id) {
      const MPoly &c_poly = polys[p];
      for (const int vert_i : corner_verts.slice(c_poly.loopstart, c_poly.totloop)) {
        const MeshElemMap *vert_map = &ss->pmap[vert_i];
        for (int i = 0; i < vert_map->count; i++) {
          const int neighbor_face_index = vert_map->indices[i];
          if (neighbor_face_index == p) {
            continue;
          }
          if (abs(prev_face_sets[neighbor_face_index]) != active_face_set_id) {
            ss->face_sets[p] = prev_face_sets[neighbor_face_index];
          }
        }
      }
    }
  }
}

static bool check_single_face_set(SculptSession *ss,
                                  const int *face_sets,
                                  const bool check_visible_only)
{
  if (face_sets == nullptr) {
    return true;
  }
  int first_face_set = SCULPT_FACE_SET_NONE;
  if (check_visible_only) {
    for (int f = 0; f < ss->totfaces; f++) {
      if (ss->hide_poly && ss->hide_poly[f]) {
        continue;
      }
      first_face_set = face_sets[f];
      break;
    }
  }
  else {
    first_face_set = face_sets[0];
  }

  if (first_face_set == SCULPT_FACE_SET_NONE) {
    return true;
  }

  for (int f = 0; f < ss->totfaces; f++) {
    if (check_visible_only && ss->hide_poly && ss->hide_poly[f]) {
      continue;
    }
    if (face_sets[f] != first_face_set) {
      return false;
    }
  }
  return true;
}

static void sculpt_face_set_delete_geometry(Object *ob,
                                            SculptSession *ss,
                                            const int active_face_set_id,
                                            const bool modify_hidden)
{

  Mesh *mesh = static_cast<Mesh *>(ob->data);
  const BMAllocTemplate allocsize = BMALLOC_TEMPLATE_FROM_ME(mesh);
  BMeshCreateParams create_params{};
  create_params.use_toolflags = true;
  BMesh *bm = BM_mesh_create(&allocsize, &create_params);

  BMeshFromMeshParams convert_params{};
  convert_params.calc_vert_normal = true;
  convert_params.calc_face_normal = true;
  BM_mesh_bm_from_me(bm, mesh, &convert_params);

  BM_mesh_elem_table_init(bm, BM_FACE);
  BM_mesh_elem_table_ensure(bm, BM_FACE);
  BM_mesh_elem_hflag_disable_all(bm, BM_VERT | BM_EDGE | BM_FACE, BM_ELEM_TAG, false);
  BMIter iter;
  BMFace *f;
  BM_ITER_MESH (f, &iter, bm, BM_FACES_OF_MESH) {
    const int face_index = BM_elem_index_get(f);
    if (!modify_hidden && ss->hide_poly && ss->hide_poly[face_index]) {
      continue;
    }
    BM_elem_flag_set(f, BM_ELEM_TAG, ss->face_sets[face_index] == active_face_set_id);
  }
  BM_mesh_delete_hflag_context(bm, BM_ELEM_TAG, DEL_FACES);
  BM_mesh_elem_hflag_disable_all(bm, BM_VERT | BM_EDGE | BM_FACE, BM_ELEM_TAG, false);

  BMeshToMeshParams bmesh_to_mesh_params{};
  bmesh_to_mesh_params.calc_object_remap = false;
  BM_mesh_bm_to_me(nullptr, bm, mesh, &bmesh_to_mesh_params);

  BM_mesh_free(bm);
}

static void sculpt_face_set_edit_fair_face_set(Object *ob,
                                               const int active_face_set_id,
                                               const eMeshFairingDepth fair_order,
                                               const float strength)
{
  SculptSession *ss = ob->sculpt;
  const int totvert = SCULPT_vertex_count_get(ss);

  Mesh *mesh = static_cast<Mesh *>(ob->data);
  Vector<float3> orig_positions;
  Vector<bool> fair_verts;

  orig_positions.resize(totvert);
  fair_verts.resize(totvert);

  SCULPT_boundary_info_ensure(ob);

  for (int i = 0; i < totvert; i++) {
    PBVHVertRef vertex = BKE_pbvh_index_to_vertex(ss->pbvh, i);

    orig_positions[i] = SCULPT_vertex_co_get(ss, vertex);
    fair_verts[i] = !SCULPT_vertex_is_boundary(ss, vertex) &&
                    SCULPT_vertex_has_face_set(ss, vertex, active_face_set_id) &&
                    SCULPT_vertex_has_unique_face_set(ss, vertex);
  }

  float(*positions)[3] = SCULPT_mesh_deformed_positions_get(ss);
  BKE_mesh_prefair_and_fair_verts(mesh, positions, fair_verts.data(), fair_order);

  for (int i = 0; i < totvert; i++) {
    if (fair_verts[i]) {
      interp_v3_v3v3(positions[i], orig_positions[i], positions[i], strength);
    }
  }
}

static void sculpt_face_set_apply_edit(Object *ob,
                                       const int active_face_set_id,
                                       const int mode,
                                       const bool modify_hidden,
                                       const float strength = 0.0f)
{
  SculptSession *ss = ob->sculpt;

  switch (mode) {
    case SCULPT_FACE_SET_EDIT_GROW: {
      int *prev_face_sets = static_cast<int *>(MEM_dupallocN(ss->face_sets));
      sculpt_face_set_grow(ob, ss, prev_face_sets, active_face_set_id, modify_hidden);
      MEM_SAFE_FREE(prev_face_sets);
      break;
    }
    case SCULPT_FACE_SET_EDIT_SHRINK: {
      int *prev_face_sets = static_cast<int *>(MEM_dupallocN(ss->face_sets));
      sculpt_face_set_shrink(ob, ss, prev_face_sets, active_face_set_id, modify_hidden);
      MEM_SAFE_FREE(prev_face_sets);
      break;
    }
    case SCULPT_FACE_SET_EDIT_DELETE_GEOMETRY:
      sculpt_face_set_delete_geometry(ob, ss, active_face_set_id, modify_hidden);
      break;
    case SCULPT_FACE_SET_EDIT_FAIR_POSITIONS:
      sculpt_face_set_edit_fair_face_set(
          ob, active_face_set_id, MESH_FAIRING_DEPTH_POSITION, strength);
      break;
    case SCULPT_FACE_SET_EDIT_FAIR_TANGENCY:
      sculpt_face_set_edit_fair_face_set(
          ob, active_face_set_id, MESH_FAIRING_DEPTH_TANGENCY, strength);
      break;
  }
}

static bool sculpt_face_set_edit_is_operation_valid(SculptSession *ss,
                                                    const eSculptFaceSetEditMode mode,
                                                    const bool modify_hidden)
{
  if (BKE_pbvh_type(ss->pbvh) == PBVH_BMESH) {
    /* Dyntopo is not supported. */
    return false;
  }

  if (mode == SCULPT_FACE_SET_EDIT_DELETE_GEOMETRY) {
    if (BKE_pbvh_type(ss->pbvh) == PBVH_GRIDS) {
      /* Modification of base mesh geometry requires special remapping of multi-resolution
       * displacement, which does not happen here.
       * Disable delete operation. It can be supported in the future by doing similar displacement
       * data remapping as what happens in the mesh edit mode. */
      return false;
    }
    if (check_single_face_set(ss, ss->face_sets, !modify_hidden)) {
      /* Cancel the operator if the mesh only contains one Face Set to avoid deleting the
       * entire object. */
      return false;
    }
  }

  if (ELEM(mode, SCULPT_FACE_SET_EDIT_FAIR_POSITIONS, SCULPT_FACE_SET_EDIT_FAIR_TANGENCY)) {
    if (BKE_pbvh_type(ss->pbvh) == PBVH_GRIDS) {
      /* TODO: Multi-resolution topology representation using grids and duplicates can't be used
       * directly by the fair algorithm. Multi-resolution topology needs to be exposed in a
       * different way or converted to a mesh for this operation. */
      return false;
    }
  }

  return true;
}

static void sculpt_face_set_edit_modify_geometry(bContext *C,
                                                 Object *ob,
                                                 const int active_face_set,
                                                 const eSculptFaceSetEditMode mode,
                                                 const bool modify_hidden,
                                                 wmOperator *op)
{
  Mesh *mesh = static_cast<Mesh *>(ob->data);
  ED_sculpt_undo_geometry_begin(ob, op);
  sculpt_face_set_apply_edit(ob, abs(active_face_set), mode, modify_hidden);
  ED_sculpt_undo_geometry_end(ob);
  BKE_mesh_batch_cache_dirty_tag(mesh, BKE_MESH_BATCH_DIRTY_ALL);
  DEG_id_tag_update(&ob->id, ID_RECALC_GEOMETRY);
  WM_event_add_notifier(C, NC_GEOM | ND_DATA, mesh);
}

static void face_set_edit_do_post_visibility_updates(Object *ob, PBVHNode **nodes, int totnode)
{
  SculptSession *ss = ob->sculpt;
  PBVH *pbvh = ss->pbvh;
  Mesh *mesh = static_cast<Mesh *>(ob->data);

  /* Sync face sets visibility and vertex visibility as now all Face Sets are visible. */
  SCULPT_visibility_sync_all_from_faces(ob);

  for (int i = 0; i < totnode; i++) {
    BKE_pbvh_node_mark_update_visibility(nodes[i]);
  }

  BKE_pbvh_update_vertex_data(ss->pbvh, PBVH_UpdateVisibility);

  if (BKE_pbvh_type(pbvh) == PBVH_FACES) {
    BKE_mesh_flush_hidden_from_verts(mesh);
  }
}

static void sculpt_face_set_edit_modify_face_sets(Object *ob,
                                                  const int active_face_set,
                                                  const eSculptFaceSetEditMode mode,
                                                  const bool modify_hidden,
                                                  wmOperator *op)
{
  PBVH *pbvh = ob->sculpt->pbvh;
  PBVHNode **nodes;
  int totnode;
  BKE_pbvh_search_gather(pbvh, nullptr, nullptr, &nodes, &totnode);

  if (!nodes) {
    return;
  }
  SCULPT_undo_push_begin(ob, op);
  for (const int i : blender::IndexRange(totnode)) {
    SCULPT_undo_push_node(ob, nodes[i], SCULPT_UNDO_FACE_SETS);
  }
  sculpt_face_set_apply_edit(ob, abs(active_face_set), mode, modify_hidden);
  SCULPT_undo_push_end(ob);
  face_set_edit_do_post_visibility_updates(ob, nodes, totnode);
  MEM_freeN(nodes);
}

static void sculpt_face_set_edit_modify_coordinates(bContext *C,
                                                    Object *ob,
                                                    const int active_face_set,
                                                    const eSculptFaceSetEditMode mode,
                                                    wmOperator *op)
{
  Sculpt *sd = CTX_data_tool_settings(C)->sculpt;
  SculptSession *ss = ob->sculpt;
  PBVH *pbvh = ss->pbvh;
  PBVHNode **nodes;
  int totnode;

  BKE_pbvh_search_gather(pbvh, nullptr, nullptr, &nodes, &totnode);

  const float strength = RNA_float_get(op->ptr, "strength");

  SCULPT_undo_push_begin(ob, op);
  for (int i = 0; i < totnode; i++) {
    BKE_pbvh_node_mark_update(nodes[i]);
    SCULPT_undo_push_node(ob, nodes[i], SCULPT_UNDO_COORDS);
  }
  sculpt_face_set_apply_edit(ob, abs(active_face_set), mode, false, strength);

  if (ss->deform_modifiers_active || ss->shapekey_active) {
    SCULPT_flush_stroke_deform(sd, ob, true);
  }
  SCULPT_flush_update_step(C, SCULPT_UPDATE_COORDS);
  SCULPT_flush_update_done(C, ob, SCULPT_UPDATE_COORDS);
  SCULPT_undo_push_end(ob);
  MEM_freeN(nodes);
}

static bool sculpt_face_set_edit_init(bContext *C, wmOperator *op)
{
  Object *ob = CTX_data_active_object(C);
  SculptSession *ss = ob->sculpt;
  Depsgraph *depsgraph = CTX_data_ensure_evaluated_depsgraph(C);
  const eSculptFaceSetEditMode mode = static_cast<eSculptFaceSetEditMode>(
      RNA_enum_get(op->ptr, "mode"));
  const bool modify_hidden = RNA_boolean_get(op->ptr, "modify_hidden");

  if (!sculpt_face_set_edit_is_operation_valid(ss, mode, modify_hidden)) {
    return false;
  }

  ss->face_sets = BKE_sculpt_face_sets_ensure(BKE_mesh_from_object(ob));
  BKE_sculpt_update_object_for_edit(depsgraph, ob, true, false, false);

  return true;
}

static int sculpt_face_set_edit_exec(bContext *C, wmOperator *op)
{
  if (!sculpt_face_set_edit_init(C, op)) {
    return OPERATOR_CANCELLED;
  }

  Object *ob = CTX_data_active_object(C);

  const int active_face_set = RNA_int_get(op->ptr, "active_face_set");
  const eSculptFaceSetEditMode mode = static_cast<eSculptFaceSetEditMode>(
      RNA_enum_get(op->ptr, "mode"));
  const bool modify_hidden = RNA_boolean_get(op->ptr, "modify_hidden");

  switch (mode) {
    case SCULPT_FACE_SET_EDIT_DELETE_GEOMETRY:
      sculpt_face_set_edit_modify_geometry(C, ob, active_face_set, mode, modify_hidden, op);
      break;
    case SCULPT_FACE_SET_EDIT_GROW:
    case SCULPT_FACE_SET_EDIT_SHRINK:
      sculpt_face_set_edit_modify_face_sets(ob, active_face_set, mode, modify_hidden, op);
      break;
    case SCULPT_FACE_SET_EDIT_FAIR_POSITIONS:
    case SCULPT_FACE_SET_EDIT_FAIR_TANGENCY:
      sculpt_face_set_edit_modify_coordinates(C, ob, active_face_set, mode, op);
      break;
  }

  SCULPT_tag_update_overlays(C);

  return OPERATOR_FINISHED;
}

static int sculpt_face_set_edit_invoke(bContext *C, wmOperator *op, const wmEvent *event)
{
  Depsgraph *depsgraph = CTX_data_depsgraph_pointer(C);
  Object *ob = CTX_data_active_object(C);
  SculptSession *ss = ob->sculpt;

  BKE_sculpt_update_object_for_edit(depsgraph, ob, true, false, false);

  /* Update the current active Face Set and Vertex as the operator can be used directly from the
   * tool without brush cursor. */
  SculptCursorGeometryInfo sgi;
  const float mval_fl[2] = {float(event->mval[0]), float(event->mval[1])};
  if (!SCULPT_cursor_geometry_info_update(C, &sgi, mval_fl, false)) {
    /* The cursor is not over the mesh. Cancel to avoid editing the last updated Face Set ID. */
    return OPERATOR_CANCELLED;
  }
  RNA_int_set(op->ptr, "active_face_set", SCULPT_active_face_set_get(ss));

  return sculpt_face_set_edit_exec(C, op);
}

void SCULPT_OT_face_sets_edit(struct wmOperatorType *ot)
{
  /* Identifiers. */
  ot->name = "Edit Face Set";
  ot->idname = "SCULPT_OT_face_set_edit";
  ot->description = "Edits the current active Face Set";

  /* Api callbacks. */
  ot->invoke = sculpt_face_set_edit_invoke;
  ot->exec = sculpt_face_set_edit_exec;
  ot->poll = SCULPT_mode_poll;

  ot->flag = OPTYPE_REGISTER | OPTYPE_UNDO | OPTYPE_DEPENDS_ON_CURSOR;

  PropertyRNA *prop = RNA_def_int(
      ot->srna, "active_face_set", 1, 0, INT_MAX, "Active Face Set", "", 0, 64);
  RNA_def_property_flag(prop, PROP_HIDDEN);

  RNA_def_enum(
      ot->srna, "mode", prop_sculpt_face_sets_edit_types, SCULPT_FACE_SET_EDIT_GROW, "Mode", "");
  RNA_def_float(ot->srna, "strength", 1.0f, 0.0f, 1.0f, "Strength", "", 0.0f, 1.0f);

  ot->prop = RNA_def_boolean(ot->srna,
                             "modify_hidden",
                             true,
                             "Modify Hidden",
                             "Apply the edit operation to hidden Face Sets");
}<|MERGE_RESOLUTION|>--- conflicted
+++ resolved
@@ -129,7 +129,7 @@
   const Span<float3> positions(
       reinterpret_cast<const float3 *>(SCULPT_mesh_deformed_positions_get(ss)),
       SCULPT_vertex_count_get(ss));
-  const Span<MLoop> loops(ss->mloop, data->me->totloop);
+  const Span<int> corner_verts(ss->corner_verts, data->me->totloop);
   AutomaskingNodeData automask_data;
   SCULPT_automasking_node_begin(
       data->ob, ss, ss->cache->automasking, &automask_data, data->nodes[n]);
@@ -143,14 +143,8 @@
       for (int j = 0; j < ss->pmap[vd.index].count; j++) {
         const MPoly &poly = ss->polys[vert_map->indices[j]];
 
-<<<<<<< HEAD
-        float poly_center[3];
-        BKE_mesh_calc_poly_center(
-            &poly, &ss->corner_verts[poly.loopstart], positions, poly_center);
-=======
         const float3 poly_center = bke::mesh::poly_center_calc(
-            positions, loops.slice(poly.loopstart, poly.totloop));
->>>>>>> cbc73a1e
+            positions, corner_verts.slice(poly.loopstart, poly.totloop));
 
         if (!sculpt_brush_test_sq_fn(&test, poly_center)) {
           continue;
