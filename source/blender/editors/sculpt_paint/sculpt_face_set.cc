--- conflicted
+++ resolved
@@ -1892,11 +1892,7 @@
   return OPERATOR_FINISHED;
 }
 
-<<<<<<< HEAD
-static int gesture_polyline_invoke(bContext *C, wmOperator *op, const wmEvent *event)
-=======
 static int gesture_line_invoke(bContext *C, wmOperator *op, const wmEvent *event)
->>>>>>> 7726e7f5
 {
   const View3D *v3d = CTX_wm_view3d(C);
   const Base *base = CTX_data_active_base(C);
@@ -1904,21 +1900,12 @@
     return OPERATOR_CANCELLED;
   }
 
-<<<<<<< HEAD
-  return WM_gesture_polyline_invoke(C, op, event);
-}
-
-static int gesture_polyline_exec(bContext *C, wmOperator *op)
-{
-  std::unique_ptr<gesture::GestureData> gesture_data = gesture::init_from_polyline(C, op);
-=======
   return WM_gesture_straightline_active_side_invoke(C, op, event);
 }
 
 static int gesture_line_exec(bContext *C, wmOperator *op)
 {
   std::unique_ptr<gesture::GestureData> gesture_data = gesture::init_from_line(C, op);
->>>>>>> 7726e7f5
   if (!gesture_data) {
     return OPERATOR_CANCELLED;
   }
@@ -1927,11 +1914,29 @@
   return OPERATOR_FINISHED;
 }
 
-<<<<<<< HEAD
+static int gesture_polyline_invoke(bContext *C, wmOperator *op, const wmEvent *event)
+{
+  const View3D *v3d = CTX_wm_view3d(C);
+  const Base *base = CTX_data_active_base(C);
+  if (!BKE_base_is_visible(v3d, base)) {
+    return OPERATOR_CANCELLED;
+  }
+
+  return WM_gesture_polyline_invoke(C, op, event);
+}
+
+static int gesture_polyline_exec(bContext *C, wmOperator *op)
+{
+  std::unique_ptr<gesture::GestureData> gesture_data = gesture::init_from_polyline(C, op);
+  if (!gesture_data) {
+    return OPERATOR_CANCELLED;
+  }
+  init_operation(*gesture_data, *op);
+  gesture::apply(*C, *gesture_data, *op);
+  return OPERATOR_FINISHED;
+}
+
 void SCULPT_OT_face_set_polyline_gesture(wmOperatorType *ot)
-=======
-void SCULPT_OT_face_set_lasso_gesture(wmOperatorType *ot)
->>>>>>> 7726e7f5
 {
   ot->name = "Face Set Lasso Gesture";
   ot->idname = "SCULPT_OT_face_set_polyline_gesture";
@@ -1967,7 +1972,6 @@
   gesture::operator_properties(ot, gesture::ShapeType::Box);
 }
 
-<<<<<<< HEAD
 void SCULPT_OT_face_set_lasso_gesture(wmOperatorType *ot)
 {
   ot->name = "Face Set Lasso Gesture";
@@ -1984,7 +1988,8 @@
 
   WM_operator_properties_gesture_lasso(ot);
   gesture::operator_properties(ot, gesture::ShapeType::Lasso);
-=======
+}
+
 void SCULPT_OT_face_set_line_gesture(wmOperatorType *ot)
 {
   ot->name = "Face Set Line Gesture";
@@ -2001,7 +2006,6 @@
 
   WM_operator_properties_gesture_straightline(ot, WM_CURSOR_EDIT);
   gesture::operator_properties(ot, gesture::ShapeType::Line);
->>>>>>> 7726e7f5
 }
 /** \} */
 
