--- conflicted
+++ resolved
@@ -546,12 +546,8 @@
   const Span<int> corner_edges = mesh->corner_edges();
 
   if (!ss->epmap) {
-    BKE_mesh_edge_poly_map_create(&ss->epmap,
-                                  &ss->epmap_mem,
-                                  edges.size(),
-                                  polys,
-                                  corner_edges.data(),
-                                  corner_edges.size());
+    BKE_mesh_edge_poly_map_create(
+        &ss->epmap, &ss->epmap_mem, edges.size(), polys, corner_edges.data(), corner_edges.size());
   }
 
   int next_face_set = 1;
@@ -1100,11 +1096,7 @@
 {
   using namespace blender;
   Mesh *mesh = BKE_mesh_from_object(ob);
-<<<<<<< HEAD
   const OffsetIndices polys = mesh->polys();
-=======
-  const blender::Span<MPoly> polys = mesh->polys();
->>>>>>> 636c98c8
   const Span<int> corner_verts = mesh->corner_verts();
 
   for (const int p : polys.index_range()) {
@@ -1134,11 +1126,7 @@
 {
   using namespace blender;
   Mesh *mesh = BKE_mesh_from_object(ob);
-<<<<<<< HEAD
   const OffsetIndices polys = mesh->polys();
-=======
-  const blender::Span<MPoly> polys = mesh->polys();
->>>>>>> 636c98c8
   const Span<int> corner_verts = mesh->corner_verts();
   for (const int p : polys.index_range()) {
     if (!modify_hidden && prev_face_sets[p] <= 0) {
