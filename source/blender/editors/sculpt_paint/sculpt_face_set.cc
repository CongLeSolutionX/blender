--- conflicted
+++ resolved
@@ -343,21 +343,12 @@
     SCULPT_automasking_node_update(ss, &automask_data, &vd);
 
     if (BKE_pbvh_type(ss->pbvh) == PBVH_FACES) {
-<<<<<<< HEAD
       MeshElemMap *vert_map = &ss->pmap->pmap[vd.index];
       for (int j = 0; j < ss->pmap->pmap[vd.index].count; j++) {
-        const MPoly *p = &ss->mpoly[vert_map->indices[j]];
+        const MPoly *p = &ss->polys[vert_map->indices[j]];
 
         float poly_center[3];
-        BKE_mesh_calc_poly_center(p, &ss->mloop[p->loopstart], vert_positions, poly_center);
-=======
-      MeshElemMap *vert_map = &ss->pmap[vd.index];
-      for (int j = 0; j < ss->pmap[vd.index].count; j++) {
-        const MPoly &poly = ss->polys[vert_map->indices[j]];
-
-        float poly_center[3];
-        BKE_mesh_calc_poly_center(&poly, &ss->mloop[poly.loopstart], positions, poly_center);
->>>>>>> da65b21e
+        BKE_mesh_calc_poly_center(p, &ss->loops[p->loopstart], vert_positions, poly_center);
 
         if (!sculpt_brush_test_sq_fn(&test, poly_center)) {
           continue;
@@ -408,7 +399,7 @@
             }
           }
 
-          const MLoop *ml = &ss->mloop[p->loopstart];
+          const MLoop *ml = &ss->loops[p->loopstart];
 
           for (int i = 0; i < p->totloop; i++, ml++) {
             float *v = vert_positions[ml->v];
@@ -1210,19 +1201,8 @@
     case SCULPT_FACE_SETS_FROM_NORMALS:
       sculpt_face_sets_init_flood_fill(ob, sculpt_face_sets_init_normals_test, threshold);
       break;
-<<<<<<< HEAD
     case SCULPT_FACE_SETS_FROM_UV_SEAMS:
       sculpt_face_sets_init_flood_fill(ob, sculpt_face_sets_init_uv_seams_test, threshold);
-=======
-    }
-    case SCULPT_FACE_SETS_FROM_UV_SEAMS: {
-      const VArraySpan<bool> uv_seams = mesh->attributes().lookup_or_default<bool>(
-          ".uv_seam", ATTR_DOMAIN_EDGE, false);
-      sculpt_face_sets_init_flood_fill(
-          ob, [&](const int /*from_face*/, const int edge, const int /*to_face*/) -> bool {
-            return !uv_seams[edge];
-          });
->>>>>>> da65b21e
       break;
     case SCULPT_FACE_SETS_FROM_CREASES:
       sculpt_face_sets_init_flood_fill(ob, sculpt_face_sets_init_crease_test, threshold);
@@ -1723,17 +1703,10 @@
     if (!modify_hidden && prev_face_sets[p] <= 0) {
       continue;
     }
-<<<<<<< HEAD
-    const MPoly *c_poly = &mesh->mpoly[p];
+    const MPoly *c_poly = &polys[p];
     for (int l = 0; l < c_poly->totloop; l++) {
-      const MLoop *c_loop = &mesh->mloop[c_poly->loopstart + l];
+      const MLoop *c_loop = &loops[c_poly->loopstart + l];
       const MeshElemMap *vert_map = &ss->pmap->pmap[c_loop->v];
-=======
-    const MPoly &c_poly = polys[p];
-    for (int l = 0; l < c_poly.totloop; l++) {
-      const MLoop *c_loop = &loops[c_poly.loopstart + l];
-      const MeshElemMap *vert_map = &ss->pmap[c_loop->v];
->>>>>>> da65b21e
       for (int i = 0; i < vert_map->count; i++) {
         const int neighbor_face_index = vert_map->indices[i];
         if (neighbor_face_index == p) {
@@ -1850,17 +1823,10 @@
       continue;
     }
     if (abs(prev_face_sets[p]) == active_face_set_id) {
-<<<<<<< HEAD
-      const MPoly *c_poly = &mesh->mpoly[p];
+      const MPoly *c_poly = &polys[p];
       for (int l = 0; l < c_poly->totloop; l++) {
-        const MLoop *c_loop = &mesh->mloop[c_poly->loopstart + l];
+        const MLoop *c_loop = &loops[c_poly->loopstart + l];
         const MeshElemMap *vert_map = &ss->pmap->pmap[c_loop->v];
-=======
-      const MPoly &c_poly = polys[p];
-      for (int l = 0; l < c_poly.totloop; l++) {
-        const MLoop *c_loop = &loops[c_poly.loopstart + l];
-        const MeshElemMap *vert_map = &ss->pmap[c_loop->v];
->>>>>>> da65b21e
         for (int i = 0; i < vert_map->count; i++) {
           const int neighbor_face_index = vert_map->indices[i];
           if (neighbor_face_index == p) {
@@ -2680,8 +2646,8 @@
 static void island_stack_mesh_do(
     SculptSession *ss, int fset, PBVHFaceRef face, Vector<PBVHFaceRef> &faces, BLI_bitmap *visit)
 {
-  const MPoly *mp = ss->mpoly + face.i;
-  const MLoop *ml = ss->mloop + mp->loopstart;
+  const MPoly *mp = ss->polys + face.i;
+  const MLoop *ml = ss->loops + mp->loopstart;
 
   for (int i = 0; i < mp->totloop; i++, ml++) {
     MeshElemMap *ep = ss->epmap + ml->e;
@@ -2705,9 +2671,9 @@
     BKE_mesh_edge_poly_map_create(&ss->epmap,
                                   &ss->epmap_mem,
                                   ss->totedges,
-                                  ss->mpoly,
+                                  ss->polys,
                                   ss->totfaces,
-                                  ss->mloop,
+                                  ss->loops,
                                   ss->totloops);
   }
 
