--- conflicted
+++ resolved
@@ -497,14 +497,10 @@
                              const Span<PBVHNode *> nodes,
                              const FunctionRef<void(Span<int>, MutableSpan<int>)> calc_face_sets)
 {
-<<<<<<< HEAD
   PBVH &pbvh = *object.runtime->sculpt->pbvh;
-=======
-  PBVH &pbvh = *object.sculpt->pbvh;
   Mesh &mesh = *static_cast<Mesh *>(object.data);
   const Span<int> tri_faces = mesh.corner_tri_faces();
 
->>>>>>> 2ac6321e
   bke::SpanAttributeWriter<int> face_sets = ensure_face_sets_mesh(object);
 
   struct TLS {
@@ -552,12 +548,8 @@
   if (!attributes.contains(".sculpt_face_set")) {
     return;
   }
-<<<<<<< HEAD
   const PBVH &pbvh = *object.runtime->sculpt->pbvh;
-=======
-  const PBVH &pbvh = *object.sculpt->pbvh;
   const Span<int> tri_faces = mesh.corner_tri_faces();
->>>>>>> 2ac6321e
   const int default_face_set = mesh.face_sets_color_default;
   const VArraySpan face_sets = *attributes.lookup<int>(".sculpt_face_set", bke::AttrDomain::Face);
   threading::EnumerableThreadSpecific<Vector<int>> all_face_indices;
