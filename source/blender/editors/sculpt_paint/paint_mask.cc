/* SPDX-FileCopyrightText: 2012 by Nicholas Bishop. All rights reserved.
 *
 * SPDX-License-Identifier: GPL-2.0-or-later */

/** \file
 * \ingroup edsculpt
 */

#include <cstdlib>

#include "MEM_guardedalloc.h"

#include "DNA_modifier_types.h"
#include "DNA_object_types.h"
#include "DNA_vec_types.h"

#include "BLI_array_utils.hh"
#include "BLI_bit_span_ops.hh"
#include "BLI_bitmap_draw_2d.h"
#include "BLI_enumerable_thread_specific.hh"
#include "BLI_lasso_2d.hh"
#include "BLI_math_base.hh"
#include "BLI_math_geom.h"
#include "BLI_math_matrix.h"
#include "BLI_polyfill_2d.h"
#include "BLI_rect.h"
#include "BLI_span.hh"
#include "BLI_utildefines.h"
#include "BLI_vector.hh"

#include "BKE_attribute.hh"
#include "BKE_brush.hh"
#include "BKE_ccg.h"
#include "BKE_context.hh"
#include "BKE_layer.hh"
#include "BKE_lib_id.hh"
#include "BKE_mesh.hh"
#include "BKE_multires.hh"
#include "BKE_paint.hh"
#include "BKE_pbvh_api.hh"
#include "BKE_scene.hh"
#include "BKE_subdiv_ccg.hh"
#include "BKE_subsurf.hh"

#include "DEG_depsgraph.hh"

#include "RNA_access.hh"
#include "RNA_define.hh"

#include "WM_api.hh"
#include "WM_types.hh"

#include "ED_sculpt.hh"
#include "ED_view3d.hh"

#include "bmesh.hh"
#include "tools/bmesh_boolean.hh"

#include "paint_intern.hh"

/* For undo push. */
#include "sculpt_intern.hh"

namespace blender::ed::sculpt_paint::mask {
Array<float> duplicate_mask(const Object &object)
{
  const SculptSession &ss = *object.sculpt;
  switch (BKE_pbvh_type(ss.pbvh)) {
    case PBVH_FACES: {
      const Mesh &mesh = *static_cast<const Mesh *>(object.data);
      const bke::AttributeAccessor attributes = mesh.attributes();
      const VArray mask = *attributes.lookup_or_default<float>(
          ".sculpt_mask", bke::AttrDomain::Point, 0.0f);
      Array<float> result(mask.size());
      mask.materialize(result);
      return result;
    }
    case PBVH_GRIDS: {
      const SubdivCCG &subdiv_ccg = *ss.subdiv_ccg;
      const CCGKey key = BKE_subdiv_ccg_key_top_level(subdiv_ccg);
      const Span<CCGElem *> grids = subdiv_ccg.grids;

      Array<float> result(grids.size() * key.grid_area);
      int index = 0;
      for (const int grid : grids.index_range()) {
        CCGElem *elem = grids[grid];
        for (const int i : IndexRange(key.grid_area)) {
          result[index] = *CCG_elem_offset_mask(&key, elem, i);
          index++;
        }
      }
      return result;
    }
    case PBVH_BMESH: {
      BMesh &bm = *ss.bm;
      const int offset = CustomData_get_offset_named(&bm.vdata, CD_PROP_FLOAT, ".sculpt_mask");
      Array<float> result(bm.totvert);
      if (offset == -1) {
        result.fill(0.0f);
      }
      else {
        BM_mesh_elem_table_ensure(&bm, BM_VERT);
        for (const int i : result.index_range()) {
          result[i] = BM_ELEM_CD_GET_FLOAT(BM_vert_at_index(&bm, i), offset);
        }
      }
      return result;
    }
  }
  BLI_assert_unreachable();
  return {};
}

/* The gesture API doesn't write to this enum type,
 * it writes to eSelectOp from ED_select_utils.hh.
 * We must thus map the modes here to the desired
 * eSelectOp modes.
 *
 * Fixes #102349.
 */
enum PaintMaskFloodMode {
  PAINT_MASK_FLOOD_VALUE = SEL_OP_SUB,
  PAINT_MASK_FLOOD_VALUE_INVERSE = SEL_OP_ADD,
  PAINT_MASK_INVERT = SEL_OP_XOR,
};

static const EnumPropertyItem mode_items[] = {
    {PAINT_MASK_FLOOD_VALUE,
     "VALUE",
     0,
     "Value",
     "Set mask to the level specified by the 'value' property"},
    {PAINT_MASK_FLOOD_VALUE_INVERSE,
     "VALUE_INVERSE",
     0,
     "Value Inverted",
     "Set mask to the level specified by the inverted 'value' property"},
    {PAINT_MASK_INVERT, "INVERT", 0, "Invert", "Invert the mask"},
    {0}};

static float mask_flood_fill_get_new_value_for_elem(const float elem,
                                                    PaintMaskFloodMode mode,
                                                    float value)
{
  switch (mode) {
    case PAINT_MASK_FLOOD_VALUE:
      return value;
    case PAINT_MASK_FLOOD_VALUE_INVERSE:
      return 1.0f - value;
    case PAINT_MASK_INVERT:
      return 1.0f - elem;
  }
  BLI_assert_unreachable();
  return 0.0f;
}

static Span<int> get_visible_verts(const PBVHNode &node,
                                   const Span<bool> hide_vert,
                                   Vector<int> &indices)
{
  if (BKE_pbvh_node_fully_hidden_get(&node)) {
    return {};
  }
  const Span<int> verts = BKE_pbvh_node_get_unique_vert_indices(&node);
  if (hide_vert.is_empty()) {
    return verts;
  }
  indices.resize(verts.size());
  const int *end = std::copy_if(verts.begin(), verts.end(), indices.begin(), [&](const int vert) {
    return !hide_vert[vert];
  });
  indices.resize(end - indices.begin());
  return indices;
}

static Span<int> get_hidden_verts(const PBVHNode &node,
                                  const Span<bool> hide_vert,
                                  Vector<int> &indices)
{
  if (hide_vert.is_empty()) {
    return {};
  }
  const Span<int> verts = BKE_pbvh_node_get_unique_vert_indices(&node);
  if (BKE_pbvh_node_fully_hidden_get(&node)) {
    return verts;
  }
  indices.resize(verts.size());
  const int *end = std::copy_if(verts.begin(), verts.end(), indices.begin(), [&](const int vert) {
    return hide_vert[vert];
  });
  indices.resize(end - indices.begin());
  return indices;
}

static bool try_remove_mask_mesh(Object &object, const Span<PBVHNode *> nodes)
{
  Mesh &mesh = *static_cast<Mesh *>(object.data);
  bke::MutableAttributeAccessor attributes = mesh.attributes_for_write();
  const VArraySpan mask = *attributes.lookup<float>(".sculpt_mask", bke::AttrDomain::Point);
  if (mask.is_empty()) {
    return true;
  }

  /* If there are any hidden vertices that shouldn't be affected with a mask value set, the
   * attribute cannot be removed. This could also be done by building an IndexMask in the full
   * vertex domain. */
  const VArraySpan hide_vert = *attributes.lookup<bool>(".hide_vert", bke::AttrDomain::Point);
  threading::EnumerableThreadSpecific<Vector<int>> all_index_data;
  const bool hidden_masked_verts = threading::parallel_reduce(
      nodes.index_range(),
      1,
      false,
      [&](const IndexRange range, bool init) {
        if (init) {
          return init;
        }
        Vector<int> &index_data = all_index_data.local();
        for (const PBVHNode *node : nodes.slice(range)) {
          const Span<int> verts = get_hidden_verts(*node, hide_vert, index_data);
          if (std::any_of(verts.begin(), verts.end(), [&](int i) { return mask[i] > 0.0f; })) {
            return true;
          }
        }
        return false;
      },
      std::logical_or());
  if (hidden_masked_verts) {
    return false;
  }

  /* Store undo data for nodes with changed mask. */
  threading::parallel_for(nodes.index_range(), 1, [&](const IndexRange range) {
    for (PBVHNode *node : nodes.slice(range)) {
      const Span<int> verts = BKE_pbvh_node_get_unique_vert_indices(node);
      if (std::all_of(verts.begin(), verts.end(), [&](const int i) { return mask[i] == 0.0f; })) {
        continue;
      }
      undo::push_node(&object, node, undo::Type::Mask);
      BKE_pbvh_node_mark_redraw(node);
    }
  });

  attributes.remove(".sculpt_mask");
  return true;
}

static void fill_mask_mesh(Object &object, const float value, const Span<PBVHNode *> nodes)
{
  Mesh &mesh = *static_cast<Mesh *>(object.data);
  bke::MutableAttributeAccessor attributes = mesh.attributes_for_write();
  const VArraySpan hide_vert = *attributes.lookup<bool>(".hide_vert", bke::AttrDomain::Point);
  if (value == 0.0f) {
    if (try_remove_mask_mesh(object, nodes)) {
      return;
    }
  }

  bke::SpanAttributeWriter<float> mask = attributes.lookup_or_add_for_write_span<float>(
      ".sculpt_mask", bke::AttrDomain::Point);

  threading::EnumerableThreadSpecific<Vector<int>> all_index_data;
  threading::parallel_for(nodes.index_range(), 1, [&](const IndexRange range) {
    Vector<int> &index_data = all_index_data.local();
    for (PBVHNode *node : nodes.slice(range)) {
      const Span<int> verts = get_visible_verts(*node, hide_vert, index_data);
      if (std::all_of(verts.begin(), verts.end(), [&](int i) { return mask.span[i] == value; })) {
        continue;
      }
      undo::push_node(&object, node, undo::Type::Mask);
      mask.span.fill_indices(verts, value);
      BKE_pbvh_node_mark_redraw(node);
    }
  });

  mask.finish();
}

static void fill_mask_grids(Main &bmain,
                            const Scene &scene,
                            Depsgraph &depsgraph,
                            Object &object,
                            const float value,
                            const Span<PBVHNode *> nodes)
{
  SubdivCCG &subdiv_ccg = *object.sculpt->subdiv_ccg;

  const CCGKey key = BKE_subdiv_ccg_key_top_level(subdiv_ccg);
  if (value == 0.0f && !key.has_mask) {
    /* Unlike meshes, don't dynamically remove masks since it is interleaved with other data. */
    return;
  }

  MultiresModifierData &mmd = *BKE_sculpt_multires_active(&scene, &object);
  BKE_sculpt_mask_layers_ensure(&depsgraph, &bmain, &object, &mmd);

  const BitGroupVector<> &grid_hidden = subdiv_ccg.grid_hidden;

  const Span<CCGElem *> grids = subdiv_ccg.grids;
  bool any_changed = false;
  threading::parallel_for(nodes.index_range(), 1, [&](const IndexRange range) {
    for (PBVHNode *node : nodes.slice(range)) {
      const Span<int> grid_indices = BKE_pbvh_node_get_grid_indices(*node);
      if (std::all_of(grid_indices.begin(), grid_indices.end(), [&](const int grid) {
            CCGElem *elem = grids[grid];
            for (const int i : IndexRange(key.grid_area)) {
              if (*CCG_elem_offset_mask(&key, elem, i) != value) {
                return false;
              }
            }
            return true;
          }))
      {
        continue;
      }
      undo::push_node(&object, node, undo::Type::Mask);

      if (grid_hidden.is_empty()) {
        for (const int grid : grid_indices) {
          CCGElem *elem = grids[grid];
          for (const int i : IndexRange(key.grid_area)) {
            *CCG_elem_offset_mask(&key, elem, i) = value;
          }
        }
      }
      else {
        for (const int grid : grid_indices) {
          CCGElem *elem = grids[grid];
          bits::foreach_0_index(grid_hidden[grid], [&](const int i) {
            *CCG_elem_offset_mask(&key, elem, i) = value;
          });
        }
      }
      BKE_pbvh_node_mark_redraw(node);
      any_changed = true;
    }
  });

  if (any_changed) {
    multires_mark_as_modified(&depsgraph, &object, MULTIRES_COORDS_MODIFIED);
  }
}

static void fill_mask_bmesh(Object &object, const float value, const Span<PBVHNode *> nodes)
{
  BMesh &bm = *object.sculpt->bm;
  const int offset = CustomData_get_offset_named(&bm.vdata, CD_PROP_FLOAT, ".sculpt_mask");
  if (value == 0.0f && offset == -1) {
    return;
  }
  if (offset == -1) {
    /* Mask is not dynamically added or removed for dynamic topology sculpting. */
    BLI_assert_unreachable();
    return;
  }

  undo::push_node(&object, nodes.first(), undo::Type::Mask);
  threading::parallel_for(nodes.index_range(), 1, [&](const IndexRange range) {
    for (PBVHNode *node : nodes.slice(range)) {
      bool redraw = false;
      for (BMVert *vert : BKE_pbvh_bmesh_node_unique_verts(node)) {
        if (!BM_elem_flag_test(vert, BM_ELEM_HIDDEN)) {
          if (BM_ELEM_CD_GET_FLOAT(vert, offset) != value) {
            BM_ELEM_CD_SET_FLOAT(vert, offset, value);
            redraw = true;
          }
        }
      }
      if (redraw) {
        BKE_pbvh_node_mark_redraw(node);
      }
    }
  });
}

static void fill_mask(
    Main &bmain, const Scene &scene, Depsgraph &depsgraph, Object &object, const float value)
{
  PBVH &pbvh = *object.sculpt->pbvh;
  Vector<PBVHNode *> nodes = bke::pbvh::search_gather(&pbvh, {});
  switch (BKE_pbvh_type(&pbvh)) {
    case PBVH_FACES:
      fill_mask_mesh(object, value, nodes);
      break;
    case PBVH_GRIDS:
      fill_mask_grids(bmain, scene, depsgraph, object, value, nodes);
      break;
    case PBVH_BMESH:
      fill_mask_bmesh(object, value, nodes);
      break;
  }
  /* Avoid calling #BKE_pbvh_node_mark_update_mask by doing that update here. */
  for (PBVHNode *node : nodes) {
    BKE_pbvh_node_fully_masked_set(node, value == 1.0f);
    BKE_pbvh_node_fully_unmasked_set(node, value == 0.0f);
  }
}

static void invert_mask_mesh(Object &object, const Span<PBVHNode *> nodes)
{
  Mesh &mesh = *static_cast<Mesh *>(object.data);
  bke::MutableAttributeAccessor attributes = mesh.attributes_for_write();

  const VArraySpan hide_vert = *attributes.lookup<bool>(".hide_vert", bke::AttrDomain::Point);
  bke::SpanAttributeWriter<float> mask = attributes.lookup_or_add_for_write_span<float>(
      ".sculpt_mask", bke::AttrDomain::Point);
  threading::parallel_for(nodes.index_range(), 1, [&](const IndexRange range) {
    for (PBVHNode *node : nodes.slice(range)) {
      undo::push_node(&object, node, undo::Type::Mask);
      for (const int vert : BKE_pbvh_node_get_unique_vert_indices(node)) {
        if (!hide_vert.is_empty() && hide_vert[vert]) {
          continue;
        }
        mask.span[vert] = 1.0f - mask.span[vert];
      }
      BKE_pbvh_node_mark_redraw(node);
      bke::pbvh::node_update_mask_mesh(mask.span, *node);
    }
  });
  mask.finish();
}

static void invert_mask_grids(Main &bmain,
                              const Scene &scene,
                              Depsgraph &depsgraph,
                              Object &object,
                              const Span<PBVHNode *> nodes)
{
  SubdivCCG &subdiv_ccg = *object.sculpt->subdiv_ccg;

  MultiresModifierData &mmd = *BKE_sculpt_multires_active(&scene, &object);
  BKE_sculpt_mask_layers_ensure(&depsgraph, &bmain, &object, &mmd);

  const BitGroupVector<> &grid_hidden = subdiv_ccg.grid_hidden;

  const CCGKey key = BKE_subdiv_ccg_key_top_level(subdiv_ccg);
  const Span<CCGElem *> grids = subdiv_ccg.grids;
  threading::parallel_for(nodes.index_range(), 1, [&](const IndexRange range) {
    for (PBVHNode *node : nodes.slice(range)) {
      undo::push_node(&object, node, undo::Type::Mask);

      const Span<int> grid_indices = BKE_pbvh_node_get_grid_indices(*node);
      if (grid_hidden.is_empty()) {
        for (const int grid : grid_indices) {
          CCGElem *elem = grids[grid];
          for (const int i : IndexRange(key.grid_area)) {
            *CCG_elem_offset_mask(&key, elem, i) = 1.0f - *CCG_elem_offset_mask(&key, elem, i);
          }
        }
      }
      else {
        for (const int grid : grid_indices) {
          CCGElem *elem = grids[grid];
          bits::foreach_0_index(grid_hidden[grid], [&](const int i) {
            *CCG_elem_offset_mask(&key, elem, i) = 1.0f - *CCG_elem_offset_mask(&key, elem, i);
          });
        }
      }
      BKE_pbvh_node_mark_update_mask(node);
      bke::pbvh::node_update_mask_grids(key, grids, *node);
    }
  });

  multires_mark_as_modified(&depsgraph, &object, MULTIRES_COORDS_MODIFIED);
}

static void invert_mask_bmesh(Object &object, const Span<PBVHNode *> nodes)
{
  BMesh &bm = *object.sculpt->bm;
  const int offset = CustomData_get_offset_named(&bm.vdata, CD_PROP_FLOAT, ".sculpt_mask");
  if (offset == -1) {
    BLI_assert_unreachable();
    return;
  }

  undo::push_node(&object, nodes.first(), undo::Type::Mask);
  threading::parallel_for(nodes.index_range(), 1, [&](const IndexRange range) {
    for (PBVHNode *node : nodes.slice(range)) {
      for (BMVert *vert : BKE_pbvh_bmesh_node_unique_verts(node)) {
        if (!BM_elem_flag_test(vert, BM_ELEM_HIDDEN)) {
          BM_ELEM_CD_SET_FLOAT(vert, offset, 1.0f - BM_ELEM_CD_GET_FLOAT(vert, offset));
        }
      }
      BKE_pbvh_node_mark_update_mask(node);
      bke::pbvh::node_update_mask_bmesh(offset, *node);
    }
  });
}

static void invert_mask(Main &bmain, const Scene &scene, Depsgraph &depsgraph, Object &object)
{
  Vector<PBVHNode *> nodes = bke::pbvh::search_gather(object.sculpt->pbvh, {});
  switch (BKE_pbvh_type(object.sculpt->pbvh)) {
    case PBVH_FACES:
      invert_mask_mesh(object, nodes);
      break;
    case PBVH_GRIDS:
      invert_mask_grids(bmain, scene, depsgraph, object, nodes);
      break;
    case PBVH_BMESH:
      invert_mask_bmesh(object, nodes);
      break;
  }
}

static int mask_flood_fill_exec(bContext *C, wmOperator *op)
{
  Main &bmain = *CTX_data_main(C);
  const Scene &scene = *CTX_data_scene(C);
  Object &object = *CTX_data_active_object(C);
  Depsgraph &depsgraph = *CTX_data_ensure_evaluated_depsgraph(C);

  const PaintMaskFloodMode mode = PaintMaskFloodMode(RNA_enum_get(op->ptr, "mode"));
  const float value = RNA_float_get(op->ptr, "value");

  BKE_sculpt_update_object_for_edit(&depsgraph, &object, false);

  undo::push_begin(&object, op);
  switch (mode) {
    case PAINT_MASK_FLOOD_VALUE:
      fill_mask(bmain, scene, depsgraph, object, value);
      break;
    case PAINT_MASK_FLOOD_VALUE_INVERSE:
      fill_mask(bmain, scene, depsgraph, object, 1.0f - value);
      break;
    case PAINT_MASK_INVERT:
      invert_mask(bmain, scene, depsgraph, object);
      break;
  }

  undo::push_end(&object);

  SCULPT_tag_update_overlays(C);

  return OPERATOR_FINISHED;
}

void PAINT_OT_mask_flood_fill(wmOperatorType *ot)
{
  /* Identifiers. */
  ot->name = "Mask Flood Fill";
  ot->idname = "PAINT_OT_mask_flood_fill";
  ot->description = "Fill the whole mask with a given value, or invert its values";

  /* API callbacks. */
  ot->exec = mask_flood_fill_exec;
  ot->poll = SCULPT_mode_poll;

  ot->flag = OPTYPE_REGISTER;

  /* RNA. */
  RNA_def_enum(ot->srna, "mode", mode_items, PAINT_MASK_FLOOD_VALUE, "Mode", nullptr);
  RNA_def_float(
      ot->srna,
      "value",
      0.0f,
      0.0f,
      1.0f,
      "Value",
      "Mask level to use when mode is 'Value'; zero means no masking and one is fully masked",
      0.0f,
      1.0f);
}

/* Mask Gesture Operation. */

struct SculptGestureMaskOperation {
  gesture::Operation op;

  PaintMaskFloodMode mode;
  float value;
};

static void sculpt_gesture_mask_begin(bContext &C, gesture::GestureData &gesture_data)
{
  Depsgraph *depsgraph = CTX_data_depsgraph_pointer(&C);
  BKE_sculpt_update_object_for_edit(depsgraph, gesture_data.vc.obact, false);
}

static void mask_gesture_apply_task(gesture::GestureData &gesture_data,
                                    const SculptMaskWriteInfo mask_write,
                                    PBVHNode *node)
{
  SculptGestureMaskOperation *mask_operation = (SculptGestureMaskOperation *)
                                                   gesture_data.operation;
  Object *ob = gesture_data.vc.obact;

  const bool is_multires = BKE_pbvh_type(gesture_data.ss->pbvh) == PBVH_GRIDS;

  PBVHVertexIter vd;
  bool any_masked = false;
  bool redraw = false;

  BKE_pbvh_vertex_iter_begin (gesture_data.ss->pbvh, node, vd, PBVH_ITER_UNIQUE) {
    float vertex_normal[3];
    const float *co = SCULPT_vertex_co_get(gesture_data.ss, vd.vertex);
    SCULPT_vertex_normal_get(gesture_data.ss, vd.vertex, vertex_normal);

    if (gesture::is_affected(gesture_data, co, vertex_normal)) {
      float prevmask = vd.mask;
      if (!any_masked) {
        any_masked = true;

        undo::push_node(ob, node, undo::Type::Mask);

        if (is_multires) {
          BKE_pbvh_node_mark_positions_update(node);
        }
      }
      const float new_mask = mask_flood_fill_get_new_value_for_elem(
          prevmask, mask_operation->mode, mask_operation->value);
      if (prevmask != new_mask) {
        SCULPT_mask_vert_set(BKE_pbvh_type(ob->sculpt->pbvh), mask_write, new_mask, vd);
        redraw = true;
      }
    }
  }
  BKE_pbvh_vertex_iter_end;

  if (redraw) {
    BKE_pbvh_node_mark_update_mask(node);
  }
}

static void sculpt_gesture_mask_apply_for_symmetry_pass(bContext & /*C*/,
                                                        gesture::GestureData &gesture_data)
{
  const SculptMaskWriteInfo mask_write = SCULPT_mask_get_for_write(gesture_data.ss);
  threading::parallel_for(gesture_data.nodes.index_range(), 1, [&](const IndexRange range) {
    for (const int i : range) {
      mask_gesture_apply_task(gesture_data, mask_write, gesture_data.nodes[i]);
    }
  });
}

static void sculpt_gesture_mask_end(bContext &C, gesture::GestureData &gesture_data)
{
  Depsgraph *depsgraph = CTX_data_depsgraph_pointer(&C);
  if (BKE_pbvh_type(gesture_data.ss->pbvh) == PBVH_GRIDS) {
    multires_mark_as_modified(depsgraph, gesture_data.vc.obact, MULTIRES_COORDS_MODIFIED);
  }
  blender::bke::pbvh::update_mask(*gesture_data.ss->pbvh);
}

static void sculpt_gesture_init_mask_properties(bContext &C,
                                                gesture::GestureData &gesture_data,
                                                wmOperator &op)
{
  gesture_data.operation = reinterpret_cast<gesture::Operation *>(
      MEM_cnew<SculptGestureMaskOperation>(__func__));

  SculptGestureMaskOperation *mask_operation = (SculptGestureMaskOperation *)
                                                   gesture_data.operation;

  Object *object = gesture_data.vc.obact;
  MultiresModifierData *mmd = BKE_sculpt_multires_active(gesture_data.vc.scene, object);
  BKE_sculpt_mask_layers_ensure(
      CTX_data_depsgraph_pointer(&C), CTX_data_main(&C), gesture_data.vc.obact, mmd);

  mask_operation->op.begin = sculpt_gesture_mask_begin;
  mask_operation->op.apply_for_symmetry_pass = sculpt_gesture_mask_apply_for_symmetry_pass;
  mask_operation->op.end = sculpt_gesture_mask_end;

  mask_operation->mode = PaintMaskFloodMode(RNA_enum_get(op.ptr, "mode"));
  mask_operation->value = RNA_float_get(op.ptr, "value");
}

static void paint_mask_gesture_operator_properties(wmOperatorType *ot)
{
  RNA_def_enum(ot->srna, "mode", mode_items, PAINT_MASK_FLOOD_VALUE, "Mode", nullptr);
  RNA_def_float(
      ot->srna,
      "value",
      1.0f,
      0.0f,
      1.0f,
      "Value",
      "Mask level to use when mode is 'Value'; zero means no masking and one is fully masked",
      0.0f,
      1.0f);
}

/* Project Gesture Operation. */

struct SculptGestureProjectOperation {
  gesture::Operation operation;
};

static void sculpt_gesture_project_begin(bContext &C, gesture::GestureData &gesture_data)
{
  Depsgraph *depsgraph = CTX_data_depsgraph_pointer(&C);
  BKE_sculpt_update_object_for_edit(depsgraph, gesture_data.vc.obact, false);
}

static void project_line_gesture_apply_task(gesture::GestureData &gesture_data, PBVHNode *node)
{
  PBVHVertexIter vd;
  bool any_updated = false;

  undo::push_node(gesture_data.vc.obact, node, undo::Type::Position);

  BKE_pbvh_vertex_iter_begin (gesture_data.ss->pbvh, node, vd, PBVH_ITER_UNIQUE) {
    float vertex_normal[3];
    const float *co = SCULPT_vertex_co_get(gesture_data.ss, vd.vertex);
    SCULPT_vertex_normal_get(gesture_data.ss, vd.vertex, vertex_normal);

    if (!gesture::is_affected(gesture_data, co, vertex_normal)) {
      continue;
    }

    float projected_pos[3];
    closest_to_plane_v3(projected_pos, gesture_data.line.plane, vd.co);

    float disp[3];
    sub_v3_v3v3(disp, projected_pos, vd.co);
    const float mask = vd.mask;
    mul_v3_fl(disp, 1.0f - mask);
    if (is_zero_v3(disp)) {
      continue;
    }
    add_v3_v3(vd.co, disp);
    any_updated = true;
  }
  BKE_pbvh_vertex_iter_end;

  if (any_updated) {
    BKE_pbvh_node_mark_update(node);
  }
}

static void sculpt_gesture_project_apply_for_symmetry_pass(bContext & /*C*/,
                                                           gesture::GestureData &gesture_data)
{
  switch (gesture_data.shape_type) {
    case gesture::ShapeType::Line:
      threading::parallel_for(gesture_data.nodes.index_range(), 1, [&](const IndexRange range) {
        for (const int i : range) {
          project_line_gesture_apply_task(gesture_data, gesture_data.nodes[i]);
        }
      });
      break;
    case gesture::ShapeType::Lasso:
    case gesture::ShapeType::Box:
      /* Gesture shape projection not implemented yet. */
      BLI_assert(false);
      break;
  }
}

static void sculpt_gesture_project_end(bContext &C, gesture::GestureData &gesture_data)
{
  SculptSession *ss = gesture_data.ss;
  Sculpt *sd = CTX_data_tool_settings(&C)->sculpt;
  if (ss->deform_modifiers_active || ss->shapekey_active) {
    SCULPT_flush_stroke_deform(sd, gesture_data.vc.obact, true);
  }

  SCULPT_flush_update_step(&C, SCULPT_UPDATE_COORDS);
  SCULPT_flush_update_done(&C, gesture_data.vc.obact, SCULPT_UPDATE_COORDS);
}

static void sculpt_gesture_init_project_properties(gesture::GestureData &gesture_data,
                                                   wmOperator & /*op*/)
{
  gesture_data.operation = reinterpret_cast<gesture::Operation *>(
      MEM_cnew<SculptGestureProjectOperation>(__func__));

  SculptGestureProjectOperation *project_operation = (SculptGestureProjectOperation *)
                                                         gesture_data.operation;

  project_operation->operation.begin = sculpt_gesture_project_begin;
  project_operation->operation.apply_for_symmetry_pass =
      sculpt_gesture_project_apply_for_symmetry_pass;
  project_operation->operation.end = sculpt_gesture_project_end;
}

static int paint_mask_gesture_box_exec(bContext *C, wmOperator *op)
{
  std::unique_ptr<gesture::GestureData> gesture_data = gesture::init_from_box(C, op);
  if (!gesture_data) {
    return OPERATOR_CANCELLED;
  }
  sculpt_gesture_init_mask_properties(*C, *gesture_data, *op);
  gesture::apply(*C, *gesture_data, *op);
  return OPERATOR_FINISHED;
}

static int paint_mask_gesture_lasso_exec(bContext *C, wmOperator *op)
{
  std::unique_ptr<gesture::GestureData> gesture_data = gesture::init_from_lasso(C, op);
  if (!gesture_data) {
    return OPERATOR_CANCELLED;
  }
  sculpt_gesture_init_mask_properties(*C, *gesture_data, *op);
  gesture::apply(*C, *gesture_data, *op);
  return OPERATOR_FINISHED;
}

static int paint_mask_gesture_line_exec(bContext *C, wmOperator *op)
{
  std::unique_ptr<gesture::GestureData> gesture_data = gesture::init_from_line(C, op);
  if (!gesture_data) {
    return OPERATOR_CANCELLED;
  }
  sculpt_gesture_init_mask_properties(*C, *gesture_data, *op);
  gesture::apply(*C, *gesture_data, *op);
  return OPERATOR_FINISHED;
}

<<<<<<< HEAD
static int sculpt_trim_gesture_box_exec(bContext *C, wmOperator *op)
{
  Object *object = CTX_data_active_object(C);
  SculptSession *ss = object->sculpt;
  if (BKE_pbvh_type(ss->pbvh) != PBVH_FACES) {
    /* Not supported in Multires and Dyntopo. */
    return OPERATOR_CANCELLED;
  }

  if (ss->totvert == 0) {
    /* No geometry to trim or to detect a valid position for the trimming shape. */
    return OPERATOR_CANCELLED;
  }

=======
static int face_set_gesture_box_invoke(bContext *C, wmOperator *op, const wmEvent *event)
{
  const View3D *v3d = CTX_wm_view3d(C);
  const Base *base = CTX_data_active_base(C);
  if (!BKE_base_is_visible(v3d, base)) {
    return OPERATOR_CANCELLED;
  }

  return WM_gesture_box_invoke(C, op, event);
}

static int face_set_gesture_box_exec(bContext *C, wmOperator *op)
{
>>>>>>> ff34b5f4
  std::unique_ptr<gesture::GestureData> gesture_data = gesture::init_from_box(C, op);
  if (!gesture_data) {
    return OPERATOR_CANCELLED;
  }
<<<<<<< HEAD

  sculpt_gesture_init_trim_properties(*gesture_data, *op);
=======
  sculpt_gesture_init_face_set_properties(*gesture_data, *op);
>>>>>>> ff34b5f4
  gesture::apply(*C, *gesture_data, *op);
  return OPERATOR_FINISHED;
}

<<<<<<< HEAD
static int sculpt_trim_gesture_box_invoke(bContext *C, wmOperator *op, const wmEvent *event)
{
  Object *ob = CTX_data_active_object(C);
  SculptSession *ss = ob->sculpt;

=======
static int face_set_gesture_lasso_invoke(bContext *C, wmOperator *op, const wmEvent *event)
{
>>>>>>> ff34b5f4
  const View3D *v3d = CTX_wm_view3d(C);
  const Base *base = CTX_data_active_base(C);
  if (!BKE_base_is_visible(v3d, base)) {
    return OPERATOR_CANCELLED;
  }

<<<<<<< HEAD
  SculptCursorGeometryInfo sgi;
  const float mval_fl[2] = {float(event->mval[0]), float(event->mval[1])};
  SCULPT_vertex_random_access_ensure(ss);
  ss->gesture_initial_hit = SCULPT_cursor_geometry_info_update(C, &sgi, mval_fl, false);
  if (ss->gesture_initial_hit) {
    copy_v3_v3(ss->gesture_initial_location, sgi.location);
    copy_v3_v3(ss->gesture_initial_normal, sgi.normal);
  }

  return WM_gesture_box_invoke(C, op, event);
}

static int sculpt_trim_gesture_lasso_exec(bContext *C, wmOperator *op)
{
  Depsgraph *depsgraph = CTX_data_ensure_evaluated_depsgraph(C);
  Object *object = CTX_data_active_object(C);

  BKE_sculpt_update_object_for_edit(depsgraph, object, false);

  SculptSession *ss = object->sculpt;
  if (BKE_pbvh_type(ss->pbvh) != PBVH_FACES) {
    /* Not supported in Multires and Dyntopo. */
    return OPERATOR_CANCELLED;
  }

  if (ss->totvert == 0) {
    /* No geometry to trim or to detect a valid position for the trimming shape. */
    return OPERATOR_CANCELLED;
  }

=======
  return WM_gesture_lasso_invoke(C, op, event);
}

static int face_set_gesture_lasso_exec(bContext *C, wmOperator *op)
{
>>>>>>> ff34b5f4
  std::unique_ptr<gesture::GestureData> gesture_data = gesture::init_from_lasso(C, op);
  if (!gesture_data) {
    return OPERATOR_CANCELLED;
  }
<<<<<<< HEAD
  sculpt_gesture_init_trim_properties(*gesture_data, *op);
=======
  sculpt_gesture_init_face_set_properties(*gesture_data, *op);
>>>>>>> ff34b5f4
  gesture::apply(*C, *gesture_data, *op);
  return OPERATOR_FINISHED;
}

<<<<<<< HEAD
static int sculpt_trim_gesture_lasso_invoke(bContext *C, wmOperator *op, const wmEvent *event)
{
  Object *ob = CTX_data_active_object(C);
  SculptSession *ss = ob->sculpt;

  const View3D *v3d = CTX_wm_view3d(C);
  const Base *base = CTX_data_active_base(C);
  if (!BKE_base_is_visible(v3d, base)) {
    return OPERATOR_CANCELLED;
  }

  SculptCursorGeometryInfo sgi;
  const float mval_fl[2] = {float(event->mval[0]), float(event->mval[1])};
  SCULPT_vertex_random_access_ensure(ss);
  ss->gesture_initial_hit = SCULPT_cursor_geometry_info_update(C, &sgi, mval_fl, false);
  if (ss->gesture_initial_hit) {
    copy_v3_v3(ss->gesture_initial_location, sgi.location);
    copy_v3_v3(ss->gesture_initial_normal, sgi.normal);
  }

  return WM_gesture_lasso_invoke(C, op, event);
}

=======
>>>>>>> ff34b5f4
static int project_line_gesture_invoke(bContext *C, wmOperator *op, const wmEvent *event)
{
  const View3D *v3d = CTX_wm_view3d(C);
  const Base *base = CTX_data_active_base(C);
  if (!BKE_base_is_visible(v3d, base)) {
    return OPERATOR_CANCELLED;
  }

  return WM_gesture_straightline_active_side_invoke(C, op, event);
}

static int project_gesture_line_exec(bContext *C, wmOperator *op)
{
  std::unique_ptr<gesture::GestureData> gesture_data = gesture::init_from_line(C, op);
  if (!gesture_data) {
    return OPERATOR_CANCELLED;
  }
  sculpt_gesture_init_project_properties(*gesture_data, *op);
  gesture::apply(*C, *gesture_data, *op);
  return OPERATOR_FINISHED;
}

void PAINT_OT_mask_lasso_gesture(wmOperatorType *ot)
{
  ot->name = "Mask Lasso Gesture";
  ot->idname = "PAINT_OT_mask_lasso_gesture";
  ot->description = "Add mask within the lasso as you move the brush";

  ot->invoke = WM_gesture_lasso_invoke;
  ot->modal = WM_gesture_lasso_modal;
  ot->exec = paint_mask_gesture_lasso_exec;

  ot->poll = SCULPT_mode_poll_view3d;

  ot->flag = OPTYPE_REGISTER | OPTYPE_DEPENDS_ON_CURSOR;

  /* Properties. */
  WM_operator_properties_gesture_lasso(ot);
  gesture::operator_properties(ot);

  paint_mask_gesture_operator_properties(ot);
}

void PAINT_OT_mask_box_gesture(wmOperatorType *ot)
{
  ot->name = "Mask Box Gesture";
  ot->idname = "PAINT_OT_mask_box_gesture";
  ot->description = "Add mask within the box as you move the brush";

  ot->invoke = WM_gesture_box_invoke;
  ot->modal = WM_gesture_box_modal;
  ot->exec = paint_mask_gesture_box_exec;

  ot->poll = SCULPT_mode_poll_view3d;

  ot->flag = OPTYPE_REGISTER;

  /* Properties. */
  WM_operator_properties_border(ot);
  gesture::operator_properties(ot);

  paint_mask_gesture_operator_properties(ot);
}

void PAINT_OT_mask_line_gesture(wmOperatorType *ot)
{
  ot->name = "Mask Line Gesture";
  ot->idname = "PAINT_OT_mask_line_gesture";
  ot->description = "Add mask to the right of a line as you move the brush";

  ot->invoke = WM_gesture_straightline_active_side_invoke;
  ot->modal = WM_gesture_straightline_oneshot_modal;
  ot->exec = paint_mask_gesture_line_exec;

  ot->poll = SCULPT_mode_poll_view3d;

  ot->flag = OPTYPE_REGISTER;

  /* Properties. */
  WM_operator_properties_gesture_straightline(ot, WM_CURSOR_EDIT);
  gesture::operator_properties(ot);

  paint_mask_gesture_operator_properties(ot);
}

<<<<<<< HEAD
void SCULPT_OT_trim_lasso_gesture(wmOperatorType *ot)
{
  ot->name = "Trim Lasso Gesture";
  ot->idname = "SCULPT_OT_trim_lasso_gesture";
  ot->description = "Trims the mesh within the lasso as you move the brush";

  ot->invoke = sculpt_trim_gesture_lasso_invoke;
  ot->modal = WM_gesture_lasso_modal;
  ot->exec = sculpt_trim_gesture_lasso_exec;

  ot->poll = SCULPT_mode_poll_view3d;

  ot->flag = OPTYPE_REGISTER | OPTYPE_DEPENDS_ON_CURSOR;
=======
void SCULPT_OT_face_set_lasso_gesture(wmOperatorType *ot)
{
  ot->name = "Face Set Lasso Gesture";
  ot->idname = "SCULPT_OT_face_set_lasso_gesture";
  ot->description = "Add face set within the lasso as you move the brush";

  ot->invoke = face_set_gesture_lasso_invoke;
  ot->modal = WM_gesture_lasso_modal;
  ot->exec = face_set_gesture_lasso_exec;

  ot->poll = SCULPT_mode_poll_view3d;

  ot->flag = OPTYPE_DEPENDS_ON_CURSOR;
>>>>>>> ff34b5f4

  /* Properties. */
  WM_operator_properties_gesture_lasso(ot);
  gesture::operator_properties(ot);
<<<<<<< HEAD

  sculpt_trim_gesture_operator_properties(ot);
}

void SCULPT_OT_trim_box_gesture(wmOperatorType *ot)
{
  ot->name = "Trim Box Gesture";
  ot->idname = "SCULPT_OT_trim_box_gesture";
  ot->description = "Trims the mesh within the box as you move the brush";

  ot->invoke = sculpt_trim_gesture_box_invoke;
  ot->modal = WM_gesture_box_modal;
  ot->exec = sculpt_trim_gesture_box_exec;
=======
}

void SCULPT_OT_face_set_box_gesture(wmOperatorType *ot)
{
  ot->name = "Face Set Box Gesture";
  ot->idname = "SCULPT_OT_face_set_box_gesture";
  ot->description = "Add face set within the box as you move the brush";

  ot->invoke = face_set_gesture_box_invoke;
  ot->modal = WM_gesture_box_modal;
  ot->exec = face_set_gesture_box_exec;
>>>>>>> ff34b5f4

  ot->poll = SCULPT_mode_poll_view3d;

  ot->flag = OPTYPE_REGISTER;

  /* Properties. */
  WM_operator_properties_border(ot);
  gesture::operator_properties(ot);
<<<<<<< HEAD

  sculpt_trim_gesture_operator_properties(ot);
=======
>>>>>>> ff34b5f4
}

void SCULPT_OT_project_line_gesture(wmOperatorType *ot)
{
  ot->name = "Project Line Gesture";
  ot->idname = "SCULPT_OT_project_line_gesture";
  ot->description = "Project the geometry onto a plane defined by a line";

  ot->invoke = project_line_gesture_invoke;
  ot->modal = WM_gesture_straightline_oneshot_modal;
  ot->exec = project_gesture_line_exec;

  ot->poll = SCULPT_mode_poll_view3d;

  ot->flag = OPTYPE_REGISTER;

  /* Properties. */
  WM_operator_properties_gesture_straightline(ot, WM_CURSOR_EDIT);
  gesture::operator_properties(ot);
}

}  // namespace blender::ed::sculpt_paint::mask<|MERGE_RESOLUTION|>--- conflicted
+++ resolved
@@ -806,23 +806,7 @@
   return OPERATOR_FINISHED;
 }
 
-<<<<<<< HEAD
-static int sculpt_trim_gesture_box_exec(bContext *C, wmOperator *op)
-{
-  Object *object = CTX_data_active_object(C);
-  SculptSession *ss = object->sculpt;
-  if (BKE_pbvh_type(ss->pbvh) != PBVH_FACES) {
-    /* Not supported in Multires and Dyntopo. */
-    return OPERATOR_CANCELLED;
-  }
-
-  if (ss->totvert == 0) {
-    /* No geometry to trim or to detect a valid position for the trimming shape. */
-    return OPERATOR_CANCELLED;
-  }
-
-=======
-static int face_set_gesture_box_invoke(bContext *C, wmOperator *op, const wmEvent *event)
+static int project_line_gesture_invoke(bContext *C, wmOperator *op, const wmEvent *event)
 {
   const View3D *v3d = CTX_wm_view3d(C);
   const Base *base = CTX_data_active_base(C);
@@ -830,127 +814,6 @@
     return OPERATOR_CANCELLED;
   }
 
-  return WM_gesture_box_invoke(C, op, event);
-}
-
-static int face_set_gesture_box_exec(bContext *C, wmOperator *op)
-{
->>>>>>> ff34b5f4
-  std::unique_ptr<gesture::GestureData> gesture_data = gesture::init_from_box(C, op);
-  if (!gesture_data) {
-    return OPERATOR_CANCELLED;
-  }
-<<<<<<< HEAD
-
-  sculpt_gesture_init_trim_properties(*gesture_data, *op);
-=======
-  sculpt_gesture_init_face_set_properties(*gesture_data, *op);
->>>>>>> ff34b5f4
-  gesture::apply(*C, *gesture_data, *op);
-  return OPERATOR_FINISHED;
-}
-
-<<<<<<< HEAD
-static int sculpt_trim_gesture_box_invoke(bContext *C, wmOperator *op, const wmEvent *event)
-{
-  Object *ob = CTX_data_active_object(C);
-  SculptSession *ss = ob->sculpt;
-
-=======
-static int face_set_gesture_lasso_invoke(bContext *C, wmOperator *op, const wmEvent *event)
-{
->>>>>>> ff34b5f4
-  const View3D *v3d = CTX_wm_view3d(C);
-  const Base *base = CTX_data_active_base(C);
-  if (!BKE_base_is_visible(v3d, base)) {
-    return OPERATOR_CANCELLED;
-  }
-
-<<<<<<< HEAD
-  SculptCursorGeometryInfo sgi;
-  const float mval_fl[2] = {float(event->mval[0]), float(event->mval[1])};
-  SCULPT_vertex_random_access_ensure(ss);
-  ss->gesture_initial_hit = SCULPT_cursor_geometry_info_update(C, &sgi, mval_fl, false);
-  if (ss->gesture_initial_hit) {
-    copy_v3_v3(ss->gesture_initial_location, sgi.location);
-    copy_v3_v3(ss->gesture_initial_normal, sgi.normal);
-  }
-
-  return WM_gesture_box_invoke(C, op, event);
-}
-
-static int sculpt_trim_gesture_lasso_exec(bContext *C, wmOperator *op)
-{
-  Depsgraph *depsgraph = CTX_data_ensure_evaluated_depsgraph(C);
-  Object *object = CTX_data_active_object(C);
-
-  BKE_sculpt_update_object_for_edit(depsgraph, object, false);
-
-  SculptSession *ss = object->sculpt;
-  if (BKE_pbvh_type(ss->pbvh) != PBVH_FACES) {
-    /* Not supported in Multires and Dyntopo. */
-    return OPERATOR_CANCELLED;
-  }
-
-  if (ss->totvert == 0) {
-    /* No geometry to trim or to detect a valid position for the trimming shape. */
-    return OPERATOR_CANCELLED;
-  }
-
-=======
-  return WM_gesture_lasso_invoke(C, op, event);
-}
-
-static int face_set_gesture_lasso_exec(bContext *C, wmOperator *op)
-{
->>>>>>> ff34b5f4
-  std::unique_ptr<gesture::GestureData> gesture_data = gesture::init_from_lasso(C, op);
-  if (!gesture_data) {
-    return OPERATOR_CANCELLED;
-  }
-<<<<<<< HEAD
-  sculpt_gesture_init_trim_properties(*gesture_data, *op);
-=======
-  sculpt_gesture_init_face_set_properties(*gesture_data, *op);
->>>>>>> ff34b5f4
-  gesture::apply(*C, *gesture_data, *op);
-  return OPERATOR_FINISHED;
-}
-
-<<<<<<< HEAD
-static int sculpt_trim_gesture_lasso_invoke(bContext *C, wmOperator *op, const wmEvent *event)
-{
-  Object *ob = CTX_data_active_object(C);
-  SculptSession *ss = ob->sculpt;
-
-  const View3D *v3d = CTX_wm_view3d(C);
-  const Base *base = CTX_data_active_base(C);
-  if (!BKE_base_is_visible(v3d, base)) {
-    return OPERATOR_CANCELLED;
-  }
-
-  SculptCursorGeometryInfo sgi;
-  const float mval_fl[2] = {float(event->mval[0]), float(event->mval[1])};
-  SCULPT_vertex_random_access_ensure(ss);
-  ss->gesture_initial_hit = SCULPT_cursor_geometry_info_update(C, &sgi, mval_fl, false);
-  if (ss->gesture_initial_hit) {
-    copy_v3_v3(ss->gesture_initial_location, sgi.location);
-    copy_v3_v3(ss->gesture_initial_normal, sgi.normal);
-  }
-
-  return WM_gesture_lasso_invoke(C, op, event);
-}
-
-=======
->>>>>>> ff34b5f4
-static int project_line_gesture_invoke(bContext *C, wmOperator *op, const wmEvent *event)
-{
-  const View3D *v3d = CTX_wm_view3d(C);
-  const Base *base = CTX_data_active_base(C);
-  if (!BKE_base_is_visible(v3d, base)) {
-    return OPERATOR_CANCELLED;
-  }
-
   return WM_gesture_straightline_active_side_invoke(C, op, event);
 }
 
@@ -1028,81 +891,6 @@
   paint_mask_gesture_operator_properties(ot);
 }
 
-<<<<<<< HEAD
-void SCULPT_OT_trim_lasso_gesture(wmOperatorType *ot)
-{
-  ot->name = "Trim Lasso Gesture";
-  ot->idname = "SCULPT_OT_trim_lasso_gesture";
-  ot->description = "Trims the mesh within the lasso as you move the brush";
-
-  ot->invoke = sculpt_trim_gesture_lasso_invoke;
-  ot->modal = WM_gesture_lasso_modal;
-  ot->exec = sculpt_trim_gesture_lasso_exec;
-
-  ot->poll = SCULPT_mode_poll_view3d;
-
-  ot->flag = OPTYPE_REGISTER | OPTYPE_DEPENDS_ON_CURSOR;
-=======
-void SCULPT_OT_face_set_lasso_gesture(wmOperatorType *ot)
-{
-  ot->name = "Face Set Lasso Gesture";
-  ot->idname = "SCULPT_OT_face_set_lasso_gesture";
-  ot->description = "Add face set within the lasso as you move the brush";
-
-  ot->invoke = face_set_gesture_lasso_invoke;
-  ot->modal = WM_gesture_lasso_modal;
-  ot->exec = face_set_gesture_lasso_exec;
-
-  ot->poll = SCULPT_mode_poll_view3d;
-
-  ot->flag = OPTYPE_DEPENDS_ON_CURSOR;
->>>>>>> ff34b5f4
-
-  /* Properties. */
-  WM_operator_properties_gesture_lasso(ot);
-  gesture::operator_properties(ot);
-<<<<<<< HEAD
-
-  sculpt_trim_gesture_operator_properties(ot);
-}
-
-void SCULPT_OT_trim_box_gesture(wmOperatorType *ot)
-{
-  ot->name = "Trim Box Gesture";
-  ot->idname = "SCULPT_OT_trim_box_gesture";
-  ot->description = "Trims the mesh within the box as you move the brush";
-
-  ot->invoke = sculpt_trim_gesture_box_invoke;
-  ot->modal = WM_gesture_box_modal;
-  ot->exec = sculpt_trim_gesture_box_exec;
-=======
-}
-
-void SCULPT_OT_face_set_box_gesture(wmOperatorType *ot)
-{
-  ot->name = "Face Set Box Gesture";
-  ot->idname = "SCULPT_OT_face_set_box_gesture";
-  ot->description = "Add face set within the box as you move the brush";
-
-  ot->invoke = face_set_gesture_box_invoke;
-  ot->modal = WM_gesture_box_modal;
-  ot->exec = face_set_gesture_box_exec;
->>>>>>> ff34b5f4
-
-  ot->poll = SCULPT_mode_poll_view3d;
-
-  ot->flag = OPTYPE_REGISTER;
-
-  /* Properties. */
-  WM_operator_properties_border(ot);
-  gesture::operator_properties(ot);
-<<<<<<< HEAD
-
-  sculpt_trim_gesture_operator_properties(ot);
-=======
->>>>>>> ff34b5f4
-}
-
 void SCULPT_OT_project_line_gesture(wmOperatorType *ot)
 {
   ot->name = "Project Line Gesture";
