/* SPDX-FileCopyrightText: 2020 Blender Authors
 *
 * SPDX-License-Identifier: GPL-2.0-or-later */

/** \file
 * \ingroup edsculpt
 */

#include <fmt/format.h>

#include "DNA_modifier_types.h"
#include "DNA_windowmanager_types.h"

#include "MEM_guardedalloc.h"

#include "BLI_hash.h"
#include "BLI_index_range.hh"
#include "BLI_math_base.hh"
#include "BLI_math_matrix.h"
#include "BLI_math_vector.h"
#include "BLI_math_vector_types.hh"
#include "BLI_string.h"
#include "BLI_task.h"

#include "BLT_translation.h"

#include "BKE_brush.hh"
#include "BKE_context.hh"
#include "BKE_modifier.hh"
#include "BKE_paint.hh"
#include "BKE_pbvh_api.hh"

#include "DEG_depsgraph.hh"

#include "WM_api.hh"
#include "WM_types.hh"

#include "ED_screen.hh"
#include "ED_sculpt.hh"
#include "ED_util.hh"
#include "ED_view3d.hh"

#include "paint_intern.hh"
#include "sculpt_intern.hh"

#include "RNA_access.hh"
#include "RNA_define.hh"
#include "RNA_prototypes.h"

#include "UI_interface.hh"
#include "UI_resources.hh"

#include "bmesh.hh"

#include <cmath>
#include <cstdlib>

namespace blender::ed::sculpt_paint::filter {

void to_orientation_space(float r_v[3], filter::Cache *filter_cache)
{
  switch (filter_cache->orientation) {
    case SCULPT_FILTER_ORIENTATION_LOCAL:
      /* Do nothing, Sculpt Mode already works in object space. */
      break;
    case SCULPT_FILTER_ORIENTATION_WORLD:
      mul_mat3_m4_v3(filter_cache->obmat.ptr(), r_v);
      break;
    case SCULPT_FILTER_ORIENTATION_VIEW:
      mul_mat3_m4_v3(filter_cache->obmat.ptr(), r_v);
      mul_mat3_m4_v3(filter_cache->viewmat.ptr(), r_v);
      break;
  }
}

void to_object_space(float r_v[3], filter::Cache *filter_cache)
{
  switch (filter_cache->orientation) {
    case SCULPT_FILTER_ORIENTATION_LOCAL:
      /* Do nothing, Sculpt Mode already works in object space. */
      break;
    case SCULPT_FILTER_ORIENTATION_WORLD:
      mul_mat3_m4_v3(filter_cache->obmat_inv.ptr(), r_v);
      break;
    case SCULPT_FILTER_ORIENTATION_VIEW:
      mul_mat3_m4_v3(filter_cache->viewmat_inv.ptr(), r_v);
      mul_mat3_m4_v3(filter_cache->obmat_inv.ptr(), r_v);
      break;
  }
}

void zero_disabled_axis_components(float r_v[3], filter::Cache *filter_cache)
{
  to_orientation_space(r_v, filter_cache);
  for (int axis = 0; axis < 3; axis++) {
    if (!filter_cache->enabled_force_axis[axis]) {
      r_v[axis] = 0.0f;
    }
  }
  to_object_space(r_v, filter_cache);
}

void cache_init(bContext *C,
                Object *ob,
                Sculpt *sd,
                const undo::Type undo_type,
                const float mval_fl[2],
                float area_normal_radius,
                float start_strength)
{
  SculptSession *ss = ob->sculpt;
  PBVH *pbvh = ob->sculpt->pbvh;

  ss->filter_cache = MEM_new<filter::Cache>(__func__);
  ss->filter_cache->start_filter_strength = start_strength;
  ss->filter_cache->random_seed = rand();

  if (undo_type == undo::Type::Color) {
    BKE_pbvh_ensure_node_loops(ss->pbvh);
  }

  ss->filter_cache->nodes = bke::pbvh::search_gather(
      pbvh, [&](PBVHNode &node) { return !node_fully_masked_or_hidden(node); });

  for (PBVHNode *node : ss->filter_cache->nodes) {
    BKE_pbvh_node_mark_positions_update(node);
  }

  /* `mesh->runtime.subdiv_ccg` is not available. Updating of the normals is done during drawing.
   * Filters can't use normals in multi-resolution. */
  if (BKE_pbvh_type(ss->pbvh) != PBVH_GRIDS) {
    bke::pbvh::update_normals(*ss->pbvh, nullptr);
  }

  for (const int i : ss->filter_cache->nodes.index_range()) {
    undo::push_node(ob, ss->filter_cache->nodes[i], undo_type);
  }

  /* Setup orientation matrices. */
  copy_m4_m4(ss->filter_cache->obmat.ptr(), ob->object_to_world);
  invert_m4_m4(ss->filter_cache->obmat_inv.ptr(), ob->object_to_world);

  Depsgraph *depsgraph = CTX_data_ensure_evaluated_depsgraph(C);
  ViewContext vc = ED_view3d_viewcontext_init(C, depsgraph);

  ss->filter_cache->vc = vc;
  if (vc.rv3d) {
    copy_m4_m4(ss->filter_cache->viewmat.ptr(), vc.rv3d->viewmat);
    copy_m4_m4(ss->filter_cache->viewmat_inv.ptr(), vc.rv3d->viewinv);
  }

  Scene *scene = CTX_data_scene(C);
  UnifiedPaintSettings *ups = &scene->toolsettings->unified_paint_settings;

  float co[3];

  if (vc.rv3d && SCULPT_stroke_get_location(C, co, mval_fl, false)) {
    Vector<PBVHNode *> nodes;

    /* Get radius from brush. */
    Brush *brush = BKE_paint_brush(&sd->paint);
    float radius;

    if (brush) {
      if (BKE_brush_use_locked_size(scene, brush)) {
        radius = paint_calc_object_space_radius(
            &vc, co, float(BKE_brush_size_get(scene, brush) * area_normal_radius));
      }
      else {
        radius = BKE_brush_unprojected_radius_get(scene, brush) * area_normal_radius;
      }
    }
    else {
      radius = paint_calc_object_space_radius(&vc, co, float(ups->size) * area_normal_radius);
    }

    const float radius_sq = math::square(radius);
    nodes = bke::pbvh::search_gather(pbvh, [&](PBVHNode &node) {
      return !node_fully_masked_or_hidden(node) && node_in_sphere(node, co, radius_sq, true);
    });

    const std::optional<float3> area_normal = SCULPT_pbvh_calc_area_normal(brush, ob, nodes);
    if (BKE_paint_brush(&sd->paint) && area_normal) {
      ss->filter_cache->initial_normal = *area_normal;
      ss->last_normal = ss->filter_cache->initial_normal;
    }
    else {
      ss->filter_cache->initial_normal = ss->last_normal;
    }

    /* Update last stroke location */

    mul_m4_v3(ob->object_to_world, co);

    add_v3_v3(ups->average_stroke_accum, co);
    ups->average_stroke_counter++;
    ups->last_stroke_valid = true;
  }
  else {
    /* Use last normal. */
    copy_v3_v3(ss->filter_cache->initial_normal, ss->last_normal);
  }

  /* Update view normal */
  float mat[3][3];
  float viewDir[3] = {0.0f, 0.0f, 1.0f};
  if (vc.rv3d) {
    invert_m4_m4(ob->world_to_object, ob->object_to_world);
    copy_m3_m4(mat, vc.rv3d->viewinv);
    mul_m3_v3(mat, viewDir);
    copy_m3_m4(mat, ob->world_to_object);
    mul_m3_v3(mat, viewDir);
    normalize_v3_v3(ss->filter_cache->view_normal, viewDir);
  }
}

void cache_free(SculptSession *ss)
{
  if (ss->filter_cache->cloth_sim) {
    cloth::simulation_free(ss->filter_cache->cloth_sim);
  }
  MEM_SAFE_FREE(ss->filter_cache->mask_update_it);
  MEM_SAFE_FREE(ss->filter_cache->prev_mask);
  MEM_SAFE_FREE(ss->filter_cache->normal_factor);
  MEM_SAFE_FREE(ss->filter_cache->prev_face_set);
  MEM_SAFE_FREE(ss->filter_cache->surface_smooth_laplacian_disp);
  MEM_SAFE_FREE(ss->filter_cache->sharpen_factor);
  MEM_SAFE_FREE(ss->filter_cache->detail_directions);
  MEM_SAFE_FREE(ss->filter_cache->limit_surface_co);
  MEM_SAFE_FREE(ss->filter_cache->pre_smoothed_color);
  MEM_delete(ss->filter_cache);
  ss->filter_cache = nullptr;
}

enum eSculptMeshFilterType {
  MESH_FILTER_SMOOTH = 0,
  MESH_FILTER_SCALE = 1,
  MESH_FILTER_INFLATE = 2,
  MESH_FILTER_SPHERE = 3,
  MESH_FILTER_RANDOM = 4,
  MESH_FILTER_RELAX = 5,
  MESH_FILTER_RELAX_FACE_SETS = 6,
  MESH_FILTER_SURFACE_SMOOTH = 7,
  MESH_FILTER_SHARPEN = 8,
  MESH_FILTER_ENHANCE_DETAILS = 9,
  MESH_FILTER_ERASE_DISPLACEMENT = 10,
};

static EnumPropertyItem prop_mesh_filter_types[] = {
    {MESH_FILTER_SMOOTH, "SMOOTH", 0, "Smooth", "Smooth mesh"},
    {MESH_FILTER_SCALE, "SCALE", 0, "Scale", "Scale mesh"},
    {MESH_FILTER_INFLATE, "INFLATE", 0, "Inflate", "Inflate mesh"},
    {MESH_FILTER_SPHERE, "SPHERE", 0, "Sphere", "Morph into sphere"},
    {MESH_FILTER_RANDOM, "RANDOM", 0, "Random", "Randomize vertex positions"},
    {MESH_FILTER_RELAX, "RELAX", 0, "Relax", "Relax mesh"},
    {MESH_FILTER_RELAX_FACE_SETS,
     "RELAX_FACE_SETS",
     0,
     "Relax Face Sets",
     "Smooth the edges of all the Face Sets"},
    {MESH_FILTER_SURFACE_SMOOTH,
     "SURFACE_SMOOTH",
     0,
     "Surface Smooth",
     "Smooth the surface of the mesh, preserving the volume"},
    {MESH_FILTER_SHARPEN, "SHARPEN", 0, "Sharpen", "Sharpen the cavities of the mesh"},
    {MESH_FILTER_ENHANCE_DETAILS,
     "ENHANCE_DETAILS",
     0,
     "Enhance Details",
     "Enhance the high frequency surface detail"},
    {MESH_FILTER_ERASE_DISPLACEMENT,
     "ERASE_DISCPLACEMENT",
     0,
     "Erase Displacement",
     "Deletes the displacement of the Multires Modifier"},
    {0, nullptr, 0, nullptr, nullptr},
};

enum eMeshFilterDeformAxis {
  MESH_FILTER_DEFORM_X = 1 << 0,
  MESH_FILTER_DEFORM_Y = 1 << 1,
  MESH_FILTER_DEFORM_Z = 1 << 2,
};

static EnumPropertyItem prop_mesh_filter_deform_axis_items[] = {
    {MESH_FILTER_DEFORM_X, "X", 0, "X", "Deform in the X axis"},
    {MESH_FILTER_DEFORM_Y, "Y", 0, "Y", "Deform in the Y axis"},
    {MESH_FILTER_DEFORM_Z, "Z", 0, "Z", "Deform in the Z axis"},
    {0, nullptr, 0, nullptr, nullptr},
};

static EnumPropertyItem prop_mesh_filter_orientation_items[] = {
    {SCULPT_FILTER_ORIENTATION_LOCAL,
     "LOCAL",
     0,
     "Local",
     "Use the local axis to limit the displacement"},
    {SCULPT_FILTER_ORIENTATION_WORLD,
     "WORLD",
     0,
     "World",
     "Use the global axis to limit the displacement"},
    {SCULPT_FILTER_ORIENTATION_VIEW,
     "VIEW",
     0,
     "View",
     "Use the view axis to limit the displacement"},
    {0, nullptr, 0, nullptr, nullptr},
};

static bool sculpt_mesh_filter_needs_pmap(eSculptMeshFilterType filter_type)
{
  return ELEM(filter_type,
              MESH_FILTER_SMOOTH,
              MESH_FILTER_RELAX,
              MESH_FILTER_RELAX_FACE_SETS,
              MESH_FILTER_SURFACE_SMOOTH,
              MESH_FILTER_ENHANCE_DETAILS,
              MESH_FILTER_SHARPEN);
}

static bool sculpt_mesh_filter_is_continuous(eSculptMeshFilterType type)
{
  return ELEM(type,
              MESH_FILTER_SHARPEN,
              MESH_FILTER_SMOOTH,
              MESH_FILTER_RELAX,
              MESH_FILTER_RELAX_FACE_SETS);
}

static void mesh_filter_task(Object *ob,
                             const eSculptMeshFilterType filter_type,
                             const float filter_strength,
                             PBVHNode *node)
{
  SculptSession *ss = ob->sculpt;

  SculptOrigVertData orig_data;
  SCULPT_orig_vert_data_init(&orig_data, ob, node, undo::Type::Position);

  /* When using the relax face sets meshes filter,
   * each 3 iterations, do a whole mesh relax to smooth the contents of the Face Set. */
  /* This produces better results as the relax operation is no completely focused on the
   * boundaries. */
  const bool relax_face_sets = !(ss->filter_cache->iteration_count % 3 == 0);
  auto_mask::NodeData automask_data = auto_mask::node_begin(
      *ob, ss->filter_cache->automasking.get(), *node);

  PBVHVertexIter vd;
  BKE_pbvh_vertex_iter_begin (ss->pbvh, node, vd, PBVH_ITER_UNIQUE) {
    SCULPT_orig_vert_data_update(&orig_data, &vd);
    auto_mask::node_update(automask_data, vd);

    float orig_co[3], val[3], avg[3], disp[3], disp2[3], transform[3][3], final_pos[3];
    float fade = vd.mask;
    fade = 1.0f - fade;
    fade *= filter_strength;
    fade *= auto_mask::factor_get(
        ss->filter_cache->automasking.get(), ss, vd.vertex, &automask_data);

    if (fade == 0.0f && filter_type != MESH_FILTER_SURFACE_SMOOTH) {
      /* Surface Smooth can't skip the loop for this vertex as it needs to calculate its
       * laplacian_disp. This value is accessed from the vertex neighbors when deforming the
       * vertices, so it is needed for all vertices even if they are not going to be displaced.
       */
      continue;
    }

    if (ELEM(filter_type, MESH_FILTER_RELAX, MESH_FILTER_RELAX_FACE_SETS) ||
        ss->filter_cache->no_orig_co)
    {
      copy_v3_v3(orig_co, vd.co);
    }
    else {
      copy_v3_v3(orig_co, orig_data.co);
    }

    if (filter_type == MESH_FILTER_RELAX_FACE_SETS) {
      if (relax_face_sets == face_set::vert_has_unique_face_set(ss, vd.vertex)) {
        continue;
      }
    }

    switch (filter_type) {
      case MESH_FILTER_SMOOTH:
        fade = clamp_f(fade, -1.0f, 1.0f);
        smooth::neighbor_coords_average_interior(ss, avg, vd.vertex);
        sub_v3_v3v3(val, avg, orig_co);
        madd_v3_v3v3fl(val, orig_co, val, fade);
        sub_v3_v3v3(disp, val, orig_co);
        break;
      case MESH_FILTER_INFLATE:
        mul_v3_v3fl(disp, orig_data.no, fade);
        break;
      case MESH_FILTER_SCALE:
        unit_m3(transform);
        scale_m3_fl(transform, 1.0f + fade);
        copy_v3_v3(val, orig_co);
        mul_m3_v3(transform, val);
        sub_v3_v3v3(disp, val, orig_co);
        break;
      case MESH_FILTER_SPHERE:
        normalize_v3_v3(disp, orig_co);
        if (fade > 0.0f) {
          mul_v3_v3fl(disp, disp, fade);
        }
        else {
          mul_v3_v3fl(disp, disp, -fade);
        }

        unit_m3(transform);
        if (fade > 0.0f) {
          scale_m3_fl(transform, 1.0f - fade);
        }
        else {
          scale_m3_fl(transform, 1.0f + fade);
        }
        copy_v3_v3(val, orig_co);
        mul_m3_v3(transform, val);
        sub_v3_v3v3(disp2, val, orig_co);

        mid_v3_v3v3(disp, disp, disp2);
        break;
      case MESH_FILTER_RANDOM: {
        float normal[3];
        copy_v3_v3(normal, orig_data.no);
        /* Index is not unique for multi-resolution, so hash by vertex coordinates. */
        const uint *hash_co = (const uint *)orig_co;
        const uint hash = BLI_hash_int_2d(hash_co[0], hash_co[1]) ^
                          BLI_hash_int_2d(hash_co[2], ss->filter_cache->random_seed);
        mul_v3_fl(normal, hash * (1.0f / float(0xFFFFFFFF)) - 0.5f);
        mul_v3_v3fl(disp, normal, fade);
        break;
      }
      case MESH_FILTER_RELAX: {
        smooth::relax_vertex(ss, &vd, clamp_f(fade, 0.0f, 1.0f), false, val);
        sub_v3_v3v3(disp, val, vd.co);
        break;
      }
      case MESH_FILTER_RELAX_FACE_SETS: {
        smooth::relax_vertex(ss, &vd, clamp_f(fade, 0.0f, 1.0f), relax_face_sets, val);
        sub_v3_v3v3(disp, val, vd.co);
        break;
      }
      case MESH_FILTER_SURFACE_SMOOTH: {
        smooth::surface_smooth_laplacian_step(ss,
                                              disp,
                                              vd.co,
                                              ss->filter_cache->surface_smooth_laplacian_disp,
                                              vd.vertex,
                                              orig_data.co,
                                              ss->filter_cache->surface_smooth_shape_preservation);
        break;
      }
      case MESH_FILTER_SHARPEN: {
        const float smooth_ratio = ss->filter_cache->sharpen_smooth_ratio;

        /* This filter can't work at full strength as it needs multiple iterations to reach a
         * stable state. */
        fade = clamp_f(fade, 0.0f, 0.5f);
        float disp_sharpen[3] = {0.0f, 0.0f, 0.0f};

        SculptVertexNeighborIter ni;
        SCULPT_VERTEX_NEIGHBORS_ITER_BEGIN (ss, vd.vertex, ni) {
          float disp_n[3];
          sub_v3_v3v3(
              disp_n, SCULPT_vertex_co_get(ss, ni.vertex), SCULPT_vertex_co_get(ss, vd.vertex));
          mul_v3_fl(disp_n, ss->filter_cache->sharpen_factor[ni.index]);
          add_v3_v3(disp_sharpen, disp_n);
        }
        SCULPT_VERTEX_NEIGHBORS_ITER_END(ni);

        mul_v3_fl(disp_sharpen, 1.0f - ss->filter_cache->sharpen_factor[vd.index]);

        float disp_avg[3];
        float avg_co[3];
        smooth::neighbor_coords_average(ss, avg_co, vd.vertex);
        sub_v3_v3v3(disp_avg, avg_co, vd.co);
        mul_v3_v3fl(
            disp_avg, disp_avg, smooth_ratio * pow2f(ss->filter_cache->sharpen_factor[vd.index]));
        add_v3_v3v3(disp, disp_avg, disp_sharpen);

        /* Intensify details. */
        if (ss->filter_cache->sharpen_intensify_detail_strength > 0.0f) {
          float detail_strength[3];
          copy_v3_v3(detail_strength, ss->filter_cache->detail_directions[vd.index]);
          madd_v3_v3fl(disp,
                       detail_strength,
                       -ss->filter_cache->sharpen_intensify_detail_strength *
                           ss->filter_cache->sharpen_factor[vd.index]);
        }
        break;
      }

      case MESH_FILTER_ENHANCE_DETAILS: {
        mul_v3_v3fl(disp, ss->filter_cache->detail_directions[vd.index], -fabsf(fade));
        break;
      }
      case MESH_FILTER_ERASE_DISPLACEMENT: {
        fade = clamp_f(fade, -1.0f, 1.0f);
        sub_v3_v3v3(disp, ss->filter_cache->limit_surface_co[vd.index], orig_co);
        mul_v3_fl(disp, fade);
        break;
      }
    }

    to_orientation_space(disp, ss->filter_cache);
    for (int it = 0; it < 3; it++) {
      if (!ss->filter_cache->enabled_axis[it]) {
        disp[it] = 0.0f;
      }
    }
    to_object_space(disp, ss->filter_cache);

    if (ELEM(filter_type, MESH_FILTER_SURFACE_SMOOTH, MESH_FILTER_SHARPEN)) {
      madd_v3_v3v3fl(final_pos, vd.co, disp, clamp_f(fade, 0.0f, 1.0f));
    }
    else {
      add_v3_v3v3(final_pos, orig_co, disp);
    }
    copy_v3_v3(vd.co, final_pos);
  }
  BKE_pbvh_vertex_iter_end;

  BKE_pbvh_node_mark_update(node);
}

static void mesh_filter_enhance_details_init_directions(SculptSession *ss)
{
  const int totvert = SCULPT_vertex_count_get(ss);
  filter::Cache *filter_cache = ss->filter_cache;

  filter_cache->detail_directions = static_cast<float(*)[3]>(
      MEM_malloc_arrayN(totvert, sizeof(float[3]), __func__));
  for (int i = 0; i < totvert; i++) {
    PBVHVertRef vertex = BKE_pbvh_index_to_vertex(ss->pbvh, i);

    float avg[3];
    smooth::neighbor_coords_average(ss, avg, vertex);
    sub_v3_v3v3(filter_cache->detail_directions[i], avg, SCULPT_vertex_co_get(ss, vertex));
  }
}

static void mesh_filter_surface_smooth_init(SculptSession *ss,
                                            const float shape_preservation,
                                            const float current_vertex_displacement)
{
  const int totvert = SCULPT_vertex_count_get(ss);
  filter::Cache *filter_cache = ss->filter_cache;

  filter_cache->surface_smooth_laplacian_disp = static_cast<float(*)[3]>(
      MEM_malloc_arrayN(totvert, sizeof(float[3]), __func__));
  filter_cache->surface_smooth_shape_preservation = shape_preservation;
  filter_cache->surface_smooth_current_vertex = current_vertex_displacement;
}

static void mesh_filter_init_limit_surface_co(SculptSession *ss)
{
  const int totvert = SCULPT_vertex_count_get(ss);
  filter::Cache *filter_cache = ss->filter_cache;

  filter_cache->limit_surface_co = static_cast<float(*)[3]>(
      MEM_malloc_arrayN(totvert, sizeof(float[3]), __func__));
  for (int i = 0; i < totvert; i++) {
    PBVHVertRef vertex = BKE_pbvh_index_to_vertex(ss->pbvh, i);

    SCULPT_vertex_limit_surface_get(ss, vertex, filter_cache->limit_surface_co[i]);
  }
}

static void mesh_filter_sharpen_init(SculptSession *ss,
                                     const float smooth_ratio,
                                     const float intensify_detail_strength,
                                     const int curvature_smooth_iterations)
{
  const int totvert = SCULPT_vertex_count_get(ss);
  filter::Cache *filter_cache = ss->filter_cache;

  filter_cache->sharpen_smooth_ratio = smooth_ratio;
  filter_cache->sharpen_intensify_detail_strength = intensify_detail_strength;
  filter_cache->sharpen_curvature_smooth_iterations = curvature_smooth_iterations;
  filter_cache->sharpen_factor = static_cast<float *>(
      MEM_malloc_arrayN(totvert, sizeof(float), __func__));
  filter_cache->detail_directions = static_cast<float(*)[3]>(
      MEM_malloc_arrayN(totvert, sizeof(float[3]), __func__));

  for (int i = 0; i < totvert; i++) {
    PBVHVertRef vertex = BKE_pbvh_index_to_vertex(ss->pbvh, i);

    float avg[3];
    smooth::neighbor_coords_average(ss, avg, vertex);
    sub_v3_v3v3(filter_cache->detail_directions[i], avg, SCULPT_vertex_co_get(ss, vertex));
    filter_cache->sharpen_factor[i] = len_v3(filter_cache->detail_directions[i]);
  }

  float max_factor = 0.0f;
  for (int i = 0; i < totvert; i++) {
    if (filter_cache->sharpen_factor[i] > max_factor) {
      max_factor = filter_cache->sharpen_factor[i];
    }
  }

  max_factor = 1.0f / max_factor;
  for (int i = 0; i < totvert; i++) {
    filter_cache->sharpen_factor[i] *= max_factor;
    filter_cache->sharpen_factor[i] = 1.0f - pow2f(1.0f - filter_cache->sharpen_factor[i]);
  }

  /* Smooth the calculated factors and directions to remove high frequency detail. */
  for (int smooth_iterations = 0;
       smooth_iterations < filter_cache->sharpen_curvature_smooth_iterations;
       smooth_iterations++)
  {
    for (int i = 0; i < totvert; i++) {
      PBVHVertRef vertex = BKE_pbvh_index_to_vertex(ss->pbvh, i);

      float direction_avg[3] = {0.0f, 0.0f, 0.0f};
      float sharpen_avg = 0;
      int total = 0;

      SculptVertexNeighborIter ni;
      SCULPT_VERTEX_NEIGHBORS_ITER_BEGIN (ss, vertex, ni) {
        add_v3_v3(direction_avg, filter_cache->detail_directions[ni.index]);
        sharpen_avg += filter_cache->sharpen_factor[ni.index];
        total++;
      }
      SCULPT_VERTEX_NEIGHBORS_ITER_END(ni);

      if (total > 0) {
        mul_v3_v3fl(filter_cache->detail_directions[i], direction_avg, 1.0f / total);
        filter_cache->sharpen_factor[i] = sharpen_avg / total;
      }
    }
  }
}

static void mesh_filter_surface_smooth_displace_task(Object *ob,
                                                     const float filter_strength,
                                                     PBVHNode *node)
{
  SculptSession *ss = ob->sculpt;
  PBVHVertexIter vd;

  auto_mask::NodeData automask_data = auto_mask::node_begin(
      *ob, ss->filter_cache->automasking.get(), *node);

  BKE_pbvh_vertex_iter_begin (ss->pbvh, node, vd, PBVH_ITER_UNIQUE) {
    auto_mask::node_update(automask_data, vd);

    float fade = vd.mask;
    fade = 1.0f - fade;
    fade *= filter_strength;
    fade *= auto_mask::factor_get(
        ss->filter_cache->automasking.get(), ss, vd.vertex, &automask_data);
    if (fade == 0.0f) {
      continue;
    }

    smooth::surface_smooth_displace_step(ss,
                                         vd.co,
                                         ss->filter_cache->surface_smooth_laplacian_disp,
                                         vd.vertex,
                                         ss->filter_cache->surface_smooth_current_vertex,
                                         clamp_f(fade, 0.0f, 1.0f));
  }
  BKE_pbvh_vertex_iter_end;
}

enum {
  FILTER_MESH_MODAL_CANCEL = 1,
  FILTER_MESH_MODAL_CONFIRM,
};

wmKeyMap *modal_keymap(wmKeyConfig *keyconf)
{
  static const EnumPropertyItem modal_items[] = {
      {FILTER_MESH_MODAL_CANCEL, "CANCEL", 0, "Cancel", ""},
      {FILTER_MESH_MODAL_CONFIRM, "CONFIRM", 0, "Confirm", ""},
      {0, nullptr, 0, nullptr, nullptr},
  };

  wmKeyMap *keymap = WM_modalkeymap_find(keyconf, "Mesh Filter Modal Map");

  /* This function is called for each space-type, only needs to add map once. */
  if (keymap && keymap->modal_items) {
    return nullptr;
  }

  keymap = WM_modalkeymap_ensure(keyconf, "Mesh Filter Modal Map", modal_items);

  WM_modalkeymap_assign(keymap, "SCULPT_OT_mesh_filter");

  return keymap;
}

static void sculpt_mesh_update_status_bar(bContext *C, wmOperator *op)
{
<<<<<<< HEAD
  auto get_modal_key_str = [&](int id) {
    return WM_modalkeymap_operator_items_to_string(op->type, id, true).value_or("");
  };
=======
  char header[UI_MAX_DRAW_STR];
  char buf[UI_MAX_DRAW_STR];
  int available_len = sizeof(buf);

  char *p = buf;
#define WM_MODALKEY(_id) \
  WM_modalkeymap_operator_items_to_string_buf( \
      op->type, (_id), true, UI_MAX_SHORTCUT_STR, &available_len, &p)

  SNPRINTF(header,
           IFACE_("%s: Confirm, %s: Cancel"),
           WM_MODALKEY(FILTER_MESH_MODAL_CONFIRM),
           WM_MODALKEY(FILTER_MESH_MODAL_CANCEL));
>>>>>>> e690210e

  const std::string header = fmt::format(RPT_("{}: Confirm, {}: Cancel"),
                                         get_modal_key_str(FILTER_MESH_MODAL_CONFIRM),
                                         get_modal_key_str(FILTER_MESH_MODAL_CANCEL));

<<<<<<< HEAD
  ED_workspace_status_text(C, header.c_str());
=======
  ED_workspace_status_text(C, header);
>>>>>>> e690210e
}

static void sculpt_mesh_filter_apply(bContext *C, wmOperator *op)
{
  Object *ob = CTX_data_active_object(C);
  SculptSession *ss = ob->sculpt;
  Sculpt *sd = CTX_data_tool_settings(C)->sculpt;
  eSculptMeshFilterType filter_type = eSculptMeshFilterType(RNA_enum_get(op->ptr, "type"));
  float filter_strength = RNA_float_get(op->ptr, "strength");

  SCULPT_vertex_random_access_ensure(ss);

  threading::parallel_for(ss->filter_cache->nodes.index_range(), 1, [&](const IndexRange range) {
    for (const int i : range) {
      mesh_filter_task(
          ob, eSculptMeshFilterType(filter_type), filter_strength, ss->filter_cache->nodes[i]);
    }
  });

  if (filter_type == MESH_FILTER_SURFACE_SMOOTH) {
    threading::parallel_for(ss->filter_cache->nodes.index_range(), 1, [&](const IndexRange range) {
      for (const int i : range) {
        mesh_filter_surface_smooth_displace_task(ob, filter_strength, ss->filter_cache->nodes[i]);
      }
    });
  }

  ss->filter_cache->iteration_count++;

  if (ss->deform_modifiers_active || ss->shapekey_active) {
    SCULPT_flush_stroke_deform(sd, ob, true);
  }

  /* The relax mesh filter needs the updated normals of the modified mesh after each iteration. */
  if (ELEM(MESH_FILTER_RELAX, MESH_FILTER_RELAX_FACE_SETS)) {
    bke::pbvh::update_normals(*ss->pbvh, ss->subdiv_ccg);
  }

  SCULPT_flush_update_step(C, SCULPT_UPDATE_COORDS);
}

static void sculpt_mesh_update_strength(wmOperator *op,
                                        SculptSession *ss,
                                        float2 prev_press_mouse,
                                        float2 mouse)
{
  const float len = prev_press_mouse[0] - mouse[0];

  float filter_strength = ss->filter_cache->start_filter_strength * -len * 0.001f * UI_SCALE_FAC;
  RNA_float_set(op->ptr, "strength", filter_strength);
}
static void sculpt_mesh_filter_apply_with_history(bContext *C, wmOperator *op)
{
  /* Event history is only stored for smooth and relax filters. */
  if (!RNA_collection_length(op->ptr, "event_history")) {
    sculpt_mesh_filter_apply(C, op);
    return;
  }

  Object *ob = CTX_data_active_object(C);
  SculptSession *ss = ob->sculpt;
  float2 start_mouse;
  bool first = true;
  float initial_strength = ss->filter_cache->start_filter_strength;

  RNA_BEGIN (op->ptr, item, "event_history") {
    float2 mouse;
    RNA_float_get_array(&item, "mouse_event", mouse);

    if (first) {
      first = false;
      start_mouse = mouse;
      continue;
    }

    sculpt_mesh_update_strength(op, ss, start_mouse, mouse);
    sculpt_mesh_filter_apply(C, op);
  }
  RNA_END;

  RNA_float_set(op->ptr, "strength", initial_strength);
}

static void sculpt_mesh_filter_end(bContext *C)
{
  Object *ob = CTX_data_active_object(C);
  SculptSession *ss = ob->sculpt;

  cache_free(ss);
  SCULPT_flush_update_done(C, ob, SCULPT_UPDATE_COORDS);
}

static int sculpt_mesh_filter_confirm(SculptSession *ss,
                                      wmOperator *op,
                                      const eSculptMeshFilterType filter_type)
{

  float initial_strength = ss->filter_cache->start_filter_strength;
  /* Don't update strength property if we're storing an event history. */
  if (sculpt_mesh_filter_is_continuous(filter_type)) {
    RNA_float_set(op->ptr, "strength", initial_strength);
  }

  return OPERATOR_FINISHED;
}

static void sculpt_mesh_filter_cancel(bContext *C, wmOperator * /*op*/)
{
  Object *ob = CTX_data_active_object(C);
  SculptSession *ss = ob->sculpt;

  if (!ss || !ss->pbvh) {
    return;
  }

  /* Gather all PBVH leaf nodes. */
  Vector<PBVHNode *> nodes = bke::pbvh::search_gather(ss->pbvh, {});

  for (PBVHNode *node : nodes) {
    PBVHVertexIter vd;

    SculptOrigVertData orig_data;
    SCULPT_orig_vert_data_init(&orig_data, ob, node, undo::Type::Position);

    BKE_pbvh_vertex_iter_begin (ss->pbvh, node, vd, PBVH_ITER_UNIQUE) {
      SCULPT_orig_vert_data_update(&orig_data, &vd);

      copy_v3_v3(vd.co, orig_data.co);
    }
    BKE_pbvh_vertex_iter_end;

    BKE_pbvh_node_mark_update(node);
  }

  blender::bke::pbvh::update_bounds(*ss->pbvh, PBVH_UpdateBB);
}

static int sculpt_mesh_filter_modal(bContext *C, wmOperator *op, const wmEvent *event)
{
  Object *ob = CTX_data_active_object(C);
  Depsgraph *depsgraph = CTX_data_depsgraph_pointer(C);
  SculptSession *ss = ob->sculpt;
  const eSculptMeshFilterType filter_type = eSculptMeshFilterType(RNA_enum_get(op->ptr, "type"));

  WM_cursor_modal_set(CTX_wm_window(C), WM_CURSOR_EW_SCROLL);
  sculpt_mesh_update_status_bar(C, op);

  if (event->type == EVT_MODAL_MAP) {
    int ret = OPERATOR_FINISHED;
    switch (event->val) {
      case FILTER_MESH_MODAL_CANCEL:
        sculpt_mesh_filter_cancel(C, op);
        undo::push_end_ex(ob, true);
        ret = OPERATOR_CANCELLED;
        break;

      case FILTER_MESH_MODAL_CONFIRM:
        ret = sculpt_mesh_filter_confirm(ss, op, filter_type);
        undo::push_end_ex(ob, false);
        break;
    }

    sculpt_mesh_filter_end(C);
    ED_workspace_status_text(C, nullptr); /* Clear status bar */
    WM_cursor_modal_restore(CTX_wm_window(C));

    return ret;
  }

  if (event->type != MOUSEMOVE) {
    return OPERATOR_RUNNING_MODAL;
  }

  /* Note: some filter types are continuous, for these we store an
   * event history in RNA for continuous.
   * This way the user can tweak the last operator properties
   * or repeat the op and get expected results. */
  if (sculpt_mesh_filter_is_continuous(filter_type)) {
    if (RNA_collection_length(op->ptr, "event_history") == 0) {
      /* First entry is the start mouse position, event->prev_press_xy. */
      PointerRNA startptr;
      RNA_collection_add(op->ptr, "event_history", &startptr);

      float2 mouse_start(float(event->prev_press_xy[0]), float(event->prev_press_xy[1]));
      RNA_float_set_array(&startptr, "mouse_event", mouse_start);
    }

    PointerRNA itemptr;
    RNA_collection_add(op->ptr, "event_history", &itemptr);

    float2 mouse(float(event->xy[0]), float(event->xy[1]));
    RNA_float_set_array(&itemptr, "mouse_event", mouse);
    RNA_float_set(&itemptr, "pressure", WM_event_tablet_data(event, nullptr, nullptr));
  }

  float2 prev_mval(float(event->prev_press_xy[0]), float(event->prev_press_xy[1]));
  float2 mval(float(event->xy[0]), float(event->xy[1]));

  sculpt_mesh_update_strength(op, ss, prev_mval, mval);

  BKE_sculpt_update_object_for_edit(depsgraph, ob, false);

  sculpt_mesh_filter_apply(C, op);

  return OPERATOR_RUNNING_MODAL;
}

static void sculpt_filter_specific_init(const eSculptMeshFilterType filter_type,
                                        wmOperator *op,
                                        SculptSession *ss)
{
  switch (filter_type) {
    case MESH_FILTER_SURFACE_SMOOTH: {
      const float shape_preservation = RNA_float_get(op->ptr, "surface_smooth_shape_preservation");
      const float current_vertex_displacement = RNA_float_get(op->ptr,
                                                              "surface_smooth_current_vertex");
      mesh_filter_surface_smooth_init(ss, shape_preservation, current_vertex_displacement);
      break;
    }
    case MESH_FILTER_SHARPEN: {
      const float smooth_ratio = RNA_float_get(op->ptr, "sharpen_smooth_ratio");
      const float intensify_detail_strength = RNA_float_get(op->ptr,
                                                            "sharpen_intensify_detail_strength");
      const int curvature_smooth_iterations = RNA_int_get(op->ptr,
                                                          "sharpen_curvature_smooth_iterations");
      mesh_filter_sharpen_init(
          ss, smooth_ratio, intensify_detail_strength, curvature_smooth_iterations);
      break;
    }
    case MESH_FILTER_ENHANCE_DETAILS: {
      mesh_filter_enhance_details_init_directions(ss);
      break;
    }
    case MESH_FILTER_ERASE_DISPLACEMENT: {
      mesh_filter_init_limit_surface_co(ss);
      break;
    }
    default:
      break;
  }
}

/* Returns OPERATOR_PASS_THROUGH on success. */
static int sculpt_mesh_filter_start(bContext *C, wmOperator *op)
{
  Object *ob = CTX_data_active_object(C);
  Depsgraph *depsgraph = CTX_data_depsgraph_pointer(C);
  Sculpt *sd = CTX_data_tool_settings(C)->sculpt;
  int mval[2];
  RNA_int_get_array(op->ptr, "start_mouse", mval);

  const eSculptMeshFilterType filter_type = eSculptMeshFilterType(RNA_enum_get(op->ptr, "type"));
  const bool use_automasking = auto_mask::is_enabled(sd, nullptr, nullptr);
  const bool needs_topology_info = sculpt_mesh_filter_needs_pmap(filter_type) || use_automasking;

  BKE_sculpt_update_object_for_edit(depsgraph, ob, false);

  if (ED_sculpt_report_if_shape_key_is_locked(ob, op->reports)) {
    return OPERATOR_CANCELLED;
  }

  SculptSession *ss = ob->sculpt;

  const eMeshFilterDeformAxis deform_axis = eMeshFilterDeformAxis(
      RNA_enum_get(op->ptr, "deform_axis"));

  if (deform_axis == 0) {
    /* All axis are disabled, so the filter is not going to produce any deformation. */
    return OPERATOR_CANCELLED;
  }

  float mval_fl[2] = {float(mval[0]), float(mval[1])};
  if (use_automasking) {
    /* Increment stroke id for automasking system. */
    SCULPT_stroke_id_next(ob);

    /* Update the active face set manually as the paint cursor is not enabled when using the Mesh
     * Filter Tool. */
    SculptCursorGeometryInfo sgi;
    SCULPT_cursor_geometry_info_update(C, &sgi, mval_fl, false);
  }

  SCULPT_vertex_random_access_ensure(ss);
  if (needs_topology_info) {
    SCULPT_boundary_info_ensure(ob);
  }

  undo::push_begin(ob, op);

  cache_init(C,
             ob,
             sd,
             undo::Type::Position,
             mval_fl,
             RNA_float_get(op->ptr, "area_normal_radius"),
             RNA_float_get(op->ptr, "strength"));

  filter::Cache *filter_cache = ss->filter_cache;
  filter_cache->active_face_set = SCULPT_FACE_SET_NONE;
  filter_cache->automasking = auto_mask::cache_init(sd, ob);

  sculpt_filter_specific_init(filter_type, op, ss);

  ss->filter_cache->enabled_axis[0] = deform_axis & MESH_FILTER_DEFORM_X;
  ss->filter_cache->enabled_axis[1] = deform_axis & MESH_FILTER_DEFORM_Y;
  ss->filter_cache->enabled_axis[2] = deform_axis & MESH_FILTER_DEFORM_Z;

  SculptFilterOrientation orientation = SculptFilterOrientation(
      RNA_enum_get(op->ptr, "orientation"));
  ss->filter_cache->orientation = orientation;

  return OPERATOR_PASS_THROUGH;
}

static int sculpt_mesh_filter_invoke(bContext *C, wmOperator *op, const wmEvent *event)
{
  RNA_int_set_array(op->ptr, "start_mouse", event->mval);
  int ret = sculpt_mesh_filter_start(C, op);

  if (ret == OPERATOR_PASS_THROUGH) {
    WM_event_add_modal_handler(C, op);
    return OPERATOR_RUNNING_MODAL;
  }

  return ret;
}

static int sculpt_mesh_filter_exec(bContext *C, wmOperator *op)
{
  int ret = sculpt_mesh_filter_start(C, op);

  if (ret == OPERATOR_PASS_THROUGH) {
    Object *ob = CTX_data_active_object(C);
    SculptSession *ss = ob->sculpt;

    int iterations = RNA_int_get(op->ptr, "iteration_count");
    bool has_history = RNA_collection_length(op->ptr, "event_history") > 0;

    if (!has_history) {
      ss->filter_cache->no_orig_co = true;
    }

    for (int i = 0; i < iterations; i++) {
      sculpt_mesh_filter_apply_with_history(C, op);

      ss->filter_cache->no_orig_co = true;
    }

    sculpt_mesh_filter_end(C);

    return OPERATOR_FINISHED;
  }

  return ret;
}

void register_operator_props(wmOperatorType *ot)
{
  RNA_def_int_array(
      ot->srna, "start_mouse", 2, nullptr, 0, 1 << 14, "Starting Mouse", "", 0, 1 << 14);

  RNA_def_float(
      ot->srna,
      "area_normal_radius",
      0.25,
      0.001,
      5.0,
      "Normal Radius",
      "Radius used for calculating area normal on initial click,\nin percentage of brush radius",
      0.01,
      1.0);
  RNA_def_float(
      ot->srna, "strength", 1.0f, -10.0f, 10.0f, "Strength", "Filter strength", -10.0f, 10.0f);
  RNA_def_int(ot->srna,
              "iteration_count",
              1,
              1,
              10000,
              "Repeat",
              "How many times to repeat the filter",
              1,
              100);

  /* Smooth filter requires entire event history. */
  PropertyRNA *prop = RNA_def_collection_runtime(
      ot->srna, "event_history", &RNA_OperatorStrokeElement, "", "");
  RNA_def_property_flag(prop, PropertyFlag(int(PROP_HIDDEN) | int(PROP_SKIP_SAVE)));
}

static void sculpt_mesh_ui_exec(bContext * /*C*/, wmOperator *op)
{
  uiLayout *layout = op->layout;

  uiItemR(layout, op->ptr, "strength", UI_ITEM_NONE, nullptr, ICON_NONE);
  uiItemR(layout, op->ptr, "iteration_count", UI_ITEM_NONE, nullptr, ICON_NONE);
  uiItemR(layout, op->ptr, "orientation", UI_ITEM_NONE, nullptr, ICON_NONE);
  layout = uiLayoutRow(layout, true);
  uiItemR(layout, op->ptr, "deform_axis", UI_ITEM_R_EXPAND, nullptr, ICON_NONE);
}

void SCULPT_OT_mesh_filter(wmOperatorType *ot)
{
  /* Identifiers. */
  ot->name = "Filter Mesh";
  ot->idname = "SCULPT_OT_mesh_filter";
  ot->description = "Applies a filter to modify the current mesh";

  /* API callbacks. */
  ot->invoke = sculpt_mesh_filter_invoke;
  ot->modal = sculpt_mesh_filter_modal;
  ot->poll = SCULPT_mode_poll;
  ot->exec = sculpt_mesh_filter_exec;
  ot->ui = sculpt_mesh_ui_exec;

  /* Doesn't seem to actually be called?
   * Check `sculpt_mesh_filter_modal` to see where it's really called. */
  ot->cancel = sculpt_mesh_filter_cancel;

  ot->flag = OPTYPE_REGISTER | OPTYPE_UNDO | OPTYPE_GRAB_CURSOR_X | OPTYPE_BLOCKING |
             OPTYPE_DEPENDS_ON_CURSOR;

  /* RNA. */
  register_operator_props(ot);

  RNA_def_enum(ot->srna,
               "type",
               prop_mesh_filter_types,
               MESH_FILTER_INFLATE,
               "Filter Type",
               "Operation that is going to be applied to the mesh");
  RNA_def_enum_flag(ot->srna,
                    "deform_axis",
                    prop_mesh_filter_deform_axis_items,
                    MESH_FILTER_DEFORM_X | MESH_FILTER_DEFORM_Y | MESH_FILTER_DEFORM_Z,
                    "Deform Axis",
                    "Apply the deformation in the selected axis");
  RNA_def_enum(ot->srna,
               "orientation",
               prop_mesh_filter_orientation_items,
               SCULPT_FILTER_ORIENTATION_LOCAL,
               "Orientation",
               "Orientation of the axis to limit the filter displacement");

  /* Surface Smooth Mesh Filter properties. */
  RNA_def_float(ot->srna,
                "surface_smooth_shape_preservation",
                0.5f,
                0.0f,
                1.0f,
                "Shape Preservation",
                "How much of the original shape is preserved when smoothing",
                0.0f,
                1.0f);
  RNA_def_float(ot->srna,
                "surface_smooth_current_vertex",
                0.5f,
                0.0f,
                1.0f,
                "Per Vertex Displacement",
                "How much the position of each individual vertex influences the final result",
                0.0f,
                1.0f);
  RNA_def_float(ot->srna,
                "sharpen_smooth_ratio",
                0.35f,
                0.0f,
                1.0f,
                "Smooth Ratio",
                "How much smoothing is applied to polished surfaces",
                0.0f,
                1.0f);

  RNA_def_float(ot->srna,
                "sharpen_intensify_detail_strength",
                0.0f,
                0.0f,
                10.0f,
                "Intensify Details",
                "How much creases and valleys are intensified",
                0.0f,
                1.0f);

  RNA_def_int(ot->srna,
              "sharpen_curvature_smooth_iterations",
              0,
              0,
              10,
              "Curvature Smooth Iterations",
              "How much smooth the resulting shape is, ignoring high frequency details",
              0,
              10);
}

}  // namespace blender::ed::sculpt_paint::filter<|MERGE_RESOLUTION|>--- conflicted
+++ resolved
@@ -696,35 +696,15 @@
 
 static void sculpt_mesh_update_status_bar(bContext *C, wmOperator *op)
 {
-<<<<<<< HEAD
   auto get_modal_key_str = [&](int id) {
     return WM_modalkeymap_operator_items_to_string(op->type, id, true).value_or("");
   };
-=======
-  char header[UI_MAX_DRAW_STR];
-  char buf[UI_MAX_DRAW_STR];
-  int available_len = sizeof(buf);
-
-  char *p = buf;
-#define WM_MODALKEY(_id) \
-  WM_modalkeymap_operator_items_to_string_buf( \
-      op->type, (_id), true, UI_MAX_SHORTCUT_STR, &available_len, &p)
-
-  SNPRINTF(header,
-           IFACE_("%s: Confirm, %s: Cancel"),
-           WM_MODALKEY(FILTER_MESH_MODAL_CONFIRM),
-           WM_MODALKEY(FILTER_MESH_MODAL_CANCEL));
->>>>>>> e690210e
-
-  const std::string header = fmt::format(RPT_("{}: Confirm, {}: Cancel"),
+
+  const std::string header = fmt::format(IFACE_("{}: Confirm, {}: Cancel"),
                                          get_modal_key_str(FILTER_MESH_MODAL_CONFIRM),
                                          get_modal_key_str(FILTER_MESH_MODAL_CANCEL));
 
-<<<<<<< HEAD
   ED_workspace_status_text(C, header.c_str());
-=======
-  ED_workspace_status_text(C, header);
->>>>>>> e690210e
 }
 
 static void sculpt_mesh_filter_apply(bContext *C, wmOperator *op)
