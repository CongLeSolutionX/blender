/* SPDX-License-Identifier: GPL-2.0-or-later
 * Copyright 2020 Blender Foundation. All rights reserved. */

/** \file
 * \ingroup edsculpt
 */

#include "DNA_modifier_types.h"
#include "DNA_windowmanager_types.h"
#include "MEM_guardedalloc.h"

#include "BLI_hash.h"
#include "BLI_index_range.hh"
#include "BLI_math.h"
#include "BLI_math_vector_types.hh"
#include "BLI_task.h"

#include "BLT_translation.h"

#include "DNA_meshdata_types.h"

#include "BKE_brush.h"
#include "BKE_context.h"
#include "BKE_paint.h"
#include "BKE_pbvh.h"
#include "BKE_modifier.h"

#include "DEG_depsgraph.h"

#include "WM_api.h"
#include "WM_types.h"

#include "ED_screen.h"
#include "ED_view3d.h"
#include "ED_util.h"
#include "ED_screen.h"

#include "paint_intern.h"
#include "sculpt_intern.hh"

#include "RNA_access.h"
#include "RNA_define.h"
#include "RNA_prototypes.h"

#include "UI_interface.h"
#include "UI_resources.h"

#include "bmesh.h"

#include <cmath>
#include <cstdlib>

using blender::float2;
using blender::float3;
using blender::IndexRange;

void SCULPT_filter_to_orientation_space(float r_v[3], FilterCache *filter_cache)
{
  switch (filter_cache->orientation) {
    case SCULPT_FILTER_ORIENTATION_LOCAL:
      /* Do nothing, Sculpt Mode already works in object space. */
      break;
    case SCULPT_FILTER_ORIENTATION_WORLD:
      mul_mat3_m4_v3(filter_cache->obmat, r_v);
      break;
    case SCULPT_FILTER_ORIENTATION_VIEW:
      mul_mat3_m4_v3(filter_cache->obmat, r_v);
      mul_mat3_m4_v3(filter_cache->viewmat, r_v);
      break;
  }
}

void SCULPT_filter_to_object_space(float r_v[3], FilterCache *filter_cache)
{
  switch (filter_cache->orientation) {
    case SCULPT_FILTER_ORIENTATION_LOCAL:
      /* Do nothing, Sculpt Mode already works in object space. */
      break;
    case SCULPT_FILTER_ORIENTATION_WORLD:
      mul_mat3_m4_v3(filter_cache->obmat_inv, r_v);
      break;
    case SCULPT_FILTER_ORIENTATION_VIEW:
      mul_mat3_m4_v3(filter_cache->viewmat_inv, r_v);
      mul_mat3_m4_v3(filter_cache->obmat_inv, r_v);
      break;
  }
}

void SCULPT_filter_zero_disabled_axis_components(float r_v[3], FilterCache *filter_cache)
{
  SCULPT_filter_to_orientation_space(r_v, filter_cache);
  for (int axis = 0; axis < 3; axis++) {
    if (!filter_cache->enabled_force_axis[axis]) {
      r_v[axis] = 0.0f;
    }
  }
  SCULPT_filter_to_object_space(r_v, filter_cache);
}

static void filter_cache_init_task_cb(void *__restrict userdata,
                                      const int i,
                                      const TaskParallelTLS *__restrict /*tls*/)
{
  SculptThreadedTaskData *data = static_cast<SculptThreadedTaskData *>(userdata);
  PBVHNode *node = data->nodes[i];

  SCULPT_undo_push_node(data->ob, node, SculptUndoType(data->filter_undo_type));
}

void SCULPT_filter_cache_init(bContext *C,
                              Object *ob,
                              Sculpt *sd,
                              const int undo_type,
                              const int mval[2],
                              float area_normal_radius,
                              float start_strength)
{
  SculptSession *ss = ob->sculpt;
  PBVH *pbvh = ob->sculpt->pbvh;

  ss->filter_cache = MEM_cnew<FilterCache>(__func__);
  ss->filter_cache->start_filter_strength = start_strength;
  ss->filter_cache->random_seed = rand();

  if (undo_type == SCULPT_UNDO_COLOR) {
    BKE_pbvh_ensure_node_loops(ss->pbvh);
  }

  const float center[3] = {0.0f};
  SculptSearchSphereData search_data{};
  search_data.original = true;
  search_data.center = center;
  search_data.radius_squared = FLT_MAX;
  search_data.ignore_fully_ineffective = true;

  BKE_pbvh_search_gather(pbvh,
                         SCULPT_search_sphere_cb,
                         &search_data,
                         &ss->filter_cache->nodes,
                         &ss->filter_cache->totnode);

  for (int i = 0; i < ss->filter_cache->totnode; i++) {
    BKE_pbvh_node_mark_normals_update(ss->filter_cache->nodes[i]);
  }

  /* `mesh->runtime.subdiv_ccg` is not available. Updating of the normals is done during drawing.
   * Filters can't use normals in multi-resolution. */
  if (BKE_pbvh_type(ss->pbvh) != PBVH_GRIDS) {
    BKE_pbvh_update_normals(ss->pbvh, nullptr);
  }

  SculptThreadedTaskData data{};
  data.sd = sd;
  data.ob = ob;
  data.nodes = ss->filter_cache->nodes;
  data.filter_undo_type = undo_type;

  TaskParallelSettings settings;
  BKE_pbvh_parallel_range_settings(&settings, true, ss->filter_cache->totnode);
  BLI_task_parallel_range(
      0, ss->filter_cache->totnode, &data, filter_cache_init_task_cb, &settings);

  /* Setup orientation matrices. */
  copy_m4_m4(ss->filter_cache->obmat, ob->object_to_world);
  invert_m4_m4(ss->filter_cache->obmat_inv, ob->object_to_world);

  Depsgraph *depsgraph = CTX_data_ensure_evaluated_depsgraph(C);
  ViewContext vc;
  ED_view3d_viewcontext_init(C, &vc, depsgraph);

  ss->filter_cache->vc = vc;
  if (vc.rv3d) {
    copy_m4_m4(ss->filter_cache->viewmat, vc.rv3d->viewmat);
    copy_m4_m4(ss->filter_cache->viewmat_inv, vc.rv3d->viewinv);
  }

  Scene *scene = CTX_data_scene(C);
  UnifiedPaintSettings *ups = &scene->toolsettings->unified_paint_settings;

  float co[3];
  float mval_fl[2] = {float(mval[0]), float(mval[1])};

  if (vc.rv3d && SCULPT_stroke_get_location(C, co, mval_fl, false)) {
    PBVHNode **nodes;
    int totnode;

    /* Get radius from brush. */
    Brush *brush = BKE_paint_brush(&sd->paint);
    float radius;

    if (brush) {
      if (BKE_brush_use_locked_size(scene, brush)) {
        radius = paint_calc_object_space_radius(
            &vc, co, float(BKE_brush_size_get(scene, brush) * area_normal_radius));
      }
      else {
        radius = BKE_brush_unprojected_radius_get(scene, brush) * area_normal_radius;
      }
    }
    else {
      radius = paint_calc_object_space_radius(&vc, co, float(ups->size) * area_normal_radius);
    }

    SculptSearchSphereData search_data2{};
    search_data2.original = true;
    search_data2.center = co;
    search_data2.radius_squared = radius * radius;
    search_data2.ignore_fully_ineffective = true;

    BKE_pbvh_search_gather(pbvh, SCULPT_search_sphere_cb, &search_data2, &nodes, &totnode);

    if (BKE_paint_brush(&sd->paint) &&
        SCULPT_pbvh_calc_area_normal(
            brush, ob, nodes, totnode, true, ss->filter_cache->initial_normal)) {
      copy_v3_v3(ss->last_normal, ss->filter_cache->initial_normal);
    }
    else {
      copy_v3_v3(ss->filter_cache->initial_normal, ss->last_normal);
    }

    MEM_SAFE_FREE(nodes);

    /* Update last stroke location */

    mul_m4_v3(ob->object_to_world, co);

    add_v3_v3(ups->average_stroke_accum, co);
    ups->average_stroke_counter++;
    ups->last_stroke_valid = true;
  }
  else {
    /* Use last normal. */
    copy_v3_v3(ss->filter_cache->initial_normal, ss->last_normal);
  }

  /* Update view normal */
  float projection_mat[4][4];
  float mat[3][3];
  float viewDir[3] = {0.0f, 0.0f, 1.0f};

  if (vc.rv3d) {
    ED_view3d_ob_project_mat_get(vc.rv3d, ob, projection_mat);

    invert_m4_m4(ob->world_to_object, ob->object_to_world);
    copy_m3_m4(mat, vc.rv3d->viewinv);
    mul_m3_v3(mat, viewDir);
    copy_m3_m4(mat, ob->world_to_object);
    mul_m3_v3(mat, viewDir);
    normalize_v3_v3(ss->filter_cache->view_normal, viewDir);
  }
}

void SCULPT_filter_cache_free(SculptSession *ss)
{
  if (ss->filter_cache->cloth_sim) {
    SCULPT_cloth_simulation_free(ss->filter_cache->cloth_sim);
  }
  if (ss->filter_cache->automasking) {
    SCULPT_automasking_cache_free(ss->filter_cache->automasking);
  }
  MEM_SAFE_FREE(ss->filter_cache->nodes);
  MEM_SAFE_FREE(ss->filter_cache->mask_update_it);
  MEM_SAFE_FREE(ss->filter_cache->prev_mask);
  MEM_SAFE_FREE(ss->filter_cache->normal_factor);
  MEM_SAFE_FREE(ss->filter_cache->prev_face_set);
  MEM_SAFE_FREE(ss->filter_cache->surface_smooth_laplacian_disp);
  MEM_SAFE_FREE(ss->filter_cache->sharpen_factor);
  MEM_SAFE_FREE(ss->filter_cache->detail_directions);
  MEM_SAFE_FREE(ss->filter_cache->limit_surface_co);
  MEM_SAFE_FREE(ss->filter_cache->pre_smoothed_color);
  MEM_SAFE_FREE(ss->filter_cache);
}

typedef enum eSculptMeshFilterType {
  MESH_FILTER_SMOOTH = 0,
  MESH_FILTER_SCALE = 1,
  MESH_FILTER_INFLATE = 2,
  MESH_FILTER_SPHERE = 3,
  MESH_FILTER_RANDOM = 4,
  MESH_FILTER_RELAX = 5,
  MESH_FILTER_RELAX_FACE_SETS = 6,
  MESH_FILTER_SURFACE_SMOOTH = 7,
  MESH_FILTER_SHARPEN = 8,
  MESH_FILTER_ENHANCE_DETAILS = 9,
  MESH_FILTER_ERASE_DISPLACEMENT = 10,
} eSculptMeshFilterType;

static EnumPropertyItem prop_mesh_filter_types[] = {
    {MESH_FILTER_SMOOTH, "SMOOTH", 0, "Smooth", "Smooth mesh"},
    {MESH_FILTER_SCALE, "SCALE", 0, "Scale", "Scale mesh"},
    {MESH_FILTER_INFLATE, "INFLATE", 0, "Inflate", "Inflate mesh"},
    {MESH_FILTER_SPHERE, "SPHERE", 0, "Sphere", "Morph into sphere"},
    {MESH_FILTER_RANDOM, "RANDOM", 0, "Random", "Randomize vertex positions"},
    {MESH_FILTER_RELAX, "RELAX", 0, "Relax", "Relax mesh"},
    {MESH_FILTER_RELAX_FACE_SETS,
     "RELAX_FACE_SETS",
     0,
     "Relax Face Sets",
     "Smooth the edges of all the Face Sets"},
    {MESH_FILTER_SURFACE_SMOOTH,
     "SURFACE_SMOOTH",
     0,
     "Surface Smooth",
     "Smooth the surface of the mesh, preserving the volume"},
    {MESH_FILTER_SHARPEN, "SHARPEN", 0, "Sharpen", "Sharpen the cavities of the mesh"},
    {MESH_FILTER_ENHANCE_DETAILS,
     "ENHANCE_DETAILS",
     0,
     "Enhance Details",
     "Enhance the high frequency surface detail"},
    {MESH_FILTER_ERASE_DISPLACEMENT,
     "ERASE_DISCPLACEMENT",
     0,
     "Erase Displacement",
     "Deletes the displacement of the Multires Modifier"},
    {0, nullptr, 0, nullptr, nullptr},
};

typedef enum eMeshFilterDeformAxis {
  MESH_FILTER_DEFORM_X = 1 << 0,
  MESH_FILTER_DEFORM_Y = 1 << 1,
  MESH_FILTER_DEFORM_Z = 1 << 2,
} eMeshFilterDeformAxis;

static EnumPropertyItem prop_mesh_filter_deform_axis_items[] = {
    {MESH_FILTER_DEFORM_X, "X", 0, "X", "Deform in the X axis"},
    {MESH_FILTER_DEFORM_Y, "Y", 0, "Y", "Deform in the Y axis"},
    {MESH_FILTER_DEFORM_Z, "Z", 0, "Z", "Deform in the Z axis"},
    {0, nullptr, 0, nullptr, nullptr},
};

static EnumPropertyItem prop_mesh_filter_orientation_items[] = {
    {SCULPT_FILTER_ORIENTATION_LOCAL,
     "LOCAL",
     0,
     "Local",
     "Use the local axis to limit the displacement"},
    {SCULPT_FILTER_ORIENTATION_WORLD,
     "WORLD",
     0,
     "World",
     "Use the global axis to limit the displacement"},
    {SCULPT_FILTER_ORIENTATION_VIEW,
     "VIEW",
     0,
     "View",
     "Use the view axis to limit the displacement"},
    {0, nullptr, 0, nullptr, nullptr},
};

static bool sculpt_mesh_filter_needs_pmap(eSculptMeshFilterType filter_type)
{
  return ELEM(filter_type,
              MESH_FILTER_SMOOTH,
              MESH_FILTER_RELAX,
              MESH_FILTER_RELAX_FACE_SETS,
              MESH_FILTER_SURFACE_SMOOTH,
              MESH_FILTER_ENHANCE_DETAILS,
              MESH_FILTER_SHARPEN);
}

static bool sculpt_mesh_filter_is_continuous(eSculptMeshFilterType type)
{
  return (ELEM(type,
               MESH_FILTER_SHARPEN,
               MESH_FILTER_SMOOTH,
               MESH_FILTER_RELAX,
               MESH_FILTER_RELAX_FACE_SETS));
}

static void mesh_filter_task_cb(void *__restrict userdata,
                                const int i,
                                const TaskParallelTLS *__restrict /*tls*/)
{
  SculptThreadedTaskData *data = static_cast<SculptThreadedTaskData *>(userdata);
  SculptSession *ss = data->ob->sculpt;
  PBVHNode *node = data->nodes[i];

  const eSculptMeshFilterType filter_type = eSculptMeshFilterType(data->filter_type);

  SculptOrigVertData orig_data;
  SCULPT_orig_vert_data_init(&orig_data, data->ob, data->nodes[i], SCULPT_UNDO_COORDS);

  /* When using the relax face sets meshes filter,
   * each 3 iterations, do a whole mesh relax to smooth the contents of the Face Set. */
  /* This produces better results as the relax operation is no completely focused on the
   * boundaries. */
  const bool relax_face_sets = !(ss->filter_cache->iteration_count % 3 == 0);
  AutomaskingNodeData automask_data;
  SCULPT_automasking_node_begin(data->ob, ss, ss->filter_cache->automasking, &automask_data, node);

  PBVHVertexIter vd;
  BKE_pbvh_vertex_iter_begin (ss->pbvh, node, vd, PBVH_ITER_UNIQUE) {
    SCULPT_orig_vert_data_update(&orig_data, &vd);
    SCULPT_automasking_node_update(ss, &automask_data, &vd);

    float orig_co[3], val[3], avg[3], disp[3], disp2[3], transform[3][3], final_pos[3];
    float fade = vd.mask ? *vd.mask : 0.0f;
    fade = 1.0f - fade;
    fade *= data->filter_strength;
    fade *= SCULPT_automasking_factor_get(
        ss->filter_cache->automasking, ss, vd.vertex, &automask_data);

    if (fade == 0.0f && filter_type != MESH_FILTER_SURFACE_SMOOTH) {
      /* Surface Smooth can't skip the loop for this vertex as it needs to calculate its
       * laplacian_disp. This value is accessed from the vertex neighbors when deforming the
       * vertices, so it is needed for all vertices even if they are not going to be displaced.
       */
      continue;
    }

    if (ELEM(filter_type, MESH_FILTER_RELAX, MESH_FILTER_RELAX_FACE_SETS) ||
        ss->filter_cache->no_orig_co) {
      copy_v3_v3(orig_co, vd.co);
    }
    else {
      copy_v3_v3(orig_co, orig_data.co);
    }

    if (filter_type == MESH_FILTER_RELAX_FACE_SETS) {
      if (relax_face_sets == SCULPT_vertex_has_unique_face_set(ss, vd.vertex)) {
        continue;
      }
    }

    switch (filter_type) {
      case MESH_FILTER_SMOOTH:
        fade = clamp_f(fade, -1.0f, 1.0f);
        SCULPT_neighbor_coords_average_interior(ss, avg, vd.vertex);
        sub_v3_v3v3(val, avg, orig_co);
        madd_v3_v3v3fl(val, orig_co, val, fade);
        sub_v3_v3v3(disp, val, orig_co);
        break;
      case MESH_FILTER_INFLATE:
        mul_v3_v3fl(disp, orig_data.no, fade);
        break;
      case MESH_FILTER_SCALE:
        unit_m3(transform);
        scale_m3_fl(transform, 1.0f + fade);
        copy_v3_v3(val, orig_co);
        mul_m3_v3(transform, val);
        sub_v3_v3v3(disp, val, orig_co);
        break;
      case MESH_FILTER_SPHERE:
        normalize_v3_v3(disp, orig_co);
        if (fade > 0.0f) {
          mul_v3_v3fl(disp, disp, fade);
        }
        else {
          mul_v3_v3fl(disp, disp, -fade);
        }

        unit_m3(transform);
        if (fade > 0.0f) {
          scale_m3_fl(transform, 1.0f - fade);
        }
        else {
          scale_m3_fl(transform, 1.0f + fade);
        }
        copy_v3_v3(val, orig_co);
        mul_m3_v3(transform, val);
        sub_v3_v3v3(disp2, val, orig_co);

        mid_v3_v3v3(disp, disp, disp2);
        break;
      case MESH_FILTER_RANDOM: {
        float normal[3];
        copy_v3_v3(normal, orig_data.no);
        /* Index is not unique for multi-resolution, so hash by vertex coordinates. */
        const uint *hash_co = (const uint *)orig_co;
        const uint hash = BLI_hash_int_2d(hash_co[0], hash_co[1]) ^
                          BLI_hash_int_2d(hash_co[2], ss->filter_cache->random_seed);
        mul_v3_fl(normal, hash * (1.0f / float(0xFFFFFFFF)) - 0.5f);
        mul_v3_v3fl(disp, normal, fade);
        break;
      }
      case MESH_FILTER_RELAX: {
        SCULPT_relax_vertex(ss, &vd, clamp_f(fade, 0.0f, 1.0f), false, val);
        sub_v3_v3v3(disp, val, vd.co);
        break;
      }
      case MESH_FILTER_RELAX_FACE_SETS: {
        SCULPT_relax_vertex(ss, &vd, clamp_f(fade, 0.0f, 1.0f), relax_face_sets, val);
        sub_v3_v3v3(disp, val, vd.co);
        break;
      }
      case MESH_FILTER_SURFACE_SMOOTH: {
        SCULPT_surface_smooth_laplacian_step(ss,
                                             disp,
                                             vd.co,
                                             ss->filter_cache->surface_smooth_laplacian_disp,
                                             vd.vertex,
                                             orig_data.co,
                                             ss->filter_cache->surface_smooth_shape_preservation);
        break;
      }
      case MESH_FILTER_SHARPEN: {
        const float smooth_ratio = ss->filter_cache->sharpen_smooth_ratio;

        /* This filter can't work at full strength as it needs multiple iterations to reach a
         * stable state. */
        fade = clamp_f(fade, 0.0f, 0.5f);
        float disp_sharpen[3] = {0.0f, 0.0f, 0.0f};

        SculptVertexNeighborIter ni;
        SCULPT_VERTEX_NEIGHBORS_ITER_BEGIN (ss, vd.vertex, ni) {
          float disp_n[3];
          sub_v3_v3v3(
              disp_n, SCULPT_vertex_co_get(ss, ni.vertex), SCULPT_vertex_co_get(ss, vd.vertex));
          mul_v3_fl(disp_n, ss->filter_cache->sharpen_factor[ni.index]);
          add_v3_v3(disp_sharpen, disp_n);
        }
        SCULPT_VERTEX_NEIGHBORS_ITER_END(ni);

        mul_v3_fl(disp_sharpen, 1.0f - ss->filter_cache->sharpen_factor[vd.index]);

        float disp_avg[3];
        float avg_co[3];
        SCULPT_neighbor_coords_average(ss, avg_co, vd.vertex);
        sub_v3_v3v3(disp_avg, avg_co, vd.co);
        mul_v3_v3fl(
            disp_avg, disp_avg, smooth_ratio * pow2f(ss->filter_cache->sharpen_factor[vd.index]));
        add_v3_v3v3(disp, disp_avg, disp_sharpen);

        /* Intensify details. */
        if (ss->filter_cache->sharpen_intensify_detail_strength > 0.0f) {
          float detail_strength[3];
          copy_v3_v3(detail_strength, ss->filter_cache->detail_directions[vd.index]);
          madd_v3_v3fl(disp,
                       detail_strength,
                       -ss->filter_cache->sharpen_intensify_detail_strength *
                           ss->filter_cache->sharpen_factor[vd.index]);
        }
        break;
      }

      case MESH_FILTER_ENHANCE_DETAILS: {
        mul_v3_v3fl(disp, ss->filter_cache->detail_directions[vd.index], -fabsf(fade));
      } break;
      case MESH_FILTER_ERASE_DISPLACEMENT: {
        fade = clamp_f(fade, -1.0f, 1.0f);
        sub_v3_v3v3(disp, ss->filter_cache->limit_surface_co[vd.index], orig_co);
        mul_v3_fl(disp, fade);
        break;
      }
    }

    SCULPT_filter_to_orientation_space(disp, ss->filter_cache);
    for (int it = 0; it < 3; it++) {
      if (!ss->filter_cache->enabled_axis[it]) {
        disp[it] = 0.0f;
      }
    }
    SCULPT_filter_to_object_space(disp, ss->filter_cache);

    if (ELEM(filter_type, MESH_FILTER_SURFACE_SMOOTH, MESH_FILTER_SHARPEN)) {
      madd_v3_v3v3fl(final_pos, vd.co, disp, clamp_f(fade, 0.0f, 1.0f));
    }
    else {
      add_v3_v3v3(final_pos, orig_co, disp);
    }
    copy_v3_v3(vd.co, final_pos);
    if (vd.is_mesh) {
      BKE_pbvh_vert_tag_update_normal(ss->pbvh, vd.vertex);
    }
  }
  BKE_pbvh_vertex_iter_end;

  BKE_pbvh_node_mark_update(node);
}

static void mesh_filter_enhance_details_init_directions(SculptSession *ss)
{
  const int totvert = SCULPT_vertex_count_get(ss);
  FilterCache *filter_cache = ss->filter_cache;

  filter_cache->detail_directions = static_cast<float(*)[3]>(
      MEM_malloc_arrayN(totvert, sizeof(float[3]), __func__));
  for (int i = 0; i < totvert; i++) {
    PBVHVertRef vertex = BKE_pbvh_index_to_vertex(ss->pbvh, i);

    float avg[3];
    SCULPT_neighbor_coords_average(ss, avg, vertex);
    sub_v3_v3v3(filter_cache->detail_directions[i], avg, SCULPT_vertex_co_get(ss, vertex));
  }
}

static void mesh_filter_surface_smooth_init(SculptSession *ss,
                                            const float shape_preservation,
                                            const float current_vertex_displacement)
{
  const int totvert = SCULPT_vertex_count_get(ss);
  FilterCache *filter_cache = ss->filter_cache;

  filter_cache->surface_smooth_laplacian_disp = static_cast<float(*)[3]>(
      MEM_malloc_arrayN(totvert, sizeof(float[3]), __func__));
  filter_cache->surface_smooth_shape_preservation = shape_preservation;
  filter_cache->surface_smooth_current_vertex = current_vertex_displacement;
}

static void mesh_filter_init_limit_surface_co(SculptSession *ss)
{
  const int totvert = SCULPT_vertex_count_get(ss);
  FilterCache *filter_cache = ss->filter_cache;

  filter_cache->limit_surface_co = static_cast<float(*)[3]>(
      MEM_malloc_arrayN(totvert, sizeof(float[3]), __func__));
  for (int i = 0; i < totvert; i++) {
    PBVHVertRef vertex = BKE_pbvh_index_to_vertex(ss->pbvh, i);

    SCULPT_vertex_limit_surface_get(ss, vertex, filter_cache->limit_surface_co[i]);
  }
}

static void mesh_filter_sharpen_init(SculptSession *ss,
                                     const float smooth_ratio,
                                     const float intensify_detail_strength,
                                     const int curvature_smooth_iterations)
{
  const int totvert = SCULPT_vertex_count_get(ss);
  FilterCache *filter_cache = ss->filter_cache;

  filter_cache->sharpen_smooth_ratio = smooth_ratio;
  filter_cache->sharpen_intensify_detail_strength = intensify_detail_strength;
  filter_cache->sharpen_curvature_smooth_iterations = curvature_smooth_iterations;
  filter_cache->sharpen_factor = static_cast<float *>(
      MEM_malloc_arrayN(totvert, sizeof(float), __func__));
  filter_cache->detail_directions = static_cast<float(*)[3]>(
      MEM_malloc_arrayN(totvert, sizeof(float[3]), __func__));

  for (int i = 0; i < totvert; i++) {
    PBVHVertRef vertex = BKE_pbvh_index_to_vertex(ss->pbvh, i);

    float avg[3];
    SCULPT_neighbor_coords_average(ss, avg, vertex);
    sub_v3_v3v3(filter_cache->detail_directions[i], avg, SCULPT_vertex_co_get(ss, vertex));
    filter_cache->sharpen_factor[i] = len_v3(filter_cache->detail_directions[i]);
  }

  float max_factor = 0.0f;
  for (int i = 0; i < totvert; i++) {
    if (filter_cache->sharpen_factor[i] > max_factor) {
      max_factor = filter_cache->sharpen_factor[i];
    }
  }

  max_factor = 1.0f / max_factor;
  for (int i = 0; i < totvert; i++) {
    filter_cache->sharpen_factor[i] *= max_factor;
    filter_cache->sharpen_factor[i] = 1.0f - pow2f(1.0f - filter_cache->sharpen_factor[i]);
  }

  /* Smooth the calculated factors and directions to remove high frequency detail. */
  for (int smooth_iterations = 0;
       smooth_iterations < filter_cache->sharpen_curvature_smooth_iterations;
       smooth_iterations++) {
    for (int i = 0; i < totvert; i++) {
      PBVHVertRef vertex = BKE_pbvh_index_to_vertex(ss->pbvh, i);

      float direction_avg[3] = {0.0f, 0.0f, 0.0f};
      float sharpen_avg = 0;
      int total = 0;

      SculptVertexNeighborIter ni;
      SCULPT_VERTEX_NEIGHBORS_ITER_BEGIN (ss, vertex, ni) {
        add_v3_v3(direction_avg, filter_cache->detail_directions[ni.index]);
        sharpen_avg += filter_cache->sharpen_factor[ni.index];
        total++;
      }
      SCULPT_VERTEX_NEIGHBORS_ITER_END(ni);

      if (total > 0) {
        mul_v3_v3fl(filter_cache->detail_directions[i], direction_avg, 1.0f / total);
        filter_cache->sharpen_factor[i] = sharpen_avg / total;
      }
    }
  }
}

static void mesh_filter_surface_smooth_displace_task_cb(void *__restrict userdata,
                                                        const int i,
                                                        const TaskParallelTLS *__restrict /*tls*/)
{
  SculptThreadedTaskData *data = static_cast<SculptThreadedTaskData *>(userdata);
  SculptSession *ss = data->ob->sculpt;
  PBVHNode *node = data->nodes[i];
  PBVHVertexIter vd;

  AutomaskingNodeData automask_data;
  SCULPT_automasking_node_begin(
      data->ob, ss, ss->filter_cache->automasking, &automask_data, data->nodes[i]);

  BKE_pbvh_vertex_iter_begin (ss->pbvh, node, vd, PBVH_ITER_UNIQUE) {
    SCULPT_automasking_node_update(ss, &automask_data, &vd);

    float fade = vd.mask ? *vd.mask : 0.0f;
    fade = 1.0f - fade;
    fade *= data->filter_strength;
    fade *= SCULPT_automasking_factor_get(
        ss->filter_cache->automasking, ss, vd.vertex, &automask_data);
    if (fade == 0.0f) {
      continue;
    }

    SCULPT_surface_smooth_displace_step(ss,
                                        vd.co,
                                        ss->filter_cache->surface_smooth_laplacian_disp,
                                        vd.vertex,
                                        ss->filter_cache->surface_smooth_current_vertex,
                                        clamp_f(fade, 0.0f, 1.0f));
  }
  BKE_pbvh_vertex_iter_end;
}

enum {
  FILTER_MESH_MODAL_CANCEL = 1,
  FILTER_MESH_MODAL_CONFIRM,
};

wmKeyMap *filter_mesh_modal_keymap(wmKeyConfig *keyconf)
{
  static const EnumPropertyItem modal_items[] = {
      {FILTER_MESH_MODAL_CANCEL, "CANCEL", 0, "Cancel", ""},
      {FILTER_MESH_MODAL_CONFIRM, "CONFIRM", 0, "Confirm", ""},
      {0, nullptr, 0, nullptr, nullptr},
  };

  wmKeyMap *keymap = WM_modalkeymap_find(keyconf, "Mesh Filter Modal Map");

  /* This function is called for each space-type, only needs to add map once. */
  if (keymap && keymap->modal_items) {
    return nullptr;
  }

  keymap = WM_modalkeymap_ensure(keyconf, "Mesh Filter Modal Map", modal_items);

  WM_modalkeymap_assign(keymap, "SCULPT_OT_mesh_filter");

  return keymap;
}

static void sculpt_mesh_update_status_bar(bContext* C, wmOperator* op) {
  char header[UI_MAX_DRAW_STR];
  char buf[UI_MAX_DRAW_STR];
  int available_len = sizeof(buf);


  char* p = buf;
#define WM_MODALKEY(_id) \
  WM_modalkeymap_operator_items_to_string_buf( \
      op->type, (_id), true, UI_MAX_SHORTCUT_STR, &available_len, &p)

  BLI_snprintf(
      header,
      sizeof(header),
      TIP_("%s: Confirm, %s: Cancel"),
      WM_MODALKEY(FILTER_MESH_MODAL_CONFIRM),
      WM_MODALKEY(FILTER_MESH_MODAL_CANCEL)
  );

#undef WM_MODALKEY

  ED_workspace_status_text(C, TIP_(header));
}

static void sculpt_mesh_filter_apply(bContext *C, wmOperator *op)
{
  Object *ob = CTX_data_active_object(C);
  SculptSession *ss = ob->sculpt;
  Sculpt *sd = CTX_data_tool_settings(C)->sculpt;
  eSculptMeshFilterType filter_type = eSculptMeshFilterType(RNA_enum_get(op->ptr, "type"));
  float filter_strength = RNA_float_get(op->ptr, "strength");

  SCULPT_vertex_random_access_ensure(ss);

  SculptThreadedTaskData data{};
  data.sd = sd;
  data.ob = ob;
  data.nodes = ss->filter_cache->nodes;
  data.filter_type = filter_type;
  data.filter_strength = filter_strength;

  TaskParallelSettings settings;
  BKE_pbvh_parallel_range_settings(&settings, true, ss->filter_cache->totnode);
  BLI_task_parallel_range(0, ss->filter_cache->totnode, &data, mesh_filter_task_cb, &settings);

  if (filter_type == MESH_FILTER_SURFACE_SMOOTH) {
    BLI_task_parallel_range(0,
                            ss->filter_cache->totnode,
                            &data,
                            mesh_filter_surface_smooth_displace_task_cb,
                            &settings);
  }

  ss->filter_cache->iteration_count++;

  if (ss->deform_modifiers_active || ss->shapekey_active) {
    SCULPT_flush_stroke_deform(sd, ob, true);
  }

  /* The relax mesh filter needs the updated normals of the modified mesh after each iteration. */
  if (ELEM(MESH_FILTER_RELAX, MESH_FILTER_RELAX_FACE_SETS)) {
    BKE_pbvh_update_normals(ss->pbvh, ss->subdiv_ccg);
  }

  SCULPT_flush_update_step(C, SCULPT_UPDATE_COORDS);
}

static void sculpt_mesh_update_strength(wmOperator *op,
                                        SculptSession *ss,
                                        float2 prev_press_mouse,
                                        float2 mouse)
{
  const float len = prev_press_mouse[0] - mouse[0];

  float filter_strength = ss->filter_cache->start_filter_strength * -len * 0.001f * UI_DPI_FAC;
  RNA_float_set(op->ptr, "strength", filter_strength);
}
static void sculpt_mesh_filter_apply_with_history(bContext *C, wmOperator *op)
{
  /* Event history is only stored for smooth and relax filters. */
  if (!RNA_collection_length(op->ptr, "event_history")) {
    sculpt_mesh_filter_apply(C, op);
    return;
  }

  Object *ob = CTX_data_active_object(C);
  SculptSession *ss = ob->sculpt;
  float2 start_mouse;
  bool first = true;
  float initial_strength = ss->filter_cache->start_filter_strength;

  RNA_BEGIN (op->ptr, item, "event_history") {
    float2 mouse;
    RNA_float_get_array(&item, "mouse_event", mouse);

    if (first) {
      first = false;
      start_mouse = mouse;
      continue;
    }

    sculpt_mesh_update_strength(op, ss, start_mouse, mouse);
    sculpt_mesh_filter_apply(C, op);
  }
  RNA_END;

  RNA_float_set(op->ptr, "strength", initial_strength);
}

static void sculpt_mesh_filter_end(bContext *C)
{
  Object *ob = CTX_data_active_object(C);
  SculptSession *ss = ob->sculpt;

  SCULPT_filter_cache_free(ss);
  SCULPT_flush_update_done(C, ob, SCULPT_UPDATE_COORDS);
}

<<<<<<< HEAD
static int sculpt_mesh_filter_confirm(SculptSession *ss, wmOperator* op, const eSculptMeshFilterType filter_type) {

    float initial_strength = ss->filter_cache->start_filter_strength;
    /* Don't update strength property if we're storing an event history. */
    if (sculpt_mesh_filter_is_continuous(filter_type)) {
      RNA_float_set(op->ptr, "strength", initial_strength);
    }

    return OPERATOR_FINISHED;
}

static void sculpt_mesh_filter_cancel(bContext *C, wmOperator * /*op*/)
=======
static void UNUSED_FUNCTION(sculpt_mesh_filter_cancel)(bContext *C, wmOperator * /*op*/)
>>>>>>> 915ff8d1
{
  Object *ob = CTX_data_active_object(C);
  SculptSession *ss = ob->sculpt;
  PBVHNode **nodes;
  int nodes_num;

  if (!ss || !ss->pbvh) {
    return;
  }

  /* Gather all PBVH leaf nodes. */
  BKE_pbvh_search_gather(ss->pbvh, nullptr, nullptr, &nodes, &nodes_num);

  for (int i : IndexRange(nodes_num)) {
    PBVHNode *node = nodes[i];
    PBVHVertexIter vd;

    SculptOrigVertData orig_data;
    SCULPT_orig_vert_data_init(&orig_data, ob, nodes[i], SCULPT_UNDO_COORDS);

    BKE_pbvh_vertex_iter_begin (ss->pbvh, node, vd, PBVH_ITER_UNIQUE) {
      SCULPT_orig_vert_data_update(&orig_data, &vd);

      copy_v3_v3(vd.co, orig_data.co);
    }
    BKE_pbvh_vertex_iter_end;

    BKE_pbvh_node_mark_update(node);
  }

  MEM_SAFE_FREE(nodes);
  BKE_pbvh_update_bounds(ss->pbvh, PBVH_UpdateBB);
}

static int sculpt_mesh_filter_modal(bContext *C, wmOperator *op, const wmEvent *event)
{
  Object *ob = CTX_data_active_object(C);
  Depsgraph *depsgraph = CTX_data_depsgraph_pointer(C);
  SculptSession *ss = ob->sculpt;
  const eSculptMeshFilterType filter_type = eSculptMeshFilterType(RNA_enum_get(op->ptr, "type"));

  WM_cursor_modal_set(CTX_wm_window(C), WM_CURSOR_EW_SCROLL);
  sculpt_mesh_update_status_bar(C, op);
    
  if (event->type == EVT_MODAL_MAP) {
    int ret = OPERATOR_FINISHED;
    switch (event->val) {
      case FILTER_MESH_MODAL_CANCEL:
        sculpt_mesh_filter_cancel(C, op);
        SCULPT_undo_push_end_ex(ob, true);
        ret = OPERATOR_CANCELLED;
        break;

      case FILTER_MESH_MODAL_CONFIRM: 
        ret = sculpt_mesh_filter_confirm(ss, op, filter_type);
        SCULPT_undo_push_end_ex(ob, false);
        break;
    }

    sculpt_mesh_filter_end(C);
    ED_workspace_status_text(C, nullptr);  /* Clear status bar */
    WM_cursor_modal_restore(CTX_wm_window(C));

    return ret;
  }

  if (event->type != MOUSEMOVE) {
    return OPERATOR_RUNNING_MODAL;
  }

  /* Note: some filter types are continuous, for these we store an
   * event history in RNA for continuous.
   * This way the user can tweak the last operator properties
   * or repeat the op and get expected results. */
  if (sculpt_mesh_filter_is_continuous(filter_type)) {
    if (RNA_collection_length(op->ptr, "event_history") == 0) {
      /* First entry is the start mouse position, event->prev_press_xy. */
      PointerRNA startptr;
      RNA_collection_add(op->ptr, "event_history", &startptr);

      float2 mouse_start(float(event->prev_press_xy[0]), float(event->prev_press_xy[1]));
      RNA_float_set_array(&startptr, "mouse_event", mouse_start);
    }

    PointerRNA itemptr;
    RNA_collection_add(op->ptr, "event_history", &itemptr);

    float2 mouse(float(event->xy[0]), float(event->xy[1]));
    RNA_float_set_array(&itemptr, "mouse_event", mouse);
    RNA_float_set(&itemptr, "pressure", WM_event_tablet_data(event, nullptr, nullptr));
  }

  float2 prev_mval(float(event->prev_press_xy[0]), float(event->prev_press_xy[1]));
  float2 mval(float(event->xy[0]), float(event->xy[1]));

  sculpt_mesh_update_strength(op, ss, prev_mval, mval);

  bool needs_pmap = sculpt_mesh_filter_needs_pmap(filter_type);
  BKE_sculpt_update_object_for_edit(depsgraph, ob, needs_pmap, false, false);

  sculpt_mesh_filter_apply(C, op);

  return OPERATOR_RUNNING_MODAL;
}

static void sculpt_filter_specific_init(const eSculptMeshFilterType filter_type, wmOperator* op, SculptSession* ss)
{
  switch (filter_type) {
    case MESH_FILTER_SURFACE_SMOOTH: {
      const float shape_preservation = RNA_float_get(op->ptr, "surface_smooth_shape_preservation");
      const float current_vertex_displacement = RNA_float_get(op->ptr,
                                                              "surface_smooth_current_vertex");
      mesh_filter_surface_smooth_init(ss, shape_preservation, current_vertex_displacement);
      break;
    }
    case MESH_FILTER_SHARPEN: {
      const float smooth_ratio = RNA_float_get(op->ptr, "sharpen_smooth_ratio");
      const float intensify_detail_strength = RNA_float_get(op->ptr,
                                                            "sharpen_intensify_detail_strength");
      const int curvature_smooth_iterations = RNA_int_get(op->ptr,
                                                          "sharpen_curvature_smooth_iterations");
      mesh_filter_sharpen_init(
          ss, smooth_ratio, intensify_detail_strength, curvature_smooth_iterations);
      break;
    }
    case MESH_FILTER_ENHANCE_DETAILS: {
      mesh_filter_enhance_details_init_directions(ss);
      break;
    }
    case MESH_FILTER_ERASE_DISPLACEMENT: {
      mesh_filter_init_limit_surface_co(ss);
      break;
    }
    default:
      break;
  }
}

/* Returns OPERATOR_PASS_THROUGH on success. */
static int sculpt_mesh_filter_start(bContext *C, wmOperator *op)
{
  Object *ob = CTX_data_active_object(C);
  Depsgraph *depsgraph = CTX_data_depsgraph_pointer(C);
  Sculpt *sd = CTX_data_tool_settings(C)->sculpt;
  int mval[2];
  RNA_int_get_array(op->ptr, "start_mouse", mval);

  const eSculptMeshFilterType filter_type = eSculptMeshFilterType(RNA_enum_get(op->ptr, "type"));
  const bool use_automasking = SCULPT_is_automasking_enabled(sd, nullptr, nullptr);
  const bool needs_topology_info = sculpt_mesh_filter_needs_pmap(filter_type) || use_automasking;

  BKE_sculpt_update_object_for_edit(depsgraph, ob, needs_topology_info, false, false);
  SculptSession *ss = ob->sculpt;

  const eMeshFilterDeformAxis deform_axis = eMeshFilterDeformAxis(
      RNA_enum_get(op->ptr, "deform_axis"));

  if (deform_axis == 0) {
    /* All axis are disabled, so the filter is not going to produce any deformation. */
    return OPERATOR_CANCELLED;
  }

  if (use_automasking) {
    /* Increment stroke id for automasking system. */
    SCULPT_stroke_id_next(ob);

    /* Update the active face set manually as the paint cursor is not enabled when using the Mesh
     * Filter Tool. */
    float mval_fl[2] = {float(mval[0]), float(mval[1])};
    SculptCursorGeometryInfo sgi;
    SCULPT_cursor_geometry_info_update(C, &sgi, mval_fl, false);
  }

  SCULPT_vertex_random_access_ensure(ss);
  if (needs_topology_info) {
    SCULPT_boundary_info_ensure(ob);
  }

  SCULPT_undo_push_begin(ob, op);

  SCULPT_filter_cache_init(C,
                           ob,
                           sd,
                           SCULPT_UNDO_COORDS,
                           mval,
                           RNA_float_get(op->ptr, "area_normal_radius"),
                           RNA_float_get(op->ptr, "strength"));

  FilterCache *filter_cache = ss->filter_cache;
  filter_cache->active_face_set = SCULPT_FACE_SET_NONE;
  filter_cache->automasking = SCULPT_automasking_cache_init(sd, nullptr, ob);

  sculpt_filter_specific_init(filter_type, op, ss);

  ss->filter_cache->enabled_axis[0] = deform_axis & MESH_FILTER_DEFORM_X;
  ss->filter_cache->enabled_axis[1] = deform_axis & MESH_FILTER_DEFORM_Y;
  ss->filter_cache->enabled_axis[2] = deform_axis & MESH_FILTER_DEFORM_Z;

  SculptFilterOrientation orientation = SculptFilterOrientation(
      RNA_enum_get(op->ptr, "orientation"));
  ss->filter_cache->orientation = orientation;

  return OPERATOR_PASS_THROUGH;
}

static int sculpt_mesh_filter_invoke(bContext *C, wmOperator *op, const wmEvent *event)
{
  RNA_int_set_array(op->ptr, "start_mouse", event->mval);
  int ret = sculpt_mesh_filter_start(C, op);

  if (ret == OPERATOR_PASS_THROUGH) {
    WM_event_add_modal_handler(C, op);
    return OPERATOR_RUNNING_MODAL;
  }

  return ret;
}

static int sculpt_mesh_filter_exec(bContext *C, wmOperator *op)
{
  int ret = sculpt_mesh_filter_start(C, op);

  if (ret == OPERATOR_PASS_THROUGH) {
    Object *ob = CTX_data_active_object(C);
    SculptSession *ss = ob->sculpt;

    int iterations = RNA_int_get(op->ptr, "iteration_count");
    bool has_history = RNA_collection_length(op->ptr, "event_history") > 0;

    if (!has_history) {
      ss->filter_cache->no_orig_co = true;
    }

    for (int i = 0; i < iterations; i++) {
      sculpt_mesh_filter_apply_with_history(C, op);

      ss->filter_cache->no_orig_co = true;
    }

    sculpt_mesh_filter_end(C);

    return OPERATOR_FINISHED;
  }

  return ret;
}

void SCULPT_mesh_filter_properties(wmOperatorType *ot)
{
  RNA_def_int_array(
      ot->srna, "start_mouse", 2, nullptr, 0, 1 << 14, "Starting Mouse", "", 0, 1 << 14);

  RNA_def_float(
      ot->srna,
      "area_normal_radius",
      0.25,
      0.001,
      5.0,
      "Normal Radius",
      "Radius used for calculating area normal on initial click,\nin percentage of brush radius",
      0.01,
      1.0);
  RNA_def_float(
      ot->srna, "strength", 1.0f, -10.0f, 10.0f, "Strength", "Filter strength", -10.0f, 10.0f);
  RNA_def_int(ot->srna,
              "iteration_count",
              1,
              1,
              10000,
              "Repeat",
              "How many times to repeat the filter",
              1,
              100);

  /* Smooth filter requires entire event history. */
  PropertyRNA *prop = RNA_def_collection_runtime(
      ot->srna, "event_history", &RNA_OperatorStrokeElement, "", "");
  RNA_def_property_flag(prop, PropertyFlag(int(PROP_HIDDEN) | int(PROP_SKIP_SAVE)));
}

static void sculpt_mesh_ui_exec(bContext * /*C*/, wmOperator *op)
{
  uiLayout *layout = op->layout;

  uiItemR(layout, op->ptr, "strength", 0, nullptr, ICON_NONE);
  uiItemR(layout, op->ptr, "iteration_count", 0, nullptr, ICON_NONE);
  uiItemR(layout, op->ptr, "orientation", 0, nullptr, ICON_NONE);
  layout = uiLayoutRow(layout, true);
  uiItemR(layout, op->ptr, "deform_axis", UI_ITEM_R_EXPAND, nullptr, ICON_NONE);
}

void SCULPT_OT_mesh_filter(wmOperatorType *ot)
{
  /* Identifiers. */
  ot->name = "Filter Mesh";
  ot->idname = "SCULPT_OT_mesh_filter";
  ot->description = "Applies a filter to modify the current mesh";

  /* API callbacks. */
  ot->invoke = sculpt_mesh_filter_invoke;
  ot->modal = sculpt_mesh_filter_modal;
  ot->poll = SCULPT_mode_poll;
  ot->exec = sculpt_mesh_filter_exec;
  ot->ui = sculpt_mesh_ui_exec;

  /* Doesn't seem to actually be called?
     Check `sculpt_mesh_filter_modal` to see where it's really called. */
  ot->cancel = sculpt_mesh_filter_cancel; 

  ot->flag = OPTYPE_REGISTER | OPTYPE_UNDO | OPTYPE_GRAB_CURSOR_X | OPTYPE_BLOCKING | OPTYPE_DEPENDS_ON_CURSOR;

  /* RNA. */
  SCULPT_mesh_filter_properties(ot);

  RNA_def_enum(ot->srna,
               "type",
               prop_mesh_filter_types,
               MESH_FILTER_INFLATE,
               "Filter Type",
               "Operation that is going to be applied to the mesh");
  RNA_def_enum_flag(ot->srna,
                    "deform_axis",
                    prop_mesh_filter_deform_axis_items,
                    MESH_FILTER_DEFORM_X | MESH_FILTER_DEFORM_Y | MESH_FILTER_DEFORM_Z,
                    "Deform Axis",
                    "Apply the deformation in the selected axis");
  RNA_def_enum(ot->srna,
               "orientation",
               prop_mesh_filter_orientation_items,
               SCULPT_FILTER_ORIENTATION_LOCAL,
               "Orientation",
               "Orientation of the axis to limit the filter displacement");

  /* Surface Smooth Mesh Filter properties. */
  RNA_def_float(ot->srna,
                "surface_smooth_shape_preservation",
                0.5f,
                0.0f,
                1.0f,
                "Shape Preservation",
                "How much of the original shape is preserved when smoothing",
                0.0f,
                1.0f);
  RNA_def_float(ot->srna,
                "surface_smooth_current_vertex",
                0.5f,
                0.0f,
                1.0f,
                "Per Vertex Displacement",
                "How much the position of each individual vertex influences the final result",
                0.0f,
                1.0f);
  RNA_def_float(ot->srna,
                "sharpen_smooth_ratio",
                0.35f,
                0.0f,
                1.0f,
                "Smooth Ratio",
                "How much smoothing is applied to polished surfaces",
                0.0f,
                1.0f);

  RNA_def_float(ot->srna,
                "sharpen_intensify_detail_strength",
                0.0f,
                0.0f,
                10.0f,
                "Intensify Details",
                "How much creases and valleys are intensified",
                0.0f,
                1.0f);

  RNA_def_int(ot->srna,
              "sharpen_curvature_smooth_iterations",
              0,
              0,
              10,
              "Curvature Smooth Iterations",
              "How much smooth the resulting shape is, ignoring high frequency details",
              0,
              10);
}<|MERGE_RESOLUTION|>--- conflicted
+++ resolved
@@ -857,7 +857,6 @@
   SCULPT_flush_update_done(C, ob, SCULPT_UPDATE_COORDS);
 }
 
-<<<<<<< HEAD
 static int sculpt_mesh_filter_confirm(SculptSession *ss, wmOperator* op, const eSculptMeshFilterType filter_type) {
 
     float initial_strength = ss->filter_cache->start_filter_strength;
@@ -870,9 +869,6 @@
 }
 
 static void sculpt_mesh_filter_cancel(bContext *C, wmOperator * /*op*/)
-=======
-static void UNUSED_FUNCTION(sculpt_mesh_filter_cancel)(bContext *C, wmOperator * /*op*/)
->>>>>>> 915ff8d1
 {
   Object *ob = CTX_data_active_object(C);
   SculptSession *ss = ob->sculpt;
