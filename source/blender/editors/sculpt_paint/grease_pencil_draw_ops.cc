--- conflicted
+++ resolved
@@ -161,31 +161,7 @@
     BKE_report(op->reports, RPT_ERROR, "No Grease Pencil frame to draw on");
     return OPERATOR_CANCELLED;
   }
-
-<<<<<<< HEAD
-  /* If auto-key is on and the drawing at the current frame starts before the current frame a new
-   * keyframe needs to be inserted. */
-  const bool is_first = active_layer.sorted_keys().is_empty() ||
-                        (active_layer.sorted_keys().first() > current_frame);
-  const bool needs_new_drawing = is_first ||
-                                 (*active_layer.frame_key_at(current_frame) < current_frame);
-
-  if (blender::animrig::is_autokey_on(scene) && needs_new_drawing) {
-    const ToolSettings *ts = CTX_data_tool_settings(C);
-    if ((ts->gpencil_flags & GP_TOOL_FLAG_RETAIN_LAST) != 0) {
-      /* For additive drawing, we duplicate the frame that's currently visible and insert it at the
-       * current frame. */
-      grease_pencil.insert_duplicate_frame(
-          active_layer, *active_layer.frame_key_at(current_frame), current_frame, false);
-    }
-    else {
-      /* Otherwise we just insert a blank keyframe at the current frame. */
-      grease_pencil.insert_blank_frame(active_layer, current_frame, 0, BEZT_KEYTYPE_KEYFRAME);
-    }
-  }
-  /* There should now always be a drawing at the current frame. */
-  BLI_assert(active_layer.has_drawing_at(current_frame));
-
+  
   return OPERATOR_RUNNING_MODAL;
 }
 
@@ -196,8 +172,6 @@
     return return_value;
   }
 
-=======
->>>>>>> 5f16d239
   op->customdata = paint_stroke_new(C,
                                     op,
                                     stroke_get_location,
