/* SPDX-License-Identifier: GPL-2.0-or-later
 * Copyright 2006 by Nicholas Bishop. All rights reserved. */

/** \file
 * \ingroup edsculpt
 * Implements the Sculpt Mode tools.
 */

#include <cmath>
#include <cstdlib>
#include <cstring>

#include "MEM_guardedalloc.h"

#include "BLI_blenlib.h"
#include "BLI_dial_2d.h"
#include "BLI_ghash.h"
#include "BLI_gsqueue.h"
#include "BLI_math.h"
#include "BLI_set.hh"
#include "BLI_task.h"
#include "BLI_task.hh"
#include "BLI_timeit.hh"
#include "BLI_utildefines.h"
#include "BLI_vector.hh"

#include "DNA_brush_types.h"
#include "DNA_customdata_types.h"
#include "DNA_mesh_types.h"
#include "DNA_meshdata_types.h"
#include "DNA_node_types.h"
#include "DNA_object_types.h"
#include "DNA_scene_types.h"

#include "BKE_attribute.h"
#include "BKE_attribute.hh"
#include "BKE_brush.h"
#include "BKE_ccg.h"
#include "BKE_colortools.h"
#include "BKE_context.h"
#include "BKE_image.h"
#include "BKE_key.h"
#include "BKE_lib_id.h"
#include "BKE_main.h"
#include "BKE_mesh.h"
#include "BKE_mesh_mapping.h"
#include "BKE_modifier.h"
#include "BKE_multires.h"
#include "BKE_node_runtime.hh"
#include "BKE_object.h"
#include "BKE_paint.h"
#include "BKE_pbvh.h"
#include "BKE_report.h"
#include "BKE_scene.h"
#include "BKE_subdiv_ccg.h"
#include "BKE_subsurf.h"
#include "BLI_math_vector.hh"

#include "NOD_texture.h"

#include "DEG_depsgraph.h"

#include "WM_api.h"
#include "WM_types.h"

#include "ED_paint.h"
#include "ED_screen.h"
#include "ED_sculpt.h"
#include "ED_view3d.h"

#include "paint_intern.h"
#include "sculpt_intern.hh"

#include "RNA_access.h"
#include "RNA_define.h"

#include "bmesh.h"

using blender::float3;
using blender::MutableSpan;
using blender::Set;
using blender::Vector;

/* -------------------------------------------------------------------- */
/** \name Sculpt PBVH Abstraction API
 *
 * This is read-only, for writing use PBVH vertex iterators. There vd.index matches
 * the indices used here.
 *
 * For multi-resolution, the same vertex in multiple grids is counted multiple times, with
 * different index for each grid.
 * \{ */

void SCULPT_vertex_random_access_ensure(SculptSession *ss)
{
  if (BKE_pbvh_type(ss->pbvh) == PBVH_BMESH) {
    BM_mesh_elem_index_ensure(ss->bm, BM_VERT);
    BM_mesh_elem_table_ensure(ss->bm, BM_VERT);
  }
}

int SCULPT_vertex_count_get(SculptSession *ss)
{
  switch (BKE_pbvh_type(ss->pbvh)) {
    case PBVH_FACES:
      return ss->totvert;
    case PBVH_BMESH:
      return BM_mesh_elem_count(BKE_pbvh_get_bmesh(ss->pbvh), BM_VERT);
    case PBVH_GRIDS:
      return BKE_pbvh_get_grid_num_verts(ss->pbvh);
  }

  return 0;
}

const float *SCULPT_vertex_co_get(SculptSession *ss, PBVHVertRef vertex)
{
  switch (BKE_pbvh_type(ss->pbvh)) {
    case PBVH_FACES: {
      if (ss->shapekey_active || ss->deform_modifiers_active) {
        const float(*positions)[3] = BKE_pbvh_get_vert_positions(ss->pbvh);
        return positions[vertex.i];
      }
      return ss->vert_positions[vertex.i];
    }
    case PBVH_BMESH:
      return ((BMVert *)vertex.i)->co;
    case PBVH_GRIDS: {
      const CCGKey *key = BKE_pbvh_get_grid_key(ss->pbvh);
      const int grid_index = vertex.i / key->grid_area;
      const int vertex_index = vertex.i - grid_index * key->grid_area;
      CCGElem *elem = BKE_pbvh_get_grids(ss->pbvh)[grid_index];
      return CCG_elem_co(key, CCG_elem_offset(key, elem, vertex_index));
    }
  }
  return nullptr;
}

bool SCULPT_has_loop_colors(const Object *ob)
{
  using namespace blender;
  Mesh *me = BKE_object_get_original_mesh(ob);
  const std::optional<bke::AttributeMetaData> meta_data = me->attributes().lookup_meta_data(
      me->active_color_attribute);
  if (!meta_data) {
    return false;
  }
  if (meta_data->domain != ATTR_DOMAIN_CORNER) {
    return false;
  }
  if (!(CD_TYPE_AS_MASK(meta_data->data_type) & CD_MASK_COLOR_ALL)) {
    return false;
  }
  return true;
}

bool SCULPT_has_colors(const SculptSession *ss)
{
  return ss->vcol || ss->mcol;
}

void SCULPT_vertex_color_get(const SculptSession *ss, PBVHVertRef vertex, float r_color[4])
{
  BKE_pbvh_vertex_color_get(ss->pbvh, vertex, r_color);
}

void SCULPT_vertex_color_set(SculptSession *ss, PBVHVertRef vertex, const float color[4])
{
  BKE_pbvh_vertex_color_set(ss->pbvh, vertex, color);
}

void SCULPT_vertex_normal_get(SculptSession *ss, PBVHVertRef vertex, float no[3])
{
  switch (BKE_pbvh_type(ss->pbvh)) {
    case PBVH_FACES: {
      const float(*vert_normals)[3] = BKE_pbvh_get_vert_normals(ss->pbvh);
      copy_v3_v3(no, vert_normals[vertex.i]);
      break;
    }
    case PBVH_BMESH: {
      BMVert *v = (BMVert *)vertex.i;
      copy_v3_v3(no, v->no);
      break;
    }
    case PBVH_GRIDS: {
      const CCGKey *key = BKE_pbvh_get_grid_key(ss->pbvh);
      const int grid_index = vertex.i / key->grid_area;
      const int vertex_index = vertex.i - grid_index * key->grid_area;
      CCGElem *elem = BKE_pbvh_get_grids(ss->pbvh)[grid_index];
      copy_v3_v3(no, CCG_elem_no(key, CCG_elem_offset(key, elem, vertex_index)));
      break;
    }
  }
}

const float *SCULPT_vertex_persistent_co_get(SculptSession *ss, PBVHVertRef vertex)
{
  if (ss->attrs.persistent_co) {
    return (const float *)SCULPT_vertex_attr_get(vertex, ss->attrs.persistent_co);
  }

  return SCULPT_vertex_co_get(ss, vertex);
}

const float *SCULPT_vertex_co_for_grab_active_get(SculptSession *ss, PBVHVertRef vertex)
{
  if (BKE_pbvh_type(ss->pbvh) == PBVH_FACES) {
    /* Always grab active shape key if the sculpt happens on shapekey. */
    if (ss->shapekey_active) {
      const float(*positions)[3] = BKE_pbvh_get_vert_positions(ss->pbvh);
      return positions[vertex.i];
    }

    /* Sculpting on the base mesh. */
    return ss->vert_positions[vertex.i];
  }

  /* Everything else, such as sculpting on multires. */
  return SCULPT_vertex_co_get(ss, vertex);
}

void SCULPT_vertex_limit_surface_get(SculptSession *ss, PBVHVertRef vertex, float r_co[3])
{
  switch (BKE_pbvh_type(ss->pbvh)) {
    case PBVH_FACES:
    case PBVH_BMESH:
      copy_v3_v3(r_co, SCULPT_vertex_co_get(ss, vertex));
      break;
    case PBVH_GRIDS: {
      const CCGKey *key = BKE_pbvh_get_grid_key(ss->pbvh);
      const int grid_index = vertex.i / key->grid_area;
      const int vertex_index = vertex.i - grid_index * key->grid_area;

      SubdivCCGCoord coord{};
      coord.grid_index = grid_index;
      coord.x = vertex_index % key->grid_size;
      coord.y = vertex_index / key->grid_size;
      BKE_subdiv_ccg_eval_limit_point(ss->subdiv_ccg, &coord, r_co);
      break;
    }
  }
}

void SCULPT_vertex_persistent_normal_get(SculptSession *ss, PBVHVertRef vertex, float no[3])
{
  if (ss->attrs.persistent_no) {
    copy_v3_v3(no, (float *)SCULPT_vertex_attr_get(vertex, ss->attrs.persistent_no));
    return;
  }
  SCULPT_vertex_normal_get(ss, vertex, no);
}

float SCULPT_vertex_mask_get(SculptSession *ss, PBVHVertRef vertex)
{
  switch (BKE_pbvh_type(ss->pbvh)) {
    case PBVH_FACES:
      return ss->vmask ? ss->vmask[vertex.i] : 0.0f;
    case PBVH_BMESH: {
      BMVert *v;
      int cd_mask = CustomData_get_offset(&ss->bm->vdata, CD_PAINT_MASK);

      v = (BMVert *)vertex.i;
      return cd_mask != -1 ? BM_ELEM_CD_GET_FLOAT(v, cd_mask) : 0.0f;
    }
    case PBVH_GRIDS: {
      const CCGKey *key = BKE_pbvh_get_grid_key(ss->pbvh);

      if (key->mask_offset == -1) {
        return 0.0f;
      }

      const int grid_index = vertex.i / key->grid_area;
      const int vertex_index = vertex.i - grid_index * key->grid_area;
      CCGElem *elem = BKE_pbvh_get_grids(ss->pbvh)[grid_index];
      return *CCG_elem_mask(key, CCG_elem_offset(key, elem, vertex_index));
    }
  }

  return 0.0f;
}

PBVHVertRef SCULPT_active_vertex_get(SculptSession *ss)
{
  if (ELEM(BKE_pbvh_type(ss->pbvh), PBVH_FACES, PBVH_BMESH, PBVH_GRIDS)) {
    return ss->active_vertex;
  }

  return BKE_pbvh_make_vref(PBVH_REF_NONE);
}

const float *SCULPT_active_vertex_co_get(SculptSession *ss)
{
  return SCULPT_vertex_co_get(ss, SCULPT_active_vertex_get(ss));
}

void SCULPT_active_vertex_normal_get(SculptSession *ss, float normal[3])
{
  SCULPT_vertex_normal_get(ss, SCULPT_active_vertex_get(ss), normal);
}

float (*SCULPT_mesh_deformed_positions_get(SculptSession *ss))[3]
{
  switch (BKE_pbvh_type(ss->pbvh)) {
    case PBVH_FACES:
      if (ss->shapekey_active || ss->deform_modifiers_active) {
        return BKE_pbvh_get_vert_positions(ss->pbvh);
      }
      return ss->vert_positions;
    case PBVH_BMESH:
    case PBVH_GRIDS:
      return nullptr;
  }
  return nullptr;
}

float *SCULPT_brush_deform_target_vertex_co_get(SculptSession *ss,
                                                const int deform_target,
                                                PBVHVertexIter *iter)
{
  switch (deform_target) {
    case BRUSH_DEFORM_TARGET_GEOMETRY:
      return iter->co;
    case BRUSH_DEFORM_TARGET_CLOTH_SIM:
      return ss->cache->cloth_sim->deformation_pos[iter->index];
  }
  return iter->co;
}

ePaintSymmetryFlags SCULPT_mesh_symmetry_xyz_get(Object *object)
{
  const Mesh *mesh = BKE_mesh_from_object(object);
  return ePaintSymmetryFlags(mesh->symmetry);
}

/* Sculpt Face Sets and Visibility. */

int SCULPT_active_face_set_get(SculptSession *ss)
{
  switch (BKE_pbvh_type(ss->pbvh)) {
    case PBVH_FACES:
      if (!ss->face_sets) {
        return SCULPT_FACE_SET_NONE;
      }
      return ss->face_sets[ss->active_face_index];
    case PBVH_GRIDS: {
      if (!ss->face_sets) {
        return SCULPT_FACE_SET_NONE;
      }
      const int face_index = BKE_subdiv_ccg_grid_to_face_index(ss->subdiv_ccg,
                                                               ss->active_grid_index);
      return ss->face_sets[face_index];
    }
    case PBVH_BMESH:
      return SCULPT_FACE_SET_NONE;
  }
  return SCULPT_FACE_SET_NONE;
}

void SCULPT_vertex_visible_set(SculptSession *ss, PBVHVertRef vertex, bool visible)
{
  switch (BKE_pbvh_type(ss->pbvh)) {
    case PBVH_FACES: {
      bool *hide_vert = BKE_pbvh_get_vert_hide_for_write(ss->pbvh);
      hide_vert[vertex.i] = visible;
      break;
    }
    case PBVH_BMESH: {
      BMVert *v = (BMVert *)vertex.i;
      BM_elem_flag_set(v, BM_ELEM_HIDDEN, !visible);
      break;
    }
    case PBVH_GRIDS:
      break;
  }
}

bool SCULPT_vertex_visible_get(SculptSession *ss, PBVHVertRef vertex)
{
  switch (BKE_pbvh_type(ss->pbvh)) {
    case PBVH_FACES: {
      const bool *hide_vert = BKE_pbvh_get_vert_hide(ss->pbvh);
      return hide_vert == nullptr || !hide_vert[vertex.i];
    }
    case PBVH_BMESH:
      return !BM_elem_flag_test((BMVert *)vertex.i, BM_ELEM_HIDDEN);
    case PBVH_GRIDS: {
      const CCGKey *key = BKE_pbvh_get_grid_key(ss->pbvh);
      const int grid_index = vertex.i / key->grid_area;
      const int vertex_index = vertex.i - grid_index * key->grid_area;
      BLI_bitmap **grid_hidden = BKE_pbvh_get_grid_visibility(ss->pbvh);
      if (grid_hidden && grid_hidden[grid_index]) {
        return !BLI_BITMAP_TEST(grid_hidden[grid_index], vertex_index);
      }
    }
  }
  return true;
}

void SCULPT_face_set_visibility_set(SculptSession *ss, int face_set, bool visible)
{
  BLI_assert(ss->face_sets != nullptr);
  BLI_assert(ss->hide_poly != nullptr);
  switch (BKE_pbvh_type(ss->pbvh)) {
    case PBVH_FACES:
    case PBVH_GRIDS:
      for (int i = 0; i < ss->totfaces; i++) {
        if (ss->face_sets[i] != face_set) {
          continue;
        }
        ss->hide_poly[i] = !visible;
      }
      break;
    case PBVH_BMESH:
      break;
  }
}

void SCULPT_face_visibility_all_invert(SculptSession *ss)
{
  SCULPT_topology_islands_invalidate(ss);

  BLI_assert(ss->face_sets != nullptr);
  BLI_assert(ss->hide_poly != nullptr);
  switch (BKE_pbvh_type(ss->pbvh)) {
    case PBVH_FACES:
    case PBVH_GRIDS:
      for (int i = 0; i < ss->totfaces; i++) {
        ss->hide_poly[i] = !ss->hide_poly[i];
      }
      break;
    case PBVH_BMESH: {
      BMIter iter;
      BMFace *f;

      BM_ITER_MESH (f, &iter, ss->bm, BM_FACES_OF_MESH) {
        BM_elem_flag_toggle(f, BM_ELEM_HIDDEN);
      }
      break;
    }
  }
}

void SCULPT_face_visibility_all_set(SculptSession *ss, bool visible)
{
  SCULPT_topology_islands_invalidate(ss);

  switch (BKE_pbvh_type(ss->pbvh)) {
    case PBVH_FACES:
    case PBVH_GRIDS:
      BLI_assert(ss->hide_poly != nullptr);
      memset(ss->hide_poly, !visible, sizeof(bool) * ss->totfaces);
      break;
    case PBVH_BMESH: {
      BMIter iter;
      BMFace *f;

      BM_ITER_MESH (f, &iter, ss->bm, BM_FACES_OF_MESH) {
        BM_elem_flag_set(f, BM_ELEM_HIDDEN, !visible);
      }
      break;
    }
  }
}

bool SCULPT_vertex_any_face_visible_get(SculptSession *ss, PBVHVertRef vertex)
{
  switch (BKE_pbvh_type(ss->pbvh)) {
    case PBVH_FACES: {
      if (!ss->hide_poly) {
        return true;
      }
      const MeshElemMap *vert_map = &ss->pmap[vertex.i];
      for (int j = 0; j < ss->pmap[vertex.i].count; j++) {
        if (!ss->hide_poly[vert_map->indices[j]]) {
          return true;
        }
      }
      return false;
    }
    case PBVH_BMESH:
      return true;
    case PBVH_GRIDS:
      return true;
  }
  return true;
}

bool SCULPT_vertex_all_faces_visible_get(const SculptSession *ss, PBVHVertRef vertex)
{
  switch (BKE_pbvh_type(ss->pbvh)) {
    case PBVH_FACES: {
      if (!ss->hide_poly) {
        return true;
      }
      const MeshElemMap *vert_map = &ss->pmap[vertex.i];
      for (int j = 0; j < vert_map->count; j++) {
        if (ss->hide_poly[vert_map->indices[j]]) {
          return false;
        }
      }
      return true;
    }
    case PBVH_BMESH: {
      BMVert *v = (BMVert *)vertex.i;
      BMEdge *e = v->e;

      if (!e) {
        return true;
      }

      do {
        BMLoop *l = e->l;

        if (!l) {
          continue;
        }

        do {
          if (BM_elem_flag_test(l->f, BM_ELEM_HIDDEN)) {
            return false;
          }
        } while ((l = l->radial_next) != e->l);
      } while ((e = BM_DISK_EDGE_NEXT(e, v)) != v->e);

      return true;
    }
    case PBVH_GRIDS: {
      if (!ss->hide_poly) {
        return true;
      }
      const CCGKey *key = BKE_pbvh_get_grid_key(ss->pbvh);
      const int grid_index = vertex.i / key->grid_area;
      const int face_index = BKE_subdiv_ccg_grid_to_face_index(ss->subdiv_ccg, grid_index);
      return !ss->hide_poly[face_index];
    }
  }
  return true;
}

void SCULPT_vertex_face_set_set(SculptSession *ss, PBVHVertRef vertex, int face_set)
{
  switch (BKE_pbvh_type(ss->pbvh)) {
    case PBVH_FACES: {
      BLI_assert(ss->face_sets != nullptr);
      const MeshElemMap *vert_map = &ss->pmap[vertex.i];
      for (int j = 0; j < vert_map->count; j++) {
        const int poly_index = vert_map->indices[j];
        if (ss->hide_poly && ss->hide_poly[poly_index]) {
          /* Skip hidden faces connected to the vertex. */
          continue;
        }
        ss->face_sets[poly_index] = face_set;
      }
      break;
    }
    case PBVH_BMESH:
      break;
    case PBVH_GRIDS: {
      BLI_assert(ss->face_sets != nullptr);
      const CCGKey *key = BKE_pbvh_get_grid_key(ss->pbvh);
      const int grid_index = vertex.i / key->grid_area;
      const int face_index = BKE_subdiv_ccg_grid_to_face_index(ss->subdiv_ccg, grid_index);
      if (ss->hide_poly && ss->hide_poly[face_index]) {
        /* Skip the vertex if it's in a hidden face. */
        return;
      }
      ss->face_sets[face_index] = face_set;
      break;
    }
  }
}

int SCULPT_vertex_face_set_get(SculptSession *ss, PBVHVertRef vertex)
{
  switch (BKE_pbvh_type(ss->pbvh)) {
    case PBVH_FACES: {
      if (!ss->face_sets) {
        return SCULPT_FACE_SET_NONE;
      }
      const MeshElemMap *vert_map = &ss->pmap[vertex.i];
      int face_set = 0;
      for (int i = 0; i < vert_map->count; i++) {
        if (ss->face_sets[vert_map->indices[i]] > face_set) {
          face_set = abs(ss->face_sets[vert_map->indices[i]]);
        }
      }
      return face_set;
    }
    case PBVH_BMESH:
      return 0;
    case PBVH_GRIDS: {
      if (!ss->face_sets) {
        return SCULPT_FACE_SET_NONE;
      }
      const CCGKey *key = BKE_pbvh_get_grid_key(ss->pbvh);
      const int grid_index = vertex.i / key->grid_area;
      const int face_index = BKE_subdiv_ccg_grid_to_face_index(ss->subdiv_ccg, grid_index);
      return ss->face_sets[face_index];
    }
  }
  return 0;
}

bool SCULPT_vertex_has_face_set(SculptSession *ss, PBVHVertRef vertex, int face_set)
{
  switch (BKE_pbvh_type(ss->pbvh)) {
    case PBVH_FACES: {
      if (!ss->face_sets) {
        return face_set == SCULPT_FACE_SET_NONE;
      }
      const MeshElemMap *vert_map = &ss->pmap[vertex.i];
      for (int i = 0; i < vert_map->count; i++) {
        if (ss->face_sets[vert_map->indices[i]] == face_set) {
          return true;
        }
      }
      return false;
    }
    case PBVH_BMESH:
      return true;
    case PBVH_GRIDS: {
      if (!ss->face_sets) {
        return face_set == SCULPT_FACE_SET_NONE;
      }
      const CCGKey *key = BKE_pbvh_get_grid_key(ss->pbvh);
      const int grid_index = vertex.i / key->grid_area;
      const int face_index = BKE_subdiv_ccg_grid_to_face_index(ss->subdiv_ccg, grid_index);
      return ss->face_sets[face_index] == face_set;
    }
  }
  return true;
}

void SCULPT_visibility_sync_all_from_faces(Object *ob)
{
  SculptSession *ss = ob->sculpt;
  Mesh *mesh = BKE_object_get_original_mesh(ob);

  SCULPT_topology_islands_invalidate(ss);

  switch (BKE_pbvh_type(ss->pbvh)) {
    case PBVH_FACES: {
      /* We may have adjusted the ".hide_poly" attribute, now make the hide status attributes for
       * vertices and edges consistent. */
      BKE_mesh_flush_hidden_from_polys(mesh);
      BKE_pbvh_update_hide_attributes_from_mesh(ss->pbvh);
      break;
    }
    case PBVH_GRIDS: {
      /* In addition to making the hide status of the base mesh consistent, we also have to
       * propagate the status to the Multires grids. */
      BKE_mesh_flush_hidden_from_polys(mesh);
      BKE_sculpt_sync_face_visibility_to_grids(mesh, ss->subdiv_ccg);
      break;
    }
    case PBVH_BMESH: {
      BMIter iter;
      BMFace *f;

      /* Hide all verts and edges attached to faces. */
      BM_ITER_MESH (f, &iter, ss->bm, BM_FACES_OF_MESH) {
        BMLoop *l = f->l_first;
        do {
          BM_elem_flag_enable(l->v, BM_ELEM_HIDDEN);
          BM_elem_flag_enable(l->e, BM_ELEM_HIDDEN);
        } while ((l = l->next) != f->l_first);
      }

      /* Unhide verts and edges attached to visible faces. */
      BM_ITER_MESH (f, &iter, ss->bm, BM_FACES_OF_MESH) {
        if (BM_elem_flag_test(f, BM_ELEM_HIDDEN)) {
          continue;
        }

        BMLoop *l = f->l_first;
        do {
          BM_elem_flag_disable(l->v, BM_ELEM_HIDDEN);
          BM_elem_flag_disable(l->e, BM_ELEM_HIDDEN);
        } while ((l = l->next) != f->l_first);
      }
      break;
    }
  }
}

static bool sculpt_check_unique_face_set_in_base_mesh(SculptSession *ss, int index)
{
  if (!ss->face_sets) {
    return true;
  }
  const MeshElemMap *vert_map = &ss->pmap[index];
  int face_set = -1;
  for (int i = 0; i < vert_map->count; i++) {
    if (face_set == -1) {
      face_set = ss->face_sets[vert_map->indices[i]];
    }
    else {
      if (ss->face_sets[vert_map->indices[i]] != face_set) {
        return false;
      }
    }
  }
  return true;
}

/**
 * Checks if the face sets of the adjacent faces to the edge between \a v1 and \a v2
 * in the base mesh are equal.
 */
static bool sculpt_check_unique_face_set_for_edge_in_base_mesh(SculptSession *ss, int v1, int v2)
{
  const MeshElemMap *vert_map = &ss->pmap[v1];
  int p1 = -1, p2 = -1;
  for (int i = 0; i < vert_map->count; i++) {
<<<<<<< HEAD
    const int poly_i = vert_map->indices[i];
    for (const int corner : ss->polys[poly_i]) {
      if (ss->corner_verts[corner] == v2) {
=======
    const MPoly *p = &ss->mpoly[vert_map->indices[i]];
    for (int l = 0; l < p->totloop; l++) {
      if (ss->corner_verts[p->loopstart + l] == v2) {
>>>>>>> 9eb3f01f
        if (p1 == -1) {
          p1 = vert_map->indices[i];
          break;
        }

        if (p2 == -1) {
          p2 = vert_map->indices[i];
          break;
        }
      }
    }
  }

  if (p1 != -1 && p2 != -1) {
    return abs(ss->face_sets[p1]) == (ss->face_sets[p2]);
  }
  return true;
}

bool SCULPT_vertex_has_unique_face_set(SculptSession *ss, PBVHVertRef vertex)
{
  switch (BKE_pbvh_type(ss->pbvh)) {
    case PBVH_FACES: {
      return sculpt_check_unique_face_set_in_base_mesh(ss, vertex.i);
    }
    case PBVH_BMESH:
      return true;
    case PBVH_GRIDS: {
      if (!ss->face_sets) {
        return true;
      }
      const CCGKey *key = BKE_pbvh_get_grid_key(ss->pbvh);
      const int grid_index = vertex.i / key->grid_area;
      const int vertex_index = vertex.i - grid_index * key->grid_area;
      SubdivCCGCoord coord{};
      coord.grid_index = grid_index;
      coord.x = vertex_index % key->grid_size;
      coord.y = vertex_index / key->grid_size;
      int v1, v2;
      const SubdivCCGAdjacencyType adjacency = BKE_subdiv_ccg_coarse_mesh_adjacency_info_get(
<<<<<<< HEAD
          ss->subdiv_ccg, &coord, ss->corner_verts.data(), ss->polys, &v1, &v2);
=======
          ss->subdiv_ccg, &coord, ss->corner_verts, ss->mpoly, &v1, &v2);
>>>>>>> 9eb3f01f
      switch (adjacency) {
        case SUBDIV_CCG_ADJACENT_VERTEX:
          return sculpt_check_unique_face_set_in_base_mesh(ss, v1);
        case SUBDIV_CCG_ADJACENT_EDGE:
          return sculpt_check_unique_face_set_for_edge_in_base_mesh(ss, v1, v2);
        case SUBDIV_CCG_ADJACENT_NONE:
          return true;
      }
    }
  }
  return false;
}

int SCULPT_face_set_next_available_get(SculptSession *ss)
{
  switch (BKE_pbvh_type(ss->pbvh)) {
    case PBVH_FACES:
    case PBVH_GRIDS: {
      if (!ss->face_sets) {
        return 0;
      }
      int next_face_set = 0;
      for (int i = 0; i < ss->totfaces; i++) {
        if (ss->face_sets[i] > next_face_set) {
          next_face_set = ss->face_sets[i];
        }
      }
      next_face_set++;
      return next_face_set;
    }
    case PBVH_BMESH:
      return 0;
  }
  return 0;
}

/* Sculpt Neighbor Iterators */

#define SCULPT_VERTEX_NEIGHBOR_FIXED_CAPACITY 256

static void sculpt_vertex_neighbor_add(SculptVertexNeighborIter *iter,
                                       PBVHVertRef neighbor,
                                       int neighbor_index)
{
  for (int i = 0; i < iter->size; i++) {
    if (iter->neighbors[i].i == neighbor.i) {
      return;
    }
  }

  if (iter->size >= iter->capacity) {
    iter->capacity += SCULPT_VERTEX_NEIGHBOR_FIXED_CAPACITY;

    if (iter->neighbors == iter->neighbors_fixed) {
      iter->neighbors = static_cast<PBVHVertRef *>(
          MEM_mallocN(iter->capacity * sizeof(PBVHVertRef), "neighbor array"));
      memcpy(iter->neighbors, iter->neighbors_fixed, sizeof(PBVHVertRef) * iter->size);
    }
    else {
      iter->neighbors = static_cast<PBVHVertRef *>(MEM_reallocN_id(
          iter->neighbors, iter->capacity * sizeof(PBVHVertRef), "neighbor array"));
    }

    if (iter->neighbor_indices == iter->neighbor_indices_fixed) {
      iter->neighbor_indices = static_cast<int *>(
          MEM_mallocN(iter->capacity * sizeof(int), "neighbor array"));
      memcpy(iter->neighbor_indices, iter->neighbor_indices_fixed, sizeof(int) * iter->size);
    }
    else {
      iter->neighbor_indices = static_cast<int *>(
          MEM_reallocN_id(iter->neighbor_indices, iter->capacity * sizeof(int), "neighbor array"));
    }
  }

  iter->neighbors[iter->size] = neighbor;
  iter->neighbor_indices[iter->size] = neighbor_index;
  iter->size++;
}

static void sculpt_vertex_neighbors_get_bmesh(PBVHVertRef vertex, SculptVertexNeighborIter *iter)
{
  BMVert *v = (BMVert *)vertex.i;
  BMIter liter;
  BMLoop *l;
  iter->size = 0;
  iter->num_duplicates = 0;
  iter->capacity = SCULPT_VERTEX_NEIGHBOR_FIXED_CAPACITY;
  iter->neighbors = iter->neighbors_fixed;
  iter->neighbor_indices = iter->neighbor_indices_fixed;

  BM_ITER_ELEM (l, &liter, v, BM_LOOPS_OF_VERT) {
    const BMVert *adj_v[2] = {l->prev->v, l->next->v};
    for (int i = 0; i < ARRAY_SIZE(adj_v); i++) {
      const BMVert *v_other = adj_v[i];
      if (v_other != v) {
        sculpt_vertex_neighbor_add(
            iter, BKE_pbvh_make_vref(intptr_t(v_other)), BM_elem_index_get(v_other));
      }
    }
  }
}

static void sculpt_vertex_neighbors_get_faces(SculptSession *ss,
                                              PBVHVertRef vertex,
                                              SculptVertexNeighborIter *iter)
{
  const MeshElemMap *vert_map = &ss->pmap[vertex.i];
  iter->size = 0;
  iter->num_duplicates = 0;
  iter->capacity = SCULPT_VERTEX_NEIGHBOR_FIXED_CAPACITY;
  iter->neighbors = iter->neighbors_fixed;
  iter->neighbor_indices = iter->neighbor_indices_fixed;

  for (int i = 0; i < vert_map->count; i++) {
    if (ss->hide_poly && ss->hide_poly[vert_map->indices[i]]) {
      /* Skip connectivity from hidden faces. */
      continue;
    }
    const int poly_i = vert_map->indices[i];
    int f_adj_v[2];
<<<<<<< HEAD
    if (poly_get_adj_loops_from_vert(
            ss->corner_verts.slice(ss->polys[poly_i]), vertex.i, f_adj_v) != -1) {
=======
    if (poly_get_adj_loops_from_vert(p, ss->corner_verts, vertex.i, f_adj_v) != -1) {
>>>>>>> 9eb3f01f
      for (int j = 0; j < ARRAY_SIZE(f_adj_v); j += 1) {
        if (f_adj_v[j] != vertex.i) {
          sculpt_vertex_neighbor_add(iter, BKE_pbvh_make_vref(f_adj_v[j]), f_adj_v[j]);
        }
      }
    }
  }

  if (ss->fake_neighbors.use_fake_neighbors) {
    BLI_assert(ss->fake_neighbors.fake_neighbor_index != nullptr);
    if (ss->fake_neighbors.fake_neighbor_index[vertex.i] != FAKE_NEIGHBOR_NONE) {
      sculpt_vertex_neighbor_add(
          iter,
          BKE_pbvh_make_vref(ss->fake_neighbors.fake_neighbor_index[vertex.i]),
          ss->fake_neighbors.fake_neighbor_index[vertex.i]);
    }
  }
}

static void sculpt_vertex_neighbors_get_grids(SculptSession *ss,
                                              const PBVHVertRef vertex,
                                              const bool include_duplicates,
                                              SculptVertexNeighborIter *iter)
{
  /* TODO: optimize this. We could fill #SculptVertexNeighborIter directly,
   * maybe provide coordinate and mask pointers directly rather than converting
   * back and forth between #CCGElem and global index. */
  const CCGKey *key = BKE_pbvh_get_grid_key(ss->pbvh);
  const int grid_index = vertex.i / key->grid_area;
  const int vertex_index = vertex.i - grid_index * key->grid_area;

  SubdivCCGCoord coord{};
  coord.grid_index = grid_index;
  coord.x = vertex_index % key->grid_size;
  coord.y = vertex_index / key->grid_size;

  SubdivCCGNeighbors neighbors;
  BKE_subdiv_ccg_neighbor_coords_get(ss->subdiv_ccg, &coord, include_duplicates, &neighbors);

  iter->size = 0;
  iter->num_duplicates = neighbors.num_duplicates;
  iter->capacity = SCULPT_VERTEX_NEIGHBOR_FIXED_CAPACITY;
  iter->neighbors = iter->neighbors_fixed;
  iter->neighbor_indices = iter->neighbor_indices_fixed;

  for (int i = 0; i < neighbors.size; i++) {
    int v = neighbors.coords[i].grid_index * key->grid_area +
            neighbors.coords[i].y * key->grid_size + neighbors.coords[i].x;

    sculpt_vertex_neighbor_add(iter, BKE_pbvh_make_vref(v), v);
  }

  if (ss->fake_neighbors.use_fake_neighbors) {
    BLI_assert(ss->fake_neighbors.fake_neighbor_index != nullptr);
    if (ss->fake_neighbors.fake_neighbor_index[vertex.i] != FAKE_NEIGHBOR_NONE) {
      int v = ss->fake_neighbors.fake_neighbor_index[vertex.i];
      sculpt_vertex_neighbor_add(iter, BKE_pbvh_make_vref(v), v);
    }
  }

  if (neighbors.coords != neighbors.coords_fixed) {
    MEM_freeN(neighbors.coords);
  }
}

void SCULPT_vertex_neighbors_get(SculptSession *ss,
                                 const PBVHVertRef vertex,
                                 const bool include_duplicates,
                                 SculptVertexNeighborIter *iter)
{
  switch (BKE_pbvh_type(ss->pbvh)) {
    case PBVH_FACES:
      sculpt_vertex_neighbors_get_faces(ss, vertex, iter);
      return;
    case PBVH_BMESH:
      sculpt_vertex_neighbors_get_bmesh(vertex, iter);
      return;
    case PBVH_GRIDS:
      sculpt_vertex_neighbors_get_grids(ss, vertex, include_duplicates, iter);
      return;
  }
}

static bool sculpt_check_boundary_vertex_in_base_mesh(const SculptSession *ss, const int index)
{
  BLI_assert(ss->vertex_info.boundary);
  return BLI_BITMAP_TEST(ss->vertex_info.boundary, index);
}

bool SCULPT_vertex_is_boundary(const SculptSession *ss, const PBVHVertRef vertex)
{
  switch (BKE_pbvh_type(ss->pbvh)) {
    case PBVH_FACES: {
      if (!SCULPT_vertex_all_faces_visible_get(ss, vertex)) {
        return true;
      }
      return sculpt_check_boundary_vertex_in_base_mesh(ss, vertex.i);
    }
    case PBVH_BMESH: {
      BMVert *v = (BMVert *)vertex.i;
      return BM_vert_is_boundary(v);
    }

    case PBVH_GRIDS: {
      const CCGKey *key = BKE_pbvh_get_grid_key(ss->pbvh);
      const int grid_index = vertex.i / key->grid_area;
      const int vertex_index = vertex.i - grid_index * key->grid_area;
      SubdivCCGCoord coord{};
      coord.grid_index = grid_index;
      coord.x = vertex_index % key->grid_size;
      coord.y = vertex_index / key->grid_size;
      int v1, v2;
      const SubdivCCGAdjacencyType adjacency = BKE_subdiv_ccg_coarse_mesh_adjacency_info_get(
<<<<<<< HEAD
          ss->subdiv_ccg, &coord, ss->corner_verts.data(), ss->polys, &v1, &v2);
=======
          ss->subdiv_ccg, &coord, ss->corner_verts, ss->mpoly, &v1, &v2);
>>>>>>> 9eb3f01f
      switch (adjacency) {
        case SUBDIV_CCG_ADJACENT_VERTEX:
          return sculpt_check_boundary_vertex_in_base_mesh(ss, v1);
        case SUBDIV_CCG_ADJACENT_EDGE:
          return sculpt_check_boundary_vertex_in_base_mesh(ss, v1) &&
                 sculpt_check_boundary_vertex_in_base_mesh(ss, v2);
        case SUBDIV_CCG_ADJACENT_NONE:
          return false;
      }
    }
  }

  return false;
}

/* Utilities */

bool SCULPT_stroke_is_main_symmetry_pass(StrokeCache *cache)
{
  return cache->mirror_symmetry_pass == 0 && cache->radial_symmetry_pass == 0 &&
         cache->tile_pass == 0;
}

bool SCULPT_stroke_is_first_brush_step(StrokeCache *cache)
{
  return cache->first_time && cache->mirror_symmetry_pass == 0 &&
         cache->radial_symmetry_pass == 0 && cache->tile_pass == 0;
}

bool SCULPT_stroke_is_first_brush_step_of_symmetry_pass(StrokeCache *cache)
{
  return cache->first_time;
}

bool SCULPT_check_vertex_pivot_symmetry(const float vco[3], const float pco[3], const char symm)
{
  bool is_in_symmetry_area = true;
  for (int i = 0; i < 3; i++) {
    char symm_it = 1 << i;
    if (symm & symm_it) {
      if (pco[i] == 0.0f) {
        if (vco[i] > 0.0f) {
          is_in_symmetry_area = false;
        }
      }
      if (vco[i] * pco[i] < 0.0f) {
        is_in_symmetry_area = false;
      }
    }
  }
  return is_in_symmetry_area;
}

struct NearestVertexTLSData {
  PBVHVertRef nearest_vertex;
  float nearest_vertex_distance_squared;
};

static void do_nearest_vertex_get_task_cb(void *__restrict userdata,
                                          const int n,
                                          const TaskParallelTLS *__restrict tls)
{
  SculptThreadedTaskData *data = static_cast<SculptThreadedTaskData *>(userdata);
  SculptSession *ss = data->ob->sculpt;
  NearestVertexTLSData *nvtd = static_cast<NearestVertexTLSData *>(tls->userdata_chunk);
  PBVHVertexIter vd;

  BKE_pbvh_vertex_iter_begin (ss->pbvh, data->nodes[n], vd, PBVH_ITER_UNIQUE) {
    float distance_squared = len_squared_v3v3(vd.co, data->nearest_vertex_search_co);
    if (distance_squared < nvtd->nearest_vertex_distance_squared &&
        distance_squared < data->max_distance_squared) {
      nvtd->nearest_vertex = vd.vertex;
      nvtd->nearest_vertex_distance_squared = distance_squared;
    }
  }
  BKE_pbvh_vertex_iter_end;
}

static void nearest_vertex_get_reduce(const void *__restrict /*userdata*/,
                                      void *__restrict chunk_join,
                                      void *__restrict chunk)
{
  NearestVertexTLSData *join = static_cast<NearestVertexTLSData *>(chunk_join);
  NearestVertexTLSData *nvtd = static_cast<NearestVertexTLSData *>(chunk);
  if (join->nearest_vertex.i == PBVH_REF_NONE) {
    join->nearest_vertex = nvtd->nearest_vertex;
    join->nearest_vertex_distance_squared = nvtd->nearest_vertex_distance_squared;
  }
  else if (nvtd->nearest_vertex_distance_squared < join->nearest_vertex_distance_squared) {
    join->nearest_vertex = nvtd->nearest_vertex;
    join->nearest_vertex_distance_squared = nvtd->nearest_vertex_distance_squared;
  }
}

PBVHVertRef SCULPT_nearest_vertex_get(
    Sculpt *sd, Object *ob, const float co[3], float max_distance, bool use_original)
{
  SculptSession *ss = ob->sculpt;
  PBVHNode **nodes = nullptr;
  int totnode;
  SculptSearchSphereData data{};
  data.sd = sd;
  data.radius_squared = max_distance * max_distance;
  data.original = use_original;
  data.center = co;

  BKE_pbvh_search_gather(ss->pbvh, SCULPT_search_sphere_cb, &data, &nodes, &totnode);
  if (totnode == 0) {
    return BKE_pbvh_make_vref(PBVH_REF_NONE);
  }

  SculptThreadedTaskData task_data{};
  task_data.sd = sd;
  task_data.ob = ob;
  task_data.nodes = nodes;
  task_data.max_distance_squared = max_distance * max_distance;

  copy_v3_v3(task_data.nearest_vertex_search_co, co);
  NearestVertexTLSData nvtd;
  nvtd.nearest_vertex.i = PBVH_REF_NONE;
  nvtd.nearest_vertex_distance_squared = FLT_MAX;

  TaskParallelSettings settings;
  BKE_pbvh_parallel_range_settings(&settings, true, totnode);
  settings.func_reduce = nearest_vertex_get_reduce;
  settings.userdata_chunk = &nvtd;
  settings.userdata_chunk_size = sizeof(NearestVertexTLSData);
  BLI_task_parallel_range(0, totnode, &task_data, do_nearest_vertex_get_task_cb, &settings);

  MEM_SAFE_FREE(nodes);

  return nvtd.nearest_vertex;
}

bool SCULPT_is_symmetry_iteration_valid(char i, char symm)
{
  return i == 0 || (symm & i && (symm != 5 || i != 3) && (symm != 6 || !ELEM(i, 3, 5)));
}

bool SCULPT_is_vertex_inside_brush_radius_symm(const float vertex[3],
                                               const float br_co[3],
                                               float radius,
                                               char symm)
{
  for (char i = 0; i <= symm; ++i) {
    if (!SCULPT_is_symmetry_iteration_valid(i, symm)) {
      continue;
    }
    float location[3];
    flip_v3_v3(location, br_co, ePaintSymmetryFlags(i));
    if (len_squared_v3v3(location, vertex) < radius * radius) {
      return true;
    }
  }
  return false;
}

void SCULPT_tag_update_overlays(bContext *C)
{
  ARegion *region = CTX_wm_region(C);
  ED_region_tag_redraw(region);

  Object *ob = CTX_data_active_object(C);
  WM_event_add_notifier(C, NC_OBJECT | ND_DRAW, ob);

  DEG_id_tag_update(&ob->id, ID_RECALC_SHADING);

  RegionView3D *rv3d = CTX_wm_region_view3d(C);
  if (!BKE_sculptsession_use_pbvh_draw(ob, rv3d)) {
    DEG_id_tag_update(&ob->id, ID_RECALC_GEOMETRY);
  }
}

/** \} */

/* -------------------------------------------------------------------- */
/** \name Sculpt Flood Fill API
 *
 * Iterate over connected vertices, starting from one or more initial vertices.
 * \{ */

void SCULPT_floodfill_init(SculptSession *ss, SculptFloodFill *flood)
{
  int vertex_count = SCULPT_vertex_count_get(ss);
  SCULPT_vertex_random_access_ensure(ss);

  flood->queue = BLI_gsqueue_new(sizeof(intptr_t));
  flood->visited_verts = BLI_BITMAP_NEW(vertex_count, "visited verts");
}

void SCULPT_floodfill_add_initial(SculptFloodFill *flood, PBVHVertRef vertex)
{
  BLI_gsqueue_push(flood->queue, &vertex);
}

void SCULPT_floodfill_add_and_skip_initial(SculptFloodFill *flood, PBVHVertRef vertex)
{
  BLI_gsqueue_push(flood->queue, &vertex);
  BLI_BITMAP_ENABLE(flood->visited_verts, vertex.i);
}

void SCULPT_floodfill_add_initial_with_symmetry(Sculpt *sd,
                                                Object *ob,
                                                SculptSession *ss,
                                                SculptFloodFill *flood,
                                                PBVHVertRef vertex,
                                                float radius)
{
  /* Add active vertex and symmetric vertices to the queue. */
  const char symm = SCULPT_mesh_symmetry_xyz_get(ob);
  for (char i = 0; i <= symm; ++i) {
    if (!SCULPT_is_symmetry_iteration_valid(i, symm)) {
      continue;
    }
    PBVHVertRef v = {PBVH_REF_NONE};

    if (i == 0) {
      v = vertex;
    }
    else if (radius > 0.0f) {
      float radius_squared = (radius == FLT_MAX) ? FLT_MAX : radius * radius;
      float location[3];
      flip_v3_v3(location, SCULPT_vertex_co_get(ss, vertex), ePaintSymmetryFlags(i));
      v = SCULPT_nearest_vertex_get(sd, ob, location, radius_squared, false);
    }

    if (v.i != PBVH_REF_NONE) {
      SCULPT_floodfill_add_initial(flood, v);
    }
  }
}

void SCULPT_floodfill_add_active(
    Sculpt *sd, Object *ob, SculptSession *ss, SculptFloodFill *flood, float radius)
{
  /* Add active vertex and symmetric vertices to the queue. */
  const char symm = SCULPT_mesh_symmetry_xyz_get(ob);
  for (char i = 0; i <= symm; ++i) {
    if (!SCULPT_is_symmetry_iteration_valid(i, symm)) {
      continue;
    }

    PBVHVertRef v = {PBVH_REF_NONE};

    if (i == 0) {
      v = SCULPT_active_vertex_get(ss);
    }
    else if (radius > 0.0f) {
      float location[3];
      flip_v3_v3(location, SCULPT_active_vertex_co_get(ss), ePaintSymmetryFlags(i));
      v = SCULPT_nearest_vertex_get(sd, ob, location, radius, false);
    }

    if (v.i != PBVH_REF_NONE) {
      SCULPT_floodfill_add_initial(flood, v);
    }
  }
}

void SCULPT_floodfill_execute(SculptSession *ss,
                              SculptFloodFill *flood,
                              bool (*func)(SculptSession *ss,
                                           PBVHVertRef from_v,
                                           PBVHVertRef to_v,
                                           bool is_duplicate,
                                           void *userdata),
                              void *userdata)
{
  while (!BLI_gsqueue_is_empty(flood->queue)) {
    PBVHVertRef from_v;

    BLI_gsqueue_pop(flood->queue, &from_v);
    SculptVertexNeighborIter ni;
    SCULPT_VERTEX_DUPLICATES_AND_NEIGHBORS_ITER_BEGIN (ss, from_v, ni) {
      const PBVHVertRef to_v = ni.vertex;
      int to_v_i = BKE_pbvh_vertex_to_index(ss->pbvh, to_v);

      if (BLI_BITMAP_TEST(flood->visited_verts, to_v_i)) {
        continue;
      }

      if (!SCULPT_vertex_visible_get(ss, to_v)) {
        continue;
      }

      BLI_BITMAP_ENABLE(flood->visited_verts, BKE_pbvh_vertex_to_index(ss->pbvh, to_v));

      if (func(ss, from_v, to_v, ni.is_duplicate, userdata)) {
        BLI_gsqueue_push(flood->queue, &to_v);
      }
    }
    SCULPT_VERTEX_NEIGHBORS_ITER_END(ni);
  }
}

void SCULPT_floodfill_free(SculptFloodFill *flood)
{
  MEM_SAFE_FREE(flood->visited_verts);
  BLI_gsqueue_free(flood->queue);
  flood->queue = nullptr;
}

/** \} */

static bool sculpt_tool_has_cube_tip(const char sculpt_tool)
{
  return ELEM(
      sculpt_tool, SCULPT_TOOL_CLAY_STRIPS, SCULPT_TOOL_PAINT, SCULPT_TOOL_MULTIPLANE_SCRAPE);
}

/* -------------------------------------------------------------------- */
/** \name Tool Capabilities
 *
 * Avoid duplicate checks, internal logic only,
 * share logic with #rna_def_sculpt_capabilities where possible.
 * \{ */

static bool sculpt_tool_needs_original(const char sculpt_tool)
{
  return ELEM(sculpt_tool,
              SCULPT_TOOL_GRAB,
              SCULPT_TOOL_ROTATE,
              SCULPT_TOOL_THUMB,
              SCULPT_TOOL_LAYER,
              SCULPT_TOOL_DRAW_SHARP,
              SCULPT_TOOL_ELASTIC_DEFORM,
              SCULPT_TOOL_SMOOTH,
              SCULPT_TOOL_BOUNDARY,
              SCULPT_TOOL_POSE);
}

static bool sculpt_tool_is_proxy_used(const char sculpt_tool)
{
  return ELEM(sculpt_tool,
              SCULPT_TOOL_SMOOTH,
              SCULPT_TOOL_LAYER,
              SCULPT_TOOL_POSE,
              SCULPT_TOOL_DISPLACEMENT_SMEAR,
              SCULPT_TOOL_BOUNDARY,
              SCULPT_TOOL_CLOTH,
              SCULPT_TOOL_PAINT,
              SCULPT_TOOL_SMEAR,
              SCULPT_TOOL_DRAW_FACE_SETS);
}

static bool sculpt_brush_use_topology_rake(const SculptSession *ss, const Brush *brush)
{
  return SCULPT_TOOL_HAS_TOPOLOGY_RAKE(brush->sculpt_tool) &&
         (brush->topology_rake_factor > 0.0f) && (ss->bm != nullptr);
}

/**
 * Test whether the #StrokeCache.sculpt_normal needs update in #do_brush_action
 */
static int sculpt_brush_needs_normal(const SculptSession *ss, Sculpt *sd, const Brush *brush)
{
  const MTex *mask_tex = BKE_brush_mask_texture_get(brush, OB_MODE_SCULPT);
  return ((SCULPT_TOOL_HAS_NORMAL_WEIGHT(brush->sculpt_tool) &&
           (ss->cache->normal_weight > 0.0f)) ||
          SCULPT_automasking_needs_normal(ss, sd, brush) ||
          ELEM(brush->sculpt_tool,
               SCULPT_TOOL_BLOB,
               SCULPT_TOOL_CREASE,
               SCULPT_TOOL_DRAW,
               SCULPT_TOOL_DRAW_SHARP,
               SCULPT_TOOL_CLOTH,
               SCULPT_TOOL_LAYER,
               SCULPT_TOOL_NUDGE,
               SCULPT_TOOL_ROTATE,
               SCULPT_TOOL_ELASTIC_DEFORM,
               SCULPT_TOOL_THUMB) ||

          (mask_tex->brush_map_mode == MTEX_MAP_MODE_AREA)) ||
         sculpt_brush_use_topology_rake(ss, brush);
}

static bool sculpt_brush_needs_rake_rotation(const Brush *brush)
{
  return SCULPT_TOOL_HAS_RAKE(brush->sculpt_tool) && (brush->rake_factor != 0.0f);
}

/** \} */

/* -------------------------------------------------------------------- */
/** \name Sculpt Init/Update
 * \{ */

enum StrokeFlags {
  CLIP_X = 1,
  CLIP_Y = 2,
  CLIP_Z = 4,
};

void SCULPT_orig_vert_data_unode_init(SculptOrigVertData *data, Object *ob, SculptUndoNode *unode)
{
  SculptSession *ss = ob->sculpt;
  BMesh *bm = ss->bm;

  memset(data, 0, sizeof(*data));
  data->unode = unode;

  if (bm) {
    data->bm_log = ss->bm_log;
  }
  else {
    data->coords = data->unode->co;
    data->normals = data->unode->no;
    data->vmasks = data->unode->mask;
    data->colors = data->unode->col;
  }
}

void SCULPT_orig_vert_data_init(SculptOrigVertData *data,
                                Object *ob,
                                PBVHNode *node,
                                SculptUndoType type)
{
  SculptUndoNode *unode;
  unode = SCULPT_undo_push_node(ob, node, type);
  SCULPT_orig_vert_data_unode_init(data, ob, unode);
}

void SCULPT_orig_vert_data_update(SculptOrigVertData *orig_data, PBVHVertexIter *iter)
{
  if (orig_data->unode->type == SCULPT_UNDO_COORDS) {
    if (orig_data->bm_log) {
      BM_log_original_vert_data(orig_data->bm_log, iter->bm_vert, &orig_data->co, &orig_data->no);
    }
    else {
      orig_data->co = orig_data->coords[iter->i];
      orig_data->no = orig_data->normals[iter->i];
    }
  }
  else if (orig_data->unode->type == SCULPT_UNDO_COLOR) {
    orig_data->col = orig_data->colors[iter->i];
  }
  else if (orig_data->unode->type == SCULPT_UNDO_MASK) {
    if (orig_data->bm_log) {
      orig_data->mask = BM_log_original_mask(orig_data->bm_log, iter->bm_vert);
    }
    else {
      orig_data->mask = orig_data->vmasks[iter->i];
    }
  }
}

void SCULPT_orig_face_data_unode_init(SculptOrigFaceData *data, Object *ob, SculptUndoNode *unode)
{
  SculptSession *ss = ob->sculpt;
  BMesh *bm = ss->bm;

  memset(data, 0, sizeof(*data));
  data->unode = unode;

  if (bm) {
    data->bm_log = ss->bm_log;
  }
  else {
    data->face_sets = unode->face_sets;
  }
}

void SCULPT_orig_face_data_init(SculptOrigFaceData *data,
                                Object *ob,
                                PBVHNode *node,
                                SculptUndoType type)
{
  SculptUndoNode *unode;
  unode = SCULPT_undo_push_node(ob, node, type);
  SCULPT_orig_face_data_unode_init(data, ob, unode);
}

void SCULPT_orig_face_data_update(SculptOrigFaceData *orig_data, PBVHFaceIter *iter)
{
  if (orig_data->unode->type == SCULPT_UNDO_FACE_SETS) {
    orig_data->face_set = orig_data->face_sets ? orig_data->face_sets[iter->i] : false;
  }
}

static void sculpt_rake_data_update(SculptRakeData *srd, const float co[3])
{
  float rake_dist = len_v3v3(srd->follow_co, co);
  if (rake_dist > srd->follow_dist) {
    interp_v3_v3v3(srd->follow_co, srd->follow_co, co, rake_dist - srd->follow_dist);
  }
}

/** \} */

/* -------------------------------------------------------------------- */
/** \name Sculpt Dynamic Topology
 * \{ */

bool SCULPT_stroke_is_dynamic_topology(const SculptSession *ss, const Brush *brush)
{
  return ((BKE_pbvh_type(ss->pbvh) == PBVH_BMESH) &&

          (!ss->cache || (!ss->cache->alt_smooth)) &&

          /* Requires mesh restore, which doesn't work with
           * dynamic-topology. */
          !(brush->flag & BRUSH_ANCHORED) && !(brush->flag & BRUSH_DRAG_DOT) &&

          SCULPT_TOOL_HAS_DYNTOPO(brush->sculpt_tool));
}

/** \} */

/* -------------------------------------------------------------------- */
/** \name Sculpt Paint Mesh
 * \{ */

static void paint_mesh_restore_co_task_cb(void *__restrict userdata,
                                          const int n,
                                          const TaskParallelTLS *__restrict /*tls*/)
{
  SculptThreadedTaskData *data = static_cast<SculptThreadedTaskData *>(userdata);
  SculptSession *ss = data->ob->sculpt;

  SculptUndoNode *unode;
  SculptUndoType type;

  switch (data->brush->sculpt_tool) {
    case SCULPT_TOOL_MASK:
      type = SCULPT_UNDO_MASK;
      break;
    case SCULPT_TOOL_PAINT:
    case SCULPT_TOOL_SMEAR:
      type = SCULPT_UNDO_COLOR;
      break;
    case SCULPT_TOOL_DRAW_FACE_SETS:
      type = ss->cache->alt_smooth ? SCULPT_UNDO_COORDS : SCULPT_UNDO_FACE_SETS;
      break;
    default:
      type = SCULPT_UNDO_COORDS;
      break;
  }

  if (ss->bm) {
    unode = SCULPT_undo_push_node(data->ob, data->nodes[n], type);
  }
  else {
    unode = SCULPT_undo_get_node(data->nodes[n], type);
  }

  if (!unode) {
    return;
  }

  switch (type) {
    case SCULPT_UNDO_MASK:
      BKE_pbvh_node_mark_update_mask(data->nodes[n]);
      break;
    case SCULPT_UNDO_COLOR:
      BKE_pbvh_node_mark_update_color(data->nodes[n]);
      break;
    case SCULPT_UNDO_FACE_SETS:
      BKE_pbvh_node_mark_update_face_sets(data->nodes[n]);
      break;
    case SCULPT_UNDO_COORDS:
      BKE_pbvh_node_mark_update(data->nodes[n]);
      break;
    default:
      break;
  }

  PBVHVertexIter vd;
  SculptOrigVertData orig_vert_data;
  SculptOrigFaceData orig_face_data;

  if (type != SCULPT_UNDO_FACE_SETS) {
    SCULPT_orig_vert_data_unode_init(&orig_vert_data, data->ob, unode);
  }
  else {
    SCULPT_orig_face_data_unode_init(&orig_face_data, data->ob, unode);
  }

  if (unode->type == SCULPT_UNDO_FACE_SETS) {
    PBVHFaceIter fd;
    BKE_pbvh_face_iter_begin (ss->pbvh, data->nodes[n], fd) {
      SCULPT_orig_face_data_update(&orig_face_data, &fd);

      if (fd.face_set) {
        *fd.face_set = orig_face_data.face_set;
      }
    }

    BKE_pbvh_face_iter_end(fd);
    return;
  }

  BKE_pbvh_vertex_iter_begin (ss->pbvh, data->nodes[n], vd, PBVH_ITER_UNIQUE) {
    SCULPT_orig_vert_data_update(&orig_vert_data, &vd);

    if (orig_vert_data.unode->type == SCULPT_UNDO_COORDS) {
      copy_v3_v3(vd.co, orig_vert_data.co);
      if (vd.no) {
        copy_v3_v3(vd.no, orig_vert_data.no);
      }
      else {
        copy_v3_v3(vd.fno, orig_vert_data.no);
      }
      if (vd.is_mesh) {
        BKE_pbvh_vert_tag_update_normal(ss->pbvh, vd.vertex);
      }
    }
    else if (orig_vert_data.unode->type == SCULPT_UNDO_MASK) {
      *vd.mask = orig_vert_data.mask;
    }
    else if (orig_vert_data.unode->type == SCULPT_UNDO_COLOR) {
      SCULPT_vertex_color_set(ss, vd.vertex, orig_vert_data.col);
    }
  }
  BKE_pbvh_vertex_iter_end;
}

static void paint_mesh_restore_co(Sculpt *sd, Object *ob)
{
  SculptSession *ss = ob->sculpt;
  Brush *brush = BKE_paint_brush(&sd->paint);

  PBVHNode **nodes;
  int totnode;

  BKE_pbvh_search_gather(ss->pbvh, nullptr, nullptr, &nodes, &totnode);

  /**
   * Disable multi-threading when dynamic-topology is enabled. Otherwise,
   * new entries might be inserted by #SCULPT_undo_push_node() into the #GHash
   * used internally by #BM_log_original_vert_co() by a different thread. See #33787.
   */
  SculptThreadedTaskData data{};
  data.sd = sd;
  data.ob = ob;
  data.brush = brush;
  data.nodes = nodes;

  TaskParallelSettings settings;
  BKE_pbvh_parallel_range_settings(&settings, true && !ss->bm, totnode);
  BLI_task_parallel_range(0, totnode, &data, paint_mesh_restore_co_task_cb, &settings);

  BKE_pbvh_node_color_buffer_free(ss->pbvh);

  MEM_SAFE_FREE(nodes);
}

/*** BVH Tree ***/

static void sculpt_extend_redraw_rect_previous(Object *ob, rcti *rect)
{
  /* Expand redraw \a rect with redraw \a rect from previous step to
   * prevent partial-redraw issues caused by fast strokes. This is
   * needed here (not in sculpt_flush_update) as it was before
   * because redraw rectangle should be the same in both of
   * optimized PBVH draw function and 3d view redraw, if not -- some
   * mesh parts could disappear from screen (sergey). */
  SculptSession *ss = ob->sculpt;

  if (!ss->cache) {
    return;
  }

  if (BLI_rcti_is_empty(&ss->cache->previous_r)) {
    return;
  }

  BLI_rcti_union(rect, &ss->cache->previous_r);
}

bool SCULPT_get_redraw_rect(ARegion *region, RegionView3D *rv3d, Object *ob, rcti *rect)
{
  PBVH *pbvh = ob->sculpt->pbvh;
  float bb_min[3], bb_max[3];

  if (!pbvh) {
    return false;
  }

  BKE_pbvh_redraw_BB(pbvh, bb_min, bb_max);

  /* Convert 3D bounding box to screen space. */
  if (!paint_convert_bb_to_rect(rect, bb_min, bb_max, region, rv3d, ob)) {
    return false;
  }

  return true;
}

void ED_sculpt_redraw_planes_get(float planes[4][4], ARegion *region, Object *ob)
{
  PBVH *pbvh = ob->sculpt->pbvh;
  /* Copy here, original will be used below. */
  rcti rect = ob->sculpt->cache->current_r;

  sculpt_extend_redraw_rect_previous(ob, &rect);

  paint_calc_redraw_planes(planes, region, ob, &rect);

  /* We will draw this \a rect, so now we can set it as the previous partial \a rect.
   * Note that we don't update with the union of previous/current (\a rect), only with
   * the current. Thus we avoid the rectangle needlessly growing to include
   * all the stroke area. */
  ob->sculpt->cache->previous_r = ob->sculpt->cache->current_r;

  /* Clear redraw flag from nodes. */
  if (pbvh) {
    BKE_pbvh_update_bounds(pbvh, PBVH_UpdateRedraw);
  }
}

/************************ Brush Testing *******************/

void SCULPT_brush_test_init(SculptSession *ss, SculptBrushTest *test)
{
  RegionView3D *rv3d = ss->cache ? ss->cache->vc->rv3d : ss->rv3d;
  View3D *v3d = ss->cache ? ss->cache->vc->v3d : ss->v3d;

  test->radius_squared = ss->cache ? ss->cache->radius_squared :
                                     ss->cursor_radius * ss->cursor_radius;
  test->radius = sqrtf(test->radius_squared);

  if (ss->cache) {
    copy_v3_v3(test->location, ss->cache->location);
    test->mirror_symmetry_pass = ss->cache->mirror_symmetry_pass;
    test->radial_symmetry_pass = ss->cache->radial_symmetry_pass;
    copy_m4_m4(test->symm_rot_mat_inv, ss->cache->symm_rot_mat_inv);
  }
  else {
    copy_v3_v3(test->location, ss->cursor_location);
    test->mirror_symmetry_pass = ePaintSymmetryFlags(0);
    test->radial_symmetry_pass = 0;
    unit_m4(test->symm_rot_mat_inv);
  }

  /* Just for initialize. */
  test->dist = 0.0f;

  /* Only for 2D projection. */
  zero_v4(test->plane_view);
  zero_v4(test->plane_tool);

  if (RV3D_CLIPPING_ENABLED(v3d, rv3d)) {
    test->clip_rv3d = rv3d;
  }
  else {
    test->clip_rv3d = nullptr;
  }
}

BLI_INLINE bool sculpt_brush_test_clipping(const SculptBrushTest *test, const float co[3])
{
  RegionView3D *rv3d = test->clip_rv3d;
  if (!rv3d) {
    return false;
  }
  float symm_co[3];
  flip_v3_v3(symm_co, co, test->mirror_symmetry_pass);
  if (test->radial_symmetry_pass) {
    mul_m4_v3(test->symm_rot_mat_inv, symm_co);
  }
  return ED_view3d_clipping_test(rv3d, symm_co, true);
}

bool SCULPT_brush_test_sphere(SculptBrushTest *test, const float co[3])
{
  float distsq = len_squared_v3v3(co, test->location);

  if (distsq > test->radius_squared) {
    return false;
  }

  if (sculpt_brush_test_clipping(test, co)) {
    return false;
  }

  test->dist = sqrtf(distsq);
  return true;
}

bool SCULPT_brush_test_sphere_sq(SculptBrushTest *test, const float co[3])
{
  float distsq = len_squared_v3v3(co, test->location);

  if (distsq > test->radius_squared) {
    return false;
  }
  if (sculpt_brush_test_clipping(test, co)) {
    return false;
  }
  test->dist = distsq;
  return true;
}

bool SCULPT_brush_test_sphere_fast(const SculptBrushTest *test, const float co[3])
{
  if (sculpt_brush_test_clipping(test, co)) {
    return false;
  }
  return len_squared_v3v3(co, test->location) <= test->radius_squared;
}

bool SCULPT_brush_test_circle_sq(SculptBrushTest *test, const float co[3])
{
  float co_proj[3];
  closest_to_plane_normalized_v3(co_proj, test->plane_view, co);
  float distsq = len_squared_v3v3(co_proj, test->location);

  if (distsq > test->radius_squared) {
    return false;
  }

  if (sculpt_brush_test_clipping(test, co)) {
    return false;
  }

  test->dist = distsq;
  return true;
}

bool SCULPT_brush_test_cube(SculptBrushTest *test,
                            const float co[3],
                            const float local[4][4],
                            const float roundness)
{
  float side = 1.0f;
  float local_co[3];

  if (sculpt_brush_test_clipping(test, co)) {
    return false;
  }

  mul_v3_m4v3(local_co, local, co);

  local_co[0] = fabsf(local_co[0]);
  local_co[1] = fabsf(local_co[1]);
  local_co[2] = fabsf(local_co[2]);

  /* Keep the square and circular brush tips the same size. */
  side += (1.0f - side) * roundness;

  const float hardness = 1.0f - roundness;
  const float constant_side = hardness * side;
  const float falloff_side = roundness * side;

  if (!(local_co[0] <= side && local_co[1] <= side && local_co[2] <= side)) {
    /* Outside the square. */
    return false;
  }
  if (min_ff(local_co[0], local_co[1]) > constant_side) {
    /* Corner, distance to the center of the corner circle. */
    float r_point[3];
    copy_v3_fl(r_point, constant_side);
    test->dist = len_v2v2(r_point, local_co) / falloff_side;
    return true;
  }
  if (max_ff(local_co[0], local_co[1]) > constant_side) {
    /* Side, distance to the square XY axis. */
    test->dist = (max_ff(local_co[0], local_co[1]) - constant_side) / falloff_side;
    return true;
  }

  /* Inside the square, constant distance. */
  test->dist = 0.0f;
  return true;
}

SculptBrushTestFn SCULPT_brush_test_init_with_falloff_shape(SculptSession *ss,
                                                            SculptBrushTest *test,
                                                            char falloff_shape)
{
  if (!ss->cache && !ss->filter_cache) {
    falloff_shape = PAINT_FALLOFF_SHAPE_SPHERE;
  }

  SCULPT_brush_test_init(ss, test);
  SculptBrushTestFn sculpt_brush_test_sq_fn;
  if (falloff_shape == PAINT_FALLOFF_SHAPE_SPHERE) {
    sculpt_brush_test_sq_fn = SCULPT_brush_test_sphere_sq;
  }
  else {
    float view_normal[3];

    if (ss->cache) {
      copy_v3_v3(view_normal, ss->cache->view_normal);
    }
    else {
      copy_v3_v3(view_normal, ss->filter_cache->view_normal);
    }

    /* PAINT_FALLOFF_SHAPE_TUBE */
    plane_from_point_normal_v3(test->plane_view, test->location, view_normal);
    sculpt_brush_test_sq_fn = SCULPT_brush_test_circle_sq;
  }
  return sculpt_brush_test_sq_fn;
}

const float *SCULPT_brush_frontface_normal_from_falloff_shape(SculptSession *ss,
                                                              char falloff_shape)
{
  if (falloff_shape == PAINT_FALLOFF_SHAPE_SPHERE) {
    return ss->cache->sculpt_normal_symm;
  }
  /* PAINT_FALLOFF_SHAPE_TUBE */
  return ss->cache->view_normal;
}

static float frontface(const Brush *br,
                       const float sculpt_normal[3],
                       const float no[3],
                       const float fno[3])
{
  if (!(br->flag & BRUSH_FRONTFACE)) {
    return 1.0f;
  }

  float dot;
  if (no) {
    dot = dot_v3v3(no, sculpt_normal);
  }
  else {
    dot = dot_v3v3(fno, sculpt_normal);
  }
  return dot > 0.0f ? dot : 0.0f;
}

#if 0

static bool sculpt_brush_test_cyl(SculptBrushTest *test,
                                  float co[3],
                                  float location[3],
                                  const float area_no[3])
{
  if (sculpt_brush_test_sphere_fast(test, co)) {
    float t1[3], t2[3], t3[3], dist;

    sub_v3_v3v3(t1, location, co);
    sub_v3_v3v3(t2, x2, location);

    cross_v3_v3v3(t3, area_no, t1);

    dist = len_v3(t3) / len_v3(t2);

    test->dist = dist;

    return true;
  }

  return false;
}

#endif

/* ===== Sculpting =====
 */

static float calc_overlap(StrokeCache *cache,
                          const ePaintSymmetryFlags symm,
                          const char axis,
                          const float angle)
{
  float mirror[3];
  float distsq;

  flip_v3_v3(mirror, cache->true_location, symm);

  if (axis != 0) {
    float mat[3][3];
    axis_angle_to_mat3_single(mat, axis, angle);
    mul_m3_v3(mat, mirror);
  }

  distsq = len_squared_v3v3(mirror, cache->true_location);

  if (distsq <= 4.0f * (cache->radius_squared)) {
    return (2.0f * (cache->radius) - sqrtf(distsq)) / (2.0f * (cache->radius));
  }
  return 0.0f;
}

static float calc_radial_symmetry_feather(Sculpt *sd,
                                          StrokeCache *cache,
                                          const ePaintSymmetryFlags symm,
                                          const char axis)
{
  float overlap = 0.0f;

  for (int i = 1; i < sd->radial_symm[axis - 'X']; i++) {
    const float angle = 2.0f * M_PI * i / sd->radial_symm[axis - 'X'];
    overlap += calc_overlap(cache, symm, axis, angle);
  }

  return overlap;
}

static float calc_symmetry_feather(Sculpt *sd, StrokeCache *cache)
{
  if (!(sd->paint.symmetry_flags & PAINT_SYMMETRY_FEATHER)) {
    return 1.0f;
  }
  float overlap;
  const int symm = cache->symmetry;

  overlap = 0.0f;
  for (int i = 0; i <= symm; i++) {
    if (!SCULPT_is_symmetry_iteration_valid(i, symm)) {
      continue;
    }

    overlap += calc_overlap(cache, ePaintSymmetryFlags(i), 0, 0);

    overlap += calc_radial_symmetry_feather(sd, cache, ePaintSymmetryFlags(i), 'X');
    overlap += calc_radial_symmetry_feather(sd, cache, ePaintSymmetryFlags(i), 'Y');
    overlap += calc_radial_symmetry_feather(sd, cache, ePaintSymmetryFlags(i), 'Z');
  }
  return 1.0f / overlap;
}

/** \} */

/* -------------------------------------------------------------------- */
/** \name Calculate Normal and Center
 *
 * Calculate geometry surrounding the brush center.
 * (optionally using original coordinates).
 *
 * Functions are:
 * - #SCULPT_calc_area_center
 * - #SCULPT_calc_area_normal
 * - #SCULPT_calc_area_normal_and_center
 *
 * \note These are all _very_ similar, when changing one, check others.
 * \{ */

struct AreaNormalCenterTLSData {
  /* 0 = towards view, 1 = flipped */
  float area_cos[2][3];
  float area_nos[2][3];
  int count_no[2];
  int count_co[2];
};

static void calc_area_normal_and_center_task_cb(void *__restrict userdata,
                                                const int n,
                                                const TaskParallelTLS *__restrict tls)
{
  SculptThreadedTaskData *data = static_cast<SculptThreadedTaskData *>(userdata);
  SculptSession *ss = data->ob->sculpt;
  AreaNormalCenterTLSData *anctd = static_cast<AreaNormalCenterTLSData *>(tls->userdata_chunk);
  const bool use_area_nos = data->use_area_nos;
  const bool use_area_cos = data->use_area_cos;

  PBVHVertexIter vd;
  SculptUndoNode *unode = nullptr;

  bool use_original = false;
  bool normal_test_r, area_test_r;

  if (ss->cache && ss->cache->original) {
    unode = SCULPT_undo_push_node(data->ob, data->nodes[n], SCULPT_UNDO_COORDS);
    use_original = (unode->co || unode->bm_entry);
  }

  SculptBrushTest normal_test;
  SculptBrushTestFn sculpt_brush_normal_test_sq_fn = SCULPT_brush_test_init_with_falloff_shape(
      ss, &normal_test, data->brush->falloff_shape);

  /* Update the test radius to sample the normal using the normal radius of the brush. */
  if (data->brush->ob_mode == OB_MODE_SCULPT) {
    float test_radius = sqrtf(normal_test.radius_squared);
    test_radius *= data->brush->normal_radius_factor;
    normal_test.radius = test_radius;
    normal_test.radius_squared = test_radius * test_radius;
  }

  SculptBrushTest area_test;
  SculptBrushTestFn sculpt_brush_area_test_sq_fn = SCULPT_brush_test_init_with_falloff_shape(
      ss, &area_test, data->brush->falloff_shape);

  if (data->brush->ob_mode == OB_MODE_SCULPT) {
    float test_radius = sqrtf(area_test.radius_squared);
    /* Layer brush produces artifacts with normal and area radius */
    /* Enable area radius control only on Scrape for now */
    if (ELEM(data->brush->sculpt_tool, SCULPT_TOOL_SCRAPE, SCULPT_TOOL_FILL) &&
        data->brush->area_radius_factor > 0.0f) {
      test_radius *= data->brush->area_radius_factor;
      if (ss->cache && data->brush->flag2 & BRUSH_AREA_RADIUS_PRESSURE) {
        test_radius *= ss->cache->pressure;
      }
    }
    else {
      test_radius *= data->brush->normal_radius_factor;
    }
    area_test.radius = test_radius;
    area_test.radius_squared = test_radius * test_radius;
  }

  /* When the mesh is edited we can't rely on original coords
   * (original mesh may not even have verts in brush radius). */
  if (use_original && data->has_bm_orco) {
    float(*orco_coords)[3];
    int(*orco_tris)[3];
    int orco_tris_num;

    BKE_pbvh_node_get_bm_orco_data(
        data->nodes[n], &orco_tris, &orco_tris_num, &orco_coords, nullptr);

    for (int i = 0; i < orco_tris_num; i++) {
      const float *co_tri[3] = {
          orco_coords[orco_tris[i][0]],
          orco_coords[orco_tris[i][1]],
          orco_coords[orco_tris[i][2]],
      };
      float co[3];

      closest_on_tri_to_point_v3(co, normal_test.location, UNPACK3(co_tri));

      normal_test_r = sculpt_brush_normal_test_sq_fn(&normal_test, co);
      area_test_r = sculpt_brush_area_test_sq_fn(&area_test, co);

      if (!normal_test_r && !area_test_r) {
        continue;
      }

      float no[3];
      int flip_index;

      normal_tri_v3(no, UNPACK3(co_tri));

      flip_index = (dot_v3v3(ss->cache->view_normal, no) <= 0.0f);
      if (use_area_cos && area_test_r) {
        /* Weight the coordinates towards the center. */
        float p = 1.0f - (sqrtf(area_test.dist) / area_test.radius);
        const float afactor = clamp_f(3.0f * p * p - 2.0f * p * p * p, 0.0f, 1.0f);

        float disp[3];
        sub_v3_v3v3(disp, co, area_test.location);
        mul_v3_fl(disp, 1.0f - afactor);
        add_v3_v3v3(co, area_test.location, disp);
        add_v3_v3(anctd->area_cos[flip_index], co);

        anctd->count_co[flip_index] += 1;
      }
      if (use_area_nos && normal_test_r) {
        /* Weight the normals towards the center. */
        float p = 1.0f - (sqrtf(normal_test.dist) / normal_test.radius);
        const float nfactor = clamp_f(3.0f * p * p - 2.0f * p * p * p, 0.0f, 1.0f);
        mul_v3_fl(no, nfactor);

        add_v3_v3(anctd->area_nos[flip_index], no);
        anctd->count_no[flip_index] += 1;
      }
    }
  }
  else {
    BKE_pbvh_vertex_iter_begin (ss->pbvh, data->nodes[n], vd, PBVH_ITER_UNIQUE) {
      float co[3];

      /* For bm_vert only. */
      float no_s[3];

      if (use_original) {
        if (unode->bm_entry) {
          const float *temp_co;
          const float *temp_no_s;
          BM_log_original_vert_data(ss->bm_log, vd.bm_vert, &temp_co, &temp_no_s);
          copy_v3_v3(co, temp_co);
          copy_v3_v3(no_s, temp_no_s);
        }
        else {
          copy_v3_v3(co, unode->co[vd.i]);
          copy_v3_v3(no_s, unode->no[vd.i]);
        }
      }
      else {
        copy_v3_v3(co, vd.co);
      }

      normal_test_r = sculpt_brush_normal_test_sq_fn(&normal_test, co);
      area_test_r = sculpt_brush_area_test_sq_fn(&area_test, co);

      if (!normal_test_r && !area_test_r) {
        continue;
      }

      float no[3];
      int flip_index;

      data->any_vertex_sampled = true;

      if (use_original) {
        copy_v3_v3(no, no_s);
      }
      else {
        if (vd.no) {
          copy_v3_v3(no, vd.no);
        }
        else {
          copy_v3_v3(no, vd.fno);
        }
      }

      flip_index = (dot_v3v3(ss->cache ? ss->cache->view_normal : ss->cursor_view_normal, no) <=
                    0.0f);

      if (use_area_cos && area_test_r) {
        /* Weight the coordinates towards the center. */
        float p = 1.0f - (sqrtf(area_test.dist) / area_test.radius);
        const float afactor = clamp_f(3.0f * p * p - 2.0f * p * p * p, 0.0f, 1.0f);

        float disp[3];
        sub_v3_v3v3(disp, co, area_test.location);
        mul_v3_fl(disp, 1.0f - afactor);
        add_v3_v3v3(co, area_test.location, disp);

        add_v3_v3(anctd->area_cos[flip_index], co);
        anctd->count_co[flip_index] += 1;
      }
      if (use_area_nos && normal_test_r) {
        /* Weight the normals towards the center. */
        float p = 1.0f - (sqrtf(normal_test.dist) / normal_test.radius);
        const float nfactor = clamp_f(3.0f * p * p - 2.0f * p * p * p, 0.0f, 1.0f);
        mul_v3_fl(no, nfactor);

        add_v3_v3(anctd->area_nos[flip_index], no);
        anctd->count_no[flip_index] += 1;
      }
    }
    BKE_pbvh_vertex_iter_end;
  }
}

static void calc_area_normal_and_center_reduce(const void *__restrict /*userdata*/,
                                               void *__restrict chunk_join,
                                               void *__restrict chunk)
{
  AreaNormalCenterTLSData *join = static_cast<AreaNormalCenterTLSData *>(chunk_join);
  AreaNormalCenterTLSData *anctd = static_cast<AreaNormalCenterTLSData *>(chunk);

  /* For flatten center. */
  add_v3_v3(join->area_cos[0], anctd->area_cos[0]);
  add_v3_v3(join->area_cos[1], anctd->area_cos[1]);

  /* For area normal. */
  add_v3_v3(join->area_nos[0], anctd->area_nos[0]);
  add_v3_v3(join->area_nos[1], anctd->area_nos[1]);

  /* Weights. */
  add_v2_v2_int(join->count_no, anctd->count_no);
  add_v2_v2_int(join->count_co, anctd->count_co);
}

void SCULPT_calc_area_center(
    Sculpt *sd, Object *ob, PBVHNode **nodes, int totnode, float r_area_co[3])
{
  const Brush *brush = BKE_paint_brush(&sd->paint);
  SculptSession *ss = ob->sculpt;
  const bool has_bm_orco = ss->bm && SCULPT_stroke_is_dynamic_topology(ss, brush);
  int n;

  /* Intentionally set 'sd' to nullptr since we share logic with vertex paint. */
  SculptThreadedTaskData data{};
  data.sd = nullptr;
  data.ob = ob;
  data.brush = brush;
  data.nodes = nodes;
  data.totnode = totnode;
  data.has_bm_orco = has_bm_orco;
  data.use_area_cos = true;

  AreaNormalCenterTLSData anctd = {{{0}}};

  TaskParallelSettings settings;
  BKE_pbvh_parallel_range_settings(&settings, true, totnode);
  settings.func_reduce = calc_area_normal_and_center_reduce;
  settings.userdata_chunk = &anctd;
  settings.userdata_chunk_size = sizeof(AreaNormalCenterTLSData);
  BLI_task_parallel_range(0, totnode, &data, calc_area_normal_and_center_task_cb, &settings);

  /* For flatten center. */
  for (n = 0; n < ARRAY_SIZE(anctd.area_cos); n++) {
    if (anctd.count_co[n] == 0) {
      continue;
    }

    mul_v3_v3fl(r_area_co, anctd.area_cos[n], 1.0f / anctd.count_co[n]);
    break;
  }

  if (n == 2) {
    zero_v3(r_area_co);
  }

  if (anctd.count_co[0] == 0 && anctd.count_co[1] == 0) {
    if (ss->cache) {
      copy_v3_v3(r_area_co, ss->cache->location);
    }
  }
}

void SCULPT_calc_area_normal(
    Sculpt *sd, Object *ob, PBVHNode **nodes, int totnode, float r_area_no[3])
{
  const Brush *brush = BKE_paint_brush(&sd->paint);
  SCULPT_pbvh_calc_area_normal(brush, ob, nodes, totnode, true, r_area_no);
}

bool SCULPT_pbvh_calc_area_normal(const Brush *brush,
                                  Object *ob,
                                  PBVHNode **nodes,
                                  int totnode,
                                  bool use_threading,
                                  float r_area_no[3])
{
  SculptSession *ss = ob->sculpt;
  const bool has_bm_orco = ss->bm && SCULPT_stroke_is_dynamic_topology(ss, brush);

  /* Intentionally set 'sd' to nullptr since this is used for vertex paint too. */
  SculptThreadedTaskData data{};
  data.sd = nullptr;
  data.ob = ob;
  data.brush = brush;
  data.nodes = nodes;
  data.totnode = totnode;
  data.has_bm_orco = has_bm_orco;
  data.use_area_nos = true;
  data.any_vertex_sampled = false;

  AreaNormalCenterTLSData anctd = {{{0}}};

  TaskParallelSettings settings;
  BKE_pbvh_parallel_range_settings(&settings, use_threading, totnode);
  settings.func_reduce = calc_area_normal_and_center_reduce;
  settings.userdata_chunk = &anctd;
  settings.userdata_chunk_size = sizeof(AreaNormalCenterTLSData);
  BLI_task_parallel_range(0, totnode, &data, calc_area_normal_and_center_task_cb, &settings);

  /* For area normal. */
  for (int i = 0; i < ARRAY_SIZE(anctd.area_nos); i++) {
    if (normalize_v3_v3(r_area_no, anctd.area_nos[i]) != 0.0f) {
      break;
    }
  }

  return data.any_vertex_sampled;
}

void SCULPT_calc_area_normal_and_center(
    Sculpt *sd, Object *ob, PBVHNode **nodes, int totnode, float r_area_no[3], float r_area_co[3])
{
  const Brush *brush = BKE_paint_brush(&sd->paint);
  SculptSession *ss = ob->sculpt;
  const bool has_bm_orco = ss->bm && SCULPT_stroke_is_dynamic_topology(ss, brush);
  int n;

  /* Intentionally set 'sd' to nullptr since this is used for vertex paint too. */
  SculptThreadedTaskData data{};
  data.sd = nullptr;
  data.ob = ob;
  data.brush = brush;
  data.nodes = nodes;
  data.totnode = totnode;
  data.has_bm_orco = has_bm_orco;
  data.use_area_cos = true;
  data.use_area_nos = true;

  AreaNormalCenterTLSData anctd = {{{0}}};

  TaskParallelSettings settings;
  BKE_pbvh_parallel_range_settings(&settings, true, totnode);
  settings.func_reduce = calc_area_normal_and_center_reduce;
  settings.userdata_chunk = &anctd;
  settings.userdata_chunk_size = sizeof(AreaNormalCenterTLSData);
  BLI_task_parallel_range(0, totnode, &data, calc_area_normal_and_center_task_cb, &settings);

  /* For flatten center. */
  for (n = 0; n < ARRAY_SIZE(anctd.area_cos); n++) {
    if (anctd.count_co[n] == 0) {
      continue;
    }

    mul_v3_v3fl(r_area_co, anctd.area_cos[n], 1.0f / anctd.count_co[n]);
    break;
  }

  if (n == 2) {
    zero_v3(r_area_co);
  }

  if (anctd.count_co[0] == 0 && anctd.count_co[1] == 0) {
    if (ss->cache) {
      copy_v3_v3(r_area_co, ss->cache->location);
    }
  }

  /* For area normal. */
  for (n = 0; n < ARRAY_SIZE(anctd.area_nos); n++) {
    if (normalize_v3_v3(r_area_no, anctd.area_nos[n]) != 0.0f) {
      break;
    }
  }
}

/** \} */

/* -------------------------------------------------------------------- */
/** \name Generic Brush Utilities
 * \{ */

/**
 * Return modified brush strength. Includes the direction of the brush, positive
 * values pull vertices, negative values push. Uses tablet pressure and a
 * special multiplier found experimentally to scale the strength factor.
 */
static float brush_strength(const Sculpt *sd,
                            const StrokeCache *cache,
                            const float feather,
                            const UnifiedPaintSettings *ups,
                            const PaintModeSettings * /*paint_mode_settings*/)
{
  const Scene *scene = cache->vc->scene;
  const Brush *brush = BKE_paint_brush((Paint *)&sd->paint);

  /* Primary strength input; square it to make lower values more sensitive. */
  const float root_alpha = BKE_brush_alpha_get(scene, brush);
  const float alpha = root_alpha * root_alpha;
  const float dir = (brush->flag & BRUSH_DIR_IN) ? -1.0f : 1.0f;
  const float pressure = BKE_brush_use_alpha_pressure(brush) ? cache->pressure : 1.0f;
  const float pen_flip = cache->pen_flip ? -1.0f : 1.0f;
  const float invert = cache->invert ? -1.0f : 1.0f;
  float overlap = ups->overlap_factor;
  /* Spacing is integer percentage of radius, divide by 50 to get
   * normalized diameter. */

  float flip = dir * invert * pen_flip;
  if (brush->flag & BRUSH_INVERT_TO_SCRAPE_FILL) {
    flip = 1.0f;
  }

  /* Pressure final value after being tweaked depending on the brush. */
  float final_pressure;

  switch (brush->sculpt_tool) {
    case SCULPT_TOOL_CLAY:
      final_pressure = pow4f(pressure);
      overlap = (1.0f + overlap) / 2.0f;
      return 0.25f * alpha * flip * final_pressure * overlap * feather;
    case SCULPT_TOOL_DRAW:
    case SCULPT_TOOL_DRAW_SHARP:
    case SCULPT_TOOL_LAYER:
      return alpha * flip * pressure * overlap * feather;
    case SCULPT_TOOL_DISPLACEMENT_ERASER:
      return alpha * pressure * overlap * feather;
    case SCULPT_TOOL_CLOTH:
      if (brush->cloth_deform_type == BRUSH_CLOTH_DEFORM_GRAB) {
        /* Grab deform uses the same falloff as a regular grab brush. */
        return root_alpha * feather;
      }
      else if (brush->cloth_deform_type == BRUSH_CLOTH_DEFORM_SNAKE_HOOK) {
        return root_alpha * feather * pressure * overlap;
      }
      else if (brush->cloth_deform_type == BRUSH_CLOTH_DEFORM_EXPAND) {
        /* Expand is more sensible to strength as it keeps expanding the cloth when sculpting over
         * the same vertices. */
        return 0.1f * alpha * flip * pressure * overlap * feather;
      }
      else {
        /* Multiply by 10 by default to get a larger range of strength depending on the size of the
         * brush and object. */
        return 10.0f * alpha * flip * pressure * overlap * feather;
      }
    case SCULPT_TOOL_DRAW_FACE_SETS:
      return alpha * pressure * overlap * feather;
    case SCULPT_TOOL_SLIDE_RELAX:
      return alpha * pressure * overlap * feather * 2.0f;
    case SCULPT_TOOL_PAINT:
      final_pressure = pressure * pressure;
      return final_pressure * overlap * feather;
    case SCULPT_TOOL_SMEAR:
    case SCULPT_TOOL_DISPLACEMENT_SMEAR:
      return alpha * pressure * overlap * feather;
    case SCULPT_TOOL_CLAY_STRIPS:
      /* Clay Strips needs less strength to compensate the curve. */
      final_pressure = powf(pressure, 1.5f);
      return alpha * flip * final_pressure * overlap * feather * 0.3f;
    case SCULPT_TOOL_CLAY_THUMB:
      final_pressure = pressure * pressure;
      return alpha * flip * final_pressure * overlap * feather * 1.3f;

    case SCULPT_TOOL_MASK:
      overlap = (1.0f + overlap) / 2.0f;
      switch ((BrushMaskTool)brush->mask_tool) {
        case BRUSH_MASK_DRAW:
          return alpha * flip * pressure * overlap * feather;
        case BRUSH_MASK_SMOOTH:
          return alpha * pressure * feather;
      }
      BLI_assert_msg(0, "Not supposed to happen");
      return 0.0f;

    case SCULPT_TOOL_CREASE:
    case SCULPT_TOOL_BLOB:
      return alpha * flip * pressure * overlap * feather;

    case SCULPT_TOOL_INFLATE:
      if (flip > 0.0f) {
        return 0.250f * alpha * flip * pressure * overlap * feather;
      }
      else {
        return 0.125f * alpha * flip * pressure * overlap * feather;
      }

    case SCULPT_TOOL_MULTIPLANE_SCRAPE:
      overlap = (1.0f + overlap) / 2.0f;
      return alpha * flip * pressure * overlap * feather;

    case SCULPT_TOOL_FILL:
    case SCULPT_TOOL_SCRAPE:
    case SCULPT_TOOL_FLATTEN:
      if (flip > 0.0f) {
        overlap = (1.0f + overlap) / 2.0f;
        return alpha * flip * pressure * overlap * feather;
      }
      else {
        /* Reduce strength for DEEPEN, PEAKS, and CONTRAST. */
        return 0.5f * alpha * flip * pressure * overlap * feather;
      }

    case SCULPT_TOOL_SMOOTH:
      return flip * alpha * pressure * feather;

    case SCULPT_TOOL_PINCH:
      if (flip > 0.0f) {
        return alpha * flip * pressure * overlap * feather;
      }
      else {
        return 0.25f * alpha * flip * pressure * overlap * feather;
      }

    case SCULPT_TOOL_NUDGE:
      overlap = (1.0f + overlap) / 2.0f;
      return alpha * pressure * overlap * feather;

    case SCULPT_TOOL_THUMB:
      return alpha * pressure * feather;

    case SCULPT_TOOL_SNAKE_HOOK:
      return root_alpha * feather;

    case SCULPT_TOOL_GRAB:
      return root_alpha * feather;

    case SCULPT_TOOL_ROTATE:
      return alpha * pressure * feather;

    case SCULPT_TOOL_ELASTIC_DEFORM:
    case SCULPT_TOOL_POSE:
    case SCULPT_TOOL_BOUNDARY:
      return root_alpha * feather;

    default:
      return 0.0f;
  }
}

static float sculpt_apply_hardness(const SculptSession *ss, const float input_len)
{
  const StrokeCache *cache = ss->cache;
  float final_len = input_len;
  const float hardness = cache->paint_brush.hardness;
  float p = input_len / cache->radius;
  if (p < hardness) {
    final_len = 0.0f;
  }
  else if (hardness == 1.0f) {
    final_len = cache->radius;
  }
  else {
    p = (p - hardness) / (1.0f - hardness);
    final_len = p * cache->radius;
  }

  return final_len;
}

static void sculpt_apply_texture(const SculptSession *ss,
                                 const Brush *brush,
                                 const float brush_point[3],
                                 const int thread_id,
                                 float *r_value,
                                 float r_rgba[4])
{
  StrokeCache *cache = ss->cache;
  const Scene *scene = cache->vc->scene;
  const MTex *mtex = BKE_brush_mask_texture_get(brush, OB_MODE_SCULPT);

  if (!mtex->tex) {
    *r_value = 1.0f;
    copy_v4_fl(r_rgba, 1.0f);
    return;
  }

  float point[3];
  sub_v3_v3v3(point, brush_point, cache->plane_offset);

  if (mtex->brush_map_mode == MTEX_MAP_MODE_3D) {
    /* Get strength by feeding the vertex location directly into a texture. */
    *r_value = BKE_brush_sample_tex_3d(scene, brush, mtex, point, r_rgba, 0, ss->tex_pool);
  }
  else {
    float symm_point[3];

    /* If the active area is being applied for symmetry, flip it
     * across the symmetry axis and rotate it back to the original
     * position in order to project it. This insures that the
     * brush texture will be oriented correctly. */
    if (cache->radial_symmetry_pass) {
      mul_m4_v3(cache->symm_rot_mat_inv, point);
    }
    flip_v3_v3(symm_point, point, cache->mirror_symmetry_pass);

    /* Still no symmetry supported for other paint modes.
     * Sculpt does it DIY. */
    if (mtex->brush_map_mode == MTEX_MAP_MODE_AREA) {
      /* Similar to fixed mode, but projects from brush angle
       * rather than view direction. */

      mul_m4_v3(cache->brush_local_mat, symm_point);

      float x = symm_point[0];
      float y = symm_point[1];

      x *= mtex->size[0];
      y *= mtex->size[1];

      x += mtex->ofs[0];
      y += mtex->ofs[1];

      paint_get_tex_pixel(mtex, x, y, ss->tex_pool, thread_id, r_value, r_rgba);

      add_v3_fl(r_rgba, brush->texture_sample_bias);  // v3 -> Ignore alpha
      *r_value -= brush->texture_sample_bias;
    }
    else {
      float point_2d[2];
      ED_view3d_project_float_v2_m4(
          cache->vc->region, symm_point, point_2d, cache->projection_mat);
      const float point_3d[3] = {point_2d[0], point_2d[1], 0.0f};
      *r_value = BKE_brush_sample_tex_3d(scene, brush, mtex, point_3d, r_rgba, 0, ss->tex_pool);
    }
  }
}

float SCULPT_brush_strength_factor(SculptSession *ss,
                                   const Brush *brush,
                                   const float brush_point[3],
                                   float len,
                                   const float vno[3],
                                   const float fno[3],
                                   float mask,
                                   const PBVHVertRef vertex,
                                   int thread_id,
                                   AutomaskingNodeData *automask_data)
{
  StrokeCache *cache = ss->cache;

  float avg = 1.0f;
  float rgba[4];
  sculpt_apply_texture(ss, brush, brush_point, thread_id, &avg, rgba);

  /* Hardness. */
  const float final_len = sculpt_apply_hardness(ss, len);

  /* Falloff curve. */
  avg *= BKE_brush_curve_strength(brush, final_len, cache->radius);
  avg *= frontface(brush, cache->view_normal, vno, fno);

  /* Paint mask. */
  avg *= 1.0f - mask;

  /* Auto-masking. */
  avg *= SCULPT_automasking_factor_get(cache->automasking, ss, vertex, automask_data);

  return avg;
}

void SCULPT_brush_strength_color(SculptSession *ss,
                                 const Brush *brush,
                                 const float brush_point[3],
                                 float len,
                                 const float vno[3],
                                 const float fno[3],
                                 float mask,
                                 const PBVHVertRef vertex,
                                 int thread_id,
                                 AutomaskingNodeData *automask_data,
                                 float r_rgba[4])
{
  StrokeCache *cache = ss->cache;

  float avg = 1.0f;
  sculpt_apply_texture(ss, brush, brush_point, thread_id, &avg, r_rgba);

  /* Hardness. */
  const float final_len = sculpt_apply_hardness(ss, len);

  /* Falloff curve. */
  const float falloff = BKE_brush_curve_strength(brush, final_len, cache->radius) *
                        frontface(brush, cache->view_normal, vno, fno);

  /* Paint mask. */
  const float paint_mask = 1.0f - mask;

  /* Auto-masking. */
  const float automasking_factor = SCULPT_automasking_factor_get(
      cache->automasking, ss, vertex, automask_data);

  const float masks_combined = falloff * paint_mask * automasking_factor;

  mul_v4_fl(r_rgba, masks_combined);
}

void SCULPT_calc_vertex_displacement(SculptSession *ss,
                                     const Brush *brush,
                                     float rgba[3],
                                     float out_offset[3])
{
  mul_v3_fl(rgba, ss->cache->bstrength);
  /* Handle brush inversion */
  if (ss->cache->bstrength < 0) {
    rgba[0] *= -1;
    rgba[1] *= -1;
  }

  /* Apply texture size */
  for (int i = 0; i < 3; ++i) {
    rgba[i] *= blender::math::safe_divide(1.0f, pow2f(brush->mtex.size[i]));
  }

  /* Transform vector to object space */
  mul_mat3_m4_v3(ss->cache->brush_local_mat_inv, rgba);

  /* Handle symmetry */
  if (ss->cache->radial_symmetry_pass) {
    mul_m4_v3(ss->cache->symm_rot_mat, rgba);
  }
  flip_v3_v3(out_offset, rgba, ss->cache->mirror_symmetry_pass);
}

bool SCULPT_search_sphere_cb(PBVHNode *node, void *data_v)
{
  SculptSearchSphereData *data = static_cast<SculptSearchSphereData *>(data_v);
  const float *center;
  float nearest[3];
  if (data->center) {
    center = data->center;
  }
  else {
    center = data->ss->cache ? data->ss->cache->location : data->ss->cursor_location;
  }
  float t[3], bb_min[3], bb_max[3];

  if (data->ignore_fully_ineffective) {
    if (BKE_pbvh_node_fully_hidden_get(node)) {
      return false;
    }
    if (BKE_pbvh_node_fully_masked_get(node)) {
      return false;
    }
  }

  if (data->original) {
    BKE_pbvh_node_get_original_BB(node, bb_min, bb_max);
  }
  else {
    BKE_pbvh_node_get_BB(node, bb_min, bb_max);
  }

  for (int i = 0; i < 3; i++) {
    if (bb_min[i] > center[i]) {
      nearest[i] = bb_min[i];
    }
    else if (bb_max[i] < center[i]) {
      nearest[i] = bb_max[i];
    }
    else {
      nearest[i] = center[i];
    }
  }

  sub_v3_v3v3(t, center, nearest);

  return len_squared_v3(t) < data->radius_squared;
}

bool SCULPT_search_circle_cb(PBVHNode *node, void *data_v)
{
  SculptSearchCircleData *data = static_cast<SculptSearchCircleData *>(data_v);
  float bb_min[3], bb_max[3];

  if (data->ignore_fully_ineffective) {
    if (BKE_pbvh_node_fully_masked_get(node)) {
      return false;
    }
  }

  if (data->original) {
    BKE_pbvh_node_get_original_BB(node, bb_min, bb_max);
  }
  else {
    BKE_pbvh_node_get_BB(node, bb_min, bb_min);
  }

  float dummy_co[3], dummy_depth;
  const float dist_sq = dist_squared_ray_to_aabb_v3(
      data->dist_ray_to_aabb_precalc, bb_min, bb_max, dummy_co, &dummy_depth);

  /* Seems like debug code.
   * Maybe this function can just return true if the node is not fully masked. */
  return dist_sq < data->radius_squared || true;
}

void SCULPT_clip(Sculpt *sd, SculptSession *ss, float co[3], const float val[3])
{
  for (int i = 0; i < 3; i++) {
    if (sd->flags & (SCULPT_LOCK_X << i)) {
      continue;
    }

    bool do_clip = false;
    float co_clip[3];
    if (ss->cache && (ss->cache->flag & (CLIP_X << i))) {
      /* Take possible mirror object into account. */
      mul_v3_m4v3(co_clip, ss->cache->clip_mirror_mtx, co);

      if (fabsf(co_clip[i]) <= ss->cache->clip_tolerance[i]) {
        co_clip[i] = 0.0f;
        float imtx[4][4];
        invert_m4_m4(imtx, ss->cache->clip_mirror_mtx);
        mul_m4_v3(imtx, co_clip);
        do_clip = true;
      }
    }

    if (do_clip) {
      co[i] = co_clip[i];
    }
    else {
      co[i] = val[i];
    }
  }
}

static PBVHNode **sculpt_pbvh_gather_cursor_update(Object *ob,
                                                   Sculpt *sd,
                                                   bool use_original,
                                                   int *r_totnode)
{
  SculptSession *ss = ob->sculpt;
  PBVHNode **nodes = nullptr;
  SculptSearchSphereData data{};
  data.ss = ss;
  data.sd = sd;
  data.radius_squared = ss->cursor_radius;
  data.original = use_original;
  data.ignore_fully_ineffective = false;
  data.center = nullptr;
  BKE_pbvh_search_gather(ss->pbvh, SCULPT_search_sphere_cb, &data, &nodes, r_totnode);
  return nodes;
}

static PBVHNode **sculpt_pbvh_gather_generic_intern(Object *ob,
                                                    Sculpt *sd,
                                                    const Brush *brush,
                                                    bool use_original,
                                                    float radius_scale,
                                                    int *r_totnode,
                                                    PBVHNodeFlags flag)
{
  SculptSession *ss = ob->sculpt;
  PBVHNode **nodes = nullptr;
  PBVHNodeFlags leaf_flag = PBVH_Leaf;

  if (flag & PBVH_TexLeaf) {
    leaf_flag = PBVH_TexLeaf;
  }

  /* Build a list of all nodes that are potentially within the cursor or brush's area of influence.
   */
  if (brush->falloff_shape == PAINT_FALLOFF_SHAPE_SPHERE) {
    SculptSearchSphereData data{};
    data.ss = ss;
    data.sd = sd;
    data.radius_squared = square_f(ss->cache->radius * radius_scale);
    data.original = use_original;
    data.ignore_fully_ineffective = brush->sculpt_tool != SCULPT_TOOL_MASK;
    data.center = nullptr;
    BKE_pbvh_search_gather_ex(
        ss->pbvh, SCULPT_search_sphere_cb, &data, &nodes, r_totnode, leaf_flag);
  }
  else {
    DistRayAABB_Precalc dist_ray_to_aabb_precalc;
    dist_squared_ray_to_aabb_v3_precalc(
        &dist_ray_to_aabb_precalc, ss->cache->location, ss->cache->view_normal);
    SculptSearchCircleData data{};
    data.ss = ss;
    data.sd = sd;
    data.radius_squared = ss->cache ? square_f(ss->cache->radius * radius_scale) :
                                      ss->cursor_radius;
    data.original = use_original;
    data.dist_ray_to_aabb_precalc = &dist_ray_to_aabb_precalc;
    data.ignore_fully_ineffective = brush->sculpt_tool != SCULPT_TOOL_MASK;
    BKE_pbvh_search_gather_ex(
        ss->pbvh, SCULPT_search_circle_cb, &data, &nodes, r_totnode, leaf_flag);
  }
  return nodes;
}

static PBVHNode **sculpt_pbvh_gather_generic(Object *ob,
                                             Sculpt *sd,
                                             const Brush *brush,
                                             bool use_original,
                                             float radius_scale,
                                             int *r_totnode)
{
  return sculpt_pbvh_gather_generic_intern(
      ob, sd, brush, use_original, radius_scale, r_totnode, PBVH_Leaf);
}

static PBVHNode **sculpt_pbvh_gather_texpaint(Object *ob,
                                              Sculpt *sd,
                                              const Brush *brush,
                                              bool use_original,
                                              float radius_scale,
                                              int *r_totnode)
{
  return sculpt_pbvh_gather_generic_intern(
      ob, sd, brush, use_original, radius_scale, r_totnode, PBVH_TexLeaf);
}

/* Calculate primary direction of movement for many brushes. */
static void calc_sculpt_normal(
    Sculpt *sd, Object *ob, PBVHNode **nodes, int totnode, float r_area_no[3])
{
  const Brush *brush = BKE_paint_brush(&sd->paint);
  const SculptSession *ss = ob->sculpt;

  switch (brush->sculpt_plane) {
    case SCULPT_DISP_DIR_VIEW:
      copy_v3_v3(r_area_no, ss->cache->true_view_normal);
      break;

    case SCULPT_DISP_DIR_X:
      ARRAY_SET_ITEMS(r_area_no, 1.0f, 0.0f, 0.0f);
      break;

    case SCULPT_DISP_DIR_Y:
      ARRAY_SET_ITEMS(r_area_no, 0.0f, 1.0f, 0.0f);
      break;

    case SCULPT_DISP_DIR_Z:
      ARRAY_SET_ITEMS(r_area_no, 0.0f, 0.0f, 1.0f);
      break;

    case SCULPT_DISP_DIR_AREA:
      SCULPT_calc_area_normal(sd, ob, nodes, totnode, r_area_no);
      break;

    default:
      break;
  }
}

static void update_sculpt_normal(Sculpt *sd, Object *ob, PBVHNode **nodes, int totnode)
{
  const Brush *brush = BKE_paint_brush(&sd->paint);
  StrokeCache *cache = ob->sculpt->cache;
  /* Grab brush does not update the sculpt normal during a stroke. */
  const bool update_normal =
      !(brush->flag & BRUSH_ORIGINAL_NORMAL) && !(brush->sculpt_tool == SCULPT_TOOL_GRAB) &&
      !(brush->sculpt_tool == SCULPT_TOOL_THUMB && !(brush->flag & BRUSH_ANCHORED)) &&
      !(brush->sculpt_tool == SCULPT_TOOL_ELASTIC_DEFORM) &&
      !(brush->sculpt_tool == SCULPT_TOOL_SNAKE_HOOK && cache->normal_weight > 0.0f);

  if (cache->mirror_symmetry_pass == 0 && cache->radial_symmetry_pass == 0 &&
      (SCULPT_stroke_is_first_brush_step_of_symmetry_pass(cache) || update_normal)) {
    calc_sculpt_normal(sd, ob, nodes, totnode, cache->sculpt_normal);
    if (brush->falloff_shape == PAINT_FALLOFF_SHAPE_TUBE) {
      project_plane_v3_v3v3(cache->sculpt_normal, cache->sculpt_normal, cache->view_normal);
      normalize_v3(cache->sculpt_normal);
    }
    copy_v3_v3(cache->sculpt_normal_symm, cache->sculpt_normal);
  }
  else {
    copy_v3_v3(cache->sculpt_normal_symm, cache->sculpt_normal);
    flip_v3(cache->sculpt_normal_symm, cache->mirror_symmetry_pass);
    mul_m4_v3(cache->symm_rot_mat, cache->sculpt_normal_symm);
  }
}

static void calc_local_y(ViewContext *vc, const float center[3], float y[3])
{
  Object *ob = vc->obact;
  float loc[3];
  const float xy_delta[2] = {0.0f, 1.0f};

  mul_v3_m4v3(loc, ob->world_to_object, center);
  const float zfac = ED_view3d_calc_zfac(vc->rv3d, loc);

  ED_view3d_win_to_delta(vc->region, xy_delta, zfac, y);
  normalize_v3(y);

  add_v3_v3(y, ob->loc);
  mul_m4_v3(ob->world_to_object, y);
}

static void calc_brush_local_mat(const MTex *mtex,
                                 Object *ob,
                                 float local_mat[4][4],
                                 float local_mat_inv[4][4])
{
  const StrokeCache *cache = ob->sculpt->cache;
  float tmat[4][4];
  float mat[4][4];
  float scale[4][4];
  float angle, v[3];
  float up[3];

  /* Ensure `ob->world_to_object` is up to date. */
  invert_m4_m4(ob->world_to_object, ob->object_to_world);

  /* Initialize last column of matrix. */
  mat[0][3] = 0.0f;
  mat[1][3] = 0.0f;
  mat[2][3] = 0.0f;
  mat[3][3] = 1.0f;

  /* Get view's up vector in object-space. */
  calc_local_y(cache->vc, cache->location, up);

  /* Calculate the X axis of the local matrix. */
  cross_v3_v3v3(v, up, cache->sculpt_normal);
  /* Apply rotation (user angle, rake, etc.) to X axis. */
  angle = mtex->rot - cache->special_rotation;
  rotate_v3_v3v3fl(mat[0], v, cache->sculpt_normal, angle);

  /* Get other axes. */
  cross_v3_v3v3(mat[1], cache->sculpt_normal, mat[0]);
  copy_v3_v3(mat[2], cache->sculpt_normal);

  /* Set location. */
  copy_v3_v3(mat[3], cache->location);

  /* Scale by brush radius. */
  float radius = cache->radius;

  /* Square tips should scale by square root of 2. */
  if (sculpt_tool_has_cube_tip(cache->brush->sculpt_tool)) {
    radius += (radius * M_SQRT2 - radius) * (1.0f - cache->brush->tip_roundness);
  }

  normalize_m4(mat);
  scale_m4_fl(scale, radius);
  mul_m4_m4m4(tmat, mat, scale);

  /* Return tmat as is (for converting from local area coords to model-space coords). */
  copy_m4_m4(local_mat_inv, tmat);
  /* Return inverse (for converting from model-space coords to local area coords). */
  invert_m4_m4(local_mat, tmat);
}

#define SCULPT_TILT_SENSITIVITY 0.7f
void SCULPT_tilt_apply_to_normal(float r_normal[3], StrokeCache *cache, const float tilt_strength)
{
  if (!U.experimental.use_sculpt_tools_tilt) {
    return;
  }
  const float rot_max = M_PI_2 * tilt_strength * SCULPT_TILT_SENSITIVITY;
  mul_v3_mat3_m4v3(r_normal, cache->vc->obact->object_to_world, r_normal);
  float normal_tilt_y[3];
  rotate_v3_v3v3fl(normal_tilt_y, r_normal, cache->vc->rv3d->viewinv[0], cache->y_tilt * rot_max);
  float normal_tilt_xy[3];
  rotate_v3_v3v3fl(
      normal_tilt_xy, normal_tilt_y, cache->vc->rv3d->viewinv[1], cache->x_tilt * rot_max);
  mul_v3_mat3_m4v3(r_normal, cache->vc->obact->world_to_object, normal_tilt_xy);
  normalize_v3(r_normal);
}

void SCULPT_tilt_effective_normal_get(const SculptSession *ss, const Brush *brush, float r_no[3])
{
  copy_v3_v3(r_no, ss->cache->sculpt_normal_symm);
  SCULPT_tilt_apply_to_normal(r_no, ss->cache, brush->tilt_strength_factor);
}

static void update_brush_local_mat(Sculpt *sd, Object *ob)
{
  StrokeCache *cache = ob->sculpt->cache;

  if (cache->mirror_symmetry_pass == 0 && cache->radial_symmetry_pass == 0) {
    const Brush *brush = BKE_paint_brush(&sd->paint);
    const MTex *mask_tex = BKE_brush_mask_texture_get(brush, OB_MODE_SCULPT);
    calc_brush_local_mat(mask_tex, ob, cache->brush_local_mat, cache->brush_local_mat_inv);
  }
}

/** \} */

/* -------------------------------------------------------------------- */
/** \name Texture painting
 * \{ */

static bool sculpt_needs_pbvh_pixels(PaintModeSettings *paint_mode_settings,
                                     const Brush *brush,
                                     Object *ob)
{
  if (brush->sculpt_tool == SCULPT_TOOL_PAINT && U.experimental.use_sculpt_texture_paint) {
    Image *image;
    ImageUser *image_user;
    return SCULPT_paint_image_canvas_get(paint_mode_settings, ob, &image, &image_user);
  }

  return false;
}

static void sculpt_pbvh_update_pixels(PaintModeSettings *paint_mode_settings,
                                      SculptSession *ss,
                                      Object *ob)
{
  BLI_assert(ob->type == OB_MESH);
  Mesh *mesh = (Mesh *)ob->data;

  Image *image;
  ImageUser *image_user;
  if (!SCULPT_paint_image_canvas_get(paint_mode_settings, ob, &image, &image_user)) {
    return;
  }

  BKE_pbvh_build_pixels(ss->pbvh, mesh, image, image_user);
}

/** \} */

/* -------------------------------------------------------------------- */
/** \name Generic Brush Plane & Symmetry Utilities
 * \{ */

struct SculptRaycastData {
  SculptSession *ss;
  const float *ray_start;
  const float *ray_normal;
  bool hit;
  float depth;
  bool original;

  PBVHVertRef active_vertex;
  float *face_normal;

  int active_face_grid_index;

  IsectRayPrecalc isect_precalc;
};

struct SculptFindNearestToRayData {
  SculptSession *ss;
  const float *ray_start, *ray_normal;
  bool hit;
  float depth;
  float dist_sq_to_ray;
  bool original;
};

ePaintSymmetryAreas SCULPT_get_vertex_symm_area(const float co[3])
{
  ePaintSymmetryAreas symm_area = ePaintSymmetryAreas(PAINT_SYMM_AREA_DEFAULT);
  if (co[0] < 0.0f) {
    symm_area |= PAINT_SYMM_AREA_X;
  }
  if (co[1] < 0.0f) {
    symm_area |= PAINT_SYMM_AREA_Y;
  }
  if (co[2] < 0.0f) {
    symm_area |= PAINT_SYMM_AREA_Z;
  }
  return symm_area;
}

void SCULPT_flip_v3_by_symm_area(float v[3],
                                 const ePaintSymmetryFlags symm,
                                 const ePaintSymmetryAreas symmarea,
                                 const float pivot[3])
{
  for (int i = 0; i < 3; i++) {
    ePaintSymmetryFlags symm_it = ePaintSymmetryFlags(1 << i);
    if (!(symm & symm_it)) {
      continue;
    }
    if (symmarea & symm_it) {
      flip_v3(v, symm_it);
    }
    if (pivot[i] < 0.0f) {
      flip_v3(v, symm_it);
    }
  }
}

void SCULPT_flip_quat_by_symm_area(float quat[4],
                                   const ePaintSymmetryFlags symm,
                                   const ePaintSymmetryAreas symmarea,
                                   const float pivot[3])
{
  for (int i = 0; i < 3; i++) {
    ePaintSymmetryFlags symm_it = ePaintSymmetryFlags(1 << i);
    if (!(symm & symm_it)) {
      continue;
    }
    if (symmarea & symm_it) {
      flip_qt(quat, symm_it);
    }
    if (pivot[i] < 0.0f) {
      flip_qt(quat, symm_it);
    }
  }
}

void SCULPT_calc_brush_plane(
    Sculpt *sd, Object *ob, PBVHNode **nodes, int totnode, float r_area_no[3], float r_area_co[3])
{
  SculptSession *ss = ob->sculpt;
  Brush *brush = BKE_paint_brush(&sd->paint);

  zero_v3(r_area_co);
  zero_v3(r_area_no);

  if (SCULPT_stroke_is_main_symmetry_pass(ss->cache) &&
      (SCULPT_stroke_is_first_brush_step_of_symmetry_pass(ss->cache) ||
       !(brush->flag & BRUSH_ORIGINAL_PLANE) || !(brush->flag & BRUSH_ORIGINAL_NORMAL))) {
    switch (brush->sculpt_plane) {
      case SCULPT_DISP_DIR_VIEW:
        copy_v3_v3(r_area_no, ss->cache->true_view_normal);
        break;

      case SCULPT_DISP_DIR_X:
        ARRAY_SET_ITEMS(r_area_no, 1.0f, 0.0f, 0.0f);
        break;

      case SCULPT_DISP_DIR_Y:
        ARRAY_SET_ITEMS(r_area_no, 0.0f, 1.0f, 0.0f);
        break;

      case SCULPT_DISP_DIR_Z:
        ARRAY_SET_ITEMS(r_area_no, 0.0f, 0.0f, 1.0f);
        break;

      case SCULPT_DISP_DIR_AREA:
        SCULPT_calc_area_normal_and_center(sd, ob, nodes, totnode, r_area_no, r_area_co);
        if (brush->falloff_shape == PAINT_FALLOFF_SHAPE_TUBE) {
          project_plane_v3_v3v3(r_area_no, r_area_no, ss->cache->view_normal);
          normalize_v3(r_area_no);
        }
        break;

      default:
        break;
    }

    /* For flatten center. */
    /* Flatten center has not been calculated yet if we are not using the area normal. */
    if (brush->sculpt_plane != SCULPT_DISP_DIR_AREA) {
      SCULPT_calc_area_center(sd, ob, nodes, totnode, r_area_co);
    }

    /* For area normal. */
    if (!SCULPT_stroke_is_first_brush_step_of_symmetry_pass(ss->cache) &&
        (brush->flag & BRUSH_ORIGINAL_NORMAL)) {
      copy_v3_v3(r_area_no, ss->cache->sculpt_normal);
    }
    else {
      copy_v3_v3(ss->cache->sculpt_normal, r_area_no);
    }

    /* For flatten center. */
    if (!SCULPT_stroke_is_first_brush_step_of_symmetry_pass(ss->cache) &&
        (brush->flag & BRUSH_ORIGINAL_PLANE)) {
      copy_v3_v3(r_area_co, ss->cache->last_center);
    }
    else {
      copy_v3_v3(ss->cache->last_center, r_area_co);
    }
  }
  else {
    /* For area normal. */
    copy_v3_v3(r_area_no, ss->cache->sculpt_normal);

    /* For flatten center. */
    copy_v3_v3(r_area_co, ss->cache->last_center);

    /* For area normal. */
    flip_v3(r_area_no, ss->cache->mirror_symmetry_pass);

    /* For flatten center. */
    flip_v3(r_area_co, ss->cache->mirror_symmetry_pass);

    /* For area normal. */
    mul_m4_v3(ss->cache->symm_rot_mat, r_area_no);

    /* For flatten center. */
    mul_m4_v3(ss->cache->symm_rot_mat, r_area_co);

    /* Shift the plane for the current tile. */
    add_v3_v3(r_area_co, ss->cache->plane_offset);
  }
}

int SCULPT_plane_trim(const StrokeCache *cache, const Brush *brush, const float val[3])
{
  return (!(brush->flag & BRUSH_PLANE_TRIM) ||
          (dot_v3v3(val, val) <= cache->radius_squared * cache->plane_trim_squared));
}

int SCULPT_plane_point_side(const float co[3], const float plane[4])
{
  float d = plane_point_side_v3(plane, co);
  return d <= 0.0f;
}

float SCULPT_brush_plane_offset_get(Sculpt *sd, SculptSession *ss)
{
  Brush *brush = BKE_paint_brush(&sd->paint);

  float rv = brush->plane_offset;

  if (brush->flag & BRUSH_OFFSET_PRESSURE) {
    rv *= ss->cache->pressure;
  }

  return rv;
}

/** \} */

/* -------------------------------------------------------------------- */
/** \name Sculpt Gravity Brush
 * \{ */

static void do_gravity_task_cb_ex(void *__restrict userdata,
                                  const int n,
                                  const TaskParallelTLS *__restrict tls)
{
  SculptThreadedTaskData *data = static_cast<SculptThreadedTaskData *>(userdata);
  SculptSession *ss = data->ob->sculpt;
  const Brush *brush = data->brush;
  float *offset = data->offset;

  PBVHVertexIter vd;
  float(*proxy)[3];

  proxy = BKE_pbvh_node_add_proxy(ss->pbvh, data->nodes[n])->co;

  SculptBrushTest test;
  SculptBrushTestFn sculpt_brush_test_sq_fn = SCULPT_brush_test_init_with_falloff_shape(
      ss, &test, data->brush->falloff_shape);
  const int thread_id = BLI_task_parallel_thread_id(tls);

  BKE_pbvh_vertex_iter_begin (ss->pbvh, data->nodes[n], vd, PBVH_ITER_UNIQUE) {
    if (!sculpt_brush_test_sq_fn(&test, vd.co)) {
      continue;
    }
    const float fade = SCULPT_brush_strength_factor(ss,
                                                    brush,
                                                    vd.co,
                                                    sqrtf(test.dist),
                                                    vd.no,
                                                    vd.fno,
                                                    vd.mask ? *vd.mask : 0.0f,
                                                    vd.vertex,
                                                    thread_id,
                                                    nullptr);

    mul_v3_v3fl(proxy[vd.i], offset, fade);

    if (vd.is_mesh) {
      BKE_pbvh_vert_tag_update_normal(ss->pbvh, vd.vertex);
    }
  }
  BKE_pbvh_vertex_iter_end;
}

static void do_gravity(Sculpt *sd, Object *ob, PBVHNode **nodes, int totnode, float bstrength)
{
  SculptSession *ss = ob->sculpt;
  Brush *brush = BKE_paint_brush(&sd->paint);

  float offset[3];
  float gravity_vector[3];

  mul_v3_v3fl(gravity_vector, ss->cache->gravity_direction, -ss->cache->radius_squared);

  /* Offset with as much as possible factored in already. */
  mul_v3_v3v3(offset, gravity_vector, ss->cache->scale);
  mul_v3_fl(offset, bstrength);

  /* Threaded loop over nodes. */
  SculptThreadedTaskData data{};
  data.sd = sd;
  data.ob = ob;
  data.brush = brush;
  data.nodes = nodes;
  data.offset = offset;

  TaskParallelSettings settings;
  BKE_pbvh_parallel_range_settings(&settings, true, totnode);
  BLI_task_parallel_range(0, totnode, &data, do_gravity_task_cb_ex, &settings);
}

/** \} */

/* -------------------------------------------------------------------- */
/** \name Sculpt Brush Utilities
 * \{ */

void SCULPT_vertcos_to_key(Object *ob, KeyBlock *kb, const float (*vertCos)[3])
{
  Mesh *me = (Mesh *)ob->data;
  float(*ofs)[3] = nullptr;
  int a;
  const int kb_act_idx = ob->shapenr - 1;

  /* For relative keys editing of base should update other keys. */
  if (BKE_keyblock_is_basis(me->key, kb_act_idx)) {
    ofs = BKE_keyblock_convert_to_vertcos(ob, kb);

    /* Calculate key coord offsets (from previous location). */
    for (a = 0; a < me->totvert; a++) {
      sub_v3_v3v3(ofs[a], vertCos[a], ofs[a]);
    }

    /* Apply offsets on other keys. */
    LISTBASE_FOREACH (KeyBlock *, currkey, &me->key->block) {
      if ((currkey != kb) && (currkey->relative == kb_act_idx)) {
        BKE_keyblock_update_from_offset(ob, currkey, ofs);
      }
    }

    MEM_freeN(ofs);
  }

  /* Modifying of basis key should update mesh. */
  if (kb == me->key->refkey) {
    BKE_mesh_vert_coords_apply(me, vertCos);
  }

  /* Apply new coords on active key block, no need to re-allocate kb->data here! */
  BKE_keyblock_update_from_vertcos(ob, kb, vertCos);
}

/* NOTE: we do the topology update before any brush actions to avoid
 * issues with the proxies. The size of the proxy can't change, so
 * topology must be updated first. */
static void sculpt_topology_update(Sculpt *sd,
                                   Object *ob,
                                   Brush *brush,
                                   UnifiedPaintSettings * /*ups*/,
                                   PaintModeSettings * /*paint_mode_settings*/)
{
  SculptSession *ss = ob->sculpt;

  int n, totnode;
  /* Build a list of all nodes that are potentially within the brush's area of influence. */
  const bool use_original = sculpt_tool_needs_original(brush->sculpt_tool) ? true :
                                                                             ss->cache->original;
  const float radius_scale = 1.25f;
  PBVHNode **nodes = sculpt_pbvh_gather_generic(
      ob, sd, brush, use_original, radius_scale, &totnode);

  /* Only act if some verts are inside the brush area. */
  if (totnode == 0) {
    return;
  }

  /* Free index based vertex info as it will become invalid after modifying the topology during the
   * stroke. */
  MEM_SAFE_FREE(ss->vertex_info.boundary);

  PBVHTopologyUpdateMode mode = PBVHTopologyUpdateMode(0);
  float location[3];

  if (!(sd->flags & SCULPT_DYNTOPO_DETAIL_MANUAL)) {
    if (sd->flags & SCULPT_DYNTOPO_SUBDIVIDE) {
      mode |= PBVH_Subdivide;
    }

    if ((sd->flags & SCULPT_DYNTOPO_COLLAPSE) || (brush->sculpt_tool == SCULPT_TOOL_SIMPLIFY)) {
      mode |= PBVH_Collapse;
    }
  }

  for (n = 0; n < totnode; n++) {
    SCULPT_undo_push_node(ob,
                          nodes[n],
                          brush->sculpt_tool == SCULPT_TOOL_MASK ? SCULPT_UNDO_MASK :
                                                                   SCULPT_UNDO_COORDS);
    BKE_pbvh_node_mark_update(nodes[n]);

    if (BKE_pbvh_type(ss->pbvh) == PBVH_BMESH) {
      BKE_pbvh_node_mark_topology_update(nodes[n]);
      BKE_pbvh_bmesh_node_save_orig(ss->bm, ss->bm_log, nodes[n], false);
    }
  }

  if (BKE_pbvh_type(ss->pbvh) == PBVH_BMESH) {
    BKE_pbvh_bmesh_update_topology(ss->pbvh,
                                   mode,
                                   ss->cache->location,
                                   ss->cache->view_normal,
                                   ss->cache->radius,
                                   (brush->flag & BRUSH_FRONTFACE) != 0,
                                   (brush->falloff_shape != PAINT_FALLOFF_SHAPE_SPHERE));
  }

  MEM_SAFE_FREE(nodes);

  /* Update average stroke position. */
  copy_v3_v3(location, ss->cache->true_location);
  mul_m4_v3(ob->object_to_world, location);
}

static void do_brush_action_task_cb(void *__restrict userdata,
                                    const int n,
                                    const TaskParallelTLS *__restrict /*tls*/)
{
  SculptThreadedTaskData *data = static_cast<SculptThreadedTaskData *>(userdata);
  SculptSession *ss = data->ob->sculpt;

  bool need_coords = ss->cache->supports_gravity;

  if (data->brush->sculpt_tool == SCULPT_TOOL_DRAW_FACE_SETS) {
    BKE_pbvh_node_mark_update_face_sets(data->nodes[n]);

    /* Draw face sets in smooth mode moves the vertices. */
    if (ss->cache->alt_smooth) {
      need_coords = true;
    }
    else {
      SCULPT_undo_push_node(data->ob, data->nodes[n], SCULPT_UNDO_FACE_SETS);
    }
  }
  else if (data->brush->sculpt_tool == SCULPT_TOOL_MASK) {
    SCULPT_undo_push_node(data->ob, data->nodes[n], SCULPT_UNDO_MASK);
    BKE_pbvh_node_mark_update_mask(data->nodes[n]);
  }
  else if (SCULPT_tool_is_paint(data->brush->sculpt_tool)) {
    SCULPT_undo_push_node(data->ob, data->nodes[n], SCULPT_UNDO_COLOR);
    BKE_pbvh_node_mark_update_color(data->nodes[n]);
  }
  else {
    need_coords = true;
  }

  if (need_coords) {
    SCULPT_undo_push_node(data->ob, data->nodes[n], SCULPT_UNDO_COORDS);
    BKE_pbvh_node_mark_update(data->nodes[n]);
  }
}

static void do_brush_action(Sculpt *sd,
                            Object *ob,
                            Brush *brush,
                            UnifiedPaintSettings *ups,
                            PaintModeSettings *paint_mode_settings)
{
  SculptSession *ss = ob->sculpt;
  int totnode, texnodes_num = 0;
  PBVHNode **nodes, **texnodes = nullptr;

  /* Check for unsupported features. */
  PBVHType type = BKE_pbvh_type(ss->pbvh);

  if (SCULPT_tool_is_paint(brush->sculpt_tool) && SCULPT_has_loop_colors(ob)) {
    if (type != PBVH_FACES) {
      return;
    }

    BKE_pbvh_ensure_node_loops(ss->pbvh);
  }

  const bool use_original = sculpt_tool_needs_original(brush->sculpt_tool) ? true :
                                                                             ss->cache->original;
  const bool use_pixels = sculpt_needs_pbvh_pixels(paint_mode_settings, brush, ob);

  if (sculpt_needs_pbvh_pixels(paint_mode_settings, brush, ob)) {
    sculpt_pbvh_update_pixels(paint_mode_settings, ss, ob);

    texnodes = sculpt_pbvh_gather_texpaint(ob, sd, brush, use_original, 1.0f, &texnodes_num);

    if (!texnodes_num) {
      return;
    }
  }

  /* Build a list of all nodes that are potentially within the brush's area of influence */

  if (SCULPT_tool_needs_all_pbvh_nodes(brush)) {
    /* These brushes need to update all nodes as they are not constrained by the brush radius */
    BKE_pbvh_search_gather(ss->pbvh, nullptr, nullptr, &nodes, &totnode);
  }
  else if (brush->sculpt_tool == SCULPT_TOOL_CLOTH) {
    nodes = SCULPT_cloth_brush_affected_nodes_gather(ss, brush, &totnode);
  }
  else {
    float radius_scale = 1.0f;

    /* Corners of square brushes can go outside the brush radius. */
    if (sculpt_tool_has_cube_tip(brush->sculpt_tool)) {
      radius_scale = M_SQRT2;
    }

    /* With these options enabled not all required nodes are inside the original brush radius, so
     * the brush can produce artifacts in some situations. */
    if (brush->sculpt_tool == SCULPT_TOOL_DRAW && brush->flag & BRUSH_ORIGINAL_NORMAL) {
      radius_scale = 2.0f;
    }
    nodes = sculpt_pbvh_gather_generic(ob, sd, brush, use_original, radius_scale, &totnode);
  }

  /* Draw Face Sets in draw mode makes a single undo push, in alt-smooth mode deforms the
   * vertices and uses regular coords undo. */
  /* It also assigns the paint_face_set here as it needs to be done regardless of the stroke type
   * and the number of nodes under the brush influence. */
  if (brush->sculpt_tool == SCULPT_TOOL_DRAW_FACE_SETS &&
      SCULPT_stroke_is_first_brush_step(ss->cache) && !ss->cache->alt_smooth) {
    if (ss->cache->invert) {
      /* When inverting the brush, pick the paint face mask ID from the mesh. */
      ss->cache->paint_face_set = SCULPT_active_face_set_get(ss);
    }
    else {
      /* By default create a new Face Sets. */
      ss->cache->paint_face_set = SCULPT_face_set_next_available_get(ss);
    }
  }

  /* For anchored brushes with spherical falloff, we start off with zero radius, thus we have no
   * PBVH nodes on the first brush step. */
  if (totnode ||
      ((brush->falloff_shape == PAINT_FALLOFF_SHAPE_SPHERE) && (brush->flag & BRUSH_ANCHORED))) {
    if (SCULPT_stroke_is_first_brush_step(ss->cache)) {
      /* Initialize auto-masking cache. */
      if (SCULPT_is_automasking_enabled(sd, ss, brush)) {
        ss->cache->automasking = SCULPT_automasking_cache_init(sd, brush, ob);
        ss->last_automasking_settings_hash = SCULPT_automasking_settings_hash(
            ob, ss->cache->automasking);
      }
      /* Initialize surface smooth cache. */
      if ((brush->sculpt_tool == SCULPT_TOOL_SMOOTH) &&
          (brush->smooth_deform_type == BRUSH_SMOOTH_DEFORM_SURFACE)) {
        BLI_assert(ss->cache->surface_smooth_laplacian_disp == nullptr);
        ss->cache->surface_smooth_laplacian_disp = static_cast<float(*)[3]>(
            MEM_callocN(sizeof(float[3]) * SCULPT_vertex_count_get(ss), "HC smooth laplacian b"));
      }
    }
  }

  /* Only act if some verts are inside the brush area. */
  if (totnode == 0) {
    MEM_SAFE_FREE(texnodes);
    return;
  }
  float location[3];

  if (!use_pixels) {
    SculptThreadedTaskData task_data{};
    task_data.sd = sd;
    task_data.ob = ob;
    task_data.brush = brush;
    task_data.nodes = nodes;

    TaskParallelSettings settings;
    BKE_pbvh_parallel_range_settings(&settings, true, totnode);
    BLI_task_parallel_range(0, totnode, &task_data, do_brush_action_task_cb, &settings);
  }

  if (sculpt_brush_needs_normal(ss, sd, brush)) {
    update_sculpt_normal(sd, ob, nodes, totnode);
  }

  const MTex *mask_tex = BKE_brush_mask_texture_get(brush, static_cast<eObjectMode>(ob->mode));
  if (mask_tex->brush_map_mode == MTEX_MAP_MODE_AREA) {
    update_brush_local_mat(sd, ob);
  }

  if (brush->sculpt_tool == SCULPT_TOOL_POSE && SCULPT_stroke_is_first_brush_step(ss->cache)) {
    SCULPT_pose_brush_init(sd, ob, ss, brush);
  }

  if (brush->deform_target == BRUSH_DEFORM_TARGET_CLOTH_SIM) {
    if (!ss->cache->cloth_sim) {
      ss->cache->cloth_sim = SCULPT_cloth_brush_simulation_create(
          ob, 1.0f, 0.0f, 0.0f, false, true);
      SCULPT_cloth_brush_simulation_init(ss, ss->cache->cloth_sim);
    }
    SCULPT_cloth_brush_store_simulation_state(ss, ss->cache->cloth_sim);
    SCULPT_cloth_brush_ensure_nodes_constraints(
        sd, ob, nodes, totnode, ss->cache->cloth_sim, ss->cache->location, FLT_MAX);
  }

  bool invert = ss->cache->pen_flip || ss->cache->invert || brush->flag & BRUSH_DIR_IN;

  /* Apply one type of brush action. */
  switch (brush->sculpt_tool) {
    case SCULPT_TOOL_DRAW:
      SCULPT_do_draw_brush(sd, ob, nodes, totnode);
      break;
    case SCULPT_TOOL_SMOOTH:
      if (brush->smooth_deform_type == BRUSH_SMOOTH_DEFORM_LAPLACIAN) {
        SCULPT_do_smooth_brush(sd, ob, nodes, totnode);
      }
      else if (brush->smooth_deform_type == BRUSH_SMOOTH_DEFORM_SURFACE) {
        SCULPT_do_surface_smooth_brush(sd, ob, nodes, totnode);
      }
      break;
    case SCULPT_TOOL_CREASE:
      SCULPT_do_crease_brush(sd, ob, nodes, totnode);
      break;
    case SCULPT_TOOL_BLOB:
      SCULPT_do_crease_brush(sd, ob, nodes, totnode);
      break;
    case SCULPT_TOOL_PINCH:
      SCULPT_do_pinch_brush(sd, ob, nodes, totnode);
      break;
    case SCULPT_TOOL_INFLATE:
      SCULPT_do_inflate_brush(sd, ob, nodes, totnode);
      break;
    case SCULPT_TOOL_GRAB:
      SCULPT_do_grab_brush(sd, ob, nodes, totnode);
      break;
    case SCULPT_TOOL_ROTATE:
      SCULPT_do_rotate_brush(sd, ob, nodes, totnode);
      break;
    case SCULPT_TOOL_SNAKE_HOOK:
      SCULPT_do_snake_hook_brush(sd, ob, nodes, totnode);
      break;
    case SCULPT_TOOL_NUDGE:
      SCULPT_do_nudge_brush(sd, ob, nodes, totnode);
      break;
    case SCULPT_TOOL_THUMB:
      SCULPT_do_thumb_brush(sd, ob, nodes, totnode);
      break;
    case SCULPT_TOOL_LAYER:
      SCULPT_do_layer_brush(sd, ob, nodes, totnode);
      break;
    case SCULPT_TOOL_FLATTEN:
      SCULPT_do_flatten_brush(sd, ob, nodes, totnode);
      break;
    case SCULPT_TOOL_CLAY:
      SCULPT_do_clay_brush(sd, ob, nodes, totnode);
      break;
    case SCULPT_TOOL_CLAY_STRIPS:
      SCULPT_do_clay_strips_brush(sd, ob, nodes, totnode);
      break;
    case SCULPT_TOOL_MULTIPLANE_SCRAPE:
      SCULPT_do_multiplane_scrape_brush(sd, ob, nodes, totnode);
      break;
    case SCULPT_TOOL_CLAY_THUMB:
      SCULPT_do_clay_thumb_brush(sd, ob, nodes, totnode);
      break;
    case SCULPT_TOOL_FILL:
      if (invert && brush->flag & BRUSH_INVERT_TO_SCRAPE_FILL) {
        SCULPT_do_scrape_brush(sd, ob, nodes, totnode);
      }
      else {
        SCULPT_do_fill_brush(sd, ob, nodes, totnode);
      }
      break;
    case SCULPT_TOOL_SCRAPE:
      if (invert && brush->flag & BRUSH_INVERT_TO_SCRAPE_FILL) {
        SCULPT_do_fill_brush(sd, ob, nodes, totnode);
      }
      else {
        SCULPT_do_scrape_brush(sd, ob, nodes, totnode);
      }
      break;
    case SCULPT_TOOL_MASK:
      SCULPT_do_mask_brush(sd, ob, nodes, totnode);
      break;
    case SCULPT_TOOL_POSE:
      SCULPT_do_pose_brush(sd, ob, nodes, totnode);
      break;
    case SCULPT_TOOL_DRAW_SHARP:
      SCULPT_do_draw_sharp_brush(sd, ob, nodes, totnode);
      break;
    case SCULPT_TOOL_ELASTIC_DEFORM:
      SCULPT_do_elastic_deform_brush(sd, ob, nodes, totnode);
      break;
    case SCULPT_TOOL_SLIDE_RELAX:
      SCULPT_do_slide_relax_brush(sd, ob, nodes, totnode);
      break;
    case SCULPT_TOOL_BOUNDARY:
      SCULPT_do_boundary_brush(sd, ob, nodes, totnode);
      break;
    case SCULPT_TOOL_CLOTH:
      SCULPT_do_cloth_brush(sd, ob, nodes, totnode);
      break;
    case SCULPT_TOOL_DRAW_FACE_SETS:
      SCULPT_do_draw_face_sets_brush(sd, ob, nodes, totnode);
      break;
    case SCULPT_TOOL_DISPLACEMENT_ERASER:
      SCULPT_do_displacement_eraser_brush(sd, ob, nodes, totnode);
      break;
    case SCULPT_TOOL_DISPLACEMENT_SMEAR:
      SCULPT_do_displacement_smear_brush(sd, ob, nodes, totnode);
      break;
    case SCULPT_TOOL_PAINT:
      SCULPT_do_paint_brush(paint_mode_settings, sd, ob, nodes, totnode, texnodes, texnodes_num);
      break;
    case SCULPT_TOOL_SMEAR:
      SCULPT_do_smear_brush(sd, ob, nodes, totnode);
      break;
  }

  if (!ELEM(brush->sculpt_tool, SCULPT_TOOL_SMOOTH, SCULPT_TOOL_MASK) &&
      brush->autosmooth_factor > 0) {
    if (brush->flag & BRUSH_INVERSE_SMOOTH_PRESSURE) {
      SCULPT_smooth(
          sd, ob, nodes, totnode, brush->autosmooth_factor * (1.0f - ss->cache->pressure), false);
    }
    else {
      SCULPT_smooth(sd, ob, nodes, totnode, brush->autosmooth_factor, false);
    }
  }

  if (sculpt_brush_use_topology_rake(ss, brush)) {
    SCULPT_bmesh_topology_rake(sd, ob, nodes, totnode, brush->topology_rake_factor);
  }

  if (!SCULPT_tool_can_reuse_automask(brush->sculpt_tool) ||
      (ss->cache->supports_gravity && sd->gravity_factor > 0.0f)) {
    /* Clear cavity mask cache. */
    ss->last_automasking_settings_hash = 0;
  }

  /* The cloth brush adds the gravity as a regular force and it is processed in the solver. */
  if (ss->cache->supports_gravity && !ELEM(brush->sculpt_tool,
                                           SCULPT_TOOL_CLOTH,
                                           SCULPT_TOOL_DRAW_FACE_SETS,
                                           SCULPT_TOOL_BOUNDARY)) {
    do_gravity(sd, ob, nodes, totnode, sd->gravity_factor);
  }

  if (brush->deform_target == BRUSH_DEFORM_TARGET_CLOTH_SIM) {
    if (SCULPT_stroke_is_main_symmetry_pass(ss->cache)) {
      SCULPT_cloth_sim_activate_nodes(ss->cache->cloth_sim, nodes, totnode);
      SCULPT_cloth_brush_do_simulation_step(sd, ob, ss->cache->cloth_sim, nodes, totnode);
    }
  }

  MEM_SAFE_FREE(nodes);
  MEM_SAFE_FREE(texnodes);

  /* Update average stroke position. */
  copy_v3_v3(location, ss->cache->true_location);
  mul_m4_v3(ob->object_to_world, location);

  add_v3_v3(ups->average_stroke_accum, location);
  ups->average_stroke_counter++;
  /* Update last stroke position. */
  ups->last_stroke_valid = true;
}

/* Flush displacement from deformed PBVH vertex to original mesh. */
static void sculpt_flush_pbvhvert_deform(const SculptSession &ss,
                                         const PBVHVertexIter &vd,
                                         MutableSpan<float3> positions)
{
  float disp[3], newco[3];
  int index = vd.vert_indices[vd.i];

  sub_v3_v3v3(disp, vd.co, ss.deform_cos[index]);
  mul_m3_v3(ss.deform_imats[index], disp);
  add_v3_v3v3(newco, disp, ss.orig_cos[index]);

  copy_v3_v3(ss.deform_cos[index], vd.co);
  copy_v3_v3(ss.orig_cos[index], newco);

  if (!ss.shapekey_active) {
    copy_v3_v3(positions[index], newco);
  }
}

static void sculpt_combine_proxies_node(Object &object,
                                        Sculpt &sd,
                                        const bool use_orco,
                                        PBVHNode &node)
{
  SculptSession *ss = object.sculpt;

  float(*orco)[3] = nullptr;
  if (use_orco && !ss->bm) {
    orco = SCULPT_undo_push_node(&object, &node, SCULPT_UNDO_COORDS)->co;
  }

  int proxy_count;
  PBVHProxyNode *proxies;
  BKE_pbvh_node_get_proxies(&node, &proxies, &proxy_count);

  Mesh &mesh = *static_cast<Mesh *>(object.data);
  MutableSpan<float3> positions = mesh.vert_positions_for_write();

  PBVHVertexIter vd;
  BKE_pbvh_vertex_iter_begin (ss->pbvh, &node, vd, PBVH_ITER_UNIQUE) {
    float val[3];

    if (use_orco) {
      if (ss->bm) {
        copy_v3_v3(val, BM_log_original_vert_co(ss->bm_log, vd.bm_vert));
      }
      else {
        copy_v3_v3(val, orco[vd.i]);
      }
    }
    else {
      copy_v3_v3(val, vd.co);
    }

    for (int p = 0; p < proxy_count; p++) {
      add_v3_v3(val, proxies[p].co[vd.i]);
    }

    SCULPT_clip(&sd, ss, vd.co, val);

    if (ss->deform_modifiers_active) {
      sculpt_flush_pbvhvert_deform(*ss, vd, positions);
    }
  }
  BKE_pbvh_vertex_iter_end;

  BKE_pbvh_node_free_proxies(&node);
}

static void sculpt_combine_proxies(Sculpt *sd, Object *ob)
{
  using namespace blender;
  SculptSession *ss = ob->sculpt;
  Brush *brush = BKE_paint_brush(&sd->paint);

  if (!ss->cache->supports_gravity && sculpt_tool_is_proxy_used(brush->sculpt_tool)) {
    /* First line is tools that don't support proxies. */
    return;
  }

  /* First line is tools that don't support proxies. */
  const bool use_orco = ELEM(brush->sculpt_tool,
                             SCULPT_TOOL_GRAB,
                             SCULPT_TOOL_ROTATE,
                             SCULPT_TOOL_THUMB,
                             SCULPT_TOOL_ELASTIC_DEFORM,
                             SCULPT_TOOL_BOUNDARY,
                             SCULPT_TOOL_POSE);

  int totnode;
  PBVHNode **nodes;
  BKE_pbvh_gather_proxies(ss->pbvh, &nodes, &totnode);

  threading::parallel_for(IndexRange(totnode), 1, [&](IndexRange range) {
    for (const int i : range) {
      sculpt_combine_proxies_node(*ob, *sd, use_orco, *nodes[i]);
    }
  });

  MEM_SAFE_FREE(nodes);
}

void SCULPT_combine_transform_proxies(Sculpt *sd, Object *ob)
{
  using namespace blender;
  SculptSession *ss = ob->sculpt;

  int totnode;
  PBVHNode **nodes;
  BKE_pbvh_gather_proxies(ss->pbvh, &nodes, &totnode);

  threading::parallel_for(IndexRange(totnode), 1, [&](IndexRange range) {
    for (const int i : range) {
      sculpt_combine_proxies_node(*ob, *sd, false, *nodes[i]);
    }
  });

  MEM_SAFE_FREE(nodes);
}

/**
 * Copy the modified vertices from the #PBVH to the active key.
 */
static void sculpt_update_keyblock(Object *ob)
{
  SculptSession *ss = ob->sculpt;
  float(*vertCos)[3];

  /* Key-block update happens after handling deformation caused by modifiers,
   * so ss->orig_cos would be updated with new stroke. */
  if (ss->orig_cos) {
    vertCos = ss->orig_cos;
  }
  else {
    vertCos = BKE_pbvh_vert_coords_alloc(ss->pbvh);
  }

  if (!vertCos) {
    return;
  }

  SCULPT_vertcos_to_key(ob, ss->shapekey_active, vertCos);

  if (vertCos != ss->orig_cos) {
    MEM_freeN(vertCos);
  }
}

void SCULPT_flush_stroke_deform(Sculpt * /*sd*/, Object *ob, bool is_proxy_used)
{
  using namespace blender;
  SculptSession *ss = ob->sculpt;

  if (is_proxy_used && ss->deform_modifiers_active) {
    /* This brushes aren't using proxies, so sculpt_combine_proxies() wouldn't propagate needed
     * deformation to original base. */

    int totnode;
    Mesh *me = (Mesh *)ob->data;
    PBVHNode **nodes;
    float(*vertCos)[3] = nullptr;

    if (ss->shapekey_active) {
      vertCos = static_cast<float(*)[3]>(
          MEM_mallocN(sizeof(*vertCos) * me->totvert, "flushStrokeDeofrm keyVerts"));

      /* Mesh could have isolated verts which wouldn't be in BVH, to deal with this we copy old
       * coordinates over new ones and then update coordinates for all vertices from BVH. */
      memcpy(vertCos, ss->orig_cos, sizeof(*vertCos) * me->totvert);
    }

    BKE_pbvh_search_gather(ss->pbvh, nullptr, nullptr, &nodes, &totnode);

    MutableSpan<float3> positions = me->vert_positions_for_write();

    threading::parallel_for(IndexRange(totnode), 1, [&](IndexRange range) {
      for (const int i : range) {
        PBVHVertexIter vd;
        BKE_pbvh_vertex_iter_begin (ss->pbvh, nodes[i], vd, PBVH_ITER_UNIQUE) {
          sculpt_flush_pbvhvert_deform(*ss, vd, positions);

          if (!vertCos) {
            continue;
          }

          int index = vd.vert_indices[vd.i];
          copy_v3_v3(vertCos[index], ss->orig_cos[index]);
        }
        BKE_pbvh_vertex_iter_end;
      }
    });

    if (vertCos) {
      SCULPT_vertcos_to_key(ob, ss->shapekey_active, vertCos);
      MEM_freeN(vertCos);
    }

    MEM_SAFE_FREE(nodes);
  }
  else if (ss->shapekey_active) {
    sculpt_update_keyblock(ob);
  }
}

void SCULPT_cache_calc_brushdata_symm(StrokeCache *cache,
                                      const ePaintSymmetryFlags symm,
                                      const char axis,
                                      const float angle)
{
  flip_v3_v3(cache->location, cache->true_location, symm);
  flip_v3_v3(cache->last_location, cache->true_last_location, symm);
  flip_v3_v3(cache->grab_delta_symmetry, cache->grab_delta, symm);
  flip_v3_v3(cache->view_normal, cache->true_view_normal, symm);

  flip_v3_v3(cache->initial_location, cache->true_initial_location, symm);
  flip_v3_v3(cache->initial_normal, cache->true_initial_normal, symm);

  /* XXX This reduces the length of the grab delta if it approaches the line of symmetry
   * XXX However, a different approach appears to be needed. */
#if 0
  if (sd->paint.symmetry_flags & PAINT_SYMMETRY_FEATHER) {
    float frac = 1.0f / max_overlap_count(sd);
    float reduce = (feather - frac) / (1.0f - frac);

    printf("feather: %f frac: %f reduce: %f\n", feather, frac, reduce);

    if (frac < 1.0f) {
      mul_v3_fl(cache->grab_delta_symmetry, reduce);
    }
  }
#endif

  unit_m4(cache->symm_rot_mat);
  unit_m4(cache->symm_rot_mat_inv);
  zero_v3(cache->plane_offset);

  /* Expects XYZ. */
  if (axis) {
    rotate_m4(cache->symm_rot_mat, axis, angle);
    rotate_m4(cache->symm_rot_mat_inv, axis, -angle);
  }

  mul_m4_v3(cache->symm_rot_mat, cache->location);
  mul_m4_v3(cache->symm_rot_mat, cache->grab_delta_symmetry);

  if (cache->supports_gravity) {
    flip_v3_v3(cache->gravity_direction, cache->true_gravity_direction, symm);
    mul_m4_v3(cache->symm_rot_mat, cache->gravity_direction);
  }

  if (cache->is_rake_rotation_valid) {
    flip_qt_qt(cache->rake_rotation_symmetry, cache->rake_rotation, symm);
  }
}

using BrushActionFunc = void (*)(Sculpt *sd,
                                 Object *ob,
                                 Brush *brush,
                                 UnifiedPaintSettings *ups,
                                 PaintModeSettings *paint_mode_settings);

static void do_tiled(Sculpt *sd,
                     Object *ob,
                     Brush *brush,
                     UnifiedPaintSettings *ups,
                     PaintModeSettings *paint_mode_settings,
                     BrushActionFunc action)
{
  SculptSession *ss = ob->sculpt;
  StrokeCache *cache = ss->cache;
  const float radius = cache->radius;
  const BoundBox *bb = BKE_object_boundbox_get(ob);
  const float *bbMin = bb->vec[0];
  const float *bbMax = bb->vec[6];
  const float *step = sd->paint.tile_offset;

  /* These are integer locations, for real location: multiply with step and add orgLoc.
   * So 0,0,0 is at orgLoc. */
  int start[3];
  int end[3];
  int cur[3];

  /* Position of the "prototype" stroke for tiling. */
  float orgLoc[3];
  float original_initial_location[3];
  copy_v3_v3(orgLoc, cache->location);
  copy_v3_v3(original_initial_location, cache->initial_location);

  for (int dim = 0; dim < 3; dim++) {
    if ((sd->paint.symmetry_flags & (PAINT_TILE_X << dim)) && step[dim] > 0) {
      start[dim] = (bbMin[dim] - orgLoc[dim] - radius) / step[dim];
      end[dim] = (bbMax[dim] - orgLoc[dim] + radius) / step[dim];
    }
    else {
      start[dim] = end[dim] = 0;
    }
  }

  /* First do the "un-tiled" position to initialize the stroke for this location. */
  cache->tile_pass = 0;
  action(sd, ob, brush, ups, paint_mode_settings);

  /* Now do it for all the tiles. */
  copy_v3_v3_int(cur, start);
  for (cur[0] = start[0]; cur[0] <= end[0]; cur[0]++) {
    for (cur[1] = start[1]; cur[1] <= end[1]; cur[1]++) {
      for (cur[2] = start[2]; cur[2] <= end[2]; cur[2]++) {
        if (!cur[0] && !cur[1] && !cur[2]) {
          /* Skip tile at orgLoc, this was already handled before all others. */
          continue;
        }

        ++cache->tile_pass;

        for (int dim = 0; dim < 3; dim++) {
          cache->location[dim] = cur[dim] * step[dim] + orgLoc[dim];
          cache->plane_offset[dim] = cur[dim] * step[dim];
          cache->initial_location[dim] = cur[dim] * step[dim] + original_initial_location[dim];
        }
        action(sd, ob, brush, ups, paint_mode_settings);
      }
    }
  }
}

static void do_radial_symmetry(Sculpt *sd,
                               Object *ob,
                               Brush *brush,
                               UnifiedPaintSettings *ups,
                               PaintModeSettings *paint_mode_settings,
                               BrushActionFunc action,
                               const ePaintSymmetryFlags symm,
                               const int axis,
                               const float /*feather*/)
{
  SculptSession *ss = ob->sculpt;

  for (int i = 1; i < sd->radial_symm[axis - 'X']; i++) {
    const float angle = 2.0f * M_PI * i / sd->radial_symm[axis - 'X'];
    ss->cache->radial_symmetry_pass = i;
    SCULPT_cache_calc_brushdata_symm(ss->cache, symm, axis, angle);
    do_tiled(sd, ob, brush, ups, paint_mode_settings, action);
  }
}

/**
 * Noise texture gives different values for the same input coord; this
 * can tear a multi-resolution mesh during sculpting so do a stitch in this case.
 */
static void sculpt_fix_noise_tear(Sculpt *sd, Object *ob)
{
  SculptSession *ss = ob->sculpt;
  Brush *brush = BKE_paint_brush(&sd->paint);
  const MTex *mtex = BKE_brush_mask_texture_get(brush, OB_MODE_SCULPT);

  if (ss->multires.active && mtex->tex && mtex->tex->type == TEX_NOISE) {
    multires_stitch_grids(ob);
  }
}

static void do_symmetrical_brush_actions(Sculpt *sd,
                                         Object *ob,
                                         BrushActionFunc action,
                                         UnifiedPaintSettings *ups,
                                         PaintModeSettings *paint_mode_settings)
{
  Brush *brush = BKE_paint_brush(&sd->paint);
  SculptSession *ss = ob->sculpt;
  StrokeCache *cache = ss->cache;
  const char symm = SCULPT_mesh_symmetry_xyz_get(ob);

  float feather = calc_symmetry_feather(sd, ss->cache);

  cache->bstrength = brush_strength(sd, cache, feather, ups, paint_mode_settings);
  cache->symmetry = symm;

  /* `symm` is a bit combination of XYZ -
   * 1 is mirror X; 2 is Y; 3 is XY; 4 is Z; 5 is XZ; 6 is YZ; 7 is XYZ */
  for (int i = 0; i <= symm; i++) {
    if (!SCULPT_is_symmetry_iteration_valid(i, symm)) {
      continue;
    }
    const ePaintSymmetryFlags symm = ePaintSymmetryFlags(i);
    cache->mirror_symmetry_pass = symm;
    cache->radial_symmetry_pass = 0;

    SCULPT_cache_calc_brushdata_symm(cache, symm, 0, 0);
    do_tiled(sd, ob, brush, ups, paint_mode_settings, action);

    do_radial_symmetry(sd, ob, brush, ups, paint_mode_settings, action, symm, 'X', feather);
    do_radial_symmetry(sd, ob, brush, ups, paint_mode_settings, action, symm, 'Y', feather);
    do_radial_symmetry(sd, ob, brush, ups, paint_mode_settings, action, symm, 'Z', feather);
  }
}

bool SCULPT_mode_poll(bContext *C)
{
  Object *ob = CTX_data_active_object(C);
  return ob && ob->mode & OB_MODE_SCULPT;
}

bool SCULPT_mode_poll_view3d(bContext *C)
{
  return (SCULPT_mode_poll(C) && CTX_wm_region_view3d(C));
}

bool SCULPT_poll_view3d(bContext *C)
{
  return (SCULPT_poll(C) && CTX_wm_region_view3d(C));
}

bool SCULPT_poll(bContext *C)
{
  return SCULPT_mode_poll(C) && PAINT_brush_tool_poll(C);
}

static const char *sculpt_tool_name(Sculpt *sd)
{
  Brush *brush = BKE_paint_brush(&sd->paint);

  switch ((eBrushSculptTool)brush->sculpt_tool) {
    case SCULPT_TOOL_DRAW:
      return "Draw Brush";
    case SCULPT_TOOL_SMOOTH:
      return "Smooth Brush";
    case SCULPT_TOOL_CREASE:
      return "Crease Brush";
    case SCULPT_TOOL_BLOB:
      return "Blob Brush";
    case SCULPT_TOOL_PINCH:
      return "Pinch Brush";
    case SCULPT_TOOL_INFLATE:
      return "Inflate Brush";
    case SCULPT_TOOL_GRAB:
      return "Grab Brush";
    case SCULPT_TOOL_NUDGE:
      return "Nudge Brush";
    case SCULPT_TOOL_THUMB:
      return "Thumb Brush";
    case SCULPT_TOOL_LAYER:
      return "Layer Brush";
    case SCULPT_TOOL_FLATTEN:
      return "Flatten Brush";
    case SCULPT_TOOL_CLAY:
      return "Clay Brush";
    case SCULPT_TOOL_CLAY_STRIPS:
      return "Clay Strips Brush";
    case SCULPT_TOOL_CLAY_THUMB:
      return "Clay Thumb Brush";
    case SCULPT_TOOL_FILL:
      return "Fill Brush";
    case SCULPT_TOOL_SCRAPE:
      return "Scrape Brush";
    case SCULPT_TOOL_SNAKE_HOOK:
      return "Snake Hook Brush";
    case SCULPT_TOOL_ROTATE:
      return "Rotate Brush";
    case SCULPT_TOOL_MASK:
      return "Mask Brush";
    case SCULPT_TOOL_SIMPLIFY:
      return "Simplify Brush";
    case SCULPT_TOOL_DRAW_SHARP:
      return "Draw Sharp Brush";
    case SCULPT_TOOL_ELASTIC_DEFORM:
      return "Elastic Deform Brush";
    case SCULPT_TOOL_POSE:
      return "Pose Brush";
    case SCULPT_TOOL_MULTIPLANE_SCRAPE:
      return "Multi-plane Scrape Brush";
    case SCULPT_TOOL_SLIDE_RELAX:
      return "Slide/Relax Brush";
    case SCULPT_TOOL_BOUNDARY:
      return "Boundary Brush";
    case SCULPT_TOOL_CLOTH:
      return "Cloth Brush";
    case SCULPT_TOOL_DRAW_FACE_SETS:
      return "Draw Face Sets";
    case SCULPT_TOOL_DISPLACEMENT_ERASER:
      return "Multires Displacement Eraser";
    case SCULPT_TOOL_DISPLACEMENT_SMEAR:
      return "Multires Displacement Smear";
    case SCULPT_TOOL_PAINT:
      return "Paint Brush";
    case SCULPT_TOOL_SMEAR:
      return "Smear Brush";
  }

  return "Sculpting";
}

/* Operator for applying a stroke (various attributes including mouse path)
 * using the current brush. */

void SCULPT_cache_free(StrokeCache *cache)
{
  MEM_SAFE_FREE(cache->dial);
  MEM_SAFE_FREE(cache->surface_smooth_laplacian_disp);
  MEM_SAFE_FREE(cache->layer_displacement_factor);
  MEM_SAFE_FREE(cache->prev_colors);
  MEM_SAFE_FREE(cache->detail_directions);
  MEM_SAFE_FREE(cache->prev_displacement);
  MEM_SAFE_FREE(cache->limit_surface_co);
  MEM_SAFE_FREE(cache->prev_colors_vpaint);

  if (cache->pose_ik_chain) {
    SCULPT_pose_ik_chain_free(cache->pose_ik_chain);
  }

  for (int i = 0; i < PAINT_SYMM_AREAS; i++) {
    if (cache->boundaries[i]) {
      SCULPT_boundary_data_free(cache->boundaries[i]);
    }
  }

  if (cache->cloth_sim) {
    SCULPT_cloth_simulation_free(cache->cloth_sim);
  }

  MEM_freeN(cache);
}

/* Initialize mirror modifier clipping. */
static void sculpt_init_mirror_clipping(Object *ob, SculptSession *ss)
{
  unit_m4(ss->cache->clip_mirror_mtx);

  LISTBASE_FOREACH (ModifierData *, md, &ob->modifiers) {
    if (!(md->type == eModifierType_Mirror && (md->mode & eModifierMode_Realtime))) {
      continue;
    }
    MirrorModifierData *mmd = (MirrorModifierData *)md;

    if (!(mmd->flag & MOD_MIR_CLIPPING)) {
      continue;
    }
    /* Check each axis for mirroring. */
    for (int i = 0; i < 3; i++) {
      if (!(mmd->flag & (MOD_MIR_AXIS_X << i))) {
        continue;
      }
      /* Enable sculpt clipping. */
      ss->cache->flag |= CLIP_X << i;

      /* Update the clip tolerance. */
      if (mmd->tolerance > ss->cache->clip_tolerance[i]) {
        ss->cache->clip_tolerance[i] = mmd->tolerance;
      }

      /* Store matrix for mirror object clipping. */
      if (mmd->mirror_ob) {
        float imtx_mirror_ob[4][4];
        invert_m4_m4(imtx_mirror_ob, mmd->mirror_ob->object_to_world);
        mul_m4_m4m4(ss->cache->clip_mirror_mtx, imtx_mirror_ob, ob->object_to_world);
      }
    }
  }
}

static void smooth_brush_toggle_on(const bContext *C, Paint *paint, StrokeCache *cache)
{
  Scene *scene = CTX_data_scene(C);
  Brush *brush = paint->brush;

  if (brush->sculpt_tool == SCULPT_TOOL_MASK) {
    cache->saved_mask_brush_tool = brush->mask_tool;
    brush->mask_tool = BRUSH_MASK_SMOOTH;
  }
  else if (ELEM(brush->sculpt_tool,
                SCULPT_TOOL_SLIDE_RELAX,
                SCULPT_TOOL_DRAW_FACE_SETS,
                SCULPT_TOOL_PAINT,
                SCULPT_TOOL_SMEAR)) {
    /* Do nothing, this tool has its own smooth mode. */
  }
  else {
    int cur_brush_size = BKE_brush_size_get(scene, brush);

    BLI_strncpy(cache->saved_active_brush_name,
                brush->id.name + 2,
                sizeof(cache->saved_active_brush_name));

    /* Switch to the smooth brush. */
    brush = BKE_paint_toolslots_brush_get(paint, SCULPT_TOOL_SMOOTH);
    if (brush) {
      BKE_paint_brush_set(paint, brush);
      cache->saved_smooth_size = BKE_brush_size_get(scene, brush);
      BKE_brush_size_set(scene, brush, cur_brush_size);
      BKE_curvemapping_init(brush->curve);
    }
  }
}

static void smooth_brush_toggle_off(const bContext *C, Paint *paint, StrokeCache *cache)
{
  Main *bmain = CTX_data_main(C);
  Scene *scene = CTX_data_scene(C);
  Brush *brush = BKE_paint_brush(paint);

  if (brush->sculpt_tool == SCULPT_TOOL_MASK) {
    brush->mask_tool = cache->saved_mask_brush_tool;
  }
  else if (ELEM(brush->sculpt_tool,
                SCULPT_TOOL_SLIDE_RELAX,
                SCULPT_TOOL_DRAW_FACE_SETS,
                SCULPT_TOOL_PAINT,
                SCULPT_TOOL_SMEAR)) {
    /* Do nothing. */
  }
  else {
    /* Try to switch back to the saved/previous brush. */
    BKE_brush_size_set(scene, brush, cache->saved_smooth_size);
    brush = (Brush *)BKE_libblock_find_name(bmain, ID_BR, cache->saved_active_brush_name);
    if (brush) {
      BKE_paint_brush_set(paint, brush);
    }
  }
}

/* Initialize the stroke cache invariants from operator properties. */
static void sculpt_update_cache_invariants(
    bContext *C, Sculpt *sd, SculptSession *ss, wmOperator *op, const float mval[2])
{
  StrokeCache *cache = static_cast<StrokeCache *>(
      MEM_callocN(sizeof(StrokeCache), "stroke cache"));
  ToolSettings *tool_settings = CTX_data_tool_settings(C);
  UnifiedPaintSettings *ups = &tool_settings->unified_paint_settings;
  Brush *brush = BKE_paint_brush(&sd->paint);
  ViewContext *vc = paint_stroke_view_context(static_cast<PaintStroke *>(op->customdata));
  Object *ob = CTX_data_active_object(C);
  float mat[3][3];
  float viewDir[3] = {0.0f, 0.0f, 1.0f};
  float max_scale;
  int mode;

  ss->cache = cache;

  /* Set scaling adjustment. */
  max_scale = 0.0f;
  for (int i = 0; i < 3; i++) {
    max_scale = max_ff(max_scale, fabsf(ob->scale[i]));
  }
  cache->scale[0] = max_scale / ob->scale[0];
  cache->scale[1] = max_scale / ob->scale[1];
  cache->scale[2] = max_scale / ob->scale[2];

  cache->plane_trim_squared = brush->plane_trim * brush->plane_trim;

  cache->flag = 0;

  sculpt_init_mirror_clipping(ob, ss);

  /* Initial mouse location. */
  if (mval) {
    copy_v2_v2(cache->initial_mouse, mval);
  }
  else {
    zero_v2(cache->initial_mouse);
  }

  copy_v3_v3(cache->initial_location, ss->cursor_location);
  copy_v3_v3(cache->true_initial_location, ss->cursor_location);

  copy_v3_v3(cache->initial_normal, ss->cursor_normal);
  copy_v3_v3(cache->true_initial_normal, ss->cursor_normal);

  mode = RNA_enum_get(op->ptr, "mode");
  cache->invert = mode == BRUSH_STROKE_INVERT;
  cache->alt_smooth = mode == BRUSH_STROKE_SMOOTH;
  cache->normal_weight = brush->normal_weight;

  /* Interpret invert as following normal, for grab brushes. */
  if (SCULPT_TOOL_HAS_NORMAL_WEIGHT(brush->sculpt_tool)) {
    if (cache->invert) {
      cache->invert = false;
      cache->normal_weight = (cache->normal_weight == 0.0f);
    }
  }

  /* Not very nice, but with current events system implementation
   * we can't handle brush appearance inversion hotkey separately (sergey). */
  if (cache->invert) {
    ups->draw_inverted = true;
  }
  else {
    ups->draw_inverted = false;
  }

  /* Alt-Smooth. */
  if (cache->alt_smooth) {
    smooth_brush_toggle_on(C, &sd->paint, cache);
    /* Refresh the brush pointer in case we switched brush in the toggle function. */
    brush = BKE_paint_brush(&sd->paint);
  }

  copy_v2_v2(cache->mouse, cache->initial_mouse);
  copy_v2_v2(cache->mouse_event, cache->initial_mouse);
  copy_v2_v2(ups->tex_mouse, cache->initial_mouse);

  /* Truly temporary data that isn't stored in properties. */
  cache->vc = vc;
  cache->brush = brush;

  /* Cache projection matrix. */
  ED_view3d_ob_project_mat_get(cache->vc->rv3d, ob, cache->projection_mat);

  invert_m4_m4(ob->world_to_object, ob->object_to_world);
  copy_m3_m4(mat, cache->vc->rv3d->viewinv);
  mul_m3_v3(mat, viewDir);
  copy_m3_m4(mat, ob->world_to_object);
  mul_m3_v3(mat, viewDir);
  normalize_v3_v3(cache->true_view_normal, viewDir);

  cache->supports_gravity = (!ELEM(brush->sculpt_tool,
                                   SCULPT_TOOL_MASK,
                                   SCULPT_TOOL_SMOOTH,
                                   SCULPT_TOOL_SIMPLIFY,
                                   SCULPT_TOOL_DISPLACEMENT_SMEAR,
                                   SCULPT_TOOL_DISPLACEMENT_ERASER) &&
                             (sd->gravity_factor > 0.0f));
  /* Get gravity vector in world space. */
  if (cache->supports_gravity) {
    if (sd->gravity_object) {
      Object *gravity_object = sd->gravity_object;

      copy_v3_v3(cache->true_gravity_direction, gravity_object->object_to_world[2]);
    }
    else {
      cache->true_gravity_direction[0] = cache->true_gravity_direction[1] = 0.0f;
      cache->true_gravity_direction[2] = 1.0f;
    }

    /* Transform to sculpted object space. */
    mul_m3_v3(mat, cache->true_gravity_direction);
    normalize_v3(cache->true_gravity_direction);
  }

  /* Make copies of the mesh vertex locations and normals for some tools. */
  if (brush->flag & BRUSH_ANCHORED) {
    cache->original = true;
  }

  if (SCULPT_automasking_needs_original(sd, brush)) {
    cache->original = true;
  }

  /* Draw sharp does not need the original coordinates to produce the accumulate effect, so it
   * should work the opposite way. */
  if (brush->sculpt_tool == SCULPT_TOOL_DRAW_SHARP) {
    cache->original = true;
  }

  if (SCULPT_TOOL_HAS_ACCUMULATE(brush->sculpt_tool)) {
    if (!(brush->flag & BRUSH_ACCUMULATE)) {
      cache->original = true;
      if (brush->sculpt_tool == SCULPT_TOOL_DRAW_SHARP) {
        cache->original = false;
      }
    }
  }

  /* Original coordinates require the sculpt undo system, which isn't used
   * for image brushes. It's also not necessary, just disable it. */
  if (brush && brush->sculpt_tool == SCULPT_TOOL_PAINT &&
      SCULPT_use_image_paint_brush(&tool_settings->paint_mode, ob)) {
    cache->original = false;
  }

  cache->first_time = true;

#define PIXEL_INPUT_THRESHHOLD 5
  if (brush->sculpt_tool == SCULPT_TOOL_ROTATE) {
    cache->dial = BLI_dial_init(cache->initial_mouse, PIXEL_INPUT_THRESHHOLD);
  }

#undef PIXEL_INPUT_THRESHHOLD
}

static float sculpt_brush_dynamic_size_get(Brush *brush, StrokeCache *cache, float initial_size)
{
  switch (brush->sculpt_tool) {
    case SCULPT_TOOL_CLAY:
      return max_ff(initial_size * 0.20f, initial_size * pow3f(cache->pressure));
    case SCULPT_TOOL_CLAY_STRIPS:
      return max_ff(initial_size * 0.30f, initial_size * powf(cache->pressure, 1.5f));
    case SCULPT_TOOL_CLAY_THUMB: {
      float clay_stabilized_pressure = SCULPT_clay_thumb_get_stabilized_pressure(cache);
      return initial_size * clay_stabilized_pressure;
    }
    default:
      return initial_size * cache->pressure;
  }
}

/* In these brushes the grab delta is calculated always from the initial stroke location, which is
 * generally used to create grab deformations. */
static bool sculpt_needs_delta_from_anchored_origin(Brush *brush)
{
  if (brush->sculpt_tool == SCULPT_TOOL_SMEAR && (brush->flag & BRUSH_ANCHORED)) {
    return true;
  }

  if (ELEM(brush->sculpt_tool,
           SCULPT_TOOL_GRAB,
           SCULPT_TOOL_POSE,
           SCULPT_TOOL_BOUNDARY,
           SCULPT_TOOL_THUMB,
           SCULPT_TOOL_ELASTIC_DEFORM)) {
    return true;
  }
  if (brush->sculpt_tool == SCULPT_TOOL_CLOTH &&
      brush->cloth_deform_type == BRUSH_CLOTH_DEFORM_GRAB) {
    return true;
  }
  return false;
}

/* In these brushes the grab delta is calculated from the previous stroke location, which is used
 * to calculate to orientate the brush tip and deformation towards the stroke direction. */
static bool sculpt_needs_delta_for_tip_orientation(Brush *brush)
{
  if (brush->sculpt_tool == SCULPT_TOOL_CLOTH) {
    return brush->cloth_deform_type != BRUSH_CLOTH_DEFORM_GRAB;
  }
  return ELEM(brush->sculpt_tool,
              SCULPT_TOOL_CLAY_STRIPS,
              SCULPT_TOOL_PINCH,
              SCULPT_TOOL_MULTIPLANE_SCRAPE,
              SCULPT_TOOL_CLAY_THUMB,
              SCULPT_TOOL_NUDGE,
              SCULPT_TOOL_SNAKE_HOOK);
}

static void sculpt_update_brush_delta(UnifiedPaintSettings *ups, Object *ob, Brush *brush)
{
  SculptSession *ss = ob->sculpt;
  StrokeCache *cache = ss->cache;
  const float mval[2] = {
      cache->mouse_event[0],
      cache->mouse_event[1],
  };
  int tool = brush->sculpt_tool;

  if (!ELEM(tool,
            SCULPT_TOOL_PAINT,
            SCULPT_TOOL_GRAB,
            SCULPT_TOOL_ELASTIC_DEFORM,
            SCULPT_TOOL_CLOTH,
            SCULPT_TOOL_NUDGE,
            SCULPT_TOOL_CLAY_STRIPS,
            SCULPT_TOOL_PINCH,
            SCULPT_TOOL_MULTIPLANE_SCRAPE,
            SCULPT_TOOL_CLAY_THUMB,
            SCULPT_TOOL_SNAKE_HOOK,
            SCULPT_TOOL_POSE,
            SCULPT_TOOL_BOUNDARY,
            SCULPT_TOOL_SMEAR,
            SCULPT_TOOL_THUMB) &&
      !sculpt_brush_use_topology_rake(ss, brush)) {
    return;
  }
  float grab_location[3], imat[4][4], delta[3], loc[3];

  if (SCULPT_stroke_is_first_brush_step_of_symmetry_pass(ss->cache)) {
    if (tool == SCULPT_TOOL_GRAB && brush->flag & BRUSH_GRAB_ACTIVE_VERTEX) {
      copy_v3_v3(cache->orig_grab_location,
                 SCULPT_vertex_co_for_grab_active_get(ss, SCULPT_active_vertex_get(ss)));
    }
    else {
      copy_v3_v3(cache->orig_grab_location, cache->true_location);
    }
  }
  else if (tool == SCULPT_TOOL_SNAKE_HOOK ||
           (tool == SCULPT_TOOL_CLOTH &&
            brush->cloth_deform_type == BRUSH_CLOTH_DEFORM_SNAKE_HOOK)) {
    add_v3_v3(cache->true_location, cache->grab_delta);
  }

  /* Compute 3d coordinate at same z from original location + mval. */
  mul_v3_m4v3(loc, ob->object_to_world, cache->orig_grab_location);
  ED_view3d_win_to_3d(cache->vc->v3d, cache->vc->region, loc, mval, grab_location);

  /* Compute delta to move verts by. */
  if (!SCULPT_stroke_is_first_brush_step_of_symmetry_pass(ss->cache)) {
    if (sculpt_needs_delta_from_anchored_origin(brush)) {
      sub_v3_v3v3(delta, grab_location, cache->old_grab_location);
      invert_m4_m4(imat, ob->object_to_world);
      mul_mat3_m4_v3(imat, delta);
      add_v3_v3(cache->grab_delta, delta);
    }
    else if (sculpt_needs_delta_for_tip_orientation(brush)) {
      if (brush->flag & BRUSH_ANCHORED) {
        float orig[3];
        mul_v3_m4v3(orig, ob->object_to_world, cache->orig_grab_location);
        sub_v3_v3v3(cache->grab_delta, grab_location, orig);
      }
      else {
        sub_v3_v3v3(cache->grab_delta, grab_location, cache->old_grab_location);
      }
      invert_m4_m4(imat, ob->object_to_world);
      mul_mat3_m4_v3(imat, cache->grab_delta);
    }
    else {
      /* Use for 'Brush.topology_rake_factor'. */
      sub_v3_v3v3(cache->grab_delta, grab_location, cache->old_grab_location);
    }
  }
  else {
    zero_v3(cache->grab_delta);
  }

  if (brush->falloff_shape == PAINT_FALLOFF_SHAPE_TUBE) {
    project_plane_v3_v3v3(cache->grab_delta, cache->grab_delta, ss->cache->true_view_normal);
  }

  copy_v3_v3(cache->old_grab_location, grab_location);

  if (tool == SCULPT_TOOL_GRAB) {
    if (brush->flag & BRUSH_GRAB_ACTIVE_VERTEX) {
      copy_v3_v3(cache->anchored_location, cache->orig_grab_location);
    }
    else {
      copy_v3_v3(cache->anchored_location, cache->true_location);
    }
  }
  else if (tool == SCULPT_TOOL_ELASTIC_DEFORM || SCULPT_is_cloth_deform_brush(brush)) {
    copy_v3_v3(cache->anchored_location, cache->true_location);
  }
  else if (tool == SCULPT_TOOL_THUMB) {
    copy_v3_v3(cache->anchored_location, cache->orig_grab_location);
  }

  if (sculpt_needs_delta_from_anchored_origin(brush)) {
    /* Location stays the same for finding vertices in brush radius. */
    copy_v3_v3(cache->true_location, cache->orig_grab_location);

    ups->draw_anchored = true;
    copy_v2_v2(ups->anchored_initial_mouse, cache->initial_mouse);
    ups->anchored_size = ups->pixel_radius;
  }

  /* Handle 'rake' */
  cache->is_rake_rotation_valid = false;

  invert_m4_m4(imat, ob->object_to_world);
  mul_mat3_m4_v3(imat, grab_location);

  if (SCULPT_stroke_is_first_brush_step_of_symmetry_pass(ss->cache)) {
    copy_v3_v3(cache->rake_data.follow_co, grab_location);
  }

  if (!sculpt_brush_needs_rake_rotation(brush)) {
    return;
  }
  cache->rake_data.follow_dist = cache->radius * SCULPT_RAKE_BRUSH_FACTOR;

  if (!is_zero_v3(cache->grab_delta)) {
    const float eps = 0.00001f;

    float v1[3], v2[3];

    copy_v3_v3(v1, cache->rake_data.follow_co);
    copy_v3_v3(v2, cache->rake_data.follow_co);
    sub_v3_v3(v2, cache->grab_delta);

    sub_v3_v3(v1, grab_location);
    sub_v3_v3(v2, grab_location);

    if ((normalize_v3(v2) > eps) && (normalize_v3(v1) > eps) && (len_squared_v3v3(v1, v2) > eps)) {
      const float rake_dist_sq = len_squared_v3v3(cache->rake_data.follow_co, grab_location);
      const float rake_fade = (rake_dist_sq > square_f(cache->rake_data.follow_dist)) ?
                                  1.0f :
                                  sqrtf(rake_dist_sq) / cache->rake_data.follow_dist;

      float axis[3], angle;
      float tquat[4];

      rotation_between_vecs_to_quat(tquat, v1, v2);

      /* Use axis-angle to scale rotation since the factor may be above 1. */
      quat_to_axis_angle(axis, &angle, tquat);
      normalize_v3(axis);

      angle *= brush->rake_factor * rake_fade;
      axis_angle_normalized_to_quat(cache->rake_rotation, axis, angle);
      cache->is_rake_rotation_valid = true;
    }
  }
  sculpt_rake_data_update(&cache->rake_data, grab_location);
}

static void sculpt_update_cache_paint_variants(StrokeCache *cache, const Brush *brush)
{
  cache->paint_brush.hardness = brush->hardness;
  if (brush->paint_flags & BRUSH_PAINT_HARDNESS_PRESSURE) {
    cache->paint_brush.hardness *= brush->paint_flags & BRUSH_PAINT_HARDNESS_PRESSURE_INVERT ?
                                       1.0f - cache->pressure :
                                       cache->pressure;
  }

  cache->paint_brush.flow = brush->flow;
  if (brush->paint_flags & BRUSH_PAINT_FLOW_PRESSURE) {
    cache->paint_brush.flow *= brush->paint_flags & BRUSH_PAINT_FLOW_PRESSURE_INVERT ?
                                   1.0f - cache->pressure :
                                   cache->pressure;
  }

  cache->paint_brush.wet_mix = brush->wet_mix;
  if (brush->paint_flags & BRUSH_PAINT_WET_MIX_PRESSURE) {
    cache->paint_brush.wet_mix *= brush->paint_flags & BRUSH_PAINT_WET_MIX_PRESSURE_INVERT ?
                                      1.0f - cache->pressure :
                                      cache->pressure;

    /* This makes wet mix more sensible in higher values, which allows to create brushes that have
     * a wider pressure range were they only blend colors without applying too much of the brush
     * color. */
    cache->paint_brush.wet_mix = 1.0f - pow2f(1.0f - cache->paint_brush.wet_mix);
  }

  cache->paint_brush.wet_persistence = brush->wet_persistence;
  if (brush->paint_flags & BRUSH_PAINT_WET_PERSISTENCE_PRESSURE) {
    cache->paint_brush.wet_persistence = brush->paint_flags &
                                                 BRUSH_PAINT_WET_PERSISTENCE_PRESSURE_INVERT ?
                                             1.0f - cache->pressure :
                                             cache->pressure;
  }

  cache->paint_brush.density = brush->density;
  if (brush->paint_flags & BRUSH_PAINT_DENSITY_PRESSURE) {
    cache->paint_brush.density = brush->paint_flags & BRUSH_PAINT_DENSITY_PRESSURE_INVERT ?
                                     1.0f - cache->pressure :
                                     cache->pressure;
  }
}

/* Initialize the stroke cache variants from operator properties. */
static void sculpt_update_cache_variants(bContext *C, Sculpt *sd, Object *ob, PointerRNA *ptr)
{
  Scene *scene = CTX_data_scene(C);
  UnifiedPaintSettings *ups = &scene->toolsettings->unified_paint_settings;
  SculptSession *ss = ob->sculpt;
  StrokeCache *cache = ss->cache;
  Brush *brush = BKE_paint_brush(&sd->paint);

  if (SCULPT_stroke_is_first_brush_step_of_symmetry_pass(ss->cache) ||
      !((brush->flag & BRUSH_ANCHORED) || (brush->sculpt_tool == SCULPT_TOOL_SNAKE_HOOK) ||
        (brush->sculpt_tool == SCULPT_TOOL_ROTATE) || SCULPT_is_cloth_deform_brush(brush))) {
    RNA_float_get_array(ptr, "location", cache->true_location);
  }

  cache->pen_flip = RNA_boolean_get(ptr, "pen_flip");
  RNA_float_get_array(ptr, "mouse", cache->mouse);
  RNA_float_get_array(ptr, "mouse_event", cache->mouse_event);

  /* XXX: Use pressure value from first brush step for brushes which don't support strokes (grab,
   * thumb). They depends on initial state and brush coord/pressure/etc.
   * It's more an events design issue, which doesn't split coordinate/pressure/angle changing
   * events. We should avoid this after events system re-design. */
  if (paint_supports_dynamic_size(brush, PAINT_MODE_SCULPT) || cache->first_time) {
    cache->pressure = RNA_float_get(ptr, "pressure");
  }

  cache->x_tilt = RNA_float_get(ptr, "x_tilt");
  cache->y_tilt = RNA_float_get(ptr, "y_tilt");

  /* Truly temporary data that isn't stored in properties. */
  if (SCULPT_stroke_is_first_brush_step_of_symmetry_pass(ss->cache)) {
    if (!BKE_brush_use_locked_size(scene, brush)) {
      cache->initial_radius = paint_calc_object_space_radius(
          cache->vc, cache->true_location, BKE_brush_size_get(scene, brush));
      BKE_brush_unprojected_radius_set(scene, brush, cache->initial_radius);
    }
    else {
      cache->initial_radius = BKE_brush_unprojected_radius_get(scene, brush);
    }
  }

  /* Clay stabilized pressure. */
  if (brush->sculpt_tool == SCULPT_TOOL_CLAY_THUMB) {
    if (SCULPT_stroke_is_first_brush_step_of_symmetry_pass(ss->cache)) {
      for (int i = 0; i < SCULPT_CLAY_STABILIZER_LEN; i++) {
        ss->cache->clay_pressure_stabilizer[i] = 0.0f;
      }
      ss->cache->clay_pressure_stabilizer_index = 0;
    }
    else {
      cache->clay_pressure_stabilizer[cache->clay_pressure_stabilizer_index] = cache->pressure;
      cache->clay_pressure_stabilizer_index += 1;
      if (cache->clay_pressure_stabilizer_index >= SCULPT_CLAY_STABILIZER_LEN) {
        cache->clay_pressure_stabilizer_index = 0;
      }
    }
  }

  if (BKE_brush_use_size_pressure(brush) &&
      paint_supports_dynamic_size(brush, PAINT_MODE_SCULPT)) {
    cache->radius = sculpt_brush_dynamic_size_get(brush, cache, cache->initial_radius);
    cache->dyntopo_pixel_radius = sculpt_brush_dynamic_size_get(
        brush, cache, ups->initial_pixel_radius);
  }
  else {
    cache->radius = cache->initial_radius;
    cache->dyntopo_pixel_radius = ups->initial_pixel_radius;
  }

  sculpt_update_cache_paint_variants(cache, brush);

  cache->radius_squared = cache->radius * cache->radius;

  if (brush->flag & BRUSH_ANCHORED) {
    /* True location has been calculated as part of the stroke system already here. */
    if (brush->flag & BRUSH_EDGE_TO_EDGE) {
      RNA_float_get_array(ptr, "location", cache->true_location);
    }

    cache->radius = paint_calc_object_space_radius(
        cache->vc, cache->true_location, ups->pixel_radius);
    cache->radius_squared = cache->radius * cache->radius;

    copy_v3_v3(cache->anchored_location, cache->true_location);
  }

  sculpt_update_brush_delta(ups, ob, brush);

  if (brush->sculpt_tool == SCULPT_TOOL_ROTATE) {
    cache->vertex_rotation = -BLI_dial_angle(cache->dial, cache->mouse) * cache->bstrength;

    ups->draw_anchored = true;
    copy_v2_v2(ups->anchored_initial_mouse, cache->initial_mouse);
    copy_v3_v3(cache->anchored_location, cache->true_location);
    ups->anchored_size = ups->pixel_radius;
  }

  cache->special_rotation = ups->brush_rotation;

  cache->iteration_count++;
}

/* Returns true if any of the smoothing modes are active (currently
 * one of smooth brush, autosmooth, mask smooth, or shift-key
 * smooth). */
static bool sculpt_needs_connectivity_info(const Sculpt *sd,
                                           const Brush *brush,
                                           SculptSession *ss,
                                           int stroke_mode)
{
  if (!brush) {
    return true;
  }

  if (ss && ss->pbvh && SCULPT_is_automasking_enabled(sd, ss, brush)) {
    return true;
  }
  return ((stroke_mode == BRUSH_STROKE_SMOOTH) || (ss && ss->cache && ss->cache->alt_smooth) ||
          (brush->sculpt_tool == SCULPT_TOOL_SMOOTH) || (brush->autosmooth_factor > 0) ||
          ((brush->sculpt_tool == SCULPT_TOOL_MASK) && (brush->mask_tool == BRUSH_MASK_SMOOTH)) ||
          (brush->sculpt_tool == SCULPT_TOOL_POSE) ||
          (brush->sculpt_tool == SCULPT_TOOL_BOUNDARY) ||
          (brush->sculpt_tool == SCULPT_TOOL_SLIDE_RELAX) ||
          SCULPT_tool_is_paint(brush->sculpt_tool) || (brush->sculpt_tool == SCULPT_TOOL_CLOTH) ||
          (brush->sculpt_tool == SCULPT_TOOL_SMEAR) ||
          (brush->sculpt_tool == SCULPT_TOOL_DRAW_FACE_SETS) ||
          (brush->sculpt_tool == SCULPT_TOOL_DISPLACEMENT_SMEAR) ||
          (brush->sculpt_tool == SCULPT_TOOL_PAINT));
}

void SCULPT_stroke_modifiers_check(const bContext *C, Object *ob, const Brush *brush)
{
  SculptSession *ss = ob->sculpt;
  RegionView3D *rv3d = CTX_wm_region_view3d(C);
  Sculpt *sd = CTX_data_tool_settings(C)->sculpt;

  bool need_pmap = sculpt_needs_connectivity_info(sd, brush, ss, 0);
  if (ss->shapekey_active || ss->deform_modifiers_active ||
      (!BKE_sculptsession_use_pbvh_draw(ob, rv3d) && need_pmap)) {
    Depsgraph *depsgraph = CTX_data_depsgraph_pointer(C);
    BKE_sculpt_update_object_for_edit(
        depsgraph, ob, need_pmap, false, SCULPT_tool_is_paint(brush->sculpt_tool));
  }
}

static void sculpt_raycast_cb(PBVHNode *node, void *data_v, float *tmin)
{
  if (BKE_pbvh_node_get_tmin(node) >= *tmin) {
    return;
  }
  SculptRaycastData *srd = static_cast<SculptRaycastData *>(data_v);
  float(*origco)[3] = nullptr;
  bool use_origco = false;

  if (srd->original && srd->ss->cache) {
    if (BKE_pbvh_type(srd->ss->pbvh) == PBVH_BMESH) {
      use_origco = true;
    }
    else {
      /* Intersect with coordinates from before we started stroke. */
      SculptUndoNode *unode = SCULPT_undo_get_node(node, SCULPT_UNDO_COORDS);
      origco = (unode) ? unode->co : nullptr;
      use_origco = origco ? true : false;
    }
  }

  if (BKE_pbvh_node_raycast(srd->ss->pbvh,
                            node,
                            origco,
                            use_origco,
                            srd->ray_start,
                            srd->ray_normal,
                            &srd->isect_precalc,
                            &srd->depth,
                            &srd->active_vertex,
                            &srd->active_face_grid_index,
                            srd->face_normal)) {
    srd->hit = true;
    *tmin = srd->depth;
  }
}

static void sculpt_find_nearest_to_ray_cb(PBVHNode *node, void *data_v, float *tmin)
{
  if (BKE_pbvh_node_get_tmin(node) >= *tmin) {
    return;
  }
  SculptFindNearestToRayData *srd = static_cast<SculptFindNearestToRayData *>(data_v);
  float(*origco)[3] = nullptr;
  bool use_origco = false;

  if (srd->original && srd->ss->cache) {
    if (BKE_pbvh_type(srd->ss->pbvh) == PBVH_BMESH) {
      use_origco = true;
    }
    else {
      /* Intersect with coordinates from before we started stroke. */
      SculptUndoNode *unode = SCULPT_undo_get_node(node, SCULPT_UNDO_COORDS);
      origco = (unode) ? unode->co : nullptr;
      use_origco = origco ? true : false;
    }
  }

  if (BKE_pbvh_node_find_nearest_to_ray(srd->ss->pbvh,
                                        node,
                                        origco,
                                        use_origco,
                                        srd->ray_start,
                                        srd->ray_normal,
                                        &srd->depth,
                                        &srd->dist_sq_to_ray)) {
    srd->hit = true;
    *tmin = srd->dist_sq_to_ray;
  }
}

float SCULPT_raycast_init(ViewContext *vc,
                          const float mval[2],
                          float ray_start[3],
                          float ray_end[3],
                          float ray_normal[3],
                          bool original)
{
  float obimat[4][4];
  float dist;
  Object *ob = vc->obact;
  RegionView3D *rv3d = static_cast<RegionView3D *>(vc->region->regiondata);
  View3D *v3d = vc->v3d;

  /* TODO: what if the segment is totally clipped? (return == 0). */
  ED_view3d_win_to_segment_clipped(
      vc->depsgraph, vc->region, vc->v3d, mval, ray_start, ray_end, true);

  invert_m4_m4(obimat, ob->object_to_world);
  mul_m4_v3(obimat, ray_start);
  mul_m4_v3(obimat, ray_end);

  sub_v3_v3v3(ray_normal, ray_end, ray_start);
  dist = normalize_v3(ray_normal);

  if ((rv3d->is_persp == false) &&
      /* If the ray is clipped, don't adjust its start/end. */
      !RV3D_CLIPPING_ENABLED(v3d, rv3d)) {
    BKE_pbvh_raycast_project_ray_root(ob->sculpt->pbvh, original, ray_start, ray_end, ray_normal);

    /* rRecalculate the normal. */
    sub_v3_v3v3(ray_normal, ray_end, ray_start);
    dist = normalize_v3(ray_normal);
  }

  return dist;
}

bool SCULPT_cursor_geometry_info_update(bContext *C,
                                        SculptCursorGeometryInfo *out,
                                        const float mval[2],
                                        bool use_sampled_normal)
{
  Depsgraph *depsgraph = CTX_data_depsgraph_pointer(C);
  Scene *scene = CTX_data_scene(C);
  Sculpt *sd = scene->toolsettings->sculpt;
  Object *ob;
  SculptSession *ss;
  ViewContext vc;
  const Brush *brush = BKE_paint_brush(BKE_paint_get_active_from_context(C));
  float ray_start[3], ray_end[3], ray_normal[3], depth, face_normal[3], sampled_normal[3],
      mat[3][3];
  float viewDir[3] = {0.0f, 0.0f, 1.0f};
  int totnode;
  bool original = false;

  ED_view3d_viewcontext_init(C, &vc, depsgraph);

  ob = vc.obact;
  ss = ob->sculpt;

  if (!ss->pbvh) {
    zero_v3(out->location);
    zero_v3(out->normal);
    zero_v3(out->active_vertex_co);
    return false;
  }

  /* PBVH raycast to get active vertex and face normal. */
  depth = SCULPT_raycast_init(&vc, mval, ray_start, ray_end, ray_normal, original);
  SCULPT_stroke_modifiers_check(C, ob, brush);

  SculptRaycastData srd{};
  srd.original = original;
  srd.ss = ob->sculpt;
  srd.hit = false;
  srd.ray_start = ray_start;
  srd.ray_normal = ray_normal;
  srd.depth = depth;
  srd.face_normal = face_normal;

  isect_ray_tri_watertight_v3_precalc(&srd.isect_precalc, ray_normal);
  BKE_pbvh_raycast(ss->pbvh, sculpt_raycast_cb, &srd, ray_start, ray_normal, srd.original);

  /* Cursor is not over the mesh, return default values. */
  if (!srd.hit) {
    zero_v3(out->location);
    zero_v3(out->normal);
    zero_v3(out->active_vertex_co);
    return false;
  }

  /* Update the active vertex of the SculptSession. */
  ss->active_vertex = srd.active_vertex;
  SCULPT_vertex_random_access_ensure(ss);
  copy_v3_v3(out->active_vertex_co, SCULPT_active_vertex_co_get(ss));

  switch (BKE_pbvh_type(ss->pbvh)) {
    case PBVH_FACES:
      ss->active_face_index = srd.active_face_grid_index;
      ss->active_grid_index = 0;
      break;
    case PBVH_GRIDS:
      ss->active_face_index = 0;
      ss->active_grid_index = srd.active_face_grid_index;
      break;
    case PBVH_BMESH:
      ss->active_face_index = 0;
      ss->active_grid_index = 0;
      break;
  }

  copy_v3_v3(out->location, ray_normal);
  mul_v3_fl(out->location, srd.depth);
  add_v3_v3(out->location, ray_start);

  /* Option to return the face normal directly for performance o accuracy reasons. */
  if (!use_sampled_normal) {
    copy_v3_v3(out->normal, srd.face_normal);
    return srd.hit;
  }

  /* Sampled normal calculation. */
  float radius;

  /* Update cursor data in SculptSession. */
  invert_m4_m4(ob->world_to_object, ob->object_to_world);
  copy_m3_m4(mat, vc.rv3d->viewinv);
  mul_m3_v3(mat, viewDir);
  copy_m3_m4(mat, ob->world_to_object);
  mul_m3_v3(mat, viewDir);
  normalize_v3_v3(ss->cursor_view_normal, viewDir);
  copy_v3_v3(ss->cursor_normal, srd.face_normal);
  copy_v3_v3(ss->cursor_location, out->location);
  ss->rv3d = vc.rv3d;
  ss->v3d = vc.v3d;

  if (!BKE_brush_use_locked_size(scene, brush)) {
    radius = paint_calc_object_space_radius(&vc, out->location, BKE_brush_size_get(scene, brush));
  }
  else {
    radius = BKE_brush_unprojected_radius_get(scene, brush);
  }
  ss->cursor_radius = radius;

  PBVHNode **nodes = sculpt_pbvh_gather_cursor_update(ob, sd, original, &totnode);

  /* In case there are no nodes under the cursor, return the face normal. */
  if (!totnode) {
    MEM_SAFE_FREE(nodes);
    copy_v3_v3(out->normal, srd.face_normal);
    return true;
  }

  /* Calculate the sampled normal. */
  if (SCULPT_pbvh_calc_area_normal(brush, ob, nodes, totnode, true, sampled_normal)) {
    copy_v3_v3(out->normal, sampled_normal);
    copy_v3_v3(ss->cursor_sampled_normal, sampled_normal);
  }
  else {
    /* Use face normal when there are no vertices to sample inside the cursor radius. */
    copy_v3_v3(out->normal, srd.face_normal);
  }
  MEM_SAFE_FREE(nodes);
  return true;
}

bool SCULPT_stroke_get_location(bContext *C,
                                float out[3],
                                const float mval[2],
                                bool force_original)
{
  Depsgraph *depsgraph = CTX_data_depsgraph_pointer(C);
  Object *ob;
  SculptSession *ss;
  StrokeCache *cache;
  float ray_start[3], ray_end[3], ray_normal[3], depth, face_normal[3];
  bool original;
  ViewContext vc;

  ED_view3d_viewcontext_init(C, &vc, depsgraph);

  ob = vc.obact;

  ss = ob->sculpt;
  cache = ss->cache;
  original = force_original || ((cache) ? cache->original : false);

  const Brush *brush = BKE_paint_brush(BKE_paint_get_active_from_context(C));

  SCULPT_stroke_modifiers_check(C, ob, brush);

  depth = SCULPT_raycast_init(&vc, mval, ray_start, ray_end, ray_normal, original);

  if (BKE_pbvh_type(ss->pbvh) == PBVH_BMESH) {
    BM_mesh_elem_table_ensure(ss->bm, BM_VERT);
    BM_mesh_elem_index_ensure(ss->bm, BM_VERT);
  }

  bool hit = false;
  {
    SculptRaycastData srd;
    srd.ss = ob->sculpt;
    srd.ray_start = ray_start;
    srd.ray_normal = ray_normal;
    srd.hit = false;
    srd.depth = depth;
    srd.original = original;
    srd.face_normal = face_normal;
    isect_ray_tri_watertight_v3_precalc(&srd.isect_precalc, ray_normal);

    BKE_pbvh_raycast(ss->pbvh, sculpt_raycast_cb, &srd, ray_start, ray_normal, srd.original);
    if (srd.hit) {
      hit = true;
      copy_v3_v3(out, ray_normal);
      mul_v3_fl(out, srd.depth);
      add_v3_v3(out, ray_start);
    }
  }

  if (hit) {
    return hit;
  }

  if (!ELEM(brush->falloff_shape, PAINT_FALLOFF_SHAPE_TUBE)) {
    return hit;
  }

  SculptFindNearestToRayData srd{};
  srd.original = original;
  srd.ss = ob->sculpt;
  srd.hit = false;
  srd.ray_start = ray_start;
  srd.ray_normal = ray_normal;
  srd.depth = FLT_MAX;
  srd.dist_sq_to_ray = FLT_MAX;

  BKE_pbvh_find_nearest_to_ray(
      ss->pbvh, sculpt_find_nearest_to_ray_cb, &srd, ray_start, ray_normal, srd.original);
  if (srd.hit) {
    hit = true;
    copy_v3_v3(out, ray_normal);
    mul_v3_fl(out, srd.depth);
    add_v3_v3(out, ray_start);
  }

  return hit;
}

static void sculpt_brush_init_tex(Sculpt *sd, SculptSession *ss)
{
  Brush *brush = BKE_paint_brush(&sd->paint);
  const MTex *mask_tex = BKE_brush_mask_texture_get(brush, OB_MODE_SCULPT);

  /* Init mtex nodes. */
  if (mask_tex->tex && mask_tex->tex->nodetree) {
    /* Has internal flag to detect it only does it once. */
    ntreeTexBeginExecTree(mask_tex->tex->nodetree);
  }

  if (ss->tex_pool == nullptr) {
    ss->tex_pool = BKE_image_pool_new();
  }
}

static void sculpt_brush_stroke_init(bContext *C, wmOperator *op)
{
  Object *ob = CTX_data_active_object(C);
  ToolSettings *tool_settings = CTX_data_tool_settings(C);
  Sculpt *sd = tool_settings->sculpt;
  SculptSession *ss = CTX_data_active_object(C)->sculpt;
  Brush *brush = BKE_paint_brush(&sd->paint);
  int mode = RNA_enum_get(op->ptr, "mode");
  bool need_pmap, needs_colors;
  bool need_mask = false;

  if (brush->sculpt_tool == SCULPT_TOOL_MASK) {
    need_mask = true;
  }

  if (brush->sculpt_tool == SCULPT_TOOL_CLOTH ||
      brush->deform_target == BRUSH_DEFORM_TARGET_CLOTH_SIM) {
    need_mask = true;
  }

  view3d_operator_needs_opengl(C);
  sculpt_brush_init_tex(sd, ss);

  need_pmap = sculpt_needs_connectivity_info(sd, brush, ss, mode);
  needs_colors = SCULPT_tool_is_paint(brush->sculpt_tool) &&
                 !SCULPT_use_image_paint_brush(&tool_settings->paint_mode, ob);

  if (needs_colors) {
    BKE_sculpt_color_layer_create_if_needed(ob);
  }

  /* CTX_data_ensure_evaluated_depsgraph should be used at the end to include the updates of
   * earlier steps modifying the data. */
  Depsgraph *depsgraph = CTX_data_ensure_evaluated_depsgraph(C);
  BKE_sculpt_update_object_for_edit(
      depsgraph, ob, need_pmap, need_mask, SCULPT_tool_is_paint(brush->sculpt_tool));

  ED_paint_tool_update_sticky_shading_color(C, ob);
}

static void sculpt_restore_mesh(Sculpt *sd, Object *ob)
{
  SculptSession *ss = ob->sculpt;
  Brush *brush = BKE_paint_brush(&sd->paint);

  /* For the cloth brush it makes more sense to not restore the mesh state to keep running the
   * simulation from the previous state. */
  if (brush->sculpt_tool == SCULPT_TOOL_CLOTH) {
    return;
  }

  /* Restore the mesh before continuing with anchored stroke. */
  if ((brush->flag & BRUSH_ANCHORED) ||
      (ELEM(brush->sculpt_tool, SCULPT_TOOL_GRAB, SCULPT_TOOL_ELASTIC_DEFORM) &&
       BKE_brush_use_size_pressure(brush)) ||
      (brush->flag & BRUSH_DRAG_DOT)) {

    paint_mesh_restore_co(sd, ob);

    if (ss->cache) {
      MEM_SAFE_FREE(ss->cache->layer_displacement_factor);
    }
  }
}

void SCULPT_update_object_bounding_box(Object *ob)
{
  if (ob->runtime.bb) {
    float bb_min[3], bb_max[3];

    BKE_pbvh_bounding_box(ob->sculpt->pbvh, bb_min, bb_max);
    BKE_boundbox_init_from_minmax(ob->runtime.bb, bb_min, bb_max);
  }
}

void SCULPT_flush_update_step(bContext *C, SculptUpdateType update_flags)
{
  using namespace blender;
  Depsgraph *depsgraph = CTX_data_depsgraph_pointer(C);
  Object *ob = CTX_data_active_object(C);
  SculptSession *ss = ob->sculpt;
  ARegion *region = CTX_wm_region(C);
  MultiresModifierData *mmd = ss->multires.modifier;
  RegionView3D *rv3d = CTX_wm_region_view3d(C);
  Mesh *mesh = static_cast<Mesh *>(ob->data);

  if (rv3d) {
    /* Mark for faster 3D viewport redraws. */
    rv3d->rflag |= RV3D_PAINTING;
  }

  if (mmd != nullptr) {
    multires_mark_as_modified(depsgraph, ob, MULTIRES_COORDS_MODIFIED);
  }

  if ((update_flags & SCULPT_UPDATE_IMAGE) != 0) {
    ED_region_tag_redraw(region);
    if (update_flags == SCULPT_UPDATE_IMAGE) {
      /* Early exit when only need to update the images. We don't want to tag any geometry updates
       * that would rebuilt the PBVH. */
      return;
    }
  }

  DEG_id_tag_update(&ob->id, ID_RECALC_SHADING);

  /* Only current viewport matters, slower update for all viewports will
   * be done in sculpt_flush_update_done. */
  if (!BKE_sculptsession_use_pbvh_draw(ob, rv3d)) {
    /* Slow update with full dependency graph update and all that comes with it.
     * Needed when there are modifiers or full shading in the 3D viewport. */
    DEG_id_tag_update(&ob->id, ID_RECALC_GEOMETRY);
    ED_region_tag_redraw(region);
  }
  else {
    /* Fast path where we just update the BVH nodes that changed, and redraw
     * only the part of the 3D viewport where changes happened. */
    rcti r;

    if (update_flags & SCULPT_UPDATE_COORDS) {
      BKE_pbvh_update_bounds(ss->pbvh, PBVH_UpdateBB);
      /* Update the object's bounding box too so that the object
       * doesn't get incorrectly clipped during drawing in
       * draw_mesh_object(). #33790. */
      SCULPT_update_object_bounding_box(ob);
    }

    if (SCULPT_get_redraw_rect(region, CTX_wm_region_view3d(C), ob, &r)) {
      if (ss->cache) {
        ss->cache->current_r = r;
      }

      /* previous is not set in the current cache else
       * the partial rect will always grow */
      sculpt_extend_redraw_rect_previous(ob, &r);

      r.xmin += region->winrct.xmin - 2;
      r.xmax += region->winrct.xmin + 2;
      r.ymin += region->winrct.ymin - 2;
      r.ymax += region->winrct.ymin + 2;
      ED_region_tag_redraw_partial(region, &r, true);
    }
  }

  if (update_flags & SCULPT_UPDATE_COORDS && !ss->shapekey_active) {
    if (BKE_pbvh_type(ss->pbvh) == PBVH_FACES) {
      /* When sculpting and changing the positions of a mesh, tag them as changed and update. */
      BKE_mesh_tag_coords_changed(mesh);
      /* Update the mesh's bounds eagerly since the PBVH already has that information. */
      mesh->runtime->bounds_cache.ensure([&](Bounds<float3> &r_bounds) {
        BKE_pbvh_bounding_box(ob->sculpt->pbvh, r_bounds.min, r_bounds.max);
      });
    }
  }
}

void SCULPT_flush_update_done(const bContext *C, Object *ob, SculptUpdateType update_flags)
{
  /* After we are done drawing the stroke, check if we need to do a more
   * expensive depsgraph tag to update geometry. */
  wmWindowManager *wm = CTX_wm_manager(C);
  RegionView3D *current_rv3d = CTX_wm_region_view3d(C);
  SculptSession *ss = ob->sculpt;
  Mesh *mesh = static_cast<Mesh *>(ob->data);

  /* Always needed for linked duplicates. */
  bool need_tag = (ID_REAL_USERS(&mesh->id) > 1);

  if (current_rv3d) {
    current_rv3d->rflag &= ~RV3D_PAINTING;
  }

  LISTBASE_FOREACH (wmWindow *, win, &wm->windows) {
    bScreen *screen = WM_window_get_active_screen(win);
    LISTBASE_FOREACH (ScrArea *, area, &screen->areabase) {
      SpaceLink *sl = static_cast<SpaceLink *>(area->spacedata.first);
      if (sl->spacetype != SPACE_VIEW3D) {
        continue;
      }

      /* Tag all 3D viewports for redraw now that we are done. Others
       * viewports did not get a full redraw, and anti-aliasing for the
       * current viewport was deactivated. */
      LISTBASE_FOREACH (ARegion *, region, &area->regionbase) {
        if (region->regiontype == RGN_TYPE_WINDOW) {
          RegionView3D *rv3d = static_cast<RegionView3D *>(region->regiondata);
          if (rv3d != current_rv3d) {
            need_tag |= !BKE_sculptsession_use_pbvh_draw(ob, rv3d);
          }

          ED_region_tag_redraw(region);
        }
      }
    }

    if (update_flags & SCULPT_UPDATE_IMAGE) {
      LISTBASE_FOREACH (ScrArea *, area, &screen->areabase) {
        SpaceLink *sl = static_cast<SpaceLink *>(area->spacedata.first);
        if (sl->spacetype != SPACE_IMAGE) {
          continue;
        }
        ED_area_tag_redraw_regiontype(area, RGN_TYPE_WINDOW);
      }
    }
  }

  if (update_flags & SCULPT_UPDATE_COORDS) {
    BKE_pbvh_update_bounds(ss->pbvh, PBVH_UpdateOriginalBB);

    /* Coordinates were modified, so fake neighbors are not longer valid. */
    SCULPT_fake_neighbors_free(ob);
  }

  if (update_flags & SCULPT_UPDATE_MASK) {
    BKE_pbvh_update_vertex_data(ss->pbvh, PBVH_UpdateMask);
  }

  if (update_flags & SCULPT_UPDATE_COLOR) {
    BKE_pbvh_update_vertex_data(ss->pbvh, PBVH_UpdateColor);
  }

  BKE_sculpt_attributes_destroy_temporary_stroke(ob);

  if (update_flags & SCULPT_UPDATE_COORDS) {
    if (BKE_pbvh_type(ss->pbvh) == PBVH_BMESH) {
      BKE_pbvh_bmesh_after_stroke(ss->pbvh);
    }

    /* Optimization: if there is locked key and active modifiers present in */
    /* the stack, keyblock is updating at each step. otherwise we could update */
    /* keyblock only when stroke is finished. */
    if (ss->shapekey_active && !ss->deform_modifiers_active) {
      sculpt_update_keyblock(ob);
    }
  }

  if (need_tag) {
    DEG_id_tag_update(&ob->id, ID_RECALC_GEOMETRY);
  }
}

/* Returns whether the mouse/stylus is over the mesh (1)
 * or over the background (0). */
static bool over_mesh(bContext *C, wmOperator * /*op*/, const float mval[2])
{
  float co_dummy[3];
  return SCULPT_stroke_get_location(C, co_dummy, mval, false);
}

static void sculpt_stroke_undo_begin(const bContext *C, wmOperator *op)
{
  Object *ob = CTX_data_active_object(C);
  Sculpt *sd = CTX_data_tool_settings(C)->sculpt;
  Brush *brush = BKE_paint_brush(&sd->paint);
  ToolSettings *tool_settings = CTX_data_tool_settings(C);

  /* Setup the correct undo system. Image painting and sculpting are mutual exclusive.
   * Color attributes are part of the sculpting undo system. */
  if (brush && brush->sculpt_tool == SCULPT_TOOL_PAINT &&
      SCULPT_use_image_paint_brush(&tool_settings->paint_mode, ob)) {
    ED_image_undo_push_begin(op->type->name, PAINT_MODE_SCULPT);
  }
  else {
    SCULPT_undo_push_begin_ex(ob, sculpt_tool_name(sd));
  }
}

static void sculpt_stroke_undo_end(const bContext *C, Brush *brush)
{
  Object *ob = CTX_data_active_object(C);
  ToolSettings *tool_settings = CTX_data_tool_settings(C);

  if (brush && brush->sculpt_tool == SCULPT_TOOL_PAINT &&
      SCULPT_use_image_paint_brush(&tool_settings->paint_mode, ob)) {
    ED_image_undo_push_end();
  }
  else {
    SCULPT_undo_push_end(ob);
  }
}

bool SCULPT_handles_colors_report(SculptSession *ss, ReportList *reports)
{
  switch (BKE_pbvh_type(ss->pbvh)) {
    case PBVH_FACES:
      return true;
    case PBVH_BMESH:
      BKE_report(reports, RPT_ERROR, "Not supported in dynamic topology mode");
      return false;
    case PBVH_GRIDS:
      BKE_report(reports, RPT_ERROR, "Not supported in multiresolution mode");
      return false;
  }

  BLI_assert_msg(0, "PBVH corruption, type was invalid.");

  return false;
}

static bool sculpt_stroke_test_start(bContext *C, wmOperator *op, const float mval[2])
{
  /* Don't start the stroke until `mval` goes over the mesh.
   * NOTE: `mval` will only be null when re-executing the saved stroke.
   * We have exception for 'exec' strokes since they may not set `mval`,
   * only 'location', see: #52195. */
  if (((op->flag & OP_IS_INVOKE) == 0) || (mval == nullptr) || over_mesh(C, op, mval)) {
    Object *ob = CTX_data_active_object(C);
    SculptSession *ss = ob->sculpt;
    Sculpt *sd = CTX_data_tool_settings(C)->sculpt;
    Brush *brush = BKE_paint_brush(&sd->paint);
    ToolSettings *tool_settings = CTX_data_tool_settings(C);

    /* NOTE: This should be removed when paint mode is available. Paint mode can force based on the
     * canvas it is painting on. (ref. use_sculpt_texture_paint). */
    if (brush && SCULPT_tool_is_paint(brush->sculpt_tool) &&
        !SCULPT_use_image_paint_brush(&tool_settings->paint_mode, ob)) {
      View3D *v3d = CTX_wm_view3d(C);
      if (v3d->shading.type == OB_SOLID) {
        v3d->shading.color_type = V3D_SHADING_VERTEX_COLOR;
      }
    }

    ED_view3d_init_mats_rv3d(ob, CTX_wm_region_view3d(C));

    sculpt_update_cache_invariants(C, sd, ss, op, mval);

    SculptCursorGeometryInfo sgi;
    SCULPT_cursor_geometry_info_update(C, &sgi, mval, false);

    sculpt_stroke_undo_begin(C, op);

    SCULPT_stroke_id_next(ob);
    ss->cache->stroke_id = ss->stroke_id;

    return true;
  }
  return false;
}

static void sculpt_stroke_update_step(bContext *C,
                                      wmOperator * /*op*/,
                                      PaintStroke *stroke,
                                      PointerRNA *itemptr)
{
  UnifiedPaintSettings *ups = &CTX_data_tool_settings(C)->unified_paint_settings;
  Sculpt *sd = CTX_data_tool_settings(C)->sculpt;
  Object *ob = CTX_data_active_object(C);
  SculptSession *ss = ob->sculpt;
  const Brush *brush = BKE_paint_brush(&sd->paint);
  ToolSettings *tool_settings = CTX_data_tool_settings(C);
  StrokeCache *cache = ss->cache;
  cache->stroke_distance = paint_stroke_distance_get(stroke);

  SCULPT_stroke_modifiers_check(C, ob, brush);
  sculpt_update_cache_variants(C, sd, ob, itemptr);
  sculpt_restore_mesh(sd, ob);

  if (sd->flags & (SCULPT_DYNTOPO_DETAIL_CONSTANT | SCULPT_DYNTOPO_DETAIL_MANUAL)) {
    float object_space_constant_detail = 1.0f / (sd->constant_detail *
                                                 mat4_to_scale(ob->object_to_world));
    BKE_pbvh_bmesh_detail_size_set(ss->pbvh, object_space_constant_detail);
  }
  else if (sd->flags & SCULPT_DYNTOPO_DETAIL_BRUSH) {
    BKE_pbvh_bmesh_detail_size_set(ss->pbvh, ss->cache->radius * sd->detail_percent / 100.0f);
  }
  else {
    BKE_pbvh_bmesh_detail_size_set(ss->pbvh,
                                   (ss->cache->radius / ss->cache->dyntopo_pixel_radius) *
                                       (sd->detail_size * U.pixelsize) / 0.4f);
  }

  if (SCULPT_stroke_is_dynamic_topology(ss, brush)) {
    do_symmetrical_brush_actions(sd, ob, sculpt_topology_update, ups, &tool_settings->paint_mode);
  }

  do_symmetrical_brush_actions(sd, ob, do_brush_action, ups, &tool_settings->paint_mode);
  sculpt_combine_proxies(sd, ob);

  /* Hack to fix noise texture tearing mesh. */
  sculpt_fix_noise_tear(sd, ob);

  /* TODO(sergey): This is not really needed for the solid shading,
   * which does use pBVH drawing anyway, but texture and wireframe
   * requires this.
   *
   * Could be optimized later, but currently don't think it's so
   * much common scenario.
   *
   * Same applies to the DEG_id_tag_update() invoked from
   * sculpt_flush_update_step().
   */
  if (ss->deform_modifiers_active) {
    SCULPT_flush_stroke_deform(sd, ob, sculpt_tool_is_proxy_used(brush->sculpt_tool));
  }
  else if (ss->shapekey_active) {
    sculpt_update_keyblock(ob);
  }

  ss->cache->first_time = false;
  copy_v3_v3(ss->cache->true_last_location, ss->cache->true_location);

  /* Cleanup. */
  if (brush->sculpt_tool == SCULPT_TOOL_MASK) {
    SCULPT_flush_update_step(C, SCULPT_UPDATE_MASK);
  }
  else if (SCULPT_tool_is_paint(brush->sculpt_tool)) {
    if (SCULPT_use_image_paint_brush(&tool_settings->paint_mode, ob)) {
      SCULPT_flush_update_step(C, SCULPT_UPDATE_IMAGE);
    }
    else {
      SCULPT_flush_update_step(C, SCULPT_UPDATE_COLOR);
    }
  }
  else {
    SCULPT_flush_update_step(C, SCULPT_UPDATE_COORDS);
  }
}

static void sculpt_brush_exit_tex(Sculpt *sd)
{
  Brush *brush = BKE_paint_brush(&sd->paint);
  const MTex *mask_tex = BKE_brush_mask_texture_get(brush, OB_MODE_SCULPT);

  if (mask_tex->tex && mask_tex->tex->nodetree) {
    ntreeTexEndExecTree(mask_tex->tex->nodetree->runtime->execdata);
  }
}

static void sculpt_stroke_done(const bContext *C, PaintStroke * /*stroke*/)
{
  Object *ob = CTX_data_active_object(C);
  SculptSession *ss = ob->sculpt;
  Sculpt *sd = CTX_data_tool_settings(C)->sculpt;
  ToolSettings *tool_settings = CTX_data_tool_settings(C);

  /* Finished. */
  if (!ss->cache) {
    sculpt_brush_exit_tex(sd);
    return;
  }
  UnifiedPaintSettings *ups = &CTX_data_tool_settings(C)->unified_paint_settings;
  Brush *brush = BKE_paint_brush(&sd->paint);
  BLI_assert(brush == ss->cache->brush); /* const, so we shouldn't change. */
  ups->draw_inverted = false;

  SCULPT_stroke_modifiers_check(C, ob, brush);

  /* Alt-Smooth. */
  if (ss->cache->alt_smooth) {
    smooth_brush_toggle_off(C, &sd->paint, ss->cache);
    /* Refresh the brush pointer in case we switched brush in the toggle function. */
    brush = BKE_paint_brush(&sd->paint);
  }

  if (SCULPT_is_automasking_enabled(sd, ss, brush)) {
    SCULPT_automasking_cache_free(ss->cache->automasking);
  }

  BKE_pbvh_node_color_buffer_free(ss->pbvh);
  SCULPT_cache_free(ss->cache);
  ss->cache = nullptr;

  sculpt_stroke_undo_end(C, brush);

  if (brush->sculpt_tool == SCULPT_TOOL_MASK) {
    SCULPT_flush_update_done(C, ob, SCULPT_UPDATE_MASK);
  }
  else if (brush->sculpt_tool == SCULPT_TOOL_PAINT) {
    if (SCULPT_use_image_paint_brush(&tool_settings->paint_mode, ob)) {
      SCULPT_flush_update_done(C, ob, SCULPT_UPDATE_IMAGE);
    }
    else {
      BKE_sculpt_attributes_destroy_temporary_stroke(ob);
      SCULPT_flush_update_done(C, ob, SCULPT_UPDATE_COLOR);
    }
  }
  else {
    SCULPT_flush_update_done(C, ob, SCULPT_UPDATE_COORDS);
  }

  WM_event_add_notifier(C, NC_OBJECT | ND_DRAW, ob);
  sculpt_brush_exit_tex(sd);
}

static int sculpt_brush_stroke_invoke(bContext *C, wmOperator *op, const wmEvent *event)
{
  PaintStroke *stroke;
  int ignore_background_click;
  int retval;
  Object *ob = CTX_data_active_object(C);

  /* Test that ob is visible; otherwise we won't be able to get evaluated data
   * from the depsgraph. We do this here instead of SCULPT_mode_poll
   * to avoid falling through to the translate operator in the
   * global view3d keymap.
   *
   * NOTE: #BKE_object_is_visible_in_viewport is not working here (it returns false
   * if the object is in local view); instead, test for OB_HIDE_VIEWPORT directly.
   */

  if (ob->visibility_flag & OB_HIDE_VIEWPORT) {
    return OPERATOR_CANCELLED;
  }

  sculpt_brush_stroke_init(C, op);

  Sculpt *sd = CTX_data_tool_settings(C)->sculpt;
  Brush *brush = BKE_paint_brush(&sd->paint);
  SculptSession *ss = ob->sculpt;

  if (SCULPT_tool_is_paint(brush->sculpt_tool) &&
      !SCULPT_handles_colors_report(ob->sculpt, op->reports)) {
    return OPERATOR_CANCELLED;
  }
  if (SCULPT_tool_is_mask(brush->sculpt_tool)) {
    MultiresModifierData *mmd = BKE_sculpt_multires_active(ss->scene, ob);
    BKE_sculpt_mask_layers_ensure(CTX_data_depsgraph_pointer(C), CTX_data_main(C), ob, mmd);
  }
  if (SCULPT_tool_is_face_sets(brush->sculpt_tool)) {
    Mesh *mesh = BKE_object_get_original_mesh(ob);
    ss->face_sets = BKE_sculpt_face_sets_ensure(mesh);
  }

  stroke = paint_stroke_new(C,
                            op,
                            SCULPT_stroke_get_location,
                            sculpt_stroke_test_start,
                            sculpt_stroke_update_step,
                            nullptr,
                            sculpt_stroke_done,
                            event->type);

  op->customdata = stroke;

  /* For tablet rotation. */
  ignore_background_click = RNA_boolean_get(op->ptr, "ignore_background_click");
  const float mval[2] = {float(event->mval[0]), float(event->mval[1])};
  if (ignore_background_click && !over_mesh(C, op, mval)) {
    paint_stroke_free(C, op, static_cast<PaintStroke *>(op->customdata));
    return OPERATOR_PASS_THROUGH;
  }

  retval = op->type->modal(C, op, event);
  if (ELEM(retval, OPERATOR_FINISHED, OPERATOR_CANCELLED)) {
    paint_stroke_free(C, op, static_cast<PaintStroke *>(op->customdata));
    return retval;
  }
  /* Add modal handler. */
  WM_event_add_modal_handler(C, op);

  OPERATOR_RETVAL_CHECK(retval);
  BLI_assert(retval == OPERATOR_RUNNING_MODAL);

  return OPERATOR_RUNNING_MODAL;
}

static int sculpt_brush_stroke_exec(bContext *C, wmOperator *op)
{
  sculpt_brush_stroke_init(C, op);

  op->customdata = paint_stroke_new(C,
                                    op,
                                    SCULPT_stroke_get_location,
                                    sculpt_stroke_test_start,
                                    sculpt_stroke_update_step,
                                    nullptr,
                                    sculpt_stroke_done,
                                    0);

  /* Frees op->customdata. */
  paint_stroke_exec(C, op, static_cast<PaintStroke *>(op->customdata));

  return OPERATOR_FINISHED;
}

static void sculpt_brush_stroke_cancel(bContext *C, wmOperator *op)
{
  Object *ob = CTX_data_active_object(C);
  SculptSession *ss = ob->sculpt;
  Sculpt *sd = CTX_data_tool_settings(C)->sculpt;
  const Brush *brush = BKE_paint_brush(&sd->paint);

  /* XXX Canceling strokes that way does not work with dynamic topology,
   *     user will have to do real undo for now. See #46456. */
  if (ss->cache && !SCULPT_stroke_is_dynamic_topology(ss, brush)) {
    paint_mesh_restore_co(sd, ob);
  }

  paint_stroke_cancel(C, op, static_cast<PaintStroke *>(op->customdata));

  if (ss->cache) {
    SCULPT_cache_free(ss->cache);
    ss->cache = nullptr;
  }

  sculpt_brush_exit_tex(sd);
}

static int sculpt_brush_stroke_modal(bContext *C, wmOperator *op, const wmEvent *event)
{
  bool started = op->customdata && paint_stroke_started((PaintStroke *)op->customdata);

  int retval = paint_stroke_modal(C, op, event, (PaintStroke **)&op->customdata);

  if (!started && ELEM(retval, OPERATOR_FINISHED, OPERATOR_CANCELLED)) {
    /* Did the stroke never start? If so push a blank sculpt undo
     * step to prevent a global undo step (which is triggered by the
     * #OPTYPE_UNDO flag in #SCULPT_OT_brush_stroke).
     *
     * Having blank global undo steps interleaved with sculpt steps
     * corrupts the DynTopo undo stack.
     * See #101430.
     *
     * NOTE: simply returning #OPERATOR_CANCELLED was not
     * sufficient to prevent this. */
    Sculpt *sd = CTX_data_tool_settings(C)->sculpt;
    Brush *brush = BKE_paint_brush(&sd->paint);

    sculpt_stroke_undo_begin(C, op);
    sculpt_stroke_undo_end(C, brush);
  }

  return retval;
}

static void sculpt_redo_empty_ui(bContext * /*C*/, wmOperator * /*op*/)
{
}

void SCULPT_OT_brush_stroke(wmOperatorType *ot)
{
  /* Identifiers. */
  ot->name = "Sculpt";
  ot->idname = "SCULPT_OT_brush_stroke";
  ot->description = "Sculpt a stroke into the geometry";

  /* API callbacks. */
  ot->invoke = sculpt_brush_stroke_invoke;
  ot->modal = sculpt_brush_stroke_modal;
  ot->exec = sculpt_brush_stroke_exec;
  ot->poll = SCULPT_poll;
  ot->cancel = sculpt_brush_stroke_cancel;
  ot->ui = sculpt_redo_empty_ui;

  /* Flags (sculpt does own undo? (ton)). */
  ot->flag = OPTYPE_BLOCKING;

  /* Properties. */

  paint_stroke_operator_properties(ot);

  RNA_def_boolean(ot->srna,
                  "ignore_background_click",
                  0,
                  "Ignore Background Click",
                  "Clicks on the background do not start the stroke");
}

/* Fake Neighbors. */
/* This allows the sculpt tools to work on meshes with multiple connected components as they had
 * only one connected component. When initialized and enabled, the sculpt API will return extra
 * connectivity neighbors that are not in the real mesh. These neighbors are calculated for each
 * vertex using the minimum distance to a vertex that is in a different connected component. */

/* The fake neighbors first need to be ensured to be initialized.
 * After that tools which needs fake neighbors functionality need to
 * temporarily enable it:
 *
 *   void my_awesome_sculpt_tool() {
 *     SCULPT_fake_neighbors_ensure(sd, object, brush->disconnected_distance_max);
 *     SCULPT_fake_neighbors_enable(ob);
 *
 *     ... Logic of the tool ...
 *     SCULPT_fake_neighbors_disable(ob);
 *   }
 *
 * Such approach allows to keep all the connectivity information ready for reuse
 * (without having lag prior to every stroke), but also makes it so the affect
 * is localized to a specific brushes and tools only. */

enum {
  SCULPT_TOPOLOGY_ID_NONE,
  SCULPT_TOPOLOGY_ID_DEFAULT,
};

static void SCULPT_fake_neighbor_init(SculptSession *ss, const float max_dist)
{
  const int totvert = SCULPT_vertex_count_get(ss);
  ss->fake_neighbors.fake_neighbor_index = static_cast<int *>(
      MEM_malloc_arrayN(totvert, sizeof(int), "fake neighbor"));
  for (int i = 0; i < totvert; i++) {
    ss->fake_neighbors.fake_neighbor_index[i] = FAKE_NEIGHBOR_NONE;
  }

  ss->fake_neighbors.current_max_distance = max_dist;
}

static void SCULPT_fake_neighbor_add(SculptSession *ss, PBVHVertRef v_a, PBVHVertRef v_b)
{
  int v_index_a = BKE_pbvh_vertex_to_index(ss->pbvh, v_a);
  int v_index_b = BKE_pbvh_vertex_to_index(ss->pbvh, v_b);

  if (ss->fake_neighbors.fake_neighbor_index[v_index_a] == FAKE_NEIGHBOR_NONE) {
    ss->fake_neighbors.fake_neighbor_index[v_index_a] = v_index_b;
    ss->fake_neighbors.fake_neighbor_index[v_index_b] = v_index_a;
  }
}

static void sculpt_pose_fake_neighbors_free(SculptSession *ss)
{
  MEM_SAFE_FREE(ss->fake_neighbors.fake_neighbor_index);
}

struct NearestVertexFakeNeighborTLSData {
  PBVHVertRef nearest_vertex;
  float nearest_vertex_distance_squared;
  int current_topology_id;
};

static void do_fake_neighbor_search_task_cb(void *__restrict userdata,
                                            const int n,
                                            const TaskParallelTLS *__restrict tls)
{
  SculptThreadedTaskData *data = static_cast<SculptThreadedTaskData *>(userdata);
  SculptSession *ss = data->ob->sculpt;
  NearestVertexFakeNeighborTLSData *nvtd = static_cast<NearestVertexFakeNeighborTLSData *>(
      tls->userdata_chunk);
  PBVHVertexIter vd;

  BKE_pbvh_vertex_iter_begin (ss->pbvh, data->nodes[n], vd, PBVH_ITER_UNIQUE) {
    int vd_topology_id = SCULPT_vertex_island_get(ss, vd.vertex);
    if (vd_topology_id != nvtd->current_topology_id &&
        ss->fake_neighbors.fake_neighbor_index[vd.index] == FAKE_NEIGHBOR_NONE) {
      float distance_squared = len_squared_v3v3(vd.co, data->nearest_vertex_search_co);
      if (distance_squared < nvtd->nearest_vertex_distance_squared &&
          distance_squared < data->max_distance_squared) {
        nvtd->nearest_vertex = vd.vertex;
        nvtd->nearest_vertex_distance_squared = distance_squared;
      }
    }
  }
  BKE_pbvh_vertex_iter_end;
}

static void fake_neighbor_search_reduce(const void *__restrict /*userdata*/,
                                        void *__restrict chunk_join,
                                        void *__restrict chunk)
{
  NearestVertexFakeNeighborTLSData *join = static_cast<NearestVertexFakeNeighborTLSData *>(
      chunk_join);
  NearestVertexFakeNeighborTLSData *nvtd = static_cast<NearestVertexFakeNeighborTLSData *>(chunk);
  if (join->nearest_vertex.i == PBVH_REF_NONE) {
    join->nearest_vertex = nvtd->nearest_vertex;
    join->nearest_vertex_distance_squared = nvtd->nearest_vertex_distance_squared;
  }
  else if (nvtd->nearest_vertex_distance_squared < join->nearest_vertex_distance_squared) {
    join->nearest_vertex = nvtd->nearest_vertex;
    join->nearest_vertex_distance_squared = nvtd->nearest_vertex_distance_squared;
  }
}

static PBVHVertRef SCULPT_fake_neighbor_search(Sculpt *sd,
                                               Object *ob,
                                               const PBVHVertRef vertex,
                                               float max_distance)
{
  SculptSession *ss = ob->sculpt;
  PBVHNode **nodes = nullptr;
  int totnode;
  SculptSearchSphereData data{};
  data.ss = ss;
  data.sd = sd;
  data.radius_squared = max_distance * max_distance;
  data.original = false;
  data.center = SCULPT_vertex_co_get(ss, vertex);

  BKE_pbvh_search_gather(ss->pbvh, SCULPT_search_sphere_cb, &data, &nodes, &totnode);

  if (totnode == 0) {
    return BKE_pbvh_make_vref(PBVH_REF_NONE);
  }

  SculptThreadedTaskData task_data{};
  task_data.sd = sd;
  task_data.ob = ob;
  task_data.nodes = nodes;
  task_data.max_distance_squared = max_distance * max_distance;

  copy_v3_v3(task_data.nearest_vertex_search_co, SCULPT_vertex_co_get(ss, vertex));

  NearestVertexFakeNeighborTLSData nvtd;
  nvtd.nearest_vertex.i = -1;
  nvtd.nearest_vertex_distance_squared = FLT_MAX;
  nvtd.current_topology_id = SCULPT_vertex_island_get(ss, vertex);

  TaskParallelSettings settings;
  BKE_pbvh_parallel_range_settings(&settings, true, totnode);
  settings.func_reduce = fake_neighbor_search_reduce;
  settings.userdata_chunk = &nvtd;
  settings.userdata_chunk_size = sizeof(NearestVertexFakeNeighborTLSData);
  BLI_task_parallel_range(0, totnode, &task_data, do_fake_neighbor_search_task_cb, &settings);

  MEM_SAFE_FREE(nodes);

  return nvtd.nearest_vertex;
}

struct SculptTopologyIDFloodFillData {
  int next_id;
};

void SCULPT_boundary_info_ensure(Object *object)
{
<<<<<<< HEAD
  using namespace blender;
=======
using namespace blender;
>>>>>>> 9eb3f01f
  SculptSession *ss = object->sculpt;
  if (ss->vertex_info.boundary) {
    return;
  }

  Mesh *base_mesh = BKE_mesh_from_object(object);
  const MEdge *edges = BKE_mesh_edges(base_mesh);
<<<<<<< HEAD
  const OffsetIndices polys = base_mesh->polys();
=======
  const MPoly *polys = BKE_mesh_polys(base_mesh);
>>>>>>> 9eb3f01f
  const Span<int> corner_edges = base_mesh->corner_edges();

  ss->vertex_info.boundary = BLI_BITMAP_NEW(base_mesh->totvert, "Boundary info");
  int *adjacent_faces_edge_count = static_cast<int *>(
      MEM_calloc_arrayN(base_mesh->totedge, sizeof(int), "Adjacent face edge count"));

<<<<<<< HEAD
  for (const int i : polys.index_range()) {
    for (const int edge : corner_edges.slice(polys[i])) {
      adjacent_faces_edge_count[edge]++;
=======
  for (int p = 0; p < base_mesh->totpoly; p++) {
    const MPoly *poly = &polys[p];
    for (int l = 0; l < poly->totloop; l++) {
      const int edge_i = corner_edges[poly->loopstart + l];
      adjacent_faces_edge_count[edge_i]++;
>>>>>>> 9eb3f01f
    }
  }

  for (int e = 0; e < base_mesh->totedge; e++) {
    if (adjacent_faces_edge_count[e] < 2) {
      const MEdge *edge = &edges[e];
      BLI_BITMAP_SET(ss->vertex_info.boundary, edge->v1, true);
      BLI_BITMAP_SET(ss->vertex_info.boundary, edge->v2, true);
    }
  }

  MEM_freeN(adjacent_faces_edge_count);
}

void SCULPT_fake_neighbors_ensure(Sculpt *sd, Object *ob, const float max_dist)
{
  SculptSession *ss = ob->sculpt;
  const int totvert = SCULPT_vertex_count_get(ss);

  /* Fake neighbors were already initialized with the same distance, so no need to be
   * recalculated.
   */
  if (ss->fake_neighbors.fake_neighbor_index &&
      ss->fake_neighbors.current_max_distance == max_dist) {
    return;
  }

  SCULPT_topology_islands_ensure(ob);
  SCULPT_fake_neighbor_init(ss, max_dist);

  for (int i = 0; i < totvert; i++) {
    const PBVHVertRef from_v = BKE_pbvh_index_to_vertex(ss->pbvh, i);

    /* This vertex does not have a fake neighbor yet, search one for it. */
    if (ss->fake_neighbors.fake_neighbor_index[i] == FAKE_NEIGHBOR_NONE) {
      const PBVHVertRef to_v = SCULPT_fake_neighbor_search(sd, ob, from_v, max_dist);
      if (to_v.i != PBVH_REF_NONE) {
        /* Add the fake neighbor if available. */
        SCULPT_fake_neighbor_add(ss, from_v, to_v);
      }
    }
  }
}

void SCULPT_fake_neighbors_enable(Object *ob)
{
  SculptSession *ss = ob->sculpt;
  BLI_assert(ss->fake_neighbors.fake_neighbor_index != nullptr);
  ss->fake_neighbors.use_fake_neighbors = true;
}

void SCULPT_fake_neighbors_disable(Object *ob)
{
  SculptSession *ss = ob->sculpt;
  BLI_assert(ss->fake_neighbors.fake_neighbor_index != nullptr);
  ss->fake_neighbors.use_fake_neighbors = false;
}

void SCULPT_fake_neighbors_free(Object *ob)
{
  SculptSession *ss = ob->sculpt;
  sculpt_pose_fake_neighbors_free(ss);
}

void SCULPT_automasking_node_begin(Object *ob,
                                   const SculptSession * /*ss*/,
                                   AutomaskingCache *automasking,
                                   AutomaskingNodeData *automask_data,
                                   PBVHNode *node)
{
  if (!automasking) {
    memset(automask_data, 0, sizeof(*automask_data));
    return;
  }

  automask_data->node = node;
  automask_data->have_orig_data = automasking->settings.flags &
                                  (BRUSH_AUTOMASKING_BRUSH_NORMAL | BRUSH_AUTOMASKING_VIEW_NORMAL);

  if (automask_data->have_orig_data) {
    SCULPT_orig_vert_data_init(&automask_data->orig_data, ob, node, SCULPT_UNDO_COORDS);
  }
  else {
    memset(&automask_data->orig_data, 0, sizeof(automask_data->orig_data));
  }
}

void SCULPT_automasking_node_update(SculptSession * /*ss*/,
                                    AutomaskingNodeData *automask_data,
                                    PBVHVertexIter *vd)
{
  if (automask_data->have_orig_data) {
    SCULPT_orig_vert_data_update(&automask_data->orig_data, vd);
  }
}

bool SCULPT_vertex_is_occluded(SculptSession *ss, PBVHVertRef vertex, bool original)
{
  float ray_start[3], ray_end[3], ray_normal[3], face_normal[3];
  float co[3];

  copy_v3_v3(co, SCULPT_vertex_co_get(ss, vertex));
  float mouse[2];

  ViewContext *vc = ss->cache ? ss->cache->vc : &ss->filter_cache->vc;

  ED_view3d_project_float_v2_m4(
      vc->region, co, mouse, ss->cache ? ss->cache->projection_mat : ss->filter_cache->viewmat);

  int depth = SCULPT_raycast_init(vc, mouse, ray_end, ray_start, ray_normal, original);

  negate_v3(ray_normal);

  copy_v3_v3(ray_start, SCULPT_vertex_co_get(ss, vertex));
  madd_v3_v3fl(ray_start, ray_normal, 0.002);

  SculptRaycastData srd = {0};
  srd.original = original;
  srd.ss = ss;
  srd.hit = false;
  srd.ray_start = ray_start;
  srd.ray_normal = ray_normal;
  srd.depth = depth;
  srd.face_normal = face_normal;

  isect_ray_tri_watertight_v3_precalc(&srd.isect_precalc, ray_normal);
  BKE_pbvh_raycast(ss->pbvh, sculpt_raycast_cb, &srd, ray_start, ray_normal, srd.original);

  return srd.hit;
}

void SCULPT_stroke_id_next(Object *ob)
{
  /* Manually wrap in int32 space to avoid tripping up undefined behavior
   * sanitizers.
   */
  ob->sculpt->stroke_id = uchar((int(ob->sculpt->stroke_id) + 1) & 255);
}

void SCULPT_stroke_id_ensure(Object *ob)
{
  SculptSession *ss = ob->sculpt;

  if (!ss->attrs.automasking_stroke_id) {
    SculptAttributeParams params = {0};
    ss->attrs.automasking_stroke_id = BKE_sculpt_attribute_ensure(
        ob,
        ATTR_DOMAIN_POINT,
        CD_PROP_INT8,
        SCULPT_ATTRIBUTE_NAME(automasking_stroke_id),
        &params);
  }
}

int SCULPT_face_set_get(const SculptSession *ss, PBVHFaceRef face)
{
  switch (BKE_pbvh_type(ss->pbvh)) {
    case PBVH_BMESH:
      return 0;
    case PBVH_FACES:
    case PBVH_GRIDS:
      return ss->face_sets[face.i];
  }

  BLI_assert_unreachable();

  return 0;
}

void SCULPT_face_set_set(SculptSession *ss, PBVHFaceRef face, int fset)
{
  switch (BKE_pbvh_type(ss->pbvh)) {
    case PBVH_BMESH:
      break;
    case PBVH_FACES:
    case PBVH_GRIDS:
      ss->face_sets[face.i] = fset;
  }
}

int SCULPT_vertex_island_get(SculptSession *ss, PBVHVertRef vertex)
{
  if (ss->attrs.topology_island_key) {
    return *static_cast<uint8_t *>(SCULPT_vertex_attr_get(vertex, ss->attrs.topology_island_key));
  }

  return -1;
}

void SCULPT_topology_islands_invalidate(SculptSession *ss)
{
  ss->islands_valid = false;
}

void SCULPT_topology_islands_ensure(Object *ob)
{
  SculptSession *ss = ob->sculpt;

  if (ss->attrs.topology_island_key && ss->islands_valid &&
      BKE_pbvh_type(ss->pbvh) != PBVH_BMESH) {
    return;
  }

  SculptAttributeParams params;
  params.permanent = params.stroke_only = params.simple_array = false;

  ss->attrs.topology_island_key = BKE_sculpt_attribute_ensure(
      ob, ATTR_DOMAIN_POINT, CD_PROP_INT8, SCULPT_ATTRIBUTE_NAME(topology_island_key), &params);
  SCULPT_vertex_random_access_ensure(ss);

  int totvert = SCULPT_vertex_count_get(ss);
  Set<PBVHVertRef> visit;
  Vector<PBVHVertRef> stack;
  uint8_t island_nr = 0;

  for (int i = 0; i < totvert; i++) {
    PBVHVertRef vertex = BKE_pbvh_index_to_vertex(ss->pbvh, i);

    if (visit.contains(vertex)) {
      continue;
    }

    stack.clear();
    stack.append(vertex);
    visit.add(vertex);

    while (stack.size()) {
      PBVHVertRef vertex2 = stack.pop_last();
      SculptVertexNeighborIter ni;

      *static_cast<uint8_t *>(
          SCULPT_vertex_attr_get(vertex2, ss->attrs.topology_island_key)) = island_nr;

      SCULPT_VERTEX_NEIGHBORS_ITER_BEGIN (ss, vertex2, ni) {
        if (visit.add(ni.vertex) && SCULPT_vertex_any_face_visible_get(ss, ni.vertex)) {
          stack.append(ni.vertex);
        }
      }
      SCULPT_VERTEX_NEIGHBORS_ITER_END(ni);
    }

    island_nr++;
  }

  ss->islands_valid = true;
}
/** \} */<|MERGE_RESOLUTION|>--- conflicted
+++ resolved
@@ -712,15 +712,9 @@
   const MeshElemMap *vert_map = &ss->pmap[v1];
   int p1 = -1, p2 = -1;
   for (int i = 0; i < vert_map->count; i++) {
-<<<<<<< HEAD
     const int poly_i = vert_map->indices[i];
     for (const int corner : ss->polys[poly_i]) {
       if (ss->corner_verts[corner] == v2) {
-=======
-    const MPoly *p = &ss->mpoly[vert_map->indices[i]];
-    for (int l = 0; l < p->totloop; l++) {
-      if (ss->corner_verts[p->loopstart + l] == v2) {
->>>>>>> 9eb3f01f
         if (p1 == -1) {
           p1 = vert_map->indices[i];
           break;
@@ -761,11 +755,7 @@
       coord.y = vertex_index / key->grid_size;
       int v1, v2;
       const SubdivCCGAdjacencyType adjacency = BKE_subdiv_ccg_coarse_mesh_adjacency_info_get(
-<<<<<<< HEAD
           ss->subdiv_ccg, &coord, ss->corner_verts.data(), ss->polys, &v1, &v2);
-=======
-          ss->subdiv_ccg, &coord, ss->corner_verts, ss->mpoly, &v1, &v2);
->>>>>>> 9eb3f01f
       switch (adjacency) {
         case SUBDIV_CCG_ADJACENT_VERTEX:
           return sculpt_check_unique_face_set_in_base_mesh(ss, v1);
@@ -886,12 +876,8 @@
     }
     const int poly_i = vert_map->indices[i];
     int f_adj_v[2];
-<<<<<<< HEAD
     if (poly_get_adj_loops_from_vert(
             ss->corner_verts.slice(ss->polys[poly_i]), vertex.i, f_adj_v) != -1) {
-=======
-    if (poly_get_adj_loops_from_vert(p, ss->corner_verts, vertex.i, f_adj_v) != -1) {
->>>>>>> 9eb3f01f
       for (int j = 0; j < ARRAY_SIZE(f_adj_v); j += 1) {
         if (f_adj_v[j] != vertex.i) {
           sculpt_vertex_neighbor_add(iter, BKE_pbvh_make_vref(f_adj_v[j]), f_adj_v[j]);
@@ -1005,11 +991,7 @@
       coord.y = vertex_index / key->grid_size;
       int v1, v2;
       const SubdivCCGAdjacencyType adjacency = BKE_subdiv_ccg_coarse_mesh_adjacency_info_get(
-<<<<<<< HEAD
           ss->subdiv_ccg, &coord, ss->corner_verts.data(), ss->polys, &v1, &v2);
-=======
-          ss->subdiv_ccg, &coord, ss->corner_verts, ss->mpoly, &v1, &v2);
->>>>>>> 9eb3f01f
       switch (adjacency) {
         case SUBDIV_CCG_ADJACENT_VERTEX:
           return sculpt_check_boundary_vertex_in_base_mesh(ss, v1);
@@ -6205,11 +6187,7 @@
 
 void SCULPT_boundary_info_ensure(Object *object)
 {
-<<<<<<< HEAD
   using namespace blender;
-=======
-using namespace blender;
->>>>>>> 9eb3f01f
   SculptSession *ss = object->sculpt;
   if (ss->vertex_info.boundary) {
     return;
@@ -6217,28 +6195,16 @@
 
   Mesh *base_mesh = BKE_mesh_from_object(object);
   const MEdge *edges = BKE_mesh_edges(base_mesh);
-<<<<<<< HEAD
   const OffsetIndices polys = base_mesh->polys();
-=======
-  const MPoly *polys = BKE_mesh_polys(base_mesh);
->>>>>>> 9eb3f01f
   const Span<int> corner_edges = base_mesh->corner_edges();
 
   ss->vertex_info.boundary = BLI_BITMAP_NEW(base_mesh->totvert, "Boundary info");
   int *adjacent_faces_edge_count = static_cast<int *>(
       MEM_calloc_arrayN(base_mesh->totedge, sizeof(int), "Adjacent face edge count"));
 
-<<<<<<< HEAD
   for (const int i : polys.index_range()) {
     for (const int edge : corner_edges.slice(polys[i])) {
       adjacent_faces_edge_count[edge]++;
-=======
-  for (int p = 0; p < base_mesh->totpoly; p++) {
-    const MPoly *poly = &polys[p];
-    for (int l = 0; l < poly->totloop; l++) {
-      const int edge_i = corner_edges[poly->loopstart + l];
-      adjacent_faces_edge_count[edge_i]++;
->>>>>>> 9eb3f01f
     }
   }
 
