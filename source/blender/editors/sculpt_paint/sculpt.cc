/* SPDX-FileCopyrightText: 2006 by Nicholas Bishop. All rights reserved.
 *
 * SPDX-License-Identifier: GPL-2.0-or-later */

/** \file
 * \ingroup edsculpt
 * Implements the Sculpt Mode tools.
 */

#include <cmath>
#include <cstdlib>
#include <cstring>
#include <iostream>

#include "MEM_guardedalloc.h"

#include "CLG_log.h"

#include "BLI_array_utils.hh"
#include "BLI_bit_span_ops.hh"
#include "BLI_blenlib.h"
#include "BLI_dial_2d.h"
#include "BLI_enumerable_thread_specific.hh"
#include "BLI_ghash.h"
#include "BLI_math_geom.h"
#include "BLI_math_matrix.h"
#include "BLI_math_matrix.hh"
#include "BLI_math_rotation.h"
#include "BLI_set.hh"
#include "BLI_span.hh"
#include "BLI_task.h"
#include "BLI_task.hh"
#include "BLI_utildefines.h"
#include "BLI_vector.hh"

#include "DNA_brush_types.h"
#include "DNA_customdata_types.h"
#include "DNA_key_types.h"
#include "DNA_node_types.h"
#include "DNA_object_types.h"
#include "DNA_scene_types.h"

#include "BKE_attribute.hh"
#include "BKE_brush.hh"
#include "BKE_ccg.hh"
#include "BKE_colortools.hh"
#include "BKE_context.hh"
#include "BKE_customdata.hh"
#include "BKE_global.hh"
#include "BKE_image.h"
#include "BKE_key.hh"
#include "BKE_layer.hh"
#include "BKE_lib_id.hh"
#include "BKE_main.hh"
#include "BKE_mesh.hh"
#include "BKE_mesh_mapping.hh"
#include "BKE_modifier.hh"
#include "BKE_multires.hh"
#include "BKE_node_runtime.hh"
#include "BKE_object.hh"
#include "BKE_object_types.hh"
#include "BKE_paint.hh"
#include "BKE_pbvh_api.hh"
#include "BKE_report.hh"
#include "BKE_scene.hh"
#include "BKE_subdiv_ccg.hh"
#include "BKE_subsurf.hh"
#include "BLI_math_vector.hh"

#include "NOD_texture.h"

#include "DEG_depsgraph.hh"

#include "WM_api.hh"
#include "WM_toolsystem.hh"
#include "WM_types.hh"

#include "ED_gpencil_legacy.hh"
#include "ED_paint.hh"
#include "ED_screen.hh"
#include "ED_sculpt.hh"
#include "ED_view3d.hh"

#include "paint_intern.hh"
#include "sculpt_intern.hh"

#include "RNA_access.hh"
#include "RNA_define.hh"

#include "bmesh.hh"

#include "editors/sculpt_paint/brushes/types.hh"
#include "mesh_brush_common.hh"

using blender::float3;
using blender::MutableSpan;
using blender::Set;
using blender::Span;
using blender::Vector;

static CLG_LogRef LOG = {"ed.sculpt_paint"};

namespace blender::ed::sculpt_paint {
float sculpt_calc_radius(const ViewContext &vc,
                         const Brush &brush,
                         const Scene &scene,
                         const float3 location)
{
  if (!BKE_brush_use_locked_size(&scene, &brush)) {
    return paint_calc_object_space_radius(vc, location, BKE_brush_size_get(&scene, &brush));
  }
  else {
    return BKE_brush_unprojected_radius_get(&scene, &brush);
  }
}
}  // namespace blender::ed::sculpt_paint

bool ED_sculpt_report_if_shape_key_is_locked(const Object &ob, ReportList *reports)
{
  SculptSession &ss = *ob.sculpt;

  if (ss.shapekey_active && (ss.shapekey_active->flag & KEYBLOCK_LOCKED_SHAPE) != 0) {
    if (reports) {
      BKE_reportf(reports, RPT_ERROR, "The active shape key of %s is locked", ob.id.name + 2);
    }
    return true;
  }

  return false;
}

/* -------------------------------------------------------------------- */
/** \name Sculpt bke::pbvh::Tree Abstraction API
 *
 * This is read-only, for writing use bke::pbvh::Tree vertex iterators. There vd.index matches
 * the indices used here.
 *
 * For multi-resolution, the same vertex in multiple grids is counted multiple times, with
 * different index for each grid.
 * \{ */

<<<<<<< HEAD
=======
SculptMaskWriteInfo SCULPT_mask_get_for_write(SculptSession &ss)
{
  SculptMaskWriteInfo info;
  switch (ss.pbvh->type()) {
    case blender::bke::pbvh::Type::Mesh: {
      Mesh *mesh = BKE_pbvh_get_mesh(*ss.pbvh);
      info.layer = static_cast<float *>(CustomData_get_layer_named_for_write(
          &mesh->vert_data, CD_PROP_FLOAT, ".sculpt_mask", mesh->verts_num));
      break;
    }
    case blender::bke::pbvh::Type::BMesh:
      info.bm_offset = CustomData_get_offset_named(&ss.bm->vdata, CD_PROP_FLOAT, ".sculpt_mask");
      break;
    case blender::bke::pbvh::Type::Grids:
      break;
  }
  return info;
}

>>>>>>> e17177c7
void SCULPT_vertex_random_access_ensure(SculptSession &ss)
{
  if (ss.pbvh->type() == blender::bke::pbvh::Type::BMesh) {
    BM_mesh_elem_index_ensure(ss.bm, BM_VERT);
    BM_mesh_elem_table_ensure(ss.bm, BM_VERT);
  }
}

int SCULPT_vertex_count_get(const SculptSession &ss)
{
  switch (ss.pbvh->type()) {
    case blender::bke::pbvh::Type::Mesh:
      return ss.totvert;
    case blender::bke::pbvh::Type::BMesh:
      return BM_mesh_elem_count(ss.bm, BM_VERT);
    case blender::bke::pbvh::Type::Grids:
      return BKE_pbvh_get_grid_num_verts(*ss.pbvh);
  }

  return 0;
}

const float *SCULPT_vertex_co_get(const SculptSession &ss, PBVHVertRef vertex)
{
  switch (ss.pbvh->type()) {
    case blender::bke::pbvh::Type::Mesh: {
      if (ss.shapekey_active || ss.deform_modifiers_active) {
        const Span<float3> positions = BKE_pbvh_get_vert_positions(*ss.pbvh);
        return positions[vertex.i];
      }
      return ss.vert_positions[vertex.i];
    }
    case blender::bke::pbvh::Type::BMesh:
      return ((BMVert *)vertex.i)->co;
    case blender::bke::pbvh::Type::Grids: {
      const CCGKey key = BKE_subdiv_ccg_key_top_level(*ss.subdiv_ccg);
      const int grid_index = vertex.i / key.grid_area;
      const int index_in_grid = vertex.i - grid_index * key.grid_area;
      CCGElem *elem = ss.subdiv_ccg->grids[grid_index];
      return CCG_elem_co(key, CCG_elem_offset(key, elem, index_in_grid));
    }
  }
  return nullptr;
}

const blender::float3 SCULPT_vertex_normal_get(const SculptSession &ss, PBVHVertRef vertex)
{
  switch (ss.pbvh->type()) {
    case blender::bke::pbvh::Type::Mesh: {
      const Span<float3> vert_normals = BKE_pbvh_get_vert_normals(*ss.pbvh);
      return vert_normals[vertex.i];
    }
    case blender::bke::pbvh::Type::BMesh: {
      BMVert *v = (BMVert *)vertex.i;
      return v->no;
    }
    case blender::bke::pbvh::Type::Grids: {
      const CCGKey key = BKE_subdiv_ccg_key_top_level(*ss.subdiv_ccg);
      const int grid_index = vertex.i / key.grid_area;
      const int index_in_grid = vertex.i - grid_index * key.grid_area;
      CCGElem *elem = ss.subdiv_ccg->grids[grid_index];
      return CCG_elem_no(key, CCG_elem_offset(key, elem, index_in_grid));
    }
  }
  BLI_assert_unreachable();
  return {};
}

const float *SCULPT_vertex_persistent_co_get(const SculptSession &ss, PBVHVertRef vertex)
{
  if (ss.attrs.persistent_co) {
    return (const float *)SCULPT_vertex_attr_get(vertex, ss.attrs.persistent_co);
  }

  return SCULPT_vertex_co_get(ss, vertex);
}

const float *SCULPT_vertex_co_for_grab_active_get(const SculptSession &ss, PBVHVertRef vertex)
{
  if (ss.pbvh->type() == blender::bke::pbvh::Type::Mesh) {
    /* Always grab active shape key if the sculpt happens on shapekey. */
    if (ss.shapekey_active) {
      const Span<float3> positions = BKE_pbvh_get_vert_positions(*ss.pbvh);
      return positions[vertex.i];
    }

    /* Sculpting on the base mesh. */
    return ss.vert_positions[vertex.i];
  }

  /* Everything else, such as sculpting on multires. */
  return SCULPT_vertex_co_get(ss, vertex);
}

float3 SCULPT_vertex_limit_surface_get(const SculptSession &ss, PBVHVertRef vertex)
{
  switch (ss.pbvh->type()) {
    case blender::bke::pbvh::Type::Mesh:
    case blender::bke::pbvh::Type::BMesh:
      return SCULPT_vertex_co_get(ss, vertex);
    case blender::bke::pbvh::Type::Grids: {
      const CCGKey key = BKE_subdiv_ccg_key_top_level(*ss.subdiv_ccg);
      const int grid_index = vertex.i / key.grid_area;
      const int index_in_grid = vertex.i - grid_index * key.grid_area;

      SubdivCCGCoord coord{};
      coord.grid_index = grid_index;
      coord.x = index_in_grid % key.grid_size;
      coord.y = index_in_grid / key.grid_size;
      float3 tmp;
      BKE_subdiv_ccg_eval_limit_point(*ss.subdiv_ccg, coord, tmp);
      return tmp;
    }
  }
  BLI_assert_unreachable();
  return {};
}

float SCULPT_mask_get_at_grids_vert_index(const SubdivCCG &subdiv_ccg,
                                          const CCGKey &key,
                                          const int vert_index)
{
  if (key.mask_offset == -1) {
    return 0.0f;
  }
  const int grid_index = vert_index / key.grid_area;
  const int index_in_grid = vert_index - grid_index * key.grid_area;
  CCGElem *elem = subdiv_ccg.grids[grid_index];
  return CCG_elem_offset_mask(key, elem, index_in_grid);
}

PBVHVertRef SCULPT_active_vertex_get(const SculptSession &ss)
{
  if (ELEM(ss.pbvh->type(),
           blender::bke::pbvh::Type::Mesh,
           blender::bke::pbvh::Type::BMesh,
           blender::bke::pbvh::Type::Grids))
  {
    return ss.active_vertex;
  }

  return BKE_pbvh_make_vref(PBVH_REF_NONE);
}

const float *SCULPT_active_vertex_co_get(const SculptSession &ss)
{
  return SCULPT_vertex_co_get(ss, SCULPT_active_vertex_get(ss));
}

MutableSpan<float3> SCULPT_mesh_deformed_positions_get(SculptSession &ss)
{
  switch (ss.pbvh->type()) {
    case blender::bke::pbvh::Type::Mesh:
      if (ss.shapekey_active || ss.deform_modifiers_active) {
        return BKE_pbvh_get_vert_positions(*ss.pbvh);
      }
      return ss.vert_positions;
    case blender::bke::pbvh::Type::BMesh:
    case blender::bke::pbvh::Type::Grids:
      return {};
  }
  return {};
}

float *SCULPT_brush_deform_target_vertex_co_get(SculptSession &ss,
                                                const int deform_target,
                                                PBVHVertexIter *iter)
{
  switch (deform_target) {
    case BRUSH_DEFORM_TARGET_GEOMETRY:
      return iter->co;
    case BRUSH_DEFORM_TARGET_CLOTH_SIM:
      return ss.cache->cloth_sim->deformation_pos[iter->index];
  }
  return iter->co;
}

ePaintSymmetryFlags SCULPT_mesh_symmetry_xyz_get(const Object &object)
{
  const Mesh *mesh = static_cast<const Mesh *>(object.data);
  return ePaintSymmetryFlags(mesh->symmetry);
}

/* Sculpt Face Sets and Visibility. */

namespace blender::ed::sculpt_paint {

namespace face_set {

int active_face_set_get(const SculptSession &ss)
{
  switch (ss.pbvh->type()) {
    case bke::pbvh::Type::Mesh:
      if (!ss.face_sets) {
        return SCULPT_FACE_SET_NONE;
      }
      return ss.face_sets[ss.active_face_index];
    case bke::pbvh::Type::Grids: {
      if (!ss.face_sets) {
        return SCULPT_FACE_SET_NONE;
      }
      const int face_index = BKE_subdiv_ccg_grid_to_face_index(*ss.subdiv_ccg,
                                                               ss.active_grid_index);
      return ss.face_sets[face_index];
    }
    case bke::pbvh::Type::BMesh:
      return SCULPT_FACE_SET_NONE;
  }
  return SCULPT_FACE_SET_NONE;
}

}  // namespace face_set

namespace hide {

bool vert_visible_get(const SculptSession &ss, PBVHVertRef vertex)
{
  switch (ss.pbvh->type()) {
    case bke::pbvh::Type::Mesh: {
      const Mesh *mesh = BKE_pbvh_get_mesh(*ss.pbvh);
      const bke::AttributeAccessor attributes = mesh->attributes();
      const VArray hide_vert = *attributes.lookup_or_default<bool>(
          ".hide_vert", bke::AttrDomain::Point, false);
      return !hide_vert[vertex.i];
    }
    case bke::pbvh::Type::BMesh:
      return !BM_elem_flag_test((BMVert *)vertex.i, BM_ELEM_HIDDEN);
    case bke::pbvh::Type::Grids: {
      const CCGKey key = BKE_subdiv_ccg_key_top_level(*ss.subdiv_ccg);
      const int grid_index = vertex.i / key.grid_area;
      const int index_in_grid = vertex.i - grid_index * key.grid_area;
      if (!ss.subdiv_ccg->grid_hidden.is_empty()) {
        return !ss.subdiv_ccg->grid_hidden[grid_index][index_in_grid];
      }
    }
  }
  return true;
}

bool vert_any_face_visible_get(const SculptSession &ss, PBVHVertRef vertex)
{
  switch (ss.pbvh->type()) {
    case bke::pbvh::Type::Mesh: {
      if (!ss.hide_poly) {
        return true;
      }
      for (const int face : ss.vert_to_face_map[vertex.i]) {
        if (!ss.hide_poly[face]) {
          return true;
        }
      }
      return false;
    }
    case bke::pbvh::Type::BMesh:
      return true;
    case bke::pbvh::Type::Grids:
      return true;
  }
  return true;
}

bool vert_all_faces_visible_get(const SculptSession &ss, PBVHVertRef vertex)
{
  switch (ss.pbvh->type()) {
    case bke::pbvh::Type::Mesh: {
      if (!ss.hide_poly) {
        return true;
      }
      for (const int face : ss.vert_to_face_map[vertex.i]) {
        if (ss.hide_poly[face]) {
          return false;
        }
      }
      return true;
    }
    case bke::pbvh::Type::BMesh: {
      BMVert *v = (BMVert *)vertex.i;
      BMEdge *e = v->e;

      if (!e) {
        return true;
      }

      do {
        BMLoop *l = e->l;

        if (!l) {
          continue;
        }

        do {
          if (BM_elem_flag_test(l->f, BM_ELEM_HIDDEN)) {
            return false;
          }
        } while ((l = l->radial_next) != e->l);
      } while ((e = BM_DISK_EDGE_NEXT(e, v)) != v->e);

      return true;
    }
    case bke::pbvh::Type::Grids: {
      if (!ss.hide_poly) {
        return true;
      }
      const CCGKey key = BKE_subdiv_ccg_key_top_level(*ss.subdiv_ccg);
      const int grid_index = vertex.i / key.grid_area;
      const int face_index = BKE_subdiv_ccg_grid_to_face_index(*ss.subdiv_ccg, grid_index);
      return !ss.hide_poly[face_index];
    }
  }
  return true;
}
bool vert_all_faces_visible_get(const Span<bool> hide_poly,
                                const GroupedSpan<int> vert_to_face_map,
                                const int vert)
{
  for (const int face : vert_to_face_map[vert]) {
    if (hide_poly[face]) {
      return false;
    }
  }
  return true;
}

bool vert_all_faces_visible_get(const Span<bool> hide_poly,
                                const SubdivCCG &subdiv_ccg,
                                const SubdivCCGCoord vert)
{
  const int face_index = BKE_subdiv_ccg_grid_to_face_index(subdiv_ccg, vert.grid_index);
  return hide_poly[face_index];
}
bool vert_all_faces_visible_get(BMVert *vert)
{
  BMEdge *edge = vert->e;

  if (!edge) {
    return true;
  }

  do {
    BMLoop *loop = edge->l;

    if (!loop) {
      continue;
    }

    do {
      if (BM_elem_flag_test(loop->f, BM_ELEM_HIDDEN)) {
        return false;
      }
    } while ((loop = loop->radial_next) != edge->l);
  } while ((edge = BM_DISK_EDGE_NEXT(edge, vert)) != vert->e);

  return true;
}

}  // namespace hide

namespace face_set {

int vert_face_set_get(const SculptSession &ss, PBVHVertRef vertex)
{
  switch (ss.pbvh->type()) {
    case bke::pbvh::Type::Mesh: {
      if (!ss.face_sets) {
        return SCULPT_FACE_SET_NONE;
      }
      int face_set = 0;
      for (const int face_index : ss.vert_to_face_map[vertex.i]) {
        if (ss.face_sets[face_index] > face_set) {
          face_set = ss.face_sets[face_index];
        }
      }
      return face_set;
    }
    case bke::pbvh::Type::BMesh:
      return 0;
    case bke::pbvh::Type::Grids: {
      if (!ss.face_sets) {
        return SCULPT_FACE_SET_NONE;
      }
      const CCGKey key = BKE_subdiv_ccg_key_top_level(*ss.subdiv_ccg);
      const int grid_index = vertex.i / key.grid_area;
      const int face_index = BKE_subdiv_ccg_grid_to_face_index(*ss.subdiv_ccg, grid_index);
      return ss.face_sets[face_index];
    }
  }
  return 0;
}

bool vert_has_face_set(const SculptSession &ss, PBVHVertRef vertex, int face_set)
{
  switch (ss.pbvh->type()) {
    case bke::pbvh::Type::Mesh: {
      if (!ss.face_sets) {
        return face_set == SCULPT_FACE_SET_NONE;
      }
      for (const int face_index : ss.vert_to_face_map[vertex.i]) {
        if (ss.face_sets[face_index] == face_set) {
          return true;
        }
      }
      return false;
    }
    case bke::pbvh::Type::BMesh:
      return true;
    case bke::pbvh::Type::Grids: {
      if (!ss.face_sets) {
        return face_set == SCULPT_FACE_SET_NONE;
      }
      const CCGKey key = BKE_subdiv_ccg_key_top_level(*ss.subdiv_ccg);
      const int grid_index = vertex.i / key.grid_area;
      const int face_index = BKE_subdiv_ccg_grid_to_face_index(*ss.subdiv_ccg, grid_index);
      return ss.face_sets[face_index] == face_set;
    }
  }
  return true;
}

bool vert_has_unique_face_set(const SculptSession &ss, PBVHVertRef vertex)
{
  switch (ss.pbvh->type()) {
    case bke::pbvh::Type::Mesh: {
      return vert_has_unique_face_set(ss.vert_to_face_map, ss.face_sets, vertex.i);
    }
    case bke::pbvh::Type::BMesh: {
      BMVert *v = (BMVert *)vertex.i;
      return vert_has_unique_face_set(v);
    }
    case bke::pbvh::Type::Grids: {
      const CCGKey key = BKE_subdiv_ccg_key_top_level(*ss.subdiv_ccg);
      const int grid_index = vertex.i / key.grid_area;
      const int index_in_grid = vertex.i - grid_index * key.grid_area;
      SubdivCCGCoord coord{};
      coord.grid_index = grid_index;
      coord.x = index_in_grid % key.grid_size;
      coord.y = index_in_grid / key.grid_size;

      return vert_has_unique_face_set(
          ss.vert_to_face_map, ss.corner_verts, ss.faces, ss.face_sets, *ss.subdiv_ccg, coord);
    }
  }
  return false;
}

bool vert_has_unique_face_set(const GroupedSpan<int> vert_to_face_map,
                              const int *face_sets,
                              int vert)
{
  /* TODO: Move this check higher out of this function & make this function take empty span instead
   * of a raw pointer. */
  if (!face_sets) {
    return true;
  }
  int face_set = -1;
  for (const int face_index : vert_to_face_map[vert]) {
    if (face_set == -1) {
      face_set = face_sets[face_index];
    }
    else {
      if (face_sets[face_index] != face_set) {
        return false;
      }
    }
  }
  return true;
}

/**
 * Checks if the face sets of the adjacent faces to the edge between \a v1 and \a v2
 * in the base mesh are equal.
 */
static bool sculpt_check_unique_face_set_for_edge_in_base_mesh(
    const GroupedSpan<int> vert_to_face_map,
    const int *face_sets,
    const Span<int> corner_verts,
    const OffsetIndices<int> faces,
    int v1,
    int v2)
{
  const Span<int> vert_map = vert_to_face_map[v1];
  int p1 = -1, p2 = -1;
  for (int i = 0; i < vert_map.size(); i++) {
    const int face_i = vert_map[i];
    for (const int corner : faces[face_i]) {
      if (corner_verts[corner] == v2) {
        if (p1 == -1) {
          p1 = vert_map[i];
          break;
        }

        if (p2 == -1) {
          p2 = vert_map[i];
          break;
        }
      }
    }
  }

  if (p1 != -1 && p2 != -1) {
    return face_sets[p1] == face_sets[p2];
  }
  return true;
}

bool vert_has_unique_face_set(const GroupedSpan<int> vert_to_face_map,
                              const Span<int> corner_verts,
                              const OffsetIndices<int> faces,
                              const int *face_sets,
                              const SubdivCCG &subdiv_ccg,
                              SubdivCCGCoord coord)
{
  /* TODO: Move this check higher out of this function & make this function take empty span instead
   * of a raw pointer. */
  if (!face_sets) {
    return true;
  }
  int v1, v2;
  const SubdivCCGAdjacencyType adjacency = BKE_subdiv_ccg_coarse_mesh_adjacency_info_get(
      subdiv_ccg, coord, corner_verts, faces, v1, v2);
  switch (adjacency) {
    case SUBDIV_CCG_ADJACENT_VERTEX:
      return vert_has_unique_face_set(vert_to_face_map, face_sets, v1);
    case SUBDIV_CCG_ADJACENT_EDGE:
      return sculpt_check_unique_face_set_for_edge_in_base_mesh(
          vert_to_face_map, face_sets, corner_verts, faces, v1, v2);
    case SUBDIV_CCG_ADJACENT_NONE:
      return true;
  }
  BLI_assert_unreachable();
  return true;
}

bool vert_has_unique_face_set(const BMVert * /* vert */)
{
  /* TODO: Obviously not fully implemented yet. Needs to be implemented for Relax Face Sets brush
   * to work. */
  return true;
}

}  // namespace face_set

/* Sculpt Neighbor Iterators */

#define SCULPT_VERTEX_NEIGHBOR_FIXED_CAPACITY 256

static void sculpt_vertex_neighbor_add(SculptVertexNeighborIter *iter,
                                       PBVHVertRef neighbor,
                                       int neighbor_index)
{
  if (iter->neighbors.contains(neighbor)) {
    return;
  }

  iter->neighbors.append(neighbor);
  iter->neighbor_indices.append(neighbor_index);
}

static void sculpt_vertex_neighbors_get_bmesh(PBVHVertRef vertex, SculptVertexNeighborIter *iter)
{
  BMVert *v = (BMVert *)vertex.i;
  BMIter liter;
  BMLoop *l;
  iter->num_duplicates = 0;
  iter->neighbors.clear();
  iter->neighbor_indices.clear();

  BM_ITER_ELEM (l, &liter, v, BM_LOOPS_OF_VERT) {
    const BMVert *adj_v[2] = {l->prev->v, l->next->v};
    for (int i = 0; i < ARRAY_SIZE(adj_v); i++) {
      const BMVert *v_other = adj_v[i];
      if (v_other != v) {
        sculpt_vertex_neighbor_add(
            iter, BKE_pbvh_make_vref(intptr_t(v_other)), BM_elem_index_get(v_other));
      }
    }
  }
}

Span<BMVert *> vert_neighbors_get_bmesh(BMVert &vert, Vector<BMVert *, 64> &neighbors)
{
  BMIter liter;
  BMLoop *l;
  BM_ITER_ELEM (l, &liter, &vert, BM_LOOPS_OF_VERT) {
    for (BMVert *other_vert : {l->prev->v, l->next->v}) {
      if (other_vert != &vert) {
        neighbors.append(other_vert);
      }
    }
  }
  return neighbors;
}

Span<BMVert *> vert_neighbors_get_interior_bmesh(BMVert &vert, Vector<BMVert *, 64> &neighbors)
{
  BMIter liter;
  BMLoop *l;
  BM_ITER_ELEM (l, &liter, &vert, BM_LOOPS_OF_VERT) {
    for (BMVert *other_vert : {l->prev->v, l->next->v}) {
      if (other_vert != &vert) {
        neighbors.append(other_vert);
      }
    }
  }

  if (BM_vert_is_boundary(&vert)) {
    if (neighbors.size() == 2) {
      /* Do not include neighbors of corner vertices. */
      neighbors.clear();
    }
    else {
      /* Only include other boundary vertices as neighbors of boundary vertices. */
      neighbors.remove_if([&](const BMVert *vert) { return !BM_vert_is_boundary(vert); });
    }
  }

  return neighbors;
}

static void sculpt_vertex_neighbors_get_faces(const SculptSession &ss,
                                              PBVHVertRef vertex,
                                              SculptVertexNeighborIter *iter)
{
  iter->num_duplicates = 0;
  iter->neighbors.clear();
  iter->neighbor_indices.clear();

  for (const int face_i : ss.vert_to_face_map[vertex.i]) {
    if (ss.hide_poly && ss.hide_poly[face_i]) {
      /* Skip connectivity from hidden faces. */
      continue;
    }
    const IndexRange face = ss.faces[face_i];
    const int2 f_adj_v = bke::mesh::face_find_adjacent_verts(face, ss.corner_verts, vertex.i);
    for (int j = 0; j < 2; j++) {
      if (f_adj_v[j] != vertex.i) {
        sculpt_vertex_neighbor_add(iter, BKE_pbvh_make_vref(f_adj_v[j]), f_adj_v[j]);
      }
    }
  }

  if (ss.fake_neighbors.use_fake_neighbors) {
    BLI_assert(ss.fake_neighbors.fake_neighbor_index != nullptr);
    if (ss.fake_neighbors.fake_neighbor_index[vertex.i] != FAKE_NEIGHBOR_NONE) {
      sculpt_vertex_neighbor_add(
          iter,
          BKE_pbvh_make_vref(ss.fake_neighbors.fake_neighbor_index[vertex.i]),
          ss.fake_neighbors.fake_neighbor_index[vertex.i]);
    }
  }
}

static void sculpt_vertex_neighbors_get_grids(const SculptSession &ss,
                                              const PBVHVertRef vertex,
                                              const bool include_duplicates,
                                              SculptVertexNeighborIter *iter)
{
  /* TODO: optimize this. We could fill #SculptVertexNeighborIter directly,
   * maybe provide coordinate and mask pointers directly rather than converting
   * back and forth between #CCGElem and global index. */
  const CCGKey key = BKE_subdiv_ccg_key_top_level(*ss.subdiv_ccg);
  const int grid_index = vertex.i / key.grid_area;
  const int index_in_grid = vertex.i - grid_index * key.grid_area;

  SubdivCCGCoord coord{};
  coord.grid_index = grid_index;
  coord.x = index_in_grid % key.grid_size;
  coord.y = index_in_grid / key.grid_size;

  SubdivCCGNeighbors neighbors;
  BKE_subdiv_ccg_neighbor_coords_get(*ss.subdiv_ccg, coord, include_duplicates, neighbors);

  iter->num_duplicates = neighbors.num_duplicates;
  iter->neighbors.clear();
  iter->neighbor_indices.clear();

  for (const int i : neighbors.coords.index_range()) {
    int v = neighbors.coords[i].grid_index * key.grid_area +
            neighbors.coords[i].y * key.grid_size + neighbors.coords[i].x;

    sculpt_vertex_neighbor_add(iter, BKE_pbvh_make_vref(v), v);
  }

  if (ss.fake_neighbors.use_fake_neighbors) {
    BLI_assert(ss.fake_neighbors.fake_neighbor_index != nullptr);
    if (ss.fake_neighbors.fake_neighbor_index[vertex.i] != FAKE_NEIGHBOR_NONE) {
      int v = ss.fake_neighbors.fake_neighbor_index[vertex.i];
      sculpt_vertex_neighbor_add(iter, BKE_pbvh_make_vref(v), v);
    }
  }
}

}  // namespace blender::ed::sculpt_paint

void SCULPT_vertex_neighbors_get(const SculptSession &ss,
                                 const PBVHVertRef vertex,
                                 const bool include_duplicates,
                                 SculptVertexNeighborIter *iter)
{
  using namespace blender::ed::sculpt_paint;
  switch (ss.pbvh->type()) {
    case blender::bke::pbvh::Type::Mesh:
      sculpt_vertex_neighbors_get_faces(ss, vertex, iter);
      return;
    case blender::bke::pbvh::Type::BMesh:
      sculpt_vertex_neighbors_get_bmesh(vertex, iter);
      return;
    case blender::bke::pbvh::Type::Grids:
      sculpt_vertex_neighbors_get_grids(ss, vertex, include_duplicates, iter);
      return;
  }
}

static bool sculpt_check_boundary_vertex_in_base_mesh(const SculptSession &ss, const int index)
{
  return ss.vertex_info.boundary[index];
}

namespace blender::ed::sculpt_paint {

namespace boundary {

bool vert_is_boundary(const SculptSession &ss, const PBVHVertRef vertex)
{
  switch (ss.pbvh->type()) {
    case bke::pbvh::Type::Mesh: {
      if (!hide::vert_all_faces_visible_get(ss, vertex)) {
        return true;
      }
      return sculpt_check_boundary_vertex_in_base_mesh(ss, vertex.i);
    }
    case bke::pbvh::Type::BMesh: {
      BMVert *v = (BMVert *)vertex.i;
      return BM_vert_is_boundary(v);
    }
    case bke::pbvh::Type::Grids: {
      const CCGKey key = BKE_subdiv_ccg_key_top_level(*ss.subdiv_ccg);
      const int grid_index = vertex.i / key.grid_area;
      const int index_in_grid = vertex.i - grid_index * key.grid_area;
      SubdivCCGCoord coord{};
      coord.grid_index = grid_index;
      coord.x = index_in_grid % key.grid_size;
      coord.y = index_in_grid / key.grid_size;
      int v1, v2;
      const SubdivCCGAdjacencyType adjacency = BKE_subdiv_ccg_coarse_mesh_adjacency_info_get(
          *ss.subdiv_ccg, coord, ss.corner_verts, ss.faces, v1, v2);
      switch (adjacency) {
        case SUBDIV_CCG_ADJACENT_VERTEX:
          return sculpt_check_boundary_vertex_in_base_mesh(ss, v1);
        case SUBDIV_CCG_ADJACENT_EDGE:
          return sculpt_check_boundary_vertex_in_base_mesh(ss, v1) &&
                 sculpt_check_boundary_vertex_in_base_mesh(ss, v2);
        case SUBDIV_CCG_ADJACENT_NONE:
          return false;
      }
    }
  }

  return false;
}

bool vert_is_boundary(const Span<bool> hide_poly,
                      const GroupedSpan<int> vert_to_face_map,
                      const BitSpan boundary,
                      const int vert)
{
  if (!hide::vert_all_faces_visible_get(hide_poly, vert_to_face_map, vert)) {
    return true;
  }
  return boundary[vert].test();
}

bool vert_is_boundary(const Span<bool> /*hide_poly*/,
                      const SubdivCCG &subdiv_ccg,
                      const Span<int> corner_verts,
                      const OffsetIndices<int> faces,
                      const BitSpan boundary,
                      const SubdivCCGCoord vert)
{
  /* TODO: Unlike the base mesh implementation this method does NOT take into account face
   * visibility. Either this should be noted as a intentional limitation or fixed.*/
  int v1, v2;
  const SubdivCCGAdjacencyType adjacency = BKE_subdiv_ccg_coarse_mesh_adjacency_info_get(
      subdiv_ccg, vert, corner_verts, faces, v1, v2);
  switch (adjacency) {
    case SUBDIV_CCG_ADJACENT_VERTEX:
      return boundary[v1].test();
    case SUBDIV_CCG_ADJACENT_EDGE:
      return boundary[v1].test() && boundary[v2].test();
    case SUBDIV_CCG_ADJACENT_NONE:
      return false;
  }
  BLI_assert_unreachable();
  return false;
}

bool vert_is_boundary(BMVert *vert)
{
  /* TODO: Unlike the base mesh implementation this method does NOT take into account face
   * visibility. Either this should be noted as a intentional limitation or fixed.*/
  return BM_vert_is_boundary(vert);
}

}  // namespace boundary

}  // namespace blender::ed::sculpt_paint

/* Utilities */

bool SCULPT_stroke_is_main_symmetry_pass(const blender::ed::sculpt_paint::StrokeCache &cache)
{
  return cache.mirror_symmetry_pass == 0 && cache.radial_symmetry_pass == 0 &&
         cache.tile_pass == 0;
}

bool SCULPT_stroke_is_first_brush_step(const blender::ed::sculpt_paint::StrokeCache &cache)
{
  return cache.first_time && cache.mirror_symmetry_pass == 0 && cache.radial_symmetry_pass == 0 &&
         cache.tile_pass == 0;
}

bool SCULPT_stroke_is_first_brush_step_of_symmetry_pass(
    const blender::ed::sculpt_paint::StrokeCache &cache)
{
  return cache.first_time;
}

bool SCULPT_check_vertex_pivot_symmetry(const float vco[3], const float pco[3], const char symm)
{
  bool is_in_symmetry_area = true;
  for (int i = 0; i < 3; i++) {
    char symm_it = 1 << i;
    if (symm & symm_it) {
      if (pco[i] == 0.0f) {
        if (vco[i] > 0.0f) {
          is_in_symmetry_area = false;
        }
      }
      if (vco[i] * pco[i] < 0.0f) {
        is_in_symmetry_area = false;
      }
    }
  }
  return is_in_symmetry_area;
}

struct NearestVertexData {
  PBVHVertRef nearest_vertex;
  float nearest_vertex_distance_sq;
};

namespace blender::ed::sculpt_paint {

std::optional<int> nearest_vert_calc_mesh(const bke::pbvh::Tree &pbvh,
                                          const Span<float3> vert_positions,
                                          const Span<bool> hide_vert,
                                          const float3 &location,
                                          const float max_distance,
                                          const bool use_original)
{
  const float max_distance_sq = max_distance * max_distance;
  Vector<bke::pbvh::Node *> nodes = bke::pbvh::search_gather(
      const_cast<bke::pbvh::Tree &>(pbvh), [&](bke::pbvh::Node &node) {
        return node_in_sphere(node, location, max_distance_sq, use_original);
      });
  if (nodes.is_empty()) {
    return std::nullopt;
  }

  struct NearestData {
    int vert = -1;
    float distance_sq = std::numeric_limits<float>::max();
  };

  const NearestData nearest = threading::parallel_reduce(
      nodes.index_range(),
      1,
      NearestData(),
      [&](const IndexRange range, NearestData nearest) {
        for (const int i : range) {
          for (const int vert : bke::pbvh::node_unique_verts(*nodes[i])) {
            if (!hide_vert.is_empty() && hide_vert[vert]) {
              continue;
            }
            const float distance_sq = math::distance_squared(vert_positions[vert], location);
            if (distance_sq < nearest.distance_sq) {
              nearest = {vert, distance_sq};
            }
          }
        }
        return nearest;
      },
      [](const NearestData a, const NearestData b) {
        return a.distance_sq < b.distance_sq ? a : b;
      });
  return nearest.vert;
}

std::optional<SubdivCCGCoord> nearest_vert_calc_grids(const bke::pbvh::Tree &pbvh,
                                                      const SubdivCCG &subdiv_ccg,
                                                      const float3 &location,
                                                      const float max_distance,
                                                      const bool use_original)
{
  const float max_distance_sq = max_distance * max_distance;
  Vector<bke::pbvh::Node *> nodes = bke::pbvh::search_gather(
      const_cast<bke::pbvh::Tree &>(pbvh), [&](bke::pbvh::Node &node) {
        return node_in_sphere(node, location, max_distance_sq, use_original);
      });
  if (nodes.is_empty()) {
    return std::nullopt;
  }

  struct NearestData {
    SubdivCCGCoord coord = {};
    float distance_sq = std::numeric_limits<float>::max();
  };

  const BitGroupVector<> grid_hidden = subdiv_ccg.grid_hidden;
  const CCGKey key = BKE_subdiv_ccg_key_top_level(subdiv_ccg);
  const Span<CCGElem *> elems = subdiv_ccg.grids;

  const NearestData nearest = threading::parallel_reduce(
      nodes.index_range(),
      1,
      NearestData(),
      [&](const IndexRange range, NearestData nearest) {
        for (const int i : range) {
          for (const int grid : bke::pbvh::node_grid_indices(*nodes[i])) {
            CCGElem *elem = elems[grid];
            BKE_subdiv_ccg_foreach_visible_grid_vert(key, grid_hidden, grid, [&](const int i) {
              const float distance_sq = math::distance_squared(CCG_elem_offset_co(key, elem, i),
                                                               location);
              if (distance_sq < nearest.distance_sq) {
                SubdivCCGCoord coord{};
                coord.grid_index = grid;
                coord.x = i % key.grid_size;
                coord.y = i / key.grid_size;
                nearest = {coord, distance_sq};
              }
            });
          }
        }
        return nearest;
      },
      [](const NearestData a, const NearestData b) {
        return a.distance_sq < b.distance_sq ? a : b;
      });
  return nearest.coord;
}

std::optional<BMVert *> nearest_vert_calc_bmesh(const bke::pbvh::Tree &pbvh,
                                                const float3 &location,
                                                const float max_distance,
                                                const bool use_original)
{
  const float max_distance_sq = max_distance * max_distance;
  Vector<bke::pbvh::Node *> nodes = bke::pbvh::search_gather(
      const_cast<bke::pbvh::Tree &>(pbvh), [&](bke::pbvh::Node &node) {
        return node_in_sphere(node, location, max_distance_sq, use_original);
      });
  if (nodes.is_empty()) {
    return std::nullopt;
  }

  struct NearestData {
    BMVert *vert = nullptr;
    float distance_sq = std::numeric_limits<float>::max();
  };

  const NearestData nearest = threading::parallel_reduce(
      nodes.index_range(),
      1,
      NearestData(),
      [&](const IndexRange range, NearestData nearest) {
        for (const int i : range) {
          for (BMVert *vert : BKE_pbvh_bmesh_node_unique_verts(nodes[i])) {
            if (BM_elem_flag_test(vert, BM_ELEM_HIDDEN)) {
              continue;
            }
            const float distance_sq = math::distance_squared(float3(vert->co), location);
            if (distance_sq < nearest.distance_sq) {
              nearest = {vert, distance_sq};
            }
          }
        }
        return nearest;
      },
      [](const NearestData a, const NearestData b) {
        return a.distance_sq < b.distance_sq ? a : b;
      });
  return nearest.vert;
}

PBVHVertRef nearest_vert_calc(const Object &object,
                              const float3 &location,
                              const float max_distance,
                              const bool use_original)
{
  const SculptSession &ss = *object.sculpt;
  switch (ss.pbvh->type()) {
    case bke::pbvh::Type::Mesh: {
      const Mesh &mesh = *static_cast<const Mesh *>(object.data);
      const Span<float3> vert_positions = BKE_pbvh_get_vert_positions(*ss.pbvh);
      const bke::AttributeAccessor attributes = mesh.attributes();
      VArraySpan<bool> hide_vert = *attributes.lookup<bool>(".hide_vert", bke::AttrDomain::Point);
      const std::optional<int> nearest = nearest_vert_calc_mesh(
          *ss.pbvh, vert_positions, hide_vert, location, max_distance, use_original);
      return nearest ? PBVHVertRef{*nearest} : PBVHVertRef{PBVH_REF_NONE};
    }
    case bke::pbvh::Type::Grids: {
      const SubdivCCG &subdiv_ccg = *ss.subdiv_ccg;
      const CCGKey key = BKE_subdiv_ccg_key_top_level(subdiv_ccg);
      const std::optional<SubdivCCGCoord> nearest = nearest_vert_calc_grids(
          *ss.pbvh, subdiv_ccg, location, max_distance, use_original);
      return nearest ? PBVHVertRef{key.grid_area * nearest->grid_index +
                                   CCG_grid_xy_to_index(key.grid_size, nearest->x, nearest->y)} :
                       PBVHVertRef{PBVH_REF_NONE};
    }
    case bke::pbvh::Type::BMesh: {
      const std::optional<BMVert *> nearest = nearest_vert_calc_bmesh(
          *ss.pbvh, location, max_distance, use_original);
      return nearest ? PBVHVertRef{intptr_t(*nearest)} : PBVHVertRef{PBVH_REF_NONE};
    }
  }
  BLI_assert_unreachable();
  return BKE_pbvh_make_vref(PBVH_REF_NONE);
}

}  // namespace blender::ed::sculpt_paint

bool SCULPT_is_symmetry_iteration_valid(char i, char symm)
{
  return i == 0 || (symm & i && (symm != 5 || i != 3) && (symm != 6 || !ELEM(i, 3, 5)));
}

bool SCULPT_is_vertex_inside_brush_radius_symm(const float vertex[3],
                                               const float br_co[3],
                                               float radius,
                                               char symm)
{
  for (char i = 0; i <= symm; ++i) {
    if (!SCULPT_is_symmetry_iteration_valid(i, symm)) {
      continue;
    }
    float location[3];
    flip_v3_v3(location, br_co, ePaintSymmetryFlags(i));
    if (len_squared_v3v3(location, vertex) < radius * radius) {
      return true;
    }
  }
  return false;
}

void SCULPT_tag_update_overlays(bContext *C)
{
  ARegion *region = CTX_wm_region(C);
  ED_region_tag_redraw(region);

  Object &ob = *CTX_data_active_object(C);
  WM_event_add_notifier(C, NC_OBJECT | ND_DRAW, &ob);

  DEG_id_tag_update(&ob.id, ID_RECALC_SHADING);

  RegionView3D *rv3d = CTX_wm_region_view3d(C);
  if (!BKE_sculptsession_use_pbvh_draw(&ob, rv3d)) {
    DEG_id_tag_update(&ob.id, ID_RECALC_GEOMETRY);
  }
}

/** \} */

namespace blender::ed::sculpt_paint {

/* -------------------------------------------------------------------- */
/** \name Tool Capabilities
 *
 * Avoid duplicate checks, internal logic only,
 * share logic with #rna_def_sculpt_capabilities where possible.
 * \{ */

static bool sculpt_tool_needs_original(const char sculpt_tool)
{
  return ELEM(sculpt_tool,
              SCULPT_TOOL_GRAB,
              SCULPT_TOOL_ROTATE,
              SCULPT_TOOL_THUMB,
              SCULPT_TOOL_LAYER,
              SCULPT_TOOL_DRAW_SHARP,
              SCULPT_TOOL_ELASTIC_DEFORM,
              SCULPT_TOOL_SMOOTH,
              SCULPT_TOOL_BOUNDARY,
              SCULPT_TOOL_POSE);
}

static bool sculpt_tool_is_proxy_used(const char sculpt_tool)
{
  return ELEM(sculpt_tool,
              SCULPT_TOOL_SMOOTH,
              SCULPT_TOOL_LAYER,
              SCULPT_TOOL_POSE,
              SCULPT_TOOL_DISPLACEMENT_SMEAR,
              SCULPT_TOOL_BOUNDARY,
              SCULPT_TOOL_CLOTH,
              SCULPT_TOOL_PAINT,
              SCULPT_TOOL_SMEAR,
              SCULPT_TOOL_DRAW_FACE_SETS);
}

static bool sculpt_brush_use_topology_rake(const SculptSession &ss, const Brush &brush)
{
  return SCULPT_TOOL_HAS_TOPOLOGY_RAKE(brush.sculpt_tool) && (brush.topology_rake_factor > 0.0f) &&
         (ss.bm != nullptr);
}

/**
 * Test whether the #StrokeCache.sculpt_normal needs update in #do_brush_action
 */
static int sculpt_brush_needs_normal(const SculptSession &ss, const Sculpt &sd, const Brush &brush)
{
  using namespace blender::ed::sculpt_paint;
  const MTex *mask_tex = BKE_brush_mask_texture_get(&brush, OB_MODE_SCULPT);
  return ((SCULPT_TOOL_HAS_NORMAL_WEIGHT(brush.sculpt_tool) && (ss.cache->normal_weight > 0.0f)) ||
          auto_mask::needs_normal(ss, sd, &brush) ||
          ELEM(brush.sculpt_tool,
               SCULPT_TOOL_BLOB,
               SCULPT_TOOL_CREASE,
               SCULPT_TOOL_DRAW,
               SCULPT_TOOL_DRAW_SHARP,
               SCULPT_TOOL_CLOTH,
               SCULPT_TOOL_LAYER,
               SCULPT_TOOL_NUDGE,
               SCULPT_TOOL_ROTATE,
               SCULPT_TOOL_ELASTIC_DEFORM,
               SCULPT_TOOL_THUMB) ||

          (mask_tex->brush_map_mode == MTEX_MAP_MODE_AREA)) ||
         sculpt_brush_use_topology_rake(ss, brush) ||
         BKE_brush_has_cube_tip(&brush, PaintMode::Sculpt);
}

static bool sculpt_brush_needs_rake_rotation(const Brush &brush)
{
  return SCULPT_TOOL_HAS_RAKE(brush.sculpt_tool) && (brush.rake_factor != 0.0f);
}

}  // namespace blender::ed::sculpt_paint

/** \} */

/* -------------------------------------------------------------------- */
/** \name Sculpt Init/Update
 * \{ */

enum StrokeFlags {
  CLIP_X = 1,
  CLIP_Y = 2,
  CLIP_Z = 4,
};

static void orig_vert_data_unode_init(SculptOrigVertData &data,
                                      const blender::ed::sculpt_paint::undo::Node &unode)
{
  data = {};
  data.coords = unode.position.data();
  data.normals = unode.normal.data();
  data.vmasks = unode.mask.data();
  data.colors = unode.col.data();
}

SculptOrigVertData SCULPT_orig_vert_data_init(const Object &ob,
                                              const blender::bke::pbvh::Node &node,
                                              const blender::ed::sculpt_paint::undo::Type type)
{
  using namespace blender::ed::sculpt_paint;
  SculptOrigVertData data;
  data.undo_type = type;
  const SculptSession &ss = *ob.sculpt;
  if (ss.bm) {
    data.bm_log = ss.bm_log;
  }
  else if (const undo::Node *unode = undo::get_node(&node, type)) {
    orig_vert_data_unode_init(data, *unode);
    data.undo_type = type;
  }
  else {
    data = {};
  }
  return data;
}

void SCULPT_orig_vert_data_update(SculptOrigVertData &orig_data, const PBVHVertexIter &iter)
{
  using namespace blender::ed::sculpt_paint;
  if (orig_data.undo_type == undo::Type::Position) {
    if (orig_data.bm_log) {
      BM_log_original_vert_data(orig_data.bm_log, iter.bm_vert, &orig_data.co, &orig_data.no);
    }
    else {
      orig_data.co = orig_data.coords[iter.i];
      orig_data.no = orig_data.normals[iter.i];
    }
  }
  else if (orig_data.undo_type == undo::Type::Color) {
    orig_data.col = orig_data.colors[iter.i];
  }
  else if (orig_data.undo_type == undo::Type::Mask) {
    if (orig_data.bm_log) {
      orig_data.mask = BM_log_original_mask(orig_data.bm_log, iter.bm_vert);
    }
    else {
      orig_data.mask = orig_data.vmasks[iter.i];
    }
  }
}

void SCULPT_orig_vert_data_update(SculptOrigVertData &orig_data, const BMVert &vert)
{
  using namespace blender::ed::sculpt_paint;
  if (orig_data.undo_type == undo::Type::Position) {
    BM_log_original_vert_data(
        orig_data.bm_log, &const_cast<BMVert &>(vert), &orig_data.co, &orig_data.no);
  }
  else if (orig_data.undo_type == undo::Type::Mask) {
    orig_data.mask = BM_log_original_mask(orig_data.bm_log, &const_cast<BMVert &>(vert));
  }
}

void SCULPT_orig_vert_data_update(SculptOrigVertData &orig_data, const int i)
{
  using namespace blender::ed::sculpt_paint;
  if (orig_data.undo_type == undo::Type::Position) {
    orig_data.co = orig_data.coords[i];
    orig_data.no = orig_data.normals[i];
  }
  else if (orig_data.undo_type == undo::Type::Color) {
    orig_data.col = orig_data.colors[i];
  }
  else if (orig_data.undo_type == undo::Type::Mask) {
    orig_data.mask = orig_data.vmasks[i];
  }
}

namespace blender::ed::sculpt_paint {

static void sculpt_rake_data_update(SculptRakeData *srd, const float co[3])
{
  float rake_dist = len_v3v3(srd->follow_co, co);
  if (rake_dist > srd->follow_dist) {
    interp_v3_v3v3(srd->follow_co, srd->follow_co, co, rake_dist - srd->follow_dist);
  }
}

/** \} */

/* -------------------------------------------------------------------- */
/** \name Sculpt Dynamic Topology
 * \{ */

namespace dyntopo {

bool stroke_is_dyntopo(const SculptSession &ss, const Brush &brush)
{
  return ((ss.pbvh->type() == bke::pbvh::Type::BMesh) &&

          (!ss.cache || (!ss.cache->alt_smooth)) &&

          /* Requires mesh restore, which doesn't work with
           * dynamic-topology. */
          !(brush.flag & BRUSH_ANCHORED) && !(brush.flag & BRUSH_DRAG_DOT) &&

          SCULPT_TOOL_HAS_DYNTOPO(brush.sculpt_tool));
}

}  // namespace dyntopo

/** \} */

/* -------------------------------------------------------------------- */
/** \name Sculpt Paint Mesh
 * \{ */

namespace undo {

static void restore_mask_from_undo_step(Object &object)
{
  SculptSession &ss = *object.sculpt;
  Vector<bke::pbvh::Node *> nodes = bke::pbvh::search_gather(*ss.pbvh, {});

  switch (ss.pbvh->type()) {
    case bke::pbvh::Type::Mesh: {
      Mesh &mesh = *static_cast<Mesh *>(object.data);
      bke::MutableAttributeAccessor attributes = mesh.attributes_for_write();
      bke::SpanAttributeWriter<float> mask = attributes.lookup_or_add_for_write_span<float>(
          ".sculpt_mask", bke::AttrDomain::Point);
      threading::parallel_for(nodes.index_range(), 1, [&](const IndexRange range) {
        for (bke::pbvh::Node *node : nodes.as_span().slice(range)) {
          if (const undo::Node *unode = undo::get_node(node, undo::Type::Mask)) {
            const Span<int> verts = bke::pbvh::node_unique_verts(*node);
            array_utils::scatter(unode->mask.as_span(), verts, mask.span);
            BKE_pbvh_node_mark_update_mask(node);
          }
        }
      });
      mask.finish();
      break;
    }
    case bke::pbvh::Type::BMesh: {
      const int offset = CustomData_get_offset_named(&ss.bm->vdata, CD_PROP_FLOAT, ".sculpt_mask");
      if (offset != -1) {
        for (bke::pbvh::Node *node : nodes) {
          if (undo::get_node(node, undo::Type::Mask)) {
            for (BMVert *vert : BKE_pbvh_bmesh_node_unique_verts(node)) {
              const float orig_mask = BM_log_original_mask(ss.bm_log, vert);
              BM_ELEM_CD_SET_FLOAT(vert, offset, orig_mask);
            }
            BKE_pbvh_node_mark_update_mask(node);
          }
        }
      }
      break;
    }
    case bke::pbvh::Type::Grids: {
      SubdivCCG &subdiv_ccg = *ss.subdiv_ccg;
      const BitGroupVector<> grid_hidden = subdiv_ccg.grid_hidden;
      const CCGKey key = BKE_subdiv_ccg_key_top_level(subdiv_ccg);
      const Span<CCGElem *> grids = subdiv_ccg.grids;
      threading::parallel_for(nodes.index_range(), 1, [&](const IndexRange range) {
        for (bke::pbvh::Node *node : nodes.as_span().slice(range)) {
          if (const undo::Node *unode = undo::get_node(node, undo::Type::Mask)) {
            int index = 0;
            for (const int grid : unode->grids) {
              CCGElem *elem = grids[grid];
              for (const int i : IndexRange(key.grid_area)) {
                if (grid_hidden.is_empty() || !grid_hidden[grid][i]) {
                  CCG_elem_offset_mask(key, elem, i) = unode->mask[index];
                }
                index++;
              }
            }
            BKE_pbvh_node_mark_update_mask(node);
          }
        }
      });
      break;
    }
  }
}

static void restore_color_from_undo_step(Object &object)
{
  SculptSession &ss = *object.sculpt;
  Vector<bke::pbvh::Node *> nodes = bke::pbvh::search_gather(*ss.pbvh, {});

  BLI_assert(ss.pbvh->type() == bke::pbvh::Type::Mesh);
  Mesh &mesh = *static_cast<Mesh *>(object.data);
  const OffsetIndices<int> faces = mesh.faces();
  const Span<int> corner_verts = mesh.corner_verts();
  const GroupedSpan<int> vert_to_face_map = ss.vert_to_face_map;
  bke::GSpanAttributeWriter color_attribute = color::active_color_attribute_for_write(mesh);
  threading::parallel_for(nodes.index_range(), 1, [&](const IndexRange range) {
    for (bke::pbvh::Node *node : nodes.as_span().slice(range)) {
      if (const undo::Node *unode = undo::get_node(node, undo::Type::Color)) {
        const Span<int> verts = bke::pbvh::node_unique_verts(*node);
        for (const int i : verts.index_range()) {
          color::color_vert_set(faces,
                                corner_verts,
                                vert_to_face_map,
                                color_attribute.domain,
                                verts[i],
                                unode->col[i],
                                color_attribute.span);
        }
      }
    }
  });
  color_attribute.finish();
}

static void restore_face_set_from_undo_step(Object &object)
{
  SculptSession &ss = *object.sculpt;
  Vector<bke::pbvh::Node *> nodes = bke::pbvh::search_gather(*ss.pbvh, {});

  switch (ss.pbvh->type()) {
    case bke::pbvh::Type::Mesh:
    case bke::pbvh::Type::Grids: {
      bke::SpanAttributeWriter<int> attribute = face_set::ensure_face_sets_mesh(object);
      threading::parallel_for(nodes.index_range(), 1, [&](const IndexRange range) {
        for (bke::pbvh::Node *node : nodes.as_span().slice(range)) {
          if (const undo::Node *unode = undo::get_node(node, undo::Type::FaceSet)) {
            const Span<int> faces = unode->face_indices;
            const Span<int> face_sets = unode->face_sets;
            blender::array_utils::scatter(face_sets, faces, attribute.span);
            BKE_pbvh_node_mark_update_face_sets(node);
          }
        }
      });
      attribute.finish();
      break;
    }
    case bke::pbvh::Type::BMesh:
      break;
  }
}

void restore_position_from_undo_step(Object &object)
{
  SculptSession &ss = *object.sculpt;
  Vector<bke::pbvh::Node *> nodes = bke::pbvh::search_gather(*ss.pbvh, {});

  switch (ss.pbvh->type()) {
    case bke::pbvh::Type::Mesh: {
      Mesh &mesh = *static_cast<Mesh *>(object.data);
      MutableSpan positions_eval = BKE_pbvh_get_vert_positions(*ss.pbvh);
      MutableSpan positions_orig = mesh.vert_positions_for_write();

      struct LocalData {
        Vector<float3> translations;
      };

      const bool need_translations = !ss.deform_imats.is_empty() ||
                                     BKE_keyblock_from_object(&object);

      threading::EnumerableThreadSpecific<LocalData> all_tls;
      threading::parallel_for(nodes.index_range(), 1, [&](const IndexRange range) {
        LocalData &tls = all_tls.local();
        for (bke::pbvh::Node *node : nodes.as_span().slice(range)) {
          if (const undo::Node *unode = undo::get_node(node, undo::Type::Position)) {
            const Span<int> verts = bke::pbvh::node_unique_verts(*node);
            const Span<float3> undo_positions = unode->position.as_span().take_front(verts.size());
            if (need_translations) {
              tls.translations.reinitialize(verts.size());
              translations_from_new_positions(
                  undo_positions, verts, positions_eval, tls.translations);
            }

            array_utils::scatter(undo_positions, verts, positions_eval);

            if (positions_eval.data() != positions_orig.data()) {
              /* When the evaluated positions and original mesh positions don't point to the same
               * array, they must both be updated. */
              if (ss.deform_imats.is_empty()) {
                array_utils::scatter(undo_positions, verts, positions_orig);
              }
              else {
                /* Because brush deformation is calculated for the evaluated deformed positions,
                 * the translations have to be transformed to the original space. */
                apply_crazyspace_to_translations(ss.deform_imats, verts, tls.translations);
                apply_translations(tls.translations, verts, positions_orig);
              }
            }

            if (BKE_keyblock_from_object(&object)) {
              /* Update dependent shape keys back to their original */
              apply_translations_to_shape_keys(object, verts, tls.translations, positions_orig);
            }

            BKE_pbvh_node_mark_positions_update(node);
          }
        }
      });
      break;
    }
    case bke::pbvh::Type::BMesh: {
      if (!undo::get_bmesh_log_entry()) {
        return;
      }
      threading::parallel_for(nodes.index_range(), 1, [&](const IndexRange range) {
        for (bke::pbvh::Node *node : nodes.as_span().slice(range)) {
          for (BMVert *vert : BKE_pbvh_bmesh_node_unique_verts(node)) {
            if (const float *orig_co = BM_log_find_original_vert_co(ss.bm_log, vert)) {
              copy_v3_v3(vert->co, orig_co);
            }
          }
          BKE_pbvh_node_mark_positions_update(node);
        }
      });
      break;
    }
    case bke::pbvh::Type::Grids: {
      SubdivCCG &subdiv_ccg = *ss.subdiv_ccg;
      const BitGroupVector<> grid_hidden = subdiv_ccg.grid_hidden;
      const CCGKey key = BKE_subdiv_ccg_key_top_level(subdiv_ccg);
      const Span<CCGElem *> grids = subdiv_ccg.grids;
      threading::parallel_for(nodes.index_range(), 1, [&](const IndexRange range) {
        for (bke::pbvh::Node *node : nodes.as_span().slice(range)) {
          if (const undo::Node *unode = undo::get_node(node, undo::Type::Position)) {
            int index = 0;
            for (const int grid : unode->grids) {
              CCGElem *elem = grids[grid];
              for (const int i : IndexRange(key.grid_area)) {
                if (grid_hidden.is_empty() || !grid_hidden[grid][i]) {
                  CCG_elem_offset_co(key, elem, i) = unode->position[index];
                }
                index++;
              }
            }
            BKE_pbvh_node_mark_positions_update(node);
          }
        }
      });
      break;
    }
  }

  /* Update normals for potentially-changed positions. Theoretically this may be unnecessary if
   * the tool restoring to the initial state doesn't use the normals, but we have no easy way to
   * know that from here. */
  bke::pbvh::update_normals(*ss.pbvh, ss.subdiv_ccg);
}

static void restore_from_undo_step(const Sculpt &sd, Object &object)
{
  SculptSession &ss = *object.sculpt;
  const Brush *brush = BKE_paint_brush_for_read(&sd.paint);

  switch (brush->sculpt_tool) {
    case SCULPT_TOOL_MASK:
      restore_mask_from_undo_step(object);
      break;
    case SCULPT_TOOL_PAINT:
    case SCULPT_TOOL_SMEAR:
      restore_color_from_undo_step(object);
      break;
    case SCULPT_TOOL_DRAW_FACE_SETS:
      if (ss.cache->alt_smooth) {
        restore_position_from_undo_step(object);
      }
      else {
        restore_face_set_from_undo_step(object);
      }
      break;
    default:
      restore_position_from_undo_step(object);
      break;
  }
  /* Disable multi-threading when dynamic-topology is enabled. Otherwise,
   * new entries might be inserted by #undo::push_node() into the #GHash
   * used internally by #BM_log_original_vert_co() by a different thread. See #33787. */

  BKE_pbvh_node_color_buffer_free(*ss.pbvh);
}

}  // namespace undo

}  // namespace blender::ed::sculpt_paint

/*** BVH Tree ***/

static void sculpt_extend_redraw_rect_previous(Object &ob, rcti &rect)
{
  /* Expand redraw \a rect with redraw \a rect from previous step to
   * prevent partial-redraw issues caused by fast strokes. This is
   * needed here (not in sculpt_flush_update) as it was before
   * because redraw rectangle should be the same in both of
   * optimized bke::pbvh::Tree draw function and 3d view redraw, if not -- some
   * mesh parts could disappear from screen (sergey). */
  SculptSession &ss = *ob.sculpt;

  if (!ss.cache) {
    return;
  }

  if (BLI_rcti_is_empty(&ss.cache->previous_r)) {
    return;
  }

  BLI_rcti_union(&rect, &ss.cache->previous_r);
}

bool SCULPT_get_redraw_rect(const ARegion &region,
                            const RegionView3D &rv3d,
                            const Object &ob,
                            rcti &rect)
{
  using namespace blender;
  bke::pbvh::Tree *pbvh = ob.sculpt->pbvh.get();
  if (!pbvh) {
    return false;
  }

  const Bounds<float3> bounds = BKE_pbvh_redraw_BB(*pbvh);

  /* Convert 3D bounding box to screen space. */
  if (!paint_convert_bb_to_rect(&rect, bounds.min, bounds.max, region, rv3d, ob)) {
    return false;
  }

  return true;
}

/************************ Brush Testing *******************/

void SCULPT_brush_test_init(const SculptSession &ss, SculptBrushTest &test)
{
  using namespace blender;
  RegionView3D *rv3d = ss.cache ? ss.cache->vc->rv3d : ss.rv3d;
  View3D *v3d = ss.cache ? ss.cache->vc->v3d : ss.v3d;

  test.radius_squared = ss.cache ? ss.cache->radius_squared : ss.cursor_radius * ss.cursor_radius;
  test.radius = std::sqrt(test.radius_squared);

  if (ss.cache) {
    test.location = ss.cache->location;
    test.mirror_symmetry_pass = ss.cache->mirror_symmetry_pass;
    test.radial_symmetry_pass = ss.cache->radial_symmetry_pass;
    test.symm_rot_mat_inv = ss.cache->symm_rot_mat_inv;
  }
  else {
    test.location = ss.cursor_location;
    test.mirror_symmetry_pass = ePaintSymmetryFlags(0);
    test.radial_symmetry_pass = 0;

    test.symm_rot_mat_inv = float4x4::identity();
  }

  /* Just for initialize. */
  test.dist = 0.0f;

  /* Only for 2D projection. */
  zero_v4(test.plane_view);
  zero_v4(test.plane_tool);

  if (RV3D_CLIPPING_ENABLED(v3d, rv3d)) {
    test.clip_rv3d = rv3d;
  }
  else {
    test.clip_rv3d = nullptr;
  }
}

BLI_INLINE bool sculpt_brush_test_clipping(const SculptBrushTest &test, const float co[3])
{
  RegionView3D *rv3d = test.clip_rv3d;
  if (!rv3d) {
    return false;
  }
  float symm_co[3];
  flip_v3_v3(symm_co, co, test.mirror_symmetry_pass);
  if (test.radial_symmetry_pass) {
    mul_m4_v3(test.symm_rot_mat_inv.ptr(), symm_co);
  }
  return ED_view3d_clipping_test(rv3d, symm_co, true);
}

bool SCULPT_brush_test_sphere_sq(SculptBrushTest &test, const float co[3])
{
  float distsq = len_squared_v3v3(co, test.location);

  if (distsq > test.radius_squared) {
    return false;
  }
  if (sculpt_brush_test_clipping(test, co)) {
    return false;
  }
  test.dist = distsq;
  return true;
}

bool SCULPT_brush_test_circle_sq(SculptBrushTest &test, const float co[3])
{
  float co_proj[3];
  closest_to_plane_normalized_v3(co_proj, test.plane_view, co);
  float distsq = len_squared_v3v3(co_proj, test.location);

  if (distsq > test.radius_squared) {
    return false;
  }

  if (sculpt_brush_test_clipping(test, co)) {
    return false;
  }

  test.dist = distsq;
  return true;
}

bool SCULPT_brush_test_cube(SculptBrushTest &test,
                            const float co[3],
                            const float local[4][4],
                            const float roundness,
                            const float /*tip_scale_x*/)
{
  float side = 1.0f;
  float local_co[3];

  if (sculpt_brush_test_clipping(test, co)) {
    return false;
  }

  mul_v3_m4v3(local_co, local, co);

  local_co[0] = fabsf(local_co[0]);
  local_co[1] = fabsf(local_co[1]);
  local_co[2] = fabsf(local_co[2]);

  /* Keep the square and circular brush tips the same size. */
  side += (1.0f - side) * roundness;

  const float hardness = 1.0f - roundness;
  const float constant_side = hardness * side;
  const float falloff_side = roundness * side;

  if (!(local_co[0] <= side && local_co[1] <= side && local_co[2] <= side)) {
    /* Outside the square. */
    return false;
  }
  if (min_ff(local_co[0], local_co[1]) > constant_side) {
    /* Corner, distance to the center of the corner circle. */
    float r_point[3];
    copy_v3_fl(r_point, constant_side);
    test.dist = len_v2v2(r_point, local_co) / falloff_side;
    return true;
  }
  if (max_ff(local_co[0], local_co[1]) > constant_side) {
    /* Side, distance to the square XY axis. */
    test.dist = (max_ff(local_co[0], local_co[1]) - constant_side) / falloff_side;
    return true;
  }

  /* Inside the square, constant distance. */
  test.dist = 0.0f;
  return true;
}

SculptBrushTestFn SCULPT_brush_test_init_with_falloff_shape(const SculptSession &ss,
                                                            SculptBrushTest &test,
                                                            char falloff_shape)
{
  if (!ss.cache && !ss.filter_cache) {
    falloff_shape = PAINT_FALLOFF_SHAPE_SPHERE;
  }

  SCULPT_brush_test_init(ss, test);
  SculptBrushTestFn sculpt_brush_test_sq_fn;
  if (falloff_shape == PAINT_FALLOFF_SHAPE_SPHERE) {
    sculpt_brush_test_sq_fn = SCULPT_brush_test_sphere_sq;
  }
  else {
    BLI_assert(falloff_shape == PAINT_FALLOFF_SHAPE_TUBE);
    const float3 view_normal = ss.cache ? ss.cache->view_normal : ss.filter_cache->view_normal;

    plane_from_point_normal_v3(test.plane_view, test.location, view_normal);
    sculpt_brush_test_sq_fn = SCULPT_brush_test_circle_sq;
  }
  return sculpt_brush_test_sq_fn;
}

const float *SCULPT_brush_frontface_normal_from_falloff_shape(const SculptSession &ss,
                                                              char falloff_shape)
{
  if (falloff_shape == PAINT_FALLOFF_SHAPE_SPHERE) {
    return ss.cache->sculpt_normal_symm;
  }
  BLI_assert(falloff_shape == PAINT_FALLOFF_SHAPE_TUBE);
  return ss.cache->view_normal;
}

static float frontface(const Brush &brush, const float3 &view_normal, const float3 &normal)
{
  using namespace blender;
  if (!(brush.flag & BRUSH_FRONTFACE)) {
    return 1.0f;
  }
  return std::max(math::dot(normal, view_normal), 0.0f);
}

#if 0

static bool sculpt_brush_test_cyl(SculptBrushTest *test,
                                  float co[3],
                                  float location[3],
                                  const float area_no[3])
{
  if (sculpt_brush_test_sphere_fast(test, co)) {
    float t1[3], t2[3], t3[3], dist;

    sub_v3_v3v3(t1, location, co);
    sub_v3_v3v3(t2, x2, location);

    cross_v3_v3v3(t3, area_no, t1);

    dist = len_v3(t3) / len_v3(t2);

    test.dist = dist;

    return true;
  }

  return false;
}

#endif

/* ===== Sculpting =====
 */

static float calc_overlap(const blender::ed::sculpt_paint::StrokeCache &cache,
                          const ePaintSymmetryFlags symm,
                          const char axis,
                          const float angle)
{
  float mirror[3];
  float distsq;

  flip_v3_v3(mirror, cache.true_location, symm);

  if (axis != 0) {
    float mat[3][3];
    axis_angle_to_mat3_single(mat, axis, angle);
    mul_m3_v3(mat, mirror);
  }

  distsq = len_squared_v3v3(mirror, cache.true_location);

  if (distsq <= 4.0f * (cache.radius_squared)) {
    return (2.0f * (cache.radius) - sqrtf(distsq)) / (2.0f * (cache.radius));
  }
  return 0.0f;
}

static float calc_radial_symmetry_feather(const Sculpt &sd,
                                          const blender::ed::sculpt_paint::StrokeCache &cache,
                                          const ePaintSymmetryFlags symm,
                                          const char axis)
{
  float overlap = 0.0f;

  for (int i = 1; i < sd.radial_symm[axis - 'X']; i++) {
    const float angle = 2.0f * M_PI * i / sd.radial_symm[axis - 'X'];
    overlap += calc_overlap(cache, symm, axis, angle);
  }

  return overlap;
}

static float calc_symmetry_feather(const Sculpt &sd,
                                   const blender::ed::sculpt_paint::StrokeCache &cache)
{
  if (!(sd.paint.symmetry_flags & PAINT_SYMMETRY_FEATHER)) {
    return 1.0f;
  }
  float overlap;
  const int symm = cache.symmetry;

  overlap = 0.0f;
  for (int i = 0; i <= symm; i++) {
    if (!SCULPT_is_symmetry_iteration_valid(i, symm)) {
      continue;
    }

    overlap += calc_overlap(cache, ePaintSymmetryFlags(i), 0, 0);

    overlap += calc_radial_symmetry_feather(sd, cache, ePaintSymmetryFlags(i), 'X');
    overlap += calc_radial_symmetry_feather(sd, cache, ePaintSymmetryFlags(i), 'Y');
    overlap += calc_radial_symmetry_feather(sd, cache, ePaintSymmetryFlags(i), 'Z');
  }
  return 1.0f / overlap;
}

/** \} */

/* -------------------------------------------------------------------- */
/** \name Calculate Normal and Center
 *
 * Calculate geometry surrounding the brush center.
 * (optionally using original coordinates).
 *
 * Functions are:
 * - #calc_area_center
 * - #calc_area_normal
 * - #calc_area_normal_and_center
 *
 * \note These are all _very_ similar, when changing one, check others.
 * \{ */

namespace blender::ed::sculpt_paint {

struct AreaNormalCenterData {
  /* 0 = towards view, 1 = flipped */
  std::array<float3, 2> area_cos;
  std::array<int, 2> count_co;

  std::array<float3, 2> area_nos;
  std::array<int, 2> count_no;
};

static float area_normal_and_center_get_normal_radius(const SculptSession &ss, const Brush &brush)
{
  float test_radius = ss.cache ? ss.cache->radius : ss.cursor_radius;
  if (brush.ob_mode == OB_MODE_SCULPT) {
    test_radius *= brush.normal_radius_factor;
  }
  return test_radius;
}

static SculptBrushTestFn area_normal_and_center_get_normal_test(const SculptSession &ss,
                                                                const Brush &brush,
                                                                SculptBrushTest &r_test)
{
  SculptBrushTestFn sculpt_brush_normal_test_sq_fn = SCULPT_brush_test_init_with_falloff_shape(
      ss, r_test, brush.falloff_shape);

  r_test.radius = area_normal_and_center_get_normal_radius(ss, brush);
  r_test.radius_squared = r_test.radius * r_test.radius;

  return sculpt_brush_normal_test_sq_fn;
}

static float area_normal_and_center_get_position_radius(const SculptSession &ss,
                                                        const Brush &brush)
{
  float test_radius = ss.cache ? ss.cache->radius : ss.cursor_radius;
  if (brush.ob_mode == OB_MODE_SCULPT) {
    /* Layer brush produces artifacts with normal and area radius */
    /* Enable area radius control only on Scrape for now */
    if (ELEM(brush.sculpt_tool, SCULPT_TOOL_SCRAPE, SCULPT_TOOL_FILL) &&
        brush.area_radius_factor > 0.0f)
    {
      test_radius *= brush.area_radius_factor;
      if (ss.cache && brush.flag2 & BRUSH_AREA_RADIUS_PRESSURE) {
        test_radius *= ss.cache->pressure;
      }
    }
    else {
      test_radius *= brush.normal_radius_factor;
    }
  }
  return test_radius;
}

static SculptBrushTestFn area_normal_and_center_get_area_test(const SculptSession &ss,
                                                              const Brush &brush,
                                                              SculptBrushTest &r_test)
{
  SculptBrushTestFn sculpt_brush_area_test_sq_fn = SCULPT_brush_test_init_with_falloff_shape(
      ss, r_test, brush.falloff_shape);

  r_test.radius = area_normal_and_center_get_position_radius(ss, brush);
  r_test.radius_squared = r_test.radius * r_test.radius;

  return sculpt_brush_area_test_sq_fn;
}

/* Weight the normals towards the center. */
static float area_normal_calc_weight(const float distance, const float radius)
{
  float p = 1.0f - (std::sqrt(distance) / radius);
  return std::clamp(3.0f * p * p - 2.0f * p * p * p, 0.0f, 1.0f);
}

/* Weight the coordinates towards the center. */
static float3 area_center_calc_weighted(const float3 &test_location,
                                        const float distance,
                                        const float radius,
                                        const float3 &co)
{
  /* Weight the coordinates towards the center. */
  float p = 1.0f - (std::sqrt(distance) / radius);
  const float afactor = std::clamp(3.0f * p * p - 2.0f * p * p * p, 0.0f, 1.0f);

  const float3 disp = (co - test_location) * (1.0f - afactor);
  return test_location + disp;
}

static void calc_area_normal_and_center_node_mesh(const SculptSession &ss,
                                                  const Span<float3> vert_positions,
                                                  const Span<float3> vert_normals,
                                                  const Span<bool> hide_vert,
                                                  const Brush &brush,
                                                  const bool use_area_nos,
                                                  const bool use_area_cos,
                                                  const bke::pbvh::Node &node,
                                                  AreaNormalCenterData &anctd)
{
  const float3 &view_normal = ss.cache ? ss.cache->view_normal : ss.cursor_view_normal;
  SculptBrushTest normal_test;
  SculptBrushTestFn sculpt_brush_normal_test_sq_fn = area_normal_and_center_get_normal_test(
      ss, brush, normal_test);

  SculptBrushTest area_test;
  SculptBrushTestFn sculpt_brush_area_test_sq_fn = area_normal_and_center_get_area_test(
      ss, brush, area_test);

  if (ss.cache && !ss.cache->accum) {
    if (const undo::Node *unode = undo::get_node(&node, undo::Type::Position)) {
      const Span<float3> orig_positions = unode->position;
      const Span<float3> orig_normals = unode->normal;
      const Span<int> verts = bke::pbvh::node_unique_verts(node);
      for (const int i : verts.index_range()) {
        const int vert = verts[i];
        if (!hide_vert.is_empty() && hide_vert[vert]) {
          continue;
        }
        const float3 &co = orig_positions[i];
        const float3 &no = orig_normals[i];

        const bool normal_test_r = sculpt_brush_normal_test_sq_fn(normal_test, co);
        const bool area_test_r = sculpt_brush_area_test_sq_fn(area_test, co);
        if (!normal_test_r && !area_test_r) {
          continue;
        }

        const int flip_index = math::dot(view_normal, no) <= 0.0f;
        if (use_area_cos && area_test_r) {
          anctd.area_cos[flip_index] += area_center_calc_weighted(
              area_test.location, area_test.dist, area_test.radius, co);
          anctd.count_co[flip_index] += 1;
        }
        if (use_area_nos && normal_test_r) {
          anctd.area_nos[flip_index] += no * area_normal_calc_weight(normal_test.dist,
                                                                     normal_test.radius);
          anctd.count_no[flip_index] += 1;
        }
      }
      return;
    }
  }

  const Span<int> verts = bke::pbvh::node_unique_verts(node);
  for (const int i : verts.index_range()) {
    const int vert = verts[i];
    if (!hide_vert.is_empty() && hide_vert[vert]) {
      continue;
    }
    const float3 &co = vert_positions[vert];
    const float3 &no = vert_normals[vert];

    const bool normal_test_r = sculpt_brush_normal_test_sq_fn(normal_test, co);
    const bool area_test_r = sculpt_brush_area_test_sq_fn(area_test, co);
    if (!normal_test_r && !area_test_r) {
      continue;
    }

    const int flip_index = math::dot(view_normal, no) <= 0.0f;
    if (use_area_cos && area_test_r) {
      anctd.area_cos[flip_index] += area_center_calc_weighted(
          area_test.location, area_test.dist, area_test.radius, co);
      anctd.count_co[flip_index] += 1;
    }
    if (use_area_nos && normal_test_r) {
      anctd.area_nos[flip_index] += no *
                                    area_normal_calc_weight(normal_test.dist, normal_test.radius);
      anctd.count_no[flip_index] += 1;
    }
  }
}

static void calc_area_normal_and_center_node_grids(const SculptSession &ss,
                                                   const Brush &brush,
                                                   const bool use_area_nos,
                                                   const bool use_area_cos,
                                                   const bke::pbvh::Node &node,
                                                   AreaNormalCenterData &anctd)
{
  const float3 &view_normal = ss.cache ? ss.cache->view_normal : ss.cursor_view_normal;
  const CCGKey key = BKE_subdiv_ccg_key_top_level(*ss.subdiv_ccg);
  const SubdivCCG &subdiv_ccg = *ss.subdiv_ccg;
  const Span<CCGElem *> grids = subdiv_ccg.grids;
  const BitGroupVector<> &grid_hidden = subdiv_ccg.grid_hidden;

  SculptBrushTest normal_test;
  SculptBrushTestFn sculpt_brush_normal_test_sq_fn = area_normal_and_center_get_normal_test(
      ss, brush, normal_test);

  SculptBrushTest area_test;
  SculptBrushTestFn sculpt_brush_area_test_sq_fn = area_normal_and_center_get_area_test(
      ss, brush, area_test);

  const undo::Node *unode = nullptr;
  bool use_original = false;
  if (ss.cache && !ss.cache->accum) {
    unode = undo::get_node(&node, undo::Type::Position);
    if (unode) {
      use_original = !unode->position.is_empty();
    }
  }

  int i = 0;
  for (const int grid : bke::pbvh::node_grid_indices(node)) {
    CCGElem *elem = grids[grid];
    for (const int j : IndexRange(key.grid_area)) {
      if (!grid_hidden.is_empty() && grid_hidden[grid][j]) {
        i++;
        continue;
      }
      float3 co;
      float3 no;
      if (use_original) {
        co = unode->position[i];
        no = unode->normal[i];
      }
      else {
        co = CCG_elem_offset_co(key, elem, j);
        no = CCG_elem_offset_no(key, elem, j);
      }

      const bool normal_test_r = sculpt_brush_normal_test_sq_fn(normal_test, co);
      const bool area_test_r = sculpt_brush_area_test_sq_fn(area_test, co);
      if (!normal_test_r && !area_test_r) {
        i++;
        continue;
      }

      const int flip_index = math::dot(view_normal, no) <= 0.0f;
      if (use_area_cos && area_test_r) {
        anctd.area_cos[flip_index] += area_center_calc_weighted(
            area_test.location, area_test.dist, area_test.radius, co);
        anctd.count_co[flip_index] += 1;
      }
      if (use_area_nos && normal_test_r) {
        anctd.area_nos[flip_index] += no * area_normal_calc_weight(normal_test.dist,
                                                                   normal_test.radius);
        anctd.count_no[flip_index] += 1;
      }

      i++;
    }
  }
}

static void calc_area_normal_and_center_node_bmesh(const SculptSession &ss,
                                                   const Brush &brush,
                                                   const bool use_area_nos,
                                                   const bool use_area_cos,
                                                   const bool has_bm_orco,
                                                   const bke::pbvh::Node &node,
                                                   AreaNormalCenterData &anctd)
{
  const float3 &view_normal = ss.cache ? ss.cache->view_normal : ss.cursor_view_normal;
  SculptBrushTest normal_test;
  SculptBrushTestFn sculpt_brush_normal_test_sq_fn = area_normal_and_center_get_normal_test(
      ss, brush, normal_test);

  SculptBrushTest area_test;
  SculptBrushTestFn sculpt_brush_area_test_sq_fn = area_normal_and_center_get_area_test(
      ss, brush, area_test);

  const undo::Node *unode = nullptr;
  bool use_original = false;
  if (ss.cache && !ss.cache->accum) {
    unode = undo::get_node(&node, undo::Type::Position);
    if (unode) {
      use_original = undo::get_bmesh_log_entry() != nullptr;
    }
  }

  /* When the mesh is edited we can't rely on original coords
   * (original mesh may not even have verts in brush radius). */
  if (use_original && has_bm_orco) {
    float(*orco_coords)[3];
    int(*orco_tris)[3];
    int orco_tris_num;
    BKE_pbvh_node_get_bm_orco_data(
        &const_cast<bke::pbvh::Node &>(node), &orco_tris, &orco_tris_num, &orco_coords, nullptr);

    for (int i = 0; i < orco_tris_num; i++) {
      const float *co_tri[3] = {
          orco_coords[orco_tris[i][0]],
          orco_coords[orco_tris[i][1]],
          orco_coords[orco_tris[i][2]],
      };
      float3 co;
      closest_on_tri_to_point_v3(co, normal_test.location, UNPACK3(co_tri));

      const bool normal_test_r = sculpt_brush_normal_test_sq_fn(normal_test, co);
      const bool area_test_r = sculpt_brush_area_test_sq_fn(area_test, co);
      if (!normal_test_r && !area_test_r) {
        continue;
      }

      float3 no;
      normal_tri_v3(no, UNPACK3(co_tri));

      const int flip_index = math::dot(view_normal, no) <= 0.0f;
      if (use_area_cos && area_test_r) {
        anctd.area_cos[flip_index] += area_center_calc_weighted(
            area_test.location, area_test.dist, area_test.radius, co);
        anctd.count_co[flip_index] += 1;
      }
      if (use_area_nos && normal_test_r) {
        anctd.area_nos[flip_index] += no * area_normal_calc_weight(normal_test.dist,
                                                                   normal_test.radius);
        anctd.count_no[flip_index] += 1;
      }
    }
  }
  else {
    for (BMVert *vert : BKE_pbvh_bmesh_node_unique_verts(&const_cast<bke::pbvh::Node &>(node))) {
      if (BM_elem_flag_test(vert, BM_ELEM_HIDDEN)) {
        continue;
      }
      float3 co;
      float3 no;
      if (use_original) {
        const float *temp_co;
        const float *temp_no_s;
        BM_log_original_vert_data(ss.bm_log, vert, &temp_co, &temp_no_s);
        co = temp_co;
        no = temp_no_s;
      }
      else {
        co = vert->co;
        no = vert->no;
      }

      const bool normal_test_r = sculpt_brush_normal_test_sq_fn(normal_test, co);
      const bool area_test_r = sculpt_brush_area_test_sq_fn(area_test, co);
      if (!normal_test_r && !area_test_r) {
        continue;
      }

      const int flip_index = math::dot(view_normal, no) <= 0.0f;
      if (use_area_cos && area_test_r) {
        anctd.area_cos[flip_index] += area_center_calc_weighted(
            area_test.location, area_test.dist, area_test.radius, co);
        anctd.count_co[flip_index] += 1;
      }
      if (use_area_nos && normal_test_r) {
        anctd.area_nos[flip_index] += no * area_normal_calc_weight(normal_test.dist,
                                                                   normal_test.radius);
        anctd.count_no[flip_index] += 1;
      }
    }
  }
}

static AreaNormalCenterData calc_area_normal_and_center_reduce(const AreaNormalCenterData &a,
                                                               const AreaNormalCenterData &b)
{
  AreaNormalCenterData joined{};

  joined.area_cos[0] = a.area_cos[0] + b.area_cos[0];
  joined.area_cos[1] = a.area_cos[1] + b.area_cos[1];
  joined.count_co[0] = a.count_co[0] + b.count_co[0];
  joined.count_co[1] = a.count_co[1] + b.count_co[1];

  joined.area_nos[0] = a.area_nos[0] + b.area_nos[0];
  joined.area_nos[1] = a.area_nos[1] + b.area_nos[1];
  joined.count_no[0] = a.count_no[0] + b.count_no[0];
  joined.count_no[1] = a.count_no[1] + b.count_no[1];

  return joined;
}

void calc_area_center(const Brush &brush,
                      const Object &ob,
                      Span<bke::pbvh::Node *> nodes,
                      float r_area_co[3])
{
  const SculptSession &ss = *ob.sculpt;
  int n;

  AreaNormalCenterData anctd;
  switch (ss.pbvh->type()) {
    case bke::pbvh::Type::Mesh: {
      const Mesh &mesh = *static_cast<const Mesh *>(ob.data);
      const Span<float3> vert_positions = BKE_pbvh_get_vert_positions(*ss.pbvh);
      const Span<float3> vert_normals = BKE_pbvh_get_vert_normals(*ss.pbvh);
      const bke::AttributeAccessor attributes = mesh.attributes();
      const VArraySpan hide_vert = *attributes.lookup<bool>(".hide_vert", bke::AttrDomain::Point);

      anctd = threading::parallel_reduce(
          nodes.index_range(),
          1,
          AreaNormalCenterData{},
          [&](const IndexRange range, AreaNormalCenterData anctd) {
            for (const int i : range) {
              calc_area_normal_and_center_node_mesh(ss,
                                                    vert_positions,
                                                    vert_normals,
                                                    hide_vert,
                                                    brush,
                                                    false,
                                                    true,
                                                    *nodes[i],
                                                    anctd);
            }
            return anctd;
          },
          calc_area_normal_and_center_reduce);
      break;
    }
    case bke::pbvh::Type::BMesh: {
      const bool has_bm_orco = ss.bm && dyntopo::stroke_is_dyntopo(ss, brush);

      anctd = threading::parallel_reduce(
          nodes.index_range(),
          1,
          AreaNormalCenterData{},
          [&](const IndexRange range, AreaNormalCenterData anctd) {
            for (const int i : range) {
              calc_area_normal_and_center_node_bmesh(
                  ss, brush, false, true, has_bm_orco, *nodes[i], anctd);
            }
            return anctd;
          },
          calc_area_normal_and_center_reduce);
      break;
    }
    case bke::pbvh::Type::Grids: {
      anctd = threading::parallel_reduce(
          nodes.index_range(),
          1,
          AreaNormalCenterData{},
          [&](const IndexRange range, AreaNormalCenterData anctd) {
            for (const int i : range) {
              calc_area_normal_and_center_node_grids(ss, brush, false, true, *nodes[i], anctd);
            }
            return anctd;
          },
          calc_area_normal_and_center_reduce);
      break;
    }
  }

  /* For flatten center. */
  for (n = 0; n < anctd.area_cos.size(); n++) {
    if (anctd.count_co[n] == 0) {
      continue;
    }

    mul_v3_v3fl(r_area_co, anctd.area_cos[n], 1.0f / anctd.count_co[n]);
    break;
  }

  if (n == 2) {
    zero_v3(r_area_co);
  }

  if (anctd.count_co[0] == 0 && anctd.count_co[1] == 0) {
    if (ss.cache) {
      copy_v3_v3(r_area_co, ss.cache->location);
    }
  }
}

std::optional<float3> calc_area_normal(const Brush &brush,
                                       Object &ob,
                                       Span<bke::pbvh::Node *> nodes)
{
  SculptSession &ss = *ob.sculpt;

  AreaNormalCenterData anctd;
  switch (ss.pbvh->type()) {
    case bke::pbvh::Type::Mesh: {
      const Mesh &mesh = *static_cast<const Mesh *>(ob.data);
      const Span<float3> vert_positions = BKE_pbvh_get_vert_positions(*ss.pbvh);
      const Span<float3> vert_normals = BKE_pbvh_get_vert_normals(*ss.pbvh);
      const bke::AttributeAccessor attributes = mesh.attributes();
      const VArraySpan hide_vert = *attributes.lookup<bool>(".hide_vert", bke::AttrDomain::Point);

      anctd = threading::parallel_reduce(
          nodes.index_range(),
          1,
          AreaNormalCenterData{},
          [&](const IndexRange range, AreaNormalCenterData anctd) {
            for (const int i : range) {
              calc_area_normal_and_center_node_mesh(ss,
                                                    vert_positions,
                                                    vert_normals,
                                                    hide_vert,
                                                    brush,
                                                    true,
                                                    false,
                                                    *nodes[i],
                                                    anctd);
            }
            return anctd;
          },
          calc_area_normal_and_center_reduce);
      break;
    }
    case bke::pbvh::Type::BMesh: {
      const bool has_bm_orco = ss.bm && dyntopo::stroke_is_dyntopo(ss, brush);

      anctd = threading::parallel_reduce(
          nodes.index_range(),
          1,
          AreaNormalCenterData{},
          [&](const IndexRange range, AreaNormalCenterData anctd) {
            for (const int i : range) {
              calc_area_normal_and_center_node_bmesh(
                  ss, brush, true, false, has_bm_orco, *nodes[i], anctd);
            }
            return anctd;
          },
          calc_area_normal_and_center_reduce);
      break;
    }
    case bke::pbvh::Type::Grids: {
      anctd = threading::parallel_reduce(
          nodes.index_range(),
          1,
          AreaNormalCenterData{},
          [&](const IndexRange range, AreaNormalCenterData anctd) {
            for (const int i : range) {
              calc_area_normal_and_center_node_grids(ss, brush, true, false, *nodes[i], anctd);
            }
            return anctd;
          },
          calc_area_normal_and_center_reduce);
      break;
    }
  }

  for (const int i : {0, 1}) {
    if (anctd.count_no[i] != 0) {
      if (!math::is_zero(anctd.area_nos[i])) {
        return math::normalize(anctd.area_nos[i]);
      }
    }
  }
  return std::nullopt;
}

void calc_area_normal_and_center(const Brush &brush,
                                 const Object &ob,
                                 Span<bke::pbvh::Node *> nodes,
                                 float r_area_no[3],
                                 float r_area_co[3])
{
  SculptSession &ss = *ob.sculpt;
  int n;

  AreaNormalCenterData anctd;
  switch (ss.pbvh->type()) {
    case bke::pbvh::Type::Mesh: {
      const Mesh &mesh = *static_cast<const Mesh *>(ob.data);
      const Span<float3> vert_positions = BKE_pbvh_get_vert_positions(*ss.pbvh);
      const Span<float3> vert_normals = BKE_pbvh_get_vert_normals(*ss.pbvh);
      const bke::AttributeAccessor attributes = mesh.attributes();
      const VArraySpan hide_vert = *attributes.lookup<bool>(".hide_vert", bke::AttrDomain::Point);

      anctd = threading::parallel_reduce(
          nodes.index_range(),
          1,
          AreaNormalCenterData{},
          [&](const IndexRange range, AreaNormalCenterData anctd) {
            for (const int i : range) {
              calc_area_normal_and_center_node_mesh(ss,
                                                    vert_positions,
                                                    vert_normals,
                                                    hide_vert,
                                                    brush,
                                                    true,
                                                    true,
                                                    *nodes[i],
                                                    anctd);
            }
            return anctd;
          },
          calc_area_normal_and_center_reduce);
      break;
    }
    case bke::pbvh::Type::BMesh: {
      const bool has_bm_orco = ss.bm && dyntopo::stroke_is_dyntopo(ss, brush);

      anctd = threading::parallel_reduce(
          nodes.index_range(),
          1,
          AreaNormalCenterData{},
          [&](const IndexRange range, AreaNormalCenterData anctd) {
            for (const int i : range) {
              calc_area_normal_and_center_node_bmesh(
                  ss, brush, true, true, has_bm_orco, *nodes[i], anctd);
            }
            return anctd;
          },
          calc_area_normal_and_center_reduce);
      break;
    }
    case bke::pbvh::Type::Grids: {
      anctd = threading::parallel_reduce(
          nodes.index_range(),
          1,
          AreaNormalCenterData{},
          [&](const IndexRange range, AreaNormalCenterData anctd) {
            for (const int i : range) {
              calc_area_normal_and_center_node_grids(ss, brush, true, true, *nodes[i], anctd);
            }
            return anctd;
          },
          calc_area_normal_and_center_reduce);
      break;
    }
  }

  /* For flatten center. */
  for (n = 0; n < anctd.area_cos.size(); n++) {
    if (anctd.count_co[n] == 0) {
      continue;
    }

    mul_v3_v3fl(r_area_co, anctd.area_cos[n], 1.0f / anctd.count_co[n]);
    break;
  }

  if (n == 2) {
    zero_v3(r_area_co);
  }

  if (anctd.count_co[0] == 0 && anctd.count_co[1] == 0) {
    if (ss.cache) {
      copy_v3_v3(r_area_co, ss.cache->location);
    }
  }

  /* For area normal. */
  for (n = 0; n < anctd.area_nos.size(); n++) {
    if (normalize_v3_v3(r_area_no, anctd.area_nos[n]) != 0.0f) {
      break;
    }
  }
}

}  // namespace blender::ed::sculpt_paint

/** \} */

/* -------------------------------------------------------------------- */
/** \name Generic Brush Utilities
 * \{ */

/**
 * Return modified brush strength. Includes the direction of the brush, positive
 * values pull vertices, negative values push. Uses tablet pressure and a
 * special multiplier found experimentally to scale the strength factor.
 */
static float brush_strength(const Sculpt &sd,
                            const blender::ed::sculpt_paint::StrokeCache &cache,
                            const float feather,
                            const UnifiedPaintSettings &ups,
                            const PaintModeSettings & /*paint_mode_settings*/)
{
  const Scene *scene = cache.vc->scene;
  const Brush &brush = *BKE_paint_brush_for_read(&sd.paint);

  /* Primary strength input; square it to make lower values more sensitive. */
  const float root_alpha = BKE_brush_alpha_get(scene, &brush);
  const float alpha = root_alpha * root_alpha;
  const float dir = (brush.flag & BRUSH_DIR_IN) ? -1.0f : 1.0f;
  const float pressure = BKE_brush_use_alpha_pressure(&brush) ? cache.pressure : 1.0f;
  const float pen_flip = cache.pen_flip ? -1.0f : 1.0f;
  const float invert = cache.invert ? -1.0f : 1.0f;
  float overlap = ups.overlap_factor;
  /* Spacing is integer percentage of radius, divide by 50 to get
   * normalized diameter. */

  float flip = dir * invert * pen_flip;
  if (brush.flag & BRUSH_INVERT_TO_SCRAPE_FILL) {
    flip = 1.0f;
  }

  /* Pressure final value after being tweaked depending on the brush. */
  float final_pressure;

  switch (brush.sculpt_tool) {
    case SCULPT_TOOL_CLAY:
      final_pressure = pow4f(pressure);
      overlap = (1.0f + overlap) / 2.0f;
      return 0.25f * alpha * flip * final_pressure * overlap * feather;
    case SCULPT_TOOL_DRAW:
    case SCULPT_TOOL_DRAW_SHARP:
    case SCULPT_TOOL_LAYER:
      return alpha * flip * pressure * overlap * feather;
    case SCULPT_TOOL_DISPLACEMENT_ERASER:
      return alpha * pressure * overlap * feather;
    case SCULPT_TOOL_CLOTH:
      if (brush.cloth_deform_type == BRUSH_CLOTH_DEFORM_GRAB) {
        /* Grab deform uses the same falloff as a regular grab brush. */
        return root_alpha * feather;
      }
      else if (brush.cloth_deform_type == BRUSH_CLOTH_DEFORM_SNAKE_HOOK) {
        return root_alpha * feather * pressure * overlap;
      }
      else if (brush.cloth_deform_type == BRUSH_CLOTH_DEFORM_EXPAND) {
        /* Expand is more sensible to strength as it keeps expanding the cloth when sculpting over
         * the same vertices. */
        return 0.1f * alpha * flip * pressure * overlap * feather;
      }
      else {
        /* Multiply by 10 by default to get a larger range of strength depending on the size of the
         * brush and object. */
        return 10.0f * alpha * flip * pressure * overlap * feather;
      }
    case SCULPT_TOOL_DRAW_FACE_SETS:
      return alpha * pressure * overlap * feather;
    case SCULPT_TOOL_SLIDE_RELAX:
      return alpha * pressure * overlap * feather * 2.0f;
    case SCULPT_TOOL_PAINT:
      final_pressure = pressure * pressure;
      return final_pressure * overlap * feather;
    case SCULPT_TOOL_SMEAR:
    case SCULPT_TOOL_DISPLACEMENT_SMEAR:
      return alpha * pressure * overlap * feather;
    case SCULPT_TOOL_CLAY_STRIPS:
      /* Clay Strips needs less strength to compensate the curve. */
      final_pressure = powf(pressure, 1.5f);
      return alpha * flip * final_pressure * overlap * feather * 0.3f;
    case SCULPT_TOOL_CLAY_THUMB:
      final_pressure = pressure * pressure;
      return alpha * flip * final_pressure * overlap * feather * 1.3f;

    case SCULPT_TOOL_MASK:
      overlap = (1.0f + overlap) / 2.0f;
      switch ((BrushMaskTool)brush.mask_tool) {
        case BRUSH_MASK_DRAW:
          return alpha * flip * pressure * overlap * feather;
        case BRUSH_MASK_SMOOTH:
          return alpha * pressure * feather;
      }
      BLI_assert_msg(0, "Not supposed to happen");
      return 0.0f;

    case SCULPT_TOOL_CREASE:
    case SCULPT_TOOL_BLOB:
      return alpha * flip * pressure * overlap * feather;

    case SCULPT_TOOL_INFLATE:
      if (flip > 0.0f) {
        return 0.250f * alpha * flip * pressure * overlap * feather;
      }
      else {
        return 0.125f * alpha * flip * pressure * overlap * feather;
      }

    case SCULPT_TOOL_MULTIPLANE_SCRAPE:
      overlap = (1.0f + overlap) / 2.0f;
      return alpha * flip * pressure * overlap * feather;

    case SCULPT_TOOL_FILL:
    case SCULPT_TOOL_SCRAPE:
    case SCULPT_TOOL_FLATTEN:
      if (flip > 0.0f) {
        overlap = (1.0f + overlap) / 2.0f;
        return alpha * flip * pressure * overlap * feather;
      }
      else {
        /* Reduce strength for DEEPEN, PEAKS, and CONTRAST. */
        return 0.5f * alpha * flip * pressure * overlap * feather;
      }

    case SCULPT_TOOL_SMOOTH:
      return flip * alpha * pressure * feather;

    case SCULPT_TOOL_PINCH:
      if (flip > 0.0f) {
        return alpha * flip * pressure * overlap * feather;
      }
      else {
        return 0.25f * alpha * flip * pressure * overlap * feather;
      }

    case SCULPT_TOOL_NUDGE:
      overlap = (1.0f + overlap) / 2.0f;
      return alpha * pressure * overlap * feather;

    case SCULPT_TOOL_THUMB:
      return alpha * pressure * feather;

    case SCULPT_TOOL_SNAKE_HOOK:
      return root_alpha * feather;

    case SCULPT_TOOL_GRAB:
      return root_alpha * feather;

    case SCULPT_TOOL_ROTATE:
      return alpha * pressure * feather;

    case SCULPT_TOOL_ELASTIC_DEFORM:
    case SCULPT_TOOL_POSE:
    case SCULPT_TOOL_BOUNDARY:
      return root_alpha * feather;

    default:
      return 0.0f;
  }
}

static float sculpt_apply_hardness(const blender::ed::sculpt_paint::StrokeCache &cache,
                                   const float input_len)
{
  float final_len = input_len;
  const float hardness = cache.paint_brush.hardness;
  float p = input_len / cache.radius;
  if (p < hardness) {
    final_len = 0.0f;
  }
  else if (hardness == 1.0f) {
    final_len = cache.radius;
  }
  else {
    p = (p - hardness) / (1.0f - hardness);
    final_len = p * cache.radius;
  }

  return final_len;
}

void sculpt_apply_texture(const SculptSession &ss,
                          const Brush &brush,
                          const float brush_point[3],
                          const int thread_id,
                          float *r_value,
                          float r_rgba[4])
{
  const blender::ed::sculpt_paint::StrokeCache &cache = *ss.cache;
  const Scene *scene = cache.vc->scene;
  const MTex *mtex = BKE_brush_mask_texture_get(&brush, OB_MODE_SCULPT);

  if (!mtex->tex) {
    *r_value = 1.0f;
    copy_v4_fl(r_rgba, 1.0f);
    return;
  }

  float point[3];
  sub_v3_v3v3(point, brush_point, cache.plane_offset);

  if (mtex->brush_map_mode == MTEX_MAP_MODE_3D) {
    /* Get strength by feeding the vertex location directly into a texture. */
    *r_value = BKE_brush_sample_tex_3d(scene, &brush, mtex, point, r_rgba, 0, ss.tex_pool);
  }
  else {
    float symm_point[3];

    /* If the active area is being applied for symmetry, flip it
     * across the symmetry axis and rotate it back to the original
     * position in order to project it. This insures that the
     * brush texture will be oriented correctly. */
    if (cache.radial_symmetry_pass) {
      mul_m4_v3(cache.symm_rot_mat_inv.ptr(), point);
    }
    flip_v3_v3(symm_point, point, cache.mirror_symmetry_pass);

    /* Still no symmetry supported for other paint modes.
     * Sculpt does it DIY. */
    if (mtex->brush_map_mode == MTEX_MAP_MODE_AREA) {
      /* Similar to fixed mode, but projects from brush angle
       * rather than view direction. */

      mul_m4_v3(cache.brush_local_mat.ptr(), symm_point);

      float x = symm_point[0];
      float y = symm_point[1];

      x *= mtex->size[0];
      y *= mtex->size[1];

      x += mtex->ofs[0];
      y += mtex->ofs[1];

      paint_get_tex_pixel(mtex, x, y, ss.tex_pool, thread_id, r_value, r_rgba);

      add_v3_fl(r_rgba, brush.texture_sample_bias);  // v3 -> Ignore alpha
      *r_value -= brush.texture_sample_bias;
    }
    else {
      const blender::float2 point_2d = ED_view3d_project_float_v2_m4(
          cache.vc->region, symm_point, cache.projection_mat);
      const float point_3d[3] = {point_2d[0], point_2d[1], 0.0f};
      *r_value = BKE_brush_sample_tex_3d(scene, &brush, mtex, point_3d, r_rgba, 0, ss.tex_pool);
    }
  }
}

float SCULPT_brush_strength_factor(
    SculptSession &ss,
    const Brush &brush,
    const float brush_point[3],
    float len,
    const float vno[3],
    const float fno[3],
    float mask,
    const PBVHVertRef vertex,
    int thread_id,
    const blender::ed::sculpt_paint::auto_mask::NodeData *automask_data)
{
  using namespace blender::ed::sculpt_paint;
  StrokeCache *cache = ss.cache;

  float avg = 1.0f;
  float rgba[4];
  sculpt_apply_texture(ss, brush, brush_point, thread_id, &avg, rgba);

  /* Hardness. */
  const float final_len = sculpt_apply_hardness(*cache, len);

  /* Falloff curve. */
  avg *= BKE_brush_curve_strength(&brush, final_len, cache->radius);
  avg *= frontface(brush, cache->view_normal, vno ? vno : fno);

  /* Paint mask. */
  avg *= 1.0f - mask;

  /* Auto-masking. */
  avg *= auto_mask::factor_get(cache->automasking.get(), ss, vertex, automask_data);

  return avg;
}

void SCULPT_calc_vertex_displacement(const SculptSession &ss,
                                     const Brush &brush,
                                     float rgba[3],
                                     float r_offset[3])
{
  mul_v3_fl(rgba, ss.cache->bstrength);
  /* Handle brush inversion */
  if (ss.cache->bstrength < 0) {
    rgba[0] *= -1;
    rgba[1] *= -1;
  }

  /* Apply texture size */
  for (int i = 0; i < 3; ++i) {
    rgba[i] *= blender::math::safe_divide(1.0f, pow2f(brush.mtex.size[i]));
  }

  /* Transform vector to object space */
  mul_mat3_m4_v3(ss.cache->brush_local_mat_inv.ptr(), rgba);

  /* Handle symmetry */
  if (ss.cache->radial_symmetry_pass) {
    mul_m4_v3(ss.cache->symm_rot_mat.ptr(), rgba);
  }
  flip_v3_v3(r_offset, rgba, ss.cache->mirror_symmetry_pass);
}

namespace blender::ed::sculpt_paint {

bool node_fully_masked_or_hidden(const bke::pbvh::Node &node)
{
  if (BKE_pbvh_node_fully_hidden_get(&node)) {
    return true;
  }
  if (BKE_pbvh_node_fully_masked_get(&node)) {
    return true;
  }
  return false;
}

bool node_in_sphere(const bke::pbvh::Node &node,
                    const float3 &location,
                    const float radius_sq,
                    const bool original)
{
  const Bounds<float3> bounds = original ? BKE_pbvh_node_get_original_BB(&node) :
                                           bke::pbvh::node_bounds(node);
  const float3 nearest = math::clamp(location, bounds.min, bounds.max);
  return math::distance_squared(location, nearest) < radius_sq;
}

bool node_in_cylinder(const DistRayAABB_Precalc &ray_dist_precalc,
                      const bke::pbvh::Node &node,
                      const float radius_sq,
                      const bool original)
{
  const Bounds<float3> bounds = (original) ? BKE_pbvh_node_get_original_BB(&node) :
                                             bke::pbvh::node_bounds(node);

  float dummy_co[3], dummy_depth;
  const float dist_sq = dist_squared_ray_to_aabb_v3(
      &ray_dist_precalc, bounds.min, bounds.max, dummy_co, &dummy_depth);

  /* TODO: Solve issues and enable distance check. */
  return dist_sq < radius_sq || true;
}

static Vector<bke::pbvh::Node *> sculpt_pbvh_gather_cursor_update(Object &ob, bool use_original)
{
  SculptSession &ss = *ob.sculpt;
  const float3 center = ss.cache ? ss.cache->location : ss.cursor_location;
  return bke::pbvh::search_gather(*ss.pbvh, [&](bke::pbvh::Node &node) {
    return node_in_sphere(node, center, ss.cursor_radius, use_original);
  });
}

/** \return All nodes that are potentially within the cursor or brush's area of influence. */
static Vector<bke::pbvh::Node *> sculpt_pbvh_gather_generic_intern(
    Object &ob, const Brush &brush, bool use_original, float radius_scale, PBVHNodeFlags flag)
{
  SculptSession &ss = *ob.sculpt;

  PBVHNodeFlags leaf_flag = PBVH_Leaf;
  if (flag & PBVH_TexLeaf) {
    leaf_flag = PBVH_TexLeaf;
  }

  const float3 center = ss.cache->location;
  const float radius_sq = math::square(ss.cache->radius * radius_scale);
  const bool ignore_ineffective = brush.sculpt_tool != SCULPT_TOOL_MASK;
  switch (brush.falloff_shape) {
    case PAINT_FALLOFF_SHAPE_SPHERE: {
      return bke::pbvh::search_gather(
          *ss.pbvh,
          [&](bke::pbvh::Node &node) {
            if (ignore_ineffective && node_fully_masked_or_hidden(node)) {
              return false;
            }
            return node_in_sphere(node, center, radius_sq, use_original);
          },
          leaf_flag);
    }

    case PAINT_FALLOFF_SHAPE_TUBE: {
      const DistRayAABB_Precalc ray_dist_precalc = dist_squared_ray_to_aabb_v3_precalc(
          center, ss.cache->view_normal);
      return bke::pbvh::search_gather(
          *ss.pbvh,
          [&](bke::pbvh::Node &node) {
            if (ignore_ineffective && node_fully_masked_or_hidden(node)) {
              return false;
            }
            return node_in_cylinder(ray_dist_precalc, node, radius_sq, use_original);
          },
          leaf_flag);
    }
  }

  return {};
}

static Vector<bke::pbvh::Node *> sculpt_pbvh_gather_generic(Object &ob,
                                                            const Brush &brush,
                                                            const bool use_original,
                                                            const float radius_scale)
{
  return sculpt_pbvh_gather_generic_intern(ob, brush, use_original, radius_scale, PBVH_Leaf);
}

static Vector<bke::pbvh::Node *> sculpt_pbvh_gather_texpaint(Object &ob,
                                                             const Brush &brush,
                                                             const bool use_original,
                                                             const float radius_scale)
{
  return sculpt_pbvh_gather_generic_intern(ob, brush, use_original, radius_scale, PBVH_TexLeaf);
}

/* Calculate primary direction of movement for many brushes. */
static float3 calc_sculpt_normal(const Sculpt &sd, Object &ob, Span<bke::pbvh::Node *> nodes)
{
  const Brush &brush = *BKE_paint_brush_for_read(&sd.paint);
  const SculptSession &ss = *ob.sculpt;
  switch (brush.sculpt_plane) {
    case SCULPT_DISP_DIR_AREA:
      return calc_area_normal(brush, ob, nodes).value_or(float3(0));
    case SCULPT_DISP_DIR_VIEW:
      return ss.cache->true_view_normal;
    case SCULPT_DISP_DIR_X:
      return float3(1, 0, 0);
    case SCULPT_DISP_DIR_Y:
      return float3(0, 1, 0);
    case SCULPT_DISP_DIR_Z:
      return float3(0, 0, 1);
  }
  BLI_assert_unreachable();
  return {};
}

static void update_sculpt_normal(const Sculpt &sd, Object &ob, Span<bke::pbvh::Node *> nodes)
{
  const Brush &brush = *BKE_paint_brush_for_read(&sd.paint);
  StrokeCache &cache = *ob.sculpt->cache;
  /* Grab brush does not update the sculpt normal during a stroke. */
  const bool update_normal =
      !(brush.flag & BRUSH_ORIGINAL_NORMAL) && !(brush.sculpt_tool == SCULPT_TOOL_GRAB) &&
      !(brush.sculpt_tool == SCULPT_TOOL_THUMB && !(brush.flag & BRUSH_ANCHORED)) &&
      !(brush.sculpt_tool == SCULPT_TOOL_ELASTIC_DEFORM) &&
      !(brush.sculpt_tool == SCULPT_TOOL_SNAKE_HOOK && cache.normal_weight > 0.0f);

  if (cache.mirror_symmetry_pass == 0 && cache.radial_symmetry_pass == 0 &&
      (SCULPT_stroke_is_first_brush_step_of_symmetry_pass(cache) || update_normal))
  {
    cache.sculpt_normal = calc_sculpt_normal(sd, ob, nodes);
    if (brush.falloff_shape == PAINT_FALLOFF_SHAPE_TUBE) {
      project_plane_v3_v3v3(cache.sculpt_normal, cache.sculpt_normal, cache.view_normal);
      normalize_v3(cache.sculpt_normal);
    }
    copy_v3_v3(cache.sculpt_normal_symm, cache.sculpt_normal);
  }
  else {
    copy_v3_v3(cache.sculpt_normal_symm, cache.sculpt_normal);
    flip_v3(cache.sculpt_normal_symm, cache.mirror_symmetry_pass);
    mul_m4_v3(cache.symm_rot_mat.ptr(), cache.sculpt_normal_symm);
  }
}

static void calc_local_from_screen(const ViewContext &vc,
                                   const float center[3],
                                   const float screen_dir[2],
                                   float r_local_dir[3])
{
  Object &ob = *vc.obact;
  float loc[3];

  mul_v3_m4v3(loc, ob.object_to_world().ptr(), center);
  const float zfac = ED_view3d_calc_zfac(vc.rv3d, loc);

  ED_view3d_win_to_delta(vc.region, screen_dir, zfac, r_local_dir);
  normalize_v3(r_local_dir);

  add_v3_v3(r_local_dir, ob.loc);
  mul_m4_v3(ob.world_to_object().ptr(), r_local_dir);
}

static void calc_brush_local_mat(const float rotation,
                                 const Object &ob,
                                 float local_mat[4][4],
                                 float local_mat_inv[4][4])
{
  const StrokeCache *cache = ob.sculpt->cache;
  float tmat[4][4];
  float mat[4][4];
  float scale[4][4];
  float angle, v[3];

  /* Ensure `ob.world_to_object` is up to date. */
  invert_m4_m4(ob.runtime->world_to_object.ptr(), ob.object_to_world().ptr());

  /* Initialize last column of matrix. */
  mat[0][3] = 0.0f;
  mat[1][3] = 0.0f;
  mat[2][3] = 0.0f;
  mat[3][3] = 1.0f;

  /* Read rotation (user angle, rake, etc.) to find the view's movement direction (negative X of
   * the brush). */
  angle = rotation + cache->special_rotation;
  /* By convention, motion direction points down the brush's Y axis, the angle represents the X
   * axis, normal is a 90 deg CCW rotation of the motion direction. */
  float motion_normal_screen[2];
  motion_normal_screen[0] = cosf(angle);
  motion_normal_screen[1] = sinf(angle);
  /* Convert view's brush transverse direction to object-space,
   * i.e. the normal of the plane described by the motion */
  float motion_normal_local[3];
  calc_local_from_screen(*cache->vc, cache->location, motion_normal_screen, motion_normal_local);

  /* Calculate the movement direction for the local matrix.
   * Note that there is a deliberate prioritization here: Our calculations are
   * designed such that the _motion vector_ gets projected into the tangent space;
   * in most cases this will be more intuitive than projecting the transverse
   * direction (which is orthogonal to the motion direction and therefore less
   * apparent to the user).
   * The Y-axis of the brush-local frame has to lie in the intersection of the tangent plane
   * and the motion plane. */

  cross_v3_v3v3(v, cache->sculpt_normal, motion_normal_local);
  normalize_v3_v3(mat[1], v);

  /* Get other axes. */
  cross_v3_v3v3(mat[0], mat[1], cache->sculpt_normal);
  copy_v3_v3(mat[2], cache->sculpt_normal);

  /* Set location. */
  copy_v3_v3(mat[3], cache->location);

  /* Scale by brush radius. */
  float radius = cache->radius;

  normalize_m4(mat);
  scale_m4_fl(scale, radius);
  mul_m4_m4m4(tmat, mat, scale);

  /* Return tmat as is (for converting from local area coords to model-space coords). */
  copy_m4_m4(local_mat_inv, tmat);
  /* Return inverse (for converting from model-space coords to local area coords). */
  invert_m4_m4(local_mat, tmat);
}

}  // namespace blender::ed::sculpt_paint

#define SCULPT_TILT_SENSITIVITY 0.7f
void SCULPT_tilt_apply_to_normal(float r_normal[3],
                                 blender::ed::sculpt_paint::StrokeCache *cache,
                                 const float tilt_strength)
{
  if (!U.experimental.use_sculpt_tools_tilt) {
    return;
  }
  const float rot_max = M_PI_2 * tilt_strength * SCULPT_TILT_SENSITIVITY;
  mul_v3_mat3_m4v3(r_normal, cache->vc->obact->object_to_world().ptr(), r_normal);
  float normal_tilt_y[3];
  rotate_v3_v3v3fl(normal_tilt_y, r_normal, cache->vc->rv3d->viewinv[0], cache->y_tilt * rot_max);
  float normal_tilt_xy[3];
  rotate_v3_v3v3fl(
      normal_tilt_xy, normal_tilt_y, cache->vc->rv3d->viewinv[1], cache->x_tilt * rot_max);
  mul_v3_mat3_m4v3(r_normal, cache->vc->obact->world_to_object().ptr(), normal_tilt_xy);
  normalize_v3(r_normal);
}

void SCULPT_tilt_effective_normal_get(const SculptSession &ss, const Brush &brush, float r_no[3])
{
  copy_v3_v3(r_no, ss.cache->sculpt_normal_symm);
  SCULPT_tilt_apply_to_normal(r_no, ss.cache, brush.tilt_strength_factor);
}

static void update_brush_local_mat(const Sculpt &sd, Object &ob)
{
  using namespace blender::ed::sculpt_paint;
  StrokeCache *cache = ob.sculpt->cache;

  if (cache->mirror_symmetry_pass == 0 && cache->radial_symmetry_pass == 0) {
    const Brush *brush = BKE_paint_brush_for_read(&sd.paint);
    const MTex *mask_tex = BKE_brush_mask_texture_get(brush, OB_MODE_SCULPT);
    calc_brush_local_mat(
        mask_tex->rot, ob, cache->brush_local_mat.ptr(), cache->brush_local_mat_inv.ptr());
  }
}

/** \} */

/* -------------------------------------------------------------------- */
/** \name Texture painting
 * \{ */

static bool sculpt_needs_pbvh_pixels(PaintModeSettings &paint_mode_settings,
                                     const Brush &brush,
                                     Object &ob)
{
  if (brush.sculpt_tool == SCULPT_TOOL_PAINT && U.experimental.use_sculpt_texture_paint) {
    Image *image;
    ImageUser *image_user;
    return SCULPT_paint_image_canvas_get(paint_mode_settings, ob, &image, &image_user);
  }

  return false;
}

static void sculpt_pbvh_update_pixels(PaintModeSettings &paint_mode_settings,
                                      SculptSession &ss,
                                      Object &ob)
{
  using namespace blender;
  BLI_assert(ob.type == OB_MESH);
  Mesh *mesh = (Mesh *)ob.data;

  Image *image;
  ImageUser *image_user;
  if (!SCULPT_paint_image_canvas_get(paint_mode_settings, ob, &image, &image_user)) {
    return;
  }

  bke::pbvh::build_pixels(*ss.pbvh, mesh, image, image_user);
}

/** \} */

/* -------------------------------------------------------------------- */
/** \name Generic Brush Plane & Symmetry Utilities
 * \{ */

struct SculptRaycastData {
  SculptSession *ss;
  const float *ray_start;
  const float *ray_normal;
  bool hit;
  float depth;
  bool original;
  Span<int> corner_verts;
  Span<blender::int3> corner_tris;
  Span<int> corner_tri_faces;
  blender::VArraySpan<bool> hide_poly;

  PBVHVertRef active_vertex;
  float *face_normal;

  int active_face_grid_index;

  IsectRayPrecalc isect_precalc;
};

struct SculptFindNearestToRayData {
  SculptSession *ss;
  const float *ray_start, *ray_normal;
  bool hit;
  float depth;
  float dist_sq_to_ray;
  bool original;
  Span<int> corner_verts;
  Span<blender::int3> corner_tris;
  Span<int> corner_tri_faces;
  blender::VArraySpan<bool> hide_poly;
};

ePaintSymmetryAreas SCULPT_get_vertex_symm_area(const float co[3])
{
  ePaintSymmetryAreas symm_area = ePaintSymmetryAreas(PAINT_SYMM_AREA_DEFAULT);
  if (co[0] < 0.0f) {
    symm_area |= PAINT_SYMM_AREA_X;
  }
  if (co[1] < 0.0f) {
    symm_area |= PAINT_SYMM_AREA_Y;
  }
  if (co[2] < 0.0f) {
    symm_area |= PAINT_SYMM_AREA_Z;
  }
  return symm_area;
}

static void flip_qt_qt(float out[4], const float in[4], const ePaintSymmetryFlags symm)
{
  float axis[3], angle;

  quat_to_axis_angle(axis, &angle, in);
  normalize_v3(axis);

  if (symm & PAINT_SYMM_X) {
    axis[0] *= -1.0f;
    angle *= -1.0f;
  }
  if (symm & PAINT_SYMM_Y) {
    axis[1] *= -1.0f;
    angle *= -1.0f;
  }
  if (symm & PAINT_SYMM_Z) {
    axis[2] *= -1.0f;
    angle *= -1.0f;
  }

  axis_angle_normalized_to_quat(out, axis, angle);
}

static void flip_qt(float quat[4], const ePaintSymmetryFlags symm)
{
  flip_qt_qt(quat, quat, symm);
}

void SCULPT_flip_v3_by_symm_area(float v[3],
                                 const ePaintSymmetryFlags symm,
                                 const ePaintSymmetryAreas symmarea,
                                 const float pivot[3])
{
  for (int i = 0; i < 3; i++) {
    ePaintSymmetryFlags symm_it = ePaintSymmetryFlags(1 << i);
    if (!(symm & symm_it)) {
      continue;
    }
    if (symmarea & symm_it) {
      flip_v3(v, symm_it);
    }
    if (pivot[i] < 0.0f) {
      flip_v3(v, symm_it);
    }
  }
}

void SCULPT_flip_quat_by_symm_area(float quat[4],
                                   const ePaintSymmetryFlags symm,
                                   const ePaintSymmetryAreas symmarea,
                                   const float pivot[3])
{
  for (int i = 0; i < 3; i++) {
    ePaintSymmetryFlags symm_it = ePaintSymmetryFlags(1 << i);
    if (!(symm & symm_it)) {
      continue;
    }
    if (symmarea & symm_it) {
      flip_qt(quat, symm_it);
    }
    if (pivot[i] < 0.0f) {
      flip_qt(quat, symm_it);
    }
  }
}

bool SCULPT_tool_needs_all_pbvh_nodes(const Brush &brush)
{
  if (brush.sculpt_tool == SCULPT_TOOL_ELASTIC_DEFORM) {
    /* Elastic deformations in any brush need all nodes to avoid artifacts as the effect
     * of the Kelvinlet is not constrained by the radius. */
    return true;
  }

  if (brush.sculpt_tool == SCULPT_TOOL_POSE) {
    /* Pose needs all nodes because it applies all symmetry iterations at the same time
     * and the IK chain can grow to any area of the model. */
    /* TODO: This can be optimized by filtering the nodes after calculating the chain. */
    return true;
  }

  if (brush.sculpt_tool == SCULPT_TOOL_BOUNDARY) {
    /* Boundary needs all nodes because it is not possible to know where the boundary
     * deformation is going to be propagated before calculating it. */
    /* TODO: after calculating the boundary info in the first iteration, it should be
     * possible to get the nodes that have vertices included in any boundary deformation
     * and cache them. */
    return true;
  }

  if (brush.sculpt_tool == SCULPT_TOOL_SNAKE_HOOK &&
      brush.snake_hook_deform_type == BRUSH_SNAKE_HOOK_DEFORM_ELASTIC)
  {
    /* Snake hook in elastic deform type has same requirements as the elastic deform tool. */
    return true;
  }
  return false;
}

namespace blender::ed::sculpt_paint {

void calc_brush_plane(const Brush &brush,
                      Object &ob,
                      Span<bke::pbvh::Node *> nodes,
                      float r_area_no[3],
                      float r_area_co[3])
{
  const SculptSession &ss = *ob.sculpt;

  zero_v3(r_area_co);
  zero_v3(r_area_no);

  if (SCULPT_stroke_is_main_symmetry_pass(*ss.cache) &&
      (SCULPT_stroke_is_first_brush_step_of_symmetry_pass(*ss.cache) ||
       !(brush.flag & BRUSH_ORIGINAL_PLANE) || !(brush.flag & BRUSH_ORIGINAL_NORMAL)))
  {
    switch (brush.sculpt_plane) {
      case SCULPT_DISP_DIR_VIEW:
        copy_v3_v3(r_area_no, ss.cache->true_view_normal);
        break;

      case SCULPT_DISP_DIR_X:
        ARRAY_SET_ITEMS(r_area_no, 1.0f, 0.0f, 0.0f);
        break;

      case SCULPT_DISP_DIR_Y:
        ARRAY_SET_ITEMS(r_area_no, 0.0f, 1.0f, 0.0f);
        break;

      case SCULPT_DISP_DIR_Z:
        ARRAY_SET_ITEMS(r_area_no, 0.0f, 0.0f, 1.0f);
        break;

      case SCULPT_DISP_DIR_AREA:
        calc_area_normal_and_center(brush, ob, nodes, r_area_no, r_area_co);
        if (brush.falloff_shape == PAINT_FALLOFF_SHAPE_TUBE) {
          project_plane_v3_v3v3(r_area_no, r_area_no, ss.cache->view_normal);
          normalize_v3(r_area_no);
        }
        break;

      default:
        break;
    }

    /* For flatten center. */
    /* Flatten center has not been calculated yet if we are not using the area normal. */
    if (brush.sculpt_plane != SCULPT_DISP_DIR_AREA) {
      calc_area_center(brush, ob, nodes, r_area_co);
    }

    /* For area normal. */
    if (!SCULPT_stroke_is_first_brush_step_of_symmetry_pass(*ss.cache) &&
        (brush.flag & BRUSH_ORIGINAL_NORMAL))
    {
      copy_v3_v3(r_area_no, ss.cache->sculpt_normal);
    }
    else {
      copy_v3_v3(ss.cache->sculpt_normal, r_area_no);
    }

    /* For flatten center. */
    if (!SCULPT_stroke_is_first_brush_step_of_symmetry_pass(*ss.cache) &&
        (brush.flag & BRUSH_ORIGINAL_PLANE))
    {
      copy_v3_v3(r_area_co, ss.cache->last_center);
    }
    else {
      copy_v3_v3(ss.cache->last_center, r_area_co);
    }
  }
  else {
    /* For area normal. */
    copy_v3_v3(r_area_no, ss.cache->sculpt_normal);

    /* For flatten center. */
    copy_v3_v3(r_area_co, ss.cache->last_center);

    /* For area normal. */
    flip_v3(r_area_no, ss.cache->mirror_symmetry_pass);

    /* For flatten center. */
    flip_v3(r_area_co, ss.cache->mirror_symmetry_pass);

    /* For area normal. */
    mul_m4_v3(ss.cache->symm_rot_mat.ptr(), r_area_no);

    /* For flatten center. */
    mul_m4_v3(ss.cache->symm_rot_mat.ptr(), r_area_co);

    /* Shift the plane for the current tile. */
    add_v3_v3(r_area_co, ss.cache->plane_offset);
  }
}

}  // namespace blender::ed::sculpt_paint

float SCULPT_brush_plane_offset_get(const Sculpt &sd, const SculptSession &ss)
{
  const Brush &brush = *BKE_paint_brush_for_read(&sd.paint);

  float rv = brush.plane_offset;

  if (brush.flag & BRUSH_OFFSET_PRESSURE) {
    rv *= ss.cache->pressure;
  }

  return rv;
}

/** \} */

/* -------------------------------------------------------------------- */
/** \name Sculpt Brush Utilities
 * \{ */

void SCULPT_vertcos_to_key(Object &ob, KeyBlock *kb, const Span<float3> vertCos)
{
  Mesh *mesh = (Mesh *)ob.data;
  float(*ofs)[3] = nullptr;
  int a, currkey_i;
  const int kb_act_idx = ob.shapenr - 1;

  /* For relative keys editing of base should update other keys. */
  if (bool *dependent = BKE_keyblock_get_dependent_keys(mesh->key, kb_act_idx)) {
    ofs = BKE_keyblock_convert_to_vertcos(&ob, kb);

    /* Calculate key coord offsets (from previous location). */
    for (a = 0; a < mesh->verts_num; a++) {
      sub_v3_v3v3(ofs[a], vertCos[a], ofs[a]);
    }

    /* Apply offsets on other keys. */
    LISTBASE_FOREACH_INDEX (KeyBlock *, currkey, &mesh->key->block, currkey_i) {
      if ((currkey != kb) && dependent[currkey_i]) {
        BKE_keyblock_update_from_offset(&ob, currkey, ofs);
      }
    }

    MEM_freeN(ofs);
    MEM_freeN(dependent);
  }

  /* Modifying of basis key should update mesh. */
  if (kb == mesh->key->refkey) {
    mesh->vert_positions_for_write().copy_from(vertCos);
    mesh->tag_positions_changed();
  }

  /* Apply new coords on active key block, no need to re-allocate kb->data here! */
  BKE_keyblock_update_from_vertcos(&ob, kb, reinterpret_cast<const float(*)[3]>(vertCos.data()));
}

namespace blender::ed::sculpt_paint {

static void sculpt_topology_update(const Scene & /*scene*/,
                                   const Sculpt &sd,
                                   Object &ob,
                                   const Brush &brush,
                                   UnifiedPaintSettings & /*ups*/,
                                   PaintModeSettings & /*paint_mode_settings*/)
{
  SculptSession &ss = *ob.sculpt;

  /* Build a list of all nodes that are potentially within the brush's area of influence. */
  const bool use_original = sculpt_tool_needs_original(brush.sculpt_tool) ? true :
                                                                            !ss.cache->accum;
  const float radius_scale = 1.25f;
  Vector<bke::pbvh::Node *> nodes = sculpt_pbvh_gather_generic(
      ob, brush, use_original, radius_scale);

  /* Only act if some verts are inside the brush area. */
  if (nodes.is_empty()) {
    return;
  }

  /* Free index based vertex info as it will become invalid after modifying the topology during the
   * stroke. */
  ss.vertex_info.boundary.clear();

  PBVHTopologyUpdateMode mode = PBVHTopologyUpdateMode(0);
  float location[3];

  if (!(sd.flags & SCULPT_DYNTOPO_DETAIL_MANUAL)) {
    if (sd.flags & SCULPT_DYNTOPO_SUBDIVIDE) {
      mode |= PBVH_Subdivide;
    }

    if ((sd.flags & SCULPT_DYNTOPO_COLLAPSE) || (brush.sculpt_tool == SCULPT_TOOL_SIMPLIFY)) {
      mode |= PBVH_Collapse;
    }
  }

  for (bke::pbvh::Node *node : nodes) {
    undo::push_node(
        ob, node, brush.sculpt_tool == SCULPT_TOOL_MASK ? undo::Type::Mask : undo::Type::Position);
    BKE_pbvh_node_mark_update(node);

    BKE_pbvh_node_mark_topology_update(node);
    BKE_pbvh_bmesh_node_save_orig(ss.bm, ss.bm_log, node, false);
  }

  bke::pbvh::bmesh_update_topology(*ss.pbvh,
                                   *ss.bm_log,
                                   mode,
                                   ss.cache->location,
                                   ss.cache->view_normal,
                                   ss.cache->radius,
                                   (brush.flag & BRUSH_FRONTFACE) != 0,
                                   (brush.falloff_shape != PAINT_FALLOFF_SHAPE_SPHERE));

  /* Update average stroke position. */
  copy_v3_v3(location, ss.cache->true_location);
  mul_m4_v3(ob.object_to_world().ptr(), location);
}

static void push_undo_nodes(Object &ob, const Brush &brush, const Span<bke::pbvh::Node *> nodes)
{
  SculptSession &ss = *ob.sculpt;

  bool need_coords = ss.cache->supports_gravity;

  if (brush.sculpt_tool == SCULPT_TOOL_DRAW_FACE_SETS) {
    for (bke::pbvh::Node *node : nodes) {
      BKE_pbvh_node_mark_update_face_sets(node);
    }

    /* Draw face sets in smooth mode moves the vertices. */
    if (ss.cache->alt_smooth) {
      need_coords = true;
    }
    else {
      undo::push_nodes(ob, nodes, undo::Type::FaceSet);
    }
  }
  else if (brush.sculpt_tool == SCULPT_TOOL_MASK) {
    undo::push_nodes(ob, nodes, undo::Type::Mask);
    for (bke::pbvh::Node *node : nodes) {
      BKE_pbvh_node_mark_update_mask(node);
    }
  }
  else if (SCULPT_tool_is_paint(brush.sculpt_tool)) {
    const Mesh &mesh = *static_cast<const Mesh *>(ob.data);
    if (const bke::GAttributeReader attr = color::active_color_attribute(mesh)) {
      if (attr.domain == bke::AttrDomain::Corner) {
        BKE_pbvh_ensure_node_loops(*ss.pbvh, mesh.corner_tris());
      }
    }
    undo::push_nodes(ob, nodes, undo::Type::Color);
    for (bke::pbvh::Node *node : nodes) {
      BKE_pbvh_node_mark_update_color(node);
    }
  }
  else {
    need_coords = true;
  }

  if (need_coords) {
    undo::push_nodes(ob, nodes, undo::Type::Position);
    for (bke::pbvh::Node *node : nodes) {
      BKE_pbvh_node_mark_positions_update(node);
    }
  }
}

static void do_brush_action(const Scene &scene,
                            const Sculpt &sd,
                            Object &ob,
                            const Brush &brush,
                            UnifiedPaintSettings &ups,
                            PaintModeSettings &paint_mode_settings)
{
  SculptSession &ss = *ob.sculpt;
  Vector<bke::pbvh::Node *> nodes, texnodes;

  const bool use_original = sculpt_tool_needs_original(brush.sculpt_tool) ? true :
                                                                            !ss.cache->accum;
  const bool use_pixels = sculpt_needs_pbvh_pixels(paint_mode_settings, brush, ob);

  if (sculpt_needs_pbvh_pixels(paint_mode_settings, brush, ob)) {
    sculpt_pbvh_update_pixels(paint_mode_settings, ss, ob);

    texnodes = sculpt_pbvh_gather_texpaint(ob, brush, use_original, 1.0f);

    if (texnodes.is_empty()) {
      return;
    }
  }

  /* Build a list of all nodes that are potentially within the brush's area of influence */

  if (SCULPT_tool_needs_all_pbvh_nodes(brush)) {
    /* These brushes need to update all nodes as they are not constrained by the brush radius */
    nodes = bke::pbvh::search_gather(*ss.pbvh, {});
  }
  else if (brush.sculpt_tool == SCULPT_TOOL_CLOTH) {
    nodes = cloth::brush_affected_nodes_gather(ss, brush);
  }
  else {
    float radius_scale = 1.0f;

    /* Corners of square brushes can go outside the brush radius. */
    if (BKE_brush_has_cube_tip(&brush, PaintMode::Sculpt)) {
      radius_scale = M_SQRT2;
    }

    /* With these options enabled not all required nodes are inside the original brush radius, so
     * the brush can produce artifacts in some situations. */
    if (brush.sculpt_tool == SCULPT_TOOL_DRAW && brush.flag & BRUSH_ORIGINAL_NORMAL) {
      radius_scale = 2.0f;
    }
    nodes = sculpt_pbvh_gather_generic(ob, brush, use_original, radius_scale);
  }

  /* Draw Face Sets in draw mode makes a single undo push, in alt-smooth mode deforms the
   * vertices and uses regular coords undo. */
  /* It also assigns the paint_face_set here as it needs to be done regardless of the stroke type
   * and the number of nodes under the brush influence. */
  if (brush.sculpt_tool == SCULPT_TOOL_DRAW_FACE_SETS &&
      SCULPT_stroke_is_first_brush_step(*ss.cache) && !ss.cache->alt_smooth)
  {
    if (ss.cache->invert) {
      /* When inverting the brush, pick the paint face mask ID from the mesh. */
      ss.cache->paint_face_set = face_set::active_face_set_get(ss);
    }
    else {
      /* By default create a new Face Sets. */
      ss.cache->paint_face_set = face_set::find_next_available_id(ob);
    }
  }

  /* For anchored brushes with spherical falloff, we start off with zero radius, thus we have no
   * bke::pbvh::Tree nodes on the first brush step. */
  if (!nodes.is_empty() ||
      ((brush.falloff_shape == PAINT_FALLOFF_SHAPE_SPHERE) && (brush.flag & BRUSH_ANCHORED)))
  {
    if (SCULPT_stroke_is_first_brush_step(*ss.cache)) {
      /* Initialize auto-masking cache. */
      if (auto_mask::is_enabled(sd, &ss, &brush)) {
        ss.cache->automasking = auto_mask::cache_init(sd, &brush, ob);
        ss.last_automasking_settings_hash = auto_mask::settings_hash(ob, *ss.cache->automasking);
      }
      /* Initialize surface smooth cache. */
      if ((brush.sculpt_tool == SCULPT_TOOL_SMOOTH) &&
          (brush.smooth_deform_type == BRUSH_SMOOTH_DEFORM_SURFACE))
      {
        BLI_assert(ss.cache->surface_smooth_laplacian_disp.is_empty());
        ss.cache->surface_smooth_laplacian_disp = Array<float3>(SCULPT_vertex_count_get(ss),
                                                                float3(0));
      }
    }
  }

  /* Only act if some verts are inside the brush area. */
  if (nodes.is_empty()) {
    return;
  }
  float location[3];

  if (!use_pixels) {
    push_undo_nodes(ob, brush, nodes);
  }

  if (sculpt_brush_needs_normal(ss, sd, brush)) {
    update_sculpt_normal(sd, ob, nodes);
  }

  update_brush_local_mat(sd, ob);

  if (brush.sculpt_tool == SCULPT_TOOL_POSE && SCULPT_stroke_is_first_brush_step(*ss.cache)) {
    pose::pose_brush_init(ob, ss, brush);
  }

  if (brush.deform_target == BRUSH_DEFORM_TARGET_CLOTH_SIM) {
    if (!ss.cache->cloth_sim) {
      ss.cache->cloth_sim = cloth::brush_simulation_create(ob, 1.0f, 0.0f, 0.0f, false, true);
      cloth::brush_simulation_init(ss, *ss.cache->cloth_sim);
    }
    cloth::brush_store_simulation_state(ss, *ss.cache->cloth_sim);
    cloth::ensure_nodes_constraints(
        sd, ob, nodes, *ss.cache->cloth_sim, ss.cache->location, FLT_MAX);
  }

  bool invert = ss.cache->pen_flip || ss.cache->invert;
  if (brush.flag & BRUSH_DIR_IN) {
    invert = !invert;
  }

  /* Apply one type of brush action. */
  switch (brush.sculpt_tool) {
    case SCULPT_TOOL_DRAW: {
      const bool use_vector_displacement = (brush.flag2 & BRUSH_USE_COLOR_AS_DISPLACEMENT &&
                                            (brush.mtex.brush_map_mode == MTEX_MAP_MODE_AREA));
      if (use_vector_displacement) {
        do_draw_vector_displacement_brush(sd, ob, nodes);
      }
      else {
        do_draw_brush(sd, ob, nodes);
      }
      break;
    }
    case SCULPT_TOOL_SMOOTH:
      if (brush.smooth_deform_type == BRUSH_SMOOTH_DEFORM_LAPLACIAN) {
        /* NOTE: The enhance brush needs to initialize its state on the first brush step. The
         * stroke strength can become 0 during the stroke, but it can not change sign (the sign is
         * determined in the beginning of the stroke. So here it is important to not switch to
         * enhance brush in the middle of the stroke. */
        if (ss.cache->bstrength < 0.0f) {
          /* Invert mode, intensify details. */
          do_enhance_details_brush(sd, ob, nodes);
        }
        else {
          do_smooth_brush(sd, ob, nodes, std::clamp(ss.cache->bstrength, 0.0f, 1.0f));
        }
      }
      else if (brush.smooth_deform_type == BRUSH_SMOOTH_DEFORM_SURFACE) {
        do_surface_smooth_brush(sd, ob, nodes);
      }
      break;
    case SCULPT_TOOL_CREASE:
      do_crease_brush(scene, sd, ob, nodes);
      break;
    case SCULPT_TOOL_BLOB:
      do_blob_brush(scene, sd, ob, nodes);
      break;
    case SCULPT_TOOL_PINCH:
      do_pinch_brush(sd, ob, nodes);
      break;
    case SCULPT_TOOL_INFLATE:
      do_inflate_brush(sd, ob, nodes);
      break;
    case SCULPT_TOOL_GRAB:
      do_grab_brush(sd, ob, nodes);
      break;
    case SCULPT_TOOL_ROTATE:
      do_rotate_brush(sd, ob, nodes);
      break;
    case SCULPT_TOOL_SNAKE_HOOK:
      do_snake_hook_brush(sd, ob, nodes);
      break;
    case SCULPT_TOOL_NUDGE:
      do_nudge_brush(sd, ob, nodes);
      break;
    case SCULPT_TOOL_THUMB:
      do_thumb_brush(sd, ob, nodes);
      break;
    case SCULPT_TOOL_LAYER:
      do_layer_brush(sd, ob, nodes);
      break;
    case SCULPT_TOOL_FLATTEN:
      do_flatten_brush(sd, ob, nodes);
      break;
    case SCULPT_TOOL_CLAY:
      do_clay_brush(sd, ob, nodes);
      break;
    case SCULPT_TOOL_CLAY_STRIPS:
      do_clay_strips_brush(sd, ob, nodes);
      break;
    case SCULPT_TOOL_MULTIPLANE_SCRAPE:
      do_multiplane_scrape_brush(sd, ob, nodes);
      break;
    case SCULPT_TOOL_CLAY_THUMB:
      do_clay_thumb_brush(sd, ob, nodes);
      break;
    case SCULPT_TOOL_FILL:
      if (invert && brush.flag & BRUSH_INVERT_TO_SCRAPE_FILL) {
        do_scrape_brush(sd, ob, nodes);
      }
      else {
        do_fill_brush(sd, ob, nodes);
      }
      break;
    case SCULPT_TOOL_SCRAPE:
      if (invert && brush.flag & BRUSH_INVERT_TO_SCRAPE_FILL) {
        do_fill_brush(sd, ob, nodes);
      }
      else {
        do_scrape_brush(sd, ob, nodes);
      }
      break;
    case SCULPT_TOOL_MASK:
      switch ((BrushMaskTool)brush.mask_tool) {
        case BRUSH_MASK_DRAW:
          do_mask_brush(sd, ob, nodes);
          break;
        case BRUSH_MASK_SMOOTH:
          do_smooth_mask_brush(sd, ob, nodes, ss.cache->bstrength);
          break;
      }
      break;
    case SCULPT_TOOL_POSE:
      pose::do_pose_brush(sd, ob, nodes);
      break;
    case SCULPT_TOOL_DRAW_SHARP:
      do_draw_sharp_brush(sd, ob, nodes);
      break;
    case SCULPT_TOOL_ELASTIC_DEFORM:
      do_elastic_deform_brush(sd, ob, nodes);
      break;
    case SCULPT_TOOL_SLIDE_RELAX:
      if (ss.cache->alt_smooth) {
        do_topology_relax_brush(sd, ob, nodes);
      }
      else {
        do_topology_slide_brush(sd, ob, nodes);
      }
      break;
    case SCULPT_TOOL_BOUNDARY:
      boundary::do_boundary_brush(sd, ob, nodes);
      break;
    case SCULPT_TOOL_CLOTH:
      cloth::do_cloth_brush(sd, ob, nodes);
      break;
    case SCULPT_TOOL_DRAW_FACE_SETS:
      if (!ss.cache->alt_smooth) {
        do_draw_face_sets_brush(sd, ob, nodes);
      }
      else {
        do_relax_face_sets_brush(sd, ob, nodes);
      }
      break;
    case SCULPT_TOOL_DISPLACEMENT_ERASER:
      do_displacement_eraser_brush(sd, ob, nodes);
      break;
    case SCULPT_TOOL_DISPLACEMENT_SMEAR:
      do_displacement_smear_brush(sd, ob, nodes);
      break;
    case SCULPT_TOOL_PAINT:
      color::do_paint_brush(paint_mode_settings, sd, ob, nodes, texnodes);
      break;
    case SCULPT_TOOL_SMEAR:
      color::do_smear_brush(sd, ob, nodes);
      break;
  }

  if (!ELEM(brush.sculpt_tool, SCULPT_TOOL_SMOOTH, SCULPT_TOOL_MASK) &&
      brush.autosmooth_factor > 0)
  {
    if (brush.flag & BRUSH_INVERSE_SMOOTH_PRESSURE) {
      do_smooth_brush(sd, ob, nodes, brush.autosmooth_factor * (1.0f - ss.cache->pressure));
    }
    else {
      do_smooth_brush(sd, ob, nodes, brush.autosmooth_factor);
    }
  }

  if (sculpt_brush_use_topology_rake(ss, brush)) {
    do_bmesh_topology_rake_brush(sd, ob, nodes, brush.topology_rake_factor);
  }

  if (!auto_mask::tool_can_reuse_automask(brush.sculpt_tool) ||
      (ss.cache->supports_gravity && sd.gravity_factor > 0.0f))
  {
    /* Clear cavity mask cache. */
    ss.last_automasking_settings_hash = 0;
  }

  /* The cloth brush adds the gravity as a regular force and it is processed in the solver. */
  if (ss.cache->supports_gravity &&
      !ELEM(
          brush.sculpt_tool, SCULPT_TOOL_CLOTH, SCULPT_TOOL_DRAW_FACE_SETS, SCULPT_TOOL_BOUNDARY))
  {
    do_gravity_brush(sd, ob, nodes);
  }

  if (brush.deform_target == BRUSH_DEFORM_TARGET_CLOTH_SIM) {
    if (SCULPT_stroke_is_main_symmetry_pass(*ss.cache)) {
      cloth::sim_activate_nodes(*ss.cache->cloth_sim, nodes);
      cloth::do_simulation_step(sd, ob, *ss.cache->cloth_sim, nodes);
    }
  }

  /* Update average stroke position. */
  copy_v3_v3(location, ss.cache->true_location);
  mul_m4_v3(ob.object_to_world().ptr(), location);

  add_v3_v3(ups.average_stroke_accum, location);
  ups.average_stroke_counter++;
  /* Update last stroke position. */
  ups.last_stroke_valid = true;
}

/* Flush displacement from deformed bke::pbvh::Tree vertex to original mesh. */
static void sculpt_flush_pbvhvert_deform(SculptSession &ss,
                                         const PBVHVertexIter &vd,
                                         MutableSpan<float3> positions)
{
  float disp[3], newco[3];
  int index = vd.vert_indices[vd.i];

  sub_v3_v3v3(disp, vd.co, ss.deform_cos[index]);
  mul_m3_v3(ss.deform_imats[index].ptr(), disp);
  add_v3_v3v3(newco, disp, ss.orig_cos[index]);

  ss.deform_cos[index] = vd.co;
  ss.orig_cos[index] = newco;

  if (!ss.shapekey_active) {
    copy_v3_v3(positions[index], newco);
  }
}

}  // namespace blender::ed::sculpt_paint

/**
 * Copy the modified vertices from the #bke::pbvh::Tree to the active key.
 */
static void sculpt_update_keyblock(Object &ob)
{
  SculptSession &ss = *ob.sculpt;

  /* Key-block update happens after handling deformation caused by modifiers,
   * so ss.orig_cos would be updated with new stroke. */
  if (!ss.orig_cos.is_empty()) {
    SCULPT_vertcos_to_key(ob, ss.shapekey_active, ss.orig_cos);
  }
  else {
    SCULPT_vertcos_to_key(ob, ss.shapekey_active, BKE_pbvh_get_vert_positions(*ss.pbvh));
  }
}

void SCULPT_flush_stroke_deform(const Sculpt & /*sd*/, Object &ob, bool is_proxy_used)
{
  using namespace blender;
  using namespace blender::ed::sculpt_paint;
  SculptSession &ss = *ob.sculpt;

  if (is_proxy_used && ss.deform_modifiers_active) {
    /* This brushes aren't using proxies, so sculpt_combine_proxies() wouldn't propagate needed
     * deformation to original base. */

    Mesh *mesh = (Mesh *)ob.data;
    Vector<bke::pbvh::Node *> nodes;
    Array<float3> vertCos;

    if (ss.shapekey_active) {
      /* Mesh could have isolated verts which wouldn't be in BVH, to deal with this we copy old
       * coordinates over new ones and then update coordinates for all vertices from BVH. */
      vertCos = ss.orig_cos;
    }

    nodes = bke::pbvh::search_gather(*ss.pbvh, {});

    MutableSpan<float3> positions = mesh->vert_positions_for_write();

    threading::parallel_for(nodes.index_range(), 1, [&](IndexRange range) {
      for (const int i : range) {
        PBVHVertexIter vd;
        BKE_pbvh_vertex_iter_begin (*ss.pbvh, nodes[i], vd, PBVH_ITER_UNIQUE) {
          sculpt_flush_pbvhvert_deform(ss, vd, positions);

          if (vertCos.is_empty()) {
            continue;
          }

          int index = vd.vert_indices[vd.i];
          copy_v3_v3(vertCos[index], ss.orig_cos[index]);
        }
        BKE_pbvh_vertex_iter_end;
      }
    });

    if (!vertCos.is_empty()) {
      SCULPT_vertcos_to_key(ob, ss.shapekey_active, vertCos);
    }
  }
  else if (ss.shapekey_active) {
    sculpt_update_keyblock(ob);
  }
}

void SCULPT_cache_calc_brushdata_symm(blender::ed::sculpt_paint::StrokeCache &cache,
                                      const ePaintSymmetryFlags symm,
                                      const char axis,
                                      const float angle)
{
  using namespace blender;
  flip_v3_v3(cache.location, cache.true_location, symm);
  flip_v3_v3(cache.last_location, cache.true_last_location, symm);
  flip_v3_v3(cache.grab_delta_symmetry, cache.grab_delta, symm);
  flip_v3_v3(cache.view_normal, cache.true_view_normal, symm);

  flip_v3_v3(cache.initial_location, cache.true_initial_location, symm);
  flip_v3_v3(cache.initial_normal, cache.true_initial_normal, symm);

  /* XXX This reduces the length of the grab delta if it approaches the line of symmetry
   * XXX However, a different approach appears to be needed. */
#if 0
  if (sd->paint.symmetry_flags & PAINT_SYMMETRY_FEATHER) {
    float frac = 1.0f / max_overlap_count(sd);
    float reduce = (feather - frac) / (1.0f - frac);

    printf("feather: %f frac: %f reduce: %f\n", feather, frac, reduce);

    if (frac < 1.0f) {
      mul_v3_fl(cache.grab_delta_symmetry, reduce);
    }
  }
#endif

  cache.symm_rot_mat = float4x4::identity();
  cache.symm_rot_mat_inv = float4x4::identity();
  zero_v3(cache.plane_offset);

  /* Expects XYZ. */
  if (axis) {
    rotate_m4(cache.symm_rot_mat.ptr(), axis, angle);
    rotate_m4(cache.symm_rot_mat_inv.ptr(), axis, -angle);
  }

  mul_m4_v3(cache.symm_rot_mat.ptr(), cache.location);
  mul_m4_v3(cache.symm_rot_mat.ptr(), cache.grab_delta_symmetry);

  if (cache.supports_gravity) {
    flip_v3_v3(cache.gravity_direction, cache.true_gravity_direction, symm);
    mul_m4_v3(cache.symm_rot_mat.ptr(), cache.gravity_direction);
  }

  if (cache.is_rake_rotation_valid) {
    flip_qt_qt(cache.rake_rotation_symmetry, cache.rake_rotation, symm);
  }
}

namespace blender::ed::sculpt_paint {

using BrushActionFunc = void (*)(const Scene &scene,
                                 const Sculpt &sd,
                                 Object &ob,
                                 const Brush &brush,
                                 UnifiedPaintSettings &ups,
                                 PaintModeSettings &paint_mode_settings);

static void do_tiled(const Scene &scene,
                     const Sculpt &sd,
                     Object &ob,
                     const Brush &brush,
                     UnifiedPaintSettings &ups,
                     PaintModeSettings &paint_mode_settings,
                     const BrushActionFunc action)
{
  SculptSession &ss = *ob.sculpt;
  StrokeCache *cache = ss.cache;
  const float radius = cache->radius;
  const Bounds<float3> bb = *BKE_object_boundbox_get(&ob);
  const float *bbMin = bb.min;
  const float *bbMax = bb.max;
  const float *step = sd.paint.tile_offset;

  /* These are integer locations, for real location: multiply with step and add orgLoc.
   * So 0,0,0 is at orgLoc. */
  int start[3];
  int end[3];
  int cur[3];

  /* Position of the "prototype" stroke for tiling. */
  float orgLoc[3];
  float original_initial_location[3];
  copy_v3_v3(orgLoc, cache->location);
  copy_v3_v3(original_initial_location, cache->initial_location);

  for (int dim = 0; dim < 3; dim++) {
    if ((sd.paint.symmetry_flags & (PAINT_TILE_X << dim)) && step[dim] > 0) {
      start[dim] = (bbMin[dim] - orgLoc[dim] - radius) / step[dim];
      end[dim] = (bbMax[dim] - orgLoc[dim] + radius) / step[dim];
    }
    else {
      start[dim] = end[dim] = 0;
    }
  }

  /* First do the "un-tiled" position to initialize the stroke for this location. */
  cache->tile_pass = 0;
  action(scene, sd, ob, brush, ups, paint_mode_settings);

  /* Now do it for all the tiles. */
  copy_v3_v3_int(cur, start);
  for (cur[0] = start[0]; cur[0] <= end[0]; cur[0]++) {
    for (cur[1] = start[1]; cur[1] <= end[1]; cur[1]++) {
      for (cur[2] = start[2]; cur[2] <= end[2]; cur[2]++) {
        if (!cur[0] && !cur[1] && !cur[2]) {
          /* Skip tile at orgLoc, this was already handled before all others. */
          continue;
        }

        ++cache->tile_pass;

        for (int dim = 0; dim < 3; dim++) {
          cache->location[dim] = cur[dim] * step[dim] + orgLoc[dim];
          cache->plane_offset[dim] = cur[dim] * step[dim];
          cache->initial_location[dim] = cur[dim] * step[dim] + original_initial_location[dim];
        }
        action(scene, sd, ob, brush, ups, paint_mode_settings);
      }
    }
  }
}

static void do_radial_symmetry(const Scene &scene,
                               const Sculpt &sd,
                               Object &ob,
                               const Brush &brush,
                               UnifiedPaintSettings &ups,
                               PaintModeSettings &paint_mode_settings,
                               const BrushActionFunc action,
                               const ePaintSymmetryFlags symm,
                               const int axis,
                               const float /*feather*/)
{
  SculptSession &ss = *ob.sculpt;

  for (int i = 1; i < sd.radial_symm[axis - 'X']; i++) {
    const float angle = 2.0f * M_PI * i / sd.radial_symm[axis - 'X'];
    ss.cache->radial_symmetry_pass = i;
    SCULPT_cache_calc_brushdata_symm(*ss.cache, symm, axis, angle);
    do_tiled(scene, sd, ob, brush, ups, paint_mode_settings, action);
  }
}

/**
 * Noise texture gives different values for the same input coord; this
 * can tear a multi-resolution mesh during sculpting so do a stitch in this case.
 */
static void sculpt_fix_noise_tear(const Sculpt &sd, Object &ob)
{
  SculptSession &ss = *ob.sculpt;
  const Brush &brush = *BKE_paint_brush_for_read(&sd.paint);
  const MTex *mtex = BKE_brush_mask_texture_get(&brush, OB_MODE_SCULPT);

  if (ss.multires.active && mtex->tex && mtex->tex->type == TEX_NOISE) {
    multires_stitch_grids(&ob);
  }
}

static void do_symmetrical_brush_actions(const Scene &scene,
                                         const Sculpt &sd,
                                         Object &ob,
                                         const BrushActionFunc action,
                                         UnifiedPaintSettings &ups,
                                         PaintModeSettings &paint_mode_settings)
{
  const Brush &brush = *BKE_paint_brush_for_read(&sd.paint);
  SculptSession &ss = *ob.sculpt;
  StrokeCache &cache = *ss.cache;
  const char symm = SCULPT_mesh_symmetry_xyz_get(ob);

  float feather = calc_symmetry_feather(sd, *ss.cache);

  cache.bstrength = brush_strength(sd, cache, feather, ups, paint_mode_settings);
  cache.symmetry = symm;

  /* `symm` is a bit combination of XYZ -
   * 1 is mirror X; 2 is Y; 3 is XY; 4 is Z; 5 is XZ; 6 is YZ; 7 is XYZ */
  for (int i = 0; i <= symm; i++) {
    if (!SCULPT_is_symmetry_iteration_valid(i, symm)) {
      continue;
    }
    const ePaintSymmetryFlags symm = ePaintSymmetryFlags(i);
    cache.mirror_symmetry_pass = symm;
    cache.radial_symmetry_pass = 0;

    SCULPT_cache_calc_brushdata_symm(cache, symm, 0, 0);
    do_tiled(scene, sd, ob, brush, ups, paint_mode_settings, action);

    do_radial_symmetry(scene, sd, ob, brush, ups, paint_mode_settings, action, symm, 'X', feather);
    do_radial_symmetry(scene, sd, ob, brush, ups, paint_mode_settings, action, symm, 'Y', feather);
    do_radial_symmetry(scene, sd, ob, brush, ups, paint_mode_settings, action, symm, 'Z', feather);
  }
}

}  // namespace blender::ed::sculpt_paint

bool SCULPT_mode_poll(bContext *C)
{
  Object *ob = CTX_data_active_object(C);
  return ob && ob->mode & OB_MODE_SCULPT;
}

bool SCULPT_mode_poll_view3d(bContext *C)
{
  using namespace blender::ed::sculpt_paint;
  return (SCULPT_mode_poll(C) && CTX_wm_region_view3d(C) && !ED_gpencil_session_active());
}

bool SCULPT_poll(bContext *C)
{
  using namespace blender::ed::sculpt_paint;
  return SCULPT_mode_poll(C) && blender::ed::sculpt_paint::paint_brush_tool_poll(C);
}

/**
 * While most non-brush tools in sculpt mode do not use the brush cursor, the trim tools
 * and the filter tools are expected to have the cursor visible so that some functionality is
 * easier to visually estimate.
 *
 * See: #122856
 */
static bool is_brush_related_tool(bContext *C)
{
  Paint *paint = BKE_paint_get_active_from_context(C);
  Object *ob = CTX_data_active_object(C);
  ScrArea *area = CTX_wm_area(C);
  ARegion *region = CTX_wm_region(C);

  if (paint && ob && BKE_paint_brush(paint) &&
      (area && ELEM(area->spacetype, SPACE_VIEW3D, SPACE_IMAGE)) &&
      (region && region->regiontype == RGN_TYPE_WINDOW))
  {
    bToolRef *tref = area->runtime.tool;
    if (tref && tref->runtime && tref->runtime->keymap[0]) {
      std::array<wmOperatorType *, 7> trim_operators = {
          WM_operatortype_find("SCULPT_OT_trim_box_gesture", false),
          WM_operatortype_find("SCULPT_OT_trim_lasso_gesture", false),
          WM_operatortype_find("SCULPT_OT_trim_line_gesture", false),
          WM_operatortype_find("SCULPT_OT_trim_polyline_gesture", false),
          WM_operatortype_find("SCULPT_OT_mesh_filter", false),
          WM_operatortype_find("SCULPT_OT_cloth_filter", false),
          WM_operatortype_find("SCULPT_OT_color_filter", false),
      };

      return std::any_of(trim_operators.begin(), trim_operators.end(), [tref](wmOperatorType *ot) {
        PointerRNA ptr;
        return WM_toolsystem_ref_properties_get_from_operator(tref, ot, &ptr);
      });
    }
  }
  return false;
}

bool SCULPT_brush_cursor_poll(bContext *C)
{
  using namespace blender::ed::sculpt_paint;
  return SCULPT_mode_poll(C) && (paint_brush_tool_poll(C) || is_brush_related_tool(C));
}

static const char *sculpt_tool_name(const Sculpt &sd)
{
  const Brush &brush = *BKE_paint_brush_for_read(&sd.paint);

  switch (eBrushSculptTool(brush.sculpt_tool)) {
    case SCULPT_TOOL_DRAW:
      return "Draw Brush";
    case SCULPT_TOOL_SMOOTH:
      return "Smooth Brush";
    case SCULPT_TOOL_CREASE:
      return "Crease Brush";
    case SCULPT_TOOL_BLOB:
      return "Blob Brush";
    case SCULPT_TOOL_PINCH:
      return "Pinch Brush";
    case SCULPT_TOOL_INFLATE:
      return "Inflate Brush";
    case SCULPT_TOOL_GRAB:
      return "Grab Brush";
    case SCULPT_TOOL_NUDGE:
      return "Nudge Brush";
    case SCULPT_TOOL_THUMB:
      return "Thumb Brush";
    case SCULPT_TOOL_LAYER:
      return "Layer Brush";
    case SCULPT_TOOL_FLATTEN:
      return "Flatten Brush";
    case SCULPT_TOOL_CLAY:
      return "Clay Brush";
    case SCULPT_TOOL_CLAY_STRIPS:
      return "Clay Strips Brush";
    case SCULPT_TOOL_CLAY_THUMB:
      return "Clay Thumb Brush";
    case SCULPT_TOOL_FILL:
      return "Fill Brush";
    case SCULPT_TOOL_SCRAPE:
      return "Scrape Brush";
    case SCULPT_TOOL_SNAKE_HOOK:
      return "Snake Hook Brush";
    case SCULPT_TOOL_ROTATE:
      return "Rotate Brush";
    case SCULPT_TOOL_MASK:
      return "Mask Brush";
    case SCULPT_TOOL_SIMPLIFY:
      return "Simplify Brush";
    case SCULPT_TOOL_DRAW_SHARP:
      return "Draw Sharp Brush";
    case SCULPT_TOOL_ELASTIC_DEFORM:
      return "Elastic Deform Brush";
    case SCULPT_TOOL_POSE:
      return "Pose Brush";
    case SCULPT_TOOL_MULTIPLANE_SCRAPE:
      return "Multi-plane Scrape Brush";
    case SCULPT_TOOL_SLIDE_RELAX:
      return "Slide/Relax Brush";
    case SCULPT_TOOL_BOUNDARY:
      return "Boundary Brush";
    case SCULPT_TOOL_CLOTH:
      return "Cloth Brush";
    case SCULPT_TOOL_DRAW_FACE_SETS:
      return "Draw Face Sets";
    case SCULPT_TOOL_DISPLACEMENT_ERASER:
      return "Multires Displacement Eraser";
    case SCULPT_TOOL_DISPLACEMENT_SMEAR:
      return "Multires Displacement Smear";
    case SCULPT_TOOL_PAINT:
      return "Paint Brush";
    case SCULPT_TOOL_SMEAR:
      return "Smear Brush";
  }

  return "Sculpting";
}

namespace blender::ed::sculpt_paint {

StrokeCache::~StrokeCache()
{
  MEM_SAFE_FREE(this->dial);
}

}  // namespace blender::ed::sculpt_paint

namespace blender::ed::sculpt_paint {

/* Initialize mirror modifier clipping. */
static void sculpt_init_mirror_clipping(Object &ob, SculptSession &ss)
{
  ss.cache->clip_mirror_mtx = float4x4::identity();

  LISTBASE_FOREACH (ModifierData *, md, &ob.modifiers) {
    if (!(md->type == eModifierType_Mirror && (md->mode & eModifierMode_Realtime))) {
      continue;
    }
    MirrorModifierData *mmd = (MirrorModifierData *)md;

    if (!(mmd->flag & MOD_MIR_CLIPPING)) {
      continue;
    }
    /* Check each axis for mirroring. */
    for (int i = 0; i < 3; i++) {
      if (!(mmd->flag & (MOD_MIR_AXIS_X << i))) {
        continue;
      }
      /* Enable sculpt clipping. */
      ss.cache->flag |= CLIP_X << i;

      /* Update the clip tolerance. */
      if (mmd->tolerance > ss.cache->clip_tolerance[i]) {
        ss.cache->clip_tolerance[i] = mmd->tolerance;
      }

      /* Store matrix for mirror object clipping. */
      if (mmd->mirror_ob) {
        float imtx_mirror_ob[4][4];
        invert_m4_m4(imtx_mirror_ob, mmd->mirror_ob->object_to_world().ptr());
        mul_m4_m4m4(ss.cache->clip_mirror_mtx.ptr(), imtx_mirror_ob, ob.object_to_world().ptr());
      }
    }
  }
}

static void smooth_brush_toggle_on(const bContext *C, Paint *paint, StrokeCache *cache)
{
  Main *bmain = CTX_data_main(C);
  Scene *scene = CTX_data_scene(C);
  Brush *cur_brush = BKE_paint_brush(paint);

  if (cur_brush->sculpt_tool == SCULPT_TOOL_MASK) {
    cache->saved_mask_brush_tool = cur_brush->mask_tool;
    cur_brush->mask_tool = BRUSH_MASK_SMOOTH;
    return;
  }

  if (ELEM(cur_brush->sculpt_tool,
           SCULPT_TOOL_SLIDE_RELAX,
           SCULPT_TOOL_DRAW_FACE_SETS,
           SCULPT_TOOL_PAINT,
           SCULPT_TOOL_SMEAR))
  {
    /* Do nothing, this tool has its own smooth mode. */
    return;
  }

  /* Switch to the smooth brush if possible. */
  BKE_paint_brush_set_essentials(bmain, paint, "Smooth");
  Brush *smooth_brush = BKE_paint_brush(paint);

  if (!smooth_brush) {
    BKE_paint_brush_set(paint, cur_brush);
    CLOG_WARN(&LOG, "Switching to the smooth brush not possible, corresponding brush not");
    cache->saved_active_brush = nullptr;
    return;
  }

  int cur_brush_size = BKE_brush_size_get(scene, cur_brush);

  cache->saved_active_brush = cur_brush;

  cache->saved_smooth_size = BKE_brush_size_get(scene, smooth_brush);
  BKE_brush_size_set(scene, smooth_brush, cur_brush_size);
  BKE_curvemapping_init(smooth_brush->curve);
}

static void smooth_brush_toggle_off(const bContext *C, Paint *paint, StrokeCache *cache)
{
  Brush &brush = *BKE_paint_brush(paint);

  if (brush.sculpt_tool == SCULPT_TOOL_MASK) {
    brush.mask_tool = cache->saved_mask_brush_tool;
    return;
  }

  if (ELEM(brush.sculpt_tool,
           SCULPT_TOOL_SLIDE_RELAX,
           SCULPT_TOOL_DRAW_FACE_SETS,
           SCULPT_TOOL_PAINT,
           SCULPT_TOOL_SMEAR))
  {
    /* Do nothing. */
    return;
  }

  /* If saved_active_brush is not set, brush was not switched/affected in
   * smooth_brush_toggle_on(). */
  if (cache->saved_active_brush) {
    Scene *scene = CTX_data_scene(C);
    BKE_brush_size_set(scene, &brush, cache->saved_smooth_size);
    BKE_paint_brush_set(paint, cache->saved_active_brush);
    cache->saved_active_brush = nullptr;
  }
}

/* Initialize the stroke cache invariants from operator properties. */
static void sculpt_update_cache_invariants(
    bContext *C, Sculpt &sd, SculptSession &ss, wmOperator *op, const float mval[2])
{
  StrokeCache *cache = MEM_new<StrokeCache>(__func__);
  ToolSettings *tool_settings = CTX_data_tool_settings(C);
  UnifiedPaintSettings *ups = &tool_settings->unified_paint_settings;
  const Brush *brush = BKE_paint_brush_for_read(&sd.paint);
  ViewContext *vc = paint_stroke_view_context(static_cast<PaintStroke *>(op->customdata));
  Object &ob = *CTX_data_active_object(C);
  float mat[3][3];
  float viewDir[3] = {0.0f, 0.0f, 1.0f};
  float max_scale;
  int mode;

  ss.cache = cache;

  /* Set scaling adjustment. */
  max_scale = 0.0f;
  for (int i = 0; i < 3; i++) {
    max_scale = max_ff(max_scale, fabsf(ob.scale[i]));
  }
  cache->scale[0] = max_scale / ob.scale[0];
  cache->scale[1] = max_scale / ob.scale[1];
  cache->scale[2] = max_scale / ob.scale[2];

  cache->plane_trim_squared = brush->plane_trim * brush->plane_trim;

  cache->flag = 0;

  sculpt_init_mirror_clipping(ob, ss);

  /* Initial mouse location. */
  if (mval) {
    copy_v2_v2(cache->initial_mouse, mval);
  }
  else {
    zero_v2(cache->initial_mouse);
  }

  copy_v3_v3(cache->initial_location, ss.cursor_location);
  copy_v3_v3(cache->true_initial_location, ss.cursor_location);

  copy_v3_v3(cache->initial_normal, ss.cursor_normal);
  copy_v3_v3(cache->true_initial_normal, ss.cursor_normal);

  mode = RNA_enum_get(op->ptr, "mode");
  cache->invert = mode == BRUSH_STROKE_INVERT;
  cache->alt_smooth = mode == BRUSH_STROKE_SMOOTH;
  cache->normal_weight = brush->normal_weight;

  /* Interpret invert as following normal, for grab brushes. */
  if (SCULPT_TOOL_HAS_NORMAL_WEIGHT(brush->sculpt_tool)) {
    if (cache->invert) {
      cache->invert = false;
      cache->normal_weight = (cache->normal_weight == 0.0f);
    }
  }

  /* Not very nice, but with current events system implementation
   * we can't handle brush appearance inversion hotkey separately (sergey). */
  if (cache->invert) {
    ups->draw_inverted = true;
  }
  else {
    ups->draw_inverted = false;
  }

  /* Alt-Smooth. */
  if (cache->alt_smooth) {
    smooth_brush_toggle_on(C, &sd.paint, cache);
    /* Refresh the brush pointer in case we switched brush in the toggle function. */
    brush = BKE_paint_brush(&sd.paint);
  }

  copy_v2_v2(cache->mouse, cache->initial_mouse);
  copy_v2_v2(cache->mouse_event, cache->initial_mouse);
  copy_v2_v2(ups->tex_mouse, cache->initial_mouse);

  /* Truly temporary data that isn't stored in properties. */
  cache->vc = vc;
  cache->brush = brush;

  /* Cache projection matrix. */
  cache->projection_mat = ED_view3d_ob_project_mat_get(cache->vc->rv3d, &ob);

  invert_m4_m4(ob.runtime->world_to_object.ptr(), ob.object_to_world().ptr());
  copy_m3_m4(mat, cache->vc->rv3d->viewinv);
  mul_m3_v3(mat, viewDir);
  copy_m3_m4(mat, ob.world_to_object().ptr());
  mul_m3_v3(mat, viewDir);
  normalize_v3_v3(cache->true_view_normal, viewDir);

  cache->supports_gravity = (!ELEM(brush->sculpt_tool,
                                   SCULPT_TOOL_MASK,
                                   SCULPT_TOOL_SMOOTH,
                                   SCULPT_TOOL_SIMPLIFY,
                                   SCULPT_TOOL_DISPLACEMENT_SMEAR,
                                   SCULPT_TOOL_DISPLACEMENT_ERASER) &&
                             (sd.gravity_factor > 0.0f));
  /* Get gravity vector in world space. */
  if (cache->supports_gravity) {
    if (sd.gravity_object) {
      Object *gravity_object = sd.gravity_object;

      copy_v3_v3(cache->true_gravity_direction, gravity_object->object_to_world().ptr()[2]);
    }
    else {
      cache->true_gravity_direction[0] = cache->true_gravity_direction[1] = 0.0f;
      cache->true_gravity_direction[2] = 1.0f;
    }

    /* Transform to sculpted object space. */
    mul_m3_v3(mat, cache->true_gravity_direction);
    normalize_v3(cache->true_gravity_direction);
  }

  cache->accum = true;

  /* Make copies of the mesh vertex locations and normals for some tools. */
  if (brush->flag & BRUSH_ANCHORED) {
    cache->accum = false;
  }

  /* Draw sharp does not need the original coordinates to produce the accumulate effect, so it
   * should work the opposite way. */
  if (brush->sculpt_tool == SCULPT_TOOL_DRAW_SHARP) {
    cache->accum = false;
  }

  if (SCULPT_TOOL_HAS_ACCUMULATE(brush->sculpt_tool)) {
    if (!(brush->flag & BRUSH_ACCUMULATE)) {
      cache->accum = false;
      if (brush->sculpt_tool == SCULPT_TOOL_DRAW_SHARP) {
        cache->accum = true;
      }
    }
  }

  /* Original coordinates require the sculpt undo system, which isn't used
   * for image brushes. It's also not necessary, just disable it. */
  if (brush && brush->sculpt_tool == SCULPT_TOOL_PAINT &&
      SCULPT_use_image_paint_brush(tool_settings->paint_mode, ob))
  {
    cache->accum = true;
  }

  cache->first_time = true;

#define PIXEL_INPUT_THRESHHOLD 5
  if (brush->sculpt_tool == SCULPT_TOOL_ROTATE) {
    cache->dial = BLI_dial_init(cache->initial_mouse, PIXEL_INPUT_THRESHHOLD);
  }

#undef PIXEL_INPUT_THRESHHOLD
}

static float sculpt_brush_dynamic_size_get(const Brush &brush,
                                           const StrokeCache &cache,
                                           float initial_size)
{
  switch (brush.sculpt_tool) {
    case SCULPT_TOOL_CLAY:
      return max_ff(initial_size * 0.20f, initial_size * pow3f(cache.pressure));
    case SCULPT_TOOL_CLAY_STRIPS:
      return max_ff(initial_size * 0.30f, initial_size * powf(cache.pressure, 1.5f));
    case SCULPT_TOOL_CLAY_THUMB: {
      float clay_stabilized_pressure = clay_thumb_get_stabilized_pressure(cache);
      return initial_size * clay_stabilized_pressure;
    }
    default:
      return initial_size * cache.pressure;
  }
}

/* In these brushes the grab delta is calculated always from the initial stroke location, which is
 * generally used to create grab deformations. */
static bool sculpt_needs_delta_from_anchored_origin(const Brush &brush)
{
  if (brush.sculpt_tool == SCULPT_TOOL_SMEAR && (brush.flag & BRUSH_ANCHORED)) {
    return true;
  }

  if (ELEM(brush.sculpt_tool,
           SCULPT_TOOL_GRAB,
           SCULPT_TOOL_POSE,
           SCULPT_TOOL_BOUNDARY,
           SCULPT_TOOL_THUMB,
           SCULPT_TOOL_ELASTIC_DEFORM))
  {
    return true;
  }
  if (brush.sculpt_tool == SCULPT_TOOL_CLOTH && brush.cloth_deform_type == BRUSH_CLOTH_DEFORM_GRAB)
  {
    return true;
  }
  return false;
}

/* In these brushes the grab delta is calculated from the previous stroke location, which is used
 * to calculate to orientate the brush tip and deformation towards the stroke direction. */
static bool sculpt_needs_delta_for_tip_orientation(const Brush &brush)
{
  if (brush.sculpt_tool == SCULPT_TOOL_CLOTH) {
    return brush.cloth_deform_type != BRUSH_CLOTH_DEFORM_GRAB;
  }
  return ELEM(brush.sculpt_tool,
              SCULPT_TOOL_CLAY_STRIPS,
              SCULPT_TOOL_PINCH,
              SCULPT_TOOL_MULTIPLANE_SCRAPE,
              SCULPT_TOOL_CLAY_THUMB,
              SCULPT_TOOL_NUDGE,
              SCULPT_TOOL_SNAKE_HOOK);
}

static void sculpt_update_brush_delta(UnifiedPaintSettings &ups, Object &ob, const Brush &brush)
{
  SculptSession &ss = *ob.sculpt;
  StrokeCache *cache = ss.cache;
  const float mval[2] = {
      cache->mouse_event[0],
      cache->mouse_event[1],
  };
  int tool = brush.sculpt_tool;

  if (!ELEM(tool,
            SCULPT_TOOL_PAINT,
            SCULPT_TOOL_GRAB,
            SCULPT_TOOL_ELASTIC_DEFORM,
            SCULPT_TOOL_CLOTH,
            SCULPT_TOOL_NUDGE,
            SCULPT_TOOL_CLAY_STRIPS,
            SCULPT_TOOL_PINCH,
            SCULPT_TOOL_MULTIPLANE_SCRAPE,
            SCULPT_TOOL_CLAY_THUMB,
            SCULPT_TOOL_SNAKE_HOOK,
            SCULPT_TOOL_POSE,
            SCULPT_TOOL_BOUNDARY,
            SCULPT_TOOL_SMEAR,
            SCULPT_TOOL_THUMB) &&
      !sculpt_brush_use_topology_rake(ss, brush))
  {
    return;
  }
  float grab_location[3], imat[4][4], delta[3], loc[3];

  if (SCULPT_stroke_is_first_brush_step_of_symmetry_pass(*ss.cache)) {
    if (tool == SCULPT_TOOL_GRAB && brush.flag & BRUSH_GRAB_ACTIVE_VERTEX) {
      copy_v3_v3(cache->orig_grab_location,
                 SCULPT_vertex_co_for_grab_active_get(ss, SCULPT_active_vertex_get(ss)));
    }
    else {
      copy_v3_v3(cache->orig_grab_location, cache->true_location);
    }
  }
  else if (tool == SCULPT_TOOL_SNAKE_HOOK ||
           (tool == SCULPT_TOOL_CLOTH && brush.cloth_deform_type == BRUSH_CLOTH_DEFORM_SNAKE_HOOK))
  {
    add_v3_v3(cache->true_location, cache->grab_delta);
  }

  /* Compute 3d coordinate at same z from original location + mval. */
  mul_v3_m4v3(loc, ob.object_to_world().ptr(), cache->orig_grab_location);
  ED_view3d_win_to_3d(cache->vc->v3d, cache->vc->region, loc, mval, grab_location);

  /* Compute delta to move verts by. */
  if (!SCULPT_stroke_is_first_brush_step_of_symmetry_pass(*ss.cache)) {
    if (sculpt_needs_delta_from_anchored_origin(brush)) {
      sub_v3_v3v3(delta, grab_location, cache->old_grab_location);
      invert_m4_m4(imat, ob.object_to_world().ptr());
      mul_mat3_m4_v3(imat, delta);
      add_v3_v3(cache->grab_delta, delta);
    }
    else if (sculpt_needs_delta_for_tip_orientation(brush)) {
      if (brush.flag & BRUSH_ANCHORED) {
        float orig[3];
        mul_v3_m4v3(orig, ob.object_to_world().ptr(), cache->orig_grab_location);
        sub_v3_v3v3(cache->grab_delta, grab_location, orig);
      }
      else {
        sub_v3_v3v3(cache->grab_delta, grab_location, cache->old_grab_location);
      }
      invert_m4_m4(imat, ob.object_to_world().ptr());
      mul_mat3_m4_v3(imat, cache->grab_delta);
    }
    else {
      /* Use for 'Brush.topology_rake_factor'. */
      sub_v3_v3v3(cache->grab_delta, grab_location, cache->old_grab_location);
    }
  }
  else {
    zero_v3(cache->grab_delta);
  }

  if (brush.falloff_shape == PAINT_FALLOFF_SHAPE_TUBE) {
    project_plane_v3_v3v3(cache->grab_delta, cache->grab_delta, ss.cache->true_view_normal);
  }

  copy_v3_v3(cache->old_grab_location, grab_location);

  if (tool == SCULPT_TOOL_GRAB) {
    if (brush.flag & BRUSH_GRAB_ACTIVE_VERTEX) {
      copy_v3_v3(cache->anchored_location, cache->orig_grab_location);
    }
    else {
      copy_v3_v3(cache->anchored_location, cache->true_location);
    }
  }
  else if (tool == SCULPT_TOOL_ELASTIC_DEFORM || cloth::is_cloth_deform_brush(brush)) {
    copy_v3_v3(cache->anchored_location, cache->true_location);
  }
  else if (tool == SCULPT_TOOL_THUMB) {
    copy_v3_v3(cache->anchored_location, cache->orig_grab_location);
  }

  if (sculpt_needs_delta_from_anchored_origin(brush)) {
    /* Location stays the same for finding vertices in brush radius. */
    copy_v3_v3(cache->true_location, cache->orig_grab_location);

    ups.draw_anchored = true;
    copy_v2_v2(ups.anchored_initial_mouse, cache->initial_mouse);
    ups.anchored_size = ups.pixel_radius;
  }

  /* Handle 'rake' */
  cache->is_rake_rotation_valid = false;

  invert_m4_m4(imat, ob.object_to_world().ptr());
  mul_mat3_m4_v3(imat, grab_location);

  if (SCULPT_stroke_is_first_brush_step_of_symmetry_pass(*ss.cache)) {
    copy_v3_v3(cache->rake_data.follow_co, grab_location);
  }

  if (!sculpt_brush_needs_rake_rotation(brush)) {
    return;
  }
  cache->rake_data.follow_dist = cache->radius * SCULPT_RAKE_BRUSH_FACTOR;

  if (!is_zero_v3(cache->grab_delta)) {
    const float eps = 0.00001f;

    float v1[3], v2[3];

    copy_v3_v3(v1, cache->rake_data.follow_co);
    copy_v3_v3(v2, cache->rake_data.follow_co);
    sub_v3_v3(v2, cache->grab_delta);

    sub_v3_v3(v1, grab_location);
    sub_v3_v3(v2, grab_location);

    if ((normalize_v3(v2) > eps) && (normalize_v3(v1) > eps) && (len_squared_v3v3(v1, v2) > eps)) {
      const float rake_dist_sq = len_squared_v3v3(cache->rake_data.follow_co, grab_location);
      const float rake_fade = (rake_dist_sq > square_f(cache->rake_data.follow_dist)) ?
                                  1.0f :
                                  sqrtf(rake_dist_sq) / cache->rake_data.follow_dist;

      float axis[3], angle;
      float tquat[4];

      rotation_between_vecs_to_quat(tquat, v1, v2);

      /* Use axis-angle to scale rotation since the factor may be above 1. */
      quat_to_axis_angle(axis, &angle, tquat);
      normalize_v3(axis);

      angle *= brush.rake_factor * rake_fade;
      axis_angle_normalized_to_quat(cache->rake_rotation, axis, angle);
      cache->is_rake_rotation_valid = true;
    }
  }
  sculpt_rake_data_update(&cache->rake_data, grab_location);
}

static void sculpt_update_cache_paint_variants(StrokeCache &cache, const Brush &brush)
{
  cache.paint_brush.hardness = brush.hardness;
  if (brush.paint_flags & BRUSH_PAINT_HARDNESS_PRESSURE) {
    cache.paint_brush.hardness *= brush.paint_flags & BRUSH_PAINT_HARDNESS_PRESSURE_INVERT ?
                                      1.0f - cache.pressure :
                                      cache.pressure;
  }

  cache.paint_brush.flow = brush.flow;
  if (brush.paint_flags & BRUSH_PAINT_FLOW_PRESSURE) {
    cache.paint_brush.flow *= brush.paint_flags & BRUSH_PAINT_FLOW_PRESSURE_INVERT ?
                                  1.0f - cache.pressure :
                                  cache.pressure;
  }

  cache.paint_brush.wet_mix = brush.wet_mix;
  if (brush.paint_flags & BRUSH_PAINT_WET_MIX_PRESSURE) {
    cache.paint_brush.wet_mix *= brush.paint_flags & BRUSH_PAINT_WET_MIX_PRESSURE_INVERT ?
                                     1.0f - cache.pressure :
                                     cache.pressure;

    /* This makes wet mix more sensible in higher values, which allows to create brushes that have
     * a wider pressure range were they only blend colors without applying too much of the brush
     * color. */
    cache.paint_brush.wet_mix = 1.0f - pow2f(1.0f - cache.paint_brush.wet_mix);
  }

  cache.paint_brush.wet_persistence = brush.wet_persistence;
  if (brush.paint_flags & BRUSH_PAINT_WET_PERSISTENCE_PRESSURE) {
    cache.paint_brush.wet_persistence = brush.paint_flags &
                                                BRUSH_PAINT_WET_PERSISTENCE_PRESSURE_INVERT ?
                                            1.0f - cache.pressure :
                                            cache.pressure;
  }

  cache.paint_brush.density = brush.density;
  if (brush.paint_flags & BRUSH_PAINT_DENSITY_PRESSURE) {
    cache.paint_brush.density = brush.paint_flags & BRUSH_PAINT_DENSITY_PRESSURE_INVERT ?
                                    1.0f - cache.pressure :
                                    cache.pressure;
  }
}

/* Initialize the stroke cache variants from operator properties. */
static void sculpt_update_cache_variants(bContext *C, Sculpt &sd, Object &ob, PointerRNA *ptr)
{
  Scene &scene = *CTX_data_scene(C);
  UnifiedPaintSettings &ups = scene.toolsettings->unified_paint_settings;
  SculptSession &ss = *ob.sculpt;
  StrokeCache &cache = *ss.cache;
  Brush &brush = *BKE_paint_brush(&sd.paint);

  if (SCULPT_stroke_is_first_brush_step_of_symmetry_pass(cache) ||
      !((brush.flag & BRUSH_ANCHORED) || (brush.sculpt_tool == SCULPT_TOOL_SNAKE_HOOK) ||
        (brush.sculpt_tool == SCULPT_TOOL_ROTATE) || cloth::is_cloth_deform_brush(brush)))
  {
    RNA_float_get_array(ptr, "location", cache.true_location);
  }

  cache.pen_flip = RNA_boolean_get(ptr, "pen_flip");
  RNA_float_get_array(ptr, "mouse", cache.mouse);
  RNA_float_get_array(ptr, "mouse_event", cache.mouse_event);

  /* XXX: Use pressure value from first brush step for brushes which don't support strokes (grab,
   * thumb). They depends on initial state and brush coord/pressure/etc.
   * It's more an events design issue, which doesn't split coordinate/pressure/angle changing
   * events. We should avoid this after events system re-design. */
  if (paint_supports_dynamic_size(brush, PaintMode::Sculpt) || cache.first_time) {
    cache.pressure = RNA_float_get(ptr, "pressure");
  }

  cache.x_tilt = RNA_float_get(ptr, "x_tilt");
  cache.y_tilt = RNA_float_get(ptr, "y_tilt");

  /* Truly temporary data that isn't stored in properties. */
  if (SCULPT_stroke_is_first_brush_step_of_symmetry_pass(*ss.cache)) {
    cache.initial_radius = sculpt_calc_radius(*cache.vc, brush, scene, cache.true_location);

    if (!BKE_brush_use_locked_size(&scene, &brush)) {
      BKE_brush_unprojected_radius_set(&scene, &brush, cache.initial_radius);
    }
  }

  /* Clay stabilized pressure. */
  if (brush.sculpt_tool == SCULPT_TOOL_CLAY_THUMB) {
    if (SCULPT_stroke_is_first_brush_step_of_symmetry_pass(*ss.cache)) {
      for (int i = 0; i < SCULPT_CLAY_STABILIZER_LEN; i++) {
        ss.cache->clay_pressure_stabilizer[i] = 0.0f;
      }
      ss.cache->clay_pressure_stabilizer_index = 0;
    }
    else {
      cache.clay_pressure_stabilizer[cache.clay_pressure_stabilizer_index] = cache.pressure;
      cache.clay_pressure_stabilizer_index += 1;
      if (cache.clay_pressure_stabilizer_index >= SCULPT_CLAY_STABILIZER_LEN) {
        cache.clay_pressure_stabilizer_index = 0;
      }
    }
  }

  if (BKE_brush_use_size_pressure(&brush) && paint_supports_dynamic_size(brush, PaintMode::Sculpt))
  {
    cache.radius = sculpt_brush_dynamic_size_get(brush, cache, cache.initial_radius);
    cache.dyntopo_pixel_radius = sculpt_brush_dynamic_size_get(
        brush, cache, ups.initial_pixel_radius);
  }
  else {
    cache.radius = cache.initial_radius;
    cache.dyntopo_pixel_radius = ups.initial_pixel_radius;
  }

  sculpt_update_cache_paint_variants(cache, brush);

  cache.radius_squared = cache.radius * cache.radius;

  if (brush.flag & BRUSH_ANCHORED) {
    /* True location has been calculated as part of the stroke system already here. */
    if (brush.flag & BRUSH_EDGE_TO_EDGE) {
      RNA_float_get_array(ptr, "location", cache.true_location);
    }

    cache.radius = paint_calc_object_space_radius(
        *cache.vc, cache.true_location, ups.pixel_radius);
    cache.radius_squared = cache.radius * cache.radius;

    copy_v3_v3(cache.anchored_location, cache.true_location);
  }

  sculpt_update_brush_delta(ups, ob, brush);

  if (brush.sculpt_tool == SCULPT_TOOL_ROTATE) {
    cache.vertex_rotation = -BLI_dial_angle(cache.dial, cache.mouse) * cache.bstrength;

    ups.draw_anchored = true;
    copy_v2_v2(ups.anchored_initial_mouse, cache.initial_mouse);
    copy_v3_v3(cache.anchored_location, cache.true_location);
    ups.anchored_size = ups.pixel_radius;
  }

  cache.special_rotation = ups.brush_rotation;

  cache.iteration_count++;
}

/* Returns true if any of the smoothing modes are active (currently
 * one of smooth brush, autosmooth, mask smooth, or shift-key
 * smooth). */
static bool sculpt_needs_connectivity_info(const Sculpt &sd,
                                           const Brush &brush,
                                           const SculptSession &ss,
                                           int stroke_mode)
{
  if (ss.pbvh && auto_mask::is_enabled(sd, &ss, &brush)) {
    return true;
  }
  return ((stroke_mode == BRUSH_STROKE_SMOOTH) || (ss.cache && ss.cache->alt_smooth) ||
          (brush.sculpt_tool == SCULPT_TOOL_SMOOTH) || (brush.autosmooth_factor > 0) ||
          ((brush.sculpt_tool == SCULPT_TOOL_MASK) && (brush.mask_tool == BRUSH_MASK_SMOOTH)) ||
          (brush.sculpt_tool == SCULPT_TOOL_POSE) || (brush.sculpt_tool == SCULPT_TOOL_BOUNDARY) ||
          (brush.sculpt_tool == SCULPT_TOOL_SLIDE_RELAX) ||
          SCULPT_tool_is_paint(brush.sculpt_tool) || (brush.sculpt_tool == SCULPT_TOOL_CLOTH) ||
          (brush.sculpt_tool == SCULPT_TOOL_SMEAR) ||
          (brush.sculpt_tool == SCULPT_TOOL_DRAW_FACE_SETS) ||
          (brush.sculpt_tool == SCULPT_TOOL_DISPLACEMENT_SMEAR) ||
          (brush.sculpt_tool == SCULPT_TOOL_PAINT));
}

}  // namespace blender::ed::sculpt_paint

void SCULPT_stroke_modifiers_check(const bContext *C, Object &ob, const Brush &brush)
{
  using namespace blender::ed::sculpt_paint;
  SculptSession &ss = *ob.sculpt;
  RegionView3D *rv3d = CTX_wm_region_view3d(C);
  const Sculpt &sd = *CTX_data_tool_settings(C)->sculpt;

  bool need_pmap = sculpt_needs_connectivity_info(sd, brush, ss, 0);
  if (ss.shapekey_active || ss.deform_modifiers_active ||
      (!BKE_sculptsession_use_pbvh_draw(&ob, rv3d) && need_pmap))
  {
    Depsgraph *depsgraph = CTX_data_depsgraph_pointer(C);
    BKE_sculpt_update_object_for_edit(depsgraph, &ob, SCULPT_tool_is_paint(brush.sculpt_tool));
  }
}

static void sculpt_raycast_cb(blender::bke::pbvh::Node &node, SculptRaycastData &srd, float *tmin)
{
  using namespace blender;
  using namespace blender::ed::sculpt_paint;
  if (BKE_pbvh_node_get_tmin(&node) >= *tmin) {
    return;
  }
  const float(*origco)[3] = nullptr;
  bool use_origco = false;

  if (srd.original && srd.ss->cache) {
    if (srd.ss->pbvh->type() == bke::pbvh::Type::BMesh) {
      use_origco = true;
    }
    else {
      /* Intersect with coordinates from before we started stroke. */
      const undo::Node *unode = undo::get_node(&node, undo::Type::Position);
      origco = (unode) ? reinterpret_cast<const float(*)[3]>(unode->position.data()) : nullptr;
      use_origco = origco ? true : false;
    }
  }

  if (bke::pbvh::raycast_node(*srd.ss->pbvh,
                              node,
                              origco,
                              use_origco,
                              srd.corner_verts,
                              srd.corner_tris,
                              srd.corner_tri_faces,
                              srd.hide_poly,
                              srd.ray_start,
                              srd.ray_normal,
                              &srd.isect_precalc,
                              &srd.depth,
                              &srd.active_vertex,
                              &srd.active_face_grid_index,
                              srd.face_normal))
  {
    srd.hit = true;
    *tmin = srd.depth;
  }
}

static void sculpt_find_nearest_to_ray_cb(blender::bke::pbvh::Node &node,
                                          SculptFindNearestToRayData &srd,
                                          float *tmin)
{
  using namespace blender;
  using namespace blender::ed::sculpt_paint;
  if (BKE_pbvh_node_get_tmin(&node) >= *tmin) {
    return;
  }
  const float(*origco)[3] = nullptr;
  bool use_origco = false;

  if (srd.original && srd.ss->cache) {
    if (srd.ss->pbvh->type() == bke::pbvh::Type::BMesh) {
      use_origco = true;
    }
    else {
      /* Intersect with coordinates from before we started stroke. */
      const undo::Node *unode = undo::get_node(&node, undo::Type::Position);
      origco = (unode) ? reinterpret_cast<const float(*)[3]>(unode->position.data()) : nullptr;
      use_origco = origco ? true : false;
    }
  }

  if (bke::pbvh::find_nearest_to_ray_node(*srd.ss->pbvh,
                                          node,
                                          origco,
                                          use_origco,
                                          srd.corner_verts,
                                          srd.corner_tris,
                                          srd.corner_tri_faces,
                                          srd.hide_poly,
                                          srd.ray_start,
                                          srd.ray_normal,
                                          &srd.depth,
                                          &srd.dist_sq_to_ray))
  {
    srd.hit = true;
    *tmin = srd.dist_sq_to_ray;
  }
}

float SCULPT_raycast_init(ViewContext *vc,
                          const float mval[2],
                          float ray_start[3],
                          float ray_end[3],
                          float ray_normal[3],
                          bool original)
{
  using namespace blender;
  float obimat[4][4];
  float dist;
  Object &ob = *vc->obact;
  RegionView3D *rv3d = vc->rv3d;
  View3D *v3d = vc->v3d;

  /* TODO: what if the segment is totally clipped? (return == 0). */
  ED_view3d_win_to_segment_clipped(
      vc->depsgraph, vc->region, vc->v3d, mval, ray_start, ray_end, true);

  invert_m4_m4(obimat, ob.object_to_world().ptr());
  mul_m4_v3(obimat, ray_start);
  mul_m4_v3(obimat, ray_end);

  sub_v3_v3v3(ray_normal, ray_end, ray_start);
  dist = normalize_v3(ray_normal);

  /* If the ray is clipped, don't adjust its start/end. */
  if ((rv3d->is_persp == false) && !RV3D_CLIPPING_ENABLED(v3d, rv3d)) {
    /* Get the view origin without the addition
     * of -ray_normal * clip_start that
     * ED_view3d_win_to_segment_clipped gave us.
     * This is necessary to avoid floating point overflow.
     */
    ED_view3d_win_to_origin(vc->region, mval, ray_start);
    mul_m4_v3(obimat, ray_start);

    bke::pbvh::clip_ray_ortho(*ob.sculpt->pbvh, original, ray_start, ray_end, ray_normal);

    dist = len_v3v3(ray_start, ray_end);
  }

  return dist;
}

bool SCULPT_cursor_geometry_info_update(bContext *C,
                                        SculptCursorGeometryInfo *out,
                                        const float mval[2],
                                        bool use_sampled_normal)
{
  using namespace blender;
  using namespace blender::ed::sculpt_paint;
  Depsgraph *depsgraph = CTX_data_depsgraph_pointer(C);
  Scene *scene = CTX_data_scene(C);
  const Brush &brush = *BKE_paint_brush_for_read(BKE_paint_get_active_from_context(C));
  float ray_start[3], ray_end[3], ray_normal[3], depth, face_normal[3], mat[3][3];
  float viewDir[3] = {0.0f, 0.0f, 1.0f};
  bool original = false;

  ViewContext vc = ED_view3d_viewcontext_init(C, depsgraph);

  Object &ob = *vc.obact;
  SculptSession &ss = *ob.sculpt;

  const View3D *v3d = CTX_wm_view3d(C);
  const Base *base = CTX_data_active_base(C);

  if (!ss.pbvh || !vc.rv3d || !BKE_base_is_visible(v3d, base)) {
    zero_v3(out->location);
    zero_v3(out->normal);
    zero_v3(out->active_vertex_co);
    return false;
  }

  /* bke::pbvh::Tree raycast to get active vertex and face normal. */
  depth = SCULPT_raycast_init(&vc, mval, ray_start, ray_end, ray_normal, original);
  SCULPT_stroke_modifiers_check(C, ob, brush);

  SculptRaycastData srd{};
  srd.original = original;
  srd.ss = ob.sculpt;
  srd.hit = false;
  if (ss.pbvh->type() == bke::pbvh::Type::Mesh) {
    const Mesh &mesh = *static_cast<const Mesh *>(ob.data);
    srd.corner_verts = mesh.corner_verts();
    srd.corner_tris = mesh.corner_tris();
    srd.corner_tri_faces = mesh.corner_tri_faces();
    const bke::AttributeAccessor attributes = mesh.attributes();
    srd.hide_poly = *attributes.lookup<bool>(".hide_poly", bke::AttrDomain::Face);
  }
  srd.ray_start = ray_start;
  srd.ray_normal = ray_normal;
  srd.depth = depth;
  srd.face_normal = face_normal;

  isect_ray_tri_watertight_v3_precalc(&srd.isect_precalc, ray_normal);
  bke::pbvh::raycast(
      *ss.pbvh,
      [&](bke::pbvh::Node &node, float *tmin) { sculpt_raycast_cb(node, srd, tmin); },
      ray_start,
      ray_normal,
      srd.original);

  /* Cursor is not over the mesh, return default values. */
  if (!srd.hit) {
    zero_v3(out->location);
    zero_v3(out->normal);
    zero_v3(out->active_vertex_co);
    return false;
  }

  /* Update the active vertex of the SculptSession. */
  ss.active_vertex = srd.active_vertex;
  SCULPT_vertex_random_access_ensure(ss);
  copy_v3_v3(out->active_vertex_co, SCULPT_active_vertex_co_get(ss));

  switch (ss.pbvh->type()) {
    case bke::pbvh::Type::Mesh:
      ss.active_face_index = srd.active_face_grid_index;
      ss.active_grid_index = 0;
      break;
    case bke::pbvh::Type::Grids:
      ss.active_face_index = 0;
      ss.active_grid_index = srd.active_face_grid_index;
      break;
    case bke::pbvh::Type::BMesh:
      ss.active_face_index = 0;
      ss.active_grid_index = 0;
      break;
  }

  copy_v3_v3(out->location, ray_normal);
  mul_v3_fl(out->location, srd.depth);
  add_v3_v3(out->location, ray_start);

  /* Option to return the face normal directly for performance o accuracy reasons. */
  if (!use_sampled_normal) {
    copy_v3_v3(out->normal, srd.face_normal);
    return srd.hit;
  }

  /* Sampled normal calculation. */
  float radius;

  /* Update cursor data in SculptSession. */
  invert_m4_m4(ob.runtime->world_to_object.ptr(), ob.object_to_world().ptr());
  copy_m3_m4(mat, vc.rv3d->viewinv);
  mul_m3_v3(mat, viewDir);
  copy_m3_m4(mat, ob.world_to_object().ptr());
  mul_m3_v3(mat, viewDir);
  normalize_v3_v3(ss.cursor_view_normal, viewDir);
  copy_v3_v3(ss.cursor_normal, srd.face_normal);
  copy_v3_v3(ss.cursor_location, out->location);
  ss.rv3d = vc.rv3d;
  ss.v3d = vc.v3d;

  if (!BKE_brush_use_locked_size(scene, &brush)) {
    radius = paint_calc_object_space_radius(vc, out->location, BKE_brush_size_get(scene, &brush));
  }
  else {
    radius = BKE_brush_unprojected_radius_get(scene, &brush);
  }
  ss.cursor_radius = radius;

  Vector<bke::pbvh::Node *> nodes = sculpt_pbvh_gather_cursor_update(ob, original);

  /* In case there are no nodes under the cursor, return the face normal. */
  if (nodes.is_empty()) {
    copy_v3_v3(out->normal, srd.face_normal);
    return true;
  }

  /* Calculate the sampled normal. */
  if (const std::optional<float3> sampled_normal = calc_area_normal(brush, ob, nodes)) {
    copy_v3_v3(out->normal, *sampled_normal);
    copy_v3_v3(ss.cursor_sampled_normal, *sampled_normal);
  }
  else {
    /* Use face normal when there are no vertices to sample inside the cursor radius. */
    copy_v3_v3(out->normal, srd.face_normal);
  }
  return true;
}

bool SCULPT_stroke_get_location(bContext *C,
                                float out[3],
                                const float mval[2],
                                bool force_original)
{
  const Brush *brush = BKE_paint_brush(BKE_paint_get_active_from_context(C));
  bool check_closest = brush->falloff_shape == PAINT_FALLOFF_SHAPE_TUBE;

  return SCULPT_stroke_get_location_ex(C, out, mval, force_original, check_closest, true);
}

bool SCULPT_stroke_get_location_ex(bContext *C,
                                   float out[3],
                                   const float mval[2],
                                   bool force_original,
                                   bool check_closest,
                                   bool limit_closest_radius)
{
  using namespace blender;
  using namespace blender::ed::sculpt_paint;
  Depsgraph *depsgraph = CTX_data_depsgraph_pointer(C);
  float ray_start[3], ray_end[3], ray_normal[3], depth, face_normal[3];

  ViewContext vc = ED_view3d_viewcontext_init(C, depsgraph);

  Object &ob = *vc.obact;

  SculptSession &ss = *ob.sculpt;
  StrokeCache *cache = ss.cache;
  bool original = force_original || ((cache) ? !cache->accum : false);

  const Brush &brush = *BKE_paint_brush(BKE_paint_get_active_from_context(C));

  SCULPT_stroke_modifiers_check(C, ob, brush);

  depth = SCULPT_raycast_init(&vc, mval, ray_start, ray_end, ray_normal, original);

  if (ss.pbvh->type() == bke::pbvh::Type::BMesh) {
    BM_mesh_elem_table_ensure(ss.bm, BM_VERT);
    BM_mesh_elem_index_ensure(ss.bm, BM_VERT);
  }

  bool hit = false;
  {
    SculptRaycastData srd;
    srd.ss = ob.sculpt;
    srd.ray_start = ray_start;
    srd.ray_normal = ray_normal;
    srd.hit = false;
    if (ss.pbvh->type() == bke::pbvh::Type::Mesh) {
      const Mesh &mesh = *static_cast<const Mesh *>(ob.data);
      srd.corner_verts = mesh.corner_verts();
      srd.corner_tris = mesh.corner_tris();
      srd.corner_tri_faces = mesh.corner_tri_faces();
      const bke::AttributeAccessor attributes = mesh.attributes();
      srd.hide_poly = *attributes.lookup<bool>(".hide_poly", bke::AttrDomain::Face);
    }
    srd.depth = depth;
    srd.original = original;
    srd.face_normal = face_normal;
    isect_ray_tri_watertight_v3_precalc(&srd.isect_precalc, ray_normal);

    bke::pbvh::raycast(
        *ss.pbvh,
        [&](bke::pbvh::Node &node, float *tmin) { sculpt_raycast_cb(node, srd, tmin); },
        ray_start,
        ray_normal,
        srd.original);
    if (srd.hit) {
      hit = true;
      copy_v3_v3(out, ray_normal);
      mul_v3_fl(out, srd.depth);
      add_v3_v3(out, ray_start);
    }
  }

  if (hit || !check_closest) {
    return hit;
  }

  SculptFindNearestToRayData srd{};
  srd.original = original;
  srd.ss = ob.sculpt;
  srd.hit = false;
  if (ss.pbvh->type() == bke::pbvh::Type::Mesh) {
    const Mesh &mesh = *static_cast<const Mesh *>(ob.data);
    srd.corner_verts = mesh.corner_verts();
    srd.corner_tris = mesh.corner_tris();
    srd.corner_tri_faces = mesh.corner_tri_faces();
    const bke::AttributeAccessor attributes = mesh.attributes();
    srd.hide_poly = *attributes.lookup<bool>(".hide_poly", bke::AttrDomain::Face);
  }
  srd.ray_start = ray_start;
  srd.ray_normal = ray_normal;
  srd.depth = FLT_MAX;
  srd.dist_sq_to_ray = FLT_MAX;

  bke::pbvh::find_nearest_to_ray(
      *ss.pbvh,
      [&](bke::pbvh::Node &node, float *tmin) { sculpt_find_nearest_to_ray_cb(node, srd, tmin); },
      ray_start,
      ray_normal,
      srd.original);
  if (srd.hit && srd.dist_sq_to_ray) {
    hit = true;
    copy_v3_v3(out, ray_normal);
    mul_v3_fl(out, srd.depth);
    add_v3_v3(out, ray_start);
  }

  float closest_radius_sq = FLT_MAX;
  if (limit_closest_radius) {
    closest_radius_sq = sculpt_calc_radius(vc, brush, *CTX_data_scene(C), out);
    closest_radius_sq *= closest_radius_sq;
  }

  return hit && srd.dist_sq_to_ray < closest_radius_sq;
}

static void sculpt_brush_init_tex(const Sculpt &sd, SculptSession &ss)
{
  const Brush *brush = BKE_paint_brush_for_read(&sd.paint);
  const MTex *mask_tex = BKE_brush_mask_texture_get(brush, OB_MODE_SCULPT);

  /* Init mtex nodes. */
  if (mask_tex->tex && mask_tex->tex->nodetree) {
    /* Has internal flag to detect it only does it once. */
    ntreeTexBeginExecTree(mask_tex->tex->nodetree);
  }

  if (ss.tex_pool == nullptr) {
    ss.tex_pool = BKE_image_pool_new();
  }
}

static void sculpt_brush_stroke_init(bContext *C)
{
  Object &ob = *CTX_data_active_object(C);
  ToolSettings *tool_settings = CTX_data_tool_settings(C);
  const Sculpt &sd = *tool_settings->sculpt;
  SculptSession &ss = *CTX_data_active_object(C)->sculpt;
  const Brush *brush = BKE_paint_brush_for_read(&sd.paint);

  if (!G.background) {
    view3d_operator_needs_opengl(C);
  }
  sculpt_brush_init_tex(sd, ss);

  const bool needs_colors = SCULPT_tool_is_paint(brush->sculpt_tool) &&
                            !SCULPT_use_image_paint_brush(tool_settings->paint_mode, ob);

  if (needs_colors) {
    BKE_sculpt_color_layer_create_if_needed(&ob);
  }

  /* CTX_data_ensure_evaluated_depsgraph should be used at the end to include the updates of
   * earlier steps modifying the data. */
  Depsgraph *depsgraph = CTX_data_ensure_evaluated_depsgraph(C);
  BKE_sculpt_update_object_for_edit(depsgraph, &ob, SCULPT_tool_is_paint(brush->sculpt_tool));

  ED_paint_tool_update_sticky_shading_color(C, &ob);
}

static void sculpt_restore_mesh(const Sculpt &sd, Object &ob)
{
  using namespace blender::ed::sculpt_paint;
  SculptSession &ss = *ob.sculpt;
  const Brush *brush = BKE_paint_brush_for_read(&sd.paint);

  /* Brushes that also use original coordinates and will need a "restore" step.
   *  - SCULPT_TOOL_BOUNDARY
   *  - SCULPT_TOOL_POSE
   */
  if (ELEM(brush->sculpt_tool,
           SCULPT_TOOL_ELASTIC_DEFORM,
           SCULPT_TOOL_GRAB,
           SCULPT_TOOL_THUMB,
           SCULPT_TOOL_ROTATE))
  {
    undo::restore_from_undo_step(sd, ob);
    return;
  }

  /* For the cloth brush it makes more sense to not restore the mesh state to keep running the
   * simulation from the previous state. */
  if (brush->sculpt_tool == SCULPT_TOOL_CLOTH) {
    return;
  }

  /* Restore the mesh before continuing with anchored stroke. */
  if ((brush->flag & BRUSH_ANCHORED) ||
      (ELEM(brush->sculpt_tool, SCULPT_TOOL_GRAB, SCULPT_TOOL_ELASTIC_DEFORM) &&
       BKE_brush_use_size_pressure(brush)) ||
      (brush->flag & BRUSH_DRAG_DOT))
  {

    undo::restore_from_undo_step(sd, ob);

    if (ss.cache) {
      ss.cache->layer_displacement_factor = {};
    }
  }
}

namespace blender::ed::sculpt_paint {

void flush_update_step(bContext *C, UpdateType update_type)
{
  Depsgraph &depsgraph = *CTX_data_depsgraph_pointer(C);
  Object &ob = *CTX_data_active_object(C);
  SculptSession &ss = *ob.sculpt;
  ARegion &region = *CTX_wm_region(C);
  MultiresModifierData *mmd = ss.multires.modifier;
  RegionView3D *rv3d = CTX_wm_region_view3d(C);
  Mesh *mesh = static_cast<Mesh *>(ob.data);

  const bool use_pbvh_draw = BKE_sculptsession_use_pbvh_draw(&ob, rv3d);

  if (rv3d) {
    /* Mark for faster 3D viewport redraws. */
    rv3d->rflag |= RV3D_PAINTING;
  }

  if (mmd != nullptr) {
    multires_mark_as_modified(&depsgraph, &ob, MULTIRES_COORDS_MODIFIED);
  }

  if ((update_type == UpdateType::Image) != 0) {
    ED_region_tag_redraw(&region);
    if (update_type == UpdateType::Image) {
      /* Early exit when only need to update the images. We don't want to tag any geometry updates
       * that would rebuild the bke::pbvh::Tree. */
      return;
    }
  }

  DEG_id_tag_update(&ob.id, ID_RECALC_SHADING);

  /* Only current viewport matters, slower update for all viewports will
   * be done in sculpt_flush_update_done. */
  if (!use_pbvh_draw) {
    /* Slow update with full dependency graph update and all that comes with it.
     * Needed when there are modifiers or full shading in the 3D viewport. */
    DEG_id_tag_update(&ob.id, ID_RECALC_GEOMETRY);
    ED_region_tag_redraw(&region);
  }
  else {
    /* Fast path where we just update the BVH nodes that changed, and redraw
     * only the part of the 3D viewport where changes happened. */
    rcti r;

    if (update_type == UpdateType::Position) {
      bke::pbvh::update_bounds(*ss.pbvh);
    }

    RegionView3D *rv3d = CTX_wm_region_view3d(C);
    if (rv3d && SCULPT_get_redraw_rect(region, *rv3d, ob, r)) {
      if (ss.cache) {
        ss.cache->current_r = r;
      }

      /* previous is not set in the current cache else
       * the partial rect will always grow */
      sculpt_extend_redraw_rect_previous(ob, r);

      r.xmin += region.winrct.xmin - 2;
      r.xmax += region.winrct.xmin + 2;
      r.ymin += region.winrct.ymin - 2;
      r.ymax += region.winrct.ymin + 2;
      ED_region_tag_redraw_partial(&region, &r, true);
    }
  }

  if (update_type == UpdateType::Position && !ss.shapekey_active) {
    if (ss.pbvh->type() == bke::pbvh::Type::Mesh) {
      /* Updating mesh positions without marking caches dirty is generally not good, but since
       * sculpt mode has special requirements and is expected to have sole ownership of the mesh it
       * modifies, it's generally okay. */
      if (use_pbvh_draw) {
        /* When drawing from bke::pbvh::Tree is used, vertex and face normals are updated
         * later in #bke::pbvh::update_normals. However, we update the mesh's bounds eagerly here
         * since they are trivial to access from the bke::pbvh::Tree. Updating the
         * object's evaluated geometry bounding box is necessary because sculpt strokes don't cause
         * an object reevaluation. */
        mesh->tag_positions_changed_no_normals();
        /* Sculpt mode does not use or recalculate face corner normals, so they are cleared. */
        mesh->runtime->corner_normals_cache.tag_dirty();
      }
      else {
        /* Drawing happens from the modifier stack evaluation result.
         * Tag both coordinates and normals as modified, as both needed for proper drawing and the
         * modifier stack is not guaranteed to tag normals for update. */
        mesh->tag_positions_changed();
      }

      mesh->bounds_set_eager(bke::pbvh::bounds_get(*ob.sculpt->pbvh));
      if (ob.runtime->bounds_eval) {
        ob.runtime->bounds_eval = mesh->bounds_min_max();
      }
    }
  }
}

void flush_update_done(const bContext *C, Object &ob, UpdateType update_type)
{
  /* After we are done drawing the stroke, check if we need to do a more
   * expensive depsgraph tag to update geometry. */
  wmWindowManager *wm = CTX_wm_manager(C);
  RegionView3D *current_rv3d = CTX_wm_region_view3d(C);
  SculptSession &ss = *ob.sculpt;
  Mesh *mesh = static_cast<Mesh *>(ob.data);

  /* Always needed for linked duplicates. */
  bool need_tag = (ID_REAL_USERS(&mesh->id) > 1);

  if (current_rv3d) {
    current_rv3d->rflag &= ~RV3D_PAINTING;
  }

  LISTBASE_FOREACH (wmWindow *, win, &wm->windows) {
    bScreen *screen = WM_window_get_active_screen(win);
    LISTBASE_FOREACH (ScrArea *, area, &screen->areabase) {
      SpaceLink *sl = static_cast<SpaceLink *>(area->spacedata.first);
      if (sl->spacetype != SPACE_VIEW3D) {
        continue;
      }

      /* Tag all 3D viewports for redraw now that we are done. Others
       * viewports did not get a full redraw, and anti-aliasing for the
       * current viewport was deactivated. */
      LISTBASE_FOREACH (ARegion *, region, &area->regionbase) {
        if (region->regiontype == RGN_TYPE_WINDOW) {
          RegionView3D *rv3d = static_cast<RegionView3D *>(region->regiondata);
          if (rv3d != current_rv3d) {
            need_tag |= !BKE_sculptsession_use_pbvh_draw(&ob, rv3d);
          }

          ED_region_tag_redraw(region);
        }
      }
    }

    if (update_type == UpdateType::Image) {
      LISTBASE_FOREACH (ScrArea *, area, &screen->areabase) {
        SpaceLink *sl = static_cast<SpaceLink *>(area->spacedata.first);
        if (sl->spacetype != SPACE_IMAGE) {
          continue;
        }
        ED_area_tag_redraw_regiontype(area, RGN_TYPE_WINDOW);
      }
    }
  }

  if (update_type == UpdateType::Position) {
    bke::pbvh::store_bounds_orig(*ss.pbvh);

    /* Coordinates were modified, so fake neighbors are not longer valid. */
    SCULPT_fake_neighbors_free(ob);
  }

  if (update_type == UpdateType::Mask) {
    bke::pbvh::update_mask(*ss.pbvh);
  }

  BKE_sculpt_attributes_destroy_temporary_stroke(&ob);

  if (update_type == UpdateType::Position) {
    if (ss.pbvh->type() == bke::pbvh::Type::BMesh) {
      BKE_pbvh_bmesh_after_stroke(*ss.pbvh);
    }

    /* Optimization: if there is locked key and active modifiers present in */
    /* the stack, keyblock is updating at each step. otherwise we could update */
    /* keyblock only when stroke is finished. */
    if (ss.shapekey_active && !ss.deform_modifiers_active) {
      sculpt_update_keyblock(ob);
    }
  }

  if (need_tag) {
    DEG_id_tag_update(&ob.id, ID_RECALC_GEOMETRY);
  }
}

}  // namespace blender::ed::sculpt_paint

/* Returns whether the mouse/stylus is over the mesh (1)
 * or over the background (0). */
static bool over_mesh(bContext *C, wmOperator * /*op*/, const float mval[2])
{
  float co_dummy[3];
  Sculpt *sd = CTX_data_tool_settings(C)->sculpt;
  Brush *brush = BKE_paint_brush(&sd->paint);

  bool check_closest = brush->falloff_shape == PAINT_FALLOFF_SHAPE_TUBE;

  return SCULPT_stroke_get_location_ex(C, co_dummy, mval, false, check_closest, true);
}

static void sculpt_stroke_undo_begin(const bContext *C, wmOperator *op)
{
  using namespace blender::ed::sculpt_paint;
  Object &ob = *CTX_data_active_object(C);
  const Sculpt &sd = *CTX_data_tool_settings(C)->sculpt;
  const Brush *brush = BKE_paint_brush_for_read(&sd.paint);
  ToolSettings *tool_settings = CTX_data_tool_settings(C);

  /* Setup the correct undo system. Image painting and sculpting are mutual exclusive.
   * Color attributes are part of the sculpting undo system. */
  if (brush && brush->sculpt_tool == SCULPT_TOOL_PAINT &&
      SCULPT_use_image_paint_brush(tool_settings->paint_mode, ob))
  {
    ED_image_undo_push_begin(op->type->name, PaintMode::Sculpt);
  }
  else {
    undo::push_begin_ex(ob, sculpt_tool_name(sd));
  }
}

static void sculpt_stroke_undo_end(const bContext *C, Brush *brush)
{
  using namespace blender::ed::sculpt_paint;
  Object &ob = *CTX_data_active_object(C);
  ToolSettings *tool_settings = CTX_data_tool_settings(C);

  if (brush && brush->sculpt_tool == SCULPT_TOOL_PAINT &&
      SCULPT_use_image_paint_brush(tool_settings->paint_mode, ob))
  {
    ED_image_undo_push_end();
  }
  else {
    undo::push_end(ob);
  }
}

bool SCULPT_handles_colors_report(SculptSession &ss, ReportList *reports)
{
  switch (ss.pbvh->type()) {
    case blender::bke::pbvh::Type::Mesh:
      return true;
    case blender::bke::pbvh::Type::BMesh:
      BKE_report(reports, RPT_ERROR, "Not supported in dynamic topology mode");
      return false;
    case blender::bke::pbvh::Type::Grids:
      BKE_report(reports, RPT_ERROR, "Not supported in multiresolution mode");
      return false;
  }
  BLI_assert_unreachable();
  return false;
}

namespace blender::ed::sculpt_paint {

static bool sculpt_stroke_test_start(bContext *C, wmOperator *op, const float mval[2])
{
  /* Don't start the stroke until `mval` goes over the mesh.
   * NOTE: `mval` will only be null when re-executing the saved stroke.
   * We have exception for 'exec' strokes since they may not set `mval`,
   * only 'location', see: #52195. */
  if (((op->flag & OP_IS_INVOKE) == 0) || (mval == nullptr) || over_mesh(C, op, mval)) {
    Object &ob = *CTX_data_active_object(C);
    SculptSession &ss = *ob.sculpt;
    Sculpt &sd = *CTX_data_tool_settings(C)->sculpt;
    Brush *brush = BKE_paint_brush(&sd.paint);
    ToolSettings *tool_settings = CTX_data_tool_settings(C);

    /* NOTE: This should be removed when paint mode is available. Paint mode can force based on the
     * canvas it is painting on. (ref. use_sculpt_texture_paint). */
    if (brush && SCULPT_tool_is_paint(brush->sculpt_tool) &&
        !SCULPT_use_image_paint_brush(tool_settings->paint_mode, ob))
    {
      View3D *v3d = CTX_wm_view3d(C);
      if (v3d->shading.type == OB_SOLID) {
        v3d->shading.color_type = V3D_SHADING_VERTEX_COLOR;
      }
    }

    ED_view3d_init_mats_rv3d(&ob, CTX_wm_region_view3d(C));

    sculpt_update_cache_invariants(C, sd, ss, op, mval);

    SculptCursorGeometryInfo sgi;
    SCULPT_cursor_geometry_info_update(C, &sgi, mval, false);

    sculpt_stroke_undo_begin(C, op);

    SCULPT_stroke_id_next(ob);
    ss.cache->stroke_id = ss.stroke_id;

    return true;
  }
  return false;
}

static void sculpt_stroke_update_step(bContext *C,
                                      wmOperator * /*op*/,
                                      PaintStroke *stroke,
                                      PointerRNA *itemptr)
{
  UnifiedPaintSettings &ups = CTX_data_tool_settings(C)->unified_paint_settings;
  const Scene &scene = *CTX_data_scene(C);
  Sculpt &sd = *CTX_data_tool_settings(C)->sculpt;
  Object &ob = *CTX_data_active_object(C);
  SculptSession &ss = *ob.sculpt;
  const Brush &brush = *BKE_paint_brush_for_read(&sd.paint);
  ToolSettings &tool_settings = *CTX_data_tool_settings(C);
  StrokeCache *cache = ss.cache;
  cache->stroke_distance = paint_stroke_distance_get(stroke);

  SCULPT_stroke_modifiers_check(C, ob, brush);
  sculpt_update_cache_variants(C, sd, ob, itemptr);
  sculpt_restore_mesh(sd, ob);

  if (sd.flags & (SCULPT_DYNTOPO_DETAIL_CONSTANT | SCULPT_DYNTOPO_DETAIL_MANUAL)) {
    BKE_pbvh_bmesh_detail_size_set(
        *ss.pbvh, dyntopo::detail_size::constant_to_detail_size(sd.constant_detail, ob));
  }
  else if (sd.flags & SCULPT_DYNTOPO_DETAIL_BRUSH) {
    BKE_pbvh_bmesh_detail_size_set(
        *ss.pbvh, dyntopo::detail_size::brush_to_detail_size(sd.detail_percent, ss.cache->radius));
  }
  else {
    BKE_pbvh_bmesh_detail_size_set(
        *ss.pbvh,
        dyntopo::detail_size::relative_to_detail_size(
            sd.detail_size, ss.cache->radius, ss.cache->dyntopo_pixel_radius, U.pixelsize));
  }

  if (dyntopo::stroke_is_dyntopo(ss, brush)) {
    do_symmetrical_brush_actions(
        scene, sd, ob, sculpt_topology_update, ups, tool_settings.paint_mode);
  }

  do_symmetrical_brush_actions(scene, sd, ob, do_brush_action, ups, tool_settings.paint_mode);

  /* Hack to fix noise texture tearing mesh. */
  sculpt_fix_noise_tear(sd, ob);

  /* TODO(sergey): This is not really needed for the solid shading,
   * which does use pBVH drawing anyway, but texture and wireframe
   * requires this.
   *
   * Could be optimized later, but currently don't think it's so
   * much common scenario.
   *
   * Same applies to the DEG_id_tag_update() invoked from
   * sculpt_flush_update_step().
   *
   * For some brushes, flushing is done in the brush code itself.
   */
  if ((ELEM(brush.sculpt_tool, SCULPT_TOOL_BOUNDARY, SCULPT_TOOL_CLOTH, SCULPT_TOOL_POSE) ||
       ss.pbvh->type() != bke::pbvh::Type::Mesh))
  {
    if (ss.deform_modifiers_active) {
      SCULPT_flush_stroke_deform(sd, ob, sculpt_tool_is_proxy_used(brush.sculpt_tool));
    }
    else if (ss.shapekey_active) {
      sculpt_update_keyblock(ob);
    }
  }

  ss.cache->first_time = false;
  copy_v3_v3(ss.cache->true_last_location, ss.cache->true_location);

  /* Cleanup. */
  if (brush.sculpt_tool == SCULPT_TOOL_MASK) {
    flush_update_step(C, UpdateType::Mask);
  }
  else if (SCULPT_tool_is_paint(brush.sculpt_tool)) {
    if (SCULPT_use_image_paint_brush(tool_settings.paint_mode, ob)) {
      flush_update_step(C, UpdateType::Image);
    }
    else {
      flush_update_step(C, UpdateType::Color);
    }
  }
  else {
    flush_update_step(C, UpdateType::Position);
  }
}

static void sculpt_brush_exit_tex(Sculpt &sd)
{
  Brush *brush = BKE_paint_brush(&sd.paint);
  const MTex *mask_tex = BKE_brush_mask_texture_get(brush, OB_MODE_SCULPT);

  if (mask_tex->tex && mask_tex->tex->nodetree) {
    ntreeTexEndExecTree(mask_tex->tex->nodetree->runtime->execdata);
  }
}

static void sculpt_stroke_done(const bContext *C, PaintStroke * /*stroke*/)
{
  Object &ob = *CTX_data_active_object(C);
  SculptSession &ss = *ob.sculpt;
  Sculpt &sd = *CTX_data_tool_settings(C)->sculpt;
  ToolSettings *tool_settings = CTX_data_tool_settings(C);

  /* Finished. */
  if (!ss.cache) {
    sculpt_brush_exit_tex(sd);
    return;
  }
  UnifiedPaintSettings *ups = &CTX_data_tool_settings(C)->unified_paint_settings;
  Brush *brush = BKE_paint_brush(&sd.paint);
  BLI_assert(brush == ss.cache->brush); /* const, so we shouldn't change. */
  ups->draw_inverted = false;

  SCULPT_stroke_modifiers_check(C, ob, *brush);

  /* Alt-Smooth. */
  if (ss.cache->alt_smooth) {
    smooth_brush_toggle_off(C, &sd.paint, ss.cache);
    /* Refresh the brush pointer in case we switched brush in the toggle function. */
    brush = BKE_paint_brush(&sd.paint);
  }

  BKE_pbvh_node_color_buffer_free(*ss.pbvh);
  MEM_delete(ss.cache);
  ss.cache = nullptr;

  sculpt_stroke_undo_end(C, brush);

  if (brush->sculpt_tool == SCULPT_TOOL_MASK) {
    flush_update_done(C, ob, UpdateType::Mask);
  }
  else if (brush->sculpt_tool == SCULPT_TOOL_PAINT) {
    if (SCULPT_use_image_paint_brush(tool_settings->paint_mode, ob)) {
      flush_update_done(C, ob, UpdateType::Image);
    }
    else {
      BKE_sculpt_attributes_destroy_temporary_stroke(&ob);
      flush_update_done(C, ob, UpdateType::Color);
    }
  }
  else {
    flush_update_done(C, ob, UpdateType::Position);
  }

  WM_event_add_notifier(C, NC_OBJECT | ND_DRAW, &ob);
  sculpt_brush_exit_tex(sd);
}

static int sculpt_brush_stroke_invoke(bContext *C, wmOperator *op, const wmEvent *event)
{
  PaintStroke *stroke;
  int ignore_background_click;
  int retval;
  Object &ob = *CTX_data_active_object(C);

  const View3D *v3d = CTX_wm_view3d(C);
  const Base *base = CTX_data_active_base(C);
  /* Test that ob is visible; otherwise we won't be able to get evaluated data
   * from the depsgraph. We do this here instead of SCULPT_mode_poll
   * to avoid falling through to the translate operator in the
   * global view3d keymap. */
  if (!BKE_base_is_visible(v3d, base)) {
    return OPERATOR_CANCELLED;
  }

  sculpt_brush_stroke_init(C);

  Sculpt &sd = *CTX_data_tool_settings(C)->sculpt;
  Brush &brush = *BKE_paint_brush(&sd.paint);
  SculptSession &ss = *ob.sculpt;

  if (SCULPT_tool_is_paint(brush.sculpt_tool) &&
      !SCULPT_handles_colors_report(*ob.sculpt, op->reports))
  {
    return OPERATOR_CANCELLED;
  }
  if (SCULPT_tool_is_mask(brush.sculpt_tool)) {
    MultiresModifierData *mmd = BKE_sculpt_multires_active(ss.scene, &ob);
    BKE_sculpt_mask_layers_ensure(CTX_data_depsgraph_pointer(C), CTX_data_main(C), &ob, mmd);
  }
  if (!SCULPT_tool_is_attribute_only(brush.sculpt_tool) &&
      ED_sculpt_report_if_shape_key_is_locked(ob, op->reports))
  {
    return OPERATOR_CANCELLED;
  }
  if (ELEM(brush.sculpt_tool, SCULPT_TOOL_DISPLACEMENT_SMEAR, SCULPT_TOOL_DISPLACEMENT_ERASER)) {
    if (!ss.pbvh || ss.pbvh->type() != bke::pbvh::Type::Grids) {
      BKE_report(op->reports, RPT_ERROR, "Only supported in multiresolution mode");
      return OPERATOR_CANCELLED;
    }
  }

  stroke = paint_stroke_new(C,
                            op,
                            SCULPT_stroke_get_location,
                            sculpt_stroke_test_start,
                            sculpt_stroke_update_step,
                            nullptr,
                            sculpt_stroke_done,
                            event->type);

  op->customdata = stroke;

  /* For tablet rotation. */
  ignore_background_click = RNA_boolean_get(op->ptr, "ignore_background_click");
  const float mval[2] = {float(event->mval[0]), float(event->mval[1])};
  if (ignore_background_click && !over_mesh(C, op, mval)) {
    paint_stroke_free(C, op, static_cast<PaintStroke *>(op->customdata));
    return OPERATOR_PASS_THROUGH;
  }

  retval = op->type->modal(C, op, event);
  if (ELEM(retval, OPERATOR_FINISHED, OPERATOR_CANCELLED)) {
    paint_stroke_free(C, op, static_cast<PaintStroke *>(op->customdata));
    return retval;
  }
  /* Add modal handler. */
  WM_event_add_modal_handler(C, op);

  OPERATOR_RETVAL_CHECK(retval);
  BLI_assert(retval == OPERATOR_RUNNING_MODAL);

  return OPERATOR_RUNNING_MODAL;
}

static int sculpt_brush_stroke_exec(bContext *C, wmOperator *op)
{
  sculpt_brush_stroke_init(C);

  op->customdata = paint_stroke_new(C,
                                    op,
                                    SCULPT_stroke_get_location,
                                    sculpt_stroke_test_start,
                                    sculpt_stroke_update_step,
                                    nullptr,
                                    sculpt_stroke_done,
                                    0);

  /* Frees op->customdata. */
  paint_stroke_exec(C, op, static_cast<PaintStroke *>(op->customdata));

  return OPERATOR_FINISHED;
}

static void sculpt_brush_stroke_cancel(bContext *C, wmOperator *op)
{
  using namespace blender::ed::sculpt_paint;
  Object &ob = *CTX_data_active_object(C);
  SculptSession &ss = *ob.sculpt;
  Sculpt &sd = *CTX_data_tool_settings(C)->sculpt;
  const Brush &brush = *BKE_paint_brush_for_read(&sd.paint);

  /* XXX Canceling strokes that way does not work with dynamic topology,
   *     user will have to do real undo for now. See #46456. */
  if (ss.cache && !dyntopo::stroke_is_dyntopo(ss, brush)) {
    undo::restore_from_undo_step(sd, ob);
  }

  paint_stroke_cancel(C, op, static_cast<PaintStroke *>(op->customdata));

  MEM_delete(ss.cache);
  ss.cache = nullptr;

  sculpt_brush_exit_tex(sd);
}

static int sculpt_brush_stroke_modal(bContext *C, wmOperator *op, const wmEvent *event)
{
  return paint_stroke_modal(C, op, event, (PaintStroke **)&op->customdata);
}

static void sculpt_redo_empty_ui(bContext * /*C*/, wmOperator * /*op*/) {}

void SCULPT_OT_brush_stroke(wmOperatorType *ot)
{
  /* Identifiers. */
  ot->name = "Sculpt";
  ot->idname = "SCULPT_OT_brush_stroke";
  ot->description = "Sculpt a stroke into the geometry";

  /* API callbacks. */
  ot->invoke = sculpt_brush_stroke_invoke;
  ot->modal = sculpt_brush_stroke_modal;
  ot->exec = sculpt_brush_stroke_exec;
  ot->poll = SCULPT_poll;
  ot->cancel = sculpt_brush_stroke_cancel;
  ot->ui = sculpt_redo_empty_ui;

  /* Flags (sculpt does its own undo? (ton)). */
  ot->flag = OPTYPE_BLOCKING;

  /* Properties. */

  paint_stroke_operator_properties(ot);

  RNA_def_boolean(ot->srna,
                  "ignore_background_click",
                  false,
                  "Ignore Background Click",
                  "Clicks on the background do not start the stroke");
}

/* Fake Neighbors. */
/* This allows the sculpt tools to work on meshes with multiple connected components as they had
 * only one connected component. When initialized and enabled, the sculpt API will return extra
 * connectivity neighbors that are not in the real mesh. These neighbors are calculated for each
 * vertex using the minimum distance to a vertex that is in a different connected component. */

/* The fake neighbors first need to be ensured to be initialized.
 * After that tools which needs fake neighbors functionality need to
 * temporarily enable it:
 *
 *   void my_awesome_sculpt_tool() {
 *     SCULPT_fake_neighbors_ensure(object, brush->disconnected_distance_max);
 *     SCULPT_fake_neighbors_enable(ob);
 *
 *     ... Logic of the tool ...
 *     SCULPT_fake_neighbors_disable(ob);
 *   }
 *
 * Such approach allows to keep all the connectivity information ready for reuse
 * (without having lag prior to every stroke), but also makes it so the affect
 * is localized to a specific brushes and tools only. */

enum {
  SCULPT_TOPOLOGY_ID_NONE,
  SCULPT_TOPOLOGY_ID_DEFAULT,
};

static void fake_neighbor_init(SculptSession &ss, const float max_dist)
{
  const int totvert = SCULPT_vertex_count_get(ss);
  ss.fake_neighbors.fake_neighbor_index = static_cast<int *>(
      MEM_malloc_arrayN(totvert, sizeof(int), "fake neighbor"));
  for (int i = 0; i < totvert; i++) {
    ss.fake_neighbors.fake_neighbor_index[i] = FAKE_NEIGHBOR_NONE;
  }

  ss.fake_neighbors.current_max_distance = max_dist;
}

static void fake_neighbor_add(SculptSession &ss, PBVHVertRef v_a, PBVHVertRef v_b)
{
  int v_index_a = BKE_pbvh_vertex_to_index(*ss.pbvh, v_a);
  int v_index_b = BKE_pbvh_vertex_to_index(*ss.pbvh, v_b);

  if (ss.fake_neighbors.fake_neighbor_index[v_index_a] == FAKE_NEIGHBOR_NONE) {
    ss.fake_neighbors.fake_neighbor_index[v_index_a] = v_index_b;
    ss.fake_neighbors.fake_neighbor_index[v_index_b] = v_index_a;
  }
}

static void sculpt_pose_fake_neighbors_free(SculptSession &ss)
{
  MEM_SAFE_FREE(ss.fake_neighbors.fake_neighbor_index);
}

struct NearestVertexFakeNeighborData {
  PBVHVertRef nearest_vertex;
  float nearest_vertex_distance_sq;
  int current_topology_id;
};

static void do_fake_neighbor_search_task(SculptSession &ss,
                                         const float nearest_vertex_search_co[3],
                                         const float max_distance_sq,
                                         bke::pbvh::Node *node,
                                         NearestVertexFakeNeighborData *nvtd)
{
  PBVHVertexIter vd;
  BKE_pbvh_vertex_iter_begin (*ss.pbvh, node, vd, PBVH_ITER_UNIQUE) {
    int vd_topology_id = SCULPT_vertex_island_get(ss, vd.vertex);
    if (vd_topology_id != nvtd->current_topology_id &&
        ss.fake_neighbors.fake_neighbor_index[vd.index] == FAKE_NEIGHBOR_NONE)
    {
      float distance_squared = len_squared_v3v3(vd.co, nearest_vertex_search_co);
      if (distance_squared < nvtd->nearest_vertex_distance_sq &&
          distance_squared < max_distance_sq)
      {
        nvtd->nearest_vertex = vd.vertex;
        nvtd->nearest_vertex_distance_sq = distance_squared;
      }
    }
  }
  BKE_pbvh_vertex_iter_end;
}

static PBVHVertRef fake_neighbor_search(Object &ob, const PBVHVertRef vertex, float max_distance)
{
  SculptSession &ss = *ob.sculpt;

  const float3 center = SCULPT_vertex_co_get(ss, vertex);
  const float max_distance_sq = max_distance * max_distance;

  Vector<bke::pbvh::Node *> nodes = bke::pbvh::search_gather(*ss.pbvh, [&](bke::pbvh::Node &node) {
    return node_in_sphere(node, center, max_distance_sq, false);
  });
  if (nodes.is_empty()) {
    return BKE_pbvh_make_vref(PBVH_REF_NONE);
  }

  const float3 nearest_vertex_search_co = SCULPT_vertex_co_get(ss, vertex);

  NearestVertexFakeNeighborData nvtd;
  nvtd.nearest_vertex.i = -1;
  nvtd.nearest_vertex_distance_sq = FLT_MAX;
  nvtd.current_topology_id = SCULPT_vertex_island_get(ss, vertex);

  nvtd = threading::parallel_reduce(
      nodes.index_range(),
      1,
      nvtd,
      [&](const IndexRange range, NearestVertexFakeNeighborData nvtd) {
        for (const int i : range) {
          do_fake_neighbor_search_task(
              ss, nearest_vertex_search_co, max_distance_sq, nodes[i], &nvtd);
        }
        return nvtd;
      },
      [](const NearestVertexFakeNeighborData &a, const NearestVertexFakeNeighborData &b) {
        NearestVertexFakeNeighborData joined = a;
        if (joined.nearest_vertex.i == PBVH_REF_NONE) {
          joined.nearest_vertex = b.nearest_vertex;
          joined.nearest_vertex_distance_sq = b.nearest_vertex_distance_sq;
        }
        else if (b.nearest_vertex_distance_sq < joined.nearest_vertex_distance_sq) {
          joined.nearest_vertex = b.nearest_vertex;
          joined.nearest_vertex_distance_sq = b.nearest_vertex_distance_sq;
        }
        return joined;
      });

  return nvtd.nearest_vertex;
}

struct SculptTopologyIDFloodFillData {
  int next_id;
};

}  // namespace blender::ed::sculpt_paint

namespace blender::ed::sculpt_paint::boundary {

void ensure_boundary_info(Object &object)
{
  SculptSession &ss = *object.sculpt;
  if (!ss.vertex_info.boundary.is_empty()) {
    return;
  }

  Mesh *base_mesh = BKE_mesh_from_object(&object);

  ss.vertex_info.boundary.resize(base_mesh->verts_num);
  Array<int> adjacent_faces_edge_count(base_mesh->edges_num, 0);
  array_utils::count_indices(base_mesh->corner_edges(), adjacent_faces_edge_count);

  const Span<int2> edges = base_mesh->edges();
  for (const int e : edges.index_range()) {
    if (adjacent_faces_edge_count[e] < 2) {
      const int2 &edge = edges[e];
      ss.vertex_info.boundary[edge[0]].set();
      ss.vertex_info.boundary[edge[1]].set();
    }
  }
}

}  // namespace blender::ed::sculpt_paint::boundary

void SCULPT_fake_neighbors_ensure(Object &ob, const float max_dist)
{
  using namespace blender::ed::sculpt_paint;
  SculptSession &ss = *ob.sculpt;
  const int totvert = SCULPT_vertex_count_get(ss);

  /* Fake neighbors were already initialized with the same distance, so no need to be
   * recalculated.
   */
  if (ss.fake_neighbors.fake_neighbor_index && ss.fake_neighbors.current_max_distance == max_dist)
  {
    return;
  }

  SCULPT_topology_islands_ensure(ob);
  fake_neighbor_init(ss, max_dist);

  for (int i = 0; i < totvert; i++) {
    const PBVHVertRef from_v = BKE_pbvh_index_to_vertex(*ss.pbvh, i);

    /* This vertex does not have a fake neighbor yet, search one for it. */
    if (ss.fake_neighbors.fake_neighbor_index[i] == FAKE_NEIGHBOR_NONE) {
      const PBVHVertRef to_v = fake_neighbor_search(ob, from_v, max_dist);
      if (to_v.i != PBVH_REF_NONE) {
        /* Add the fake neighbor if available. */
        fake_neighbor_add(ss, from_v, to_v);
      }
    }
  }
}

void SCULPT_fake_neighbors_enable(Object &ob)
{
  SculptSession &ss = *ob.sculpt;
  BLI_assert(ss.fake_neighbors.fake_neighbor_index != nullptr);
  ss.fake_neighbors.use_fake_neighbors = true;
}

void SCULPT_fake_neighbors_disable(Object &ob)
{
  SculptSession &ss = *ob.sculpt;
  BLI_assert(ss.fake_neighbors.fake_neighbor_index != nullptr);
  ss.fake_neighbors.use_fake_neighbors = false;
}

void SCULPT_fake_neighbors_free(Object &ob)
{
  using namespace blender::ed::sculpt_paint;
  SculptSession &ss = *ob.sculpt;
  sculpt_pose_fake_neighbors_free(ss);
}

bool SCULPT_vertex_is_occluded(SculptSession &ss, PBVHVertRef vertex, bool original)
{
  using namespace blender;
  float ray_start[3], ray_end[3], ray_normal[3], face_normal[3];
  float co[3];

  copy_v3_v3(co, SCULPT_vertex_co_get(ss, vertex));

  ViewContext *vc = ss.cache ? ss.cache->vc : &ss.filter_cache->vc;

  const blender::float2 mouse = ED_view3d_project_float_v2_m4(
      vc->region, co, ss.cache ? ss.cache->projection_mat : ss.filter_cache->viewmat);

  int depth = SCULPT_raycast_init(vc, mouse, ray_end, ray_start, ray_normal, original);

  negate_v3(ray_normal);

  copy_v3_v3(ray_start, SCULPT_vertex_co_get(ss, vertex));
  madd_v3_v3fl(ray_start, ray_normal, 0.002);

  SculptRaycastData srd = {nullptr};
  srd.original = original;
  srd.ss = &ss;
  srd.hit = false;
  srd.ray_start = ray_start;
  srd.ray_normal = ray_normal;
  srd.depth = depth;
  srd.face_normal = face_normal;
  srd.corner_verts = ss.corner_verts;
  if (ss.pbvh->type() == bke::pbvh::Type::Mesh) {
    srd.corner_tris = BKE_pbvh_get_mesh(*ss.pbvh)->corner_tris();
    srd.corner_tri_faces = BKE_pbvh_get_mesh(*ss.pbvh)->corner_tri_faces();
  }

  isect_ray_tri_watertight_v3_precalc(&srd.isect_precalc, ray_normal);
  bke::pbvh::raycast(
      *ss.pbvh,
      [&](bke::pbvh::Node &node, float *tmin) { sculpt_raycast_cb(node, srd, tmin); },
      ray_start,
      ray_normal,
      srd.original);

  return srd.hit;
}

void SCULPT_stroke_id_next(Object &ob)
{
  /* Manually wrap in int32 space to avoid tripping up undefined behavior
   * sanitizers.
   */
  ob.sculpt->stroke_id = uchar((int(ob.sculpt->stroke_id) + 1) & 255);
}

void SCULPT_stroke_id_ensure(Object &ob)
{
  using namespace blender;
  SculptSession &ss = *ob.sculpt;

  if (!ss.attrs.automasking_stroke_id) {
    SculptAttributeParams params = {0};
    ss.attrs.automasking_stroke_id = BKE_sculpt_attribute_ensure(
        &ob,
        bke::AttrDomain::Point,
        CD_PROP_INT8,
        SCULPT_ATTRIBUTE_NAME(automasking_stroke_id),
        &params);
  }
}

int SCULPT_vertex_island_get(const SculptSession &ss, PBVHVertRef vertex)
{
  if (ss.attrs.topology_island_key) {
    return *static_cast<uint8_t *>(SCULPT_vertex_attr_get(vertex, ss.attrs.topology_island_key));
  }

  return -1;
}

void SCULPT_topology_islands_invalidate(SculptSession &ss)
{
  ss.islands_valid = false;
}

void SCULPT_topology_islands_ensure(Object &ob)
{
  using namespace blender;
  using namespace blender::ed::sculpt_paint;
  SculptSession &ss = *ob.sculpt;

  if (ss.attrs.topology_island_key && ss.islands_valid &&
      ss.pbvh->type() != bke::pbvh::Type::BMesh)
  {
    return;
  }

  SculptAttributeParams params;
  params.permanent = params.stroke_only = params.simple_array = false;

  ss.attrs.topology_island_key = BKE_sculpt_attribute_ensure(
      &ob,
      bke::AttrDomain::Point,
      CD_PROP_INT8,
      SCULPT_ATTRIBUTE_NAME(topology_island_key),
      &params);
  SCULPT_vertex_random_access_ensure(ss);

  int totvert = SCULPT_vertex_count_get(ss);
  Set<PBVHVertRef> visit;
  Vector<PBVHVertRef> stack;
  uint8_t island_nr = 0;

  for (int i = 0; i < totvert; i++) {
    PBVHVertRef vertex = BKE_pbvh_index_to_vertex(*ss.pbvh, i);

    if (visit.contains(vertex)) {
      continue;
    }

    stack.clear();
    stack.append(vertex);
    visit.add(vertex);

    while (stack.size()) {
      PBVHVertRef vertex2 = stack.pop_last();
      SculptVertexNeighborIter ni;

      *static_cast<uint8_t *>(
          SCULPT_vertex_attr_get(vertex2, ss.attrs.topology_island_key)) = island_nr;

      SCULPT_VERTEX_DUPLICATES_AND_NEIGHBORS_ITER_BEGIN (ss, vertex2, ni) {
        if (visit.add(ni.vertex) && hide::vert_any_face_visible_get(ss, ni.vertex)) {
          stack.append(ni.vertex);
        }
      }
      SCULPT_VERTEX_NEIGHBORS_ITER_END(ni);
    }

    island_nr++;
  }

  ss.islands_valid = true;
}

void SCULPT_cube_tip_init(const Sculpt & /*sd*/,
                          const Object &ob,
                          const Brush &brush,
                          float mat[4][4])
{
  using namespace blender::ed::sculpt_paint;
  SculptSession &ss = *ob.sculpt;
  float scale[4][4];
  float tmat[4][4];
  float unused[4][4];

  zero_m4(mat);
  calc_brush_local_mat(0.0, ob, unused, mat);

  /* NOTE: we ignore the radius scaling done inside of calc_brush_local_mat to
   * duplicate prior behavior.
   *
   * TODO: try disabling this and check that all edge cases work properly.
   */
  normalize_m4(mat);

  scale_m4_fl(scale, ss.cache->radius);
  mul_m4_m4m4(tmat, mat, scale);
  mul_v3_fl(tmat[1], brush.tip_scale_x);
  invert_m4_m4(mat, tmat);
}
/** \} */

namespace blender::ed::sculpt_paint {

void gather_grids_positions(const CCGKey &key,
                            const Span<CCGElem *> elems,
                            const Span<int> grids,
                            const MutableSpan<float3> positions)
{
  BLI_assert(grids.size() * key.grid_area == positions.size());

  for (const int i : grids.index_range()) {
    CCGElem *elem = elems[grids[i]];
    const int start = i * key.grid_area;
    for (const int offset : IndexRange(key.grid_area)) {
      positions[start + offset] = CCG_elem_offset_co(key, elem, offset);
    }
  }
}

void gather_bmesh_positions(const Set<BMVert *, 0> &verts, const MutableSpan<float3> positions)
{
  BLI_assert(verts.size() == positions.size());

  int i = 0;
  for (const BMVert *vert : verts) {
    positions[i] = vert->co;
    i++;
  }
}

void gather_grids_normals(const SubdivCCG &subdiv_ccg,
                          const Span<int> grids,
                          const MutableSpan<float3> normals)
{
  const CCGKey key = BKE_subdiv_ccg_key_top_level(subdiv_ccg);
  const Span<CCGElem *> elems = subdiv_ccg.grids;
  BLI_assert(grids.size() * key.grid_area == normals.size());

  for (const int i : grids.index_range()) {
    CCGElem *elem = elems[grids[i]];
    const int start = i * key.grid_area;
    for (const int offset : IndexRange(key.grid_area)) {
      normals[start + offset] = CCG_elem_offset_no(key, elem, offset);
    }
  }
}

void gather_bmesh_normals(const Set<BMVert *, 0> &verts, const MutableSpan<float3> normals)
{
  int i = 0;
  for (const BMVert *vert : verts) {
    normals[i] = vert->no;
    i++;
  }
}

template<typename T>
void gather_data_mesh(const Span<T> src, const Span<int> indices, const MutableSpan<T> dst)
{
  BLI_assert(indices.size() == dst.size());

  for (const int i : indices.index_range()) {
    dst[i] = src[indices[i]];
  }
}

template<typename T>
void gather_data_grids(const SubdivCCG &subdiv_ccg,
                       const Span<T> src,
                       const Span<int> grids,
                       const MutableSpan<T> node_data)
{
  const CCGKey key = BKE_subdiv_ccg_key_top_level(subdiv_ccg);
  BLI_assert(grids.size() * key.grid_area == node_data.size());

  for (const int i : grids.index_range()) {
    const int node_start = i * key.grid_area;
    const int grids_start = grids[i] * key.grid_area;
    node_data.slice(node_start, key.grid_area).copy_from(src.slice(grids_start, key.grid_area));
  }
}

template<typename T>
void gather_data_vert_bmesh(const Span<T> src,
                            const Set<BMVert *, 0> &verts,
                            const MutableSpan<T> node_data)
{
  BLI_assert(verts.size() == node_data.size());

  int i = 0;
  for (const BMVert *vert : verts) {
    node_data[i] = src[BM_elem_index_get(vert)];
    i++;
  }
}

template<typename T>
void scatter_data_mesh(const Span<T> src, const Span<int> indices, const MutableSpan<T> dst)
{
  BLI_assert(indices.size() == src.size());

  for (const int i : indices.index_range()) {
    dst[indices[i]] = src[i];
  }
}

template<typename T>
void scatter_data_grids(const SubdivCCG &subdiv_ccg,
                        const Span<T> node_data,
                        const Span<int> grids,
                        const MutableSpan<T> dst)
{
  const CCGKey key = BKE_subdiv_ccg_key_top_level(subdiv_ccg);
  BLI_assert(grids.size() * key.grid_area == node_data.size());

  for (const int i : grids.index_range()) {
    const int node_start = i * key.grid_area;
    const int grids_start = grids[i] * key.grid_area;
    dst.slice(grids_start, key.grid_area).copy_from(node_data.slice(node_start, key.grid_area));
  }
}

template<typename T>
void scatter_data_vert_bmesh(const Span<T> node_data,
                             const Set<BMVert *, 0> &verts,
                             const MutableSpan<T> dst)
{
  BLI_assert(verts.size() == node_data.size());

  int i = 0;
  for (const BMVert *vert : verts) {
    dst[BM_elem_index_get(vert)] = node_data[i];
    i++;
  }
}

template void gather_data_mesh<float>(Span<float>, Span<int>, MutableSpan<float>);
template void gather_data_mesh<float3>(Span<float3>, Span<int>, MutableSpan<float3>);
template void gather_data_grids<float>(const SubdivCCG &,
                                       Span<float>,
                                       Span<int>,
                                       MutableSpan<float>);
template void gather_data_grids<float3>(const SubdivCCG &,
                                        Span<float3>,
                                        Span<int>,
                                        MutableSpan<float3>);
template void gather_data_vert_bmesh<float>(Span<float>,
                                            const Set<BMVert *, 0> &,
                                            MutableSpan<float>);
template void gather_data_vert_bmesh<float3>(Span<float3>,
                                             const Set<BMVert *, 0> &,
                                             MutableSpan<float3>);

template void scatter_data_mesh<float>(Span<float>, Span<int>, MutableSpan<float>);
template void scatter_data_mesh<float3>(Span<float3>, Span<int>, MutableSpan<float3>);
template void scatter_data_grids<float>(const SubdivCCG &,
                                        Span<float>,
                                        Span<int>,
                                        MutableSpan<float>);
template void scatter_data_grids<float3>(const SubdivCCG &,
                                         Span<float3>,
                                         Span<int>,
                                         MutableSpan<float3>);
template void scatter_data_vert_bmesh<float>(Span<float>,
                                             const Set<BMVert *, 0> &,
                                             MutableSpan<float>);
template void scatter_data_vert_bmesh<float3>(Span<float3>,
                                              const Set<BMVert *, 0> &,
                                              MutableSpan<float3>);

void fill_factor_from_hide(const Mesh &mesh,
                           const Span<int> verts,
                           const MutableSpan<float> r_factors)
{
  BLI_assert(verts.size() == r_factors.size());

  /* TODO: Avoid overhead of accessing attributes for every bke::pbvh::Tree node. */
  const bke::AttributeAccessor attributes = mesh.attributes();
  if (const VArray hide_vert = *attributes.lookup<bool>(".hide_vert", bke::AttrDomain::Point)) {
    const VArraySpan span(hide_vert);
    for (const int i : verts.index_range()) {
      r_factors[i] = span[verts[i]] ? 0.0f : 1.0f;
    }
  }
  else {
    r_factors.fill(1.0f);
  }
}

void fill_factor_from_hide(const SubdivCCG &subdiv_ccg,
                           const Span<int> grids,
                           const MutableSpan<float> r_factors)
{
  const CCGKey key = BKE_subdiv_ccg_key_top_level(subdiv_ccg);
  BLI_assert(grids.size() * key.grid_area == r_factors.size());

  const BitGroupVector<> &grid_hidden = subdiv_ccg.grid_hidden;
  if (grid_hidden.is_empty()) {
    r_factors.fill(1.0f);
    return;
  }
  for (const int i : grids.index_range()) {
    const BitSpan hidden = grid_hidden[grids[i]];
    const int start = i * key.grid_area;
    for (const int offset : IndexRange(key.grid_area)) {
      r_factors[start + offset] = hidden[offset] ? 0.0f : 1.0f;
    }
  }
}

void fill_factor_from_hide(const Set<BMVert *, 0> &verts, const MutableSpan<float> r_factors)
{
  BLI_assert(verts.size() == r_factors.size());

  int i = 0;
  for (const BMVert *vert : verts) {
    r_factors[i] = BM_elem_flag_test_bool(vert, BM_ELEM_HIDDEN) ? 0.0f : 1.0f;
    i++;
  }
}

void fill_factor_from_hide_and_mask(const Mesh &mesh,
                                    const Span<int> verts,
                                    const MutableSpan<float> r_factors)
{
  BLI_assert(verts.size() == r_factors.size());

  /* TODO: Avoid overhead of accessing attributes for every bke::pbvh::Tree node. */
  const bke::AttributeAccessor attributes = mesh.attributes();
  if (const VArray mask = *attributes.lookup<float>(".sculpt_mask", bke::AttrDomain::Point)) {
    const VArraySpan span(mask);
    for (const int i : verts.index_range()) {
      r_factors[i] = 1.0f - span[verts[i]];
    }
  }
  else {
    r_factors.fill(1.0f);
  }

  if (const VArray hide_vert = *attributes.lookup<bool>(".hide_vert", bke::AttrDomain::Point)) {
    const VArraySpan span(hide_vert);
    for (const int i : verts.index_range()) {
      if (span[verts[i]]) {
        r_factors[i] = 0.0f;
      }
    }
  }
}

void fill_factor_from_hide_and_mask(const BMesh &bm,
                                    const Set<BMVert *, 0> &verts,
                                    const MutableSpan<float> r_factors)
{
  BLI_assert(verts.size() == r_factors.size());

  /* TODO: Avoid overhead of accessing attributes for every bke::pbvh::Tree node. */
  const int mask_offset = CustomData_get_offset_named(&bm.vdata, CD_PROP_FLOAT, ".sculpt_mask");
  int i = 0;
  for (const BMVert *vert : verts) {
    r_factors[i] = (mask_offset == -1) ? 1.0f : 1.0f - BM_ELEM_CD_GET_FLOAT(vert, mask_offset);
    if (BM_elem_flag_test(vert, BM_ELEM_HIDDEN)) {
      r_factors[i] = 0.0f;
    }
    i++;
  }
}

void fill_factor_from_hide_and_mask(const SubdivCCG &subdiv_ccg,
                                    const Span<int> grids,
                                    const MutableSpan<float> r_factors)
{
  const CCGKey key = BKE_subdiv_ccg_key_top_level(subdiv_ccg);
  const Span<CCGElem *> elems = subdiv_ccg.grids;
  BLI_assert(grids.size() * key.grid_area == r_factors.size());

  if (key.has_mask) {
    for (const int i : grids.index_range()) {
      CCGElem *elem = elems[grids[i]];
      const int start = i * key.grid_area;
      for (const int offset : IndexRange(key.grid_area)) {
        r_factors[start + offset] = 1.0f - CCG_elem_offset_mask(key, elem, offset);
      }
    }
  }
  else {
    r_factors.fill(1.0f);
  }

  const BitGroupVector<> &grid_hidden = subdiv_ccg.grid_hidden;
  if (!grid_hidden.is_empty()) {
    for (const int i : grids.index_range()) {
      const BitSpan hidden = grid_hidden[grids[i]];
      const int start = i * key.grid_area;
      for (const int offset : IndexRange(key.grid_area)) {
        if (hidden[offset]) {
          r_factors[start + offset] = 0.0f;
        }
      }
    }
  }
}

void calc_front_face(const float3 &view_normal,
                     const Span<float3> vert_normals,
                     const Span<int> verts,
                     const MutableSpan<float> factors)
{
  BLI_assert(verts.size() == factors.size());

  for (const int i : verts.index_range()) {
    const float dot = math::dot(view_normal, vert_normals[verts[i]]);
    factors[i] *= std::max(dot, 0.0f);
  }
}

void calc_front_face(const float3 &view_normal,
                     const Span<float3> normals,
                     const MutableSpan<float> factors)
{
  BLI_assert(normals.size() == factors.size());

  for (const int i : normals.index_range()) {
    const float dot = math::dot(view_normal, normals[i]);
    factors[i] *= std::max(dot, 0.0f);
  }
}
void calc_front_face(const float3 &view_normal,
                     const SubdivCCG &subdiv_ccg,
                     const Span<int> grids,
                     const MutableSpan<float> factors)
{
  const CCGKey key = BKE_subdiv_ccg_key_top_level(subdiv_ccg);
  const Span<CCGElem *> elems = subdiv_ccg.grids;
  BLI_assert(grids.size() * key.grid_area == factors.size());

  for (const int i : grids.index_range()) {
    CCGElem *elem = elems[grids[i]];
    const int start = i * key.grid_area;
    for (const int offset : IndexRange(key.grid_area)) {
      const float dot = math::dot(view_normal, CCG_elem_offset_no(key, elem, offset));
      factors[start + offset] *= std::max(dot, 0.0f);
    }
  }
}

void calc_front_face(const float3 &view_normal,
                     const Set<BMVert *, 0> &verts,
                     const MutableSpan<float> factors)
{
  BLI_assert(verts.size() == factors.size());

  int i = 0;
  for (const BMVert *vert : verts) {
    const float dot = math::dot(view_normal, float3(vert->no));
    factors[i] *= std::max(dot, 0.0f);
    i++;
  }
}

void calc_front_face(const float3 &view_normal,
                     const Set<BMFace *, 0> &faces,
                     const MutableSpan<float> factors)
{
  BLI_assert(faces.size() == factors.size());

  int i = 0;
  for (const BMFace *face : faces) {
    const float dot = math::dot(view_normal, float3(face->no));
    factors[i] *= std::max(dot, 0.0f);
    i++;
  }
}

void filter_region_clip_factors(const SculptSession &ss,
                                const Span<float3> positions,
                                const Span<int> verts,
                                const MutableSpan<float> factors)
{
  BLI_assert(verts.size() == factors.size());

  const RegionView3D *rv3d = ss.cache ? ss.cache->vc->rv3d : ss.rv3d;
  const View3D *v3d = ss.cache ? ss.cache->vc->v3d : ss.v3d;
  if (!RV3D_CLIPPING_ENABLED(v3d, rv3d)) {
    return;
  }

  const ePaintSymmetryFlags mirror_symmetry_pass = ss.cache ? ss.cache->mirror_symmetry_pass :
                                                              ePaintSymmetryFlags(0);
  const int radial_symmetry_pass = ss.cache ? ss.cache->radial_symmetry_pass : 0;
  const float4x4 symm_rot_mat_inv = ss.cache ? ss.cache->symm_rot_mat_inv : float4x4::identity();
  for (const int i : verts.index_range()) {
    float3 symm_co;
    flip_v3_v3(symm_co, positions[verts[i]], mirror_symmetry_pass);
    if (radial_symmetry_pass) {
      symm_co = math::transform_point(symm_rot_mat_inv, symm_co);
    }
    if (ED_view3d_clipping_test(rv3d, symm_co, true)) {
      factors[i] = 0.0f;
    }
  }
}

void filter_region_clip_factors(const SculptSession &ss,
                                const Span<float3> positions,
                                const MutableSpan<float> factors)
{
  BLI_assert(positions.size() == factors.size());

  const RegionView3D *rv3d = ss.cache ? ss.cache->vc->rv3d : ss.rv3d;
  const View3D *v3d = ss.cache ? ss.cache->vc->v3d : ss.v3d;
  if (!RV3D_CLIPPING_ENABLED(v3d, rv3d)) {
    return;
  }

  const ePaintSymmetryFlags mirror_symmetry_pass = ss.cache ? ss.cache->mirror_symmetry_pass :
                                                              ePaintSymmetryFlags(0);
  const int radial_symmetry_pass = ss.cache ? ss.cache->radial_symmetry_pass : 0;
  const float4x4 symm_rot_mat_inv = ss.cache ? ss.cache->symm_rot_mat_inv : float4x4::identity();
  for (const int i : positions.index_range()) {
    float3 symm_co;
    flip_v3_v3(symm_co, positions[i], mirror_symmetry_pass);
    if (radial_symmetry_pass) {
      symm_co = math::transform_point(symm_rot_mat_inv, symm_co);
    }
    if (ED_view3d_clipping_test(rv3d, symm_co, true)) {
      factors[i] = 0.0f;
    }
  }
}

void calc_brush_distances(const SculptSession &ss,
                          const Span<float3> positions,
                          const Span<int> verts,
                          const eBrushFalloffShape falloff_shape,
                          const MutableSpan<float> r_distances)
{
  BLI_assert(verts.size() == r_distances.size());

  const float3 &test_location = ss.cache ? ss.cache->location : ss.cursor_location;
  if (falloff_shape == PAINT_FALLOFF_SHAPE_TUBE && (ss.cache || ss.filter_cache)) {
    /* The tube falloff shape requires the cached view normal. */
    const float3 &view_normal = ss.cache ? ss.cache->view_normal : ss.filter_cache->view_normal;
    float4 test_plane;
    plane_from_point_normal_v3(test_plane, test_location, view_normal);
    for (const int i : verts.index_range()) {
      float3 projected;
      closest_to_plane_normalized_v3(projected, test_plane, positions[verts[i]]);
      r_distances[i] = math::distance(projected, test_location);
    }
  }
  else {
    for (const int i : verts.index_range()) {
      r_distances[i] = math::distance(test_location, positions[verts[i]]);
    }
  }
}

void calc_brush_distances(const SculptSession &ss,
                          const Span<float3> positions,
                          const eBrushFalloffShape falloff_shape,
                          const MutableSpan<float> r_distances)
{
  BLI_assert(positions.size() == r_distances.size());

  const float3 &test_location = ss.cache ? ss.cache->location : ss.cursor_location;
  if (falloff_shape == PAINT_FALLOFF_SHAPE_TUBE && (ss.cache || ss.filter_cache)) {
    /* The tube falloff shape requires the cached view normal. */
    const float3 &view_normal = ss.cache ? ss.cache->view_normal : ss.filter_cache->view_normal;
    float4 test_plane;
    plane_from_point_normal_v3(test_plane, test_location, view_normal);
    for (const int i : positions.index_range()) {
      float3 projected;
      closest_to_plane_normalized_v3(projected, test_plane, positions[i]);
      r_distances[i] = math::distance(projected, test_location);
    }
  }
  else {
    for (const int i : positions.index_range()) {
      r_distances[i] = math::distance(test_location, positions[i]);
    }
  }
}

void filter_distances_with_radius(const float radius,
                                  const Span<float> distances,
                                  const MutableSpan<float> factors)
{
  for (const int i : distances.index_range()) {
    if (distances[i] > radius) {
      factors[i] = 0.0f;
    }
  }
}

void calc_brush_cube_distances(const SculptSession &ss,
                               const Brush &brush,
                               const float4x4 &mat,
                               const Span<float3> positions,
                               const Span<int> verts,
                               const MutableSpan<float> r_distances,
                               const MutableSpan<float> factors)
{
  BLI_assert(verts.size() == factors.size());
  BLI_assert(verts.size() == r_distances.size());

  SculptBrushTest test;
  SCULPT_brush_test_init(ss, test);
  const float tip_roundness = brush.tip_roundness;
  const float tip_scale_x = brush.tip_scale_x;
  for (const int i : verts.index_range()) {
    if (factors[i] == 0.0f) {
      r_distances[i] = FLT_MAX;
      continue;
    }
    /* TODO: Break up #SCULPT_brush_test_cube. */
    if (!SCULPT_brush_test_cube(test, positions[verts[i]], mat.ptr(), tip_roundness, tip_scale_x))
    {
      factors[i] = 0.0f;
      r_distances[i] = FLT_MAX;
    }
    r_distances[i] = test.dist;
  }
}

void calc_brush_cube_distances(const SculptSession &ss,
                               const Brush &brush,
                               const float4x4 &mat,
                               const Span<float3> positions,
                               const MutableSpan<float> r_distances,
                               const MutableSpan<float> factors)
{
  BLI_assert(positions.size() == factors.size());
  BLI_assert(positions.size() == r_distances.size());

  SculptBrushTest test;
  SCULPT_brush_test_init(ss, test);
  const float tip_roundness = brush.tip_roundness;
  const float tip_scale_x = brush.tip_scale_x;
  for (const int i : positions.index_range()) {
    if (factors[i] == 0.0f) {
      r_distances[i] = FLT_MAX;
      continue;
    }
    /* TODO: Break up #SCULPT_brush_test_cube. */
    if (!SCULPT_brush_test_cube(test, positions[i], mat.ptr(), tip_roundness, tip_scale_x)) {
      factors[i] = 0.0f;
      r_distances[i] = FLT_MAX;
    }
    r_distances[i] = test.dist;
  }
}

void apply_hardness_to_distances(const float radius,
                                 const float hardness,
                                 const MutableSpan<float> distances)
{
  if (hardness == 0.0f) {
    return;
  }
  if (hardness == 1.0f) {
    distances.fill(0.0f);
    return;
  }
  const float threshold = hardness * radius;
  const float radius_inv = math::rcp(radius);
  const float hardness_inv_rcp = math::rcp(1.0f - hardness);
  for (const int i : distances.index_range()) {
    if (distances[i] < threshold) {
      distances[i] = 0.0f;
    }
    else {
      const float radius_factor = (distances[i] * radius_inv - hardness) * hardness_inv_rcp;
      distances[i] = radius_factor * radius;
    }
  }
}

void calc_brush_strength_factors(const StrokeCache &cache,
                                 const Brush &brush,
                                 const Span<float> distances,
                                 const MutableSpan<float> factors)
{
  BKE_brush_calc_curve_factors(
      eBrushCurvePreset(brush.curve_preset), brush.curve, distances, cache.radius, factors);
}

void calc_brush_texture_factors(const SculptSession &ss,
                                const Brush &brush,
                                const Span<float3> vert_positions,
                                const Span<int> verts,
                                const MutableSpan<float> factors)
{
  BLI_assert(verts.size() == factors.size());

  const int thread_id = BLI_task_parallel_thread_id(nullptr);
  const MTex *mtex = BKE_brush_mask_texture_get(&brush, OB_MODE_SCULPT);
  if (!mtex->tex) {
    return;
  }

  for (const int i : verts.index_range()) {
    float texture_value;
    float4 texture_rgba;
    /* NOTE: This is not a thread-safe call. */
    sculpt_apply_texture(
        ss, brush, vert_positions[verts[i]], thread_id, &texture_value, texture_rgba);

    factors[i] *= texture_value;
  }
}

void calc_brush_texture_factors(const SculptSession &ss,
                                const Brush &brush,
                                const Span<float3> positions,
                                const MutableSpan<float> factors)
{
  BLI_assert(positions.size() == factors.size());

  const int thread_id = BLI_task_parallel_thread_id(nullptr);
  const MTex *mtex = BKE_brush_mask_texture_get(&brush, OB_MODE_SCULPT);
  if (!mtex->tex) {
    return;
  }

  for (const int i : positions.index_range()) {
    float texture_value;
    float4 texture_rgba;
    /* NOTE: This is not a thread-safe call. */
    sculpt_apply_texture(ss, brush, positions[i], thread_id, &texture_value, texture_rgba);

    factors[i] *= texture_value;
  }
}

void apply_translations(const Span<float3> translations,
                        const Span<int> verts,
                        const MutableSpan<float3> positions)
{
  BLI_assert(verts.size() == translations.size());

  for (const int i : verts.index_range()) {
    const int vert = verts[i];
    positions[vert] += translations[i];
  }
}

void apply_translations(const Span<float3> translations,
                        const Span<int> grids,
                        SubdivCCG &subdiv_ccg)
{
  const CCGKey key = BKE_subdiv_ccg_key_top_level(subdiv_ccg);
  const Span<CCGElem *> elems = subdiv_ccg.grids;
  BLI_assert(grids.size() * key.grid_area == translations.size());

  for (const int i : grids.index_range()) {
    CCGElem *elem = elems[grids[i]];
    const int start = i * key.grid_area;
    for (const int offset : IndexRange(key.grid_area)) {
      CCG_elem_offset_co(key, elem, offset) += translations[start + offset];
    }
  }
}

void apply_translations(const Span<float3> translations, const Set<BMVert *, 0> &verts)
{
  BLI_assert(verts.size() == translations.size());

  int i = 0;
  for (BMVert *vert : verts) {
    add_v3_v3(vert->co, translations[i]);
    i++;
  }
}

void project_translations(const MutableSpan<float3> translations, const float3 &plane)
{
  /* Equivalent to #project_plane_v3_v3v3. */
  const float len_sq = math::length_squared(plane);
  if (len_sq < std::numeric_limits<float>::epsilon()) {
    return;
  }
  const float dot_factor = -math::rcp(len_sq);
  for (const int i : translations.index_range()) {
    translations[i] += plane * math::dot(translations[i], plane) * dot_factor;
  }
}

void apply_crazyspace_to_translations(const Span<float3x3> deform_imats,
                                      const Span<int> verts,
                                      const MutableSpan<float3> translations)
{
  BLI_assert(verts.size() == translations.size());

  for (const int i : verts.index_range()) {
    translations[i] = math::transform_point(deform_imats[verts[i]], translations[i]);
  }
}

void clip_and_lock_translations(const Sculpt &sd,
                                const SculptSession &ss,
                                const Span<float3> positions,
                                const Span<int> verts,
                                const MutableSpan<float3> translations)
{
  BLI_assert(verts.size() == translations.size());

  const StrokeCache *cache = ss.cache;
  if (!cache) {
    return;
  }
  for (const int axis : IndexRange(3)) {
    if (sd.flags & (SCULPT_LOCK_X << axis)) {
      for (float3 &translation : translations) {
        translation[axis] = 0.0f;
      }
      continue;
    }

    if (!(cache->flag & (CLIP_X << axis))) {
      continue;
    }

    const float4x4 mirror(cache->clip_mirror_mtx);
    const float4x4 mirror_inverse = math::invert(mirror);
    for (const int i : verts.index_range()) {
      const int vert = verts[i];

      /* Transform into the space of the mirror plane, check translations, then transform back. */
      float3 co_mirror = math::transform_point(mirror, positions[vert]);
      if (math::abs(co_mirror[axis]) > cache->clip_tolerance[axis]) {
        continue;
      }
      /* Clear the translation in the local space of the mirror object. */
      co_mirror[axis] = 0.0f;
      const float3 co_local = math::transform_point(mirror_inverse, co_mirror);
      translations[i][axis] = co_local[axis] - positions[vert][axis];
    }
  }
}

void clip_and_lock_translations(const Sculpt &sd,
                                const SculptSession &ss,
                                const Span<float3> positions,
                                const MutableSpan<float3> translations)
{
  BLI_assert(positions.size() == translations.size());

  const StrokeCache *cache = ss.cache;
  if (!cache) {
    return;
  }
  for (const int axis : IndexRange(3)) {
    if (sd.flags & (SCULPT_LOCK_X << axis)) {
      for (float3 &translation : translations) {
        translation[axis] = 0.0f;
      }
      continue;
    }

    if (!(cache->flag & (CLIP_X << axis))) {
      continue;
    }

    const float4x4 mirror(cache->clip_mirror_mtx);
    const float4x4 mirror_inverse = math::invert(mirror);
    for (const int i : positions.index_range()) {
      /* Transform into the space of the mirror plane, check translations, then transform back. */
      float3 co_mirror = math::transform_point(mirror, positions[i]);
      if (math::abs(co_mirror[axis]) > cache->clip_tolerance[axis]) {
        continue;
      }
      /* Clear the translation in the local space of the mirror object. */
      co_mirror[axis] = 0.0f;
      const float3 co_local = math::transform_point(mirror_inverse, co_mirror);
      translations[i][axis] = co_local[axis] - positions[i][axis];
    }
  }
}

void apply_translations_to_shape_keys(Object &object,
                                      const Span<int> verts,
                                      const Span<float3> translations,
                                      const MutableSpan<float3> positions_orig)
{
  Mesh &mesh = *static_cast<Mesh *>(object.data);
  KeyBlock *active_key = BKE_keyblock_from_object(&object);
  if (!active_key) {
    return;
  }

  MutableSpan active_key_data(static_cast<float3 *>(active_key->data), active_key->totelem);
  if (active_key == mesh.key->refkey) {
    for (const int vert : verts) {
      active_key_data[vert] = positions_orig[vert];
    }
  }
  else {
    apply_translations(translations, verts, active_key_data);
  }

  /* For relative keys editing of base should update other keys. */
  if (bool *dependent = BKE_keyblock_get_dependent_keys(mesh.key, object.shapenr - 1)) {
    int i;
    LISTBASE_FOREACH_INDEX (KeyBlock *, other_key, &mesh.key->block, i) {
      if ((other_key != active_key) && dependent[i]) {
        MutableSpan<float3> data(static_cast<float3 *>(other_key->data), other_key->totelem);
        apply_translations(translations, verts, data);
      }
    }
    MEM_freeN(dependent);
  }
}

void apply_translations_to_pbvh(bke::pbvh::Tree &pbvh,
                                Span<int> verts,
                                const Span<float3> translations)
{
  if (!BKE_pbvh_is_deformed(pbvh)) {
    return;
  }
  MutableSpan<float3> pbvh_positions = BKE_pbvh_get_vert_positions(pbvh);
  for (const int i : verts.index_range()) {
    const int vert = verts[i];
    pbvh_positions[vert] += translations[i];
  }
}

void write_translations(const Sculpt &sd,
                        Object &object,
                        const Span<float3> positions_eval,
                        const Span<int> verts,
                        const MutableSpan<float3> translations,
                        const MutableSpan<float3> positions_orig)
{
  SculptSession &ss = *object.sculpt;

  clip_and_lock_translations(sd, ss, positions_eval, verts, translations);

  apply_translations_to_pbvh(*ss.pbvh, verts, translations);

  if (!ss.deform_imats.is_empty()) {
    apply_crazyspace_to_translations(ss.deform_imats, verts, translations);
  }

  apply_translations(translations, verts, positions_orig);
  apply_translations_to_shape_keys(object, verts, translations, positions_orig);
}

void scale_translations(const MutableSpan<float3> translations, const Span<float> factors)
{
  for (const int i : translations.index_range()) {
    translations[i] *= factors[i];
  }
}

void scale_translations(const MutableSpan<float3> translations, const float factor)
{
  if (factor == 1.0f) {
    return;
  }
  for (const int i : translations.index_range()) {
    translations[i] *= factor;
  }
}

void scale_factors(const MutableSpan<float> factors, const float strength)
{
  if (strength == 1.0f) {
    return;
  }
  for (float &factor : factors) {
    factor *= strength;
  }
}

void translations_from_offset_and_factors(const float3 &offset,
                                          const Span<float> factors,
                                          const MutableSpan<float3> r_translations)
{
  BLI_assert(r_translations.size() == factors.size());

  for (const int i : factors.index_range()) {
    r_translations[i] = offset * factors[i];
  }
}

void translations_from_new_positions(const Span<float3> new_positions,
                                     const Span<int> verts,
                                     const Span<float3> old_positions,
                                     const MutableSpan<float3> translations)
{
  BLI_assert(new_positions.size() == verts.size());
  for (const int i : verts.index_range()) {
    translations[i] = new_positions[i] - old_positions[verts[i]];
  }
}

void translations_from_new_positions(const Span<float3> new_positions,
                                     const Span<float3> old_positions,
                                     const MutableSpan<float3> translations)
{
  BLI_assert(new_positions.size() == old_positions.size());
  for (const int i : new_positions.index_range()) {
    translations[i] = new_positions[i] - old_positions[i];
  }
}

void transform_positions(const Span<float3> src,
                         const float4x4 &transform,
                         const MutableSpan<float3> dst)
{
  BLI_assert(src.size() == dst.size());

  for (const int i : src.index_range()) {
    dst[i] = math::transform_point(transform, src[i]);
  }
}

OffsetIndices<int> create_node_vert_offsets(Span<bke::pbvh::Node *> nodes, Array<int> &node_data)
{
  node_data.reinitialize(nodes.size() + 1);
  for (const int i : nodes.index_range()) {
    node_data[i] = bke::pbvh::node_unique_verts(*nodes[i]).size();
  }
  return offset_indices::accumulate_counts_to_offsets(node_data);
}

OffsetIndices<int> create_node_vert_offsets(Span<bke::pbvh::Node *> nodes,
                                            const CCGKey &key,
                                            Array<int> &node_data)
{
  node_data.reinitialize(nodes.size() + 1);
  for (const int i : nodes.index_range()) {
    node_data[i] = bke::pbvh::node_grid_indices(*nodes[i]).size() * key.grid_area;
  }
  return offset_indices::accumulate_counts_to_offsets(node_data);
}

OffsetIndices<int> create_node_vert_offsets_bmesh(Span<bke::pbvh::Node *> nodes,
                                                  Array<int> &node_data)
{
  node_data.reinitialize(nodes.size() + 1);
  for (const int i : nodes.index_range()) {
    node_data[i] = BKE_pbvh_bmesh_node_unique_verts(nodes[i]).size();
  }
  return offset_indices::accumulate_counts_to_offsets(node_data);
}

void calc_vert_neighbors(const OffsetIndices<int> faces,
                         const Span<int> corner_verts,
                         const GroupedSpan<int> vert_to_face,
                         const Span<bool> hide_poly,
                         const Span<int> verts,
                         const MutableSpan<Vector<int>> result)
{
  BLI_assert(result.size() == verts.size());
  BLI_assert(corner_verts.size() == faces.total_size());
  for (Vector<int> &vector : result) {
    vector.clear();
  }

  for (const int i : verts.index_range()) {
    const int vert = verts[i];
    Vector<int> &neighbors = result[i];
    for (const int face : vert_to_face[vert]) {
      if (!hide_poly.is_empty() && hide_poly[face]) {
        continue;
      }
      const int2 verts = bke::mesh::face_find_adjacent_verts(faces[face], corner_verts, vert);
      neighbors.append_non_duplicates(verts[0]);
      neighbors.append_non_duplicates(verts[1]);
    }
  }
}

void calc_vert_neighbors_interior(const OffsetIndices<int> faces,
                                  const Span<int> corner_verts,
                                  const GroupedSpan<int> vert_to_face,
                                  const BitSpan boundary_verts,
                                  const Span<bool> hide_poly,
                                  const Span<int> verts,
                                  const MutableSpan<Vector<int>> result)
{
  BLI_assert(result.size() == verts.size());
  BLI_assert(corner_verts.size() == faces.total_size());
  for (Vector<int> &vector : result) {
    vector.clear();
  }

  for (const int i : verts.index_range()) {
    const int vert = verts[i];
    Vector<int> &neighbors = result[i];
    for (const int face : vert_to_face[vert]) {
      if (!hide_poly.is_empty() && hide_poly[face]) {
        continue;
      }
      const int2 verts = bke::mesh::face_find_adjacent_verts(faces[face], corner_verts, vert);
      neighbors.append_non_duplicates(verts[0]);
      neighbors.append_non_duplicates(verts[1]);
    }

    if (boundary_verts[vert]) {
      if (neighbors.size() == 2) {
        /* Do not include neighbors of corner vertices. */
        neighbors.clear();
      }
      else {
        /* Only include other boundary vertices as neighbors of boundary vertices. */
        neighbors.remove_if([&](const int vert) { return !boundary_verts[vert]; });
      }
    }
  }
}

void calc_vert_neighbors_interior(const OffsetIndices<int> faces,
                                  const Span<int> corner_verts,
                                  const BitSpan boundary_verts,
                                  const SubdivCCG &subdiv_ccg,
                                  const Span<int> grids,
                                  const MutableSpan<Vector<SubdivCCGCoord>> result)
{
  const CCGKey key = BKE_subdiv_ccg_key_top_level(subdiv_ccg);

  BLI_assert(grids.size() * key.grid_area == result.size());

  for (const int i : grids.index_range()) {
    const int grid = grids[i];
    const int node_verts_start = i * key.grid_area;

    /* TODO: This loop could be optimized in the future by skipping unnecessary logic for
     * non-boundary grid vertices. */
    for (const int y : IndexRange(key.grid_size)) {
      for (const int x : IndexRange(key.grid_size)) {
        const int offset = CCG_grid_xy_to_index(key.grid_size, x, y);
        const int node_vert_index = node_verts_start + offset;

        SubdivCCGCoord coord{};
        coord.grid_index = grid;
        coord.x = x;
        coord.y = y;

        SubdivCCGNeighbors neighbors;
        BKE_subdiv_ccg_neighbor_coords_get(subdiv_ccg, coord, false, neighbors);

        if (BKE_subdiv_ccg_coord_is_mesh_boundary(
                faces, corner_verts, boundary_verts, subdiv_ccg, coord))
        {
          if (neighbors.coords.size() == 2) {
            /* Do not include neighbors of corner vertices. */
            neighbors.coords.clear();
          }
          else {
            /* Only include other boundary vertices as neighbors of boundary vertices. */
            neighbors.coords.remove_if([&](const SubdivCCGCoord coord) {
              return !BKE_subdiv_ccg_coord_is_mesh_boundary(
                  faces, corner_verts, boundary_verts, subdiv_ccg, coord);
            });
          }
        }
        result[node_vert_index] = neighbors.coords;
      }
    }
  }
}

void calc_vert_neighbors_interior(const Set<BMVert *, 0> &verts,
                                  MutableSpan<Vector<BMVert *>> result)
{
  BLI_assert(verts.size() == result.size());
  Vector<BMVert *, 64> neighbor_data;

  int i = 0;
  for (BMVert *vert : verts) {
    neighbor_data.clear();
    vert_neighbors_get_interior_bmesh(*vert, neighbor_data);
    result[i] = neighbor_data;
    i++;
  }
}

void calc_translations_to_plane(const Span<float3> vert_positions,
                                const Span<int> verts,
                                const float4 &plane,
                                const MutableSpan<float3> translations)
{
  for (const int i : verts.index_range()) {
    const float3 &position = vert_positions[verts[i]];
    float3 closest;
    closest_to_plane_normalized_v3(closest, plane, position);
    translations[i] = closest - position;
  }
}

void calc_translations_to_plane(const Span<float3> positions,
                                const float4 &plane,
                                const MutableSpan<float3> translations)
{
  for (const int i : positions.index_range()) {
    const float3 &position = positions[i];
    float3 closest;
    closest_to_plane_normalized_v3(closest, plane, position);
    translations[i] = closest - position;
  }
}

void filter_plane_trim_limit_factors(const Brush &brush,
                                     const StrokeCache &cache,
                                     const Span<float3> translations,
                                     const MutableSpan<float> factors)
{
  if (!(brush.flag & BRUSH_PLANE_TRIM)) {
    return;
  }
  const float threshold = cache.radius_squared * cache.plane_trim_squared;
  for (const int i : translations.index_range()) {
    if (math::length_squared(translations[i]) <= threshold) {
      factors[i] = 0.0f;
    }
  }
}

void filter_below_plane_factors(const Span<float3> vert_positions,
                                const Span<int> verts,
                                const float4 &plane,
                                const MutableSpan<float> factors)
{
  for (const int i : verts.index_range()) {
    if (plane_point_side_v3(plane, vert_positions[verts[i]]) <= 0.0f) {
      factors[i] = 0.0f;
    }
  }
}

void filter_below_plane_factors(const Span<float3> positions,
                                const float4 &plane,
                                const MutableSpan<float> factors)
{
  for (const int i : positions.index_range()) {
    if (plane_point_side_v3(plane, positions[i]) <= 0.0f) {
      factors[i] = 0.0f;
    }
  }
}

void filter_above_plane_factors(const Span<float3> vert_positions,
                                const Span<int> verts,
                                const float4 &plane,
                                const MutableSpan<float> factors)
{
  for (const int i : verts.index_range()) {
    if (plane_point_side_v3(plane, vert_positions[verts[i]]) > 0.0f) {
      factors[i] = 0.0f;
    }
  }
}

void filter_above_plane_factors(const Span<float3> positions,
                                const float4 &plane,
                                const MutableSpan<float> factors)
{
  for (const int i : positions.index_range()) {
    if (plane_point_side_v3(plane, positions[i]) > 0.0f) {
      factors[i] = 0.0f;
    }
  }
}

}  // namespace blender::ed::sculpt_paint<|MERGE_RESOLUTION|>--- conflicted
+++ resolved
@@ -139,28 +139,6 @@
  * different index for each grid.
  * \{ */
 
-<<<<<<< HEAD
-=======
-SculptMaskWriteInfo SCULPT_mask_get_for_write(SculptSession &ss)
-{
-  SculptMaskWriteInfo info;
-  switch (ss.pbvh->type()) {
-    case blender::bke::pbvh::Type::Mesh: {
-      Mesh *mesh = BKE_pbvh_get_mesh(*ss.pbvh);
-      info.layer = static_cast<float *>(CustomData_get_layer_named_for_write(
-          &mesh->vert_data, CD_PROP_FLOAT, ".sculpt_mask", mesh->verts_num));
-      break;
-    }
-    case blender::bke::pbvh::Type::BMesh:
-      info.bm_offset = CustomData_get_offset_named(&ss.bm->vdata, CD_PROP_FLOAT, ".sculpt_mask");
-      break;
-    case blender::bke::pbvh::Type::Grids:
-      break;
-  }
-  return info;
-}
-
->>>>>>> e17177c7
 void SCULPT_vertex_random_access_ensure(SculptSession &ss)
 {
   if (ss.pbvh->type() == blender::bke::pbvh::Type::BMesh) {
