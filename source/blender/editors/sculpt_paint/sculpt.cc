/* SPDX-FileCopyrightText: 2006 by Nicholas Bishop. All rights reserved.
 *
 * SPDX-License-Identifier: GPL-2.0-or-later */

/** \file
 * \ingroup edsculpt
 * Implements the Sculpt Mode Brushes.
 */

#include <cmath>
#include <cstdlib>
#include <cstring>
#include <iostream>

#include "MEM_guardedalloc.h"

#include "CLG_log.h"

#include "BLI_array_utils.hh"
#include "BLI_atomic_disjoint_set.hh"
#include "BLI_bit_span_ops.hh"
#include "BLI_blenlib.h"
#include "BLI_dial_2d.h"
#include "BLI_enumerable_thread_specific.hh"
#include "BLI_ghash.h"
#include "BLI_math_geom.h"
#include "BLI_math_matrix.h"
#include "BLI_math_matrix.hh"
#include "BLI_math_rotation.h"
#include "BLI_math_rotation.hh"
#include "BLI_set.hh"
#include "BLI_span.hh"
#include "BLI_task.h"
#include "BLI_task.hh"
#include "BLI_utildefines.h"
#include "BLI_vector.hh"

#include "DNA_brush_types.h"
#include "DNA_customdata_types.h"
#include "DNA_key_types.h"
#include "DNA_node_types.h"
#include "DNA_object_types.h"
#include "DNA_scene_types.h"

#include "BKE_attribute.hh"
#include "BKE_brush.hh"
#include "BKE_ccg.hh"
#include "BKE_colortools.hh"
#include "BKE_context.hh"
#include "BKE_customdata.hh"
#include "BKE_global.hh"
#include "BKE_image.h"
#include "BKE_key.hh"
#include "BKE_layer.hh"
#include "BKE_mesh.hh"
#include "BKE_modifier.hh"
#include "BKE_multires.hh"
#include "BKE_node_runtime.hh"
#include "BKE_object.hh"
#include "BKE_object_types.hh"
#include "BKE_paint.hh"
#include "BKE_pbvh_api.hh"
#include "BKE_report.hh"
#include "BKE_subdiv_ccg.hh"
#include "BKE_subsurf.hh"
#include "BLI_math_vector.hh"

#include "NOD_texture.h"

#include "DEG_depsgraph.hh"

#include "WM_api.hh"
#include "WM_toolsystem.hh"
#include "WM_types.hh"

#include "ED_gpencil_legacy.hh"
#include "ED_paint.hh"
#include "ED_screen.hh"
#include "ED_sculpt.hh"
#include "ED_view3d.hh"

#include "paint_intern.hh"
#include "sculpt_automask.hh"
#include "sculpt_boundary.hh"
#include "sculpt_cloth.hh"
#include "sculpt_color.hh"
#include "sculpt_dyntopo.hh"
#include "sculpt_face_set.hh"
#include "sculpt_filter.hh"
#include "sculpt_hide.hh"
#include "sculpt_intern.hh"
#include "sculpt_islands.hh"
#include "sculpt_pose.hh"
#include "sculpt_undo.hh"

#include "RNA_access.hh"
#include "RNA_define.hh"

#include "bmesh.hh"

#include "editors/sculpt_paint/brushes/types.hh"
#include "mesh_brush_common.hh"

using blender::float3;
using blender::MutableSpan;
using blender::Set;
using blender::Span;
using blender::Vector;

static CLG_LogRef LOG = {"ed.sculpt_paint"};

namespace blender::ed::sculpt_paint {

float sculpt_calc_radius(const ViewContext &vc,
                         const Brush &brush,
                         const Scene &scene,
                         const float3 location)
{
  if (!BKE_brush_use_locked_size(&scene, &brush)) {
    return paint_calc_object_space_radius(vc, location, BKE_brush_size_get(&scene, &brush));
  }
  else {
    return BKE_brush_unprojected_radius_get(&scene, &brush);
  }
}

bool report_if_shape_key_is_locked(const Object &ob, ReportList *reports)
{
  SculptSession &ss = *ob.sculpt;

  if (ss.shapekey_active && (ss.shapekey_active->flag & KEYBLOCK_LOCKED_SHAPE) != 0) {
    if (reports) {
      BKE_reportf(reports, RPT_ERROR, "The active shape key of %s is locked", ob.id.name + 2);
    }
    return true;
  }

  return false;
}

}  // namespace blender::ed::sculpt_paint

void SCULPT_vertex_random_access_ensure(SculptSession &ss)
{
  if (ss.pbvh->type() == blender::bke::pbvh::Type::BMesh) {
    BM_mesh_elem_index_ensure(ss.bm, BM_VERT);
    BM_mesh_elem_table_ensure(ss.bm, BM_VERT);
  }
}

int SCULPT_vertex_count_get(const Object &object)
{
  const SculptSession &ss = *object.sculpt;
  switch (ss.pbvh->type()) {
    case blender::bke::pbvh::Type::Mesh:
      BLI_assert(object.type == OB_MESH);
      return static_cast<const Mesh *>(object.data)->verts_num;
    case blender::bke::pbvh::Type::BMesh:
      return BM_mesh_elem_count(ss.bm, BM_VERT);
    case blender::bke::pbvh::Type::Grids:
      return BKE_pbvh_get_grid_num_verts(object);
  }

  return 0;
}

const float *SCULPT_vertex_co_get(const Depsgraph &depsgraph,
                                  const Object &object,
                                  PBVHVertRef vertex)
{
  const SculptSession &ss = *object.sculpt;
  switch (ss.pbvh->type()) {
    case blender::bke::pbvh::Type::Mesh:
      return blender::bke::pbvh::vert_positions_eval(depsgraph, object)[vertex.i];
    case blender::bke::pbvh::Type::BMesh:
      return ((BMVert *)vertex.i)->co;
    case blender::bke::pbvh::Type::Grids: {
      const CCGKey key = BKE_subdiv_ccg_key_top_level(*ss.subdiv_ccg);
      const int grid_index = vertex.i / key.grid_area;
      const int index_in_grid = vertex.i - grid_index * key.grid_area;
      CCGElem *elem = ss.subdiv_ccg->grids[grid_index];
      return CCG_elem_co(key, CCG_elem_offset(key, elem, index_in_grid));
    }
  }
  return nullptr;
}

const blender::float3 SCULPT_vertex_normal_get(const Depsgraph &depsgraph,
                                               const Object &object,
                                               PBVHVertRef vertex)
{
  const SculptSession &ss = *object.sculpt;
  switch (ss.pbvh->type()) {
    case blender::bke::pbvh::Type::Mesh: {
      const Span<float3> vert_normals = blender::bke::pbvh::vert_normals_eval(depsgraph, object);
      return vert_normals[vertex.i];
    }
    case blender::bke::pbvh::Type::BMesh: {
      BMVert *v = (BMVert *)vertex.i;
      return v->no;
    }
    case blender::bke::pbvh::Type::Grids: {
      const CCGKey key = BKE_subdiv_ccg_key_top_level(*ss.subdiv_ccg);
      const int grid_index = vertex.i / key.grid_area;
      const int index_in_grid = vertex.i - grid_index * key.grid_area;
      CCGElem *elem = ss.subdiv_ccg->grids[grid_index];
      return CCG_elem_no(key, CCG_elem_offset(key, elem, index_in_grid));
    }
  }
  BLI_assert_unreachable();
  return {};
}

namespace blender::ed::sculpt_paint {

Span<float3> vert_positions_for_grab_active_get(const Depsgraph &depsgraph, const Object &object)
{
  const SculptSession &ss = *object.sculpt;
  BLI_assert(ss.pbvh->type() == bke::pbvh::Type::Mesh);
  if (ss.shapekey_active) {
    /* Always grab active shape key if the sculpt happens on shapekey. */
    return bke::pbvh::vert_positions_eval(depsgraph, object);
  }
  /* Otherwise use the base mesh positions. */
  const Mesh &mesh = *static_cast<const Mesh *>(object.data);
  return mesh.vert_positions();
}

}  // namespace blender::ed::sculpt_paint

ePaintSymmetryFlags SCULPT_mesh_symmetry_xyz_get(const Object &object)
{
  const Mesh *mesh = static_cast<const Mesh *>(object.data);
  return ePaintSymmetryFlags(mesh->symmetry);
}

/* Sculpt Face Sets and Visibility. */

namespace blender::ed::sculpt_paint {

namespace face_set {

int active_face_set_get(const SculptSession &ss)
{
  switch (ss.pbvh->type()) {
    case bke::pbvh::Type::Mesh:
      if (!ss.face_sets) {
        return SCULPT_FACE_SET_NONE;
      }
      return ss.face_sets[ss.active_face_index];
    case bke::pbvh::Type::Grids: {
      if (!ss.face_sets) {
        return SCULPT_FACE_SET_NONE;
      }
      const int face_index = BKE_subdiv_ccg_grid_to_face_index(*ss.subdiv_ccg,
                                                               ss.active_grid_index);
      return ss.face_sets[face_index];
    }
    case bke::pbvh::Type::BMesh:
      return SCULPT_FACE_SET_NONE;
  }
  return SCULPT_FACE_SET_NONE;
}

}  // namespace face_set

namespace face_set {

int vert_face_set_get(const SculptSession &ss, PBVHVertRef vertex)
{
  switch (ss.pbvh->type()) {
    case bke::pbvh::Type::Mesh: {
      if (!ss.face_sets) {
        return SCULPT_FACE_SET_NONE;
      }
      int face_set = 0;
      for (const int face_index : ss.vert_to_face_map[vertex.i]) {
        if (ss.face_sets[face_index] > face_set) {
          face_set = ss.face_sets[face_index];
        }
      }
      return face_set;
    }
    case bke::pbvh::Type::BMesh:
      return 0;
    case bke::pbvh::Type::Grids: {
      if (!ss.face_sets) {
        return SCULPT_FACE_SET_NONE;
      }
      const CCGKey key = BKE_subdiv_ccg_key_top_level(*ss.subdiv_ccg);
      const int grid_index = vertex.i / key.grid_area;
      const int face_index = BKE_subdiv_ccg_grid_to_face_index(*ss.subdiv_ccg, grid_index);
      return ss.face_sets[face_index];
    }
  }
  return 0;
}

int vert_face_set_get(const GroupedSpan<int> vert_to_face_map,
                      const Span<int> face_sets,
                      const int vert)
{
  int face_set = std::numeric_limits<int>::lowest();
  for (const int face : vert_to_face_map[vert]) {
    face_set = std::max(face_sets[face], face_set);
  }
  return face_set;
}

bool vert_has_face_set(const GroupedSpan<int> vert_to_face_map,
                       const int *face_sets,
                       const int vert,
                       const int face_set)
{
  if (!face_sets) {
    return face_set == SCULPT_FACE_SET_NONE;
  }
  const Span<int> faces = vert_to_face_map[vert];
  return std::any_of(
      faces.begin(), faces.end(), [&](const int face) { return face_sets[face] == face_set; });
}

bool vert_has_face_set(const SubdivCCG &subdiv_ccg,
                       const int *face_sets,
                       const int grid,
                       const int face_set)
{
  if (!face_sets) {
    return face_set == SCULPT_FACE_SET_NONE;
  }
  const int face = BKE_subdiv_ccg_grid_to_face_index(subdiv_ccg, grid);
  return face_sets[face] == face_set;
}

bool vert_has_face_set(const int face_set_offset, const BMVert &vert, const int face_set)
{
  if (face_set_offset == -1) {
    return false;
  }
  BMIter iter;
  BMFace *face;
  BM_ITER_ELEM (face, &iter, &const_cast<BMVert &>(vert), BM_FACES_OF_VERT) {
    if (BM_ELEM_CD_GET_INT(face, face_set_offset) == face_set) {
      return true;
    }
  }
  return false;
}

bool vert_has_face_set(const SculptSession &ss, PBVHVertRef vertex, int face_set)
{
  switch (ss.pbvh->type()) {
    case bke::pbvh::Type::Mesh: {
      if (!ss.face_sets) {
        return face_set == SCULPT_FACE_SET_NONE;
      }
      for (const int face_index : ss.vert_to_face_map[vertex.i]) {
        if (ss.face_sets[face_index] == face_set) {
          return true;
        }
      }
      return false;
    }
    case bke::pbvh::Type::BMesh:
      return true;
    case bke::pbvh::Type::Grids: {
      if (!ss.face_sets) {
        return face_set == SCULPT_FACE_SET_NONE;
      }
      const CCGKey key = BKE_subdiv_ccg_key_top_level(*ss.subdiv_ccg);
      const int grid_index = vertex.i / key.grid_area;
      const int face_index = BKE_subdiv_ccg_grid_to_face_index(*ss.subdiv_ccg, grid_index);
      return ss.face_sets[face_index] == face_set;
    }
  }
  return true;
}

bool vert_has_unique_face_set(const SculptSession &ss, PBVHVertRef vertex)
{
  switch (ss.pbvh->type()) {
    case bke::pbvh::Type::Mesh: {
      return vert_has_unique_face_set(ss.vert_to_face_map, ss.face_sets, vertex.i);
    }
    case bke::pbvh::Type::BMesh: {
      BMVert *v = (BMVert *)vertex.i;
      return vert_has_unique_face_set(v);
    }
    case bke::pbvh::Type::Grids: {
      const CCGKey key = BKE_subdiv_ccg_key_top_level(*ss.subdiv_ccg);
      SubdivCCGCoord coord = SubdivCCGCoord::from_index(key, vertex.i);

      return vert_has_unique_face_set(
          ss.vert_to_face_map, ss.corner_verts, ss.faces, ss.face_sets, *ss.subdiv_ccg, coord);
    }
  }
  return false;
}

bool vert_has_unique_face_set(const GroupedSpan<int> vert_to_face_map,
                              const int *face_sets,
                              int vert)
{
  /* TODO: Move this check higher out of this function & make this function take empty span instead
   * of a raw pointer. */
  if (!face_sets) {
    return true;
  }
  int face_set = -1;
  for (const int face_index : vert_to_face_map[vert]) {
    if (face_set == -1) {
      face_set = face_sets[face_index];
    }
    else {
      if (face_sets[face_index] != face_set) {
        return false;
      }
    }
  }
  return true;
}

/**
 * Checks if the face sets of the adjacent faces to the edge between \a v1 and \a v2
 * in the base mesh are equal.
 */
static bool sculpt_check_unique_face_set_for_edge_in_base_mesh(
    const GroupedSpan<int> vert_to_face_map,
    const int *face_sets,
    const Span<int> corner_verts,
    const OffsetIndices<int> faces,
    int v1,
    int v2)
{
  const Span<int> vert_map = vert_to_face_map[v1];
  int p1 = -1, p2 = -1;
  for (int i = 0; i < vert_map.size(); i++) {
    const int face_i = vert_map[i];
    for (const int corner : faces[face_i]) {
      if (corner_verts[corner] == v2) {
        if (p1 == -1) {
          p1 = vert_map[i];
          break;
        }

        if (p2 == -1) {
          p2 = vert_map[i];
          break;
        }
      }
    }
  }

  if (p1 != -1 && p2 != -1) {
    return face_sets[p1] == face_sets[p2];
  }
  return true;
}

bool vert_has_unique_face_set(const GroupedSpan<int> vert_to_face_map,
                              const Span<int> corner_verts,
                              const OffsetIndices<int> faces,
                              const int *face_sets,
                              const SubdivCCG &subdiv_ccg,
                              SubdivCCGCoord coord)
{
  /* TODO: Move this check higher out of this function & make this function take empty span instead
   * of a raw pointer. */
  if (!face_sets) {
    return true;
  }
  int v1, v2;
  const SubdivCCGAdjacencyType adjacency = BKE_subdiv_ccg_coarse_mesh_adjacency_info_get(
      subdiv_ccg, coord, corner_verts, faces, v1, v2);
  switch (adjacency) {
    case SUBDIV_CCG_ADJACENT_VERTEX:
      return vert_has_unique_face_set(vert_to_face_map, face_sets, v1);
    case SUBDIV_CCG_ADJACENT_EDGE:
      return sculpt_check_unique_face_set_for_edge_in_base_mesh(
          vert_to_face_map, face_sets, corner_verts, faces, v1, v2);
    case SUBDIV_CCG_ADJACENT_NONE:
      return true;
  }
  BLI_assert_unreachable();
  return true;
}

bool vert_has_unique_face_set(const BMVert * /*vert*/)
{
  /* TODO: Obviously not fully implemented yet. Needs to be implemented for Relax Face Sets brush
   * to work. */
  return true;
}

}  // namespace face_set

/* Sculpt Neighbor Iterators */

#define SCULPT_VERTEX_NEIGHBOR_FIXED_CAPACITY 256

static void vert_neighbor_add(SculptVertexNeighborIter *iter,
                              PBVHVertRef neighbor,
                              int neighbor_index)
{
  if (iter->neighbors.contains(neighbor)) {
    return;
  }

  iter->neighbors.append(neighbor);
  iter->neighbor_indices.append(neighbor_index);
}

static void vert_neighbors_get_bmesh(PBVHVertRef vertex, SculptVertexNeighborIter *iter)
{
  BMVert *v = (BMVert *)vertex.i;
  BMIter liter;
  BMLoop *l;
  iter->num_duplicates = 0;
  iter->neighbors.clear();
  iter->neighbor_indices.clear();

  BM_ITER_ELEM (l, &liter, v, BM_LOOPS_OF_VERT) {
    const BMVert *adj_v[2] = {l->prev->v, l->next->v};
    for (int i = 0; i < ARRAY_SIZE(adj_v); i++) {
      const BMVert *v_other = adj_v[i];
      if (v_other != v) {
        vert_neighbor_add(iter, BKE_pbvh_make_vref(intptr_t(v_other)), BM_elem_index_get(v_other));
      }
    }
  }
}

Span<BMVert *> vert_neighbors_get_bmesh(BMVert &vert, Vector<BMVert *, 64> &neighbors)
{
  BMIter liter;
  BMLoop *l;
  BM_ITER_ELEM (l, &liter, &vert, BM_LOOPS_OF_VERT) {
    for (BMVert *other_vert : {l->prev->v, l->next->v}) {
      if (other_vert != &vert) {
        neighbors.append(other_vert);
      }
    }
  }
  return neighbors;
}

Span<BMVert *> vert_neighbors_get_interior_bmesh(BMVert &vert, Vector<BMVert *, 64> &neighbors)
{
  BMIter liter;
  BMLoop *l;
  BM_ITER_ELEM (l, &liter, &vert, BM_LOOPS_OF_VERT) {
    for (BMVert *other_vert : {l->prev->v, l->next->v}) {
      if (other_vert != &vert) {
        neighbors.append(other_vert);
      }
    }
  }

  if (BM_vert_is_boundary(&vert)) {
    if (neighbors.size() == 2) {
      /* Do not include neighbors of corner vertices. */
      neighbors.clear();
    }
    else {
      /* Only include other boundary vertices as neighbors of boundary vertices. */
      neighbors.remove_if([&](const BMVert *vert) { return !BM_vert_is_boundary(vert); });
    }
  }

  return neighbors;
}

static void vertex_neighbors_get_faces(const SculptSession &ss,
                                       PBVHVertRef vertex,
                                       SculptVertexNeighborIter *iter)
{
  iter->num_duplicates = 0;
  iter->neighbors.clear();
  iter->neighbor_indices.clear();

  for (const int face_i : ss.vert_to_face_map[vertex.i]) {
    if (ss.hide_poly && ss.hide_poly[face_i]) {
      /* Skip connectivity from hidden faces. */
      continue;
    }
    const IndexRange face = ss.faces[face_i];
    const int2 f_adj_v = bke::mesh::face_find_adjacent_verts(face, ss.corner_verts, vertex.i);
    for (int j = 0; j < 2; j++) {
      if (f_adj_v[j] != vertex.i) {
        vert_neighbor_add(iter, BKE_pbvh_make_vref(f_adj_v[j]), f_adj_v[j]);
      }
    }
  }

  if (ss.fake_neighbors.use_fake_neighbors) {
    BLI_assert(!ss.fake_neighbors.fake_neighbor_index.is_empty());
    if (ss.fake_neighbors.fake_neighbor_index[vertex.i] != FAKE_NEIGHBOR_NONE) {
      vert_neighbor_add(iter,
                        BKE_pbvh_make_vref(ss.fake_neighbors.fake_neighbor_index[vertex.i]),
                        ss.fake_neighbors.fake_neighbor_index[vertex.i]);
    }
  }
}

Span<int> vert_neighbors_get_mesh(const int vert,
                                  const OffsetIndices<int> faces,
                                  const Span<int> corner_verts,
                                  const GroupedSpan<int> vert_to_face,
                                  const Span<bool> hide_poly,
                                  Vector<int> &r_neighbors)
{
  r_neighbors.clear();

  for (const int face : vert_to_face[vert]) {
    if (!hide_poly.is_empty() && hide_poly[face]) {
      continue;
    }
    const int2 verts = bke::mesh::face_find_adjacent_verts(faces[face], corner_verts, vert);
    r_neighbors.append_non_duplicates(verts[0]);
    r_neighbors.append_non_duplicates(verts[1]);
  }

  return r_neighbors.as_span();
}

static void vertex_neighbors_get_grids(const SculptSession &ss,
                                       const PBVHVertRef vertex,
                                       const bool include_duplicates,
                                       SculptVertexNeighborIter *iter)
{
  /* TODO: optimize this. We could fill #SculptVertexNeighborIter directly,
   * maybe provide coordinate and mask pointers directly rather than converting
   * back and forth between #CCGElem and global index. */
  const CCGKey key = BKE_subdiv_ccg_key_top_level(*ss.subdiv_ccg);
  SubdivCCGCoord coord = SubdivCCGCoord::from_index(key, vertex.i);

  SubdivCCGNeighbors neighbors;
  BKE_subdiv_ccg_neighbor_coords_get(*ss.subdiv_ccg, coord, include_duplicates, neighbors);

  iter->num_duplicates = neighbors.num_duplicates;
  iter->neighbors.clear();
  iter->neighbor_indices.clear();

  for (const int i : neighbors.coords.index_range()) {
    int v = neighbors.coords[i].grid_index * key.grid_area +
            neighbors.coords[i].y * key.grid_size + neighbors.coords[i].x;

    vert_neighbor_add(iter, BKE_pbvh_make_vref(v), v);
  }

  if (ss.fake_neighbors.use_fake_neighbors) {
    BLI_assert(!ss.fake_neighbors.fake_neighbor_index.is_empty());
    if (ss.fake_neighbors.fake_neighbor_index[vertex.i] != FAKE_NEIGHBOR_NONE) {
      int v = ss.fake_neighbors.fake_neighbor_index[vertex.i];
      vert_neighbor_add(iter, BKE_pbvh_make_vref(v), v);
    }
  }
}

}  // namespace blender::ed::sculpt_paint

void SCULPT_vertex_neighbors_get(const SculptSession &ss,
                                 const PBVHVertRef vertex,
                                 const bool include_duplicates,
                                 SculptVertexNeighborIter *iter)
{
  using namespace blender::ed::sculpt_paint;
  switch (ss.pbvh->type()) {
    case blender::bke::pbvh::Type::Mesh:
      vertex_neighbors_get_faces(ss, vertex, iter);
      return;
    case blender::bke::pbvh::Type::BMesh:
      vert_neighbors_get_bmesh(vertex, iter);
      return;
    case blender::bke::pbvh::Type::Grids:
      vertex_neighbors_get_grids(ss, vertex, include_duplicates, iter);
      return;
  }
}

static bool check_boundary_vert_in_base_mesh(const SculptSession &ss, const int index)
{
  return ss.vertex_info.boundary[index];
}

namespace blender::ed::sculpt_paint {

namespace boundary {

bool vert_is_boundary(const SculptSession &ss, const PBVHVertRef vertex)
{
  switch (ss.pbvh->type()) {
    case bke::pbvh::Type::Mesh: {
      if (!hide::vert_all_faces_visible_get(ss.hide_poly ? Span(ss.hide_poly, ss.faces_num) :
                                                           Span<bool>(),
                                            ss.vert_to_face_map,
                                            vertex.i))
      {
        return true;
      }
      return check_boundary_vert_in_base_mesh(ss, vertex.i);
    }
    case bke::pbvh::Type::BMesh: {
      BMVert *v = (BMVert *)vertex.i;
      return BM_vert_is_boundary(v);
    }
    case bke::pbvh::Type::Grids: {
      const CCGKey key = BKE_subdiv_ccg_key_top_level(*ss.subdiv_ccg);
      SubdivCCGCoord coord = SubdivCCGCoord::from_index(key, vertex.i);
      int v1, v2;
      const SubdivCCGAdjacencyType adjacency = BKE_subdiv_ccg_coarse_mesh_adjacency_info_get(
          *ss.subdiv_ccg, coord, ss.corner_verts, ss.faces, v1, v2);
      switch (adjacency) {
        case SUBDIV_CCG_ADJACENT_VERTEX:
          return check_boundary_vert_in_base_mesh(ss, v1);
        case SUBDIV_CCG_ADJACENT_EDGE:
          return check_boundary_vert_in_base_mesh(ss, v1) &&
                 check_boundary_vert_in_base_mesh(ss, v2);
        case SUBDIV_CCG_ADJACENT_NONE:
          return false;
      }
    }
  }

  return false;
}

bool vert_is_boundary(const Span<bool> hide_poly,
                      const GroupedSpan<int> vert_to_face_map,
                      const BitSpan boundary,
                      const int vert)
{
  if (!hide::vert_all_faces_visible_get(hide_poly, vert_to_face_map, vert)) {
    return true;
  }
  return boundary[vert].test();
}

bool vert_is_boundary(const SubdivCCG &subdiv_ccg,
                      const Span<int> corner_verts,
                      const OffsetIndices<int> faces,
                      const BitSpan boundary,
                      const SubdivCCGCoord vert)
{
  /* TODO: Unlike the base mesh implementation this method does NOT take into account face
   * visibility. Either this should be noted as a intentional limitation or fixed.*/
  int v1, v2;
  const SubdivCCGAdjacencyType adjacency = BKE_subdiv_ccg_coarse_mesh_adjacency_info_get(
      subdiv_ccg, vert, corner_verts, faces, v1, v2);
  switch (adjacency) {
    case SUBDIV_CCG_ADJACENT_VERTEX:
      return boundary[v1].test();
    case SUBDIV_CCG_ADJACENT_EDGE:
      return boundary[v1].test() && boundary[v2].test();
    case SUBDIV_CCG_ADJACENT_NONE:
      return false;
  }
  BLI_assert_unreachable();
  return false;
}

bool vert_is_boundary(BMVert *vert)
{
  /* TODO: Unlike the base mesh implementation this method does NOT take into account face
   * visibility. Either this should be noted as a intentional limitation or fixed.*/
  return BM_vert_is_boundary(vert);
}

}  // namespace boundary

}  // namespace blender::ed::sculpt_paint

/* Utilities */

bool SCULPT_stroke_is_main_symmetry_pass(const blender::ed::sculpt_paint::StrokeCache &cache)
{
  return cache.mirror_symmetry_pass == 0 && cache.radial_symmetry_pass == 0 &&
         cache.tile_pass == 0;
}

bool SCULPT_stroke_is_first_brush_step(const blender::ed::sculpt_paint::StrokeCache &cache)
{
  return cache.first_time && cache.mirror_symmetry_pass == 0 && cache.radial_symmetry_pass == 0 &&
         cache.tile_pass == 0;
}

bool SCULPT_stroke_is_first_brush_step_of_symmetry_pass(
    const blender::ed::sculpt_paint::StrokeCache &cache)
{
  return cache.first_time;
}

bool SCULPT_check_vertex_pivot_symmetry(const float vco[3], const float pco[3], const char symm)
{
  bool is_in_symmetry_area = true;
  for (int i = 0; i < 3; i++) {
    char symm_it = 1 << i;
    if (symm & symm_it) {
      if (pco[i] == 0.0f) {
        if (vco[i] > 0.0f) {
          is_in_symmetry_area = false;
        }
      }
      if (vco[i] * pco[i] < 0.0f) {
        is_in_symmetry_area = false;
      }
    }
  }
  return is_in_symmetry_area;
}

void sculpt_project_v3_normal_align(const SculptSession &ss,
                                    const float normal_weight,
                                    float grab_delta[3])
{
  /* Signed to support grabbing in (to make a hole) as well as out. */
  const float len_signed = dot_v3v3(ss.cache->sculpt_normal_symm, grab_delta);

  /* This scale effectively projects the offset so dragging follows the cursor,
   * as the normal points towards the view, the scale increases. */
  float len_view_scale;
  {
    float view_aligned_normal[3];
    project_plane_v3_v3v3(
        view_aligned_normal, ss.cache->sculpt_normal_symm, ss.cache->view_normal_symm);
    len_view_scale = fabsf(dot_v3v3(view_aligned_normal, ss.cache->sculpt_normal_symm));
    len_view_scale = (len_view_scale > FLT_EPSILON) ? 1.0f / len_view_scale : 1.0f;
  }

  mul_v3_fl(grab_delta, 1.0f - normal_weight);
  madd_v3_v3fl(
      grab_delta, ss.cache->sculpt_normal_symm, (len_signed * normal_weight) * len_view_scale);
}

namespace blender::ed::sculpt_paint {

std::optional<int> nearest_vert_calc_mesh(const bke::pbvh::Tree &pbvh,
                                          const Span<float3> vert_positions,
                                          const Span<bool> hide_vert,
                                          const float3 &location,
                                          const float max_distance,
                                          const bool use_original)
{
  const float max_distance_sq = max_distance * max_distance;
  IndexMaskMemory memory;
  const IndexMask nodes_in_sphere = bke::pbvh::search_nodes(
      pbvh, memory, [&](const bke::pbvh::Node &node) {
        return node_in_sphere(node, location, max_distance_sq, use_original);
      });
  if (nodes_in_sphere.is_empty()) {
    return std::nullopt;
  }

  struct NearestData {
    int vert = -1;
    float distance_sq = std::numeric_limits<float>::max();
  };

  const Span<bke::pbvh::MeshNode> nodes = pbvh.nodes<bke::pbvh::MeshNode>();
  const NearestData nearest = threading::parallel_reduce(
      nodes_in_sphere.index_range(),
      1,
      NearestData(),
      [&](const IndexRange range, NearestData nearest) {
        nodes_in_sphere.slice(range).foreach_index([&](const int i) {
          for (const int vert : bke::pbvh::node_unique_verts(nodes[i])) {
            if (!hide_vert.is_empty() && hide_vert[vert]) {
              continue;
            }
            const float distance_sq = math::distance_squared(vert_positions[vert], location);
            if (distance_sq < nearest.distance_sq) {
              nearest = {vert, distance_sq};
            }
          }
        });
        return nearest;
      },
      [](const NearestData a, const NearestData b) {
        return a.distance_sq < b.distance_sq ? a : b;
      });
  return nearest.vert;
}

std::optional<SubdivCCGCoord> nearest_vert_calc_grids(const bke::pbvh::Tree &pbvh,
                                                      const SubdivCCG &subdiv_ccg,
                                                      const float3 &location,
                                                      const float max_distance,
                                                      const bool use_original)
{
  const float max_distance_sq = max_distance * max_distance;
  IndexMaskMemory memory;
  const IndexMask nodes_in_sphere = bke::pbvh::search_nodes(
      pbvh, memory, [&](const bke::pbvh::Node &node) {
        return node_in_sphere(node, location, max_distance_sq, use_original);
      });
  if (nodes_in_sphere.is_empty()) {
    return std::nullopt;
  }

  struct NearestData {
    SubdivCCGCoord coord = {};
    float distance_sq = std::numeric_limits<float>::max();
  };

  const BitGroupVector<> grid_hidden = subdiv_ccg.grid_hidden;
  const CCGKey key = BKE_subdiv_ccg_key_top_level(subdiv_ccg);
  const Span<CCGElem *> elems = subdiv_ccg.grids;

  const Span<bke::pbvh::GridsNode> nodes = pbvh.nodes<bke::pbvh::GridsNode>();
  const NearestData nearest = threading::parallel_reduce(
      nodes_in_sphere.index_range(),
      1,
      NearestData(),
      [&](const IndexRange range, NearestData nearest) {
        nodes_in_sphere.slice(range).foreach_index([&](const int i) {
          for (const int grid : bke::pbvh::node_grid_indices(nodes[i])) {
            CCGElem *elem = elems[grid];
            BKE_subdiv_ccg_foreach_visible_grid_vert(key, grid_hidden, grid, [&](const int i) {
              const float distance_sq = math::distance_squared(CCG_elem_offset_co(key, elem, i),
                                                               location);
              if (distance_sq < nearest.distance_sq) {
                SubdivCCGCoord coord{};
                coord.grid_index = grid;
                coord.x = i % key.grid_size;
                coord.y = i / key.grid_size;
                nearest = {coord, distance_sq};
              }
            });
          }
        });
        return nearest;
      },
      [](const NearestData a, const NearestData b) {
        return a.distance_sq < b.distance_sq ? a : b;
      });
  return nearest.coord;
}

std::optional<BMVert *> nearest_vert_calc_bmesh(const bke::pbvh::Tree &pbvh,
                                                const float3 &location,
                                                const float max_distance,
                                                const bool use_original)
{
  const float max_distance_sq = max_distance * max_distance;
  IndexMaskMemory memory;
  const IndexMask nodes_in_sphere = bke::pbvh::search_nodes(
      pbvh, memory, [&](const bke::pbvh::Node &node) {
        return node_in_sphere(node, location, max_distance_sq, use_original);
      });
  if (nodes_in_sphere.is_empty()) {
    return std::nullopt;
  }

  struct NearestData {
    BMVert *vert = nullptr;
    float distance_sq = std::numeric_limits<float>::max();
  };

  const Span<bke::pbvh::BMeshNode> nodes = pbvh.nodes<bke::pbvh::BMeshNode>();
  const NearestData nearest = threading::parallel_reduce(
      nodes_in_sphere.index_range(),
      1,
      NearestData(),
      [&](const IndexRange range, NearestData nearest) {
        nodes_in_sphere.slice(range).foreach_index([&](const int i) {
          for (BMVert *vert :
               BKE_pbvh_bmesh_node_unique_verts(const_cast<bke::pbvh::BMeshNode *>(&nodes[i])))
          {
            if (BM_elem_flag_test(vert, BM_ELEM_HIDDEN)) {
              continue;
            }
            const float distance_sq = math::distance_squared(float3(vert->co), location);
            if (distance_sq < nearest.distance_sq) {
              nearest = {vert, distance_sq};
            }
          }
        });
        return nearest;
      },
      [](const NearestData a, const NearestData b) {
        return a.distance_sq < b.distance_sq ? a : b;
      });
  return nearest.vert;
}

PBVHVertRef nearest_vert_calc(const Depsgraph &depsgraph,
                              const Object &object,
                              const float3 &location,
                              const float max_distance,
                              const bool use_original)
{
  const SculptSession &ss = *object.sculpt;
  switch (ss.pbvh->type()) {
    case bke::pbvh::Type::Mesh: {
      const Mesh &mesh = *static_cast<const Mesh *>(object.data);
      const Span<float3> vert_positions = bke::pbvh::vert_positions_eval(depsgraph, object);
      const bke::AttributeAccessor attributes = mesh.attributes();
      VArraySpan<bool> hide_vert = *attributes.lookup<bool>(".hide_vert", bke::AttrDomain::Point);
      const std::optional<int> nearest = nearest_vert_calc_mesh(
          *ss.pbvh, vert_positions, hide_vert, location, max_distance, use_original);
      return nearest ? PBVHVertRef{*nearest} : PBVHVertRef{PBVH_REF_NONE};
    }
    case bke::pbvh::Type::Grids: {
      const SubdivCCG &subdiv_ccg = *ss.subdiv_ccg;
      const CCGKey key = BKE_subdiv_ccg_key_top_level(subdiv_ccg);
      const std::optional<SubdivCCGCoord> nearest = nearest_vert_calc_grids(
          *ss.pbvh, subdiv_ccg, location, max_distance, use_original);
      return nearest ? PBVHVertRef{key.grid_area * nearest->grid_index +
                                   CCG_grid_xy_to_index(key.grid_size, nearest->x, nearest->y)} :
                       PBVHVertRef{PBVH_REF_NONE};
    }
    case bke::pbvh::Type::BMesh: {
      const std::optional<BMVert *> nearest = nearest_vert_calc_bmesh(
          *ss.pbvh, location, max_distance, use_original);
      return nearest ? PBVHVertRef{intptr_t(*nearest)} : PBVHVertRef{PBVH_REF_NONE};
    }
  }
  BLI_assert_unreachable();
  return BKE_pbvh_make_vref(PBVH_REF_NONE);
}

}  // namespace blender::ed::sculpt_paint

bool SCULPT_is_symmetry_iteration_valid(char i, char symm)
{
  return i == 0 || (symm & i && (symm != 5 || i != 3) && (symm != 6 || !ELEM(i, 3, 5)));
}

bool SCULPT_is_vertex_inside_brush_radius_symm(const float vertex[3],
                                               const float br_co[3],
                                               float radius,
                                               char symm)
{
  for (char i = 0; i <= symm; ++i) {
    if (!SCULPT_is_symmetry_iteration_valid(i, symm)) {
      continue;
    }
    float3 location = blender::ed::sculpt_paint::symmetry_flip(br_co, ePaintSymmetryFlags(i));
    if (len_squared_v3v3(location, vertex) < radius * radius) {
      return true;
    }
  }
  return false;
}

void SCULPT_tag_update_overlays(bContext *C)
{
  ARegion *region = CTX_wm_region(C);
  ED_region_tag_redraw(region);

  Object &ob = *CTX_data_active_object(C);
  WM_event_add_notifier(C, NC_OBJECT | ND_DRAW, &ob);

  DEG_id_tag_update(&ob.id, ID_RECALC_SHADING);

  RegionView3D *rv3d = CTX_wm_region_view3d(C);
  if (!BKE_sculptsession_use_pbvh_draw(&ob, rv3d)) {
    DEG_id_tag_update(&ob.id, ID_RECALC_GEOMETRY);
  }
}

/** \} */

namespace blender::ed::sculpt_paint {

/* -------------------------------------------------------------------- */
/** \name Brush Capabilities
 *
 * Avoid duplicate checks, internal logic only,
 * share logic with #rna_def_sculpt_capabilities where possible.
 * \{ */

static bool brush_type_needs_original(const char sculpt_brush_type)
{
  return ELEM(sculpt_brush_type,
              SCULPT_BRUSH_TYPE_GRAB,
              SCULPT_BRUSH_TYPE_ROTATE,
              SCULPT_BRUSH_TYPE_THUMB,
              SCULPT_BRUSH_TYPE_LAYER,
              SCULPT_BRUSH_TYPE_DRAW_SHARP,
              SCULPT_BRUSH_TYPE_ELASTIC_DEFORM,
              SCULPT_BRUSH_TYPE_SMOOTH,
              SCULPT_BRUSH_TYPE_BOUNDARY,
              SCULPT_BRUSH_TYPE_POSE);
}

static bool brush_uses_topology_rake(const SculptSession &ss, const Brush &brush)
{
  return SCULPT_BRUSH_TYPE_HAS_TOPOLOGY_RAKE(brush.sculpt_brush_type) &&
         (brush.topology_rake_factor > 0.0f) && (ss.bm != nullptr);
}

/**
 * Test whether the #StrokeCache.sculpt_normal needs update in #do_brush_action
 */
static int sculpt_brush_needs_normal(const SculptSession &ss, const Sculpt &sd, const Brush &brush)
{
  using namespace blender::ed::sculpt_paint;
  const MTex *mask_tex = BKE_brush_mask_texture_get(&brush, OB_MODE_SCULPT);
  return ((SCULPT_BRUSH_TYPE_HAS_NORMAL_WEIGHT(brush.sculpt_brush_type) &&
           (ss.cache->normal_weight > 0.0f)) ||
          auto_mask::needs_normal(ss, sd, &brush) ||
          ELEM(brush.sculpt_brush_type,
               SCULPT_BRUSH_TYPE_BLOB,
               SCULPT_BRUSH_TYPE_CREASE,
               SCULPT_BRUSH_TYPE_DRAW,
               SCULPT_BRUSH_TYPE_DRAW_SHARP,
               SCULPT_BRUSH_TYPE_CLOTH,
               SCULPT_BRUSH_TYPE_LAYER,
               SCULPT_BRUSH_TYPE_NUDGE,
               SCULPT_BRUSH_TYPE_ROTATE,
               SCULPT_BRUSH_TYPE_ELASTIC_DEFORM,
               SCULPT_BRUSH_TYPE_THUMB) ||

          (mask_tex->brush_map_mode == MTEX_MAP_MODE_AREA)) ||
         brush_uses_topology_rake(ss, brush) || BKE_brush_has_cube_tip(&brush, PaintMode::Sculpt);
}

static bool brush_needs_rake_rotation(const Brush &brush)
{
  return SCULPT_BRUSH_TYPE_HAS_RAKE(brush.sculpt_brush_type) && (brush.rake_factor != 0.0f);
}

/** \} */

enum StrokeFlags {
  CLIP_X = 1,
  CLIP_Y = 2,
  CLIP_Z = 4,
};

static void rake_data_update(SculptRakeData *srd, const float co[3])
{
  float rake_dist = len_v3v3(srd->follow_co, co);
  if (rake_dist > srd->follow_dist) {
    interp_v3_v3v3(srd->follow_co, srd->follow_co, co, rake_dist - srd->follow_dist);
  }
}

/* -------------------------------------------------------------------- */
/** \name Sculpt Dynamic Topology
 * \{ */

namespace dyntopo {

bool stroke_is_dyntopo(const SculptSession &ss, const Brush &brush)
{
  return ((ss.pbvh->type() == bke::pbvh::Type::BMesh) &&

          (!ss.cache || (!ss.cache->alt_smooth)) &&

          /* Requires mesh restore, which doesn't work with
           * dynamic-topology. */
          !(brush.flag & BRUSH_ANCHORED) && !(brush.flag & BRUSH_DRAG_DOT) &&

          SCULPT_BRUSH_TYPE_HAS_DYNTOPO(brush.sculpt_brush_type));
}

}  // namespace dyntopo

/** \} */

/* -------------------------------------------------------------------- */
/** \name Sculpt Paint Mesh
 * \{ */

namespace undo {

static void restore_mask_from_undo_step(Object &object)
{
  SculptSession &ss = *object.sculpt;
  IndexMaskMemory memory;
  const IndexMask node_mask = bke::pbvh::all_leaf_nodes(*ss.pbvh, memory);

  switch (ss.pbvh->type()) {
    case bke::pbvh::Type::Mesh: {
      MutableSpan<bke::pbvh::MeshNode> nodes = ss.pbvh->nodes<bke::pbvh::MeshNode>();
      Mesh &mesh = *static_cast<Mesh *>(object.data);
      bke::MutableAttributeAccessor attributes = mesh.attributes_for_write();
      bke::SpanAttributeWriter<float> mask = attributes.lookup_or_add_for_write_span<float>(
          ".sculpt_mask", bke::AttrDomain::Point);
      node_mask.foreach_index(GrainSize(1), [&](const int i) {
        if (const undo::Node *unode = undo::get_node(&nodes[i], undo::Type::Mask)) {
          const Span<int> verts = bke::pbvh::node_unique_verts(nodes[i]);
          array_utils::scatter(unode->mask.as_span(), verts, mask.span);
          BKE_pbvh_node_mark_update_mask(nodes[i]);
        }
      });
      mask.finish();
      break;
    }
    case bke::pbvh::Type::BMesh: {
      MutableSpan<bke::pbvh::BMeshNode> nodes = ss.pbvh->nodes<bke::pbvh::BMeshNode>();
      const int offset = CustomData_get_offset_named(&ss.bm->vdata, CD_PROP_FLOAT, ".sculpt_mask");
      if (offset != -1) {
        node_mask.foreach_index([&](const int i) {
          if (undo::get_node(&nodes[i], undo::Type::Mask)) {
            for (BMVert *vert : BKE_pbvh_bmesh_node_unique_verts(&nodes[i])) {
              const float orig_mask = BM_log_original_mask(ss.bm_log, vert);
              BM_ELEM_CD_SET_FLOAT(vert, offset, orig_mask);
            }
            BKE_pbvh_node_mark_update_mask(nodes[i]);
          }
        });
      }
      break;
    }
    case bke::pbvh::Type::Grids: {
      MutableSpan<bke::pbvh::GridsNode> nodes = ss.pbvh->nodes<bke::pbvh::GridsNode>();
      SubdivCCG &subdiv_ccg = *ss.subdiv_ccg;
      const BitGroupVector<> grid_hidden = subdiv_ccg.grid_hidden;
      const CCGKey key = BKE_subdiv_ccg_key_top_level(subdiv_ccg);
      const Span<CCGElem *> grids = subdiv_ccg.grids;
      node_mask.foreach_index(GrainSize(1), [&](const int i) {
        if (const undo::Node *unode = undo::get_node(&nodes[i], undo::Type::Mask)) {
          int index = 0;
          for (const int grid : unode->grids) {
            CCGElem *elem = grids[grid];
            for (const int i : IndexRange(key.grid_area)) {
              if (grid_hidden.is_empty() || !grid_hidden[grid][i]) {
                CCG_elem_offset_mask(key, elem, i) = unode->mask[index];
              }
              index++;
            }
          }
          BKE_pbvh_node_mark_update_mask(nodes[i]);
        }
      });
      break;
    }
  }
}

static void restore_color_from_undo_step(Object &object)
{
  SculptSession &ss = *object.sculpt;
  MutableSpan<bke::pbvh::MeshNode> nodes = ss.pbvh->nodes<bke::pbvh::MeshNode>();
  IndexMaskMemory memory;
  const IndexMask node_mask = bke::pbvh::all_leaf_nodes(*ss.pbvh, memory);

  BLI_assert(ss.pbvh->type() == bke::pbvh::Type::Mesh);
  Mesh &mesh = *static_cast<Mesh *>(object.data);
  const OffsetIndices<int> faces = mesh.faces();
  const Span<int> corner_verts = mesh.corner_verts();
  const GroupedSpan<int> vert_to_face_map = ss.vert_to_face_map;
  bke::GSpanAttributeWriter color_attribute = color::active_color_attribute_for_write(mesh);
  node_mask.foreach_index(GrainSize(1), [&](const int i) {
    if (const undo::Node *unode = undo::get_node(&nodes[i], undo::Type::Color)) {
      const Span<int> verts = bke::pbvh::node_unique_verts(nodes[i]);
      for (const int i : verts.index_range()) {
        color::color_vert_set(faces,
                              corner_verts,
                              vert_to_face_map,
                              color_attribute.domain,
                              verts[i],
                              unode->col[i],
                              color_attribute.span);
      }
    }
  });
  color_attribute.finish();
}

static void restore_face_set_from_undo_step(Object &object)
{
  SculptSession &ss = *object.sculpt;
  IndexMaskMemory memory;
  const IndexMask node_mask = bke::pbvh::all_leaf_nodes(*ss.pbvh, memory);

  switch (ss.pbvh->type()) {
    case bke::pbvh::Type::Mesh: {
      MutableSpan<bke::pbvh::MeshNode> nodes = ss.pbvh->nodes<bke::pbvh::MeshNode>();
      bke::SpanAttributeWriter<int> attribute = face_set::ensure_face_sets_mesh(object);
      node_mask.foreach_index(GrainSize(1), [&](const int i) {
        if (const undo::Node *unode = undo::get_node(&nodes[i], undo::Type::FaceSet)) {
          const Span<int> faces = unode->face_indices;
          const Span<int> face_sets = unode->face_sets;
          blender::array_utils::scatter(face_sets, faces, attribute.span);
          BKE_pbvh_node_mark_update_face_sets(nodes[i]);
        }
      });
      attribute.finish();
      break;
    }
    case bke::pbvh::Type::Grids: {
      MutableSpan<bke::pbvh::GridsNode> nodes = ss.pbvh->nodes<bke::pbvh::GridsNode>();
      bke::SpanAttributeWriter<int> attribute = face_set::ensure_face_sets_mesh(object);
      node_mask.foreach_index(GrainSize(1), [&](const int i) {
        if (const undo::Node *unode = undo::get_node(&nodes[i], undo::Type::FaceSet)) {
          const Span<int> faces = unode->face_indices;
          const Span<int> face_sets = unode->face_sets;
          blender::array_utils::scatter(face_sets, faces, attribute.span);
          BKE_pbvh_node_mark_update_face_sets(nodes[i]);
        }
      });
      attribute.finish();
      break;
    }
    case bke::pbvh::Type::BMesh:
      break;
  }
}

void restore_position_from_undo_step(const Depsgraph &depsgraph, Object &object)
{
  SculptSession &ss = *object.sculpt;
  IndexMaskMemory memory;
  const IndexMask node_mask = bke::pbvh::all_leaf_nodes(*ss.pbvh, memory);

  switch (ss.pbvh->type()) {
    case bke::pbvh::Type::Mesh: {
      MutableSpan<bke::pbvh::MeshNode> nodes = ss.pbvh->nodes<bke::pbvh::MeshNode>();
      Mesh &mesh = *static_cast<Mesh *>(object.data);
      MutableSpan positions_eval = bke::pbvh::vert_positions_eval_for_write(depsgraph, object);
      MutableSpan positions_orig = mesh.vert_positions_for_write();

      struct LocalData {
        Vector<float3> translations;
      };

      const KeyBlock *active_key = BKE_keyblock_from_object(&object);
      const bool need_translations = !ss.deform_imats.is_empty() || active_key;

      threading::EnumerableThreadSpecific<LocalData> all_tls;
      threading::parallel_for(node_mask.index_range(), 1, [&](const IndexRange range) {
        LocalData &tls = all_tls.local();
        node_mask.slice(range).foreach_index([&](const int i) {
          if (const undo::Node *unode = undo::get_node(&nodes[i], undo::Type::Position)) {
            const Span<int> verts = bke::pbvh::node_unique_verts(nodes[i]);
            const Span<float3> undo_positions = unode->position.as_span().take_front(verts.size());
            if (need_translations) {
              tls.translations.resize(verts.size());
              translations_from_new_positions(
                  undo_positions, verts, positions_eval, tls.translations);
            }

            array_utils::scatter(undo_positions, verts, positions_eval);

            if (positions_eval.data() != positions_orig.data()) {
              /* When the evaluated positions and original mesh positions don't point to the same
               * array, they must both be updated. */
              if (ss.deform_imats.is_empty()) {
                array_utils::scatter(undo_positions, verts, positions_orig);
              }
              else {
                /* Because brush deformation is calculated for the evaluated deformed positions,
                 * the translations have to be transformed to the original space. */
                apply_crazyspace_to_translations(ss.deform_imats, verts, tls.translations);
                if (ELEM(active_key, nullptr, mesh.key->refkey)) {
                  /* We only ever want to propagate changes back to the base mesh if we either have
                   * no shape key active, or we are working on the basis shape key.
                   * See #126199 for more information. */
                  apply_translations(tls.translations, verts, positions_orig);
                }
              }
            }

            if (active_key) {
              update_shape_keys(
                  object, mesh, *active_key, verts, tls.translations, positions_orig);
            }

            BKE_pbvh_node_mark_positions_update(nodes[i]);
          }
        });
      });
      break;
    }
    case bke::pbvh::Type::BMesh: {
      MutableSpan<bke::pbvh::BMeshNode> nodes = ss.pbvh->nodes<bke::pbvh::BMeshNode>();
      if (!undo::get_bmesh_log_entry()) {
        return;
      }
      node_mask.foreach_index(GrainSize(1), [&](const int i) {
        for (BMVert *vert : BKE_pbvh_bmesh_node_unique_verts(&nodes[i])) {
          if (const float *orig_co = BM_log_find_original_vert_co(ss.bm_log, vert)) {
            copy_v3_v3(vert->co, orig_co);
          }
        }
        BKE_pbvh_node_mark_positions_update(nodes[i]);
      });
      break;
    }
    case bke::pbvh::Type::Grids: {
      MutableSpan<bke::pbvh::GridsNode> nodes = ss.pbvh->nodes<bke::pbvh::GridsNode>();
      SubdivCCG &subdiv_ccg = *ss.subdiv_ccg;
      const BitGroupVector<> grid_hidden = subdiv_ccg.grid_hidden;
      const CCGKey key = BKE_subdiv_ccg_key_top_level(subdiv_ccg);
      const Span<CCGElem *> grids = subdiv_ccg.grids;
      node_mask.foreach_index(GrainSize(1), [&](const int i) {
        if (const undo::Node *unode = undo::get_node(&nodes[i], undo::Type::Position)) {
          int index = 0;
          for (const int grid : unode->grids) {
            CCGElem *elem = grids[grid];
            for (const int i : IndexRange(key.grid_area)) {
              if (grid_hidden.is_empty() || !grid_hidden[grid][i]) {
                CCG_elem_offset_co(key, elem, i) = unode->position[index];
              }
              index++;
            }
          }
          BKE_pbvh_node_mark_positions_update(nodes[i]);
        }
      });
      break;
    }
  }

  /* Update normals for potentially-changed positions. Theoretically this may be unnecessary if
   * the brush restoring to the initial state doesn't use the normals, but we have no easy way to
   * know that from here. */
  bke::pbvh::update_normals(depsgraph, object, *ss.pbvh);
}

static void restore_from_undo_step(const Depsgraph &depsgraph, const Sculpt &sd, Object &object)
{
  SculptSession &ss = *object.sculpt;
  const Brush *brush = BKE_paint_brush_for_read(&sd.paint);

  switch (brush->sculpt_brush_type) {
    case SCULPT_BRUSH_TYPE_MASK:
      restore_mask_from_undo_step(object);
      break;
    case SCULPT_BRUSH_TYPE_PAINT:
    case SCULPT_BRUSH_TYPE_SMEAR:
      restore_color_from_undo_step(object);
      break;
    case SCULPT_BRUSH_TYPE_DRAW_FACE_SETS:
      if (ss.cache->alt_smooth) {
        restore_position_from_undo_step(depsgraph, object);
      }
      else {
        restore_face_set_from_undo_step(object);
      }
      break;
    default:
      restore_position_from_undo_step(depsgraph, object);
      break;
  }
  /* Disable multi-threading when dynamic-topology is enabled. Otherwise,
   * new entries might be inserted by #undo::push_node() into the #GHash
   * used internally by #BM_log_original_vert_co() by a different thread. See #33787. */
}

}  // namespace undo

}  // namespace blender::ed::sculpt_paint

/*** BVH Tree ***/

static void extend_redraw_rect_previous(Object &ob, rcti &rect)
{
  /* Expand redraw \a rect with redraw \a rect from previous step to
   * prevent partial-redraw issues caused by fast strokes. This is
   * needed here (not in sculpt_flush_update) as it was before
   * because redraw rectangle should be the same in both of
   * optimized bke::pbvh::Tree draw function and 3d view redraw, if not -- some
   * mesh parts could disappear from screen (sergey). */
  SculptSession &ss = *ob.sculpt;

  if (!ss.cache) {
    return;
  }

  if (BLI_rcti_is_empty(&ss.cache->previous_r)) {
    return;
  }

  BLI_rcti_union(&rect, &ss.cache->previous_r);
}

bool SCULPT_get_redraw_rect(const ARegion &region,
                            const RegionView3D &rv3d,
                            const Object &ob,
                            rcti &rect)
{
  using namespace blender;
  bke::pbvh::Tree *pbvh = ob.sculpt->pbvh.get();
  if (!pbvh) {
    return false;
  }

  const Bounds<float3> bounds = BKE_pbvh_redraw_BB(*pbvh);

  /* Convert 3D bounding box to screen space. */
  if (!paint_convert_bb_to_rect(&rect, bounds.min, bounds.max, region, rv3d, ob)) {
    return false;
  }

  return true;
}

const float *SCULPT_brush_frontface_normal_from_falloff_shape(const SculptSession &ss,
                                                              char falloff_shape)
{
  if (falloff_shape == PAINT_FALLOFF_SHAPE_SPHERE) {
    return ss.cache->sculpt_normal_symm;
  }
  BLI_assert(falloff_shape == PAINT_FALLOFF_SHAPE_TUBE);
  return ss.cache->view_normal_symm;
}

/* ===== Sculpting =====
 */

static float calc_overlap(const blender::ed::sculpt_paint::StrokeCache &cache,
                          const ePaintSymmetryFlags symm,
                          const char axis,
                          const float angle)
{
  float3 mirror = blender::ed::sculpt_paint::symmetry_flip(cache.location, symm);

  if (axis != 0) {
    float mat[3][3];
    axis_angle_to_mat3_single(mat, axis, angle);
    mul_m3_v3(mat, mirror);
  }

  const float distsq = len_squared_v3v3(mirror, cache.location);

  if (distsq <= 4.0f * (cache.radius_squared)) {
    return (2.0f * (cache.radius) - sqrtf(distsq)) / (2.0f * (cache.radius));
  }
  return 0.0f;
}

static float calc_radial_symmetry_feather(const Sculpt &sd,
                                          const blender::ed::sculpt_paint::StrokeCache &cache,
                                          const ePaintSymmetryFlags symm,
                                          const char axis)
{
  float overlap = 0.0f;

  for (int i = 1; i < sd.radial_symm[axis - 'X']; i++) {
    const float angle = 2.0f * M_PI * i / sd.radial_symm[axis - 'X'];
    overlap += calc_overlap(cache, symm, axis, angle);
  }

  return overlap;
}

static float calc_symmetry_feather(const Sculpt &sd,
                                   const blender::ed::sculpt_paint::StrokeCache &cache)
{
  if (!(sd.paint.symmetry_flags & PAINT_SYMMETRY_FEATHER)) {
    return 1.0f;
  }
  float overlap;
  const int symm = cache.symmetry;

  overlap = 0.0f;
  for (int i = 0; i <= symm; i++) {
    if (!SCULPT_is_symmetry_iteration_valid(i, symm)) {
      continue;
    }

    overlap += calc_overlap(cache, ePaintSymmetryFlags(i), 0, 0);

    overlap += calc_radial_symmetry_feather(sd, cache, ePaintSymmetryFlags(i), 'X');
    overlap += calc_radial_symmetry_feather(sd, cache, ePaintSymmetryFlags(i), 'Y');
    overlap += calc_radial_symmetry_feather(sd, cache, ePaintSymmetryFlags(i), 'Z');
  }
  return 1.0f / overlap;
}

/** \} */

/* -------------------------------------------------------------------- */
/** \name Calculate Normal and Center
 *
 * Calculate geometry surrounding the brush center.
 * (optionally using original coordinates).
 *
 * Functions are:
 * - #calc_area_center
 * - #calc_area_normal
 * - #calc_area_normal_and_center
 *
 * \note These are all _very_ similar, when changing one, check others.
 * \{ */

namespace blender::ed::sculpt_paint {

struct AreaNormalCenterData {
  /* 0 = towards view, 1 = flipped */
  std::array<float3, 2> area_cos;
  std::array<int, 2> count_co;

  std::array<float3, 2> area_nos;
  std::array<int, 2> count_no;
};

static float area_normal_and_center_get_normal_radius(const SculptSession &ss, const Brush &brush)
{
  float test_radius = ss.cache ? ss.cache->radius : ss.cursor_radius;
  if (brush.ob_mode == OB_MODE_SCULPT) {
    test_radius *= brush.normal_radius_factor;
  }
  return test_radius;
}

static float area_normal_and_center_get_position_radius(const SculptSession &ss,
                                                        const Brush &brush)
{
  float test_radius = ss.cache ? ss.cache->radius : ss.cursor_radius;
  if (brush.ob_mode == OB_MODE_SCULPT) {
    /* Layer brush produces artifacts with normal and area radius */
    /* Enable area radius control only on Scrape for now */
    if (ELEM(brush.sculpt_brush_type, SCULPT_BRUSH_TYPE_SCRAPE, SCULPT_BRUSH_TYPE_FILL) &&
        brush.area_radius_factor > 0.0f)
    {
      test_radius *= brush.area_radius_factor;
      if (ss.cache && brush.flag2 & BRUSH_AREA_RADIUS_PRESSURE) {
        test_radius *= ss.cache->pressure;
      }
    }
    else {
      test_radius *= brush.normal_radius_factor;
    }
  }
  return test_radius;
}

/* Weight the normals towards the center. */
static float area_normal_calc_weight(const float distance, const float radius_inv)
{
  float p = 1.0f - (distance * radius_inv);
  return std::clamp(3.0f * p * p - 2.0f * p * p * p, 0.0f, 1.0f);
}

/* Weight the coordinates towards the center. */
static float3 area_center_calc_weighted(const float3 &test_location,
                                        const float distance,
                                        const float radius_inv,
                                        const float3 &co)
{
  /* Weight the coordinates towards the center. */
  float p = 1.0f - (distance * radius_inv);
  const float afactor = std::clamp(3.0f * p * p - 2.0f * p * p * p, 0.0f, 1.0f);

  const float3 disp = (co - test_location) * (1.0f - afactor);
  return test_location + disp;
}

static void accumulate_area_center(const float3 &test_location,
                                   const float3 &position,
                                   const float distance,
                                   const float radius_inv,
                                   const int flip_index,
                                   AreaNormalCenterData &anctd)
{
  anctd.area_cos[flip_index] += area_center_calc_weighted(
      test_location, distance, radius_inv, position);
  anctd.count_co[flip_index] += 1;
}

static void accumulate_area_normal(const float3 &normal,
                                   const float distance,
                                   const float radius_inv,
                                   const int flip_index,
                                   AreaNormalCenterData &anctd)
{
  anctd.area_nos[flip_index] += normal * area_normal_calc_weight(distance, radius_inv);
  anctd.count_no[flip_index] += 1;
}

struct SampleLocalData {
  Vector<float3> positions;
  Vector<float> distances;
};

static void calc_area_normal_and_center_node_mesh(const Object &object,
                                                  const Span<float3> vert_positions,
                                                  const Span<float3> vert_normals,
                                                  const Span<bool> hide_vert,
                                                  const Brush &brush,
                                                  const bool use_area_nos,
                                                  const bool use_area_cos,
                                                  const bke::pbvh::MeshNode &node,
                                                  SampleLocalData &tls,
                                                  AreaNormalCenterData &anctd)
{
  const SculptSession &ss = *object.sculpt;
  const float3 &location = ss.cache ? ss.cache->location_symm : ss.cursor_location;
  const float3 &view_normal = ss.cache ? ss.cache->view_normal_symm : ss.cursor_view_normal;
  const float position_radius = area_normal_and_center_get_position_radius(ss, brush);
  const float position_radius_sq = position_radius * position_radius;
  const float position_radius_inv = math::rcp(position_radius);
  const float normal_radius = area_normal_and_center_get_normal_radius(ss, brush);
  const float normal_radius_sq = normal_radius * normal_radius;
  const float normal_radius_inv = math::rcp(normal_radius);

  const Span<int> verts = bke::pbvh::node_unique_verts(node);

  if (ss.cache && !ss.cache->accum) {
    if (const undo::Node *unode = undo::get_node(&node, undo::Type::Position)) {
      const Span<float3> orig_positions = unode->position.as_span().take_front(verts.size());
      const Span<float3> orig_normals = unode->normal.as_span().take_front(verts.size());

      tls.distances.reinitialize(verts.size());
      const MutableSpan<float> distances_sq = tls.distances;
      calc_brush_distances_squared(
          ss, orig_positions, eBrushFalloffShape(brush.falloff_shape), distances_sq);

      for (const int i : verts.index_range()) {
        const int vert = verts[i];
        if (!hide_vert.is_empty() && hide_vert[vert]) {
          continue;
        }
        const bool normal_test_r = use_area_nos && distances_sq[i] <= normal_radius_sq;
        const bool area_test_r = use_area_cos && distances_sq[i] <= position_radius_sq;
        if (!normal_test_r && !area_test_r) {
          continue;
        }
        const float3 &normal = orig_normals[i];
        const float distance = std::sqrt(distances_sq[i]);
        const int flip_index = math::dot(view_normal, normal) <= 0.0f;
        if (area_test_r) {
          accumulate_area_center(
              location, orig_positions[i], distance, position_radius_inv, flip_index, anctd);
        }
        if (normal_test_r) {
          accumulate_area_normal(normal, distance, normal_radius_inv, flip_index, anctd);
        }
      }
      return;
    }
  }

  tls.distances.reinitialize(verts.size());
  const MutableSpan<float> distances_sq = tls.distances;
  calc_brush_distances_squared(
      ss, vert_positions, verts, eBrushFalloffShape(brush.falloff_shape), distances_sq);

  for (const int i : verts.index_range()) {
    const int vert = verts[i];
    if (!hide_vert.is_empty() && hide_vert[vert]) {
      continue;
    }
    const bool normal_test_r = distances_sq[i] <= normal_radius_sq;
    const bool area_test_r = distances_sq[i] <= position_radius_sq;
    if (!normal_test_r && !area_test_r) {
      continue;
    }
    const float3 &normal = vert_normals[vert];
    const float distance = std::sqrt(distances_sq[i]);
    const int flip_index = math::dot(view_normal, normal) <= 0.0f;
    if (area_test_r) {
      accumulate_area_center(
          location, vert_positions[vert], distance, position_radius_inv, flip_index, anctd);
    }
    if (normal_test_r) {
      accumulate_area_normal(normal, distance, normal_radius_inv, flip_index, anctd);
    }
  }
}

static void calc_area_normal_and_center_node_grids(const Object &object,
                                                   const Brush &brush,
                                                   const bool use_area_nos,
                                                   const bool use_area_cos,
                                                   const bke::pbvh::GridsNode &node,
                                                   SampleLocalData &tls,
                                                   AreaNormalCenterData &anctd)
{
  const SculptSession &ss = *object.sculpt;
  const float3 &location = ss.cache ? ss.cache->location_symm : ss.cursor_location;
  const float3 &view_normal = ss.cache ? ss.cache->view_normal_symm : ss.cursor_view_normal;
  const float position_radius = area_normal_and_center_get_position_radius(ss, brush);
  const float position_radius_sq = position_radius * position_radius;
  const float position_radius_inv = math::rcp(position_radius);
  const float normal_radius = area_normal_and_center_get_normal_radius(ss, brush);
  const float normal_radius_sq = normal_radius * normal_radius;
  const float normal_radius_inv = math::rcp(normal_radius);

  const SubdivCCG &subdiv_ccg = *ss.subdiv_ccg;
  const CCGKey key = BKE_subdiv_ccg_key_top_level(*ss.subdiv_ccg);
  const Span<CCGElem *> elems = subdiv_ccg.grids;
  const BitGroupVector<> &grid_hidden = subdiv_ccg.grid_hidden;
  const Span<int> grids = bke::pbvh::node_grid_indices(node);

  if (ss.cache && !ss.cache->accum) {
    if (const undo::Node *unode = undo::get_node(&node, undo::Type::Position)) {
      const Span<float3> orig_positions = unode->position.as_span();
      const Span<float3> orig_normals = unode->normal.as_span();

      tls.distances.reinitialize(orig_positions.size());
      const MutableSpan<float> distances_sq = tls.distances;
      calc_brush_distances_squared(
          ss, orig_positions, eBrushFalloffShape(brush.falloff_shape), distances_sq);

      for (const int i : grids.index_range()) {
        const int node_verts_start = i * key.grid_area;
        const int grid = grids[i];
        for (const int offset : IndexRange(key.grid_area)) {
          if (!grid_hidden.is_empty() && grid_hidden[grid][offset]) {
            continue;
          }
          const int vert = node_verts_start + offset;

          const bool normal_test_r = use_area_nos && distances_sq[vert] <= normal_radius_sq;
          const bool area_test_r = use_area_cos && distances_sq[vert] <= position_radius_sq;
          if (!normal_test_r && !area_test_r) {
            continue;
          }
          const float3 &normal = orig_normals[vert];
          const float distance = std::sqrt(distances_sq[vert]);
          const int flip_index = math::dot(view_normal, normal) <= 0.0f;
          if (area_test_r) {
            accumulate_area_center(
                location, orig_positions[vert], distance, position_radius_inv, flip_index, anctd);
          }
          if (normal_test_r) {
            accumulate_area_normal(normal, distance, normal_radius_inv, flip_index, anctd);
          }
        }
      }
      return;
    }
  }

  const Span<float3> positions = gather_grids_positions(subdiv_ccg, grids, tls.positions);
  tls.distances.reinitialize(positions.size());
  const MutableSpan<float> distances_sq = tls.distances;
  calc_brush_distances_squared(
      ss, positions, eBrushFalloffShape(brush.falloff_shape), distances_sq);

  for (const int i : grids.index_range()) {
    const int node_verts_start = i * key.grid_area;
    const int grid = grids[i];
    CCGElem *elem = elems[grid];
    for (const int offset : IndexRange(key.grid_area)) {
      if (!grid_hidden.is_empty() && grid_hidden[grid][offset]) {
        continue;
      }
      const int vert = node_verts_start + offset;

      const bool normal_test_r = use_area_nos && distances_sq[vert] <= normal_radius_sq;
      const bool area_test_r = use_area_cos && distances_sq[vert] <= position_radius_sq;
      if (!normal_test_r && !area_test_r) {
        continue;
      }
      const float3 &normal = CCG_elem_offset_no(key, elem, offset);
      const float distance = std::sqrt(distances_sq[vert]);
      const int flip_index = math::dot(view_normal, normal) <= 0.0f;
      if (area_test_r) {
        accumulate_area_center(location,
                               CCG_elem_offset_co(key, elem, offset),
                               distance,
                               position_radius_inv,
                               flip_index,
                               anctd);
      }
      if (normal_test_r) {
        accumulate_area_normal(normal, distance, normal_radius_inv, flip_index, anctd);
      }
    }
  }
}

static void calc_area_normal_and_center_node_bmesh(const Object &object,
                                                   const Brush &brush,
                                                   const bool use_area_nos,
                                                   const bool use_area_cos,
                                                   const bool has_bm_orco,
                                                   const bke::pbvh::BMeshNode &node,
                                                   SampleLocalData &tls,
                                                   AreaNormalCenterData &anctd)
{
  const SculptSession &ss = *object.sculpt;
  const float3 &location = ss.cache ? ss.cache->location_symm : ss.cursor_location;
  const float3 &view_normal = ss.cache ? ss.cache->view_normal_symm : ss.cursor_view_normal;
  const float position_radius = area_normal_and_center_get_position_radius(ss, brush);
  const float position_radius_sq = position_radius * position_radius;
  const float position_radius_inv = math::rcp(position_radius);
  const float normal_radius = area_normal_and_center_get_normal_radius(ss, brush);
  const float normal_radius_sq = normal_radius * normal_radius;
  const float normal_radius_inv = math::rcp(normal_radius);

  const undo::Node *unode = nullptr;
  bool use_original = false;
  if (ss.cache && !ss.cache->accum) {
    unode = undo::get_node(&node, undo::Type::Position);
    if (unode) {
      use_original = undo::get_bmesh_log_entry() != nullptr;
    }
  }

  /* When the mesh is edited we can't rely on original coords
   * (original mesh may not even have verts in brush radius). */
  if (use_original && has_bm_orco) {
    float(*orco_coords)[3];
    int(*orco_tris)[3];
    int orco_tris_num;
    BKE_pbvh_node_get_bm_orco_data(&const_cast<bke::pbvh::BMeshNode &>(node),
                                   &orco_tris,
                                   &orco_tris_num,
                                   &orco_coords,
                                   nullptr);

    tls.positions.resize(orco_tris_num);
    const MutableSpan<float3> positions = tls.positions;
    for (int i = 0; i < orco_tris_num; i++) {
      const float *co_tri[3] = {
          orco_coords[orco_tris[i][0]],
          orco_coords[orco_tris[i][1]],
          orco_coords[orco_tris[i][2]],
      };
      closest_on_tri_to_point_v3(positions[i], location, UNPACK3(co_tri));
    }

    tls.distances.reinitialize(positions.size());
    const MutableSpan<float> distances_sq = tls.distances;
    calc_brush_distances_squared(
        ss, positions, eBrushFalloffShape(brush.falloff_shape), distances_sq);

    for (int i = 0; i < orco_tris_num; i++) {
      const bool normal_test_r = use_area_nos && distances_sq[i] <= normal_radius_sq;
      const bool area_test_r = use_area_cos && distances_sq[i] <= position_radius_sq;
      if (!normal_test_r && !area_test_r) {
        continue;
      }
      const float3 normal = math::normal_tri(float3(orco_coords[orco_tris[i][0]]),
                                             float3(orco_coords[orco_tris[i][1]]),
                                             float3(orco_coords[orco_tris[i][2]]));

      const float distance = std::sqrt(distances_sq[i]);
      const int flip_index = math::dot(view_normal, normal) <= 0.0f;
      if (area_test_r) {
        accumulate_area_center(
            location, positions[i], distance, position_radius_inv, flip_index, anctd);
      }
      if (normal_test_r) {
        accumulate_area_normal(normal, distance, normal_radius_inv, flip_index, anctd);
      }
    }
    return;
  }

  const Set<BMVert *, 0> &verts = BKE_pbvh_bmesh_node_unique_verts(
      &const_cast<bke::pbvh::BMeshNode &>(node));
  if (use_original) {
    tls.positions.resize(verts.size());
    const MutableSpan<float3> positions = tls.positions;
    Array<float3> normals(verts.size());
    orig_position_data_gather_bmesh(*ss.bm_log, verts, positions, normals);

    tls.distances.reinitialize(positions.size());
    const MutableSpan<float> distances_sq = tls.distances;
    calc_brush_distances_squared(
        ss, positions, eBrushFalloffShape(brush.falloff_shape), distances_sq);

    int i = 0;
    for (BMVert *vert : verts) {
      if (BM_elem_flag_test(vert, BM_ELEM_HIDDEN)) {
        i++;
        continue;
      }
      const bool normal_test_r = use_area_nos && distances_sq[i] <= normal_radius_sq;
      const bool area_test_r = use_area_cos && distances_sq[i] <= position_radius_sq;
      if (!normal_test_r && !area_test_r) {
        i++;
        continue;
      }
      const float3 &normal = normals[i];
      const float distance = std::sqrt(distances_sq[i]);
      const int flip_index = math::dot(view_normal, normal) <= 0.0f;
      if (area_test_r) {
        accumulate_area_center(
            location, positions[i], distance, position_radius_inv, flip_index, anctd);
      }
      if (normal_test_r) {
        accumulate_area_normal(normal, distance, normal_radius_inv, flip_index, anctd);
      }
      i++;
    }
    return;
  }

  const Span<float3> positions = gather_bmesh_positions(verts, tls.positions);

  tls.distances.reinitialize(positions.size());
  const MutableSpan<float> distances_sq = tls.distances;
  calc_brush_distances_squared(
      ss, positions, eBrushFalloffShape(brush.falloff_shape), distances_sq);

  int i = 0;
  for (BMVert *vert : verts) {
    if (BM_elem_flag_test(vert, BM_ELEM_HIDDEN)) {
      i++;
      continue;
    }
    const bool normal_test_r = use_area_nos && distances_sq[i] <= normal_radius_sq;
    const bool area_test_r = use_area_cos && distances_sq[i] <= position_radius_sq;
    if (!normal_test_r && !area_test_r) {
      i++;
      continue;
    }
    const float3 &normal = vert->no;
    const float distance = std::sqrt(distances_sq[i]);
    const int flip_index = math::dot(view_normal, normal) <= 0.0f;
    if (area_test_r) {
      accumulate_area_center(
          location, positions[i], distance, position_radius_inv, flip_index, anctd);
    }
    if (normal_test_r) {
      accumulate_area_normal(normal, distance, normal_radius_inv, flip_index, anctd);
    }
    i++;
  }
}

static AreaNormalCenterData calc_area_normal_and_center_reduce(const AreaNormalCenterData &a,
                                                               const AreaNormalCenterData &b)
{
  AreaNormalCenterData joined{};

  joined.area_cos[0] = a.area_cos[0] + b.area_cos[0];
  joined.area_cos[1] = a.area_cos[1] + b.area_cos[1];
  joined.count_co[0] = a.count_co[0] + b.count_co[0];
  joined.count_co[1] = a.count_co[1] + b.count_co[1];

  joined.area_nos[0] = a.area_nos[0] + b.area_nos[0];
  joined.area_nos[1] = a.area_nos[1] + b.area_nos[1];
  joined.count_no[0] = a.count_no[0] + b.count_no[0];
  joined.count_no[1] = a.count_no[1] + b.count_no[1];

  return joined;
}

void calc_area_center(const Depsgraph &depsgraph,
                      const Brush &brush,
                      const Object &ob,
                      const IndexMask &node_mask,
                      float r_area_co[3])
{
  const SculptSession &ss = *ob.sculpt;
  int n;

  AreaNormalCenterData anctd;
  threading::EnumerableThreadSpecific<SampleLocalData> all_tls;
  switch (ss.pbvh->type()) {
    case bke::pbvh::Type::Mesh: {
      const Mesh &mesh = *static_cast<const Mesh *>(ob.data);
      const Span<float3> vert_positions = bke::pbvh::vert_positions_eval(depsgraph, ob);
      const Span<float3> vert_normals = bke::pbvh::vert_normals_eval(depsgraph, ob);
      const bke::AttributeAccessor attributes = mesh.attributes();
      const VArraySpan hide_vert = *attributes.lookup<bool>(".hide_vert", bke::AttrDomain::Point);

      const Span<bke::pbvh::MeshNode> nodes = ss.pbvh->nodes<bke::pbvh::MeshNode>();
      anctd = threading::parallel_reduce(
          node_mask.index_range(),
          1,
          AreaNormalCenterData{},
          [&](const IndexRange range, AreaNormalCenterData anctd) {
            SampleLocalData &tls = all_tls.local();
            node_mask.slice(range).foreach_index([&](const int i) {
              calc_area_normal_and_center_node_mesh(ob,
                                                    vert_positions,
                                                    vert_normals,
                                                    hide_vert,
                                                    brush,
                                                    false,
                                                    true,
                                                    nodes[i],
                                                    tls,
                                                    anctd);
            });
            return anctd;
          },
          calc_area_normal_and_center_reduce);
      break;
    }
    case bke::pbvh::Type::BMesh: {
      const bool has_bm_orco = ss.bm && dyntopo::stroke_is_dyntopo(ss, brush);

      const Span<bke::pbvh::BMeshNode> nodes = ss.pbvh->nodes<bke::pbvh::BMeshNode>();
      anctd = threading::parallel_reduce(
          node_mask.index_range(),
          1,
          AreaNormalCenterData{},
          [&](const IndexRange range, AreaNormalCenterData anctd) {
            SampleLocalData &tls = all_tls.local();
            node_mask.slice(range).foreach_index([&](const int i) {
              calc_area_normal_and_center_node_bmesh(
                  ob, brush, false, true, has_bm_orco, nodes[i], tls, anctd);
            });
            return anctd;
          },
          calc_area_normal_and_center_reduce);
      break;
    }
    case bke::pbvh::Type::Grids: {
      const Span<bke::pbvh::GridsNode> nodes = ss.pbvh->nodes<bke::pbvh::GridsNode>();
      anctd = threading::parallel_reduce(
          node_mask.index_range(),
          1,
          AreaNormalCenterData{},
          [&](const IndexRange range, AreaNormalCenterData anctd) {
            SampleLocalData &tls = all_tls.local();
            node_mask.slice(range).foreach_index([&](const int i) {
              calc_area_normal_and_center_node_grids(ob, brush, false, true, nodes[i], tls, anctd);
            });
            return anctd;
          },
          calc_area_normal_and_center_reduce);
      break;
    }
  }

  /* For flatten center. */
  for (n = 0; n < anctd.area_cos.size(); n++) {
    if (anctd.count_co[n] == 0) {
      continue;
    }

    mul_v3_v3fl(r_area_co, anctd.area_cos[n], 1.0f / anctd.count_co[n]);
    break;
  }

  if (n == 2) {
    zero_v3(r_area_co);
  }

  if (anctd.count_co[0] == 0 && anctd.count_co[1] == 0) {
    if (ss.cache) {
      copy_v3_v3(r_area_co, ss.cache->location_symm);
    }
  }
}

std::optional<float3> calc_area_normal(const Depsgraph &depsgraph,
                                       const Brush &brush,
                                       const Object &ob,
                                       const IndexMask &node_mask)
{
  SculptSession &ss = *ob.sculpt;

  AreaNormalCenterData anctd;
  threading::EnumerableThreadSpecific<SampleLocalData> all_tls;
  switch (ss.pbvh->type()) {
    case bke::pbvh::Type::Mesh: {
      const Mesh &mesh = *static_cast<const Mesh *>(ob.data);
      const Span<float3> vert_positions = bke::pbvh::vert_positions_eval(depsgraph, ob);
      const Span<float3> vert_normals = bke::pbvh::vert_normals_eval(depsgraph, ob);
      const bke::AttributeAccessor attributes = mesh.attributes();
      const VArraySpan hide_vert = *attributes.lookup<bool>(".hide_vert", bke::AttrDomain::Point);

      const Span<bke::pbvh::MeshNode> nodes = ss.pbvh->nodes<bke::pbvh::MeshNode>();
      anctd = threading::parallel_reduce(
          node_mask.index_range(),
          1,
          AreaNormalCenterData{},
          [&](const IndexRange range, AreaNormalCenterData anctd) {
            SampleLocalData &tls = all_tls.local();
            node_mask.slice(range).foreach_index([&](const int i) {
              calc_area_normal_and_center_node_mesh(ob,
                                                    vert_positions,
                                                    vert_normals,
                                                    hide_vert,
                                                    brush,
                                                    true,
                                                    false,
                                                    nodes[i],
                                                    tls,
                                                    anctd);
            });
            return anctd;
          },
          calc_area_normal_and_center_reduce);
      break;
    }
    case bke::pbvh::Type::BMesh: {
      const bool has_bm_orco = ss.bm && dyntopo::stroke_is_dyntopo(ss, brush);

      const Span<bke::pbvh::BMeshNode> nodes = ss.pbvh->nodes<bke::pbvh::BMeshNode>();
      anctd = threading::parallel_reduce(
          node_mask.index_range(),
          1,
          AreaNormalCenterData{},
          [&](const IndexRange range, AreaNormalCenterData anctd) {
            SampleLocalData &tls = all_tls.local();
            node_mask.slice(range).foreach_index([&](const int i) {
              calc_area_normal_and_center_node_bmesh(
                  ob,
                  brush,
                  true,
                  false,
                  has_bm_orco,
                  static_cast<const blender::bke::pbvh::BMeshNode &>(nodes[i]),
                  tls,
                  anctd);
            });
            return anctd;
          },
          calc_area_normal_and_center_reduce);
      break;
    }
    case bke::pbvh::Type::Grids: {
      const Span<bke::pbvh::GridsNode> nodes = ss.pbvh->nodes<bke::pbvh::GridsNode>();
      anctd = threading::parallel_reduce(
          node_mask.index_range(),
          1,
          AreaNormalCenterData{},
          [&](const IndexRange range, AreaNormalCenterData anctd) {
            SampleLocalData &tls = all_tls.local();
            node_mask.slice(range).foreach_index([&](const int i) {
              calc_area_normal_and_center_node_grids(ob, brush, true, false, nodes[i], tls, anctd);
            });
            return anctd;
          },
          calc_area_normal_and_center_reduce);
      break;
    }
  }

  for (const int i : {0, 1}) {
    if (anctd.count_no[i] != 0) {
      if (!math::is_zero(anctd.area_nos[i])) {
        return math::normalize(anctd.area_nos[i]);
      }
    }
  }
  return std::nullopt;
}

void calc_area_normal_and_center(const Depsgraph &depsgraph,
                                 const Brush &brush,
                                 const Object &ob,
                                 const IndexMask &node_mask,
                                 float r_area_no[3],
                                 float r_area_co[3])
{
  SculptSession &ss = *ob.sculpt;
  int n;

  AreaNormalCenterData anctd;
  threading::EnumerableThreadSpecific<SampleLocalData> all_tls;
  switch (ss.pbvh->type()) {
    case bke::pbvh::Type::Mesh: {
      const Mesh &mesh = *static_cast<const Mesh *>(ob.data);
      const Span<float3> vert_positions = bke::pbvh::vert_positions_eval(depsgraph, ob);
      const Span<float3> vert_normals = bke::pbvh::vert_normals_eval(depsgraph, ob);
      const bke::AttributeAccessor attributes = mesh.attributes();
      const VArraySpan hide_vert = *attributes.lookup<bool>(".hide_vert", bke::AttrDomain::Point);

      const Span<bke::pbvh::MeshNode> nodes = ss.pbvh->nodes<bke::pbvh::MeshNode>();
      anctd = threading::parallel_reduce(
          node_mask.index_range(),
          1,
          AreaNormalCenterData{},
          [&](const IndexRange range, AreaNormalCenterData anctd) {
            SampleLocalData &tls = all_tls.local();
            node_mask.slice(range).foreach_index([&](const int i) {
              calc_area_normal_and_center_node_mesh(ob,
                                                    vert_positions,
                                                    vert_normals,
                                                    hide_vert,
                                                    brush,
                                                    true,
                                                    true,
                                                    nodes[i],
                                                    tls,
                                                    anctd);
            });
            return anctd;
          },
          calc_area_normal_and_center_reduce);
      break;
    }
    case bke::pbvh::Type::BMesh: {
      const bool has_bm_orco = ss.bm && dyntopo::stroke_is_dyntopo(ss, brush);

      const Span<bke::pbvh::BMeshNode> nodes = ss.pbvh->nodes<bke::pbvh::BMeshNode>();
      anctd = threading::parallel_reduce(
          node_mask.index_range(),
          1,
          AreaNormalCenterData{},
          [&](const IndexRange range, AreaNormalCenterData anctd) {
            SampleLocalData &tls = all_tls.local();
            node_mask.slice(range).foreach_index([&](const int i) {
              calc_area_normal_and_center_node_bmesh(
                  ob, brush, true, true, has_bm_orco, nodes[i], tls, anctd);
            });
            return anctd;
          },
          calc_area_normal_and_center_reduce);
      break;
    }
    case bke::pbvh::Type::Grids: {
      const Span<bke::pbvh::GridsNode> nodes = ss.pbvh->nodes<bke::pbvh::GridsNode>();
      anctd = threading::parallel_reduce(
          node_mask.index_range(),
          1,
          AreaNormalCenterData{},
          [&](const IndexRange range, AreaNormalCenterData anctd) {
            SampleLocalData &tls = all_tls.local();
            for (const int i : range) {
              calc_area_normal_and_center_node_grids(ob, brush, true, true, nodes[i], tls, anctd);
            }
            return anctd;
          },
          calc_area_normal_and_center_reduce);
      break;
    }
  }

  /* For flatten center. */
  for (n = 0; n < anctd.area_cos.size(); n++) {
    if (anctd.count_co[n] == 0) {
      continue;
    }

    mul_v3_v3fl(r_area_co, anctd.area_cos[n], 1.0f / anctd.count_co[n]);
    break;
  }

  if (n == 2) {
    zero_v3(r_area_co);
  }

  if (anctd.count_co[0] == 0 && anctd.count_co[1] == 0) {
    if (ss.cache) {
      copy_v3_v3(r_area_co, ss.cache->location_symm);
    }
  }

  /* For area normal. */
  for (n = 0; n < anctd.area_nos.size(); n++) {
    if (normalize_v3_v3(r_area_no, anctd.area_nos[n]) != 0.0f) {
      break;
    }
  }
}

}  // namespace blender::ed::sculpt_paint

/** \} */

/* -------------------------------------------------------------------- */
/** \name Generic Brush Utilities
 * \{ */

/**
 * Return modified brush strength. Includes the direction of the brush, positive
 * values pull vertices, negative values push. Uses tablet pressure and a
 * special multiplier found experimentally to scale the strength factor.
 */
static float brush_strength(const Sculpt &sd,
                            const blender::ed::sculpt_paint::StrokeCache &cache,
                            const float feather,
                            const UnifiedPaintSettings &ups,
                            const PaintModeSettings & /*paint_mode_settings*/)
{
  const Scene *scene = cache.vc->scene;
  const Brush &brush = *BKE_paint_brush_for_read(&sd.paint);

  /* Primary strength input; square it to make lower values more sensitive. */
  const float root_alpha = BKE_brush_alpha_get(scene, &brush);
  const float alpha = root_alpha * root_alpha;
  const float dir = (brush.flag & BRUSH_DIR_IN) ? -1.0f : 1.0f;
  const float pressure = BKE_brush_use_alpha_pressure(&brush) ? cache.pressure : 1.0f;
  const float pen_flip = cache.pen_flip ? -1.0f : 1.0f;
  const float invert = cache.invert ? -1.0f : 1.0f;
  float overlap = ups.overlap_factor;
  /* Spacing is integer percentage of radius, divide by 50 to get
   * normalized diameter. */

  float flip = dir * invert * pen_flip;
  if (brush.flag & BRUSH_INVERT_TO_SCRAPE_FILL) {
    flip = 1.0f;
  }

  /* Pressure final value after being tweaked depending on the brush. */
  float final_pressure;

  switch (brush.sculpt_brush_type) {
    case SCULPT_BRUSH_TYPE_CLAY:
      final_pressure = pow4f(pressure);
      overlap = (1.0f + overlap) / 2.0f;
      return 0.25f * alpha * flip * final_pressure * overlap * feather;
    case SCULPT_BRUSH_TYPE_DRAW:
    case SCULPT_BRUSH_TYPE_DRAW_SHARP:
    case SCULPT_BRUSH_TYPE_LAYER:
      return alpha * flip * pressure * overlap * feather;
    case SCULPT_BRUSH_TYPE_DISPLACEMENT_ERASER:
      return alpha * pressure * overlap * feather;
    case SCULPT_BRUSH_TYPE_CLOTH:
      if (brush.cloth_deform_type == BRUSH_CLOTH_DEFORM_GRAB) {
        /* Grab deform uses the same falloff as a regular grab brush. */
        return root_alpha * feather;
      }
      else if (brush.cloth_deform_type == BRUSH_CLOTH_DEFORM_SNAKE_HOOK) {
        return root_alpha * feather * pressure * overlap;
      }
      else if (brush.cloth_deform_type == BRUSH_CLOTH_DEFORM_EXPAND) {
        /* Expand is more sensible to strength as it keeps expanding the cloth when sculpting over
         * the same vertices. */
        return 0.1f * alpha * flip * pressure * overlap * feather;
      }
      else {
        /* Multiply by 10 by default to get a larger range of strength depending on the size of the
         * brush and object. */
        return 10.0f * alpha * flip * pressure * overlap * feather;
      }
    case SCULPT_BRUSH_TYPE_DRAW_FACE_SETS:
      return alpha * pressure * overlap * feather;
    case SCULPT_BRUSH_TYPE_SLIDE_RELAX:
      return alpha * pressure * overlap * feather * 2.0f;
    case SCULPT_BRUSH_TYPE_PAINT:
      final_pressure = pressure * pressure;
      return final_pressure * overlap * feather;
    case SCULPT_BRUSH_TYPE_SMEAR:
    case SCULPT_BRUSH_TYPE_DISPLACEMENT_SMEAR:
      return alpha * pressure * overlap * feather;
    case SCULPT_BRUSH_TYPE_CLAY_STRIPS:
      /* Clay Strips needs less strength to compensate the curve. */
      final_pressure = powf(pressure, 1.5f);
      return alpha * flip * final_pressure * overlap * feather * 0.3f;
    case SCULPT_BRUSH_TYPE_CLAY_THUMB:
      final_pressure = pressure * pressure;
      return alpha * flip * final_pressure * overlap * feather * 1.3f;

    case SCULPT_BRUSH_TYPE_MASK:
      overlap = (1.0f + overlap) / 2.0f;
      switch ((BrushMaskTool)brush.mask_tool) {
        case BRUSH_MASK_DRAW:
          return alpha * flip * pressure * overlap * feather;
        case BRUSH_MASK_SMOOTH:
          return alpha * pressure * feather;
      }
      BLI_assert_msg(0, "Not supposed to happen");
      return 0.0f;

    case SCULPT_BRUSH_TYPE_CREASE:
    case SCULPT_BRUSH_TYPE_BLOB:
      return alpha * flip * pressure * overlap * feather;

    case SCULPT_BRUSH_TYPE_INFLATE:
      if (flip > 0.0f) {
        return 0.250f * alpha * flip * pressure * overlap * feather;
      }
      else {
        return 0.125f * alpha * flip * pressure * overlap * feather;
      }

    case SCULPT_BRUSH_TYPE_MULTIPLANE_SCRAPE:
      overlap = (1.0f + overlap) / 2.0f;
      return alpha * flip * pressure * overlap * feather;

    case SCULPT_BRUSH_TYPE_FILL:
    case SCULPT_BRUSH_TYPE_SCRAPE:
    case SCULPT_BRUSH_TYPE_FLATTEN:
      if (flip > 0.0f) {
        overlap = (1.0f + overlap) / 2.0f;
        return alpha * flip * pressure * overlap * feather;
      }
      else {
        /* Reduce strength for DEEPEN, PEAKS, and CONTRAST. */
        return 0.5f * alpha * flip * pressure * overlap * feather;
      }

    case SCULPT_BRUSH_TYPE_SMOOTH:
      return flip * alpha * pressure * feather;

    case SCULPT_BRUSH_TYPE_PINCH:
      if (flip > 0.0f) {
        return alpha * flip * pressure * overlap * feather;
      }
      else {
        return 0.25f * alpha * flip * pressure * overlap * feather;
      }

    case SCULPT_BRUSH_TYPE_NUDGE:
      overlap = (1.0f + overlap) / 2.0f;
      return alpha * pressure * overlap * feather;

    case SCULPT_BRUSH_TYPE_THUMB:
      return alpha * pressure * feather;

    case SCULPT_BRUSH_TYPE_SNAKE_HOOK:
      return root_alpha * feather;

    case SCULPT_BRUSH_TYPE_GRAB:
      return root_alpha * feather;

    case SCULPT_BRUSH_TYPE_ROTATE:
      return alpha * pressure * feather;

    case SCULPT_BRUSH_TYPE_ELASTIC_DEFORM:
    case SCULPT_BRUSH_TYPE_POSE:
    case SCULPT_BRUSH_TYPE_BOUNDARY:
      return root_alpha * feather;

    default:
      return 0.0f;
  }
}

void sculpt_apply_texture(const SculptSession &ss,
                          const Brush &brush,
                          const float brush_point[3],
                          const int thread_id,
                          float *r_value,
                          float r_rgba[4])
{
  const blender::ed::sculpt_paint::StrokeCache &cache = *ss.cache;
  const Scene *scene = cache.vc->scene;
  const MTex *mtex = BKE_brush_mask_texture_get(&brush, OB_MODE_SCULPT);

  if (!mtex->tex) {
    *r_value = 1.0f;
    copy_v4_fl(r_rgba, 1.0f);
    return;
  }

  float point[3];
  sub_v3_v3v3(point, brush_point, cache.plane_offset);

  if (mtex->brush_map_mode == MTEX_MAP_MODE_3D) {
    /* Get strength by feeding the vertex location directly into a texture. */
    *r_value = BKE_brush_sample_tex_3d(scene, &brush, mtex, point, r_rgba, 0, ss.tex_pool);
  }
  else {
    /* If the active area is being applied for symmetry, flip it
     * across the symmetry axis and rotate it back to the original
     * position in order to project it. This insures that the
     * brush texture will be oriented correctly. */
    if (cache.radial_symmetry_pass) {
      mul_m4_v3(cache.symm_rot_mat_inv.ptr(), point);
    }
    float3 symm_point = blender::ed::sculpt_paint::symmetry_flip(point,
                                                                 cache.mirror_symmetry_pass);

    /* Still no symmetry supported for other paint modes.
     * Sculpt does it DIY. */
    if (mtex->brush_map_mode == MTEX_MAP_MODE_AREA) {
      /* Similar to fixed mode, but projects from brush angle
       * rather than view direction. */

      mul_m4_v3(cache.brush_local_mat.ptr(), symm_point);

      float x = symm_point[0];
      float y = symm_point[1];

      x *= mtex->size[0];
      y *= mtex->size[1];

      x += mtex->ofs[0];
      y += mtex->ofs[1];

      paint_get_tex_pixel(mtex, x, y, ss.tex_pool, thread_id, r_value, r_rgba);

      add_v3_fl(r_rgba, brush.texture_sample_bias);  // v3 -> Ignore alpha
      *r_value -= brush.texture_sample_bias;
    }
    else {
      const blender::float2 point_2d = ED_view3d_project_float_v2_m4(
          cache.vc->region, symm_point, cache.projection_mat);
      const float point_3d[3] = {point_2d[0], point_2d[1], 0.0f};
      *r_value = BKE_brush_sample_tex_3d(scene, &brush, mtex, point_3d, r_rgba, 0, ss.tex_pool);
    }
  }
}

void SCULPT_calc_vertex_displacement(const SculptSession &ss,
                                     const Brush &brush,
                                     float rgba[3],
                                     float r_offset[3])
{
  mul_v3_fl(rgba, ss.cache->bstrength);
  /* Handle brush inversion */
  if (ss.cache->bstrength < 0) {
    rgba[0] *= -1;
    rgba[1] *= -1;
  }

  /* Apply texture size */
  for (int i = 0; i < 3; ++i) {
    rgba[i] *= blender::math::safe_divide(1.0f, pow2f(brush.mtex.size[i]));
  }

  /* Transform vector to object space */
  mul_mat3_m4_v3(ss.cache->brush_local_mat_inv.ptr(), rgba);

  /* Handle symmetry */
  if (ss.cache->radial_symmetry_pass) {
    mul_m4_v3(ss.cache->symm_rot_mat.ptr(), rgba);
  }
  copy_v3_v3(r_offset,
             blender::ed::sculpt_paint::symmetry_flip(rgba, ss.cache->mirror_symmetry_pass));
}

namespace blender::ed::sculpt_paint {

bool node_fully_masked_or_hidden(const bke::pbvh::Node &node)
{
  if (BKE_pbvh_node_fully_hidden_get(node)) {
    return true;
  }
  if (BKE_pbvh_node_fully_masked_get(node)) {
    return true;
  }
  return false;
}

bool node_in_sphere(const bke::pbvh::Node &node,
                    const float3 &location,
                    const float radius_sq,
                    const bool original)
{
  const Bounds<float3> bounds = original ? BKE_pbvh_node_get_original_BB(&node) :
                                           bke::pbvh::node_bounds(node);
  const float3 nearest = math::clamp(location, bounds.min, bounds.max);
  return math::distance_squared(location, nearest) < radius_sq;
}

bool node_in_cylinder(const DistRayAABB_Precalc &ray_dist_precalc,
                      const bke::pbvh::Node &node,
                      const float radius_sq,
                      const bool original)
{
  const Bounds<float3> bounds = (original) ? BKE_pbvh_node_get_original_BB(&node) :
                                             bke::pbvh::node_bounds(node);

  float dummy_co[3], dummy_depth;
  const float dist_sq = dist_squared_ray_to_aabb_v3(
      &ray_dist_precalc, bounds.min, bounds.max, dummy_co, &dummy_depth);

  /* TODO: Solve issues and enable distance check. */
  return dist_sq < radius_sq || true;
}

static IndexMask pbvh_gather_cursor_update(Object &ob, bool use_original, IndexMaskMemory &memory)
{
  SculptSession &ss = *ob.sculpt;
  const float3 center = ss.cache ? ss.cache->location_symm : ss.cursor_location;
  return bke::pbvh::search_nodes(*ss.pbvh, memory, [&](const bke::pbvh::Node &node) {
    return node_in_sphere(node, center, ss.cursor_radius, use_original);
  });
}

/** \return All nodes that are potentially within the cursor or brush's area of influence. */
static IndexMask pbvh_gather_generic(
    Object &ob, const Brush &brush, bool use_original, float radius_scale, IndexMaskMemory &memory)
{
  SculptSession &ss = *ob.sculpt;

  const float3 center = ss.cache->location_symm;
  const float radius_sq = math::square(ss.cache->radius * radius_scale);
  const bool ignore_ineffective = brush.sculpt_brush_type != SCULPT_BRUSH_TYPE_MASK;
  switch (brush.falloff_shape) {
    case PAINT_FALLOFF_SHAPE_SPHERE: {
      return bke::pbvh::search_nodes(*ss.pbvh, memory, [&](const bke::pbvh::Node &node) {
        if (ignore_ineffective && node_fully_masked_or_hidden(node)) {
          return false;
        }
        return node_in_sphere(node, center, radius_sq, use_original);
      });
    }

    case PAINT_FALLOFF_SHAPE_TUBE: {
      const DistRayAABB_Precalc ray_dist_precalc = dist_squared_ray_to_aabb_v3_precalc(
          center, ss.cache->view_normal_symm);
      return bke::pbvh::search_nodes(*ss.pbvh, memory, [&](const bke::pbvh::Node &node) {
        if (ignore_ineffective && node_fully_masked_or_hidden(node)) {
          return false;
        }
        return node_in_cylinder(ray_dist_precalc, node, radius_sq, use_original);
      });
    }
  }

  return {};
}

static IndexMask pbvh_gather_texpaint(Object &ob,
                                      const Brush &brush,
                                      const bool use_original,
                                      const float radius_scale,
                                      IndexMaskMemory &memory)
{
  return pbvh_gather_generic(ob, brush, use_original, radius_scale, memory);
}

/* Calculate primary direction of movement for many brushes. */
static float3 calc_sculpt_normal(const Depsgraph &depsgraph,
                                 const Sculpt &sd,
                                 Object &ob,
                                 const IndexMask &node_mask)
{
  const Brush &brush = *BKE_paint_brush_for_read(&sd.paint);
  const SculptSession &ss = *ob.sculpt;
  switch (brush.sculpt_plane) {
    case SCULPT_DISP_DIR_AREA:
      return calc_area_normal(depsgraph, brush, ob, node_mask).value_or(float3(0));
    case SCULPT_DISP_DIR_VIEW:
      return ss.cache->view_normal;
    case SCULPT_DISP_DIR_X:
      return float3(1, 0, 0);
    case SCULPT_DISP_DIR_Y:
      return float3(0, 1, 0);
    case SCULPT_DISP_DIR_Z:
      return float3(0, 0, 1);
  }
  BLI_assert_unreachable();
  return {};
}

static void update_sculpt_normal(const Depsgraph &depsgraph,
                                 const Sculpt &sd,
                                 Object &ob,
                                 const IndexMask &node_mask)
{
  const Brush &brush = *BKE_paint_brush_for_read(&sd.paint);
  StrokeCache &cache = *ob.sculpt->cache;
  /* Grab brush does not update the sculpt normal during a stroke. */
  const bool update_normal = !(brush.flag & BRUSH_ORIGINAL_NORMAL) &&
                             !(brush.sculpt_brush_type == SCULPT_BRUSH_TYPE_GRAB) &&
                             !(brush.sculpt_brush_type == SCULPT_BRUSH_TYPE_THUMB &&
                               !(brush.flag & BRUSH_ANCHORED)) &&
                             !(brush.sculpt_brush_type == SCULPT_BRUSH_TYPE_ELASTIC_DEFORM) &&
                             !(brush.sculpt_brush_type == SCULPT_BRUSH_TYPE_SNAKE_HOOK &&
                               cache.normal_weight > 0.0f);

  if (cache.mirror_symmetry_pass == 0 && cache.radial_symmetry_pass == 0 &&
      (SCULPT_stroke_is_first_brush_step_of_symmetry_pass(cache) || update_normal))
  {
    cache.sculpt_normal = calc_sculpt_normal(depsgraph, sd, ob, node_mask);
    if (brush.falloff_shape == PAINT_FALLOFF_SHAPE_TUBE) {
      project_plane_v3_v3v3(cache.sculpt_normal, cache.sculpt_normal, cache.view_normal_symm);
      normalize_v3(cache.sculpt_normal);
    }
    copy_v3_v3(cache.sculpt_normal_symm, cache.sculpt_normal);
  }
  else {
    cache.sculpt_normal_symm = symmetry_flip(cache.sculpt_normal, cache.mirror_symmetry_pass);
    mul_m4_v3(cache.symm_rot_mat.ptr(), cache.sculpt_normal_symm);
  }
}

static void calc_local_from_screen(const ViewContext &vc,
                                   const float center[3],
                                   const float screen_dir[2],
                                   float r_local_dir[3])
{
  Object &ob = *vc.obact;
  float loc[3];

  mul_v3_m4v3(loc, ob.object_to_world().ptr(), center);
  const float zfac = ED_view3d_calc_zfac(vc.rv3d, loc);

  ED_view3d_win_to_delta(vc.region, screen_dir, zfac, r_local_dir);
  normalize_v3(r_local_dir);

  add_v3_v3(r_local_dir, ob.loc);
  mul_m4_v3(ob.world_to_object().ptr(), r_local_dir);
}

static void calc_brush_local_mat(const float rotation,
                                 const Object &ob,
                                 float local_mat[4][4],
                                 float local_mat_inv[4][4])
{
  const StrokeCache *cache = ob.sculpt->cache;
  float tmat[4][4];
  float mat[4][4];
  float scale[4][4];
  float angle, v[3];

  /* Ensure `ob.world_to_object` is up to date. */
  invert_m4_m4(ob.runtime->world_to_object.ptr(), ob.object_to_world().ptr());

  /* Initialize last column of matrix. */
  mat[0][3] = 0.0f;
  mat[1][3] = 0.0f;
  mat[2][3] = 0.0f;
  mat[3][3] = 1.0f;

  /* Read rotation (user angle, rake, etc.) to find the view's movement direction (negative X of
   * the brush). */
  angle = rotation + cache->special_rotation;
  /* By convention, motion direction points down the brush's Y axis, the angle represents the X
   * axis, normal is a 90 deg CCW rotation of the motion direction. */
  float motion_normal_screen[2];
  motion_normal_screen[0] = cosf(angle);
  motion_normal_screen[1] = sinf(angle);
  /* Convert view's brush transverse direction to object-space,
   * i.e. the normal of the plane described by the motion */
  float motion_normal_local[3];
  calc_local_from_screen(
      *cache->vc, cache->location_symm, motion_normal_screen, motion_normal_local);

  /* Calculate the movement direction for the local matrix.
   * Note that there is a deliberate prioritization here: Our calculations are
   * designed such that the _motion vector_ gets projected into the tangent space;
   * in most cases this will be more intuitive than projecting the transverse
   * direction (which is orthogonal to the motion direction and therefore less
   * apparent to the user).
   * The Y-axis of the brush-local frame has to lie in the intersection of the tangent plane
   * and the motion plane. */

  cross_v3_v3v3(v, cache->sculpt_normal, motion_normal_local);
  normalize_v3_v3(mat[1], v);

  /* Get other axes. */
  cross_v3_v3v3(mat[0], mat[1], cache->sculpt_normal);
  copy_v3_v3(mat[2], cache->sculpt_normal);

  /* Set location. */
  copy_v3_v3(mat[3], cache->location_symm);

  /* Scale by brush radius. */
  float radius = cache->radius;

  normalize_m4(mat);
  scale_m4_fl(scale, radius);
  mul_m4_m4m4(tmat, mat, scale);

  /* Return tmat as is (for converting from local area coords to model-space coords). */
  copy_m4_m4(local_mat_inv, tmat);
  /* Return inverse (for converting from model-space coords to local area coords). */
  invert_m4_m4(local_mat, tmat);
}

}  // namespace blender::ed::sculpt_paint

#define SCULPT_TILT_SENSITIVITY 0.7f
void SCULPT_tilt_apply_to_normal(float r_normal[3],
                                 blender::ed::sculpt_paint::StrokeCache *cache,
                                 const float tilt_strength)
{
  if (!U.experimental.use_sculpt_tools_tilt) {
    return;
  }
  const float rot_max = M_PI_2 * tilt_strength * SCULPT_TILT_SENSITIVITY;
  mul_v3_mat3_m4v3(r_normal, cache->vc->obact->object_to_world().ptr(), r_normal);
  float normal_tilt_y[3];
  rotate_v3_v3v3fl(normal_tilt_y, r_normal, cache->vc->rv3d->viewinv[0], cache->tilt.y * rot_max);
  float normal_tilt_xy[3];
  rotate_v3_v3v3fl(
      normal_tilt_xy, normal_tilt_y, cache->vc->rv3d->viewinv[1], cache->tilt.x * rot_max);
  mul_v3_mat3_m4v3(r_normal, cache->vc->obact->world_to_object().ptr(), normal_tilt_xy);
  normalize_v3(r_normal);
}

void SCULPT_tilt_effective_normal_get(const SculptSession &ss, const Brush &brush, float r_no[3])
{
  copy_v3_v3(r_no, ss.cache->sculpt_normal_symm);
  SCULPT_tilt_apply_to_normal(r_no, ss.cache, brush.tilt_strength_factor);
}

static void update_brush_local_mat(const Sculpt &sd, Object &ob)
{
  using namespace blender::ed::sculpt_paint;
  StrokeCache *cache = ob.sculpt->cache;

  if (cache->mirror_symmetry_pass == 0 && cache->radial_symmetry_pass == 0) {
    const Brush *brush = BKE_paint_brush_for_read(&sd.paint);
    const MTex *mask_tex = BKE_brush_mask_texture_get(brush, OB_MODE_SCULPT);
    calc_brush_local_mat(
        mask_tex->rot, ob, cache->brush_local_mat.ptr(), cache->brush_local_mat_inv.ptr());
  }
}

/** \} */

/* -------------------------------------------------------------------- */
/** \name Texture painting
 * \{ */

static bool sculpt_needs_pbvh_pixels(PaintModeSettings &paint_mode_settings,
                                     const Brush &brush,
                                     Object &ob)
{
  if (brush.sculpt_brush_type == SCULPT_BRUSH_TYPE_PAINT &&
      U.experimental.use_sculpt_texture_paint)
  {
    Image *image;
    ImageUser *image_user;
    return SCULPT_paint_image_canvas_get(paint_mode_settings, ob, &image, &image_user);
  }

  return false;
}

static void sculpt_pbvh_update_pixels(const Depsgraph &depsgraph,
                                      PaintModeSettings &paint_mode_settings,
                                      Object &ob)
{
  using namespace blender;
  BLI_assert(ob.type == OB_MESH);

  Image *image;
  ImageUser *image_user;
  if (!SCULPT_paint_image_canvas_get(paint_mode_settings, ob, &image, &image_user)) {
    return;
  }

  bke::pbvh::build_pixels(depsgraph, ob, *image, *image_user);
}

/** \} */

/* -------------------------------------------------------------------- */
/** \name Generic Brush Plane & Symmetry Utilities
 * \{ */

struct SculptRaycastData {
  SculptSession *ss;
  const float *ray_start;
  const float *ray_normal;
  bool hit;
  float depth;
  bool original;
  Span<blender::float3> vert_positions;
  Span<int> corner_verts;
  Span<blender::int3> corner_tris;
  Span<int> corner_tri_faces;
  blender::VArraySpan<bool> hide_poly;

  const SubdivCCG *subdiv_ccg;

  PBVHVertRef active_vertex;
  float *face_normal;

  int active_face_grid_index;

  IsectRayPrecalc isect_precalc;
};

struct SculptFindNearestToRayData {
  SculptSession *ss;
  const float *ray_start, *ray_normal;
  bool hit;
  float depth;
  float dist_sq_to_ray;
  bool original;
  Span<float3> vert_positions;
  Span<int> corner_verts;
  Span<blender::int3> corner_tris;
  Span<int> corner_tri_faces;
  blender::VArraySpan<bool> hide_poly;

  const SubdivCCG *subdiv_ccg;
};

ePaintSymmetryAreas SCULPT_get_vertex_symm_area(const float co[3])
{
  ePaintSymmetryAreas symm_area = ePaintSymmetryAreas(PAINT_SYMM_AREA_DEFAULT);
  if (co[0] < 0.0f) {
    symm_area |= PAINT_SYMM_AREA_X;
  }
  if (co[1] < 0.0f) {
    symm_area |= PAINT_SYMM_AREA_Y;
  }
  if (co[2] < 0.0f) {
    symm_area |= PAINT_SYMM_AREA_Z;
  }
  return symm_area;
}

static void flip_qt_qt(float out[4], const float in[4], const ePaintSymmetryFlags symm)
{
  float axis[3], angle;

  quat_to_axis_angle(axis, &angle, in);
  normalize_v3(axis);

  if (symm & PAINT_SYMM_X) {
    axis[0] *= -1.0f;
    angle *= -1.0f;
  }
  if (symm & PAINT_SYMM_Y) {
    axis[1] *= -1.0f;
    angle *= -1.0f;
  }
  if (symm & PAINT_SYMM_Z) {
    axis[2] *= -1.0f;
    angle *= -1.0f;
  }

  axis_angle_normalized_to_quat(out, axis, angle);
}

static void flip_qt(float quat[4], const ePaintSymmetryFlags symm)
{
  flip_qt_qt(quat, quat, symm);
}

float3 SCULPT_flip_v3_by_symm_area(const float3 &vector,
                                   const ePaintSymmetryFlags symm,
                                   const ePaintSymmetryAreas symmarea,
                                   const float3 &pivot)
{
  float3 result = vector;
  for (int i = 0; i < 3; i++) {
    ePaintSymmetryFlags symm_it = ePaintSymmetryFlags(1 << i);
    if (!(symm & symm_it)) {
      continue;
    }
    if (symmarea & symm_it) {
      result = blender::ed::sculpt_paint::symmetry_flip(result, symm_it);
    }
    if (pivot[i] < 0.0f) {
      result = blender::ed::sculpt_paint::symmetry_flip(result, symm_it);
    }
  }
  return result;
}

void SCULPT_flip_quat_by_symm_area(float quat[4],
                                   const ePaintSymmetryFlags symm,
                                   const ePaintSymmetryAreas symmarea,
                                   const float pivot[3])
{
  for (int i = 0; i < 3; i++) {
    ePaintSymmetryFlags symm_it = ePaintSymmetryFlags(1 << i);
    if (!(symm & symm_it)) {
      continue;
    }
    if (symmarea & symm_it) {
      flip_qt(quat, symm_it);
    }
    if (pivot[i] < 0.0f) {
      flip_qt(quat, symm_it);
    }
  }
}

bool SCULPT_brush_type_needs_all_pbvh_nodes(const Brush &brush)
{
  if (brush.sculpt_brush_type == SCULPT_BRUSH_TYPE_ELASTIC_DEFORM) {
    /* Elastic deformations in any brush need all nodes to avoid artifacts as the effect
     * of the Kelvinlet is not constrained by the radius. */
    return true;
  }

  if (brush.sculpt_brush_type == SCULPT_BRUSH_TYPE_POSE) {
    /* Pose needs all nodes because it applies all symmetry iterations at the same time
     * and the IK chain can grow to any area of the model. */
    /* TODO: This can be optimized by filtering the nodes after calculating the chain. */
    return true;
  }

  if (brush.sculpt_brush_type == SCULPT_BRUSH_TYPE_BOUNDARY) {
    /* Boundary needs all nodes because it is not possible to know where the boundary
     * deformation is going to be propagated before calculating it. */
    /* TODO: after calculating the boundary info in the first iteration, it should be
     * possible to get the nodes that have vertices included in any boundary deformation
     * and cache them. */
    return true;
  }

  if (brush.sculpt_brush_type == SCULPT_BRUSH_TYPE_SNAKE_HOOK &&
      brush.snake_hook_deform_type == BRUSH_SNAKE_HOOK_DEFORM_ELASTIC)
  {
    /* Snake hook in elastic deform type has same requirements as the elastic deform brush. */
    return true;
  }
  return false;
}

namespace blender::ed::sculpt_paint {

void calc_brush_plane(const Depsgraph &depsgraph,
                      const Brush &brush,
                      Object &ob,
                      const IndexMask &node_mask,
                      float3 &r_area_no,
                      float3 &r_area_co)
{
  const SculptSession &ss = *ob.sculpt;

  zero_v3(r_area_co);
  zero_v3(r_area_no);

  if (SCULPT_stroke_is_main_symmetry_pass(*ss.cache) &&
      (SCULPT_stroke_is_first_brush_step_of_symmetry_pass(*ss.cache) ||
       !(brush.flag & BRUSH_ORIGINAL_PLANE) || !(brush.flag & BRUSH_ORIGINAL_NORMAL)))
  {
    switch (brush.sculpt_plane) {
      case SCULPT_DISP_DIR_VIEW:
        copy_v3_v3(r_area_no, ss.cache->view_normal);
        break;

      case SCULPT_DISP_DIR_X:
        ARRAY_SET_ITEMS(r_area_no, 1.0f, 0.0f, 0.0f);
        break;

      case SCULPT_DISP_DIR_Y:
        ARRAY_SET_ITEMS(r_area_no, 0.0f, 1.0f, 0.0f);
        break;

      case SCULPT_DISP_DIR_Z:
        ARRAY_SET_ITEMS(r_area_no, 0.0f, 0.0f, 1.0f);
        break;

      case SCULPT_DISP_DIR_AREA:
        calc_area_normal_and_center(depsgraph, brush, ob, node_mask, r_area_no, r_area_co);
        if (brush.falloff_shape == PAINT_FALLOFF_SHAPE_TUBE) {
          project_plane_v3_v3v3(r_area_no, r_area_no, ss.cache->view_normal_symm);
          normalize_v3(r_area_no);
        }
        break;

      default:
        break;
    }

    /* For flatten center. */
    /* Flatten center has not been calculated yet if we are not using the area normal. */
    if (brush.sculpt_plane != SCULPT_DISP_DIR_AREA) {
      calc_area_center(depsgraph, brush, ob, node_mask, r_area_co);
    }

    /* For area normal. */
    if (!SCULPT_stroke_is_first_brush_step_of_symmetry_pass(*ss.cache) &&
        (brush.flag & BRUSH_ORIGINAL_NORMAL))
    {
      copy_v3_v3(r_area_no, ss.cache->sculpt_normal);
    }
    else {
      copy_v3_v3(ss.cache->sculpt_normal, r_area_no);
    }

    /* For flatten center. */
    if (!SCULPT_stroke_is_first_brush_step_of_symmetry_pass(*ss.cache) &&
        (brush.flag & BRUSH_ORIGINAL_PLANE))
    {
      copy_v3_v3(r_area_co, ss.cache->last_center);
    }
    else {
      copy_v3_v3(ss.cache->last_center, r_area_co);
    }
  }
  else {
    /* For area normal. */
    copy_v3_v3(r_area_no, ss.cache->sculpt_normal);

    /* For flatten center. */
    copy_v3_v3(r_area_co, ss.cache->last_center);

    /* For area normal. */
    r_area_no = symmetry_flip(r_area_no, ss.cache->mirror_symmetry_pass);

    /* For flatten center. */
    r_area_co = symmetry_flip(r_area_co, ss.cache->mirror_symmetry_pass);

    /* For area normal. */
    mul_m4_v3(ss.cache->symm_rot_mat.ptr(), r_area_no);

    /* For flatten center. */
    mul_m4_v3(ss.cache->symm_rot_mat.ptr(), r_area_co);

    /* Shift the plane for the current tile. */
    add_v3_v3(r_area_co, ss.cache->plane_offset);
  }
}

}  // namespace blender::ed::sculpt_paint

float SCULPT_brush_plane_offset_get(const Sculpt &sd, const SculptSession &ss)
{
  const Brush &brush = *BKE_paint_brush_for_read(&sd.paint);

  float rv = brush.plane_offset;

  if (brush.flag & BRUSH_OFFSET_PRESSURE) {
    rv *= ss.cache->pressure;
  }

  return rv;
}

/** \} */

/* -------------------------------------------------------------------- */
/** \name Sculpt Brush Utilities
 * \{ */

void SCULPT_vertcos_to_key(Object &ob, KeyBlock *kb, const Span<float3> vertCos)
{
  Mesh *mesh = (Mesh *)ob.data;
  float(*ofs)[3] = nullptr;
  int a, currkey_i;
  const int kb_act_idx = ob.shapenr - 1;

  /* For relative keys editing of base should update other keys. */
  if (bool *dependent = BKE_keyblock_get_dependent_keys(mesh->key, kb_act_idx)) {
    ofs = BKE_keyblock_convert_to_vertcos(&ob, kb);

    /* Calculate key coord offsets (from previous location). */
    for (a = 0; a < mesh->verts_num; a++) {
      sub_v3_v3v3(ofs[a], vertCos[a], ofs[a]);
    }

    /* Apply offsets on other keys. */
    LISTBASE_FOREACH_INDEX (KeyBlock *, currkey, &mesh->key->block, currkey_i) {
      if ((currkey != kb) && dependent[currkey_i]) {
        BKE_keyblock_update_from_offset(&ob, currkey, ofs);
      }
    }

    MEM_freeN(ofs);
    MEM_freeN(dependent);
  }

  /* Modifying of basis key should update mesh. */
  if (kb == mesh->key->refkey) {
    mesh->vert_positions_for_write().copy_from(vertCos);
    mesh->tag_positions_changed();
  }

  /* Apply new coords on active key block, no need to re-allocate kb->data here! */
  BKE_keyblock_update_from_vertcos(&ob, kb, reinterpret_cast<const float(*)[3]>(vertCos.data()));
}

namespace blender::ed::sculpt_paint {

static void dynamic_topology_update(const Depsgraph &depsgraph,
                                    const Scene & /*scene*/,
                                    const Sculpt &sd,
                                    Object &ob,
                                    const Brush &brush,
                                    UnifiedPaintSettings & /*ups*/,
                                    PaintModeSettings & /*paint_mode_settings*/)
{
  SculptSession &ss = *ob.sculpt;

  /* Build a list of all nodes that are potentially within the brush's area of influence. */
  const bool use_original = brush_type_needs_original(brush.sculpt_brush_type) ? true :
                                                                                 !ss.cache->accum;
  const float radius_scale = 1.25f;

  IndexMaskMemory memory;
  const IndexMask node_mask = pbvh_gather_generic(ob, brush, use_original, radius_scale, memory);
  if (node_mask.is_empty()) {
    return;
  }

  MutableSpan<bke::pbvh::BMeshNode> nodes = ss.pbvh->nodes<bke::pbvh::BMeshNode>();

  /* Free index based vertex info as it will become invalid after modifying the topology during the
   * stroke. */
  ss.vertex_info.boundary.clear();

  PBVHTopologyUpdateMode mode = PBVHTopologyUpdateMode(0);
  float location[3];

  if (!(sd.flags & SCULPT_DYNTOPO_DETAIL_MANUAL)) {
    if (sd.flags & SCULPT_DYNTOPO_SUBDIVIDE) {
      mode |= PBVH_Subdivide;
    }

    if ((sd.flags & SCULPT_DYNTOPO_COLLAPSE) ||
        (brush.sculpt_brush_type == SCULPT_BRUSH_TYPE_SIMPLIFY))
    {
      mode |= PBVH_Collapse;
    }
  }

  node_mask.foreach_index([&](const int i) {
    undo::push_node(depsgraph,
                    ob,
<<<<<<< HEAD
                    node,
                    brush.sculpt_brush_type == SCULPT_BRUSH_TYPE_MASK ? undo::Type::Mask :
                                                                        undo::Type::Position);
    BKE_pbvh_node_mark_update(*node);
=======
                    &nodes[i],
                    brush.sculpt_tool == SCULPT_TOOL_MASK ? undo::Type::Mask :
                                                            undo::Type::Position);
    BKE_pbvh_node_mark_update(nodes[i]);
>>>>>>> cb03748e

    BKE_pbvh_node_mark_topology_update(nodes[i]);
    BKE_pbvh_bmesh_node_save_orig(ss.bm, ss.bm_log, &nodes[i], false);
  });

  float max_edge_len;
  if (sd.flags & (SCULPT_DYNTOPO_DETAIL_CONSTANT | SCULPT_DYNTOPO_DETAIL_MANUAL)) {
    max_edge_len = dyntopo::detail_size::constant_to_detail_size(sd.constant_detail, ob);
  }
  else if (sd.flags & SCULPT_DYNTOPO_DETAIL_BRUSH) {
    max_edge_len = dyntopo::detail_size::brush_to_detail_size(sd.detail_percent, ss.cache->radius);
  }
  else {
    max_edge_len = dyntopo::detail_size::relative_to_detail_size(
        sd.detail_size, ss.cache->radius, ss.cache->dyntopo_pixel_radius, U.pixelsize);
  }
  const float min_edge_len = max_edge_len * dyntopo::detail_size::EDGE_LENGTH_MIN_FACTOR;

  bke::pbvh::bmesh_update_topology(*ss.bm,
                                   *ss.pbvh,
                                   *ss.bm_log,
                                   mode,
                                   min_edge_len,
                                   max_edge_len,
                                   ss.cache->location_symm,
                                   ss.cache->view_normal_symm,
                                   ss.cache->radius,
                                   (brush.flag & BRUSH_FRONTFACE) != 0,
                                   (brush.falloff_shape != PAINT_FALLOFF_SHAPE_SPHERE));

  /* Update average stroke position. */
  copy_v3_v3(location, ss.cache->location);
  mul_m4_v3(ob.object_to_world().ptr(), location);
}

static void push_undo_nodes(const Depsgraph &depsgraph,
                            Object &ob,
                            const Brush &brush,
                            const IndexMask &node_mask)
{
  SculptSession &ss = *ob.sculpt;

  bool need_coords = ss.cache->supports_gravity;

<<<<<<< HEAD
  if (brush.sculpt_brush_type == SCULPT_BRUSH_TYPE_DRAW_FACE_SETS) {
    for (bke::pbvh::Node *node : nodes) {
      BKE_pbvh_node_mark_update_face_sets(*node);
=======
  if (brush.sculpt_tool == SCULPT_TOOL_DRAW_FACE_SETS) {
    switch (ss.pbvh->type()) {
      case bke::pbvh::Type::Mesh: {
        MutableSpan<bke::pbvh::MeshNode> nodes = ss.pbvh->nodes<bke::pbvh::MeshNode>();
        node_mask.foreach_index(
            [&](const int i) { BKE_pbvh_node_mark_update_face_sets(nodes[i]); });
        break;
      }
      case bke::pbvh::Type::Grids: {
        MutableSpan<bke::pbvh::GridsNode> nodes = ss.pbvh->nodes<bke::pbvh::GridsNode>();
        node_mask.foreach_index(
            [&](const int i) { BKE_pbvh_node_mark_update_face_sets(nodes[i]); });
        break;
      }
      case bke::pbvh::Type::BMesh: {
        MutableSpan<bke::pbvh::BMeshNode> nodes = ss.pbvh->nodes<bke::pbvh::BMeshNode>();
        node_mask.foreach_index(
            [&](const int i) { BKE_pbvh_node_mark_update_face_sets(nodes[i]); });
        break;
      }
>>>>>>> cb03748e
    }

    /* Draw face sets in smooth mode moves the vertices. */
    if (ss.cache->alt_smooth) {
      need_coords = true;
    }
    else {
      undo::push_nodes(depsgraph, ob, node_mask, undo::Type::FaceSet);
    }
  }
<<<<<<< HEAD
  else if (brush.sculpt_brush_type == SCULPT_BRUSH_TYPE_MASK) {
    undo::push_nodes(depsgraph, ob, nodes, undo::Type::Mask);
    for (bke::pbvh::Node *node : nodes) {
      BKE_pbvh_node_mark_update_mask(*node);
=======
  else if (brush.sculpt_tool == SCULPT_TOOL_MASK) {
    undo::push_nodes(depsgraph, ob, node_mask, undo::Type::Mask);
    switch (ss.pbvh->type()) {
      case bke::pbvh::Type::Mesh: {
        MutableSpan<bke::pbvh::MeshNode> nodes = ss.pbvh->nodes<bke::pbvh::MeshNode>();
        node_mask.foreach_index([&](const int i) { BKE_pbvh_node_mark_update_mask(nodes[i]); });
        break;
      }
      case bke::pbvh::Type::Grids: {
        MutableSpan<bke::pbvh::GridsNode> nodes = ss.pbvh->nodes<bke::pbvh::GridsNode>();
        node_mask.foreach_index([&](const int i) { BKE_pbvh_node_mark_update_mask(nodes[i]); });
        break;
      }
      case bke::pbvh::Type::BMesh: {
        MutableSpan<bke::pbvh::BMeshNode> nodes = ss.pbvh->nodes<bke::pbvh::BMeshNode>();
        node_mask.foreach_index([&](const int i) { BKE_pbvh_node_mark_update_mask(nodes[i]); });
        break;
      }
>>>>>>> cb03748e
    }
  }
  else if (SCULPT_brush_type_is_paint(brush.sculpt_brush_type)) {
    const Mesh &mesh = *static_cast<const Mesh *>(ob.data);
    if (const bke::GAttributeReader attr = color::active_color_attribute(mesh)) {
      if (attr.domain == bke::AttrDomain::Corner) {
        BKE_pbvh_ensure_node_face_corners(*ss.pbvh, mesh.corner_tris());
      }
    }
    undo::push_nodes(depsgraph, ob, node_mask, undo::Type::Color);
    switch (ss.pbvh->type()) {
      case bke::pbvh::Type::Mesh: {
        MutableSpan<bke::pbvh::MeshNode> nodes = ss.pbvh->nodes<bke::pbvh::MeshNode>();
        node_mask.foreach_index([&](const int i) { BKE_pbvh_node_mark_update_color(nodes[i]); });
        break;
      }
      case bke::pbvh::Type::Grids: {
        MutableSpan<bke::pbvh::GridsNode> nodes = ss.pbvh->nodes<bke::pbvh::GridsNode>();
        node_mask.foreach_index([&](const int i) { BKE_pbvh_node_mark_update_color(nodes[i]); });
        break;
      }
      case bke::pbvh::Type::BMesh: {
        MutableSpan<bke::pbvh::BMeshNode> nodes = ss.pbvh->nodes<bke::pbvh::BMeshNode>();
        node_mask.foreach_index([&](const int i) { BKE_pbvh_node_mark_update_color(nodes[i]); });
        break;
      }
    }
  }
  else {
    need_coords = true;
  }

  if (need_coords) {
    undo::push_nodes(depsgraph, ob, node_mask, undo::Type::Position);
    switch (ss.pbvh->type()) {
      case bke::pbvh::Type::Mesh: {
        MutableSpan<bke::pbvh::MeshNode> nodes = ss.pbvh->nodes<bke::pbvh::MeshNode>();
        node_mask.foreach_index(
            [&](const int i) { BKE_pbvh_node_mark_positions_update(nodes[i]); });
        break;
      }
      case bke::pbvh::Type::Grids: {
        MutableSpan<bke::pbvh::GridsNode> nodes = ss.pbvh->nodes<bke::pbvh::GridsNode>();
        node_mask.foreach_index(
            [&](const int i) { BKE_pbvh_node_mark_positions_update(nodes[i]); });
        break;
      }
      case bke::pbvh::Type::BMesh: {
        MutableSpan<bke::pbvh::BMeshNode> nodes = ss.pbvh->nodes<bke::pbvh::BMeshNode>();
        node_mask.foreach_index(
            [&](const int i) { BKE_pbvh_node_mark_positions_update(nodes[i]); });
        break;
      }
    }
  }
}

static void do_brush_action(const Depsgraph &depsgraph,
                            const Scene &scene,
                            const Sculpt &sd,
                            Object &ob,
                            const Brush &brush,
                            UnifiedPaintSettings &ups,
                            PaintModeSettings &paint_mode_settings)
{
  SculptSession &ss = *ob.sculpt;
  IndexMaskMemory memory;
  IndexMask node_mask, texnode_mask;

  const bool use_original = brush_type_needs_original(brush.sculpt_brush_type) ? true :
                                                                                 !ss.cache->accum;
  const bool use_pixels = sculpt_needs_pbvh_pixels(paint_mode_settings, brush, ob);

  if (sculpt_needs_pbvh_pixels(paint_mode_settings, brush, ob)) {
    sculpt_pbvh_update_pixels(depsgraph, paint_mode_settings, ob);

    texnode_mask = pbvh_gather_texpaint(ob, brush, use_original, 1.0f, memory);

    if (texnode_mask.is_empty()) {
      return;
    }
  }

  /* Build a list of all nodes that are potentially within the brush's area of influence */

  if (SCULPT_brush_type_needs_all_pbvh_nodes(brush)) {
    /* These brushes need to update all nodes as they are not constrained by the brush radius */
    node_mask = bke::pbvh::all_leaf_nodes(*ss.pbvh, memory);
  }
<<<<<<< HEAD
  else if (brush.sculpt_brush_type == SCULPT_BRUSH_TYPE_CLOTH) {
    nodes = cloth::brush_affected_nodes_gather(ss, brush);
=======
  else if (brush.sculpt_tool == SCULPT_TOOL_CLOTH) {
    node_mask = cloth::brush_affected_nodes_gather(ss, brush, memory);
>>>>>>> cb03748e
  }
  else {
    float radius_scale = 1.0f;

    /* Corners of square brushes can go outside the brush radius. */
    if (BKE_brush_has_cube_tip(&brush, PaintMode::Sculpt)) {
      radius_scale = M_SQRT2;
    }

    /* With these options enabled not all required nodes are inside the original brush radius, so
     * the brush can produce artifacts in some situations. */
    if (brush.sculpt_brush_type == SCULPT_BRUSH_TYPE_DRAW && brush.flag & BRUSH_ORIGINAL_NORMAL) {
      radius_scale = 2.0f;
    }
    node_mask = pbvh_gather_generic(ob, brush, use_original, radius_scale, memory);
  }

  /* Draw Face Sets in draw mode makes a single undo push, in alt-smooth mode deforms the
   * vertices and uses regular coords undo. */
  /* It also assigns the paint_face_set here as it needs to be done regardless of the stroke type
   * and the number of nodes under the brush influence. */
  if (brush.sculpt_brush_type == SCULPT_BRUSH_TYPE_DRAW_FACE_SETS &&
      SCULPT_stroke_is_first_brush_step(*ss.cache) && !ss.cache->alt_smooth)
  {
    if (ss.cache->invert) {
      /* When inverting the brush, pick the paint face mask ID from the mesh. */
      ss.cache->paint_face_set = face_set::active_face_set_get(ss);
    }
    else {
      /* By default create a new Face Sets. */
      ss.cache->paint_face_set = face_set::find_next_available_id(ob);
    }
  }

  /* For anchored brushes with spherical falloff, we start off with zero radius, thus we have no
   * bke::pbvh::Tree nodes on the first brush step. */
  if (!node_mask.is_empty() ||
      ((brush.falloff_shape == PAINT_FALLOFF_SHAPE_SPHERE) && (brush.flag & BRUSH_ANCHORED)))
  {
    if (SCULPT_stroke_is_first_brush_step(*ss.cache)) {
      /* Initialize auto-masking cache. */
      if (auto_mask::is_enabled(sd, &ss, &brush)) {
        ss.cache->automasking = auto_mask::cache_init(depsgraph, sd, &brush, ob);
        ss.last_automasking_settings_hash = auto_mask::settings_hash(ob, *ss.cache->automasking);
      }
      /* Initialize surface smooth cache. */
      if ((brush.sculpt_brush_type == SCULPT_BRUSH_TYPE_SMOOTH) &&
          (brush.smooth_deform_type == BRUSH_SMOOTH_DEFORM_SURFACE))
      {
        BLI_assert(ss.cache->surface_smooth_laplacian_disp.is_empty());
        ss.cache->surface_smooth_laplacian_disp = Array<float3>(SCULPT_vertex_count_get(ob),
                                                                float3(0));
      }
    }
  }

  /* Only act if some verts are inside the brush area. */
  if (node_mask.is_empty()) {
    return;
  }
  float location[3];

  if (!use_pixels) {
    push_undo_nodes(depsgraph, ob, brush, node_mask);
  }

  if (sculpt_brush_needs_normal(ss, sd, brush)) {
    update_sculpt_normal(depsgraph, sd, ob, node_mask);
  }

  update_brush_local_mat(sd, ob);

  if (brush.sculpt_brush_type == SCULPT_BRUSH_TYPE_POSE &&
      SCULPT_stroke_is_first_brush_step(*ss.cache))
  {
    pose::pose_brush_init(depsgraph, ob, ss, brush);
  }

  if (brush.deform_target == BRUSH_DEFORM_TARGET_CLOTH_SIM) {
    if (!ss.cache->cloth_sim) {
      ss.cache->cloth_sim = cloth::brush_simulation_create(
          depsgraph, ob, 1.0f, 0.0f, 0.0f, false, true);
    }
    cloth::brush_store_simulation_state(depsgraph, ob, *ss.cache->cloth_sim);
    cloth::ensure_nodes_constraints(
        sd, ob, node_mask, *ss.cache->cloth_sim, ss.cache->location_symm, FLT_MAX);
  }

  bool invert = ss.cache->pen_flip || ss.cache->invert;
  if (brush.flag & BRUSH_DIR_IN) {
    invert = !invert;
  }

  /* Apply one type of brush action. */
  switch (brush.sculpt_brush_type) {
    case SCULPT_BRUSH_TYPE_DRAW: {
      const bool use_vector_displacement = (brush.flag2 & BRUSH_USE_COLOR_AS_DISPLACEMENT &&
                                            (brush.mtex.brush_map_mode == MTEX_MAP_MODE_AREA));
      if (use_vector_displacement) {
        do_draw_vector_displacement_brush(depsgraph, sd, ob, node_mask);
      }
      else {
        do_draw_brush(depsgraph, sd, ob, node_mask);
      }
      break;
    }
    case SCULPT_BRUSH_TYPE_SMOOTH:
      if (brush.smooth_deform_type == BRUSH_SMOOTH_DEFORM_LAPLACIAN) {
        /* NOTE: The enhance brush needs to initialize its state on the first brush step. The
         * stroke strength can become 0 during the stroke, but it can not change sign (the sign is
         * determined in the beginning of the stroke. So here it is important to not switch to
         * enhance brush in the middle of the stroke. */
        if (ss.cache->bstrength < 0.0f) {
          /* Invert mode, intensify details. */
          do_enhance_details_brush(depsgraph, sd, ob, node_mask);
        }
        else {
          do_smooth_brush(
              depsgraph, sd, ob, node_mask, std::clamp(ss.cache->bstrength, 0.0f, 1.0f));
        }
      }
      else if (brush.smooth_deform_type == BRUSH_SMOOTH_DEFORM_SURFACE) {
        do_surface_smooth_brush(depsgraph, sd, ob, node_mask);
      }
      break;
<<<<<<< HEAD
    case SCULPT_BRUSH_TYPE_CREASE:
      do_crease_brush(depsgraph, scene, sd, ob, nodes);
      break;
    case SCULPT_BRUSH_TYPE_BLOB:
      do_blob_brush(depsgraph, scene, sd, ob, nodes);
      break;
    case SCULPT_BRUSH_TYPE_PINCH:
      do_pinch_brush(depsgraph, sd, ob, nodes);
      break;
    case SCULPT_BRUSH_TYPE_INFLATE:
      do_inflate_brush(depsgraph, sd, ob, nodes);
      break;
    case SCULPT_BRUSH_TYPE_GRAB:
      do_grab_brush(depsgraph, sd, ob, nodes);
      break;
    case SCULPT_BRUSH_TYPE_ROTATE:
      do_rotate_brush(depsgraph, sd, ob, nodes);
      break;
    case SCULPT_BRUSH_TYPE_SNAKE_HOOK:
      do_snake_hook_brush(depsgraph, sd, ob, nodes);
      break;
    case SCULPT_BRUSH_TYPE_NUDGE:
      do_nudge_brush(depsgraph, sd, ob, nodes);
      break;
    case SCULPT_BRUSH_TYPE_THUMB:
      do_thumb_brush(depsgraph, sd, ob, nodes);
      break;
    case SCULPT_BRUSH_TYPE_LAYER:
      do_layer_brush(depsgraph, sd, ob, nodes);
      break;
    case SCULPT_BRUSH_TYPE_FLATTEN:
      do_flatten_brush(depsgraph, sd, ob, nodes);
      break;
    case SCULPT_BRUSH_TYPE_CLAY:
      do_clay_brush(depsgraph, sd, ob, nodes);
      break;
    case SCULPT_BRUSH_TYPE_CLAY_STRIPS:
      do_clay_strips_brush(depsgraph, sd, ob, nodes);
      break;
    case SCULPT_BRUSH_TYPE_MULTIPLANE_SCRAPE:
      do_multiplane_scrape_brush(depsgraph, sd, ob, nodes);
      break;
    case SCULPT_BRUSH_TYPE_CLAY_THUMB:
      do_clay_thumb_brush(depsgraph, sd, ob, nodes);
=======
    case SCULPT_TOOL_CREASE:
      do_crease_brush(depsgraph, scene, sd, ob, node_mask);
      break;
    case SCULPT_TOOL_BLOB:
      do_blob_brush(depsgraph, scene, sd, ob, node_mask);
      break;
    case SCULPT_TOOL_PINCH:
      do_pinch_brush(depsgraph, sd, ob, node_mask);
      break;
    case SCULPT_TOOL_INFLATE:
      do_inflate_brush(depsgraph, sd, ob, node_mask);
      break;
    case SCULPT_TOOL_GRAB:
      do_grab_brush(depsgraph, sd, ob, node_mask);
      break;
    case SCULPT_TOOL_ROTATE:
      do_rotate_brush(depsgraph, sd, ob, node_mask);
      break;
    case SCULPT_TOOL_SNAKE_HOOK:
      do_snake_hook_brush(depsgraph, sd, ob, node_mask);
      break;
    case SCULPT_TOOL_NUDGE:
      do_nudge_brush(depsgraph, sd, ob, node_mask);
      break;
    case SCULPT_TOOL_THUMB:
      do_thumb_brush(depsgraph, sd, ob, node_mask);
      break;
    case SCULPT_TOOL_LAYER:
      do_layer_brush(depsgraph, sd, ob, node_mask);
      break;
    case SCULPT_TOOL_FLATTEN:
      do_flatten_brush(depsgraph, sd, ob, node_mask);
      break;
    case SCULPT_TOOL_CLAY:
      do_clay_brush(depsgraph, sd, ob, node_mask);
      break;
    case SCULPT_TOOL_CLAY_STRIPS:
      do_clay_strips_brush(depsgraph, sd, ob, node_mask);
      break;
    case SCULPT_TOOL_MULTIPLANE_SCRAPE:
      do_multiplane_scrape_brush(depsgraph, sd, ob, node_mask);
      break;
    case SCULPT_TOOL_CLAY_THUMB:
      do_clay_thumb_brush(depsgraph, sd, ob, node_mask);
>>>>>>> cb03748e
      break;
    case SCULPT_BRUSH_TYPE_FILL:
      if (invert && brush.flag & BRUSH_INVERT_TO_SCRAPE_FILL) {
        do_scrape_brush(depsgraph, sd, ob, node_mask);
      }
      else {
        do_fill_brush(depsgraph, sd, ob, node_mask);
      }
      break;
    case SCULPT_BRUSH_TYPE_SCRAPE:
      if (invert && brush.flag & BRUSH_INVERT_TO_SCRAPE_FILL) {
        do_fill_brush(depsgraph, sd, ob, node_mask);
      }
      else {
        do_scrape_brush(depsgraph, sd, ob, node_mask);
      }
      break;
    case SCULPT_BRUSH_TYPE_MASK:
      switch ((BrushMaskTool)brush.mask_tool) {
        case BRUSH_MASK_DRAW:
          do_mask_brush(depsgraph, sd, ob, node_mask);
          break;
        case BRUSH_MASK_SMOOTH:
          do_smooth_mask_brush(depsgraph, sd, ob, node_mask, ss.cache->bstrength);
          break;
      }
      break;
<<<<<<< HEAD
    case SCULPT_BRUSH_TYPE_POSE:
      pose::do_pose_brush(depsgraph, sd, ob, nodes);
      break;
    case SCULPT_BRUSH_TYPE_DRAW_SHARP:
      do_draw_sharp_brush(depsgraph, sd, ob, nodes);
      break;
    case SCULPT_BRUSH_TYPE_ELASTIC_DEFORM:
      do_elastic_deform_brush(depsgraph, sd, ob, nodes);
=======
    case SCULPT_TOOL_POSE:
      pose::do_pose_brush(depsgraph, sd, ob, node_mask);
      break;
    case SCULPT_TOOL_DRAW_SHARP:
      do_draw_sharp_brush(depsgraph, sd, ob, node_mask);
      break;
    case SCULPT_TOOL_ELASTIC_DEFORM:
      do_elastic_deform_brush(depsgraph, sd, ob, node_mask);
>>>>>>> cb03748e
      break;
    case SCULPT_BRUSH_TYPE_SLIDE_RELAX:
      if (ss.cache->alt_smooth) {
        do_topology_relax_brush(depsgraph, sd, ob, node_mask);
      }
      else {
        do_topology_slide_brush(depsgraph, sd, ob, node_mask);
      }
      break;
<<<<<<< HEAD
    case SCULPT_BRUSH_TYPE_BOUNDARY:
      boundary::do_boundary_brush(depsgraph, sd, ob, nodes);
      break;
    case SCULPT_BRUSH_TYPE_CLOTH:
      cloth::do_cloth_brush(depsgraph, sd, ob, nodes);
=======
    case SCULPT_TOOL_BOUNDARY:
      boundary::do_boundary_brush(depsgraph, sd, ob, node_mask);
      break;
    case SCULPT_TOOL_CLOTH:
      cloth::do_cloth_brush(depsgraph, sd, ob, node_mask);
>>>>>>> cb03748e
      break;
    case SCULPT_BRUSH_TYPE_DRAW_FACE_SETS:
      if (!ss.cache->alt_smooth) {
        do_draw_face_sets_brush(depsgraph, sd, ob, node_mask);
      }
      else {
        do_relax_face_sets_brush(depsgraph, sd, ob, node_mask);
      }
      break;
<<<<<<< HEAD
    case SCULPT_BRUSH_TYPE_DISPLACEMENT_ERASER:
      do_displacement_eraser_brush(depsgraph, sd, ob, nodes);
      break;
    case SCULPT_BRUSH_TYPE_DISPLACEMENT_SMEAR:
      do_displacement_smear_brush(depsgraph, sd, ob, nodes);
      break;
    case SCULPT_BRUSH_TYPE_PAINT:
      color::do_paint_brush(depsgraph, paint_mode_settings, sd, ob, nodes, texnodes);
      break;
    case SCULPT_BRUSH_TYPE_SMEAR:
      color::do_smear_brush(depsgraph, sd, ob, nodes);
=======
    case SCULPT_TOOL_DISPLACEMENT_ERASER:
      do_displacement_eraser_brush(depsgraph, sd, ob, node_mask);
      break;
    case SCULPT_TOOL_DISPLACEMENT_SMEAR:
      do_displacement_smear_brush(depsgraph, sd, ob, node_mask);
      break;
    case SCULPT_TOOL_PAINT:
      color::do_paint_brush(depsgraph, paint_mode_settings, sd, ob, node_mask, texnode_mask);
      break;
    case SCULPT_TOOL_SMEAR:
      color::do_smear_brush(depsgraph, sd, ob, node_mask);
>>>>>>> cb03748e
      break;
  }

  if (!ELEM(brush.sculpt_brush_type, SCULPT_BRUSH_TYPE_SMOOTH, SCULPT_BRUSH_TYPE_MASK) &&
      brush.autosmooth_factor > 0)
  {
    if (brush.flag & BRUSH_INVERSE_SMOOTH_PRESSURE) {
      do_smooth_brush(
          depsgraph, sd, ob, node_mask, brush.autosmooth_factor * (1.0f - ss.cache->pressure));
    }
    else {
      do_smooth_brush(depsgraph, sd, ob, node_mask, brush.autosmooth_factor);
    }
  }

  if (brush_uses_topology_rake(ss, brush)) {
    do_bmesh_topology_rake_brush(depsgraph, sd, ob, node_mask, brush.topology_rake_factor);
  }

  if (!auto_mask::brush_type_can_reuse_automask(brush.sculpt_brush_type) ||
      (ss.cache->supports_gravity && sd.gravity_factor > 0.0f))
  {
    /* Clear cavity mask cache. */
    ss.last_automasking_settings_hash = 0;
  }

  /* The cloth brush adds the gravity as a regular force and it is processed in the solver. */
  if (ss.cache->supports_gravity && !ELEM(brush.sculpt_brush_type,
                                          SCULPT_BRUSH_TYPE_CLOTH,
                                          SCULPT_BRUSH_TYPE_DRAW_FACE_SETS,
                                          SCULPT_BRUSH_TYPE_BOUNDARY))
  {
    do_gravity_brush(depsgraph, sd, ob, node_mask);
  }

  if (brush.deform_target == BRUSH_DEFORM_TARGET_CLOTH_SIM) {
    if (SCULPT_stroke_is_main_symmetry_pass(*ss.cache)) {
      cloth::sim_activate_nodes(ob, *ss.cache->cloth_sim, node_mask);
      cloth::do_simulation_step(depsgraph, sd, ob, *ss.cache->cloth_sim, node_mask);
    }
  }

  /* Update average stroke position. */
  copy_v3_v3(location, ss.cache->location);
  mul_m4_v3(ob.object_to_world().ptr(), location);

  add_v3_v3(ups.average_stroke_accum, location);
  ups.average_stroke_counter++;
  /* Update last stroke position. */
  ups.last_stroke_valid = true;
}

}  // namespace blender::ed::sculpt_paint

void SCULPT_cache_calc_brushdata_symm(blender::ed::sculpt_paint::StrokeCache &cache,
                                      const ePaintSymmetryFlags symm,
                                      const char axis,
                                      const float angle)
{
  using namespace blender;
  cache.location_symm = ed::sculpt_paint::symmetry_flip(cache.location, symm);
  cache.last_location_symm = ed::sculpt_paint::symmetry_flip(cache.last_location, symm);
  cache.grab_delta_symm = ed::sculpt_paint::symmetry_flip(cache.grab_delta, symm);
  cache.view_normal_symm = ed::sculpt_paint::symmetry_flip(cache.view_normal, symm);

  cache.initial_location_symm = ed::sculpt_paint::symmetry_flip(cache.initial_location, symm);
  cache.initial_normal_symm = ed::sculpt_paint::symmetry_flip(cache.initial_normal, symm);

  /* XXX This reduces the length of the grab delta if it approaches the line of symmetry
   * XXX However, a different approach appears to be needed. */
#if 0
  if (sd->paint.symmetry_flags & PAINT_SYMMETRY_FEATHER) {
    float frac = 1.0f / max_overlap_count(sd);
    float reduce = (feather - frac) / (1.0f - frac);

    printf("feather: %f frac: %f reduce: %f\n", feather, frac, reduce);

    if (frac < 1.0f) {
      mul_v3_fl(cache.grab_delta_symmetry, reduce);
    }
  }
#endif

  cache.symm_rot_mat = float4x4::identity();
  cache.symm_rot_mat_inv = float4x4::identity();
  zero_v3(cache.plane_offset);

  /* Expects XYZ. */
  if (axis) {
    rotate_m4(cache.symm_rot_mat.ptr(), axis, angle);
    rotate_m4(cache.symm_rot_mat_inv.ptr(), axis, -angle);
  }

  mul_m4_v3(cache.symm_rot_mat.ptr(), cache.location_symm);
  mul_m4_v3(cache.symm_rot_mat.ptr(), cache.grab_delta_symm);

  if (cache.supports_gravity) {
    cache.gravity_direction_symm = ed::sculpt_paint::symmetry_flip(cache.gravity_direction, symm);
    mul_m4_v3(cache.symm_rot_mat.ptr(), cache.gravity_direction_symm);
  }

  if (cache.rake_rotation) {
    float4 new_quat;
    float4 existing(cache.rake_rotation->w,
                    cache.rake_rotation->x,
                    cache.rake_rotation->y,
                    cache.rake_rotation->z);
    flip_qt_qt(new_quat, existing, symm);
    cache.rake_rotation_symm = math::Quaternion(existing);
  }
}

namespace blender::ed::sculpt_paint {

using BrushActionFunc = void (*)(const Depsgraph &depsgraph,
                                 const Scene &scene,
                                 const Sculpt &sd,
                                 Object &ob,
                                 const Brush &brush,
                                 UnifiedPaintSettings &ups,
                                 PaintModeSettings &paint_mode_settings);

static void do_tiled(const Depsgraph &depsgraph,
                     const Scene &scene,
                     const Sculpt &sd,
                     Object &ob,
                     const Brush &brush,
                     UnifiedPaintSettings &ups,
                     PaintModeSettings &paint_mode_settings,
                     const BrushActionFunc action)
{
  SculptSession &ss = *ob.sculpt;
  StrokeCache *cache = ss.cache;
  const float radius = cache->radius;
  const Bounds<float3> bb = *BKE_object_boundbox_get(&ob);
  const float *bbMin = bb.min;
  const float *bbMax = bb.max;
  const float *step = sd.paint.tile_offset;

  /* These are integer locations, for real location: multiply with step and add orgLoc.
   * So 0,0,0 is at orgLoc. */
  int start[3];
  int end[3];
  int cur[3];

  /* Position of the "prototype" stroke for tiling. */
  float orgLoc[3];
  float original_initial_location[3];
  copy_v3_v3(orgLoc, cache->location_symm);
  copy_v3_v3(original_initial_location, cache->initial_location_symm);

  for (int dim = 0; dim < 3; dim++) {
    if ((sd.paint.symmetry_flags & (PAINT_TILE_X << dim)) && step[dim] > 0) {
      start[dim] = (bbMin[dim] - orgLoc[dim] - radius) / step[dim];
      end[dim] = (bbMax[dim] - orgLoc[dim] + radius) / step[dim];
    }
    else {
      start[dim] = end[dim] = 0;
    }
  }

  /* First do the "un-tiled" position to initialize the stroke for this location. */
  cache->tile_pass = 0;
  action(depsgraph, scene, sd, ob, brush, ups, paint_mode_settings);

  /* Now do it for all the tiles. */
  copy_v3_v3_int(cur, start);
  for (cur[0] = start[0]; cur[0] <= end[0]; cur[0]++) {
    for (cur[1] = start[1]; cur[1] <= end[1]; cur[1]++) {
      for (cur[2] = start[2]; cur[2] <= end[2]; cur[2]++) {
        if (!cur[0] && !cur[1] && !cur[2]) {
          /* Skip tile at orgLoc, this was already handled before all others. */
          continue;
        }

        ++cache->tile_pass;

        for (int dim = 0; dim < 3; dim++) {
          cache->location_symm[dim] = cur[dim] * step[dim] + orgLoc[dim];
          cache->plane_offset[dim] = cur[dim] * step[dim];
          cache->initial_location_symm[dim] = cur[dim] * step[dim] +
                                              original_initial_location[dim];
        }
        action(depsgraph, scene, sd, ob, brush, ups, paint_mode_settings);
      }
    }
  }
}

static void do_radial_symmetry(const Depsgraph &depsgraph,
                               const Scene &scene,
                               const Sculpt &sd,
                               Object &ob,
                               const Brush &brush,
                               UnifiedPaintSettings &ups,
                               PaintModeSettings &paint_mode_settings,
                               const BrushActionFunc action,
                               const ePaintSymmetryFlags symm,
                               const int axis,
                               const float /*feather*/)
{
  SculptSession &ss = *ob.sculpt;

  for (int i = 1; i < sd.radial_symm[axis - 'X']; i++) {
    const float angle = 2.0f * M_PI * i / sd.radial_symm[axis - 'X'];
    ss.cache->radial_symmetry_pass = i;
    SCULPT_cache_calc_brushdata_symm(*ss.cache, symm, axis, angle);
    do_tiled(depsgraph, scene, sd, ob, brush, ups, paint_mode_settings, action);
  }
}

/**
 * Noise texture gives different values for the same input coord; this
 * can tear a multi-resolution mesh during sculpting so do a stitch in this case.
 */
static void sculpt_fix_noise_tear(const Sculpt &sd, Object &ob)
{
  SculptSession &ss = *ob.sculpt;
  const Brush &brush = *BKE_paint_brush_for_read(&sd.paint);
  const MTex *mtex = BKE_brush_mask_texture_get(&brush, OB_MODE_SCULPT);

  if (ss.multires.active && mtex->tex && mtex->tex->type == TEX_NOISE) {
    multires_stitch_grids(&ob);
  }
}

static void do_symmetrical_brush_actions(const Depsgraph &depsgraph,
                                         const Scene &scene,
                                         const Sculpt &sd,
                                         Object &ob,
                                         const BrushActionFunc action,
                                         UnifiedPaintSettings &ups,
                                         PaintModeSettings &paint_mode_settings)
{
  const Brush &brush = *BKE_paint_brush_for_read(&sd.paint);
  SculptSession &ss = *ob.sculpt;
  StrokeCache &cache = *ss.cache;
  const char symm = SCULPT_mesh_symmetry_xyz_get(ob);

  float feather = calc_symmetry_feather(sd, *ss.cache);

  cache.bstrength = brush_strength(sd, cache, feather, ups, paint_mode_settings);
  cache.symmetry = symm;

  /* `symm` is a bit combination of XYZ -
   * 1 is mirror X; 2 is Y; 3 is XY; 4 is Z; 5 is XZ; 6 is YZ; 7 is XYZ */
  for (int i = 0; i <= symm; i++) {
    if (!SCULPT_is_symmetry_iteration_valid(i, symm)) {
      continue;
    }
    const ePaintSymmetryFlags symm = ePaintSymmetryFlags(i);
    cache.mirror_symmetry_pass = symm;
    cache.radial_symmetry_pass = 0;

    SCULPT_cache_calc_brushdata_symm(cache, symm, 0, 0);
    do_tiled(depsgraph, scene, sd, ob, brush, ups, paint_mode_settings, action);

    do_radial_symmetry(
        depsgraph, scene, sd, ob, brush, ups, paint_mode_settings, action, symm, 'X', feather);
    do_radial_symmetry(
        depsgraph, scene, sd, ob, brush, ups, paint_mode_settings, action, symm, 'Y', feather);
    do_radial_symmetry(
        depsgraph, scene, sd, ob, brush, ups, paint_mode_settings, action, symm, 'Z', feather);
  }
}

}  // namespace blender::ed::sculpt_paint

bool SCULPT_mode_poll(bContext *C)
{
  Object *ob = CTX_data_active_object(C);
  return ob && ob->mode & OB_MODE_SCULPT;
}

bool SCULPT_mode_poll_view3d(bContext *C)
{
  using namespace blender::ed::sculpt_paint;
  return (SCULPT_mode_poll(C) && CTX_wm_region_view3d(C) && !ED_gpencil_session_active());
}

bool SCULPT_poll(bContext *C)
{
  using namespace blender::ed::sculpt_paint;
  return SCULPT_mode_poll(C) && blender::ed::sculpt_paint::paint_brush_tool_poll(C);
}

/**
 * While most non-brush tools in sculpt mode do not use the brush cursor, the trim tools
 * and the filter tools are expected to have the cursor visible so that some functionality is
 * easier to visually estimate.
 *
 * See: #122856
 */
static bool is_brush_related_tool(bContext *C)
{
  Paint *paint = BKE_paint_get_active_from_context(C);
  Object *ob = CTX_data_active_object(C);
  ScrArea *area = CTX_wm_area(C);
  ARegion *region = CTX_wm_region(C);

  if (paint && ob && BKE_paint_brush(paint) &&
      (area && ELEM(area->spacetype, SPACE_VIEW3D, SPACE_IMAGE)) &&
      (region && region->regiontype == RGN_TYPE_WINDOW))
  {
    bToolRef *tref = area->runtime.tool;
    if (tref && tref->runtime && tref->runtime->keymap[0]) {
      std::array<wmOperatorType *, 7> trim_operators = {
          WM_operatortype_find("SCULPT_OT_trim_box_gesture", false),
          WM_operatortype_find("SCULPT_OT_trim_lasso_gesture", false),
          WM_operatortype_find("SCULPT_OT_trim_line_gesture", false),
          WM_operatortype_find("SCULPT_OT_trim_polyline_gesture", false),
          WM_operatortype_find("SCULPT_OT_mesh_filter", false),
          WM_operatortype_find("SCULPT_OT_cloth_filter", false),
          WM_operatortype_find("SCULPT_OT_color_filter", false),
      };

      return std::any_of(trim_operators.begin(), trim_operators.end(), [tref](wmOperatorType *ot) {
        PointerRNA ptr;
        return WM_toolsystem_ref_properties_get_from_operator(tref, ot, &ptr);
      });
    }
  }
  return false;
}

bool SCULPT_brush_cursor_poll(bContext *C)
{
  using namespace blender::ed::sculpt_paint;
  return SCULPT_mode_poll(C) && (paint_brush_tool_poll(C) || is_brush_related_tool(C));
}

static const char *sculpt_brush_type_name(const Sculpt &sd)
{
  const Brush &brush = *BKE_paint_brush_for_read(&sd.paint);

  switch (eBrushSculptType(brush.sculpt_brush_type)) {
    case SCULPT_BRUSH_TYPE_DRAW:
      return "Draw Brush";
    case SCULPT_BRUSH_TYPE_SMOOTH:
      return "Smooth Brush";
    case SCULPT_BRUSH_TYPE_CREASE:
      return "Crease Brush";
    case SCULPT_BRUSH_TYPE_BLOB:
      return "Blob Brush";
    case SCULPT_BRUSH_TYPE_PINCH:
      return "Pinch Brush";
    case SCULPT_BRUSH_TYPE_INFLATE:
      return "Inflate Brush";
    case SCULPT_BRUSH_TYPE_GRAB:
      return "Grab Brush";
    case SCULPT_BRUSH_TYPE_NUDGE:
      return "Nudge Brush";
    case SCULPT_BRUSH_TYPE_THUMB:
      return "Thumb Brush";
    case SCULPT_BRUSH_TYPE_LAYER:
      return "Layer Brush";
    case SCULPT_BRUSH_TYPE_FLATTEN:
      return "Flatten Brush";
    case SCULPT_BRUSH_TYPE_CLAY:
      return "Clay Brush";
    case SCULPT_BRUSH_TYPE_CLAY_STRIPS:
      return "Clay Strips Brush";
    case SCULPT_BRUSH_TYPE_CLAY_THUMB:
      return "Clay Thumb Brush";
    case SCULPT_BRUSH_TYPE_FILL:
      return "Fill Brush";
    case SCULPT_BRUSH_TYPE_SCRAPE:
      return "Scrape Brush";
    case SCULPT_BRUSH_TYPE_SNAKE_HOOK:
      return "Snake Hook Brush";
    case SCULPT_BRUSH_TYPE_ROTATE:
      return "Rotate Brush";
    case SCULPT_BRUSH_TYPE_MASK:
      return "Mask Brush";
    case SCULPT_BRUSH_TYPE_SIMPLIFY:
      return "Simplify Brush";
    case SCULPT_BRUSH_TYPE_DRAW_SHARP:
      return "Draw Sharp Brush";
    case SCULPT_BRUSH_TYPE_ELASTIC_DEFORM:
      return "Elastic Deform Brush";
    case SCULPT_BRUSH_TYPE_POSE:
      return "Pose Brush";
    case SCULPT_BRUSH_TYPE_MULTIPLANE_SCRAPE:
      return "Multi-plane Scrape Brush";
    case SCULPT_BRUSH_TYPE_SLIDE_RELAX:
      return "Slide/Relax Brush";
    case SCULPT_BRUSH_TYPE_BOUNDARY:
      return "Boundary Brush";
    case SCULPT_BRUSH_TYPE_CLOTH:
      return "Cloth Brush";
    case SCULPT_BRUSH_TYPE_DRAW_FACE_SETS:
      return "Draw Face Sets";
    case SCULPT_BRUSH_TYPE_DISPLACEMENT_ERASER:
      return "Multires Displacement Eraser";
    case SCULPT_BRUSH_TYPE_DISPLACEMENT_SMEAR:
      return "Multires Displacement Smear";
    case SCULPT_BRUSH_TYPE_PAINT:
      return "Paint Brush";
    case SCULPT_BRUSH_TYPE_SMEAR:
      return "Smear Brush";
  }

  return "Sculpting";
}

namespace blender::ed::sculpt_paint {

StrokeCache::~StrokeCache()
{
  MEM_SAFE_FREE(this->dial);
}

}  // namespace blender::ed::sculpt_paint

namespace blender::ed::sculpt_paint {

/* Initialize mirror modifier clipping. */
static void sculpt_init_mirror_clipping(const Object &ob, const SculptSession &ss)
{
  ss.cache->mirror_modifier_clip.mat = float4x4::identity();

  LISTBASE_FOREACH (ModifierData *, md, &ob.modifiers) {
    if (!(md->type == eModifierType_Mirror && (md->mode & eModifierMode_Realtime))) {
      continue;
    }
    MirrorModifierData *mmd = (MirrorModifierData *)md;

    if (!(mmd->flag & MOD_MIR_CLIPPING)) {
      continue;
    }
    /* Check each axis for mirroring. */
    for (int i = 0; i < 3; i++) {
      if (!(mmd->flag & (MOD_MIR_AXIS_X << i))) {
        continue;
      }
      /* Enable sculpt clipping. */
      ss.cache->mirror_modifier_clip.flag |= CLIP_X << i;

      /* Update the clip tolerance. */
      ss.cache->mirror_modifier_clip.tolerance[i] = std::max(
          mmd->tolerance, ss.cache->mirror_modifier_clip.tolerance[i]);

      /* Store matrix for mirror object clipping. */
      if (mmd->mirror_ob) {
        const float4x4 mirror_ob_inv = math::invert(mmd->mirror_ob->object_to_world());
        mul_m4_m4m4(ss.cache->mirror_modifier_clip.mat.ptr(),
                    mirror_ob_inv.ptr(),
                    ob.object_to_world().ptr());
      }
    }
  }
  ss.cache->mirror_modifier_clip.mat_inv = math::invert(ss.cache->mirror_modifier_clip.mat);
}

static void smooth_brush_toggle_on(const bContext *C, Paint *paint, StrokeCache *cache)
{
  Main *bmain = CTX_data_main(C);
  Scene *scene = CTX_data_scene(C);
  Brush *cur_brush = BKE_paint_brush(paint);

  if (cur_brush->sculpt_brush_type == SCULPT_BRUSH_TYPE_MASK) {
    cache->saved_mask_brush_tool = cur_brush->mask_tool;
    cur_brush->mask_tool = BRUSH_MASK_SMOOTH;
    return;
  }

  if (ELEM(cur_brush->sculpt_brush_type,
           SCULPT_BRUSH_TYPE_SLIDE_RELAX,
           SCULPT_BRUSH_TYPE_DRAW_FACE_SETS,
           SCULPT_BRUSH_TYPE_PAINT,
           SCULPT_BRUSH_TYPE_SMEAR))
  {
    /* Do nothing, this brush has its own smooth mode. */
    return;
  }

  /* Switch to the smooth brush if possible. */
  BKE_paint_brush_set_essentials(bmain, paint, "Smooth");
  Brush *smooth_brush = BKE_paint_brush(paint);

  if (!smooth_brush) {
    BKE_paint_brush_set(paint, cur_brush);
    CLOG_WARN(&LOG, "Switching to the smooth brush not possible, corresponding brush not");
    cache->saved_active_brush = nullptr;
    return;
  }

  int cur_brush_size = BKE_brush_size_get(scene, cur_brush);

  cache->saved_active_brush = cur_brush;

  cache->saved_smooth_size = BKE_brush_size_get(scene, smooth_brush);
  BKE_brush_size_set(scene, smooth_brush, cur_brush_size);
  BKE_curvemapping_init(smooth_brush->curve);
}

static void smooth_brush_toggle_off(const bContext *C, Paint *paint, StrokeCache *cache)
{
  Brush &brush = *BKE_paint_brush(paint);

  if (brush.sculpt_brush_type == SCULPT_BRUSH_TYPE_MASK) {
    brush.mask_tool = cache->saved_mask_brush_tool;
    return;
  }

  if (ELEM(brush.sculpt_brush_type,
           SCULPT_BRUSH_TYPE_SLIDE_RELAX,
           SCULPT_BRUSH_TYPE_DRAW_FACE_SETS,
           SCULPT_BRUSH_TYPE_PAINT,
           SCULPT_BRUSH_TYPE_SMEAR))
  {
    /* Do nothing. */
    return;
  }

  /* If saved_active_brush is not set, brush was not switched/affected in
   * smooth_brush_toggle_on(). */
  if (cache->saved_active_brush) {
    Scene *scene = CTX_data_scene(C);
    BKE_brush_size_set(scene, &brush, cache->saved_smooth_size);
    BKE_paint_brush_set(paint, cache->saved_active_brush);
    cache->saved_active_brush = nullptr;
  }
}

/* Initialize the stroke cache invariants from operator properties. */
static void sculpt_update_cache_invariants(
    bContext *C, Sculpt &sd, SculptSession &ss, wmOperator *op, const float mval[2])
{
  StrokeCache *cache = MEM_new<StrokeCache>(__func__);
  ToolSettings *tool_settings = CTX_data_tool_settings(C);
  UnifiedPaintSettings *ups = &tool_settings->unified_paint_settings;
  const Brush *brush = BKE_paint_brush_for_read(&sd.paint);
  ViewContext *vc = paint_stroke_view_context(static_cast<PaintStroke *>(op->customdata));
  Object &ob = *CTX_data_active_object(C);
  float mat[3][3];
  float viewDir[3] = {0.0f, 0.0f, 1.0f};
  float max_scale;
  int mode;

  ss.cache = cache;

  /* Set scaling adjustment. */
  max_scale = 0.0f;
  for (int i = 0; i < 3; i++) {
    max_scale = max_ff(max_scale, fabsf(ob.scale[i]));
  }
  cache->scale[0] = max_scale / ob.scale[0];
  cache->scale[1] = max_scale / ob.scale[1];
  cache->scale[2] = max_scale / ob.scale[2];

  cache->plane_trim_squared = brush->plane_trim * brush->plane_trim;

  cache->mirror_modifier_clip.flag = 0;

  sculpt_init_mirror_clipping(ob, ss);

  /* Initial mouse location. */
  if (mval) {
    copy_v2_v2(cache->initial_mouse, mval);
  }
  else {
    zero_v2(cache->initial_mouse);
  }

  copy_v3_v3(cache->initial_location_symm, ss.cursor_location);
  copy_v3_v3(cache->initial_location, ss.cursor_location);

  copy_v3_v3(cache->initial_normal_symm, ss.cursor_normal);
  copy_v3_v3(cache->initial_normal, ss.cursor_normal);

  mode = RNA_enum_get(op->ptr, "mode");
  cache->invert = mode == BRUSH_STROKE_INVERT;
  cache->alt_smooth = mode == BRUSH_STROKE_SMOOTH;
  cache->normal_weight = brush->normal_weight;

  /* Interpret invert as following normal, for grab brushes. */
  if (SCULPT_BRUSH_TYPE_HAS_NORMAL_WEIGHT(brush->sculpt_brush_type)) {
    if (cache->invert) {
      cache->invert = false;
      cache->normal_weight = (cache->normal_weight == 0.0f);
    }
  }

  /* Not very nice, but with current events system implementation
   * we can't handle brush appearance inversion hotkey separately (sergey). */
  if (cache->invert) {
    ups->draw_inverted = true;
  }
  else {
    ups->draw_inverted = false;
  }

  /* Alt-Smooth. */
  if (cache->alt_smooth) {
    smooth_brush_toggle_on(C, &sd.paint, cache);
    /* Refresh the brush pointer in case we switched brush in the toggle function. */
    brush = BKE_paint_brush(&sd.paint);
  }

  copy_v2_v2(cache->mouse, cache->initial_mouse);
  copy_v2_v2(cache->mouse_event, cache->initial_mouse);
  copy_v2_v2(ups->tex_mouse, cache->initial_mouse);

  /* Truly temporary data that isn't stored in properties. */
  cache->vc = vc;
  cache->brush = brush;

  /* Cache projection matrix. */
  cache->projection_mat = ED_view3d_ob_project_mat_get(cache->vc->rv3d, &ob);

  invert_m4_m4(ob.runtime->world_to_object.ptr(), ob.object_to_world().ptr());
  copy_m3_m4(mat, cache->vc->rv3d->viewinv);
  mul_m3_v3(mat, viewDir);
  copy_m3_m4(mat, ob.world_to_object().ptr());
  mul_m3_v3(mat, viewDir);
  normalize_v3_v3(cache->view_normal, viewDir);

  cache->supports_gravity = (!ELEM(brush->sculpt_brush_type,
                                   SCULPT_BRUSH_TYPE_MASK,
                                   SCULPT_BRUSH_TYPE_SMOOTH,
                                   SCULPT_BRUSH_TYPE_SIMPLIFY,
                                   SCULPT_BRUSH_TYPE_DISPLACEMENT_SMEAR,
                                   SCULPT_BRUSH_TYPE_DISPLACEMENT_ERASER) &&
                             (sd.gravity_factor > 0.0f));
  /* Get gravity vector in world space. */
  if (cache->supports_gravity) {
    if (sd.gravity_object) {
      Object *gravity_object = sd.gravity_object;

      copy_v3_v3(cache->gravity_direction, gravity_object->object_to_world().ptr()[2]);
    }
    else {
      cache->gravity_direction[0] = cache->gravity_direction[1] = 0.0f;
      cache->gravity_direction[2] = 1.0f;
    }

    /* Transform to sculpted object space. */
    mul_m3_v3(mat, cache->gravity_direction);
    normalize_v3(cache->gravity_direction);
  }

  cache->accum = true;

  /* Make copies of the mesh vertex locations and normals for some brushes. */
  if (brush->flag & BRUSH_ANCHORED) {
    cache->accum = false;
  }

  /* Draw sharp does not need the original coordinates to produce the accumulate effect, so it
   * should work the opposite way. */
  if (brush->sculpt_brush_type == SCULPT_BRUSH_TYPE_DRAW_SHARP) {
    cache->accum = false;
  }

  if (SCULPT_BRUSH_TYPE_HAS_ACCUMULATE(brush->sculpt_brush_type)) {
    if (!(brush->flag & BRUSH_ACCUMULATE)) {
      cache->accum = false;
      if (brush->sculpt_brush_type == SCULPT_BRUSH_TYPE_DRAW_SHARP) {
        cache->accum = true;
      }
    }
  }

  /* Original coordinates require the sculpt undo system, which isn't used
   * for image brushes. It's also not necessary, just disable it. */
  if (brush && brush->sculpt_brush_type == SCULPT_BRUSH_TYPE_PAINT &&
      SCULPT_use_image_paint_brush(tool_settings->paint_mode, ob))
  {
    cache->accum = true;
  }

  cache->first_time = true;

#define PIXEL_INPUT_THRESHHOLD 5
  if (brush->sculpt_brush_type == SCULPT_BRUSH_TYPE_ROTATE) {
    cache->dial = BLI_dial_init(cache->initial_mouse, PIXEL_INPUT_THRESHHOLD);
  }

#undef PIXEL_INPUT_THRESHHOLD
}

static float brush_dynamic_size_get(const Brush &brush,
                                    const StrokeCache &cache,
                                    float initial_size)
{
  switch (brush.sculpt_brush_type) {
    case SCULPT_BRUSH_TYPE_CLAY:
      return max_ff(initial_size * 0.20f, initial_size * pow3f(cache.pressure));
    case SCULPT_BRUSH_TYPE_CLAY_STRIPS:
      return max_ff(initial_size * 0.30f, initial_size * powf(cache.pressure, 1.5f));
    case SCULPT_BRUSH_TYPE_CLAY_THUMB: {
      float clay_stabilized_pressure = clay_thumb_get_stabilized_pressure(cache);
      return initial_size * clay_stabilized_pressure;
    }
    default:
      return initial_size * cache.pressure;
  }
}

/* In these brushes the grab delta is calculated always from the initial stroke location, which is
 * generally used to create grab deformations. */
static bool need_delta_from_anchored_origin(const Brush &brush)
{
  if (brush.sculpt_brush_type == SCULPT_BRUSH_TYPE_SMEAR && (brush.flag & BRUSH_ANCHORED)) {
    return true;
  }

  if (ELEM(brush.sculpt_brush_type,
           SCULPT_BRUSH_TYPE_GRAB,
           SCULPT_BRUSH_TYPE_POSE,
           SCULPT_BRUSH_TYPE_BOUNDARY,
           SCULPT_BRUSH_TYPE_THUMB,
           SCULPT_BRUSH_TYPE_ELASTIC_DEFORM))
  {
    return true;
  }
  if (brush.sculpt_brush_type == SCULPT_BRUSH_TYPE_CLOTH &&
      brush.cloth_deform_type == BRUSH_CLOTH_DEFORM_GRAB)
  {
    return true;
  }
  return false;
}

/* In these brushes the grab delta is calculated from the previous stroke location, which is used
 * to calculate to orientate the brush tip and deformation towards the stroke direction. */
static bool need_delta_for_tip_orientation(const Brush &brush)
{
  if (brush.sculpt_brush_type == SCULPT_BRUSH_TYPE_CLOTH) {
    return brush.cloth_deform_type != BRUSH_CLOTH_DEFORM_GRAB;
  }
  return ELEM(brush.sculpt_brush_type,
              SCULPT_BRUSH_TYPE_CLAY_STRIPS,
              SCULPT_BRUSH_TYPE_PINCH,
              SCULPT_BRUSH_TYPE_MULTIPLANE_SCRAPE,
              SCULPT_BRUSH_TYPE_CLAY_THUMB,
              SCULPT_BRUSH_TYPE_NUDGE,
              SCULPT_BRUSH_TYPE_SNAKE_HOOK);
}

static void brush_delta_update(const Depsgraph &depsgraph,
                               UnifiedPaintSettings &ups,
                               const Object &ob,
                               const Brush &brush)
{
  SculptSession &ss = *ob.sculpt;
  StrokeCache *cache = ss.cache;
  const float mval[2] = {
      cache->mouse_event[0],
      cache->mouse_event[1],
  };
  int brush_type = brush.sculpt_brush_type;

  if (!ELEM(brush_type,
            SCULPT_BRUSH_TYPE_PAINT,
            SCULPT_BRUSH_TYPE_GRAB,
            SCULPT_BRUSH_TYPE_ELASTIC_DEFORM,
            SCULPT_BRUSH_TYPE_CLOTH,
            SCULPT_BRUSH_TYPE_NUDGE,
            SCULPT_BRUSH_TYPE_CLAY_STRIPS,
            SCULPT_BRUSH_TYPE_PINCH,
            SCULPT_BRUSH_TYPE_MULTIPLANE_SCRAPE,
            SCULPT_BRUSH_TYPE_CLAY_THUMB,
            SCULPT_BRUSH_TYPE_SNAKE_HOOK,
            SCULPT_BRUSH_TYPE_POSE,
            SCULPT_BRUSH_TYPE_BOUNDARY,
            SCULPT_BRUSH_TYPE_SMEAR,
            SCULPT_BRUSH_TYPE_THUMB) &&
      !brush_uses_topology_rake(ss, brush))
  {
    return;
  }
  float grab_location[3], imat[4][4], delta[3], loc[3];

  if (SCULPT_stroke_is_first_brush_step_of_symmetry_pass(*ss.cache)) {
    if (brush_type == SCULPT_BRUSH_TYPE_GRAB && brush.flag & BRUSH_GRAB_ACTIVE_VERTEX) {
      if (ss.pbvh->type() == bke::pbvh::Type::Mesh) {
        const Span<float3> positions = vert_positions_for_grab_active_get(depsgraph, ob);
        cache->orig_grab_location = positions[std::get<int>(ss.active_vert())];
      }
      else {
        cache->orig_grab_location = ss.active_vert_position(depsgraph, ob);
      }
    }
    else {
      copy_v3_v3(cache->orig_grab_location, cache->location);
    }
  }
  else if (brush_type == SCULPT_BRUSH_TYPE_SNAKE_HOOK ||
           (brush_type == SCULPT_BRUSH_TYPE_CLOTH &&
            brush.cloth_deform_type == BRUSH_CLOTH_DEFORM_SNAKE_HOOK))
  {
    add_v3_v3(cache->location, cache->grab_delta);
  }

  /* Compute 3d coordinate at same z from original location + mval. */
  mul_v3_m4v3(loc, ob.object_to_world().ptr(), cache->orig_grab_location);
  ED_view3d_win_to_3d(cache->vc->v3d, cache->vc->region, loc, mval, grab_location);

  /* Compute delta to move verts by. */
  if (!SCULPT_stroke_is_first_brush_step_of_symmetry_pass(*ss.cache)) {
    if (need_delta_from_anchored_origin(brush)) {
      sub_v3_v3v3(delta, grab_location, cache->old_grab_location);
      invert_m4_m4(imat, ob.object_to_world().ptr());
      mul_mat3_m4_v3(imat, delta);
      add_v3_v3(cache->grab_delta, delta);
    }
    else if (need_delta_for_tip_orientation(brush)) {
      if (brush.flag & BRUSH_ANCHORED) {
        float orig[3];
        mul_v3_m4v3(orig, ob.object_to_world().ptr(), cache->orig_grab_location);
        sub_v3_v3v3(cache->grab_delta, grab_location, orig);
      }
      else {
        sub_v3_v3v3(cache->grab_delta, grab_location, cache->old_grab_location);
      }
      invert_m4_m4(imat, ob.object_to_world().ptr());
      mul_mat3_m4_v3(imat, cache->grab_delta);
    }
    else {
      /* Use for 'Brush.topology_rake_factor'. */
      sub_v3_v3v3(cache->grab_delta, grab_location, cache->old_grab_location);
    }
  }
  else {
    zero_v3(cache->grab_delta);
  }

  if (brush.falloff_shape == PAINT_FALLOFF_SHAPE_TUBE) {
    project_plane_v3_v3v3(cache->grab_delta, cache->grab_delta, ss.cache->view_normal);
  }

  copy_v3_v3(cache->old_grab_location, grab_location);

  if (need_delta_from_anchored_origin(brush)) {
    /* Location stays the same for finding vertices in brush radius. */
    copy_v3_v3(cache->location, cache->orig_grab_location);

    ups.draw_anchored = true;
    copy_v2_v2(ups.anchored_initial_mouse, cache->initial_mouse);
    ups.anchored_size = ups.pixel_radius;
  }

  /* Handle 'rake' */
  invert_m4_m4(imat, ob.object_to_world().ptr());
  mul_mat3_m4_v3(imat, grab_location);

  if (SCULPT_stroke_is_first_brush_step_of_symmetry_pass(*ss.cache)) {
    copy_v3_v3(cache->rake_data.follow_co, grab_location);
  }

  if (!brush_needs_rake_rotation(brush)) {
    return;
  }
  cache->rake_data.follow_dist = cache->radius * SCULPT_RAKE_BRUSH_FACTOR;

  if (!is_zero_v3(cache->grab_delta)) {
    const float eps = 0.00001f;

    float v1[3], v2[3];

    copy_v3_v3(v1, cache->rake_data.follow_co);
    copy_v3_v3(v2, cache->rake_data.follow_co);
    sub_v3_v3(v2, cache->grab_delta);

    sub_v3_v3(v1, grab_location);
    sub_v3_v3(v2, grab_location);

    if ((normalize_v3(v2) > eps) && (normalize_v3(v1) > eps) && (len_squared_v3v3(v1, v2) > eps)) {
      const float rake_dist_sq = len_squared_v3v3(cache->rake_data.follow_co, grab_location);
      const float rake_fade = (rake_dist_sq > square_f(cache->rake_data.follow_dist)) ?
                                  1.0f :
                                  sqrtf(rake_dist_sq) / cache->rake_data.follow_dist;

      const math::AxisAngle between_vecs(v1, v2);
      const math::AxisAngle rotated(between_vecs.axis(),
                                    between_vecs.angle() * brush.rake_factor * rake_fade);
      cache->rake_rotation = math::to_quaternion(rotated);
    }
  }
  rake_data_update(&cache->rake_data, grab_location);
}

static void cache_paint_invariants_update(StrokeCache &cache, const Brush &brush)
{
  cache.hardness = brush.hardness;
  if (brush.paint_flags & BRUSH_PAINT_HARDNESS_PRESSURE) {
    cache.hardness *= brush.paint_flags & BRUSH_PAINT_HARDNESS_PRESSURE_INVERT ?
                          1.0f - cache.pressure :
                          cache.pressure;
  }

  cache.paint_brush.flow = brush.flow;
  if (brush.paint_flags & BRUSH_PAINT_FLOW_PRESSURE) {
    cache.paint_brush.flow *= brush.paint_flags & BRUSH_PAINT_FLOW_PRESSURE_INVERT ?
                                  1.0f - cache.pressure :
                                  cache.pressure;
  }

  cache.paint_brush.wet_mix = brush.wet_mix;
  if (brush.paint_flags & BRUSH_PAINT_WET_MIX_PRESSURE) {
    cache.paint_brush.wet_mix *= brush.paint_flags & BRUSH_PAINT_WET_MIX_PRESSURE_INVERT ?
                                     1.0f - cache.pressure :
                                     cache.pressure;

    /* This makes wet mix more sensible in higher values, which allows to create brushes that have
     * a wider pressure range were they only blend colors without applying too much of the brush
     * color. */
    cache.paint_brush.wet_mix = 1.0f - pow2f(1.0f - cache.paint_brush.wet_mix);
  }

  cache.paint_brush.wet_persistence = brush.wet_persistence;
  if (brush.paint_flags & BRUSH_PAINT_WET_PERSISTENCE_PRESSURE) {
    cache.paint_brush.wet_persistence = brush.paint_flags &
                                                BRUSH_PAINT_WET_PERSISTENCE_PRESSURE_INVERT ?
                                            1.0f - cache.pressure :
                                            cache.pressure;
  }

  cache.paint_brush.density = brush.density;
  if (brush.paint_flags & BRUSH_PAINT_DENSITY_PRESSURE) {
    cache.paint_brush.density = brush.paint_flags & BRUSH_PAINT_DENSITY_PRESSURE_INVERT ?
                                    1.0f - cache.pressure :
                                    cache.pressure;
  }
}

/* Initialize the stroke cache variants from operator properties. */
static void sculpt_update_cache_variants(bContext *C, Sculpt &sd, Object &ob, PointerRNA *ptr)
{
  Scene &scene = *CTX_data_scene(C);
  const Depsgraph &depsgraph = *CTX_data_depsgraph_pointer(C);
  UnifiedPaintSettings &ups = scene.toolsettings->unified_paint_settings;
  SculptSession &ss = *ob.sculpt;
  StrokeCache &cache = *ss.cache;
  Brush &brush = *BKE_paint_brush(&sd.paint);

  if (SCULPT_stroke_is_first_brush_step_of_symmetry_pass(cache) ||
      !((brush.flag & BRUSH_ANCHORED) ||
        (brush.sculpt_brush_type == SCULPT_BRUSH_TYPE_SNAKE_HOOK) ||
        (brush.sculpt_brush_type == SCULPT_BRUSH_TYPE_ROTATE) ||
        cloth::is_cloth_deform_brush(brush)))
  {
    RNA_float_get_array(ptr, "location", cache.location);
  }

  cache.pen_flip = RNA_boolean_get(ptr, "pen_flip");
  RNA_float_get_array(ptr, "mouse", cache.mouse);
  RNA_float_get_array(ptr, "mouse_event", cache.mouse_event);

  /* XXX: Use pressure value from first brush step for brushes which don't support strokes (grab,
   * thumb). They depends on initial state and brush coord/pressure/etc.
   * It's more an events design issue, which doesn't split coordinate/pressure/angle changing
   * events. We should avoid this after events system re-design. */
  if (paint_supports_dynamic_size(brush, PaintMode::Sculpt) || cache.first_time) {
    cache.pressure = RNA_float_get(ptr, "pressure");
  }

  cache.tilt = {RNA_float_get(ptr, "x_tilt"), RNA_float_get(ptr, "y_tilt")};

  /* Truly temporary data that isn't stored in properties. */
  if (SCULPT_stroke_is_first_brush_step_of_symmetry_pass(*ss.cache)) {
    cache.initial_radius = sculpt_calc_radius(*cache.vc, brush, scene, cache.location);

    if (!BKE_brush_use_locked_size(&scene, &brush)) {
      BKE_brush_unprojected_radius_set(&scene, &brush, cache.initial_radius);
    }
  }

  /* Clay stabilized pressure. */
  if (brush.sculpt_brush_type == SCULPT_BRUSH_TYPE_CLAY_THUMB) {
    if (SCULPT_stroke_is_first_brush_step_of_symmetry_pass(*ss.cache)) {
      ss.cache->clay_thumb_brush.pressure_stabilizer.fill(0.0f);
      ss.cache->clay_thumb_brush.stabilizer_index = 0;
    }
    else {
      cache.clay_thumb_brush.pressure_stabilizer[cache.clay_thumb_brush.stabilizer_index] =
          cache.pressure;
      cache.clay_thumb_brush.stabilizer_index += 1;
      if (cache.clay_thumb_brush.stabilizer_index >=
          ss.cache->clay_thumb_brush.pressure_stabilizer.size())
      {
        cache.clay_thumb_brush.stabilizer_index = 0;
      }
    }
  }

  if (BKE_brush_use_size_pressure(&brush) && paint_supports_dynamic_size(brush, PaintMode::Sculpt))
  {
    cache.radius = brush_dynamic_size_get(brush, cache, cache.initial_radius);
    cache.dyntopo_pixel_radius = brush_dynamic_size_get(brush, cache, ups.initial_pixel_radius);
  }
  else {
    cache.radius = cache.initial_radius;
    cache.dyntopo_pixel_radius = ups.initial_pixel_radius;
  }

  cache_paint_invariants_update(cache, brush);

  cache.radius_squared = cache.radius * cache.radius;

  if (brush.flag & BRUSH_ANCHORED) {
    /* True location has been calculated as part of the stroke system already here. */
    if (brush.flag & BRUSH_EDGE_TO_EDGE) {
      RNA_float_get_array(ptr, "location", cache.location);
    }

    cache.radius = paint_calc_object_space_radius(*cache.vc, cache.location, ups.pixel_radius);
    cache.radius_squared = cache.radius * cache.radius;
  }

  brush_delta_update(depsgraph, ups, ob, brush);

  if (brush.sculpt_brush_type == SCULPT_BRUSH_TYPE_ROTATE) {
    cache.vertex_rotation = -BLI_dial_angle(cache.dial, cache.mouse) * cache.bstrength;

    ups.draw_anchored = true;
    copy_v2_v2(ups.anchored_initial_mouse, cache.initial_mouse);
    ups.anchored_size = ups.pixel_radius;
  }

  cache.special_rotation = ups.brush_rotation;

  cache.iteration_count++;
}

/* Returns true if any of the smoothing modes are active (currently
 * one of smooth brush, autosmooth, mask smooth, or shift-key
 * smooth). */
static bool sculpt_needs_connectivity_info(const Sculpt &sd,
                                           const Brush &brush,
                                           const SculptSession &ss,
                                           int stroke_mode)
{
  if (ss.pbvh && auto_mask::is_enabled(sd, &ss, &brush)) {
    return true;
  }
  return ((stroke_mode == BRUSH_STROKE_SMOOTH) || (ss.cache && ss.cache->alt_smooth) ||
          (brush.sculpt_brush_type == SCULPT_BRUSH_TYPE_SMOOTH) || (brush.autosmooth_factor > 0) ||
          ((brush.sculpt_brush_type == SCULPT_BRUSH_TYPE_MASK) &&
           (brush.mask_tool == BRUSH_MASK_SMOOTH)) ||
          (brush.sculpt_brush_type == SCULPT_BRUSH_TYPE_POSE) ||
          (brush.sculpt_brush_type == SCULPT_BRUSH_TYPE_BOUNDARY) ||
          (brush.sculpt_brush_type == SCULPT_BRUSH_TYPE_SLIDE_RELAX) ||
          SCULPT_brush_type_is_paint(brush.sculpt_brush_type) ||
          (brush.sculpt_brush_type == SCULPT_BRUSH_TYPE_CLOTH) ||
          (brush.sculpt_brush_type == SCULPT_BRUSH_TYPE_SMEAR) ||
          (brush.sculpt_brush_type == SCULPT_BRUSH_TYPE_DRAW_FACE_SETS) ||
          (brush.sculpt_brush_type == SCULPT_BRUSH_TYPE_DISPLACEMENT_SMEAR) ||
          (brush.sculpt_brush_type == SCULPT_BRUSH_TYPE_PAINT));
}

}  // namespace blender::ed::sculpt_paint

void SCULPT_stroke_modifiers_check(const bContext *C, Object &ob, const Brush &brush)
{
  using namespace blender::ed::sculpt_paint;
  SculptSession &ss = *ob.sculpt;
  RegionView3D *rv3d = CTX_wm_region_view3d(C);
  const Sculpt &sd = *CTX_data_tool_settings(C)->sculpt;

  bool need_pmap = sculpt_needs_connectivity_info(sd, brush, ss, 0);
  if (ss.shapekey_active || ss.deform_modifiers_active ||
      (!BKE_sculptsession_use_pbvh_draw(&ob, rv3d) && need_pmap))
  {
    Depsgraph *depsgraph = CTX_data_depsgraph_pointer(C);
    BKE_sculpt_update_object_for_edit(
        depsgraph, &ob, SCULPT_brush_type_is_paint(brush.sculpt_brush_type));
  }
}

static void sculpt_raycast_cb(blender::bke::pbvh::Node &node, SculptRaycastData &srd, float *tmin)
{
  using namespace blender;
  using namespace blender::ed::sculpt_paint;
  if (BKE_pbvh_node_get_tmin(&node) >= *tmin) {
    return;
  }
  const float(*origco)[3] = nullptr;
  bool use_origco = false;

  if (srd.original && srd.ss->cache) {
    if (srd.ss->pbvh->type() == bke::pbvh::Type::BMesh) {
      use_origco = true;
    }
    else {
      /* Intersect with coordinates from before we started stroke. */
      const undo::Node *unode = undo::get_node(&node, undo::Type::Position);
      origco = (unode) ? reinterpret_cast<const float(*)[3]>(unode->position.data()) : nullptr;
      use_origco = origco ? true : false;
    }
  }

  if (bke::pbvh::raycast_node(*srd.ss->pbvh,
                              node,
                              origco,
                              use_origco,
                              srd.vert_positions,
                              srd.corner_verts,
                              srd.corner_tris,
                              srd.corner_tri_faces,
                              srd.hide_poly,
                              srd.subdiv_ccg,
                              srd.ray_start,
                              srd.ray_normal,
                              &srd.isect_precalc,
                              &srd.depth,
                              &srd.active_vertex,
                              &srd.active_face_grid_index,
                              srd.face_normal))
  {
    srd.hit = true;
    *tmin = srd.depth;
  }
}

static void sculpt_find_nearest_to_ray_cb(blender::bke::pbvh::Node &node,
                                          SculptFindNearestToRayData &srd,
                                          float *tmin)
{
  using namespace blender;
  using namespace blender::ed::sculpt_paint;
  if (BKE_pbvh_node_get_tmin(&node) >= *tmin) {
    return;
  }
  const float(*origco)[3] = nullptr;
  bool use_origco = false;

  if (srd.original && srd.ss->cache) {
    if (srd.ss->pbvh->type() == bke::pbvh::Type::BMesh) {
      use_origco = true;
    }
    else {
      /* Intersect with coordinates from before we started stroke. */
      const undo::Node *unode = undo::get_node(&node, undo::Type::Position);
      origco = (unode) ? reinterpret_cast<const float(*)[3]>(unode->position.data()) : nullptr;
      use_origco = origco ? true : false;
    }
  }

  if (bke::pbvh::find_nearest_to_ray_node(*srd.ss->pbvh,
                                          node,
                                          origco,
                                          use_origco,
                                          srd.vert_positions,
                                          srd.corner_verts,
                                          srd.corner_tris,
                                          srd.corner_tri_faces,
                                          srd.hide_poly,
                                          srd.subdiv_ccg,
                                          srd.ray_start,
                                          srd.ray_normal,
                                          &srd.depth,
                                          &srd.dist_sq_to_ray))
  {
    srd.hit = true;
    *tmin = srd.dist_sq_to_ray;
  }
}

float SCULPT_raycast_init(ViewContext *vc,
                          const float mval[2],
                          float ray_start[3],
                          float ray_end[3],
                          float ray_normal[3],
                          bool original)
{
  using namespace blender;
  float obimat[4][4];
  float dist;
  Object &ob = *vc->obact;
  RegionView3D *rv3d = vc->rv3d;
  View3D *v3d = vc->v3d;

  /* TODO: what if the segment is totally clipped? (return == 0). */
  ED_view3d_win_to_segment_clipped(
      vc->depsgraph, vc->region, vc->v3d, mval, ray_start, ray_end, true);

  invert_m4_m4(obimat, ob.object_to_world().ptr());
  mul_m4_v3(obimat, ray_start);
  mul_m4_v3(obimat, ray_end);

  sub_v3_v3v3(ray_normal, ray_end, ray_start);
  dist = normalize_v3(ray_normal);

  /* If the ray is clipped, don't adjust its start/end. */
  if ((rv3d->is_persp == false) && !RV3D_CLIPPING_ENABLED(v3d, rv3d)) {
    /* Get the view origin without the addition
     * of -ray_normal * clip_start that
     * ED_view3d_win_to_segment_clipped gave us.
     * This is necessary to avoid floating point overflow.
     */
    ED_view3d_win_to_origin(vc->region, mval, ray_start);
    mul_m4_v3(obimat, ray_start);

    bke::pbvh::clip_ray_ortho(*ob.sculpt->pbvh, original, ray_start, ray_end, ray_normal);

    dist = len_v3v3(ray_start, ray_end);
  }

  return dist;
}

bool SCULPT_cursor_geometry_info_update(bContext *C,
                                        SculptCursorGeometryInfo *out,
                                        const float mval[2],
                                        bool use_sampled_normal)
{
  using namespace blender;
  using namespace blender::ed::sculpt_paint;
  Depsgraph *depsgraph = CTX_data_depsgraph_pointer(C);
  Scene *scene = CTX_data_scene(C);
  const Brush &brush = *BKE_paint_brush_for_read(BKE_paint_get_active_from_context(C));
  float ray_start[3], ray_end[3], ray_normal[3], depth, face_normal[3], mat[3][3];
  float viewDir[3] = {0.0f, 0.0f, 1.0f};
  bool original = false;

  ViewContext vc = ED_view3d_viewcontext_init(C, depsgraph);

  Object &ob = *vc.obact;
  SculptSession &ss = *ob.sculpt;

  const View3D *v3d = CTX_wm_view3d(C);
  const Base *base = CTX_data_active_base(C);

  if (!ss.pbvh || !vc.rv3d || !BKE_base_is_visible(v3d, base)) {
    zero_v3(out->location);
    zero_v3(out->normal);
    zero_v3(out->active_vertex_co);
    return false;
  }

  /* bke::pbvh::Tree raycast to get active vertex and face normal. */
  depth = SCULPT_raycast_init(&vc, mval, ray_start, ray_end, ray_normal, original);
  SCULPT_stroke_modifiers_check(C, ob, brush);

  SculptRaycastData srd{};
  srd.original = original;
  srd.ss = ob.sculpt;
  srd.hit = false;
  if (ss.pbvh->type() == bke::pbvh::Type::Mesh) {
    const Mesh &mesh = *static_cast<const Mesh *>(ob.data);
    srd.vert_positions = bke::pbvh::vert_positions_eval(*depsgraph, ob);
    srd.corner_verts = mesh.corner_verts();
    srd.corner_tris = mesh.corner_tris();
    srd.corner_tri_faces = mesh.corner_tri_faces();
    const bke::AttributeAccessor attributes = mesh.attributes();
    srd.hide_poly = *attributes.lookup<bool>(".hide_poly", bke::AttrDomain::Face);
  }
  else if (ss.pbvh->type() == bke::pbvh::Type::Grids) {
    srd.subdiv_ccg = ss.subdiv_ccg;
  }
  SCULPT_vertex_random_access_ensure(ss);
  srd.ray_start = ray_start;
  srd.ray_normal = ray_normal;
  srd.depth = depth;
  srd.face_normal = face_normal;

  isect_ray_tri_watertight_v3_precalc(&srd.isect_precalc, ray_normal);
  bke::pbvh::raycast(
      *ss.pbvh,
      [&](bke::pbvh::Node &node, float *tmin) { sculpt_raycast_cb(node, srd, tmin); },
      ray_start,
      ray_normal,
      srd.original);

  /* Cursor is not over the mesh, return default values. */
  if (!srd.hit) {
    zero_v3(out->location);
    zero_v3(out->normal);
    zero_v3(out->active_vertex_co);
    ss.clear_active_vert();
    return false;
  }

  /* Update the active vertex of the SculptSession. */
  const PBVHVertRef active_vertex = srd.active_vertex;
  ss.set_active_vert(active_vertex);
  out->active_vertex_co = ss.active_vert_position(*depsgraph, ob);

  switch (ss.pbvh->type()) {
    case bke::pbvh::Type::Mesh:
      ss.active_face_index = srd.active_face_grid_index;
      ss.active_grid_index = 0;
      break;
    case bke::pbvh::Type::Grids:
      ss.active_face_index = 0;
      ss.active_grid_index = srd.active_face_grid_index;
      break;
    case bke::pbvh::Type::BMesh:
      ss.active_face_index = 0;
      ss.active_grid_index = 0;
      break;
  }

  copy_v3_v3(out->location, ray_normal);
  mul_v3_fl(out->location, srd.depth);
  add_v3_v3(out->location, ray_start);

  /* Option to return the face normal directly for performance o accuracy reasons. */
  if (!use_sampled_normal) {
    copy_v3_v3(out->normal, srd.face_normal);
    return srd.hit;
  }

  /* Sampled normal calculation. */
  float radius;

  /* Update cursor data in SculptSession. */
  invert_m4_m4(ob.runtime->world_to_object.ptr(), ob.object_to_world().ptr());
  copy_m3_m4(mat, vc.rv3d->viewinv);
  mul_m3_v3(mat, viewDir);
  copy_m3_m4(mat, ob.world_to_object().ptr());
  mul_m3_v3(mat, viewDir);
  normalize_v3_v3(ss.cursor_view_normal, viewDir);
  copy_v3_v3(ss.cursor_normal, srd.face_normal);
  copy_v3_v3(ss.cursor_location, out->location);
  ss.rv3d = vc.rv3d;
  ss.v3d = vc.v3d;

  if (!BKE_brush_use_locked_size(scene, &brush)) {
    radius = paint_calc_object_space_radius(vc, out->location, BKE_brush_size_get(scene, &brush));
  }
  else {
    radius = BKE_brush_unprojected_radius_get(scene, &brush);
  }
  ss.cursor_radius = radius;

  IndexMaskMemory memory;
  const IndexMask node_mask = pbvh_gather_cursor_update(ob, original, memory);

  /* In case there are no nodes under the cursor, return the face normal. */
  if (node_mask.is_empty()) {
    copy_v3_v3(out->normal, srd.face_normal);
    return true;
  }

  /* Calculate the sampled normal. */
  if (const std::optional<float3> sampled_normal = calc_area_normal(
          *depsgraph, brush, ob, node_mask))
  {
    copy_v3_v3(out->normal, *sampled_normal);
    copy_v3_v3(ss.cursor_sampled_normal, *sampled_normal);
  }
  else {
    /* Use face normal when there are no vertices to sample inside the cursor radius. */
    copy_v3_v3(out->normal, srd.face_normal);
  }
  return true;
}

bool SCULPT_stroke_get_location(bContext *C,
                                float out[3],
                                const float mval[2],
                                bool force_original)
{
  const Brush *brush = BKE_paint_brush(BKE_paint_get_active_from_context(C));
  bool check_closest = brush->falloff_shape == PAINT_FALLOFF_SHAPE_TUBE;

  return SCULPT_stroke_get_location_ex(C, out, mval, force_original, check_closest, true);
}

bool SCULPT_stroke_get_location_ex(bContext *C,
                                   float out[3],
                                   const float mval[2],
                                   bool force_original,
                                   bool check_closest,
                                   bool limit_closest_radius)
{
  using namespace blender;
  using namespace blender::ed::sculpt_paint;
  Depsgraph *depsgraph = CTX_data_depsgraph_pointer(C);
  float ray_start[3], ray_end[3], ray_normal[3], depth, face_normal[3];

  ViewContext vc = ED_view3d_viewcontext_init(C, depsgraph);

  Object &ob = *vc.obact;

  SculptSession &ss = *ob.sculpt;
  StrokeCache *cache = ss.cache;
  bool original = force_original || ((cache) ? !cache->accum : false);

  const Brush &brush = *BKE_paint_brush(BKE_paint_get_active_from_context(C));

  SCULPT_stroke_modifiers_check(C, ob, brush);

  depth = SCULPT_raycast_init(&vc, mval, ray_start, ray_end, ray_normal, original);

  if (ss.pbvh->type() == bke::pbvh::Type::BMesh) {
    BM_mesh_elem_table_ensure(ss.bm, BM_VERT);
    BM_mesh_elem_index_ensure(ss.bm, BM_VERT);
  }

  bool hit = false;
  {
    SculptRaycastData srd;
    srd.ss = ob.sculpt;
    srd.ray_start = ray_start;
    srd.ray_normal = ray_normal;
    srd.hit = false;
    if (ss.pbvh->type() == bke::pbvh::Type::Mesh) {
      const Mesh &mesh = *static_cast<const Mesh *>(ob.data);
      srd.vert_positions = bke::pbvh::vert_positions_eval(*depsgraph, ob);
      srd.corner_verts = mesh.corner_verts();
      srd.corner_tris = mesh.corner_tris();
      srd.corner_tri_faces = mesh.corner_tri_faces();
      const bke::AttributeAccessor attributes = mesh.attributes();
      srd.hide_poly = *attributes.lookup<bool>(".hide_poly", bke::AttrDomain::Face);
    }
    else if (ss.pbvh->type() == bke::pbvh::Type::Grids) {
      srd.subdiv_ccg = ss.subdiv_ccg;
    }
    SCULPT_vertex_random_access_ensure(ss);
    srd.depth = depth;
    srd.original = original;
    srd.face_normal = face_normal;
    isect_ray_tri_watertight_v3_precalc(&srd.isect_precalc, ray_normal);

    bke::pbvh::raycast(
        *ss.pbvh,
        [&](bke::pbvh::Node &node, float *tmin) { sculpt_raycast_cb(node, srd, tmin); },
        ray_start,
        ray_normal,
        srd.original);
    if (srd.hit) {
      hit = true;
      copy_v3_v3(out, ray_normal);
      mul_v3_fl(out, srd.depth);
      add_v3_v3(out, ray_start);
    }
  }

  if (hit || !check_closest) {
    return hit;
  }

  SculptFindNearestToRayData srd{};
  srd.original = original;
  srd.ss = ob.sculpt;
  srd.hit = false;
  if (ss.pbvh->type() == bke::pbvh::Type::Mesh) {
    const Mesh &mesh = *static_cast<const Mesh *>(ob.data);
    srd.vert_positions = bke::pbvh::vert_positions_eval(*depsgraph, ob);
    srd.corner_verts = mesh.corner_verts();
    srd.corner_tris = mesh.corner_tris();
    srd.corner_tri_faces = mesh.corner_tri_faces();
    const bke::AttributeAccessor attributes = mesh.attributes();
    srd.hide_poly = *attributes.lookup<bool>(".hide_poly", bke::AttrDomain::Face);
  }
  else if (ss.pbvh->type() == bke::pbvh::Type::Grids) {
    srd.subdiv_ccg = ss.subdiv_ccg;
  }
  srd.ray_start = ray_start;
  srd.ray_normal = ray_normal;
  srd.depth = FLT_MAX;
  srd.dist_sq_to_ray = FLT_MAX;

  bke::pbvh::find_nearest_to_ray(
      *ss.pbvh,
      [&](bke::pbvh::Node &node, float *tmin) { sculpt_find_nearest_to_ray_cb(node, srd, tmin); },
      ray_start,
      ray_normal,
      srd.original);
  if (srd.hit && srd.dist_sq_to_ray) {
    hit = true;
    copy_v3_v3(out, ray_normal);
    mul_v3_fl(out, srd.depth);
    add_v3_v3(out, ray_start);
  }

  float closest_radius_sq = FLT_MAX;
  if (limit_closest_radius) {
    closest_radius_sq = sculpt_calc_radius(vc, brush, *CTX_data_scene(C), out);
    closest_radius_sq *= closest_radius_sq;
  }

  return hit && srd.dist_sq_to_ray < closest_radius_sq;
}

static void brush_init_tex(const Sculpt &sd, SculptSession &ss)
{
  const Brush *brush = BKE_paint_brush_for_read(&sd.paint);
  const MTex *mask_tex = BKE_brush_mask_texture_get(brush, OB_MODE_SCULPT);

  /* Init mtex nodes. */
  if (mask_tex->tex && mask_tex->tex->nodetree) {
    /* Has internal flag to detect it only does it once. */
    ntreeTexBeginExecTree(mask_tex->tex->nodetree);
  }

  if (ss.tex_pool == nullptr) {
    ss.tex_pool = BKE_image_pool_new();
  }
}

static void brush_stroke_init(bContext *C)
{
  Object &ob = *CTX_data_active_object(C);
  ToolSettings *tool_settings = CTX_data_tool_settings(C);
  const Sculpt &sd = *tool_settings->sculpt;
  SculptSession &ss = *CTX_data_active_object(C)->sculpt;
  const Brush *brush = BKE_paint_brush_for_read(&sd.paint);

  if (!G.background) {
    view3d_operator_needs_opengl(C);
  }
  brush_init_tex(sd, ss);

  const bool needs_colors = SCULPT_brush_type_is_paint(brush->sculpt_brush_type) &&
                            !SCULPT_use_image_paint_brush(tool_settings->paint_mode, ob);

  if (needs_colors) {
    BKE_sculpt_color_layer_create_if_needed(&ob);
  }

  /* CTX_data_ensure_evaluated_depsgraph should be used at the end to include the updates of
   * earlier steps modifying the data. */
  Depsgraph *depsgraph = CTX_data_ensure_evaluated_depsgraph(C);
  BKE_sculpt_update_object_for_edit(
      depsgraph, &ob, SCULPT_brush_type_is_paint(brush->sculpt_brush_type));

  ED_image_paint_brush_type_update_sticky_shading_color(C, &ob);
}

static void restore_from_undo_step_if_necessary(const Depsgraph &depsgraph,
                                                const Sculpt &sd,
                                                Object &ob)
{
  using namespace blender::ed::sculpt_paint;
  SculptSession &ss = *ob.sculpt;
  const Brush *brush = BKE_paint_brush_for_read(&sd.paint);

  /* Brushes that use original coordinates and need a "restore" step. This has to happen separately
   * rather than in the brush deformation calculation because that is called once for each symmetry
   * pass, potentially within the same BVH node.
   *
   * Note: Despite the Cloth and Boundary brush using original coordinates, the brushes do not
   * expect this restoration to happen on every stroke step. Performing this restoration causes
   * issues with the cloth simulation mode for those brushes.
   */
  if (ELEM(brush->sculpt_brush_type,
           SCULPT_BRUSH_TYPE_ELASTIC_DEFORM,
           SCULPT_BRUSH_TYPE_GRAB,
           SCULPT_BRUSH_TYPE_THUMB,
           SCULPT_BRUSH_TYPE_ROTATE))
  {
    undo::restore_from_undo_step(depsgraph, sd, ob);
    return;
  }

  /* For the cloth brush it makes more sense to not restore the mesh state to keep running the
   * simulation from the previous state. */
  if (brush->sculpt_brush_type == SCULPT_BRUSH_TYPE_CLOTH) {
    return;
  }

  /* Restore the mesh before continuing with anchored stroke. */
  if ((brush->flag & BRUSH_ANCHORED) ||
      (ELEM(brush->sculpt_brush_type, SCULPT_BRUSH_TYPE_GRAB, SCULPT_BRUSH_TYPE_ELASTIC_DEFORM) &&
       BKE_brush_use_size_pressure(brush)) ||
      (brush->flag & BRUSH_DRAG_DOT))
  {

    undo::restore_from_undo_step(depsgraph, sd, ob);

    if (ss.cache) {
      ss.cache->layer_displacement_factor = {};
    }
  }
}

namespace blender::ed::sculpt_paint {

void flush_update_step(bContext *C, UpdateType update_type)
{
  Depsgraph &depsgraph = *CTX_data_depsgraph_pointer(C);
  Object &ob = *CTX_data_active_object(C);
  SculptSession &ss = *ob.sculpt;
  ARegion &region = *CTX_wm_region(C);
  MultiresModifierData *mmd = ss.multires.modifier;
  RegionView3D *rv3d = CTX_wm_region_view3d(C);
  Mesh *mesh = static_cast<Mesh *>(ob.data);

  const bool use_pbvh_draw = BKE_sculptsession_use_pbvh_draw(&ob, rv3d);

  if (rv3d) {
    /* Mark for faster 3D viewport redraws. */
    rv3d->rflag |= RV3D_PAINTING;
  }

  if (mmd != nullptr) {
    multires_mark_as_modified(&depsgraph, &ob, MULTIRES_COORDS_MODIFIED);
  }

  if ((update_type == UpdateType::Image) != 0) {
    ED_region_tag_redraw(&region);
    if (update_type == UpdateType::Image) {
      /* Early exit when only need to update the images. We don't want to tag any geometry updates
       * that would rebuild the bke::pbvh::Tree. */
      return;
    }
  }

  DEG_id_tag_update(&ob.id, ID_RECALC_SHADING);

  /* Only current viewport matters, slower update for all viewports will
   * be done in sculpt_flush_update_done. */
  if (!use_pbvh_draw) {
    /* Slow update with full dependency graph update and all that comes with it.
     * Needed when there are modifiers or full shading in the 3D viewport. */
    DEG_id_tag_update(&ob.id, ID_RECALC_GEOMETRY);
    ED_region_tag_redraw(&region);
  }
  else {
    /* Fast path where we just update the BVH nodes that changed, and redraw
     * only the part of the 3D viewport where changes happened. */
    rcti r;

    if (update_type == UpdateType::Position) {
      bke::pbvh::update_bounds(depsgraph, ob, *ss.pbvh);
    }

    RegionView3D *rv3d = CTX_wm_region_view3d(C);
    if (rv3d && SCULPT_get_redraw_rect(region, *rv3d, ob, r)) {
      if (ss.cache) {
        ss.cache->current_r = r;
      }

      /* previous is not set in the current cache else
       * the partial rect will always grow */
      extend_redraw_rect_previous(ob, r);

      r.xmin += region.winrct.xmin - 2;
      r.xmax += region.winrct.xmin + 2;
      r.ymin += region.winrct.ymin - 2;
      r.ymax += region.winrct.ymin + 2;
      ED_region_tag_redraw_partial(&region, &r, true);
    }
  }

  if (update_type == UpdateType::Position && !ss.shapekey_active) {
    if (ss.pbvh->type() == bke::pbvh::Type::Mesh) {
      /* Updating mesh positions without marking caches dirty is generally not good, but since
       * sculpt mode has special requirements and is expected to have sole ownership of the mesh it
       * modifies, it's generally okay. */
      if (use_pbvh_draw) {
        /* When drawing from bke::pbvh::Tree is used, vertex and face normals are updated
         * later in #bke::pbvh::update_normals. However, we update the mesh's bounds eagerly here
         * since they are trivial to access from the bke::pbvh::Tree. Updating the
         * object's evaluated geometry bounding box is necessary because sculpt strokes don't cause
         * an object reevaluation. */
        mesh->tag_positions_changed_no_normals();
        /* Sculpt mode does not use or recalculate face corner normals, so they are cleared. */
        mesh->runtime->corner_normals_cache.tag_dirty();
      }
      else {
        /* Drawing happens from the modifier stack evaluation result.
         * Tag both coordinates and normals as modified, as both needed for proper drawing and the
         * modifier stack is not guaranteed to tag normals for update. */
        mesh->tag_positions_changed();
      }

      mesh->bounds_set_eager(bke::pbvh::bounds_get(*ob.sculpt->pbvh));
      if (ob.runtime->bounds_eval) {
        ob.runtime->bounds_eval = mesh->bounds_min_max();
      }
    }
  }
}

void flush_update_done(const bContext *C, Object &ob, UpdateType update_type)
{
  /* After we are done drawing the stroke, check if we need to do a more
   * expensive depsgraph tag to update geometry. */
  wmWindowManager *wm = CTX_wm_manager(C);
  RegionView3D *current_rv3d = CTX_wm_region_view3d(C);
  SculptSession &ss = *ob.sculpt;
  Mesh *mesh = static_cast<Mesh *>(ob.data);

  /* Always needed for linked duplicates. */
  bool need_tag = (ID_REAL_USERS(&mesh->id) > 1);

  if (current_rv3d) {
    current_rv3d->rflag &= ~RV3D_PAINTING;
  }

  LISTBASE_FOREACH (wmWindow *, win, &wm->windows) {
    bScreen *screen = WM_window_get_active_screen(win);
    LISTBASE_FOREACH (ScrArea *, area, &screen->areabase) {
      SpaceLink *sl = static_cast<SpaceLink *>(area->spacedata.first);
      if (sl->spacetype != SPACE_VIEW3D) {
        continue;
      }

      /* Tag all 3D viewports for redraw now that we are done. Others
       * viewports did not get a full redraw, and anti-aliasing for the
       * current viewport was deactivated. */
      LISTBASE_FOREACH (ARegion *, region, &area->regionbase) {
        if (region->regiontype == RGN_TYPE_WINDOW) {
          RegionView3D *rv3d = static_cast<RegionView3D *>(region->regiondata);
          if (rv3d != current_rv3d) {
            need_tag |= !BKE_sculptsession_use_pbvh_draw(&ob, rv3d);
          }

          ED_region_tag_redraw(region);
        }
      }
    }

    if (update_type == UpdateType::Image) {
      LISTBASE_FOREACH (ScrArea *, area, &screen->areabase) {
        SpaceLink *sl = static_cast<SpaceLink *>(area->spacedata.first);
        if (sl->spacetype != SPACE_IMAGE) {
          continue;
        }
        ED_area_tag_redraw_regiontype(area, RGN_TYPE_WINDOW);
      }
    }
  }

  if (update_type == UpdateType::Position) {
    bke::pbvh::store_bounds_orig(*ss.pbvh);

    /* Coordinates were modified, so fake neighbors are not longer valid. */
    SCULPT_fake_neighbors_free(ob);
  }

  if (update_type == UpdateType::Mask) {
    bke::pbvh::update_mask(ob, *ss.pbvh);
  }

  BKE_sculpt_attributes_destroy_temporary_stroke(&ob);

  if (update_type == UpdateType::Position) {
    if (ss.pbvh->type() == bke::pbvh::Type::BMesh) {
      BKE_pbvh_bmesh_after_stroke(*ss.bm, *ss.pbvh);
    }
  }

  if (need_tag) {
    DEG_id_tag_update(&ob.id, ID_RECALC_GEOMETRY);
  }
}

}  // namespace blender::ed::sculpt_paint

/* Returns whether the mouse/stylus is over the mesh (1)
 * or over the background (0). */
static bool over_mesh(bContext *C, wmOperator * /*op*/, const float mval[2])
{
  float co_dummy[3];
  Sculpt *sd = CTX_data_tool_settings(C)->sculpt;
  Brush *brush = BKE_paint_brush(&sd->paint);

  bool check_closest = brush->falloff_shape == PAINT_FALLOFF_SHAPE_TUBE;

  return SCULPT_stroke_get_location_ex(C, co_dummy, mval, false, check_closest, true);
}

static void stroke_undo_begin(const bContext *C, wmOperator *op)
{
  using namespace blender::ed::sculpt_paint;
  Object &ob = *CTX_data_active_object(C);
  const Sculpt &sd = *CTX_data_tool_settings(C)->sculpt;
  const Brush *brush = BKE_paint_brush_for_read(&sd.paint);
  ToolSettings *tool_settings = CTX_data_tool_settings(C);

  /* Setup the correct undo system. Image painting and sculpting are mutual exclusive.
   * Color attributes are part of the sculpting undo system. */
  if (brush && brush->sculpt_brush_type == SCULPT_BRUSH_TYPE_PAINT &&
      SCULPT_use_image_paint_brush(tool_settings->paint_mode, ob))
  {
    ED_image_undo_push_begin(op->type->name, PaintMode::Sculpt);
  }
  else {
    undo::push_begin_ex(ob, sculpt_brush_type_name(sd));
  }
}

static void stroke_undo_end(const bContext *C, Brush *brush)
{
  using namespace blender::ed::sculpt_paint;
  Object &ob = *CTX_data_active_object(C);
  ToolSettings *tool_settings = CTX_data_tool_settings(C);

  if (brush && brush->sculpt_brush_type == SCULPT_BRUSH_TYPE_PAINT &&
      SCULPT_use_image_paint_brush(tool_settings->paint_mode, ob))
  {
    ED_image_undo_push_end();
  }
  else {
    undo::push_end(ob);
  }
}

bool SCULPT_handles_colors_report(SculptSession &ss, ReportList *reports)
{
  switch (ss.pbvh->type()) {
    case blender::bke::pbvh::Type::Mesh:
      return true;
    case blender::bke::pbvh::Type::BMesh:
      BKE_report(reports, RPT_ERROR, "Not supported in dynamic topology mode");
      return false;
    case blender::bke::pbvh::Type::Grids:
      BKE_report(reports, RPT_ERROR, "Not supported in multiresolution mode");
      return false;
  }
  BLI_assert_unreachable();
  return false;
}

namespace blender::ed::sculpt_paint {

static bool stroke_test_start(bContext *C, wmOperator *op, const float mval[2])
{
  /* Don't start the stroke until `mval` goes over the mesh.
   * NOTE: `mval` will only be null when re-executing the saved stroke.
   * We have exception for 'exec' strokes since they may not set `mval`,
   * only 'location', see: #52195. */
  if (((op->flag & OP_IS_INVOKE) == 0) || (mval == nullptr) || over_mesh(C, op, mval)) {
    Object &ob = *CTX_data_active_object(C);
    SculptSession &ss = *ob.sculpt;
    Sculpt &sd = *CTX_data_tool_settings(C)->sculpt;
    Brush *brush = BKE_paint_brush(&sd.paint);
    ToolSettings *tool_settings = CTX_data_tool_settings(C);

    /* NOTE: This should be removed when paint mode is available. Paint mode can force based on the
     * canvas it is painting on. (ref. use_sculpt_texture_paint). */
    if (brush && SCULPT_brush_type_is_paint(brush->sculpt_brush_type) &&
        !SCULPT_use_image_paint_brush(tool_settings->paint_mode, ob))
    {
      View3D *v3d = CTX_wm_view3d(C);
      if (v3d->shading.type == OB_SOLID) {
        v3d->shading.color_type = V3D_SHADING_VERTEX_COLOR;
      }
    }

    ED_view3d_init_mats_rv3d(&ob, CTX_wm_region_view3d(C));

    sculpt_update_cache_invariants(C, sd, ss, op, mval);

    SculptCursorGeometryInfo sgi;
    SCULPT_cursor_geometry_info_update(C, &sgi, mval, false);

    stroke_undo_begin(C, op);

    SCULPT_stroke_id_next(ob);

    return true;
  }
  return false;
}

static void stroke_update_step(bContext *C,
                               wmOperator * /*op*/,
                               PaintStroke *stroke,
                               PointerRNA *itemptr)
{
  UnifiedPaintSettings &ups = CTX_data_tool_settings(C)->unified_paint_settings;
  const Scene &scene = *CTX_data_scene(C);
  const Depsgraph &depsgraph = *CTX_data_depsgraph_pointer(C);
  Sculpt &sd = *CTX_data_tool_settings(C)->sculpt;
  Object &ob = *CTX_data_active_object(C);
  SculptSession &ss = *ob.sculpt;
  const Brush &brush = *BKE_paint_brush_for_read(&sd.paint);
  ToolSettings &tool_settings = *CTX_data_tool_settings(C);
  StrokeCache *cache = ss.cache;
  cache->stroke_distance = paint_stroke_distance_get(stroke);

  SCULPT_stroke_modifiers_check(C, ob, brush);
  sculpt_update_cache_variants(C, sd, ob, itemptr);
  restore_from_undo_step_if_necessary(depsgraph, sd, ob);

  if (dyntopo::stroke_is_dyntopo(ss, brush)) {
    do_symmetrical_brush_actions(
        depsgraph, scene, sd, ob, dynamic_topology_update, ups, tool_settings.paint_mode);
  }

  do_symmetrical_brush_actions(
      depsgraph, scene, sd, ob, do_brush_action, ups, tool_settings.paint_mode);

  /* Hack to fix noise texture tearing mesh. */
  sculpt_fix_noise_tear(sd, ob);

  ss.cache->first_time = false;
  copy_v3_v3(ss.cache->last_location, ss.cache->location);

  /* Cleanup. */
  if (brush.sculpt_brush_type == SCULPT_BRUSH_TYPE_MASK) {
    flush_update_step(C, UpdateType::Mask);
  }
  else if (SCULPT_brush_type_is_paint(brush.sculpt_brush_type)) {
    if (SCULPT_use_image_paint_brush(tool_settings.paint_mode, ob)) {
      flush_update_step(C, UpdateType::Image);
    }
    else {
      flush_update_step(C, UpdateType::Color);
    }
  }
  else {
    flush_update_step(C, UpdateType::Position);
  }
}

static void brush_exit_tex(Sculpt &sd)
{
  Brush *brush = BKE_paint_brush(&sd.paint);
  const MTex *mask_tex = BKE_brush_mask_texture_get(brush, OB_MODE_SCULPT);

  if (mask_tex->tex && mask_tex->tex->nodetree) {
    ntreeTexEndExecTree(mask_tex->tex->nodetree->runtime->execdata);
  }
}

static void stroke_done(const bContext *C, PaintStroke * /*stroke*/)
{
  Object &ob = *CTX_data_active_object(C);
  SculptSession &ss = *ob.sculpt;
  Sculpt &sd = *CTX_data_tool_settings(C)->sculpt;
  ToolSettings *tool_settings = CTX_data_tool_settings(C);

  /* Finished. */
  if (!ss.cache) {
    brush_exit_tex(sd);
    return;
  }
  UnifiedPaintSettings *ups = &CTX_data_tool_settings(C)->unified_paint_settings;
  Brush *brush = BKE_paint_brush(&sd.paint);
  BLI_assert(brush == ss.cache->brush); /* const, so we shouldn't change. */
  ups->draw_inverted = false;

  SCULPT_stroke_modifiers_check(C, ob, *brush);

  /* Alt-Smooth. */
  if (ss.cache->alt_smooth) {
    smooth_brush_toggle_off(C, &sd.paint, ss.cache);
    /* Refresh the brush pointer in case we switched brush in the toggle function. */
    brush = BKE_paint_brush(&sd.paint);
  }

  MEM_delete(ss.cache);
  ss.cache = nullptr;

  stroke_undo_end(C, brush);

  if (brush->sculpt_brush_type == SCULPT_BRUSH_TYPE_MASK) {
    flush_update_done(C, ob, UpdateType::Mask);
  }
  else if (brush->sculpt_brush_type == SCULPT_BRUSH_TYPE_PAINT) {
    if (SCULPT_use_image_paint_brush(tool_settings->paint_mode, ob)) {
      flush_update_done(C, ob, UpdateType::Image);
    }
    else {
      BKE_sculpt_attributes_destroy_temporary_stroke(&ob);
      flush_update_done(C, ob, UpdateType::Color);
    }
  }
  else {
    flush_update_done(C, ob, UpdateType::Position);
  }

  WM_event_add_notifier(C, NC_OBJECT | ND_DRAW, &ob);
  brush_exit_tex(sd);
}

static int sculpt_brush_stroke_invoke(bContext *C, wmOperator *op, const wmEvent *event)
{
  PaintStroke *stroke;
  int ignore_background_click;
  int retval;
  Object &ob = *CTX_data_active_object(C);

  const View3D *v3d = CTX_wm_view3d(C);
  const Base *base = CTX_data_active_base(C);
  /* Test that ob is visible; otherwise we won't be able to get evaluated data
   * from the depsgraph. We do this here instead of SCULPT_mode_poll
   * to avoid falling through to the translate operator in the
   * global view3d keymap. */
  if (!BKE_base_is_visible(v3d, base)) {
    return OPERATOR_CANCELLED;
  }

  brush_stroke_init(C);

  Sculpt &sd = *CTX_data_tool_settings(C)->sculpt;
  Brush &brush = *BKE_paint_brush(&sd.paint);
  SculptSession &ss = *ob.sculpt;

  if (SCULPT_brush_type_is_paint(brush.sculpt_brush_type) &&
      !SCULPT_handles_colors_report(*ob.sculpt, op->reports))
  {
    return OPERATOR_CANCELLED;
  }
  if (SCULPT_brush_type_is_mask(brush.sculpt_brush_type)) {
    MultiresModifierData *mmd = BKE_sculpt_multires_active(ss.scene, &ob);
    BKE_sculpt_mask_layers_ensure(CTX_data_depsgraph_pointer(C), CTX_data_main(C), &ob, mmd);
  }
  if (!SCULPT_brush_type_is_attribute_only(brush.sculpt_brush_type) &&
      report_if_shape_key_is_locked(ob, op->reports))
  {
    return OPERATOR_CANCELLED;
  }
  if (ELEM(brush.sculpt_brush_type,
           SCULPT_BRUSH_TYPE_DISPLACEMENT_SMEAR,
           SCULPT_BRUSH_TYPE_DISPLACEMENT_ERASER))
  {
    if (!ss.pbvh || ss.pbvh->type() != bke::pbvh::Type::Grids) {
      BKE_report(op->reports, RPT_ERROR, "Only supported in multiresolution mode");
      return OPERATOR_CANCELLED;
    }
  }

  stroke = paint_stroke_new(C,
                            op,
                            SCULPT_stroke_get_location,
                            stroke_test_start,
                            stroke_update_step,
                            nullptr,
                            stroke_done,
                            event->type);

  op->customdata = stroke;

  /* For tablet rotation. */
  ignore_background_click = RNA_boolean_get(op->ptr, "ignore_background_click");
  const float mval[2] = {float(event->mval[0]), float(event->mval[1])};
  if (ignore_background_click && !over_mesh(C, op, mval)) {
    paint_stroke_free(C, op, static_cast<PaintStroke *>(op->customdata));
    return OPERATOR_PASS_THROUGH;
  }

  retval = op->type->modal(C, op, event);
  if (ELEM(retval, OPERATOR_FINISHED, OPERATOR_CANCELLED)) {
    paint_stroke_free(C, op, static_cast<PaintStroke *>(op->customdata));
    return retval;
  }
  /* Add modal handler. */
  WM_event_add_modal_handler(C, op);

  OPERATOR_RETVAL_CHECK(retval);
  BLI_assert(retval == OPERATOR_RUNNING_MODAL);

  return OPERATOR_RUNNING_MODAL;
}

static int sculpt_brush_stroke_exec(bContext *C, wmOperator *op)
{
  brush_stroke_init(C);

  op->customdata = paint_stroke_new(C,
                                    op,
                                    SCULPT_stroke_get_location,
                                    stroke_test_start,
                                    stroke_update_step,
                                    nullptr,
                                    stroke_done,
                                    0);

  /* Frees op->customdata. */
  paint_stroke_exec(C, op, static_cast<PaintStroke *>(op->customdata));

  return OPERATOR_FINISHED;
}

static void sculpt_brush_stroke_cancel(bContext *C, wmOperator *op)
{
  using namespace blender::ed::sculpt_paint;
  const Depsgraph &depsgraph = *CTX_data_depsgraph_pointer(C);
  Object &ob = *CTX_data_active_object(C);
  SculptSession &ss = *ob.sculpt;
  Sculpt &sd = *CTX_data_tool_settings(C)->sculpt;
  const Brush &brush = *BKE_paint_brush_for_read(&sd.paint);

  /* XXX Canceling strokes that way does not work with dynamic topology,
   *     user will have to do real undo for now. See #46456. */
  if (ss.cache && !dyntopo::stroke_is_dyntopo(ss, brush)) {
    undo::restore_from_undo_step(depsgraph, sd, ob);
  }

  paint_stroke_cancel(C, op, static_cast<PaintStroke *>(op->customdata));

  MEM_delete(ss.cache);
  ss.cache = nullptr;

  brush_exit_tex(sd);
}

static int brush_stroke_modal(bContext *C, wmOperator *op, const wmEvent *event)
{
  return paint_stroke_modal(C, op, event, (PaintStroke **)&op->customdata);
}

static void redo_empty_ui(bContext * /*C*/, wmOperator * /*op*/) {}

void SCULPT_OT_brush_stroke(wmOperatorType *ot)
{
  /* Identifiers. */
  ot->name = "Sculpt";
  ot->idname = "SCULPT_OT_brush_stroke";
  ot->description = "Sculpt a stroke into the geometry";

  /* API callbacks. */
  ot->invoke = sculpt_brush_stroke_invoke;
  ot->modal = brush_stroke_modal;
  ot->exec = sculpt_brush_stroke_exec;
  ot->poll = SCULPT_poll;
  ot->cancel = sculpt_brush_stroke_cancel;
  ot->ui = redo_empty_ui;

  /* Flags (sculpt does its own undo? (ton)). */
  ot->flag = OPTYPE_BLOCKING;

  /* Properties. */

  paint_stroke_operator_properties(ot);

  RNA_def_boolean(ot->srna,
                  "ignore_background_click",
                  false,
                  "Ignore Background Click",
                  "Clicks on the background do not start the stroke");
}

/* Fake Neighbors. */
/* This allows the sculpt brushes to work on meshes with multiple connected components as they had
 * only one connected component. When initialized and enabled, the sculpt API will return extra
 * connectivity neighbors that are not in the real mesh. These neighbors are calculated for each
 * vertex using the minimum distance to a vertex that is in a different connected component. */

/* The fake neighbors first need to be ensured to be initialized.
 * After that brushes which needs fake neighbors functionality need to
 * temporarily enable it:
 *
 *   void my_awesome_sculpt_brush_type() {
 *     SCULPT_fake_neighbors_ensure(object, brush->disconnected_distance_max);
 *     SCULPT_fake_neighbors_enable(ob);
 *
 *     ... Logic of the brush type ...
 *     SCULPT_fake_neighbors_disable(ob);
 *   }
 *
 * Such approach allows to keep all the connectivity information ready for reuse
 * (without having lag prior to every stroke), but also makes it so the affect
 * is localized to a specific brushes and brush types only. */

enum {
  SCULPT_TOPOLOGY_ID_NONE,
  SCULPT_TOPOLOGY_ID_DEFAULT,
};

static void fake_neighbor_init(Object &object, const float max_dist)
{
  SculptSession &ss = *object.sculpt;
  const int totvert = SCULPT_vertex_count_get(object);
  ss.fake_neighbors.fake_neighbor_index = Array<int>(totvert, FAKE_NEIGHBOR_NONE);
  ss.fake_neighbors.current_max_distance = max_dist;
}

static void pose_fake_neighbors_free(SculptSession &ss)
{
  ss.fake_neighbors.fake_neighbor_index = {};
}

struct NearestVertData {
  int vert = -1;
  float distance_sq = std::numeric_limits<float>::max();

  static NearestVertData join(const NearestVertData &a, const NearestVertData &b)
  {
    NearestVertData joined = a;
    if (joined.vert == -1) {
      joined.vert = b.vert;
      joined.distance_sq = b.distance_sq;
    }
    else if (b.distance_sq < joined.distance_sq) {
      joined.vert = b.vert;
      joined.distance_sq = b.distance_sq;
    }
    return joined;
  }
};

static void fake_neighbor_search_mesh(const SculptSession &ss,
                                      const Span<float3> vert_positions,
                                      const Span<bool> hide_vert,
                                      const float3 &location,
                                      const float max_distance_sq,
                                      const int island_id,
                                      const bke::pbvh::MeshNode &node,
                                      NearestVertData &nvtd)
{
  for (const int vert : bke::pbvh::node_unique_verts(node)) {
    if (!hide_vert.is_empty() && hide_vert[vert]) {
      continue;
    }
    if (ss.fake_neighbors.fake_neighbor_index[vert] != FAKE_NEIGHBOR_NONE) {
      continue;
    }
    if (islands::vert_id_get(ss, vert) == island_id) {
      continue;
    }
    const float distance_sq = math::distance_squared(vert_positions[vert], location);
    if (distance_sq < max_distance_sq && distance_sq < nvtd.distance_sq) {
      nvtd.vert = vert;
      nvtd.distance_sq = distance_sq;
    }
  }
}

static void fake_neighbor_search_grids(const SculptSession &ss,
                                       const CCGKey &key,
                                       const Span<CCGElem *> elems,
                                       const BitGroupVector<> &grid_hidden,
                                       const float3 &location,
                                       const float max_distance_sq,
                                       const int island_id,
                                       const bke::pbvh::GridsNode &node,
                                       NearestVertData &nvtd)
{
  for (const int grid : bke::pbvh::node_grid_indices(node)) {
    const int verts_start = grid * key.grid_area;
    CCGElem *elem = elems[grid];
    BKE_subdiv_ccg_foreach_visible_grid_vert(key, grid_hidden, grid, [&](const int offset) {
      const int vert = verts_start + offset;
      if (ss.fake_neighbors.fake_neighbor_index[vert] != FAKE_NEIGHBOR_NONE) {
        return;
      }
      if (islands::vert_id_get(ss, vert) == island_id) {
        return;
      }
      const float distance_sq = math::distance_squared(CCG_elem_offset_co(key, elem, offset),
                                                       location);
      if (distance_sq < max_distance_sq && distance_sq < nvtd.distance_sq) {
        nvtd.vert = vert;
        BLI_assert(nvtd.vert < key.grid_area * elems.size());
        nvtd.distance_sq = distance_sq;
      }
    });
  }
}

static void fake_neighbor_search_bmesh(const SculptSession &ss,
                                       const float3 &location,
                                       const float max_distance_sq,
                                       const int island_id,
                                       const bke::pbvh::BMeshNode &node,
                                       NearestVertData &nvtd)
{
  for (const BMVert *bm_vert :
       BKE_pbvh_bmesh_node_unique_verts(const_cast<bke::pbvh::BMeshNode *>(&node)))
  {
    if (BM_elem_flag_test(bm_vert, BM_ELEM_HIDDEN)) {
      continue;
    }
    const int vert = BM_elem_index_get(bm_vert);
    if (ss.fake_neighbors.fake_neighbor_index[vert] != FAKE_NEIGHBOR_NONE) {
      continue;
    }
    if (islands::vert_id_get(ss, vert) == island_id) {
      continue;
    }
    const float distance_sq = math::distance_squared(float3(bm_vert->co), location);
    if (distance_sq < max_distance_sq && distance_sq < nvtd.distance_sq) {
      nvtd.vert = vert;
      nvtd.distance_sq = distance_sq;
    }
  }
}

static void fake_neighbor_search(const Depsgraph &depsgraph,
                                 const Object &ob,
                                 const float max_distance_sq,
                                 MutableSpan<int> fake_neighbors)
{
  /* NOTE: This algorithm is extremely slow, it has O(n^2) runtime for the entire mesh. This looks
   * like the "closest pair of points" problem which should have far better solutions. */
  SculptSession &ss = *ob.sculpt;

  switch (ss.pbvh->type()) {
    case bke::pbvh::Type::Mesh: {
      const Mesh &mesh = *static_cast<const Mesh *>(ob.data);
      const Span<float3> vert_positions = bke::pbvh::vert_positions_eval(depsgraph, ob);
      const bke::AttributeAccessor attributes = mesh.attributes();
      const VArraySpan<bool> hide_vert = *attributes.lookup<bool>(".hide_vert",
                                                                  bke::AttrDomain::Point);
      for (const int vert : vert_positions.index_range()) {
        if (fake_neighbors[vert] != FAKE_NEIGHBOR_NONE) {
          continue;
        }
        const int island_id = islands::vert_id_get(ss, vert);
        const float3 &location = vert_positions[vert];

        IndexMaskMemory memory;
        const IndexMask nodes_in_sphere = bke::pbvh::search_nodes(
            *ss.pbvh, memory, [&](const bke::pbvh::Node &node) {
              return node_in_sphere(node, location, max_distance_sq, false);
            });
        if (nodes_in_sphere.is_empty()) {
          continue;
        }
        const Span<bke::pbvh::MeshNode> nodes = ss.pbvh->nodes<bke::pbvh::MeshNode>();
        const NearestVertData nvtd = threading::parallel_reduce(
            nodes_in_sphere.index_range(),
            1,
            NearestVertData(),
            [&](const IndexRange range, NearestVertData nvtd) {
              nodes_in_sphere.slice(range).foreach_index([&](const int i) {
                fake_neighbor_search_mesh(ss,
                                          vert_positions,
                                          hide_vert,
                                          location,
                                          max_distance_sq,
                                          island_id,
                                          nodes[i],
                                          nvtd);
              });
              return nvtd;
            },
            NearestVertData::join);
        if (nvtd.vert == -1) {
          continue;
        }
        fake_neighbors[vert] = nvtd.vert;
        fake_neighbors[nvtd.vert] = vert;
      }
      break;
    }
    case bke::pbvh::Type::Grids: {
      const SubdivCCG &subdiv_ccg = *ss.subdiv_ccg;
      const CCGKey key = BKE_subdiv_ccg_key_top_level(subdiv_ccg);
      const Span<CCGElem *> elems = subdiv_ccg.grids;
      const BitGroupVector<> grid_hidden = subdiv_ccg.grid_hidden;
      for (const int vert : IndexRange(elems.size() * key.grid_area)) {
        if (fake_neighbors[vert] != FAKE_NEIGHBOR_NONE) {
          continue;
        }
        const int island_id = islands::vert_id_get(ss, vert);
        const SubdivCCGCoord coord = SubdivCCGCoord::from_index(key, vert);
        const float3 &location = CCG_grid_elem_co(key, elems[coord.grid_index], coord.x, coord.y);
        IndexMaskMemory memory;
        const IndexMask nodes_in_sphere = bke::pbvh::search_nodes(
            *ss.pbvh, memory, [&](const bke::pbvh::Node &node) {
              return node_in_sphere(node, location, max_distance_sq, false);
            });
        if (nodes_in_sphere.is_empty()) {
          continue;
        }
        const Span<bke::pbvh::GridsNode> nodes = ss.pbvh->nodes<bke::pbvh::GridsNode>();
        const NearestVertData nvtd = threading::parallel_reduce(
            nodes_in_sphere.index_range(),
            1,
            NearestVertData(),
            [&](const IndexRange range, NearestVertData nvtd) {
              nodes_in_sphere.slice(range).foreach_index([&](const int i) {
                fake_neighbor_search_grids(ss,
                                           key,
                                           elems,
                                           grid_hidden,
                                           location,
                                           max_distance_sq,
                                           island_id,
                                           nodes[i],
                                           nvtd);
              });
              return nvtd;
            },
            NearestVertData::join);
        if (nvtd.vert == -1) {
          continue;
        }
        fake_neighbors[vert] = nvtd.vert;
        fake_neighbors[nvtd.vert] = vert;
      }
      break;
    }
    case bke::pbvh::Type::BMesh: {
      const BMesh &bm = *ss.bm;
      for (const int vert : IndexRange(bm.totvert)) {
        if (fake_neighbors[vert] != FAKE_NEIGHBOR_NONE) {
          continue;
        }
        const int island_id = islands::vert_id_get(ss, vert);
        const float3 &location = BM_vert_at_index(&const_cast<BMesh &>(bm), vert)->co;
        IndexMaskMemory memory;
        const IndexMask nodes_in_sphere = bke::pbvh::search_nodes(
            *ss.pbvh, memory, [&](const bke::pbvh::Node &node) {
              return node_in_sphere(node, location, max_distance_sq, false);
            });
        if (nodes_in_sphere.is_empty()) {
          continue;
        }
        const Span<bke::pbvh::BMeshNode> nodes = ss.pbvh->nodes<bke::pbvh::BMeshNode>();
        const NearestVertData nvtd = threading::parallel_reduce(
            nodes_in_sphere.index_range(),
            1,
            NearestVertData(),
            [&](const IndexRange range, NearestVertData nvtd) {
              nodes_in_sphere.slice(range).foreach_index([&](const int i) {
                fake_neighbor_search_bmesh(
                    ss, location, max_distance_sq, island_id, nodes[i], nvtd);
              });
              return nvtd;
            },
            NearestVertData::join);
        if (nvtd.vert == -1) {
          continue;
        }
        fake_neighbors[vert] = nvtd.vert;
        fake_neighbors[nvtd.vert] = vert;
      }
      break;
    }
  }
}

struct SculptTopologyIDFloodFillData {
  int next_id;
};

}  // namespace blender::ed::sculpt_paint

namespace blender::ed::sculpt_paint::boundary {

void ensure_boundary_info(Object &object)
{
  SculptSession &ss = *object.sculpt;
  if (!ss.vertex_info.boundary.is_empty()) {
    return;
  }

  Mesh *base_mesh = BKE_mesh_from_object(&object);

  ss.vertex_info.boundary.resize(base_mesh->verts_num);
  Array<int> adjacent_faces_edge_count(base_mesh->edges_num, 0);
  array_utils::count_indices(base_mesh->corner_edges(), adjacent_faces_edge_count);

  const Span<int2> edges = base_mesh->edges();
  for (const int e : edges.index_range()) {
    if (adjacent_faces_edge_count[e] < 2) {
      const int2 &edge = edges[e];
      ss.vertex_info.boundary[edge[0]].set();
      ss.vertex_info.boundary[edge[1]].set();
    }
  }
}

}  // namespace blender::ed::sculpt_paint::boundary

void SCULPT_fake_neighbors_ensure(const Depsgraph &depsgraph, Object &ob, const float max_dist)
{
  using namespace blender::ed::sculpt_paint;
  SculptSession &ss = *ob.sculpt;

  /* Fake neighbors were already initialized with the same distance, so no need to be
   * recalculated. */
  if (!ss.fake_neighbors.fake_neighbor_index.is_empty() &&
      ss.fake_neighbors.current_max_distance == max_dist)
  {
    return;
  }

  islands::ensure_cache(ob);
  fake_neighbor_init(ob, max_dist);
  fake_neighbor_search(depsgraph, ob, max_dist * max_dist, ss.fake_neighbors.fake_neighbor_index);
}

void SCULPT_fake_neighbors_enable(Object &ob)
{
  SculptSession &ss = *ob.sculpt;
  BLI_assert(!ss.fake_neighbors.fake_neighbor_index.is_empty());
  ss.fake_neighbors.use_fake_neighbors = true;
}

void SCULPT_fake_neighbors_disable(Object &ob)
{
  SculptSession &ss = *ob.sculpt;
  BLI_assert(!ss.fake_neighbors.fake_neighbor_index.is_empty());
  ss.fake_neighbors.use_fake_neighbors = false;
}

void SCULPT_fake_neighbors_free(Object &ob)
{
  using namespace blender::ed::sculpt_paint;
  SculptSession &ss = *ob.sculpt;
  pose_fake_neighbors_free(ss);
}

bool SCULPT_vertex_is_occluded(const Object &object, const float3 &position, bool original)
{
  using namespace blender;
  SculptSession &ss = *object.sculpt;
  float ray_start[3], ray_end[3], ray_normal[3], face_normal[3];

  ViewContext *vc = ss.cache ? ss.cache->vc : &ss.filter_cache->vc;

  const blender::float2 mouse = ED_view3d_project_float_v2_m4(
      vc->region, position, ss.cache ? ss.cache->projection_mat : ss.filter_cache->viewmat);

  int depth = SCULPT_raycast_init(vc, mouse, ray_end, ray_start, ray_normal, original);

  negate_v3(ray_normal);

  copy_v3_v3(ray_start, position);
  madd_v3_v3fl(ray_start, ray_normal, 0.002);

  SculptRaycastData srd = {nullptr};
  srd.original = original;
  srd.ss = &ss;
  srd.hit = false;
  srd.ray_start = ray_start;
  srd.ray_normal = ray_normal;
  srd.depth = depth;
  srd.face_normal = face_normal;
  srd.corner_verts = ss.corner_verts;
  if (ss.pbvh->type() == bke::pbvh::Type::Mesh) {
    const Mesh &mesh = *static_cast<const Mesh *>(object.data);
    srd.corner_tris = mesh.corner_tris();
    srd.corner_tri_faces = mesh.corner_tri_faces();
  }
  else if (ss.pbvh->type() == bke::pbvh::Type::Grids) {
    srd.subdiv_ccg = ss.subdiv_ccg;
  }
  SCULPT_vertex_random_access_ensure(ss);

  isect_ray_tri_watertight_v3_precalc(&srd.isect_precalc, ray_normal);
  bke::pbvh::raycast(
      *ss.pbvh,
      [&](bke::pbvh::Node &node, float *tmin) { sculpt_raycast_cb(node, srd, tmin); },
      ray_start,
      ray_normal,
      srd.original);

  return srd.hit;
}

void SCULPT_stroke_id_next(Object &ob)
{
  /* Manually wrap in int32 space to avoid tripping up undefined behavior
   * sanitizers.
   */
  ob.sculpt->stroke_id = uchar((int(ob.sculpt->stroke_id) + 1) & 255);
}

void SCULPT_stroke_id_ensure(Object &ob)
{
  using namespace blender;
  SculptSession &ss = *ob.sculpt;

  if (!ss.attrs.automasking_stroke_id) {
    SculptAttributeParams params = {0};
    ss.attrs.automasking_stroke_id = BKE_sculpt_attribute_ensure(
        &ob,
        bke::AttrDomain::Point,
        CD_PROP_INT8,
        SCULPT_ATTRIBUTE_NAME(automasking_stroke_id),
        &params);
  }
}

namespace blender::ed::sculpt_paint::islands {

int vert_id_get(const SculptSession &ss, const int vert)
{
  BLI_assert(ss.topology_island_cache);
  if (!ss.topology_island_cache) {
    /* The cache should be calculated whenever it's necessary.
     * Still avoid crashing in release builds though. */
    return 0;
  }
  const SculptTopologyIslandCache &cache = *ss.topology_island_cache;
  if (!cache.vert_island_ids.is_empty()) {
    return cache.vert_island_ids[vert];
  }
  return 0;
}

void invalidate(SculptSession &ss)
{
  ss.topology_island_cache.reset();
}

static SculptTopologyIslandCache vert_disjoint_set_to_islands(const AtomicDisjointSet &vert_sets,
                                                              const int verts_num)
{
  Array<int> island_indices(verts_num);
  const int islands_num = vert_sets.calc_reduced_ids(island_indices);
  if (islands_num == 1) {
    return {};
  }

  Array<uint8_t> island_ids(island_indices.size());
  threading::parallel_for(island_ids.index_range(), 4096, [&](const IndexRange range) {
    for (const int i : range) {
      island_ids[i] = uint8_t(island_indices[i]);
    }
  });

  SculptTopologyIslandCache cache;
  cache.vert_island_ids = std::move(island_ids);
  return cache;
}

static SculptTopologyIslandCache calc_topology_islands_mesh(const Mesh &mesh)
{
  const OffsetIndices<int> faces = mesh.faces();
  const Span<int> corner_verts = mesh.corner_verts();
  const bke::AttributeAccessor attributes = mesh.attributes();
  const VArraySpan<bool> hide_poly = *attributes.lookup<bool>(".hide_poly", bke::AttrDomain::Face);
  IndexMaskMemory memory;
  const IndexMask visible_faces = hide_poly.is_empty() ?
                                      IndexMask(faces.size()) :
                                      IndexMask::from_bools_inverse(
                                          faces.index_range(), hide_poly, memory);

  AtomicDisjointSet disjoint_set(mesh.verts_num);
  visible_faces.foreach_index(GrainSize(1024), [&](const int face) {
    const Span<int> face_verts = corner_verts.slice(faces[face]);
    for (const int i : face_verts.index_range().drop_front(1)) {
      disjoint_set.join(face_verts.first(), face_verts[i]);
    }
  });
  return vert_disjoint_set_to_islands(disjoint_set, mesh.verts_num);
}

/**
 * \todo Take grid face visibility into account.
 */
static SculptTopologyIslandCache calc_topology_islands_grids(const Object &object)
{
  const SculptSession &ss = *object.sculpt;
  const SubdivCCG &subdiv_ccg = *ss.subdiv_ccg;
  const CCGKey key = BKE_subdiv_ccg_key_top_level(subdiv_ccg);
  const int verts_num = subdiv_ccg.grids.size() * key.grid_area;
  AtomicDisjointSet disjoint_set(verts_num);
  threading::parallel_for(subdiv_ccg.grids.index_range(), 512, [&](const IndexRange range) {
    for (const int grid : range) {
      SubdivCCGNeighbors neighbors;
      for (const short y : IndexRange(key.grid_size)) {
        for (const short x : IndexRange(key.grid_size)) {
          const SubdivCCGCoord coord{grid, x, y};
          SubdivCCGNeighbors neighbors;
          BKE_subdiv_ccg_neighbor_coords_get(subdiv_ccg, coord, true, neighbors);
          for (const SubdivCCGCoord neighbor : neighbors.coords) {
            disjoint_set.join(coord.to_index(key), neighbor.to_index(key));
          }
        }
      }
    }
  });

  return vert_disjoint_set_to_islands(disjoint_set, verts_num);
}

static SculptTopologyIslandCache calc_topology_islands_bmesh(const Object &object)
{
  const SculptSession &ss = *object.sculpt;
  MutableSpan<bke::pbvh::BMeshNode> nodes = ss.pbvh->nodes<bke::pbvh::BMeshNode>();
  BMesh &bm = *ss.bm;
  BM_mesh_elem_index_ensure(&bm, BM_VERT);

  bke::pbvh::Tree &pbvh = *object.sculpt->pbvh;
  IndexMaskMemory memory;
  const IndexMask node_mask = bke::pbvh::all_leaf_nodes(pbvh, memory);
  AtomicDisjointSet disjoint_set(bm.totvert);
  node_mask.foreach_index(GrainSize(1), [&](const int i) {
    for (const BMFace *face : BKE_pbvh_bmesh_node_faces(&nodes[i])) {
      if (BM_elem_flag_test(face, BM_ELEM_HIDDEN)) {
        continue;
      }
      disjoint_set.join(BM_elem_index_get(face->l_first->v),
                        BM_elem_index_get(face->l_first->next->v));
      disjoint_set.join(BM_elem_index_get(face->l_first->v),
                        BM_elem_index_get(face->l_first->next->next->v));
    }
  });

  return vert_disjoint_set_to_islands(disjoint_set, bm.totvert);
}

static SculptTopologyIslandCache calculate_cache(const Object &object)
{
  const SculptSession &ss = *object.sculpt;
  switch (ss.pbvh->type()) {
    case bke::pbvh::Type::Mesh:
      return calc_topology_islands_mesh(*static_cast<const Mesh *>(object.data));
    case bke::pbvh::Type::Grids:
      return calc_topology_islands_grids(object);
    case bke::pbvh::Type::BMesh:
      return calc_topology_islands_bmesh(object);
  }
  BLI_assert_unreachable();
  return {};
}

void ensure_cache(Object &object)
{
  SculptSession &ss = *object.sculpt;
  if (ss.topology_island_cache) {
    return;
  }
  ss.topology_island_cache = std::make_unique<SculptTopologyIslandCache>(calculate_cache(object));
}

}  // namespace blender::ed::sculpt_paint::islands

void SCULPT_cube_tip_init(const Sculpt & /*sd*/,
                          const Object &ob,
                          const Brush &brush,
                          float mat[4][4])
{
  using namespace blender::ed::sculpt_paint;
  SculptSession &ss = *ob.sculpt;
  float scale[4][4];
  float tmat[4][4];
  float unused[4][4];

  zero_m4(mat);
  calc_brush_local_mat(0.0, ob, unused, mat);

  /* NOTE: we ignore the radius scaling done inside of calc_brush_local_mat to
   * duplicate prior behavior.
   *
   * TODO: try disabling this and check that all edge cases work properly.
   */
  normalize_m4(mat);

  scale_m4_fl(scale, ss.cache->radius);
  mul_m4_m4m4(tmat, mat, scale);
  mul_v3_fl(tmat[1], brush.tip_scale_x);
  invert_m4_m4(mat, tmat);
}
/** \} */

namespace blender::ed::sculpt_paint {

void gather_grids_positions(const CCGKey &key,
                            const Span<CCGElem *> elems,
                            const Span<int> grids,
                            const MutableSpan<float3> positions)
{
  BLI_assert(grids.size() * key.grid_area == positions.size());

  for (const int i : grids.index_range()) {
    CCGElem *elem = elems[grids[i]];
    const int start = i * key.grid_area;
    for (const int offset : IndexRange(key.grid_area)) {
      positions[start + offset] = CCG_elem_offset_co(key, elem, offset);
    }
  }
}

void gather_bmesh_positions(const Set<BMVert *, 0> &verts, const MutableSpan<float3> positions)
{
  BLI_assert(verts.size() == positions.size());

  int i = 0;
  for (const BMVert *vert : verts) {
    positions[i] = vert->co;
    i++;
  }
}

void gather_grids_normals(const SubdivCCG &subdiv_ccg,
                          const Span<int> grids,
                          const MutableSpan<float3> normals)
{
  const CCGKey key = BKE_subdiv_ccg_key_top_level(subdiv_ccg);
  const Span<CCGElem *> elems = subdiv_ccg.grids;
  BLI_assert(grids.size() * key.grid_area == normals.size());

  for (const int i : grids.index_range()) {
    CCGElem *elem = elems[grids[i]];
    const int start = i * key.grid_area;
    for (const int offset : IndexRange(key.grid_area)) {
      normals[start + offset] = CCG_elem_offset_no(key, elem, offset);
    }
  }
}

void gather_bmesh_normals(const Set<BMVert *, 0> &verts, const MutableSpan<float3> normals)
{
  int i = 0;
  for (const BMVert *vert : verts) {
    normals[i] = vert->no;
    i++;
  }
}

template<typename T>
void gather_data_mesh(const Span<T> src, const Span<int> indices, const MutableSpan<T> dst)
{
  BLI_assert(indices.size() == dst.size());

  for (const int i : indices.index_range()) {
    dst[i] = src[indices[i]];
  }
}

template<typename T>
void gather_data_grids(const SubdivCCG &subdiv_ccg,
                       const Span<T> src,
                       const Span<int> grids,
                       const MutableSpan<T> node_data)
{
  const CCGKey key = BKE_subdiv_ccg_key_top_level(subdiv_ccg);
  BLI_assert(grids.size() * key.grid_area == node_data.size());

  for (const int i : grids.index_range()) {
    const int node_start = i * key.grid_area;
    const int grids_start = grids[i] * key.grid_area;
    node_data.slice(node_start, key.grid_area).copy_from(src.slice(grids_start, key.grid_area));
  }
}

template<typename T>
void gather_data_vert_bmesh(const Span<T> src,
                            const Set<BMVert *, 0> &verts,
                            const MutableSpan<T> node_data)
{
  BLI_assert(verts.size() == node_data.size());

  int i = 0;
  for (const BMVert *vert : verts) {
    node_data[i] = src[BM_elem_index_get(vert)];
    i++;
  }
}

template<typename T>
void scatter_data_mesh(const Span<T> src, const Span<int> indices, const MutableSpan<T> dst)
{
  BLI_assert(indices.size() == src.size());

  for (const int i : indices.index_range()) {
    dst[indices[i]] = src[i];
  }
}

template<typename T>
void scatter_data_grids(const SubdivCCG &subdiv_ccg,
                        const Span<T> node_data,
                        const Span<int> grids,
                        const MutableSpan<T> dst)
{
  const CCGKey key = BKE_subdiv_ccg_key_top_level(subdiv_ccg);
  BLI_assert(grids.size() * key.grid_area == node_data.size());

  for (const int i : grids.index_range()) {
    const int node_start = i * key.grid_area;
    const int grids_start = grids[i] * key.grid_area;
    dst.slice(grids_start, key.grid_area).copy_from(node_data.slice(node_start, key.grid_area));
  }
}

template<typename T>
void scatter_data_vert_bmesh(const Span<T> node_data,
                             const Set<BMVert *, 0> &verts,
                             const MutableSpan<T> dst)
{
  BLI_assert(verts.size() == node_data.size());

  int i = 0;
  for (const BMVert *vert : verts) {
    dst[BM_elem_index_get(vert)] = node_data[i];
    i++;
  }
}

template void gather_data_mesh<bool>(Span<bool>, Span<int>, MutableSpan<bool>);
template void gather_data_mesh<int>(Span<int>, Span<int>, MutableSpan<int>);
template void gather_data_mesh<float>(Span<float>, Span<int>, MutableSpan<float>);
template void gather_data_mesh<float3>(Span<float3>, Span<int>, MutableSpan<float3>);
template void gather_data_mesh<float4>(Span<float4>, Span<int>, MutableSpan<float4>);
template void gather_data_grids<int>(const SubdivCCG &, Span<int>, Span<int>, MutableSpan<int>);
template void gather_data_grids<float>(const SubdivCCG &,
                                       Span<float>,
                                       Span<int>,
                                       MutableSpan<float>);
template void gather_data_grids<float3>(const SubdivCCG &,
                                        Span<float3>,
                                        Span<int>,
                                        MutableSpan<float3>);
template void gather_data_vert_bmesh<int>(Span<int>, const Set<BMVert *, 0> &, MutableSpan<int>);
template void gather_data_vert_bmesh<float>(Span<float>,
                                            const Set<BMVert *, 0> &,
                                            MutableSpan<float>);
template void gather_data_vert_bmesh<float3>(Span<float3>,
                                             const Set<BMVert *, 0> &,
                                             MutableSpan<float3>);

template void scatter_data_mesh<bool>(Span<bool>, Span<int>, MutableSpan<bool>);
template void scatter_data_mesh<float>(Span<float>, Span<int>, MutableSpan<float>);
template void scatter_data_mesh<float3>(Span<float3>, Span<int>, MutableSpan<float3>);
template void scatter_data_mesh<float4>(Span<float4>, Span<int>, MutableSpan<float4>);
template void scatter_data_grids<float>(const SubdivCCG &,
                                        Span<float>,
                                        Span<int>,
                                        MutableSpan<float>);
template void scatter_data_grids<float3>(const SubdivCCG &,
                                         Span<float3>,
                                         Span<int>,
                                         MutableSpan<float3>);
template void scatter_data_vert_bmesh<float>(Span<float>,
                                             const Set<BMVert *, 0> &,
                                             MutableSpan<float>);
template void scatter_data_vert_bmesh<float3>(Span<float3>,
                                              const Set<BMVert *, 0> &,
                                              MutableSpan<float3>);

void fill_factor_from_hide(const Mesh &mesh,
                           const Span<int> verts,
                           const MutableSpan<float> r_factors)
{
  BLI_assert(verts.size() == r_factors.size());

  /* TODO: Avoid overhead of accessing attributes for every bke::pbvh::Tree node. */
  const bke::AttributeAccessor attributes = mesh.attributes();
  if (const VArray hide_vert = *attributes.lookup<bool>(".hide_vert", bke::AttrDomain::Point)) {
    const VArraySpan span(hide_vert);
    for (const int i : verts.index_range()) {
      r_factors[i] = span[verts[i]] ? 0.0f : 1.0f;
    }
  }
  else {
    r_factors.fill(1.0f);
  }
}

void fill_factor_from_hide(const SubdivCCG &subdiv_ccg,
                           const Span<int> grids,
                           const MutableSpan<float> r_factors)
{
  const CCGKey key = BKE_subdiv_ccg_key_top_level(subdiv_ccg);
  BLI_assert(grids.size() * key.grid_area == r_factors.size());

  const BitGroupVector<> &grid_hidden = subdiv_ccg.grid_hidden;
  if (grid_hidden.is_empty()) {
    r_factors.fill(1.0f);
    return;
  }
  for (const int i : grids.index_range()) {
    const BitSpan hidden = grid_hidden[grids[i]];
    const int start = i * key.grid_area;
    for (const int offset : IndexRange(key.grid_area)) {
      r_factors[start + offset] = hidden[offset] ? 0.0f : 1.0f;
    }
  }
}

void fill_factor_from_hide(const Set<BMVert *, 0> &verts, const MutableSpan<float> r_factors)
{
  BLI_assert(verts.size() == r_factors.size());

  int i = 0;
  for (const BMVert *vert : verts) {
    r_factors[i] = BM_elem_flag_test_bool(vert, BM_ELEM_HIDDEN) ? 0.0f : 1.0f;
    i++;
  }
}

void fill_factor_from_hide_and_mask(const Mesh &mesh,
                                    const Span<int> verts,
                                    const MutableSpan<float> r_factors)
{
  BLI_assert(verts.size() == r_factors.size());

  /* TODO: Avoid overhead of accessing attributes for every bke::pbvh::Tree node. */
  const bke::AttributeAccessor attributes = mesh.attributes();
  if (const VArray mask = *attributes.lookup<float>(".sculpt_mask", bke::AttrDomain::Point)) {
    const VArraySpan span(mask);
    for (const int i : verts.index_range()) {
      r_factors[i] = 1.0f - span[verts[i]];
    }
  }
  else {
    r_factors.fill(1.0f);
  }

  if (const VArray hide_vert = *attributes.lookup<bool>(".hide_vert", bke::AttrDomain::Point)) {
    const VArraySpan span(hide_vert);
    for (const int i : verts.index_range()) {
      if (span[verts[i]]) {
        r_factors[i] = 0.0f;
      }
    }
  }
}

void fill_factor_from_hide_and_mask(const BMesh &bm,
                                    const Set<BMVert *, 0> &verts,
                                    const MutableSpan<float> r_factors)
{
  BLI_assert(verts.size() == r_factors.size());

  /* TODO: Avoid overhead of accessing attributes for every bke::pbvh::Tree node. */
  const int mask_offset = CustomData_get_offset_named(&bm.vdata, CD_PROP_FLOAT, ".sculpt_mask");
  int i = 0;
  for (const BMVert *vert : verts) {
    r_factors[i] = (mask_offset == -1) ? 1.0f : 1.0f - BM_ELEM_CD_GET_FLOAT(vert, mask_offset);
    if (BM_elem_flag_test(vert, BM_ELEM_HIDDEN)) {
      r_factors[i] = 0.0f;
    }
    i++;
  }
}

void fill_factor_from_hide_and_mask(const SubdivCCG &subdiv_ccg,
                                    const Span<int> grids,
                                    const MutableSpan<float> r_factors)
{
  const CCGKey key = BKE_subdiv_ccg_key_top_level(subdiv_ccg);
  const Span<CCGElem *> elems = subdiv_ccg.grids;
  BLI_assert(grids.size() * key.grid_area == r_factors.size());

  if (key.has_mask) {
    for (const int i : grids.index_range()) {
      CCGElem *elem = elems[grids[i]];
      const int start = i * key.grid_area;
      for (const int offset : IndexRange(key.grid_area)) {
        r_factors[start + offset] = 1.0f - CCG_elem_offset_mask(key, elem, offset);
      }
    }
  }
  else {
    r_factors.fill(1.0f);
  }

  const BitGroupVector<> &grid_hidden = subdiv_ccg.grid_hidden;
  if (!grid_hidden.is_empty()) {
    for (const int i : grids.index_range()) {
      const BitSpan hidden = grid_hidden[grids[i]];
      const int start = i * key.grid_area;
      for (const int offset : IndexRange(key.grid_area)) {
        if (hidden[offset]) {
          r_factors[start + offset] = 0.0f;
        }
      }
    }
  }
}

void calc_front_face(const float3 &view_normal,
                     const Span<float3> vert_normals,
                     const Span<int> verts,
                     const MutableSpan<float> factors)
{
  BLI_assert(verts.size() == factors.size());

  for (const int i : verts.index_range()) {
    const float dot = math::dot(view_normal, vert_normals[verts[i]]);
    factors[i] *= std::max(dot, 0.0f);
  }
}

void calc_front_face(const float3 &view_normal,
                     const Span<float3> normals,
                     const MutableSpan<float> factors)
{
  BLI_assert(normals.size() == factors.size());

  for (const int i : normals.index_range()) {
    const float dot = math::dot(view_normal, normals[i]);
    factors[i] *= std::max(dot, 0.0f);
  }
}
void calc_front_face(const float3 &view_normal,
                     const SubdivCCG &subdiv_ccg,
                     const Span<int> grids,
                     const MutableSpan<float> factors)
{
  const CCGKey key = BKE_subdiv_ccg_key_top_level(subdiv_ccg);
  const Span<CCGElem *> elems = subdiv_ccg.grids;
  BLI_assert(grids.size() * key.grid_area == factors.size());

  for (const int i : grids.index_range()) {
    CCGElem *elem = elems[grids[i]];
    const int start = i * key.grid_area;
    for (const int offset : IndexRange(key.grid_area)) {
      const float dot = math::dot(view_normal, CCG_elem_offset_no(key, elem, offset));
      factors[start + offset] *= std::max(dot, 0.0f);
    }
  }
}

void calc_front_face(const float3 &view_normal,
                     const Set<BMVert *, 0> &verts,
                     const MutableSpan<float> factors)
{
  BLI_assert(verts.size() == factors.size());

  int i = 0;
  for (const BMVert *vert : verts) {
    const float dot = math::dot(view_normal, float3(vert->no));
    factors[i] *= std::max(dot, 0.0f);
    i++;
  }
}

void calc_front_face(const float3 &view_normal,
                     const Set<BMFace *, 0> &faces,
                     const MutableSpan<float> factors)
{
  BLI_assert(faces.size() == factors.size());

  int i = 0;
  for (const BMFace *face : faces) {
    const float dot = math::dot(view_normal, float3(face->no));
    factors[i] *= std::max(dot, 0.0f);
    i++;
  }
}

void filter_region_clip_factors(const SculptSession &ss,
                                const Span<float3> positions,
                                const Span<int> verts,
                                const MutableSpan<float> factors)
{
  BLI_assert(verts.size() == factors.size());

  const RegionView3D *rv3d = ss.cache ? ss.cache->vc->rv3d : ss.rv3d;
  const View3D *v3d = ss.cache ? ss.cache->vc->v3d : ss.v3d;
  if (!RV3D_CLIPPING_ENABLED(v3d, rv3d)) {
    return;
  }

  const ePaintSymmetryFlags mirror_symmetry_pass = ss.cache ? ss.cache->mirror_symmetry_pass :
                                                              ePaintSymmetryFlags(0);
  const int radial_symmetry_pass = ss.cache ? ss.cache->radial_symmetry_pass : 0;
  const float4x4 symm_rot_mat_inv = ss.cache ? ss.cache->symm_rot_mat_inv : float4x4::identity();
  for (const int i : verts.index_range()) {
    float3 symm_co = symmetry_flip(positions[verts[i]], mirror_symmetry_pass);
    if (radial_symmetry_pass) {
      symm_co = math::transform_point(symm_rot_mat_inv, symm_co);
    }
    if (ED_view3d_clipping_test(rv3d, symm_co, true)) {
      factors[i] = 0.0f;
    }
  }
}

void filter_region_clip_factors(const SculptSession &ss,
                                const Span<float3> positions,
                                const MutableSpan<float> factors)
{
  BLI_assert(positions.size() == factors.size());

  const RegionView3D *rv3d = ss.cache ? ss.cache->vc->rv3d : ss.rv3d;
  const View3D *v3d = ss.cache ? ss.cache->vc->v3d : ss.v3d;
  if (!RV3D_CLIPPING_ENABLED(v3d, rv3d)) {
    return;
  }

  const ePaintSymmetryFlags mirror_symmetry_pass = ss.cache ? ss.cache->mirror_symmetry_pass :
                                                              ePaintSymmetryFlags(0);
  const int radial_symmetry_pass = ss.cache ? ss.cache->radial_symmetry_pass : 0;
  const float4x4 symm_rot_mat_inv = ss.cache ? ss.cache->symm_rot_mat_inv : float4x4::identity();
  for (const int i : positions.index_range()) {
    float3 symm_co = symmetry_flip(positions[i], mirror_symmetry_pass);
    if (radial_symmetry_pass) {
      symm_co = math::transform_point(symm_rot_mat_inv, symm_co);
    }
    if (ED_view3d_clipping_test(rv3d, symm_co, true)) {
      factors[i] = 0.0f;
    }
  }
}

void calc_brush_distances_squared(const SculptSession &ss,
                                  const Span<float3> positions,
                                  const Span<int> verts,
                                  const eBrushFalloffShape falloff_shape,
                                  const MutableSpan<float> r_distances)
{
  BLI_assert(verts.size() == r_distances.size());

  const float3 &test_location = ss.cache ? ss.cache->location_symm : ss.cursor_location;
  if (falloff_shape == PAINT_FALLOFF_SHAPE_TUBE && (ss.cache || ss.filter_cache)) {
    /* The tube falloff shape requires the cached view normal. */
    const float3 &view_normal = ss.cache ? ss.cache->view_normal_symm :
                                           ss.filter_cache->view_normal;
    float4 test_plane;
    plane_from_point_normal_v3(test_plane, test_location, view_normal);
    for (const int i : verts.index_range()) {
      float3 projected;
      closest_to_plane_normalized_v3(projected, test_plane, positions[verts[i]]);
      r_distances[i] = math::distance_squared(projected, test_location);
    }
  }
  else {
    for (const int i : verts.index_range()) {
      r_distances[i] = math::distance_squared(test_location, positions[verts[i]]);
    }
  }
}

void calc_brush_distances(const SculptSession &ss,
                          const Span<float3> positions,
                          const Span<int> verts,
                          const eBrushFalloffShape falloff_shape,
                          const MutableSpan<float> r_distances)
{
  calc_brush_distances_squared(ss, positions, verts, falloff_shape, r_distances);
  for (float &value : r_distances) {
    value = std::sqrt(value);
  }
}

void calc_brush_distances_squared(const SculptSession &ss,
                                  const Span<float3> positions,
                                  const eBrushFalloffShape falloff_shape,
                                  const MutableSpan<float> r_distances)
{
  BLI_assert(positions.size() == r_distances.size());

  const float3 &test_location = ss.cache ? ss.cache->location_symm : ss.cursor_location;
  if (falloff_shape == PAINT_FALLOFF_SHAPE_TUBE && (ss.cache || ss.filter_cache)) {
    /* The tube falloff shape requires the cached view normal. */
    const float3 &view_normal = ss.cache ? ss.cache->view_normal_symm :
                                           ss.filter_cache->view_normal;
    float4 test_plane;
    plane_from_point_normal_v3(test_plane, test_location, view_normal);
    for (const int i : positions.index_range()) {
      float3 projected;
      closest_to_plane_normalized_v3(projected, test_plane, positions[i]);
      r_distances[i] = math::distance_squared(projected, test_location);
    }
  }
  else {
    for (const int i : positions.index_range()) {
      r_distances[i] = math::distance_squared(test_location, positions[i]);
    }
  }
}

void calc_brush_distances(const SculptSession &ss,
                          const Span<float3> positions,
                          const eBrushFalloffShape falloff_shape,
                          const MutableSpan<float> r_distances)
{
  calc_brush_distances_squared(ss, positions, falloff_shape, r_distances);
  for (float &value : r_distances) {
    value = std::sqrt(value);
  }
}

void filter_distances_with_radius(const float radius,
                                  const Span<float> distances,
                                  const MutableSpan<float> factors)
{
  for (const int i : distances.index_range()) {
    if (distances[i] > radius) {
      factors[i] = 0.0f;
    }
  }
}

void calc_brush_cube_distances(const Brush &brush,
                               const float4x4 &mat,
                               const Span<float3> positions,
                               const Span<int> verts,
                               const MutableSpan<float> r_distances,
                               const MutableSpan<float> factors)
{
  BLI_assert(verts.size() == factors.size());
  BLI_assert(verts.size() == r_distances.size());

  const float roundness = brush.tip_roundness;
  const float hardness = 1.0f - roundness;
  for (const int i : verts.index_range()) {
    if (factors[i] == 0.0f) {
      r_distances[i] = FLT_MAX;
      continue;
    }
    const float3 local = math::abs(math::transform_point(mat, positions[verts[i]]));

    if (!(local[0] <= 1.0f && local[1] <= 1.0f && local[2] <= 1.0f)) {
      factors[i] = 0.0f;
      r_distances[i] = FLT_MAX;
      continue;
    }
    if (std::min(local[0], local[1]) > hardness) {
      /* Corner, distance to the center of the corner circle. */
      float r_point[3];
      copy_v3_fl(r_point, hardness);
      r_distances[i] = len_v2v2(r_point, local) / roundness;
      continue;
    }
    if (std::max(local[0], local[1]) > hardness) {
      /* Side, distance to the square XY axis. */
      r_distances[i] = (std::max(local[0], local[1]) - hardness) / roundness;
      continue;
    }

    /* Inside the square, constant distance. */
    r_distances[i] = 0.0f;
  }
}

void calc_brush_cube_distances(const Brush &brush,
                               const float4x4 &mat,
                               const Span<float3> positions,
                               const MutableSpan<float> r_distances,
                               const MutableSpan<float> factors)
{
  BLI_assert(positions.size() == factors.size());
  BLI_assert(positions.size() == r_distances.size());

  const float roundness = brush.tip_roundness;
  const float hardness = 1.0f - roundness;
  for (const int i : positions.index_range()) {
    if (factors[i] == 0.0f) {
      r_distances[i] = FLT_MAX;
      continue;
    }
    const float3 local = math::abs(math::transform_point(mat, positions[i]));

    if (!(local[0] <= 1.0f && local[1] <= 1.0f && local[2] <= 1.0f)) {
      factors[i] = 0.0f;
      r_distances[i] = FLT_MAX;
      continue;
    }
    if (std::min(local[0], local[1]) > hardness) {
      /* Corner, distance to the center of the corner circle. */
      float r_point[3];
      copy_v3_fl(r_point, hardness);
      r_distances[i] = len_v2v2(r_point, local) / roundness;
      continue;
    }
    if (std::max(local[0], local[1]) > hardness) {
      /* Side, distance to the square XY axis. */
      r_distances[i] = (std::max(local[0], local[1]) - hardness) / roundness;
      continue;
    }

    /* Inside the square, constant distance. */
    r_distances[i] = 0.0f;
  }
}

void apply_hardness_to_distances(const float radius,
                                 const float hardness,
                                 const MutableSpan<float> distances)
{
  if (hardness == 0.0f) {
    return;
  }
  if (hardness == 1.0f) {
    distances.fill(0.0f);
    return;
  }
  const float threshold = hardness * radius;
  const float radius_inv = math::rcp(radius);
  const float hardness_inv_rcp = math::rcp(1.0f - hardness);
  for (const int i : distances.index_range()) {
    if (distances[i] < threshold) {
      distances[i] = 0.0f;
    }
    else {
      const float radius_factor = (distances[i] * radius_inv - hardness) * hardness_inv_rcp;
      distances[i] = radius_factor * radius;
    }
  }
}

void calc_brush_strength_factors(const StrokeCache &cache,
                                 const Brush &brush,
                                 const Span<float> distances,
                                 const MutableSpan<float> factors)
{
  BKE_brush_calc_curve_factors(
      eBrushCurvePreset(brush.curve_preset), brush.curve, distances, cache.radius, factors);
}

void calc_brush_texture_factors(const SculptSession &ss,
                                const Brush &brush,
                                const Span<float3> vert_positions,
                                const Span<int> verts,
                                const MutableSpan<float> factors)
{
  BLI_assert(verts.size() == factors.size());

  const int thread_id = BLI_task_parallel_thread_id(nullptr);
  const MTex *mtex = BKE_brush_mask_texture_get(&brush, OB_MODE_SCULPT);
  if (!mtex->tex) {
    return;
  }

  for (const int i : verts.index_range()) {
    float texture_value;
    float4 texture_rgba;
    /* NOTE: This is not a thread-safe call. */
    sculpt_apply_texture(
        ss, brush, vert_positions[verts[i]], thread_id, &texture_value, texture_rgba);

    factors[i] *= texture_value;
  }
}

void calc_brush_texture_factors(const SculptSession &ss,
                                const Brush &brush,
                                const Span<float3> positions,
                                const MutableSpan<float> factors)
{
  BLI_assert(positions.size() == factors.size());

  const int thread_id = BLI_task_parallel_thread_id(nullptr);
  const MTex *mtex = BKE_brush_mask_texture_get(&brush, OB_MODE_SCULPT);
  if (!mtex->tex) {
    return;
  }

  for (const int i : positions.index_range()) {
    float texture_value;
    float4 texture_rgba;
    /* NOTE: This is not a thread-safe call. */
    sculpt_apply_texture(ss, brush, positions[i], thread_id, &texture_value, texture_rgba);

    factors[i] *= texture_value;
  }
}

void reset_translations_to_original(const MutableSpan<float3> translations,
                                    const Span<float3> positions,
                                    const Span<float3> orig_positions)
{
  BLI_assert(translations.size() == orig_positions.size());
  BLI_assert(translations.size() == positions.size());
  for (const int i : translations.index_range()) {
    const float3 prev_translation = positions[i] - orig_positions[i];
    translations[i] -= prev_translation;
  }
}

void apply_translations(const Span<float3> translations,
                        const Span<int> verts,
                        const MutableSpan<float3> positions)
{
  BLI_assert(verts.size() == translations.size());

  for (const int i : verts.index_range()) {
    const int vert = verts[i];
    positions[vert] += translations[i];
  }
}

void apply_translations(const Span<float3> translations,
                        const Span<int> grids,
                        SubdivCCG &subdiv_ccg)
{
  const CCGKey key = BKE_subdiv_ccg_key_top_level(subdiv_ccg);
  const Span<CCGElem *> elems = subdiv_ccg.grids;
  BLI_assert(grids.size() * key.grid_area == translations.size());

  for (const int i : grids.index_range()) {
    CCGElem *elem = elems[grids[i]];
    const int start = i * key.grid_area;
    for (const int offset : IndexRange(key.grid_area)) {
      CCG_elem_offset_co(key, elem, offset) += translations[start + offset];
    }
  }
}

void apply_translations(const Span<float3> translations, const Set<BMVert *, 0> &verts)
{
  BLI_assert(verts.size() == translations.size());

  int i = 0;
  for (BMVert *vert : verts) {
    add_v3_v3(vert->co, translations[i]);
    i++;
  }
}

void project_translations(const MutableSpan<float3> translations, const float3 &plane)
{
  /* Equivalent to #project_plane_v3_v3v3. */
  const float len_sq = math::length_squared(plane);
  if (len_sq < std::numeric_limits<float>::epsilon()) {
    return;
  }
  const float dot_factor = -math::rcp(len_sq);
  for (const int i : translations.index_range()) {
    translations[i] += plane * math::dot(translations[i], plane) * dot_factor;
  }
}

void apply_crazyspace_to_translations(const Span<float3x3> deform_imats,
                                      const Span<int> verts,
                                      const MutableSpan<float3> translations)
{
  BLI_assert(verts.size() == translations.size());

  for (const int i : verts.index_range()) {
    translations[i] = math::transform_point(deform_imats[verts[i]], translations[i]);
  }
}

void clip_and_lock_translations(const Sculpt &sd,
                                const SculptSession &ss,
                                const Span<float3> positions,
                                const Span<int> verts,
                                const MutableSpan<float3> translations)
{
  BLI_assert(verts.size() == translations.size());

  const StrokeCache *cache = ss.cache;
  if (!cache) {
    return;
  }
  for (const int axis : IndexRange(3)) {
    if (sd.flags & (SCULPT_LOCK_X << axis)) {
      for (float3 &translation : translations) {
        translation[axis] = 0.0f;
      }
      continue;
    }

    if (!(cache->mirror_modifier_clip.flag & (CLIP_X << axis))) {
      continue;
    }

    const float4x4 mirror(cache->mirror_modifier_clip.mat);
    const float4x4 mirror_inverse(cache->mirror_modifier_clip.mat_inv);
    for (const int i : verts.index_range()) {
      const int vert = verts[i];

      /* Transform into the space of the mirror plane, check translations, then transform back. */
      float3 co_mirror = math::transform_point(mirror, positions[vert]);
      if (math::abs(co_mirror[axis]) > cache->mirror_modifier_clip.tolerance[axis]) {
        continue;
      }
      /* Clear the translation in the local space of the mirror object. */
      co_mirror[axis] = 0.0f;
      const float3 co_local = math::transform_point(mirror_inverse, co_mirror);
      translations[i][axis] = co_local[axis] - positions[vert][axis];
    }
  }
}

void clip_and_lock_translations(const Sculpt &sd,
                                const SculptSession &ss,
                                const Span<float3> positions,
                                const MutableSpan<float3> translations)
{
  BLI_assert(positions.size() == translations.size());

  const StrokeCache *cache = ss.cache;
  if (!cache) {
    return;
  }
  for (const int axis : IndexRange(3)) {
    if (sd.flags & (SCULPT_LOCK_X << axis)) {
      for (float3 &translation : translations) {
        translation[axis] = 0.0f;
      }
      continue;
    }

    if (!(cache->mirror_modifier_clip.flag & (CLIP_X << axis))) {
      continue;
    }

    const float4x4 mirror(cache->mirror_modifier_clip.mat);
    const float4x4 mirror_inverse(cache->mirror_modifier_clip.mat_inv);
    for (const int i : positions.index_range()) {
      /* Transform into the space of the mirror plane, check translations, then transform back. */
      float3 co_mirror = math::transform_point(mirror, positions[i]);
      if (math::abs(co_mirror[axis]) > cache->mirror_modifier_clip.tolerance[axis]) {
        continue;
      }
      /* Clear the translation in the local space of the mirror object. */
      co_mirror[axis] = 0.0f;
      const float3 co_local = math::transform_point(mirror_inverse, co_mirror);
      translations[i][axis] = co_local[axis] - positions[i][axis];
    }
  }
}

void update_shape_keys(Object &object,
                       const Mesh &mesh,
                       const KeyBlock &active_key,
                       const Span<int> verts,
                       const Span<float3> translations,
                       const Span<float3> positions_orig)
{
  const MutableSpan active_key_data(static_cast<float3 *>(active_key.data), active_key.totelem);
  if (&active_key == mesh.key->refkey) {
    for (const int vert : verts) {
      active_key_data[vert] = positions_orig[vert];
    }
  }
  else {
    apply_translations(translations, verts, active_key_data);
  }

  if (bool *dependent = BKE_keyblock_get_dependent_keys(mesh.key, object.shapenr - 1)) {
    int i;
    LISTBASE_FOREACH_INDEX (KeyBlock *, other_key, &mesh.key->block, i) {
      if ((other_key != &active_key) && dependent[i]) {
        MutableSpan<float3> data(static_cast<float3 *>(other_key->data), other_key->totelem);
        apply_translations(translations, verts, data);
      }
    }
    MEM_freeN(dependent);
  }
}

void write_translations(const Depsgraph &depsgraph,
                        const Sculpt &sd,
                        Object &object,
                        const Span<float3> positions_eval,
                        const Span<int> verts,
                        const MutableSpan<float3> translations,
                        const MutableSpan<float3> positions_orig)
{
  SculptSession &ss = *object.sculpt;

  clip_and_lock_translations(sd, ss, positions_eval, verts, translations);

  MutableSpan<float3> positions_eval_mut = bke::pbvh::vert_positions_eval_for_write(depsgraph,
                                                                                    object);
  if (positions_eval_mut.data() != positions_orig.data()) {
    apply_translations(translations, verts, positions_eval_mut);
  }

  if (!ss.deform_imats.is_empty()) {
    apply_crazyspace_to_translations(ss.deform_imats, verts, translations);
  }

  const Mesh &mesh = *static_cast<Mesh *>(object.data);
  const KeyBlock *active_key = BKE_keyblock_from_object(&object);
  if (!active_key) {
    apply_translations(translations, verts, positions_orig);
    return;
  }

  const bool basis_shapekey_active = active_key == mesh.key->refkey;
  if (basis_shapekey_active) {
    apply_translations(translations, verts, positions_orig);
  }

  update_shape_keys(object, mesh, *active_key, verts, translations, positions_orig);
}

void scale_translations(const MutableSpan<float3> translations, const Span<float> factors)
{
  for (const int i : translations.index_range()) {
    translations[i] *= factors[i];
  }
}

void scale_translations(const MutableSpan<float3> translations, const float factor)
{
  if (factor == 1.0f) {
    return;
  }
  for (const int i : translations.index_range()) {
    translations[i] *= factor;
  }
}

void scale_factors(const MutableSpan<float> factors, const float strength)
{
  if (strength == 1.0f) {
    return;
  }
  for (float &factor : factors) {
    factor *= strength;
  }
}

void scale_factors(const MutableSpan<float> factors, const Span<float> strengths)
{
  BLI_assert(factors.size() == strengths.size());

  for (const int i : factors.index_range()) {
    factors[i] *= strengths[i];
  }
}

void translations_from_offset_and_factors(const float3 &offset,
                                          const Span<float> factors,
                                          const MutableSpan<float3> r_translations)
{
  BLI_assert(r_translations.size() == factors.size());

  for (const int i : factors.index_range()) {
    r_translations[i] = offset * factors[i];
  }
}

void translations_from_new_positions(const Span<float3> new_positions,
                                     const Span<int> verts,
                                     const Span<float3> old_positions,
                                     const MutableSpan<float3> translations)
{
  BLI_assert(new_positions.size() == verts.size());
  for (const int i : verts.index_range()) {
    translations[i] = new_positions[i] - old_positions[verts[i]];
  }
}

void translations_from_new_positions(const Span<float3> new_positions,
                                     const Span<float3> old_positions,
                                     const MutableSpan<float3> translations)
{
  BLI_assert(new_positions.size() == old_positions.size());
  for (const int i : new_positions.index_range()) {
    translations[i] = new_positions[i] - old_positions[i];
  }
}

void transform_positions(const Span<float3> src,
                         const float4x4 &transform,
                         const MutableSpan<float3> dst)
{
  BLI_assert(src.size() == dst.size());

  for (const int i : src.index_range()) {
    dst[i] = math::transform_point(transform, src[i]);
  }
}

void transform_positions(const float4x4 &transform, const MutableSpan<float3> positions)
{
  for (const int i : positions.index_range()) {
    positions[i] = math::transform_point(transform, positions[i]);
  }
}

OffsetIndices<int> create_node_vert_offsets(const Span<bke::pbvh::MeshNode> nodes,
                                            const IndexMask &node_mask,
                                            Array<int> &node_data)
{
  node_data.reinitialize(node_mask.size() + 1);
  node_mask.foreach_index([&](const int i, const int pos) {
    node_data[pos] = bke::pbvh::node_unique_verts(nodes[i]).size();
  });
  return offset_indices::accumulate_counts_to_offsets(node_data);
}

OffsetIndices<int> create_node_vert_offsets(const CCGKey &key,
                                            const Span<bke::pbvh::GridsNode> nodes,
                                            const IndexMask &node_mask,
                                            Array<int> &node_data)
{
  node_data.reinitialize(node_mask.size() + 1);
  node_mask.foreach_index([&](const int i, const int pos) {
    node_data[pos] = bke::pbvh::node_grid_indices(nodes[i]).size() * key.grid_area;
  });
  return offset_indices::accumulate_counts_to_offsets(node_data);
}

OffsetIndices<int> create_node_vert_offsets_bmesh(const Span<bke::pbvh::BMeshNode> nodes,
                                                  const IndexMask &node_mask,
                                                  Array<int> &node_data)
{
  node_data.reinitialize(node_mask.size() + 1);
  node_mask.foreach_index([&](const int i, const int pos) {
    node_data[pos] =
        BKE_pbvh_bmesh_node_unique_verts(const_cast<bke::pbvh::BMeshNode *>(&nodes[i])).size();
  });
  return offset_indices::accumulate_counts_to_offsets(node_data);
}

void calc_vert_neighbors(const OffsetIndices<int> faces,
                         const Span<int> corner_verts,
                         const GroupedSpan<int> vert_to_face,
                         const Span<bool> hide_poly,
                         const Span<int> verts,
                         const MutableSpan<Vector<int>> result)
{
  BLI_assert(result.size() == verts.size());
  BLI_assert(corner_verts.size() == faces.total_size());
  for (const int i : verts.index_range()) {
    vert_neighbors_get_mesh(verts[i], faces, corner_verts, vert_to_face, hide_poly, result[i]);
  }
}

void calc_vert_neighbors(const SubdivCCG &subdiv_ccg,
                         const Span<int> grids,
                         const MutableSpan<Vector<SubdivCCGCoord>> result)
{
  const CCGKey key = BKE_subdiv_ccg_key_top_level(subdiv_ccg);
  SubdivCCGNeighbors neighbors;
  BLI_assert(result.size() == grids.size() * key.grid_area);
  for (const int i : grids.index_range()) {
    const int grid = grids[i];
    const int node_verts_start = i * key.grid_area;

    for (const int y : IndexRange(key.grid_size)) {
      for (const int x : IndexRange(key.grid_size)) {
        const int offset = CCG_grid_xy_to_index(key.grid_size, x, y);
        const int node_vert_index = node_verts_start + offset;

        SubdivCCGCoord coord{};
        coord.grid_index = grid;
        coord.x = x;
        coord.y = y;

        BKE_subdiv_ccg_neighbor_coords_get(subdiv_ccg, coord, false, neighbors);

        result[node_vert_index] = Vector<SubdivCCGCoord>(neighbors.coords.as_span());
      }
    }
  }
}
void calc_vert_neighbors(Set<BMVert *, 0> verts, const MutableSpan<Vector<BMVert *>> result)
{
  BLI_assert(verts.size() == result.size());

  int i = 0;
  Vector<BMVert *, 64> neighbor_data;
  for (BMVert *vert : verts) {
    Span<BMVert *> verts = vert_neighbors_get_bmesh(*vert, neighbor_data);
    result[i] = Vector<BMVert *>(verts);
    i++;
  }
}

void calc_vert_neighbors_interior(const OffsetIndices<int> faces,
                                  const Span<int> corner_verts,
                                  const GroupedSpan<int> vert_to_face,
                                  const BitSpan boundary_verts,
                                  const Span<bool> hide_poly,
                                  const Span<int> verts,
                                  const MutableSpan<Vector<int>> result)
{
  BLI_assert(result.size() == verts.size());
  BLI_assert(corner_verts.size() == faces.total_size());

  for (const int i : verts.index_range()) {
    const int vert = verts[i];
    Vector<int> &neighbors = result[i];
    vert_neighbors_get_mesh(verts[i], faces, corner_verts, vert_to_face, hide_poly, neighbors);

    if (boundary_verts[vert]) {
      if (neighbors.size() == 2) {
        /* Do not include neighbors of corner vertices. */
        neighbors.clear();
      }
      else {
        /* Only include other boundary vertices as neighbors of boundary vertices. */
        neighbors.remove_if([&](const int vert) { return !boundary_verts[vert]; });
      }
    }
  }
}

void calc_vert_neighbors_interior(const OffsetIndices<int> faces,
                                  const Span<int> corner_verts,
                                  const BitSpan boundary_verts,
                                  const SubdivCCG &subdiv_ccg,
                                  const Span<int> grids,
                                  const MutableSpan<Vector<SubdivCCGCoord>> result)
{
  const CCGKey key = BKE_subdiv_ccg_key_top_level(subdiv_ccg);

  BLI_assert(grids.size() * key.grid_area == result.size());

  for (const int i : grids.index_range()) {
    const int grid = grids[i];
    const int node_verts_start = i * key.grid_area;

    /* TODO: This loop could be optimized in the future by skipping unnecessary logic for
     * non-boundary grid vertices. */
    for (const int y : IndexRange(key.grid_size)) {
      for (const int x : IndexRange(key.grid_size)) {
        const int offset = CCG_grid_xy_to_index(key.grid_size, x, y);
        const int node_vert_index = node_verts_start + offset;

        SubdivCCGCoord coord{};
        coord.grid_index = grid;
        coord.x = x;
        coord.y = y;

        SubdivCCGNeighbors neighbors;
        BKE_subdiv_ccg_neighbor_coords_get(subdiv_ccg, coord, false, neighbors);

        if (BKE_subdiv_ccg_coord_is_mesh_boundary(
                faces, corner_verts, boundary_verts, subdiv_ccg, coord))
        {
          if (neighbors.coords.size() == 2) {
            /* Do not include neighbors of corner vertices. */
            neighbors.coords.clear();
          }
          else {
            /* Only include other boundary vertices as neighbors of boundary vertices. */
            neighbors.coords.remove_if([&](const SubdivCCGCoord coord) {
              return !BKE_subdiv_ccg_coord_is_mesh_boundary(
                  faces, corner_verts, boundary_verts, subdiv_ccg, coord);
            });
          }
        }
        result[node_vert_index] = neighbors.coords;
      }
    }
  }
}

void calc_vert_neighbors_interior(const Set<BMVert *, 0> &verts,
                                  MutableSpan<Vector<BMVert *>> result)
{
  BLI_assert(verts.size() == result.size());
  Vector<BMVert *, 64> neighbor_data;

  int i = 0;
  for (BMVert *vert : verts) {
    neighbor_data.clear();
    vert_neighbors_get_interior_bmesh(*vert, neighbor_data);
    result[i] = neighbor_data;
    i++;
  }
}

void calc_translations_to_plane(const Span<float3> vert_positions,
                                const Span<int> verts,
                                const float4 &plane,
                                const MutableSpan<float3> translations)
{
  for (const int i : verts.index_range()) {
    const float3 &position = vert_positions[verts[i]];
    float3 closest;
    closest_to_plane_normalized_v3(closest, plane, position);
    translations[i] = closest - position;
  }
}

void calc_translations_to_plane(const Span<float3> positions,
                                const float4 &plane,
                                const MutableSpan<float3> translations)
{
  for (const int i : positions.index_range()) {
    const float3 &position = positions[i];
    float3 closest;
    closest_to_plane_normalized_v3(closest, plane, position);
    translations[i] = closest - position;
  }
}

void filter_verts_outside_symmetry_area(const Span<float3> positions,
                                        const float3 &pivot,
                                        const ePaintSymmetryFlags symm,
                                        const MutableSpan<float> factors)
{
  BLI_assert(positions.size() == factors.size());

  for (const int i : positions.index_range()) {
    if (!SCULPT_check_vertex_pivot_symmetry(positions[i], pivot, symm)) {
      factors[i] = 0.0f;
    }
  }
}

void filter_plane_trim_limit_factors(const Brush &brush,
                                     const StrokeCache &cache,
                                     const Span<float3> translations,
                                     const MutableSpan<float> factors)
{
  if (!(brush.flag & BRUSH_PLANE_TRIM)) {
    return;
  }
  const float threshold = cache.radius_squared * cache.plane_trim_squared;
  for (const int i : translations.index_range()) {
    if (math::length_squared(translations[i]) <= threshold) {
      factors[i] = 0.0f;
    }
  }
}

void filter_below_plane_factors(const Span<float3> vert_positions,
                                const Span<int> verts,
                                const float4 &plane,
                                const MutableSpan<float> factors)
{
  for (const int i : verts.index_range()) {
    if (plane_point_side_v3(plane, vert_positions[verts[i]]) <= 0.0f) {
      factors[i] = 0.0f;
    }
  }
}

void filter_below_plane_factors(const Span<float3> positions,
                                const float4 &plane,
                                const MutableSpan<float> factors)
{
  for (const int i : positions.index_range()) {
    if (plane_point_side_v3(plane, positions[i]) <= 0.0f) {
      factors[i] = 0.0f;
    }
  }
}

void filter_above_plane_factors(const Span<float3> vert_positions,
                                const Span<int> verts,
                                const float4 &plane,
                                const MutableSpan<float> factors)
{
  for (const int i : verts.index_range()) {
    if (plane_point_side_v3(plane, vert_positions[verts[i]]) > 0.0f) {
      factors[i] = 0.0f;
    }
  }
}

void filter_above_plane_factors(const Span<float3> positions,
                                const float4 &plane,
                                const MutableSpan<float> factors)
{
  for (const int i : positions.index_range()) {
    if (plane_point_side_v3(plane, positions[i]) > 0.0f) {
      factors[i] = 0.0f;
    }
  }
}

}  // namespace blender::ed::sculpt_paint<|MERGE_RESOLUTION|>--- conflicted
+++ resolved
@@ -3263,17 +3263,10 @@
   node_mask.foreach_index([&](const int i) {
     undo::push_node(depsgraph,
                     ob,
-<<<<<<< HEAD
-                    node,
+                    &nodes[i],
                     brush.sculpt_brush_type == SCULPT_BRUSH_TYPE_MASK ? undo::Type::Mask :
                                                                         undo::Type::Position);
-    BKE_pbvh_node_mark_update(*node);
-=======
-                    &nodes[i],
-                    brush.sculpt_tool == SCULPT_TOOL_MASK ? undo::Type::Mask :
-                                                            undo::Type::Position);
     BKE_pbvh_node_mark_update(nodes[i]);
->>>>>>> cb03748e
 
     BKE_pbvh_node_mark_topology_update(nodes[i]);
     BKE_pbvh_bmesh_node_save_orig(ss.bm, ss.bm_log, &nodes[i], false);
@@ -3318,12 +3311,7 @@
 
   bool need_coords = ss.cache->supports_gravity;
 
-<<<<<<< HEAD
   if (brush.sculpt_brush_type == SCULPT_BRUSH_TYPE_DRAW_FACE_SETS) {
-    for (bke::pbvh::Node *node : nodes) {
-      BKE_pbvh_node_mark_update_face_sets(*node);
-=======
-  if (brush.sculpt_tool == SCULPT_TOOL_DRAW_FACE_SETS) {
     switch (ss.pbvh->type()) {
       case bke::pbvh::Type::Mesh: {
         MutableSpan<bke::pbvh::MeshNode> nodes = ss.pbvh->nodes<bke::pbvh::MeshNode>();
@@ -3343,7 +3331,6 @@
             [&](const int i) { BKE_pbvh_node_mark_update_face_sets(nodes[i]); });
         break;
       }
->>>>>>> cb03748e
     }
 
     /* Draw face sets in smooth mode moves the vertices. */
@@ -3354,13 +3341,7 @@
       undo::push_nodes(depsgraph, ob, node_mask, undo::Type::FaceSet);
     }
   }
-<<<<<<< HEAD
   else if (brush.sculpt_brush_type == SCULPT_BRUSH_TYPE_MASK) {
-    undo::push_nodes(depsgraph, ob, nodes, undo::Type::Mask);
-    for (bke::pbvh::Node *node : nodes) {
-      BKE_pbvh_node_mark_update_mask(*node);
-=======
-  else if (brush.sculpt_tool == SCULPT_TOOL_MASK) {
     undo::push_nodes(depsgraph, ob, node_mask, undo::Type::Mask);
     switch (ss.pbvh->type()) {
       case bke::pbvh::Type::Mesh: {
@@ -3378,7 +3359,6 @@
         node_mask.foreach_index([&](const int i) { BKE_pbvh_node_mark_update_mask(nodes[i]); });
         break;
       }
->>>>>>> cb03748e
     }
   }
   else if (SCULPT_brush_type_is_paint(brush.sculpt_brush_type)) {
@@ -3468,13 +3448,8 @@
     /* These brushes need to update all nodes as they are not constrained by the brush radius */
     node_mask = bke::pbvh::all_leaf_nodes(*ss.pbvh, memory);
   }
-<<<<<<< HEAD
   else if (brush.sculpt_brush_type == SCULPT_BRUSH_TYPE_CLOTH) {
-    nodes = cloth::brush_affected_nodes_gather(ss, brush);
-=======
-  else if (brush.sculpt_tool == SCULPT_TOOL_CLOTH) {
     node_mask = cloth::brush_affected_nodes_gather(ss, brush, memory);
->>>>>>> cb03748e
   }
   else {
     float radius_scale = 1.0f;
@@ -3600,97 +3575,50 @@
         do_surface_smooth_brush(depsgraph, sd, ob, node_mask);
       }
       break;
-<<<<<<< HEAD
     case SCULPT_BRUSH_TYPE_CREASE:
-      do_crease_brush(depsgraph, scene, sd, ob, nodes);
+      do_crease_brush(depsgraph, scene, sd, ob, node_mask);
       break;
     case SCULPT_BRUSH_TYPE_BLOB:
-      do_blob_brush(depsgraph, scene, sd, ob, nodes);
+      do_blob_brush(depsgraph, scene, sd, ob, node_mask);
       break;
     case SCULPT_BRUSH_TYPE_PINCH:
-      do_pinch_brush(depsgraph, sd, ob, nodes);
+      do_pinch_brush(depsgraph, sd, ob, node_mask);
       break;
     case SCULPT_BRUSH_TYPE_INFLATE:
-      do_inflate_brush(depsgraph, sd, ob, nodes);
+      do_inflate_brush(depsgraph, sd, ob, node_mask);
       break;
     case SCULPT_BRUSH_TYPE_GRAB:
-      do_grab_brush(depsgraph, sd, ob, nodes);
+      do_grab_brush(depsgraph, sd, ob, node_mask);
       break;
     case SCULPT_BRUSH_TYPE_ROTATE:
-      do_rotate_brush(depsgraph, sd, ob, nodes);
+      do_rotate_brush(depsgraph, sd, ob, node_mask);
       break;
     case SCULPT_BRUSH_TYPE_SNAKE_HOOK:
-      do_snake_hook_brush(depsgraph, sd, ob, nodes);
+      do_snake_hook_brush(depsgraph, sd, ob, node_mask);
       break;
     case SCULPT_BRUSH_TYPE_NUDGE:
-      do_nudge_brush(depsgraph, sd, ob, nodes);
+      do_nudge_brush(depsgraph, sd, ob, node_mask);
       break;
     case SCULPT_BRUSH_TYPE_THUMB:
-      do_thumb_brush(depsgraph, sd, ob, nodes);
+      do_thumb_brush(depsgraph, sd, ob, node_mask);
       break;
     case SCULPT_BRUSH_TYPE_LAYER:
-      do_layer_brush(depsgraph, sd, ob, nodes);
+      do_layer_brush(depsgraph, sd, ob, node_mask);
       break;
     case SCULPT_BRUSH_TYPE_FLATTEN:
-      do_flatten_brush(depsgraph, sd, ob, nodes);
+      do_flatten_brush(depsgraph, sd, ob, node_mask);
       break;
     case SCULPT_BRUSH_TYPE_CLAY:
-      do_clay_brush(depsgraph, sd, ob, nodes);
+      do_clay_brush(depsgraph, sd, ob, node_mask);
       break;
     case SCULPT_BRUSH_TYPE_CLAY_STRIPS:
-      do_clay_strips_brush(depsgraph, sd, ob, nodes);
+      do_clay_strips_brush(depsgraph, sd, ob, node_mask);
       break;
     case SCULPT_BRUSH_TYPE_MULTIPLANE_SCRAPE:
-      do_multiplane_scrape_brush(depsgraph, sd, ob, nodes);
+      do_multiplane_scrape_brush(depsgraph, sd, ob, node_mask);
       break;
     case SCULPT_BRUSH_TYPE_CLAY_THUMB:
-      do_clay_thumb_brush(depsgraph, sd, ob, nodes);
-=======
-    case SCULPT_TOOL_CREASE:
-      do_crease_brush(depsgraph, scene, sd, ob, node_mask);
-      break;
-    case SCULPT_TOOL_BLOB:
-      do_blob_brush(depsgraph, scene, sd, ob, node_mask);
-      break;
-    case SCULPT_TOOL_PINCH:
-      do_pinch_brush(depsgraph, sd, ob, node_mask);
-      break;
-    case SCULPT_TOOL_INFLATE:
-      do_inflate_brush(depsgraph, sd, ob, node_mask);
-      break;
-    case SCULPT_TOOL_GRAB:
-      do_grab_brush(depsgraph, sd, ob, node_mask);
-      break;
-    case SCULPT_TOOL_ROTATE:
-      do_rotate_brush(depsgraph, sd, ob, node_mask);
-      break;
-    case SCULPT_TOOL_SNAKE_HOOK:
-      do_snake_hook_brush(depsgraph, sd, ob, node_mask);
-      break;
-    case SCULPT_TOOL_NUDGE:
-      do_nudge_brush(depsgraph, sd, ob, node_mask);
-      break;
-    case SCULPT_TOOL_THUMB:
-      do_thumb_brush(depsgraph, sd, ob, node_mask);
-      break;
-    case SCULPT_TOOL_LAYER:
-      do_layer_brush(depsgraph, sd, ob, node_mask);
-      break;
-    case SCULPT_TOOL_FLATTEN:
-      do_flatten_brush(depsgraph, sd, ob, node_mask);
-      break;
-    case SCULPT_TOOL_CLAY:
-      do_clay_brush(depsgraph, sd, ob, node_mask);
-      break;
-    case SCULPT_TOOL_CLAY_STRIPS:
-      do_clay_strips_brush(depsgraph, sd, ob, node_mask);
-      break;
-    case SCULPT_TOOL_MULTIPLANE_SCRAPE:
-      do_multiplane_scrape_brush(depsgraph, sd, ob, node_mask);
-      break;
-    case SCULPT_TOOL_CLAY_THUMB:
       do_clay_thumb_brush(depsgraph, sd, ob, node_mask);
->>>>>>> cb03748e
       break;
     case SCULPT_BRUSH_TYPE_FILL:
       if (invert && brush.flag & BRUSH_INVERT_TO_SCRAPE_FILL) {
@@ -3718,25 +3646,14 @@
           break;
       }
       break;
-<<<<<<< HEAD
     case SCULPT_BRUSH_TYPE_POSE:
-      pose::do_pose_brush(depsgraph, sd, ob, nodes);
+      pose::do_pose_brush(depsgraph, sd, ob, node_mask);
       break;
     case SCULPT_BRUSH_TYPE_DRAW_SHARP:
-      do_draw_sharp_brush(depsgraph, sd, ob, nodes);
+      do_draw_sharp_brush(depsgraph, sd, ob, node_mask);
       break;
     case SCULPT_BRUSH_TYPE_ELASTIC_DEFORM:
-      do_elastic_deform_brush(depsgraph, sd, ob, nodes);
-=======
-    case SCULPT_TOOL_POSE:
-      pose::do_pose_brush(depsgraph, sd, ob, node_mask);
-      break;
-    case SCULPT_TOOL_DRAW_SHARP:
-      do_draw_sharp_brush(depsgraph, sd, ob, node_mask);
-      break;
-    case SCULPT_TOOL_ELASTIC_DEFORM:
       do_elastic_deform_brush(depsgraph, sd, ob, node_mask);
->>>>>>> cb03748e
       break;
     case SCULPT_BRUSH_TYPE_SLIDE_RELAX:
       if (ss.cache->alt_smooth) {
@@ -3746,19 +3663,11 @@
         do_topology_slide_brush(depsgraph, sd, ob, node_mask);
       }
       break;
-<<<<<<< HEAD
     case SCULPT_BRUSH_TYPE_BOUNDARY:
-      boundary::do_boundary_brush(depsgraph, sd, ob, nodes);
+      boundary::do_boundary_brush(depsgraph, sd, ob, node_mask);
       break;
     case SCULPT_BRUSH_TYPE_CLOTH:
-      cloth::do_cloth_brush(depsgraph, sd, ob, nodes);
-=======
-    case SCULPT_TOOL_BOUNDARY:
-      boundary::do_boundary_brush(depsgraph, sd, ob, node_mask);
-      break;
-    case SCULPT_TOOL_CLOTH:
       cloth::do_cloth_brush(depsgraph, sd, ob, node_mask);
->>>>>>> cb03748e
       break;
     case SCULPT_BRUSH_TYPE_DRAW_FACE_SETS:
       if (!ss.cache->alt_smooth) {
@@ -3768,31 +3677,17 @@
         do_relax_face_sets_brush(depsgraph, sd, ob, node_mask);
       }
       break;
-<<<<<<< HEAD
     case SCULPT_BRUSH_TYPE_DISPLACEMENT_ERASER:
-      do_displacement_eraser_brush(depsgraph, sd, ob, nodes);
+      do_displacement_eraser_brush(depsgraph, sd, ob, node_mask);
       break;
     case SCULPT_BRUSH_TYPE_DISPLACEMENT_SMEAR:
-      do_displacement_smear_brush(depsgraph, sd, ob, nodes);
+      do_displacement_smear_brush(depsgraph, sd, ob, node_mask);
       break;
     case SCULPT_BRUSH_TYPE_PAINT:
-      color::do_paint_brush(depsgraph, paint_mode_settings, sd, ob, nodes, texnodes);
+      color::do_paint_brush(depsgraph, paint_mode_settings, sd, ob, node_mask, texnode_mask);
       break;
     case SCULPT_BRUSH_TYPE_SMEAR:
-      color::do_smear_brush(depsgraph, sd, ob, nodes);
-=======
-    case SCULPT_TOOL_DISPLACEMENT_ERASER:
-      do_displacement_eraser_brush(depsgraph, sd, ob, node_mask);
-      break;
-    case SCULPT_TOOL_DISPLACEMENT_SMEAR:
-      do_displacement_smear_brush(depsgraph, sd, ob, node_mask);
-      break;
-    case SCULPT_TOOL_PAINT:
-      color::do_paint_brush(depsgraph, paint_mode_settings, sd, ob, node_mask, texnode_mask);
-      break;
-    case SCULPT_TOOL_SMEAR:
       color::do_smear_brush(depsgraph, sd, ob, node_mask);
->>>>>>> cb03748e
       break;
   }
 
