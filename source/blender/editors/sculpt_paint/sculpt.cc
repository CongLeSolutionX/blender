/* SPDX-FileCopyrightText: 2006 by Nicholas Bishop. All rights reserved.
 *
 * SPDX-License-Identifier: GPL-2.0-or-later */

/** \file
 * \ingroup edsculpt
 * Implements the Sculpt Mode tools.
 */

#include <cmath>
#include <cstdlib>
#include <cstring>
#include <iostream>

#include "MEM_guardedalloc.h"

#include "CLG_log.h"

#include "BLI_array_utils.hh"
#include "BLI_bit_span_ops.hh"
#include "BLI_blenlib.h"
#include "BLI_dial_2d.h"
#include "BLI_enumerable_thread_specific.hh"
#include "BLI_ghash.h"
#include "BLI_math_geom.h"
#include "BLI_math_matrix.h"
#include "BLI_math_matrix.hh"
#include "BLI_math_rotation.h"
#include "BLI_set.hh"
#include "BLI_span.hh"
#include "BLI_task.h"
#include "BLI_task.hh"
#include "BLI_utildefines.h"
#include "BLI_vector.hh"

#include "DNA_brush_types.h"
#include "DNA_customdata_types.h"
#include "DNA_key_types.h"
#include "DNA_node_types.h"
#include "DNA_object_types.h"
#include "DNA_scene_types.h"

#include "BKE_attribute.hh"
#include "BKE_brush.hh"
#include "BKE_ccg.hh"
#include "BKE_colortools.hh"
#include "BKE_context.hh"
#include "BKE_customdata.hh"
#include "BKE_global.hh"
#include "BKE_image.h"
#include "BKE_key.hh"
#include "BKE_layer.hh"
#include "BKE_lib_id.hh"
#include "BKE_main.hh"
#include "BKE_mesh.hh"
#include "BKE_mesh_mapping.hh"
#include "BKE_modifier.hh"
#include "BKE_multires.hh"
#include "BKE_node_runtime.hh"
#include "BKE_object.hh"
#include "BKE_object_types.hh"
#include "BKE_paint.hh"
#include "BKE_pbvh_api.hh"
#include "BKE_report.hh"
#include "BKE_scene.hh"
#include "BKE_subdiv_ccg.hh"
#include "BKE_subsurf.hh"
#include "BLI_math_vector.hh"

#include "NOD_texture.h"

#include "DEG_depsgraph.hh"

#include "WM_api.hh"
#include "WM_toolsystem.hh"
#include "WM_types.hh"

#include "ED_gpencil_legacy.hh"
#include "ED_paint.hh"
#include "ED_screen.hh"
#include "ED_sculpt.hh"
#include "ED_view3d.hh"

#include "paint_intern.hh"
#include "sculpt_intern.hh"

#include "RNA_access.hh"
#include "RNA_define.hh"

#include "bmesh.hh"

#include "editors/sculpt_paint/brushes/types.hh"
#include "mesh_brush_common.hh"

using blender::float3;
using blender::MutableSpan;
using blender::Set;
using blender::Span;
using blender::Vector;

static CLG_LogRef LOG = {"ed.sculpt_paint"};

namespace blender::ed::sculpt_paint {
float sculpt_calc_radius(const ViewContext &vc,
                         const Brush &brush,
                         const Scene &scene,
                         const float3 location)
{
  if (!BKE_brush_use_locked_size(&scene, &brush)) {
    return paint_calc_object_space_radius(vc, location, BKE_brush_size_get(&scene, &brush));
  }
  else {
    return BKE_brush_unprojected_radius_get(&scene, &brush);
  }
}
}  // namespace blender::ed::sculpt_paint

bool ED_sculpt_report_if_shape_key_is_locked(const Object &ob, ReportList *reports)
{
  SculptSession &ss = *ob.sculpt;

  if (ss.shapekey_active && (ss.shapekey_active->flag & KEYBLOCK_LOCKED_SHAPE) != 0) {
    if (reports) {
      BKE_reportf(reports, RPT_ERROR, "The active shape key of %s is locked", ob.id.name + 2);
    }
    return true;
  }

  return false;
}

/* -------------------------------------------------------------------- */
/** \name Sculpt bke::pbvh::Tree Abstraction API
 *
 * This is read-only, for writing use bke::pbvh::Tree vertex iterators. There vd.index matches
 * the indices used here.
 *
 * For multi-resolution, the same vertex in multiple grids is counted multiple times, with
 * different index for each grid.
 * \{ */

SculptMaskWriteInfo SCULPT_mask_get_for_write(SculptSession &ss)
{
  SculptMaskWriteInfo info;
  switch (ss.pbvh->type()) {
    case blender::bke::pbvh::Type::Mesh: {
      Mesh *mesh = BKE_pbvh_get_mesh(*ss.pbvh);
      info.layer = static_cast<float *>(CustomData_get_layer_named_for_write(
          &mesh->vert_data, CD_PROP_FLOAT, ".sculpt_mask", mesh->verts_num));
      break;
    }
    case blender::bke::pbvh::Type::BMesh:
      info.bm_offset = CustomData_get_offset_named(&ss.bm->vdata, CD_PROP_FLOAT, ".sculpt_mask");
      break;
    case blender::bke::pbvh::Type::Grids:
      break;
  }
  return info;
}

void SCULPT_vertex_random_access_ensure(SculptSession &ss)
{
  if (ss.pbvh->type() == blender::bke::pbvh::Type::BMesh) {
    BM_mesh_elem_index_ensure(ss.bm, BM_VERT);
    BM_mesh_elem_table_ensure(ss.bm, BM_VERT);
  }
}

int SCULPT_vertex_count_get(const SculptSession &ss)
{
  switch (ss.pbvh->type()) {
    case blender::bke::pbvh::Type::Mesh:
      return ss.totvert;
    case blender::bke::pbvh::Type::BMesh:
      return BM_mesh_elem_count(ss.bm, BM_VERT);
    case blender::bke::pbvh::Type::Grids:
      return BKE_pbvh_get_grid_num_verts(*ss.pbvh);
  }

  return 0;
}

const float *SCULPT_vertex_co_get(const SculptSession &ss, PBVHVertRef vertex)
{
  switch (ss.pbvh->type()) {
    case blender::bke::pbvh::Type::Mesh: {
      if (ss.shapekey_active || ss.deform_modifiers_active) {
        const Span<float3> positions = BKE_pbvh_get_vert_positions(*ss.pbvh);
        return positions[vertex.i];
      }
      return ss.vert_positions[vertex.i];
    }
    case blender::bke::pbvh::Type::BMesh:
      return ((BMVert *)vertex.i)->co;
    case blender::bke::pbvh::Type::Grids: {
      const CCGKey key = BKE_subdiv_ccg_key_top_level(*ss.subdiv_ccg);
      const int grid_index = vertex.i / key.grid_area;
      const int index_in_grid = vertex.i - grid_index * key.grid_area;
      CCGElem *elem = ss.subdiv_ccg->grids[grid_index];
      return CCG_elem_co(key, CCG_elem_offset(key, elem, index_in_grid));
    }
  }
  return nullptr;
}

const blender::float3 SCULPT_vertex_normal_get(const SculptSession &ss, PBVHVertRef vertex)
{
  switch (ss.pbvh->type()) {
    case blender::bke::pbvh::Type::Mesh: {
      const Span<float3> vert_normals = BKE_pbvh_get_vert_normals(*ss.pbvh);
      return vert_normals[vertex.i];
    }
    case blender::bke::pbvh::Type::BMesh: {
      BMVert *v = (BMVert *)vertex.i;
      return v->no;
    }
    case blender::bke::pbvh::Type::Grids: {
      const CCGKey key = BKE_subdiv_ccg_key_top_level(*ss.subdiv_ccg);
      const int grid_index = vertex.i / key.grid_area;
      const int index_in_grid = vertex.i - grid_index * key.grid_area;
      CCGElem *elem = ss.subdiv_ccg->grids[grid_index];
      return CCG_elem_no(key, CCG_elem_offset(key, elem, index_in_grid));
    }
  }
  BLI_assert_unreachable();
  return {};
}

const float *SCULPT_vertex_persistent_co_get(const SculptSession &ss, PBVHVertRef vertex)
{
  if (ss.attrs.persistent_co) {
    return (const float *)SCULPT_vertex_attr_get(vertex, ss.attrs.persistent_co);
  }

  return SCULPT_vertex_co_get(ss, vertex);
}

const float *SCULPT_vertex_co_for_grab_active_get(const SculptSession &ss, PBVHVertRef vertex)
{
  if (ss.pbvh->type() == blender::bke::pbvh::Type::Mesh) {
    /* Always grab active shape key if the sculpt happens on shapekey. */
    if (ss.shapekey_active) {
      const Span<float3> positions = BKE_pbvh_get_vert_positions(*ss.pbvh);
      return positions[vertex.i];
    }

    /* Sculpting on the base mesh. */
    return ss.vert_positions[vertex.i];
  }

  /* Everything else, such as sculpting on multires. */
  return SCULPT_vertex_co_get(ss, vertex);
}

float3 SCULPT_vertex_limit_surface_get(const SculptSession &ss, PBVHVertRef vertex)
{
  switch (ss.pbvh->type()) {
    case blender::bke::pbvh::Type::Mesh:
    case blender::bke::pbvh::Type::BMesh:
      return SCULPT_vertex_co_get(ss, vertex);
    case blender::bke::pbvh::Type::Grids: {
      const CCGKey key = BKE_subdiv_ccg_key_top_level(*ss.subdiv_ccg);
      const int grid_index = vertex.i / key.grid_area;
      const int index_in_grid = vertex.i - grid_index * key.grid_area;

      SubdivCCGCoord coord{};
      coord.grid_index = grid_index;
      coord.x = index_in_grid % key.grid_size;
      coord.y = index_in_grid / key.grid_size;
      float3 tmp;
      BKE_subdiv_ccg_eval_limit_point(*ss.subdiv_ccg, coord, tmp);
      return tmp;
    }
  }
  BLI_assert_unreachable();
  return {};
}

float SCULPT_mask_get_at_grids_vert_index(const SubdivCCG &subdiv_ccg,
                                          const CCGKey &key,
                                          const int vert_index)
{
  if (key.mask_offset == -1) {
    return 0.0f;
  }
  const int grid_index = vert_index / key.grid_area;
  const int index_in_grid = vert_index - grid_index * key.grid_area;
  CCGElem *elem = subdiv_ccg.grids[grid_index];
  return CCG_elem_offset_mask(key, elem, index_in_grid);
}

PBVHVertRef SCULPT_active_vertex_get(const SculptSession &ss)
{
  if (ELEM(ss.pbvh->type(),
           blender::bke::pbvh::Type::Mesh,
           blender::bke::pbvh::Type::BMesh,
           blender::bke::pbvh::Type::Grids))
  {
    return ss.active_vertex;
  }

  return BKE_pbvh_make_vref(PBVH_REF_NONE);
}

const float *SCULPT_active_vertex_co_get(const SculptSession &ss)
{
  return SCULPT_vertex_co_get(ss, SCULPT_active_vertex_get(ss));
}

MutableSpan<float3> SCULPT_mesh_deformed_positions_get(SculptSession &ss)
{
  switch (ss.pbvh->type()) {
    case blender::bke::pbvh::Type::Mesh:
      if (ss.shapekey_active || ss.deform_modifiers_active) {
        return BKE_pbvh_get_vert_positions(*ss.pbvh);
      }
      return ss.vert_positions;
    case blender::bke::pbvh::Type::BMesh:
    case blender::bke::pbvh::Type::Grids:
      return {};
  }
  return {};
}

float *SCULPT_brush_deform_target_vertex_co_get(SculptSession &ss,
                                                const int deform_target,
                                                PBVHVertexIter *iter)
{
  switch (deform_target) {
    case BRUSH_DEFORM_TARGET_GEOMETRY:
      return iter->co;
    case BRUSH_DEFORM_TARGET_CLOTH_SIM:
      return ss.cache->cloth_sim->deformation_pos[iter->index];
  }
  return iter->co;
}

ePaintSymmetryFlags SCULPT_mesh_symmetry_xyz_get(const Object &object)
{
  const Mesh *mesh = static_cast<const Mesh *>(object.data);
  return ePaintSymmetryFlags(mesh->symmetry);
}

/* Sculpt Face Sets and Visibility. */

namespace blender::ed::sculpt_paint {

namespace face_set {

int active_face_set_get(const SculptSession &ss)
{
  switch (ss.pbvh->type()) {
    case bke::pbvh::Type::Mesh:
      if (!ss.face_sets) {
        return SCULPT_FACE_SET_NONE;
      }
      return ss.face_sets[ss.active_face_index];
    case bke::pbvh::Type::Grids: {
      if (!ss.face_sets) {
        return SCULPT_FACE_SET_NONE;
      }
      const int face_index = BKE_subdiv_ccg_grid_to_face_index(*ss.subdiv_ccg,
                                                               ss.active_grid_index);
      return ss.face_sets[face_index];
    }
    case bke::pbvh::Type::BMesh:
      return SCULPT_FACE_SET_NONE;
  }
  return SCULPT_FACE_SET_NONE;
}

}  // namespace face_set

namespace hide {

bool vert_visible_get(const SculptSession &ss, PBVHVertRef vertex)
{
  switch (ss.pbvh->type()) {
    case bke::pbvh::Type::Mesh: {
      const Mesh *mesh = BKE_pbvh_get_mesh(*ss.pbvh);
      const bke::AttributeAccessor attributes = mesh->attributes();
      const VArray hide_vert = *attributes.lookup_or_default<bool>(
          ".hide_vert", bke::AttrDomain::Point, false);
      return !hide_vert[vertex.i];
    }
    case bke::pbvh::Type::BMesh:
      return !BM_elem_flag_test((BMVert *)vertex.i, BM_ELEM_HIDDEN);
    case bke::pbvh::Type::Grids: {
      const CCGKey key = BKE_subdiv_ccg_key_top_level(*ss.subdiv_ccg);
      const int grid_index = vertex.i / key.grid_area;
      const int index_in_grid = vertex.i - grid_index * key.grid_area;
      if (!ss.subdiv_ccg->grid_hidden.is_empty()) {
        return !ss.subdiv_ccg->grid_hidden[grid_index][index_in_grid];
      }
    }
  }
  return true;
}

bool vert_any_face_visible_get(const SculptSession &ss, PBVHVertRef vertex)
{
  switch (ss.pbvh->type()) {
    case bke::pbvh::Type::Mesh: {
      if (!ss.hide_poly) {
        return true;
      }
      for (const int face : ss.vert_to_face_map[vertex.i]) {
        if (!ss.hide_poly[face]) {
          return true;
        }
      }
      return false;
    }
    case bke::pbvh::Type::BMesh:
      return true;
    case bke::pbvh::Type::Grids:
      return true;
  }
  return true;
}

bool vert_all_faces_visible_get(const SculptSession &ss, PBVHVertRef vertex)
{
  switch (ss.pbvh->type()) {
    case bke::pbvh::Type::Mesh: {
      if (!ss.hide_poly) {
        return true;
      }
      for (const int face : ss.vert_to_face_map[vertex.i]) {
        if (ss.hide_poly[face]) {
          return false;
        }
      }
      return true;
    }
    case bke::pbvh::Type::BMesh: {
      BMVert *v = (BMVert *)vertex.i;
      BMEdge *e = v->e;

      if (!e) {
        return true;
      }

      do {
        BMLoop *l = e->l;

        if (!l) {
          continue;
        }

        do {
          if (BM_elem_flag_test(l->f, BM_ELEM_HIDDEN)) {
            return false;
          }
        } while ((l = l->radial_next) != e->l);
      } while ((e = BM_DISK_EDGE_NEXT(e, v)) != v->e);

      return true;
    }
    case bke::pbvh::Type::Grids: {
      if (!ss.hide_poly) {
        return true;
      }
      const CCGKey key = BKE_subdiv_ccg_key_top_level(*ss.subdiv_ccg);
      const int grid_index = vertex.i / key.grid_area;
      const int face_index = BKE_subdiv_ccg_grid_to_face_index(*ss.subdiv_ccg, grid_index);
      return !ss.hide_poly[face_index];
    }
  }
  return true;
}
bool vert_all_faces_visible_get(const Span<bool> hide_poly,
                                const GroupedSpan<int> vert_to_face_map,
                                const int vert)
{
  for (const int face : vert_to_face_map[vert]) {
    if (hide_poly[face]) {
      return false;
    }
  }
  return true;
}

bool vert_all_faces_visible_get(const Span<bool> hide_poly,
                                const SubdivCCG &subdiv_ccg,
                                const SubdivCCGCoord vert)
{
  const int face_index = BKE_subdiv_ccg_grid_to_face_index(subdiv_ccg, vert.grid_index);
  return hide_poly[face_index];
}
bool vert_all_faces_visible_get(BMVert *vert)
{
  BMEdge *edge = vert->e;

  if (!edge) {
    return true;
  }

  do {
    BMLoop *loop = edge->l;

    if (!loop) {
      continue;
    }

    do {
      if (BM_elem_flag_test(loop->f, BM_ELEM_HIDDEN)) {
        return false;
      }
    } while ((loop = loop->radial_next) != edge->l);
  } while ((edge = BM_DISK_EDGE_NEXT(edge, vert)) != vert->e);

  return true;
}

}  // namespace hide

namespace face_set {

int vert_face_set_get(const SculptSession &ss, PBVHVertRef vertex)
{
  switch (ss.pbvh->type()) {
    case bke::pbvh::Type::Mesh: {
      if (!ss.face_sets) {
        return SCULPT_FACE_SET_NONE;
      }
      int face_set = 0;
      for (const int face_index : ss.vert_to_face_map[vertex.i]) {
        if (ss.face_sets[face_index] > face_set) {
          face_set = ss.face_sets[face_index];
        }
      }
      return face_set;
    }
    case bke::pbvh::Type::BMesh:
      return 0;
    case bke::pbvh::Type::Grids: {
      if (!ss.face_sets) {
        return SCULPT_FACE_SET_NONE;
      }
      const CCGKey key = BKE_subdiv_ccg_key_top_level(*ss.subdiv_ccg);
      const int grid_index = vertex.i / key.grid_area;
      const int face_index = BKE_subdiv_ccg_grid_to_face_index(*ss.subdiv_ccg, grid_index);
      return ss.face_sets[face_index];
    }
  }
  return 0;
}

bool vert_has_face_set(const SculptSession &ss, PBVHVertRef vertex, int face_set)
{
  switch (ss.pbvh->type()) {
    case bke::pbvh::Type::Mesh: {
      if (!ss.face_sets) {
        return face_set == SCULPT_FACE_SET_NONE;
      }
      for (const int face_index : ss.vert_to_face_map[vertex.i]) {
        if (ss.face_sets[face_index] == face_set) {
          return true;
        }
      }
      return false;
    }
    case bke::pbvh::Type::BMesh:
      return true;
    case bke::pbvh::Type::Grids: {
      if (!ss.face_sets) {
        return face_set == SCULPT_FACE_SET_NONE;
      }
      const CCGKey key = BKE_subdiv_ccg_key_top_level(*ss.subdiv_ccg);
      const int grid_index = vertex.i / key.grid_area;
      const int face_index = BKE_subdiv_ccg_grid_to_face_index(*ss.subdiv_ccg, grid_index);
      return ss.face_sets[face_index] == face_set;
    }
  }
  return true;
}

bool vert_has_unique_face_set(const SculptSession &ss, PBVHVertRef vertex)
{
  switch (ss.pbvh->type()) {
    case bke::pbvh::Type::Mesh: {
      return vert_has_unique_face_set(ss.vert_to_face_map, ss.face_sets, vertex.i);
    }
    case bke::pbvh::Type::BMesh: {
      BMVert *v = (BMVert *)vertex.i;
      return vert_has_unique_face_set(v);
    }
    case bke::pbvh::Type::Grids: {
      const CCGKey key = BKE_subdiv_ccg_key_top_level(*ss.subdiv_ccg);
      const int grid_index = vertex.i / key.grid_area;
      const int index_in_grid = vertex.i - grid_index * key.grid_area;
      SubdivCCGCoord coord{};
      coord.grid_index = grid_index;
      coord.x = index_in_grid % key.grid_size;
      coord.y = index_in_grid / key.grid_size;

      return vert_has_unique_face_set(
          ss.vert_to_face_map, ss.corner_verts, ss.faces, ss.face_sets, *ss.subdiv_ccg, coord);
    }
  }
  return false;
}

bool vert_has_unique_face_set(const GroupedSpan<int> vert_to_face_map,
                              const int *face_sets,
                              int vert)
{
  /* TODO: Move this check higher out of this function & make this function take empty span instead
   * of a raw pointer. */
  if (!face_sets) {
    return true;
  }
  int face_set = -1;
  for (const int face_index : vert_to_face_map[vert]) {
    if (face_set == -1) {
      face_set = face_sets[face_index];
    }
    else {
      if (face_sets[face_index] != face_set) {
        return false;
      }
    }
  }
  return true;
}

/**
 * Checks if the face sets of the adjacent faces to the edge between \a v1 and \a v2
 * in the base mesh are equal.
 */
static bool sculpt_check_unique_face_set_for_edge_in_base_mesh(
    const GroupedSpan<int> vert_to_face_map,
    const int *face_sets,
    const Span<int> corner_verts,
    const OffsetIndices<int> faces,
    int v1,
    int v2)
{
  const Span<int> vert_map = vert_to_face_map[v1];
  int p1 = -1, p2 = -1;
  for (int i = 0; i < vert_map.size(); i++) {
    const int face_i = vert_map[i];
    for (const int corner : faces[face_i]) {
      if (corner_verts[corner] == v2) {
        if (p1 == -1) {
          p1 = vert_map[i];
          break;
        }

        if (p2 == -1) {
          p2 = vert_map[i];
          break;
        }
      }
    }
  }

  if (p1 != -1 && p2 != -1) {
    return face_sets[p1] == face_sets[p2];
  }
  return true;
}

bool vert_has_unique_face_set(const GroupedSpan<int> vert_to_face_map,
                              const Span<int> corner_verts,
                              const OffsetIndices<int> faces,
                              const int *face_sets,
                              const SubdivCCG &subdiv_ccg,
                              SubdivCCGCoord coord)
{
  /* TODO: Move this check higher out of this function & make this function take empty span instead
   * of a raw pointer. */
  if (!face_sets) {
    return true;
  }
  int v1, v2;
  const SubdivCCGAdjacencyType adjacency = BKE_subdiv_ccg_coarse_mesh_adjacency_info_get(
      subdiv_ccg, coord, corner_verts, faces, v1, v2);
  switch (adjacency) {
    case SUBDIV_CCG_ADJACENT_VERTEX:
      return vert_has_unique_face_set(vert_to_face_map, face_sets, v1);
    case SUBDIV_CCG_ADJACENT_EDGE:
      return sculpt_check_unique_face_set_for_edge_in_base_mesh(
          vert_to_face_map, face_sets, corner_verts, faces, v1, v2);
    case SUBDIV_CCG_ADJACENT_NONE:
      return true;
  }
  BLI_assert_unreachable();
  return true;
}

bool vert_has_unique_face_set(const BMVert * /* vert */)
{
  /* TODO: Obviously not fully implemented yet. Needs to be implemented for Relax Face Sets brush
   * to work. */
  return true;
}

}  // namespace face_set

/* Sculpt Neighbor Iterators */

#define SCULPT_VERTEX_NEIGHBOR_FIXED_CAPACITY 256

static void sculpt_vertex_neighbor_add(SculptVertexNeighborIter *iter,
                                       PBVHVertRef neighbor,
                                       int neighbor_index)
{
  if (iter->neighbors.contains(neighbor)) {
    return;
  }

  iter->neighbors.append(neighbor);
  iter->neighbor_indices.append(neighbor_index);
}

static void sculpt_vertex_neighbors_get_bmesh(PBVHVertRef vertex, SculptVertexNeighborIter *iter)
{
  BMVert *v = (BMVert *)vertex.i;
  BMIter liter;
  BMLoop *l;
  iter->num_duplicates = 0;
  iter->neighbors.clear();
  iter->neighbor_indices.clear();

  BM_ITER_ELEM (l, &liter, v, BM_LOOPS_OF_VERT) {
    const BMVert *adj_v[2] = {l->prev->v, l->next->v};
    for (int i = 0; i < ARRAY_SIZE(adj_v); i++) {
      const BMVert *v_other = adj_v[i];
      if (v_other != v) {
        sculpt_vertex_neighbor_add(
            iter, BKE_pbvh_make_vref(intptr_t(v_other)), BM_elem_index_get(v_other));
      }
    }
  }
}

Span<BMVert *> vert_neighbors_get_bmesh(BMVert &vert, Vector<BMVert *, 64> &neighbors)
{
  BMIter liter;
  BMLoop *l;
  BM_ITER_ELEM (l, &liter, &vert, BM_LOOPS_OF_VERT) {
    for (BMVert *other_vert : {l->prev->v, l->next->v}) {
      if (other_vert != &vert) {
        neighbors.append(other_vert);
      }
    }
  }
  return neighbors;
}

Span<BMVert *> vert_neighbors_get_interior_bmesh(BMVert &vert, Vector<BMVert *, 64> &neighbors)
{
  BMIter liter;
  BMLoop *l;
  BM_ITER_ELEM (l, &liter, &vert, BM_LOOPS_OF_VERT) {
    for (BMVert *other_vert : {l->prev->v, l->next->v}) {
      if (other_vert != &vert) {
        neighbors.append(other_vert);
      }
    }
  }

  if (BM_vert_is_boundary(&vert)) {
    if (neighbors.size() == 2) {
      /* Do not include neighbors of corner vertices. */
      neighbors.clear();
    }
    else {
      /* Only include other boundary vertices as neighbors of boundary vertices. */
      neighbors.remove_if([&](const BMVert *vert) { return !BM_vert_is_boundary(vert); });
    }
  }

  return neighbors;
}

static void sculpt_vertex_neighbors_get_faces(const SculptSession &ss,
                                              PBVHVertRef vertex,
                                              SculptVertexNeighborIter *iter)
{
  iter->num_duplicates = 0;
  iter->neighbors.clear();
  iter->neighbor_indices.clear();

  for (const int face_i : ss.vert_to_face_map[vertex.i]) {
    if (ss.hide_poly && ss.hide_poly[face_i]) {
      /* Skip connectivity from hidden faces. */
      continue;
    }
    const IndexRange face = ss.faces[face_i];
    const int2 f_adj_v = bke::mesh::face_find_adjacent_verts(face, ss.corner_verts, vertex.i);
    for (int j = 0; j < 2; j++) {
      if (f_adj_v[j] != vertex.i) {
        sculpt_vertex_neighbor_add(iter, BKE_pbvh_make_vref(f_adj_v[j]), f_adj_v[j]);
      }
    }
  }

  if (ss.fake_neighbors.use_fake_neighbors) {
    BLI_assert(ss.fake_neighbors.fake_neighbor_index != nullptr);
    if (ss.fake_neighbors.fake_neighbor_index[vertex.i] != FAKE_NEIGHBOR_NONE) {
      sculpt_vertex_neighbor_add(
          iter,
          BKE_pbvh_make_vref(ss.fake_neighbors.fake_neighbor_index[vertex.i]),
          ss.fake_neighbors.fake_neighbor_index[vertex.i]);
    }
  }
}

static void sculpt_vertex_neighbors_get_grids(const SculptSession &ss,
                                              const PBVHVertRef vertex,
                                              const bool include_duplicates,
                                              SculptVertexNeighborIter *iter)
{
  /* TODO: optimize this. We could fill #SculptVertexNeighborIter directly,
   * maybe provide coordinate and mask pointers directly rather than converting
   * back and forth between #CCGElem and global index. */
  const CCGKey key = BKE_subdiv_ccg_key_top_level(*ss.subdiv_ccg);
  const int grid_index = vertex.i / key.grid_area;
  const int index_in_grid = vertex.i - grid_index * key.grid_area;

  SubdivCCGCoord coord{};
  coord.grid_index = grid_index;
  coord.x = index_in_grid % key.grid_size;
  coord.y = index_in_grid / key.grid_size;

  SubdivCCGNeighbors neighbors;
  BKE_subdiv_ccg_neighbor_coords_get(*ss.subdiv_ccg, coord, include_duplicates, neighbors);

  iter->num_duplicates = neighbors.num_duplicates;
  iter->neighbors.clear();
  iter->neighbor_indices.clear();

  for (const int i : neighbors.coords.index_range()) {
    int v = neighbors.coords[i].grid_index * key.grid_area +
            neighbors.coords[i].y * key.grid_size + neighbors.coords[i].x;

    sculpt_vertex_neighbor_add(iter, BKE_pbvh_make_vref(v), v);
  }

  if (ss.fake_neighbors.use_fake_neighbors) {
    BLI_assert(ss.fake_neighbors.fake_neighbor_index != nullptr);
    if (ss.fake_neighbors.fake_neighbor_index[vertex.i] != FAKE_NEIGHBOR_NONE) {
      int v = ss.fake_neighbors.fake_neighbor_index[vertex.i];
      sculpt_vertex_neighbor_add(iter, BKE_pbvh_make_vref(v), v);
    }
  }
}

}  // namespace blender::ed::sculpt_paint

void SCULPT_vertex_neighbors_get(const SculptSession &ss,
                                 const PBVHVertRef vertex,
                                 const bool include_duplicates,
                                 SculptVertexNeighborIter *iter)
{
  using namespace blender::ed::sculpt_paint;
  switch (ss.pbvh->type()) {
    case blender::bke::pbvh::Type::Mesh:
      sculpt_vertex_neighbors_get_faces(ss, vertex, iter);
      return;
    case blender::bke::pbvh::Type::BMesh:
      sculpt_vertex_neighbors_get_bmesh(vertex, iter);
      return;
    case blender::bke::pbvh::Type::Grids:
      sculpt_vertex_neighbors_get_grids(ss, vertex, include_duplicates, iter);
      return;
  }
}

static bool sculpt_check_boundary_vertex_in_base_mesh(const SculptSession &ss, const int index)
{
  return ss.vertex_info.boundary[index];
}

namespace blender::ed::sculpt_paint {

namespace boundary {

bool vert_is_boundary(const SculptSession &ss, const PBVHVertRef vertex)
{
<<<<<<< HEAD
  using namespace blender::ed::sculpt_paint;
  switch (ss.pbvh->type()) {
    case blender::bke::pbvh::Type::Mesh: {
=======
  switch (BKE_pbvh_type(*ss.pbvh)) {
    case PBVH_FACES: {
>>>>>>> 73e519de
      if (!hide::vert_all_faces_visible_get(ss, vertex)) {
        return true;
      }
      return sculpt_check_boundary_vertex_in_base_mesh(ss, vertex.i);
    }
    case blender::bke::pbvh::Type::BMesh: {
      BMVert *v = (BMVert *)vertex.i;
      return BM_vert_is_boundary(v);
    }
    case blender::bke::pbvh::Type::Grids: {
      const CCGKey key = BKE_subdiv_ccg_key_top_level(*ss.subdiv_ccg);
      const int grid_index = vertex.i / key.grid_area;
      const int index_in_grid = vertex.i - grid_index * key.grid_area;
      SubdivCCGCoord coord{};
      coord.grid_index = grid_index;
      coord.x = index_in_grid % key.grid_size;
      coord.y = index_in_grid / key.grid_size;
      int v1, v2;
      const SubdivCCGAdjacencyType adjacency = BKE_subdiv_ccg_coarse_mesh_adjacency_info_get(
          *ss.subdiv_ccg, coord, ss.corner_verts, ss.faces, v1, v2);
      switch (adjacency) {
        case SUBDIV_CCG_ADJACENT_VERTEX:
          return sculpt_check_boundary_vertex_in_base_mesh(ss, v1);
        case SUBDIV_CCG_ADJACENT_EDGE:
          return sculpt_check_boundary_vertex_in_base_mesh(ss, v1) &&
                 sculpt_check_boundary_vertex_in_base_mesh(ss, v2);
        case SUBDIV_CCG_ADJACENT_NONE:
          return false;
      }
    }
  }

  return false;
}

bool vert_is_boundary(const Span<bool> hide_poly,
                      const GroupedSpan<int> vert_to_face_map,
                      const BitSpan boundary,
                      const int vert)
{
  if (!hide::vert_all_faces_visible_get(hide_poly, vert_to_face_map, vert)) {
    return true;
  }
  return boundary[vert].test();
}

bool vert_is_boundary(const Span<bool> /*hide_poly*/,
                      const SubdivCCG &subdiv_ccg,
                      const Span<int> corner_verts,
                      const OffsetIndices<int> faces,
                      const BitSpan boundary,
                      const SubdivCCGCoord vert)
{
  /* TODO: Unlike the base mesh implementation this method does NOT take into account face
   * visibility. Either this should be noted as a intentional limitation or fixed.*/
  int v1, v2;
  const SubdivCCGAdjacencyType adjacency = BKE_subdiv_ccg_coarse_mesh_adjacency_info_get(
      subdiv_ccg, vert, corner_verts, faces, v1, v2);
  switch (adjacency) {
    case SUBDIV_CCG_ADJACENT_VERTEX:
      return boundary[v1].test();
    case SUBDIV_CCG_ADJACENT_EDGE:
      return boundary[v1].test() && boundary[v2].test();
    case SUBDIV_CCG_ADJACENT_NONE:
      return false;
  }
  BLI_assert_unreachable();
  return false;
}

bool vert_is_boundary(BMVert *vert)
{
  /* TODO: Unlike the base mesh implementation this method does NOT take into account face
   * visibility. Either this should be noted as a intentional limitation or fixed.*/
  return BM_vert_is_boundary(vert);
}

}  // namespace boundary

}  // namespace blender::ed::sculpt_paint

/* Utilities */

bool SCULPT_stroke_is_main_symmetry_pass(const blender::ed::sculpt_paint::StrokeCache &cache)
{
  return cache.mirror_symmetry_pass == 0 && cache.radial_symmetry_pass == 0 &&
         cache.tile_pass == 0;
}

bool SCULPT_stroke_is_first_brush_step(const blender::ed::sculpt_paint::StrokeCache &cache)
{
  return cache.first_time && cache.mirror_symmetry_pass == 0 && cache.radial_symmetry_pass == 0 &&
         cache.tile_pass == 0;
}

bool SCULPT_stroke_is_first_brush_step_of_symmetry_pass(
    const blender::ed::sculpt_paint::StrokeCache &cache)
{
  return cache.first_time;
}

bool SCULPT_check_vertex_pivot_symmetry(const float vco[3], const float pco[3], const char symm)
{
  bool is_in_symmetry_area = true;
  for (int i = 0; i < 3; i++) {
    char symm_it = 1 << i;
    if (symm & symm_it) {
      if (pco[i] == 0.0f) {
        if (vco[i] > 0.0f) {
          is_in_symmetry_area = false;
        }
      }
      if (vco[i] * pco[i] < 0.0f) {
        is_in_symmetry_area = false;
      }
    }
  }
  return is_in_symmetry_area;
}

struct NearestVertexData {
  PBVHVertRef nearest_vertex;
  float nearest_vertex_distance_sq;
};

namespace blender::ed::sculpt_paint {

std::optional<int> nearest_vert_calc_mesh(const bke::pbvh::Tree &pbvh,
                                          const Span<float3> vert_positions,
                                          const Span<bool> hide_vert,
                                          const float3 &location,
                                          const float max_distance,
                                          const bool use_original)
{
  const float max_distance_sq = max_distance * max_distance;
  Vector<bke::pbvh::Node *> nodes = bke::pbvh::search_gather(
      const_cast<bke::pbvh::Tree &>(pbvh), [&](bke::pbvh::Node &node) {
        return node_in_sphere(node, location, max_distance_sq, use_original);
      });
  if (nodes.is_empty()) {
    return std::nullopt;
  }

  struct NearestData {
    int vert = -1;
    float distance_sq = std::numeric_limits<float>::max();
  };

  const NearestData nearest = threading::parallel_reduce(
      nodes.index_range(),
      1,
      NearestData(),
      [&](const IndexRange range, NearestData nearest) {
        for (const int i : range) {
          for (const int vert : bke::pbvh::node_unique_verts(*nodes[i])) {
            if (!hide_vert.is_empty() && hide_vert[vert]) {
              continue;
            }
            const float distance_sq = math::distance_squared(vert_positions[vert], location);
            if (distance_sq < nearest.distance_sq) {
              nearest = {vert, distance_sq};
            }
          }
        }
        return nearest;
      },
      [](const NearestData a, const NearestData b) {
        return a.distance_sq < b.distance_sq ? a : b;
      });
  return nearest.vert;
}

std::optional<SubdivCCGCoord> nearest_vert_calc_grids(bke::pbvh::Tree &pbvh,
                                                      const SubdivCCG &subdiv_ccg,
                                                      const float3 &location,
                                                      const float max_distance,
                                                      const bool use_original)
{
  const float max_distance_sq = max_distance * max_distance;
  Vector<bke::pbvh::Node *> nodes = bke::pbvh::search_gather(
      const_cast<bke::pbvh::Tree &>(pbvh), [&](bke::pbvh::Node &node) {
        return node_in_sphere(node, location, max_distance_sq, use_original);
      });
  if (nodes.is_empty()) {
    return std::nullopt;
  }

  struct NearestData {
    SubdivCCGCoord coord = {};
    float distance_sq = std::numeric_limits<float>::max();
  };

  const BitGroupVector<> grid_hidden = subdiv_ccg.grid_hidden;
  const CCGKey key = BKE_subdiv_ccg_key_top_level(subdiv_ccg);
  const Span<CCGElem *> elems = subdiv_ccg.grids;

  const NearestData nearest = threading::parallel_reduce(
      nodes.index_range(),
      1,
      NearestData(),
      [&](const IndexRange range, NearestData nearest) {
        for (const int i : range) {
          for (const int grid : bke::pbvh::node_grid_indices(*nodes[i])) {
            CCGElem *elem = elems[grid];
            BKE_subdiv_ccg_foreach_visible_grid_vert(key, grid_hidden, grid, [&](const int i) {
              const float distance_sq = math::distance_squared(CCG_elem_offset_co(key, elem, i),
                                                               location);
              if (distance_sq < nearest.distance_sq) {
                SubdivCCGCoord coord{};
                coord.grid_index = grid;
                coord.x = i % key.grid_size;
                coord.y = i / key.grid_size;
                nearest = {coord, distance_sq};
              }
            });
          }
        }
        return nearest;
      },
      [](const NearestData a, const NearestData b) {
        return a.distance_sq < b.distance_sq ? a : b;
      });
  return nearest.coord;
}

std::optional<BMVert *> nearest_vert_calc_bmesh(bke::pbvh::Tree &pbvh,
                                                const float3 &location,
                                                const float max_distance,
                                                const bool use_original)
{
  const float max_distance_sq = max_distance * max_distance;
  Vector<bke::pbvh::Node *> nodes = bke::pbvh::search_gather(
      const_cast<bke::pbvh::Tree &>(pbvh), [&](bke::pbvh::Node &node) {
        return node_in_sphere(node, location, max_distance_sq, use_original);
      });
  if (nodes.is_empty()) {
    return std::nullopt;
  }

  struct NearestData {
    BMVert *vert = nullptr;
    float distance_sq = std::numeric_limits<float>::max();
  };

  const NearestData nearest = threading::parallel_reduce(
      nodes.index_range(),
      1,
      NearestData(),
      [&](const IndexRange range, NearestData nearest) {
        for (const int i : range) {
          for (BMVert *vert : BKE_pbvh_bmesh_node_unique_verts(nodes[i])) {
            if (BM_elem_flag_test(vert, BM_ELEM_HIDDEN)) {
              continue;
            }
            const float distance_sq = math::distance_squared(float3(vert->co), location);
            if (distance_sq < nearest.distance_sq) {
              nearest = {vert, distance_sq};
            }
          }
        }
        return nearest;
      },
      [](const NearestData a, const NearestData b) {
        return a.distance_sq < b.distance_sq ? a : b;
      });
  return nearest.vert;
}

PBVHVertRef nearest_vert_calc(const Object &object,
                              const float3 &location,
                              const float max_distance,
                              const bool use_original)
{
  const SculptSession &ss = *object.sculpt;
  switch (ss.pbvh->type()) {
    case bke::pbvh::Type::Mesh: {
      const Mesh &mesh = *static_cast<const Mesh *>(object.data);
      const Span<float3> vert_positions = BKE_pbvh_get_vert_positions(*ss.pbvh);
      const bke::AttributeAccessor attributes = mesh.attributes();
      VArraySpan<bool> hide_vert = *attributes.lookup<bool>(".hide_vert", bke::AttrDomain::Point);
      const std::optional<int> nearest = nearest_vert_calc_mesh(
          *ss.pbvh, vert_positions, hide_vert, location, max_distance, use_original);
      return nearest ? PBVHVertRef{*nearest} : PBVHVertRef{PBVH_REF_NONE};
    }
    case bke::pbvh::Type::Grids: {
      const SubdivCCG &subdiv_ccg = *ss.subdiv_ccg;
      const CCGKey key = BKE_subdiv_ccg_key_top_level(subdiv_ccg);
      const std::optional<SubdivCCGCoord> nearest = nearest_vert_calc_grids(
          *ss.pbvh, subdiv_ccg, location, max_distance, use_original);
      return nearest ? PBVHVertRef{key.grid_area * nearest->grid_index +
                                   CCG_grid_xy_to_index(key.grid_size, nearest->x, nearest->y)} :
                       PBVHVertRef{PBVH_REF_NONE};
    }
    case bke::pbvh::Type::BMesh: {
      const std::optional<BMVert *> nearest = nearest_vert_calc_bmesh(
          *ss.pbvh, location, max_distance, use_original);
      return nearest ? PBVHVertRef{intptr_t(*nearest)} : PBVHVertRef{PBVH_REF_NONE};
    }
  }
  BLI_assert_unreachable();
  return BKE_pbvh_make_vref(PBVH_REF_NONE);
}

}  // namespace blender::ed::sculpt_paint

bool SCULPT_is_symmetry_iteration_valid(char i, char symm)
{
  return i == 0 || (symm & i && (symm != 5 || i != 3) && (symm != 6 || !ELEM(i, 3, 5)));
}

bool SCULPT_is_vertex_inside_brush_radius_symm(const float vertex[3],
                                               const float br_co[3],
                                               float radius,
                                               char symm)
{
  for (char i = 0; i <= symm; ++i) {
    if (!SCULPT_is_symmetry_iteration_valid(i, symm)) {
      continue;
    }
    float location[3];
    flip_v3_v3(location, br_co, ePaintSymmetryFlags(i));
    if (len_squared_v3v3(location, vertex) < radius * radius) {
      return true;
    }
  }
  return false;
}

void SCULPT_tag_update_overlays(bContext *C)
{
  ARegion *region = CTX_wm_region(C);
  ED_region_tag_redraw(region);

  Object &ob = *CTX_data_active_object(C);
  WM_event_add_notifier(C, NC_OBJECT | ND_DRAW, &ob);

  DEG_id_tag_update(&ob.id, ID_RECALC_SHADING);

  RegionView3D *rv3d = CTX_wm_region_view3d(C);
  if (!BKE_sculptsession_use_pbvh_draw(&ob, rv3d)) {
    DEG_id_tag_update(&ob.id, ID_RECALC_GEOMETRY);
  }
}

/** \} */

namespace blender::ed::sculpt_paint {

/* -------------------------------------------------------------------- */
/** \name Tool Capabilities
 *
 * Avoid duplicate checks, internal logic only,
 * share logic with #rna_def_sculpt_capabilities where possible.
 * \{ */

static bool sculpt_tool_needs_original(const char sculpt_tool)
{
  return ELEM(sculpt_tool,
              SCULPT_TOOL_GRAB,
              SCULPT_TOOL_ROTATE,
              SCULPT_TOOL_THUMB,
              SCULPT_TOOL_LAYER,
              SCULPT_TOOL_DRAW_SHARP,
              SCULPT_TOOL_ELASTIC_DEFORM,
              SCULPT_TOOL_SMOOTH,
              SCULPT_TOOL_BOUNDARY,
              SCULPT_TOOL_POSE);
}

static bool sculpt_tool_is_proxy_used(const char sculpt_tool)
{
  return ELEM(sculpt_tool,
              SCULPT_TOOL_SMOOTH,
              SCULPT_TOOL_LAYER,
              SCULPT_TOOL_POSE,
              SCULPT_TOOL_DISPLACEMENT_SMEAR,
              SCULPT_TOOL_BOUNDARY,
              SCULPT_TOOL_CLOTH,
              SCULPT_TOOL_PAINT,
              SCULPT_TOOL_SMEAR,
              SCULPT_TOOL_DRAW_FACE_SETS);
}

static bool sculpt_brush_use_topology_rake(const SculptSession &ss, const Brush &brush)
{
  return SCULPT_TOOL_HAS_TOPOLOGY_RAKE(brush.sculpt_tool) && (brush.topology_rake_factor > 0.0f) &&
         (ss.bm != nullptr);
}

/**
 * Test whether the #StrokeCache.sculpt_normal needs update in #do_brush_action
 */
static int sculpt_brush_needs_normal(const SculptSession &ss, const Sculpt &sd, const Brush &brush)
{
  using namespace blender::ed::sculpt_paint;
  const MTex *mask_tex = BKE_brush_mask_texture_get(&brush, OB_MODE_SCULPT);
  return ((SCULPT_TOOL_HAS_NORMAL_WEIGHT(brush.sculpt_tool) && (ss.cache->normal_weight > 0.0f)) ||
          auto_mask::needs_normal(ss, sd, &brush) ||
          ELEM(brush.sculpt_tool,
               SCULPT_TOOL_BLOB,
               SCULPT_TOOL_CREASE,
               SCULPT_TOOL_DRAW,
               SCULPT_TOOL_DRAW_SHARP,
               SCULPT_TOOL_CLOTH,
               SCULPT_TOOL_LAYER,
               SCULPT_TOOL_NUDGE,
               SCULPT_TOOL_ROTATE,
               SCULPT_TOOL_ELASTIC_DEFORM,
               SCULPT_TOOL_THUMB) ||

          (mask_tex->brush_map_mode == MTEX_MAP_MODE_AREA)) ||
         sculpt_brush_use_topology_rake(ss, brush) ||
         BKE_brush_has_cube_tip(&brush, PaintMode::Sculpt);
}

static bool sculpt_brush_needs_rake_rotation(const Brush &brush)
{
  return SCULPT_TOOL_HAS_RAKE(brush.sculpt_tool) && (brush.rake_factor != 0.0f);
}

}  // namespace blender::ed::sculpt_paint

/** \} */

/* -------------------------------------------------------------------- */
/** \name Sculpt Init/Update
 * \{ */

enum StrokeFlags {
  CLIP_X = 1,
  CLIP_Y = 2,
  CLIP_Z = 4,
};

static void orig_vert_data_unode_init(SculptOrigVertData &data,
                                      const blender::ed::sculpt_paint::undo::Node &unode)
{
  data = {};
  data.coords = unode.position.data();
  data.normals = unode.normal.data();
  data.vmasks = unode.mask.data();
  data.colors = unode.col.data();
}

SculptOrigVertData SCULPT_orig_vert_data_init(const Object &ob,
                                              const blender::bke::pbvh::Node &node,
                                              const blender::ed::sculpt_paint::undo::Type type)
{
  using namespace blender::ed::sculpt_paint;
  SculptOrigVertData data;
  data.undo_type = type;
  const SculptSession &ss = *ob.sculpt;
  if (ss.bm) {
    data.bm_log = ss.bm_log;
  }
  else if (const undo::Node *unode = undo::get_node(&node, type)) {
    orig_vert_data_unode_init(data, *unode);
    data.undo_type = type;
  }
  else {
    data = {};
  }
  return data;
}

void SCULPT_orig_vert_data_update(SculptOrigVertData &orig_data, const PBVHVertexIter &iter)
{
  using namespace blender::ed::sculpt_paint;
  if (orig_data.undo_type == undo::Type::Position) {
    if (orig_data.bm_log) {
      BM_log_original_vert_data(orig_data.bm_log, iter.bm_vert, &orig_data.co, &orig_data.no);
    }
    else {
      orig_data.co = orig_data.coords[iter.i];
      orig_data.no = orig_data.normals[iter.i];
    }
  }
  else if (orig_data.undo_type == undo::Type::Color) {
    orig_data.col = orig_data.colors[iter.i];
  }
  else if (orig_data.undo_type == undo::Type::Mask) {
    if (orig_data.bm_log) {
      orig_data.mask = BM_log_original_mask(orig_data.bm_log, iter.bm_vert);
    }
    else {
      orig_data.mask = orig_data.vmasks[iter.i];
    }
  }
}

void SCULPT_orig_vert_data_update(SculptOrigVertData &orig_data, const BMVert &vert)
{
  using namespace blender::ed::sculpt_paint;
  if (orig_data.undo_type == undo::Type::Position) {
    BM_log_original_vert_data(
        orig_data.bm_log, &const_cast<BMVert &>(vert), &orig_data.co, &orig_data.no);
  }
  else if (orig_data.undo_type == undo::Type::Mask) {
    orig_data.mask = BM_log_original_mask(orig_data.bm_log, &const_cast<BMVert &>(vert));
  }
}

void SCULPT_orig_vert_data_update(SculptOrigVertData &orig_data, const int i)
{
  using namespace blender::ed::sculpt_paint;
  if (orig_data.undo_type == undo::Type::Position) {
    orig_data.co = orig_data.coords[i];
    orig_data.no = orig_data.normals[i];
  }
  else if (orig_data.undo_type == undo::Type::Color) {
    orig_data.col = orig_data.colors[i];
  }
  else if (orig_data.undo_type == undo::Type::Mask) {
    orig_data.mask = orig_data.vmasks[i];
  }
}

namespace blender::ed::sculpt_paint {

static void sculpt_rake_data_update(SculptRakeData *srd, const float co[3])
{
  float rake_dist = len_v3v3(srd->follow_co, co);
  if (rake_dist > srd->follow_dist) {
    interp_v3_v3v3(srd->follow_co, srd->follow_co, co, rake_dist - srd->follow_dist);
  }
}

/** \} */

/* -------------------------------------------------------------------- */
/** \name Sculpt Dynamic Topology
 * \{ */

namespace dyntopo {

bool stroke_is_dyntopo(const SculptSession &ss, const Brush &brush)
{
  return ((ss.pbvh->type() == bke::pbvh::Type::BMesh) &&

          (!ss.cache || (!ss.cache->alt_smooth)) &&

          /* Requires mesh restore, which doesn't work with
           * dynamic-topology. */
          !(brush.flag & BRUSH_ANCHORED) && !(brush.flag & BRUSH_DRAG_DOT) &&

          SCULPT_TOOL_HAS_DYNTOPO(brush.sculpt_tool));
}

}  // namespace dyntopo

/** \} */

/* -------------------------------------------------------------------- */
/** \name Sculpt Paint Mesh
 * \{ */

namespace undo {

static void restore_mask_from_undo_step(Object &object)
{
  SculptSession &ss = *object.sculpt;
  Vector<bke::pbvh::Node *> nodes = bke::pbvh::search_gather(*ss.pbvh, {});

  switch (ss.pbvh->type()) {
    case bke::pbvh::Type::Mesh: {
      Mesh &mesh = *static_cast<Mesh *>(object.data);
      bke::MutableAttributeAccessor attributes = mesh.attributes_for_write();
      bke::SpanAttributeWriter<float> mask = attributes.lookup_or_add_for_write_span<float>(
          ".sculpt_mask", bke::AttrDomain::Point);
      threading::parallel_for(nodes.index_range(), 1, [&](const IndexRange range) {
        for (bke::pbvh::Node *node : nodes.as_span().slice(range)) {
          if (const undo::Node *unode = undo::get_node(node, undo::Type::Mask)) {
            const Span<int> verts = bke::pbvh::node_unique_verts(*node);
            array_utils::scatter(unode->mask.as_span(), verts, mask.span);
            BKE_pbvh_node_mark_update_mask(node);
          }
        }
      });
      mask.finish();
      break;
    }
    case bke::pbvh::Type::BMesh: {
      const int offset = CustomData_get_offset_named(&ss.bm->vdata, CD_PROP_FLOAT, ".sculpt_mask");
      if (offset != -1) {
        for (bke::pbvh::Node *node : nodes) {
          if (undo::get_node(node, undo::Type::Mask)) {
            for (BMVert *vert : BKE_pbvh_bmesh_node_unique_verts(node)) {
              const float orig_mask = BM_log_original_mask(ss.bm_log, vert);
              BM_ELEM_CD_SET_FLOAT(vert, offset, orig_mask);
            }
            BKE_pbvh_node_mark_update_mask(node);
          }
        }
      }
      break;
    }
    case bke::pbvh::Type::Grids: {
      SubdivCCG &subdiv_ccg = *ss.subdiv_ccg;
      const BitGroupVector<> grid_hidden = subdiv_ccg.grid_hidden;
      const CCGKey key = BKE_subdiv_ccg_key_top_level(subdiv_ccg);
      const Span<CCGElem *> grids = subdiv_ccg.grids;
      threading::parallel_for(nodes.index_range(), 1, [&](const IndexRange range) {
        for (bke::pbvh::Node *node : nodes.as_span().slice(range)) {
          if (const undo::Node *unode = undo::get_node(node, undo::Type::Mask)) {
            int index = 0;
            for (const int grid : unode->grids) {
              CCGElem *elem = grids[grid];
              for (const int i : IndexRange(key.grid_area)) {
                if (grid_hidden.is_empty() || !grid_hidden[grid][i]) {
                  CCG_elem_offset_mask(key, elem, i) = unode->mask[index];
                }
                index++;
              }
            }
            BKE_pbvh_node_mark_update_mask(node);
          }
        }
      });
      break;
    }
  }
}

static void restore_color_from_undo_step(Object &object)
{
  SculptSession &ss = *object.sculpt;
  Vector<bke::pbvh::Node *> nodes = bke::pbvh::search_gather(*ss.pbvh, {});

  BLI_assert(ss.pbvh->type() == bke::pbvh::Type::Mesh);
  Mesh &mesh = *static_cast<Mesh *>(object.data);
  const OffsetIndices<int> faces = mesh.faces();
  const Span<int> corner_verts = mesh.corner_verts();
  const GroupedSpan<int> vert_to_face_map = ss.vert_to_face_map;
  bke::GSpanAttributeWriter color_attribute = color::active_color_attribute_for_write(mesh);
  threading::parallel_for(nodes.index_range(), 1, [&](const IndexRange range) {
    for (bke::pbvh::Node *node : nodes.as_span().slice(range)) {
      if (const undo::Node *unode = undo::get_node(node, undo::Type::Color)) {
        const Span<int> verts = bke::pbvh::node_unique_verts(*node);
        for (const int i : verts.index_range()) {
          color::color_vert_set(faces,
                                corner_verts,
                                vert_to_face_map,
                                color_attribute.domain,
                                verts[i],
                                unode->col[i],
                                color_attribute.span);
        }
      }
    }
  });
  color_attribute.finish();
}

static void restore_face_set_from_undo_step(Object &object)
{
  SculptSession &ss = *object.sculpt;
  Vector<bke::pbvh::Node *> nodes = bke::pbvh::search_gather(*ss.pbvh, {});

  switch (ss.pbvh->type()) {
    case bke::pbvh::Type::Mesh:
    case bke::pbvh::Type::Grids: {
      bke::SpanAttributeWriter<int> attribute = face_set::ensure_face_sets_mesh(object);
      threading::parallel_for(nodes.index_range(), 1, [&](const IndexRange range) {
        for (bke::pbvh::Node *node : nodes.as_span().slice(range)) {
          if (const undo::Node *unode = undo::get_node(node, undo::Type::FaceSet)) {
            const Span<int> faces = unode->face_indices;
            const Span<int> face_sets = unode->face_sets;
            blender::array_utils::scatter(face_sets, faces, attribute.span);
            BKE_pbvh_node_mark_update_face_sets(node);
          }
        }
      });
      attribute.finish();
      break;
    }
    case bke::pbvh::Type::BMesh:
      break;
  }
}

void restore_position_from_undo_step(Object &object)
{
  SculptSession &ss = *object.sculpt;
  Vector<bke::pbvh::Node *> nodes = bke::pbvh::search_gather(*ss.pbvh, {});

  switch (ss.pbvh->type()) {
    case bke::pbvh::Type::Mesh: {
      Mesh &mesh = *static_cast<Mesh *>(object.data);
      MutableSpan positions_eval = BKE_pbvh_get_vert_positions(*ss.pbvh);
      MutableSpan positions_orig = mesh.vert_positions_for_write();

      struct LocalData {
        Vector<float3> translations;
      };

      const bool need_translations = !ss.deform_imats.is_empty() ||
                                     BKE_keyblock_from_object(&object);

      threading::EnumerableThreadSpecific<LocalData> all_tls;
      threading::parallel_for(nodes.index_range(), 1, [&](const IndexRange range) {
        LocalData &tls = all_tls.local();
        for (bke::pbvh::Node *node : nodes.as_span().slice(range)) {
          if (const undo::Node *unode = undo::get_node(node, undo::Type::Position)) {
            const Span<int> verts = bke::pbvh::node_unique_verts(*node);
            const Span<float3> undo_positions = unode->position.as_span().take_front(verts.size());
            if (need_translations) {
              tls.translations.reinitialize(verts.size());
              translations_from_new_positions(
                  undo_positions, verts, positions_eval, tls.translations);
            }

            array_utils::scatter(undo_positions, verts, positions_eval);

            if (positions_eval.data() != positions_orig.data()) {
              /* When the evaluated positions and original mesh positions don't point to the same
               * array, they must both be updated. */
              if (ss.deform_imats.is_empty()) {
                array_utils::scatter(undo_positions, verts, positions_orig);
              }
              else {
                /* Because brush deformation is calculated for the evaluated deformed positions,
                 * the translations have to be transformed to the original space. */
                apply_crazyspace_to_translations(ss.deform_imats, verts, tls.translations);
                apply_translations(tls.translations, verts, positions_orig);
              }
            }

            if (BKE_keyblock_from_object(&object)) {
              /* Update dependent shape keys back to their original */
              apply_translations_to_shape_keys(object, verts, tls.translations, positions_orig);
            }

            BKE_pbvh_node_mark_positions_update(node);
          }
        }
      });
      break;
    }
    case bke::pbvh::Type::BMesh: {
      if (!undo::get_bmesh_log_entry()) {
        return;
      }
      threading::parallel_for(nodes.index_range(), 1, [&](const IndexRange range) {
        for (bke::pbvh::Node *node : nodes.as_span().slice(range)) {
          for (BMVert *vert : BKE_pbvh_bmesh_node_unique_verts(node)) {
            if (const float *orig_co = BM_log_find_original_vert_co(ss.bm_log, vert)) {
              copy_v3_v3(vert->co, orig_co);
            }
          }
          BKE_pbvh_node_mark_positions_update(node);
        }
      });
      break;
    }
    case bke::pbvh::Type::Grids: {
      SubdivCCG &subdiv_ccg = *ss.subdiv_ccg;
      const BitGroupVector<> grid_hidden = subdiv_ccg.grid_hidden;
      const CCGKey key = BKE_subdiv_ccg_key_top_level(subdiv_ccg);
      const Span<CCGElem *> grids = subdiv_ccg.grids;
      threading::parallel_for(nodes.index_range(), 1, [&](const IndexRange range) {
        for (bke::pbvh::Node *node : nodes.as_span().slice(range)) {
          if (const undo::Node *unode = undo::get_node(node, undo::Type::Position)) {
            int index = 0;
            for (const int grid : unode->grids) {
              CCGElem *elem = grids[grid];
              for (const int i : IndexRange(key.grid_area)) {
                if (grid_hidden.is_empty() || !grid_hidden[grid][i]) {
                  CCG_elem_offset_co(key, elem, i) = unode->position[index];
                }
                index++;
              }
            }
            BKE_pbvh_node_mark_positions_update(node);
          }
        }
      });
      break;
    }
  }

  /* Update normals for potentially-changed positions. Theoretically this may be unnecessary if
   * the tool restoring to the initial state doesn't use the normals, but we have no easy way to
   * know that from here. */
  bke::pbvh::update_normals(*ss.pbvh, ss.subdiv_ccg);
}

static void restore_from_undo_step(const Sculpt &sd, Object &object)
{
  SculptSession &ss = *object.sculpt;
  const Brush *brush = BKE_paint_brush_for_read(&sd.paint);

  switch (brush->sculpt_tool) {
    case SCULPT_TOOL_MASK:
      restore_mask_from_undo_step(object);
      break;
    case SCULPT_TOOL_PAINT:
    case SCULPT_TOOL_SMEAR:
      restore_color_from_undo_step(object);
      break;
    case SCULPT_TOOL_DRAW_FACE_SETS:
      if (ss.cache->alt_smooth) {
        restore_position_from_undo_step(object);
      }
      else {
        restore_face_set_from_undo_step(object);
      }
      break;
    default:
      restore_position_from_undo_step(object);
      break;
  }
  /* Disable multi-threading when dynamic-topology is enabled. Otherwise,
   * new entries might be inserted by #undo::push_node() into the #GHash
   * used internally by #BM_log_original_vert_co() by a different thread. See #33787. */

  BKE_pbvh_node_color_buffer_free(*ss.pbvh);
}

}  // namespace undo

}  // namespace blender::ed::sculpt_paint

/*** BVH Tree ***/

static void sculpt_extend_redraw_rect_previous(Object &ob, rcti &rect)
{
  /* Expand redraw \a rect with redraw \a rect from previous step to
   * prevent partial-redraw issues caused by fast strokes. This is
   * needed here (not in sculpt_flush_update) as it was before
   * because redraw rectangle should be the same in both of
   * optimized bke::pbvh::Tree draw function and 3d view redraw, if not -- some
   * mesh parts could disappear from screen (sergey). */
  SculptSession &ss = *ob.sculpt;

  if (!ss.cache) {
    return;
  }

  if (BLI_rcti_is_empty(&ss.cache->previous_r)) {
    return;
  }

  BLI_rcti_union(&rect, &ss.cache->previous_r);
}

bool SCULPT_get_redraw_rect(const ARegion &region,
                            const RegionView3D &rv3d,
                            const Object &ob,
                            rcti &rect)
{
  using namespace blender;
  bke::pbvh::Tree *pbvh = ob.sculpt->pbvh.get();
  if (!pbvh) {
    return false;
  }

  const Bounds<float3> bounds = BKE_pbvh_redraw_BB(*pbvh);

  /* Convert 3D bounding box to screen space. */
  if (!paint_convert_bb_to_rect(&rect, bounds.min, bounds.max, region, rv3d, ob)) {
    return false;
  }

  return true;
}

/************************ Brush Testing *******************/

void SCULPT_brush_test_init(const SculptSession &ss, SculptBrushTest &test)
{
  using namespace blender;
  RegionView3D *rv3d = ss.cache ? ss.cache->vc->rv3d : ss.rv3d;
  View3D *v3d = ss.cache ? ss.cache->vc->v3d : ss.v3d;

  test.radius_squared = ss.cache ? ss.cache->radius_squared : ss.cursor_radius * ss.cursor_radius;
  test.radius = std::sqrt(test.radius_squared);

  if (ss.cache) {
    test.location = ss.cache->location;
    test.mirror_symmetry_pass = ss.cache->mirror_symmetry_pass;
    test.radial_symmetry_pass = ss.cache->radial_symmetry_pass;
    test.symm_rot_mat_inv = ss.cache->symm_rot_mat_inv;
  }
  else {
    test.location = ss.cursor_location;
    test.mirror_symmetry_pass = ePaintSymmetryFlags(0);
    test.radial_symmetry_pass = 0;

    test.symm_rot_mat_inv = float4x4::identity();
  }

  /* Just for initialize. */
  test.dist = 0.0f;

  /* Only for 2D projection. */
  zero_v4(test.plane_view);
  zero_v4(test.plane_tool);

  if (RV3D_CLIPPING_ENABLED(v3d, rv3d)) {
    test.clip_rv3d = rv3d;
  }
  else {
    test.clip_rv3d = nullptr;
  }
}

BLI_INLINE bool sculpt_brush_test_clipping(const SculptBrushTest &test, const float co[3])
{
  RegionView3D *rv3d = test.clip_rv3d;
  if (!rv3d) {
    return false;
  }
  float symm_co[3];
  flip_v3_v3(symm_co, co, test.mirror_symmetry_pass);
  if (test.radial_symmetry_pass) {
    mul_m4_v3(test.symm_rot_mat_inv.ptr(), symm_co);
  }
  return ED_view3d_clipping_test(rv3d, symm_co, true);
}

bool SCULPT_brush_test_sphere_sq(SculptBrushTest &test, const float co[3])
{
  float distsq = len_squared_v3v3(co, test.location);

  if (distsq > test.radius_squared) {
    return false;
  }
  if (sculpt_brush_test_clipping(test, co)) {
    return false;
  }
  test.dist = distsq;
  return true;
}

bool SCULPT_brush_test_circle_sq(SculptBrushTest &test, const float co[3])
{
  float co_proj[3];
  closest_to_plane_normalized_v3(co_proj, test.plane_view, co);
  float distsq = len_squared_v3v3(co_proj, test.location);

  if (distsq > test.radius_squared) {
    return false;
  }

  if (sculpt_brush_test_clipping(test, co)) {
    return false;
  }

  test.dist = distsq;
  return true;
}

bool SCULPT_brush_test_cube(SculptBrushTest &test,
                            const float co[3],
                            const float local[4][4],
                            const float roundness,
                            const float /*tip_scale_x*/)
{
  float side = 1.0f;
  float local_co[3];

  if (sculpt_brush_test_clipping(test, co)) {
    return false;
  }

  mul_v3_m4v3(local_co, local, co);

  local_co[0] = fabsf(local_co[0]);
  local_co[1] = fabsf(local_co[1]);
  local_co[2] = fabsf(local_co[2]);

  /* Keep the square and circular brush tips the same size. */
  side += (1.0f - side) * roundness;

  const float hardness = 1.0f - roundness;
  const float constant_side = hardness * side;
  const float falloff_side = roundness * side;

  if (!(local_co[0] <= side && local_co[1] <= side && local_co[2] <= side)) {
    /* Outside the square. */
    return false;
  }
  if (min_ff(local_co[0], local_co[1]) > constant_side) {
    /* Corner, distance to the center of the corner circle. */
    float r_point[3];
    copy_v3_fl(r_point, constant_side);
    test.dist = len_v2v2(r_point, local_co) / falloff_side;
    return true;
  }
  if (max_ff(local_co[0], local_co[1]) > constant_side) {
    /* Side, distance to the square XY axis. */
    test.dist = (max_ff(local_co[0], local_co[1]) - constant_side) / falloff_side;
    return true;
  }

  /* Inside the square, constant distance. */
  test.dist = 0.0f;
  return true;
}

SculptBrushTestFn SCULPT_brush_test_init_with_falloff_shape(const SculptSession &ss,
                                                            SculptBrushTest &test,
                                                            char falloff_shape)
{
  if (!ss.cache && !ss.filter_cache) {
    falloff_shape = PAINT_FALLOFF_SHAPE_SPHERE;
  }

  SCULPT_brush_test_init(ss, test);
  SculptBrushTestFn sculpt_brush_test_sq_fn;
  if (falloff_shape == PAINT_FALLOFF_SHAPE_SPHERE) {
    sculpt_brush_test_sq_fn = SCULPT_brush_test_sphere_sq;
  }
  else {
    BLI_assert(falloff_shape == PAINT_FALLOFF_SHAPE_TUBE);
    const float3 view_normal = ss.cache ? ss.cache->view_normal : ss.filter_cache->view_normal;

    plane_from_point_normal_v3(test.plane_view, test.location, view_normal);
    sculpt_brush_test_sq_fn = SCULPT_brush_test_circle_sq;
  }
  return sculpt_brush_test_sq_fn;
}

const float *SCULPT_brush_frontface_normal_from_falloff_shape(const SculptSession &ss,
                                                              char falloff_shape)
{
  if (falloff_shape == PAINT_FALLOFF_SHAPE_SPHERE) {
    return ss.cache->sculpt_normal_symm;
  }
  BLI_assert(falloff_shape == PAINT_FALLOFF_SHAPE_TUBE);
  return ss.cache->view_normal;
}

static float frontface(const Brush &brush, const float3 &view_normal, const float3 &normal)
{
  using namespace blender;
  if (!(brush.flag & BRUSH_FRONTFACE)) {
    return 1.0f;
  }
  return std::max(math::dot(normal, view_normal), 0.0f);
}

#if 0

static bool sculpt_brush_test_cyl(SculptBrushTest *test,
                                  float co[3],
                                  float location[3],
                                  const float area_no[3])
{
  if (sculpt_brush_test_sphere_fast(test, co)) {
    float t1[3], t2[3], t3[3], dist;

    sub_v3_v3v3(t1, location, co);
    sub_v3_v3v3(t2, x2, location);

    cross_v3_v3v3(t3, area_no, t1);

    dist = len_v3(t3) / len_v3(t2);

    test.dist = dist;

    return true;
  }

  return false;
}

#endif

/* ===== Sculpting =====
 */

static float calc_overlap(const blender::ed::sculpt_paint::StrokeCache &cache,
                          const ePaintSymmetryFlags symm,
                          const char axis,
                          const float angle)
{
  float mirror[3];
  float distsq;

  flip_v3_v3(mirror, cache.true_location, symm);

  if (axis != 0) {
    float mat[3][3];
    axis_angle_to_mat3_single(mat, axis, angle);
    mul_m3_v3(mat, mirror);
  }

  distsq = len_squared_v3v3(mirror, cache.true_location);

  if (distsq <= 4.0f * (cache.radius_squared)) {
    return (2.0f * (cache.radius) - sqrtf(distsq)) / (2.0f * (cache.radius));
  }
  return 0.0f;
}

static float calc_radial_symmetry_feather(const Sculpt &sd,
                                          const blender::ed::sculpt_paint::StrokeCache &cache,
                                          const ePaintSymmetryFlags symm,
                                          const char axis)
{
  float overlap = 0.0f;

  for (int i = 1; i < sd.radial_symm[axis - 'X']; i++) {
    const float angle = 2.0f * M_PI * i / sd.radial_symm[axis - 'X'];
    overlap += calc_overlap(cache, symm, axis, angle);
  }

  return overlap;
}

static float calc_symmetry_feather(const Sculpt &sd,
                                   const blender::ed::sculpt_paint::StrokeCache &cache)
{
  if (!(sd.paint.symmetry_flags & PAINT_SYMMETRY_FEATHER)) {
    return 1.0f;
  }
  float overlap;
  const int symm = cache.symmetry;

  overlap = 0.0f;
  for (int i = 0; i <= symm; i++) {
    if (!SCULPT_is_symmetry_iteration_valid(i, symm)) {
      continue;
    }

    overlap += calc_overlap(cache, ePaintSymmetryFlags(i), 0, 0);

    overlap += calc_radial_symmetry_feather(sd, cache, ePaintSymmetryFlags(i), 'X');
    overlap += calc_radial_symmetry_feather(sd, cache, ePaintSymmetryFlags(i), 'Y');
    overlap += calc_radial_symmetry_feather(sd, cache, ePaintSymmetryFlags(i), 'Z');
  }
  return 1.0f / overlap;
}

/** \} */

/* -------------------------------------------------------------------- */
/** \name Calculate Normal and Center
 *
 * Calculate geometry surrounding the brush center.
 * (optionally using original coordinates).
 *
 * Functions are:
 * - #calc_area_center
 * - #calc_area_normal
 * - #calc_area_normal_and_center
 *
 * \note These are all _very_ similar, when changing one, check others.
 * \{ */

namespace blender::ed::sculpt_paint {

struct AreaNormalCenterData {
  /* 0 = towards view, 1 = flipped */
  std::array<float3, 2> area_cos;
  std::array<int, 2> count_co;

  std::array<float3, 2> area_nos;
  std::array<int, 2> count_no;
};

static float area_normal_and_center_get_normal_radius(const SculptSession &ss, const Brush &brush)
{
  float test_radius = ss.cache ? ss.cache->radius : ss.cursor_radius;
  if (brush.ob_mode == OB_MODE_SCULPT) {
    test_radius *= brush.normal_radius_factor;
  }
  return test_radius;
}

static SculptBrushTestFn area_normal_and_center_get_normal_test(const SculptSession &ss,
                                                                const Brush &brush,
                                                                SculptBrushTest &r_test)
{
  SculptBrushTestFn sculpt_brush_normal_test_sq_fn = SCULPT_brush_test_init_with_falloff_shape(
      ss, r_test, brush.falloff_shape);

  r_test.radius = area_normal_and_center_get_normal_radius(ss, brush);
  r_test.radius_squared = r_test.radius * r_test.radius;

  return sculpt_brush_normal_test_sq_fn;
}

static float area_normal_and_center_get_position_radius(const SculptSession &ss,
                                                        const Brush &brush)
{
  float test_radius = ss.cache ? ss.cache->radius : ss.cursor_radius;
  if (brush.ob_mode == OB_MODE_SCULPT) {
    /* Layer brush produces artifacts with normal and area radius */
    /* Enable area radius control only on Scrape for now */
    if (ELEM(brush.sculpt_tool, SCULPT_TOOL_SCRAPE, SCULPT_TOOL_FILL) &&
        brush.area_radius_factor > 0.0f)
    {
      test_radius *= brush.area_radius_factor;
      if (ss.cache && brush.flag2 & BRUSH_AREA_RADIUS_PRESSURE) {
        test_radius *= ss.cache->pressure;
      }
    }
    else {
      test_radius *= brush.normal_radius_factor;
    }
  }
  return test_radius;
}

static SculptBrushTestFn area_normal_and_center_get_area_test(const SculptSession &ss,
                                                              const Brush &brush,
                                                              SculptBrushTest &r_test)
{
  SculptBrushTestFn sculpt_brush_area_test_sq_fn = SCULPT_brush_test_init_with_falloff_shape(
      ss, r_test, brush.falloff_shape);

  r_test.radius = area_normal_and_center_get_position_radius(ss, brush);
  r_test.radius_squared = r_test.radius * r_test.radius;

  return sculpt_brush_area_test_sq_fn;
}

/* Weight the normals towards the center. */
static float area_normal_calc_weight(const float distance, const float radius)
{
  float p = 1.0f - (std::sqrt(distance) / radius);
  return std::clamp(3.0f * p * p - 2.0f * p * p * p, 0.0f, 1.0f);
}

/* Weight the coordinates towards the center. */
static float3 area_center_calc_weighted(const float3 &test_location,
                                        const float distance,
                                        const float radius,
                                        const float3 &co)
{
  /* Weight the coordinates towards the center. */
  float p = 1.0f - (std::sqrt(distance) / radius);
  const float afactor = std::clamp(3.0f * p * p - 2.0f * p * p * p, 0.0f, 1.0f);

  const float3 disp = (co - test_location) * (1.0f - afactor);
  return test_location + disp;
}

static void calc_area_normal_and_center_node_mesh(const SculptSession &ss,
                                                  const Span<float3> vert_positions,
                                                  const Span<float3> vert_normals,
                                                  const Span<bool> hide_vert,
                                                  const Brush &brush,
                                                  const bool use_area_nos,
                                                  const bool use_area_cos,
                                                  const bke::pbvh::Node &node,
                                                  AreaNormalCenterData &anctd)
{
  const float3 &view_normal = ss.cache ? ss.cache->view_normal : ss.cursor_view_normal;
  SculptBrushTest normal_test;
  SculptBrushTestFn sculpt_brush_normal_test_sq_fn = area_normal_and_center_get_normal_test(
      ss, brush, normal_test);

  SculptBrushTest area_test;
  SculptBrushTestFn sculpt_brush_area_test_sq_fn = area_normal_and_center_get_area_test(
      ss, brush, area_test);

  if (ss.cache && !ss.cache->accum) {
    if (const undo::Node *unode = undo::get_node(&node, undo::Type::Position)) {
      const Span<float3> orig_positions = unode->position;
      const Span<float3> orig_normals = unode->normal;
      const Span<int> verts = bke::pbvh::node_unique_verts(node);
      for (const int i : verts.index_range()) {
        const int vert = verts[i];
        if (!hide_vert.is_empty() && hide_vert[vert]) {
          continue;
        }
        const float3 &co = orig_positions[i];
        const float3 &no = orig_normals[i];

        const bool normal_test_r = sculpt_brush_normal_test_sq_fn(normal_test, co);
        const bool area_test_r = sculpt_brush_area_test_sq_fn(area_test, co);
        if (!normal_test_r && !area_test_r) {
          continue;
        }

        const int flip_index = math::dot(view_normal, no) <= 0.0f;
        if (use_area_cos && area_test_r) {
          anctd.area_cos[flip_index] += area_center_calc_weighted(
              area_test.location, area_test.dist, area_test.radius, co);
          anctd.count_co[flip_index] += 1;
        }
        if (use_area_nos && normal_test_r) {
          anctd.area_nos[flip_index] += no * area_normal_calc_weight(normal_test.dist,
                                                                     normal_test.radius);
          anctd.count_no[flip_index] += 1;
        }
      }
      return;
    }
  }

  const Span<int> verts = bke::pbvh::node_unique_verts(node);
  for (const int i : verts.index_range()) {
    const int vert = verts[i];
    if (!hide_vert.is_empty() && hide_vert[vert]) {
      continue;
    }
    const float3 &co = vert_positions[vert];
    const float3 &no = vert_normals[vert];

    const bool normal_test_r = sculpt_brush_normal_test_sq_fn(normal_test, co);
    const bool area_test_r = sculpt_brush_area_test_sq_fn(area_test, co);
    if (!normal_test_r && !area_test_r) {
      continue;
    }

    const int flip_index = math::dot(view_normal, no) <= 0.0f;
    if (use_area_cos && area_test_r) {
      anctd.area_cos[flip_index] += area_center_calc_weighted(
          area_test.location, area_test.dist, area_test.radius, co);
      anctd.count_co[flip_index] += 1;
    }
    if (use_area_nos && normal_test_r) {
      anctd.area_nos[flip_index] += no *
                                    area_normal_calc_weight(normal_test.dist, normal_test.radius);
      anctd.count_no[flip_index] += 1;
    }
  }
}

static void calc_area_normal_and_center_node_grids(const SculptSession &ss,
                                                   const Brush &brush,
                                                   const bool use_area_nos,
                                                   const bool use_area_cos,
                                                   const bke::pbvh::Node &node,
                                                   AreaNormalCenterData &anctd)
{
  const float3 &view_normal = ss.cache ? ss.cache->view_normal : ss.cursor_view_normal;
  const CCGKey key = BKE_subdiv_ccg_key_top_level(*ss.subdiv_ccg);
  const SubdivCCG &subdiv_ccg = *ss.subdiv_ccg;
  const Span<CCGElem *> grids = subdiv_ccg.grids;
  const BitGroupVector<> &grid_hidden = subdiv_ccg.grid_hidden;

  SculptBrushTest normal_test;
  SculptBrushTestFn sculpt_brush_normal_test_sq_fn = area_normal_and_center_get_normal_test(
      ss, brush, normal_test);

  SculptBrushTest area_test;
  SculptBrushTestFn sculpt_brush_area_test_sq_fn = area_normal_and_center_get_area_test(
      ss, brush, area_test);

  const undo::Node *unode = nullptr;
  bool use_original = false;
  if (ss.cache && !ss.cache->accum) {
    unode = undo::get_node(&node, undo::Type::Position);
    if (unode) {
      use_original = !unode->position.is_empty();
    }
  }

  int i = 0;
  for (const int grid : bke::pbvh::node_grid_indices(node)) {
    CCGElem *elem = grids[grid];
    for (const int j : IndexRange(key.grid_area)) {
      if (!grid_hidden.is_empty() && grid_hidden[grid][j]) {
        i++;
        continue;
      }
      float3 co;
      float3 no;
      if (use_original) {
        co = unode->position[i];
        no = unode->normal[i];
      }
      else {
        co = CCG_elem_offset_co(key, elem, j);
        no = CCG_elem_offset_no(key, elem, j);
      }

      const bool normal_test_r = sculpt_brush_normal_test_sq_fn(normal_test, co);
      const bool area_test_r = sculpt_brush_area_test_sq_fn(area_test, co);
      if (!normal_test_r && !area_test_r) {
        i++;
        continue;
      }

      const int flip_index = math::dot(view_normal, no) <= 0.0f;
      if (use_area_cos && area_test_r) {
        anctd.area_cos[flip_index] += area_center_calc_weighted(
            area_test.location, area_test.dist, area_test.radius, co);
        anctd.count_co[flip_index] += 1;
      }
      if (use_area_nos && normal_test_r) {
        anctd.area_nos[flip_index] += no * area_normal_calc_weight(normal_test.dist,
                                                                   normal_test.radius);
        anctd.count_no[flip_index] += 1;
      }

      i++;
    }
  }
}

static void calc_area_normal_and_center_node_bmesh(const SculptSession &ss,
                                                   const Brush &brush,
                                                   const bool use_area_nos,
                                                   const bool use_area_cos,
                                                   const bool has_bm_orco,
                                                   const bke::pbvh::Node &node,
                                                   AreaNormalCenterData &anctd)
{
  const float3 &view_normal = ss.cache ? ss.cache->view_normal : ss.cursor_view_normal;
  SculptBrushTest normal_test;
  SculptBrushTestFn sculpt_brush_normal_test_sq_fn = area_normal_and_center_get_normal_test(
      ss, brush, normal_test);

  SculptBrushTest area_test;
  SculptBrushTestFn sculpt_brush_area_test_sq_fn = area_normal_and_center_get_area_test(
      ss, brush, area_test);

  const undo::Node *unode = nullptr;
  bool use_original = false;
  if (ss.cache && !ss.cache->accum) {
    unode = undo::get_node(&node, undo::Type::Position);
    if (unode) {
      use_original = undo::get_bmesh_log_entry() != nullptr;
    }
  }

  /* When the mesh is edited we can't rely on original coords
   * (original mesh may not even have verts in brush radius). */
  if (use_original && has_bm_orco) {
    float(*orco_coords)[3];
    int(*orco_tris)[3];
    int orco_tris_num;
    BKE_pbvh_node_get_bm_orco_data(
        &const_cast<bke::pbvh::Node &>(node), &orco_tris, &orco_tris_num, &orco_coords, nullptr);

    for (int i = 0; i < orco_tris_num; i++) {
      const float *co_tri[3] = {
          orco_coords[orco_tris[i][0]],
          orco_coords[orco_tris[i][1]],
          orco_coords[orco_tris[i][2]],
      };
      float3 co;
      closest_on_tri_to_point_v3(co, normal_test.location, UNPACK3(co_tri));

      const bool normal_test_r = sculpt_brush_normal_test_sq_fn(normal_test, co);
      const bool area_test_r = sculpt_brush_area_test_sq_fn(area_test, co);
      if (!normal_test_r && !area_test_r) {
        continue;
      }

      float3 no;
      normal_tri_v3(no, UNPACK3(co_tri));

      const int flip_index = math::dot(view_normal, no) <= 0.0f;
      if (use_area_cos && area_test_r) {
        anctd.area_cos[flip_index] += area_center_calc_weighted(
            area_test.location, area_test.dist, area_test.radius, co);
        anctd.count_co[flip_index] += 1;
      }
      if (use_area_nos && normal_test_r) {
        anctd.area_nos[flip_index] += no * area_normal_calc_weight(normal_test.dist,
                                                                   normal_test.radius);
        anctd.count_no[flip_index] += 1;
      }
    }
  }
  else {
    for (BMVert *vert : BKE_pbvh_bmesh_node_unique_verts(&const_cast<bke::pbvh::Node &>(node))) {
      if (BM_elem_flag_test(vert, BM_ELEM_HIDDEN)) {
        continue;
      }
      float3 co;
      float3 no;
      if (use_original) {
        const float *temp_co;
        const float *temp_no_s;
        BM_log_original_vert_data(ss.bm_log, vert, &temp_co, &temp_no_s);
        co = temp_co;
        no = temp_no_s;
      }
      else {
        co = vert->co;
        no = vert->no;
      }

      const bool normal_test_r = sculpt_brush_normal_test_sq_fn(normal_test, co);
      const bool area_test_r = sculpt_brush_area_test_sq_fn(area_test, co);
      if (!normal_test_r && !area_test_r) {
        continue;
      }

      const int flip_index = math::dot(view_normal, no) <= 0.0f;
      if (use_area_cos && area_test_r) {
        anctd.area_cos[flip_index] += area_center_calc_weighted(
            area_test.location, area_test.dist, area_test.radius, co);
        anctd.count_co[flip_index] += 1;
      }
      if (use_area_nos && normal_test_r) {
        anctd.area_nos[flip_index] += no * area_normal_calc_weight(normal_test.dist,
                                                                   normal_test.radius);
        anctd.count_no[flip_index] += 1;
      }
    }
  }
}

static AreaNormalCenterData calc_area_normal_and_center_reduce(const AreaNormalCenterData &a,
                                                               const AreaNormalCenterData &b)
{
  AreaNormalCenterData joined{};

  joined.area_cos[0] = a.area_cos[0] + b.area_cos[0];
  joined.area_cos[1] = a.area_cos[1] + b.area_cos[1];
  joined.count_co[0] = a.count_co[0] + b.count_co[0];
  joined.count_co[1] = a.count_co[1] + b.count_co[1];

  joined.area_nos[0] = a.area_nos[0] + b.area_nos[0];
  joined.area_nos[1] = a.area_nos[1] + b.area_nos[1];
  joined.count_no[0] = a.count_no[0] + b.count_no[0];
  joined.count_no[1] = a.count_no[1] + b.count_no[1];

  return joined;
}

void calc_area_center(const Brush &brush,
                      const Object &ob,
                      Span<bke::pbvh::Node *> nodes,
                      float r_area_co[3])
{
  const SculptSession &ss = *ob.sculpt;
  int n;

  AreaNormalCenterData anctd;
  switch (ss.pbvh->type()) {
    case bke::pbvh::Type::Mesh: {
      const Mesh &mesh = *static_cast<const Mesh *>(ob.data);
      const Span<float3> vert_positions = BKE_pbvh_get_vert_positions(*ss.pbvh);
      const Span<float3> vert_normals = BKE_pbvh_get_vert_normals(*ss.pbvh);
      const bke::AttributeAccessor attributes = mesh.attributes();
      const VArraySpan hide_vert = *attributes.lookup<bool>(".hide_vert", bke::AttrDomain::Point);

      anctd = threading::parallel_reduce(
          nodes.index_range(),
          1,
          AreaNormalCenterData{},
          [&](const IndexRange range, AreaNormalCenterData anctd) {
            for (const int i : range) {
              calc_area_normal_and_center_node_mesh(ss,
                                                    vert_positions,
                                                    vert_normals,
                                                    hide_vert,
                                                    brush,
                                                    false,
                                                    true,
                                                    *nodes[i],
                                                    anctd);
            }
            return anctd;
          },
          calc_area_normal_and_center_reduce);
      break;
    }
    case bke::pbvh::Type::BMesh: {
      const bool has_bm_orco = ss.bm && dyntopo::stroke_is_dyntopo(ss, brush);

      anctd = threading::parallel_reduce(
          nodes.index_range(),
          1,
          AreaNormalCenterData{},
          [&](const IndexRange range, AreaNormalCenterData anctd) {
            for (const int i : range) {
              calc_area_normal_and_center_node_bmesh(
                  ss, brush, false, true, has_bm_orco, *nodes[i], anctd);
            }
            return anctd;
          },
          calc_area_normal_and_center_reduce);
      break;
    }
    case bke::pbvh::Type::Grids: {
      anctd = threading::parallel_reduce(
          nodes.index_range(),
          1,
          AreaNormalCenterData{},
          [&](const IndexRange range, AreaNormalCenterData anctd) {
            for (const int i : range) {
              calc_area_normal_and_center_node_grids(ss, brush, false, true, *nodes[i], anctd);
            }
            return anctd;
          },
          calc_area_normal_and_center_reduce);
      break;
    }
  }

  /* For flatten center. */
  for (n = 0; n < anctd.area_cos.size(); n++) {
    if (anctd.count_co[n] == 0) {
      continue;
    }

    mul_v3_v3fl(r_area_co, anctd.area_cos[n], 1.0f / anctd.count_co[n]);
    break;
  }

  if (n == 2) {
    zero_v3(r_area_co);
  }

  if (anctd.count_co[0] == 0 && anctd.count_co[1] == 0) {
    if (ss.cache) {
      copy_v3_v3(r_area_co, ss.cache->location);
    }
  }
}

std::optional<float3> calc_area_normal(const Brush &brush,
                                       Object &ob,
                                       Span<bke::pbvh::Node *> nodes)
{
  SculptSession &ss = *ob.sculpt;

  AreaNormalCenterData anctd;
  switch (ss.pbvh->type()) {
    case bke::pbvh::Type::Mesh: {
      const Mesh &mesh = *static_cast<const Mesh *>(ob.data);
      const Span<float3> vert_positions = BKE_pbvh_get_vert_positions(*ss.pbvh);
      const Span<float3> vert_normals = BKE_pbvh_get_vert_normals(*ss.pbvh);
      const bke::AttributeAccessor attributes = mesh.attributes();
      const VArraySpan hide_vert = *attributes.lookup<bool>(".hide_vert", bke::AttrDomain::Point);

      anctd = threading::parallel_reduce(
          nodes.index_range(),
          1,
          AreaNormalCenterData{},
          [&](const IndexRange range, AreaNormalCenterData anctd) {
            for (const int i : range) {
              calc_area_normal_and_center_node_mesh(ss,
                                                    vert_positions,
                                                    vert_normals,
                                                    hide_vert,
                                                    brush,
                                                    true,
                                                    false,
                                                    *nodes[i],
                                                    anctd);
            }
            return anctd;
          },
          calc_area_normal_and_center_reduce);
      break;
    }
    case bke::pbvh::Type::BMesh: {
      const bool has_bm_orco = ss.bm && dyntopo::stroke_is_dyntopo(ss, brush);

      anctd = threading::parallel_reduce(
          nodes.index_range(),
          1,
          AreaNormalCenterData{},
          [&](const IndexRange range, AreaNormalCenterData anctd) {
            for (const int i : range) {
              calc_area_normal_and_center_node_bmesh(
                  ss, brush, true, false, has_bm_orco, *nodes[i], anctd);
            }
            return anctd;
          },
          calc_area_normal_and_center_reduce);
      break;
    }
    case bke::pbvh::Type::Grids: {
      anctd = threading::parallel_reduce(
          nodes.index_range(),
          1,
          AreaNormalCenterData{},
          [&](const IndexRange range, AreaNormalCenterData anctd) {
            for (const int i : range) {
              calc_area_normal_and_center_node_grids(ss, brush, true, false, *nodes[i], anctd);
            }
            return anctd;
          },
          calc_area_normal_and_center_reduce);
      break;
    }
  }

  for (const int i : {0, 1}) {
    if (anctd.count_no[i] != 0) {
      if (!math::is_zero(anctd.area_nos[i])) {
        return math::normalize(anctd.area_nos[i]);
      }
    }
  }
  return std::nullopt;
}

void calc_area_normal_and_center(const Brush &brush,
                                 const Object &ob,
                                 Span<bke::pbvh::Node *> nodes,
                                 float r_area_no[3],
                                 float r_area_co[3])
{
  SculptSession &ss = *ob.sculpt;
  int n;

  AreaNormalCenterData anctd;
  switch (ss.pbvh->type()) {
    case bke::pbvh::Type::Mesh: {
      const Mesh &mesh = *static_cast<const Mesh *>(ob.data);
      const Span<float3> vert_positions = BKE_pbvh_get_vert_positions(*ss.pbvh);
      const Span<float3> vert_normals = BKE_pbvh_get_vert_normals(*ss.pbvh);
      const bke::AttributeAccessor attributes = mesh.attributes();
      const VArraySpan hide_vert = *attributes.lookup<bool>(".hide_vert", bke::AttrDomain::Point);

      anctd = threading::parallel_reduce(
          nodes.index_range(),
          1,
          AreaNormalCenterData{},
          [&](const IndexRange range, AreaNormalCenterData anctd) {
            for (const int i : range) {
              calc_area_normal_and_center_node_mesh(ss,
                                                    vert_positions,
                                                    vert_normals,
                                                    hide_vert,
                                                    brush,
                                                    true,
                                                    true,
                                                    *nodes[i],
                                                    anctd);
            }
            return anctd;
          },
          calc_area_normal_and_center_reduce);
      break;
    }
    case bke::pbvh::Type::BMesh: {
      const bool has_bm_orco = ss.bm && dyntopo::stroke_is_dyntopo(ss, brush);

      anctd = threading::parallel_reduce(
          nodes.index_range(),
          1,
          AreaNormalCenterData{},
          [&](const IndexRange range, AreaNormalCenterData anctd) {
            for (const int i : range) {
              calc_area_normal_and_center_node_bmesh(
                  ss, brush, true, true, has_bm_orco, *nodes[i], anctd);
            }
            return anctd;
          },
          calc_area_normal_and_center_reduce);
      break;
    }
    case bke::pbvh::Type::Grids: {
      anctd = threading::parallel_reduce(
          nodes.index_range(),
          1,
          AreaNormalCenterData{},
          [&](const IndexRange range, AreaNormalCenterData anctd) {
            for (const int i : range) {
              calc_area_normal_and_center_node_grids(ss, brush, true, true, *nodes[i], anctd);
            }
            return anctd;
          },
          calc_area_normal_and_center_reduce);
      break;
    }
  }

  /* For flatten center. */
  for (n = 0; n < anctd.area_cos.size(); n++) {
    if (anctd.count_co[n] == 0) {
      continue;
    }

    mul_v3_v3fl(r_area_co, anctd.area_cos[n], 1.0f / anctd.count_co[n]);
    break;
  }

  if (n == 2) {
    zero_v3(r_area_co);
  }

  if (anctd.count_co[0] == 0 && anctd.count_co[1] == 0) {
    if (ss.cache) {
      copy_v3_v3(r_area_co, ss.cache->location);
    }
  }

  /* For area normal. */
  for (n = 0; n < anctd.area_nos.size(); n++) {
    if (normalize_v3_v3(r_area_no, anctd.area_nos[n]) != 0.0f) {
      break;
    }
  }
}

}  // namespace blender::ed::sculpt_paint

/** \} */

/* -------------------------------------------------------------------- */
/** \name Generic Brush Utilities
 * \{ */

/**
 * Return modified brush strength. Includes the direction of the brush, positive
 * values pull vertices, negative values push. Uses tablet pressure and a
 * special multiplier found experimentally to scale the strength factor.
 */
static float brush_strength(const Sculpt &sd,
                            const blender::ed::sculpt_paint::StrokeCache &cache,
                            const float feather,
                            const UnifiedPaintSettings &ups,
                            const PaintModeSettings & /*paint_mode_settings*/)
{
  const Scene *scene = cache.vc->scene;
  const Brush &brush = *BKE_paint_brush_for_read(&sd.paint);

  /* Primary strength input; square it to make lower values more sensitive. */
  const float root_alpha = BKE_brush_alpha_get(scene, &brush);
  const float alpha = root_alpha * root_alpha;
  const float dir = (brush.flag & BRUSH_DIR_IN) ? -1.0f : 1.0f;
  const float pressure = BKE_brush_use_alpha_pressure(&brush) ? cache.pressure : 1.0f;
  const float pen_flip = cache.pen_flip ? -1.0f : 1.0f;
  const float invert = cache.invert ? -1.0f : 1.0f;
  float overlap = ups.overlap_factor;
  /* Spacing is integer percentage of radius, divide by 50 to get
   * normalized diameter. */

  float flip = dir * invert * pen_flip;
  if (brush.flag & BRUSH_INVERT_TO_SCRAPE_FILL) {
    flip = 1.0f;
  }

  /* Pressure final value after being tweaked depending on the brush. */
  float final_pressure;

  switch (brush.sculpt_tool) {
    case SCULPT_TOOL_CLAY:
      final_pressure = pow4f(pressure);
      overlap = (1.0f + overlap) / 2.0f;
      return 0.25f * alpha * flip * final_pressure * overlap * feather;
    case SCULPT_TOOL_DRAW:
    case SCULPT_TOOL_DRAW_SHARP:
    case SCULPT_TOOL_LAYER:
      return alpha * flip * pressure * overlap * feather;
    case SCULPT_TOOL_DISPLACEMENT_ERASER:
      return alpha * pressure * overlap * feather;
    case SCULPT_TOOL_CLOTH:
      if (brush.cloth_deform_type == BRUSH_CLOTH_DEFORM_GRAB) {
        /* Grab deform uses the same falloff as a regular grab brush. */
        return root_alpha * feather;
      }
      else if (brush.cloth_deform_type == BRUSH_CLOTH_DEFORM_SNAKE_HOOK) {
        return root_alpha * feather * pressure * overlap;
      }
      else if (brush.cloth_deform_type == BRUSH_CLOTH_DEFORM_EXPAND) {
        /* Expand is more sensible to strength as it keeps expanding the cloth when sculpting over
         * the same vertices. */
        return 0.1f * alpha * flip * pressure * overlap * feather;
      }
      else {
        /* Multiply by 10 by default to get a larger range of strength depending on the size of the
         * brush and object. */
        return 10.0f * alpha * flip * pressure * overlap * feather;
      }
    case SCULPT_TOOL_DRAW_FACE_SETS:
      return alpha * pressure * overlap * feather;
    case SCULPT_TOOL_SLIDE_RELAX:
      return alpha * pressure * overlap * feather * 2.0f;
    case SCULPT_TOOL_PAINT:
      final_pressure = pressure * pressure;
      return final_pressure * overlap * feather;
    case SCULPT_TOOL_SMEAR:
    case SCULPT_TOOL_DISPLACEMENT_SMEAR:
      return alpha * pressure * overlap * feather;
    case SCULPT_TOOL_CLAY_STRIPS:
      /* Clay Strips needs less strength to compensate the curve. */
      final_pressure = powf(pressure, 1.5f);
      return alpha * flip * final_pressure * overlap * feather * 0.3f;
    case SCULPT_TOOL_CLAY_THUMB:
      final_pressure = pressure * pressure;
      return alpha * flip * final_pressure * overlap * feather * 1.3f;

    case SCULPT_TOOL_MASK:
      overlap = (1.0f + overlap) / 2.0f;
      switch ((BrushMaskTool)brush.mask_tool) {
        case BRUSH_MASK_DRAW:
          return alpha * flip * pressure * overlap * feather;
        case BRUSH_MASK_SMOOTH:
          return alpha * pressure * feather;
      }
      BLI_assert_msg(0, "Not supposed to happen");
      return 0.0f;

    case SCULPT_TOOL_CREASE:
    case SCULPT_TOOL_BLOB:
      return alpha * flip * pressure * overlap * feather;

    case SCULPT_TOOL_INFLATE:
      if (flip > 0.0f) {
        return 0.250f * alpha * flip * pressure * overlap * feather;
      }
      else {
        return 0.125f * alpha * flip * pressure * overlap * feather;
      }

    case SCULPT_TOOL_MULTIPLANE_SCRAPE:
      overlap = (1.0f + overlap) / 2.0f;
      return alpha * flip * pressure * overlap * feather;

    case SCULPT_TOOL_FILL:
    case SCULPT_TOOL_SCRAPE:
    case SCULPT_TOOL_FLATTEN:
      if (flip > 0.0f) {
        overlap = (1.0f + overlap) / 2.0f;
        return alpha * flip * pressure * overlap * feather;
      }
      else {
        /* Reduce strength for DEEPEN, PEAKS, and CONTRAST. */
        return 0.5f * alpha * flip * pressure * overlap * feather;
      }

    case SCULPT_TOOL_SMOOTH:
      return flip * alpha * pressure * feather;

    case SCULPT_TOOL_PINCH:
      if (flip > 0.0f) {
        return alpha * flip * pressure * overlap * feather;
      }
      else {
        return 0.25f * alpha * flip * pressure * overlap * feather;
      }

    case SCULPT_TOOL_NUDGE:
      overlap = (1.0f + overlap) / 2.0f;
      return alpha * pressure * overlap * feather;

    case SCULPT_TOOL_THUMB:
      return alpha * pressure * feather;

    case SCULPT_TOOL_SNAKE_HOOK:
      return root_alpha * feather;

    case SCULPT_TOOL_GRAB:
      return root_alpha * feather;

    case SCULPT_TOOL_ROTATE:
      return alpha * pressure * feather;

    case SCULPT_TOOL_ELASTIC_DEFORM:
    case SCULPT_TOOL_POSE:
    case SCULPT_TOOL_BOUNDARY:
      return root_alpha * feather;

    default:
      return 0.0f;
  }
}

static float sculpt_apply_hardness(const blender::ed::sculpt_paint::StrokeCache &cache,
                                   const float input_len)
{
  float final_len = input_len;
  const float hardness = cache.paint_brush.hardness;
  float p = input_len / cache.radius;
  if (p < hardness) {
    final_len = 0.0f;
  }
  else if (hardness == 1.0f) {
    final_len = cache.radius;
  }
  else {
    p = (p - hardness) / (1.0f - hardness);
    final_len = p * cache.radius;
  }

  return final_len;
}

void sculpt_apply_texture(const SculptSession &ss,
                          const Brush &brush,
                          const float brush_point[3],
                          const int thread_id,
                          float *r_value,
                          float r_rgba[4])
{
  const blender::ed::sculpt_paint::StrokeCache &cache = *ss.cache;
  const Scene *scene = cache.vc->scene;
  const MTex *mtex = BKE_brush_mask_texture_get(&brush, OB_MODE_SCULPT);

  if (!mtex->tex) {
    *r_value = 1.0f;
    copy_v4_fl(r_rgba, 1.0f);
    return;
  }

  float point[3];
  sub_v3_v3v3(point, brush_point, cache.plane_offset);

  if (mtex->brush_map_mode == MTEX_MAP_MODE_3D) {
    /* Get strength by feeding the vertex location directly into a texture. */
    *r_value = BKE_brush_sample_tex_3d(scene, &brush, mtex, point, r_rgba, 0, ss.tex_pool);
  }
  else {
    float symm_point[3];

    /* If the active area is being applied for symmetry, flip it
     * across the symmetry axis and rotate it back to the original
     * position in order to project it. This insures that the
     * brush texture will be oriented correctly. */
    if (cache.radial_symmetry_pass) {
      mul_m4_v3(cache.symm_rot_mat_inv.ptr(), point);
    }
    flip_v3_v3(symm_point, point, cache.mirror_symmetry_pass);

    /* Still no symmetry supported for other paint modes.
     * Sculpt does it DIY. */
    if (mtex->brush_map_mode == MTEX_MAP_MODE_AREA) {
      /* Similar to fixed mode, but projects from brush angle
       * rather than view direction. */

      mul_m4_v3(cache.brush_local_mat.ptr(), symm_point);

      float x = symm_point[0];
      float y = symm_point[1];

      x *= mtex->size[0];
      y *= mtex->size[1];

      x += mtex->ofs[0];
      y += mtex->ofs[1];

      paint_get_tex_pixel(mtex, x, y, ss.tex_pool, thread_id, r_value, r_rgba);

      add_v3_fl(r_rgba, brush.texture_sample_bias);  // v3 -> Ignore alpha
      *r_value -= brush.texture_sample_bias;
    }
    else {
      const blender::float2 point_2d = ED_view3d_project_float_v2_m4(
          cache.vc->region, symm_point, cache.projection_mat);
      const float point_3d[3] = {point_2d[0], point_2d[1], 0.0f};
      *r_value = BKE_brush_sample_tex_3d(scene, &brush, mtex, point_3d, r_rgba, 0, ss.tex_pool);
    }
  }
}

float SCULPT_brush_strength_factor(
    SculptSession &ss,
    const Brush &brush,
    const float brush_point[3],
    float len,
    const float vno[3],
    const float fno[3],
    float mask,
    const PBVHVertRef vertex,
    int thread_id,
    const blender::ed::sculpt_paint::auto_mask::NodeData *automask_data)
{
  using namespace blender::ed::sculpt_paint;
  StrokeCache *cache = ss.cache;

  float avg = 1.0f;
  float rgba[4];
  sculpt_apply_texture(ss, brush, brush_point, thread_id, &avg, rgba);

  /* Hardness. */
  const float final_len = sculpt_apply_hardness(*cache, len);

  /* Falloff curve. */
  avg *= BKE_brush_curve_strength(&brush, final_len, cache->radius);
  avg *= frontface(brush, cache->view_normal, vno ? vno : fno);

  /* Paint mask. */
  avg *= 1.0f - mask;

  /* Auto-masking. */
  avg *= auto_mask::factor_get(cache->automasking.get(), ss, vertex, automask_data);

  return avg;
}

void SCULPT_calc_vertex_displacement(const SculptSession &ss,
                                     const Brush &brush,
                                     float rgba[3],
                                     float r_offset[3])
{
  mul_v3_fl(rgba, ss.cache->bstrength);
  /* Handle brush inversion */
  if (ss.cache->bstrength < 0) {
    rgba[0] *= -1;
    rgba[1] *= -1;
  }

  /* Apply texture size */
  for (int i = 0; i < 3; ++i) {
    rgba[i] *= blender::math::safe_divide(1.0f, pow2f(brush.mtex.size[i]));
  }

  /* Transform vector to object space */
  mul_mat3_m4_v3(ss.cache->brush_local_mat_inv.ptr(), rgba);

  /* Handle symmetry */
  if (ss.cache->radial_symmetry_pass) {
    mul_m4_v3(ss.cache->symm_rot_mat.ptr(), rgba);
  }
  flip_v3_v3(r_offset, rgba, ss.cache->mirror_symmetry_pass);
}

namespace blender::ed::sculpt_paint {

bool node_fully_masked_or_hidden(const bke::pbvh::Node &node)
{
  if (BKE_pbvh_node_fully_hidden_get(&node)) {
    return true;
  }
  if (BKE_pbvh_node_fully_masked_get(&node)) {
    return true;
  }
  return false;
}

bool node_in_sphere(const bke::pbvh::Node &node,
                    const float3 &location,
                    const float radius_sq,
                    const bool original)
{
  const Bounds<float3> bounds = original ? BKE_pbvh_node_get_original_BB(&node) :
                                           bke::pbvh::node_bounds(node);
  const float3 nearest = math::clamp(location, bounds.min, bounds.max);
  return math::distance_squared(location, nearest) < radius_sq;
}

bool node_in_cylinder(const DistRayAABB_Precalc &ray_dist_precalc,
                      const bke::pbvh::Node &node,
                      const float radius_sq,
                      const bool original)
{
  const Bounds<float3> bounds = (original) ? BKE_pbvh_node_get_original_BB(&node) :
                                             bke::pbvh::node_bounds(node);

  float dummy_co[3], dummy_depth;
  const float dist_sq = dist_squared_ray_to_aabb_v3(
      &ray_dist_precalc, bounds.min, bounds.max, dummy_co, &dummy_depth);

  /* TODO: Solve issues and enable distance check. */
  return dist_sq < radius_sq || true;
}

static Vector<bke::pbvh::Node *> sculpt_pbvh_gather_cursor_update(Object &ob, bool use_original)
{
  SculptSession &ss = *ob.sculpt;
  const float3 center = ss.cache ? ss.cache->location : ss.cursor_location;
  return bke::pbvh::search_gather(*ss.pbvh, [&](bke::pbvh::Node &node) {
    return node_in_sphere(node, center, ss.cursor_radius, use_original);
  });
}

/** \return All nodes that are potentially within the cursor or brush's area of influence. */
static Vector<bke::pbvh::Node *> sculpt_pbvh_gather_generic_intern(
    Object &ob, const Brush &brush, bool use_original, float radius_scale, PBVHNodeFlags flag)
{
  SculptSession &ss = *ob.sculpt;

  PBVHNodeFlags leaf_flag = PBVH_Leaf;
  if (flag & PBVH_TexLeaf) {
    leaf_flag = PBVH_TexLeaf;
  }

  const float3 center = ss.cache->location;
  const float radius_sq = math::square(ss.cache->radius * radius_scale);
  const bool ignore_ineffective = brush.sculpt_tool != SCULPT_TOOL_MASK;
  switch (brush.falloff_shape) {
    case PAINT_FALLOFF_SHAPE_SPHERE: {
      return bke::pbvh::search_gather(
          *ss.pbvh,
          [&](bke::pbvh::Node &node) {
            if (ignore_ineffective && node_fully_masked_or_hidden(node)) {
              return false;
            }
            return node_in_sphere(node, center, radius_sq, use_original);
          },
          leaf_flag);
    }

    case PAINT_FALLOFF_SHAPE_TUBE: {
      const DistRayAABB_Precalc ray_dist_precalc = dist_squared_ray_to_aabb_v3_precalc(
          center, ss.cache->view_normal);
      return bke::pbvh::search_gather(
          *ss.pbvh,
          [&](bke::pbvh::Node &node) {
            if (ignore_ineffective && node_fully_masked_or_hidden(node)) {
              return false;
            }
            return node_in_cylinder(ray_dist_precalc, node, radius_sq, use_original);
          },
          leaf_flag);
    }
  }

  return {};
}

static Vector<bke::pbvh::Node *> sculpt_pbvh_gather_generic(Object &ob,
                                                            const Brush &brush,
                                                            const bool use_original,
                                                            const float radius_scale)
{
  return sculpt_pbvh_gather_generic_intern(ob, brush, use_original, radius_scale, PBVH_Leaf);
}

static Vector<bke::pbvh::Node *> sculpt_pbvh_gather_texpaint(Object &ob,
                                                             const Brush &brush,
                                                             const bool use_original,
                                                             const float radius_scale)
{
  return sculpt_pbvh_gather_generic_intern(ob, brush, use_original, radius_scale, PBVH_TexLeaf);
}

/* Calculate primary direction of movement for many brushes. */
static float3 calc_sculpt_normal(const Sculpt &sd, Object &ob, Span<bke::pbvh::Node *> nodes)
{
  const Brush &brush = *BKE_paint_brush_for_read(&sd.paint);
  const SculptSession &ss = *ob.sculpt;
  switch (brush.sculpt_plane) {
    case SCULPT_DISP_DIR_AREA:
      return calc_area_normal(brush, ob, nodes).value_or(float3(0));
    case SCULPT_DISP_DIR_VIEW:
      return ss.cache->true_view_normal;
    case SCULPT_DISP_DIR_X:
      return float3(1, 0, 0);
    case SCULPT_DISP_DIR_Y:
      return float3(0, 1, 0);
    case SCULPT_DISP_DIR_Z:
      return float3(0, 0, 1);
  }
  BLI_assert_unreachable();
  return {};
}

static void update_sculpt_normal(const Sculpt &sd, Object &ob, Span<bke::pbvh::Node *> nodes)
{
  const Brush &brush = *BKE_paint_brush_for_read(&sd.paint);
  StrokeCache &cache = *ob.sculpt->cache;
  /* Grab brush does not update the sculpt normal during a stroke. */
  const bool update_normal =
      !(brush.flag & BRUSH_ORIGINAL_NORMAL) && !(brush.sculpt_tool == SCULPT_TOOL_GRAB) &&
      !(brush.sculpt_tool == SCULPT_TOOL_THUMB && !(brush.flag & BRUSH_ANCHORED)) &&
      !(brush.sculpt_tool == SCULPT_TOOL_ELASTIC_DEFORM) &&
      !(brush.sculpt_tool == SCULPT_TOOL_SNAKE_HOOK && cache.normal_weight > 0.0f);

  if (cache.mirror_symmetry_pass == 0 && cache.radial_symmetry_pass == 0 &&
      (SCULPT_stroke_is_first_brush_step_of_symmetry_pass(cache) || update_normal))
  {
    cache.sculpt_normal = calc_sculpt_normal(sd, ob, nodes);
    if (brush.falloff_shape == PAINT_FALLOFF_SHAPE_TUBE) {
      project_plane_v3_v3v3(cache.sculpt_normal, cache.sculpt_normal, cache.view_normal);
      normalize_v3(cache.sculpt_normal);
    }
    copy_v3_v3(cache.sculpt_normal_symm, cache.sculpt_normal);
  }
  else {
    copy_v3_v3(cache.sculpt_normal_symm, cache.sculpt_normal);
    flip_v3(cache.sculpt_normal_symm, cache.mirror_symmetry_pass);
    mul_m4_v3(cache.symm_rot_mat.ptr(), cache.sculpt_normal_symm);
  }
}

static void calc_local_from_screen(const ViewContext &vc,
                                   const float center[3],
                                   const float screen_dir[2],
                                   float r_local_dir[3])
{
  Object &ob = *vc.obact;
  float loc[3];

  mul_v3_m4v3(loc, ob.object_to_world().ptr(), center);
  const float zfac = ED_view3d_calc_zfac(vc.rv3d, loc);

  ED_view3d_win_to_delta(vc.region, screen_dir, zfac, r_local_dir);
  normalize_v3(r_local_dir);

  add_v3_v3(r_local_dir, ob.loc);
  mul_m4_v3(ob.world_to_object().ptr(), r_local_dir);
}

static void calc_brush_local_mat(const float rotation,
                                 const Object &ob,
                                 float local_mat[4][4],
                                 float local_mat_inv[4][4])
{
  const StrokeCache *cache = ob.sculpt->cache;
  float tmat[4][4];
  float mat[4][4];
  float scale[4][4];
  float angle, v[3];

  /* Ensure `ob.world_to_object` is up to date. */
  invert_m4_m4(ob.runtime->world_to_object.ptr(), ob.object_to_world().ptr());

  /* Initialize last column of matrix. */
  mat[0][3] = 0.0f;
  mat[1][3] = 0.0f;
  mat[2][3] = 0.0f;
  mat[3][3] = 1.0f;

  /* Read rotation (user angle, rake, etc.) to find the view's movement direction (negative X of
   * the brush). */
  angle = rotation + cache->special_rotation;
  /* By convention, motion direction points down the brush's Y axis, the angle represents the X
   * axis, normal is a 90 deg CCW rotation of the motion direction. */
  float motion_normal_screen[2];
  motion_normal_screen[0] = cosf(angle);
  motion_normal_screen[1] = sinf(angle);
  /* Convert view's brush transverse direction to object-space,
   * i.e. the normal of the plane described by the motion */
  float motion_normal_local[3];
  calc_local_from_screen(*cache->vc, cache->location, motion_normal_screen, motion_normal_local);

  /* Calculate the movement direction for the local matrix.
   * Note that there is a deliberate prioritization here: Our calculations are
   * designed such that the _motion vector_ gets projected into the tangent space;
   * in most cases this will be more intuitive than projecting the transverse
   * direction (which is orthogonal to the motion direction and therefore less
   * apparent to the user).
   * The Y-axis of the brush-local frame has to lie in the intersection of the tangent plane
   * and the motion plane. */

  cross_v3_v3v3(v, cache->sculpt_normal, motion_normal_local);
  normalize_v3_v3(mat[1], v);

  /* Get other axes. */
  cross_v3_v3v3(mat[0], mat[1], cache->sculpt_normal);
  copy_v3_v3(mat[2], cache->sculpt_normal);

  /* Set location. */
  copy_v3_v3(mat[3], cache->location);

  /* Scale by brush radius. */
  float radius = cache->radius;

  normalize_m4(mat);
  scale_m4_fl(scale, radius);
  mul_m4_m4m4(tmat, mat, scale);

  /* Return tmat as is (for converting from local area coords to model-space coords). */
  copy_m4_m4(local_mat_inv, tmat);
  /* Return inverse (for converting from model-space coords to local area coords). */
  invert_m4_m4(local_mat, tmat);
}

}  // namespace blender::ed::sculpt_paint

#define SCULPT_TILT_SENSITIVITY 0.7f
void SCULPT_tilt_apply_to_normal(float r_normal[3],
                                 blender::ed::sculpt_paint::StrokeCache *cache,
                                 const float tilt_strength)
{
  if (!U.experimental.use_sculpt_tools_tilt) {
    return;
  }
  const float rot_max = M_PI_2 * tilt_strength * SCULPT_TILT_SENSITIVITY;
  mul_v3_mat3_m4v3(r_normal, cache->vc->obact->object_to_world().ptr(), r_normal);
  float normal_tilt_y[3];
  rotate_v3_v3v3fl(normal_tilt_y, r_normal, cache->vc->rv3d->viewinv[0], cache->y_tilt * rot_max);
  float normal_tilt_xy[3];
  rotate_v3_v3v3fl(
      normal_tilt_xy, normal_tilt_y, cache->vc->rv3d->viewinv[1], cache->x_tilt * rot_max);
  mul_v3_mat3_m4v3(r_normal, cache->vc->obact->world_to_object().ptr(), normal_tilt_xy);
  normalize_v3(r_normal);
}

void SCULPT_tilt_effective_normal_get(const SculptSession &ss, const Brush &brush, float r_no[3])
{
  copy_v3_v3(r_no, ss.cache->sculpt_normal_symm);
  SCULPT_tilt_apply_to_normal(r_no, ss.cache, brush.tilt_strength_factor);
}

static void update_brush_local_mat(const Sculpt &sd, Object &ob)
{
  using namespace blender::ed::sculpt_paint;
  StrokeCache *cache = ob.sculpt->cache;

  if (cache->mirror_symmetry_pass == 0 && cache->radial_symmetry_pass == 0) {
    const Brush *brush = BKE_paint_brush_for_read(&sd.paint);
    const MTex *mask_tex = BKE_brush_mask_texture_get(brush, OB_MODE_SCULPT);
    calc_brush_local_mat(
        mask_tex->rot, ob, cache->brush_local_mat.ptr(), cache->brush_local_mat_inv.ptr());
  }
}

/** \} */

/* -------------------------------------------------------------------- */
/** \name Texture painting
 * \{ */

static bool sculpt_needs_pbvh_pixels(PaintModeSettings &paint_mode_settings,
                                     const Brush &brush,
                                     Object &ob)
{
  if (brush.sculpt_tool == SCULPT_TOOL_PAINT && U.experimental.use_sculpt_texture_paint) {
    Image *image;
    ImageUser *image_user;
    return SCULPT_paint_image_canvas_get(paint_mode_settings, ob, &image, &image_user);
  }

  return false;
}

static void sculpt_pbvh_update_pixels(PaintModeSettings &paint_mode_settings,
                                      SculptSession &ss,
                                      Object &ob)
{
  using namespace blender;
  BLI_assert(ob.type == OB_MESH);
  Mesh *mesh = (Mesh *)ob.data;

  Image *image;
  ImageUser *image_user;
  if (!SCULPT_paint_image_canvas_get(paint_mode_settings, ob, &image, &image_user)) {
    return;
  }

  bke::pbvh::build_pixels(*ss.pbvh, mesh, image, image_user);
}

/** \} */

/* -------------------------------------------------------------------- */
/** \name Generic Brush Plane & Symmetry Utilities
 * \{ */

struct SculptRaycastData {
  SculptSession *ss;
  const float *ray_start;
  const float *ray_normal;
  bool hit;
  float depth;
  bool original;
  Span<int> corner_verts;
  Span<blender::int3> corner_tris;
  Span<int> corner_tri_faces;
  blender::VArraySpan<bool> hide_poly;

  PBVHVertRef active_vertex;
  float *face_normal;

  int active_face_grid_index;

  IsectRayPrecalc isect_precalc;
};

struct SculptFindNearestToRayData {
  SculptSession *ss;
  const float *ray_start, *ray_normal;
  bool hit;
  float depth;
  float dist_sq_to_ray;
  bool original;
  Span<int> corner_verts;
  Span<blender::int3> corner_tris;
  Span<int> corner_tri_faces;
  blender::VArraySpan<bool> hide_poly;
};

ePaintSymmetryAreas SCULPT_get_vertex_symm_area(const float co[3])
{
  ePaintSymmetryAreas symm_area = ePaintSymmetryAreas(PAINT_SYMM_AREA_DEFAULT);
  if (co[0] < 0.0f) {
    symm_area |= PAINT_SYMM_AREA_X;
  }
  if (co[1] < 0.0f) {
    symm_area |= PAINT_SYMM_AREA_Y;
  }
  if (co[2] < 0.0f) {
    symm_area |= PAINT_SYMM_AREA_Z;
  }
  return symm_area;
}

static void flip_qt_qt(float out[4], const float in[4], const ePaintSymmetryFlags symm)
{
  float axis[3], angle;

  quat_to_axis_angle(axis, &angle, in);
  normalize_v3(axis);

  if (symm & PAINT_SYMM_X) {
    axis[0] *= -1.0f;
    angle *= -1.0f;
  }
  if (symm & PAINT_SYMM_Y) {
    axis[1] *= -1.0f;
    angle *= -1.0f;
  }
  if (symm & PAINT_SYMM_Z) {
    axis[2] *= -1.0f;
    angle *= -1.0f;
  }

  axis_angle_normalized_to_quat(out, axis, angle);
}

static void flip_qt(float quat[4], const ePaintSymmetryFlags symm)
{
  flip_qt_qt(quat, quat, symm);
}

void SCULPT_flip_v3_by_symm_area(float v[3],
                                 const ePaintSymmetryFlags symm,
                                 const ePaintSymmetryAreas symmarea,
                                 const float pivot[3])
{
  for (int i = 0; i < 3; i++) {
    ePaintSymmetryFlags symm_it = ePaintSymmetryFlags(1 << i);
    if (!(symm & symm_it)) {
      continue;
    }
    if (symmarea & symm_it) {
      flip_v3(v, symm_it);
    }
    if (pivot[i] < 0.0f) {
      flip_v3(v, symm_it);
    }
  }
}

void SCULPT_flip_quat_by_symm_area(float quat[4],
                                   const ePaintSymmetryFlags symm,
                                   const ePaintSymmetryAreas symmarea,
                                   const float pivot[3])
{
  for (int i = 0; i < 3; i++) {
    ePaintSymmetryFlags symm_it = ePaintSymmetryFlags(1 << i);
    if (!(symm & symm_it)) {
      continue;
    }
    if (symmarea & symm_it) {
      flip_qt(quat, symm_it);
    }
    if (pivot[i] < 0.0f) {
      flip_qt(quat, symm_it);
    }
  }
}

bool SCULPT_tool_needs_all_pbvh_nodes(const Brush &brush)
{
  if (brush.sculpt_tool == SCULPT_TOOL_ELASTIC_DEFORM) {
    /* Elastic deformations in any brush need all nodes to avoid artifacts as the effect
     * of the Kelvinlet is not constrained by the radius. */
    return true;
  }

  if (brush.sculpt_tool == SCULPT_TOOL_POSE) {
    /* Pose needs all nodes because it applies all symmetry iterations at the same time
     * and the IK chain can grow to any area of the model. */
    /* TODO: This can be optimized by filtering the nodes after calculating the chain. */
    return true;
  }

  if (brush.sculpt_tool == SCULPT_TOOL_BOUNDARY) {
    /* Boundary needs all nodes because it is not possible to know where the boundary
     * deformation is going to be propagated before calculating it. */
    /* TODO: after calculating the boundary info in the first iteration, it should be
     * possible to get the nodes that have vertices included in any boundary deformation
     * and cache them. */
    return true;
  }

  if (brush.sculpt_tool == SCULPT_TOOL_SNAKE_HOOK &&
      brush.snake_hook_deform_type == BRUSH_SNAKE_HOOK_DEFORM_ELASTIC)
  {
    /* Snake hook in elastic deform type has same requirements as the elastic deform tool. */
    return true;
  }
  return false;
}

namespace blender::ed::sculpt_paint {

void calc_brush_plane(const Brush &brush,
                      Object &ob,
                      Span<bke::pbvh::Node *> nodes,
                      float r_area_no[3],
                      float r_area_co[3])
{
  const SculptSession &ss = *ob.sculpt;

  zero_v3(r_area_co);
  zero_v3(r_area_no);

  if (SCULPT_stroke_is_main_symmetry_pass(*ss.cache) &&
      (SCULPT_stroke_is_first_brush_step_of_symmetry_pass(*ss.cache) ||
       !(brush.flag & BRUSH_ORIGINAL_PLANE) || !(brush.flag & BRUSH_ORIGINAL_NORMAL)))
  {
    switch (brush.sculpt_plane) {
      case SCULPT_DISP_DIR_VIEW:
        copy_v3_v3(r_area_no, ss.cache->true_view_normal);
        break;

      case SCULPT_DISP_DIR_X:
        ARRAY_SET_ITEMS(r_area_no, 1.0f, 0.0f, 0.0f);
        break;

      case SCULPT_DISP_DIR_Y:
        ARRAY_SET_ITEMS(r_area_no, 0.0f, 1.0f, 0.0f);
        break;

      case SCULPT_DISP_DIR_Z:
        ARRAY_SET_ITEMS(r_area_no, 0.0f, 0.0f, 1.0f);
        break;

      case SCULPT_DISP_DIR_AREA:
        calc_area_normal_and_center(brush, ob, nodes, r_area_no, r_area_co);
        if (brush.falloff_shape == PAINT_FALLOFF_SHAPE_TUBE) {
          project_plane_v3_v3v3(r_area_no, r_area_no, ss.cache->view_normal);
          normalize_v3(r_area_no);
        }
        break;

      default:
        break;
    }

    /* For flatten center. */
    /* Flatten center has not been calculated yet if we are not using the area normal. */
    if (brush.sculpt_plane != SCULPT_DISP_DIR_AREA) {
      calc_area_center(brush, ob, nodes, r_area_co);
    }

    /* For area normal. */
    if (!SCULPT_stroke_is_first_brush_step_of_symmetry_pass(*ss.cache) &&
        (brush.flag & BRUSH_ORIGINAL_NORMAL))
    {
      copy_v3_v3(r_area_no, ss.cache->sculpt_normal);
    }
    else {
      copy_v3_v3(ss.cache->sculpt_normal, r_area_no);
    }

    /* For flatten center. */
    if (!SCULPT_stroke_is_first_brush_step_of_symmetry_pass(*ss.cache) &&
        (brush.flag & BRUSH_ORIGINAL_PLANE))
    {
      copy_v3_v3(r_area_co, ss.cache->last_center);
    }
    else {
      copy_v3_v3(ss.cache->last_center, r_area_co);
    }
  }
  else {
    /* For area normal. */
    copy_v3_v3(r_area_no, ss.cache->sculpt_normal);

    /* For flatten center. */
    copy_v3_v3(r_area_co, ss.cache->last_center);

    /* For area normal. */
    flip_v3(r_area_no, ss.cache->mirror_symmetry_pass);

    /* For flatten center. */
    flip_v3(r_area_co, ss.cache->mirror_symmetry_pass);

    /* For area normal. */
    mul_m4_v3(ss.cache->symm_rot_mat.ptr(), r_area_no);

    /* For flatten center. */
    mul_m4_v3(ss.cache->symm_rot_mat.ptr(), r_area_co);

    /* Shift the plane for the current tile. */
    add_v3_v3(r_area_co, ss.cache->plane_offset);
  }
}

}  // namespace blender::ed::sculpt_paint

float SCULPT_brush_plane_offset_get(const Sculpt &sd, const SculptSession &ss)
{
  const Brush &brush = *BKE_paint_brush_for_read(&sd.paint);

  float rv = brush.plane_offset;

  if (brush.flag & BRUSH_OFFSET_PRESSURE) {
    rv *= ss.cache->pressure;
  }

  return rv;
}

/** \} */

/* -------------------------------------------------------------------- */
/** \name Sculpt Brush Utilities
 * \{ */

void SCULPT_vertcos_to_key(Object &ob, KeyBlock *kb, const Span<float3> vertCos)
{
  Mesh *mesh = (Mesh *)ob.data;
  float(*ofs)[3] = nullptr;
  int a, currkey_i;
  const int kb_act_idx = ob.shapenr - 1;

  /* For relative keys editing of base should update other keys. */
  if (bool *dependent = BKE_keyblock_get_dependent_keys(mesh->key, kb_act_idx)) {
    ofs = BKE_keyblock_convert_to_vertcos(&ob, kb);

    /* Calculate key coord offsets (from previous location). */
    for (a = 0; a < mesh->verts_num; a++) {
      sub_v3_v3v3(ofs[a], vertCos[a], ofs[a]);
    }

    /* Apply offsets on other keys. */
    LISTBASE_FOREACH_INDEX (KeyBlock *, currkey, &mesh->key->block, currkey_i) {
      if ((currkey != kb) && dependent[currkey_i]) {
        BKE_keyblock_update_from_offset(&ob, currkey, ofs);
      }
    }

    MEM_freeN(ofs);
    MEM_freeN(dependent);
  }

  /* Modifying of basis key should update mesh. */
  if (kb == mesh->key->refkey) {
    mesh->vert_positions_for_write().copy_from(vertCos);
    mesh->tag_positions_changed();
  }

  /* Apply new coords on active key block, no need to re-allocate kb->data here! */
  BKE_keyblock_update_from_vertcos(&ob, kb, reinterpret_cast<const float(*)[3]>(vertCos.data()));
}

namespace blender::ed::sculpt_paint {

static void sculpt_topology_update(const Scene & /*scene*/,
                                   const Sculpt &sd,
                                   Object &ob,
                                   const Brush &brush,
                                   UnifiedPaintSettings & /*ups*/,
                                   PaintModeSettings & /*paint_mode_settings*/)
{
  SculptSession &ss = *ob.sculpt;

  /* Build a list of all nodes that are potentially within the brush's area of influence. */
  const bool use_original = sculpt_tool_needs_original(brush.sculpt_tool) ? true :
                                                                            !ss.cache->accum;
  const float radius_scale = 1.25f;
  Vector<bke::pbvh::Node *> nodes = sculpt_pbvh_gather_generic(
      ob, brush, use_original, radius_scale);

  /* Only act if some verts are inside the brush area. */
  if (nodes.is_empty()) {
    return;
  }

  /* Free index based vertex info as it will become invalid after modifying the topology during the
   * stroke. */
  ss.vertex_info.boundary.clear();

  PBVHTopologyUpdateMode mode = PBVHTopologyUpdateMode(0);
  float location[3];

  if (!(sd.flags & SCULPT_DYNTOPO_DETAIL_MANUAL)) {
    if (sd.flags & SCULPT_DYNTOPO_SUBDIVIDE) {
      mode |= PBVH_Subdivide;
    }

    if ((sd.flags & SCULPT_DYNTOPO_COLLAPSE) || (brush.sculpt_tool == SCULPT_TOOL_SIMPLIFY)) {
      mode |= PBVH_Collapse;
    }
  }

  for (bke::pbvh::Node *node : nodes) {
    undo::push_node(
        ob, node, brush.sculpt_tool == SCULPT_TOOL_MASK ? undo::Type::Mask : undo::Type::Position);
    BKE_pbvh_node_mark_update(node);

    BKE_pbvh_node_mark_topology_update(node);
    BKE_pbvh_bmesh_node_save_orig(ss.bm, ss.bm_log, node, false);
  }

  bke::pbvh::bmesh_update_topology(*ss.pbvh,
                                   mode,
                                   ss.cache->location,
                                   ss.cache->view_normal,
                                   ss.cache->radius,
                                   (brush.flag & BRUSH_FRONTFACE) != 0,
                                   (brush.falloff_shape != PAINT_FALLOFF_SHAPE_SPHERE));

  /* Update average stroke position. */
  copy_v3_v3(location, ss.cache->true_location);
  mul_m4_v3(ob.object_to_world().ptr(), location);
}

static void push_undo_nodes(Object &ob, const Brush &brush, const Span<bke::pbvh::Node *> nodes)
{
  SculptSession &ss = *ob.sculpt;

  bool need_coords = ss.cache->supports_gravity;

  if (brush.sculpt_tool == SCULPT_TOOL_DRAW_FACE_SETS) {
    for (bke::pbvh::Node *node : nodes) {
      BKE_pbvh_node_mark_update_face_sets(node);
    }

    /* Draw face sets in smooth mode moves the vertices. */
    if (ss.cache->alt_smooth) {
      need_coords = true;
    }
    else {
      undo::push_nodes(ob, nodes, undo::Type::FaceSet);
    }
  }
  else if (brush.sculpt_tool == SCULPT_TOOL_MASK) {
    undo::push_nodes(ob, nodes, undo::Type::Mask);
    for (bke::pbvh::Node *node : nodes) {
      BKE_pbvh_node_mark_update_mask(node);
    }
  }
  else if (SCULPT_tool_is_paint(brush.sculpt_tool)) {
    const Mesh &mesh = *static_cast<const Mesh *>(ob.data);
    if (const bke::GAttributeReader attr = color::active_color_attribute(mesh)) {
      if (attr.domain == bke::AttrDomain::Corner) {
        BKE_pbvh_ensure_node_loops(*ss.pbvh, mesh.corner_tris());
      }
    }
    undo::push_nodes(ob, nodes, undo::Type::Color);
    for (bke::pbvh::Node *node : nodes) {
      BKE_pbvh_node_mark_update_color(node);
    }
  }
  else {
    need_coords = true;
  }

  if (need_coords) {
    undo::push_nodes(ob, nodes, undo::Type::Position);
    for (bke::pbvh::Node *node : nodes) {
      BKE_pbvh_node_mark_positions_update(node);
    }
  }
}

static void do_brush_action(const Scene &scene,
                            const Sculpt &sd,
                            Object &ob,
                            const Brush &brush,
                            UnifiedPaintSettings &ups,
                            PaintModeSettings &paint_mode_settings)
{
  SculptSession &ss = *ob.sculpt;
  Vector<bke::pbvh::Node *> nodes, texnodes;

  const bool use_original = sculpt_tool_needs_original(brush.sculpt_tool) ? true :
                                                                            !ss.cache->accum;
  const bool use_pixels = sculpt_needs_pbvh_pixels(paint_mode_settings, brush, ob);

  if (sculpt_needs_pbvh_pixels(paint_mode_settings, brush, ob)) {
    sculpt_pbvh_update_pixels(paint_mode_settings, ss, ob);

    texnodes = sculpt_pbvh_gather_texpaint(ob, brush, use_original, 1.0f);

    if (texnodes.is_empty()) {
      return;
    }
  }

  /* Build a list of all nodes that are potentially within the brush's area of influence */

  if (SCULPT_tool_needs_all_pbvh_nodes(brush)) {
    /* These brushes need to update all nodes as they are not constrained by the brush radius */
    nodes = bke::pbvh::search_gather(*ss.pbvh, {});
  }
  else if (brush.sculpt_tool == SCULPT_TOOL_CLOTH) {
    nodes = cloth::brush_affected_nodes_gather(ss, brush);
  }
  else {
    float radius_scale = 1.0f;

    /* Corners of square brushes can go outside the brush radius. */
    if (BKE_brush_has_cube_tip(&brush, PaintMode::Sculpt)) {
      radius_scale = M_SQRT2;
    }

    /* With these options enabled not all required nodes are inside the original brush radius, so
     * the brush can produce artifacts in some situations. */
    if (brush.sculpt_tool == SCULPT_TOOL_DRAW && brush.flag & BRUSH_ORIGINAL_NORMAL) {
      radius_scale = 2.0f;
    }
    nodes = sculpt_pbvh_gather_generic(ob, brush, use_original, radius_scale);
  }

  /* Draw Face Sets in draw mode makes a single undo push, in alt-smooth mode deforms the
   * vertices and uses regular coords undo. */
  /* It also assigns the paint_face_set here as it needs to be done regardless of the stroke type
   * and the number of nodes under the brush influence. */
  if (brush.sculpt_tool == SCULPT_TOOL_DRAW_FACE_SETS &&
      SCULPT_stroke_is_first_brush_step(*ss.cache) && !ss.cache->alt_smooth)
  {
    if (ss.cache->invert) {
      /* When inverting the brush, pick the paint face mask ID from the mesh. */
      ss.cache->paint_face_set = face_set::active_face_set_get(ss);
    }
    else {
      /* By default create a new Face Sets. */
      ss.cache->paint_face_set = face_set::find_next_available_id(ob);
    }
  }

  /* For anchored brushes with spherical falloff, we start off with zero radius, thus we have no
   * bke::pbvh::Tree nodes on the first brush step. */
  if (!nodes.is_empty() ||
      ((brush.falloff_shape == PAINT_FALLOFF_SHAPE_SPHERE) && (brush.flag & BRUSH_ANCHORED)))
  {
    if (SCULPT_stroke_is_first_brush_step(*ss.cache)) {
      /* Initialize auto-masking cache. */
      if (auto_mask::is_enabled(sd, &ss, &brush)) {
        ss.cache->automasking = auto_mask::cache_init(sd, &brush, ob);
        ss.last_automasking_settings_hash = auto_mask::settings_hash(ob, *ss.cache->automasking);
      }
      /* Initialize surface smooth cache. */
      if ((brush.sculpt_tool == SCULPT_TOOL_SMOOTH) &&
          (brush.smooth_deform_type == BRUSH_SMOOTH_DEFORM_SURFACE))
      {
        BLI_assert(ss.cache->surface_smooth_laplacian_disp.is_empty());
        ss.cache->surface_smooth_laplacian_disp = Array<float3>(SCULPT_vertex_count_get(ss),
                                                                float3(0));
      }
    }
  }

  /* Only act if some verts are inside the brush area. */
  if (nodes.is_empty()) {
    return;
  }
  float location[3];

  if (!use_pixels) {
    push_undo_nodes(ob, brush, nodes);
  }

  if (sculpt_brush_needs_normal(ss, sd, brush)) {
    update_sculpt_normal(sd, ob, nodes);
  }

  update_brush_local_mat(sd, ob);

  if (brush.sculpt_tool == SCULPT_TOOL_POSE && SCULPT_stroke_is_first_brush_step(*ss.cache)) {
    pose::pose_brush_init(ob, ss, brush);
  }

  if (brush.deform_target == BRUSH_DEFORM_TARGET_CLOTH_SIM) {
    if (!ss.cache->cloth_sim) {
      ss.cache->cloth_sim = cloth::brush_simulation_create(ob, 1.0f, 0.0f, 0.0f, false, true);
      cloth::brush_simulation_init(ss, *ss.cache->cloth_sim);
    }
    cloth::brush_store_simulation_state(ss, *ss.cache->cloth_sim);
    cloth::ensure_nodes_constraints(
        sd, ob, nodes, *ss.cache->cloth_sim, ss.cache->location, FLT_MAX);
  }

  bool invert = ss.cache->pen_flip || ss.cache->invert;
  if (brush.flag & BRUSH_DIR_IN) {
    invert = !invert;
  }

  /* Apply one type of brush action. */
  switch (brush.sculpt_tool) {
    case SCULPT_TOOL_DRAW: {
      const bool use_vector_displacement = (brush.flag2 & BRUSH_USE_COLOR_AS_DISPLACEMENT &&
                                            (brush.mtex.brush_map_mode == MTEX_MAP_MODE_AREA));
      if (use_vector_displacement) {
        do_draw_vector_displacement_brush(sd, ob, nodes);
      }
      else {
        do_draw_brush(sd, ob, nodes);
      }
      break;
    }
    case SCULPT_TOOL_SMOOTH:
      if (brush.smooth_deform_type == BRUSH_SMOOTH_DEFORM_LAPLACIAN) {
        /* NOTE: The enhance brush needs to initialize its state on the first brush step. The
         * stroke strength can become 0 during the stroke, but it can not change sign (the sign is
         * determined in the beginning of the stroke. So here it is important to not switch to
         * enhance brush in the middle of the stroke. */
        if (ss.cache->bstrength < 0.0f) {
          /* Invert mode, intensify details. */
          do_enhance_details_brush(sd, ob, nodes);
        }
        else {
          do_smooth_brush(sd, ob, nodes, std::clamp(ss.cache->bstrength, 0.0f, 1.0f));
        }
      }
      else if (brush.smooth_deform_type == BRUSH_SMOOTH_DEFORM_SURFACE) {
        smooth::do_surface_smooth_brush(sd, ob, nodes);
      }
      break;
    case SCULPT_TOOL_CREASE:
      do_crease_brush(scene, sd, ob, nodes);
      break;
    case SCULPT_TOOL_BLOB:
      do_blob_brush(scene, sd, ob, nodes);
      break;
    case SCULPT_TOOL_PINCH:
      do_pinch_brush(sd, ob, nodes);
      break;
    case SCULPT_TOOL_INFLATE:
      do_inflate_brush(sd, ob, nodes);
      break;
    case SCULPT_TOOL_GRAB:
      do_grab_brush(sd, ob, nodes);
      break;
    case SCULPT_TOOL_ROTATE:
      do_rotate_brush(sd, ob, nodes);
      break;
    case SCULPT_TOOL_SNAKE_HOOK:
      do_snake_hook_brush(sd, ob, nodes);
      break;
    case SCULPT_TOOL_NUDGE:
      do_nudge_brush(sd, ob, nodes);
      break;
    case SCULPT_TOOL_THUMB:
      do_thumb_brush(sd, ob, nodes);
      break;
    case SCULPT_TOOL_LAYER:
      do_layer_brush(sd, ob, nodes);
      break;
    case SCULPT_TOOL_FLATTEN:
      do_flatten_brush(sd, ob, nodes);
      break;
    case SCULPT_TOOL_CLAY:
      do_clay_brush(sd, ob, nodes);
      break;
    case SCULPT_TOOL_CLAY_STRIPS:
      do_clay_strips_brush(sd, ob, nodes);
      break;
    case SCULPT_TOOL_MULTIPLANE_SCRAPE:
      do_multiplane_scrape_brush(sd, ob, nodes);
      break;
    case SCULPT_TOOL_CLAY_THUMB:
      do_clay_thumb_brush(sd, ob, nodes);
      break;
    case SCULPT_TOOL_FILL:
      if (invert && brush.flag & BRUSH_INVERT_TO_SCRAPE_FILL) {
        do_scrape_brush(sd, ob, nodes);
      }
      else {
        do_fill_brush(sd, ob, nodes);
      }
      break;
    case SCULPT_TOOL_SCRAPE:
      if (invert && brush.flag & BRUSH_INVERT_TO_SCRAPE_FILL) {
        do_fill_brush(sd, ob, nodes);
      }
      else {
        do_scrape_brush(sd, ob, nodes);
      }
      break;
    case SCULPT_TOOL_MASK:
      switch ((BrushMaskTool)brush.mask_tool) {
        case BRUSH_MASK_DRAW:
          do_mask_brush(sd, ob, nodes);
          break;
        case BRUSH_MASK_SMOOTH:
          do_smooth_mask_brush(sd, ob, nodes, ss.cache->bstrength);
          break;
      }
      break;
    case SCULPT_TOOL_POSE:
      pose::do_pose_brush(sd, ob, nodes);
      break;
    case SCULPT_TOOL_DRAW_SHARP:
      do_draw_sharp_brush(sd, ob, nodes);
      break;
    case SCULPT_TOOL_ELASTIC_DEFORM:
      do_elastic_deform_brush(sd, ob, nodes);
      break;
    case SCULPT_TOOL_SLIDE_RELAX:
      if (ss.cache->alt_smooth) {
        do_topology_relax_brush(sd, ob, nodes);
      }
      else {
        do_topology_slide_brush(sd, ob, nodes);
      }
      break;
    case SCULPT_TOOL_BOUNDARY:
      boundary::do_boundary_brush(sd, ob, nodes);
      break;
    case SCULPT_TOOL_CLOTH:
      cloth::do_cloth_brush(sd, ob, nodes);
      break;
    case SCULPT_TOOL_DRAW_FACE_SETS:
      if (!ss.cache->alt_smooth) {
        do_draw_face_sets_brush(sd, ob, nodes);
      }
      else {
        do_relax_face_sets_brush(sd, ob, nodes);
      }
      break;
    case SCULPT_TOOL_DISPLACEMENT_ERASER:
      do_displacement_eraser_brush(sd, ob, nodes);
      break;
    case SCULPT_TOOL_DISPLACEMENT_SMEAR:
      do_displacement_smear_brush(sd, ob, nodes);
      break;
    case SCULPT_TOOL_PAINT:
      color::do_paint_brush(paint_mode_settings, sd, ob, nodes, texnodes);
      break;
    case SCULPT_TOOL_SMEAR:
      color::do_smear_brush(sd, ob, nodes);
      break;
  }

  if (!ELEM(brush.sculpt_tool, SCULPT_TOOL_SMOOTH, SCULPT_TOOL_MASK) &&
      brush.autosmooth_factor > 0)
  {
    if (brush.flag & BRUSH_INVERSE_SMOOTH_PRESSURE) {
      do_smooth_brush(sd, ob, nodes, brush.autosmooth_factor * (1.0f - ss.cache->pressure));
    }
    else {
      do_smooth_brush(sd, ob, nodes, brush.autosmooth_factor);
    }
  }

  if (sculpt_brush_use_topology_rake(ss, brush)) {
    do_bmesh_topology_rake_brush(sd, ob, nodes, brush.topology_rake_factor);
  }

  if (!auto_mask::tool_can_reuse_automask(brush.sculpt_tool) ||
      (ss.cache->supports_gravity && sd.gravity_factor > 0.0f))
  {
    /* Clear cavity mask cache. */
    ss.last_automasking_settings_hash = 0;
  }

  /* The cloth brush adds the gravity as a regular force and it is processed in the solver. */
  if (ss.cache->supports_gravity &&
      !ELEM(
          brush.sculpt_tool, SCULPT_TOOL_CLOTH, SCULPT_TOOL_DRAW_FACE_SETS, SCULPT_TOOL_BOUNDARY))
  {
    do_gravity_brush(sd, ob, nodes);
  }

  if (brush.deform_target == BRUSH_DEFORM_TARGET_CLOTH_SIM) {
    if (SCULPT_stroke_is_main_symmetry_pass(*ss.cache)) {
      cloth::sim_activate_nodes(*ss.cache->cloth_sim, nodes);
      cloth::do_simulation_step(sd, ob, *ss.cache->cloth_sim, nodes);
    }
  }

  /* Update average stroke position. */
  copy_v3_v3(location, ss.cache->true_location);
  mul_m4_v3(ob.object_to_world().ptr(), location);

  add_v3_v3(ups.average_stroke_accum, location);
  ups.average_stroke_counter++;
  /* Update last stroke position. */
  ups.last_stroke_valid = true;
}

/* Flush displacement from deformed bke::pbvh::Tree vertex to original mesh. */
static void sculpt_flush_pbvhvert_deform(SculptSession &ss,
                                         const PBVHVertexIter &vd,
                                         MutableSpan<float3> positions)
{
  float disp[3], newco[3];
  int index = vd.vert_indices[vd.i];

  sub_v3_v3v3(disp, vd.co, ss.deform_cos[index]);
  mul_m3_v3(ss.deform_imats[index].ptr(), disp);
  add_v3_v3v3(newco, disp, ss.orig_cos[index]);

  ss.deform_cos[index] = vd.co;
  ss.orig_cos[index] = newco;

  if (!ss.shapekey_active) {
    copy_v3_v3(positions[index], newco);
  }
}

}  // namespace blender::ed::sculpt_paint

/**
 * Copy the modified vertices from the #bke::pbvh::Tree to the active key.
 */
static void sculpt_update_keyblock(Object &ob)
{
  SculptSession &ss = *ob.sculpt;

  /* Key-block update happens after handling deformation caused by modifiers,
   * so ss.orig_cos would be updated with new stroke. */
  if (!ss.orig_cos.is_empty()) {
    SCULPT_vertcos_to_key(ob, ss.shapekey_active, ss.orig_cos);
  }
  else {
    SCULPT_vertcos_to_key(ob, ss.shapekey_active, BKE_pbvh_get_vert_positions(*ss.pbvh));
  }
}

void SCULPT_flush_stroke_deform(const Sculpt & /*sd*/, Object &ob, bool is_proxy_used)
{
  using namespace blender;
  using namespace blender::ed::sculpt_paint;
  SculptSession &ss = *ob.sculpt;

  if (is_proxy_used && ss.deform_modifiers_active) {
    /* This brushes aren't using proxies, so sculpt_combine_proxies() wouldn't propagate needed
     * deformation to original base. */

    Mesh *mesh = (Mesh *)ob.data;
    Vector<bke::pbvh::Node *> nodes;
    Array<float3> vertCos;

    if (ss.shapekey_active) {
      /* Mesh could have isolated verts which wouldn't be in BVH, to deal with this we copy old
       * coordinates over new ones and then update coordinates for all vertices from BVH. */
      vertCos = ss.orig_cos;
    }

    nodes = bke::pbvh::search_gather(*ss.pbvh, {});

    MutableSpan<float3> positions = mesh->vert_positions_for_write();

    threading::parallel_for(nodes.index_range(), 1, [&](IndexRange range) {
      for (const int i : range) {
        PBVHVertexIter vd;
        BKE_pbvh_vertex_iter_begin (*ss.pbvh, nodes[i], vd, PBVH_ITER_UNIQUE) {
          sculpt_flush_pbvhvert_deform(ss, vd, positions);

          if (vertCos.is_empty()) {
            continue;
          }

          int index = vd.vert_indices[vd.i];
          copy_v3_v3(vertCos[index], ss.orig_cos[index]);
        }
        BKE_pbvh_vertex_iter_end;
      }
    });

    if (!vertCos.is_empty()) {
      SCULPT_vertcos_to_key(ob, ss.shapekey_active, vertCos);
    }
  }
  else if (ss.shapekey_active) {
    sculpt_update_keyblock(ob);
  }
}

void SCULPT_cache_calc_brushdata_symm(blender::ed::sculpt_paint::StrokeCache &cache,
                                      const ePaintSymmetryFlags symm,
                                      const char axis,
                                      const float angle)
{
  using namespace blender;
  flip_v3_v3(cache.location, cache.true_location, symm);
  flip_v3_v3(cache.last_location, cache.true_last_location, symm);
  flip_v3_v3(cache.grab_delta_symmetry, cache.grab_delta, symm);
  flip_v3_v3(cache.view_normal, cache.true_view_normal, symm);

  flip_v3_v3(cache.initial_location, cache.true_initial_location, symm);
  flip_v3_v3(cache.initial_normal, cache.true_initial_normal, symm);

  /* XXX This reduces the length of the grab delta if it approaches the line of symmetry
   * XXX However, a different approach appears to be needed. */
#if 0
  if (sd->paint.symmetry_flags & PAINT_SYMMETRY_FEATHER) {
    float frac = 1.0f / max_overlap_count(sd);
    float reduce = (feather - frac) / (1.0f - frac);

    printf("feather: %f frac: %f reduce: %f\n", feather, frac, reduce);

    if (frac < 1.0f) {
      mul_v3_fl(cache.grab_delta_symmetry, reduce);
    }
  }
#endif

  cache.symm_rot_mat = float4x4::identity();
  cache.symm_rot_mat_inv = float4x4::identity();
  zero_v3(cache.plane_offset);

  /* Expects XYZ. */
  if (axis) {
    rotate_m4(cache.symm_rot_mat.ptr(), axis, angle);
    rotate_m4(cache.symm_rot_mat_inv.ptr(), axis, -angle);
  }

  mul_m4_v3(cache.symm_rot_mat.ptr(), cache.location);
  mul_m4_v3(cache.symm_rot_mat.ptr(), cache.grab_delta_symmetry);

  if (cache.supports_gravity) {
    flip_v3_v3(cache.gravity_direction, cache.true_gravity_direction, symm);
    mul_m4_v3(cache.symm_rot_mat.ptr(), cache.gravity_direction);
  }

  if (cache.is_rake_rotation_valid) {
    flip_qt_qt(cache.rake_rotation_symmetry, cache.rake_rotation, symm);
  }
}

namespace blender::ed::sculpt_paint {

using BrushActionFunc = void (*)(const Scene &scene,
                                 const Sculpt &sd,
                                 Object &ob,
                                 const Brush &brush,
                                 UnifiedPaintSettings &ups,
                                 PaintModeSettings &paint_mode_settings);

static void do_tiled(const Scene &scene,
                     const Sculpt &sd,
                     Object &ob,
                     const Brush &brush,
                     UnifiedPaintSettings &ups,
                     PaintModeSettings &paint_mode_settings,
                     const BrushActionFunc action)
{
  SculptSession &ss = *ob.sculpt;
  StrokeCache *cache = ss.cache;
  const float radius = cache->radius;
  const Bounds<float3> bb = *BKE_object_boundbox_get(&ob);
  const float *bbMin = bb.min;
  const float *bbMax = bb.max;
  const float *step = sd.paint.tile_offset;

  /* These are integer locations, for real location: multiply with step and add orgLoc.
   * So 0,0,0 is at orgLoc. */
  int start[3];
  int end[3];
  int cur[3];

  /* Position of the "prototype" stroke for tiling. */
  float orgLoc[3];
  float original_initial_location[3];
  copy_v3_v3(orgLoc, cache->location);
  copy_v3_v3(original_initial_location, cache->initial_location);

  for (int dim = 0; dim < 3; dim++) {
    if ((sd.paint.symmetry_flags & (PAINT_TILE_X << dim)) && step[dim] > 0) {
      start[dim] = (bbMin[dim] - orgLoc[dim] - radius) / step[dim];
      end[dim] = (bbMax[dim] - orgLoc[dim] + radius) / step[dim];
    }
    else {
      start[dim] = end[dim] = 0;
    }
  }

  /* First do the "un-tiled" position to initialize the stroke for this location. */
  cache->tile_pass = 0;
  action(scene, sd, ob, brush, ups, paint_mode_settings);

  /* Now do it for all the tiles. */
  copy_v3_v3_int(cur, start);
  for (cur[0] = start[0]; cur[0] <= end[0]; cur[0]++) {
    for (cur[1] = start[1]; cur[1] <= end[1]; cur[1]++) {
      for (cur[2] = start[2]; cur[2] <= end[2]; cur[2]++) {
        if (!cur[0] && !cur[1] && !cur[2]) {
          /* Skip tile at orgLoc, this was already handled before all others. */
          continue;
        }

        ++cache->tile_pass;

        for (int dim = 0; dim < 3; dim++) {
          cache->location[dim] = cur[dim] * step[dim] + orgLoc[dim];
          cache->plane_offset[dim] = cur[dim] * step[dim];
          cache->initial_location[dim] = cur[dim] * step[dim] + original_initial_location[dim];
        }
        action(scene, sd, ob, brush, ups, paint_mode_settings);
      }
    }
  }
}

static void do_radial_symmetry(const Scene &scene,
                               const Sculpt &sd,
                               Object &ob,
                               const Brush &brush,
                               UnifiedPaintSettings &ups,
                               PaintModeSettings &paint_mode_settings,
                               const BrushActionFunc action,
                               const ePaintSymmetryFlags symm,
                               const int axis,
                               const float /*feather*/)
{
  SculptSession &ss = *ob.sculpt;

  for (int i = 1; i < sd.radial_symm[axis - 'X']; i++) {
    const float angle = 2.0f * M_PI * i / sd.radial_symm[axis - 'X'];
    ss.cache->radial_symmetry_pass = i;
    SCULPT_cache_calc_brushdata_symm(*ss.cache, symm, axis, angle);
    do_tiled(scene, sd, ob, brush, ups, paint_mode_settings, action);
  }
}

/**
 * Noise texture gives different values for the same input coord; this
 * can tear a multi-resolution mesh during sculpting so do a stitch in this case.
 */
static void sculpt_fix_noise_tear(const Sculpt &sd, Object &ob)
{
  SculptSession &ss = *ob.sculpt;
  const Brush &brush = *BKE_paint_brush_for_read(&sd.paint);
  const MTex *mtex = BKE_brush_mask_texture_get(&brush, OB_MODE_SCULPT);

  if (ss.multires.active && mtex->tex && mtex->tex->type == TEX_NOISE) {
    multires_stitch_grids(&ob);
  }
}

static void do_symmetrical_brush_actions(const Scene &scene,
                                         const Sculpt &sd,
                                         Object &ob,
                                         const BrushActionFunc action,
                                         UnifiedPaintSettings &ups,
                                         PaintModeSettings &paint_mode_settings)
{
  const Brush &brush = *BKE_paint_brush_for_read(&sd.paint);
  SculptSession &ss = *ob.sculpt;
  StrokeCache &cache = *ss.cache;
  const char symm = SCULPT_mesh_symmetry_xyz_get(ob);

  float feather = calc_symmetry_feather(sd, *ss.cache);

  cache.bstrength = brush_strength(sd, cache, feather, ups, paint_mode_settings);
  cache.symmetry = symm;

  /* `symm` is a bit combination of XYZ -
   * 1 is mirror X; 2 is Y; 3 is XY; 4 is Z; 5 is XZ; 6 is YZ; 7 is XYZ */
  for (int i = 0; i <= symm; i++) {
    if (!SCULPT_is_symmetry_iteration_valid(i, symm)) {
      continue;
    }
    const ePaintSymmetryFlags symm = ePaintSymmetryFlags(i);
    cache.mirror_symmetry_pass = symm;
    cache.radial_symmetry_pass = 0;

    SCULPT_cache_calc_brushdata_symm(cache, symm, 0, 0);
    do_tiled(scene, sd, ob, brush, ups, paint_mode_settings, action);

    do_radial_symmetry(scene, sd, ob, brush, ups, paint_mode_settings, action, symm, 'X', feather);
    do_radial_symmetry(scene, sd, ob, brush, ups, paint_mode_settings, action, symm, 'Y', feather);
    do_radial_symmetry(scene, sd, ob, brush, ups, paint_mode_settings, action, symm, 'Z', feather);
  }
}

}  // namespace blender::ed::sculpt_paint

bool SCULPT_mode_poll(bContext *C)
{
  Object *ob = CTX_data_active_object(C);
  return ob && ob->mode & OB_MODE_SCULPT;
}

bool SCULPT_mode_poll_view3d(bContext *C)
{
  using namespace blender::ed::sculpt_paint;
  return (SCULPT_mode_poll(C) && CTX_wm_region_view3d(C) && !ED_gpencil_session_active());
}

bool SCULPT_poll(bContext *C)
{
  using namespace blender::ed::sculpt_paint;
  return SCULPT_mode_poll(C) && blender::ed::sculpt_paint::paint_brush_tool_poll(C);
}

/**
 * While most non-brush tools in sculpt mode do not use the brush cursor, the trim tools
 * and the filter tools are expected to have the cursor visible so that some functionality is
 * easier to visually estimate.
 *
 * See: #122856
 */
static bool is_brush_related_tool(bContext *C)
{
  Paint *paint = BKE_paint_get_active_from_context(C);
  Object *ob = CTX_data_active_object(C);
  ScrArea *area = CTX_wm_area(C);
  ARegion *region = CTX_wm_region(C);

  if (paint && ob && BKE_paint_brush(paint) &&
      (area && ELEM(area->spacetype, SPACE_VIEW3D, SPACE_IMAGE)) &&
      (region && region->regiontype == RGN_TYPE_WINDOW))
  {
    bToolRef *tref = area->runtime.tool;
    if (tref && tref->runtime && tref->runtime->keymap[0]) {
      std::array<wmOperatorType *, 7> trim_operators = {
          WM_operatortype_find("SCULPT_OT_trim_box_gesture", false),
          WM_operatortype_find("SCULPT_OT_trim_lasso_gesture", false),
          WM_operatortype_find("SCULPT_OT_trim_line_gesture", false),
          WM_operatortype_find("SCULPT_OT_trim_polyline_gesture", false),
          WM_operatortype_find("SCULPT_OT_mesh_filter", false),
          WM_operatortype_find("SCULPT_OT_cloth_filter", false),
          WM_operatortype_find("SCULPT_OT_color_filter", false),
      };

      return std::any_of(trim_operators.begin(), trim_operators.end(), [tref](wmOperatorType *ot) {
        PointerRNA ptr;
        return WM_toolsystem_ref_properties_get_from_operator(tref, ot, &ptr);
      });
    }
  }
  return false;
}

bool SCULPT_brush_cursor_poll(bContext *C)
{
  using namespace blender::ed::sculpt_paint;
  return SCULPT_mode_poll(C) && (paint_brush_tool_poll(C) || is_brush_related_tool(C));
}

static const char *sculpt_tool_name(const Sculpt &sd)
{
  const Brush &brush = *BKE_paint_brush_for_read(&sd.paint);

  switch (eBrushSculptTool(brush.sculpt_tool)) {
    case SCULPT_TOOL_DRAW:
      return "Draw Brush";
    case SCULPT_TOOL_SMOOTH:
      return "Smooth Brush";
    case SCULPT_TOOL_CREASE:
      return "Crease Brush";
    case SCULPT_TOOL_BLOB:
      return "Blob Brush";
    case SCULPT_TOOL_PINCH:
      return "Pinch Brush";
    case SCULPT_TOOL_INFLATE:
      return "Inflate Brush";
    case SCULPT_TOOL_GRAB:
      return "Grab Brush";
    case SCULPT_TOOL_NUDGE:
      return "Nudge Brush";
    case SCULPT_TOOL_THUMB:
      return "Thumb Brush";
    case SCULPT_TOOL_LAYER:
      return "Layer Brush";
    case SCULPT_TOOL_FLATTEN:
      return "Flatten Brush";
    case SCULPT_TOOL_CLAY:
      return "Clay Brush";
    case SCULPT_TOOL_CLAY_STRIPS:
      return "Clay Strips Brush";
    case SCULPT_TOOL_CLAY_THUMB:
      return "Clay Thumb Brush";
    case SCULPT_TOOL_FILL:
      return "Fill Brush";
    case SCULPT_TOOL_SCRAPE:
      return "Scrape Brush";
    case SCULPT_TOOL_SNAKE_HOOK:
      return "Snake Hook Brush";
    case SCULPT_TOOL_ROTATE:
      return "Rotate Brush";
    case SCULPT_TOOL_MASK:
      return "Mask Brush";
    case SCULPT_TOOL_SIMPLIFY:
      return "Simplify Brush";
    case SCULPT_TOOL_DRAW_SHARP:
      return "Draw Sharp Brush";
    case SCULPT_TOOL_ELASTIC_DEFORM:
      return "Elastic Deform Brush";
    case SCULPT_TOOL_POSE:
      return "Pose Brush";
    case SCULPT_TOOL_MULTIPLANE_SCRAPE:
      return "Multi-plane Scrape Brush";
    case SCULPT_TOOL_SLIDE_RELAX:
      return "Slide/Relax Brush";
    case SCULPT_TOOL_BOUNDARY:
      return "Boundary Brush";
    case SCULPT_TOOL_CLOTH:
      return "Cloth Brush";
    case SCULPT_TOOL_DRAW_FACE_SETS:
      return "Draw Face Sets";
    case SCULPT_TOOL_DISPLACEMENT_ERASER:
      return "Multires Displacement Eraser";
    case SCULPT_TOOL_DISPLACEMENT_SMEAR:
      return "Multires Displacement Smear";
    case SCULPT_TOOL_PAINT:
      return "Paint Brush";
    case SCULPT_TOOL_SMEAR:
      return "Smear Brush";
  }

  return "Sculpting";
}

namespace blender::ed::sculpt_paint {

StrokeCache::~StrokeCache()
{
  MEM_SAFE_FREE(this->dial);
}

}  // namespace blender::ed::sculpt_paint

namespace blender::ed::sculpt_paint {

/* Initialize mirror modifier clipping. */
static void sculpt_init_mirror_clipping(Object &ob, SculptSession &ss)
{
  ss.cache->clip_mirror_mtx = float4x4::identity();

  LISTBASE_FOREACH (ModifierData *, md, &ob.modifiers) {
    if (!(md->type == eModifierType_Mirror && (md->mode & eModifierMode_Realtime))) {
      continue;
    }
    MirrorModifierData *mmd = (MirrorModifierData *)md;

    if (!(mmd->flag & MOD_MIR_CLIPPING)) {
      continue;
    }
    /* Check each axis for mirroring. */
    for (int i = 0; i < 3; i++) {
      if (!(mmd->flag & (MOD_MIR_AXIS_X << i))) {
        continue;
      }
      /* Enable sculpt clipping. */
      ss.cache->flag |= CLIP_X << i;

      /* Update the clip tolerance. */
      if (mmd->tolerance > ss.cache->clip_tolerance[i]) {
        ss.cache->clip_tolerance[i] = mmd->tolerance;
      }

      /* Store matrix for mirror object clipping. */
      if (mmd->mirror_ob) {
        float imtx_mirror_ob[4][4];
        invert_m4_m4(imtx_mirror_ob, mmd->mirror_ob->object_to_world().ptr());
        mul_m4_m4m4(ss.cache->clip_mirror_mtx.ptr(), imtx_mirror_ob, ob.object_to_world().ptr());
      }
    }
  }
}

static void smooth_brush_toggle_on(const bContext *C, Paint *paint, StrokeCache *cache)
{
  Main *bmain = CTX_data_main(C);
  Scene *scene = CTX_data_scene(C);
  Brush *cur_brush = BKE_paint_brush(paint);

  if (cur_brush->sculpt_tool == SCULPT_TOOL_MASK) {
    cache->saved_mask_brush_tool = cur_brush->mask_tool;
    cur_brush->mask_tool = BRUSH_MASK_SMOOTH;
    return;
  }

  if (ELEM(cur_brush->sculpt_tool,
           SCULPT_TOOL_SLIDE_RELAX,
           SCULPT_TOOL_DRAW_FACE_SETS,
           SCULPT_TOOL_PAINT,
           SCULPT_TOOL_SMEAR))
  {
    /* Do nothing, this tool has its own smooth mode. */
    return;
  }

  /* Switch to the smooth brush if possible. */
  BKE_paint_brush_set_essentials(bmain, paint, "Smooth");
  Brush *smooth_brush = BKE_paint_brush(paint);

  if (!smooth_brush) {
    BKE_paint_brush_set(paint, cur_brush);
    CLOG_WARN(&LOG, "Switching to the smooth brush not possible, corresponding brush not");
    cache->saved_active_brush = nullptr;
    return;
  }

  int cur_brush_size = BKE_brush_size_get(scene, cur_brush);

  cache->saved_active_brush = cur_brush;

  cache->saved_smooth_size = BKE_brush_size_get(scene, smooth_brush);
  BKE_brush_size_set(scene, smooth_brush, cur_brush_size);
  BKE_curvemapping_init(smooth_brush->curve);
}

static void smooth_brush_toggle_off(const bContext *C, Paint *paint, StrokeCache *cache)
{
  Brush &brush = *BKE_paint_brush(paint);

  if (brush.sculpt_tool == SCULPT_TOOL_MASK) {
    brush.mask_tool = cache->saved_mask_brush_tool;
    return;
  }

  if (ELEM(brush.sculpt_tool,
           SCULPT_TOOL_SLIDE_RELAX,
           SCULPT_TOOL_DRAW_FACE_SETS,
           SCULPT_TOOL_PAINT,
           SCULPT_TOOL_SMEAR))
  {
    /* Do nothing. */
    return;
  }

  /* If saved_active_brush is not set, brush was not switched/affected in
   * smooth_brush_toggle_on(). */
  if (cache->saved_active_brush) {
    Scene *scene = CTX_data_scene(C);
    BKE_brush_size_set(scene, &brush, cache->saved_smooth_size);
    BKE_paint_brush_set(paint, cache->saved_active_brush);
    cache->saved_active_brush = nullptr;
  }
}

/* Initialize the stroke cache invariants from operator properties. */
static void sculpt_update_cache_invariants(
    bContext *C, Sculpt &sd, SculptSession &ss, wmOperator *op, const float mval[2])
{
  StrokeCache *cache = MEM_new<StrokeCache>(__func__);
  ToolSettings *tool_settings = CTX_data_tool_settings(C);
  UnifiedPaintSettings *ups = &tool_settings->unified_paint_settings;
  const Brush *brush = BKE_paint_brush_for_read(&sd.paint);
  ViewContext *vc = paint_stroke_view_context(static_cast<PaintStroke *>(op->customdata));
  Object &ob = *CTX_data_active_object(C);
  float mat[3][3];
  float viewDir[3] = {0.0f, 0.0f, 1.0f};
  float max_scale;
  int mode;

  ss.cache = cache;

  /* Set scaling adjustment. */
  max_scale = 0.0f;
  for (int i = 0; i < 3; i++) {
    max_scale = max_ff(max_scale, fabsf(ob.scale[i]));
  }
  cache->scale[0] = max_scale / ob.scale[0];
  cache->scale[1] = max_scale / ob.scale[1];
  cache->scale[2] = max_scale / ob.scale[2];

  cache->plane_trim_squared = brush->plane_trim * brush->plane_trim;

  cache->flag = 0;

  sculpt_init_mirror_clipping(ob, ss);

  /* Initial mouse location. */
  if (mval) {
    copy_v2_v2(cache->initial_mouse, mval);
  }
  else {
    zero_v2(cache->initial_mouse);
  }

  copy_v3_v3(cache->initial_location, ss.cursor_location);
  copy_v3_v3(cache->true_initial_location, ss.cursor_location);

  copy_v3_v3(cache->initial_normal, ss.cursor_normal);
  copy_v3_v3(cache->true_initial_normal, ss.cursor_normal);

  mode = RNA_enum_get(op->ptr, "mode");
  cache->invert = mode == BRUSH_STROKE_INVERT;
  cache->alt_smooth = mode == BRUSH_STROKE_SMOOTH;
  cache->normal_weight = brush->normal_weight;

  /* Interpret invert as following normal, for grab brushes. */
  if (SCULPT_TOOL_HAS_NORMAL_WEIGHT(brush->sculpt_tool)) {
    if (cache->invert) {
      cache->invert = false;
      cache->normal_weight = (cache->normal_weight == 0.0f);
    }
  }

  /* Not very nice, but with current events system implementation
   * we can't handle brush appearance inversion hotkey separately (sergey). */
  if (cache->invert) {
    ups->draw_inverted = true;
  }
  else {
    ups->draw_inverted = false;
  }

  /* Alt-Smooth. */
  if (cache->alt_smooth) {
    smooth_brush_toggle_on(C, &sd.paint, cache);
    /* Refresh the brush pointer in case we switched brush in the toggle function. */
    brush = BKE_paint_brush(&sd.paint);
  }

  copy_v2_v2(cache->mouse, cache->initial_mouse);
  copy_v2_v2(cache->mouse_event, cache->initial_mouse);
  copy_v2_v2(ups->tex_mouse, cache->initial_mouse);

  /* Truly temporary data that isn't stored in properties. */
  cache->vc = vc;
  cache->brush = brush;

  /* Cache projection matrix. */
  cache->projection_mat = ED_view3d_ob_project_mat_get(cache->vc->rv3d, &ob);

  invert_m4_m4(ob.runtime->world_to_object.ptr(), ob.object_to_world().ptr());
  copy_m3_m4(mat, cache->vc->rv3d->viewinv);
  mul_m3_v3(mat, viewDir);
  copy_m3_m4(mat, ob.world_to_object().ptr());
  mul_m3_v3(mat, viewDir);
  normalize_v3_v3(cache->true_view_normal, viewDir);

  cache->supports_gravity = (!ELEM(brush->sculpt_tool,
                                   SCULPT_TOOL_MASK,
                                   SCULPT_TOOL_SMOOTH,
                                   SCULPT_TOOL_SIMPLIFY,
                                   SCULPT_TOOL_DISPLACEMENT_SMEAR,
                                   SCULPT_TOOL_DISPLACEMENT_ERASER) &&
                             (sd.gravity_factor > 0.0f));
  /* Get gravity vector in world space. */
  if (cache->supports_gravity) {
    if (sd.gravity_object) {
      Object *gravity_object = sd.gravity_object;

      copy_v3_v3(cache->true_gravity_direction, gravity_object->object_to_world().ptr()[2]);
    }
    else {
      cache->true_gravity_direction[0] = cache->true_gravity_direction[1] = 0.0f;
      cache->true_gravity_direction[2] = 1.0f;
    }

    /* Transform to sculpted object space. */
    mul_m3_v3(mat, cache->true_gravity_direction);
    normalize_v3(cache->true_gravity_direction);
  }

  cache->accum = true;

  /* Make copies of the mesh vertex locations and normals for some tools. */
  if (brush->flag & BRUSH_ANCHORED) {
    cache->accum = false;
  }

  /* Draw sharp does not need the original coordinates to produce the accumulate effect, so it
   * should work the opposite way. */
  if (brush->sculpt_tool == SCULPT_TOOL_DRAW_SHARP) {
    cache->accum = false;
  }

  if (SCULPT_TOOL_HAS_ACCUMULATE(brush->sculpt_tool)) {
    if (!(brush->flag & BRUSH_ACCUMULATE)) {
      cache->accum = false;
      if (brush->sculpt_tool == SCULPT_TOOL_DRAW_SHARP) {
        cache->accum = true;
      }
    }
  }

  /* Original coordinates require the sculpt undo system, which isn't used
   * for image brushes. It's also not necessary, just disable it. */
  if (brush && brush->sculpt_tool == SCULPT_TOOL_PAINT &&
      SCULPT_use_image_paint_brush(tool_settings->paint_mode, ob))
  {
    cache->accum = true;
  }

  cache->first_time = true;

#define PIXEL_INPUT_THRESHHOLD 5
  if (brush->sculpt_tool == SCULPT_TOOL_ROTATE) {
    cache->dial = BLI_dial_init(cache->initial_mouse, PIXEL_INPUT_THRESHHOLD);
  }

#undef PIXEL_INPUT_THRESHHOLD
}

static float sculpt_brush_dynamic_size_get(const Brush &brush,
                                           const StrokeCache &cache,
                                           float initial_size)
{
  switch (brush.sculpt_tool) {
    case SCULPT_TOOL_CLAY:
      return max_ff(initial_size * 0.20f, initial_size * pow3f(cache.pressure));
    case SCULPT_TOOL_CLAY_STRIPS:
      return max_ff(initial_size * 0.30f, initial_size * powf(cache.pressure, 1.5f));
    case SCULPT_TOOL_CLAY_THUMB: {
      float clay_stabilized_pressure = clay_thumb_get_stabilized_pressure(cache);
      return initial_size * clay_stabilized_pressure;
    }
    default:
      return initial_size * cache.pressure;
  }
}

/* In these brushes the grab delta is calculated always from the initial stroke location, which is
 * generally used to create grab deformations. */
static bool sculpt_needs_delta_from_anchored_origin(const Brush &brush)
{
  if (brush.sculpt_tool == SCULPT_TOOL_SMEAR && (brush.flag & BRUSH_ANCHORED)) {
    return true;
  }

  if (ELEM(brush.sculpt_tool,
           SCULPT_TOOL_GRAB,
           SCULPT_TOOL_POSE,
           SCULPT_TOOL_BOUNDARY,
           SCULPT_TOOL_THUMB,
           SCULPT_TOOL_ELASTIC_DEFORM))
  {
    return true;
  }
  if (brush.sculpt_tool == SCULPT_TOOL_CLOTH && brush.cloth_deform_type == BRUSH_CLOTH_DEFORM_GRAB)
  {
    return true;
  }
  return false;
}

/* In these brushes the grab delta is calculated from the previous stroke location, which is used
 * to calculate to orientate the brush tip and deformation towards the stroke direction. */
static bool sculpt_needs_delta_for_tip_orientation(const Brush &brush)
{
  if (brush.sculpt_tool == SCULPT_TOOL_CLOTH) {
    return brush.cloth_deform_type != BRUSH_CLOTH_DEFORM_GRAB;
  }
  return ELEM(brush.sculpt_tool,
              SCULPT_TOOL_CLAY_STRIPS,
              SCULPT_TOOL_PINCH,
              SCULPT_TOOL_MULTIPLANE_SCRAPE,
              SCULPT_TOOL_CLAY_THUMB,
              SCULPT_TOOL_NUDGE,
              SCULPT_TOOL_SNAKE_HOOK);
}

static void sculpt_update_brush_delta(UnifiedPaintSettings &ups, Object &ob, const Brush &brush)
{
  SculptSession &ss = *ob.sculpt;
  StrokeCache *cache = ss.cache;
  const float mval[2] = {
      cache->mouse_event[0],
      cache->mouse_event[1],
  };
  int tool = brush.sculpt_tool;

  if (!ELEM(tool,
            SCULPT_TOOL_PAINT,
            SCULPT_TOOL_GRAB,
            SCULPT_TOOL_ELASTIC_DEFORM,
            SCULPT_TOOL_CLOTH,
            SCULPT_TOOL_NUDGE,
            SCULPT_TOOL_CLAY_STRIPS,
            SCULPT_TOOL_PINCH,
            SCULPT_TOOL_MULTIPLANE_SCRAPE,
            SCULPT_TOOL_CLAY_THUMB,
            SCULPT_TOOL_SNAKE_HOOK,
            SCULPT_TOOL_POSE,
            SCULPT_TOOL_BOUNDARY,
            SCULPT_TOOL_SMEAR,
            SCULPT_TOOL_THUMB) &&
      !sculpt_brush_use_topology_rake(ss, brush))
  {
    return;
  }
  float grab_location[3], imat[4][4], delta[3], loc[3];

  if (SCULPT_stroke_is_first_brush_step_of_symmetry_pass(*ss.cache)) {
    if (tool == SCULPT_TOOL_GRAB && brush.flag & BRUSH_GRAB_ACTIVE_VERTEX) {
      copy_v3_v3(cache->orig_grab_location,
                 SCULPT_vertex_co_for_grab_active_get(ss, SCULPT_active_vertex_get(ss)));
    }
    else {
      copy_v3_v3(cache->orig_grab_location, cache->true_location);
    }
  }
  else if (tool == SCULPT_TOOL_SNAKE_HOOK ||
           (tool == SCULPT_TOOL_CLOTH && brush.cloth_deform_type == BRUSH_CLOTH_DEFORM_SNAKE_HOOK))
  {
    add_v3_v3(cache->true_location, cache->grab_delta);
  }

  /* Compute 3d coordinate at same z from original location + mval. */
  mul_v3_m4v3(loc, ob.object_to_world().ptr(), cache->orig_grab_location);
  ED_view3d_win_to_3d(cache->vc->v3d, cache->vc->region, loc, mval, grab_location);

  /* Compute delta to move verts by. */
  if (!SCULPT_stroke_is_first_brush_step_of_symmetry_pass(*ss.cache)) {
    if (sculpt_needs_delta_from_anchored_origin(brush)) {
      sub_v3_v3v3(delta, grab_location, cache->old_grab_location);
      invert_m4_m4(imat, ob.object_to_world().ptr());
      mul_mat3_m4_v3(imat, delta);
      add_v3_v3(cache->grab_delta, delta);
    }
    else if (sculpt_needs_delta_for_tip_orientation(brush)) {
      if (brush.flag & BRUSH_ANCHORED) {
        float orig[3];
        mul_v3_m4v3(orig, ob.object_to_world().ptr(), cache->orig_grab_location);
        sub_v3_v3v3(cache->grab_delta, grab_location, orig);
      }
      else {
        sub_v3_v3v3(cache->grab_delta, grab_location, cache->old_grab_location);
      }
      invert_m4_m4(imat, ob.object_to_world().ptr());
      mul_mat3_m4_v3(imat, cache->grab_delta);
    }
    else {
      /* Use for 'Brush.topology_rake_factor'. */
      sub_v3_v3v3(cache->grab_delta, grab_location, cache->old_grab_location);
    }
  }
  else {
    zero_v3(cache->grab_delta);
  }

  if (brush.falloff_shape == PAINT_FALLOFF_SHAPE_TUBE) {
    project_plane_v3_v3v3(cache->grab_delta, cache->grab_delta, ss.cache->true_view_normal);
  }

  copy_v3_v3(cache->old_grab_location, grab_location);

  if (tool == SCULPT_TOOL_GRAB) {
    if (brush.flag & BRUSH_GRAB_ACTIVE_VERTEX) {
      copy_v3_v3(cache->anchored_location, cache->orig_grab_location);
    }
    else {
      copy_v3_v3(cache->anchored_location, cache->true_location);
    }
  }
  else if (tool == SCULPT_TOOL_ELASTIC_DEFORM || cloth::is_cloth_deform_brush(brush)) {
    copy_v3_v3(cache->anchored_location, cache->true_location);
  }
  else if (tool == SCULPT_TOOL_THUMB) {
    copy_v3_v3(cache->anchored_location, cache->orig_grab_location);
  }

  if (sculpt_needs_delta_from_anchored_origin(brush)) {
    /* Location stays the same for finding vertices in brush radius. */
    copy_v3_v3(cache->true_location, cache->orig_grab_location);

    ups.draw_anchored = true;
    copy_v2_v2(ups.anchored_initial_mouse, cache->initial_mouse);
    ups.anchored_size = ups.pixel_radius;
  }

  /* Handle 'rake' */
  cache->is_rake_rotation_valid = false;

  invert_m4_m4(imat, ob.object_to_world().ptr());
  mul_mat3_m4_v3(imat, grab_location);

  if (SCULPT_stroke_is_first_brush_step_of_symmetry_pass(*ss.cache)) {
    copy_v3_v3(cache->rake_data.follow_co, grab_location);
  }

  if (!sculpt_brush_needs_rake_rotation(brush)) {
    return;
  }
  cache->rake_data.follow_dist = cache->radius * SCULPT_RAKE_BRUSH_FACTOR;

  if (!is_zero_v3(cache->grab_delta)) {
    const float eps = 0.00001f;

    float v1[3], v2[3];

    copy_v3_v3(v1, cache->rake_data.follow_co);
    copy_v3_v3(v2, cache->rake_data.follow_co);
    sub_v3_v3(v2, cache->grab_delta);

    sub_v3_v3(v1, grab_location);
    sub_v3_v3(v2, grab_location);

    if ((normalize_v3(v2) > eps) && (normalize_v3(v1) > eps) && (len_squared_v3v3(v1, v2) > eps)) {
      const float rake_dist_sq = len_squared_v3v3(cache->rake_data.follow_co, grab_location);
      const float rake_fade = (rake_dist_sq > square_f(cache->rake_data.follow_dist)) ?
                                  1.0f :
                                  sqrtf(rake_dist_sq) / cache->rake_data.follow_dist;

      float axis[3], angle;
      float tquat[4];

      rotation_between_vecs_to_quat(tquat, v1, v2);

      /* Use axis-angle to scale rotation since the factor may be above 1. */
      quat_to_axis_angle(axis, &angle, tquat);
      normalize_v3(axis);

      angle *= brush.rake_factor * rake_fade;
      axis_angle_normalized_to_quat(cache->rake_rotation, axis, angle);
      cache->is_rake_rotation_valid = true;
    }
  }
  sculpt_rake_data_update(&cache->rake_data, grab_location);
}

static void sculpt_update_cache_paint_variants(StrokeCache &cache, const Brush &brush)
{
  cache.paint_brush.hardness = brush.hardness;
  if (brush.paint_flags & BRUSH_PAINT_HARDNESS_PRESSURE) {
    cache.paint_brush.hardness *= brush.paint_flags & BRUSH_PAINT_HARDNESS_PRESSURE_INVERT ?
                                      1.0f - cache.pressure :
                                      cache.pressure;
  }

  cache.paint_brush.flow = brush.flow;
  if (brush.paint_flags & BRUSH_PAINT_FLOW_PRESSURE) {
    cache.paint_brush.flow *= brush.paint_flags & BRUSH_PAINT_FLOW_PRESSURE_INVERT ?
                                  1.0f - cache.pressure :
                                  cache.pressure;
  }

  cache.paint_brush.wet_mix = brush.wet_mix;
  if (brush.paint_flags & BRUSH_PAINT_WET_MIX_PRESSURE) {
    cache.paint_brush.wet_mix *= brush.paint_flags & BRUSH_PAINT_WET_MIX_PRESSURE_INVERT ?
                                     1.0f - cache.pressure :
                                     cache.pressure;

    /* This makes wet mix more sensible in higher values, which allows to create brushes that have
     * a wider pressure range were they only blend colors without applying too much of the brush
     * color. */
    cache.paint_brush.wet_mix = 1.0f - pow2f(1.0f - cache.paint_brush.wet_mix);
  }

  cache.paint_brush.wet_persistence = brush.wet_persistence;
  if (brush.paint_flags & BRUSH_PAINT_WET_PERSISTENCE_PRESSURE) {
    cache.paint_brush.wet_persistence = brush.paint_flags &
                                                BRUSH_PAINT_WET_PERSISTENCE_PRESSURE_INVERT ?
                                            1.0f - cache.pressure :
                                            cache.pressure;
  }

  cache.paint_brush.density = brush.density;
  if (brush.paint_flags & BRUSH_PAINT_DENSITY_PRESSURE) {
    cache.paint_brush.density = brush.paint_flags & BRUSH_PAINT_DENSITY_PRESSURE_INVERT ?
                                    1.0f - cache.pressure :
                                    cache.pressure;
  }
}

/* Initialize the stroke cache variants from operator properties. */
static void sculpt_update_cache_variants(bContext *C, Sculpt &sd, Object &ob, PointerRNA *ptr)
{
  Scene &scene = *CTX_data_scene(C);
  UnifiedPaintSettings &ups = scene.toolsettings->unified_paint_settings;
  SculptSession &ss = *ob.sculpt;
  StrokeCache &cache = *ss.cache;
  Brush &brush = *BKE_paint_brush(&sd.paint);

  if (SCULPT_stroke_is_first_brush_step_of_symmetry_pass(cache) ||
      !((brush.flag & BRUSH_ANCHORED) || (brush.sculpt_tool == SCULPT_TOOL_SNAKE_HOOK) ||
        (brush.sculpt_tool == SCULPT_TOOL_ROTATE) || cloth::is_cloth_deform_brush(brush)))
  {
    RNA_float_get_array(ptr, "location", cache.true_location);
  }

  cache.pen_flip = RNA_boolean_get(ptr, "pen_flip");
  RNA_float_get_array(ptr, "mouse", cache.mouse);
  RNA_float_get_array(ptr, "mouse_event", cache.mouse_event);

  /* XXX: Use pressure value from first brush step for brushes which don't support strokes (grab,
   * thumb). They depends on initial state and brush coord/pressure/etc.
   * It's more an events design issue, which doesn't split coordinate/pressure/angle changing
   * events. We should avoid this after events system re-design. */
  if (paint_supports_dynamic_size(brush, PaintMode::Sculpt) || cache.first_time) {
    cache.pressure = RNA_float_get(ptr, "pressure");
  }

  cache.x_tilt = RNA_float_get(ptr, "x_tilt");
  cache.y_tilt = RNA_float_get(ptr, "y_tilt");

  /* Truly temporary data that isn't stored in properties. */
  if (SCULPT_stroke_is_first_brush_step_of_symmetry_pass(*ss.cache)) {
    cache.initial_radius = sculpt_calc_radius(*cache.vc, brush, scene, cache.true_location);

    if (!BKE_brush_use_locked_size(&scene, &brush)) {
      BKE_brush_unprojected_radius_set(&scene, &brush, cache.initial_radius);
    }
  }

  /* Clay stabilized pressure. */
  if (brush.sculpt_tool == SCULPT_TOOL_CLAY_THUMB) {
    if (SCULPT_stroke_is_first_brush_step_of_symmetry_pass(*ss.cache)) {
      for (int i = 0; i < SCULPT_CLAY_STABILIZER_LEN; i++) {
        ss.cache->clay_pressure_stabilizer[i] = 0.0f;
      }
      ss.cache->clay_pressure_stabilizer_index = 0;
    }
    else {
      cache.clay_pressure_stabilizer[cache.clay_pressure_stabilizer_index] = cache.pressure;
      cache.clay_pressure_stabilizer_index += 1;
      if (cache.clay_pressure_stabilizer_index >= SCULPT_CLAY_STABILIZER_LEN) {
        cache.clay_pressure_stabilizer_index = 0;
      }
    }
  }

  if (BKE_brush_use_size_pressure(&brush) && paint_supports_dynamic_size(brush, PaintMode::Sculpt))
  {
    cache.radius = sculpt_brush_dynamic_size_get(brush, cache, cache.initial_radius);
    cache.dyntopo_pixel_radius = sculpt_brush_dynamic_size_get(
        brush, cache, ups.initial_pixel_radius);
  }
  else {
    cache.radius = cache.initial_radius;
    cache.dyntopo_pixel_radius = ups.initial_pixel_radius;
  }

  sculpt_update_cache_paint_variants(cache, brush);

  cache.radius_squared = cache.radius * cache.radius;

  if (brush.flag & BRUSH_ANCHORED) {
    /* True location has been calculated as part of the stroke system already here. */
    if (brush.flag & BRUSH_EDGE_TO_EDGE) {
      RNA_float_get_array(ptr, "location", cache.true_location);
    }

    cache.radius = paint_calc_object_space_radius(
        *cache.vc, cache.true_location, ups.pixel_radius);
    cache.radius_squared = cache.radius * cache.radius;

    copy_v3_v3(cache.anchored_location, cache.true_location);
  }

  sculpt_update_brush_delta(ups, ob, brush);

  if (brush.sculpt_tool == SCULPT_TOOL_ROTATE) {
    cache.vertex_rotation = -BLI_dial_angle(cache.dial, cache.mouse) * cache.bstrength;

    ups.draw_anchored = true;
    copy_v2_v2(ups.anchored_initial_mouse, cache.initial_mouse);
    copy_v3_v3(cache.anchored_location, cache.true_location);
    ups.anchored_size = ups.pixel_radius;
  }

  cache.special_rotation = ups.brush_rotation;

  cache.iteration_count++;
}

/* Returns true if any of the smoothing modes are active (currently
 * one of smooth brush, autosmooth, mask smooth, or shift-key
 * smooth). */
static bool sculpt_needs_connectivity_info(const Sculpt &sd,
                                           const Brush &brush,
                                           const SculptSession &ss,
                                           int stroke_mode)
{
  if (ss.pbvh && auto_mask::is_enabled(sd, &ss, &brush)) {
    return true;
  }
  return ((stroke_mode == BRUSH_STROKE_SMOOTH) || (ss.cache && ss.cache->alt_smooth) ||
          (brush.sculpt_tool == SCULPT_TOOL_SMOOTH) || (brush.autosmooth_factor > 0) ||
          ((brush.sculpt_tool == SCULPT_TOOL_MASK) && (brush.mask_tool == BRUSH_MASK_SMOOTH)) ||
          (brush.sculpt_tool == SCULPT_TOOL_POSE) || (brush.sculpt_tool == SCULPT_TOOL_BOUNDARY) ||
          (brush.sculpt_tool == SCULPT_TOOL_SLIDE_RELAX) ||
          SCULPT_tool_is_paint(brush.sculpt_tool) || (brush.sculpt_tool == SCULPT_TOOL_CLOTH) ||
          (brush.sculpt_tool == SCULPT_TOOL_SMEAR) ||
          (brush.sculpt_tool == SCULPT_TOOL_DRAW_FACE_SETS) ||
          (brush.sculpt_tool == SCULPT_TOOL_DISPLACEMENT_SMEAR) ||
          (brush.sculpt_tool == SCULPT_TOOL_PAINT));
}

}  // namespace blender::ed::sculpt_paint

void SCULPT_stroke_modifiers_check(const bContext *C, Object &ob, const Brush &brush)
{
  using namespace blender::ed::sculpt_paint;
  SculptSession &ss = *ob.sculpt;
  RegionView3D *rv3d = CTX_wm_region_view3d(C);
  const Sculpt &sd = *CTX_data_tool_settings(C)->sculpt;

  bool need_pmap = sculpt_needs_connectivity_info(sd, brush, ss, 0);
  if (ss.shapekey_active || ss.deform_modifiers_active ||
      (!BKE_sculptsession_use_pbvh_draw(&ob, rv3d) && need_pmap))
  {
    Depsgraph *depsgraph = CTX_data_depsgraph_pointer(C);
    BKE_sculpt_update_object_for_edit(depsgraph, &ob, SCULPT_tool_is_paint(brush.sculpt_tool));
  }
}

static void sculpt_raycast_cb(blender::bke::pbvh::Node &node, SculptRaycastData &srd, float *tmin)
{
  using namespace blender;
  using namespace blender::ed::sculpt_paint;
  if (BKE_pbvh_node_get_tmin(&node) >= *tmin) {
    return;
  }
  const float(*origco)[3] = nullptr;
  bool use_origco = false;

  if (srd.original && srd.ss->cache) {
    if (srd.ss->pbvh->type() == bke::pbvh::Type::BMesh) {
      use_origco = true;
    }
    else {
      /* Intersect with coordinates from before we started stroke. */
      const undo::Node *unode = undo::get_node(&node, undo::Type::Position);
      origco = (unode) ? reinterpret_cast<const float(*)[3]>(unode->position.data()) : nullptr;
      use_origco = origco ? true : false;
    }
  }

  if (bke::pbvh::raycast_node(*srd.ss->pbvh,
                              &node,
                              origco,
                              use_origco,
                              srd.corner_verts,
                              srd.corner_tris,
                              srd.corner_tri_faces,
                              srd.hide_poly,
                              srd.ray_start,
                              srd.ray_normal,
                              &srd.isect_precalc,
                              &srd.depth,
                              &srd.active_vertex,
                              &srd.active_face_grid_index,
                              srd.face_normal))
  {
    srd.hit = true;
    *tmin = srd.depth;
  }
}

static void sculpt_find_nearest_to_ray_cb(blender::bke::pbvh::Node &node,
                                          SculptFindNearestToRayData &srd,
                                          float *tmin)
{
  using namespace blender;
  using namespace blender::ed::sculpt_paint;
  if (BKE_pbvh_node_get_tmin(&node) >= *tmin) {
    return;
  }
  const float(*origco)[3] = nullptr;
  bool use_origco = false;

  if (srd.original && srd.ss->cache) {
    if (srd.ss->pbvh->type() == bke::pbvh::Type::BMesh) {
      use_origco = true;
    }
    else {
      /* Intersect with coordinates from before we started stroke. */
      const undo::Node *unode = undo::get_node(&node, undo::Type::Position);
      origco = (unode) ? reinterpret_cast<const float(*)[3]>(unode->position.data()) : nullptr;
      use_origco = origco ? true : false;
    }
  }

  if (bke::pbvh::find_nearest_to_ray_node(*srd.ss->pbvh,
                                          &node,
                                          origco,
                                          use_origco,
                                          srd.corner_verts,
                                          srd.corner_tris,
                                          srd.corner_tri_faces,
                                          srd.hide_poly,
                                          srd.ray_start,
                                          srd.ray_normal,
                                          &srd.depth,
                                          &srd.dist_sq_to_ray))
  {
    srd.hit = true;
    *tmin = srd.dist_sq_to_ray;
  }
}

float SCULPT_raycast_init(ViewContext *vc,
                          const float mval[2],
                          float ray_start[3],
                          float ray_end[3],
                          float ray_normal[3],
                          bool original)
{
  using namespace blender;
  float obimat[4][4];
  float dist;
  Object &ob = *vc->obact;
  RegionView3D *rv3d = vc->rv3d;
  View3D *v3d = vc->v3d;

  /* TODO: what if the segment is totally clipped? (return == 0). */
  ED_view3d_win_to_segment_clipped(
      vc->depsgraph, vc->region, vc->v3d, mval, ray_start, ray_end, true);

  invert_m4_m4(obimat, ob.object_to_world().ptr());
  mul_m4_v3(obimat, ray_start);
  mul_m4_v3(obimat, ray_end);

  sub_v3_v3v3(ray_normal, ray_end, ray_start);
  dist = normalize_v3(ray_normal);

  /* If the ray is clipped, don't adjust its start/end. */
  if ((rv3d->is_persp == false) && !RV3D_CLIPPING_ENABLED(v3d, rv3d)) {
    /* Get the view origin without the addition
     * of -ray_normal * clip_start that
     * ED_view3d_win_to_segment_clipped gave us.
     * This is necessary to avoid floating point overflow.
     */
    ED_view3d_win_to_origin(vc->region, mval, ray_start);
    mul_m4_v3(obimat, ray_start);

    bke::pbvh::clip_ray_ortho(*ob.sculpt->pbvh, original, ray_start, ray_end, ray_normal);

    dist = len_v3v3(ray_start, ray_end);
  }

  return dist;
}

bool SCULPT_cursor_geometry_info_update(bContext *C,
                                        SculptCursorGeometryInfo *out,
                                        const float mval[2],
                                        bool use_sampled_normal)
{
  using namespace blender;
  using namespace blender::ed::sculpt_paint;
  Depsgraph *depsgraph = CTX_data_depsgraph_pointer(C);
  Scene *scene = CTX_data_scene(C);
  const Brush &brush = *BKE_paint_brush_for_read(BKE_paint_get_active_from_context(C));
  float ray_start[3], ray_end[3], ray_normal[3], depth, face_normal[3], mat[3][3];
  float viewDir[3] = {0.0f, 0.0f, 1.0f};
  bool original = false;

  ViewContext vc = ED_view3d_viewcontext_init(C, depsgraph);

  Object &ob = *vc.obact;
  SculptSession &ss = *ob.sculpt;

  const View3D *v3d = CTX_wm_view3d(C);
  const Base *base = CTX_data_active_base(C);

  if (!ss.pbvh || !vc.rv3d || !BKE_base_is_visible(v3d, base)) {
    zero_v3(out->location);
    zero_v3(out->normal);
    zero_v3(out->active_vertex_co);
    return false;
  }

  /* bke::pbvh::Tree raycast to get active vertex and face normal. */
  depth = SCULPT_raycast_init(&vc, mval, ray_start, ray_end, ray_normal, original);
  SCULPT_stroke_modifiers_check(C, ob, brush);

  SculptRaycastData srd{};
  srd.original = original;
  srd.ss = ob.sculpt;
  srd.hit = false;
  if (ss.pbvh->type() == bke::pbvh::Type::Mesh) {
    const Mesh &mesh = *static_cast<const Mesh *>(ob.data);
    srd.corner_verts = mesh.corner_verts();
    srd.corner_tris = mesh.corner_tris();
    srd.corner_tri_faces = mesh.corner_tri_faces();
    const bke::AttributeAccessor attributes = mesh.attributes();
    srd.hide_poly = *attributes.lookup<bool>(".hide_poly", bke::AttrDomain::Face);
  }
  srd.ray_start = ray_start;
  srd.ray_normal = ray_normal;
  srd.depth = depth;
  srd.face_normal = face_normal;

  isect_ray_tri_watertight_v3_precalc(&srd.isect_precalc, ray_normal);
  bke::pbvh::raycast(
      *ss.pbvh,
      [&](bke::pbvh::Node &node, float *tmin) { sculpt_raycast_cb(node, srd, tmin); },
      ray_start,
      ray_normal,
      srd.original);

  /* Cursor is not over the mesh, return default values. */
  if (!srd.hit) {
    zero_v3(out->location);
    zero_v3(out->normal);
    zero_v3(out->active_vertex_co);
    return false;
  }

  /* Update the active vertex of the SculptSession. */
  ss.active_vertex = srd.active_vertex;
  SCULPT_vertex_random_access_ensure(ss);
  copy_v3_v3(out->active_vertex_co, SCULPT_active_vertex_co_get(ss));

  switch (ss.pbvh->type()) {
    case bke::pbvh::Type::Mesh:
      ss.active_face_index = srd.active_face_grid_index;
      ss.active_grid_index = 0;
      break;
    case bke::pbvh::Type::Grids:
      ss.active_face_index = 0;
      ss.active_grid_index = srd.active_face_grid_index;
      break;
    case bke::pbvh::Type::BMesh:
      ss.active_face_index = 0;
      ss.active_grid_index = 0;
      break;
  }

  copy_v3_v3(out->location, ray_normal);
  mul_v3_fl(out->location, srd.depth);
  add_v3_v3(out->location, ray_start);

  /* Option to return the face normal directly for performance o accuracy reasons. */
  if (!use_sampled_normal) {
    copy_v3_v3(out->normal, srd.face_normal);
    return srd.hit;
  }

  /* Sampled normal calculation. */
  float radius;

  /* Update cursor data in SculptSession. */
  invert_m4_m4(ob.runtime->world_to_object.ptr(), ob.object_to_world().ptr());
  copy_m3_m4(mat, vc.rv3d->viewinv);
  mul_m3_v3(mat, viewDir);
  copy_m3_m4(mat, ob.world_to_object().ptr());
  mul_m3_v3(mat, viewDir);
  normalize_v3_v3(ss.cursor_view_normal, viewDir);
  copy_v3_v3(ss.cursor_normal, srd.face_normal);
  copy_v3_v3(ss.cursor_location, out->location);
  ss.rv3d = vc.rv3d;
  ss.v3d = vc.v3d;

  if (!BKE_brush_use_locked_size(scene, &brush)) {
    radius = paint_calc_object_space_radius(vc, out->location, BKE_brush_size_get(scene, &brush));
  }
  else {
    radius = BKE_brush_unprojected_radius_get(scene, &brush);
  }
  ss.cursor_radius = radius;

  Vector<bke::pbvh::Node *> nodes = sculpt_pbvh_gather_cursor_update(ob, original);

  /* In case there are no nodes under the cursor, return the face normal. */
  if (nodes.is_empty()) {
    copy_v3_v3(out->normal, srd.face_normal);
    return true;
  }

  /* Calculate the sampled normal. */
  if (const std::optional<float3> sampled_normal = calc_area_normal(brush, ob, nodes)) {
    copy_v3_v3(out->normal, *sampled_normal);
    copy_v3_v3(ss.cursor_sampled_normal, *sampled_normal);
  }
  else {
    /* Use face normal when there are no vertices to sample inside the cursor radius. */
    copy_v3_v3(out->normal, srd.face_normal);
  }
  return true;
}

bool SCULPT_stroke_get_location(bContext *C,
                                float out[3],
                                const float mval[2],
                                bool force_original)
{
  const Brush *brush = BKE_paint_brush(BKE_paint_get_active_from_context(C));
  bool check_closest = brush->falloff_shape == PAINT_FALLOFF_SHAPE_TUBE;

  return SCULPT_stroke_get_location_ex(C, out, mval, force_original, check_closest, true);
}

bool SCULPT_stroke_get_location_ex(bContext *C,
                                   float out[3],
                                   const float mval[2],
                                   bool force_original,
                                   bool check_closest,
                                   bool limit_closest_radius)
{
  using namespace blender;
  using namespace blender::ed::sculpt_paint;
  Depsgraph *depsgraph = CTX_data_depsgraph_pointer(C);
  float ray_start[3], ray_end[3], ray_normal[3], depth, face_normal[3];

  ViewContext vc = ED_view3d_viewcontext_init(C, depsgraph);

  Object &ob = *vc.obact;

  SculptSession &ss = *ob.sculpt;
  StrokeCache *cache = ss.cache;
  bool original = force_original || ((cache) ? !cache->accum : false);

  const Brush &brush = *BKE_paint_brush(BKE_paint_get_active_from_context(C));

  SCULPT_stroke_modifiers_check(C, ob, brush);

  depth = SCULPT_raycast_init(&vc, mval, ray_start, ray_end, ray_normal, original);

  if (ss.pbvh->type() == bke::pbvh::Type::BMesh) {
    BM_mesh_elem_table_ensure(ss.bm, BM_VERT);
    BM_mesh_elem_index_ensure(ss.bm, BM_VERT);
  }

  bool hit = false;
  {
    SculptRaycastData srd;
    srd.ss = ob.sculpt;
    srd.ray_start = ray_start;
    srd.ray_normal = ray_normal;
    srd.hit = false;
    if (ss.pbvh->type() == bke::pbvh::Type::Mesh) {
      const Mesh &mesh = *static_cast<const Mesh *>(ob.data);
      srd.corner_verts = mesh.corner_verts();
      srd.corner_tris = mesh.corner_tris();
      srd.corner_tri_faces = mesh.corner_tri_faces();
      const bke::AttributeAccessor attributes = mesh.attributes();
      srd.hide_poly = *attributes.lookup<bool>(".hide_poly", bke::AttrDomain::Face);
    }
    srd.depth = depth;
    srd.original = original;
    srd.face_normal = face_normal;
    isect_ray_tri_watertight_v3_precalc(&srd.isect_precalc, ray_normal);

    bke::pbvh::raycast(
        *ss.pbvh,
        [&](bke::pbvh::Node &node, float *tmin) { sculpt_raycast_cb(node, srd, tmin); },
        ray_start,
        ray_normal,
        srd.original);
    if (srd.hit) {
      hit = true;
      copy_v3_v3(out, ray_normal);
      mul_v3_fl(out, srd.depth);
      add_v3_v3(out, ray_start);
    }
  }

  if (hit || !check_closest) {
    return hit;
  }

  SculptFindNearestToRayData srd{};
  srd.original = original;
  srd.ss = ob.sculpt;
  srd.hit = false;
  if (ss.pbvh->type() == bke::pbvh::Type::Mesh) {
    const Mesh &mesh = *static_cast<const Mesh *>(ob.data);
    srd.corner_verts = mesh.corner_verts();
    srd.corner_tris = mesh.corner_tris();
    srd.corner_tri_faces = mesh.corner_tri_faces();
    const bke::AttributeAccessor attributes = mesh.attributes();
    srd.hide_poly = *attributes.lookup<bool>(".hide_poly", bke::AttrDomain::Face);
  }
  srd.ray_start = ray_start;
  srd.ray_normal = ray_normal;
  srd.depth = FLT_MAX;
  srd.dist_sq_to_ray = FLT_MAX;

  bke::pbvh::find_nearest_to_ray(
      *ss.pbvh,
      [&](bke::pbvh::Node &node, float *tmin) { sculpt_find_nearest_to_ray_cb(node, srd, tmin); },
      ray_start,
      ray_normal,
      srd.original);
  if (srd.hit && srd.dist_sq_to_ray) {
    hit = true;
    copy_v3_v3(out, ray_normal);
    mul_v3_fl(out, srd.depth);
    add_v3_v3(out, ray_start);
  }

  float closest_radius_sq = FLT_MAX;
  if (limit_closest_radius) {
    closest_radius_sq = sculpt_calc_radius(vc, brush, *CTX_data_scene(C), out);
    closest_radius_sq *= closest_radius_sq;
  }

  return hit && srd.dist_sq_to_ray < closest_radius_sq;
}

static void sculpt_brush_init_tex(const Sculpt &sd, SculptSession &ss)
{
  const Brush *brush = BKE_paint_brush_for_read(&sd.paint);
  const MTex *mask_tex = BKE_brush_mask_texture_get(brush, OB_MODE_SCULPT);

  /* Init mtex nodes. */
  if (mask_tex->tex && mask_tex->tex->nodetree) {
    /* Has internal flag to detect it only does it once. */
    ntreeTexBeginExecTree(mask_tex->tex->nodetree);
  }

  if (ss.tex_pool == nullptr) {
    ss.tex_pool = BKE_image_pool_new();
  }
}

static void sculpt_brush_stroke_init(bContext *C)
{
  Object &ob = *CTX_data_active_object(C);
  ToolSettings *tool_settings = CTX_data_tool_settings(C);
  const Sculpt &sd = *tool_settings->sculpt;
  SculptSession &ss = *CTX_data_active_object(C)->sculpt;
  const Brush *brush = BKE_paint_brush_for_read(&sd.paint);

  if (!G.background) {
    view3d_operator_needs_opengl(C);
  }
  sculpt_brush_init_tex(sd, ss);

  const bool needs_colors = SCULPT_tool_is_paint(brush->sculpt_tool) &&
                            !SCULPT_use_image_paint_brush(tool_settings->paint_mode, ob);

  if (needs_colors) {
    BKE_sculpt_color_layer_create_if_needed(&ob);
  }

  /* CTX_data_ensure_evaluated_depsgraph should be used at the end to include the updates of
   * earlier steps modifying the data. */
  Depsgraph *depsgraph = CTX_data_ensure_evaluated_depsgraph(C);
  BKE_sculpt_update_object_for_edit(depsgraph, &ob, SCULPT_tool_is_paint(brush->sculpt_tool));

  ED_paint_tool_update_sticky_shading_color(C, &ob);
}

static void sculpt_restore_mesh(const Sculpt &sd, Object &ob)
{
  using namespace blender::ed::sculpt_paint;
  SculptSession &ss = *ob.sculpt;
  const Brush *brush = BKE_paint_brush_for_read(&sd.paint);

  /* Brushes that also use original coordinates and will need a "restore" step.
   *  - SCULPT_TOOL_BOUNDARY
   *  - SCULPT_TOOL_POSE
   */
  if (ELEM(brush->sculpt_tool,
           SCULPT_TOOL_ELASTIC_DEFORM,
           SCULPT_TOOL_GRAB,
           SCULPT_TOOL_THUMB,
           SCULPT_TOOL_ROTATE))
  {
    undo::restore_from_undo_step(sd, ob);
    return;
  }

  /* For the cloth brush it makes more sense to not restore the mesh state to keep running the
   * simulation from the previous state. */
  if (brush->sculpt_tool == SCULPT_TOOL_CLOTH) {
    return;
  }

  /* Restore the mesh before continuing with anchored stroke. */
  if ((brush->flag & BRUSH_ANCHORED) ||
      (ELEM(brush->sculpt_tool, SCULPT_TOOL_GRAB, SCULPT_TOOL_ELASTIC_DEFORM) &&
       BKE_brush_use_size_pressure(brush)) ||
      (brush->flag & BRUSH_DRAG_DOT))
  {

    undo::restore_from_undo_step(sd, ob);

    if (ss.cache) {
      ss.cache->layer_displacement_factor = {};
    }
  }
}

namespace blender::ed::sculpt_paint {

void flush_update_step(bContext *C, UpdateType update_type)
{
  Depsgraph &depsgraph = *CTX_data_depsgraph_pointer(C);
  Object &ob = *CTX_data_active_object(C);
  SculptSession &ss = *ob.sculpt;
  ARegion &region = *CTX_wm_region(C);
  MultiresModifierData *mmd = ss.multires.modifier;
  RegionView3D *rv3d = CTX_wm_region_view3d(C);
  Mesh *mesh = static_cast<Mesh *>(ob.data);

  const bool use_pbvh_draw = BKE_sculptsession_use_pbvh_draw(&ob, rv3d);

  if (rv3d) {
    /* Mark for faster 3D viewport redraws. */
    rv3d->rflag |= RV3D_PAINTING;
  }

  if (mmd != nullptr) {
    multires_mark_as_modified(&depsgraph, &ob, MULTIRES_COORDS_MODIFIED);
  }

  if ((update_type == UpdateType::Image) != 0) {
    ED_region_tag_redraw(&region);
    if (update_type == UpdateType::Image) {
      /* Early exit when only need to update the images. We don't want to tag any geometry updates
       * that would rebuilt the bke::pbvh::Tree. */
      return;
    }
  }

  DEG_id_tag_update(&ob.id, ID_RECALC_SHADING);

  /* Only current viewport matters, slower update for all viewports will
   * be done in sculpt_flush_update_done. */
  if (!use_pbvh_draw) {
    /* Slow update with full dependency graph update and all that comes with it.
     * Needed when there are modifiers or full shading in the 3D viewport. */
    DEG_id_tag_update(&ob.id, ID_RECALC_GEOMETRY);
    ED_region_tag_redraw(&region);
  }
  else {
    /* Fast path where we just update the BVH nodes that changed, and redraw
     * only the part of the 3D viewport where changes happened. */
    rcti r;

    if (update_type == UpdateType::Position) {
      bke::pbvh::update_bounds(*ss.pbvh);
    }

    RegionView3D *rv3d = CTX_wm_region_view3d(C);
    if (rv3d && SCULPT_get_redraw_rect(region, *rv3d, ob, r)) {
      if (ss.cache) {
        ss.cache->current_r = r;
      }

      /* previous is not set in the current cache else
       * the partial rect will always grow */
      sculpt_extend_redraw_rect_previous(ob, r);

      r.xmin += region.winrct.xmin - 2;
      r.xmax += region.winrct.xmin + 2;
      r.ymin += region.winrct.ymin - 2;
      r.ymax += region.winrct.ymin + 2;
      ED_region_tag_redraw_partial(&region, &r, true);
    }
  }

  if (update_type == UpdateType::Position && !ss.shapekey_active) {
    if (ss.pbvh->type() == bke::pbvh::Type::Mesh) {
      /* Updating mesh positions without marking caches dirty is generally not good, but since
       * sculpt mode has special requirements and is expected to have sole ownership of the mesh it
       * modifies, it's generally okay. */
      if (use_pbvh_draw) {
        /* When drawing from bke::pbvh::Tree is used, vertex and face normals are updated
         * later in #bke::pbvh::update_normals. However, we update the mesh's bounds eagerly here
         * since they are trivial to access from the bke::pbvh::Tree. Updating the
         * object's evaluated geometry bounding box is necessary because sculpt strokes don't cause
         * an object reevaluation. */
        mesh->tag_positions_changed_no_normals();
        /* Sculpt mode does not use or recalculate face corner normals, so they are cleared. */
        mesh->runtime->corner_normals_cache.tag_dirty();
      }
      else {
        /* Drawing happens from the modifier stack evaluation result.
         * Tag both coordinates and normals as modified, as both needed for proper drawing and the
         * modifier stack is not guaranteed to tag normals for update. */
        mesh->tag_positions_changed();
      }

      mesh->bounds_set_eager(bke::pbvh::bounds_get(*ob.sculpt->pbvh));
      if (ob.runtime->bounds_eval) {
        ob.runtime->bounds_eval = mesh->bounds_min_max();
      }
    }
  }
}

void flush_update_done(const bContext *C, Object &ob, UpdateType update_type)
{
  /* After we are done drawing the stroke, check if we need to do a more
   * expensive depsgraph tag to update geometry. */
  wmWindowManager *wm = CTX_wm_manager(C);
  RegionView3D *current_rv3d = CTX_wm_region_view3d(C);
  SculptSession &ss = *ob.sculpt;
  Mesh *mesh = static_cast<Mesh *>(ob.data);

  /* Always needed for linked duplicates. */
  bool need_tag = (ID_REAL_USERS(&mesh->id) > 1);

  if (current_rv3d) {
    current_rv3d->rflag &= ~RV3D_PAINTING;
  }

  LISTBASE_FOREACH (wmWindow *, win, &wm->windows) {
    bScreen *screen = WM_window_get_active_screen(win);
    LISTBASE_FOREACH (ScrArea *, area, &screen->areabase) {
      SpaceLink *sl = static_cast<SpaceLink *>(area->spacedata.first);
      if (sl->spacetype != SPACE_VIEW3D) {
        continue;
      }

      /* Tag all 3D viewports for redraw now that we are done. Others
       * viewports did not get a full redraw, and anti-aliasing for the
       * current viewport was deactivated. */
      LISTBASE_FOREACH (ARegion *, region, &area->regionbase) {
        if (region->regiontype == RGN_TYPE_WINDOW) {
          RegionView3D *rv3d = static_cast<RegionView3D *>(region->regiondata);
          if (rv3d != current_rv3d) {
            need_tag |= !BKE_sculptsession_use_pbvh_draw(&ob, rv3d);
          }

          ED_region_tag_redraw(region);
        }
      }
    }

    if (update_type == UpdateType::Image) {
      LISTBASE_FOREACH (ScrArea *, area, &screen->areabase) {
        SpaceLink *sl = static_cast<SpaceLink *>(area->spacedata.first);
        if (sl->spacetype != SPACE_IMAGE) {
          continue;
        }
        ED_area_tag_redraw_regiontype(area, RGN_TYPE_WINDOW);
      }
    }
  }

  if (update_type == UpdateType::Position) {
    bke::pbvh::store_bounds_orig(*ss.pbvh);

    /* Coordinates were modified, so fake neighbors are not longer valid. */
    SCULPT_fake_neighbors_free(ob);
  }

  if (update_type == UpdateType::Mask) {
    bke::pbvh::update_mask(*ss.pbvh);
  }

  BKE_sculpt_attributes_destroy_temporary_stroke(&ob);

  if (update_type == UpdateType::Position) {
    if (ss.pbvh->type() == bke::pbvh::Type::BMesh) {
      BKE_pbvh_bmesh_after_stroke(*ss.pbvh);
    }

    /* Optimization: if there is locked key and active modifiers present in */
    /* the stack, keyblock is updating at each step. otherwise we could update */
    /* keyblock only when stroke is finished. */
    if (ss.shapekey_active && !ss.deform_modifiers_active) {
      sculpt_update_keyblock(ob);
    }
  }

  if (need_tag) {
    DEG_id_tag_update(&ob.id, ID_RECALC_GEOMETRY);
  }
}

}  // namespace blender::ed::sculpt_paint

/* Returns whether the mouse/stylus is over the mesh (1)
 * or over the background (0). */
static bool over_mesh(bContext *C, wmOperator * /*op*/, const float mval[2])
{
  float co_dummy[3];
  Sculpt *sd = CTX_data_tool_settings(C)->sculpt;
  Brush *brush = BKE_paint_brush(&sd->paint);

  bool check_closest = brush->falloff_shape == PAINT_FALLOFF_SHAPE_TUBE;

  return SCULPT_stroke_get_location_ex(C, co_dummy, mval, false, check_closest, true);
}

static void sculpt_stroke_undo_begin(const bContext *C, wmOperator *op)
{
  using namespace blender::ed::sculpt_paint;
  Object &ob = *CTX_data_active_object(C);
  const Sculpt &sd = *CTX_data_tool_settings(C)->sculpt;
  const Brush *brush = BKE_paint_brush_for_read(&sd.paint);
  ToolSettings *tool_settings = CTX_data_tool_settings(C);

  /* Setup the correct undo system. Image painting and sculpting are mutual exclusive.
   * Color attributes are part of the sculpting undo system. */
  if (brush && brush->sculpt_tool == SCULPT_TOOL_PAINT &&
      SCULPT_use_image_paint_brush(tool_settings->paint_mode, ob))
  {
    ED_image_undo_push_begin(op->type->name, PaintMode::Sculpt);
  }
  else {
    undo::push_begin_ex(ob, sculpt_tool_name(sd));
  }
}

static void sculpt_stroke_undo_end(const bContext *C, Brush *brush)
{
  using namespace blender::ed::sculpt_paint;
  Object &ob = *CTX_data_active_object(C);
  ToolSettings *tool_settings = CTX_data_tool_settings(C);

  if (brush && brush->sculpt_tool == SCULPT_TOOL_PAINT &&
      SCULPT_use_image_paint_brush(tool_settings->paint_mode, ob))
  {
    ED_image_undo_push_end();
  }
  else {
    undo::push_end(ob);
  }
}

bool SCULPT_handles_colors_report(SculptSession &ss, ReportList *reports)
{
  switch (ss.pbvh->type()) {
    case blender::bke::pbvh::Type::Mesh:
      return true;
    case blender::bke::pbvh::Type::BMesh:
      BKE_report(reports, RPT_ERROR, "Not supported in dynamic topology mode");
      return false;
    case blender::bke::pbvh::Type::Grids:
      BKE_report(reports, RPT_ERROR, "Not supported in multiresolution mode");
      return false;
  }
  BLI_assert_unreachable();
  return false;
}

namespace blender::ed::sculpt_paint {

static bool sculpt_stroke_test_start(bContext *C, wmOperator *op, const float mval[2])
{
  /* Don't start the stroke until `mval` goes over the mesh.
   * NOTE: `mval` will only be null when re-executing the saved stroke.
   * We have exception for 'exec' strokes since they may not set `mval`,
   * only 'location', see: #52195. */
  if (((op->flag & OP_IS_INVOKE) == 0) || (mval == nullptr) || over_mesh(C, op, mval)) {
    Object &ob = *CTX_data_active_object(C);
    SculptSession &ss = *ob.sculpt;
    Sculpt &sd = *CTX_data_tool_settings(C)->sculpt;
    Brush *brush = BKE_paint_brush(&sd.paint);
    ToolSettings *tool_settings = CTX_data_tool_settings(C);

    /* NOTE: This should be removed when paint mode is available. Paint mode can force based on the
     * canvas it is painting on. (ref. use_sculpt_texture_paint). */
    if (brush && SCULPT_tool_is_paint(brush->sculpt_tool) &&
        !SCULPT_use_image_paint_brush(tool_settings->paint_mode, ob))
    {
      View3D *v3d = CTX_wm_view3d(C);
      if (v3d->shading.type == OB_SOLID) {
        v3d->shading.color_type = V3D_SHADING_VERTEX_COLOR;
      }
    }

    ED_view3d_init_mats_rv3d(&ob, CTX_wm_region_view3d(C));

    sculpt_update_cache_invariants(C, sd, ss, op, mval);

    SculptCursorGeometryInfo sgi;
    SCULPT_cursor_geometry_info_update(C, &sgi, mval, false);

    sculpt_stroke_undo_begin(C, op);

    SCULPT_stroke_id_next(ob);
    ss.cache->stroke_id = ss.stroke_id;

    return true;
  }
  return false;
}

static void sculpt_stroke_update_step(bContext *C,
                                      wmOperator * /*op*/,
                                      PaintStroke *stroke,
                                      PointerRNA *itemptr)
{
  UnifiedPaintSettings &ups = CTX_data_tool_settings(C)->unified_paint_settings;
  const Scene &scene = *CTX_data_scene(C);
  Sculpt &sd = *CTX_data_tool_settings(C)->sculpt;
  Object &ob = *CTX_data_active_object(C);
  SculptSession &ss = *ob.sculpt;
  const Brush &brush = *BKE_paint_brush_for_read(&sd.paint);
  ToolSettings &tool_settings = *CTX_data_tool_settings(C);
  StrokeCache *cache = ss.cache;
  cache->stroke_distance = paint_stroke_distance_get(stroke);

  SCULPT_stroke_modifiers_check(C, ob, brush);
  sculpt_update_cache_variants(C, sd, ob, itemptr);
  sculpt_restore_mesh(sd, ob);

  if (sd.flags & (SCULPT_DYNTOPO_DETAIL_CONSTANT | SCULPT_DYNTOPO_DETAIL_MANUAL)) {
    BKE_pbvh_bmesh_detail_size_set(
        *ss.pbvh, dyntopo::detail_size::constant_to_detail_size(sd.constant_detail, ob));
  }
  else if (sd.flags & SCULPT_DYNTOPO_DETAIL_BRUSH) {
    BKE_pbvh_bmesh_detail_size_set(
        *ss.pbvh, dyntopo::detail_size::brush_to_detail_size(sd.detail_percent, ss.cache->radius));
  }
  else {
    BKE_pbvh_bmesh_detail_size_set(
        *ss.pbvh,
        dyntopo::detail_size::relative_to_detail_size(
            sd.detail_size, ss.cache->radius, ss.cache->dyntopo_pixel_radius, U.pixelsize));
  }

  if (dyntopo::stroke_is_dyntopo(ss, brush)) {
    do_symmetrical_brush_actions(
        scene, sd, ob, sculpt_topology_update, ups, tool_settings.paint_mode);
  }

  do_symmetrical_brush_actions(scene, sd, ob, do_brush_action, ups, tool_settings.paint_mode);

  /* Hack to fix noise texture tearing mesh. */
  sculpt_fix_noise_tear(sd, ob);

  /* TODO(sergey): This is not really needed for the solid shading,
   * which does use pBVH drawing anyway, but texture and wireframe
   * requires this.
   *
   * Could be optimized later, but currently don't think it's so
   * much common scenario.
   *
   * Same applies to the DEG_id_tag_update() invoked from
   * sculpt_flush_update_step().
   *
   * For some brushes, flushing is done in the brush code itself.
   */
  if ((ELEM(brush.sculpt_tool,
            SCULPT_TOOL_BOUNDARY,
            SCULPT_TOOL_CLOTH,
            SCULPT_TOOL_POSE,
            SCULPT_TOOL_SMOOTH) ||
       ss.pbvh->type() != bke::pbvh::Type::Mesh))
  {
    if (ss.deform_modifiers_active) {
      SCULPT_flush_stroke_deform(sd, ob, sculpt_tool_is_proxy_used(brush.sculpt_tool));
    }
    else if (ss.shapekey_active) {
      sculpt_update_keyblock(ob);
    }
  }

  ss.cache->first_time = false;
  copy_v3_v3(ss.cache->true_last_location, ss.cache->true_location);

  /* Cleanup. */
  if (brush.sculpt_tool == SCULPT_TOOL_MASK) {
    flush_update_step(C, UpdateType::Mask);
  }
  else if (SCULPT_tool_is_paint(brush.sculpt_tool)) {
    if (SCULPT_use_image_paint_brush(tool_settings.paint_mode, ob)) {
      flush_update_step(C, UpdateType::Image);
    }
    else {
      flush_update_step(C, UpdateType::Color);
    }
  }
  else {
    flush_update_step(C, UpdateType::Position);
  }
}

static void sculpt_brush_exit_tex(Sculpt &sd)
{
  Brush *brush = BKE_paint_brush(&sd.paint);
  const MTex *mask_tex = BKE_brush_mask_texture_get(brush, OB_MODE_SCULPT);

  if (mask_tex->tex && mask_tex->tex->nodetree) {
    ntreeTexEndExecTree(mask_tex->tex->nodetree->runtime->execdata);
  }
}

static void sculpt_stroke_done(const bContext *C, PaintStroke * /*stroke*/)
{
  Object &ob = *CTX_data_active_object(C);
  SculptSession &ss = *ob.sculpt;
  Sculpt &sd = *CTX_data_tool_settings(C)->sculpt;
  ToolSettings *tool_settings = CTX_data_tool_settings(C);

  /* Finished. */
  if (!ss.cache) {
    sculpt_brush_exit_tex(sd);
    return;
  }
  UnifiedPaintSettings *ups = &CTX_data_tool_settings(C)->unified_paint_settings;
  Brush *brush = BKE_paint_brush(&sd.paint);
  BLI_assert(brush == ss.cache->brush); /* const, so we shouldn't change. */
  ups->draw_inverted = false;

  SCULPT_stroke_modifiers_check(C, ob, *brush);

  /* Alt-Smooth. */
  if (ss.cache->alt_smooth) {
    smooth_brush_toggle_off(C, &sd.paint, ss.cache);
    /* Refresh the brush pointer in case we switched brush in the toggle function. */
    brush = BKE_paint_brush(&sd.paint);
  }

  BKE_pbvh_node_color_buffer_free(*ss.pbvh);
  MEM_delete(ss.cache);
  ss.cache = nullptr;

  sculpt_stroke_undo_end(C, brush);

  if (brush->sculpt_tool == SCULPT_TOOL_MASK) {
    flush_update_done(C, ob, UpdateType::Mask);
  }
  else if (brush->sculpt_tool == SCULPT_TOOL_PAINT) {
    if (SCULPT_use_image_paint_brush(tool_settings->paint_mode, ob)) {
      flush_update_done(C, ob, UpdateType::Image);
    }
    else {
      BKE_sculpt_attributes_destroy_temporary_stroke(&ob);
      flush_update_done(C, ob, UpdateType::Color);
    }
  }
  else {
    flush_update_done(C, ob, UpdateType::Position);
  }

  WM_event_add_notifier(C, NC_OBJECT | ND_DRAW, &ob);
  sculpt_brush_exit_tex(sd);
}

static int sculpt_brush_stroke_invoke(bContext *C, wmOperator *op, const wmEvent *event)
{
  PaintStroke *stroke;
  int ignore_background_click;
  int retval;
  Object &ob = *CTX_data_active_object(C);

  const View3D *v3d = CTX_wm_view3d(C);
  const Base *base = CTX_data_active_base(C);
  /* Test that ob is visible; otherwise we won't be able to get evaluated data
   * from the depsgraph. We do this here instead of SCULPT_mode_poll
   * to avoid falling through to the translate operator in the
   * global view3d keymap. */
  if (!BKE_base_is_visible(v3d, base)) {
    return OPERATOR_CANCELLED;
  }

  sculpt_brush_stroke_init(C);

  Sculpt &sd = *CTX_data_tool_settings(C)->sculpt;
  Brush &brush = *BKE_paint_brush(&sd.paint);
  SculptSession &ss = *ob.sculpt;

  if (SCULPT_tool_is_paint(brush.sculpt_tool) &&
      !SCULPT_handles_colors_report(*ob.sculpt, op->reports))
  {
    return OPERATOR_CANCELLED;
  }
  if (SCULPT_tool_is_mask(brush.sculpt_tool)) {
    MultiresModifierData *mmd = BKE_sculpt_multires_active(ss.scene, &ob);
    BKE_sculpt_mask_layers_ensure(CTX_data_depsgraph_pointer(C), CTX_data_main(C), &ob, mmd);
  }
  if (!SCULPT_tool_is_attribute_only(brush.sculpt_tool) &&
      ED_sculpt_report_if_shape_key_is_locked(ob, op->reports))
  {
    return OPERATOR_CANCELLED;
  }
  if (ELEM(brush.sculpt_tool, SCULPT_TOOL_DISPLACEMENT_SMEAR, SCULPT_TOOL_DISPLACEMENT_ERASER)) {
    if (!ss.pbvh || ss.pbvh->type() != bke::pbvh::Type::Grids) {
      BKE_report(op->reports, RPT_ERROR, "Only supported in multiresolution mode");
      return OPERATOR_CANCELLED;
    }
  }

  stroke = paint_stroke_new(C,
                            op,
                            SCULPT_stroke_get_location,
                            sculpt_stroke_test_start,
                            sculpt_stroke_update_step,
                            nullptr,
                            sculpt_stroke_done,
                            event->type);

  op->customdata = stroke;

  /* For tablet rotation. */
  ignore_background_click = RNA_boolean_get(op->ptr, "ignore_background_click");
  const float mval[2] = {float(event->mval[0]), float(event->mval[1])};
  if (ignore_background_click && !over_mesh(C, op, mval)) {
    paint_stroke_free(C, op, static_cast<PaintStroke *>(op->customdata));
    return OPERATOR_PASS_THROUGH;
  }

  retval = op->type->modal(C, op, event);
  if (ELEM(retval, OPERATOR_FINISHED, OPERATOR_CANCELLED)) {
    paint_stroke_free(C, op, static_cast<PaintStroke *>(op->customdata));
    return retval;
  }
  /* Add modal handler. */
  WM_event_add_modal_handler(C, op);

  OPERATOR_RETVAL_CHECK(retval);
  BLI_assert(retval == OPERATOR_RUNNING_MODAL);

  return OPERATOR_RUNNING_MODAL;
}

static int sculpt_brush_stroke_exec(bContext *C, wmOperator *op)
{
  sculpt_brush_stroke_init(C);

  op->customdata = paint_stroke_new(C,
                                    op,
                                    SCULPT_stroke_get_location,
                                    sculpt_stroke_test_start,
                                    sculpt_stroke_update_step,
                                    nullptr,
                                    sculpt_stroke_done,
                                    0);

  /* Frees op->customdata. */
  paint_stroke_exec(C, op, static_cast<PaintStroke *>(op->customdata));

  return OPERATOR_FINISHED;
}

static void sculpt_brush_stroke_cancel(bContext *C, wmOperator *op)
{
  using namespace blender::ed::sculpt_paint;
  Object &ob = *CTX_data_active_object(C);
  SculptSession &ss = *ob.sculpt;
  Sculpt &sd = *CTX_data_tool_settings(C)->sculpt;
  const Brush &brush = *BKE_paint_brush_for_read(&sd.paint);

  /* XXX Canceling strokes that way does not work with dynamic topology,
   *     user will have to do real undo for now. See #46456. */
  if (ss.cache && !dyntopo::stroke_is_dyntopo(ss, brush)) {
    undo::restore_from_undo_step(sd, ob);
  }

  paint_stroke_cancel(C, op, static_cast<PaintStroke *>(op->customdata));

  MEM_delete(ss.cache);
  ss.cache = nullptr;

  sculpt_brush_exit_tex(sd);
}

static int sculpt_brush_stroke_modal(bContext *C, wmOperator *op, const wmEvent *event)
{
  return paint_stroke_modal(C, op, event, (PaintStroke **)&op->customdata);
}

static void sculpt_redo_empty_ui(bContext * /*C*/, wmOperator * /*op*/) {}

void SCULPT_OT_brush_stroke(wmOperatorType *ot)
{
  /* Identifiers. */
  ot->name = "Sculpt";
  ot->idname = "SCULPT_OT_brush_stroke";
  ot->description = "Sculpt a stroke into the geometry";

  /* API callbacks. */
  ot->invoke = sculpt_brush_stroke_invoke;
  ot->modal = sculpt_brush_stroke_modal;
  ot->exec = sculpt_brush_stroke_exec;
  ot->poll = SCULPT_poll;
  ot->cancel = sculpt_brush_stroke_cancel;
  ot->ui = sculpt_redo_empty_ui;

  /* Flags (sculpt does its own undo? (ton)). */
  ot->flag = OPTYPE_BLOCKING;

  /* Properties. */

  paint_stroke_operator_properties(ot);

  RNA_def_boolean(ot->srna,
                  "ignore_background_click",
                  false,
                  "Ignore Background Click",
                  "Clicks on the background do not start the stroke");
}

/* Fake Neighbors. */
/* This allows the sculpt tools to work on meshes with multiple connected components as they had
 * only one connected component. When initialized and enabled, the sculpt API will return extra
 * connectivity neighbors that are not in the real mesh. These neighbors are calculated for each
 * vertex using the minimum distance to a vertex that is in a different connected component. */

/* The fake neighbors first need to be ensured to be initialized.
 * After that tools which needs fake neighbors functionality need to
 * temporarily enable it:
 *
 *   void my_awesome_sculpt_tool() {
 *     SCULPT_fake_neighbors_ensure(object, brush->disconnected_distance_max);
 *     SCULPT_fake_neighbors_enable(ob);
 *
 *     ... Logic of the tool ...
 *     SCULPT_fake_neighbors_disable(ob);
 *   }
 *
 * Such approach allows to keep all the connectivity information ready for reuse
 * (without having lag prior to every stroke), but also makes it so the affect
 * is localized to a specific brushes and tools only. */

enum {
  SCULPT_TOPOLOGY_ID_NONE,
  SCULPT_TOPOLOGY_ID_DEFAULT,
};

static void fake_neighbor_init(SculptSession &ss, const float max_dist)
{
  const int totvert = SCULPT_vertex_count_get(ss);
  ss.fake_neighbors.fake_neighbor_index = static_cast<int *>(
      MEM_malloc_arrayN(totvert, sizeof(int), "fake neighbor"));
  for (int i = 0; i < totvert; i++) {
    ss.fake_neighbors.fake_neighbor_index[i] = FAKE_NEIGHBOR_NONE;
  }

  ss.fake_neighbors.current_max_distance = max_dist;
}

static void fake_neighbor_add(SculptSession &ss, PBVHVertRef v_a, PBVHVertRef v_b)
{
  int v_index_a = BKE_pbvh_vertex_to_index(*ss.pbvh, v_a);
  int v_index_b = BKE_pbvh_vertex_to_index(*ss.pbvh, v_b);

  if (ss.fake_neighbors.fake_neighbor_index[v_index_a] == FAKE_NEIGHBOR_NONE) {
    ss.fake_neighbors.fake_neighbor_index[v_index_a] = v_index_b;
    ss.fake_neighbors.fake_neighbor_index[v_index_b] = v_index_a;
  }
}

static void sculpt_pose_fake_neighbors_free(SculptSession &ss)
{
  MEM_SAFE_FREE(ss.fake_neighbors.fake_neighbor_index);
}

struct NearestVertexFakeNeighborData {
  PBVHVertRef nearest_vertex;
  float nearest_vertex_distance_sq;
  int current_topology_id;
};

static void do_fake_neighbor_search_task(SculptSession &ss,
                                         const float nearest_vertex_search_co[3],
                                         const float max_distance_sq,
                                         bke::pbvh::Node *node,
                                         NearestVertexFakeNeighborData *nvtd)
{
  PBVHVertexIter vd;
  BKE_pbvh_vertex_iter_begin (*ss.pbvh, node, vd, PBVH_ITER_UNIQUE) {
    int vd_topology_id = SCULPT_vertex_island_get(ss, vd.vertex);
    if (vd_topology_id != nvtd->current_topology_id &&
        ss.fake_neighbors.fake_neighbor_index[vd.index] == FAKE_NEIGHBOR_NONE)
    {
      float distance_squared = len_squared_v3v3(vd.co, nearest_vertex_search_co);
      if (distance_squared < nvtd->nearest_vertex_distance_sq &&
          distance_squared < max_distance_sq)
      {
        nvtd->nearest_vertex = vd.vertex;
        nvtd->nearest_vertex_distance_sq = distance_squared;
      }
    }
  }
  BKE_pbvh_vertex_iter_end;
}

static PBVHVertRef fake_neighbor_search(Object &ob, const PBVHVertRef vertex, float max_distance)
{
  SculptSession &ss = *ob.sculpt;

  const float3 center = SCULPT_vertex_co_get(ss, vertex);
  const float max_distance_sq = max_distance * max_distance;

  Vector<bke::pbvh::Node *> nodes = bke::pbvh::search_gather(*ss.pbvh, [&](bke::pbvh::Node &node) {
    return node_in_sphere(node, center, max_distance_sq, false);
  });
  if (nodes.is_empty()) {
    return BKE_pbvh_make_vref(PBVH_REF_NONE);
  }

  const float3 nearest_vertex_search_co = SCULPT_vertex_co_get(ss, vertex);

  NearestVertexFakeNeighborData nvtd;
  nvtd.nearest_vertex.i = -1;
  nvtd.nearest_vertex_distance_sq = FLT_MAX;
  nvtd.current_topology_id = SCULPT_vertex_island_get(ss, vertex);

  nvtd = threading::parallel_reduce(
      nodes.index_range(),
      1,
      nvtd,
      [&](const IndexRange range, NearestVertexFakeNeighborData nvtd) {
        for (const int i : range) {
          do_fake_neighbor_search_task(
              ss, nearest_vertex_search_co, max_distance_sq, nodes[i], &nvtd);
        }
        return nvtd;
      },
      [](const NearestVertexFakeNeighborData &a, const NearestVertexFakeNeighborData &b) {
        NearestVertexFakeNeighborData joined = a;
        if (joined.nearest_vertex.i == PBVH_REF_NONE) {
          joined.nearest_vertex = b.nearest_vertex;
          joined.nearest_vertex_distance_sq = b.nearest_vertex_distance_sq;
        }
        else if (b.nearest_vertex_distance_sq < joined.nearest_vertex_distance_sq) {
          joined.nearest_vertex = b.nearest_vertex;
          joined.nearest_vertex_distance_sq = b.nearest_vertex_distance_sq;
        }
        return joined;
      });

  return nvtd.nearest_vertex;
}

struct SculptTopologyIDFloodFillData {
  int next_id;
};

}  // namespace blender::ed::sculpt_paint

namespace blender::ed::sculpt_paint::boundary {

void ensure_boundary_info(Object &object)
{
  SculptSession &ss = *object.sculpt;
  if (!ss.vertex_info.boundary.is_empty()) {
    return;
  }

  Mesh *base_mesh = BKE_mesh_from_object(&object);

  ss.vertex_info.boundary.resize(base_mesh->verts_num);
  Array<int> adjacent_faces_edge_count(base_mesh->edges_num, 0);
  array_utils::count_indices(base_mesh->corner_edges(), adjacent_faces_edge_count);

  const Span<int2> edges = base_mesh->edges();
  for (const int e : edges.index_range()) {
    if (adjacent_faces_edge_count[e] < 2) {
      const int2 &edge = edges[e];
      ss.vertex_info.boundary[edge[0]].set();
      ss.vertex_info.boundary[edge[1]].set();
    }
  }
}

}  // namespace blender::ed::sculpt_paint::boundary

void SCULPT_fake_neighbors_ensure(Object &ob, const float max_dist)
{
  using namespace blender::ed::sculpt_paint;
  SculptSession &ss = *ob.sculpt;
  const int totvert = SCULPT_vertex_count_get(ss);

  /* Fake neighbors were already initialized with the same distance, so no need to be
   * recalculated.
   */
  if (ss.fake_neighbors.fake_neighbor_index && ss.fake_neighbors.current_max_distance == max_dist)
  {
    return;
  }

  SCULPT_topology_islands_ensure(ob);
  fake_neighbor_init(ss, max_dist);

  for (int i = 0; i < totvert; i++) {
    const PBVHVertRef from_v = BKE_pbvh_index_to_vertex(*ss.pbvh, i);

    /* This vertex does not have a fake neighbor yet, search one for it. */
    if (ss.fake_neighbors.fake_neighbor_index[i] == FAKE_NEIGHBOR_NONE) {
      const PBVHVertRef to_v = fake_neighbor_search(ob, from_v, max_dist);
      if (to_v.i != PBVH_REF_NONE) {
        /* Add the fake neighbor if available. */
        fake_neighbor_add(ss, from_v, to_v);
      }
    }
  }
}

void SCULPT_fake_neighbors_enable(Object &ob)
{
  SculptSession &ss = *ob.sculpt;
  BLI_assert(ss.fake_neighbors.fake_neighbor_index != nullptr);
  ss.fake_neighbors.use_fake_neighbors = true;
}

void SCULPT_fake_neighbors_disable(Object &ob)
{
  SculptSession &ss = *ob.sculpt;
  BLI_assert(ss.fake_neighbors.fake_neighbor_index != nullptr);
  ss.fake_neighbors.use_fake_neighbors = false;
}

void SCULPT_fake_neighbors_free(Object &ob)
{
  using namespace blender::ed::sculpt_paint;
  SculptSession &ss = *ob.sculpt;
  sculpt_pose_fake_neighbors_free(ss);
}

bool SCULPT_vertex_is_occluded(SculptSession &ss, PBVHVertRef vertex, bool original)
{
  using namespace blender;
  float ray_start[3], ray_end[3], ray_normal[3], face_normal[3];
  float co[3];

  copy_v3_v3(co, SCULPT_vertex_co_get(ss, vertex));

  ViewContext *vc = ss.cache ? ss.cache->vc : &ss.filter_cache->vc;

  const blender::float2 mouse = ED_view3d_project_float_v2_m4(
      vc->region, co, ss.cache ? ss.cache->projection_mat : ss.filter_cache->viewmat);

  int depth = SCULPT_raycast_init(vc, mouse, ray_end, ray_start, ray_normal, original);

  negate_v3(ray_normal);

  copy_v3_v3(ray_start, SCULPT_vertex_co_get(ss, vertex));
  madd_v3_v3fl(ray_start, ray_normal, 0.002);

  SculptRaycastData srd = {nullptr};
  srd.original = original;
  srd.ss = &ss;
  srd.hit = false;
  srd.ray_start = ray_start;
  srd.ray_normal = ray_normal;
  srd.depth = depth;
  srd.face_normal = face_normal;
  srd.corner_verts = ss.corner_verts;
  if (ss.pbvh->type() == bke::pbvh::Type::Mesh) {
    srd.corner_tris = BKE_pbvh_get_mesh(*ss.pbvh)->corner_tris();
    srd.corner_tri_faces = BKE_pbvh_get_mesh(*ss.pbvh)->corner_tri_faces();
  }

  isect_ray_tri_watertight_v3_precalc(&srd.isect_precalc, ray_normal);
  bke::pbvh::raycast(
      *ss.pbvh,
      [&](bke::pbvh::Node &node, float *tmin) { sculpt_raycast_cb(node, srd, tmin); },
      ray_start,
      ray_normal,
      srd.original);

  return srd.hit;
}

void SCULPT_stroke_id_next(Object &ob)
{
  /* Manually wrap in int32 space to avoid tripping up undefined behavior
   * sanitizers.
   */
  ob.sculpt->stroke_id = uchar((int(ob.sculpt->stroke_id) + 1) & 255);
}

void SCULPT_stroke_id_ensure(Object &ob)
{
  using namespace blender;
  SculptSession &ss = *ob.sculpt;

  if (!ss.attrs.automasking_stroke_id) {
    SculptAttributeParams params = {0};
    ss.attrs.automasking_stroke_id = BKE_sculpt_attribute_ensure(
        &ob,
        bke::AttrDomain::Point,
        CD_PROP_INT8,
        SCULPT_ATTRIBUTE_NAME(automasking_stroke_id),
        &params);
  }
}

int SCULPT_vertex_island_get(const SculptSession &ss, PBVHVertRef vertex)
{
  if (ss.attrs.topology_island_key) {
    return *static_cast<uint8_t *>(SCULPT_vertex_attr_get(vertex, ss.attrs.topology_island_key));
  }

  return -1;
}

void SCULPT_topology_islands_invalidate(SculptSession &ss)
{
  ss.islands_valid = false;
}

void SCULPT_topology_islands_ensure(Object &ob)
{
  using namespace blender;
  using namespace blender::ed::sculpt_paint;
  SculptSession &ss = *ob.sculpt;

  if (ss.attrs.topology_island_key && ss.islands_valid &&
      ss.pbvh->type() != bke::pbvh::Type::BMesh)
  {
    return;
  }

  SculptAttributeParams params;
  params.permanent = params.stroke_only = params.simple_array = false;

  ss.attrs.topology_island_key = BKE_sculpt_attribute_ensure(
      &ob,
      bke::AttrDomain::Point,
      CD_PROP_INT8,
      SCULPT_ATTRIBUTE_NAME(topology_island_key),
      &params);
  SCULPT_vertex_random_access_ensure(ss);

  int totvert = SCULPT_vertex_count_get(ss);
  Set<PBVHVertRef> visit;
  Vector<PBVHVertRef> stack;
  uint8_t island_nr = 0;

  for (int i = 0; i < totvert; i++) {
    PBVHVertRef vertex = BKE_pbvh_index_to_vertex(*ss.pbvh, i);

    if (visit.contains(vertex)) {
      continue;
    }

    stack.clear();
    stack.append(vertex);
    visit.add(vertex);

    while (stack.size()) {
      PBVHVertRef vertex2 = stack.pop_last();
      SculptVertexNeighborIter ni;

      *static_cast<uint8_t *>(
          SCULPT_vertex_attr_get(vertex2, ss.attrs.topology_island_key)) = island_nr;

      SCULPT_VERTEX_DUPLICATES_AND_NEIGHBORS_ITER_BEGIN (ss, vertex2, ni) {
        if (visit.add(ni.vertex) && hide::vert_any_face_visible_get(ss, ni.vertex)) {
          stack.append(ni.vertex);
        }
      }
      SCULPT_VERTEX_NEIGHBORS_ITER_END(ni);
    }

    island_nr++;
  }

  ss.islands_valid = true;
}

void SCULPT_cube_tip_init(const Sculpt & /*sd*/,
                          const Object &ob,
                          const Brush &brush,
                          float mat[4][4])
{
  using namespace blender::ed::sculpt_paint;
  SculptSession &ss = *ob.sculpt;
  float scale[4][4];
  float tmat[4][4];
  float unused[4][4];

  zero_m4(mat);
  calc_brush_local_mat(0.0, ob, unused, mat);

  /* NOTE: we ignore the radius scaling done inside of calc_brush_local_mat to
   * duplicate prior behavior.
   *
   * TODO: try disabling this and check that all edge cases work properly.
   */
  normalize_m4(mat);

  scale_m4_fl(scale, ss.cache->radius);
  mul_m4_m4m4(tmat, mat, scale);
  mul_v3_fl(tmat[1], brush.tip_scale_x);
  invert_m4_m4(mat, tmat);
}
/** \} */

namespace blender::ed::sculpt_paint {

void gather_mesh_positions(Span<float3> vert_postions,
                           Span<int> verts,
                           MutableSpan<float3> positions)
{
  BLI_assert(verts.size() == positions.size());

  for (const int i : verts.index_range()) {
    positions[i] = vert_postions[verts[i]];
  }
}

void gather_grids_positions(const CCGKey &key,
                            const Span<CCGElem *> elems,
                            const Span<int> grids,
                            const MutableSpan<float3> positions)
{
  BLI_assert(grids.size() * key.grid_area == positions.size());

  for (const int i : grids.index_range()) {
    CCGElem *elem = elems[grids[i]];
    const int start = i * key.grid_area;
    for (const int offset : IndexRange(key.grid_area)) {
      positions[start + offset] = CCG_elem_offset_co(key, elem, offset);
    }
  }
}

void gather_bmesh_positions(const Set<BMVert *, 0> &verts, const MutableSpan<float3> positions)
{
  BLI_assert(verts.size() == positions.size());

  int i = 0;
  for (const BMVert *vert : verts) {
    positions[i] = vert->co;
    i++;
  }
}

void gather_grids_normals(const SubdivCCG &subdiv_ccg,
                          const Span<int> grids,
                          const MutableSpan<float3> normals)
{
  const CCGKey key = BKE_subdiv_ccg_key_top_level(subdiv_ccg);
  const Span<CCGElem *> elems = subdiv_ccg.grids;
  BLI_assert(grids.size() * key.grid_area == normals.size());

  for (const int i : grids.index_range()) {
    CCGElem *elem = elems[grids[i]];
    const int start = i * key.grid_area;
    for (const int offset : IndexRange(key.grid_area)) {
      normals[start + offset] = CCG_elem_offset_no(key, elem, offset);
    }
  }
}

void gather_bmesh_normals(const Set<BMVert *, 0> &verts, const MutableSpan<float3> normals)
{
  int i = 0;
  for (const BMVert *vert : verts) {
    normals[i] = vert->no;
    i++;
  }
}

template<typename T>
void gather_data_grids(const SubdivCCG &subdiv_ccg,
                       const Span<T> src,
                       const Span<int> grids,
                       const MutableSpan<T> node_data)
{
  const CCGKey key = BKE_subdiv_ccg_key_top_level(subdiv_ccg);
  BLI_assert(grids.size() * key.grid_area == node_data.size());

  for (const int i : grids.index_range()) {
    const int node_start = i * key.grid_area;
    const int grids_start = grids[i] * key.grid_area;
    node_data.slice(node_start, key.grid_area).copy_from(src.slice(grids_start, key.grid_area));
  }
}

template<typename T>
void gather_data_vert_bmesh(const Span<T> src,
                            const Set<BMVert *, 0> &verts,
                            const MutableSpan<T> node_data)
{
  BLI_assert(verts.size() == node_data.size());

  int i = 0;
  for (const BMVert *vert : verts) {
    node_data[i] = src[BM_elem_index_get(vert)];
    i++;
  }
}

template<typename T>
void scatter_data_grids(const SubdivCCG &subdiv_ccg,
                        const Span<T> node_data,
                        const Span<int> grids,
                        const MutableSpan<T> dst)
{
  const CCGKey key = BKE_subdiv_ccg_key_top_level(subdiv_ccg);
  BLI_assert(grids.size() * key.grid_area == node_data.size());

  for (const int i : grids.index_range()) {
    const int node_start = i * key.grid_area;
    const int grids_start = grids[i] * key.grid_area;
    dst.slice(grids_start, key.grid_area).copy_from(node_data.slice(node_start, key.grid_area));
  }
}

template<typename T>
void scatter_data_vert_bmesh(const Span<T> node_data,
                             const Set<BMVert *, 0> &verts,
                             const MutableSpan<T> dst)
{
  BLI_assert(verts.size() == node_data.size());

  int i = 0;
  for (const BMVert *vert : verts) {
    dst[BM_elem_index_get(vert)] = node_data[i];
    i++;
  }
}

template void gather_data_grids<float>(const SubdivCCG &,
                                       Span<float>,
                                       Span<int>,
                                       MutableSpan<float>);
template void gather_data_grids<float3>(const SubdivCCG &,
                                        Span<float3>,
                                        Span<int>,
                                        MutableSpan<float3>);
template void gather_data_vert_bmesh<float>(Span<float>,
                                            const Set<BMVert *, 0> &,
                                            MutableSpan<float>);
template void gather_data_vert_bmesh<float3>(Span<float3>,
                                             const Set<BMVert *, 0> &,
                                             MutableSpan<float3>);

template void scatter_data_grids<float>(const SubdivCCG &,
                                        Span<float>,
                                        Span<int>,
                                        MutableSpan<float>);
template void scatter_data_grids<float3>(const SubdivCCG &,
                                         Span<float3>,
                                         Span<int>,
                                         MutableSpan<float3>);
template void scatter_data_vert_bmesh<float>(Span<float>,
                                             const Set<BMVert *, 0> &,
                                             MutableSpan<float>);
template void scatter_data_vert_bmesh<float3>(Span<float3>,
                                              const Set<BMVert *, 0> &,
                                              MutableSpan<float3>);

void fill_factor_from_hide(const Mesh &mesh,
                           const Span<int> verts,
                           const MutableSpan<float> r_factors)
{
  BLI_assert(verts.size() == r_factors.size());

  /* TODO: Avoid overhead of accessing attributes for every bke::pbvh::Tree node. */
  const bke::AttributeAccessor attributes = mesh.attributes();
  if (const VArray hide_vert = *attributes.lookup<bool>(".hide_vert", bke::AttrDomain::Point)) {
    const VArraySpan span(hide_vert);
    for (const int i : verts.index_range()) {
      r_factors[i] = span[verts[i]] ? 0.0f : 1.0f;
    }
  }
  else {
    r_factors.fill(1.0f);
  }
}

void fill_factor_from_hide(const SubdivCCG &subdiv_ccg,
                           const Span<int> grids,
                           const MutableSpan<float> r_factors)
{
  const CCGKey key = BKE_subdiv_ccg_key_top_level(subdiv_ccg);
  BLI_assert(grids.size() * key.grid_area == r_factors.size());

  const BitGroupVector<> &grid_hidden = subdiv_ccg.grid_hidden;
  if (grid_hidden.is_empty()) {
    r_factors.fill(1.0f);
    return;
  }
  for (const int i : grids.index_range()) {
    const BitSpan hidden = grid_hidden[grids[i]];
    const int start = i * key.grid_area;
    for (const int offset : IndexRange(key.grid_area)) {
      r_factors[start + offset] = hidden[offset] ? 0.0f : 1.0f;
    }
  }
}

void fill_factor_from_hide(const Set<BMVert *, 0> &verts, const MutableSpan<float> r_factors)
{
  BLI_assert(verts.size() == r_factors.size());

  int i = 0;
  for (const BMVert *vert : verts) {
    r_factors[i] = BM_elem_flag_test_bool(vert, BM_ELEM_HIDDEN) ? 0.0f : 1.0f;
    i++;
  }
}

void fill_factor_from_hide_and_mask(const Mesh &mesh,
                                    const Span<int> verts,
                                    const MutableSpan<float> r_factors)
{
  BLI_assert(verts.size() == r_factors.size());

  /* TODO: Avoid overhead of accessing attributes for every bke::pbvh::Tree node. */
  const bke::AttributeAccessor attributes = mesh.attributes();
  if (const VArray mask = *attributes.lookup<float>(".sculpt_mask", bke::AttrDomain::Point)) {
    const VArraySpan span(mask);
    for (const int i : verts.index_range()) {
      r_factors[i] = 1.0f - span[verts[i]];
    }
  }
  else {
    r_factors.fill(1.0f);
  }

  if (const VArray hide_vert = *attributes.lookup<bool>(".hide_vert", bke::AttrDomain::Point)) {
    const VArraySpan span(hide_vert);
    for (const int i : verts.index_range()) {
      if (span[verts[i]]) {
        r_factors[i] = 0.0f;
      }
    }
  }
}

void fill_factor_from_hide_and_mask(const BMesh &bm,
                                    const Set<BMVert *, 0> &verts,
                                    const MutableSpan<float> r_factors)
{
  BLI_assert(verts.size() == r_factors.size());

  /* TODO: Avoid overhead of accessing attributes for every bke::pbvh::Tree node. */
  const int mask_offset = CustomData_get_offset_named(&bm.vdata, CD_PROP_FLOAT, ".sculpt_mask");
  int i = 0;
  for (const BMVert *vert : verts) {
    r_factors[i] = (mask_offset == -1) ? 1.0f : 1.0f - BM_ELEM_CD_GET_FLOAT(vert, mask_offset);
    if (BM_elem_flag_test(vert, BM_ELEM_HIDDEN)) {
      r_factors[i] = 0.0f;
    }
    i++;
  }
}

void fill_factor_from_hide_and_mask(const SubdivCCG &subdiv_ccg,
                                    const Span<int> grids,
                                    const MutableSpan<float> r_factors)
{
  const CCGKey key = BKE_subdiv_ccg_key_top_level(subdiv_ccg);
  const Span<CCGElem *> elems = subdiv_ccg.grids;
  BLI_assert(grids.size() * key.grid_area == r_factors.size());

  if (key.has_mask) {
    for (const int i : grids.index_range()) {
      CCGElem *elem = elems[grids[i]];
      const int start = i * key.grid_area;
      for (const int offset : IndexRange(key.grid_area)) {
        r_factors[start + offset] = 1.0f - CCG_elem_offset_mask(key, elem, offset);
      }
    }
  }
  else {
    r_factors.fill(1.0f);
  }

  const BitGroupVector<> &grid_hidden = subdiv_ccg.grid_hidden;
  if (!grid_hidden.is_empty()) {
    for (const int i : grids.index_range()) {
      const BitSpan hidden = grid_hidden[grids[i]];
      const int start = i * key.grid_area;
      for (const int offset : IndexRange(key.grid_area)) {
        if (hidden[offset]) {
          r_factors[start + offset] = 0.0f;
        }
      }
    }
  }
}

void calc_front_face(const float3 &view_normal,
                     const Span<float3> vert_normals,
                     const Span<int> verts,
                     const MutableSpan<float> factors)
{
  BLI_assert(verts.size() == factors.size());

  for (const int i : verts.index_range()) {
    const float dot = math::dot(view_normal, vert_normals[verts[i]]);
    factors[i] *= std::max(dot, 0.0f);
  }
}

void calc_front_face(const float3 &view_normal,
                     const Span<float3> normals,
                     const MutableSpan<float> factors)
{
  BLI_assert(normals.size() == factors.size());

  for (const int i : normals.index_range()) {
    const float dot = math::dot(view_normal, normals[i]);
    factors[i] *= std::max(dot, 0.0f);
  }
}
void calc_front_face(const float3 &view_normal,
                     const SubdivCCG &subdiv_ccg,
                     const Span<int> grids,
                     const MutableSpan<float> factors)
{
  const CCGKey key = BKE_subdiv_ccg_key_top_level(subdiv_ccg);
  const Span<CCGElem *> elems = subdiv_ccg.grids;
  BLI_assert(grids.size() * key.grid_area == factors.size());

  for (const int i : grids.index_range()) {
    CCGElem *elem = elems[grids[i]];
    const int start = i * key.grid_area;
    for (const int offset : IndexRange(key.grid_area)) {
      const float dot = math::dot(view_normal, CCG_elem_offset_no(key, elem, offset));
      factors[start + offset] *= std::max(dot, 0.0f);
    }
  }
}

void calc_front_face(const float3 &view_normal,
                     const Set<BMVert *, 0> &verts,
                     const MutableSpan<float> factors)
{
  BLI_assert(verts.size() == factors.size());

  int i = 0;
  for (const BMVert *vert : verts) {
    const float dot = math::dot(view_normal, float3(vert->no));
    factors[i] *= std::max(dot, 0.0f);
    i++;
  }
}

void calc_front_face(const float3 &view_normal,
                     const Set<BMFace *, 0> &faces,
                     const MutableSpan<float> factors)
{
  BLI_assert(faces.size() == factors.size());

  int i = 0;
  for (const BMFace *face : faces) {
    const float dot = math::dot(view_normal, float3(face->no));
    factors[i] *= std::max(dot, 0.0f);
    i++;
  }
}

void filter_region_clip_factors(const SculptSession &ss,
                                const Span<float3> positions,
                                const Span<int> verts,
                                const MutableSpan<float> factors)
{
  BLI_assert(verts.size() == factors.size());

  const RegionView3D *rv3d = ss.cache ? ss.cache->vc->rv3d : ss.rv3d;
  const View3D *v3d = ss.cache ? ss.cache->vc->v3d : ss.v3d;
  if (!RV3D_CLIPPING_ENABLED(v3d, rv3d)) {
    return;
  }

  const ePaintSymmetryFlags mirror_symmetry_pass = ss.cache ? ss.cache->mirror_symmetry_pass :
                                                              ePaintSymmetryFlags(0);
  const int radial_symmetry_pass = ss.cache ? ss.cache->radial_symmetry_pass : 0;
  const float4x4 symm_rot_mat_inv = ss.cache ? ss.cache->symm_rot_mat_inv : float4x4::identity();
  for (const int i : verts.index_range()) {
    float3 symm_co;
    flip_v3_v3(symm_co, positions[verts[i]], mirror_symmetry_pass);
    if (radial_symmetry_pass) {
      symm_co = math::transform_point(symm_rot_mat_inv, symm_co);
    }
    if (ED_view3d_clipping_test(rv3d, symm_co, true)) {
      factors[i] = 0.0f;
    }
  }
}

void filter_region_clip_factors(const SculptSession &ss,
                                const Span<float3> positions,
                                const MutableSpan<float> factors)
{
  BLI_assert(positions.size() == factors.size());

  const RegionView3D *rv3d = ss.cache ? ss.cache->vc->rv3d : ss.rv3d;
  const View3D *v3d = ss.cache ? ss.cache->vc->v3d : ss.v3d;
  if (!RV3D_CLIPPING_ENABLED(v3d, rv3d)) {
    return;
  }

  const ePaintSymmetryFlags mirror_symmetry_pass = ss.cache ? ss.cache->mirror_symmetry_pass :
                                                              ePaintSymmetryFlags(0);
  const int radial_symmetry_pass = ss.cache ? ss.cache->radial_symmetry_pass : 0;
  const float4x4 symm_rot_mat_inv = ss.cache ? ss.cache->symm_rot_mat_inv : float4x4::identity();
  for (const int i : positions.index_range()) {
    float3 symm_co;
    flip_v3_v3(symm_co, positions[i], mirror_symmetry_pass);
    if (radial_symmetry_pass) {
      symm_co = math::transform_point(symm_rot_mat_inv, symm_co);
    }
    if (ED_view3d_clipping_test(rv3d, symm_co, true)) {
      factors[i] = 0.0f;
    }
  }
}

void calc_brush_distances(const SculptSession &ss,
                          const Span<float3> positions,
                          const Span<int> verts,
                          const eBrushFalloffShape falloff_shape,
                          const MutableSpan<float> r_distances)
{
  BLI_assert(verts.size() == r_distances.size());

  const float3 &test_location = ss.cache ? ss.cache->location : ss.cursor_location;
  if (falloff_shape == PAINT_FALLOFF_SHAPE_TUBE && (ss.cache || ss.filter_cache)) {
    /* The tube falloff shape requires the cached view normal. */
    const float3 &view_normal = ss.cache ? ss.cache->view_normal : ss.filter_cache->view_normal;
    float4 test_plane;
    plane_from_point_normal_v3(test_plane, test_location, view_normal);
    for (const int i : verts.index_range()) {
      float3 projected;
      closest_to_plane_normalized_v3(projected, test_plane, positions[verts[i]]);
      r_distances[i] = math::distance(projected, test_location);
    }
  }
  else {
    for (const int i : verts.index_range()) {
      r_distances[i] = math::distance(test_location, positions[verts[i]]);
    }
  }
}

void calc_brush_distances(const SculptSession &ss,
                          const Span<float3> positions,
                          const eBrushFalloffShape falloff_shape,
                          const MutableSpan<float> r_distances)
{
  BLI_assert(positions.size() == r_distances.size());

  const float3 &test_location = ss.cache ? ss.cache->location : ss.cursor_location;
  if (falloff_shape == PAINT_FALLOFF_SHAPE_TUBE && (ss.cache || ss.filter_cache)) {
    /* The tube falloff shape requires the cached view normal. */
    const float3 &view_normal = ss.cache ? ss.cache->view_normal : ss.filter_cache->view_normal;
    float4 test_plane;
    plane_from_point_normal_v3(test_plane, test_location, view_normal);
    for (const int i : positions.index_range()) {
      float3 projected;
      closest_to_plane_normalized_v3(projected, test_plane, positions[i]);
      r_distances[i] = math::distance(projected, test_location);
    }
  }
  else {
    for (const int i : positions.index_range()) {
      r_distances[i] = math::distance(test_location, positions[i]);
    }
  }
}

void filter_distances_with_radius(const float radius,
                                  const Span<float> distances,
                                  const MutableSpan<float> factors)
{
  for (const int i : distances.index_range()) {
    if (distances[i] > radius) {
      factors[i] = 0.0f;
    }
  }
}

void calc_brush_cube_distances(const SculptSession &ss,
                               const Brush &brush,
                               const float4x4 &mat,
                               const Span<float3> positions,
                               const Span<int> verts,
                               const MutableSpan<float> r_distances,
                               const MutableSpan<float> factors)
{
  BLI_assert(verts.size() == factors.size());
  BLI_assert(verts.size() == r_distances.size());

  SculptBrushTest test;
  SCULPT_brush_test_init(ss, test);
  const float tip_roundness = brush.tip_roundness;
  const float tip_scale_x = brush.tip_scale_x;
  for (const int i : verts.index_range()) {
    if (factors[i] == 0.0f) {
      r_distances[i] = FLT_MAX;
      continue;
    }
    /* TODO: Break up #SCULPT_brush_test_cube. */
    if (!SCULPT_brush_test_cube(test, positions[verts[i]], mat.ptr(), tip_roundness, tip_scale_x))
    {
      factors[i] = 0.0f;
      r_distances[i] = FLT_MAX;
    }
    r_distances[i] = test.dist;
  }
}

void calc_brush_cube_distances(const SculptSession &ss,
                               const Brush &brush,
                               const float4x4 &mat,
                               const Span<float3> positions,
                               const MutableSpan<float> r_distances,
                               const MutableSpan<float> factors)
{
  BLI_assert(positions.size() == factors.size());
  BLI_assert(positions.size() == r_distances.size());

  SculptBrushTest test;
  SCULPT_brush_test_init(ss, test);
  const float tip_roundness = brush.tip_roundness;
  const float tip_scale_x = brush.tip_scale_x;
  for (const int i : positions.index_range()) {
    if (factors[i] == 0.0f) {
      r_distances[i] = FLT_MAX;
      continue;
    }
    /* TODO: Break up #SCULPT_brush_test_cube. */
    if (!SCULPT_brush_test_cube(test, positions[i], mat.ptr(), tip_roundness, tip_scale_x)) {
      factors[i] = 0.0f;
      r_distances[i] = FLT_MAX;
    }
    r_distances[i] = test.dist;
  }
}

void apply_hardness_to_distances(const float radius,
                                 const float hardness,
                                 const MutableSpan<float> distances)
{
  if (hardness == 0.0f) {
    return;
  }
  if (hardness == 1.0f) {
    distances.fill(0.0f);
    return;
  }
  const float threshold = hardness * radius;
  const float radius_inv = math::rcp(radius);
  const float hardness_inv_rcp = math::rcp(1.0f - hardness);
  for (const int i : distances.index_range()) {
    if (distances[i] < threshold) {
      distances[i] = 0.0f;
    }
    else {
      const float radius_factor = (distances[i] * radius_inv - hardness) * hardness_inv_rcp;
      distances[i] = radius_factor * radius;
    }
  }
}

void calc_brush_strength_factors(const StrokeCache &cache,
                                 const Brush &brush,
                                 const Span<float> distances,
                                 const MutableSpan<float> factors)
{
  BKE_brush_calc_curve_factors(
      eBrushCurvePreset(brush.curve_preset), brush.curve, distances, cache.radius, factors);
}

void calc_brush_texture_factors(const SculptSession &ss,
                                const Brush &brush,
                                const Span<float3> vert_positions,
                                const Span<int> verts,
                                const MutableSpan<float> factors)
{
  BLI_assert(verts.size() == factors.size());

  const int thread_id = BLI_task_parallel_thread_id(nullptr);
  const MTex *mtex = BKE_brush_mask_texture_get(&brush, OB_MODE_SCULPT);
  if (!mtex->tex) {
    return;
  }

  for (const int i : verts.index_range()) {
    float texture_value;
    float4 texture_rgba;
    /* NOTE: This is not a thread-safe call. */
    sculpt_apply_texture(
        ss, brush, vert_positions[verts[i]], thread_id, &texture_value, texture_rgba);

    factors[i] *= texture_value;
  }
}

void calc_brush_texture_factors(const SculptSession &ss,
                                const Brush &brush,
                                const Span<float3> positions,
                                const MutableSpan<float> factors)
{
  BLI_assert(positions.size() == factors.size());

  const int thread_id = BLI_task_parallel_thread_id(nullptr);
  const MTex *mtex = BKE_brush_mask_texture_get(&brush, OB_MODE_SCULPT);
  if (!mtex->tex) {
    return;
  }

  for (const int i : positions.index_range()) {
    float texture_value;
    float4 texture_rgba;
    /* NOTE: This is not a thread-safe call. */
    sculpt_apply_texture(ss, brush, positions[i], thread_id, &texture_value, texture_rgba);

    factors[i] *= texture_value;
  }
}

void apply_translations(const Span<float3> translations,
                        const Span<int> verts,
                        const MutableSpan<float3> positions)
{
  BLI_assert(verts.size() == translations.size());

  for (const int i : verts.index_range()) {
    const int vert = verts[i];
    positions[vert] += translations[i];
  }
}

void apply_translations(const Span<float3> translations,
                        const Span<int> grids,
                        SubdivCCG &subdiv_ccg)
{
  const CCGKey key = BKE_subdiv_ccg_key_top_level(subdiv_ccg);
  const Span<CCGElem *> elems = subdiv_ccg.grids;
  BLI_assert(grids.size() * key.grid_area == translations.size());

  for (const int i : grids.index_range()) {
    CCGElem *elem = elems[grids[i]];
    const int start = i * key.grid_area;
    for (const int offset : IndexRange(key.grid_area)) {
      CCG_elem_offset_co(key, elem, offset) += translations[start + offset];
    }
  }
}

void apply_translations(const Span<float3> translations, const Set<BMVert *, 0> &verts)
{
  BLI_assert(verts.size() == translations.size());

  int i = 0;
  for (BMVert *vert : verts) {
    add_v3_v3(vert->co, translations[i]);
    i++;
  }
}

void project_translations(const MutableSpan<float3> translations, const float3 &plane)
{
  /* Equivalent to #project_plane_v3_v3v3. */
  const float len_sq = math::length_squared(plane);
  if (len_sq < std::numeric_limits<float>::epsilon()) {
    return;
  }
  const float dot_factor = -math::rcp(len_sq);
  for (const int i : translations.index_range()) {
    translations[i] += plane * math::dot(translations[i], plane) * dot_factor;
  }
}

void apply_crazyspace_to_translations(const Span<float3x3> deform_imats,
                                      const Span<int> verts,
                                      const MutableSpan<float3> translations)
{
  BLI_assert(verts.size() == translations.size());

  for (const int i : verts.index_range()) {
    translations[i] = math::transform_point(deform_imats[verts[i]], translations[i]);
  }
}

void clip_and_lock_translations(const Sculpt &sd,
                                const SculptSession &ss,
                                const Span<float3> positions,
                                const Span<int> verts,
                                const MutableSpan<float3> translations)
{
  BLI_assert(verts.size() == translations.size());

  const StrokeCache *cache = ss.cache;
  if (!cache) {
    return;
  }
  for (const int axis : IndexRange(3)) {
    if (sd.flags & (SCULPT_LOCK_X << axis)) {
      for (float3 &translation : translations) {
        translation[axis] = 0.0f;
      }
      continue;
    }

    if (!(cache->flag & (CLIP_X << axis))) {
      continue;
    }

    const float4x4 mirror(cache->clip_mirror_mtx);
    const float4x4 mirror_inverse = math::invert(mirror);
    for (const int i : verts.index_range()) {
      const int vert = verts[i];

      /* Transform into the space of the mirror plane, check translations, then transform back. */
      float3 co_mirror = math::transform_point(mirror, positions[vert]);
      if (math::abs(co_mirror[axis]) > cache->clip_tolerance[axis]) {
        continue;
      }
      /* Clear the translation in the local space of the mirror object. */
      co_mirror[axis] = 0.0f;
      const float3 co_local = math::transform_point(mirror_inverse, co_mirror);
      translations[i][axis] = co_local[axis] - positions[vert][axis];
    }
  }
}

void clip_and_lock_translations(const Sculpt &sd,
                                const SculptSession &ss,
                                const Span<float3> positions,
                                const MutableSpan<float3> translations)
{
  BLI_assert(positions.size() == translations.size());

  const StrokeCache *cache = ss.cache;
  if (!cache) {
    return;
  }
  for (const int axis : IndexRange(3)) {
    if (sd.flags & (SCULPT_LOCK_X << axis)) {
      for (float3 &translation : translations) {
        translation[axis] = 0.0f;
      }
      continue;
    }

    if (!(cache->flag & (CLIP_X << axis))) {
      continue;
    }

    const float4x4 mirror(cache->clip_mirror_mtx);
    const float4x4 mirror_inverse = math::invert(mirror);
    for (const int i : positions.index_range()) {
      /* Transform into the space of the mirror plane, check translations, then transform back. */
      float3 co_mirror = math::transform_point(mirror, positions[i]);
      if (math::abs(co_mirror[axis]) > cache->clip_tolerance[axis]) {
        continue;
      }
      /* Clear the translation in the local space of the mirror object. */
      co_mirror[axis] = 0.0f;
      const float3 co_local = math::transform_point(mirror_inverse, co_mirror);
      translations[i][axis] = co_local[axis] - positions[i][axis];
    }
  }
}

void apply_translations_to_shape_keys(Object &object,
                                      const Span<int> verts,
                                      const Span<float3> translations,
                                      const MutableSpan<float3> positions_orig)
{
  Mesh &mesh = *static_cast<Mesh *>(object.data);
  KeyBlock *active_key = BKE_keyblock_from_object(&object);
  if (!active_key) {
    return;
  }

  MutableSpan active_key_data(static_cast<float3 *>(active_key->data), active_key->totelem);
  if (active_key == mesh.key->refkey) {
    for (const int vert : verts) {
      active_key_data[vert] = positions_orig[vert];
    }
  }
  else {
    apply_translations(translations, verts, active_key_data);
  }

  /* For relative keys editing of base should update other keys. */
  if (bool *dependent = BKE_keyblock_get_dependent_keys(mesh.key, object.shapenr - 1)) {
    int i;
    LISTBASE_FOREACH_INDEX (KeyBlock *, other_key, &mesh.key->block, i) {
      if ((other_key != active_key) && dependent[i]) {
        MutableSpan<float3> data(static_cast<float3 *>(other_key->data), other_key->totelem);
        apply_translations(translations, verts, data);
      }
    }
    MEM_freeN(dependent);
  }
}

void apply_translations_to_pbvh(bke::pbvh::Tree &pbvh,
                                Span<int> verts,
                                const Span<float3> translations)
{
  if (!BKE_pbvh_is_deformed(pbvh)) {
    return;
  }
  MutableSpan<float3> pbvh_positions = BKE_pbvh_get_vert_positions(pbvh);
  for (const int i : verts.index_range()) {
    const int vert = verts[i];
    pbvh_positions[vert] += translations[i];
  }
}

void write_translations(const Sculpt &sd,
                        Object &object,
                        const Span<float3> positions_eval,
                        const Span<int> verts,
                        const MutableSpan<float3> translations,
                        const MutableSpan<float3> positions_orig)
{
  SculptSession &ss = *object.sculpt;

  clip_and_lock_translations(sd, ss, positions_eval, verts, translations);

  apply_translations_to_pbvh(*ss.pbvh, verts, translations);

  if (!ss.deform_imats.is_empty()) {
    apply_crazyspace_to_translations(ss.deform_imats, verts, translations);
  }

  apply_translations(translations, verts, positions_orig);
  apply_translations_to_shape_keys(object, verts, translations, positions_orig);
}

void scale_translations(const MutableSpan<float3> translations, const Span<float> factors)
{
  for (const int i : translations.index_range()) {
    translations[i] *= factors[i];
  }
}

void scale_translations(const MutableSpan<float3> translations, const float factor)
{
  for (const int i : translations.index_range()) {
    translations[i] *= factor;
  }
}

void scale_factors(const MutableSpan<float> factors, const float strength)
{
  if (strength == 1.0f) {
    return;
  }
  for (float &factor : factors) {
    factor *= strength;
  }
}

void translations_from_offset_and_factors(const float3 &offset,
                                          const Span<float> factors,
                                          const MutableSpan<float3> r_translations)
{
  BLI_assert(r_translations.size() == factors.size());

  for (const int i : factors.index_range()) {
    r_translations[i] = offset * factors[i];
  }
}

void translations_from_new_positions(const Span<float3> new_positions,
                                     const Span<int> verts,
                                     const Span<float3> old_positions,
                                     const MutableSpan<float3> translations)
{
  BLI_assert(new_positions.size() == verts.size());
  for (const int i : verts.index_range()) {
    translations[i] = new_positions[i] - old_positions[verts[i]];
  }
}

void translations_from_new_positions(const Span<float3> new_positions,
                                     const Span<float3> old_positions,
                                     const MutableSpan<float3> translations)
{
  BLI_assert(new_positions.size() == old_positions.size());
  for (const int i : new_positions.index_range()) {
    translations[i] = new_positions[i] - old_positions[i];
  }
}

void transform_positions(const Span<float3> src,
                         const float4x4 &transform,
                         const MutableSpan<float3> dst)
{
  BLI_assert(src.size() == dst.size());

  for (const int i : src.index_range()) {
    dst[i] = math::transform_point(transform, src[i]);
  }
}

OffsetIndices<int> create_node_vert_offsets(Span<bke::pbvh::Node *> nodes, Array<int> &node_data)
{
  node_data.reinitialize(nodes.size() + 1);
  for (const int i : nodes.index_range()) {
    node_data[i] = bke::pbvh::node_unique_verts(*nodes[i]).size();
  }
  return offset_indices::accumulate_counts_to_offsets(node_data);
}

OffsetIndices<int> create_node_vert_offsets(Span<bke::pbvh::Node *> nodes,
                                            const CCGKey &key,
                                            Array<int> &node_data)
{
  node_data.reinitialize(nodes.size() + 1);
  for (const int i : nodes.index_range()) {
    node_data[i] = bke::pbvh::node_grid_indices(*nodes[i]).size() * key.grid_area;
  }
  return offset_indices::accumulate_counts_to_offsets(node_data);
}

OffsetIndices<int> create_node_vert_offsets_bmesh(Span<bke::pbvh::Node *> nodes,
                                                  Array<int> &node_data)
{
  node_data.reinitialize(nodes.size() + 1);
  for (const int i : nodes.index_range()) {
    node_data[i] = BKE_pbvh_bmesh_node_unique_verts(nodes[i]).size();
  }
  return offset_indices::accumulate_counts_to_offsets(node_data);
}

void calc_vert_neighbors(const OffsetIndices<int> faces,
                         const Span<int> corner_verts,
                         const GroupedSpan<int> vert_to_face,
                         const Span<bool> hide_poly,
                         const Span<int> verts,
                         const MutableSpan<Vector<int>> result)
{
  BLI_assert(result.size() == verts.size());
  BLI_assert(corner_verts.size() == faces.total_size());
  for (Vector<int> &vector : result) {
    vector.clear();
  }

  for (const int i : verts.index_range()) {
    const int vert = verts[i];
    Vector<int> &neighbors = result[i];
    for (const int face : vert_to_face[vert]) {
      if (!hide_poly.is_empty() && hide_poly[face]) {
        continue;
      }
      const int2 verts = bke::mesh::face_find_adjacent_verts(faces[face], corner_verts, vert);
      neighbors.append_non_duplicates(verts[0]);
      neighbors.append_non_duplicates(verts[1]);
    }
  }
}

void calc_vert_neighbors_interior(const OffsetIndices<int> faces,
                                  const Span<int> corner_verts,
                                  const GroupedSpan<int> vert_to_face,
                                  const BitSpan boundary_verts,
                                  const Span<bool> hide_poly,
                                  const Span<int> verts,
                                  const MutableSpan<Vector<int>> result)
{
  BLI_assert(result.size() == verts.size());
  BLI_assert(corner_verts.size() == faces.total_size());
  for (Vector<int> &vector : result) {
    vector.clear();
  }

  for (const int i : verts.index_range()) {
    const int vert = verts[i];
    Vector<int> &neighbors = result[i];
    for (const int face : vert_to_face[vert]) {
      if (!hide_poly.is_empty() && hide_poly[face]) {
        continue;
      }
      const int2 verts = bke::mesh::face_find_adjacent_verts(faces[face], corner_verts, vert);
      neighbors.append_non_duplicates(verts[0]);
      neighbors.append_non_duplicates(verts[1]);
    }

    if (boundary_verts[vert]) {
      if (neighbors.size() == 2) {
        /* Do not include neighbors of corner vertices. */
        neighbors.clear();
      }
      else {
        /* Only include other boundary vertices as neighbors of boundary vertices. */
        neighbors.remove_if([&](const int vert) { return !boundary_verts[vert]; });
      }
    }
  }
}

void calc_vert_neighbors_interior(const OffsetIndices<int> faces,
                                  const Span<int> corner_verts,
                                  const BitSpan boundary_verts,
                                  const SubdivCCG &subdiv_ccg,
                                  const Span<int> grids,
                                  const MutableSpan<Vector<SubdivCCGCoord>> result)
{
  const CCGKey key = BKE_subdiv_ccg_key_top_level(subdiv_ccg);

  BLI_assert(grids.size() * key.grid_area == result.size());

  for (const int i : grids.index_range()) {
    const int grid = grids[i];
    const int node_verts_start = i * key.grid_area;

    /* TODO: This loop could be optimized in the future by skipping unnecessary logic for
     * non-boundary grid vertices. */
    for (const int y : IndexRange(key.grid_size)) {
      for (const int x : IndexRange(key.grid_size)) {
        const int offset = CCG_grid_xy_to_index(key.grid_size, x, y);
        const int node_vert_index = node_verts_start + offset;

        SubdivCCGCoord coord{};
        coord.grid_index = grid;
        coord.x = x;
        coord.y = y;

        SubdivCCGNeighbors neighbors;
        BKE_subdiv_ccg_neighbor_coords_get(subdiv_ccg, coord, false, neighbors);

        if (BKE_subdiv_ccg_coord_is_mesh_boundary(
                faces, corner_verts, boundary_verts, subdiv_ccg, coord))
        {
          if (neighbors.coords.size() == 2) {
            /* Do not include neighbors of corner vertices. */
            neighbors.coords.clear();
          }
          else {
            /* Only include other boundary vertices as neighbors of boundary vertices. */
            neighbors.coords.remove_if([&](const SubdivCCGCoord coord) {
              return !BKE_subdiv_ccg_coord_is_mesh_boundary(
                  faces, corner_verts, boundary_verts, subdiv_ccg, coord);
            });
          }
        }
        result[node_vert_index] = neighbors.coords;
      }
    }
  }
}

void calc_vert_neighbors_interior(const Set<BMVert *, 0> &verts,
                                  MutableSpan<Vector<BMVert *>> result)
{
  BLI_assert(verts.size() == result.size());
  Vector<BMVert *, 64> neighbor_data;

  int i = 0;
  for (BMVert *vert : verts) {
    neighbor_data.clear();
    vert_neighbors_get_interior_bmesh(*vert, neighbor_data);
    result[i] = neighbor_data;
    i++;
  }
}

void calc_translations_to_plane(const Span<float3> vert_positions,
                                const Span<int> verts,
                                const float4 &plane,
                                const MutableSpan<float3> translations)
{
  for (const int i : verts.index_range()) {
    const float3 &position = vert_positions[verts[i]];
    float3 closest;
    closest_to_plane_normalized_v3(closest, plane, position);
    translations[i] = closest - position;
  }
}

void calc_translations_to_plane(const Span<float3> positions,
                                const float4 &plane,
                                const MutableSpan<float3> translations)
{
  for (const int i : positions.index_range()) {
    const float3 &position = positions[i];
    float3 closest;
    closest_to_plane_normalized_v3(closest, plane, position);
    translations[i] = closest - position;
  }
}

void filter_plane_trim_limit_factors(const Brush &brush,
                                     const StrokeCache &cache,
                                     const Span<float3> translations,
                                     const MutableSpan<float> factors)
{
  if (!(brush.flag & BRUSH_PLANE_TRIM)) {
    return;
  }
  const float threshold = cache.radius_squared * cache.plane_trim_squared;
  for (const int i : translations.index_range()) {
    if (math::length_squared(translations[i]) <= threshold) {
      factors[i] = 0.0f;
    }
  }
}

void filter_below_plane_factors(const Span<float3> vert_positions,
                                const Span<int> verts,
                                const float4 &plane,
                                const MutableSpan<float> factors)
{
  for (const int i : verts.index_range()) {
    if (plane_point_side_v3(plane, vert_positions[verts[i]]) <= 0.0f) {
      factors[i] = 0.0f;
    }
  }
}

void filter_below_plane_factors(const Span<float3> positions,
                                const float4 &plane,
                                const MutableSpan<float> factors)
{
  for (const int i : positions.index_range()) {
    if (plane_point_side_v3(plane, positions[i]) <= 0.0f) {
      factors[i] = 0.0f;
    }
  }
}

void filter_above_plane_factors(const Span<float3> vert_positions,
                                const Span<int> verts,
                                const float4 &plane,
                                const MutableSpan<float> factors)
{
  for (const int i : verts.index_range()) {
    if (plane_point_side_v3(plane, vert_positions[verts[i]]) > 0.0f) {
      factors[i] = 0.0f;
    }
  }
}

void filter_above_plane_factors(const Span<float3> positions,
                                const float4 &plane,
                                const MutableSpan<float> factors)
{
  for (const int i : positions.index_range()) {
    if (plane_point_side_v3(plane, positions[i]) > 0.0f) {
      factors[i] = 0.0f;
    }
  }
}

}  // namespace blender::ed::sculpt_paint<|MERGE_RESOLUTION|>--- conflicted
+++ resolved
@@ -881,24 +881,18 @@
 
 bool vert_is_boundary(const SculptSession &ss, const PBVHVertRef vertex)
 {
-<<<<<<< HEAD
-  using namespace blender::ed::sculpt_paint;
   switch (ss.pbvh->type()) {
-    case blender::bke::pbvh::Type::Mesh: {
-=======
-  switch (BKE_pbvh_type(*ss.pbvh)) {
-    case PBVH_FACES: {
->>>>>>> 73e519de
+    case bke::pbvh::Type::Mesh: {
       if (!hide::vert_all_faces_visible_get(ss, vertex)) {
         return true;
       }
       return sculpt_check_boundary_vertex_in_base_mesh(ss, vertex.i);
     }
-    case blender::bke::pbvh::Type::BMesh: {
+    case bke::pbvh::Type::BMesh: {
       BMVert *v = (BMVert *)vertex.i;
       return BM_vert_is_boundary(v);
     }
-    case blender::bke::pbvh::Type::Grids: {
+    case bke::pbvh::Type::Grids: {
       const CCGKey key = BKE_subdiv_ccg_key_top_level(*ss.subdiv_ccg);
       const int grid_index = vertex.i / key.grid_area;
       const int index_in_grid = vertex.i - grid_index * key.grid_area;
