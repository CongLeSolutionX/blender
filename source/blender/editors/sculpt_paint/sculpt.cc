/* SPDX-License-Identifier: GPL-2.0-or-later
 * Copyright 2006 by Nicholas Bishop. All rights reserved. */

/** \file
 * \ingroup edsculpt
 * Implements the Sculpt Mode tools.
 */

#include <cmath>
#include <cstdlib>
#include <cstring>

#include "MEM_guardedalloc.h"

#include "BLI_blenlib.h"
#include "BLI_dial_2d.h"
#include "BLI_ghash.h"
#include "BLI_gsqueue.h"
#include "BLI_index_range.hh"
#include "BLI_math.h"
#include "BLI_math_vec_types.hh"
#include "BLI_task.h"
#include "BLI_task.hh"
#include "BLI_timeit.hh"
#include "BLI_utildefines.h"

#include "DNA_brush_types.h"
#include "DNA_customdata_types.h"
#include "DNA_mesh_types.h"
#include "DNA_meshdata_types.h"
#include "DNA_node_types.h"
#include "DNA_object_types.h"
#include "DNA_scene_types.h"

#include "BKE_attribute.h"
#include "BKE_attribute.hh"
#include "BKE_brush.h"
#include "BKE_ccg.h"
#include "BKE_colortools.h"
#include "BKE_context.h"
#include "BKE_image.h"
#include "BKE_key.h"
#include "BKE_lib_id.h"
#include "BKE_main.h"
#include "BKE_mesh.h"
#include "BKE_mesh_mapping.h"
#include "BKE_modifier.h"
#include "BKE_multires.h"
#include "BKE_node_runtime.hh"
#include "BKE_object.h"
#include "BKE_paint.h"
#include "BKE_pbvh.h"
#include "BKE_report.h"
#include "BKE_scene.h"
#include "BKE_subdiv_ccg.h"
#include "BKE_subsurf.h"

#include "NOD_texture.h"

#include "DEG_depsgraph.h"

#include "WM_api.h"
#include "WM_types.h"

#include "ED_paint.h"
#include "ED_screen.h"
#include "ED_sculpt.h"
#include "ED_view3d.h"

#include "paint_intern.h"
#include "sculpt_intern.h"

#include "RNA_access.h"
#include "RNA_define.h"

#include "bmesh.h"

<<<<<<< HEAD
#include <algorithm>
=======
using blender::float3;
using blender::MutableSpan;
>>>>>>> b5998204

using blender::float2;
using blender::float3;
using blender::IndexRange;
using blender::MutableSpan;
/* -------------------------------------------------------------------- */
/** \name Sculpt PBVH Abstraction API
 *
 * This is read-only, for writing use PBVH vertex iterators. There vd.index matches
 * the indices used here.
 *
 * For multi-resolution, the same vertex in multiple grids is counted multiple times, with
 * different index for each grid.
 * \{ */

void SCULPT_vertex_random_access_ensure(SculptSession *ss)
{
  if (BKE_pbvh_type(ss->pbvh) == PBVH_BMESH) {
    BM_mesh_elem_index_ensure(ss->bm, BM_VERT);
    BM_mesh_elem_table_ensure(ss->bm, BM_VERT);
  }
}

int SCULPT_vertex_count_get(SculptSession *ss)
{
  switch (BKE_pbvh_type(ss->pbvh)) {
    case PBVH_FACES:
      return ss->totvert;
    case PBVH_BMESH:
      return BM_mesh_elem_count(BKE_pbvh_get_bmesh(ss->pbvh), BM_VERT);
    case PBVH_GRIDS:
      return BKE_pbvh_get_grid_num_verts(ss->pbvh);
  }

  return 0;
}

const float *SCULPT_vertex_co_get(SculptSession *ss, PBVHVertRef vertex)
{
  switch (BKE_pbvh_type(ss->pbvh)) {
    case PBVH_FACES: {
      if (ss->shapekey_active || ss->deform_modifiers_active) {
        const float(*positions)[3] = BKE_pbvh_get_vert_positions(ss->pbvh);
        return positions[vertex.i];
      }
      return ss->vert_positions[vertex.i];
    }
    case PBVH_BMESH:
      return ((BMVert *)vertex.i)->co;
    case PBVH_GRIDS: {
      const CCGKey *key = BKE_pbvh_get_grid_key(ss->pbvh);
      const int grid_index = vertex.i / key->grid_area;
      const int vertex_index = vertex.i - grid_index * key->grid_area;
      CCGElem *elem = BKE_pbvh_get_grids(ss->pbvh)[grid_index];
      return CCG_elem_co(key, CCG_elem_offset(key, elem, vertex_index));
    }
  }
  return nullptr;
}

bool SCULPT_has_loop_colors(const Object *ob)
{
  using namespace blender;
  Mesh *me = BKE_object_get_original_mesh(ob);
  const std::optional<bke::AttributeMetaData> meta_data = me->attributes().lookup_meta_data(
      me->active_color_attribute);
  if (!meta_data) {
    return false;
  }
  if (meta_data->domain != ATTR_DOMAIN_CORNER) {
    return false;
  }
  if (!(CD_TYPE_AS_MASK(meta_data->data_type) & CD_MASK_COLOR_ALL)) {
    return false;
  }
  return true;
}

bool SCULPT_has_colors(const SculptSession *ss)
{
  return ss->vcol || ss->mcol;
}

void SCULPT_vertex_color_get(const SculptSession *ss, PBVHVertRef vertex, float r_color[4])
{
  BKE_pbvh_vertex_color_get(ss->pbvh, vertex, r_color);
}

void SCULPT_vertex_color_set(SculptSession *ss, PBVHVertRef vertex, const float color[4])
{
  BKE_pbvh_vertex_color_set(ss->pbvh, vertex, color);
}

void SCULPT_vertex_normal_get(SculptSession *ss, PBVHVertRef vertex, float no[3])
{
  switch (BKE_pbvh_type(ss->pbvh)) {
    case PBVH_FACES: {
      const float(*vert_normals)[3] = BKE_pbvh_get_vert_normals(ss->pbvh);
      copy_v3_v3(no, vert_normals[vertex.i]);
      break;
    }
    case PBVH_BMESH: {
      BMVert *v = (BMVert *)vertex.i;
      copy_v3_v3(no, v->no);
      break;
    }
    case PBVH_GRIDS: {
      const CCGKey *key = BKE_pbvh_get_grid_key(ss->pbvh);
      const int grid_index = vertex.i / key->grid_area;
      const int vertex_index = vertex.i - grid_index * key->grid_area;
      CCGElem *elem = BKE_pbvh_get_grids(ss->pbvh)[grid_index];
      copy_v3_v3(no, CCG_elem_no(key, CCG_elem_offset(key, elem, vertex_index)));
      break;
    }
  }
}

const float *SCULPT_vertex_persistent_co_get(SculptSession *ss, PBVHVertRef vertex)
{
  if (ss->attrs.persistent_co) {
    return (const float *)SCULPT_vertex_attr_get(vertex, ss->attrs.persistent_co);
  }

  return SCULPT_vertex_co_get(ss, vertex);
}

const float *SCULPT_vertex_co_for_grab_active_get(SculptSession *ss, PBVHVertRef vertex)
{
  if (BKE_pbvh_type(ss->pbvh) == PBVH_FACES) {
    /* Always grab active shape key if the sculpt happens on shapekey. */
    if (ss->shapekey_active) {
      const float(*positions)[3] = BKE_pbvh_get_vert_positions(ss->pbvh);
      return positions[vertex.i];
    }

    /* Sculpting on the base mesh. */
    return ss->vert_positions[vertex.i];
  }

  /* Everything else, such as sculpting on multires. */
  return SCULPT_vertex_co_get(ss, vertex);
}

void SCULPT_vertex_limit_surface_get(SculptSession *ss, PBVHVertRef vertex, float r_co[3])
{
  switch (BKE_pbvh_type(ss->pbvh)) {
    case PBVH_FACES:
    case PBVH_BMESH:
      copy_v3_v3(r_co, SCULPT_vertex_co_get(ss, vertex));
      break;
    case PBVH_GRIDS: {
      const CCGKey *key = BKE_pbvh_get_grid_key(ss->pbvh);
      const int grid_index = vertex.i / key->grid_area;
      const int vertex_index = vertex.i - grid_index * key->grid_area;

      SubdivCCGCoord coord{};
      coord.grid_index = grid_index;
      coord.x = vertex_index % key->grid_size;
      coord.y = vertex_index / key->grid_size;
      BKE_subdiv_ccg_eval_limit_point(ss->subdiv_ccg, &coord, r_co);
      break;
    }
  }
}

void SCULPT_vertex_persistent_normal_get(SculptSession *ss, PBVHVertRef vertex, float no[3])
{
  if (ss->attrs.persistent_no) {
    copy_v3_v3(no, (float *)SCULPT_vertex_attr_get(vertex, ss->attrs.persistent_no));
    return;
  }
  SCULPT_vertex_normal_get(ss, vertex, no);
}

float SCULPT_vertex_mask_get(SculptSession *ss, PBVHVertRef vertex)
{
  switch (BKE_pbvh_type(ss->pbvh)) {
    case PBVH_FACES:
      return ss->vmask ? ss->vmask[vertex.i] : 0.0f;
    case PBVH_BMESH: {
      BMVert *v;
      int cd_mask = CustomData_get_offset(&ss->bm->vdata, CD_PAINT_MASK);

      v = (BMVert *)vertex.i;
      return cd_mask != -1 ? BM_ELEM_CD_GET_FLOAT(v, cd_mask) : 0.0f;
    }
    case PBVH_GRIDS: {
      const CCGKey *key = BKE_pbvh_get_grid_key(ss->pbvh);
      const int grid_index = vertex.i / key->grid_area;
      const int vertex_index = vertex.i - grid_index * key->grid_area;
      CCGElem *elem = BKE_pbvh_get_grids(ss->pbvh)[grid_index];
      return *CCG_elem_mask(key, CCG_elem_offset(key, elem, vertex_index));
    }
  }

  return 0.0f;
}

PBVHVertRef SCULPT_active_vertex_get(SculptSession *ss)
{
  if (ELEM(BKE_pbvh_type(ss->pbvh), PBVH_FACES, PBVH_BMESH, PBVH_GRIDS)) {
    return ss->active_vertex;
  }

  return BKE_pbvh_make_vref(PBVH_REF_NONE);
}

const float *SCULPT_active_vertex_co_get(SculptSession *ss)
{
  return SCULPT_vertex_co_get(ss, SCULPT_active_vertex_get(ss));
}

void SCULPT_active_vertex_normal_get(SculptSession *ss, float normal[3])
{
  SCULPT_vertex_normal_get(ss, SCULPT_active_vertex_get(ss), normal);
}

float (*SCULPT_mesh_deformed_positions_get(SculptSession *ss))[3]
{
  switch (BKE_pbvh_type(ss->pbvh)) {
    case PBVH_FACES:
      if (ss->shapekey_active || ss->deform_modifiers_active) {
        return BKE_pbvh_get_vert_positions(ss->pbvh);
      }
      return ss->vert_positions;
    case PBVH_BMESH:
    case PBVH_GRIDS:
      return nullptr;
  }
  return nullptr;
}

float *SCULPT_brush_deform_target_vertex_co_get(SculptSession *ss,
                                                const int deform_target,
                                                PBVHVertexIter *iter)
{
  switch (deform_target) {
    case BRUSH_DEFORM_TARGET_GEOMETRY:
      return iter->co;
    case BRUSH_DEFORM_TARGET_CLOTH_SIM:
      return ss->cache->cloth_sim->deformation_pos[iter->index];
  }
  return iter->co;
}

char SCULPT_mesh_symmetry_xyz_get(Object *object)
{
  const Mesh *mesh = BKE_mesh_from_object(object);
  return mesh->symmetry;
}

/* Sculpt Face Sets and Visibility. */

int SCULPT_active_face_set_get(SculptSession *ss)
{
  switch (BKE_pbvh_type(ss->pbvh)) {
    case PBVH_FACES:
      if (!ss->face_sets) {
        return SCULPT_FACE_SET_NONE;
      }
      return ss->face_sets[ss->active_face_index];
    case PBVH_GRIDS: {
      if (!ss->face_sets) {
        return SCULPT_FACE_SET_NONE;
      }
      const int face_index = BKE_subdiv_ccg_grid_to_face_index(ss->subdiv_ccg,
                                                               ss->active_grid_index);
      return ss->face_sets[face_index];
    }
    case PBVH_BMESH:
      return SCULPT_FACE_SET_NONE;
  }
  return SCULPT_FACE_SET_NONE;
}

void SCULPT_vertex_visible_set(SculptSession *ss, PBVHVertRef vertex, bool visible)
{
  switch (BKE_pbvh_type(ss->pbvh)) {
    case PBVH_FACES: {
      bool *hide_vert = BKE_pbvh_get_vert_hide_for_write(ss->pbvh);
      hide_vert[vertex.i] = visible;
      break;
    }
    case PBVH_BMESH: {
      BMVert *v = (BMVert *)vertex.i;
      BM_elem_flag_set(v, BM_ELEM_HIDDEN, !visible);
      break;
    }
    case PBVH_GRIDS:
      break;
  }
}

bool SCULPT_vertex_visible_get(SculptSession *ss, PBVHVertRef vertex)
{
  switch (BKE_pbvh_type(ss->pbvh)) {
    case PBVH_FACES: {
      const bool *hide_vert = BKE_pbvh_get_vert_hide(ss->pbvh);
      return hide_vert == nullptr || !hide_vert[vertex.i];
    }
    case PBVH_BMESH:
      return !BM_elem_flag_test((BMVert *)vertex.i, BM_ELEM_HIDDEN);
    case PBVH_GRIDS: {
      const CCGKey *key = BKE_pbvh_get_grid_key(ss->pbvh);
      const int grid_index = vertex.i / key->grid_area;
      const int vertex_index = vertex.i - grid_index * key->grid_area;
      BLI_bitmap **grid_hidden = BKE_pbvh_get_grid_visibility(ss->pbvh);
      if (grid_hidden && grid_hidden[grid_index]) {
        return !BLI_BITMAP_TEST(grid_hidden[grid_index], vertex_index);
      }
    }
  }
  return true;
}

void SCULPT_face_set_visibility_set(SculptSession *ss, int face_set, bool visible)
{
  BLI_assert(ss->face_sets != nullptr);
  BLI_assert(ss->hide_poly != nullptr);
  switch (BKE_pbvh_type(ss->pbvh)) {
    case PBVH_FACES:
    case PBVH_GRIDS:
      for (int i = 0; i < ss->totfaces; i++) {
        if (ss->face_sets[i] != face_set) {
          continue;
        }
        ss->hide_poly[i] = !visible;
      }
      break;
    case PBVH_BMESH:
      break;
  }
}

void SCULPT_face_visibility_all_invert(SculptSession *ss)
{
  BLI_assert(ss->face_sets != nullptr);
  BLI_assert(ss->hide_poly != nullptr);
  switch (BKE_pbvh_type(ss->pbvh)) {
    case PBVH_FACES:
    case PBVH_GRIDS:
      for (int i = 0; i < ss->totfaces; i++) {
        ss->hide_poly[i] = !ss->hide_poly[i];
      }
      break;
    case PBVH_BMESH: {
      BMIter iter;
      BMFace *f;

      BM_ITER_MESH (f, &iter, ss->bm, BM_FACES_OF_MESH) {
        BM_elem_flag_toggle(f, BM_ELEM_HIDDEN);
      }
      break;
    }
  }
}

void SCULPT_face_visibility_all_set(SculptSession *ss, bool visible)
{
  switch (BKE_pbvh_type(ss->pbvh)) {
    case PBVH_FACES:
    case PBVH_GRIDS:
      BLI_assert(ss->hide_poly != nullptr);
      memset(ss->hide_poly, !visible, sizeof(bool) * ss->totfaces);
      break;
    case PBVH_BMESH: {
      BMIter iter;
      BMFace *f;

      BM_ITER_MESH (f, &iter, ss->bm, BM_FACES_OF_MESH) {
        BM_elem_flag_set(f, BM_ELEM_HIDDEN, !visible);
      }
      break;
    }
  }
}

bool SCULPT_vertex_any_face_visible_get(SculptSession *ss, PBVHVertRef vertex)
{
  switch (BKE_pbvh_type(ss->pbvh)) {
    case PBVH_FACES: {
      if (!ss->hide_poly) {
        return true;
      }
      const MeshElemMap *vert_map = &ss->pmap[vertex.i];
      for (int j = 0; j < ss->pmap[vertex.i].count; j++) {
        if (!ss->hide_poly[vert_map->indices[j]]) {
          return true;
        }
      }
      return false;
    }
    case PBVH_BMESH:
      return true;
    case PBVH_GRIDS:
      return true;
  }
  return true;
}

bool SCULPT_vertex_all_faces_visible_get(const SculptSession *ss, PBVHVertRef vertex)
{
  switch (BKE_pbvh_type(ss->pbvh)) {
    case PBVH_FACES: {
      if (!ss->hide_poly) {
        return true;
      }
      const MeshElemMap *vert_map = &ss->pmap[vertex.i];
      for (int j = 0; j < vert_map->count; j++) {
        if (ss->hide_poly[vert_map->indices[j]]) {
          return false;
        }
      }
      return true;
    }
    case PBVH_BMESH: {
      BMVert *v = (BMVert *)vertex.i;
      BMEdge *e = v->e;

      if (!e) {
        return true;
      }

      do {
        BMLoop *l = e->l;

        if (!l) {
          continue;
        }

        do {
          if (BM_elem_flag_test(l->f, BM_ELEM_HIDDEN)) {
            return false;
          }
        } while ((l = l->radial_next) != e->l);
      } while ((e = BM_DISK_EDGE_NEXT(e, v)) != v->e);

      return true;
    }
    case PBVH_GRIDS: {
      if (!ss->hide_poly) {
        return true;
      }
      const CCGKey *key = BKE_pbvh_get_grid_key(ss->pbvh);
      const int grid_index = vertex.i / key->grid_area;
      const int face_index = BKE_subdiv_ccg_grid_to_face_index(ss->subdiv_ccg, grid_index);
      return !ss->hide_poly[face_index];
    }
  }
  return true;
}

void SCULPT_vertex_face_set_set(SculptSession *ss, PBVHVertRef vertex, int face_set)
{
  switch (BKE_pbvh_type(ss->pbvh)) {
    case PBVH_FACES: {
      BLI_assert(ss->face_sets != nullptr);
      const MeshElemMap *vert_map = &ss->pmap[vertex.i];
      for (int j = 0; j < vert_map->count; j++) {
        const int poly_index = vert_map->indices[j];
        if (ss->hide_poly && ss->hide_poly[poly_index]) {
          /* Skip hidden faces connected to the vertex. */
          continue;
        }
        ss->face_sets[poly_index] = face_set;
      }
      break;
    }
    case PBVH_BMESH:
      break;
    case PBVH_GRIDS: {
      BLI_assert(ss->face_sets != nullptr);
      const CCGKey *key = BKE_pbvh_get_grid_key(ss->pbvh);
      const int grid_index = vertex.i / key->grid_area;
      const int face_index = BKE_subdiv_ccg_grid_to_face_index(ss->subdiv_ccg, grid_index);
      if (ss->hide_poly && ss->hide_poly[face_index]) {
        /* Skip the vertex if it's in a hidden face. */
        return;
      }
      ss->face_sets[face_index] = face_set;
      break;
    }
  }
}

int SCULPT_vertex_face_set_get(SculptSession *ss, PBVHVertRef vertex)
{
  switch (BKE_pbvh_type(ss->pbvh)) {
    case PBVH_FACES: {
      if (!ss->face_sets) {
        return SCULPT_FACE_SET_NONE;
      }
      const MeshElemMap *vert_map = &ss->pmap[vertex.i];
      int face_set = 0;
      for (int i = 0; i < vert_map->count; i++) {
        if (ss->face_sets[vert_map->indices[i]] > face_set) {
          face_set = abs(ss->face_sets[vert_map->indices[i]]);
        }
      }
      return face_set;
    }
    case PBVH_BMESH:
      return 0;
    case PBVH_GRIDS: {
      if (!ss->face_sets) {
        return SCULPT_FACE_SET_NONE;
      }
      const CCGKey *key = BKE_pbvh_get_grid_key(ss->pbvh);
      const int grid_index = vertex.i / key->grid_area;
      const int face_index = BKE_subdiv_ccg_grid_to_face_index(ss->subdiv_ccg, grid_index);
      return ss->face_sets[face_index];
    }
  }
  return 0;
}

bool SCULPT_vertex_has_face_set(SculptSession *ss, PBVHVertRef vertex, int face_set)
{
  switch (BKE_pbvh_type(ss->pbvh)) {
    case PBVH_FACES: {
      if (!ss->face_sets) {
        return face_set == SCULPT_FACE_SET_NONE;
      }
      const MeshElemMap *vert_map = &ss->pmap[vertex.i];
      for (int i = 0; i < vert_map->count; i++) {
        if (ss->face_sets[vert_map->indices[i]] == face_set) {
          return true;
        }
      }
      return false;
    }
    case PBVH_BMESH:
      return true;
    case PBVH_GRIDS: {
      if (!ss->face_sets) {
        return face_set == SCULPT_FACE_SET_NONE;
      }
      const CCGKey *key = BKE_pbvh_get_grid_key(ss->pbvh);
      const int grid_index = vertex.i / key->grid_area;
      const int face_index = BKE_subdiv_ccg_grid_to_face_index(ss->subdiv_ccg, grid_index);
      return ss->face_sets[face_index] == face_set;
    }
  }
  return true;
}

void SCULPT_visibility_sync_all_from_faces(Object *ob)
{
  SculptSession *ss = ob->sculpt;
  Mesh *mesh = BKE_object_get_original_mesh(ob);
  switch (BKE_pbvh_type(ss->pbvh)) {
    case PBVH_FACES: {
      /* We may have adjusted the ".hide_poly" attribute, now make the hide status attributes for
       * vertices and edges consistent. */
      BKE_mesh_flush_hidden_from_polys(mesh);
      BKE_pbvh_update_hide_attributes_from_mesh(ss->pbvh);
      break;
    }
    case PBVH_GRIDS: {
      /* In addition to making the hide status of the base mesh consistent, we also have to
       * propagate the status to the Multires grids. */
      BKE_mesh_flush_hidden_from_polys(mesh);
      BKE_sculpt_sync_face_visibility_to_grids(mesh, ss->subdiv_ccg);
      break;
    }
    case PBVH_BMESH: {
      BMIter iter;
      BMFace *f;

      /* Hide all verts and edges attached to faces. */
      BM_ITER_MESH (f, &iter, ss->bm, BM_FACES_OF_MESH) {
        BMLoop *l = f->l_first;
        do {
          BM_elem_flag_enable(l->v, BM_ELEM_HIDDEN);
          BM_elem_flag_enable(l->e, BM_ELEM_HIDDEN);
        } while ((l = l->next) != f->l_first);
      }

      /* Unhide verts and edges attached to visible faces. */
      BM_ITER_MESH (f, &iter, ss->bm, BM_FACES_OF_MESH) {
        if (BM_elem_flag_test(f, BM_ELEM_HIDDEN)) {
          continue;
        }

        BMLoop *l = f->l_first;
        do {
          BM_elem_flag_disable(l->v, BM_ELEM_HIDDEN);
          BM_elem_flag_disable(l->e, BM_ELEM_HIDDEN);
        } while ((l = l->next) != f->l_first);
      }
      break;
    }
  }
}

static bool sculpt_check_unique_face_set_in_base_mesh(SculptSession *ss, int index)
{
  if (!ss->face_sets) {
    return true;
  }
  const MeshElemMap *vert_map = &ss->pmap[index];
  int face_set = -1;
  for (int i = 0; i < vert_map->count; i++) {
    if (face_set == -1) {
      face_set = ss->face_sets[vert_map->indices[i]];
    }
    else {
      if (ss->face_sets[vert_map->indices[i]] != face_set) {
        return false;
      }
    }
  }
  return true;
}

/**
 * Checks if the face sets of the adjacent faces to the edge between \a v1 and \a v2
 * in the base mesh are equal.
 */
static bool sculpt_check_unique_face_set_for_edge_in_base_mesh(SculptSession *ss, int v1, int v2)
{
  const MeshElemMap *vert_map = &ss->pmap[v1];
  int p1 = -1, p2 = -1;
  for (int i = 0; i < vert_map->count; i++) {
    const MPoly *p = &ss->mpoly[vert_map->indices[i]];
    for (int l = 0; l < p->totloop; l++) {
      const MLoop *loop = &ss->mloop[p->loopstart + l];
      if (loop->v == v2) {
        if (p1 == -1) {
          p1 = vert_map->indices[i];
          break;
        }

        if (p2 == -1) {
          p2 = vert_map->indices[i];
          break;
        }
      }
    }
  }

  if (p1 != -1 && p2 != -1) {
    return abs(ss->face_sets[p1]) == (ss->face_sets[p2]);
  }
  return true;
}

bool SCULPT_vertex_has_unique_face_set(SculptSession *ss, PBVHVertRef vertex)
{
  switch (BKE_pbvh_type(ss->pbvh)) {
    case PBVH_FACES: {
      return sculpt_check_unique_face_set_in_base_mesh(ss, vertex.i);
    }
    case PBVH_BMESH:
      return true;
    case PBVH_GRIDS: {
      if (!ss->face_sets) {
        return true;
      }
      const CCGKey *key = BKE_pbvh_get_grid_key(ss->pbvh);
      const int grid_index = vertex.i / key->grid_area;
      const int vertex_index = vertex.i - grid_index * key->grid_area;
      SubdivCCGCoord coord{};
      coord.grid_index = grid_index;
      coord.x = vertex_index % key->grid_size;
      coord.y = vertex_index / key->grid_size;
      int v1, v2;
      const SubdivCCGAdjacencyType adjacency = BKE_subdiv_ccg_coarse_mesh_adjacency_info_get(
          ss->subdiv_ccg, &coord, ss->mloop, ss->mpoly, &v1, &v2);
      switch (adjacency) {
        case SUBDIV_CCG_ADJACENT_VERTEX:
          return sculpt_check_unique_face_set_in_base_mesh(ss, v1);
        case SUBDIV_CCG_ADJACENT_EDGE:
          return sculpt_check_unique_face_set_for_edge_in_base_mesh(ss, v1, v2);
        case SUBDIV_CCG_ADJACENT_NONE:
          return true;
      }
    }
  }
  return false;
}

int SCULPT_face_set_next_available_get(SculptSession *ss)
{
  switch (BKE_pbvh_type(ss->pbvh)) {
    case PBVH_FACES:
    case PBVH_GRIDS: {
      if (!ss->face_sets) {
        return 0;
      }
      int next_face_set = 0;
      for (int i = 0; i < ss->totfaces; i++) {
        if (ss->face_sets[i] > next_face_set) {
          next_face_set = ss->face_sets[i];
        }
      }
      next_face_set++;
      return next_face_set;
    }
    case PBVH_BMESH:
      return 0;
  }
  return 0;
}

/* Sculpt Neighbor Iterators */

#define SCULPT_VERTEX_NEIGHBOR_FIXED_CAPACITY 256

static void sculpt_vertex_neighbor_add(SculptVertexNeighborIter *iter,
                                       PBVHVertRef neighbor,
                                       int neighbor_index)
{
  for (int i = 0; i < iter->size; i++) {
    if (iter->neighbors[i].i == neighbor.i) {
      return;
    }
  }

  if (iter->size >= iter->capacity) {
    iter->capacity += SCULPT_VERTEX_NEIGHBOR_FIXED_CAPACITY;

    if (iter->neighbors == iter->neighbors_fixed) {
      iter->neighbors = static_cast<PBVHVertRef *>(
          MEM_mallocN(iter->capacity * sizeof(PBVHVertRef), "neighbor array"));
      memcpy(iter->neighbors, iter->neighbors_fixed, sizeof(PBVHVertRef) * iter->size);
    }
    else {
      iter->neighbors = static_cast<PBVHVertRef *>(MEM_reallocN_id(
          iter->neighbors, iter->capacity * sizeof(PBVHVertRef), "neighbor array"));
    }

    if (iter->neighbor_indices == iter->neighbor_indices_fixed) {
      iter->neighbor_indices = static_cast<int *>(
          MEM_mallocN(iter->capacity * sizeof(int), "neighbor array"));
      memcpy(iter->neighbor_indices, iter->neighbor_indices_fixed, sizeof(int) * iter->size);
    }
    else {
      iter->neighbor_indices = static_cast<int *>(
          MEM_reallocN_id(iter->neighbor_indices, iter->capacity * sizeof(int), "neighbor array"));
    }
  }

  iter->neighbors[iter->size] = neighbor;
  iter->neighbor_indices[iter->size] = neighbor_index;
  iter->size++;
}

static void sculpt_vertex_neighbors_get_bmesh(PBVHVertRef vertex, SculptVertexNeighborIter *iter)
{
  BMVert *v = (BMVert *)vertex.i;
  BMIter liter;
  BMLoop *l;
  iter->size = 0;
  iter->num_duplicates = 0;
  iter->capacity = SCULPT_VERTEX_NEIGHBOR_FIXED_CAPACITY;
  iter->neighbors = iter->neighbors_fixed;
  iter->neighbor_indices = iter->neighbor_indices_fixed;

  BM_ITER_ELEM (l, &liter, v, BM_LOOPS_OF_VERT) {
    const BMVert *adj_v[2] = {l->prev->v, l->next->v};
    for (int i = 0; i < ARRAY_SIZE(adj_v); i++) {
      const BMVert *v_other = adj_v[i];
      if (v_other != v) {
        sculpt_vertex_neighbor_add(
            iter, BKE_pbvh_make_vref(intptr_t(v_other)), BM_elem_index_get(v_other));
      }
    }
  }
}

static void sculpt_vertex_neighbors_get_faces(SculptSession *ss,
                                              PBVHVertRef vertex,
                                              SculptVertexNeighborIter *iter)
{
  const MeshElemMap *vert_map = &ss->pmap[vertex.i];
  iter->size = 0;
  iter->num_duplicates = 0;
  iter->capacity = SCULPT_VERTEX_NEIGHBOR_FIXED_CAPACITY;
  iter->neighbors = iter->neighbors_fixed;
  iter->neighbor_indices = iter->neighbor_indices_fixed;

  for (int i = 0; i < vert_map->count; i++) {
    if (ss->hide_poly && ss->hide_poly[vert_map->indices[i]]) {
      /* Skip connectivity from hidden faces. */
      continue;
    }
    const MPoly *p = &ss->mpoly[vert_map->indices[i]];
    int f_adj_v[2];
    if (poly_get_adj_loops_from_vert(p, ss->mloop, vertex.i, f_adj_v) != -1) {
      for (int j = 0; j < ARRAY_SIZE(f_adj_v); j += 1) {
        if (f_adj_v[j] != vertex.i) {
          sculpt_vertex_neighbor_add(iter, BKE_pbvh_make_vref(f_adj_v[j]), f_adj_v[j]);
        }
      }
    }
  }

  if (ss->fake_neighbors.use_fake_neighbors) {
    BLI_assert(ss->fake_neighbors.fake_neighbor_index != nullptr);
    if (ss->fake_neighbors.fake_neighbor_index[vertex.i] != FAKE_NEIGHBOR_NONE) {
      sculpt_vertex_neighbor_add(
          iter,
          BKE_pbvh_make_vref(ss->fake_neighbors.fake_neighbor_index[vertex.i]),
          ss->fake_neighbors.fake_neighbor_index[vertex.i]);
    }
  }
}

static void sculpt_vertex_neighbors_get_grids(SculptSession *ss,
                                              const PBVHVertRef vertex,
                                              const bool include_duplicates,
                                              SculptVertexNeighborIter *iter)
{
  /* TODO: optimize this. We could fill #SculptVertexNeighborIter directly,
   * maybe provide coordinate and mask pointers directly rather than converting
   * back and forth between #CCGElem and global index. */
  const CCGKey *key = BKE_pbvh_get_grid_key(ss->pbvh);
  const int grid_index = vertex.i / key->grid_area;
  const int vertex_index = vertex.i - grid_index * key->grid_area;

  SubdivCCGCoord coord{};
  coord.grid_index = grid_index;
  coord.x = vertex_index % key->grid_size;
  coord.y = vertex_index / key->grid_size;

  SubdivCCGNeighbors neighbors;
  BKE_subdiv_ccg_neighbor_coords_get(ss->subdiv_ccg, &coord, include_duplicates, &neighbors);

  iter->size = 0;
  iter->num_duplicates = neighbors.num_duplicates;
  iter->capacity = SCULPT_VERTEX_NEIGHBOR_FIXED_CAPACITY;
  iter->neighbors = iter->neighbors_fixed;
  iter->neighbor_indices = iter->neighbor_indices_fixed;

  for (int i = 0; i < neighbors.size; i++) {
    int v = neighbors.coords[i].grid_index * key->grid_area +
            neighbors.coords[i].y * key->grid_size + neighbors.coords[i].x;

    sculpt_vertex_neighbor_add(iter, BKE_pbvh_make_vref(v), v);
  }

  if (ss->fake_neighbors.use_fake_neighbors) {
    BLI_assert(ss->fake_neighbors.fake_neighbor_index != nullptr);
    if (ss->fake_neighbors.fake_neighbor_index[vertex.i] != FAKE_NEIGHBOR_NONE) {
      int v = ss->fake_neighbors.fake_neighbor_index[vertex.i];
      sculpt_vertex_neighbor_add(iter, BKE_pbvh_make_vref(v), v);
    }
  }

  if (neighbors.coords != neighbors.coords_fixed) {
    MEM_freeN(neighbors.coords);
  }
}

void SCULPT_vertex_neighbors_get(SculptSession *ss,
                                 const PBVHVertRef vertex,
                                 const bool include_duplicates,
                                 SculptVertexNeighborIter *iter)
{
  switch (BKE_pbvh_type(ss->pbvh)) {
    case PBVH_FACES:
      sculpt_vertex_neighbors_get_faces(ss, vertex, iter);
      return;
    case PBVH_BMESH:
      sculpt_vertex_neighbors_get_bmesh(vertex, iter);
      return;
    case PBVH_GRIDS:
      sculpt_vertex_neighbors_get_grids(ss, vertex, include_duplicates, iter);
      return;
  }
}

static bool sculpt_check_boundary_vertex_in_base_mesh(const SculptSession *ss, const int index)
{
  BLI_assert(ss->vertex_info.boundary);
  return BLI_BITMAP_TEST(ss->vertex_info.boundary, index);
}

bool SCULPT_vertex_is_boundary(const SculptSession *ss, const PBVHVertRef vertex)
{
  switch (BKE_pbvh_type(ss->pbvh)) {
    case PBVH_FACES: {
      if (!SCULPT_vertex_all_faces_visible_get(ss, vertex)) {
        return true;
      }
      return sculpt_check_boundary_vertex_in_base_mesh(ss, vertex.i);
    }
    case PBVH_BMESH: {
      BMVert *v = (BMVert *)vertex.i;
      return BM_vert_is_boundary(v);
    }

    case PBVH_GRIDS: {
      const CCGKey *key = BKE_pbvh_get_grid_key(ss->pbvh);
      const int grid_index = vertex.i / key->grid_area;
      const int vertex_index = vertex.i - grid_index * key->grid_area;
      SubdivCCGCoord coord{};
      coord.grid_index = grid_index;
      coord.x = vertex_index % key->grid_size;
      coord.y = vertex_index / key->grid_size;
      int v1, v2;
      const SubdivCCGAdjacencyType adjacency = BKE_subdiv_ccg_coarse_mesh_adjacency_info_get(
          ss->subdiv_ccg, &coord, ss->mloop, ss->mpoly, &v1, &v2);
      switch (adjacency) {
        case SUBDIV_CCG_ADJACENT_VERTEX:
          return sculpt_check_boundary_vertex_in_base_mesh(ss, v1);
        case SUBDIV_CCG_ADJACENT_EDGE:
          return sculpt_check_boundary_vertex_in_base_mesh(ss, v1) &&
                 sculpt_check_boundary_vertex_in_base_mesh(ss, v2);
        case SUBDIV_CCG_ADJACENT_NONE:
          return false;
      }
    }
  }

  return false;
}

/* Utilities */

bool SCULPT_stroke_is_main_symmetry_pass(StrokeCache *cache)
{
  return cache->mirror_symmetry_pass == 0 && cache->radial_symmetry_pass == 0 &&
         cache->tile_pass == 0;
}

bool SCULPT_stroke_is_first_brush_step(StrokeCache *cache)
{
  return cache->first_time && cache->mirror_symmetry_pass == 0 &&
         cache->radial_symmetry_pass == 0 && cache->tile_pass == 0;
}

bool SCULPT_stroke_is_first_brush_step_of_symmetry_pass(StrokeCache *cache)
{
  return cache->first_time;
}

bool SCULPT_check_vertex_pivot_symmetry(const float vco[3], const float pco[3], const char symm)
{
  bool is_in_symmetry_area = true;
  for (int i = 0; i < 3; i++) {
    char symm_it = 1 << i;
    if (symm & symm_it) {
      if (pco[i] == 0.0f) {
        if (vco[i] > 0.0f) {
          is_in_symmetry_area = false;
        }
      }
      if (vco[i] * pco[i] < 0.0f) {
        is_in_symmetry_area = false;
      }
    }
  }
  return is_in_symmetry_area;
}

struct NearestVertexTLSData {
  PBVHVertRef nearest_vertex;
  float nearest_vertex_distance_squared;
};

static void do_nearest_vertex_get_task_cb(void *__restrict userdata,
                                          const int n,
                                          const TaskParallelTLS *__restrict tls)
{
  SculptThreadedTaskData *data = static_cast<SculptThreadedTaskData *>(userdata);
  SculptSession *ss = data->ob->sculpt;
  NearestVertexTLSData *nvtd = static_cast<NearestVertexTLSData *>(tls->userdata_chunk);
  PBVHVertexIter vd;

  BKE_pbvh_vertex_iter_begin (ss->pbvh, data->nodes[n], vd, PBVH_ITER_UNIQUE) {
    float distance_squared = len_squared_v3v3(vd.co, data->nearest_vertex_search_co);
    if (distance_squared < nvtd->nearest_vertex_distance_squared &&
        distance_squared < data->max_distance_squared) {
      nvtd->nearest_vertex = vd.vertex;
      nvtd->nearest_vertex_distance_squared = distance_squared;
    }
  }
  BKE_pbvh_vertex_iter_end;
}

static void nearest_vertex_get_reduce(const void *__restrict /*userdata*/,
                                      void *__restrict chunk_join,
                                      void *__restrict chunk)
{
  NearestVertexTLSData *join = static_cast<NearestVertexTLSData *>(chunk_join);
  NearestVertexTLSData *nvtd = static_cast<NearestVertexTLSData *>(chunk);
  if (join->nearest_vertex.i == PBVH_REF_NONE) {
    join->nearest_vertex = nvtd->nearest_vertex;
    join->nearest_vertex_distance_squared = nvtd->nearest_vertex_distance_squared;
  }
  else if (nvtd->nearest_vertex_distance_squared < join->nearest_vertex_distance_squared) {
    join->nearest_vertex = nvtd->nearest_vertex;
    join->nearest_vertex_distance_squared = nvtd->nearest_vertex_distance_squared;
  }
}

PBVHVertRef SCULPT_nearest_vertex_get(
    Sculpt *sd, Object *ob, const float co[3], float max_distance, bool use_original)
{
  SculptSession *ss = ob->sculpt;
  PBVHNode **nodes = nullptr;
  int totnode;
  SculptSearchSphereData data{};
  data.sd = sd;
  data.radius_squared = max_distance * max_distance;
  data.original = use_original;
  data.center = co;

  BKE_pbvh_search_gather(ss->pbvh, SCULPT_search_sphere_cb, &data, &nodes, &totnode);
  if (totnode == 0) {
    return BKE_pbvh_make_vref(PBVH_REF_NONE);
  }

  SculptThreadedTaskData task_data{};
  task_data.sd = sd;
  task_data.ob = ob;
  task_data.nodes = nodes;
  task_data.max_distance_squared = max_distance * max_distance;

  copy_v3_v3(task_data.nearest_vertex_search_co, co);
  NearestVertexTLSData nvtd;
  nvtd.nearest_vertex.i = PBVH_REF_NONE;
  nvtd.nearest_vertex_distance_squared = FLT_MAX;

  TaskParallelSettings settings;
  BKE_pbvh_parallel_range_settings(&settings, true, totnode);
  settings.func_reduce = nearest_vertex_get_reduce;
  settings.userdata_chunk = &nvtd;
  settings.userdata_chunk_size = sizeof(NearestVertexTLSData);
  BLI_task_parallel_range(0, totnode, &task_data, do_nearest_vertex_get_task_cb, &settings);

  MEM_SAFE_FREE(nodes);

  return nvtd.nearest_vertex;
}

bool SCULPT_is_symmetry_iteration_valid(char i, char symm)
{
  return i == 0 || (symm & i && (symm != 5 || i != 3) && (symm != 6 || !ELEM(i, 3, 5)));
}

bool SCULPT_is_vertex_inside_brush_radius_symm(const float vertex[3],
                                               const float br_co[3],
                                               float radius,
                                               char symm)
{
  for (char i = 0; i <= symm; ++i) {
    if (!SCULPT_is_symmetry_iteration_valid(i, symm)) {
      continue;
    }
    float location[3];
    flip_v3_v3(location, br_co, ePaintSymmetryFlags(i));
    if (len_squared_v3v3(location, vertex) < radius * radius) {
      return true;
    }
  }
  return false;
}

void SCULPT_tag_update_overlays(bContext *C)
{
  ARegion *region = CTX_wm_region(C);
  ED_region_tag_redraw(region);

  Object *ob = CTX_data_active_object(C);
  WM_event_add_notifier(C, NC_OBJECT | ND_DRAW, ob);

  DEG_id_tag_update(&ob->id, ID_RECALC_SHADING);

  RegionView3D *rv3d = CTX_wm_region_view3d(C);
  if (!BKE_sculptsession_use_pbvh_draw(ob, rv3d)) {
    DEG_id_tag_update(&ob->id, ID_RECALC_GEOMETRY);
  }
}

/** \} */

/* -------------------------------------------------------------------- */
/** \name Sculpt Flood Fill API
 *
 * Iterate over connected vertices, starting from one or more initial vertices.
 * \{ */

void SCULPT_floodfill_init(SculptSession *ss, SculptFloodFill *flood)
{
  int vertex_count = SCULPT_vertex_count_get(ss);
  SCULPT_vertex_random_access_ensure(ss);

  flood->queue = BLI_gsqueue_new(sizeof(intptr_t));
  flood->visited_verts = BLI_BITMAP_NEW(vertex_count, "visited verts");
}

void SCULPT_floodfill_add_initial(SculptFloodFill *flood, PBVHVertRef vertex)
{
  BLI_gsqueue_push(flood->queue, &vertex);
}

void SCULPT_floodfill_add_and_skip_initial(SculptFloodFill *flood, PBVHVertRef vertex)
{
  BLI_gsqueue_push(flood->queue, &vertex);
  BLI_BITMAP_ENABLE(flood->visited_verts, vertex.i);
}

void SCULPT_floodfill_add_initial_with_symmetry(Sculpt *sd,
                                                Object *ob,
                                                SculptSession *ss,
                                                SculptFloodFill *flood,
                                                PBVHVertRef vertex,
                                                float radius)
{
  /* Add active vertex and symmetric vertices to the queue. */
  const char symm = SCULPT_mesh_symmetry_xyz_get(ob);
  for (char i = 0; i <= symm; ++i) {
    if (!SCULPT_is_symmetry_iteration_valid(i, symm)) {
      continue;
    }
    PBVHVertRef v = {PBVH_REF_NONE};

    if (i == 0) {
      v = vertex;
    }
    else if (radius > 0.0f) {
      float radius_squared = (radius == FLT_MAX) ? FLT_MAX : radius * radius;
      float location[3];
      flip_v3_v3(location, SCULPT_vertex_co_get(ss, vertex), ePaintSymmetryFlags(i));
      v = SCULPT_nearest_vertex_get(sd, ob, location, radius_squared, false);
    }

    if (v.i != PBVH_REF_NONE) {
      SCULPT_floodfill_add_initial(flood, v);
    }
  }
}

void SCULPT_floodfill_add_active(
    Sculpt *sd, Object *ob, SculptSession *ss, SculptFloodFill *flood, float radius)
{
  /* Add active vertex and symmetric vertices to the queue. */
  const char symm = SCULPT_mesh_symmetry_xyz_get(ob);
  for (char i = 0; i <= symm; ++i) {
    if (!SCULPT_is_symmetry_iteration_valid(i, symm)) {
      continue;
    }

    PBVHVertRef v = {PBVH_REF_NONE};

    if (i == 0) {
      v = SCULPT_active_vertex_get(ss);
    }
    else if (radius > 0.0f) {
      float location[3];
      flip_v3_v3(location, SCULPT_active_vertex_co_get(ss), ePaintSymmetryFlags(i));
      v = SCULPT_nearest_vertex_get(sd, ob, location, radius, false);
    }

    if (v.i != PBVH_REF_NONE) {
      SCULPT_floodfill_add_initial(flood, v);
    }
  }
}

void SCULPT_floodfill_execute(SculptSession *ss,
                              SculptFloodFill *flood,
                              bool (*func)(SculptSession *ss,
                                           PBVHVertRef from_v,
                                           PBVHVertRef to_v,
                                           bool is_duplicate,
                                           void *userdata),
                              void *userdata)
{
  while (!BLI_gsqueue_is_empty(flood->queue)) {
    PBVHVertRef from_v;

    BLI_gsqueue_pop(flood->queue, &from_v);
    SculptVertexNeighborIter ni;
    SCULPT_VERTEX_DUPLICATES_AND_NEIGHBORS_ITER_BEGIN (ss, from_v, ni) {
      const PBVHVertRef to_v = ni.vertex;
      int to_v_i = BKE_pbvh_vertex_to_index(ss->pbvh, to_v);

      if (BLI_BITMAP_TEST(flood->visited_verts, to_v_i)) {
        continue;
      }

      if (!SCULPT_vertex_visible_get(ss, to_v)) {
        continue;
      }

      BLI_BITMAP_ENABLE(flood->visited_verts, BKE_pbvh_vertex_to_index(ss->pbvh, to_v));

      if (func(ss, from_v, to_v, ni.is_duplicate, userdata)) {
        BLI_gsqueue_push(flood->queue, &to_v);
      }
    }
    SCULPT_VERTEX_NEIGHBORS_ITER_END(ni);
  }
}

void SCULPT_floodfill_free(SculptFloodFill *flood)
{
  MEM_SAFE_FREE(flood->visited_verts);
  BLI_gsqueue_free(flood->queue);
  flood->queue = nullptr;
}

/** \} */

static bool sculpt_tool_has_cube_tip(const char sculpt_tool)
{
  return ELEM(
      sculpt_tool, SCULPT_TOOL_CLAY_STRIPS, SCULPT_TOOL_PAINT, SCULPT_TOOL_MULTIPLANE_SCRAPE);
}

/* -------------------------------------------------------------------- */
/** \name Tool Capabilities
 *
 * Avoid duplicate checks, internal logic only,
 * share logic with #rna_def_sculpt_capabilities where possible.
 * \{ */

static bool sculpt_tool_needs_original(const char sculpt_tool)
{
  return ELEM(sculpt_tool,
              SCULPT_TOOL_GRAB,
              SCULPT_TOOL_ROTATE,
              SCULPT_TOOL_THUMB,
              SCULPT_TOOL_LAYER,
              SCULPT_TOOL_DRAW_SHARP,
              SCULPT_TOOL_ELASTIC_DEFORM,
              SCULPT_TOOL_SMOOTH,
              SCULPT_TOOL_BOUNDARY,
              SCULPT_TOOL_POSE);
}

static bool sculpt_tool_is_proxy_used(const char sculpt_tool)
{
  return ELEM(sculpt_tool,
              SCULPT_TOOL_SMOOTH,
              SCULPT_TOOL_LAYER,
              SCULPT_TOOL_POSE,
              SCULPT_TOOL_DISPLACEMENT_SMEAR,
              SCULPT_TOOL_BOUNDARY,
              SCULPT_TOOL_CLOTH,
              SCULPT_TOOL_PAINT,
              SCULPT_TOOL_SMEAR,
              SCULPT_TOOL_DRAW_FACE_SETS);
}

static bool sculpt_brush_use_topology_rake(const SculptSession *ss, const Brush *brush)
{
  return SCULPT_TOOL_HAS_TOPOLOGY_RAKE(brush->sculpt_tool) &&
         (brush->topology_rake_factor > 0.0f) && (ss->bm != nullptr);
}

/**
 * Test whether the #StrokeCache.sculpt_normal needs update in #do_brush_action
 */
static int sculpt_brush_needs_normal(const SculptSession *ss, Sculpt *sd, const Brush *brush)
{
  const MTex *mask_tex = BKE_brush_mask_texture_get(brush, OB_MODE_SCULPT);
  return ((SCULPT_TOOL_HAS_NORMAL_WEIGHT(brush->sculpt_tool) &&
           (ss->cache->normal_weight > 0.0f)) ||
          SCULPT_automasking_needs_normal(ss, sd, brush) ||
          ELEM(brush->sculpt_tool,
               SCULPT_TOOL_BLOB,
               SCULPT_TOOL_CREASE,
               SCULPT_TOOL_DRAW,
               SCULPT_TOOL_DRAW_SHARP,
               SCULPT_TOOL_CLOTH,
               SCULPT_TOOL_LAYER,
               SCULPT_TOOL_NUDGE,
               SCULPT_TOOL_ROTATE,
               SCULPT_TOOL_ELASTIC_DEFORM,
               SCULPT_TOOL_THUMB) ||

          (mask_tex->brush_map_mode == MTEX_MAP_MODE_AREA)) ||
         sculpt_brush_use_topology_rake(ss, brush);
}

static bool sculpt_brush_needs_rake_rotation(const Brush *brush)
{
  return SCULPT_TOOL_HAS_RAKE(brush->sculpt_tool) && (brush->rake_factor != 0.0f);
}

/** \} */

/* -------------------------------------------------------------------- */
/** \name Sculpt Init/Update
 * \{ */

enum StrokeFlags {
  CLIP_X = 1,
  CLIP_Y = 2,
  CLIP_Z = 4,
};

void SCULPT_orig_vert_data_unode_init(SculptOrigVertData *data, Object *ob, SculptUndoNode *unode)
{
  SculptSession *ss = ob->sculpt;
  BMesh *bm = ss->bm;

  memset(data, 0, sizeof(*data));
  data->unode = unode;

  if (bm) {
    data->bm_log = ss->bm_log;
  }
  else {
    data->coords = data->unode->co;
    data->normals = data->unode->no;
    data->vmasks = data->unode->mask;
    data->colors = data->unode->col;
  }
}

void SCULPT_orig_vert_data_init(SculptOrigVertData *data,
                                Object *ob,
                                PBVHNode *node,
                                SculptUndoType type)
{
  SculptUndoNode *unode;
  unode = SCULPT_undo_push_node(ob, node, type);
  SCULPT_orig_vert_data_unode_init(data, ob, unode);
}

void SCULPT_orig_vert_data_update(SculptOrigVertData *orig_data, PBVHVertexIter *iter)
{
  if (orig_data->unode->type == SCULPT_UNDO_COORDS) {
    if (orig_data->bm_log) {
      BM_log_original_vert_data(orig_data->bm_log, iter->bm_vert, &orig_data->co, &orig_data->no);
    }
    else {
      orig_data->co = orig_data->coords[iter->i];
      orig_data->no = orig_data->normals[iter->i];
    }
  }
  else if (orig_data->unode->type == SCULPT_UNDO_COLOR) {
    orig_data->col = orig_data->colors[iter->i];
  }
  else if (orig_data->unode->type == SCULPT_UNDO_MASK) {
    if (orig_data->bm_log) {
      orig_data->mask = BM_log_original_mask(orig_data->bm_log, iter->bm_vert);
    }
    else {
      orig_data->mask = orig_data->vmasks[iter->i];
    }
  }
}

void SCULPT_orig_face_data_unode_init(SculptOrigFaceData *data, Object *ob, SculptUndoNode *unode)
{
  SculptSession *ss = ob->sculpt;
  BMesh *bm = ss->bm;

  memset(data, 0, sizeof(*data));
  data->unode = unode;

  if (bm) {
    data->bm_log = ss->bm_log;
  }
  else {
    data->face_sets = unode->face_sets;
  }
}

void SCULPT_orig_face_data_init(SculptOrigFaceData *data,
                                Object *ob,
                                PBVHNode *node,
                                SculptUndoType type)
{
  SculptUndoNode *unode;
  unode = SCULPT_undo_push_node(ob, node, type);
  SCULPT_orig_face_data_unode_init(data, ob, unode);
}

void SCULPT_orig_face_data_update(SculptOrigFaceData *orig_data, PBVHFaceIter *iter)
{
  if (orig_data->unode->type == SCULPT_UNDO_FACE_SETS) {
    orig_data->face_set = orig_data->face_sets ? orig_data->face_sets[iter->i] : false;
  }
}

static void sculpt_rake_data_update(SculptRakeData *srd, const float co[3])
{
  float rake_dist = len_v3v3(srd->follow_co, co);
  if (rake_dist > srd->follow_dist) {
    interp_v3_v3v3(srd->follow_co, srd->follow_co, co, rake_dist - srd->follow_dist);
  }
}

/** \} */

/* -------------------------------------------------------------------- */
/** \name Sculpt Dynamic Topology
 * \{ */

bool SCULPT_stroke_is_dynamic_topology(const SculptSession *ss, const Brush *brush)
{
  return ((BKE_pbvh_type(ss->pbvh) == PBVH_BMESH) &&

          (!ss->cache || (!ss->cache->alt_smooth)) &&

          /* Requires mesh restore, which doesn't work with
           * dynamic-topology. */
          !(brush->flag & BRUSH_ANCHORED) && !(brush->flag & BRUSH_DRAG_DOT) &&

          SCULPT_TOOL_HAS_DYNTOPO(brush->sculpt_tool));
}

/** \} */

/* -------------------------------------------------------------------- */
/** \name Sculpt Paint Mesh
 * \{ */

static void paint_mesh_restore_co_task_cb(void *__restrict userdata,
                                          const int n,
                                          const TaskParallelTLS *__restrict /*tls*/)
{
  SculptThreadedTaskData *data = static_cast<SculptThreadedTaskData *>(userdata);
  SculptSession *ss = data->ob->sculpt;

  SculptUndoNode *unode;
  SculptUndoType type;

  switch (data->brush->sculpt_tool) {
    case SCULPT_TOOL_MASK:
      type = SCULPT_UNDO_MASK;
      break;
    case SCULPT_TOOL_PAINT:
    case SCULPT_TOOL_SMEAR:
      type = SCULPT_UNDO_COLOR;
      break;
    case SCULPT_TOOL_DRAW_FACE_SETS:
      type = ss->cache->alt_smooth ? SCULPT_UNDO_COORDS : SCULPT_UNDO_FACE_SETS;
      break;
    default:
      type = SCULPT_UNDO_COORDS;
      break;
  }

  if (ss->bm) {
    unode = SCULPT_undo_push_node(data->ob, data->nodes[n], type);
  }
  else {
    unode = SCULPT_undo_get_node(data->nodes[n], type);
  }

  if (!unode) {
    return;
  }

  switch (type) {
    case SCULPT_UNDO_MASK:
      BKE_pbvh_node_mark_update_mask(data->nodes[n]);
      break;
    case SCULPT_UNDO_COLOR:
      BKE_pbvh_node_mark_update_color(data->nodes[n]);
      break;
    case SCULPT_UNDO_FACE_SETS:
      BKE_pbvh_node_mark_update_face_sets(data->nodes[n]);
      break;
    case SCULPT_UNDO_COORDS:
      BKE_pbvh_node_mark_update(data->nodes[n]);
      break;
    default:
      break;
  }

  PBVHVertexIter vd;
  SculptOrigVertData orig_vert_data;
  SculptOrigFaceData orig_face_data;

  if (type != SCULPT_UNDO_FACE_SETS) {
    SCULPT_orig_vert_data_unode_init(&orig_vert_data, data->ob, unode);
  }
  else {
    SCULPT_orig_face_data_unode_init(&orig_face_data, data->ob, unode);
  }

  if (unode->type == SCULPT_UNDO_FACE_SETS) {
    PBVHFaceIter fd;
    BKE_pbvh_face_iter_begin (ss->pbvh, data->nodes[n], fd) {
      SCULPT_orig_face_data_update(&orig_face_data, &fd);

      if (fd.face_set) {
        *fd.face_set = orig_face_data.face_set;
      }
    }

    BKE_pbvh_face_iter_end(fd);
    return;
  }

  BKE_pbvh_vertex_iter_begin (ss->pbvh, data->nodes[n], vd, PBVH_ITER_UNIQUE) {
    SCULPT_orig_vert_data_update(&orig_vert_data, &vd);

    if (orig_vert_data.unode->type == SCULPT_UNDO_COORDS) {
      copy_v3_v3(vd.co, orig_vert_data.co);
      if (vd.no) {
        copy_v3_v3(vd.no, orig_vert_data.no);
      }
      else {
        copy_v3_v3(vd.fno, orig_vert_data.no);
      }
      if (vd.is_mesh) {
        BKE_pbvh_vert_tag_update_normal(ss->pbvh, vd.vertex);
      }
    }
    else if (orig_vert_data.unode->type == SCULPT_UNDO_MASK) {
      *vd.mask = orig_vert_data.mask;
    }
    else if (orig_vert_data.unode->type == SCULPT_UNDO_COLOR) {
      SCULPT_vertex_color_set(ss, vd.vertex, orig_vert_data.col);
    }
  }
  BKE_pbvh_vertex_iter_end;
}

static void paint_mesh_restore_co(Sculpt *sd, Object *ob)
{
  SculptSession *ss = ob->sculpt;
  Brush *brush = BKE_paint_brush(&sd->paint);

  PBVHNode **nodes;
  int totnode;

  BKE_pbvh_search_gather(ss->pbvh, nullptr, nullptr, &nodes, &totnode);

  /**
   * Disable multi-threading when dynamic-topology is enabled. Otherwise,
   * new entries might be inserted by #SCULPT_undo_push_node() into the #GHash
   * used internally by #BM_log_original_vert_co() by a different thread. See T33787.
   */
  SculptThreadedTaskData data{};
  data.sd = sd;
  data.ob = ob;
  data.brush = brush;
  data.nodes = nodes;

  TaskParallelSettings settings;
  BKE_pbvh_parallel_range_settings(&settings, true && !ss->bm, totnode);
  BLI_task_parallel_range(0, totnode, &data, paint_mesh_restore_co_task_cb, &settings);

  BKE_pbvh_node_color_buffer_free(ss->pbvh);

  MEM_SAFE_FREE(nodes);
}

/*** BVH Tree ***/

static void sculpt_extend_redraw_rect_previous(Object *ob, rcti *rect)
{
  /* Expand redraw \a rect with redraw \a rect from previous step to
   * prevent partial-redraw issues caused by fast strokes. This is
   * needed here (not in sculpt_flush_update) as it was before
   * because redraw rectangle should be the same in both of
   * optimized PBVH draw function and 3d view redraw, if not -- some
   * mesh parts could disappear from screen (sergey). */
  SculptSession *ss = ob->sculpt;

  if (!ss->cache) {
    return;
  }

  if (BLI_rcti_is_empty(&ss->cache->previous_r)) {
    return;
  }

  BLI_rcti_union(rect, &ss->cache->previous_r);
}

bool SCULPT_get_redraw_rect(ARegion *region, RegionView3D *rv3d, Object *ob, rcti *rect)
{
  PBVH *pbvh = ob->sculpt->pbvh;
  float bb_min[3], bb_max[3];

  if (!pbvh) {
    return false;
  }

  BKE_pbvh_redraw_BB(pbvh, bb_min, bb_max);

  /* Convert 3D bounding box to screen space. */
  if (!paint_convert_bb_to_rect(rect, bb_min, bb_max, region, rv3d, ob)) {
    return false;
  }

  return true;
}

void ED_sculpt_redraw_planes_get(float planes[4][4], ARegion *region, Object *ob)
{
  PBVH *pbvh = ob->sculpt->pbvh;
  /* Copy here, original will be used below. */
  rcti rect = ob->sculpt->cache->current_r;

  sculpt_extend_redraw_rect_previous(ob, &rect);

  paint_calc_redraw_planes(planes, region, ob, &rect);

  /* We will draw this \a rect, so now we can set it as the previous partial \a rect.
   * Note that we don't update with the union of previous/current (\a rect), only with
   * the current. Thus we avoid the rectangle needlessly growing to include
   * all the stroke area. */
  ob->sculpt->cache->previous_r = ob->sculpt->cache->current_r;

  /* Clear redraw flag from nodes. */
  if (pbvh) {
    BKE_pbvh_update_bounds(pbvh, PBVH_UpdateRedraw);
  }
}

/************************ Brush Testing *******************/

void SCULPT_brush_test_init(SculptSession *ss, SculptBrushTest *test)
{
  RegionView3D *rv3d = ss->cache ? ss->cache->vc->rv3d : ss->rv3d;
  View3D *v3d = ss->cache ? ss->cache->vc->v3d : ss->v3d;

  test->radius_squared = ss->cache ? ss->cache->radius_squared :
                                     ss->cursor_radius * ss->cursor_radius;
  test->radius = sqrtf(test->radius_squared);

  if (ss->cache) {
    copy_v3_v3(test->location, ss->cache->location);
    test->mirror_symmetry_pass = ss->cache->mirror_symmetry_pass;
    test->radial_symmetry_pass = ss->cache->radial_symmetry_pass;
    copy_m4_m4(test->symm_rot_mat_inv, ss->cache->symm_rot_mat_inv);
  }
  else {
    copy_v3_v3(test->location, ss->cursor_location);
    test->mirror_symmetry_pass = ePaintSymmetryFlags(0);
    test->radial_symmetry_pass = 0;
    unit_m4(test->symm_rot_mat_inv);
  }

  /* Just for initialize. */
  test->dist = 0.0f;

  /* Only for 2D projection. */
  zero_v4(test->plane_view);
  zero_v4(test->plane_tool);

  if (RV3D_CLIPPING_ENABLED(v3d, rv3d)) {
    test->clip_rv3d = rv3d;
  }
  else {
    test->clip_rv3d = nullptr;
  }
}

BLI_INLINE bool sculpt_brush_test_clipping(const SculptBrushTest *test, const float co[3])
{
  RegionView3D *rv3d = test->clip_rv3d;
  if (!rv3d) {
    return false;
  }
  float symm_co[3];
  flip_v3_v3(symm_co, co, test->mirror_symmetry_pass);
  if (test->radial_symmetry_pass) {
    mul_m4_v3(test->symm_rot_mat_inv, symm_co);
  }
  return ED_view3d_clipping_test(rv3d, symm_co, true);
}

bool SCULPT_brush_test_sphere(SculptBrushTest *test, const float co[3])
{
  float distsq = len_squared_v3v3(co, test->location);

  if (distsq > test->radius_squared) {
    return false;
  }

  if (sculpt_brush_test_clipping(test, co)) {
    return false;
  }

  test->dist = sqrtf(distsq);
  return true;
}

bool SCULPT_brush_test_sphere_sq(SculptBrushTest *test, const float co[3])
{
  float distsq = len_squared_v3v3(co, test->location);

  if (distsq > test->radius_squared) {
    return false;
  }
  if (sculpt_brush_test_clipping(test, co)) {
    return false;
  }
  test->dist = distsq;
  return true;
}

bool SCULPT_brush_test_sphere_fast(const SculptBrushTest *test, const float co[3])
{
  if (sculpt_brush_test_clipping(test, co)) {
    return false;
  }
  return len_squared_v3v3(co, test->location) <= test->radius_squared;
}

bool SCULPT_brush_test_circle_sq(SculptBrushTest *test, const float co[3])
{
  float co_proj[3];
  closest_to_plane_normalized_v3(co_proj, test->plane_view, co);
  float distsq = len_squared_v3v3(co_proj, test->location);

  if (distsq > test->radius_squared) {
    return false;
  }

  if (sculpt_brush_test_clipping(test, co)) {
    return false;
  }

  test->dist = distsq;
  return true;
}

bool SCULPT_brush_test_cube(SculptBrushTest *test,
                            const float co[3],
                            const float local[4][4],
                            const float roundness)
{
  float side = 1.0f;
  float local_co[3];

  if (sculpt_brush_test_clipping(test, co)) {
    return false;
  }

  mul_v3_m4v3(local_co, local, co);

  local_co[0] = fabsf(local_co[0]);
  local_co[1] = fabsf(local_co[1]);
  local_co[2] = fabsf(local_co[2]);

  /* Keep the square and circular brush tips the same size. */
  side += (1.0f - side) * roundness;

  const float hardness = 1.0f - roundness;
  const float constant_side = hardness * side;
  const float falloff_side = roundness * side;

  if (!(local_co[0] <= side && local_co[1] <= side && local_co[2] <= side)) {
    /* Outside the square. */
    return false;
  }
  if (min_ff(local_co[0], local_co[1]) > constant_side) {
    /* Corner, distance to the center of the corner circle. */
    float r_point[3];
    copy_v3_fl(r_point, constant_side);
    test->dist = len_v2v2(r_point, local_co) / falloff_side;
    return true;
  }
  if (max_ff(local_co[0], local_co[1]) > constant_side) {
    /* Side, distance to the square XY axis. */
    test->dist = (max_ff(local_co[0], local_co[1]) - constant_side) / falloff_side;
    return true;
  }

  /* Inside the square, constant distance. */
  test->dist = 0.0f;
  return true;
}

SculptBrushTestFn SCULPT_brush_test_init_with_falloff_shape(SculptSession *ss,
                                                            SculptBrushTest *test,
                                                            char falloff_shape)
{
  if (!ss->cache && !ss->filter_cache) {
    falloff_shape = PAINT_FALLOFF_SHAPE_SPHERE;
  }

  SCULPT_brush_test_init(ss, test);
  SculptBrushTestFn sculpt_brush_test_sq_fn;
  if (falloff_shape == PAINT_FALLOFF_SHAPE_SPHERE) {
    sculpt_brush_test_sq_fn = SCULPT_brush_test_sphere_sq;
  }
  else {
    float view_normal[3];

    if (ss->cache) {
      copy_v3_v3(view_normal, ss->cache->view_normal);
    }
    else {
      copy_v3_v3(view_normal, ss->filter_cache->view_normal);
    }

    /* PAINT_FALLOFF_SHAPE_TUBE */
    plane_from_point_normal_v3(test->plane_view, test->location, view_normal);
    sculpt_brush_test_sq_fn = SCULPT_brush_test_circle_sq;
  }
  return sculpt_brush_test_sq_fn;
}

const float *SCULPT_brush_frontface_normal_from_falloff_shape(SculptSession *ss,
                                                              char falloff_shape)
{
  if (falloff_shape == PAINT_FALLOFF_SHAPE_SPHERE) {
    return ss->cache->sculpt_normal_symm;
  }
  /* PAINT_FALLOFF_SHAPE_TUBE */
  return ss->cache->view_normal;
}

static float frontface(const Brush *br,
                       const float sculpt_normal[3],
                       const float no[3],
                       const float fno[3])
{
  if (!(br->flag & BRUSH_FRONTFACE)) {
    return 1.0f;
  }

  float dot;
  if (no) {
    dot = dot_v3v3(no, sculpt_normal);
  }
  else {
    dot = dot_v3v3(fno, sculpt_normal);
  }
  return dot > 0.0f ? dot : 0.0f;
}

#if 0

static bool sculpt_brush_test_cyl(SculptBrushTest *test,
                                  float co[3],
                                  float location[3],
                                  const float area_no[3])
{
  if (sculpt_brush_test_sphere_fast(test, co)) {
    float t1[3], t2[3], t3[3], dist;

    sub_v3_v3v3(t1, location, co);
    sub_v3_v3v3(t2, x2, location);

    cross_v3_v3v3(t3, area_no, t1);

    dist = len_v3(t3) / len_v3(t2);

    test->dist = dist;

    return true;
  }

  return false;
}

#endif

/* ===== Sculpting =====
 */

static float calc_overlap(StrokeCache *cache,
                          const ePaintSymmetryFlags symm,
                          const char axis,
                          const float angle)
{
  float mirror[3];
  float distsq;

  flip_v3_v3(mirror, cache->true_location, symm);

  if (axis != 0) {
    float mat[3][3];
    axis_angle_to_mat3_single(mat, axis, angle);
    mul_m3_v3(mat, mirror);
  }

  distsq = len_squared_v3v3(mirror, cache->true_location);

  if (distsq <= 4.0f * (cache->radius_squared)) {
    return (2.0f * (cache->radius) - sqrtf(distsq)) / (2.0f * (cache->radius));
  }
  return 0.0f;
}

static float calc_radial_symmetry_feather(Sculpt *sd,
                                          StrokeCache *cache,
                                          const ePaintSymmetryFlags symm,
                                          const char axis)
{
  float overlap = 0.0f;

  for (int i = 1; i < sd->radial_symm[axis - 'X']; i++) {
    const float angle = 2.0f * M_PI * i / sd->radial_symm[axis - 'X'];
    overlap += calc_overlap(cache, symm, axis, angle);
  }

  return overlap;
}

static float calc_symmetry_feather(Sculpt *sd, StrokeCache *cache)
{
  if (!(sd->paint.symmetry_flags & PAINT_SYMMETRY_FEATHER)) {
    return 1.0f;
  }
  float overlap;
  const int symm = cache->symmetry;

  overlap = 0.0f;
  for (int i = 0; i <= symm; i++) {
    if (!SCULPT_is_symmetry_iteration_valid(i, symm)) {
      continue;
    }

    overlap += calc_overlap(cache, ePaintSymmetryFlags(i), 0, 0);

    overlap += calc_radial_symmetry_feather(sd, cache, ePaintSymmetryFlags(i), 'X');
    overlap += calc_radial_symmetry_feather(sd, cache, ePaintSymmetryFlags(i), 'Y');
    overlap += calc_radial_symmetry_feather(sd, cache, ePaintSymmetryFlags(i), 'Z');
  }
  return 1.0f / overlap;
}

/** \} */

/* -------------------------------------------------------------------- */
/** \name Calculate Normal and Center
 *
 * Calculate geometry surrounding the brush center.
 * (optionally using original coordinates).
 *
 * Functions are:
 * - #SCULPT_calc_area_center
 * - #SCULPT_calc_area_normal
 * - #SCULPT_calc_area_normal_and_center
 *
 * \note These are all _very_ similar, when changing one, check others.
 * \{ */

struct AreaNormalCenterTLSData {
  /* 0 = towards view, 1 = flipped */
  float area_cos[2][3];
  float area_nos[2][3];
  int count_no[2];
  int count_co[2];
};

static void calc_area_normal_and_center_task_cb(void *__restrict userdata,
                                                const int n,
                                                const TaskParallelTLS *__restrict tls)
{
  SculptThreadedTaskData *data = static_cast<SculptThreadedTaskData *>(userdata);
  SculptSession *ss = data->ob->sculpt;
  AreaNormalCenterTLSData *anctd = static_cast<AreaNormalCenterTLSData *>(tls->userdata_chunk);
  const bool use_area_nos = data->use_area_nos;
  const bool use_area_cos = data->use_area_cos;

  PBVHVertexIter vd;
  SculptUndoNode *unode = nullptr;

  bool use_original = false;
  bool normal_test_r, area_test_r;

  if (ss->cache && ss->cache->original) {
    unode = SCULPT_undo_push_node(data->ob, data->nodes[n], SCULPT_UNDO_COORDS);
    use_original = (unode->co || unode->bm_entry);
  }

  SculptBrushTest normal_test;
  SculptBrushTestFn sculpt_brush_normal_test_sq_fn = SCULPT_brush_test_init_with_falloff_shape(
      ss, &normal_test, data->brush->falloff_shape);

  /* Update the test radius to sample the normal using the normal radius of the brush. */
  if (data->brush->ob_mode == OB_MODE_SCULPT) {
    float test_radius = sqrtf(normal_test.radius_squared);
    test_radius *= data->brush->normal_radius_factor;
    normal_test.radius = test_radius;
    normal_test.radius_squared = test_radius * test_radius;
  }

  SculptBrushTest area_test;
  SculptBrushTestFn sculpt_brush_area_test_sq_fn = SCULPT_brush_test_init_with_falloff_shape(
      ss, &area_test, data->brush->falloff_shape);

  if (data->brush->ob_mode == OB_MODE_SCULPT) {
    float test_radius = sqrtf(area_test.radius_squared);
    /* Layer brush produces artifacts with normal and area radius */
    /* Enable area radius control only on Scrape for now */
    if (ELEM(data->brush->sculpt_tool, SCULPT_TOOL_SCRAPE, SCULPT_TOOL_FILL) &&
        data->brush->area_radius_factor > 0.0f) {
      test_radius *= data->brush->area_radius_factor;
      if (ss->cache && data->brush->flag2 & BRUSH_AREA_RADIUS_PRESSURE) {
        test_radius *= ss->cache->pressure;
      }
    }
    else {
      test_radius *= data->brush->normal_radius_factor;
    }
    area_test.radius = test_radius;
    area_test.radius_squared = test_radius * test_radius;
  }

  /* When the mesh is edited we can't rely on original coords
   * (original mesh may not even have verts in brush radius). */
  if (use_original && data->has_bm_orco) {
    float(*orco_coords)[3];
    int(*orco_tris)[3];
    int orco_tris_num;

    BKE_pbvh_node_get_bm_orco_data(
        data->nodes[n], &orco_tris, &orco_tris_num, &orco_coords, nullptr);

    for (int i = 0; i < orco_tris_num; i++) {
      const float *co_tri[3] = {
          orco_coords[orco_tris[i][0]],
          orco_coords[orco_tris[i][1]],
          orco_coords[orco_tris[i][2]],
      };
      float co[3];

      closest_on_tri_to_point_v3(co, normal_test.location, UNPACK3(co_tri));

      normal_test_r = sculpt_brush_normal_test_sq_fn(&normal_test, co);
      area_test_r = sculpt_brush_area_test_sq_fn(&area_test, co);

      if (!normal_test_r && !area_test_r) {
        continue;
      }

      float no[3];
      int flip_index;

      normal_tri_v3(no, UNPACK3(co_tri));

      flip_index = (dot_v3v3(ss->cache->view_normal, no) <= 0.0f);
      if (use_area_cos && area_test_r) {
        /* Weight the coordinates towards the center. */
        float p = 1.0f - (sqrtf(area_test.dist) / area_test.radius);
        const float afactor = clamp_f(3.0f * p * p - 2.0f * p * p * p, 0.0f, 1.0f);

        float disp[3];
        sub_v3_v3v3(disp, co, area_test.location);
        mul_v3_fl(disp, 1.0f - afactor);
        add_v3_v3v3(co, area_test.location, disp);
        add_v3_v3(anctd->area_cos[flip_index], co);

        anctd->count_co[flip_index] += 1;
      }
      if (use_area_nos && normal_test_r) {
        /* Weight the normals towards the center. */
        float p = 1.0f - (sqrtf(normal_test.dist) / normal_test.radius);
        const float nfactor = clamp_f(3.0f * p * p - 2.0f * p * p * p, 0.0f, 1.0f);
        mul_v3_fl(no, nfactor);

        add_v3_v3(anctd->area_nos[flip_index], no);
        anctd->count_no[flip_index] += 1;
      }
    }
  }
  else {
    BKE_pbvh_vertex_iter_begin (ss->pbvh, data->nodes[n], vd, PBVH_ITER_UNIQUE) {
      float co[3];

      /* For bm_vert only. */
      float no_s[3];

      if (use_original) {
        if (unode->bm_entry) {
          const float *temp_co;
          const float *temp_no_s;
          BM_log_original_vert_data(ss->bm_log, vd.bm_vert, &temp_co, &temp_no_s);
          copy_v3_v3(co, temp_co);
          copy_v3_v3(no_s, temp_no_s);
        }
        else {
          copy_v3_v3(co, unode->co[vd.i]);
          copy_v3_v3(no_s, unode->no[vd.i]);
        }
      }
      else {
        copy_v3_v3(co, vd.co);
      }

      normal_test_r = sculpt_brush_normal_test_sq_fn(&normal_test, co);
      area_test_r = sculpt_brush_area_test_sq_fn(&area_test, co);

      if (!normal_test_r && !area_test_r) {
        continue;
      }

      float no[3];
      int flip_index;

      data->any_vertex_sampled = true;

      if (use_original) {
        copy_v3_v3(no, no_s);
      }
      else {
        if (vd.no) {
          copy_v3_v3(no, vd.no);
        }
        else {
          copy_v3_v3(no, vd.fno);
        }
      }

      flip_index = (dot_v3v3(ss->cache ? ss->cache->view_normal : ss->cursor_view_normal, no) <=
                    0.0f);

      if (use_area_cos && area_test_r) {
        /* Weight the coordinates towards the center. */
        float p = 1.0f - (sqrtf(area_test.dist) / area_test.radius);
        const float afactor = clamp_f(3.0f * p * p - 2.0f * p * p * p, 0.0f, 1.0f);

        float disp[3];
        sub_v3_v3v3(disp, co, area_test.location);
        mul_v3_fl(disp, 1.0f - afactor);
        add_v3_v3v3(co, area_test.location, disp);

        add_v3_v3(anctd->area_cos[flip_index], co);
        anctd->count_co[flip_index] += 1;
      }
      if (use_area_nos && normal_test_r) {
        /* Weight the normals towards the center. */
        float p = 1.0f - (sqrtf(normal_test.dist) / normal_test.radius);
        const float nfactor = clamp_f(3.0f * p * p - 2.0f * p * p * p, 0.0f, 1.0f);
        mul_v3_fl(no, nfactor);

        add_v3_v3(anctd->area_nos[flip_index], no);
        anctd->count_no[flip_index] += 1;
      }
    }
    BKE_pbvh_vertex_iter_end;
  }
}

static void calc_area_normal_and_center_reduce(const void *__restrict /*userdata*/,
                                               void *__restrict chunk_join,
                                               void *__restrict chunk)
{
  AreaNormalCenterTLSData *join = static_cast<AreaNormalCenterTLSData *>(chunk_join);
  AreaNormalCenterTLSData *anctd = static_cast<AreaNormalCenterTLSData *>(chunk);

  /* For flatten center. */
  add_v3_v3(join->area_cos[0], anctd->area_cos[0]);
  add_v3_v3(join->area_cos[1], anctd->area_cos[1]);

  /* For area normal. */
  add_v3_v3(join->area_nos[0], anctd->area_nos[0]);
  add_v3_v3(join->area_nos[1], anctd->area_nos[1]);

  /* Weights. */
  add_v2_v2_int(join->count_no, anctd->count_no);
  add_v2_v2_int(join->count_co, anctd->count_co);
}

void SCULPT_calc_area_center(
    Sculpt *sd, Object *ob, PBVHNode **nodes, int totnode, float r_area_co[3])
{
  const Brush *brush = BKE_paint_brush(&sd->paint);
  SculptSession *ss = ob->sculpt;
  const bool has_bm_orco = ss->bm && SCULPT_stroke_is_dynamic_topology(ss, brush);
  int n;

  /* Intentionally set 'sd' to nullptr since we share logic with vertex paint. */
  SculptThreadedTaskData data{};
  data.sd = nullptr;
  data.ob = ob;
  data.brush = brush;
  data.nodes = nodes;
  data.totnode = totnode;
  data.has_bm_orco = has_bm_orco;
  data.use_area_cos = true;

  AreaNormalCenterTLSData anctd = {{{0}}};

  TaskParallelSettings settings;
  BKE_pbvh_parallel_range_settings(&settings, true, totnode);
  settings.func_reduce = calc_area_normal_and_center_reduce;
  settings.userdata_chunk = &anctd;
  settings.userdata_chunk_size = sizeof(AreaNormalCenterTLSData);
  BLI_task_parallel_range(0, totnode, &data, calc_area_normal_and_center_task_cb, &settings);

  /* For flatten center. */
  for (n = 0; n < ARRAY_SIZE(anctd.area_cos); n++) {
    if (anctd.count_co[n] == 0) {
      continue;
    }

    mul_v3_v3fl(r_area_co, anctd.area_cos[n], 1.0f / anctd.count_co[n]);
    break;
  }

  if (n == 2) {
    zero_v3(r_area_co);
  }

  if (anctd.count_co[0] == 0 && anctd.count_co[1] == 0) {
    if (ss->cache) {
      copy_v3_v3(r_area_co, ss->cache->location);
    }
  }
}

void SCULPT_calc_area_normal(
    Sculpt *sd, Object *ob, PBVHNode **nodes, int totnode, float r_area_no[3])
{
  const Brush *brush = BKE_paint_brush(&sd->paint);
  SCULPT_pbvh_calc_area_normal(brush, ob, nodes, totnode, true, r_area_no);
}

bool SCULPT_pbvh_calc_area_normal(const Brush *brush,
                                  Object *ob,
                                  PBVHNode **nodes,
                                  int totnode,
                                  bool use_threading,
                                  float r_area_no[3])
{
  SculptSession *ss = ob->sculpt;
  const bool has_bm_orco = ss->bm && SCULPT_stroke_is_dynamic_topology(ss, brush);

  /* Intentionally set 'sd' to nullptr since this is used for vertex paint too. */
  SculptThreadedTaskData data{};
  data.sd = nullptr;
  data.ob = ob;
  data.brush = brush;
  data.nodes = nodes;
  data.totnode = totnode;
  data.has_bm_orco = has_bm_orco;
  data.use_area_nos = true;
  data.any_vertex_sampled = false;

  AreaNormalCenterTLSData anctd = {{{0}}};

  TaskParallelSettings settings;
  BKE_pbvh_parallel_range_settings(&settings, use_threading, totnode);
  settings.func_reduce = calc_area_normal_and_center_reduce;
  settings.userdata_chunk = &anctd;
  settings.userdata_chunk_size = sizeof(AreaNormalCenterTLSData);
  BLI_task_parallel_range(0, totnode, &data, calc_area_normal_and_center_task_cb, &settings);

  /* For area normal. */
  for (int i = 0; i < ARRAY_SIZE(anctd.area_nos); i++) {
    if (normalize_v3_v3(r_area_no, anctd.area_nos[i]) != 0.0f) {
      break;
    }
  }

  return data.any_vertex_sampled;
}

void SCULPT_calc_area_normal_and_center(
    Sculpt *sd, Object *ob, PBVHNode **nodes, int totnode, float r_area_no[3], float r_area_co[3])
{
  const Brush *brush = BKE_paint_brush(&sd->paint);
  SculptSession *ss = ob->sculpt;
  const bool has_bm_orco = ss->bm && SCULPT_stroke_is_dynamic_topology(ss, brush);
  int n;

  /* Intentionally set 'sd' to nullptr since this is used for vertex paint too. */
  SculptThreadedTaskData data{};
  data.sd = nullptr;
  data.ob = ob;
  data.brush = brush;
  data.nodes = nodes;
  data.totnode = totnode;
  data.has_bm_orco = has_bm_orco;
  data.use_area_cos = true;
  data.use_area_nos = true;

  AreaNormalCenterTLSData anctd = {{{0}}};

  TaskParallelSettings settings;
  BKE_pbvh_parallel_range_settings(&settings, true, totnode);
  settings.func_reduce = calc_area_normal_and_center_reduce;
  settings.userdata_chunk = &anctd;
  settings.userdata_chunk_size = sizeof(AreaNormalCenterTLSData);
  BLI_task_parallel_range(0, totnode, &data, calc_area_normal_and_center_task_cb, &settings);

  /* For flatten center. */
  for (n = 0; n < ARRAY_SIZE(anctd.area_cos); n++) {
    if (anctd.count_co[n] == 0) {
      continue;
    }

    mul_v3_v3fl(r_area_co, anctd.area_cos[n], 1.0f / anctd.count_co[n]);
    break;
  }

  if (n == 2) {
    zero_v3(r_area_co);
  }

  if (anctd.count_co[0] == 0 && anctd.count_co[1] == 0) {
    if (ss->cache) {
      copy_v3_v3(r_area_co, ss->cache->location);
    }
  }

  /* For area normal. */
  for (n = 0; n < ARRAY_SIZE(anctd.area_nos); n++) {
    if (normalize_v3_v3(r_area_no, anctd.area_nos[n]) != 0.0f) {
      break;
    }
  }
}

/** \} */

/* -------------------------------------------------------------------- */
/** \name Generic Brush Utilities
 * \{ */

/**
 * Return modified brush strength. Includes the direction of the brush, positive
 * values pull vertices, negative values push. Uses tablet pressure and a
 * special multiplier found experimentally to scale the strength factor.
 */
static float brush_strength(const Sculpt *sd,
                            const StrokeCache *cache,
                            const float feather,
                            const UnifiedPaintSettings *ups,
                            const PaintModeSettings * /*paint_mode_settings*/)
{
  const Scene *scene = cache->vc->scene;
  const Brush *brush = BKE_paint_brush((Paint *)&sd->paint);

  /* Primary strength input; square it to make lower values more sensitive. */
  const float root_alpha = BKE_brush_alpha_get(scene, brush);
  const float alpha = root_alpha * root_alpha;
  const float dir = (brush->flag & BRUSH_DIR_IN) ? -1.0f : 1.0f;
  const float pressure = BKE_brush_use_alpha_pressure(brush) ? cache->pressure : 1.0f;
  const float pen_flip = cache->pen_flip ? -1.0f : 1.0f;
  const float invert = cache->invert ? -1.0f : 1.0f;
  float overlap = ups->overlap_factor;
  /* Spacing is integer percentage of radius, divide by 50 to get
   * normalized diameter. */

  float flip = dir * invert * pen_flip;
  if (brush->flag & BRUSH_INVERT_TO_SCRAPE_FILL) {
    flip = 1.0f;
  }

  /* Pressure final value after being tweaked depending on the brush. */
  float final_pressure;

  switch (brush->sculpt_tool) {
    case SCULPT_TOOL_CLAY:
      final_pressure = pow4f(pressure);
      overlap = (1.0f + overlap) / 2.0f;
      return 0.25f * alpha * flip * final_pressure * overlap * feather;
    case SCULPT_TOOL_DRAW:
    case SCULPT_TOOL_DRAW_SHARP:
    case SCULPT_TOOL_LAYER:
      return alpha * flip * pressure * overlap * feather;
    case SCULPT_TOOL_DISPLACEMENT_ERASER:
      return alpha * pressure * overlap * feather;
    case SCULPT_TOOL_CLOTH:
      if (brush->cloth_deform_type == BRUSH_CLOTH_DEFORM_GRAB) {
        /* Grab deform uses the same falloff as a regular grab brush. */
        return root_alpha * feather;
      }
      else if (brush->cloth_deform_type == BRUSH_CLOTH_DEFORM_SNAKE_HOOK) {
        return root_alpha * feather * pressure * overlap;
      }
      else if (brush->cloth_deform_type == BRUSH_CLOTH_DEFORM_EXPAND) {
        /* Expand is more sensible to strength as it keeps expanding the cloth when sculpting over
         * the same vertices. */
        return 0.1f * alpha * flip * pressure * overlap * feather;
      }
      else {
        /* Multiply by 10 by default to get a larger range of strength depending on the size of the
         * brush and object. */
        return 10.0f * alpha * flip * pressure * overlap * feather;
      }
    case SCULPT_TOOL_DRAW_FACE_SETS:
      return alpha * pressure * overlap * feather;
    case SCULPT_TOOL_SLIDE_RELAX:
      return alpha * pressure * overlap * feather * 2.0f;
    case SCULPT_TOOL_PAINT:
      final_pressure = pressure * pressure;
      return final_pressure * overlap * feather;
    case SCULPT_TOOL_SMEAR:
    case SCULPT_TOOL_DISPLACEMENT_SMEAR:
      return alpha * pressure * overlap * feather;
    case SCULPT_TOOL_CLAY_STRIPS:
      /* Clay Strips needs less strength to compensate the curve. */
      final_pressure = powf(pressure, 1.5f);
      return alpha * flip * final_pressure * overlap * feather * 0.3f;
    case SCULPT_TOOL_CLAY_THUMB:
      final_pressure = pressure * pressure;
      return alpha * flip * final_pressure * overlap * feather * 1.3f;

    case SCULPT_TOOL_MASK:
      overlap = (1.0f + overlap) / 2.0f;
      switch ((BrushMaskTool)brush->mask_tool) {
        case BRUSH_MASK_DRAW:
          return alpha * flip * pressure * overlap * feather;
        case BRUSH_MASK_SMOOTH:
          return alpha * pressure * feather;
      }
      BLI_assert_msg(0, "Not supposed to happen");
      return 0.0f;

    case SCULPT_TOOL_CREASE:
    case SCULPT_TOOL_BLOB:
      return alpha * flip * pressure * overlap * feather;

    case SCULPT_TOOL_INFLATE:
      if (flip > 0.0f) {
        return 0.250f * alpha * flip * pressure * overlap * feather;
      }
      else {
        return 0.125f * alpha * flip * pressure * overlap * feather;
      }

    case SCULPT_TOOL_MULTIPLANE_SCRAPE:
      overlap = (1.0f + overlap) / 2.0f;
      return alpha * flip * pressure * overlap * feather;

    case SCULPT_TOOL_FILL:
    case SCULPT_TOOL_SCRAPE:
    case SCULPT_TOOL_FLATTEN:
      if (flip > 0.0f) {
        overlap = (1.0f + overlap) / 2.0f;
        return alpha * flip * pressure * overlap * feather;
      }
      else {
        /* Reduce strength for DEEPEN, PEAKS, and CONTRAST. */
        return 0.5f * alpha * flip * pressure * overlap * feather;
      }

    case SCULPT_TOOL_SMOOTH:
      return flip * alpha * pressure * feather;

    case SCULPT_TOOL_PINCH:
      if (flip > 0.0f) {
        return alpha * flip * pressure * overlap * feather;
      }
      else {
        return 0.25f * alpha * flip * pressure * overlap * feather;
      }

    case SCULPT_TOOL_NUDGE:
      overlap = (1.0f + overlap) / 2.0f;
      return alpha * pressure * overlap * feather;

    case SCULPT_TOOL_THUMB:
      return alpha * pressure * feather;

    case SCULPT_TOOL_SNAKE_HOOK:
      return root_alpha * feather;

    case SCULPT_TOOL_GRAB:
      return root_alpha * feather;

    case SCULPT_TOOL_ROTATE:
      return alpha * pressure * feather;

    case SCULPT_TOOL_ELASTIC_DEFORM:
    case SCULPT_TOOL_POSE:
    case SCULPT_TOOL_BOUNDARY:
      return root_alpha * feather;

    default:
      return 0.0f;
  }
}

float SCULPT_brush_strength_factor(SculptSession *ss,
                                   const Brush *br,
                                   const float brush_point[3],
                                   float len,
                                   const float vno[3],
                                   const float fno[3],
                                   float mask,
                                   const PBVHVertRef vertex,
                                   const int thread_id,
                                   AutomaskingNodeData *automask_data)
{
  StrokeCache *cache = ss->cache;
  const Scene *scene = cache->vc->scene;
  const MTex *mtex = BKE_brush_mask_texture_get(br, OB_MODE_SCULPT);
  float avg = 1.0f;
  float rgba[4];
  float point[3];

  sub_v3_v3v3(point, brush_point, cache->plane_offset);

  if (!mtex->tex) {
    avg = 1.0f;
  }
  else if (mtex->brush_map_mode == MTEX_MAP_MODE_3D) {
    /* Get strength by feeding the vertex location directly into a texture. */
    avg = BKE_brush_sample_tex_3d(scene, br, mtex, point, rgba, 0, ss->tex_pool);
  }
  else {
    float symm_point[3], point_2d[2];
    /* Quite warnings. */
    float x = 0.0f, y = 0.0f;

    /* If the active area is being applied for symmetry, flip it
     * across the symmetry axis and rotate it back to the original
     * position in order to project it. This insures that the
     * brush texture will be oriented correctly. */
    if (cache->radial_symmetry_pass) {
      mul_m4_v3(cache->symm_rot_mat_inv, point);
    }
    flip_v3_v3(symm_point, point, cache->mirror_symmetry_pass);

    ED_view3d_project_float_v2_m4(cache->vc->region, symm_point, point_2d, cache->projection_mat);

    /* Still no symmetry supported for other paint modes.
     * Sculpt does it DIY. */
    if (mtex->brush_map_mode == MTEX_MAP_MODE_AREA) {
      /* Similar to fixed mode, but projects from brush angle
       * rather than view direction. */

      mul_m4_v3(cache->brush_local_mat, symm_point);

      x = symm_point[0];
      y = symm_point[1];

      x *= mtex->size[0];
      y *= mtex->size[1];

      x += mtex->ofs[0];
      y += mtex->ofs[1];

      avg = paint_get_tex_pixel(mtex, x, y, ss->tex_pool, thread_id);

      avg += br->texture_sample_bias;
    }
    else if (ss->cache && mtex->brush_map_mode == MTEX_MAP_MODE_ROLL) {
      float3 point_3d;
      point_3d[2] = 0.0f;

      float3 tan;
      float3 point_3d2;
      float2 abs_point = brush_point, abs_start = ss->cache->true_location;

      float3 tile_point = brush_point;

      /* Find position in root tile. */
      for (int i = 0; i < 3; i++) {
        if (ss->cache->symmetry_flags & (PAINT_TILE_X << i)) {
          float offset = ss->cache->location[i] - ss->cache->true_location[i];
          tile_point[i] -= offset;
        }
      }

      /* Rotate into base radial slice. */
      if (ss->cache->radial_symmetry_pass > 0) {
        mul_m4_v3(ss->cache->symm_rot_mat_inv, tile_point);
      }

      /* First sample.*/
      paint_stroke_spline_uv(ss->cache->stroke, ss->cache, tile_point, point_3d, tan);

      /* Loop through each possible symmetry combination. */
      for (int i = 0; i < 8; i++) {
        if ((ss->cache->mirror_symmetry_pass & i) != i) {
          continue;
        }

        float symm_point[3];
        copy_v3_v3(symm_point, tile_point);

        for (int j = 0; j < 3; j++) {
          if (i & (1 << j) && i & (ss->cache->mirror_symmetry_pass)) {
            symm_point[j] = -symm_point[j];
          }
        }

        paint_stroke_spline_uv(ss->cache->stroke, ss->cache, symm_point, point_3d2, tan);

        if (std::abs(point_3d2[0]) < std::abs(point_3d[0])) {
          copy_v3_v3(point_3d, point_3d2);
        }
      }

      mul_v3_fl(point_3d, 1.0f / ss->cache->initial_radius);
      float angle = mtex->rot;

      float3 final;
      rotate_v2_v2fl(final, point_3d, angle);

#if 0 /* Write texture UVs to color attribute*/
      if (SCULPT_has_colors(ss)) {
        float color[4] = {final[0], final[1], 0.0f, 1.0f};

        mul_v3_fl(color, 0.25f / ss->cache->initial_radius);
        color[0] -= floorf(color[0]);
        color[1] -= floorf(color[1]);
        color[2] -= floorf(color[2]);

        SCULPT_vertex_color_set(ss, vertex, color);
      }
#endif

      avg = paint_get_tex_pixel(mtex, final[0], final[1], ss->tex_pool, thread_id);
      avg += br->texture_sample_bias;
    }
    else {
      const float point_3d[3] = {point_2d[0], point_2d[1], 0.0f};
      avg = BKE_brush_sample_tex_3d(scene, br, mtex, point_3d, rgba, 0, ss->tex_pool);
    }
  }

  /* Hardness. */
  float final_len = len;
  const float hardness = cache->paint_brush.hardness;
  float p = len / cache->radius;
  if (p < hardness) {
    final_len = 0.0f;
  }
  else if (hardness == 1.0f) {
    final_len = cache->radius;
  }
  else {
    p = (p - hardness) / (1.0f - hardness);
    final_len = p * cache->radius;
  }

  /* Falloff curve. */
  avg *= BKE_brush_curve_strength(br, final_len, cache->radius);
  avg *= frontface(br, cache->view_normal, vno, fno);

  /* Paint mask. */
  avg *= 1.0f - mask;

  /* Auto-masking. */
  avg *= SCULPT_automasking_factor_get(cache->automasking, ss, vertex, automask_data);

  return avg;
}

bool SCULPT_search_sphere_cb(PBVHNode *node, void *data_v)
{
  SculptSearchSphereData *data = static_cast<SculptSearchSphereData *>(data_v);
  const float *center;
  float nearest[3];
  if (data->center) {
    center = data->center;
  }
  else {
    center = data->ss->cache ? data->ss->cache->location : data->ss->cursor_location;
  }
  float t[3], bb_min[3], bb_max[3];

  if (data->ignore_fully_ineffective) {
    if (BKE_pbvh_node_fully_hidden_get(node)) {
      return false;
    }
    if (BKE_pbvh_node_fully_masked_get(node)) {
      return false;
    }
  }

  if (data->original) {
    BKE_pbvh_node_get_original_BB(node, bb_min, bb_max);
  }
  else {
    BKE_pbvh_node_get_BB(node, bb_min, bb_max);
  }

  for (int i = 0; i < 3; i++) {
    if (bb_min[i] > center[i]) {
      nearest[i] = bb_min[i];
    }
    else if (bb_max[i] < center[i]) {
      nearest[i] = bb_max[i];
    }
    else {
      nearest[i] = center[i];
    }
  }

  sub_v3_v3v3(t, center, nearest);

  return len_squared_v3(t) < data->radius_squared;
}

bool SCULPT_search_circle_cb(PBVHNode *node, void *data_v)
{
  SculptSearchCircleData *data = static_cast<SculptSearchCircleData *>(data_v);
  float bb_min[3], bb_max[3];

  if (data->ignore_fully_ineffective) {
    if (BKE_pbvh_node_fully_masked_get(node)) {
      return false;
    }
  }

  if (data->original) {
    BKE_pbvh_node_get_original_BB(node, bb_min, bb_max);
  }
  else {
    BKE_pbvh_node_get_BB(node, bb_min, bb_min);
  }

  float dummy_co[3], dummy_depth;
  const float dist_sq = dist_squared_ray_to_aabb_v3(
      data->dist_ray_to_aabb_precalc, bb_min, bb_max, dummy_co, &dummy_depth);

  /* Seems like debug code.
   * Maybe this function can just return true if the node is not fully masked. */
  return dist_sq < data->radius_squared || true;
}

void SCULPT_clip(Sculpt *sd, SculptSession *ss, float co[3], const float val[3])
{
  for (int i = 0; i < 3; i++) {
    if (sd->flags & (SCULPT_LOCK_X << i)) {
      continue;
    }

    bool do_clip = false;
    float co_clip[3];
    if (ss->cache && (ss->cache->flag & (CLIP_X << i))) {
      /* Take possible mirror object into account. */
      mul_v3_m4v3(co_clip, ss->cache->clip_mirror_mtx, co);

      if (fabsf(co_clip[i]) <= ss->cache->clip_tolerance[i]) {
        co_clip[i] = 0.0f;
        float imtx[4][4];
        invert_m4_m4(imtx, ss->cache->clip_mirror_mtx);
        mul_m4_v3(imtx, co_clip);
        do_clip = true;
      }
    }

    if (do_clip) {
      co[i] = co_clip[i];
    }
    else {
      co[i] = val[i];
    }
  }
}

static PBVHNode **sculpt_pbvh_gather_cursor_update(Object *ob,
                                                   Sculpt *sd,
                                                   bool use_original,
                                                   int *r_totnode)
{
  SculptSession *ss = ob->sculpt;
  PBVHNode **nodes = nullptr;
  SculptSearchSphereData data{};
  data.ss = ss;
  data.sd = sd;
  data.radius_squared = ss->cursor_radius;
  data.original = use_original;
  data.ignore_fully_ineffective = false;
  data.center = nullptr;
  BKE_pbvh_search_gather(ss->pbvh, SCULPT_search_sphere_cb, &data, &nodes, r_totnode);
  return nodes;
}

static PBVHNode **sculpt_pbvh_gather_generic(Object *ob,
                                             Sculpt *sd,
                                             const Brush *brush,
                                             bool use_original,
                                             float radius_scale,
                                             int *r_totnode)
{
  SculptSession *ss = ob->sculpt;
  PBVHNode **nodes = nullptr;

  /* Build a list of all nodes that are potentially within the cursor or brush's area of influence.
   */
  if (brush->falloff_shape == PAINT_FALLOFF_SHAPE_SPHERE) {
    SculptSearchSphereData data{};
    data.ss = ss;
    data.sd = sd;
    data.radius_squared = square_f(ss->cache->radius * radius_scale);
    data.original = use_original;
    data.ignore_fully_ineffective = brush->sculpt_tool != SCULPT_TOOL_MASK;
    data.center = nullptr;
    BKE_pbvh_search_gather(ss->pbvh, SCULPT_search_sphere_cb, &data, &nodes, r_totnode);
  }
  else {
    DistRayAABB_Precalc dist_ray_to_aabb_precalc;
    dist_squared_ray_to_aabb_v3_precalc(
        &dist_ray_to_aabb_precalc, ss->cache->location, ss->cache->view_normal);
    SculptSearchCircleData data{};
    data.ss = ss;
    data.sd = sd;
    data.radius_squared = ss->cache ? square_f(ss->cache->radius * radius_scale) :
                                      ss->cursor_radius;
    data.original = use_original;
    data.dist_ray_to_aabb_precalc = &dist_ray_to_aabb_precalc;
    data.ignore_fully_ineffective = brush->sculpt_tool != SCULPT_TOOL_MASK;
    BKE_pbvh_search_gather(ss->pbvh, SCULPT_search_circle_cb, &data, &nodes, r_totnode);
  }
  return nodes;
}

/* Calculate primary direction of movement for many brushes. */
static void calc_sculpt_normal(
    Sculpt *sd, Object *ob, PBVHNode **nodes, int totnode, float r_area_no[3])
{
  const Brush *brush = BKE_paint_brush(&sd->paint);
  const SculptSession *ss = ob->sculpt;

  switch (brush->sculpt_plane) {
    case SCULPT_DISP_DIR_VIEW:
      copy_v3_v3(r_area_no, ss->cache->true_view_normal);
      break;

    case SCULPT_DISP_DIR_X:
      ARRAY_SET_ITEMS(r_area_no, 1.0f, 0.0f, 0.0f);
      break;

    case SCULPT_DISP_DIR_Y:
      ARRAY_SET_ITEMS(r_area_no, 0.0f, 1.0f, 0.0f);
      break;

    case SCULPT_DISP_DIR_Z:
      ARRAY_SET_ITEMS(r_area_no, 0.0f, 0.0f, 1.0f);
      break;

    case SCULPT_DISP_DIR_AREA:
      SCULPT_calc_area_normal(sd, ob, nodes, totnode, r_area_no);
      break;

    default:
      break;
  }
}

static void update_sculpt_normal(Sculpt *sd, Object *ob, PBVHNode **nodes, int totnode)
{
  const Brush *brush = BKE_paint_brush(&sd->paint);
  StrokeCache *cache = ob->sculpt->cache;
  /* Grab brush does not update the sculpt normal during a stroke. */
  const bool update_normal =
      !(brush->flag & BRUSH_ORIGINAL_NORMAL) && !(brush->sculpt_tool == SCULPT_TOOL_GRAB) &&
      !(brush->sculpt_tool == SCULPT_TOOL_THUMB && !(brush->flag & BRUSH_ANCHORED)) &&
      !(brush->sculpt_tool == SCULPT_TOOL_ELASTIC_DEFORM) &&
      !(brush->sculpt_tool == SCULPT_TOOL_SNAKE_HOOK && cache->normal_weight > 0.0f);

  if (cache->mirror_symmetry_pass == 0 && cache->radial_symmetry_pass == 0 &&
      (SCULPT_stroke_is_first_brush_step_of_symmetry_pass(cache) || update_normal)) {
    calc_sculpt_normal(sd, ob, nodes, totnode, cache->sculpt_normal);
    if (brush->falloff_shape == PAINT_FALLOFF_SHAPE_TUBE) {
      project_plane_v3_v3v3(cache->sculpt_normal, cache->sculpt_normal, cache->view_normal);
      normalize_v3(cache->sculpt_normal);
    }
    copy_v3_v3(cache->sculpt_normal_symm, cache->sculpt_normal);
  }
  else {
    copy_v3_v3(cache->sculpt_normal_symm, cache->sculpt_normal);
    flip_v3(cache->sculpt_normal_symm, cache->mirror_symmetry_pass);
    mul_m4_v3(cache->symm_rot_mat, cache->sculpt_normal_symm);
  }
}

static void calc_local_y(ViewContext *vc, const float center[3], float y[3])
{
  Object *ob = vc->obact;
  float loc[3];
  const float xy_delta[2] = {0.0f, 1.0f};

  mul_v3_m4v3(loc, ob->world_to_object, center);
  const float zfac = ED_view3d_calc_zfac(vc->rv3d, loc);

  ED_view3d_win_to_delta(vc->region, xy_delta, zfac, y);
  normalize_v3(y);

  add_v3_v3(y, ob->loc);
  mul_m4_v3(ob->world_to_object, y);
}

static void calc_brush_local_mat(const MTex *mtex, Object *ob, float local_mat[4][4])
{
  const StrokeCache *cache = ob->sculpt->cache;
  float tmat[4][4];
  float mat[4][4];
  float scale[4][4];
  float angle, v[3];
  float up[3];

  /* Ensure `ob->world_to_object` is up to date. */
  invert_m4_m4(ob->world_to_object, ob->object_to_world);

  /* Initialize last column of matrix. */
  mat[0][3] = 0.0f;
  mat[1][3] = 0.0f;
  mat[2][3] = 0.0f;
  mat[3][3] = 1.0f;

  /* Get view's up vector in object-space. */
  calc_local_y(cache->vc, cache->location, up);

  /* Calculate the X axis of the local matrix. */
  cross_v3_v3v3(v, up, cache->sculpt_normal);
  /* Apply rotation (user angle, rake, etc.) to X axis. */
  angle = mtex->rot - cache->special_rotation;
  rotate_v3_v3v3fl(mat[0], v, cache->sculpt_normal, angle);

  /* Get other axes. */
  cross_v3_v3v3(mat[1], cache->sculpt_normal, mat[0]);
  copy_v3_v3(mat[2], cache->sculpt_normal);

  /* Set location. */
  copy_v3_v3(mat[3], cache->location);

  /* Scale by brush radius. */
  float radius = cache->radius;

  /* Square tips should scale by square root of 2. */
  if (sculpt_tool_has_cube_tip(cache->brush->sculpt_tool)) {
    radius += (radius * M_SQRT2 - radius) * (1.0f - cache->brush->tip_roundness);
  }

  normalize_m4(mat);
  scale_m4_fl(scale, radius);
  mul_m4_m4m4(tmat, mat, scale);

  /* Return inverse (for converting from model-space coords to local area coords). */
  invert_m4_m4(local_mat, tmat);
}

#define SCULPT_TILT_SENSITIVITY 0.7f
void SCULPT_tilt_apply_to_normal(float r_normal[3], StrokeCache *cache, const float tilt_strength)
{
  if (!U.experimental.use_sculpt_tools_tilt) {
    return;
  }
  const float rot_max = M_PI_2 * tilt_strength * SCULPT_TILT_SENSITIVITY;
  mul_v3_mat3_m4v3(r_normal, cache->vc->obact->object_to_world, r_normal);
  float normal_tilt_y[3];
  rotate_v3_v3v3fl(normal_tilt_y, r_normal, cache->vc->rv3d->viewinv[0], cache->y_tilt * rot_max);
  float normal_tilt_xy[3];
  rotate_v3_v3v3fl(
      normal_tilt_xy, normal_tilt_y, cache->vc->rv3d->viewinv[1], cache->x_tilt * rot_max);
  mul_v3_mat3_m4v3(r_normal, cache->vc->obact->world_to_object, normal_tilt_xy);
  normalize_v3(r_normal);
}

void SCULPT_tilt_effective_normal_get(const SculptSession *ss, const Brush *brush, float r_no[3])
{
  copy_v3_v3(r_no, ss->cache->sculpt_normal_symm);
  SCULPT_tilt_apply_to_normal(r_no, ss->cache, brush->tilt_strength_factor);
}

static void update_brush_local_mat(Sculpt *sd, Object *ob)
{
  StrokeCache *cache = ob->sculpt->cache;

  if (cache->mirror_symmetry_pass == 0 && cache->radial_symmetry_pass == 0) {
    const Brush *brush = BKE_paint_brush(&sd->paint);
    const MTex *mask_tex = BKE_brush_mask_texture_get(brush, OB_MODE_SCULPT);
    calc_brush_local_mat(mask_tex, ob, cache->brush_local_mat);
  }
}

/** \} */

/* -------------------------------------------------------------------- */
/** \name Texture painting
 * \{ */

static bool sculpt_needs_pbvh_pixels(PaintModeSettings *paint_mode_settings,
                                     const Brush *brush,
                                     Object *ob)
{
  if (brush->sculpt_tool == SCULPT_TOOL_PAINT && U.experimental.use_sculpt_texture_paint) {
    Image *image;
    ImageUser *image_user;
    return SCULPT_paint_image_canvas_get(paint_mode_settings, ob, &image, &image_user);
  }

  return false;
}

static void sculpt_pbvh_update_pixels(PaintModeSettings *paint_mode_settings,
                                      SculptSession *ss,
                                      Object *ob)
{
  BLI_assert(ob->type == OB_MESH);
  Mesh *mesh = (Mesh *)ob->data;

  Image *image;
  ImageUser *image_user;
  if (!SCULPT_paint_image_canvas_get(paint_mode_settings, ob, &image, &image_user)) {
    return;
  }

  BKE_pbvh_build_pixels(ss->pbvh, mesh, image, image_user);
}

/** \} */

/* -------------------------------------------------------------------- */
/** \name Generic Brush Plane & Symmetry Utilities
 * \{ */

struct SculptRaycastData {
  SculptSession *ss;
  const float *ray_start;
  const float *ray_normal;
  bool hit;
  float depth;
  bool original;

  PBVHVertRef active_vertex;
  float *face_normal;

  int active_face_grid_index;

  IsectRayPrecalc isect_precalc;
};

struct SculptFindNearestToRayData {
  SculptSession *ss;
  const float *ray_start, *ray_normal;
  bool hit;
  float depth;
  float dist_sq_to_ray;
  bool original;
};

ePaintSymmetryAreas SCULPT_get_vertex_symm_area(const float co[3])
{
  ePaintSymmetryAreas symm_area = ePaintSymmetryAreas(PAINT_SYMM_AREA_DEFAULT);
  if (co[0] < 0.0f) {
    symm_area |= PAINT_SYMM_AREA_X;
  }
  if (co[1] < 0.0f) {
    symm_area |= PAINT_SYMM_AREA_Y;
  }
  if (co[2] < 0.0f) {
    symm_area |= PAINT_SYMM_AREA_Z;
  }
  return symm_area;
}

void SCULPT_flip_v3_by_symm_area(float v[3],
                                 const ePaintSymmetryFlags symm,
                                 const ePaintSymmetryAreas symmarea,
                                 const float pivot[3])
{
  for (int i = 0; i < 3; i++) {
    ePaintSymmetryFlags symm_it = ePaintSymmetryFlags(1 << i);
    if (!(symm & symm_it)) {
      continue;
    }
    if (symmarea & symm_it) {
      flip_v3(v, symm_it);
    }
    if (pivot[i] < 0.0f) {
      flip_v3(v, symm_it);
    }
  }
}

void SCULPT_flip_quat_by_symm_area(float quat[4],
                                   const ePaintSymmetryFlags symm,
                                   const ePaintSymmetryAreas symmarea,
                                   const float pivot[3])
{
  for (int i = 0; i < 3; i++) {
    ePaintSymmetryFlags symm_it = ePaintSymmetryFlags(1 << i);
    if (!(symm & symm_it)) {
      continue;
    }
    if (symmarea & symm_it) {
      flip_qt(quat, symm_it);
    }
    if (pivot[i] < 0.0f) {
      flip_qt(quat, symm_it);
    }
  }
}

void SCULPT_calc_brush_plane(
    Sculpt *sd, Object *ob, PBVHNode **nodes, int totnode, float r_area_no[3], float r_area_co[3])
{
  SculptSession *ss = ob->sculpt;
  Brush *brush = BKE_paint_brush(&sd->paint);

  zero_v3(r_area_co);
  zero_v3(r_area_no);

  if (SCULPT_stroke_is_main_symmetry_pass(ss->cache) &&
      (SCULPT_stroke_is_first_brush_step_of_symmetry_pass(ss->cache) ||
       !(brush->flag & BRUSH_ORIGINAL_PLANE) || !(brush->flag & BRUSH_ORIGINAL_NORMAL))) {
    switch (brush->sculpt_plane) {
      case SCULPT_DISP_DIR_VIEW:
        copy_v3_v3(r_area_no, ss->cache->true_view_normal);
        break;

      case SCULPT_DISP_DIR_X:
        ARRAY_SET_ITEMS(r_area_no, 1.0f, 0.0f, 0.0f);
        break;

      case SCULPT_DISP_DIR_Y:
        ARRAY_SET_ITEMS(r_area_no, 0.0f, 1.0f, 0.0f);
        break;

      case SCULPT_DISP_DIR_Z:
        ARRAY_SET_ITEMS(r_area_no, 0.0f, 0.0f, 1.0f);
        break;

      case SCULPT_DISP_DIR_AREA:
        SCULPT_calc_area_normal_and_center(sd, ob, nodes, totnode, r_area_no, r_area_co);
        if (brush->falloff_shape == PAINT_FALLOFF_SHAPE_TUBE) {
          project_plane_v3_v3v3(r_area_no, r_area_no, ss->cache->view_normal);
          normalize_v3(r_area_no);
        }
        break;

      default:
        break;
    }

    /* For flatten center. */
    /* Flatten center has not been calculated yet if we are not using the area normal. */
    if (brush->sculpt_plane != SCULPT_DISP_DIR_AREA) {
      SCULPT_calc_area_center(sd, ob, nodes, totnode, r_area_co);
    }

    /* For area normal. */
    if (!SCULPT_stroke_is_first_brush_step_of_symmetry_pass(ss->cache) &&
        (brush->flag & BRUSH_ORIGINAL_NORMAL)) {
      copy_v3_v3(r_area_no, ss->cache->sculpt_normal);
    }
    else {
      copy_v3_v3(ss->cache->sculpt_normal, r_area_no);
    }

    /* For flatten center. */
    if (!SCULPT_stroke_is_first_brush_step_of_symmetry_pass(ss->cache) &&
        (brush->flag & BRUSH_ORIGINAL_PLANE)) {
      copy_v3_v3(r_area_co, ss->cache->last_center);
    }
    else {
      copy_v3_v3(ss->cache->last_center, r_area_co);
    }
  }
  else {
    /* For area normal. */
    copy_v3_v3(r_area_no, ss->cache->sculpt_normal);

    /* For flatten center. */
    copy_v3_v3(r_area_co, ss->cache->last_center);

    /* For area normal. */
    flip_v3(r_area_no, ss->cache->mirror_symmetry_pass);

    /* For flatten center. */
    flip_v3(r_area_co, ss->cache->mirror_symmetry_pass);

    /* For area normal. */
    mul_m4_v3(ss->cache->symm_rot_mat, r_area_no);

    /* For flatten center. */
    mul_m4_v3(ss->cache->symm_rot_mat, r_area_co);

    /* Shift the plane for the current tile. */
    add_v3_v3(r_area_co, ss->cache->plane_offset);
  }
}

int SCULPT_plane_trim(const StrokeCache *cache, const Brush *brush, const float val[3])
{
  return (!(brush->flag & BRUSH_PLANE_TRIM) ||
          (dot_v3v3(val, val) <= cache->radius_squared * cache->plane_trim_squared));
}

int SCULPT_plane_point_side(const float co[3], const float plane[4])
{
  float d = plane_point_side_v3(plane, co);
  return d <= 0.0f;
}

float SCULPT_brush_plane_offset_get(Sculpt *sd, SculptSession *ss)
{
  Brush *brush = BKE_paint_brush(&sd->paint);

  float rv = brush->plane_offset;

  if (brush->flag & BRUSH_OFFSET_PRESSURE) {
    rv *= ss->cache->pressure;
  }

  return rv;
}

/** \} */

/* -------------------------------------------------------------------- */
/** \name Sculpt Gravity Brush
 * \{ */

static void do_gravity_task_cb_ex(void *__restrict userdata,
                                  const int n,
                                  const TaskParallelTLS *__restrict tls)
{
  SculptThreadedTaskData *data = static_cast<SculptThreadedTaskData *>(userdata);
  SculptSession *ss = data->ob->sculpt;
  const Brush *brush = data->brush;
  float *offset = data->offset;

  PBVHVertexIter vd;
  float(*proxy)[3];

  proxy = BKE_pbvh_node_add_proxy(ss->pbvh, data->nodes[n])->co;

  SculptBrushTest test;
  SculptBrushTestFn sculpt_brush_test_sq_fn = SCULPT_brush_test_init_with_falloff_shape(
      ss, &test, data->brush->falloff_shape);
  const int thread_id = BLI_task_parallel_thread_id(tls);

  BKE_pbvh_vertex_iter_begin (ss->pbvh, data->nodes[n], vd, PBVH_ITER_UNIQUE) {
    if (!sculpt_brush_test_sq_fn(&test, vd.co)) {
      continue;
    }
    const float fade = SCULPT_brush_strength_factor(ss,
                                                    brush,
                                                    vd.co,
                                                    sqrtf(test.dist),
                                                    vd.no,
                                                    vd.fno,
                                                    vd.mask ? *vd.mask : 0.0f,
                                                    vd.vertex,
                                                    thread_id,
                                                    nullptr);

    mul_v3_v3fl(proxy[vd.i], offset, fade);

    if (vd.is_mesh) {
      BKE_pbvh_vert_tag_update_normal(ss->pbvh, vd.vertex);
    }
  }
  BKE_pbvh_vertex_iter_end;
}

static void do_gravity(Sculpt *sd, Object *ob, PBVHNode **nodes, int totnode, float bstrength)
{
  SculptSession *ss = ob->sculpt;
  Brush *brush = BKE_paint_brush(&sd->paint);

  float offset[3];
  float gravity_vector[3];

  mul_v3_v3fl(gravity_vector, ss->cache->gravity_direction, -ss->cache->radius_squared);

  /* Offset with as much as possible factored in already. */
  mul_v3_v3v3(offset, gravity_vector, ss->cache->scale);
  mul_v3_fl(offset, bstrength);

  /* Threaded loop over nodes. */
  SculptThreadedTaskData data{};
  data.sd = sd;
  data.ob = ob;
  data.brush = brush;
  data.nodes = nodes;
  data.offset = offset;

  TaskParallelSettings settings;
  BKE_pbvh_parallel_range_settings(&settings, true, totnode);
  BLI_task_parallel_range(0, totnode, &data, do_gravity_task_cb_ex, &settings);
}

/** \} */

/* -------------------------------------------------------------------- */
/** \name Sculpt Brush Utilities
 * \{ */

void SCULPT_vertcos_to_key(Object *ob, KeyBlock *kb, const float (*vertCos)[3])
{
  Mesh *me = (Mesh *)ob->data;
  float(*ofs)[3] = nullptr;
  int a;
  const int kb_act_idx = ob->shapenr - 1;

  /* For relative keys editing of base should update other keys. */
  if (BKE_keyblock_is_basis(me->key, kb_act_idx)) {
    ofs = BKE_keyblock_convert_to_vertcos(ob, kb);

    /* Calculate key coord offsets (from previous location). */
    for (a = 0; a < me->totvert; a++) {
      sub_v3_v3v3(ofs[a], vertCos[a], ofs[a]);
    }

    /* Apply offsets on other keys. */
    LISTBASE_FOREACH (KeyBlock *, currkey, &me->key->block) {
      if ((currkey != kb) && (currkey->relative == kb_act_idx)) {
        BKE_keyblock_update_from_offset(ob, currkey, ofs);
      }
    }

    MEM_freeN(ofs);
  }

  /* Modifying of basis key should update mesh. */
  if (kb == me->key->refkey) {
    BKE_mesh_vert_coords_apply(me, vertCos);
  }

  /* Apply new coords on active key block, no need to re-allocate kb->data here! */
  BKE_keyblock_update_from_vertcos(ob, kb, vertCos);
}

/* NOTE: we do the topology update before any brush actions to avoid
 * issues with the proxies. The size of the proxy can't change, so
 * topology must be updated first. */
static void sculpt_topology_update(Sculpt *sd,
                                   Object *ob,
                                   Brush *brush,
                                   UnifiedPaintSettings * /*ups*/,
                                   PaintModeSettings * /*paint_mode_settings*/)
{
  SculptSession *ss = ob->sculpt;

  int n, totnode;
  /* Build a list of all nodes that are potentially within the brush's area of influence. */
  const bool use_original = sculpt_tool_needs_original(brush->sculpt_tool) ? true :
                                                                             ss->cache->original;
  const float radius_scale = 1.25f;
  PBVHNode **nodes = sculpt_pbvh_gather_generic(
      ob, sd, brush, use_original, radius_scale, &totnode);

  /* Only act if some verts are inside the brush area. */
  if (totnode == 0) {
    return;
  }

  /* Free index based vertex info as it will become invalid after modifying the topology during the
   * stroke. */
  MEM_SAFE_FREE(ss->vertex_info.boundary);
  MEM_SAFE_FREE(ss->vertex_info.connected_component);

  PBVHTopologyUpdateMode mode = PBVHTopologyUpdateMode(0);
  float location[3];

  if (!(sd->flags & SCULPT_DYNTOPO_DETAIL_MANUAL)) {
    if (sd->flags & SCULPT_DYNTOPO_SUBDIVIDE) {
      mode |= PBVH_Subdivide;
    }

    if ((sd->flags & SCULPT_DYNTOPO_COLLAPSE) || (brush->sculpt_tool == SCULPT_TOOL_SIMPLIFY)) {
      mode |= PBVH_Collapse;
    }
  }

  for (n = 0; n < totnode; n++) {
    SCULPT_undo_push_node(ob,
                          nodes[n],
                          brush->sculpt_tool == SCULPT_TOOL_MASK ? SCULPT_UNDO_MASK :
                                                                   SCULPT_UNDO_COORDS);
    BKE_pbvh_node_mark_update(nodes[n]);

    if (BKE_pbvh_type(ss->pbvh) == PBVH_BMESH) {
      BKE_pbvh_node_mark_topology_update(nodes[n]);
      BKE_pbvh_bmesh_node_save_orig(ss->bm, ss->bm_log, nodes[n], false);
    }
  }

  if (BKE_pbvh_type(ss->pbvh) == PBVH_BMESH) {
    BKE_pbvh_bmesh_update_topology(ss->pbvh,
                                   mode,
                                   ss->cache->location,
                                   ss->cache->view_normal,
                                   ss->cache->radius,
                                   (brush->flag & BRUSH_FRONTFACE) != 0,
                                   (brush->falloff_shape != PAINT_FALLOFF_SHAPE_SPHERE));
  }

  MEM_SAFE_FREE(nodes);

  /* Update average stroke position. */
  copy_v3_v3(location, ss->cache->true_location);
  mul_m4_v3(ob->object_to_world, location);
}

static void do_brush_action_task_cb(void *__restrict userdata,
                                    const int n,
                                    const TaskParallelTLS *__restrict /*tls*/)
{
  SculptThreadedTaskData *data = static_cast<SculptThreadedTaskData *>(userdata);
  SculptSession *ss = data->ob->sculpt;

  bool need_coords = ss->cache->supports_gravity;

  if (data->brush->sculpt_tool == SCULPT_TOOL_DRAW_FACE_SETS) {
    BKE_pbvh_node_mark_update_face_sets(data->nodes[n]);

    /* Draw face sets in smooth mode moves the vertices. */
    if (ss->cache->alt_smooth) {
      need_coords = true;
    }
    else {
      SCULPT_undo_push_node(data->ob, data->nodes[n], SCULPT_UNDO_FACE_SETS);
    }
  }
  else if (data->brush->sculpt_tool == SCULPT_TOOL_MASK) {
    SCULPT_undo_push_node(data->ob, data->nodes[n], SCULPT_UNDO_MASK);
    BKE_pbvh_node_mark_update_mask(data->nodes[n]);
  }
  else if (SCULPT_tool_is_paint(data->brush->sculpt_tool)) {
    SCULPT_undo_push_node(data->ob, data->nodes[n], SCULPT_UNDO_COLOR);
    BKE_pbvh_node_mark_update_color(data->nodes[n]);
  }
  else {
    need_coords = true;
  }

  if (need_coords) {
    SCULPT_undo_push_node(data->ob, data->nodes[n], SCULPT_UNDO_COORDS);
    BKE_pbvh_node_mark_update(data->nodes[n]);
  }
}

static void do_brush_action(Sculpt *sd,
                            Object *ob,
                            Brush *brush,
                            UnifiedPaintSettings *ups,
                            PaintModeSettings *paint_mode_settings)
{
  SculptSession *ss = ob->sculpt;
  int totnode;
  PBVHNode **nodes;

  /* Check for unsupported features. */
  PBVHType type = BKE_pbvh_type(ss->pbvh);

  if (SCULPT_tool_is_paint(brush->sculpt_tool) && SCULPT_has_loop_colors(ob)) {
    if (type != PBVH_FACES) {
      return;
    }

    BKE_pbvh_ensure_node_loops(ss->pbvh);
  }

  /* Build a list of all nodes that are potentially within the brush's area of influence */

  if (SCULPT_tool_needs_all_pbvh_nodes(brush)) {
    /* These brushes need to update all nodes as they are not constrained by the brush radius */
    BKE_pbvh_search_gather(ss->pbvh, nullptr, nullptr, &nodes, &totnode);
  }
  else if (brush->sculpt_tool == SCULPT_TOOL_CLOTH) {
    nodes = SCULPT_cloth_brush_affected_nodes_gather(ss, brush, &totnode);
  }
  else {
    const bool use_original = sculpt_tool_needs_original(brush->sculpt_tool) ? true :
                                                                               ss->cache->original;
    float radius_scale = 1.0f;

    /* Corners of square brushes can go outside the brush radius. */
    if (sculpt_tool_has_cube_tip(brush->sculpt_tool)) {
      radius_scale = M_SQRT2;
    }

    /* With these options enabled not all required nodes are inside the original brush radius, so
     * the brush can produce artifacts in some situations. */
    if (brush->sculpt_tool == SCULPT_TOOL_DRAW && brush->flag & BRUSH_ORIGINAL_NORMAL) {
      radius_scale = 2.0f;
    }
    nodes = sculpt_pbvh_gather_generic(ob, sd, brush, use_original, radius_scale, &totnode);
  }
  const bool use_pixels = sculpt_needs_pbvh_pixels(paint_mode_settings, brush, ob);
  if (use_pixels) {
    sculpt_pbvh_update_pixels(paint_mode_settings, ss, ob);
  }

  /* Draw Face Sets in draw mode makes a single undo push, in alt-smooth mode deforms the
   * vertices and uses regular coords undo. */
  /* It also assigns the paint_face_set here as it needs to be done regardless of the stroke type
   * and the number of nodes under the brush influence. */
  if (brush->sculpt_tool == SCULPT_TOOL_DRAW_FACE_SETS &&
      SCULPT_stroke_is_first_brush_step(ss->cache) && !ss->cache->alt_smooth) {
    if (ss->cache->invert) {
      /* When inverting the brush, pick the paint face mask ID from the mesh. */
      ss->cache->paint_face_set = SCULPT_active_face_set_get(ss);
    }
    else {
      /* By default create a new Face Sets. */
      ss->cache->paint_face_set = SCULPT_face_set_next_available_get(ss);
    }
  }

  /* For anchored brushes with spherical falloff, we start off with zero radius, thus we have no
   * PBVH nodes on the first brush step. */
  if (totnode ||
      ((brush->falloff_shape == PAINT_FALLOFF_SHAPE_SPHERE) && (brush->flag & BRUSH_ANCHORED))) {
    if (SCULPT_stroke_is_first_brush_step(ss->cache)) {
      /* Initialize auto-masking cache. */
      if (SCULPT_is_automasking_enabled(sd, ss, brush)) {
        ss->cache->automasking = SCULPT_automasking_cache_init(sd, brush, ob);
        ss->last_automasking_settings_hash = SCULPT_automasking_settings_hash(
            ob, ss->cache->automasking);
      }
      /* Initialize surface smooth cache. */
      if ((brush->sculpt_tool == SCULPT_TOOL_SMOOTH) &&
          (brush->smooth_deform_type == BRUSH_SMOOTH_DEFORM_SURFACE)) {
        BLI_assert(ss->cache->surface_smooth_laplacian_disp == nullptr);
        ss->cache->surface_smooth_laplacian_disp = static_cast<float(*)[3]>(
            MEM_callocN(sizeof(float[3]) * SCULPT_vertex_count_get(ss), "HC smooth laplacian b"));
      }
    }
  }

  /* Only act if some verts are inside the brush area. */
  if (totnode == 0) {
    return;
  }
  float location[3];

  if (!use_pixels) {
    SculptThreadedTaskData task_data{};
    task_data.sd = sd;
    task_data.ob = ob;
    task_data.brush = brush;
    task_data.nodes = nodes;

    TaskParallelSettings settings;
    BKE_pbvh_parallel_range_settings(&settings, true, totnode);
    BLI_task_parallel_range(0, totnode, &task_data, do_brush_action_task_cb, &settings);
  }

  if (sculpt_brush_needs_normal(ss, sd, brush)) {
    update_sculpt_normal(sd, ob, nodes, totnode);
  }

  const MTex *mask_tex = BKE_brush_mask_texture_get(brush, static_cast<eObjectMode>(ob->mode));
  if (mask_tex->brush_map_mode == MTEX_MAP_MODE_AREA) {
    update_brush_local_mat(sd, ob);
  }

  if (brush->sculpt_tool == SCULPT_TOOL_POSE && SCULPT_stroke_is_first_brush_step(ss->cache)) {
    SCULPT_pose_brush_init(sd, ob, ss, brush);
  }

  if (brush->deform_target == BRUSH_DEFORM_TARGET_CLOTH_SIM) {
    if (!ss->cache->cloth_sim) {
      ss->cache->cloth_sim = SCULPT_cloth_brush_simulation_create(
          ob, 1.0f, 0.0f, 0.0f, false, true);
      SCULPT_cloth_brush_simulation_init(ss, ss->cache->cloth_sim);
    }
    SCULPT_cloth_brush_store_simulation_state(ss, ss->cache->cloth_sim);
    SCULPT_cloth_brush_ensure_nodes_constraints(
        sd, ob, nodes, totnode, ss->cache->cloth_sim, ss->cache->location, FLT_MAX);
  }

  bool invert = ss->cache->pen_flip || ss->cache->invert || brush->flag & BRUSH_DIR_IN;

  /* Apply one type of brush action. */
  switch (brush->sculpt_tool) {
    case SCULPT_TOOL_DRAW:
      SCULPT_do_draw_brush(sd, ob, nodes, totnode);
      break;
    case SCULPT_TOOL_SMOOTH:
      if (brush->smooth_deform_type == BRUSH_SMOOTH_DEFORM_LAPLACIAN) {
        SCULPT_do_smooth_brush(sd, ob, nodes, totnode);
      }
      else if (brush->smooth_deform_type == BRUSH_SMOOTH_DEFORM_SURFACE) {
        SCULPT_do_surface_smooth_brush(sd, ob, nodes, totnode);
      }
      break;
    case SCULPT_TOOL_CREASE:
      SCULPT_do_crease_brush(sd, ob, nodes, totnode);
      break;
    case SCULPT_TOOL_BLOB:
      SCULPT_do_crease_brush(sd, ob, nodes, totnode);
      break;
    case SCULPT_TOOL_PINCH:
      SCULPT_do_pinch_brush(sd, ob, nodes, totnode);
      break;
    case SCULPT_TOOL_INFLATE:
      SCULPT_do_inflate_brush(sd, ob, nodes, totnode);
      break;
    case SCULPT_TOOL_GRAB:
      SCULPT_do_grab_brush(sd, ob, nodes, totnode);
      break;
    case SCULPT_TOOL_ROTATE:
      SCULPT_do_rotate_brush(sd, ob, nodes, totnode);
      break;
    case SCULPT_TOOL_SNAKE_HOOK:
      SCULPT_do_snake_hook_brush(sd, ob, nodes, totnode);
      break;
    case SCULPT_TOOL_NUDGE:
      SCULPT_do_nudge_brush(sd, ob, nodes, totnode);
      break;
    case SCULPT_TOOL_THUMB:
      SCULPT_do_thumb_brush(sd, ob, nodes, totnode);
      break;
    case SCULPT_TOOL_LAYER:
      SCULPT_do_layer_brush(sd, ob, nodes, totnode);
      break;
    case SCULPT_TOOL_FLATTEN:
      SCULPT_do_flatten_brush(sd, ob, nodes, totnode);
      break;
    case SCULPT_TOOL_CLAY:
      SCULPT_do_clay_brush(sd, ob, nodes, totnode);
      break;
    case SCULPT_TOOL_CLAY_STRIPS:
      SCULPT_do_clay_strips_brush(sd, ob, nodes, totnode);
      break;
    case SCULPT_TOOL_MULTIPLANE_SCRAPE:
      SCULPT_do_multiplane_scrape_brush(sd, ob, nodes, totnode);
      break;
    case SCULPT_TOOL_CLAY_THUMB:
      SCULPT_do_clay_thumb_brush(sd, ob, nodes, totnode);
      break;
    case SCULPT_TOOL_FILL:
      if (invert && brush->flag & BRUSH_INVERT_TO_SCRAPE_FILL) {
        SCULPT_do_scrape_brush(sd, ob, nodes, totnode);
      }
      else {
        SCULPT_do_fill_brush(sd, ob, nodes, totnode);
      }
      break;
    case SCULPT_TOOL_SCRAPE:
      if (invert && brush->flag & BRUSH_INVERT_TO_SCRAPE_FILL) {
        SCULPT_do_fill_brush(sd, ob, nodes, totnode);
      }
      else {
        SCULPT_do_scrape_brush(sd, ob, nodes, totnode);
      }
      break;
    case SCULPT_TOOL_MASK:
      SCULPT_do_mask_brush(sd, ob, nodes, totnode);
      break;
    case SCULPT_TOOL_POSE:
      SCULPT_do_pose_brush(sd, ob, nodes, totnode);
      break;
    case SCULPT_TOOL_DRAW_SHARP:
      SCULPT_do_draw_sharp_brush(sd, ob, nodes, totnode);
      break;
    case SCULPT_TOOL_ELASTIC_DEFORM:
      SCULPT_do_elastic_deform_brush(sd, ob, nodes, totnode);
      break;
    case SCULPT_TOOL_SLIDE_RELAX:
      SCULPT_do_slide_relax_brush(sd, ob, nodes, totnode);
      break;
    case SCULPT_TOOL_BOUNDARY:
      SCULPT_do_boundary_brush(sd, ob, nodes, totnode);
      break;
    case SCULPT_TOOL_CLOTH:
      SCULPT_do_cloth_brush(sd, ob, nodes, totnode);
      break;
    case SCULPT_TOOL_DRAW_FACE_SETS:
      SCULPT_do_draw_face_sets_brush(sd, ob, nodes, totnode);
      break;
    case SCULPT_TOOL_DISPLACEMENT_ERASER:
      SCULPT_do_displacement_eraser_brush(sd, ob, nodes, totnode);
      break;
    case SCULPT_TOOL_DISPLACEMENT_SMEAR:
      SCULPT_do_displacement_smear_brush(sd, ob, nodes, totnode);
      break;
    case SCULPT_TOOL_PAINT:
      SCULPT_do_paint_brush(paint_mode_settings, sd, ob, nodes, totnode);
      break;
    case SCULPT_TOOL_SMEAR:
      SCULPT_do_smear_brush(sd, ob, nodes, totnode);
      break;
  }

  if (!ELEM(brush->sculpt_tool, SCULPT_TOOL_SMOOTH, SCULPT_TOOL_MASK) &&
      brush->autosmooth_factor > 0) {
    if (brush->flag & BRUSH_INVERSE_SMOOTH_PRESSURE) {
      SCULPT_smooth(
          sd, ob, nodes, totnode, brush->autosmooth_factor * (1.0f - ss->cache->pressure), false);
    }
    else {
      SCULPT_smooth(sd, ob, nodes, totnode, brush->autosmooth_factor, false);
    }
  }

  if (sculpt_brush_use_topology_rake(ss, brush)) {
    SCULPT_bmesh_topology_rake(sd, ob, nodes, totnode, brush->topology_rake_factor);
  }

  if (!SCULPT_tool_can_reuse_automask(brush->sculpt_tool) ||
      (ss->cache->supports_gravity && sd->gravity_factor > 0.0f)) {
    /* Clear cavity mask cache. */
    ss->last_automasking_settings_hash = 0;
  }

  /* The cloth brush adds the gravity as a regular force and it is processed in the solver. */
  if (ss->cache->supports_gravity && !ELEM(brush->sculpt_tool,
                                           SCULPT_TOOL_CLOTH,
                                           SCULPT_TOOL_DRAW_FACE_SETS,
                                           SCULPT_TOOL_BOUNDARY)) {
    do_gravity(sd, ob, nodes, totnode, sd->gravity_factor);
  }

  if (brush->deform_target == BRUSH_DEFORM_TARGET_CLOTH_SIM) {
    if (SCULPT_stroke_is_main_symmetry_pass(ss->cache)) {
      SCULPT_cloth_sim_activate_nodes(ss->cache->cloth_sim, nodes, totnode);
      SCULPT_cloth_brush_do_simulation_step(sd, ob, ss->cache->cloth_sim, nodes, totnode);
    }
  }

  MEM_SAFE_FREE(nodes);

  /* Update average stroke position. */
  copy_v3_v3(location, ss->cache->true_location);
  mul_m4_v3(ob->object_to_world, location);

  add_v3_v3(ups->average_stroke_accum, location);
  ups->average_stroke_counter++;
  /* Update last stroke position. */
  ups->last_stroke_valid = true;
}

/* Flush displacement from deformed PBVH vertex to original mesh. */
static void sculpt_flush_pbvhvert_deform(const SculptSession &ss,
                                         const PBVHVertexIter &vd,
                                         MutableSpan<float3> positions)
{
  float disp[3], newco[3];
  int index = vd.vert_indices[vd.i];

  sub_v3_v3v3(disp, vd.co, ss.deform_cos[index]);
  mul_m3_v3(ss.deform_imats[index], disp);
  add_v3_v3v3(newco, disp, ss.orig_cos[index]);

  copy_v3_v3(ss.deform_cos[index], vd.co);
  copy_v3_v3(ss.orig_cos[index], newco);

  if (!ss.shapekey_active) {
    copy_v3_v3(positions[index], newco);
  }
}

static void sculpt_combine_proxies_node(Object &object,
                                        Sculpt &sd,
                                        const bool use_orco,
                                        PBVHNode &node)
{
  SculptSession *ss = object.sculpt;

  float(*orco)[3] = nullptr;
  if (use_orco && !ss->bm) {
    orco = SCULPT_undo_push_node(&object, &node, SCULPT_UNDO_COORDS)->co;
  }

  int proxy_count;
  PBVHProxyNode *proxies;
  BKE_pbvh_node_get_proxies(&node, &proxies, &proxy_count);

  Mesh &mesh = *static_cast<Mesh *>(object.data);
  MutableSpan<float3> positions = mesh.vert_positions_for_write();

  PBVHVertexIter vd;
  BKE_pbvh_vertex_iter_begin (ss->pbvh, &node, vd, PBVH_ITER_UNIQUE) {
    float val[3];

    if (use_orco) {
      if (ss->bm) {
        copy_v3_v3(val, BM_log_original_vert_co(ss->bm_log, vd.bm_vert));
      }
      else {
        copy_v3_v3(val, orco[vd.i]);
      }
    }
    else {
      copy_v3_v3(val, vd.co);
    }

    for (int p = 0; p < proxy_count; p++) {
      add_v3_v3(val, proxies[p].co[vd.i]);
    }

    SCULPT_clip(&sd, ss, vd.co, val);

    if (ss->deform_modifiers_active) {
      sculpt_flush_pbvhvert_deform(*ss, vd, positions);
    }
  }
  BKE_pbvh_vertex_iter_end;

  BKE_pbvh_node_free_proxies(&node);
}

static void sculpt_combine_proxies(Sculpt *sd, Object *ob)
{
  using namespace blender;
  SculptSession *ss = ob->sculpt;
  Brush *brush = BKE_paint_brush(&sd->paint);

  if (!ss->cache->supports_gravity && sculpt_tool_is_proxy_used(brush->sculpt_tool)) {
    /* First line is tools that don't support proxies. */
    return;
  }

  /* First line is tools that don't support proxies. */
  const bool use_orco = ELEM(brush->sculpt_tool,
                             SCULPT_TOOL_GRAB,
                             SCULPT_TOOL_ROTATE,
                             SCULPT_TOOL_THUMB,
                             SCULPT_TOOL_ELASTIC_DEFORM,
                             SCULPT_TOOL_BOUNDARY,
                             SCULPT_TOOL_POSE);

  int totnode;
  PBVHNode **nodes;
  BKE_pbvh_gather_proxies(ss->pbvh, &nodes, &totnode);

  threading::parallel_for(IndexRange(totnode), 1, [&](IndexRange range) {
    for (const int i : range) {
      sculpt_combine_proxies_node(*ob, *sd, use_orco, *nodes[i]);
    }
  });

  MEM_SAFE_FREE(nodes);
}

void SCULPT_combine_transform_proxies(Sculpt *sd, Object *ob)
{
  using namespace blender;
  SculptSession *ss = ob->sculpt;

  int totnode;
  PBVHNode **nodes;
  BKE_pbvh_gather_proxies(ss->pbvh, &nodes, &totnode);

  threading::parallel_for(IndexRange(totnode), 1, [&](IndexRange range) {
    for (const int i : range) {
      sculpt_combine_proxies_node(*ob, *sd, false, *nodes[i]);
    }
  });

  MEM_SAFE_FREE(nodes);
}

/**
 * Copy the modified vertices from the #PBVH to the active key.
 */
static void sculpt_update_keyblock(Object *ob)
{
  SculptSession *ss = ob->sculpt;
  float(*vertCos)[3];

  /* Key-block update happens after handling deformation caused by modifiers,
   * so ss->orig_cos would be updated with new stroke. */
  if (ss->orig_cos) {
    vertCos = ss->orig_cos;
  }
  else {
    vertCos = BKE_pbvh_vert_coords_alloc(ss->pbvh);
  }

  if (!vertCos) {
    return;
  }

  SCULPT_vertcos_to_key(ob, ss->shapekey_active, vertCos);

  if (vertCos != ss->orig_cos) {
    MEM_freeN(vertCos);
  }
}

void SCULPT_flush_stroke_deform(Sculpt * /*sd*/, Object *ob, bool is_proxy_used)
{
  using namespace blender;
  SculptSession *ss = ob->sculpt;

  if (is_proxy_used && ss->deform_modifiers_active) {
    /* This brushes aren't using proxies, so sculpt_combine_proxies() wouldn't propagate needed
     * deformation to original base. */

    int totnode;
    Mesh *me = (Mesh *)ob->data;
    PBVHNode **nodes;
    float(*vertCos)[3] = nullptr;

    if (ss->shapekey_active) {
      vertCos = static_cast<float(*)[3]>(
          MEM_mallocN(sizeof(*vertCos) * me->totvert, "flushStrokeDeofrm keyVerts"));

      /* Mesh could have isolated verts which wouldn't be in BVH, to deal with this we copy old
       * coordinates over new ones and then update coordinates for all vertices from BVH. */
      memcpy(vertCos, ss->orig_cos, sizeof(*vertCos) * me->totvert);
    }

    BKE_pbvh_search_gather(ss->pbvh, nullptr, nullptr, &nodes, &totnode);

    MutableSpan<float3> positions = me->vert_positions_for_write();

    threading::parallel_for(IndexRange(totnode), 1, [&](IndexRange range) {
      for (const int i : range) {
        PBVHVertexIter vd;
        BKE_pbvh_vertex_iter_begin (ss->pbvh, nodes[i], vd, PBVH_ITER_UNIQUE) {
          sculpt_flush_pbvhvert_deform(*ss, vd, positions);

          if (!vertCos) {
            continue;
          }

          int index = vd.vert_indices[vd.i];
          copy_v3_v3(vertCos[index], ss->orig_cos[index]);
        }
        BKE_pbvh_vertex_iter_end;
      }
    });

    if (vertCos) {
      SCULPT_vertcos_to_key(ob, ss->shapekey_active, vertCos);
      MEM_freeN(vertCos);
    }

    MEM_SAFE_FREE(nodes);
  }
  else if (ss->shapekey_active) {
    sculpt_update_keyblock(ob);
  }
}

void SCULPT_cache_calc_brushdata_symm(StrokeCache *cache,
                                      const ePaintSymmetryFlags symm,
                                      const char axis,
                                      const float angle)
{
  flip_v3_v3(cache->location, cache->true_location, symm);
  flip_v3_v3(cache->last_location, cache->true_last_location, symm);
  flip_v3_v3(cache->grab_delta_symmetry, cache->grab_delta, symm);
  flip_v3_v3(cache->view_normal, cache->true_view_normal, symm);

  flip_v3_v3(cache->initial_location, cache->true_initial_location, symm);
  flip_v3_v3(cache->initial_normal, cache->true_initial_normal, symm);

  /* XXX This reduces the length of the grab delta if it approaches the line of symmetry
   * XXX However, a different approach appears to be needed. */
#if 0
  if (sd->paint.symmetry_flags & PAINT_SYMMETRY_FEATHER) {
    float frac = 1.0f / max_overlap_count(sd);
    float reduce = (feather - frac) / (1.0f - frac);

    printf("feather: %f frac: %f reduce: %f\n", feather, frac, reduce);

    if (frac < 1.0f) {
      mul_v3_fl(cache->grab_delta_symmetry, reduce);
    }
  }
#endif

  unit_m4(cache->symm_rot_mat);
  unit_m4(cache->symm_rot_mat_inv);
  zero_v3(cache->plane_offset);

  /* Expects XYZ. */
  if (axis) {
    rotate_m4(cache->symm_rot_mat, axis, angle);
    rotate_m4(cache->symm_rot_mat_inv, axis, -angle);
  }

  mul_m4_v3(cache->symm_rot_mat, cache->location);
  mul_m4_v3(cache->symm_rot_mat, cache->grab_delta_symmetry);

  if (cache->supports_gravity) {
    flip_v3_v3(cache->gravity_direction, cache->true_gravity_direction, symm);
    mul_m4_v3(cache->symm_rot_mat, cache->gravity_direction);
  }

  if (cache->is_rake_rotation_valid) {
    flip_qt_qt(cache->rake_rotation_symmetry, cache->rake_rotation, symm);
  }
}

using BrushActionFunc = void (*)(Sculpt *sd,
                                 Object *ob,
                                 Brush *brush,
                                 UnifiedPaintSettings *ups,
                                 PaintModeSettings *paint_mode_settings);

static void do_tiled(Sculpt *sd,
                     Object *ob,
                     Brush *brush,
                     UnifiedPaintSettings *ups,
                     PaintModeSettings *paint_mode_settings,
                     BrushActionFunc action)
{
  SculptSession *ss = ob->sculpt;
  StrokeCache *cache = ss->cache;
  const float radius = cache->radius;
  const BoundBox *bb = BKE_object_boundbox_get(ob);
  const float *bbMin = bb->vec[0];
  const float *bbMax = bb->vec[6];
  const float *step = sd->paint.tile_offset;

  /* These are integer locations, for real location: multiply with step and add orgLoc.
   * So 0,0,0 is at orgLoc. */
  int start[3];
  int end[3];
  int cur[3];

  /* Position of the "prototype" stroke for tiling. */
  float orgLoc[3];
  float original_initial_location[3];
  copy_v3_v3(orgLoc, cache->location);
  copy_v3_v3(original_initial_location, cache->initial_location);

  for (int dim = 0; dim < 3; dim++) {
    if ((sd->paint.symmetry_flags & (PAINT_TILE_X << dim)) && step[dim] > 0) {
      start[dim] = (bbMin[dim] - orgLoc[dim] - radius) / step[dim];
      end[dim] = (bbMax[dim] - orgLoc[dim] + radius) / step[dim];
    }
    else {
      start[dim] = end[dim] = 0;
    }
  }

  /* First do the "un-tiled" position to initialize the stroke for this location. */
  cache->tile_pass = 0;
  action(sd, ob, brush, ups, paint_mode_settings);

  /* Now do it for all the tiles. */
  copy_v3_v3_int(cur, start);
  for (cur[0] = start[0]; cur[0] <= end[0]; cur[0]++) {
    for (cur[1] = start[1]; cur[1] <= end[1]; cur[1]++) {
      for (cur[2] = start[2]; cur[2] <= end[2]; cur[2]++) {
        if (!cur[0] && !cur[1] && !cur[2]) {
          /* Skip tile at orgLoc, this was already handled before all others. */
          continue;
        }

        ++cache->tile_pass;

        for (int dim = 0; dim < 3; dim++) {
          cache->location[dim] = cur[dim] * step[dim] + orgLoc[dim];
          cache->plane_offset[dim] = cur[dim] * step[dim];
          cache->initial_location[dim] = cur[dim] * step[dim] + original_initial_location[dim];
        }
        action(sd, ob, brush, ups, paint_mode_settings);
      }
    }
  }
}

static void do_radial_symmetry(Sculpt *sd,
                               Object *ob,
                               Brush *brush,
                               UnifiedPaintSettings *ups,
                               PaintModeSettings *paint_mode_settings,
                               BrushActionFunc action,
                               const ePaintSymmetryFlags symm,
                               const int axis,
                               const float /*feather*/)
{
  SculptSession *ss = ob->sculpt;

  ss->cache->radial_symmetry_axis = axis;

  for (int i = 1; i < sd->radial_symm[axis - 'X']; i++) {
    const float angle = 2.0f * M_PI * i / sd->radial_symm[axis - 'X'];
    ss->cache->radial_symmetry_pass = i;
    SCULPT_cache_calc_brushdata_symm(ss->cache, symm, axis, angle);
    do_tiled(sd, ob, brush, ups, paint_mode_settings, action);
  }

  ss->cache->radial_symmetry_axis = 0;
}

/**
 * Noise texture gives different values for the same input coord; this
 * can tear a multi-resolution mesh during sculpting so do a stitch in this case.
 */
static void sculpt_fix_noise_tear(Sculpt *sd, Object *ob)
{
  SculptSession *ss = ob->sculpt;
  Brush *brush = BKE_paint_brush(&sd->paint);
  const MTex *mtex = BKE_brush_mask_texture_get(brush, OB_MODE_SCULPT);

  if (ss->multires.active && mtex->tex && mtex->tex->type == TEX_NOISE) {
    multires_stitch_grids(ob);
  }
}

static void do_symmetrical_brush_actions(Sculpt *sd,
                                         Object *ob,
                                         BrushActionFunc action,
                                         UnifiedPaintSettings *ups,
                                         PaintModeSettings *paint_mode_settings)
{
  Brush *brush = BKE_paint_brush(&sd->paint);
  SculptSession *ss = ob->sculpt;
  StrokeCache *cache = ss->cache;
  const char symm = SCULPT_mesh_symmetry_xyz_get(ob);

  float feather = calc_symmetry_feather(sd, ss->cache);

  cache->bstrength = brush_strength(sd, cache, feather, ups, paint_mode_settings);
  cache->symmetry = symm;
  cache->symmetry_flags = ePaintSymmetryFlags(sd->paint.symmetry_flags &
                                              (PAINT_TILE_X | PAINT_TILE_Y | PAINT_TILE_Z));
  copy_v3_v3(cache->tile_offset, sd->paint.tile_offset);

  /* `symm` is a bit combination of XYZ -
   * 1 is mirror X; 2 is Y; 3 is XY; 4 is Z; 5 is XZ; 6 is YZ; 7 is XYZ */
  for (int i = 0; i <= symm; i++) {
    if (!SCULPT_is_symmetry_iteration_valid(i, symm)) {
      continue;
    }
    const ePaintSymmetryFlags symm = ePaintSymmetryFlags(i);
    cache->mirror_symmetry_pass = symm;
    cache->radial_symmetry_pass = 0;

    SCULPT_cache_calc_brushdata_symm(cache, symm, 0, 0);
    do_tiled(sd, ob, brush, ups, paint_mode_settings, action);

    do_radial_symmetry(sd, ob, brush, ups, paint_mode_settings, action, symm, 'X', feather);
    do_radial_symmetry(sd, ob, brush, ups, paint_mode_settings, action, symm, 'Y', feather);
    do_radial_symmetry(sd, ob, brush, ups, paint_mode_settings, action, symm, 'Z', feather);
  }
}

bool SCULPT_mode_poll(bContext *C)
{
  Object *ob = CTX_data_active_object(C);
  return ob && ob->mode & OB_MODE_SCULPT;
}

bool SCULPT_mode_poll_view3d(bContext *C)
{
  return (SCULPT_mode_poll(C) && CTX_wm_region_view3d(C));
}

bool SCULPT_poll_view3d(bContext *C)
{
  return (SCULPT_poll(C) && CTX_wm_region_view3d(C));
}

bool SCULPT_poll(bContext *C)
{
  return SCULPT_mode_poll(C) && PAINT_brush_tool_poll(C);
}

static const char *sculpt_tool_name(Sculpt *sd)
{
  Brush *brush = BKE_paint_brush(&sd->paint);

  switch ((eBrushSculptTool)brush->sculpt_tool) {
    case SCULPT_TOOL_DRAW:
      return "Draw Brush";
    case SCULPT_TOOL_SMOOTH:
      return "Smooth Brush";
    case SCULPT_TOOL_CREASE:
      return "Crease Brush";
    case SCULPT_TOOL_BLOB:
      return "Blob Brush";
    case SCULPT_TOOL_PINCH:
      return "Pinch Brush";
    case SCULPT_TOOL_INFLATE:
      return "Inflate Brush";
    case SCULPT_TOOL_GRAB:
      return "Grab Brush";
    case SCULPT_TOOL_NUDGE:
      return "Nudge Brush";
    case SCULPT_TOOL_THUMB:
      return "Thumb Brush";
    case SCULPT_TOOL_LAYER:
      return "Layer Brush";
    case SCULPT_TOOL_FLATTEN:
      return "Flatten Brush";
    case SCULPT_TOOL_CLAY:
      return "Clay Brush";
    case SCULPT_TOOL_CLAY_STRIPS:
      return "Clay Strips Brush";
    case SCULPT_TOOL_CLAY_THUMB:
      return "Clay Thumb Brush";
    case SCULPT_TOOL_FILL:
      return "Fill Brush";
    case SCULPT_TOOL_SCRAPE:
      return "Scrape Brush";
    case SCULPT_TOOL_SNAKE_HOOK:
      return "Snake Hook Brush";
    case SCULPT_TOOL_ROTATE:
      return "Rotate Brush";
    case SCULPT_TOOL_MASK:
      return "Mask Brush";
    case SCULPT_TOOL_SIMPLIFY:
      return "Simplify Brush";
    case SCULPT_TOOL_DRAW_SHARP:
      return "Draw Sharp Brush";
    case SCULPT_TOOL_ELASTIC_DEFORM:
      return "Elastic Deform Brush";
    case SCULPT_TOOL_POSE:
      return "Pose Brush";
    case SCULPT_TOOL_MULTIPLANE_SCRAPE:
      return "Multi-plane Scrape Brush";
    case SCULPT_TOOL_SLIDE_RELAX:
      return "Slide/Relax Brush";
    case SCULPT_TOOL_BOUNDARY:
      return "Boundary Brush";
    case SCULPT_TOOL_CLOTH:
      return "Cloth Brush";
    case SCULPT_TOOL_DRAW_FACE_SETS:
      return "Draw Face Sets";
    case SCULPT_TOOL_DISPLACEMENT_ERASER:
      return "Multires Displacement Eraser";
    case SCULPT_TOOL_DISPLACEMENT_SMEAR:
      return "Multires Displacement Smear";
    case SCULPT_TOOL_PAINT:
      return "Paint Brush";
    case SCULPT_TOOL_SMEAR:
      return "Smear Brush";
  }

  return "Sculpting";
}

/* Operator for applying a stroke (various attributes including mouse path)
 * using the current brush. */

void SCULPT_cache_free(StrokeCache *cache)
{
  MEM_SAFE_FREE(cache->dial);
  MEM_SAFE_FREE(cache->surface_smooth_laplacian_disp);
  MEM_SAFE_FREE(cache->layer_displacement_factor);
  MEM_SAFE_FREE(cache->prev_colors);
  MEM_SAFE_FREE(cache->detail_directions);
  MEM_SAFE_FREE(cache->prev_displacement);
  MEM_SAFE_FREE(cache->limit_surface_co);
  MEM_SAFE_FREE(cache->prev_colors_vpaint);

  if (cache->pose_ik_chain) {
    SCULPT_pose_ik_chain_free(cache->pose_ik_chain);
  }

  for (int i = 0; i < PAINT_SYMM_AREAS; i++) {
    if (cache->boundaries[i]) {
      SCULPT_boundary_data_free(cache->boundaries[i]);
    }
  }

  if (cache->cloth_sim) {
    SCULPT_cloth_simulation_free(cache->cloth_sim);
  }

  MEM_freeN(cache);
}

/* Initialize mirror modifier clipping. */
static void sculpt_init_mirror_clipping(Object *ob, SculptSession *ss)
{
  unit_m4(ss->cache->clip_mirror_mtx);

  LISTBASE_FOREACH (ModifierData *, md, &ob->modifiers) {
    if (!(md->type == eModifierType_Mirror && (md->mode & eModifierMode_Realtime))) {
      continue;
    }
    MirrorModifierData *mmd = (MirrorModifierData *)md;

    if (!(mmd->flag & MOD_MIR_CLIPPING)) {
      continue;
    }
    /* Check each axis for mirroring. */
    for (int i = 0; i < 3; i++) {
      if (!(mmd->flag & (MOD_MIR_AXIS_X << i))) {
        continue;
      }
      /* Enable sculpt clipping. */
      ss->cache->flag |= CLIP_X << i;

      /* Update the clip tolerance. */
      if (mmd->tolerance > ss->cache->clip_tolerance[i]) {
        ss->cache->clip_tolerance[i] = mmd->tolerance;
      }

      /* Store matrix for mirror object clipping. */
      if (mmd->mirror_ob) {
        float imtx_mirror_ob[4][4];
        invert_m4_m4(imtx_mirror_ob, mmd->mirror_ob->object_to_world);
        mul_m4_m4m4(ss->cache->clip_mirror_mtx, imtx_mirror_ob, ob->object_to_world);
      }
    }
  }
}

static void smooth_brush_toggle_on(const bContext *C, Paint *paint, StrokeCache *cache)
{
  Scene *scene = CTX_data_scene(C);
  Brush *brush = paint->brush;

  if (brush->sculpt_tool == SCULPT_TOOL_MASK) {
    cache->saved_mask_brush_tool = brush->mask_tool;
    brush->mask_tool = BRUSH_MASK_SMOOTH;
  }
  else if (ELEM(brush->sculpt_tool,
                SCULPT_TOOL_SLIDE_RELAX,
                SCULPT_TOOL_DRAW_FACE_SETS,
                SCULPT_TOOL_PAINT,
                SCULPT_TOOL_SMEAR)) {
    /* Do nothing, this tool has its own smooth mode. */
  }
  else {
    int cur_brush_size = BKE_brush_size_get(scene, brush);

    BLI_strncpy(cache->saved_active_brush_name,
                brush->id.name + 2,
                sizeof(cache->saved_active_brush_name));

    /* Switch to the smooth brush. */
    brush = BKE_paint_toolslots_brush_get(paint, SCULPT_TOOL_SMOOTH);
    if (brush) {
      BKE_paint_brush_set(paint, brush);
      cache->saved_smooth_size = BKE_brush_size_get(scene, brush);
      BKE_brush_size_set(scene, brush, cur_brush_size);
      BKE_curvemapping_init(brush->curve);
    }
  }
}

static void smooth_brush_toggle_off(const bContext *C, Paint *paint, StrokeCache *cache)
{
  Main *bmain = CTX_data_main(C);
  Scene *scene = CTX_data_scene(C);
  Brush *brush = BKE_paint_brush(paint);

  if (brush->sculpt_tool == SCULPT_TOOL_MASK) {
    brush->mask_tool = cache->saved_mask_brush_tool;
  }
  else if (ELEM(brush->sculpt_tool,
                SCULPT_TOOL_SLIDE_RELAX,
                SCULPT_TOOL_DRAW_FACE_SETS,
                SCULPT_TOOL_PAINT,
                SCULPT_TOOL_SMEAR)) {
    /* Do nothing. */
  }
  else {
    /* Try to switch back to the saved/previous brush. */
    BKE_brush_size_set(scene, brush, cache->saved_smooth_size);
    brush = (Brush *)BKE_libblock_find_name(bmain, ID_BR, cache->saved_active_brush_name);
    if (brush) {
      BKE_paint_brush_set(paint, brush);
    }
  }
}

/* Initialize the stroke cache invariants from operator properties. */
static void sculpt_update_cache_invariants(
    bContext *C, Sculpt *sd, SculptSession *ss, wmOperator *op, const float mval[2])
{
  StrokeCache *cache = static_cast<StrokeCache *>(
      MEM_callocN(sizeof(StrokeCache), "stroke cache"));
  ToolSettings *tool_settings = CTX_data_tool_settings(C);
  UnifiedPaintSettings *ups = &tool_settings->unified_paint_settings;
  Brush *brush = BKE_paint_brush(&sd->paint);
  ViewContext *vc = paint_stroke_view_context(static_cast<PaintStroke *>(op->customdata));
  Object *ob = CTX_data_active_object(C);
  float mat[3][3];
  float viewDir[3] = {0.0f, 0.0f, 1.0f};
  float max_scale;
  int mode;

  ss->cache = cache;

  /* Set scaling adjustment. */
  max_scale = 0.0f;
  for (int i = 0; i < 3; i++) {
    max_scale = max_ff(max_scale, fabsf(ob->scale[i]));
  }
  cache->scale[0] = max_scale / ob->scale[0];
  cache->scale[1] = max_scale / ob->scale[1];
  cache->scale[2] = max_scale / ob->scale[2];

  cache->plane_trim_squared = brush->plane_trim * brush->plane_trim;

  cache->flag = 0;

  sculpt_init_mirror_clipping(ob, ss);

  /* Initial mouse location. */
  if (mval) {
    copy_v2_v2(cache->initial_mouse, mval);
  }
  else {
    zero_v2(cache->initial_mouse);
  }

  copy_v3_v3(cache->initial_location, ss->cursor_location);
  copy_v3_v3(cache->true_initial_location, ss->cursor_location);

  copy_v3_v3(cache->initial_normal, ss->cursor_normal);
  copy_v3_v3(cache->true_initial_normal, ss->cursor_normal);

  mode = RNA_enum_get(op->ptr, "mode");
  cache->invert = mode == BRUSH_STROKE_INVERT;
  cache->alt_smooth = mode == BRUSH_STROKE_SMOOTH;
  cache->normal_weight = brush->normal_weight;

  /* Interpret invert as following normal, for grab brushes. */
  if (SCULPT_TOOL_HAS_NORMAL_WEIGHT(brush->sculpt_tool)) {
    if (cache->invert) {
      cache->invert = false;
      cache->normal_weight = (cache->normal_weight == 0.0f);
    }
  }

  /* Not very nice, but with current events system implementation
   * we can't handle brush appearance inversion hotkey separately (sergey). */
  if (cache->invert) {
    ups->draw_inverted = true;
  }
  else {
    ups->draw_inverted = false;
  }

  /* Alt-Smooth. */
  if (cache->alt_smooth) {
    smooth_brush_toggle_on(C, &sd->paint, cache);
    /* Refresh the brush pointer in case we switched brush in the toggle function. */
    brush = BKE_paint_brush(&sd->paint);
  }

  copy_v2_v2(cache->mouse, cache->initial_mouse);
  copy_v2_v2(cache->mouse_event, cache->initial_mouse);
  copy_v2_v2(ups->tex_mouse, cache->initial_mouse);

  /* Truly temporary data that isn't stored in properties. */
  cache->vc = vc;
  cache->brush = brush;

  /* Cache projection matrix. */
  ED_view3d_ob_project_mat_get(cache->vc->rv3d, ob, cache->projection_mat);

  invert_m4_m4(ob->world_to_object, ob->object_to_world);
  copy_m3_m4(mat, cache->vc->rv3d->viewinv);
  mul_m3_v3(mat, viewDir);
  copy_m3_m4(mat, ob->world_to_object);
  mul_m3_v3(mat, viewDir);
  normalize_v3_v3(cache->true_view_normal, viewDir);

  cache->supports_gravity = (!ELEM(brush->sculpt_tool,
                                   SCULPT_TOOL_MASK,
                                   SCULPT_TOOL_SMOOTH,
                                   SCULPT_TOOL_SIMPLIFY,
                                   SCULPT_TOOL_DISPLACEMENT_SMEAR,
                                   SCULPT_TOOL_DISPLACEMENT_ERASER) &&
                             (sd->gravity_factor > 0.0f));
  /* Get gravity vector in world space. */
  if (cache->supports_gravity) {
    if (sd->gravity_object) {
      Object *gravity_object = sd->gravity_object;

      copy_v3_v3(cache->true_gravity_direction, gravity_object->object_to_world[2]);
    }
    else {
      cache->true_gravity_direction[0] = cache->true_gravity_direction[1] = 0.0f;
      cache->true_gravity_direction[2] = 1.0f;
    }

    /* Transform to sculpted object space. */
    mul_m3_v3(mat, cache->true_gravity_direction);
    normalize_v3(cache->true_gravity_direction);
  }

  /* Make copies of the mesh vertex locations and normals for some tools. */
  if (brush->flag & BRUSH_ANCHORED) {
    cache->original = true;
  }

  if (SCULPT_automasking_needs_original(sd, brush)) {
    cache->original = true;
  }

  /* Draw sharp does not need the original coordinates to produce the accumulate effect, so it
   * should work the opposite way. */
  if (brush->sculpt_tool == SCULPT_TOOL_DRAW_SHARP) {
    cache->original = true;
  }

  if (SCULPT_TOOL_HAS_ACCUMULATE(brush->sculpt_tool)) {
    if (!(brush->flag & BRUSH_ACCUMULATE)) {
      cache->original = true;
      if (brush->sculpt_tool == SCULPT_TOOL_DRAW_SHARP) {
        cache->original = false;
      }
    }
  }

  /* Original coordinates require the sculpt undo system, which isn't used
   * for image brushes. It's also not necessary, just disable it. */
  if (brush && brush->sculpt_tool == SCULPT_TOOL_PAINT &&
      SCULPT_use_image_paint_brush(&tool_settings->paint_mode, ob)) {
    cache->original = false;
  }

  cache->first_time = true;

#define PIXEL_INPUT_THRESHHOLD 5
  if (brush->sculpt_tool == SCULPT_TOOL_ROTATE) {
    cache->dial = BLI_dial_init(cache->initial_mouse, PIXEL_INPUT_THRESHHOLD);
  }

#undef PIXEL_INPUT_THRESHHOLD
}

static float sculpt_brush_dynamic_size_get(Brush *brush, StrokeCache *cache, float initial_size)
{
  switch (brush->sculpt_tool) {
    case SCULPT_TOOL_CLAY:
      return max_ff(initial_size * 0.20f, initial_size * pow3f(cache->pressure));
    case SCULPT_TOOL_CLAY_STRIPS:
      return max_ff(initial_size * 0.30f, initial_size * powf(cache->pressure, 1.5f));
    case SCULPT_TOOL_CLAY_THUMB: {
      float clay_stabilized_pressure = SCULPT_clay_thumb_get_stabilized_pressure(cache);
      return initial_size * clay_stabilized_pressure;
    }
    default:
      return initial_size * cache->pressure;
  }
}

/* In these brushes the grab delta is calculated always from the initial stroke location, which is
 * generally used to create grab deformations. */
static bool sculpt_needs_delta_from_anchored_origin(Brush *brush)
{
  if (brush->sculpt_tool == SCULPT_TOOL_SMEAR && (brush->flag & BRUSH_ANCHORED)) {
    return true;
  }

  if (ELEM(brush->sculpt_tool,
           SCULPT_TOOL_GRAB,
           SCULPT_TOOL_POSE,
           SCULPT_TOOL_BOUNDARY,
           SCULPT_TOOL_THUMB,
           SCULPT_TOOL_ELASTIC_DEFORM)) {
    return true;
  }
  if (brush->sculpt_tool == SCULPT_TOOL_CLOTH &&
      brush->cloth_deform_type == BRUSH_CLOTH_DEFORM_GRAB) {
    return true;
  }
  return false;
}

/* In these brushes the grab delta is calculated from the previous stroke location, which is used
 * to calculate to orientate the brush tip and deformation towards the stroke direction. */
static bool sculpt_needs_delta_for_tip_orientation(Brush *brush)
{
  if (brush->sculpt_tool == SCULPT_TOOL_CLOTH) {
    return brush->cloth_deform_type != BRUSH_CLOTH_DEFORM_GRAB;
  }
  return ELEM(brush->sculpt_tool,
              SCULPT_TOOL_CLAY_STRIPS,
              SCULPT_TOOL_PINCH,
              SCULPT_TOOL_MULTIPLANE_SCRAPE,
              SCULPT_TOOL_CLAY_THUMB,
              SCULPT_TOOL_NUDGE,
              SCULPT_TOOL_SNAKE_HOOK);
}

static void sculpt_update_brush_delta(UnifiedPaintSettings *ups, Object *ob, Brush *brush)
{
  SculptSession *ss = ob->sculpt;
  StrokeCache *cache = ss->cache;
  const float mval[2] = {
      cache->mouse_event[0],
      cache->mouse_event[1],
  };
  int tool = brush->sculpt_tool;

  if (!ELEM(tool,
            SCULPT_TOOL_PAINT,
            SCULPT_TOOL_GRAB,
            SCULPT_TOOL_ELASTIC_DEFORM,
            SCULPT_TOOL_CLOTH,
            SCULPT_TOOL_NUDGE,
            SCULPT_TOOL_CLAY_STRIPS,
            SCULPT_TOOL_PINCH,
            SCULPT_TOOL_MULTIPLANE_SCRAPE,
            SCULPT_TOOL_CLAY_THUMB,
            SCULPT_TOOL_SNAKE_HOOK,
            SCULPT_TOOL_POSE,
            SCULPT_TOOL_BOUNDARY,
            SCULPT_TOOL_SMEAR,
            SCULPT_TOOL_THUMB) &&
      !sculpt_brush_use_topology_rake(ss, brush)) {
    return;
  }
  float grab_location[3], imat[4][4], delta[3], loc[3];

  if (SCULPT_stroke_is_first_brush_step_of_symmetry_pass(ss->cache)) {
    if (tool == SCULPT_TOOL_GRAB && brush->flag & BRUSH_GRAB_ACTIVE_VERTEX) {
      copy_v3_v3(cache->orig_grab_location,
                 SCULPT_vertex_co_for_grab_active_get(ss, SCULPT_active_vertex_get(ss)));
    }
    else {
      copy_v3_v3(cache->orig_grab_location, cache->true_location);
    }
  }
  else if (tool == SCULPT_TOOL_SNAKE_HOOK ||
           (tool == SCULPT_TOOL_CLOTH &&
            brush->cloth_deform_type == BRUSH_CLOTH_DEFORM_SNAKE_HOOK)) {
    add_v3_v3(cache->true_location, cache->grab_delta);
  }

  /* Compute 3d coordinate at same z from original location + mval. */
  mul_v3_m4v3(loc, ob->object_to_world, cache->orig_grab_location);
  ED_view3d_win_to_3d(cache->vc->v3d, cache->vc->region, loc, mval, grab_location);

  /* Compute delta to move verts by. */
  if (!SCULPT_stroke_is_first_brush_step_of_symmetry_pass(ss->cache)) {
    if (sculpt_needs_delta_from_anchored_origin(brush)) {
      sub_v3_v3v3(delta, grab_location, cache->old_grab_location);
      invert_m4_m4(imat, ob->object_to_world);
      mul_mat3_m4_v3(imat, delta);
      add_v3_v3(cache->grab_delta, delta);
    }
    else if (sculpt_needs_delta_for_tip_orientation(brush)) {
      if (brush->flag & BRUSH_ANCHORED) {
        float orig[3];
        mul_v3_m4v3(orig, ob->object_to_world, cache->orig_grab_location);
        sub_v3_v3v3(cache->grab_delta, grab_location, orig);
      }
      else {
        sub_v3_v3v3(cache->grab_delta, grab_location, cache->old_grab_location);
      }
      invert_m4_m4(imat, ob->object_to_world);
      mul_mat3_m4_v3(imat, cache->grab_delta);
    }
    else {
      /* Use for 'Brush.topology_rake_factor'. */
      sub_v3_v3v3(cache->grab_delta, grab_location, cache->old_grab_location);
    }
  }
  else {
    zero_v3(cache->grab_delta);
  }

  if (brush->falloff_shape == PAINT_FALLOFF_SHAPE_TUBE) {
    project_plane_v3_v3v3(cache->grab_delta, cache->grab_delta, ss->cache->true_view_normal);
  }

  copy_v3_v3(cache->old_grab_location, grab_location);

  if (tool == SCULPT_TOOL_GRAB) {
    if (brush->flag & BRUSH_GRAB_ACTIVE_VERTEX) {
      copy_v3_v3(cache->anchored_location, cache->orig_grab_location);
    }
    else {
      copy_v3_v3(cache->anchored_location, cache->true_location);
    }
  }
  else if (tool == SCULPT_TOOL_ELASTIC_DEFORM || SCULPT_is_cloth_deform_brush(brush)) {
    copy_v3_v3(cache->anchored_location, cache->true_location);
  }
  else if (tool == SCULPT_TOOL_THUMB) {
    copy_v3_v3(cache->anchored_location, cache->orig_grab_location);
  }

  if (sculpt_needs_delta_from_anchored_origin(brush)) {
    /* Location stays the same for finding vertices in brush radius. */
    copy_v3_v3(cache->true_location, cache->orig_grab_location);

    ups->draw_anchored = true;
    copy_v2_v2(ups->anchored_initial_mouse, cache->initial_mouse);
    ups->anchored_size = ups->pixel_radius;
  }

  /* Handle 'rake' */
  cache->is_rake_rotation_valid = false;

  invert_m4_m4(imat, ob->object_to_world);
  mul_mat3_m4_v3(imat, grab_location);

  if (SCULPT_stroke_is_first_brush_step_of_symmetry_pass(ss->cache)) {
    copy_v3_v3(cache->rake_data.follow_co, grab_location);
  }

  if (!sculpt_brush_needs_rake_rotation(brush)) {
    return;
  }
  cache->rake_data.follow_dist = cache->radius * SCULPT_RAKE_BRUSH_FACTOR;

  if (!is_zero_v3(cache->grab_delta)) {
    const float eps = 0.00001f;

    float v1[3], v2[3];

    copy_v3_v3(v1, cache->rake_data.follow_co);
    copy_v3_v3(v2, cache->rake_data.follow_co);
    sub_v3_v3(v2, cache->grab_delta);

    sub_v3_v3(v1, grab_location);
    sub_v3_v3(v2, grab_location);

    if ((normalize_v3(v2) > eps) && (normalize_v3(v1) > eps) && (len_squared_v3v3(v1, v2) > eps)) {
      const float rake_dist_sq = len_squared_v3v3(cache->rake_data.follow_co, grab_location);
      const float rake_fade = (rake_dist_sq > square_f(cache->rake_data.follow_dist)) ?
                                  1.0f :
                                  sqrtf(rake_dist_sq) / cache->rake_data.follow_dist;

      float axis[3], angle;
      float tquat[4];

      rotation_between_vecs_to_quat(tquat, v1, v2);

      /* Use axis-angle to scale rotation since the factor may be above 1. */
      quat_to_axis_angle(axis, &angle, tquat);
      normalize_v3(axis);

      angle *= brush->rake_factor * rake_fade;
      axis_angle_normalized_to_quat(cache->rake_rotation, axis, angle);
      cache->is_rake_rotation_valid = true;
    }
  }
  sculpt_rake_data_update(&cache->rake_data, grab_location);
}

static void sculpt_update_cache_paint_variants(StrokeCache *cache, const Brush *brush)
{
  cache->paint_brush.hardness = brush->hardness;
  if (brush->paint_flags & BRUSH_PAINT_HARDNESS_PRESSURE) {
    cache->paint_brush.hardness *= brush->paint_flags & BRUSH_PAINT_HARDNESS_PRESSURE_INVERT ?
                                       1.0f - cache->pressure :
                                       cache->pressure;
  }

  cache->paint_brush.flow = brush->flow;
  if (brush->paint_flags & BRUSH_PAINT_FLOW_PRESSURE) {
    cache->paint_brush.flow *= brush->paint_flags & BRUSH_PAINT_FLOW_PRESSURE_INVERT ?
                                   1.0f - cache->pressure :
                                   cache->pressure;
  }

  cache->paint_brush.wet_mix = brush->wet_mix;
  if (brush->paint_flags & BRUSH_PAINT_WET_MIX_PRESSURE) {
    cache->paint_brush.wet_mix *= brush->paint_flags & BRUSH_PAINT_WET_MIX_PRESSURE_INVERT ?
                                      1.0f - cache->pressure :
                                      cache->pressure;

    /* This makes wet mix more sensible in higher values, which allows to create brushes that have
     * a wider pressure range were they only blend colors without applying too much of the brush
     * color. */
    cache->paint_brush.wet_mix = 1.0f - pow2f(1.0f - cache->paint_brush.wet_mix);
  }

  cache->paint_brush.wet_persistence = brush->wet_persistence;
  if (brush->paint_flags & BRUSH_PAINT_WET_PERSISTENCE_PRESSURE) {
    cache->paint_brush.wet_persistence = brush->paint_flags &
                                                 BRUSH_PAINT_WET_PERSISTENCE_PRESSURE_INVERT ?
                                             1.0f - cache->pressure :
                                             cache->pressure;
  }

  cache->paint_brush.density = brush->density;
  if (brush->paint_flags & BRUSH_PAINT_DENSITY_PRESSURE) {
    cache->paint_brush.density = brush->paint_flags & BRUSH_PAINT_DENSITY_PRESSURE_INVERT ?
                                     1.0f - cache->pressure :
                                     cache->pressure;
  }
}

/* Initialize the stroke cache variants from operator properties. */
static void sculpt_update_cache_variants(bContext *C, Sculpt *sd, Object *ob, PointerRNA *ptr)
{
  Scene *scene = CTX_data_scene(C);
  UnifiedPaintSettings *ups = &scene->toolsettings->unified_paint_settings;
  SculptSession *ss = ob->sculpt;
  StrokeCache *cache = ss->cache;
  Brush *brush = BKE_paint_brush(&sd->paint);

  if (SCULPT_stroke_is_first_brush_step_of_symmetry_pass(ss->cache) ||
      !((brush->flag & BRUSH_ANCHORED) || (brush->sculpt_tool == SCULPT_TOOL_SNAKE_HOOK) ||
        (brush->sculpt_tool == SCULPT_TOOL_ROTATE) || SCULPT_is_cloth_deform_brush(brush))) {
    RNA_float_get_array(ptr, "location", cache->true_location);
  }

  cache->pen_flip = RNA_boolean_get(ptr, "pen_flip");
  RNA_float_get_array(ptr, "mouse", cache->mouse);
  RNA_float_get_array(ptr, "mouse_event", cache->mouse_event);

  /* XXX: Use pressure value from first brush step for brushes which don't support strokes (grab,
   * thumb). They depends on initial state and brush coord/pressure/etc.
   * It's more an events design issue, which doesn't split coordinate/pressure/angle changing
   * events. We should avoid this after events system re-design. */
  if (paint_supports_dynamic_size(brush, PAINT_MODE_SCULPT) || cache->first_time) {
    cache->pressure = RNA_float_get(ptr, "pressure");
  }

  cache->x_tilt = RNA_float_get(ptr, "x_tilt");
  cache->y_tilt = RNA_float_get(ptr, "y_tilt");

  /* Truly temporary data that isn't stored in properties. */
  if (SCULPT_stroke_is_first_brush_step_of_symmetry_pass(ss->cache)) {
    if (!BKE_brush_use_locked_size(scene, brush)) {
      cache->initial_radius = paint_calc_object_space_radius(
          cache->vc, cache->true_location, BKE_brush_size_get(scene, brush));
      BKE_brush_unprojected_radius_set(scene, brush, cache->initial_radius);
    }
    else {
      cache->initial_radius = BKE_brush_unprojected_radius_get(scene, brush);
    }
  }

  /* Clay stabilized pressure. */
  if (brush->sculpt_tool == SCULPT_TOOL_CLAY_THUMB) {
    if (SCULPT_stroke_is_first_brush_step_of_symmetry_pass(ss->cache)) {
      for (int i = 0; i < SCULPT_CLAY_STABILIZER_LEN; i++) {
        ss->cache->clay_pressure_stabilizer[i] = 0.0f;
      }
      ss->cache->clay_pressure_stabilizer_index = 0;
    }
    else {
      cache->clay_pressure_stabilizer[cache->clay_pressure_stabilizer_index] = cache->pressure;
      cache->clay_pressure_stabilizer_index += 1;
      if (cache->clay_pressure_stabilizer_index >= SCULPT_CLAY_STABILIZER_LEN) {
        cache->clay_pressure_stabilizer_index = 0;
      }
    }
  }

  if (BKE_brush_use_size_pressure(brush) &&
      paint_supports_dynamic_size(brush, PAINT_MODE_SCULPT)) {
    cache->radius = sculpt_brush_dynamic_size_get(brush, cache, cache->initial_radius);
    cache->dyntopo_pixel_radius = sculpt_brush_dynamic_size_get(
        brush, cache, ups->initial_pixel_radius);
  }
  else {
    cache->radius = cache->initial_radius;
    cache->dyntopo_pixel_radius = ups->initial_pixel_radius;
  }

  sculpt_update_cache_paint_variants(cache, brush);

  cache->radius_squared = cache->radius * cache->radius;

  if (brush->flag & BRUSH_ANCHORED) {
    /* True location has been calculated as part of the stroke system already here. */
    if (brush->flag & BRUSH_EDGE_TO_EDGE) {
      RNA_float_get_array(ptr, "location", cache->true_location);
    }

    cache->radius = paint_calc_object_space_radius(
        cache->vc, cache->true_location, ups->pixel_radius);
    cache->radius_squared = cache->radius * cache->radius;

    copy_v3_v3(cache->anchored_location, cache->true_location);
  }

  sculpt_update_brush_delta(ups, ob, brush);

  if (brush->sculpt_tool == SCULPT_TOOL_ROTATE) {
    cache->vertex_rotation = -BLI_dial_angle(cache->dial, cache->mouse) * cache->bstrength;

    ups->draw_anchored = true;
    copy_v2_v2(ups->anchored_initial_mouse, cache->initial_mouse);
    copy_v3_v3(cache->anchored_location, cache->true_location);
    ups->anchored_size = ups->pixel_radius;
  }

  cache->special_rotation = ups->brush_rotation;

  cache->iteration_count++;
}

/* Returns true if any of the smoothing modes are active (currently
 * one of smooth brush, autosmooth, mask smooth, or shift-key
 * smooth). */
static bool sculpt_needs_connectivity_info(const Sculpt *sd,
                                           const Brush *brush,
                                           SculptSession *ss,
                                           int stroke_mode)
{
  if (!brush) {
    return true;
  }

  if (ss && ss->pbvh && SCULPT_is_automasking_enabled(sd, ss, brush)) {
    return true;
  }
  return ((stroke_mode == BRUSH_STROKE_SMOOTH) || (ss && ss->cache && ss->cache->alt_smooth) ||
          (brush->sculpt_tool == SCULPT_TOOL_SMOOTH) || (brush->autosmooth_factor > 0) ||
          ((brush->sculpt_tool == SCULPT_TOOL_MASK) && (brush->mask_tool == BRUSH_MASK_SMOOTH)) ||
          (brush->sculpt_tool == SCULPT_TOOL_POSE) ||
          (brush->sculpt_tool == SCULPT_TOOL_BOUNDARY) ||
          (brush->sculpt_tool == SCULPT_TOOL_SLIDE_RELAX) ||
          SCULPT_tool_is_paint(brush->sculpt_tool) || (brush->sculpt_tool == SCULPT_TOOL_CLOTH) ||
          (brush->sculpt_tool == SCULPT_TOOL_SMEAR) ||
          (brush->sculpt_tool == SCULPT_TOOL_DRAW_FACE_SETS) ||
          (brush->sculpt_tool == SCULPT_TOOL_DISPLACEMENT_SMEAR) ||
          (brush->sculpt_tool == SCULPT_TOOL_PAINT));
}

void SCULPT_stroke_modifiers_check(const bContext *C, Object *ob, const Brush *brush)
{
  SculptSession *ss = ob->sculpt;
  RegionView3D *rv3d = CTX_wm_region_view3d(C);
  Sculpt *sd = CTX_data_tool_settings(C)->sculpt;

  bool need_pmap = sculpt_needs_connectivity_info(sd, brush, ss, 0);
  if (ss->shapekey_active || ss->deform_modifiers_active ||
      (!BKE_sculptsession_use_pbvh_draw(ob, rv3d) && need_pmap)) {
    Depsgraph *depsgraph = CTX_data_depsgraph_pointer(C);
    BKE_sculpt_update_object_for_edit(
        depsgraph, ob, need_pmap, false, SCULPT_tool_is_paint(brush->sculpt_tool));
  }
}

static void sculpt_raycast_cb(PBVHNode *node, void *data_v, float *tmin)
{
  if (BKE_pbvh_node_get_tmin(node) >= *tmin) {
    return;
  }
  SculptRaycastData *srd = static_cast<SculptRaycastData *>(data_v);
  float(*origco)[3] = nullptr;
  bool use_origco = false;

  if (srd->original && srd->ss->cache) {
    if (BKE_pbvh_type(srd->ss->pbvh) == PBVH_BMESH) {
      use_origco = true;
    }
    else {
      /* Intersect with coordinates from before we started stroke. */
      SculptUndoNode *unode = SCULPT_undo_get_node(node, SCULPT_UNDO_COORDS);
      origco = (unode) ? unode->co : nullptr;
      use_origco = origco ? true : false;
    }
  }

  if (BKE_pbvh_node_raycast(srd->ss->pbvh,
                            node,
                            origco,
                            use_origco,
                            srd->ray_start,
                            srd->ray_normal,
                            &srd->isect_precalc,
                            &srd->depth,
                            &srd->active_vertex,
                            &srd->active_face_grid_index,
                            srd->face_normal)) {
    srd->hit = true;
    *tmin = srd->depth;
  }
}

static void sculpt_find_nearest_to_ray_cb(PBVHNode *node, void *data_v, float *tmin)
{
  if (BKE_pbvh_node_get_tmin(node) >= *tmin) {
    return;
  }
  SculptFindNearestToRayData *srd = static_cast<SculptFindNearestToRayData *>(data_v);
  float(*origco)[3] = nullptr;
  bool use_origco = false;

  if (srd->original && srd->ss->cache) {
    if (BKE_pbvh_type(srd->ss->pbvh) == PBVH_BMESH) {
      use_origco = true;
    }
    else {
      /* Intersect with coordinates from before we started stroke. */
      SculptUndoNode *unode = SCULPT_undo_get_node(node, SCULPT_UNDO_COORDS);
      origco = (unode) ? unode->co : nullptr;
      use_origco = origco ? true : false;
    }
  }

  if (BKE_pbvh_node_find_nearest_to_ray(srd->ss->pbvh,
                                        node,
                                        origco,
                                        use_origco,
                                        srd->ray_start,
                                        srd->ray_normal,
                                        &srd->depth,
                                        &srd->dist_sq_to_ray)) {
    srd->hit = true;
    *tmin = srd->dist_sq_to_ray;
  }
}

float SCULPT_raycast_init(ViewContext *vc,
                          const float mval[2],
                          float ray_start[3],
                          float ray_end[3],
                          float ray_normal[3],
                          bool original)
{
  float obimat[4][4];
  float dist;
  Object *ob = vc->obact;
  RegionView3D *rv3d = static_cast<RegionView3D *>(vc->region->regiondata);
  View3D *v3d = vc->v3d;

  /* TODO: what if the segment is totally clipped? (return == 0). */
  ED_view3d_win_to_segment_clipped(
      vc->depsgraph, vc->region, vc->v3d, mval, ray_start, ray_end, true);

  invert_m4_m4(obimat, ob->object_to_world);
  mul_m4_v3(obimat, ray_start);
  mul_m4_v3(obimat, ray_end);

  sub_v3_v3v3(ray_normal, ray_end, ray_start);
  dist = normalize_v3(ray_normal);

  if ((rv3d->is_persp == false) &&
      /* If the ray is clipped, don't adjust its start/end. */
      !RV3D_CLIPPING_ENABLED(v3d, rv3d)) {
    BKE_pbvh_raycast_project_ray_root(ob->sculpt->pbvh, original, ray_start, ray_end, ray_normal);

    /* rRecalculate the normal. */
    sub_v3_v3v3(ray_normal, ray_end, ray_start);
    dist = normalize_v3(ray_normal);
  }

  return dist;
}

bool SCULPT_cursor_geometry_info_update(bContext *C,
                                        SculptCursorGeometryInfo *out,
                                        const float mval[2],
                                        bool use_sampled_normal)
{
  Depsgraph *depsgraph = CTX_data_depsgraph_pointer(C);
  Scene *scene = CTX_data_scene(C);
  Sculpt *sd = scene->toolsettings->sculpt;
  Object *ob;
  SculptSession *ss;
  ViewContext vc;
  const Brush *brush = BKE_paint_brush(BKE_paint_get_active_from_context(C));
  float ray_start[3], ray_end[3], ray_normal[3], depth, face_normal[3], sampled_normal[3],
      mat[3][3];
  float viewDir[3] = {0.0f, 0.0f, 1.0f};
  int totnode;
  bool original = false;

  ED_view3d_viewcontext_init(C, &vc, depsgraph);

  ob = vc.obact;
  ss = ob->sculpt;

  if (!ss->pbvh) {
    zero_v3(out->location);
    zero_v3(out->normal);
    zero_v3(out->active_vertex_co);
    return false;
  }

  /* PBVH raycast to get active vertex and face normal. */
  depth = SCULPT_raycast_init(&vc, mval, ray_start, ray_end, ray_normal, original);
  SCULPT_stroke_modifiers_check(C, ob, brush);

  SculptRaycastData srd{};
  srd.original = original;
  srd.ss = ob->sculpt;
  srd.hit = false;
  srd.ray_start = ray_start;
  srd.ray_normal = ray_normal;
  srd.depth = depth;
  srd.face_normal = face_normal;

  isect_ray_tri_watertight_v3_precalc(&srd.isect_precalc, ray_normal);
  BKE_pbvh_raycast(ss->pbvh, sculpt_raycast_cb, &srd, ray_start, ray_normal, srd.original);

  /* Cursor is not over the mesh, return default values. */
  if (!srd.hit) {
    zero_v3(out->location);
    zero_v3(out->normal);
    zero_v3(out->active_vertex_co);
    return false;
  }

  /* Update the active vertex of the SculptSession. */
  ss->active_vertex = srd.active_vertex;
  SCULPT_vertex_random_access_ensure(ss);
  copy_v3_v3(out->active_vertex_co, SCULPT_active_vertex_co_get(ss));

  switch (BKE_pbvh_type(ss->pbvh)) {
    case PBVH_FACES:
      ss->active_face_index = srd.active_face_grid_index;
      ss->active_grid_index = 0;
      break;
    case PBVH_GRIDS:
      ss->active_face_index = 0;
      ss->active_grid_index = srd.active_face_grid_index;
      break;
    case PBVH_BMESH:
      ss->active_face_index = 0;
      ss->active_grid_index = 0;
      break;
  }

  copy_v3_v3(out->location, ray_normal);
  mul_v3_fl(out->location, srd.depth);
  add_v3_v3(out->location, ray_start);

  /* Option to return the face normal directly for performance o accuracy reasons. */
  if (!use_sampled_normal) {
    copy_v3_v3(out->normal, srd.face_normal);
    return srd.hit;
  }

  /* Sampled normal calculation. */
  float radius;

  /* Update cursor data in SculptSession. */
  invert_m4_m4(ob->world_to_object, ob->object_to_world);
  copy_m3_m4(mat, vc.rv3d->viewinv);
  mul_m3_v3(mat, viewDir);
  copy_m3_m4(mat, ob->world_to_object);
  mul_m3_v3(mat, viewDir);
  normalize_v3_v3(ss->cursor_view_normal, viewDir);
  copy_v3_v3(ss->cursor_normal, srd.face_normal);
  copy_v3_v3(ss->cursor_location, out->location);
  ss->rv3d = vc.rv3d;
  ss->v3d = vc.v3d;

  if (!BKE_brush_use_locked_size(scene, brush)) {
    radius = paint_calc_object_space_radius(&vc, out->location, BKE_brush_size_get(scene, brush));
  }
  else {
    radius = BKE_brush_unprojected_radius_get(scene, brush);
  }
  ss->cursor_radius = radius;

  PBVHNode **nodes = sculpt_pbvh_gather_cursor_update(ob, sd, original, &totnode);

  /* In case there are no nodes under the cursor, return the face normal. */
  if (!totnode) {
    MEM_SAFE_FREE(nodes);
    copy_v3_v3(out->normal, srd.face_normal);
    return true;
  }

  /* Calculate the sampled normal. */
  if (SCULPT_pbvh_calc_area_normal(brush, ob, nodes, totnode, true, sampled_normal)) {
    copy_v3_v3(out->normal, sampled_normal);
    copy_v3_v3(ss->cursor_sampled_normal, sampled_normal);
  }
  else {
    /* Use face normal when there are no vertices to sample inside the cursor radius. */
    copy_v3_v3(out->normal, srd.face_normal);
  }
  MEM_SAFE_FREE(nodes);
  return true;
}

bool SCULPT_stroke_get_location(bContext *C,
                                float out[3],
                                const float mval[2],
                                bool force_original)
{
  Depsgraph *depsgraph = CTX_data_depsgraph_pointer(C);
  Object *ob;
  SculptSession *ss;
  StrokeCache *cache;
  float ray_start[3], ray_end[3], ray_normal[3], depth, face_normal[3];
  bool original;
  ViewContext vc;

  ED_view3d_viewcontext_init(C, &vc, depsgraph);

  ob = vc.obact;

  ss = ob->sculpt;
  cache = ss->cache;
  original = force_original || ((cache) ? cache->original : false);

  const Brush *brush = BKE_paint_brush(BKE_paint_get_active_from_context(C));

  SCULPT_stroke_modifiers_check(C, ob, brush);

  depth = SCULPT_raycast_init(&vc, mval, ray_start, ray_end, ray_normal, original);

  if (BKE_pbvh_type(ss->pbvh) == PBVH_BMESH) {
    BM_mesh_elem_table_ensure(ss->bm, BM_VERT);
    BM_mesh_elem_index_ensure(ss->bm, BM_VERT);
  }

  bool hit = false;
  {
    SculptRaycastData srd;
    srd.ss = ob->sculpt;
    srd.ray_start = ray_start;
    srd.ray_normal = ray_normal;
    srd.hit = false;
    srd.depth = depth;
    srd.original = original;
    srd.face_normal = face_normal;
    isect_ray_tri_watertight_v3_precalc(&srd.isect_precalc, ray_normal);

    BKE_pbvh_raycast(ss->pbvh, sculpt_raycast_cb, &srd, ray_start, ray_normal, srd.original);
    if (srd.hit) {
      hit = true;
      copy_v3_v3(out, ray_normal);
      mul_v3_fl(out, srd.depth);
      add_v3_v3(out, ray_start);
    }
  }

  if (hit) {
    return hit;
  }

  if (!ELEM(brush->falloff_shape, PAINT_FALLOFF_SHAPE_TUBE)) {
    return hit;
  }

  SculptFindNearestToRayData srd{};
  srd.original = original;
  srd.ss = ob->sculpt;
  srd.hit = false;
  srd.ray_start = ray_start;
  srd.ray_normal = ray_normal;
  srd.depth = FLT_MAX;
  srd.dist_sq_to_ray = FLT_MAX;

  BKE_pbvh_find_nearest_to_ray(
      ss->pbvh, sculpt_find_nearest_to_ray_cb, &srd, ray_start, ray_normal, srd.original);
  if (srd.hit) {
    hit = true;
    copy_v3_v3(out, ray_normal);
    mul_v3_fl(out, srd.depth);
    add_v3_v3(out, ray_start);
  }

  return hit;
}

static void sculpt_brush_init_tex(Sculpt *sd, SculptSession *ss)
{
  Brush *brush = BKE_paint_brush(&sd->paint);
  const MTex *mask_tex = BKE_brush_mask_texture_get(brush, OB_MODE_SCULPT);

  /* Init mtex nodes. */
  if (mask_tex->tex && mask_tex->tex->nodetree) {
    /* Has internal flag to detect it only does it once. */
    ntreeTexBeginExecTree(mask_tex->tex->nodetree);
  }

  if (ss->tex_pool == nullptr) {
    ss->tex_pool = BKE_image_pool_new();
  }
}

static void sculpt_brush_stroke_init(bContext *C, wmOperator *op)
{
  Object *ob = CTX_data_active_object(C);
  ToolSettings *tool_settings = CTX_data_tool_settings(C);
  Sculpt *sd = tool_settings->sculpt;
  SculptSession *ss = CTX_data_active_object(C)->sculpt;
  Brush *brush = BKE_paint_brush(&sd->paint);
  int mode = RNA_enum_get(op->ptr, "mode");
  bool need_pmap, needs_colors;
  bool need_mask = false;

  if (brush->sculpt_tool == SCULPT_TOOL_MASK) {
    need_mask = true;
  }

  if (brush->sculpt_tool == SCULPT_TOOL_CLOTH ||
      brush->deform_target == BRUSH_DEFORM_TARGET_CLOTH_SIM) {
    need_mask = true;
  }

  view3d_operator_needs_opengl(C);
  sculpt_brush_init_tex(sd, ss);

  need_pmap = sculpt_needs_connectivity_info(sd, brush, ss, mode);
  needs_colors = SCULPT_tool_is_paint(brush->sculpt_tool) &&
                 !SCULPT_use_image_paint_brush(&tool_settings->paint_mode, ob);

  if (needs_colors) {
    BKE_sculpt_color_layer_create_if_needed(ob);
  }

  /* CTX_data_ensure_evaluated_depsgraph should be used at the end to include the updates of
   * earlier steps modifying the data. */
  Depsgraph *depsgraph = CTX_data_ensure_evaluated_depsgraph(C);
  BKE_sculpt_update_object_for_edit(
      depsgraph, ob, need_pmap, need_mask, SCULPT_tool_is_paint(brush->sculpt_tool));

  ED_paint_tool_update_sticky_shading_color(C, ob);
}

static void sculpt_restore_mesh(Sculpt *sd, Object *ob)
{
  SculptSession *ss = ob->sculpt;
  Brush *brush = BKE_paint_brush(&sd->paint);

  /* For the cloth brush it makes more sense to not restore the mesh state to keep running the
   * simulation from the previous state. */
  if (brush->sculpt_tool == SCULPT_TOOL_CLOTH) {
    return;
  }

  /* Restore the mesh before continuing with anchored stroke. */
  if ((brush->flag & BRUSH_ANCHORED) ||
      (ELEM(brush->sculpt_tool, SCULPT_TOOL_GRAB, SCULPT_TOOL_ELASTIC_DEFORM) &&
       BKE_brush_use_size_pressure(brush)) ||
      (brush->flag & BRUSH_DRAG_DOT)) {

    paint_mesh_restore_co(sd, ob);

    if (ss->cache) {
      MEM_SAFE_FREE(ss->cache->layer_displacement_factor);
    }
  }
}

void SCULPT_update_object_bounding_box(Object *ob)
{
  if (ob->runtime.bb) {
    float bb_min[3], bb_max[3];

    BKE_pbvh_bounding_box(ob->sculpt->pbvh, bb_min, bb_max);
    BKE_boundbox_init_from_minmax(ob->runtime.bb, bb_min, bb_max);
  }
}

void SCULPT_flush_update_step(bContext *C, SculptUpdateType update_flags)
{
  using namespace blender;
  Depsgraph *depsgraph = CTX_data_depsgraph_pointer(C);
  Object *ob = CTX_data_active_object(C);
  SculptSession *ss = ob->sculpt;
  ARegion *region = CTX_wm_region(C);
  MultiresModifierData *mmd = ss->multires.modifier;
  RegionView3D *rv3d = CTX_wm_region_view3d(C);
  Mesh *mesh = static_cast<Mesh *>(ob->data);

  if (rv3d) {
    /* Mark for faster 3D viewport redraws. */
    rv3d->rflag |= RV3D_PAINTING;
  }

  if (mmd != nullptr) {
    multires_mark_as_modified(depsgraph, ob, MULTIRES_COORDS_MODIFIED);
  }

  if ((update_flags & SCULPT_UPDATE_IMAGE) != 0) {
    ED_region_tag_redraw(region);
    if (update_flags == SCULPT_UPDATE_IMAGE) {
      /* Early exit when only need to update the images. We don't want to tag any geometry updates
       * that would rebuilt the PBVH. */
      return;
    }
  }

  DEG_id_tag_update(&ob->id, ID_RECALC_SHADING);

  /* Only current viewport matters, slower update for all viewports will
   * be done in sculpt_flush_update_done. */
  if (!BKE_sculptsession_use_pbvh_draw(ob, rv3d)) {
    /* Slow update with full dependency graph update and all that comes with it.
     * Needed when there are modifiers or full shading in the 3D viewport. */
    DEG_id_tag_update(&ob->id, ID_RECALC_GEOMETRY);
    ED_region_tag_redraw(region);
  }
  else {
    /* Fast path where we just update the BVH nodes that changed, and redraw
     * only the part of the 3D viewport where changes happened. */
    rcti r;

    if (update_flags & SCULPT_UPDATE_COORDS) {
      BKE_pbvh_update_bounds(ss->pbvh, PBVH_UpdateBB);
      /* Update the object's bounding box too so that the object
       * doesn't get incorrectly clipped during drawing in
       * draw_mesh_object(). T33790. */
      SCULPT_update_object_bounding_box(ob);
    }

    if (SCULPT_get_redraw_rect(region, CTX_wm_region_view3d(C), ob, &r)) {
      if (ss->cache) {
        ss->cache->current_r = r;
      }

      /* previous is not set in the current cache else
       * the partial rect will always grow */
      sculpt_extend_redraw_rect_previous(ob, &r);

      r.xmin += region->winrct.xmin - 2;
      r.xmax += region->winrct.xmin + 2;
      r.ymin += region->winrct.ymin - 2;
      r.ymax += region->winrct.ymin + 2;
      ED_region_tag_redraw_partial(region, &r, true);
    }
  }

  if (update_flags & SCULPT_UPDATE_COORDS && !ss->shapekey_active) {
    if (BKE_pbvh_type(ss->pbvh) == PBVH_FACES) {
      /* When sculpting and changing the positions of a mesh, tag them as changed and update. */
      BKE_mesh_tag_coords_changed(mesh);
      /* Update the mesh's bounds eagerly since the PBVH already has that information. */
      mesh->runtime->bounds_cache.ensure([&](Bounds<float3> &r_bounds) {
        BKE_pbvh_bounding_box(ob->sculpt->pbvh, r_bounds.min, r_bounds.max);
      });
    }
  }
}

void SCULPT_flush_update_done(const bContext *C, Object *ob, SculptUpdateType update_flags)
{
  /* After we are done drawing the stroke, check if we need to do a more
   * expensive depsgraph tag to update geometry. */
  wmWindowManager *wm = CTX_wm_manager(C);
  RegionView3D *current_rv3d = CTX_wm_region_view3d(C);
  SculptSession *ss = ob->sculpt;
  Mesh *mesh = static_cast<Mesh *>(ob->data);

  /* Always needed for linked duplicates. */
  bool need_tag = (ID_REAL_USERS(&mesh->id) > 1);

  if (current_rv3d) {
    current_rv3d->rflag &= ~RV3D_PAINTING;
  }

  LISTBASE_FOREACH (wmWindow *, win, &wm->windows) {
    bScreen *screen = WM_window_get_active_screen(win);
    LISTBASE_FOREACH (ScrArea *, area, &screen->areabase) {
      SpaceLink *sl = static_cast<SpaceLink *>(area->spacedata.first);
      if (sl->spacetype != SPACE_VIEW3D) {
        continue;
      }

      /* Tag all 3D viewports for redraw now that we are done. Others
       * viewports did not get a full redraw, and anti-aliasing for the
       * current viewport was deactivated. */
      LISTBASE_FOREACH (ARegion *, region, &area->regionbase) {
        if (region->regiontype == RGN_TYPE_WINDOW) {
          RegionView3D *rv3d = static_cast<RegionView3D *>(region->regiondata);
          if (rv3d != current_rv3d) {
            need_tag |= !BKE_sculptsession_use_pbvh_draw(ob, rv3d);
          }

          ED_region_tag_redraw(region);
        }
      }
    }

    if (update_flags & SCULPT_UPDATE_IMAGE) {
      LISTBASE_FOREACH (ScrArea *, area, &screen->areabase) {
        SpaceLink *sl = static_cast<SpaceLink *>(area->spacedata.first);
        if (sl->spacetype != SPACE_IMAGE) {
          continue;
        }
        ED_area_tag_redraw_regiontype(area, RGN_TYPE_WINDOW);
      }
    }
  }

  if (update_flags & SCULPT_UPDATE_COORDS) {
    BKE_pbvh_update_bounds(ss->pbvh, PBVH_UpdateOriginalBB);

    /* Coordinates were modified, so fake neighbors are not longer valid. */
    SCULPT_fake_neighbors_free(ob);
  }

  if (update_flags & SCULPT_UPDATE_MASK) {
    BKE_pbvh_update_vertex_data(ss->pbvh, PBVH_UpdateMask);
  }

  if (update_flags & SCULPT_UPDATE_COLOR) {
    BKE_pbvh_update_vertex_data(ss->pbvh, PBVH_UpdateColor);
  }

  BKE_sculpt_attributes_destroy_temporary_stroke(ob);

  if (update_flags & SCULPT_UPDATE_COORDS) {
    if (BKE_pbvh_type(ss->pbvh) == PBVH_BMESH) {
      BKE_pbvh_bmesh_after_stroke(ss->pbvh);
    }

    /* Optimization: if there is locked key and active modifiers present in */
    /* the stack, keyblock is updating at each step. otherwise we could update */
    /* keyblock only when stroke is finished. */
    if (ss->shapekey_active && !ss->deform_modifiers_active) {
      sculpt_update_keyblock(ob);
    }
  }

  if (need_tag) {
    DEG_id_tag_update(&ob->id, ID_RECALC_GEOMETRY);
  }
}

/* Returns whether the mouse/stylus is over the mesh (1)
 * or over the background (0). */
static bool over_mesh(bContext *C, wmOperator * /*op*/, const float mval[2])
{
  float co_dummy[3];
  return SCULPT_stroke_get_location(C, co_dummy, mval, false);
}

static void sculpt_stroke_undo_begin(const bContext *C, wmOperator *op)
{
  Object *ob = CTX_data_active_object(C);
  Sculpt *sd = CTX_data_tool_settings(C)->sculpt;
  Brush *brush = BKE_paint_brush(&sd->paint);
  ToolSettings *tool_settings = CTX_data_tool_settings(C);

  /* Setup the correct undo system. Image painting and sculpting are mutual exclusive.
   * Color attributes are part of the sculpting undo system. */
  if (brush && brush->sculpt_tool == SCULPT_TOOL_PAINT &&
      SCULPT_use_image_paint_brush(&tool_settings->paint_mode, ob)) {
    ED_image_undo_push_begin(op->type->name, PAINT_MODE_SCULPT);
  }
  else {
    SCULPT_undo_push_begin_ex(ob, sculpt_tool_name(sd));
  }
}

static void sculpt_stroke_undo_end(const bContext *C, Brush *brush)
{
  Object *ob = CTX_data_active_object(C);
  ToolSettings *tool_settings = CTX_data_tool_settings(C);

  if (brush && brush->sculpt_tool == SCULPT_TOOL_PAINT &&
      SCULPT_use_image_paint_brush(&tool_settings->paint_mode, ob)) {
    ED_image_undo_push_end();
  }
  else {
    SCULPT_undo_push_end(ob);
  }
}

bool SCULPT_handles_colors_report(SculptSession *ss, ReportList *reports)
{
  switch (BKE_pbvh_type(ss->pbvh)) {
    case PBVH_FACES:
      return true;
    case PBVH_BMESH:
      BKE_report(reports, RPT_ERROR, "Not supported in dynamic topology mode");
      return false;
    case PBVH_GRIDS:
      BKE_report(reports, RPT_ERROR, "Not supported in multiresolution mode");
      return false;
  }

  BLI_assert_msg(0, "PBVH corruption, type was invalid.");

  return false;
}

static bool sculpt_stroke_test_start(bContext *C, wmOperator *op, const float mval[2])
{
  /* Don't start the stroke until `mval` goes over the mesh.
   * NOTE: `mval` will only be null when re-executing the saved stroke.
   * We have exception for 'exec' strokes since they may not set `mval`,
   * only 'location', see: T52195. */
  if (((op->flag & OP_IS_INVOKE) == 0) || (mval == nullptr) || over_mesh(C, op, mval)) {
    Object *ob = CTX_data_active_object(C);
    SculptSession *ss = ob->sculpt;
    Sculpt *sd = CTX_data_tool_settings(C)->sculpt;
    Brush *brush = BKE_paint_brush(&sd->paint);
    ToolSettings *tool_settings = CTX_data_tool_settings(C);

    /* NOTE: This should be removed when paint mode is available. Paint mode can force based on the
     * canvas it is painting on. (ref. use_sculpt_texture_paint). */
    if (brush && SCULPT_tool_is_paint(brush->sculpt_tool) &&
        !SCULPT_use_image_paint_brush(&tool_settings->paint_mode, ob)) {
      View3D *v3d = CTX_wm_view3d(C);
      if (v3d->shading.type == OB_SOLID) {
        v3d->shading.color_type = V3D_SHADING_VERTEX_COLOR;
      }
    }

    ED_view3d_init_mats_rv3d(ob, CTX_wm_region_view3d(C));

    sculpt_update_cache_invariants(C, sd, ss, op, mval);

    SculptCursorGeometryInfo sgi;
    SCULPT_cursor_geometry_info_update(C, &sgi, mval, false);

    sculpt_stroke_undo_begin(C, op);

    SCULPT_stroke_id_next(ob);
    ss->cache->stroke_id = ss->stroke_id;

    return true;
  }
  return false;
}

static void sculpt_stroke_update_step(bContext *C,
                                      wmOperator * /*op*/,
                                      PaintStroke *stroke,
                                      PointerRNA *itemptr)
{
  UnifiedPaintSettings *ups = &CTX_data_tool_settings(C)->unified_paint_settings;
  Sculpt *sd = CTX_data_tool_settings(C)->sculpt;
  Object *ob = CTX_data_active_object(C);
  SculptSession *ss = ob->sculpt;
  const Brush *brush = BKE_paint_brush(&sd->paint);
  ToolSettings *tool_settings = CTX_data_tool_settings(C);
  StrokeCache *cache = ss->cache;

  cache->stroke_distance = paint_stroke_distance_get(stroke);
  cache->stroke = stroke;

  SCULPT_stroke_modifiers_check(C, ob, brush);
  sculpt_update_cache_variants(C, sd, ob, itemptr);
  sculpt_restore_mesh(sd, ob);

  if (sd->flags & (SCULPT_DYNTOPO_DETAIL_CONSTANT | SCULPT_DYNTOPO_DETAIL_MANUAL)) {
    float object_space_constant_detail = 1.0f / (sd->constant_detail *
                                                 mat4_to_scale(ob->object_to_world));
    BKE_pbvh_bmesh_detail_size_set(ss->pbvh, object_space_constant_detail);
  }
  else if (sd->flags & SCULPT_DYNTOPO_DETAIL_BRUSH) {
    BKE_pbvh_bmesh_detail_size_set(ss->pbvh, ss->cache->radius * sd->detail_percent / 100.0f);
  }
  else {
    BKE_pbvh_bmesh_detail_size_set(ss->pbvh,
                                   (ss->cache->radius / ss->cache->dyntopo_pixel_radius) *
                                       (sd->detail_size * U.pixelsize) / 0.4f);
  }

  if (SCULPT_stroke_is_dynamic_topology(ss, brush)) {
    do_symmetrical_brush_actions(sd, ob, sculpt_topology_update, ups, &tool_settings->paint_mode);
  }

  do_symmetrical_brush_actions(sd, ob, do_brush_action, ups, &tool_settings->paint_mode);
  sculpt_combine_proxies(sd, ob);

  /* Hack to fix noise texture tearing mesh. */
  sculpt_fix_noise_tear(sd, ob);

  /* TODO(sergey): This is not really needed for the solid shading,
   * which does use pBVH drawing anyway, but texture and wireframe
   * requires this.
   *
   * Could be optimized later, but currently don't think it's so
   * much common scenario.
   *
   * Same applies to the DEG_id_tag_update() invoked from
   * sculpt_flush_update_step().
   */
  if (ss->deform_modifiers_active) {
    SCULPT_flush_stroke_deform(sd, ob, sculpt_tool_is_proxy_used(brush->sculpt_tool));
  }
  else if (ss->shapekey_active) {
    sculpt_update_keyblock(ob);
  }

  ss->cache->first_time = false;
  copy_v3_v3(ss->cache->true_last_location, ss->cache->true_location);

  /* Cleanup. */
  if (brush->sculpt_tool == SCULPT_TOOL_MASK) {
    SCULPT_flush_update_step(C, SCULPT_UPDATE_MASK);
  }
  else if (SCULPT_tool_is_paint(brush->sculpt_tool)) {
    if (SCULPT_use_image_paint_brush(&tool_settings->paint_mode, ob)) {
      SCULPT_flush_update_step(C, SCULPT_UPDATE_IMAGE);
    }
    else {
      SCULPT_flush_update_step(C, SCULPT_UPDATE_COLOR);
    }
  }
  else {
    SCULPT_flush_update_step(C, SCULPT_UPDATE_COORDS);
  }
}

static void sculpt_brush_exit_tex(Sculpt *sd)
{
  Brush *brush = BKE_paint_brush(&sd->paint);
  const MTex *mask_tex = BKE_brush_mask_texture_get(brush, OB_MODE_SCULPT);

  if (mask_tex->tex && mask_tex->tex->nodetree) {
    ntreeTexEndExecTree(mask_tex->tex->nodetree->runtime->execdata);
  }
}

static void sculpt_stroke_done(const bContext *C, PaintStroke * /*stroke*/)
{
  Object *ob = CTX_data_active_object(C);
  SculptSession *ss = ob->sculpt;
  Sculpt *sd = CTX_data_tool_settings(C)->sculpt;
  ToolSettings *tool_settings = CTX_data_tool_settings(C);

  /* Finished. */
  if (!ss->cache) {
    sculpt_brush_exit_tex(sd);
    return;
  }
  UnifiedPaintSettings *ups = &CTX_data_tool_settings(C)->unified_paint_settings;
  Brush *brush = BKE_paint_brush(&sd->paint);
  BLI_assert(brush == ss->cache->brush); /* const, so we shouldn't change. */
  ups->draw_inverted = false;

  SCULPT_stroke_modifiers_check(C, ob, brush);

  /* Alt-Smooth. */
  if (ss->cache->alt_smooth) {
    smooth_brush_toggle_off(C, &sd->paint, ss->cache);
    /* Refresh the brush pointer in case we switched brush in the toggle function. */
    brush = BKE_paint_brush(&sd->paint);
  }

  if (SCULPT_is_automasking_enabled(sd, ss, brush)) {
    SCULPT_automasking_cache_free(ss->cache->automasking);
  }

  BKE_pbvh_node_color_buffer_free(ss->pbvh);
  SCULPT_cache_free(ss->cache);
  ss->cache = nullptr;

  sculpt_stroke_undo_end(C, brush);

  if (brush->sculpt_tool == SCULPT_TOOL_MASK) {
    SCULPT_flush_update_done(C, ob, SCULPT_UPDATE_MASK);
  }
  else if (brush->sculpt_tool == SCULPT_TOOL_PAINT) {
    if (SCULPT_use_image_paint_brush(&tool_settings->paint_mode, ob)) {
      SCULPT_flush_update_done(C, ob, SCULPT_UPDATE_IMAGE);
    }
    else {
      BKE_sculpt_attributes_destroy_temporary_stroke(ob);
      SCULPT_flush_update_done(C, ob, SCULPT_UPDATE_COLOR);
    }
  }
  else {
    SCULPT_flush_update_done(C, ob, SCULPT_UPDATE_COORDS);
  }

  WM_event_add_notifier(C, NC_OBJECT | ND_DRAW, ob);
  sculpt_brush_exit_tex(sd);
}

static int sculpt_brush_stroke_invoke(bContext *C, wmOperator *op, const wmEvent *event)
{
  PaintStroke *stroke;
  int ignore_background_click;
  int retval;
  Object *ob = CTX_data_active_object(C);

  /* Test that ob is visible; otherwise we won't be able to get evaluated data
   * from the depsgraph. We do this here instead of SCULPT_mode_poll
   * to avoid falling through to the translate operator in the
   * global view3d keymap.
   *
   * NOTE: #BKE_object_is_visible_in_viewport is not working here (it returns false
   * if the object is in local view); instead, test for OB_HIDE_VIEWPORT directly.
   */

  if (ob->visibility_flag & OB_HIDE_VIEWPORT) {
    return OPERATOR_CANCELLED;
  }

  sculpt_brush_stroke_init(C, op);

  Sculpt *sd = CTX_data_tool_settings(C)->sculpt;
  Brush *brush = BKE_paint_brush(&sd->paint);
  SculptSession *ss = ob->sculpt;

  if (SCULPT_tool_is_paint(brush->sculpt_tool) &&
      !SCULPT_handles_colors_report(ob->sculpt, op->reports)) {
    return OPERATOR_CANCELLED;
  }
  if (SCULPT_tool_is_mask(brush->sculpt_tool)) {
    MultiresModifierData *mmd = BKE_sculpt_multires_active(ss->scene, ob);
    BKE_sculpt_mask_layers_ensure(CTX_data_depsgraph_pointer(C), CTX_data_main(C), ob, mmd);
  }
  if (SCULPT_tool_is_face_sets(brush->sculpt_tool)) {
    Mesh *mesh = BKE_object_get_original_mesh(ob);
    ss->face_sets = BKE_sculpt_face_sets_ensure(mesh);
  }

  stroke = paint_stroke_new(C,
                            op,
                            SCULPT_stroke_get_location,
                            sculpt_stroke_test_start,
                            sculpt_stroke_update_step,
                            nullptr,
                            sculpt_stroke_done,
                            event->type);

  op->customdata = stroke;

  /* For tablet rotation. */
  ignore_background_click = RNA_boolean_get(op->ptr, "ignore_background_click");
  const float mval[2] = {float(event->mval[0]), float(event->mval[1])};
  if (ignore_background_click && !over_mesh(C, op, mval)) {
    paint_stroke_free(C, op, static_cast<PaintStroke *>(op->customdata));
    return OPERATOR_PASS_THROUGH;
  }

  retval = op->type->modal(C, op, event);
  if (ELEM(retval, OPERATOR_FINISHED, OPERATOR_CANCELLED)) {
    paint_stroke_free(C, op, static_cast<PaintStroke *>(op->customdata));
    return retval;
  }
  /* Add modal handler. */
  WM_event_add_modal_handler(C, op);

  OPERATOR_RETVAL_CHECK(retval);
  BLI_assert(retval == OPERATOR_RUNNING_MODAL);

  return OPERATOR_RUNNING_MODAL;
}

static int sculpt_brush_stroke_exec(bContext *C, wmOperator *op)
{
  sculpt_brush_stroke_init(C, op);

  op->customdata = paint_stroke_new(C,
                                    op,
                                    SCULPT_stroke_get_location,
                                    sculpt_stroke_test_start,
                                    sculpt_stroke_update_step,
                                    nullptr,
                                    sculpt_stroke_done,
                                    0);

  /* Frees op->customdata. */
  paint_stroke_exec(C, op, static_cast<PaintStroke *>(op->customdata));

  return OPERATOR_FINISHED;
}

static void sculpt_brush_stroke_cancel(bContext *C, wmOperator *op)
{
  Object *ob = CTX_data_active_object(C);
  SculptSession *ss = ob->sculpt;
  Sculpt *sd = CTX_data_tool_settings(C)->sculpt;
  const Brush *brush = BKE_paint_brush(&sd->paint);

  /* XXX Canceling strokes that way does not work with dynamic topology,
   *     user will have to do real undo for now. See T46456. */
  if (ss->cache && !SCULPT_stroke_is_dynamic_topology(ss, brush)) {
    paint_mesh_restore_co(sd, ob);
  }

  paint_stroke_cancel(C, op, static_cast<PaintStroke *>(op->customdata));

  if (ss->cache) {
    SCULPT_cache_free(ss->cache);
    ss->cache = nullptr;
  }

  sculpt_brush_exit_tex(sd);
}

static int sculpt_brush_stroke_modal(bContext *C, wmOperator *op, const wmEvent *event)
{
  bool started = op->customdata && paint_stroke_started((PaintStroke *)op->customdata);

  int retval = paint_stroke_modal(C, op, event, (PaintStroke **)&op->customdata);

  if (!started && ELEM(retval, OPERATOR_FINISHED, OPERATOR_CANCELLED)) {
    /* Did the stroke never start? If so push a blank sculpt undo
     * step to prevent a global undo step (which is triggered by the
     * #OPTYPE_UNDO flag in #SCULPT_OT_brush_stroke).
     *
     * Having blank global undo steps interleaved with sculpt steps
     * corrupts the DynTopo undo stack.
     * See T101430.
     *
     * NOTE: simply returning #OPERATOR_CANCELLED was not
     * sufficient to prevent this. */
    Sculpt *sd = CTX_data_tool_settings(C)->sculpt;
    Brush *brush = BKE_paint_brush(&sd->paint);

    sculpt_stroke_undo_begin(C, op);
    sculpt_stroke_undo_end(C, brush);
  }

  return retval;
}

static void sculpt_redo_empty_ui(bContext * /*C*/, wmOperator * /*op*/)
{
}

void SCULPT_OT_brush_stroke(wmOperatorType *ot)
{
  /* Identifiers. */
  ot->name = "Sculpt";
  ot->idname = "SCULPT_OT_brush_stroke";
  ot->description = "Sculpt a stroke into the geometry";

  /* API callbacks. */
  ot->invoke = sculpt_brush_stroke_invoke;
  ot->modal = sculpt_brush_stroke_modal;
  ot->exec = sculpt_brush_stroke_exec;
  ot->poll = SCULPT_poll;
  ot->cancel = sculpt_brush_stroke_cancel;
  ot->ui = sculpt_redo_empty_ui;

  /* Flags (sculpt does own undo? (ton)). */
  ot->flag = OPTYPE_BLOCKING;

  /* Properties. */

  paint_stroke_operator_properties(ot);

  RNA_def_boolean(ot->srna,
                  "ignore_background_click",
                  0,
                  "Ignore Background Click",
                  "Clicks on the background do not start the stroke");
}

/* Fake Neighbors. */
/* This allows the sculpt tools to work on meshes with multiple connected components as they had
 * only one connected component. When initialized and enabled, the sculpt API will return extra
 * connectivity neighbors that are not in the real mesh. These neighbors are calculated for each
 * vertex using the minimum distance to a vertex that is in a different connected component. */

/* The fake neighbors first need to be ensured to be initialized.
 * After that tools which needs fake neighbors functionality need to
 * temporarily enable it:
 *
 *   void my_awesome_sculpt_tool() {
 *     SCULPT_fake_neighbors_ensure(sd, object, brush->disconnected_distance_max);
 *     SCULPT_fake_neighbors_enable(ob);
 *
 *     ... Logic of the tool ...
 *     SCULPT_fake_neighbors_disable(ob);
 *   }
 *
 * Such approach allows to keep all the connectivity information ready for reuse
 * (without having lag prior to every stroke), but also makes it so the affect
 * is localized to a specific brushes and tools only. */

enum {
  SCULPT_TOPOLOGY_ID_NONE,
  SCULPT_TOPOLOGY_ID_DEFAULT,
};

static int SCULPT_vertex_get_connected_component(SculptSession *ss, PBVHVertRef vertex)
{
  if (ss->vertex_info.connected_component) {
    return ss->vertex_info.connected_component[vertex.i];
  }
  return SCULPT_TOPOLOGY_ID_DEFAULT;
}

static void SCULPT_fake_neighbor_init(SculptSession *ss, const float max_dist)
{
  const int totvert = SCULPT_vertex_count_get(ss);
  ss->fake_neighbors.fake_neighbor_index = static_cast<int *>(
      MEM_malloc_arrayN(totvert, sizeof(int), "fake neighbor"));
  for (int i = 0; i < totvert; i++) {
    ss->fake_neighbors.fake_neighbor_index[i] = FAKE_NEIGHBOR_NONE;
  }

  ss->fake_neighbors.current_max_distance = max_dist;
}

static void SCULPT_fake_neighbor_add(SculptSession *ss, PBVHVertRef v_a, PBVHVertRef v_b)
{
  int v_index_a = BKE_pbvh_vertex_to_index(ss->pbvh, v_a);
  int v_index_b = BKE_pbvh_vertex_to_index(ss->pbvh, v_b);

  if (ss->fake_neighbors.fake_neighbor_index[v_index_a] == FAKE_NEIGHBOR_NONE) {
    ss->fake_neighbors.fake_neighbor_index[v_index_a] = v_index_b;
    ss->fake_neighbors.fake_neighbor_index[v_index_b] = v_index_a;
  }
}

static void sculpt_pose_fake_neighbors_free(SculptSession *ss)
{
  MEM_SAFE_FREE(ss->fake_neighbors.fake_neighbor_index);
}

struct NearestVertexFakeNeighborTLSData {
  PBVHVertRef nearest_vertex;
  float nearest_vertex_distance_squared;
  int current_topology_id;
};

static void do_fake_neighbor_search_task_cb(void *__restrict userdata,
                                            const int n,
                                            const TaskParallelTLS *__restrict tls)
{
  SculptThreadedTaskData *data = static_cast<SculptThreadedTaskData *>(userdata);
  SculptSession *ss = data->ob->sculpt;
  NearestVertexFakeNeighborTLSData *nvtd = static_cast<NearestVertexFakeNeighborTLSData *>(
      tls->userdata_chunk);
  PBVHVertexIter vd;

  BKE_pbvh_vertex_iter_begin (ss->pbvh, data->nodes[n], vd, PBVH_ITER_UNIQUE) {
    int vd_topology_id = SCULPT_vertex_get_connected_component(ss, vd.vertex);
    if (vd_topology_id != nvtd->current_topology_id &&
        ss->fake_neighbors.fake_neighbor_index[vd.index] == FAKE_NEIGHBOR_NONE) {
      float distance_squared = len_squared_v3v3(vd.co, data->nearest_vertex_search_co);
      if (distance_squared < nvtd->nearest_vertex_distance_squared &&
          distance_squared < data->max_distance_squared) {
        nvtd->nearest_vertex = vd.vertex;
        nvtd->nearest_vertex_distance_squared = distance_squared;
      }
    }
  }
  BKE_pbvh_vertex_iter_end;
}

static void fake_neighbor_search_reduce(const void *__restrict /*userdata*/,
                                        void *__restrict chunk_join,
                                        void *__restrict chunk)
{
  NearestVertexFakeNeighborTLSData *join = static_cast<NearestVertexFakeNeighborTLSData *>(
      chunk_join);
  NearestVertexFakeNeighborTLSData *nvtd = static_cast<NearestVertexFakeNeighborTLSData *>(chunk);
  if (join->nearest_vertex.i == PBVH_REF_NONE) {
    join->nearest_vertex = nvtd->nearest_vertex;
    join->nearest_vertex_distance_squared = nvtd->nearest_vertex_distance_squared;
  }
  else if (nvtd->nearest_vertex_distance_squared < join->nearest_vertex_distance_squared) {
    join->nearest_vertex = nvtd->nearest_vertex;
    join->nearest_vertex_distance_squared = nvtd->nearest_vertex_distance_squared;
  }
}

static PBVHVertRef SCULPT_fake_neighbor_search(Sculpt *sd,
                                               Object *ob,
                                               const PBVHVertRef vertex,
                                               float max_distance)
{
  SculptSession *ss = ob->sculpt;
  PBVHNode **nodes = nullptr;
  int totnode;
  SculptSearchSphereData data{};
  data.ss = ss;
  data.sd = sd;
  data.radius_squared = max_distance * max_distance;
  data.original = false;
  data.center = SCULPT_vertex_co_get(ss, vertex);

  BKE_pbvh_search_gather(ss->pbvh, SCULPT_search_sphere_cb, &data, &nodes, &totnode);

  if (totnode == 0) {
    return BKE_pbvh_make_vref(PBVH_REF_NONE);
  }

  SculptThreadedTaskData task_data{};
  task_data.sd = sd;
  task_data.ob = ob;
  task_data.nodes = nodes;
  task_data.max_distance_squared = max_distance * max_distance;

  copy_v3_v3(task_data.nearest_vertex_search_co, SCULPT_vertex_co_get(ss, vertex));

  NearestVertexFakeNeighborTLSData nvtd;
  nvtd.nearest_vertex.i = -1;
  nvtd.nearest_vertex_distance_squared = FLT_MAX;
  nvtd.current_topology_id = SCULPT_vertex_get_connected_component(ss, vertex);

  TaskParallelSettings settings;
  BKE_pbvh_parallel_range_settings(&settings, true, totnode);
  settings.func_reduce = fake_neighbor_search_reduce;
  settings.userdata_chunk = &nvtd;
  settings.userdata_chunk_size = sizeof(NearestVertexFakeNeighborTLSData);
  BLI_task_parallel_range(0, totnode, &task_data, do_fake_neighbor_search_task_cb, &settings);

  MEM_SAFE_FREE(nodes);

  return nvtd.nearest_vertex;
}

struct SculptTopologyIDFloodFillData {
  int next_id;
};

static bool SCULPT_connected_components_floodfill_cb(
    SculptSession *ss, PBVHVertRef from_v, PBVHVertRef to_v, bool /*is_duplicate*/, void *userdata)
{
  SculptTopologyIDFloodFillData *data = static_cast<SculptTopologyIDFloodFillData *>(userdata);

  int from_v_i = BKE_pbvh_vertex_to_index(ss->pbvh, from_v);
  int to_v_i = BKE_pbvh_vertex_to_index(ss->pbvh, to_v);

  ss->vertex_info.connected_component[from_v_i] = data->next_id;
  ss->vertex_info.connected_component[to_v_i] = data->next_id;
  return true;
}

void SCULPT_connected_components_ensure(Object *ob)
{
  SculptSession *ss = ob->sculpt;

  /* Topology IDs already initialized. They only need to be recalculated when the PBVH is
   * rebuild.
   */
  if (ss->vertex_info.connected_component) {
    return;
  }

  const int totvert = SCULPT_vertex_count_get(ss);
  ss->vertex_info.connected_component = static_cast<int *>(
      MEM_malloc_arrayN(totvert, sizeof(int), "topology ID"));

  for (int i = 0; i < totvert; i++) {
    ss->vertex_info.connected_component[i] = SCULPT_TOPOLOGY_ID_NONE;
  }

  int next_id = 0;
  for (int i = 0; i < totvert; i++) {
    PBVHVertRef vertex = BKE_pbvh_index_to_vertex(ss->pbvh, i);

    if (ss->vertex_info.connected_component[i] == SCULPT_TOPOLOGY_ID_NONE) {
      SculptFloodFill flood;
      SCULPT_floodfill_init(ss, &flood);
      SCULPT_floodfill_add_initial(&flood, vertex);
      SculptTopologyIDFloodFillData data;
      data.next_id = next_id;
      SCULPT_floodfill_execute(ss, &flood, SCULPT_connected_components_floodfill_cb, &data);
      SCULPT_floodfill_free(&flood);
      next_id++;
    }
  }
}

void SCULPT_boundary_info_ensure(Object *object)
{
  SculptSession *ss = object->sculpt;
  if (ss->vertex_info.boundary) {
    return;
  }

  Mesh *base_mesh = BKE_mesh_from_object(object);
  const MEdge *edges = BKE_mesh_edges(base_mesh);
  const MPoly *polys = BKE_mesh_polys(base_mesh);
  const MLoop *loops = BKE_mesh_loops(base_mesh);

  ss->vertex_info.boundary = BLI_BITMAP_NEW(base_mesh->totvert, "Boundary info");
  int *adjacent_faces_edge_count = static_cast<int *>(
      MEM_calloc_arrayN(base_mesh->totedge, sizeof(int), "Adjacent face edge count"));

  for (int p = 0; p < base_mesh->totpoly; p++) {
    const MPoly *poly = &polys[p];
    for (int l = 0; l < poly->totloop; l++) {
      const MLoop *loop = &loops[l + poly->loopstart];
      adjacent_faces_edge_count[loop->e]++;
    }
  }

  for (int e = 0; e < base_mesh->totedge; e++) {
    if (adjacent_faces_edge_count[e] < 2) {
      const MEdge *edge = &edges[e];
      BLI_BITMAP_SET(ss->vertex_info.boundary, edge->v1, true);
      BLI_BITMAP_SET(ss->vertex_info.boundary, edge->v2, true);
    }
  }

  MEM_freeN(adjacent_faces_edge_count);
}

void SCULPT_fake_neighbors_ensure(Sculpt *sd, Object *ob, const float max_dist)
{
  SculptSession *ss = ob->sculpt;
  const int totvert = SCULPT_vertex_count_get(ss);

  /* Fake neighbors were already initialized with the same distance, so no need to be
   * recalculated.
   */
  if (ss->fake_neighbors.fake_neighbor_index &&
      ss->fake_neighbors.current_max_distance == max_dist) {
    return;
  }

  SCULPT_connected_components_ensure(ob);
  SCULPT_fake_neighbor_init(ss, max_dist);

  for (int i = 0; i < totvert; i++) {
    const PBVHVertRef from_v = BKE_pbvh_index_to_vertex(ss->pbvh, i);

    /* This vertex does not have a fake neighbor yet, search one for it. */
    if (ss->fake_neighbors.fake_neighbor_index[i] == FAKE_NEIGHBOR_NONE) {
      const PBVHVertRef to_v = SCULPT_fake_neighbor_search(sd, ob, from_v, max_dist);
      if (to_v.i != PBVH_REF_NONE) {
        /* Add the fake neighbor if available. */
        SCULPT_fake_neighbor_add(ss, from_v, to_v);
      }
    }
  }
}

void SCULPT_fake_neighbors_enable(Object *ob)
{
  SculptSession *ss = ob->sculpt;
  BLI_assert(ss->fake_neighbors.fake_neighbor_index != nullptr);
  ss->fake_neighbors.use_fake_neighbors = true;
}

void SCULPT_fake_neighbors_disable(Object *ob)
{
  SculptSession *ss = ob->sculpt;
  BLI_assert(ss->fake_neighbors.fake_neighbor_index != nullptr);
  ss->fake_neighbors.use_fake_neighbors = false;
}

void SCULPT_fake_neighbors_free(Object *ob)
{
  SculptSession *ss = ob->sculpt;
  sculpt_pose_fake_neighbors_free(ss);
}

void SCULPT_automasking_node_begin(Object *ob,
                                   const SculptSession * /*ss*/,
                                   AutomaskingCache *automasking,
                                   AutomaskingNodeData *automask_data,
                                   PBVHNode *node)
{
  if (!automasking) {
    memset(automask_data, 0, sizeof(*automask_data));
    return;
  }

  automask_data->node = node;
  automask_data->have_orig_data = automasking->settings.flags &
                                  (BRUSH_AUTOMASKING_BRUSH_NORMAL | BRUSH_AUTOMASKING_VIEW_NORMAL);

  if (automask_data->have_orig_data) {
    SCULPT_orig_vert_data_init(&automask_data->orig_data, ob, node, SCULPT_UNDO_COORDS);
  }
  else {
    memset(&automask_data->orig_data, 0, sizeof(automask_data->orig_data));
  }
}

void SCULPT_automasking_node_update(SculptSession * /*ss*/,
                                    AutomaskingNodeData *automask_data,
                                    PBVHVertexIter *vd)
{
  if (automask_data->have_orig_data) {
    SCULPT_orig_vert_data_update(&automask_data->orig_data, vd);
  }
}

bool SCULPT_vertex_is_occluded(SculptSession *ss, PBVHVertRef vertex, bool original)
{
  float ray_start[3], ray_end[3], ray_normal[3], face_normal[3];
  float co[3];

  copy_v3_v3(co, SCULPT_vertex_co_get(ss, vertex));
  float mouse[2];

  ED_view3d_project_float_v2_m4(ss->cache->vc->region, co, mouse, ss->cache->projection_mat);

  int depth = SCULPT_raycast_init(ss->cache->vc, mouse, ray_end, ray_start, ray_normal, original);

  negate_v3(ray_normal);

  copy_v3_v3(ray_start, SCULPT_vertex_co_get(ss, vertex));
  madd_v3_v3fl(ray_start, ray_normal, 0.002);

  SculptRaycastData srd = {0};
  srd.original = original;
  srd.ss = ss;
  srd.hit = false;
  srd.ray_start = ray_start;
  srd.ray_normal = ray_normal;
  srd.depth = depth;
  srd.face_normal = face_normal;

  isect_ray_tri_watertight_v3_precalc(&srd.isect_precalc, ray_normal);
  BKE_pbvh_raycast(ss->pbvh, sculpt_raycast_cb, &srd, ray_start, ray_normal, srd.original);

  return srd.hit;
}

void SCULPT_stroke_id_next(Object *ob)
{
  /* Manually wrap in int32 space to avoid tripping up undefined behavior
   * sanitizers.
   */
  ob->sculpt->stroke_id = uchar((int(ob->sculpt->stroke_id) + 1) & 255);
}

void SCULPT_stroke_id_ensure(Object *ob)
{
  SculptSession *ss = ob->sculpt;

  if (!ss->attrs.automasking_stroke_id) {
    SculptAttributeParams params = {0};
    ss->attrs.automasking_stroke_id = BKE_sculpt_attribute_ensure(
        ob,
        ATTR_DOMAIN_POINT,
        CD_PROP_INT8,
        SCULPT_ATTRIBUTE_NAME(automasking_stroke_id),
        &params);
  }
}

int SCULPT_face_set_get(const SculptSession *ss, PBVHFaceRef face)
{
  switch (BKE_pbvh_type(ss->pbvh)) {
    case PBVH_BMESH:
      return 0;
    case PBVH_FACES:
    case PBVH_GRIDS:
      return ss->face_sets[face.i];
  }

  BLI_assert_unreachable();

  return 0;
}

void SCULPT_face_set_set(SculptSession *ss, PBVHFaceRef face, int fset)
{
  switch (BKE_pbvh_type(ss->pbvh)) {
    case PBVH_BMESH:
      break;
    case PBVH_FACES:
    case PBVH_GRIDS:
      ss->face_sets[face.i] = fset;
  }
}

/** \} */<|MERGE_RESOLUTION|>--- conflicted
+++ resolved
@@ -75,12 +75,8 @@
 
 #include "bmesh.h"
 
-<<<<<<< HEAD
-#include <algorithm>
-=======
 using blender::float3;
 using blender::MutableSpan;
->>>>>>> b5998204
 
 using blender::float2;
 using blender::float3;
