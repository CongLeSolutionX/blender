/* SPDX-FileCopyrightText: 2006 by Nicholas Bishop. All rights reserved.
 *
 * SPDX-License-Identifier: GPL-2.0-or-later */

/** \file
 * \ingroup edsculpt
 * Implements the Sculpt Mode Brushes.
 */

#include <cmath>
#include <cstdlib>
#include <cstring>
#include <iostream>

#include "MEM_guardedalloc.h"

#include "CLG_log.h"

#include "BLI_array_utils.hh"
#include "BLI_atomic_disjoint_set.hh"
#include "BLI_bit_span_ops.hh"
#include "BLI_blenlib.h"
#include "BLI_dial_2d.h"
#include "BLI_enumerable_thread_specific.hh"
#include "BLI_ghash.h"
#include "BLI_math_geom.h"
#include "BLI_math_matrix.h"
#include "BLI_math_matrix.hh"
#include "BLI_math_rotation.h"
#include "BLI_math_rotation.hh"
#include "BLI_set.hh"
#include "BLI_span.hh"
#include "BLI_task.h"
#include "BLI_task.hh"
#include "BLI_utildefines.h"
#include "BLI_vector.hh"

#include "DNA_brush_types.h"
#include "DNA_customdata_types.h"
#include "DNA_key_types.h"
#include "DNA_node_types.h"
#include "DNA_object_types.h"
#include "DNA_scene_types.h"

#include "BKE_attribute.hh"
#include "BKE_brush.hh"
#include "BKE_ccg.hh"
#include "BKE_colortools.hh"
#include "BKE_context.hh"
#include "BKE_customdata.hh"
#include "BKE_global.hh"
#include "BKE_image.h"
#include "BKE_key.hh"
#include "BKE_layer.hh"
#include "BKE_mesh.hh"
#include "BKE_modifier.hh"
#include "BKE_multires.hh"
#include "BKE_node_runtime.hh"
#include "BKE_object.hh"
#include "BKE_object_types.hh"
#include "BKE_paint.hh"
#include "BKE_pbvh_api.hh"
#include "BKE_report.hh"
#include "BKE_subdiv_ccg.hh"
#include "BKE_subsurf.hh"
#include "BLI_math_vector.hh"

#include "NOD_texture.h"

#include "DEG_depsgraph.hh"

#include "WM_api.hh"
#include "WM_toolsystem.hh"
#include "WM_types.hh"

#include "ED_gpencil_legacy.hh"
#include "ED_paint.hh"
#include "ED_screen.hh"
#include "ED_sculpt.hh"
#include "ED_view3d.hh"

#include "paint_intern.hh"
#include "sculpt_automask.hh"
#include "sculpt_boundary.hh"
#include "sculpt_cloth.hh"
#include "sculpt_color.hh"
#include "sculpt_dyntopo.hh"
#include "sculpt_face_set.hh"
#include "sculpt_filter.hh"
#include "sculpt_hide.hh"
#include "sculpt_intern.hh"
#include "sculpt_islands.hh"
#include "sculpt_pose.hh"
#include "sculpt_undo.hh"

#include "RNA_access.hh"
#include "RNA_define.hh"

#include "bmesh.hh"

#include "editors/sculpt_paint/brushes/types.hh"
#include "mesh_brush_common.hh"
#include "sculpt_automask.hh"

using blender::float3;
using blender::MutableSpan;
using blender::Set;
using blender::Span;
using blender::Vector;

static CLG_LogRef LOG = {"ed.sculpt_paint"};

namespace blender::ed::sculpt_paint {

float sculpt_calc_radius(const ViewContext &vc,
                         const Brush &brush,
                         const Scene &scene,
                         const float3 location)
{
  if (!BKE_brush_use_locked_size(&scene, &brush)) {
    return paint_calc_object_space_radius(vc, location, BKE_brush_size_get(&scene, &brush));
  }
  else {
    return BKE_brush_unprojected_radius_get(&scene, &brush);
  }
}

bool report_if_shape_key_is_locked(const Object &ob, ReportList *reports)
{
  SculptSession &ss = *ob.sculpt;

  if (ss.shapekey_active && (ss.shapekey_active->flag & KEYBLOCK_LOCKED_SHAPE) != 0) {
    if (reports) {
      BKE_reportf(reports, RPT_ERROR, "The active shape key of %s is locked", ob.id.name + 2);
    }
    return true;
  }

  return false;
}

}  // namespace blender::ed::sculpt_paint

void SCULPT_vertex_random_access_ensure(Object &object)
{
  SculptSession &ss = *object.sculpt;
  if (blender::bke::object::pbvh_get(object)->type() == blender::bke::pbvh::Type::BMesh) {
    BM_mesh_elem_index_ensure(ss.bm, BM_VERT);
    BM_mesh_elem_table_ensure(ss.bm, BM_VERT);
  }
}

int SCULPT_vertex_count_get(const Depsgraph &depsgraph, const Object &object)
{
  const SculptSession &ss = *object.sculpt;
  switch (blender::bke::object::pbvh_get(object)->type()) {
    case blender::bke::pbvh::Type::Mesh:
      BLI_assert(object.type == OB_MESH);
      return static_cast<const Mesh *>(object.data)->verts_num;
    case blender::bke::pbvh::Type::BMesh:
      return BM_mesh_elem_count(ss.bm, BM_VERT);
    case blender::bke::pbvh::Type::Grids:
      return BKE_pbvh_get_grid_num_verts(depsgraph, object);
  }

  return 0;
}

<<<<<<< HEAD
const float *SCULPT_vertex_co_get(const Depsgraph &depsgraph,
                                  const Object &object,
                                  PBVHVertRef vertex)
{
  switch (blender::bke::object::pbvh_get(object)->type()) {
    case blender::bke::pbvh::Type::Mesh:
      return blender::bke::pbvh::vert_positions_eval(depsgraph, object)[vertex.i];
    case blender::bke::pbvh::Type::BMesh:
      return ((BMVert *)vertex.i)->co;
    case blender::bke::pbvh::Type::Grids: {
      const SubdivCCG &subdiv_ccg = *blender::bke::object::subdiv_ccg_get(depsgraph, object);
      return subdiv_ccg.positions[vertex.i];
    }
  }
  return nullptr;
}

=======
>>>>>>> 721ece9e
namespace blender::ed::sculpt_paint {

Span<float3> vert_positions_for_grab_active_get(const Depsgraph &depsgraph, const Object &object)
{
  const SculptSession &ss = *object.sculpt;
  BLI_assert(bke::object::pbvh_get(object)->type() == bke::pbvh::Type::Mesh);
  if (ss.shapekey_active) {
    /* Always grab active shape key if the sculpt happens on shapekey. */
    return bke::pbvh::vert_positions_eval(depsgraph, object);
  }
  /* Otherwise use the base mesh positions. */
  const Mesh &mesh = *static_cast<const Mesh *>(object.data);
  return mesh.vert_positions();
}

}  // namespace blender::ed::sculpt_paint

ePaintSymmetryFlags SCULPT_mesh_symmetry_xyz_get(const Object &object)
{
  const Mesh *mesh = static_cast<const Mesh *>(object.data);
  return ePaintSymmetryFlags(mesh->symmetry);
}

/* Sculpt Face Sets and Visibility. */

namespace blender::ed::sculpt_paint {

namespace face_set {

int active_face_set_get(const Depsgraph &depsgraph, const Object &object)
{
  const SculptSession &ss = *object.sculpt;
  switch (bke::object::pbvh_get(object)->type()) {
    case bke::pbvh::Type::Mesh: {
      const Mesh &mesh = *static_cast<const Mesh *>(object.data);
      const bke::AttributeAccessor attributes = mesh.attributes();
      const VArray face_sets = *attributes.lookup<int>(".sculpt_face_set", bke::AttrDomain::Face);
      if (!face_sets) {
        return SCULPT_FACE_SET_NONE;
      }
      return face_sets[ss.active_face_index];
    }
    case bke::pbvh::Type::Grids: {
      const SubdivCCG &subdiv_ccg = *bke::object::subdiv_ccg_get(depsgraph, object);
      const Mesh &mesh = *static_cast<const Mesh *>(object.data);
      const bke::AttributeAccessor attributes = mesh.attributes();
      const VArray face_sets = *attributes.lookup<int>(".sculpt_face_set", bke::AttrDomain::Face);
      if (!face_sets) {
        return SCULPT_FACE_SET_NONE;
      }
      const int face_index = BKE_subdiv_ccg_grid_to_face_index(subdiv_ccg, ss.active_grid_index);
      return face_sets[face_index];
    }
    case bke::pbvh::Type::BMesh:
      return SCULPT_FACE_SET_NONE;
  }
  return SCULPT_FACE_SET_NONE;
}

}  // namespace face_set

namespace face_set {

<<<<<<< HEAD
int vert_face_set_get(const Depsgraph &depsgraph, const Object &object, PBVHVertRef vertex)
{
  switch (bke::object::pbvh_get(object)->type()) {
    case bke::pbvh::Type::Mesh: {
      const Mesh &mesh = *static_cast<const Mesh *>(object.data);
      const bke::AttributeAccessor attributes = mesh.attributes();
      const VArray face_sets = *attributes.lookup<int>(".sculpt_face_set", bke::AttrDomain::Face);
      if (!face_sets) {
        return SCULPT_FACE_SET_NONE;
      }
      const GroupedSpan<int> vert_to_face_map = mesh.vert_to_face_map();
      int face_set = 0;
      for (const int face_index : vert_to_face_map[vertex.i]) {
        if (face_sets[face_index] > face_set) {
          face_set = face_sets[face_index];
        }
      }
      return face_set;
    }
    case bke::pbvh::Type::BMesh:
      return 0;
    case bke::pbvh::Type::Grids: {
      const SubdivCCG &subdiv_ccg = *bke::object::subdiv_ccg_get(depsgraph, object);
      const Mesh &mesh = *static_cast<const Mesh *>(object.data);
      const bke::AttributeAccessor attributes = mesh.attributes();
      const VArray face_sets = *attributes.lookup<int>(".sculpt_face_set", bke::AttrDomain::Face);
      if (!face_sets) {
        return SCULPT_FACE_SET_NONE;
      }
      const CCGKey key = BKE_subdiv_ccg_key_top_level(subdiv_ccg);
      const int grid_index = vertex.i / key.grid_area;
      const int face_index = BKE_subdiv_ccg_grid_to_face_index(subdiv_ccg, grid_index);
      return face_sets[face_index];
    }
  }
  return 0;
}

=======
>>>>>>> 721ece9e
int vert_face_set_get(const GroupedSpan<int> vert_to_face_map,
                      const Span<int> face_sets,
                      const int vert)
{
  int face_set = SCULPT_FACE_SET_NONE;
  for (const int face : vert_to_face_map[vert]) {
    face_set = std::max(face_sets[face], face_set);
  }
  return face_set;
}

int vert_face_set_get(const SubdivCCG &subdiv_ccg, const Span<int> face_sets, const int grid)
{
  const int face = BKE_subdiv_ccg_grid_to_face_index(subdiv_ccg, grid);
  return face_sets[face];
}

int vert_face_set_get(const int /*face_set_offset*/, const BMVert & /*vert*/)
{
  return SCULPT_FACE_SET_NONE;
}

bool vert_has_face_set(const GroupedSpan<int> vert_to_face_map,
                       const Span<int> face_sets,
                       const int vert,
                       const int face_set)
{
  if (face_sets.is_empty()) {
    return face_set == SCULPT_FACE_SET_NONE;
  }
  const Span<int> faces = vert_to_face_map[vert];
  return std::any_of(
      faces.begin(), faces.end(), [&](const int face) { return face_sets[face] == face_set; });
}

bool vert_has_face_set(const SubdivCCG &subdiv_ccg,
                       const Span<int> face_sets,
                       const int grid,
                       const int face_set)
{
  if (face_sets.is_empty()) {
    return face_set == SCULPT_FACE_SET_NONE;
  }
  const int face = BKE_subdiv_ccg_grid_to_face_index(subdiv_ccg, grid);
  return face_sets[face] == face_set;
}

bool vert_has_face_set(const int face_set_offset, const BMVert &vert, const int face_set)
{
  if (face_set_offset == -1) {
    return false;
  }
  BMIter iter;
  BMFace *face;
  BM_ITER_ELEM (face, &iter, &const_cast<BMVert &>(vert), BM_FACES_OF_VERT) {
    if (BM_ELEM_CD_GET_INT(face, face_set_offset) == face_set) {
      return true;
    }
  }
  return false;
}

bool vert_has_face_set(const Depsgraph &depsgraph,
                       const Object &object,
                       PBVHVertRef vertex,
                       int face_set)
{
  switch (bke::object::pbvh_get(object)->type()) {
    case bke::pbvh::Type::Mesh: {
      const Mesh &mesh = *static_cast<const Mesh *>(object.data);
      const bke::AttributeAccessor attributes = mesh.attributes();
      const VArray face_sets = *attributes.lookup<int>(".sculpt_face_set", bke::AttrDomain::Face);
      if (!face_sets) {
        return face_set == SCULPT_FACE_SET_NONE;
      }
      const GroupedSpan<int> vert_to_face_map = mesh.vert_to_face_map();
      for (const int face_index : vert_to_face_map[vertex.i]) {
        if (face_sets[face_index] == face_set) {
          return true;
        }
      }
      return false;
    }
    case bke::pbvh::Type::BMesh:
      return true;
    case bke::pbvh::Type::Grids: {
      const SubdivCCG &subdiv_ccg = *bke::object::subdiv_ccg_get(depsgraph, object);
      const Mesh &mesh = *static_cast<const Mesh *>(object.data);
      const bke::AttributeAccessor attributes = mesh.attributes();
      const VArray face_sets = *attributes.lookup<int>(".sculpt_face_set", bke::AttrDomain::Face);
      if (!face_sets) {
        return face_set == SCULPT_FACE_SET_NONE;
      }
      const CCGKey key = BKE_subdiv_ccg_key_top_level(subdiv_ccg);
      const int grid_index = vertex.i / key.grid_area;
      const int face_index = BKE_subdiv_ccg_grid_to_face_index(subdiv_ccg, grid_index);
      return face_sets[face_index] == face_set;
    }
  }
  return true;
}

bool vert_has_unique_face_set(const Depsgraph &depsgraph, const Object &object, PBVHVertRef vertex)
{
  switch (bke::object::pbvh_get(object)->type()) {
    case bke::pbvh::Type::Mesh: {
      const Mesh &mesh = *static_cast<const Mesh *>(object.data);
      const GroupedSpan<int> vert_to_face_map = mesh.vert_to_face_map();
      const bke::AttributeAccessor attributes = mesh.attributes();
      const VArraySpan face_sets = *attributes.lookup<int>(".sculpt_face_set",
                                                           bke::AttrDomain::Face);
      return vert_has_unique_face_set(vert_to_face_map, face_sets, vertex.i);
    }
    case bke::pbvh::Type::BMesh: {
      const int face_set_offset = CustomData_get_offset_named(
          &object.sculpt->bm->pdata, CD_PROP_INT32, ".sculpt_face_set");
      BMVert *v = reinterpret_cast<BMVert *>(vertex.i);
      return vert_has_unique_face_set(face_set_offset, *v);
    }
    case bke::pbvh::Type::Grids: {
      const SubdivCCG &subdiv_ccg = *bke::object::subdiv_ccg_get(depsgraph, object);
      const Mesh &base_mesh = *static_cast<const Mesh *>(object.data);
      const OffsetIndices<int> faces = base_mesh.faces();
      const Span<int> corner_verts = base_mesh.corner_verts();
      const GroupedSpan<int> vert_to_face_map = base_mesh.vert_to_face_map();
      const bke::AttributeAccessor attributes = base_mesh.attributes();
      const VArraySpan face_sets = *attributes.lookup<int>(".sculpt_face_set",
                                                           bke::AttrDomain::Face);
      const CCGKey key = BKE_subdiv_ccg_key_top_level(subdiv_ccg);
      SubdivCCGCoord coord = SubdivCCGCoord::from_index(key, vertex.i);
      return vert_has_unique_face_set(
          faces, corner_verts, vert_to_face_map, face_sets, subdiv_ccg, coord);
    }
  }
  return false;
}

bool vert_has_unique_face_set(const GroupedSpan<int> vert_to_face_map,
                              const Span<int> face_sets,
                              int vert)
{
  /* TODO: Move this check higher out of this function. */
  if (face_sets.is_empty()) {
    return true;
  }
  int face_set = -1;
  for (const int face_index : vert_to_face_map[vert]) {
    if (face_set == -1) {
      face_set = face_sets[face_index];
    }
    else {
      if (face_sets[face_index] != face_set) {
        return false;
      }
    }
  }
  return true;
}

/**
 * Checks if the face sets of the adjacent faces to the edge between \a v1 and \a v2
 * in the base mesh are equal.
 */
static bool sculpt_check_unique_face_set_for_edge_in_base_mesh(
    const GroupedSpan<int> vert_to_face_map,
    const Span<int> face_sets,
    const Span<int> corner_verts,
    const OffsetIndices<int> faces,
    int v1,
    int v2)
{
  const Span<int> vert_map = vert_to_face_map[v1];
  int p1 = -1, p2 = -1;
  for (int i = 0; i < vert_map.size(); i++) {
    const int face_i = vert_map[i];
    for (const int corner : faces[face_i]) {
      if (corner_verts[corner] == v2) {
        if (p1 == -1) {
          p1 = vert_map[i];
          break;
        }

        if (p2 == -1) {
          p2 = vert_map[i];
          break;
        }
      }
    }
  }

  if (p1 != -1 && p2 != -1) {
    return face_sets[p1] == face_sets[p2];
  }
  return true;
}

bool vert_has_unique_face_set(const OffsetIndices<int> faces,
                              const Span<int> corner_verts,
                              const GroupedSpan<int> vert_to_face_map,
                              const Span<int> face_sets,
                              const SubdivCCG &subdiv_ccg,
                              SubdivCCGCoord coord)
{
  /* TODO: Move this check higher out of this function. */
  if (face_sets.is_empty()) {
    return true;
  }
  int v1, v2;
  const SubdivCCGAdjacencyType adjacency = BKE_subdiv_ccg_coarse_mesh_adjacency_info_get(
      subdiv_ccg, coord, corner_verts, faces, v1, v2);
  switch (adjacency) {
    case SUBDIV_CCG_ADJACENT_VERTEX:
      return vert_has_unique_face_set(vert_to_face_map, face_sets, v1);
    case SUBDIV_CCG_ADJACENT_EDGE:
      return sculpt_check_unique_face_set_for_edge_in_base_mesh(
          vert_to_face_map, face_sets, corner_verts, faces, v1, v2);
    case SUBDIV_CCG_ADJACENT_NONE:
      return true;
  }
  BLI_assert_unreachable();
  return true;
}

bool vert_has_unique_face_set(const int /*face_set_offset*/, const BMVert & /*vert*/)
{
  /* TODO: Obviously not fully implemented yet. Needs to be implemented for Relax Face Sets brush
   * to work. */
  return true;
}

}  // namespace face_set

Span<BMVert *> vert_neighbors_get_bmesh(BMVert &vert, Vector<BMVert *, 64> &r_neighbors)
{
  r_neighbors.clear();
  BMIter liter;
  BMLoop *l;
  BM_ITER_ELEM (l, &liter, &vert, BM_LOOPS_OF_VERT) {
    for (BMVert *other_vert : {l->prev->v, l->next->v}) {
      if (other_vert != &vert) {
        r_neighbors.append(other_vert);
      }
    }
  }
  return r_neighbors;
}

Span<BMVert *> vert_neighbors_get_interior_bmesh(BMVert &vert, Vector<BMVert *, 64> &r_neighbors)
{
  r_neighbors.clear();
  BMIter liter;
  BMLoop *l;
  BM_ITER_ELEM (l, &liter, &vert, BM_LOOPS_OF_VERT) {
    for (BMVert *other_vert : {l->prev->v, l->next->v}) {
      if (other_vert != &vert) {
        r_neighbors.append(other_vert);
      }
    }
  }

  if (BM_vert_is_boundary(&vert)) {
    if (r_neighbors.size() == 2) {
      /* Do not include neighbors of corner vertices. */
      r_neighbors.clear();
    }
    else {
      /* Only include other boundary vertices as neighbors of boundary vertices. */
      r_neighbors.remove_if([&](const BMVert *vert) { return !BM_vert_is_boundary(vert); });
    }
  }

  return r_neighbors;
}

Span<int> vert_neighbors_get_mesh(const OffsetIndices<int> faces,
                                  const Span<int> corner_verts,
                                  const GroupedSpan<int> vert_to_face,
                                  const Span<bool> hide_poly,
                                  const int vert,
                                  Vector<int> &r_neighbors)
{
  r_neighbors.clear();

  for (const int face : vert_to_face[vert]) {
    if (!hide_poly.is_empty() && hide_poly[face]) {
      continue;
    }
    const int2 verts = bke::mesh::face_find_adjacent_verts(faces[face], corner_verts, vert);
    r_neighbors.append_non_duplicates(verts[0]);
    r_neighbors.append_non_duplicates(verts[1]);
  }

  return r_neighbors.as_span();
}

<<<<<<< HEAD
static void vertex_neighbors_get_grids(const Depsgraph &depsgraph,
                                       const Object &object,
                                       const PBVHVertRef vertex,
                                       const bool include_duplicates,
                                       SculptVertexNeighborIter *iter)
{
  /* TODO: optimize this. We could fill #SculptVertexNeighborIter directly,
   * maybe provide coordinate and mask pointers directly rather than converting
   * back and forth between #CCGElem and global index. */
  const SculptSession &ss = *object.sculpt;
  const SubdivCCG &subdiv_ccg = *bke::object::subdiv_ccg_get(depsgraph, object);
  const CCGKey key = BKE_subdiv_ccg_key_top_level(subdiv_ccg);
  SubdivCCGCoord coord = SubdivCCGCoord::from_index(key, vertex.i);

  SubdivCCGNeighbors neighbors;
  BKE_subdiv_ccg_neighbor_coords_get(subdiv_ccg, coord, include_duplicates, neighbors);

  iter->num_duplicates = neighbors.num_duplicates;
  iter->neighbors.clear();
  iter->neighbor_indices.clear();

  for (const int i : neighbors.coords.index_range()) {
    int v = neighbors.coords[i].grid_index * key.grid_area +
            neighbors.coords[i].y * key.grid_size + neighbors.coords[i].x;

    vert_neighbor_add(iter, BKE_pbvh_make_vref(v), v);
  }

  if (ss.fake_neighbors.use_fake_neighbors) {
    BLI_assert(!ss.fake_neighbors.fake_neighbor_index.is_empty());
    if (ss.fake_neighbors.fake_neighbor_index[vertex.i] != FAKE_NEIGHBOR_NONE) {
      int v = ss.fake_neighbors.fake_neighbor_index[vertex.i];
      vert_neighbor_add(iter, BKE_pbvh_make_vref(v), v);
    }
  }
}

}  // namespace blender::ed::sculpt_paint

void SCULPT_vertex_neighbors_get(const Depsgraph &depsgraph,
                                 const Object &object,
                                 const PBVHVertRef vertex,
                                 const bool include_duplicates,
                                 SculptVertexNeighborIter *iter)
{
  using namespace blender::ed::sculpt_paint;
  switch (blender::bke::object::pbvh_get(object)->type()) {
    case blender::bke::pbvh::Type::Mesh:
      vertex_neighbors_get_faces(object, vertex, iter);
      return;
    case blender::bke::pbvh::Type::BMesh:
      vert_neighbors_get_bmesh(vertex, iter);
      return;
    case blender::bke::pbvh::Type::Grids:
      vertex_neighbors_get_grids(depsgraph, object, vertex, include_duplicates, iter);
      return;
  }
}

=======
}  // namespace blender::ed::sculpt_paint

>>>>>>> 721ece9e
static bool check_boundary_vert_in_base_mesh(const SculptSession &ss, const int index)
{
  return ss.vertex_info.boundary[index];
}

namespace blender::ed::sculpt_paint {

namespace boundary {

bool vert_is_boundary(const Depsgraph &depsgraph, const Object &object, const PBVHVertRef vertex)
{
  const SculptSession &ss = *object.sculpt;
  switch (bke::object::pbvh_get(object)->type()) {
    case bke::pbvh::Type::Mesh: {
      const Mesh &mesh = *static_cast<const Mesh *>(object.data);
      const GroupedSpan<int> vert_to_face_map = mesh.vert_to_face_map();
      const bke::AttributeAccessor attributes = mesh.attributes();
      const VArraySpan hide_poly = *attributes.lookup<bool>(".hide_poly", bke::AttrDomain::Face);
      if (!hide::vert_all_faces_visible_get(hide_poly, vert_to_face_map, vertex.i)) {
        return true;
      }
      return check_boundary_vert_in_base_mesh(ss, vertex.i);
    }
    case bke::pbvh::Type::BMesh: {
      BMVert *v = (BMVert *)vertex.i;
      return BM_vert_is_boundary(v);
    }
    case bke::pbvh::Type::Grids: {
      const SubdivCCG &subdiv_ccg = *bke::object::subdiv_ccg_get(depsgraph, object);
      const Mesh &base_mesh = *static_cast<const Mesh *>(object.data);
      const OffsetIndices<int> faces = base_mesh.faces();
      const Span<int> corner_verts = base_mesh.corner_verts();
      const CCGKey key = BKE_subdiv_ccg_key_top_level(subdiv_ccg);
      SubdivCCGCoord coord = SubdivCCGCoord::from_index(key, vertex.i);
      int v1, v2;
      const SubdivCCGAdjacencyType adjacency = BKE_subdiv_ccg_coarse_mesh_adjacency_info_get(
          subdiv_ccg, coord, corner_verts, faces, v1, v2);
      switch (adjacency) {
        case SUBDIV_CCG_ADJACENT_VERTEX:
          return check_boundary_vert_in_base_mesh(ss, v1);
        case SUBDIV_CCG_ADJACENT_EDGE:
          return check_boundary_vert_in_base_mesh(ss, v1) &&
                 check_boundary_vert_in_base_mesh(ss, v2);
        case SUBDIV_CCG_ADJACENT_NONE:
          return false;
      }
    }
  }

  return false;
}

bool vert_is_boundary(const GroupedSpan<int> vert_to_face_map,
                      const Span<bool> hide_poly,
                      const BitSpan boundary,
                      const int vert)
{
  if (!hide::vert_all_faces_visible_get(hide_poly, vert_to_face_map, vert)) {
    return true;
  }
  return boundary[vert].test();
}

bool vert_is_boundary(const OffsetIndices<int> faces,
                      const Span<int> corner_verts,
                      const BitSpan boundary,
                      const SubdivCCG &subdiv_ccg,
                      const SubdivCCGCoord vert)
{
  /* TODO: Unlike the base mesh implementation this method does NOT take into account face
   * visibility. Either this should be noted as a intentional limitation or fixed.*/
  int v1, v2;
  const SubdivCCGAdjacencyType adjacency = BKE_subdiv_ccg_coarse_mesh_adjacency_info_get(
      subdiv_ccg, vert, corner_verts, faces, v1, v2);
  switch (adjacency) {
    case SUBDIV_CCG_ADJACENT_VERTEX:
      return boundary[v1].test();
    case SUBDIV_CCG_ADJACENT_EDGE:
      return boundary[v1].test() && boundary[v2].test();
    case SUBDIV_CCG_ADJACENT_NONE:
      return false;
  }
  BLI_assert_unreachable();
  return false;
}

bool vert_is_boundary(BMVert *vert)
{
  /* TODO: Unlike the base mesh implementation this method does NOT take into account face
   * visibility. Either this should be noted as a intentional limitation or fixed.*/
  return BM_vert_is_boundary(vert);
}

}  // namespace boundary

}  // namespace blender::ed::sculpt_paint

/* Utilities */

bool SCULPT_stroke_is_main_symmetry_pass(const blender::ed::sculpt_paint::StrokeCache &cache)
{
  return cache.mirror_symmetry_pass == 0 && cache.radial_symmetry_pass == 0 &&
         cache.tile_pass == 0;
}

bool SCULPT_stroke_is_first_brush_step(const blender::ed::sculpt_paint::StrokeCache &cache)
{
  return cache.first_time && cache.mirror_symmetry_pass == 0 && cache.radial_symmetry_pass == 0 &&
         cache.tile_pass == 0;
}

bool SCULPT_stroke_is_first_brush_step_of_symmetry_pass(
    const blender::ed::sculpt_paint::StrokeCache &cache)
{
  return cache.first_time;
}

bool SCULPT_check_vertex_pivot_symmetry(const float vco[3], const float pco[3], const char symm)
{
  bool is_in_symmetry_area = true;
  for (int i = 0; i < 3; i++) {
    char symm_it = 1 << i;
    if (symm & symm_it) {
      if (pco[i] == 0.0f) {
        if (vco[i] > 0.0f) {
          is_in_symmetry_area = false;
        }
      }
      if (vco[i] * pco[i] < 0.0f) {
        is_in_symmetry_area = false;
      }
    }
  }
  return is_in_symmetry_area;
}

void sculpt_project_v3_normal_align(const SculptSession &ss,
                                    const float normal_weight,
                                    float grab_delta[3])
{
  /* Signed to support grabbing in (to make a hole) as well as out. */
  const float len_signed = dot_v3v3(ss.cache->sculpt_normal_symm, grab_delta);

  /* This scale effectively projects the offset so dragging follows the cursor,
   * as the normal points towards the view, the scale increases. */
  float len_view_scale;
  {
    float view_aligned_normal[3];
    project_plane_v3_v3v3(
        view_aligned_normal, ss.cache->sculpt_normal_symm, ss.cache->view_normal_symm);
    len_view_scale = fabsf(dot_v3v3(view_aligned_normal, ss.cache->sculpt_normal_symm));
    len_view_scale = (len_view_scale > FLT_EPSILON) ? 1.0f / len_view_scale : 1.0f;
  }

  mul_v3_fl(grab_delta, 1.0f - normal_weight);
  madd_v3_v3fl(
      grab_delta, ss.cache->sculpt_normal_symm, (len_signed * normal_weight) * len_view_scale);
}

namespace blender::ed::sculpt_paint {

std::optional<int> nearest_vert_calc_mesh(const bke::pbvh::Tree &pbvh,
                                          const Span<float3> vert_positions,
                                          const Span<bool> hide_vert,
                                          const float3 &location,
                                          const float max_distance,
                                          const bool use_original)
{
  const float max_distance_sq = max_distance * max_distance;
  IndexMaskMemory memory;
  const IndexMask nodes_in_sphere = bke::pbvh::search_nodes(
      pbvh, memory, [&](const bke::pbvh::Node &node) {
        return node_in_sphere(node, location, max_distance_sq, use_original);
      });
  if (nodes_in_sphere.is_empty()) {
    return std::nullopt;
  }

  struct NearestData {
    int vert = -1;
    float distance_sq = std::numeric_limits<float>::max();
  };

  const Span<bke::pbvh::MeshNode> nodes = pbvh.nodes<bke::pbvh::MeshNode>();
  const NearestData nearest = threading::parallel_reduce(
      nodes_in_sphere.index_range(),
      1,
      NearestData(),
      [&](const IndexRange range, NearestData nearest) {
        nodes_in_sphere.slice(range).foreach_index([&](const int i) {
          for (const int vert : nodes[i].verts()) {
            if (!hide_vert.is_empty() && hide_vert[vert]) {
              continue;
            }
            const float distance_sq = math::distance_squared(vert_positions[vert], location);
            if (distance_sq < nearest.distance_sq) {
              nearest = {vert, distance_sq};
            }
          }
        });
        return nearest;
      },
      [](const NearestData a, const NearestData b) {
        return a.distance_sq < b.distance_sq ? a : b;
      });
  return nearest.vert;
}

std::optional<SubdivCCGCoord> nearest_vert_calc_grids(const bke::pbvh::Tree &pbvh,
                                                      const SubdivCCG &subdiv_ccg,
                                                      const float3 &location,
                                                      const float max_distance,
                                                      const bool use_original)
{
  const float max_distance_sq = max_distance * max_distance;
  IndexMaskMemory memory;
  const IndexMask nodes_in_sphere = bke::pbvh::search_nodes(
      pbvh, memory, [&](const bke::pbvh::Node &node) {
        return node_in_sphere(node, location, max_distance_sq, use_original);
      });
  if (nodes_in_sphere.is_empty()) {
    return std::nullopt;
  }

  struct NearestData {
    SubdivCCGCoord coord = {};
    float distance_sq = std::numeric_limits<float>::max();
  };

  const BitGroupVector<> grid_hidden = subdiv_ccg.grid_hidden;
  const CCGKey key = BKE_subdiv_ccg_key_top_level(subdiv_ccg);
  const Span<float3> positions = subdiv_ccg.positions;

  const Span<bke::pbvh::GridsNode> nodes = pbvh.nodes<bke::pbvh::GridsNode>();
  const NearestData nearest = threading::parallel_reduce(
      nodes_in_sphere.index_range(),
      1,
      NearestData(),
      [&](const IndexRange range, NearestData nearest) {
        nodes_in_sphere.slice(range).foreach_index([&](const int i) {
          for (const int grid : nodes[i].grids()) {
            const IndexRange grid_range = bke::ccg::grid_range(key, grid);
            BKE_subdiv_ccg_foreach_visible_grid_vert(key, grid_hidden, grid, [&](const int i) {
              const float distance_sq = math::distance_squared(positions[grid_range[i]], location);
              if (distance_sq < nearest.distance_sq) {
                SubdivCCGCoord coord{};
                coord.grid_index = grid;
                coord.x = i % key.grid_size;
                coord.y = i / key.grid_size;
                nearest = {coord, distance_sq};
              }
            });
          }
        });
        return nearest;
      },
      [](const NearestData a, const NearestData b) {
        return a.distance_sq < b.distance_sq ? a : b;
      });
  return nearest.coord;
}

std::optional<BMVert *> nearest_vert_calc_bmesh(const bke::pbvh::Tree &pbvh,
                                                const float3 &location,
                                                const float max_distance,
                                                const bool use_original)
{
  const float max_distance_sq = max_distance * max_distance;
  IndexMaskMemory memory;
  const IndexMask nodes_in_sphere = bke::pbvh::search_nodes(
      pbvh, memory, [&](const bke::pbvh::Node &node) {
        return node_in_sphere(node, location, max_distance_sq, use_original);
      });
  if (nodes_in_sphere.is_empty()) {
    return std::nullopt;
  }

  struct NearestData {
    BMVert *vert = nullptr;
    float distance_sq = std::numeric_limits<float>::max();
  };

  const Span<bke::pbvh::BMeshNode> nodes = pbvh.nodes<bke::pbvh::BMeshNode>();
  const NearestData nearest = threading::parallel_reduce(
      nodes_in_sphere.index_range(),
      1,
      NearestData(),
      [&](const IndexRange range, NearestData nearest) {
        nodes_in_sphere.slice(range).foreach_index([&](const int i) {
          for (BMVert *vert :
               BKE_pbvh_bmesh_node_unique_verts(const_cast<bke::pbvh::BMeshNode *>(&nodes[i])))
          {
            if (BM_elem_flag_test(vert, BM_ELEM_HIDDEN)) {
              continue;
            }
            const float distance_sq = math::distance_squared(float3(vert->co), location);
            if (distance_sq < nearest.distance_sq) {
              nearest = {vert, distance_sq};
            }
          }
        });
        return nearest;
      },
      [](const NearestData a, const NearestData b) {
        return a.distance_sq < b.distance_sq ? a : b;
      });
  return nearest.vert;
}

PBVHVertRef nearest_vert_calc(const Depsgraph &depsgraph,
                              const Object &object,
                              const float3 &location,
                              const float max_distance,
                              const bool use_original)
{
  const bke::pbvh::Tree &pbvh = *bke::object::pbvh_get(object);
  switch (pbvh.type()) {
    case bke::pbvh::Type::Mesh: {
      const Mesh &mesh = *static_cast<const Mesh *>(object.data);
      const Span<float3> vert_positions = bke::pbvh::vert_positions_eval(depsgraph, object);
      const bke::AttributeAccessor attributes = mesh.attributes();
      VArraySpan<bool> hide_vert = *attributes.lookup<bool>(".hide_vert", bke::AttrDomain::Point);
      const std::optional<int> nearest = nearest_vert_calc_mesh(
          pbvh, vert_positions, hide_vert, location, max_distance, use_original);
      return nearest ? PBVHVertRef{*nearest} : PBVHVertRef{PBVH_REF_NONE};
    }
    case bke::pbvh::Type::Grids: {
      const SubdivCCG &subdiv_ccg = *bke::object::subdiv_ccg_get(depsgraph, object);
      const CCGKey key = BKE_subdiv_ccg_key_top_level(subdiv_ccg);
      const std::optional<SubdivCCGCoord> nearest = nearest_vert_calc_grids(
          pbvh, subdiv_ccg, location, max_distance, use_original);
      return nearest ? PBVHVertRef{nearest->to_index(key)} : PBVHVertRef{PBVH_REF_NONE};
    }
    case bke::pbvh::Type::BMesh: {
      const std::optional<BMVert *> nearest = nearest_vert_calc_bmesh(
          pbvh, location, max_distance, use_original);
      return nearest ? PBVHVertRef{intptr_t(*nearest)} : PBVHVertRef{PBVH_REF_NONE};
    }
  }
  BLI_assert_unreachable();
  return BKE_pbvh_make_vref(PBVH_REF_NONE);
}

}  // namespace blender::ed::sculpt_paint

bool SCULPT_is_symmetry_iteration_valid(char i, char symm)
{
  return i == 0 || (symm & i && (symm != 5 || i != 3) && (symm != 6 || !ELEM(i, 3, 5)));
}

bool SCULPT_is_vertex_inside_brush_radius_symm(const float vertex[3],
                                               const float br_co[3],
                                               float radius,
                                               char symm)
{
  for (char i = 0; i <= symm; ++i) {
    if (!SCULPT_is_symmetry_iteration_valid(i, symm)) {
      continue;
    }
    float3 location = blender::ed::sculpt_paint::symmetry_flip(br_co, ePaintSymmetryFlags(i));
    if (len_squared_v3v3(location, vertex) < radius * radius) {
      return true;
    }
  }
  return false;
}

void SCULPT_tag_update_overlays(bContext *C)
{
  ARegion *region = CTX_wm_region(C);
  ED_region_tag_redraw(region);

  Object &ob = *CTX_data_active_object(C);
  WM_event_add_notifier(C, NC_OBJECT | ND_DRAW, &ob);

  DEG_id_tag_update(&ob.id, ID_RECALC_SHADING);

  RegionView3D *rv3d = CTX_wm_region_view3d(C);
  if (!BKE_sculptsession_use_pbvh_draw(&ob, rv3d)) {
    DEG_id_tag_update(&ob.id, ID_RECALC_GEOMETRY);
  }
}

/** \} */

namespace blender::ed::sculpt_paint {

/* -------------------------------------------------------------------- */
/** \name Brush Capabilities
 *
 * Avoid duplicate checks, internal logic only,
 * share logic with #rna_def_sculpt_capabilities where possible.
 * \{ */

static bool brush_type_needs_original(const char sculpt_brush_type)
{
  return ELEM(sculpt_brush_type,
              SCULPT_BRUSH_TYPE_GRAB,
              SCULPT_BRUSH_TYPE_ROTATE,
              SCULPT_BRUSH_TYPE_THUMB,
              SCULPT_BRUSH_TYPE_LAYER,
              SCULPT_BRUSH_TYPE_DRAW_SHARP,
              SCULPT_BRUSH_TYPE_ELASTIC_DEFORM,
              SCULPT_BRUSH_TYPE_SMOOTH,
              SCULPT_BRUSH_TYPE_BOUNDARY,
              SCULPT_BRUSH_TYPE_POSE);
}

static bool brush_uses_topology_rake(const SculptSession &ss, const Brush &brush)
{
  return SCULPT_BRUSH_TYPE_HAS_TOPOLOGY_RAKE(brush.sculpt_brush_type) &&
         (brush.topology_rake_factor > 0.0f) && (ss.bm != nullptr);
}

/**
 * Test whether the #StrokeCache.sculpt_normal needs update in #do_brush_action
 */
static int sculpt_brush_needs_normal(const SculptSession &ss, const Sculpt &sd, const Brush &brush)
{
  using namespace blender::ed::sculpt_paint;
  const MTex *mask_tex = BKE_brush_mask_texture_get(&brush, OB_MODE_SCULPT);
  return ((SCULPT_BRUSH_TYPE_HAS_NORMAL_WEIGHT(brush.sculpt_brush_type) &&
           (ss.cache->normal_weight > 0.0f)) ||
          auto_mask::needs_normal(ss, sd, &brush) ||
          ELEM(brush.sculpt_brush_type,
               SCULPT_BRUSH_TYPE_BLOB,
               SCULPT_BRUSH_TYPE_CREASE,
               SCULPT_BRUSH_TYPE_DRAW,
               SCULPT_BRUSH_TYPE_DRAW_SHARP,
               SCULPT_BRUSH_TYPE_CLOTH,
               SCULPT_BRUSH_TYPE_LAYER,
               SCULPT_BRUSH_TYPE_NUDGE,
               SCULPT_BRUSH_TYPE_ROTATE,
               SCULPT_BRUSH_TYPE_ELASTIC_DEFORM,
               SCULPT_BRUSH_TYPE_THUMB) ||

          (mask_tex->brush_map_mode == MTEX_MAP_MODE_AREA)) ||
         brush_uses_topology_rake(ss, brush) || BKE_brush_has_cube_tip(&brush, PaintMode::Sculpt);
}

static bool brush_needs_rake_rotation(const Brush &brush)
{
  return SCULPT_BRUSH_TYPE_HAS_RAKE(brush.sculpt_brush_type) && (brush.rake_factor != 0.0f);
}

/** \} */

static void rake_data_update(SculptRakeData *srd, const float co[3])
{
  float rake_dist = len_v3v3(srd->follow_co, co);
  if (rake_dist > srd->follow_dist) {
    interp_v3_v3v3(srd->follow_co, srd->follow_co, co, rake_dist - srd->follow_dist);
  }
}

/* -------------------------------------------------------------------- */
/** \name Sculpt Dynamic Topology
 * \{ */

namespace dyntopo {

bool stroke_is_dyntopo(const Object &object, const Brush &brush)
{
  const SculptSession &ss = *object.sculpt;
  const bke::pbvh::Tree &pbvh = *bke::object::pbvh_get(object);
  return ((pbvh.type() == bke::pbvh::Type::BMesh) &&

          (!ss.cache || (!ss.cache->alt_smooth)) &&

          /* Requires mesh restore, which doesn't work with
           * dynamic-topology. */
          !(brush.flag & BRUSH_ANCHORED) && !(brush.flag & BRUSH_DRAG_DOT) &&

          SCULPT_BRUSH_TYPE_HAS_DYNTOPO(brush.sculpt_brush_type));
}

}  // namespace dyntopo

/** \} */

/* -------------------------------------------------------------------- */
/** \name Sculpt Paint Mesh
 * \{ */

namespace undo {

static void restore_mask_from_undo_step(const Depsgraph &depsgraph, Object &object)
{
  SculptSession &ss = *object.sculpt;
  bke::pbvh::Tree &pbvh = *bke::object::pbvh_get(object);
  IndexMaskMemory memory;
  const IndexMask node_mask = bke::pbvh::all_leaf_nodes(pbvh, memory);

  Array<bool> node_changed(node_mask.min_array_size(), false);

  switch (pbvh.type()) {
    case bke::pbvh::Type::Mesh: {
      MutableSpan<bke::pbvh::MeshNode> nodes = pbvh.nodes<bke::pbvh::MeshNode>();
      Mesh &mesh = *static_cast<Mesh *>(object.data);
      bke::MutableAttributeAccessor attributes = mesh.attributes_for_write();
      bke::SpanAttributeWriter<float> mask = attributes.lookup_or_add_for_write_span<float>(
          ".sculpt_mask", bke::AttrDomain::Point);
      node_mask.foreach_index(GrainSize(1), [&](const int i) {
        if (const std::optional<Span<float>> orig_data = orig_mask_data_lookup_mesh(object,
                                                                                    nodes[i]))
        {
          const Span<int> verts = nodes[i].verts();
          array_utils::scatter(*orig_data, verts, mask.span);
          bke::pbvh::node_update_mask_mesh(mask.span, nodes[i]);
          node_changed[i] = true;
        }
      });
      mask.finish();
      break;
    }
    case bke::pbvh::Type::BMesh: {
      MutableSpan<bke::pbvh::BMeshNode> nodes = pbvh.nodes<bke::pbvh::BMeshNode>();
      const int offset = CustomData_get_offset_named(&ss.bm->vdata, CD_PROP_FLOAT, ".sculpt_mask");
      if (offset != -1) {
        node_mask.foreach_index(GrainSize(1), [&](const int i) {
          for (BMVert *vert : BKE_pbvh_bmesh_node_unique_verts(&nodes[i])) {
            if (const float *orig_mask = BM_log_find_original_vert_mask(ss.bm_log, vert)) {
              BM_ELEM_CD_SET_FLOAT(vert, offset, *orig_mask);
              bke::pbvh::node_update_mask_bmesh(offset, nodes[i]);
              node_changed[i] = true;
            }
          }
        });
      }
      break;
    }
    case bke::pbvh::Type::Grids: {
      MutableSpan<bke::pbvh::GridsNode> nodes = pbvh.nodes<bke::pbvh::GridsNode>();
      SubdivCCG &subdiv_ccg = *bke::object::subdiv_ccg_get(depsgraph, object);
      const BitGroupVector<> grid_hidden = subdiv_ccg.grid_hidden;
      const CCGKey key = BKE_subdiv_ccg_key_top_level(subdiv_ccg);
      MutableSpan<float> masks = subdiv_ccg.masks;
      node_mask.foreach_index(GrainSize(1), [&](const int i) {
        if (const std::optional<Span<float>> orig_data = orig_mask_data_lookup_grids(object,
                                                                                     nodes[i]))
        {
          int index = 0;
          for (const int grid : nodes[i].grids()) {
            const IndexRange grid_range = bke::ccg::grid_range(key, grid);
            for (const int i : IndexRange(key.grid_area)) {
              if (grid_hidden.is_empty() || !grid_hidden[grid][i]) {
                masks[grid_range[i]] = (*orig_data)[index];
              }
              index++;
            }
          }
          bke::pbvh::node_update_mask_grids(key, masks, nodes[i]);
          node_changed[i] = true;
        }
      });
      break;
    }
  }
  pbvh.tag_masks_changed(IndexMask::from_bools(node_changed, memory));
}

static void restore_color_from_undo_step(Object &object)
{
  bke::pbvh::Tree &pbvh = *bke::object::pbvh_get(object);
  MutableSpan<bke::pbvh::MeshNode> nodes = pbvh.nodes<bke::pbvh::MeshNode>();
  IndexMaskMemory memory;
  const IndexMask node_mask = bke::pbvh::all_leaf_nodes(pbvh, memory);

  BLI_assert(pbvh.type() == bke::pbvh::Type::Mesh);
  Mesh &mesh = *static_cast<Mesh *>(object.data);
  const OffsetIndices<int> faces = mesh.faces();
  const Span<int> corner_verts = mesh.corner_verts();
  const GroupedSpan<int> vert_to_face_map = mesh.vert_to_face_map();
  bke::GSpanAttributeWriter color_attribute = color::active_color_attribute_for_write(mesh);
  node_mask.foreach_index(GrainSize(1), [&](const int i) {
    if (const std::optional<Span<float4>> orig_data = orig_color_data_lookup_mesh(object,
                                                                                  nodes[i]))
    {
      const Span<int> verts = nodes[i].verts();
      for (const int i : verts.index_range()) {
        color::color_vert_set(faces,
                              corner_verts,
                              vert_to_face_map,
                              color_attribute.domain,
                              verts[i],
                              (*orig_data)[i],
                              color_attribute.span);
        // TODO
      }
    }
  });
  color_attribute.finish();
}

static void restore_face_set_from_undo_step(const Depsgraph &depsgraph, Object &object)
{
  bke::pbvh::Tree &pbvh = *bke::object::pbvh_get(object);
  IndexMaskMemory memory;
  const IndexMask node_mask = bke::pbvh::all_leaf_nodes(pbvh, memory);

  Array<bool> node_changed(node_mask.min_array_size(), false);

  switch (pbvh.type()) {
    case bke::pbvh::Type::Mesh: {
      MutableSpan<bke::pbvh::MeshNode> nodes = pbvh.nodes<bke::pbvh::MeshNode>();
      bke::SpanAttributeWriter<int> attribute = face_set::ensure_face_sets_mesh(
          *static_cast<Mesh *>(object.data));
      node_mask.foreach_index(GrainSize(1), [&](const int i) {
        if (const std::optional<Span<int>> orig_data = orig_face_set_data_lookup_mesh(object,
                                                                                      nodes[i]))
        {
          scatter_data_mesh(*orig_data, nodes[i].faces(), attribute.span);
          node_changed[i] = true;
        }
      });
      attribute.finish();
      break;
    }
    case bke::pbvh::Type::Grids: {
      const SubdivCCG &subdiv_ccg = *bke::object::subdiv_ccg_get(depsgraph, object);
      MutableSpan<bke::pbvh::GridsNode> nodes = pbvh.nodes<bke::pbvh::GridsNode>();
      bke::SpanAttributeWriter<int> attribute = face_set::ensure_face_sets_mesh(
          *static_cast<Mesh *>(object.data));
      threading::EnumerableThreadSpecific<Vector<int>> all_tls;
      node_mask.foreach_index(GrainSize(1), [&](const int i) {
        Vector<int> &tls = all_tls.local();
        if (const std::optional<Span<int>> orig_data = orig_face_set_data_lookup_grids(object,
                                                                                       nodes[i]))
        {
          const Span<int> faces = bke::pbvh::node_face_indices_calc_grids(
              subdiv_ccg, nodes[i], tls);
          scatter_data_mesh(*orig_data, faces, attribute.span);
          node_changed[i] = true;
        }
      });
      attribute.finish();
      break;
    }
    case bke::pbvh::Type::BMesh:
      break;
  }

  pbvh.tag_face_sets_changed(IndexMask::from_bools(node_changed, memory));
}

void restore_position_from_undo_step(const Depsgraph &depsgraph, Object &object)
{
  SculptSession &ss = *object.sculpt;
  bke::pbvh::Tree &pbvh = *bke::object::pbvh_get(object);
  IndexMaskMemory memory;
  const IndexMask node_mask = bke::pbvh::all_leaf_nodes(pbvh, memory);

  switch (pbvh.type()) {
    case bke::pbvh::Type::Mesh: {
      MutableSpan<bke::pbvh::MeshNode> nodes = pbvh.nodes<bke::pbvh::MeshNode>();
      Mesh &mesh = *static_cast<Mesh *>(object.data);
      MutableSpan positions_eval = bke::pbvh::vert_positions_eval_for_write(depsgraph, object);
      MutableSpan positions_orig = mesh.vert_positions_for_write();

      struct LocalData {
        Vector<float3> translations;
      };

      const KeyBlock *active_key = BKE_keyblock_from_object(&object);
      const bool need_translations = !ss.deform_imats.is_empty() || active_key;

      threading::EnumerableThreadSpecific<LocalData> all_tls;
      threading::parallel_for(node_mask.index_range(), 1, [&](const IndexRange range) {
        LocalData &tls = all_tls.local();
        node_mask.slice(range).foreach_index([&](const int i) {
          if (const std::optional<OrigPositionData> orig_data = orig_position_data_lookup_mesh(
                  object, nodes[i]))
          {
            const Span<int> verts = nodes[i].verts();
            const Span<float3> undo_positions = orig_data->positions;
            if (need_translations) {
              tls.translations.resize(verts.size());
              translations_from_new_positions(
                  undo_positions, verts, positions_eval, tls.translations);
            }

            array_utils::scatter(undo_positions, verts, positions_eval);

            if (positions_eval.data() != positions_orig.data()) {
              /* When the evaluated positions and original mesh positions don't point to the same
               * array, they must both be updated. */
              if (ss.deform_imats.is_empty()) {
                array_utils::scatter(undo_positions, verts, positions_orig);
              }
              else {
                /* Because brush deformation is calculated for the evaluated deformed positions,
                 * the translations have to be transformed to the original space. */
                apply_crazyspace_to_translations(ss.deform_imats, verts, tls.translations);
                if (ELEM(active_key, nullptr, mesh.key->refkey)) {
                  /* We only ever want to propagate changes back to the base mesh if we either have
                   * no shape key active, or we are working on the basis shape key.
                   * See #126199 for more information. */
                  apply_translations(tls.translations, verts, positions_orig);
                }
              }
            }

            if (active_key) {
              update_shape_keys(
                  object, mesh, *active_key, verts, tls.translations, positions_orig);
            }
          }
        });
      });
      break;
    }
    case bke::pbvh::Type::BMesh: {
      MutableSpan<bke::pbvh::BMeshNode> nodes = pbvh.nodes<bke::pbvh::BMeshNode>();
      if (!undo::get_bmesh_log_entry()) {
        return;
      }
      node_mask.foreach_index(GrainSize(1), [&](const int i) {
        for (BMVert *vert : BKE_pbvh_bmesh_node_unique_verts(&nodes[i])) {
          if (const float *orig_co = BM_log_find_original_vert_co(ss.bm_log, vert)) {
            copy_v3_v3(vert->co, orig_co);
          }
        }
      });
      break;
    }
    case bke::pbvh::Type::Grids: {
      MutableSpan<bke::pbvh::GridsNode> nodes = pbvh.nodes<bke::pbvh::GridsNode>();
      SubdivCCG &subdiv_ccg = *bke::object::subdiv_ccg_get(depsgraph, object);
      const BitGroupVector<> grid_hidden = subdiv_ccg.grid_hidden;
      const CCGKey key = BKE_subdiv_ccg_key_top_level(subdiv_ccg);
      MutableSpan<float3> positions = subdiv_ccg.positions;
      node_mask.foreach_index(GrainSize(1), [&](const int i) {
        if (const std::optional<OrigPositionData> orig_data = orig_position_data_lookup_grids(
                object, nodes[i]))
        {
          int index = 0;
          for (const int grid : nodes[i].grids()) {
            const IndexRange grid_range = bke::ccg::grid_range(key, grid);
            for (const int i : IndexRange(key.grid_area)) {
              if (grid_hidden.is_empty() || !grid_hidden[grid][i]) {
                positions[grid_range[i]] = orig_data->positions[index];
              }
              index++;
            }
          }
        }
      });
      break;
    }
  }
  // TODO
  pbvh.tag_positions_changed(node_mask);

  /* Update normals for potentially-changed positions. Theoretically this may be unnecessary if
   * the brush restoring to the initial state doesn't use the normals, but we have no easy way to
   * know that from here. */
  bke::pbvh::update_normals(depsgraph, object, pbvh);
}

static void restore_from_undo_step(const Depsgraph &depsgraph, const Sculpt &sd, Object &object)
{
  SculptSession &ss = *object.sculpt;
  const Brush *brush = BKE_paint_brush_for_read(&sd.paint);

  switch (brush->sculpt_brush_type) {
    case SCULPT_BRUSH_TYPE_MASK:
      restore_mask_from_undo_step(depsgraph, object);
      break;
    case SCULPT_BRUSH_TYPE_PAINT:
    case SCULPT_BRUSH_TYPE_SMEAR:
      restore_color_from_undo_step(object);
      break;
    case SCULPT_BRUSH_TYPE_DRAW_FACE_SETS:
      if (ss.cache->alt_smooth) {
        restore_position_from_undo_step(depsgraph, object);
      }
      else {
        restore_face_set_from_undo_step(depsgraph, object);
      }
      break;
    default:
      restore_position_from_undo_step(depsgraph, object);
      break;
  }
  /* Disable multi-threading when dynamic-topology is enabled. Otherwise,
   * new entries might be inserted by #undo::push_node() into the #GHash
   * used internally by #BM_log_original_vert_co() by a different thread. See #33787. */
}

}  // namespace undo

}  // namespace blender::ed::sculpt_paint

/*** BVH Tree ***/

static void extend_redraw_rect_previous(Object &ob, rcti &rect)
{
  /* Expand redraw \a rect with redraw \a rect from previous step to
   * prevent partial-redraw issues caused by fast strokes. This is
   * needed here (not in sculpt_flush_update) as it was before
   * because redraw rectangle should be the same in both of
   * optimized bke::pbvh::Tree draw function and 3d view redraw, if not -- some
   * mesh parts could disappear from screen (sergey). */
  SculptSession &ss = *ob.sculpt;

  if (!ss.cache) {
    return;
  }

  if (BLI_rcti_is_empty(&ss.cache->previous_r)) {
    return;
  }

  BLI_rcti_union(&rect, &ss.cache->previous_r);
}

bool SCULPT_get_redraw_rect(const ARegion &region,
                            const RegionView3D &rv3d,
                            const Object &ob,
                            rcti &rect)
{
  using namespace blender;
  const bke::pbvh::Tree *pbvh = bke::object::pbvh_get(ob);
  if (!pbvh) {
    return false;
  }

  const Bounds<float3> bounds = BKE_pbvh_redraw_BB(*pbvh);

  /* Convert 3D bounding box to screen space. */
  if (!paint_convert_bb_to_rect(&rect, bounds.min, bounds.max, region, rv3d, ob)) {
    return false;
  }

  return true;
}

const float *SCULPT_brush_frontface_normal_from_falloff_shape(const SculptSession &ss,
                                                              char falloff_shape)
{
  if (falloff_shape == PAINT_FALLOFF_SHAPE_SPHERE) {
    return ss.cache->sculpt_normal_symm;
  }
  BLI_assert(falloff_shape == PAINT_FALLOFF_SHAPE_TUBE);
  return ss.cache->view_normal_symm;
}

/* ===== Sculpting =====
 */

static float calc_overlap(const blender::ed::sculpt_paint::StrokeCache &cache,
                          const ePaintSymmetryFlags symm,
                          const char axis,
                          const float angle)
{
  float3 mirror = blender::ed::sculpt_paint::symmetry_flip(cache.location, symm);

  if (axis != 0) {
    float mat[3][3];
    axis_angle_to_mat3_single(mat, axis, angle);
    mul_m3_v3(mat, mirror);
  }

  const float distsq = len_squared_v3v3(mirror, cache.location);

  if (distsq <= 4.0f * (cache.radius_squared)) {
    return (2.0f * (cache.radius) - sqrtf(distsq)) / (2.0f * (cache.radius));
  }
  return 0.0f;
}

static float calc_radial_symmetry_feather(const Sculpt &sd,
                                          const blender::ed::sculpt_paint::StrokeCache &cache,
                                          const ePaintSymmetryFlags symm,
                                          const char axis)
{
  float overlap = 0.0f;

  for (int i = 1; i < sd.radial_symm[axis - 'X']; i++) {
    const float angle = 2.0f * M_PI * i / sd.radial_symm[axis - 'X'];
    overlap += calc_overlap(cache, symm, axis, angle);
  }

  return overlap;
}

static float calc_symmetry_feather(const Sculpt &sd,
                                   const blender::ed::sculpt_paint::StrokeCache &cache)
{
  if (!(sd.paint.symmetry_flags & PAINT_SYMMETRY_FEATHER)) {
    return 1.0f;
  }
  float overlap;
  const int symm = cache.symmetry;

  overlap = 0.0f;
  for (int i = 0; i <= symm; i++) {
    if (!SCULPT_is_symmetry_iteration_valid(i, symm)) {
      continue;
    }

    overlap += calc_overlap(cache, ePaintSymmetryFlags(i), 0, 0);

    overlap += calc_radial_symmetry_feather(sd, cache, ePaintSymmetryFlags(i), 'X');
    overlap += calc_radial_symmetry_feather(sd, cache, ePaintSymmetryFlags(i), 'Y');
    overlap += calc_radial_symmetry_feather(sd, cache, ePaintSymmetryFlags(i), 'Z');
  }
  return 1.0f / overlap;
}

/** \} */

/* -------------------------------------------------------------------- */
/** \name Calculate Normal and Center
 *
 * Calculate geometry surrounding the brush center.
 * (optionally using original coordinates).
 *
 * Functions are:
 * - #calc_area_center
 * - #calc_area_normal
 * - #calc_area_normal_and_center
 *
 * \note These are all _very_ similar, when changing one, check others.
 * \{ */

namespace blender::ed::sculpt_paint {

struct AreaNormalCenterData {
  /* 0 = towards view, 1 = flipped */
  std::array<float3, 2> area_cos;
  std::array<int, 2> count_co;

  std::array<float3, 2> area_nos;
  std::array<int, 2> count_no;
};

static float area_normal_and_center_get_normal_radius(const SculptSession &ss, const Brush &brush)
{
  float test_radius = ss.cache ? ss.cache->radius : ss.cursor_radius;
  if (brush.ob_mode == OB_MODE_SCULPT) {
    test_radius *= brush.normal_radius_factor;
  }
  return test_radius;
}

static float area_normal_and_center_get_position_radius(const SculptSession &ss,
                                                        const Brush &brush)
{
  float test_radius = ss.cache ? ss.cache->radius : ss.cursor_radius;
  if (brush.ob_mode == OB_MODE_SCULPT) {
    /* Layer brush produces artifacts with normal and area radius */
    /* Enable area radius control only on Scrape for now */
    if (ELEM(brush.sculpt_brush_type, SCULPT_BRUSH_TYPE_SCRAPE, SCULPT_BRUSH_TYPE_FILL) &&
        brush.area_radius_factor > 0.0f)
    {
      test_radius *= brush.area_radius_factor;
      if (ss.cache && brush.flag2 & BRUSH_AREA_RADIUS_PRESSURE) {
        test_radius *= ss.cache->pressure;
      }
    }
    else {
      test_radius *= brush.normal_radius_factor;
    }
  }
  return test_radius;
}

/* Weight the normals towards the center. */
static float area_normal_calc_weight(const float distance, const float radius_inv)
{
  float p = 1.0f - (distance * radius_inv);
  return std::clamp(3.0f * p * p - 2.0f * p * p * p, 0.0f, 1.0f);
}

/* Weight the coordinates towards the center. */
static float3 area_center_calc_weighted(const float3 &test_location,
                                        const float distance,
                                        const float radius_inv,
                                        const float3 &co)
{
  /* Weight the coordinates towards the center. */
  float p = 1.0f - (distance * radius_inv);
  const float afactor = std::clamp(3.0f * p * p - 2.0f * p * p * p, 0.0f, 1.0f);

  const float3 disp = (co - test_location) * (1.0f - afactor);
  return test_location + disp;
}

static void accumulate_area_center(const float3 &test_location,
                                   const float3 &position,
                                   const float distance,
                                   const float radius_inv,
                                   const int flip_index,
                                   AreaNormalCenterData &anctd)
{
  anctd.area_cos[flip_index] += area_center_calc_weighted(
      test_location, distance, radius_inv, position);
  anctd.count_co[flip_index] += 1;
}

static void accumulate_area_normal(const float3 &normal,
                                   const float distance,
                                   const float radius_inv,
                                   const int flip_index,
                                   AreaNormalCenterData &anctd)
{
  anctd.area_nos[flip_index] += normal * area_normal_calc_weight(distance, radius_inv);
  anctd.count_no[flip_index] += 1;
}

struct SampleLocalData {
  Vector<float3> positions;
  Vector<float> distances;
};

static void calc_area_normal_and_center_node_mesh(const Object &object,
                                                  const Span<float3> vert_positions,
                                                  const Span<float3> vert_normals,
                                                  const Span<bool> hide_vert,
                                                  const Brush &brush,
                                                  const bool use_area_nos,
                                                  const bool use_area_cos,
                                                  const bke::pbvh::MeshNode &node,
                                                  SampleLocalData &tls,
                                                  AreaNormalCenterData &anctd)
{
  const SculptSession &ss = *object.sculpt;
  const float3 &location = ss.cache ? ss.cache->location_symm : ss.cursor_location;
  const float3 &view_normal = ss.cache ? ss.cache->view_normal_symm : ss.cursor_view_normal;
  const float position_radius = area_normal_and_center_get_position_radius(ss, brush);
  const float position_radius_sq = position_radius * position_radius;
  const float position_radius_inv = math::rcp(position_radius);
  const float normal_radius = area_normal_and_center_get_normal_radius(ss, brush);
  const float normal_radius_sq = normal_radius * normal_radius;
  const float normal_radius_inv = math::rcp(normal_radius);

  const Span<int> verts = node.verts();

  if (ss.cache && !ss.cache->accum) {
    if (const std::optional<OrigPositionData> orig_data = orig_position_data_lookup_mesh(object,
                                                                                         node))
    {
      const Span<float3> orig_positions = orig_data->positions;
      const Span<float3> orig_normals = orig_data->normals;

      tls.distances.reinitialize(verts.size());
      const MutableSpan<float> distances_sq = tls.distances;
      calc_brush_distances_squared(
          ss, orig_positions, eBrushFalloffShape(brush.falloff_shape), distances_sq);

      for (const int i : verts.index_range()) {
        const int vert = verts[i];
        if (!hide_vert.is_empty() && hide_vert[vert]) {
          continue;
        }
        const bool normal_test_r = use_area_nos && distances_sq[i] <= normal_radius_sq;
        const bool area_test_r = use_area_cos && distances_sq[i] <= position_radius_sq;
        if (!normal_test_r && !area_test_r) {
          continue;
        }
        const float3 &normal = orig_normals[i];
        const float distance = std::sqrt(distances_sq[i]);
        const int flip_index = math::dot(view_normal, normal) <= 0.0f;
        if (area_test_r) {
          accumulate_area_center(
              location, orig_positions[i], distance, position_radius_inv, flip_index, anctd);
        }
        if (normal_test_r) {
          accumulate_area_normal(normal, distance, normal_radius_inv, flip_index, anctd);
        }
      }
      return;
    }
  }

  tls.distances.reinitialize(verts.size());
  const MutableSpan<float> distances_sq = tls.distances;
  calc_brush_distances_squared(
      ss, vert_positions, verts, eBrushFalloffShape(brush.falloff_shape), distances_sq);

  for (const int i : verts.index_range()) {
    const int vert = verts[i];
    if (!hide_vert.is_empty() && hide_vert[vert]) {
      continue;
    }
    const bool normal_test_r = distances_sq[i] <= normal_radius_sq;
    const bool area_test_r = distances_sq[i] <= position_radius_sq;
    if (!normal_test_r && !area_test_r) {
      continue;
    }
    const float3 &normal = vert_normals[vert];
    const float distance = std::sqrt(distances_sq[i]);
    const int flip_index = math::dot(view_normal, normal) <= 0.0f;
    if (area_test_r) {
      accumulate_area_center(
          location, vert_positions[vert], distance, position_radius_inv, flip_index, anctd);
    }
    if (normal_test_r) {
      accumulate_area_normal(normal, distance, normal_radius_inv, flip_index, anctd);
    }
  }
}

static void calc_area_normal_and_center_node_grids(const Depsgraph &depsgraph,
                                                   const Object &object,
                                                   const Brush &brush,
                                                   const bool use_area_nos,
                                                   const bool use_area_cos,
                                                   const bke::pbvh::GridsNode &node,
                                                   SampleLocalData &tls,
                                                   AreaNormalCenterData &anctd)
{
  const SculptSession &ss = *object.sculpt;
  const float3 &location = ss.cache ? ss.cache->location_symm : ss.cursor_location;
  const float3 &view_normal = ss.cache ? ss.cache->view_normal_symm : ss.cursor_view_normal;
  const float position_radius = area_normal_and_center_get_position_radius(ss, brush);
  const float position_radius_sq = position_radius * position_radius;
  const float position_radius_inv = math::rcp(position_radius);
  const float normal_radius = area_normal_and_center_get_normal_radius(ss, brush);
  const float normal_radius_sq = normal_radius * normal_radius;
  const float normal_radius_inv = math::rcp(normal_radius);

  const SubdivCCG &subdiv_ccg = *bke::object::subdiv_ccg_get(depsgraph, object);
  const CCGKey key = BKE_subdiv_ccg_key_top_level(subdiv_ccg);
  const Span<float3> normals = subdiv_ccg.normals;
  const BitGroupVector<> &grid_hidden = subdiv_ccg.grid_hidden;
  const Span<int> grids = node.grids();

  if (ss.cache && !ss.cache->accum) {
    if (const std::optional<OrigPositionData> orig_data = orig_position_data_lookup_grids(object,
                                                                                          node))
    {
      const Span<float3> orig_positions = orig_data->positions;
      const Span<float3> orig_normals = orig_data->normals;

      tls.distances.reinitialize(orig_positions.size());
      const MutableSpan<float> distances_sq = tls.distances;
      calc_brush_distances_squared(
          ss, orig_positions, eBrushFalloffShape(brush.falloff_shape), distances_sq);

      for (const int i : grids.index_range()) {
        const IndexRange grid_range_node = bke::ccg::grid_range(key, i);
        const int grid = grids[i];
        for (const int offset : IndexRange(key.grid_area)) {
          if (!grid_hidden.is_empty() && grid_hidden[grid][offset]) {
            continue;
          }
          const int node_vert = grid_range_node[offset];

          const bool normal_test_r = use_area_nos && distances_sq[node_vert] <= normal_radius_sq;
          const bool area_test_r = use_area_cos && distances_sq[node_vert] <= position_radius_sq;
          if (!normal_test_r && !area_test_r) {
            continue;
          }
          const float3 &normal = orig_normals[node_vert];
          const float distance = std::sqrt(distances_sq[node_vert]);
          const int flip_index = math::dot(view_normal, normal) <= 0.0f;
          if (area_test_r) {
            accumulate_area_center(location,
                                   orig_positions[node_vert],
                                   distance,
                                   position_radius_inv,
                                   flip_index,
                                   anctd);
          }
          if (normal_test_r) {
            accumulate_area_normal(normal, distance, normal_radius_inv, flip_index, anctd);
          }
        }
      }
      return;
    }
  }

  const Span<float3> positions = gather_grids_positions(subdiv_ccg, grids, tls.positions);
  tls.distances.reinitialize(positions.size());
  const MutableSpan<float> distances_sq = tls.distances;
  calc_brush_distances_squared(
      ss, positions, eBrushFalloffShape(brush.falloff_shape), distances_sq);

  for (const int i : grids.index_range()) {
    const IndexRange grid_range_node = bke::ccg::grid_range(key, i);
    const int grid = grids[i];
    const IndexRange grid_range = bke::ccg::grid_range(key, grid);
    for (const int offset : IndexRange(key.grid_area)) {
      if (!grid_hidden.is_empty() && grid_hidden[grid][offset]) {
        continue;
      }
      const int node_vert = grid_range_node[offset];
      const int vert = grid_range[offset];

      const bool normal_test_r = use_area_nos && distances_sq[node_vert] <= normal_radius_sq;
      const bool area_test_r = use_area_cos && distances_sq[node_vert] <= position_radius_sq;
      if (!normal_test_r && !area_test_r) {
        continue;
      }
      const float3 &normal = normals[vert];
      const float distance = std::sqrt(distances_sq[node_vert]);
      const int flip_index = math::dot(view_normal, normal) <= 0.0f;
      if (area_test_r) {
        accumulate_area_center(
            location, positions[node_vert], distance, position_radius_inv, flip_index, anctd);
      }
      if (normal_test_r) {
        accumulate_area_normal(normal, distance, normal_radius_inv, flip_index, anctd);
      }
    }
  }
}

static void calc_area_normal_and_center_node_bmesh(const Object &object,
                                                   const Brush &brush,
                                                   const bool use_area_nos,
                                                   const bool use_area_cos,
                                                   const bool has_bm_orco,
                                                   const bke::pbvh::BMeshNode &node,
                                                   SampleLocalData &tls,
                                                   AreaNormalCenterData &anctd)
{
  const SculptSession &ss = *object.sculpt;
  const float3 &location = ss.cache ? ss.cache->location_symm : ss.cursor_location;
  const float3 &view_normal = ss.cache ? ss.cache->view_normal_symm : ss.cursor_view_normal;
  const float position_radius = area_normal_and_center_get_position_radius(ss, brush);
  const float position_radius_sq = position_radius * position_radius;
  const float position_radius_inv = math::rcp(position_radius);
  const float normal_radius = area_normal_and_center_get_normal_radius(ss, brush);
  const float normal_radius_sq = normal_radius * normal_radius;
  const float normal_radius_inv = math::rcp(normal_radius);

  bool use_original = false;
  if (ss.cache && !ss.cache->accum) {
    use_original = undo::get_bmesh_log_entry() != nullptr;
  }

  /* When the mesh is edited we can't rely on original coords
   * (original mesh may not even have verts in brush radius). */
  if (use_original && has_bm_orco) {
    Span<float3> orig_positions;
    Span<int3> orig_tris;
    BKE_pbvh_node_get_bm_orco_data(node, orig_positions, orig_tris);

    tls.positions.resize(orig_tris.size());
    const MutableSpan<float3> positions = tls.positions;
    for (const int i : orig_tris.index_range()) {
      const float *co_tri[3] = {
          orig_positions[orig_tris[i][0]],
          orig_positions[orig_tris[i][1]],
          orig_positions[orig_tris[i][2]],
      };
      closest_on_tri_to_point_v3(positions[i], location, UNPACK3(co_tri));
    }

    tls.distances.reinitialize(positions.size());
    const MutableSpan<float> distances_sq = tls.distances;
    calc_brush_distances_squared(
        ss, positions, eBrushFalloffShape(brush.falloff_shape), distances_sq);

    for (const int i : orig_tris.index_range()) {
      const bool normal_test_r = use_area_nos && distances_sq[i] <= normal_radius_sq;
      const bool area_test_r = use_area_cos && distances_sq[i] <= position_radius_sq;
      if (!normal_test_r && !area_test_r) {
        continue;
      }
      const float3 normal = math::normal_tri(float3(orig_positions[orig_tris[i][0]]),
                                             float3(orig_positions[orig_tris[i][1]]),
                                             float3(orig_positions[orig_tris[i][2]]));

      const float distance = std::sqrt(distances_sq[i]);
      const int flip_index = math::dot(view_normal, normal) <= 0.0f;
      if (area_test_r) {
        accumulate_area_center(
            location, positions[i], distance, position_radius_inv, flip_index, anctd);
      }
      if (normal_test_r) {
        accumulate_area_normal(normal, distance, normal_radius_inv, flip_index, anctd);
      }
    }
    return;
  }

  const Set<BMVert *, 0> &verts = BKE_pbvh_bmesh_node_unique_verts(
      &const_cast<bke::pbvh::BMeshNode &>(node));
  if (use_original) {
    tls.positions.resize(verts.size());
    const MutableSpan<float3> positions = tls.positions;
    Array<float3> normals(verts.size());
    orig_position_data_gather_bmesh(*ss.bm_log, verts, positions, normals);

    tls.distances.reinitialize(positions.size());
    const MutableSpan<float> distances_sq = tls.distances;
    calc_brush_distances_squared(
        ss, positions, eBrushFalloffShape(brush.falloff_shape), distances_sq);

    int i = 0;
    for (BMVert *vert : verts) {
      if (BM_elem_flag_test(vert, BM_ELEM_HIDDEN)) {
        i++;
        continue;
      }
      const bool normal_test_r = use_area_nos && distances_sq[i] <= normal_radius_sq;
      const bool area_test_r = use_area_cos && distances_sq[i] <= position_radius_sq;
      if (!normal_test_r && !area_test_r) {
        i++;
        continue;
      }
      const float3 &normal = normals[i];
      const float distance = std::sqrt(distances_sq[i]);
      const int flip_index = math::dot(view_normal, normal) <= 0.0f;
      if (area_test_r) {
        accumulate_area_center(
            location, positions[i], distance, position_radius_inv, flip_index, anctd);
      }
      if (normal_test_r) {
        accumulate_area_normal(normal, distance, normal_radius_inv, flip_index, anctd);
      }
      i++;
    }
    return;
  }

  const Span<float3> positions = gather_bmesh_positions(verts, tls.positions);

  tls.distances.reinitialize(positions.size());
  const MutableSpan<float> distances_sq = tls.distances;
  calc_brush_distances_squared(
      ss, positions, eBrushFalloffShape(brush.falloff_shape), distances_sq);

  int i = 0;
  for (BMVert *vert : verts) {
    if (BM_elem_flag_test(vert, BM_ELEM_HIDDEN)) {
      i++;
      continue;
    }
    const bool normal_test_r = use_area_nos && distances_sq[i] <= normal_radius_sq;
    const bool area_test_r = use_area_cos && distances_sq[i] <= position_radius_sq;
    if (!normal_test_r && !area_test_r) {
      i++;
      continue;
    }
    const float3 &normal = vert->no;
    const float distance = std::sqrt(distances_sq[i]);
    const int flip_index = math::dot(view_normal, normal) <= 0.0f;
    if (area_test_r) {
      accumulate_area_center(
          location, positions[i], distance, position_radius_inv, flip_index, anctd);
    }
    if (normal_test_r) {
      accumulate_area_normal(normal, distance, normal_radius_inv, flip_index, anctd);
    }
    i++;
  }
}

static AreaNormalCenterData calc_area_normal_and_center_reduce(const AreaNormalCenterData &a,
                                                               const AreaNormalCenterData &b)
{
  AreaNormalCenterData joined{};

  joined.area_cos[0] = a.area_cos[0] + b.area_cos[0];
  joined.area_cos[1] = a.area_cos[1] + b.area_cos[1];
  joined.count_co[0] = a.count_co[0] + b.count_co[0];
  joined.count_co[1] = a.count_co[1] + b.count_co[1];

  joined.area_nos[0] = a.area_nos[0] + b.area_nos[0];
  joined.area_nos[1] = a.area_nos[1] + b.area_nos[1];
  joined.count_no[0] = a.count_no[0] + b.count_no[0];
  joined.count_no[1] = a.count_no[1] + b.count_no[1];

  return joined;
}

void calc_area_center(const Depsgraph &depsgraph,
                      const Brush &brush,
                      const Object &ob,
                      const IndexMask &node_mask,
                      float r_area_co[3])
{
  const bke::pbvh::Tree &pbvh = *bke::object::pbvh_get(ob);
  const SculptSession &ss = *ob.sculpt;
  int n;

  AreaNormalCenterData anctd;
  threading::EnumerableThreadSpecific<SampleLocalData> all_tls;
  switch (pbvh.type()) {
    case bke::pbvh::Type::Mesh: {
      const Mesh &mesh = *static_cast<const Mesh *>(ob.data);
      const Span<float3> vert_positions = bke::pbvh::vert_positions_eval(depsgraph, ob);
      const Span<float3> vert_normals = bke::pbvh::vert_normals_eval(depsgraph, ob);
      const bke::AttributeAccessor attributes = mesh.attributes();
      const VArraySpan hide_vert = *attributes.lookup<bool>(".hide_vert", bke::AttrDomain::Point);

      const Span<bke::pbvh::MeshNode> nodes = pbvh.nodes<bke::pbvh::MeshNode>();
      anctd = threading::parallel_reduce(
          node_mask.index_range(),
          1,
          AreaNormalCenterData{},
          [&](const IndexRange range, AreaNormalCenterData anctd) {
            SampleLocalData &tls = all_tls.local();
            node_mask.slice(range).foreach_index([&](const int i) {
              calc_area_normal_and_center_node_mesh(ob,
                                                    vert_positions,
                                                    vert_normals,
                                                    hide_vert,
                                                    brush,
                                                    false,
                                                    true,
                                                    nodes[i],
                                                    tls,
                                                    anctd);
            });
            return anctd;
          },
          calc_area_normal_and_center_reduce);
      break;
    }
    case bke::pbvh::Type::BMesh: {
      const bool has_bm_orco = ss.bm && dyntopo::stroke_is_dyntopo(ob, brush);

      const Span<bke::pbvh::BMeshNode> nodes = pbvh.nodes<bke::pbvh::BMeshNode>();
      anctd = threading::parallel_reduce(
          node_mask.index_range(),
          1,
          AreaNormalCenterData{},
          [&](const IndexRange range, AreaNormalCenterData anctd) {
            SampleLocalData &tls = all_tls.local();
            node_mask.slice(range).foreach_index([&](const int i) {
              calc_area_normal_and_center_node_bmesh(
                  ob, brush, false, true, has_bm_orco, nodes[i], tls, anctd);
            });
            return anctd;
          },
          calc_area_normal_and_center_reduce);
      break;
    }
    case bke::pbvh::Type::Grids: {
      const Span<bke::pbvh::GridsNode> nodes = pbvh.nodes<bke::pbvh::GridsNode>();
      anctd = threading::parallel_reduce(
          node_mask.index_range(),
          1,
          AreaNormalCenterData{},
          [&](const IndexRange range, AreaNormalCenterData anctd) {
            SampleLocalData &tls = all_tls.local();
            node_mask.slice(range).foreach_index([&](const int i) {
              calc_area_normal_and_center_node_grids(
                  depsgraph, ob, brush, false, true, nodes[i], tls, anctd);
            });
            return anctd;
          },
          calc_area_normal_and_center_reduce);
      break;
    }
  }

  /* For flatten center. */
  for (n = 0; n < anctd.area_cos.size(); n++) {
    if (anctd.count_co[n] == 0) {
      continue;
    }

    mul_v3_v3fl(r_area_co, anctd.area_cos[n], 1.0f / anctd.count_co[n]);
    break;
  }

  if (n == 2) {
    zero_v3(r_area_co);
  }

  if (anctd.count_co[0] == 0 && anctd.count_co[1] == 0) {
    if (ss.cache) {
      copy_v3_v3(r_area_co, ss.cache->location_symm);
    }
  }
}

std::optional<float3> calc_area_normal(const Depsgraph &depsgraph,
                                       const Brush &brush,
                                       const Object &ob,
                                       const IndexMask &node_mask)
{
  SculptSession &ss = *ob.sculpt;
  const bke::pbvh::Tree &pbvh = *bke::object::pbvh_get(ob);

  AreaNormalCenterData anctd;
  threading::EnumerableThreadSpecific<SampleLocalData> all_tls;
  switch (pbvh.type()) {
    case bke::pbvh::Type::Mesh: {
      const Mesh &mesh = *static_cast<const Mesh *>(ob.data);
      const Span<float3> vert_positions = bke::pbvh::vert_positions_eval(depsgraph, ob);
      const Span<float3> vert_normals = bke::pbvh::vert_normals_eval(depsgraph, ob);
      const bke::AttributeAccessor attributes = mesh.attributes();
      const VArraySpan hide_vert = *attributes.lookup<bool>(".hide_vert", bke::AttrDomain::Point);

      const Span<bke::pbvh::MeshNode> nodes = pbvh.nodes<bke::pbvh::MeshNode>();
      anctd = threading::parallel_reduce(
          node_mask.index_range(),
          1,
          AreaNormalCenterData{},
          [&](const IndexRange range, AreaNormalCenterData anctd) {
            SampleLocalData &tls = all_tls.local();
            node_mask.slice(range).foreach_index([&](const int i) {
              calc_area_normal_and_center_node_mesh(ob,
                                                    vert_positions,
                                                    vert_normals,
                                                    hide_vert,
                                                    brush,
                                                    true,
                                                    false,
                                                    nodes[i],
                                                    tls,
                                                    anctd);
            });
            return anctd;
          },
          calc_area_normal_and_center_reduce);
      break;
    }
    case bke::pbvh::Type::BMesh: {
      const bool has_bm_orco = ss.bm && dyntopo::stroke_is_dyntopo(ob, brush);

      const Span<bke::pbvh::BMeshNode> nodes = pbvh.nodes<bke::pbvh::BMeshNode>();
      anctd = threading::parallel_reduce(
          node_mask.index_range(),
          1,
          AreaNormalCenterData{},
          [&](const IndexRange range, AreaNormalCenterData anctd) {
            SampleLocalData &tls = all_tls.local();
            node_mask.slice(range).foreach_index([&](const int i) {
              calc_area_normal_and_center_node_bmesh(
                  ob,
                  brush,
                  true,
                  false,
                  has_bm_orco,
                  static_cast<const blender::bke::pbvh::BMeshNode &>(nodes[i]),
                  tls,
                  anctd);
            });
            return anctd;
          },
          calc_area_normal_and_center_reduce);
      break;
    }
    case bke::pbvh::Type::Grids: {
      const Span<bke::pbvh::GridsNode> nodes = pbvh.nodes<bke::pbvh::GridsNode>();
      anctd = threading::parallel_reduce(
          node_mask.index_range(),
          1,
          AreaNormalCenterData{},
          [&](const IndexRange range, AreaNormalCenterData anctd) {
            SampleLocalData &tls = all_tls.local();
            node_mask.slice(range).foreach_index([&](const int i) {
              calc_area_normal_and_center_node_grids(
                  depsgraph, ob, brush, true, false, nodes[i], tls, anctd);
            });
            return anctd;
          },
          calc_area_normal_and_center_reduce);
      break;
    }
  }

  for (const int i : {0, 1}) {
    if (anctd.count_no[i] != 0) {
      if (!math::is_zero(anctd.area_nos[i])) {
        return math::normalize(anctd.area_nos[i]);
      }
    }
  }
  return std::nullopt;
}

void calc_area_normal_and_center(const Depsgraph &depsgraph,
                                 const Brush &brush,
                                 const Object &ob,
                                 const IndexMask &node_mask,
                                 float r_area_no[3],
                                 float r_area_co[3])
{
  SculptSession &ss = *ob.sculpt;
  const bke::pbvh::Tree &pbvh = *bke::object::pbvh_get(ob);
  int n;

  AreaNormalCenterData anctd;
  threading::EnumerableThreadSpecific<SampleLocalData> all_tls;
  switch (pbvh.type()) {
    case bke::pbvh::Type::Mesh: {
      const Mesh &mesh = *static_cast<const Mesh *>(ob.data);
      const Span<float3> vert_positions = bke::pbvh::vert_positions_eval(depsgraph, ob);
      const Span<float3> vert_normals = bke::pbvh::vert_normals_eval(depsgraph, ob);
      const bke::AttributeAccessor attributes = mesh.attributes();
      const VArraySpan hide_vert = *attributes.lookup<bool>(".hide_vert", bke::AttrDomain::Point);

      const Span<bke::pbvh::MeshNode> nodes = pbvh.nodes<bke::pbvh::MeshNode>();
      anctd = threading::parallel_reduce(
          node_mask.index_range(),
          1,
          AreaNormalCenterData{},
          [&](const IndexRange range, AreaNormalCenterData anctd) {
            SampleLocalData &tls = all_tls.local();
            node_mask.slice(range).foreach_index([&](const int i) {
              calc_area_normal_and_center_node_mesh(ob,
                                                    vert_positions,
                                                    vert_normals,
                                                    hide_vert,
                                                    brush,
                                                    true,
                                                    true,
                                                    nodes[i],
                                                    tls,
                                                    anctd);
            });
            return anctd;
          },
          calc_area_normal_and_center_reduce);
      break;
    }
    case bke::pbvh::Type::BMesh: {
      const bool has_bm_orco = ss.bm && dyntopo::stroke_is_dyntopo(ob, brush);

      const Span<bke::pbvh::BMeshNode> nodes = pbvh.nodes<bke::pbvh::BMeshNode>();
      anctd = threading::parallel_reduce(
          node_mask.index_range(),
          1,
          AreaNormalCenterData{},
          [&](const IndexRange range, AreaNormalCenterData anctd) {
            SampleLocalData &tls = all_tls.local();
            node_mask.slice(range).foreach_index([&](const int i) {
              calc_area_normal_and_center_node_bmesh(
                  ob, brush, true, true, has_bm_orco, nodes[i], tls, anctd);
            });
            return anctd;
          },
          calc_area_normal_and_center_reduce);
      break;
    }
    case bke::pbvh::Type::Grids: {
      const Span<bke::pbvh::GridsNode> nodes = pbvh.nodes<bke::pbvh::GridsNode>();
      anctd = threading::parallel_reduce(
          node_mask.index_range(),
          1,
          AreaNormalCenterData{},
          [&](const IndexRange range, AreaNormalCenterData anctd) {
            SampleLocalData &tls = all_tls.local();
            node_mask.slice(range).foreach_index([&](const int i) {
              calc_area_normal_and_center_node_grids(
                  depsgraph, ob, brush, true, true, nodes[i], tls, anctd);
            });
            return anctd;
          },
          calc_area_normal_and_center_reduce);
      break;
    }
  }

  /* For flatten center. */
  for (n = 0; n < anctd.area_cos.size(); n++) {
    if (anctd.count_co[n] == 0) {
      continue;
    }

    mul_v3_v3fl(r_area_co, anctd.area_cos[n], 1.0f / anctd.count_co[n]);
    break;
  }

  if (n == 2) {
    zero_v3(r_area_co);
  }

  if (anctd.count_co[0] == 0 && anctd.count_co[1] == 0) {
    if (ss.cache) {
      copy_v3_v3(r_area_co, ss.cache->location_symm);
    }
  }

  /* For area normal. */
  for (n = 0; n < anctd.area_nos.size(); n++) {
    if (normalize_v3_v3(r_area_no, anctd.area_nos[n]) != 0.0f) {
      break;
    }
  }
}

}  // namespace blender::ed::sculpt_paint

/** \} */

/* -------------------------------------------------------------------- */
/** \name Generic Brush Utilities
 * \{ */

/**
 * Return modified brush strength. Includes the direction of the brush, positive
 * values pull vertices, negative values push. Uses tablet pressure and a
 * special multiplier found experimentally to scale the strength factor.
 */
static float brush_strength(const Sculpt &sd,
                            const blender::ed::sculpt_paint::StrokeCache &cache,
                            const float feather,
                            const UnifiedPaintSettings &ups,
                            const PaintModeSettings & /*paint_mode_settings*/)
{
  const Scene *scene = cache.vc->scene;
  const Brush &brush = *BKE_paint_brush_for_read(&sd.paint);

  /* Primary strength input; square it to make lower values more sensitive. */
  const float root_alpha = BKE_brush_alpha_get(scene, &brush);
  const float alpha = root_alpha * root_alpha;
  const float dir = (brush.flag & BRUSH_DIR_IN) ? -1.0f : 1.0f;
  const float pressure = BKE_brush_use_alpha_pressure(&brush) ? cache.pressure : 1.0f;
  const float pen_flip = cache.pen_flip ? -1.0f : 1.0f;
  const float invert = cache.invert ? -1.0f : 1.0f;
  float overlap = ups.overlap_factor;
  /* Spacing is integer percentage of radius, divide by 50 to get
   * normalized diameter. */

  float flip = dir * invert * pen_flip;
  if (brush.flag & BRUSH_INVERT_TO_SCRAPE_FILL) {
    flip = 1.0f;
  }

  /* Pressure final value after being tweaked depending on the brush. */
  float final_pressure;

  switch (brush.sculpt_brush_type) {
    case SCULPT_BRUSH_TYPE_CLAY:
      final_pressure = pow4f(pressure);
      overlap = (1.0f + overlap) / 2.0f;
      return 0.25f * alpha * flip * final_pressure * overlap * feather;
    case SCULPT_BRUSH_TYPE_DRAW:
    case SCULPT_BRUSH_TYPE_DRAW_SHARP:
    case SCULPT_BRUSH_TYPE_LAYER:
      return alpha * flip * pressure * overlap * feather;
    case SCULPT_BRUSH_TYPE_DISPLACEMENT_ERASER:
      return alpha * pressure * overlap * feather;
    case SCULPT_BRUSH_TYPE_CLOTH:
      if (brush.cloth_deform_type == BRUSH_CLOTH_DEFORM_GRAB) {
        /* Grab deform uses the same falloff as a regular grab brush. */
        return root_alpha * feather;
      }
      else if (brush.cloth_deform_type == BRUSH_CLOTH_DEFORM_SNAKE_HOOK) {
        return root_alpha * feather * pressure * overlap;
      }
      else if (brush.cloth_deform_type == BRUSH_CLOTH_DEFORM_EXPAND) {
        /* Expand is more sensible to strength as it keeps expanding the cloth when sculpting over
         * the same vertices. */
        return 0.1f * alpha * flip * pressure * overlap * feather;
      }
      else {
        /* Multiply by 10 by default to get a larger range of strength depending on the size of the
         * brush and object. */
        return 10.0f * alpha * flip * pressure * overlap * feather;
      }
    case SCULPT_BRUSH_TYPE_DRAW_FACE_SETS:
      return alpha * pressure * overlap * feather;
    case SCULPT_BRUSH_TYPE_SLIDE_RELAX:
      return alpha * pressure * overlap * feather * 2.0f;
    case SCULPT_BRUSH_TYPE_PAINT:
      final_pressure = pressure * pressure;
      return final_pressure * overlap * feather;
    case SCULPT_BRUSH_TYPE_SMEAR:
    case SCULPT_BRUSH_TYPE_DISPLACEMENT_SMEAR:
      return alpha * pressure * overlap * feather;
    case SCULPT_BRUSH_TYPE_CLAY_STRIPS:
      /* Clay Strips needs less strength to compensate the curve. */
      final_pressure = powf(pressure, 1.5f);
      return alpha * flip * final_pressure * overlap * feather * 0.3f;
    case SCULPT_BRUSH_TYPE_CLAY_THUMB:
      final_pressure = pressure * pressure;
      return alpha * flip * final_pressure * overlap * feather * 1.3f;

    case SCULPT_BRUSH_TYPE_MASK:
      overlap = (1.0f + overlap) / 2.0f;
      switch ((BrushMaskTool)brush.mask_tool) {
        case BRUSH_MASK_DRAW:
          return alpha * flip * pressure * overlap * feather;
        case BRUSH_MASK_SMOOTH:
          return alpha * pressure * feather;
      }
      break;
    case SCULPT_BRUSH_TYPE_CREASE:
    case SCULPT_BRUSH_TYPE_BLOB:
      return alpha * flip * pressure * overlap * feather;

    case SCULPT_BRUSH_TYPE_INFLATE:
      if (flip > 0.0f) {
        return 0.250f * alpha * flip * pressure * overlap * feather;
      }
      else {
        return 0.125f * alpha * flip * pressure * overlap * feather;
      }

    case SCULPT_BRUSH_TYPE_MULTIPLANE_SCRAPE:
      overlap = (1.0f + overlap) / 2.0f;
      return alpha * flip * pressure * overlap * feather;

    case SCULPT_BRUSH_TYPE_FILL:
    case SCULPT_BRUSH_TYPE_SCRAPE:
    case SCULPT_BRUSH_TYPE_FLATTEN:
      if (flip > 0.0f) {
        overlap = (1.0f + overlap) / 2.0f;
        return alpha * flip * pressure * overlap * feather;
      }
      else {
        /* Reduce strength for DEEPEN, PEAKS, and CONTRAST. */
        return 0.5f * alpha * flip * pressure * overlap * feather;
      }

    case SCULPT_BRUSH_TYPE_SMOOTH:
      return flip * alpha * pressure * feather;

    case SCULPT_BRUSH_TYPE_PINCH:
      if (flip > 0.0f) {
        return alpha * flip * pressure * overlap * feather;
      }
      else {
        return 0.25f * alpha * flip * pressure * overlap * feather;
      }

    case SCULPT_BRUSH_TYPE_NUDGE:
      overlap = (1.0f + overlap) / 2.0f;
      return alpha * pressure * overlap * feather;

    case SCULPT_BRUSH_TYPE_THUMB:
      return alpha * pressure * feather;

    case SCULPT_BRUSH_TYPE_SNAKE_HOOK:
      return root_alpha * feather;

    case SCULPT_BRUSH_TYPE_GRAB:
      return root_alpha * feather;

    case SCULPT_BRUSH_TYPE_ROTATE:
      return alpha * pressure * feather;

    case SCULPT_BRUSH_TYPE_ELASTIC_DEFORM:
    case SCULPT_BRUSH_TYPE_POSE:
    case SCULPT_BRUSH_TYPE_BOUNDARY:
      return root_alpha * feather;
  }
  BLI_assert_unreachable();
  return 0.0f;
}

void sculpt_apply_texture(const SculptSession &ss,
                          const Brush &brush,
                          const float brush_point[3],
                          const int thread_id,
                          float *r_value,
                          float r_rgba[4])
{
  const blender::ed::sculpt_paint::StrokeCache &cache = *ss.cache;
  const Scene *scene = cache.vc->scene;
  const MTex *mtex = BKE_brush_mask_texture_get(&brush, OB_MODE_SCULPT);

  if (!mtex->tex) {
    *r_value = 1.0f;
    copy_v4_fl(r_rgba, 1.0f);
    return;
  }

  float point[3];
  sub_v3_v3v3(point, brush_point, cache.plane_offset);

  if (mtex->brush_map_mode == MTEX_MAP_MODE_3D) {
    /* Get strength by feeding the vertex location directly into a texture. */
    *r_value = BKE_brush_sample_tex_3d(scene, &brush, mtex, point, r_rgba, 0, ss.tex_pool);
  }
  else {
    /* If the active area is being applied for symmetry, flip it
     * across the symmetry axis and rotate it back to the original
     * position in order to project it. This insures that the
     * brush texture will be oriented correctly. */
    if (cache.radial_symmetry_pass) {
      mul_m4_v3(cache.symm_rot_mat_inv.ptr(), point);
    }
    float3 symm_point = blender::ed::sculpt_paint::symmetry_flip(point,
                                                                 cache.mirror_symmetry_pass);

    /* Still no symmetry supported for other paint modes.
     * Sculpt does it DIY. */
    if (mtex->brush_map_mode == MTEX_MAP_MODE_AREA) {
      /* Similar to fixed mode, but projects from brush angle
       * rather than view direction. */

      mul_m4_v3(cache.brush_local_mat.ptr(), symm_point);

      float x = symm_point[0];
      float y = symm_point[1];

      x *= mtex->size[0];
      y *= mtex->size[1];

      x += mtex->ofs[0];
      y += mtex->ofs[1];

      paint_get_tex_pixel(mtex, x, y, ss.tex_pool, thread_id, r_value, r_rgba);

      add_v3_fl(r_rgba, brush.texture_sample_bias);  // v3 -> Ignore alpha
      *r_value -= brush.texture_sample_bias;
    }
    else {
      const blender::float2 point_2d = ED_view3d_project_float_v2_m4(
          cache.vc->region, symm_point, cache.projection_mat);
      const float point_3d[3] = {point_2d[0], point_2d[1], 0.0f};
      *r_value = BKE_brush_sample_tex_3d(scene, &brush, mtex, point_3d, r_rgba, 0, ss.tex_pool);
    }
  }
}

void SCULPT_calc_vertex_displacement(const SculptSession &ss,
                                     const Brush &brush,
                                     float rgba[3],
                                     float r_offset[3])
{
  mul_v3_fl(rgba, ss.cache->bstrength);
  /* Handle brush inversion */
  if (ss.cache->bstrength < 0) {
    rgba[0] *= -1;
    rgba[1] *= -1;
  }

  /* Apply texture size */
  for (int i = 0; i < 3; ++i) {
    rgba[i] *= blender::math::safe_divide(1.0f, pow2f(brush.mtex.size[i]));
  }

  /* Transform vector to object space */
  mul_mat3_m4_v3(ss.cache->brush_local_mat_inv.ptr(), rgba);

  /* Handle symmetry */
  if (ss.cache->radial_symmetry_pass) {
    mul_m4_v3(ss.cache->symm_rot_mat.ptr(), rgba);
  }
  copy_v3_v3(r_offset,
             blender::ed::sculpt_paint::symmetry_flip(rgba, ss.cache->mirror_symmetry_pass));
}

namespace blender::ed::sculpt_paint {

bool node_fully_masked_or_hidden(const bke::pbvh::Node &node)
{
  if (BKE_pbvh_node_fully_hidden_get(node)) {
    return true;
  }
  if (BKE_pbvh_node_fully_masked_get(node)) {
    return true;
  }
  return false;
}

bool node_in_sphere(const bke::pbvh::Node &node,
                    const float3 &location,
                    const float radius_sq,
                    const bool original)
{
  const Bounds<float3> bounds = original ? BKE_pbvh_node_get_original_BB(&node) :
                                           bke::pbvh::node_bounds(node);
  const float3 nearest = math::clamp(location, bounds.min, bounds.max);
  return math::distance_squared(location, nearest) < radius_sq;
}

bool node_in_cylinder(const DistRayAABB_Precalc &ray_dist_precalc,
                      const bke::pbvh::Node &node,
                      const float radius_sq,
                      const bool original)
{
  const Bounds<float3> bounds = (original) ? BKE_pbvh_node_get_original_BB(&node) :
                                             bke::pbvh::node_bounds(node);

  float dummy_co[3], dummy_depth;
  const float dist_sq = dist_squared_ray_to_aabb_v3(
      &ray_dist_precalc, bounds.min, bounds.max, dummy_co, &dummy_depth);

  /* TODO: Solve issues and enable distance check. */
  return dist_sq < radius_sq || true;
}

static IndexMask pbvh_gather_cursor_update(Object &ob, bool use_original, IndexMaskMemory &memory)
{
  SculptSession &ss = *ob.sculpt;
  const bke::pbvh::Tree &pbvh = *bke::object::pbvh_get(ob);
  const float3 center = ss.cache ? ss.cache->location_symm : ss.cursor_location;
  return bke::pbvh::search_nodes(pbvh, memory, [&](const bke::pbvh::Node &node) {
    return node_in_sphere(node, center, ss.cursor_radius, use_original);
  });
}

/** \return All nodes that are potentially within the cursor or brush's area of influence. */
static IndexMask pbvh_gather_generic(
    Object &ob, const Brush &brush, bool use_original, float radius_scale, IndexMaskMemory &memory)
{
  SculptSession &ss = *ob.sculpt;
  const bke::pbvh::Tree &pbvh = *bke::object::pbvh_get(ob);

  const float3 center = ss.cache->location_symm;
  const float radius_sq = math::square(ss.cache->radius * radius_scale);
  const bool ignore_ineffective = brush.sculpt_brush_type != SCULPT_BRUSH_TYPE_MASK;
  switch (brush.falloff_shape) {
    case PAINT_FALLOFF_SHAPE_SPHERE: {
      return bke::pbvh::search_nodes(pbvh, memory, [&](const bke::pbvh::Node &node) {
        if (ignore_ineffective && node_fully_masked_or_hidden(node)) {
          return false;
        }
        return node_in_sphere(node, center, radius_sq, use_original);
      });
    }

    case PAINT_FALLOFF_SHAPE_TUBE: {
      const DistRayAABB_Precalc ray_dist_precalc = dist_squared_ray_to_aabb_v3_precalc(
          center, ss.cache->view_normal_symm);
      return bke::pbvh::search_nodes(pbvh, memory, [&](const bke::pbvh::Node &node) {
        if (ignore_ineffective && node_fully_masked_or_hidden(node)) {
          return false;
        }
        return node_in_cylinder(ray_dist_precalc, node, radius_sq, use_original);
      });
    }
  }

  return {};
}

static IndexMask pbvh_gather_texpaint(Object &ob,
                                      const Brush &brush,
                                      const bool use_original,
                                      const float radius_scale,
                                      IndexMaskMemory &memory)
{
  return pbvh_gather_generic(ob, brush, use_original, radius_scale, memory);
}

/* Calculate primary direction of movement for many brushes. */
static float3 calc_sculpt_normal(const Depsgraph &depsgraph,
                                 const Sculpt &sd,
                                 Object &ob,
                                 const IndexMask &node_mask)
{
  const Brush &brush = *BKE_paint_brush_for_read(&sd.paint);
  const SculptSession &ss = *ob.sculpt;
  switch (brush.sculpt_plane) {
    case SCULPT_DISP_DIR_AREA:
      return calc_area_normal(depsgraph, brush, ob, node_mask).value_or(float3(0));
    case SCULPT_DISP_DIR_VIEW:
      return ss.cache->view_normal;
    case SCULPT_DISP_DIR_X:
      return float3(1, 0, 0);
    case SCULPT_DISP_DIR_Y:
      return float3(0, 1, 0);
    case SCULPT_DISP_DIR_Z:
      return float3(0, 0, 1);
  }
  BLI_assert_unreachable();
  return {};
}

static void update_sculpt_normal(const Depsgraph &depsgraph,
                                 const Sculpt &sd,
                                 Object &ob,
                                 const IndexMask &node_mask)
{
  const Brush &brush = *BKE_paint_brush_for_read(&sd.paint);
  StrokeCache &cache = *ob.sculpt->cache;
  /* Grab brush does not update the sculpt normal during a stroke. */
  const bool update_normal = !(brush.flag & BRUSH_ORIGINAL_NORMAL) &&
                             !(brush.sculpt_brush_type == SCULPT_BRUSH_TYPE_GRAB) &&
                             !(brush.sculpt_brush_type == SCULPT_BRUSH_TYPE_THUMB &&
                               !(brush.flag & BRUSH_ANCHORED)) &&
                             !(brush.sculpt_brush_type == SCULPT_BRUSH_TYPE_ELASTIC_DEFORM) &&
                             !(brush.sculpt_brush_type == SCULPT_BRUSH_TYPE_SNAKE_HOOK &&
                               cache.normal_weight > 0.0f);

  if (cache.mirror_symmetry_pass == 0 && cache.radial_symmetry_pass == 0 &&
      (SCULPT_stroke_is_first_brush_step_of_symmetry_pass(cache) || update_normal))
  {
    cache.sculpt_normal = calc_sculpt_normal(depsgraph, sd, ob, node_mask);
    if (brush.falloff_shape == PAINT_FALLOFF_SHAPE_TUBE) {
      project_plane_v3_v3v3(cache.sculpt_normal, cache.sculpt_normal, cache.view_normal_symm);
      normalize_v3(cache.sculpt_normal);
    }
    copy_v3_v3(cache.sculpt_normal_symm, cache.sculpt_normal);
  }
  else {
    cache.sculpt_normal_symm = symmetry_flip(cache.sculpt_normal, cache.mirror_symmetry_pass);
    mul_m4_v3(cache.symm_rot_mat.ptr(), cache.sculpt_normal_symm);
  }
}

static void calc_local_from_screen(const ViewContext &vc,
                                   const float center[3],
                                   const float screen_dir[2],
                                   float r_local_dir[3])
{
  Object &ob = *vc.obact;
  float loc[3];

  mul_v3_m4v3(loc, ob.object_to_world().ptr(), center);
  const float zfac = ED_view3d_calc_zfac(vc.rv3d, loc);

  ED_view3d_win_to_delta(vc.region, screen_dir, zfac, r_local_dir);
  normalize_v3(r_local_dir);

  add_v3_v3(r_local_dir, ob.loc);
  mul_m4_v3(ob.world_to_object().ptr(), r_local_dir);
}

static void calc_brush_local_mat(const float rotation,
                                 const Object &ob,
                                 float local_mat[4][4],
                                 float local_mat_inv[4][4])
{
  const StrokeCache *cache = ob.sculpt->cache;
  float tmat[4][4];
  float mat[4][4];
  float scale[4][4];
  float angle, v[3];

  /* Ensure `ob.world_to_object` is up to date. */
  invert_m4_m4(ob.runtime->world_to_object.ptr(), ob.object_to_world().ptr());

  /* Initialize last column of matrix. */
  mat[0][3] = 0.0f;
  mat[1][3] = 0.0f;
  mat[2][3] = 0.0f;
  mat[3][3] = 1.0f;

  /* Read rotation (user angle, rake, etc.) to find the view's movement direction (negative X of
   * the brush). */
  angle = rotation + cache->special_rotation;
  /* By convention, motion direction points down the brush's Y axis, the angle represents the X
   * axis, normal is a 90 deg CCW rotation of the motion direction. */
  float motion_normal_screen[2];
  motion_normal_screen[0] = cosf(angle);
  motion_normal_screen[1] = sinf(angle);
  /* Convert view's brush transverse direction to object-space,
   * i.e. the normal of the plane described by the motion */
  float motion_normal_local[3];
  calc_local_from_screen(
      *cache->vc, cache->location_symm, motion_normal_screen, motion_normal_local);

  /* Calculate the movement direction for the local matrix.
   * Note that there is a deliberate prioritization here: Our calculations are
   * designed such that the _motion vector_ gets projected into the tangent space;
   * in most cases this will be more intuitive than projecting the transverse
   * direction (which is orthogonal to the motion direction and therefore less
   * apparent to the user).
   * The Y-axis of the brush-local frame has to lie in the intersection of the tangent plane
   * and the motion plane. */

  cross_v3_v3v3(v, cache->sculpt_normal, motion_normal_local);
  normalize_v3_v3(mat[1], v);

  /* Get other axes. */
  cross_v3_v3v3(mat[0], mat[1], cache->sculpt_normal);
  copy_v3_v3(mat[2], cache->sculpt_normal);

  /* Set location. */
  copy_v3_v3(mat[3], cache->location_symm);

  /* Scale by brush radius. */
  float radius = cache->radius;

  normalize_m4(mat);
  scale_m4_fl(scale, radius);
  mul_m4_m4m4(tmat, mat, scale);

  /* Return tmat as is (for converting from local area coords to model-space coords). */
  copy_m4_m4(local_mat_inv, tmat);
  /* Return inverse (for converting from model-space coords to local area coords). */
  invert_m4_m4(local_mat, tmat);
}

}  // namespace blender::ed::sculpt_paint

#define SCULPT_TILT_SENSITIVITY 0.7f
void SCULPT_tilt_apply_to_normal(float r_normal[3],
                                 blender::ed::sculpt_paint::StrokeCache *cache,
                                 const float tilt_strength)
{
  if (!U.experimental.use_sculpt_tools_tilt) {
    return;
  }
  const float rot_max = M_PI_2 * tilt_strength * SCULPT_TILT_SENSITIVITY;
  mul_v3_mat3_m4v3(r_normal, cache->vc->obact->object_to_world().ptr(), r_normal);
  float normal_tilt_y[3];
  rotate_v3_v3v3fl(normal_tilt_y, r_normal, cache->vc->rv3d->viewinv[0], cache->tilt.y * rot_max);
  float normal_tilt_xy[3];
  rotate_v3_v3v3fl(
      normal_tilt_xy, normal_tilt_y, cache->vc->rv3d->viewinv[1], cache->tilt.x * rot_max);
  mul_v3_mat3_m4v3(r_normal, cache->vc->obact->world_to_object().ptr(), normal_tilt_xy);
  normalize_v3(r_normal);
}

void SCULPT_tilt_effective_normal_get(const SculptSession &ss, const Brush &brush, float r_no[3])
{
  copy_v3_v3(r_no, ss.cache->sculpt_normal_symm);
  SCULPT_tilt_apply_to_normal(r_no, ss.cache, brush.tilt_strength_factor);
}

static void update_brush_local_mat(const Sculpt &sd, Object &ob)
{
  using namespace blender::ed::sculpt_paint;
  StrokeCache *cache = ob.sculpt->cache;

  if (cache->mirror_symmetry_pass == 0 && cache->radial_symmetry_pass == 0) {
    const Brush *brush = BKE_paint_brush_for_read(&sd.paint);
    const MTex *mask_tex = BKE_brush_mask_texture_get(brush, OB_MODE_SCULPT);
    calc_brush_local_mat(
        mask_tex->rot, ob, cache->brush_local_mat.ptr(), cache->brush_local_mat_inv.ptr());
  }
}

/** \} */

/* -------------------------------------------------------------------- */
/** \name Texture painting
 * \{ */

static bool sculpt_needs_pbvh_pixels(PaintModeSettings &paint_mode_settings,
                                     const Brush &brush,
                                     Object &ob)
{
  if (brush.sculpt_brush_type == SCULPT_BRUSH_TYPE_PAINT &&
      U.experimental.use_sculpt_texture_paint)
  {
    Image *image;
    ImageUser *image_user;
    return SCULPT_paint_image_canvas_get(paint_mode_settings, ob, &image, &image_user);
  }

  return false;
}

static void sculpt_pbvh_update_pixels(const Depsgraph &depsgraph,
                                      PaintModeSettings &paint_mode_settings,
                                      Object &ob)
{
  using namespace blender;
  BLI_assert(ob.type == OB_MESH);

  Image *image;
  ImageUser *image_user;
  if (!SCULPT_paint_image_canvas_get(paint_mode_settings, ob, &image, &image_user)) {
    return;
  }

  bke::pbvh::build_pixels(depsgraph, ob, *image, *image_user);
}

/** \} */

/* -------------------------------------------------------------------- */
/** \name Generic Brush Plane & Symmetry Utilities
 * \{ */

struct SculptRaycastData {
  Object *object;
  SculptSession *ss;
  const float *ray_start;
  const float *ray_normal;
  bool hit;
  float depth;
  bool original;
  Span<blender::float3> vert_positions;
  blender::OffsetIndices<int> faces;
  Span<int> corner_verts;
  Span<blender::int3> corner_tris;
  blender::VArraySpan<bool> hide_poly;

  const SubdivCCG *subdiv_ccg;

  PBVHVertRef active_vertex;
  float *face_normal;

  int active_face_grid_index;

  IsectRayPrecalc isect_precalc;
};

struct SculptFindNearestToRayData {
  Object *object;
  SculptSession *ss;
  const float *ray_start, *ray_normal;
  bool hit;
  float depth;
  float dist_sq_to_ray;
  bool original;
  Span<float3> vert_positions;
  blender::OffsetIndices<int> faces;
  Span<int> corner_verts;
  Span<blender::int3> corner_tris;
  blender::VArraySpan<bool> hide_poly;

  const SubdivCCG *subdiv_ccg;
};

ePaintSymmetryAreas SCULPT_get_vertex_symm_area(const float co[3])
{
  ePaintSymmetryAreas symm_area = ePaintSymmetryAreas(PAINT_SYMM_AREA_DEFAULT);
  if (co[0] < 0.0f) {
    symm_area |= PAINT_SYMM_AREA_X;
  }
  if (co[1] < 0.0f) {
    symm_area |= PAINT_SYMM_AREA_Y;
  }
  if (co[2] < 0.0f) {
    symm_area |= PAINT_SYMM_AREA_Z;
  }
  return symm_area;
}

static void flip_qt_qt(float out[4], const float in[4], const ePaintSymmetryFlags symm)
{
  float axis[3], angle;

  quat_to_axis_angle(axis, &angle, in);
  normalize_v3(axis);

  if (symm & PAINT_SYMM_X) {
    axis[0] *= -1.0f;
    angle *= -1.0f;
  }
  if (symm & PAINT_SYMM_Y) {
    axis[1] *= -1.0f;
    angle *= -1.0f;
  }
  if (symm & PAINT_SYMM_Z) {
    axis[2] *= -1.0f;
    angle *= -1.0f;
  }

  axis_angle_normalized_to_quat(out, axis, angle);
}

static void flip_qt(float quat[4], const ePaintSymmetryFlags symm)
{
  flip_qt_qt(quat, quat, symm);
}

float3 SCULPT_flip_v3_by_symm_area(const float3 &vector,
                                   const ePaintSymmetryFlags symm,
                                   const ePaintSymmetryAreas symmarea,
                                   const float3 &pivot)
{
  float3 result = vector;
  for (int i = 0; i < 3; i++) {
    ePaintSymmetryFlags symm_it = ePaintSymmetryFlags(1 << i);
    if (!(symm & symm_it)) {
      continue;
    }
    if (symmarea & symm_it) {
      result = blender::ed::sculpt_paint::symmetry_flip(result, symm_it);
    }
    if (pivot[i] < 0.0f) {
      result = blender::ed::sculpt_paint::symmetry_flip(result, symm_it);
    }
  }
  return result;
}

void SCULPT_flip_quat_by_symm_area(float quat[4],
                                   const ePaintSymmetryFlags symm,
                                   const ePaintSymmetryAreas symmarea,
                                   const float pivot[3])
{
  for (int i = 0; i < 3; i++) {
    ePaintSymmetryFlags symm_it = ePaintSymmetryFlags(1 << i);
    if (!(symm & symm_it)) {
      continue;
    }
    if (symmarea & symm_it) {
      flip_qt(quat, symm_it);
    }
    if (pivot[i] < 0.0f) {
      flip_qt(quat, symm_it);
    }
  }
}

bool SCULPT_brush_type_needs_all_pbvh_nodes(const Brush &brush)
{
  if (brush.sculpt_brush_type == SCULPT_BRUSH_TYPE_ELASTIC_DEFORM) {
    /* Elastic deformations in any brush need all nodes to avoid artifacts as the effect
     * of the Kelvinlet is not constrained by the radius. */
    return true;
  }

  if (brush.sculpt_brush_type == SCULPT_BRUSH_TYPE_POSE) {
    /* Pose needs all nodes because it applies all symmetry iterations at the same time
     * and the IK chain can grow to any area of the model. */
    /* TODO: This can be optimized by filtering the nodes after calculating the chain. */
    return true;
  }

  if (brush.sculpt_brush_type == SCULPT_BRUSH_TYPE_BOUNDARY) {
    /* Boundary needs all nodes because it is not possible to know where the boundary
     * deformation is going to be propagated before calculating it. */
    /* TODO: after calculating the boundary info in the first iteration, it should be
     * possible to get the nodes that have vertices included in any boundary deformation
     * and cache them. */
    return true;
  }

  if (brush.sculpt_brush_type == SCULPT_BRUSH_TYPE_SNAKE_HOOK &&
      brush.snake_hook_deform_type == BRUSH_SNAKE_HOOK_DEFORM_ELASTIC)
  {
    /* Snake hook in elastic deform type has same requirements as the elastic deform brush. */
    return true;
  }
  return false;
}

namespace blender::ed::sculpt_paint {

void calc_brush_plane(const Depsgraph &depsgraph,
                      const Brush &brush,
                      Object &ob,
                      const IndexMask &node_mask,
                      float3 &r_area_no,
                      float3 &r_area_co)
{
  const SculptSession &ss = *ob.sculpt;

  zero_v3(r_area_co);
  zero_v3(r_area_no);

  if (SCULPT_stroke_is_main_symmetry_pass(*ss.cache) &&
      (SCULPT_stroke_is_first_brush_step_of_symmetry_pass(*ss.cache) ||
       !(brush.flag & BRUSH_ORIGINAL_PLANE) || !(brush.flag & BRUSH_ORIGINAL_NORMAL)))
  {
    switch (brush.sculpt_plane) {
      case SCULPT_DISP_DIR_VIEW:
        copy_v3_v3(r_area_no, ss.cache->view_normal);
        break;

      case SCULPT_DISP_DIR_X:
        ARRAY_SET_ITEMS(r_area_no, 1.0f, 0.0f, 0.0f);
        break;

      case SCULPT_DISP_DIR_Y:
        ARRAY_SET_ITEMS(r_area_no, 0.0f, 1.0f, 0.0f);
        break;

      case SCULPT_DISP_DIR_Z:
        ARRAY_SET_ITEMS(r_area_no, 0.0f, 0.0f, 1.0f);
        break;

      case SCULPT_DISP_DIR_AREA:
        calc_area_normal_and_center(depsgraph, brush, ob, node_mask, r_area_no, r_area_co);
        if (brush.falloff_shape == PAINT_FALLOFF_SHAPE_TUBE) {
          project_plane_v3_v3v3(r_area_no, r_area_no, ss.cache->view_normal_symm);
          normalize_v3(r_area_no);
        }
        break;
    }

    /* For flatten center. */
    /* Flatten center has not been calculated yet if we are not using the area normal. */
    if (brush.sculpt_plane != SCULPT_DISP_DIR_AREA) {
      calc_area_center(depsgraph, brush, ob, node_mask, r_area_co);
    }

    /* For area normal. */
    if (!SCULPT_stroke_is_first_brush_step_of_symmetry_pass(*ss.cache) &&
        (brush.flag & BRUSH_ORIGINAL_NORMAL))
    {
      copy_v3_v3(r_area_no, ss.cache->sculpt_normal);
    }
    else {
      copy_v3_v3(ss.cache->sculpt_normal, r_area_no);
    }

    /* For flatten center. */
    if (!SCULPT_stroke_is_first_brush_step_of_symmetry_pass(*ss.cache) &&
        (brush.flag & BRUSH_ORIGINAL_PLANE))
    {
      copy_v3_v3(r_area_co, ss.cache->last_center);
    }
    else {
      copy_v3_v3(ss.cache->last_center, r_area_co);
    }
  }
  else {
    /* For area normal. */
    copy_v3_v3(r_area_no, ss.cache->sculpt_normal);

    /* For flatten center. */
    copy_v3_v3(r_area_co, ss.cache->last_center);

    /* For area normal. */
    r_area_no = symmetry_flip(r_area_no, ss.cache->mirror_symmetry_pass);

    /* For flatten center. */
    r_area_co = symmetry_flip(r_area_co, ss.cache->mirror_symmetry_pass);

    /* For area normal. */
    mul_m4_v3(ss.cache->symm_rot_mat.ptr(), r_area_no);

    /* For flatten center. */
    mul_m4_v3(ss.cache->symm_rot_mat.ptr(), r_area_co);

    /* Shift the plane for the current tile. */
    add_v3_v3(r_area_co, ss.cache->plane_offset);
  }
}

}  // namespace blender::ed::sculpt_paint

float SCULPT_brush_plane_offset_get(const Sculpt &sd, const SculptSession &ss)
{
  const Brush &brush = *BKE_paint_brush_for_read(&sd.paint);

  float rv = brush.plane_offset;

  if (brush.flag & BRUSH_OFFSET_PRESSURE) {
    rv *= ss.cache->pressure;
  }

  return rv;
}

/** \} */

/* -------------------------------------------------------------------- */
/** \name Sculpt Brush Utilities
 * \{ */

void SCULPT_vertcos_to_key(Object &ob, KeyBlock *kb, const Span<float3> vertCos)
{
  Mesh *mesh = (Mesh *)ob.data;
  float(*ofs)[3] = nullptr;
  int a, currkey_i;
  const int kb_act_idx = ob.shapenr - 1;

  /* For relative keys editing of base should update other keys. */
  if (std::optional<blender::Array<bool>> dependent = BKE_keyblock_get_dependent_keys(mesh->key,
                                                                                      kb_act_idx))
  {
    ofs = BKE_keyblock_convert_to_vertcos(&ob, kb);

    /* Calculate key coord offsets (from previous location). */
    for (a = 0; a < mesh->verts_num; a++) {
      sub_v3_v3v3(ofs[a], vertCos[a], ofs[a]);
    }

    /* Apply offsets on other keys. */
    LISTBASE_FOREACH_INDEX (KeyBlock *, currkey, &mesh->key->block, currkey_i) {
      if ((currkey != kb) && (*dependent)[currkey_i]) {
        BKE_keyblock_update_from_offset(&ob, currkey, ofs);
      }
    }

    MEM_freeN(ofs);
  }

  /* Modifying of basis key should update mesh. */
  if (kb == mesh->key->refkey) {
    mesh->vert_positions_for_write().copy_from(vertCos);
    mesh->tag_positions_changed();
  }

  /* Apply new coords on active key block, no need to re-allocate kb->data here! */
  BKE_keyblock_update_from_vertcos(&ob, kb, reinterpret_cast<const float(*)[3]>(vertCos.data()));
}

namespace blender::ed::sculpt_paint {

static void dynamic_topology_update(const Depsgraph &depsgraph,
                                    const Scene & /*scene*/,
                                    const Sculpt &sd,
                                    Object &ob,
                                    const Brush &brush,
                                    UnifiedPaintSettings & /*ups*/,
                                    PaintModeSettings & /*paint_mode_settings*/)
{
  SculptSession &ss = *ob.sculpt;
  bke::pbvh::Tree &pbvh = *bke::object::pbvh_get(ob);

  /* Build a list of all nodes that are potentially within the brush's area of influence. */
  const bool use_original = brush_type_needs_original(brush.sculpt_brush_type) ? true :
                                                                                 !ss.cache->accum;
  const float radius_scale = 1.25f;

  IndexMaskMemory memory;
  const IndexMask node_mask = pbvh_gather_generic(ob, brush, use_original, radius_scale, memory);
  if (node_mask.is_empty()) {
    return;
  }

  MutableSpan<bke::pbvh::BMeshNode> nodes = pbvh.nodes<bke::pbvh::BMeshNode>();

  /* Free index based vertex info as it will become invalid after modifying the topology during the
   * stroke. */
  ss.vertex_info.boundary.clear();

  PBVHTopologyUpdateMode mode = PBVHTopologyUpdateMode(0);
  float location[3];

  if (!(sd.flags & SCULPT_DYNTOPO_DETAIL_MANUAL)) {
    if (sd.flags & SCULPT_DYNTOPO_SUBDIVIDE) {
      mode |= PBVH_Subdivide;
    }

    if ((sd.flags & SCULPT_DYNTOPO_COLLAPSE) ||
        (brush.sculpt_brush_type == SCULPT_BRUSH_TYPE_SIMPLIFY))
    {
      mode |= PBVH_Collapse;
    }
  }

  if (brush.sculpt_brush_type == SCULPT_BRUSH_TYPE_MASK) {
    undo::push_nodes(depsgraph, ob, node_mask, undo::Type::Mask);
  }
  else {
    undo::push_nodes(depsgraph, ob, node_mask, undo::Type::Position);
  }
  pbvh.tag_positions_changed(node_mask);
  pbvh.tag_topology_changed(node_mask);
  node_mask.foreach_index([&](const int i) { BKE_pbvh_node_mark_topology_update(nodes[i]); });
  node_mask.foreach_index(GrainSize(1), [&](const int i) {
    BKE_pbvh_bmesh_node_save_orig(ss.bm, ss.bm_log, &nodes[i], false);
  });

  float max_edge_len;
  if (sd.flags & (SCULPT_DYNTOPO_DETAIL_CONSTANT | SCULPT_DYNTOPO_DETAIL_MANUAL)) {
    max_edge_len = dyntopo::detail_size::constant_to_detail_size(sd.constant_detail, ob);
  }
  else if (sd.flags & SCULPT_DYNTOPO_DETAIL_BRUSH) {
    max_edge_len = dyntopo::detail_size::brush_to_detail_size(sd.detail_percent, ss.cache->radius);
  }
  else {
    max_edge_len = dyntopo::detail_size::relative_to_detail_size(
        sd.detail_size, ss.cache->radius, ss.cache->dyntopo_pixel_radius, U.pixelsize);
  }
  const float min_edge_len = max_edge_len * dyntopo::detail_size::EDGE_LENGTH_MIN_FACTOR;

  bke::pbvh::bmesh_update_topology(*ss.bm,
                                   pbvh,
                                   *ss.bm_log,
                                   mode,
                                   min_edge_len,
                                   max_edge_len,
                                   ss.cache->location_symm,
                                   ss.cache->view_normal_symm,
                                   ss.cache->radius,
                                   (brush.flag & BRUSH_FRONTFACE) != 0,
                                   (brush.falloff_shape != PAINT_FALLOFF_SHAPE_SPHERE));

  /* Update average stroke position. */
  copy_v3_v3(location, ss.cache->location);
  mul_m4_v3(ob.object_to_world().ptr(), location);
}

static void push_undo_nodes(const Depsgraph &depsgraph,
                            Object &ob,
                            const Brush &brush,
                            const IndexMask &node_mask)
{
  SculptSession &ss = *ob.sculpt;
  bool need_coords = ss.cache->supports_gravity;

  if (brush.sculpt_brush_type == SCULPT_BRUSH_TYPE_DRAW_FACE_SETS) {
    /* Draw face sets in smooth mode moves the vertices. */
    if (ss.cache->alt_smooth) {
      need_coords = true;
    }
    else {
      undo::push_nodes(depsgraph, ob, node_mask, undo::Type::FaceSet);
    }
  }
  else if (brush.sculpt_brush_type == SCULPT_BRUSH_TYPE_MASK) {
    undo::push_nodes(depsgraph, ob, node_mask, undo::Type::Mask);
  }
  else if (SCULPT_brush_type_is_paint(brush.sculpt_brush_type)) {
    undo::push_nodes(depsgraph, ob, node_mask, undo::Type::Color);
  }
  else {
    need_coords = true;
  }

  if (need_coords) {
    undo::push_nodes(depsgraph, ob, node_mask, undo::Type::Position);
  }
}

static void do_brush_action(const Depsgraph &depsgraph,
                            const Scene &scene,
                            const Sculpt &sd,
                            Object &ob,
                            const Brush &brush,
                            UnifiedPaintSettings &ups,
                            PaintModeSettings &paint_mode_settings)
{
  SculptSession &ss = *ob.sculpt;
  bke::pbvh::Tree &pbvh = *bke::object::pbvh_get(ob);
  IndexMaskMemory memory;
  IndexMask node_mask, texnode_mask;

  const bool use_original = brush_type_needs_original(brush.sculpt_brush_type) ? true :
                                                                                 !ss.cache->accum;
  const bool use_pixels = sculpt_needs_pbvh_pixels(paint_mode_settings, brush, ob);

  if (sculpt_needs_pbvh_pixels(paint_mode_settings, brush, ob)) {
    sculpt_pbvh_update_pixels(depsgraph, paint_mode_settings, ob);

    texnode_mask = pbvh_gather_texpaint(ob, brush, use_original, 1.0f, memory);

    if (texnode_mask.is_empty()) {
      return;
    }
  }

  /* Build a list of all nodes that are potentially within the brush's area of influence */

  if (SCULPT_brush_type_needs_all_pbvh_nodes(brush)) {
    /* These brushes need to update all nodes as they are not constrained by the brush radius */
    node_mask = bke::pbvh::all_leaf_nodes(pbvh, memory);
  }
  else if (brush.sculpt_brush_type == SCULPT_BRUSH_TYPE_CLOTH) {
    node_mask = cloth::brush_affected_nodes_gather(ob, brush, memory);
  }
  else {
    float radius_scale = 1.0f;

    /* Corners of square brushes can go outside the brush radius. */
    if (BKE_brush_has_cube_tip(&brush, PaintMode::Sculpt)) {
      radius_scale = M_SQRT2;
    }

    /* With these options enabled not all required nodes are inside the original brush radius, so
     * the brush can produce artifacts in some situations. */
    if (brush.sculpt_brush_type == SCULPT_BRUSH_TYPE_DRAW && brush.flag & BRUSH_ORIGINAL_NORMAL) {
      radius_scale = 2.0f;
    }
    node_mask = pbvh_gather_generic(ob, brush, use_original, radius_scale, memory);
  }

  /* Draw Face Sets in draw mode makes a single undo push, in alt-smooth mode deforms the
   * vertices and uses regular coords undo. */
  /* It also assigns the paint_face_set here as it needs to be done regardless of the stroke type
   * and the number of nodes under the brush influence. */
  if (brush.sculpt_brush_type == SCULPT_BRUSH_TYPE_DRAW_FACE_SETS &&
      SCULPT_stroke_is_first_brush_step(*ss.cache) && !ss.cache->alt_smooth)
  {
    if (ss.cache->invert) {
      /* When inverting the brush, pick the paint face mask ID from the mesh. */
      ss.cache->paint_face_set = face_set::active_face_set_get(depsgraph, ob);
    }
    else {
      /* By default create a new Face Sets. */
      ss.cache->paint_face_set = face_set::find_next_available_id(ob);
    }
  }

  /* For anchored brushes with spherical falloff, we start off with zero radius, thus we have no
   * bke::pbvh::Tree nodes on the first brush step. */
  if (!node_mask.is_empty() ||
      ((brush.falloff_shape == PAINT_FALLOFF_SHAPE_SPHERE) && (brush.flag & BRUSH_ANCHORED)))
  {
    if (SCULPT_stroke_is_first_brush_step(*ss.cache)) {
      /* Initialize auto-masking cache. */
      if (auto_mask::is_enabled(sd, ob, &brush)) {
        ss.cache->automasking = auto_mask::cache_init(depsgraph, sd, &brush, ob);
      }
      /* Initialize surface smooth cache. */
      if ((brush.sculpt_brush_type == SCULPT_BRUSH_TYPE_SMOOTH) &&
          (brush.smooth_deform_type == BRUSH_SMOOTH_DEFORM_SURFACE))
      {
        BLI_assert(ss.cache->surface_smooth_laplacian_disp.is_empty());
        ss.cache->surface_smooth_laplacian_disp = Array<float3>(
            SCULPT_vertex_count_get(depsgraph, ob), float3(0));
      }
    }
  }

  /* Only act if some verts are inside the brush area. */
  if (node_mask.is_empty()) {
    return;
  }
  float location[3];

  if (!use_pixels) {
    push_undo_nodes(depsgraph, ob, brush, node_mask);
  }

  if (sculpt_brush_needs_normal(ss, sd, brush)) {
    update_sculpt_normal(depsgraph, sd, ob, node_mask);
  }

  update_brush_local_mat(sd, ob);

  if (brush.sculpt_brush_type == SCULPT_BRUSH_TYPE_POSE &&
      SCULPT_stroke_is_first_brush_step(*ss.cache))
  {
    pose::pose_brush_init(depsgraph, ob, ss, brush);
  }

  if (brush.deform_target == BRUSH_DEFORM_TARGET_CLOTH_SIM) {
    if (!ss.cache->cloth_sim) {
      ss.cache->cloth_sim = cloth::brush_simulation_create(
          depsgraph, ob, 1.0f, 0.0f, 0.0f, false, true);
    }
    cloth::brush_store_simulation_state(depsgraph, ob, *ss.cache->cloth_sim);
    cloth::ensure_nodes_constraints(
        depsgraph, sd, ob, node_mask, *ss.cache->cloth_sim, ss.cache->location_symm, FLT_MAX);
  }

  bool invert = ss.cache->pen_flip || ss.cache->invert;
  if (brush.flag & BRUSH_DIR_IN) {
    invert = !invert;
  }

  /* Apply one type of brush action. */
  switch (brush.sculpt_brush_type) {
    case SCULPT_BRUSH_TYPE_DRAW: {
      const bool use_vector_displacement = (brush.flag2 & BRUSH_USE_COLOR_AS_DISPLACEMENT &&
                                            (brush.mtex.brush_map_mode == MTEX_MAP_MODE_AREA));
      if (use_vector_displacement) {
        do_draw_vector_displacement_brush(depsgraph, sd, ob, node_mask);
      }
      else {
        do_draw_brush(depsgraph, sd, ob, node_mask);
      }
      break;
    }
    case SCULPT_BRUSH_TYPE_SMOOTH:
      if (brush.smooth_deform_type == BRUSH_SMOOTH_DEFORM_LAPLACIAN) {
        /* NOTE: The enhance brush needs to initialize its state on the first brush step. The
         * stroke strength can become 0 during the stroke, but it can not change sign (the sign is
         * determined in the beginning of the stroke. So here it is important to not switch to
         * enhance brush in the middle of the stroke. */
        if (ss.cache->bstrength < 0.0f) {
          /* Invert mode, intensify details. */
          do_enhance_details_brush(depsgraph, sd, ob, node_mask);
        }
        else {
          do_smooth_brush(
              depsgraph, sd, ob, node_mask, std::clamp(ss.cache->bstrength, 0.0f, 1.0f));
        }
      }
      else if (brush.smooth_deform_type == BRUSH_SMOOTH_DEFORM_SURFACE) {
        do_surface_smooth_brush(depsgraph, sd, ob, node_mask);
      }
      break;
    case SCULPT_BRUSH_TYPE_CREASE:
      do_crease_brush(depsgraph, scene, sd, ob, node_mask);
      break;
    case SCULPT_BRUSH_TYPE_BLOB:
      do_blob_brush(depsgraph, scene, sd, ob, node_mask);
      break;
    case SCULPT_BRUSH_TYPE_PINCH:
      do_pinch_brush(depsgraph, sd, ob, node_mask);
      break;
    case SCULPT_BRUSH_TYPE_INFLATE:
      do_inflate_brush(depsgraph, sd, ob, node_mask);
      break;
    case SCULPT_BRUSH_TYPE_GRAB:
      do_grab_brush(depsgraph, sd, ob, node_mask);
      break;
    case SCULPT_BRUSH_TYPE_ROTATE:
      do_rotate_brush(depsgraph, sd, ob, node_mask);
      break;
    case SCULPT_BRUSH_TYPE_SNAKE_HOOK:
      do_snake_hook_brush(depsgraph, sd, ob, node_mask);
      break;
    case SCULPT_BRUSH_TYPE_NUDGE:
      do_nudge_brush(depsgraph, sd, ob, node_mask);
      break;
    case SCULPT_BRUSH_TYPE_THUMB:
      do_thumb_brush(depsgraph, sd, ob, node_mask);
      break;
    case SCULPT_BRUSH_TYPE_LAYER:
      do_layer_brush(depsgraph, sd, ob, node_mask);
      break;
    case SCULPT_BRUSH_TYPE_FLATTEN:
      do_flatten_brush(depsgraph, sd, ob, node_mask);
      break;
    case SCULPT_BRUSH_TYPE_CLAY:
      do_clay_brush(depsgraph, sd, ob, node_mask);
      break;
    case SCULPT_BRUSH_TYPE_CLAY_STRIPS:
      do_clay_strips_brush(depsgraph, sd, ob, node_mask);
      break;
    case SCULPT_BRUSH_TYPE_MULTIPLANE_SCRAPE:
      do_multiplane_scrape_brush(depsgraph, sd, ob, node_mask);
      break;
    case SCULPT_BRUSH_TYPE_CLAY_THUMB:
      do_clay_thumb_brush(depsgraph, sd, ob, node_mask);
      break;
    case SCULPT_BRUSH_TYPE_FILL:
      if (invert && brush.flag & BRUSH_INVERT_TO_SCRAPE_FILL) {
        do_scrape_brush(depsgraph, sd, ob, node_mask);
      }
      else {
        do_fill_brush(depsgraph, sd, ob, node_mask);
      }
      break;
    case SCULPT_BRUSH_TYPE_SCRAPE:
      if (invert && brush.flag & BRUSH_INVERT_TO_SCRAPE_FILL) {
        do_fill_brush(depsgraph, sd, ob, node_mask);
      }
      else {
        do_scrape_brush(depsgraph, sd, ob, node_mask);
      }
      break;
    case SCULPT_BRUSH_TYPE_MASK:
      switch ((BrushMaskTool)brush.mask_tool) {
        case BRUSH_MASK_DRAW:
          do_mask_brush(depsgraph, sd, ob, node_mask);
          break;
        case BRUSH_MASK_SMOOTH:
          do_smooth_mask_brush(depsgraph, sd, ob, node_mask, ss.cache->bstrength);
          break;
      }
      break;
    case SCULPT_BRUSH_TYPE_POSE:
      pose::do_pose_brush(depsgraph, sd, ob, node_mask);
      break;
    case SCULPT_BRUSH_TYPE_DRAW_SHARP:
      do_draw_sharp_brush(depsgraph, sd, ob, node_mask);
      break;
    case SCULPT_BRUSH_TYPE_ELASTIC_DEFORM:
      do_elastic_deform_brush(depsgraph, sd, ob, node_mask);
      break;
    case SCULPT_BRUSH_TYPE_SLIDE_RELAX:
      if (ss.cache->alt_smooth) {
        do_topology_relax_brush(depsgraph, sd, ob, node_mask);
      }
      else {
        do_topology_slide_brush(depsgraph, sd, ob, node_mask);
      }
      break;
    case SCULPT_BRUSH_TYPE_BOUNDARY:
      boundary::do_boundary_brush(depsgraph, sd, ob, node_mask);
      break;
    case SCULPT_BRUSH_TYPE_CLOTH:
      cloth::do_cloth_brush(depsgraph, sd, ob, node_mask);
      break;
    case SCULPT_BRUSH_TYPE_DRAW_FACE_SETS:
      if (!ss.cache->alt_smooth) {
        do_draw_face_sets_brush(depsgraph, sd, ob, node_mask);
      }
      else {
        do_relax_face_sets_brush(depsgraph, sd, ob, node_mask);
      }
      break;
    case SCULPT_BRUSH_TYPE_DISPLACEMENT_ERASER:
      do_displacement_eraser_brush(depsgraph, sd, ob, node_mask);
      break;
    case SCULPT_BRUSH_TYPE_DISPLACEMENT_SMEAR:
      do_displacement_smear_brush(depsgraph, sd, ob, node_mask);
      break;
    case SCULPT_BRUSH_TYPE_PAINT:
      color::do_paint_brush(
          scene, depsgraph, paint_mode_settings, sd, ob, node_mask, texnode_mask);
      break;
    case SCULPT_BRUSH_TYPE_SMEAR:
      color::do_smear_brush(depsgraph, sd, ob, node_mask);
      break;
  }

  if (!ELEM(brush.sculpt_brush_type, SCULPT_BRUSH_TYPE_SMOOTH, SCULPT_BRUSH_TYPE_MASK) &&
      brush.autosmooth_factor > 0)
  {
    if (brush.flag & BRUSH_INVERSE_SMOOTH_PRESSURE) {
      do_smooth_brush(
          depsgraph, sd, ob, node_mask, brush.autosmooth_factor * (1.0f - ss.cache->pressure));
    }
    else {
      do_smooth_brush(depsgraph, sd, ob, node_mask, brush.autosmooth_factor);
    }
  }

  if (brush_uses_topology_rake(ss, brush)) {
    do_bmesh_topology_rake_brush(depsgraph, sd, ob, node_mask, brush.topology_rake_factor);
  }

  /* The cloth brush adds the gravity as a regular force and it is processed in the solver. */
  if (ss.cache->supports_gravity && !ELEM(brush.sculpt_brush_type,
                                          SCULPT_BRUSH_TYPE_CLOTH,
                                          SCULPT_BRUSH_TYPE_DRAW_FACE_SETS,
                                          SCULPT_BRUSH_TYPE_BOUNDARY))
  {
    do_gravity_brush(depsgraph, sd, ob, node_mask);
  }

  if (brush.deform_target == BRUSH_DEFORM_TARGET_CLOTH_SIM) {
    if (SCULPT_stroke_is_main_symmetry_pass(*ss.cache)) {
      cloth::sim_activate_nodes(ob, *ss.cache->cloth_sim, node_mask);
      cloth::do_simulation_step(depsgraph, sd, ob, *ss.cache->cloth_sim, node_mask);
    }
  }

  /* Update average stroke position. */
  copy_v3_v3(location, ss.cache->location);
  mul_m4_v3(ob.object_to_world().ptr(), location);

  add_v3_v3(ups.average_stroke_accum, location);
  ups.average_stroke_counter++;
  /* Update last stroke position. */
  ups.last_stroke_valid = true;
}

}  // namespace blender::ed::sculpt_paint

void SCULPT_cache_calc_brushdata_symm(blender::ed::sculpt_paint::StrokeCache &cache,
                                      const ePaintSymmetryFlags symm,
                                      const char axis,
                                      const float angle)
{
  using namespace blender;
  cache.location_symm = ed::sculpt_paint::symmetry_flip(cache.location, symm);
  cache.last_location_symm = ed::sculpt_paint::symmetry_flip(cache.last_location, symm);
  cache.grab_delta_symm = ed::sculpt_paint::symmetry_flip(cache.grab_delta, symm);
  cache.view_normal_symm = ed::sculpt_paint::symmetry_flip(cache.view_normal, symm);

  cache.initial_location_symm = ed::sculpt_paint::symmetry_flip(cache.initial_location, symm);
  cache.initial_normal_symm = ed::sculpt_paint::symmetry_flip(cache.initial_normal, symm);

  /* XXX This reduces the length of the grab delta if it approaches the line of symmetry
   * XXX However, a different approach appears to be needed. */
#if 0
  if (sd->paint.symmetry_flags & PAINT_SYMMETRY_FEATHER) {
    float frac = 1.0f / max_overlap_count(sd);
    float reduce = (feather - frac) / (1.0f - frac);

    printf("feather: %f frac: %f reduce: %f\n", feather, frac, reduce);

    if (frac < 1.0f) {
      mul_v3_fl(cache.grab_delta_symmetry, reduce);
    }
  }
#endif

  cache.symm_rot_mat = float4x4::identity();
  cache.symm_rot_mat_inv = float4x4::identity();
  zero_v3(cache.plane_offset);

  /* Expects XYZ. */
  if (axis) {
    rotate_m4(cache.symm_rot_mat.ptr(), axis, angle);
    rotate_m4(cache.symm_rot_mat_inv.ptr(), axis, -angle);
  }

  mul_m4_v3(cache.symm_rot_mat.ptr(), cache.location_symm);
  mul_m4_v3(cache.symm_rot_mat.ptr(), cache.grab_delta_symm);

  if (cache.supports_gravity) {
    cache.gravity_direction_symm = ed::sculpt_paint::symmetry_flip(cache.gravity_direction, symm);
    mul_m4_v3(cache.symm_rot_mat.ptr(), cache.gravity_direction_symm);
  }

  if (cache.rake_rotation) {
    float4 new_quat;
    float4 existing(cache.rake_rotation->w,
                    cache.rake_rotation->x,
                    cache.rake_rotation->y,
                    cache.rake_rotation->z);
    flip_qt_qt(new_quat, existing, symm);
    cache.rake_rotation_symm = math::Quaternion(new_quat);
  }
}

namespace blender::ed::sculpt_paint {

using BrushActionFunc = void (*)(const Depsgraph &depsgraph,
                                 const Scene &scene,
                                 const Sculpt &sd,
                                 Object &ob,
                                 const Brush &brush,
                                 UnifiedPaintSettings &ups,
                                 PaintModeSettings &paint_mode_settings);

static void do_tiled(const Depsgraph &depsgraph,
                     const Scene &scene,
                     const Sculpt &sd,
                     Object &ob,
                     const Brush &brush,
                     UnifiedPaintSettings &ups,
                     PaintModeSettings &paint_mode_settings,
                     const BrushActionFunc action)
{
  SculptSession &ss = *ob.sculpt;
  StrokeCache *cache = ss.cache;
  const float radius = cache->radius;
  const Bounds<float3> bb = *BKE_object_boundbox_get(&ob);
  const float *bbMin = bb.min;
  const float *bbMax = bb.max;
  const float *step = sd.paint.tile_offset;

  /* These are integer locations, for real location: multiply with step and add orgLoc.
   * So 0,0,0 is at orgLoc. */
  int start[3];
  int end[3];
  int cur[3];

  /* Position of the "prototype" stroke for tiling. */
  float orgLoc[3];
  float original_initial_location[3];
  copy_v3_v3(orgLoc, cache->location_symm);
  copy_v3_v3(original_initial_location, cache->initial_location_symm);

  for (int dim = 0; dim < 3; dim++) {
    if ((sd.paint.symmetry_flags & (PAINT_TILE_X << dim)) && step[dim] > 0) {
      start[dim] = (bbMin[dim] - orgLoc[dim] - radius) / step[dim];
      end[dim] = (bbMax[dim] - orgLoc[dim] + radius) / step[dim];
    }
    else {
      start[dim] = end[dim] = 0;
    }
  }

  /* First do the "un-tiled" position to initialize the stroke for this location. */
  cache->tile_pass = 0;
  action(depsgraph, scene, sd, ob, brush, ups, paint_mode_settings);

  /* Now do it for all the tiles. */
  copy_v3_v3_int(cur, start);
  for (cur[0] = start[0]; cur[0] <= end[0]; cur[0]++) {
    for (cur[1] = start[1]; cur[1] <= end[1]; cur[1]++) {
      for (cur[2] = start[2]; cur[2] <= end[2]; cur[2]++) {
        if (!cur[0] && !cur[1] && !cur[2]) {
          /* Skip tile at orgLoc, this was already handled before all others. */
          continue;
        }

        ++cache->tile_pass;

        for (int dim = 0; dim < 3; dim++) {
          cache->location_symm[dim] = cur[dim] * step[dim] + orgLoc[dim];
          cache->plane_offset[dim] = cur[dim] * step[dim];
          cache->initial_location_symm[dim] = cur[dim] * step[dim] +
                                              original_initial_location[dim];
        }
        action(depsgraph, scene, sd, ob, brush, ups, paint_mode_settings);
      }
    }
  }
}

static void do_radial_symmetry(const Depsgraph &depsgraph,
                               const Scene &scene,
                               const Sculpt &sd,
                               Object &ob,
                               const Brush &brush,
                               UnifiedPaintSettings &ups,
                               PaintModeSettings &paint_mode_settings,
                               const BrushActionFunc action,
                               const ePaintSymmetryFlags symm,
                               const int axis,
                               const float /*feather*/)
{
  SculptSession &ss = *ob.sculpt;

  for (int i = 1; i < sd.radial_symm[axis - 'X']; i++) {
    const float angle = 2.0f * M_PI * i / sd.radial_symm[axis - 'X'];
    ss.cache->radial_symmetry_pass = i;
    SCULPT_cache_calc_brushdata_symm(*ss.cache, symm, axis, angle);
    do_tiled(depsgraph, scene, sd, ob, brush, ups, paint_mode_settings, action);
  }
}

/**
 * Noise texture gives different values for the same input coord; this
 * can tear a multi-resolution mesh during sculpting so do a stitch in this case.
 */
static void sculpt_fix_noise_tear(const Depsgraph &depsgraph, const Sculpt &sd, Object &ob)
{
  SculptSession &ss = *ob.sculpt;
  const Brush &brush = *BKE_paint_brush_for_read(&sd.paint);
  const MTex *mtex = BKE_brush_mask_texture_get(&brush, OB_MODE_SCULPT);

  if (ss.multires.active && mtex->tex && mtex->tex->type == TEX_NOISE) {
    multires_stitch_grids(depsgraph, &ob);
  }
}

static void do_symmetrical_brush_actions(const Depsgraph &depsgraph,
                                         const Scene &scene,
                                         const Sculpt &sd,
                                         Object &ob,
                                         const BrushActionFunc action,
                                         UnifiedPaintSettings &ups,
                                         PaintModeSettings &paint_mode_settings)
{
  const Brush &brush = *BKE_paint_brush_for_read(&sd.paint);
  SculptSession &ss = *ob.sculpt;
  StrokeCache &cache = *ss.cache;
  const char symm = SCULPT_mesh_symmetry_xyz_get(ob);

  float feather = calc_symmetry_feather(sd, *ss.cache);

  cache.bstrength = brush_strength(sd, cache, feather, ups, paint_mode_settings);
  cache.symmetry = symm;

  /* `symm` is a bit combination of XYZ -
   * 1 is mirror X; 2 is Y; 3 is XY; 4 is Z; 5 is XZ; 6 is YZ; 7 is XYZ */
  for (int i = 0; i <= symm; i++) {
    if (!SCULPT_is_symmetry_iteration_valid(i, symm)) {
      continue;
    }
    const ePaintSymmetryFlags symm = ePaintSymmetryFlags(i);
    cache.mirror_symmetry_pass = symm;
    cache.radial_symmetry_pass = 0;

    SCULPT_cache_calc_brushdata_symm(cache, symm, 0, 0);
    do_tiled(depsgraph, scene, sd, ob, brush, ups, paint_mode_settings, action);

    do_radial_symmetry(
        depsgraph, scene, sd, ob, brush, ups, paint_mode_settings, action, symm, 'X', feather);
    do_radial_symmetry(
        depsgraph, scene, sd, ob, brush, ups, paint_mode_settings, action, symm, 'Y', feather);
    do_radial_symmetry(
        depsgraph, scene, sd, ob, brush, ups, paint_mode_settings, action, symm, 'Z', feather);
  }
}

}  // namespace blender::ed::sculpt_paint

bool SCULPT_mode_poll(bContext *C)
{
  Object *ob = CTX_data_active_object(C);
  return ob && ob->mode & OB_MODE_SCULPT;
}

bool SCULPT_mode_poll_view3d(bContext *C)
{
  using namespace blender::ed::sculpt_paint;
  return (SCULPT_mode_poll(C) && CTX_wm_region_view3d(C) && !ED_gpencil_session_active());
}

bool SCULPT_poll(bContext *C)
{
  using namespace blender::ed::sculpt_paint;
  return SCULPT_mode_poll(C) && blender::ed::sculpt_paint::paint_brush_tool_poll(C);
}

/**
 * While most non-brush tools in sculpt mode do not use the brush cursor, the trim tools
 * and the filter tools are expected to have the cursor visible so that some functionality is
 * easier to visually estimate.
 *
 * See: #122856
 */
static bool is_brush_related_tool(bContext *C)
{
  Paint *paint = BKE_paint_get_active_from_context(C);
  Object *ob = CTX_data_active_object(C);
  ScrArea *area = CTX_wm_area(C);
  ARegion *region = CTX_wm_region(C);

  if (paint && ob && BKE_paint_brush(paint) &&
      (area && ELEM(area->spacetype, SPACE_VIEW3D, SPACE_IMAGE)) &&
      (region && region->regiontype == RGN_TYPE_WINDOW))
  {
    bToolRef *tref = area->runtime.tool;
    if (tref && tref->runtime && tref->runtime->keymap[0]) {
      std::array<wmOperatorType *, 7> trim_operators = {
          WM_operatortype_find("SCULPT_OT_trim_box_gesture", false),
          WM_operatortype_find("SCULPT_OT_trim_lasso_gesture", false),
          WM_operatortype_find("SCULPT_OT_trim_line_gesture", false),
          WM_operatortype_find("SCULPT_OT_trim_polyline_gesture", false),
          WM_operatortype_find("SCULPT_OT_mesh_filter", false),
          WM_operatortype_find("SCULPT_OT_cloth_filter", false),
          WM_operatortype_find("SCULPT_OT_color_filter", false),
      };

      return std::any_of(trim_operators.begin(), trim_operators.end(), [tref](wmOperatorType *ot) {
        PointerRNA ptr;
        return WM_toolsystem_ref_properties_get_from_operator(tref, ot, &ptr);
      });
    }
  }
  return false;
}

bool SCULPT_brush_cursor_poll(bContext *C)
{
  using namespace blender::ed::sculpt_paint;
  return SCULPT_mode_poll(C) && (paint_brush_cursor_poll(C) || is_brush_related_tool(C));
}

static const char *sculpt_brush_type_name(const Sculpt &sd)
{
  const Brush &brush = *BKE_paint_brush_for_read(&sd.paint);

  switch (eBrushSculptType(brush.sculpt_brush_type)) {
    case SCULPT_BRUSH_TYPE_DRAW:
      return "Draw Brush";
    case SCULPT_BRUSH_TYPE_SMOOTH:
      return "Smooth Brush";
    case SCULPT_BRUSH_TYPE_CREASE:
      return "Crease Brush";
    case SCULPT_BRUSH_TYPE_BLOB:
      return "Blob Brush";
    case SCULPT_BRUSH_TYPE_PINCH:
      return "Pinch Brush";
    case SCULPT_BRUSH_TYPE_INFLATE:
      return "Inflate Brush";
    case SCULPT_BRUSH_TYPE_GRAB:
      return "Grab Brush";
    case SCULPT_BRUSH_TYPE_NUDGE:
      return "Nudge Brush";
    case SCULPT_BRUSH_TYPE_THUMB:
      return "Thumb Brush";
    case SCULPT_BRUSH_TYPE_LAYER:
      return "Layer Brush";
    case SCULPT_BRUSH_TYPE_FLATTEN:
      return "Flatten Brush";
    case SCULPT_BRUSH_TYPE_CLAY:
      return "Clay Brush";
    case SCULPT_BRUSH_TYPE_CLAY_STRIPS:
      return "Clay Strips Brush";
    case SCULPT_BRUSH_TYPE_CLAY_THUMB:
      return "Clay Thumb Brush";
    case SCULPT_BRUSH_TYPE_FILL:
      return "Fill Brush";
    case SCULPT_BRUSH_TYPE_SCRAPE:
      return "Scrape Brush";
    case SCULPT_BRUSH_TYPE_SNAKE_HOOK:
      return "Snake Hook Brush";
    case SCULPT_BRUSH_TYPE_ROTATE:
      return "Rotate Brush";
    case SCULPT_BRUSH_TYPE_MASK:
      return "Mask Brush";
    case SCULPT_BRUSH_TYPE_SIMPLIFY:
      return "Simplify Brush";
    case SCULPT_BRUSH_TYPE_DRAW_SHARP:
      return "Draw Sharp Brush";
    case SCULPT_BRUSH_TYPE_ELASTIC_DEFORM:
      return "Elastic Deform Brush";
    case SCULPT_BRUSH_TYPE_POSE:
      return "Pose Brush";
    case SCULPT_BRUSH_TYPE_MULTIPLANE_SCRAPE:
      return "Multi-plane Scrape Brush";
    case SCULPT_BRUSH_TYPE_SLIDE_RELAX:
      return "Slide/Relax Brush";
    case SCULPT_BRUSH_TYPE_BOUNDARY:
      return "Boundary Brush";
    case SCULPT_BRUSH_TYPE_CLOTH:
      return "Cloth Brush";
    case SCULPT_BRUSH_TYPE_DRAW_FACE_SETS:
      return "Draw Face Sets";
    case SCULPT_BRUSH_TYPE_DISPLACEMENT_ERASER:
      return "Multires Displacement Eraser";
    case SCULPT_BRUSH_TYPE_DISPLACEMENT_SMEAR:
      return "Multires Displacement Smear";
    case SCULPT_BRUSH_TYPE_PAINT:
      return "Paint Brush";
    case SCULPT_BRUSH_TYPE_SMEAR:
      return "Smear Brush";
  }

  return "Sculpting";
}

namespace blender::ed::sculpt_paint {

StrokeCache::~StrokeCache()
{
  MEM_SAFE_FREE(this->dial);
}

}  // namespace blender::ed::sculpt_paint

enum class StrokeFlags : uint8_t {
  ClipX = 1,
  ClipY = 2,
  ClipZ = 4,
};

namespace blender::ed::sculpt_paint {

/* Initialize mirror modifier clipping. */
static void sculpt_init_mirror_clipping(const Object &ob, const SculptSession &ss)
{
  ss.cache->mirror_modifier_clip.mat = float4x4::identity();

  LISTBASE_FOREACH (ModifierData *, md, &ob.modifiers) {
    if (!(md->type == eModifierType_Mirror && (md->mode & eModifierMode_Realtime))) {
      continue;
    }
    MirrorModifierData *mmd = (MirrorModifierData *)md;

    if (!(mmd->flag & MOD_MIR_CLIPPING)) {
      continue;
    }
    /* Check each axis for mirroring. */
    for (int i = 0; i < 3; i++) {
      if (!(mmd->flag & (MOD_MIR_AXIS_X << i))) {
        continue;
      }
      /* Enable sculpt clipping. */
      ss.cache->mirror_modifier_clip.flag |= uint8_t(StrokeFlags::ClipX) << i;

      /* Update the clip tolerance. */
      ss.cache->mirror_modifier_clip.tolerance[i] = std::max(
          mmd->tolerance, ss.cache->mirror_modifier_clip.tolerance[i]);

      /* Store matrix for mirror object clipping. */
      if (mmd->mirror_ob) {
        const float4x4 mirror_ob_inv = math::invert(mmd->mirror_ob->object_to_world());
        mul_m4_m4m4(ss.cache->mirror_modifier_clip.mat.ptr(),
                    mirror_ob_inv.ptr(),
                    ob.object_to_world().ptr());
      }
    }
  }
  ss.cache->mirror_modifier_clip.mat_inv = math::invert(ss.cache->mirror_modifier_clip.mat);
}

static void smooth_brush_toggle_on(const bContext *C, Paint *paint, StrokeCache *cache)
{
  Main *bmain = CTX_data_main(C);
  Scene *scene = CTX_data_scene(C);
  Brush *cur_brush = BKE_paint_brush(paint);

  if (cur_brush->sculpt_brush_type == SCULPT_BRUSH_TYPE_MASK) {
    cache->saved_mask_brush_tool = cur_brush->mask_tool;
    cur_brush->mask_tool = BRUSH_MASK_SMOOTH;
    return;
  }

  if (ELEM(cur_brush->sculpt_brush_type,
           SCULPT_BRUSH_TYPE_SLIDE_RELAX,
           SCULPT_BRUSH_TYPE_DRAW_FACE_SETS,
           SCULPT_BRUSH_TYPE_PAINT,
           SCULPT_BRUSH_TYPE_SMEAR))
  {
    /* Do nothing, this brush has its own smooth mode. */
    return;
  }

  /* Switch to the smooth brush if possible. */
  BKE_paint_brush_set_essentials(bmain, paint, "Smooth");
  Brush *smooth_brush = BKE_paint_brush(paint);

  if (!smooth_brush) {
    BKE_paint_brush_set(paint, cur_brush);
    CLOG_WARN(&LOG, "Switching to the smooth brush not possible, corresponding brush not");
    cache->saved_active_brush = nullptr;
    return;
  }

  int cur_brush_size = BKE_brush_size_get(scene, cur_brush);

  cache->saved_active_brush = cur_brush;

  cache->saved_smooth_size = BKE_brush_size_get(scene, smooth_brush);
  BKE_brush_size_set(scene, smooth_brush, cur_brush_size);
  BKE_curvemapping_init(smooth_brush->curve);
}

static void smooth_brush_toggle_off(const bContext *C, Paint *paint, StrokeCache *cache)
{
  Brush &brush = *BKE_paint_brush(paint);

  if (brush.sculpt_brush_type == SCULPT_BRUSH_TYPE_MASK) {
    brush.mask_tool = cache->saved_mask_brush_tool;
    return;
  }

  if (ELEM(brush.sculpt_brush_type,
           SCULPT_BRUSH_TYPE_SLIDE_RELAX,
           SCULPT_BRUSH_TYPE_DRAW_FACE_SETS,
           SCULPT_BRUSH_TYPE_PAINT,
           SCULPT_BRUSH_TYPE_SMEAR))
  {
    /* Do nothing. */
    return;
  }

  /* If saved_active_brush is not set, brush was not switched/affected in
   * smooth_brush_toggle_on(). */
  if (cache->saved_active_brush) {
    Scene *scene = CTX_data_scene(C);
    BKE_brush_size_set(scene, &brush, cache->saved_smooth_size);
    BKE_paint_brush_set(paint, cache->saved_active_brush);
    cache->saved_active_brush = nullptr;
  }
}

/* Initialize the stroke cache invariants from operator properties. */
static void sculpt_update_cache_invariants(
    bContext *C, Sculpt &sd, SculptSession &ss, wmOperator *op, const float mval[2])
{
  StrokeCache *cache = MEM_new<StrokeCache>(__func__);
  ToolSettings *tool_settings = CTX_data_tool_settings(C);
  UnifiedPaintSettings *ups = &tool_settings->unified_paint_settings;
  const Brush *brush = BKE_paint_brush_for_read(&sd.paint);
  ViewContext *vc = paint_stroke_view_context(static_cast<PaintStroke *>(op->customdata));
  Object &ob = *CTX_data_active_object(C);
  float mat[3][3];
  float viewDir[3] = {0.0f, 0.0f, 1.0f};
  float max_scale;
  int mode;

  ss.cache = cache;

  /* Set scaling adjustment. */
  max_scale = 0.0f;
  for (int i = 0; i < 3; i++) {
    max_scale = max_ff(max_scale, fabsf(ob.scale[i]));
  }
  cache->scale[0] = max_scale / ob.scale[0];
  cache->scale[1] = max_scale / ob.scale[1];
  cache->scale[2] = max_scale / ob.scale[2];

  cache->plane_trim_squared = brush->plane_trim * brush->plane_trim;

  cache->mirror_modifier_clip.flag = 0;

  sculpt_init_mirror_clipping(ob, ss);

  /* Initial mouse location. */
  if (mval) {
    copy_v2_v2(cache->initial_mouse, mval);
  }
  else {
    zero_v2(cache->initial_mouse);
  }

  copy_v3_v3(cache->initial_location_symm, ss.cursor_location);
  copy_v3_v3(cache->initial_location, ss.cursor_location);

  copy_v3_v3(cache->initial_normal_symm, ss.cursor_normal);
  copy_v3_v3(cache->initial_normal, ss.cursor_normal);

  mode = RNA_enum_get(op->ptr, "mode");
  cache->invert = mode == BRUSH_STROKE_INVERT;
  cache->alt_smooth = mode == BRUSH_STROKE_SMOOTH;
  cache->normal_weight = brush->normal_weight;

  /* Interpret invert as following normal, for grab brushes. */
  if (SCULPT_BRUSH_TYPE_HAS_NORMAL_WEIGHT(brush->sculpt_brush_type)) {
    if (cache->invert) {
      cache->invert = false;
      cache->normal_weight = (cache->normal_weight == 0.0f);
    }
  }

  /* Not very nice, but with current events system implementation
   * we can't handle brush appearance inversion hotkey separately (sergey). */
  if (cache->invert) {
    ups->draw_inverted = true;
  }
  else {
    ups->draw_inverted = false;
  }

  /* Alt-Smooth. */
  if (cache->alt_smooth) {
    smooth_brush_toggle_on(C, &sd.paint, cache);
    /* Refresh the brush pointer in case we switched brush in the toggle function. */
    brush = BKE_paint_brush(&sd.paint);
  }

  copy_v2_v2(cache->mouse, cache->initial_mouse);
  copy_v2_v2(cache->mouse_event, cache->initial_mouse);
  copy_v2_v2(ups->tex_mouse, cache->initial_mouse);

  /* Truly temporary data that isn't stored in properties. */
  cache->vc = vc;
  cache->brush = brush;

  /* Cache projection matrix. */
  cache->projection_mat = ED_view3d_ob_project_mat_get(cache->vc->rv3d, &ob);

  invert_m4_m4(ob.runtime->world_to_object.ptr(), ob.object_to_world().ptr());
  copy_m3_m4(mat, cache->vc->rv3d->viewinv);
  mul_m3_v3(mat, viewDir);
  copy_m3_m4(mat, ob.world_to_object().ptr());
  mul_m3_v3(mat, viewDir);
  normalize_v3_v3(cache->view_normal, viewDir);

  cache->supports_gravity = (!ELEM(brush->sculpt_brush_type,
                                   SCULPT_BRUSH_TYPE_MASK,
                                   SCULPT_BRUSH_TYPE_SMOOTH,
                                   SCULPT_BRUSH_TYPE_SIMPLIFY,
                                   SCULPT_BRUSH_TYPE_DISPLACEMENT_SMEAR,
                                   SCULPT_BRUSH_TYPE_DISPLACEMENT_ERASER) &&
                             (sd.gravity_factor > 0.0f));
  /* Get gravity vector in world space. */
  if (cache->supports_gravity) {
    if (sd.gravity_object) {
      Object *gravity_object = sd.gravity_object;

      copy_v3_v3(cache->gravity_direction, gravity_object->object_to_world().ptr()[2]);
    }
    else {
      cache->gravity_direction[0] = cache->gravity_direction[1] = 0.0f;
      cache->gravity_direction[2] = 1.0f;
    }

    /* Transform to sculpted object space. */
    mul_m3_v3(mat, cache->gravity_direction);
    normalize_v3(cache->gravity_direction);
  }

  cache->accum = true;

  /* Make copies of the mesh vertex locations and normals for some brushes. */
  if (brush->flag & BRUSH_ANCHORED) {
    cache->accum = false;
  }

  /* Draw sharp does not need the original coordinates to produce the accumulate effect, so it
   * should work the opposite way. */
  if (brush->sculpt_brush_type == SCULPT_BRUSH_TYPE_DRAW_SHARP) {
    cache->accum = false;
  }

  if (SCULPT_BRUSH_TYPE_HAS_ACCUMULATE(brush->sculpt_brush_type)) {
    if (!(brush->flag & BRUSH_ACCUMULATE)) {
      cache->accum = false;
      if (brush->sculpt_brush_type == SCULPT_BRUSH_TYPE_DRAW_SHARP) {
        cache->accum = true;
      }
    }
  }

  /* Original coordinates require the sculpt undo system, which isn't used
   * for image brushes. It's also not necessary, just disable it. */
  if (brush && brush->sculpt_brush_type == SCULPT_BRUSH_TYPE_PAINT &&
      SCULPT_use_image_paint_brush(tool_settings->paint_mode, ob))
  {
    cache->accum = true;
  }

  cache->first_time = true;

#define PIXEL_INPUT_THRESHHOLD 5
  if (brush->sculpt_brush_type == SCULPT_BRUSH_TYPE_ROTATE) {
    cache->dial = BLI_dial_init(cache->initial_mouse, PIXEL_INPUT_THRESHHOLD);
  }

#undef PIXEL_INPUT_THRESHHOLD
}

static float brush_dynamic_size_get(const Brush &brush,
                                    const StrokeCache &cache,
                                    float initial_size)
{
  switch (brush.sculpt_brush_type) {
    case SCULPT_BRUSH_TYPE_CLAY:
      return max_ff(initial_size * 0.20f, initial_size * pow3f(cache.pressure));
    case SCULPT_BRUSH_TYPE_CLAY_STRIPS:
      return max_ff(initial_size * 0.30f, initial_size * powf(cache.pressure, 1.5f));
    case SCULPT_BRUSH_TYPE_CLAY_THUMB: {
      float clay_stabilized_pressure = clay_thumb_get_stabilized_pressure(cache);
      return initial_size * clay_stabilized_pressure;
    }
    default:
      return initial_size * cache.pressure;
  }
}

/* In these brushes the grab delta is calculated always from the initial stroke location, which is
 * generally used to create grab deformations. */
static bool need_delta_from_anchored_origin(const Brush &brush)
{
  if (brush.sculpt_brush_type == SCULPT_BRUSH_TYPE_SMEAR && (brush.flag & BRUSH_ANCHORED)) {
    return true;
  }

  if (ELEM(brush.sculpt_brush_type,
           SCULPT_BRUSH_TYPE_GRAB,
           SCULPT_BRUSH_TYPE_POSE,
           SCULPT_BRUSH_TYPE_BOUNDARY,
           SCULPT_BRUSH_TYPE_THUMB,
           SCULPT_BRUSH_TYPE_ELASTIC_DEFORM))
  {
    return true;
  }
  if (brush.sculpt_brush_type == SCULPT_BRUSH_TYPE_CLOTH &&
      brush.cloth_deform_type == BRUSH_CLOTH_DEFORM_GRAB)
  {
    return true;
  }
  return false;
}

/* In these brushes the grab delta is calculated from the previous stroke location, which is used
 * to calculate to orientate the brush tip and deformation towards the stroke direction. */
static bool need_delta_for_tip_orientation(const Brush &brush)
{
  if (brush.sculpt_brush_type == SCULPT_BRUSH_TYPE_CLOTH) {
    return brush.cloth_deform_type != BRUSH_CLOTH_DEFORM_GRAB;
  }
  return ELEM(brush.sculpt_brush_type,
              SCULPT_BRUSH_TYPE_CLAY_STRIPS,
              SCULPT_BRUSH_TYPE_PINCH,
              SCULPT_BRUSH_TYPE_MULTIPLANE_SCRAPE,
              SCULPT_BRUSH_TYPE_CLAY_THUMB,
              SCULPT_BRUSH_TYPE_NUDGE,
              SCULPT_BRUSH_TYPE_SNAKE_HOOK);
}

static void brush_delta_update(const Depsgraph &depsgraph,
                               UnifiedPaintSettings &ups,
                               const Object &ob,
                               const Brush &brush)
{
  SculptSession &ss = *ob.sculpt;
  const bke::pbvh::Tree &pbvh = *bke::object::pbvh_get(ob);
  StrokeCache *cache = ss.cache;
  const float mval[2] = {
      cache->mouse_event[0],
      cache->mouse_event[1],
  };
  int brush_type = brush.sculpt_brush_type;

  if (!ELEM(brush_type,
            SCULPT_BRUSH_TYPE_PAINT,
            SCULPT_BRUSH_TYPE_GRAB,
            SCULPT_BRUSH_TYPE_ELASTIC_DEFORM,
            SCULPT_BRUSH_TYPE_CLOTH,
            SCULPT_BRUSH_TYPE_NUDGE,
            SCULPT_BRUSH_TYPE_CLAY_STRIPS,
            SCULPT_BRUSH_TYPE_PINCH,
            SCULPT_BRUSH_TYPE_MULTIPLANE_SCRAPE,
            SCULPT_BRUSH_TYPE_CLAY_THUMB,
            SCULPT_BRUSH_TYPE_SNAKE_HOOK,
            SCULPT_BRUSH_TYPE_POSE,
            SCULPT_BRUSH_TYPE_BOUNDARY,
            SCULPT_BRUSH_TYPE_SMEAR,
            SCULPT_BRUSH_TYPE_THUMB) &&
      !brush_uses_topology_rake(ss, brush))
  {
    return;
  }
  float grab_location[3], imat[4][4], delta[3], loc[3];

  if (SCULPT_stroke_is_first_brush_step_of_symmetry_pass(*ss.cache)) {
    if (brush_type == SCULPT_BRUSH_TYPE_GRAB && brush.flag & BRUSH_GRAB_ACTIVE_VERTEX) {
      if (pbvh.type() == bke::pbvh::Type::Mesh) {
        const Span<float3> positions = vert_positions_for_grab_active_get(depsgraph, ob);
        cache->orig_grab_location = positions[std::get<int>(ss.active_vert())];
      }
      else {
        cache->orig_grab_location = ss.active_vert_position(depsgraph, ob);
      }
    }
    else {
      copy_v3_v3(cache->orig_grab_location, cache->location);
    }
  }
  else if (brush_type == SCULPT_BRUSH_TYPE_SNAKE_HOOK ||
           (brush_type == SCULPT_BRUSH_TYPE_CLOTH &&
            brush.cloth_deform_type == BRUSH_CLOTH_DEFORM_SNAKE_HOOK))
  {
    add_v3_v3(cache->location, cache->grab_delta);
  }

  /* Compute 3d coordinate at same z from original location + mval. */
  mul_v3_m4v3(loc, ob.object_to_world().ptr(), cache->orig_grab_location);
  ED_view3d_win_to_3d(cache->vc->v3d, cache->vc->region, loc, mval, grab_location);

  /* Compute delta to move verts by. */
  if (!SCULPT_stroke_is_first_brush_step_of_symmetry_pass(*ss.cache)) {
    if (need_delta_from_anchored_origin(brush)) {
      sub_v3_v3v3(delta, grab_location, cache->old_grab_location);
      invert_m4_m4(imat, ob.object_to_world().ptr());
      mul_mat3_m4_v3(imat, delta);
      add_v3_v3(cache->grab_delta, delta);
    }
    else if (need_delta_for_tip_orientation(brush)) {
      if (brush.flag & BRUSH_ANCHORED) {
        float orig[3];
        mul_v3_m4v3(orig, ob.object_to_world().ptr(), cache->orig_grab_location);
        sub_v3_v3v3(cache->grab_delta, grab_location, orig);
      }
      else {
        sub_v3_v3v3(cache->grab_delta, grab_location, cache->old_grab_location);
      }
      invert_m4_m4(imat, ob.object_to_world().ptr());
      mul_mat3_m4_v3(imat, cache->grab_delta);
    }
    else {
      /* Use for 'Brush.topology_rake_factor'. */
      sub_v3_v3v3(cache->grab_delta, grab_location, cache->old_grab_location);
    }
  }
  else {
    zero_v3(cache->grab_delta);
  }

  if (brush.falloff_shape == PAINT_FALLOFF_SHAPE_TUBE) {
    project_plane_v3_v3v3(cache->grab_delta, cache->grab_delta, ss.cache->view_normal);
  }

  copy_v3_v3(cache->old_grab_location, grab_location);

  if (need_delta_from_anchored_origin(brush)) {
    /* Location stays the same for finding vertices in brush radius. */
    copy_v3_v3(cache->location, cache->orig_grab_location);

    ups.draw_anchored = true;
    copy_v2_v2(ups.anchored_initial_mouse, cache->initial_mouse);
    ups.anchored_size = ups.pixel_radius;
  }

  /* Handle 'rake' */
  cache->rake_rotation = std::nullopt;
  cache->rake_rotation_symm = std::nullopt;
  invert_m4_m4(imat, ob.object_to_world().ptr());
  mul_mat3_m4_v3(imat, grab_location);

  if (SCULPT_stroke_is_first_brush_step_of_symmetry_pass(*ss.cache)) {
    copy_v3_v3(cache->rake_data.follow_co, grab_location);
  }

  if (!brush_needs_rake_rotation(brush)) {
    return;
  }
  cache->rake_data.follow_dist = cache->radius * SCULPT_RAKE_BRUSH_FACTOR;

  if (!is_zero_v3(cache->grab_delta)) {
    const float eps = 0.00001f;

    float v1[3], v2[3];

    copy_v3_v3(v1, cache->rake_data.follow_co);
    copy_v3_v3(v2, cache->rake_data.follow_co);
    sub_v3_v3(v2, cache->grab_delta);

    sub_v3_v3(v1, grab_location);
    sub_v3_v3(v2, grab_location);

    if ((normalize_v3(v2) > eps) && (normalize_v3(v1) > eps) && (len_squared_v3v3(v1, v2) > eps)) {
      const float rake_dist_sq = len_squared_v3v3(cache->rake_data.follow_co, grab_location);
      const float rake_fade = (rake_dist_sq > square_f(cache->rake_data.follow_dist)) ?
                                  1.0f :
                                  sqrtf(rake_dist_sq) / cache->rake_data.follow_dist;

      const math::AxisAngle between_vecs(v1, v2);
      const math::AxisAngle rotated(between_vecs.axis(),
                                    between_vecs.angle() * brush.rake_factor * rake_fade);
      cache->rake_rotation = math::to_quaternion(rotated);
    }
  }
  rake_data_update(&cache->rake_data, grab_location);
}

static void cache_paint_invariants_update(StrokeCache &cache, const Brush &brush)
{
  cache.hardness = brush.hardness;
  if (brush.paint_flags & BRUSH_PAINT_HARDNESS_PRESSURE) {
    cache.hardness *= brush.paint_flags & BRUSH_PAINT_HARDNESS_PRESSURE_INVERT ?
                          1.0f - cache.pressure :
                          cache.pressure;
  }

  cache.paint_brush.flow = brush.flow;
  if (brush.paint_flags & BRUSH_PAINT_FLOW_PRESSURE) {
    cache.paint_brush.flow *= brush.paint_flags & BRUSH_PAINT_FLOW_PRESSURE_INVERT ?
                                  1.0f - cache.pressure :
                                  cache.pressure;
  }

  cache.paint_brush.wet_mix = brush.wet_mix;
  if (brush.paint_flags & BRUSH_PAINT_WET_MIX_PRESSURE) {
    cache.paint_brush.wet_mix *= brush.paint_flags & BRUSH_PAINT_WET_MIX_PRESSURE_INVERT ?
                                     1.0f - cache.pressure :
                                     cache.pressure;

    /* This makes wet mix more sensible in higher values, which allows to create brushes that have
     * a wider pressure range were they only blend colors without applying too much of the brush
     * color. */
    cache.paint_brush.wet_mix = 1.0f - pow2f(1.0f - cache.paint_brush.wet_mix);
  }

  cache.paint_brush.wet_persistence = brush.wet_persistence;
  if (brush.paint_flags & BRUSH_PAINT_WET_PERSISTENCE_PRESSURE) {
    cache.paint_brush.wet_persistence = brush.paint_flags &
                                                BRUSH_PAINT_WET_PERSISTENCE_PRESSURE_INVERT ?
                                            1.0f - cache.pressure :
                                            cache.pressure;
  }

  cache.paint_brush.density = brush.density;
  if (brush.paint_flags & BRUSH_PAINT_DENSITY_PRESSURE) {
    cache.paint_brush.density = brush.paint_flags & BRUSH_PAINT_DENSITY_PRESSURE_INVERT ?
                                    1.0f - cache.pressure :
                                    cache.pressure;
  }
}

/* Initialize the stroke cache variants from operator properties. */
static void sculpt_update_cache_variants(bContext *C, Sculpt &sd, Object &ob, PointerRNA *ptr)
{
  Scene &scene = *CTX_data_scene(C);
  const Depsgraph &depsgraph = *CTX_data_depsgraph_pointer(C);
  UnifiedPaintSettings &ups = scene.toolsettings->unified_paint_settings;
  SculptSession &ss = *ob.sculpt;
  StrokeCache &cache = *ss.cache;
  Brush &brush = *BKE_paint_brush(&sd.paint);

  if (SCULPT_stroke_is_first_brush_step_of_symmetry_pass(cache) ||
      !((brush.flag & BRUSH_ANCHORED) ||
        (brush.sculpt_brush_type == SCULPT_BRUSH_TYPE_SNAKE_HOOK) ||
        (brush.sculpt_brush_type == SCULPT_BRUSH_TYPE_ROTATE) ||
        cloth::is_cloth_deform_brush(brush)))
  {
    RNA_float_get_array(ptr, "location", cache.location);
  }

  cache.pen_flip = RNA_boolean_get(ptr, "pen_flip");
  RNA_float_get_array(ptr, "mouse", cache.mouse);
  RNA_float_get_array(ptr, "mouse_event", cache.mouse_event);

  /* XXX: Use pressure value from first brush step for brushes which don't support strokes (grab,
   * thumb). They depends on initial state and brush coord/pressure/etc.
   * It's more an events design issue, which doesn't split coordinate/pressure/angle changing
   * events. We should avoid this after events system re-design. */
  if (paint_supports_dynamic_size(brush, PaintMode::Sculpt) || cache.first_time) {
    cache.pressure = RNA_float_get(ptr, "pressure");
  }

  cache.tilt = {RNA_float_get(ptr, "x_tilt"), RNA_float_get(ptr, "y_tilt")};

  /* Truly temporary data that isn't stored in properties. */
  if (SCULPT_stroke_is_first_brush_step_of_symmetry_pass(*ss.cache)) {
    cache.initial_radius = sculpt_calc_radius(*cache.vc, brush, scene, cache.location);

    if (!BKE_brush_use_locked_size(&scene, &brush)) {
      BKE_brush_unprojected_radius_set(&scene, &brush, cache.initial_radius);
    }
  }

  /* Clay stabilized pressure. */
  if (brush.sculpt_brush_type == SCULPT_BRUSH_TYPE_CLAY_THUMB) {
    if (SCULPT_stroke_is_first_brush_step_of_symmetry_pass(*ss.cache)) {
      ss.cache->clay_thumb_brush.pressure_stabilizer.fill(0.0f);
      ss.cache->clay_thumb_brush.stabilizer_index = 0;
    }
    else {
      cache.clay_thumb_brush.pressure_stabilizer[cache.clay_thumb_brush.stabilizer_index] =
          cache.pressure;
      cache.clay_thumb_brush.stabilizer_index += 1;
      if (cache.clay_thumb_brush.stabilizer_index >=
          ss.cache->clay_thumb_brush.pressure_stabilizer.size())
      {
        cache.clay_thumb_brush.stabilizer_index = 0;
      }
    }
  }

  if (BKE_brush_use_size_pressure(&brush) && paint_supports_dynamic_size(brush, PaintMode::Sculpt))
  {
    cache.radius = brush_dynamic_size_get(brush, cache, cache.initial_radius);
    cache.dyntopo_pixel_radius = brush_dynamic_size_get(brush, cache, ups.initial_pixel_radius);
  }
  else {
    cache.radius = cache.initial_radius;
    cache.dyntopo_pixel_radius = ups.initial_pixel_radius;
  }

  cache_paint_invariants_update(cache, brush);

  cache.radius_squared = cache.radius * cache.radius;

  if (brush.flag & BRUSH_ANCHORED) {
    /* True location has been calculated as part of the stroke system already here. */
    if (brush.flag & BRUSH_EDGE_TO_EDGE) {
      RNA_float_get_array(ptr, "location", cache.location);
    }

    cache.radius = paint_calc_object_space_radius(*cache.vc, cache.location, ups.pixel_radius);
    cache.radius_squared = cache.radius * cache.radius;
  }

  brush_delta_update(depsgraph, ups, ob, brush);

  if (brush.sculpt_brush_type == SCULPT_BRUSH_TYPE_ROTATE) {
    cache.vertex_rotation = -BLI_dial_angle(cache.dial, cache.mouse) * cache.bstrength;

    ups.draw_anchored = true;
    copy_v2_v2(ups.anchored_initial_mouse, cache.initial_mouse);
    ups.anchored_size = ups.pixel_radius;
  }

  cache.special_rotation = ups.brush_rotation;

  cache.iteration_count++;
}

/* Returns true if any of the smoothing modes are active (currently
 * one of smooth brush, autosmooth, mask smooth, or shift-key
 * smooth). */
static bool sculpt_needs_connectivity_info(const Sculpt &sd,
                                           const Brush &brush,
                                           const Object &object,
                                           int stroke_mode)
{
  SculptSession &ss = *object.sculpt;
  const bke::pbvh::Tree *pbvh = bke::object::pbvh_get(object);
  if (pbvh && auto_mask::is_enabled(sd, object, &brush)) {
    return true;
  }
  return ((stroke_mode == BRUSH_STROKE_SMOOTH) || (ss.cache && ss.cache->alt_smooth) ||
          (brush.sculpt_brush_type == SCULPT_BRUSH_TYPE_SMOOTH) || (brush.autosmooth_factor > 0) ||
          ((brush.sculpt_brush_type == SCULPT_BRUSH_TYPE_MASK) &&
           (brush.mask_tool == BRUSH_MASK_SMOOTH)) ||
          (brush.sculpt_brush_type == SCULPT_BRUSH_TYPE_POSE) ||
          (brush.sculpt_brush_type == SCULPT_BRUSH_TYPE_BOUNDARY) ||
          (brush.sculpt_brush_type == SCULPT_BRUSH_TYPE_SLIDE_RELAX) ||
          SCULPT_brush_type_is_paint(brush.sculpt_brush_type) ||
          (brush.sculpt_brush_type == SCULPT_BRUSH_TYPE_CLOTH) ||
          (brush.sculpt_brush_type == SCULPT_BRUSH_TYPE_SMEAR) ||
          (brush.sculpt_brush_type == SCULPT_BRUSH_TYPE_DRAW_FACE_SETS) ||
          (brush.sculpt_brush_type == SCULPT_BRUSH_TYPE_DISPLACEMENT_SMEAR) ||
          (brush.sculpt_brush_type == SCULPT_BRUSH_TYPE_PAINT));
}

}  // namespace blender::ed::sculpt_paint

void SCULPT_stroke_modifiers_check(const bContext *C, Object &ob, const Brush &brush)
{
  using namespace blender::ed::sculpt_paint;
  SculptSession &ss = *ob.sculpt;
  RegionView3D *rv3d = CTX_wm_region_view3d(C);
  const Sculpt &sd = *CTX_data_tool_settings(C)->sculpt;

  bool need_pmap = sculpt_needs_connectivity_info(sd, brush, ob, 0);
  if (ss.shapekey_active || ss.deform_modifiers_active ||
      (!BKE_sculptsession_use_pbvh_draw(&ob, rv3d) && need_pmap))
  {
    Depsgraph *depsgraph = CTX_data_depsgraph_pointer(C);
    BKE_sculpt_update_object_for_edit(
        depsgraph, &ob, SCULPT_brush_type_is_paint(brush.sculpt_brush_type));
  }
}

static void sculpt_raycast_cb(blender::bke::pbvh::Node &node, SculptRaycastData &srd, float *tmin)
{
  using namespace blender;
  using namespace blender::ed::sculpt_paint;
  if (BKE_pbvh_node_get_tmin(&node) >= *tmin) {
    return;
  }

  bke::pbvh::Tree &pbvh = *bke::object::pbvh_get(*srd.object);
  bool use_origco = false;
  Span<float3> origco;
  if (srd.original && srd.ss->cache) {
    switch (pbvh.type()) {
      case bke::pbvh::Type::Mesh:
        if (const std::optional<OrigPositionData> orig_data =
                orig_position_data_lookup_mesh_all_verts(
                    *srd.object, static_cast<const bke::pbvh::MeshNode &>(node)))
        {
          use_origco = true;
          origco = orig_data->positions;
        }
        break;
      case bke::pbvh::Type::Grids:
        if (const std::optional<OrigPositionData> orig_data = orig_position_data_lookup_grids(
                *srd.object, static_cast<const bke::pbvh::GridsNode &>(node)))
        {
          use_origco = true;
          origco = orig_data->positions;
        }
        break;
      case bke::pbvh::Type::BMesh:
        use_origco = true;
        break;
    }
  }

  if (bke::pbvh::raycast_node(pbvh,
                              node,
                              origco,
                              use_origco,
                              srd.vert_positions,
                              srd.faces,
                              srd.corner_verts,
                              srd.corner_tris,
                              srd.hide_poly,
                              srd.subdiv_ccg,
                              srd.ray_start,
                              srd.ray_normal,
                              &srd.isect_precalc,
                              &srd.depth,
                              &srd.active_vertex,
                              &srd.active_face_grid_index,
                              srd.face_normal))
  {
    srd.hit = true;
    *tmin = srd.depth;
  }
}

static void sculpt_find_nearest_to_ray_cb(blender::bke::pbvh::Node &node,
                                          SculptFindNearestToRayData &srd,
                                          float *tmin)
{
  using namespace blender;
  using namespace blender::ed::sculpt_paint;
  if (BKE_pbvh_node_get_tmin(&node) >= *tmin) {
    return;
  }
  bke::pbvh::Tree &pbvh = *bke::object::pbvh_get(*srd.object);
  bool use_origco = false;
  Span<float3> origco;
  if (srd.original && srd.ss->cache) {
    switch (pbvh.type()) {
      case bke::pbvh::Type::Mesh:
        if (const std::optional<OrigPositionData> orig_data =
                orig_position_data_lookup_mesh_all_verts(
                    *srd.object, static_cast<const bke::pbvh::MeshNode &>(node)))
        {
          use_origco = true;
          origco = orig_data->positions;
        }
        break;
      case bke::pbvh::Type::Grids:
        if (const std::optional<OrigPositionData> orig_data = orig_position_data_lookup_grids(
                *srd.object, static_cast<const bke::pbvh::GridsNode &>(node)))
        {
          use_origco = true;
          origco = orig_data->positions;
        }

        break;
      case bke::pbvh::Type::BMesh:
        use_origco = true;
        break;
    }
  }

  if (bke::pbvh::find_nearest_to_ray_node(pbvh,
                                          node,
                                          origco,
                                          use_origco,
                                          srd.vert_positions,
                                          srd.faces,
                                          srd.corner_verts,
                                          srd.corner_tris,
                                          srd.hide_poly,
                                          srd.subdiv_ccg,
                                          srd.ray_start,
                                          srd.ray_normal,
                                          &srd.depth,
                                          &srd.dist_sq_to_ray))
  {
    srd.hit = true;
    *tmin = srd.dist_sq_to_ray;
  }
}

float SCULPT_raycast_init(ViewContext *vc,
                          const float mval[2],
                          float ray_start[3],
                          float ray_end[3],
                          float ray_normal[3],
                          bool original)
{
  using namespace blender;
  float obimat[4][4];
  float dist;
  Object &ob = *vc->obact;
  RegionView3D *rv3d = vc->rv3d;
  View3D *v3d = vc->v3d;

  /* TODO: what if the segment is totally clipped? (return == 0). */
  ED_view3d_win_to_segment_clipped(
      vc->depsgraph, vc->region, vc->v3d, mval, ray_start, ray_end, true);

  invert_m4_m4(obimat, ob.object_to_world().ptr());
  mul_m4_v3(obimat, ray_start);
  mul_m4_v3(obimat, ray_end);

  sub_v3_v3v3(ray_normal, ray_end, ray_start);
  dist = normalize_v3(ray_normal);

  /* If the ray is clipped, don't adjust its start/end. */
  if ((rv3d->is_persp == false) && !RV3D_CLIPPING_ENABLED(v3d, rv3d)) {
    /* Get the view origin without the addition
     * of -ray_normal * clip_start that
     * ED_view3d_win_to_segment_clipped gave us.
     * This is necessary to avoid floating point overflow.
     */
    ED_view3d_win_to_origin(vc->region, mval, ray_start);
    mul_m4_v3(obimat, ray_start);

    bke::pbvh::Tree &pbvh = *bke::object::pbvh_get(ob);
    bke::pbvh::clip_ray_ortho(pbvh, original, ray_start, ray_end, ray_normal);

    dist = len_v3v3(ray_start, ray_end);
  }

  return dist;
}

bool SCULPT_cursor_geometry_info_update(bContext *C,
                                        SculptCursorGeometryInfo *out,
                                        const float mval[2],
                                        bool use_sampled_normal)
{
  using namespace blender;
  using namespace blender::ed::sculpt_paint;
  Depsgraph *depsgraph = CTX_data_depsgraph_pointer(C);
  Scene *scene = CTX_data_scene(C);
  const Brush &brush = *BKE_paint_brush_for_read(BKE_paint_get_active_from_context(C));
  float ray_start[3], ray_end[3], ray_normal[3], depth, face_normal[3], mat[3][3];
  float viewDir[3] = {0.0f, 0.0f, 1.0f};
  bool original = false;

  ViewContext vc = ED_view3d_viewcontext_init(C, depsgraph);

  Object &ob = *vc.obact;
  SculptSession &ss = *ob.sculpt;

  const View3D *v3d = CTX_wm_view3d(C);
  const Base *base = CTX_data_active_base(C);

  bke::pbvh::Tree *pbvh = bke::object::pbvh_get(ob);

  if (!pbvh || !vc.rv3d || !BKE_base_is_visible(v3d, base)) {
    zero_v3(out->location);
    zero_v3(out->normal);
    zero_v3(out->active_vertex_co);
    ss.clear_active_vert(false);
    return false;
  }

  /* bke::pbvh::Tree raycast to get active vertex and face normal. */
  depth = SCULPT_raycast_init(&vc, mval, ray_start, ray_end, ray_normal, original);
  SCULPT_stroke_modifiers_check(C, ob, brush);

  SculptRaycastData srd{};
  srd.original = original;
  srd.object = &ob;
  srd.ss = ob.sculpt;
  srd.hit = false;
  if (pbvh->type() == bke::pbvh::Type::Mesh) {
    const Mesh &mesh = *static_cast<const Mesh *>(ob.data);
    srd.vert_positions = bke::pbvh::vert_positions_eval(*depsgraph, ob);
    srd.faces = mesh.faces();
    srd.corner_verts = mesh.corner_verts();
    srd.corner_tris = mesh.corner_tris();
    const bke::AttributeAccessor attributes = mesh.attributes();
    srd.hide_poly = *attributes.lookup<bool>(".hide_poly", bke::AttrDomain::Face);
  }
  else if (pbvh->type() == bke::pbvh::Type::Grids) {
    srd.subdiv_ccg = bke::object::subdiv_ccg_get(*depsgraph, ob);
  }
  SCULPT_vertex_random_access_ensure(ob);
  srd.ray_start = ray_start;
  srd.ray_normal = ray_normal;
  srd.depth = depth;
  srd.face_normal = face_normal;

  isect_ray_tri_watertight_v3_precalc(&srd.isect_precalc, ray_normal);
  bke::pbvh::raycast(
      *pbvh,
      [&](bke::pbvh::Node &node, float *tmin) { sculpt_raycast_cb(node, srd, tmin); },
      ray_start,
      ray_normal,
      srd.original);

  /* Cursor is not over the mesh, return default values. */
  if (!srd.hit) {
    zero_v3(out->location);
    zero_v3(out->normal);
    zero_v3(out->active_vertex_co);
    ss.clear_active_vert(true);
    return false;
  }

  /* Update the active vertex of the SculptSession. */
  const PBVHVertRef active_vertex = srd.active_vertex;
  ActiveVert active_vert = {};
  switch (pbvh->type()) {
    case bke::pbvh::Type::Mesh:
      active_vert = int(active_vertex.i);
      break;
    case bke::pbvh::Type::Grids: {
      const CCGKey key = BKE_subdiv_ccg_key_top_level(*srd.subdiv_ccg);
      active_vert = SubdivCCGCoord::from_index(key, active_vertex.i);
      break;
    }
    case bke::pbvh::Type::BMesh:
      active_vert = reinterpret_cast<BMVert *>(active_vertex.i);
      break;
  }

  ss.set_active_vert(active_vert);
  out->active_vertex_co = ss.active_vert_position(*depsgraph, ob);

  switch (pbvh->type()) {
    case bke::pbvh::Type::Mesh:
      ss.active_face_index = srd.active_face_grid_index;
      ss.active_grid_index = 0;
      break;
    case bke::pbvh::Type::Grids:
      ss.active_face_index = 0;
      ss.active_grid_index = srd.active_face_grid_index;
      break;
    case bke::pbvh::Type::BMesh:
      ss.active_face_index = 0;
      ss.active_grid_index = 0;
      break;
  }

  copy_v3_v3(out->location, ray_normal);
  mul_v3_fl(out->location, srd.depth);
  add_v3_v3(out->location, ray_start);

  /* Option to return the face normal directly for performance o accuracy reasons. */
  if (!use_sampled_normal) {
    copy_v3_v3(out->normal, srd.face_normal);
    return srd.hit;
  }

  /* Sampled normal calculation. */
  float radius;

  /* Update cursor data in SculptSession. */
  invert_m4_m4(ob.runtime->world_to_object.ptr(), ob.object_to_world().ptr());
  copy_m3_m4(mat, vc.rv3d->viewinv);
  mul_m3_v3(mat, viewDir);
  copy_m3_m4(mat, ob.world_to_object().ptr());
  mul_m3_v3(mat, viewDir);
  normalize_v3_v3(ss.cursor_view_normal, viewDir);
  copy_v3_v3(ss.cursor_normal, srd.face_normal);
  copy_v3_v3(ss.cursor_location, out->location);
  ss.rv3d = vc.rv3d;
  ss.v3d = vc.v3d;

  if (!BKE_brush_use_locked_size(scene, &brush)) {
    radius = paint_calc_object_space_radius(vc, out->location, BKE_brush_size_get(scene, &brush));
  }
  else {
    radius = BKE_brush_unprojected_radius_get(scene, &brush);
  }
  ss.cursor_radius = radius;

  IndexMaskMemory memory;
  const IndexMask node_mask = pbvh_gather_cursor_update(ob, original, memory);

  /* In case there are no nodes under the cursor, return the face normal. */
  if (node_mask.is_empty()) {
    copy_v3_v3(out->normal, srd.face_normal);
    return true;
  }

  bke::pbvh::update_normals(*depsgraph, ob, *pbvh);

  /* Calculate the sampled normal. */
  if (const std::optional<float3> sampled_normal = calc_area_normal(
          *depsgraph, brush, ob, node_mask))
  {
    copy_v3_v3(out->normal, *sampled_normal);
    copy_v3_v3(ss.cursor_sampled_normal, *sampled_normal);
  }
  else {
    /* Use face normal when there are no vertices to sample inside the cursor radius. */
    copy_v3_v3(out->normal, srd.face_normal);
  }
  return true;
}

bool SCULPT_stroke_get_location(bContext *C,
                                float out[3],
                                const float mval[2],
                                bool force_original)
{
  const Brush *brush = BKE_paint_brush(BKE_paint_get_active_from_context(C));
  bool check_closest = brush->falloff_shape == PAINT_FALLOFF_SHAPE_TUBE;

  return SCULPT_stroke_get_location_ex(C, out, mval, force_original, check_closest, true);
}

bool SCULPT_stroke_get_location_ex(bContext *C,
                                   float out[3],
                                   const float mval[2],
                                   bool force_original,
                                   bool check_closest,
                                   bool limit_closest_radius)
{
  using namespace blender;
  using namespace blender::ed::sculpt_paint;
  Depsgraph *depsgraph = CTX_data_depsgraph_pointer(C);
  float ray_start[3], ray_end[3], ray_normal[3], depth, face_normal[3];

  ViewContext vc = ED_view3d_viewcontext_init(C, depsgraph);

  Object &ob = *vc.obact;

  SculptSession &ss = *ob.sculpt;
  StrokeCache *cache = ss.cache;
  bool original = force_original || ((cache) ? !cache->accum : false);

  const Brush &brush = *BKE_paint_brush(BKE_paint_get_active_from_context(C));

  SCULPT_stroke_modifiers_check(C, ob, brush);

  depth = SCULPT_raycast_init(&vc, mval, ray_start, ray_end, ray_normal, original);

  bke::pbvh::Tree &pbvh = *bke::object::pbvh_get(ob);
  if (pbvh.type() == bke::pbvh::Type::BMesh) {
    BM_mesh_elem_table_ensure(ss.bm, BM_VERT);
    BM_mesh_elem_index_ensure(ss.bm, BM_VERT);
  }

  bool hit = false;
  {
    SculptRaycastData srd;
    srd.object = &ob;
    srd.ss = ob.sculpt;
    srd.ray_start = ray_start;
    srd.ray_normal = ray_normal;
    srd.hit = false;
    if (pbvh.type() == bke::pbvh::Type::Mesh) {
      const Mesh &mesh = *static_cast<const Mesh *>(ob.data);
      srd.vert_positions = bke::pbvh::vert_positions_eval(*depsgraph, ob);
      srd.faces = mesh.faces();
      srd.corner_verts = mesh.corner_verts();
      srd.corner_tris = mesh.corner_tris();
      const bke::AttributeAccessor attributes = mesh.attributes();
      srd.hide_poly = *attributes.lookup<bool>(".hide_poly", bke::AttrDomain::Face);
    }
    else if (pbvh.type() == bke::pbvh::Type::Grids) {
      srd.subdiv_ccg = bke::object::subdiv_ccg_get(*depsgraph, ob);
    }
    SCULPT_vertex_random_access_ensure(ob);
    srd.depth = depth;
    srd.original = original;
    srd.face_normal = face_normal;
    isect_ray_tri_watertight_v3_precalc(&srd.isect_precalc, ray_normal);

    bke::pbvh::raycast(
        pbvh,
        [&](bke::pbvh::Node &node, float *tmin) { sculpt_raycast_cb(node, srd, tmin); },
        ray_start,
        ray_normal,
        srd.original);
    if (srd.hit) {
      hit = true;
      copy_v3_v3(out, ray_normal);
      mul_v3_fl(out, srd.depth);
      add_v3_v3(out, ray_start);
    }
  }

  if (hit || !check_closest) {
    return hit;
  }

  SculptFindNearestToRayData srd{};
  srd.original = original;
  srd.object = &ob;
  srd.ss = ob.sculpt;
  srd.hit = false;
  if (pbvh.type() == bke::pbvh::Type::Mesh) {
    const Mesh &mesh = *static_cast<const Mesh *>(ob.data);
    srd.vert_positions = bke::pbvh::vert_positions_eval(*depsgraph, ob);
    srd.faces = mesh.faces();
    srd.corner_verts = mesh.corner_verts();
    srd.corner_tris = mesh.corner_tris();
    const bke::AttributeAccessor attributes = mesh.attributes();
    srd.hide_poly = *attributes.lookup<bool>(".hide_poly", bke::AttrDomain::Face);
  }
  else if (pbvh.type() == bke::pbvh::Type::Grids) {
    srd.subdiv_ccg = bke::object::subdiv_ccg_get(*depsgraph, ob);
  }
  srd.ray_start = ray_start;
  srd.ray_normal = ray_normal;
  srd.depth = FLT_MAX;
  srd.dist_sq_to_ray = FLT_MAX;

  bke::pbvh::find_nearest_to_ray(
      pbvh,
      [&](bke::pbvh::Node &node, float *tmin) { sculpt_find_nearest_to_ray_cb(node, srd, tmin); },
      ray_start,
      ray_normal,
      srd.original);
  if (srd.hit && srd.dist_sq_to_ray) {
    hit = true;
    copy_v3_v3(out, ray_normal);
    mul_v3_fl(out, srd.depth);
    add_v3_v3(out, ray_start);
  }

  float closest_radius_sq = FLT_MAX;
  if (limit_closest_radius) {
    closest_radius_sq = sculpt_calc_radius(vc, brush, *CTX_data_scene(C), out);
    closest_radius_sq *= closest_radius_sq;
  }

  return hit && srd.dist_sq_to_ray < closest_radius_sq;
}

static void brush_init_tex(const Sculpt &sd, SculptSession &ss)
{
  const Brush *brush = BKE_paint_brush_for_read(&sd.paint);
  const MTex *mask_tex = BKE_brush_mask_texture_get(brush, OB_MODE_SCULPT);

  /* Init mtex nodes. */
  if (mask_tex->tex && mask_tex->tex->nodetree) {
    /* Has internal flag to detect it only does it once. */
    ntreeTexBeginExecTree(mask_tex->tex->nodetree);
  }

  if (ss.tex_pool == nullptr) {
    ss.tex_pool = BKE_image_pool_new();
  }
}

static void brush_stroke_init(bContext *C)
{
  Object &ob = *CTX_data_active_object(C);
  ToolSettings *tool_settings = CTX_data_tool_settings(C);
  const Sculpt &sd = *tool_settings->sculpt;
  SculptSession &ss = *CTX_data_active_object(C)->sculpt;
  const Brush *brush = BKE_paint_brush_for_read(&sd.paint);

  if (!G.background) {
    view3d_operator_needs_opengl(C);
  }
  brush_init_tex(sd, ss);

  const bool needs_colors = SCULPT_brush_type_is_paint(brush->sculpt_brush_type) &&
                            !SCULPT_use_image_paint_brush(tool_settings->paint_mode, ob);

  if (needs_colors) {
    BKE_sculpt_color_layer_create_if_needed(&ob);
  }

  /* CTX_data_ensure_evaluated_depsgraph should be used at the end to include the updates of
   * earlier steps modifying the data. */
  Depsgraph *depsgraph = CTX_data_ensure_evaluated_depsgraph(C);
  BKE_sculpt_update_object_for_edit(
      depsgraph, &ob, SCULPT_brush_type_is_paint(brush->sculpt_brush_type));

  ED_image_paint_brush_type_update_sticky_shading_color(C, &ob);
}

static void restore_from_undo_step_if_necessary(const Depsgraph &depsgraph,
                                                const Sculpt &sd,
                                                Object &ob)
{
  using namespace blender::ed::sculpt_paint;
  SculptSession &ss = *ob.sculpt;
  const Brush *brush = BKE_paint_brush_for_read(&sd.paint);

  /* Brushes that use original coordinates and need a "restore" step. This has to happen separately
   * rather than in the brush deformation calculation because that is called once for each symmetry
   * pass, potentially within the same BVH node.
   *
   * Note: Despite the Cloth and Boundary brush using original coordinates, the brushes do not
   * expect this restoration to happen on every stroke step. Performing this restoration causes
   * issues with the cloth simulation mode for those brushes.
   */
  if (ELEM(brush->sculpt_brush_type,
           SCULPT_BRUSH_TYPE_ELASTIC_DEFORM,
           SCULPT_BRUSH_TYPE_GRAB,
           SCULPT_BRUSH_TYPE_THUMB,
           SCULPT_BRUSH_TYPE_ROTATE))
  {
    undo::restore_from_undo_step(depsgraph, sd, ob);
    return;
  }

  /* For the cloth brush it makes more sense to not restore the mesh state to keep running the
   * simulation from the previous state. */
  if (brush->sculpt_brush_type == SCULPT_BRUSH_TYPE_CLOTH) {
    return;
  }

  /* Restore the mesh before continuing with anchored stroke. */
  if ((brush->flag & BRUSH_ANCHORED) ||
      (ELEM(brush->sculpt_brush_type, SCULPT_BRUSH_TYPE_GRAB, SCULPT_BRUSH_TYPE_ELASTIC_DEFORM) &&
       BKE_brush_use_size_pressure(brush)) ||
      (brush->flag & BRUSH_DRAG_DOT))
  {

    undo::restore_from_undo_step(depsgraph, sd, ob);

    if (ss.cache) {
      ss.cache->layer_displacement_factor = {};
    }
  }
}

namespace blender::ed::sculpt_paint {

void flush_update_step(bContext *C, UpdateType update_type)
{
  Depsgraph &depsgraph = *CTX_data_depsgraph_pointer(C);
  Object &ob = *CTX_data_active_object(C);
  SculptSession &ss = *ob.sculpt;
  ARegion &region = *CTX_wm_region(C);
  MultiresModifierData *mmd = ss.multires.modifier;
  RegionView3D *rv3d = CTX_wm_region_view3d(C);
  Mesh *mesh = static_cast<Mesh *>(ob.data);

  bke::pbvh::Tree &pbvh = *bke::object::pbvh_get(ob);

  const bool use_pbvh_draw = BKE_sculptsession_use_pbvh_draw(&ob, rv3d);

  if (rv3d) {
    /* Mark for faster 3D viewport redraws. */
    rv3d->rflag |= RV3D_PAINTING;
  }

  if (mmd != nullptr) {
    multires_mark_as_modified(&depsgraph, &ob, MULTIRES_COORDS_MODIFIED);
  }

  if ((update_type == UpdateType::Image) != 0) {
    ED_region_tag_redraw(&region);
    if (update_type == UpdateType::Image) {
      /* Early exit when only need to update the images. We don't want to tag any geometry updates
       * that would rebuild the bke::pbvh::Tree. */
      return;
    }
  }

  DEG_id_tag_update(&ob.id, ID_RECALC_SHADING);

  /* Only current viewport matters, slower update for all viewports will
   * be done in sculpt_flush_update_done. */
  if (!use_pbvh_draw) {
    /* Slow update with full dependency graph update and all that comes with it.
     * Needed when there are modifiers or full shading in the 3D viewport. */
    DEG_id_tag_update(&ob.id, ID_RECALC_GEOMETRY);
    ED_region_tag_redraw(&region);
  }
  else {
    /* Fast path where we just update the BVH nodes that changed, and redraw
     * only the part of the 3D viewport where changes happened. */
    rcti r;

    RegionView3D *rv3d = CTX_wm_region_view3d(C);
    if (rv3d && SCULPT_get_redraw_rect(region, *rv3d, ob, r)) {
      if (ss.cache) {
        ss.cache->current_r = r;
      }

      /* previous is not set in the current cache else
       * the partial rect will always grow */
      extend_redraw_rect_previous(ob, r);

      r.xmin += region.winrct.xmin - 2;
      r.xmax += region.winrct.xmin + 2;
      r.ymin += region.winrct.ymin - 2;
      r.ymax += region.winrct.ymin + 2;
      ED_region_tag_redraw_partial(&region, &r, true);
    }
  }

  if (update_type == UpdateType::Position && !ss.shapekey_active) {
    if (pbvh.type() == bke::pbvh::Type::Mesh) {
      /* Updating mesh positions without marking caches dirty is generally not good, but since
       * sculpt mode has special requirements and is expected to have sole ownership of the mesh it
       * modifies, it's generally okay. */
      if (use_pbvh_draw) {
        /* When drawing from bke::pbvh::Tree is used, vertex and face normals are updated
         * later in #bke::pbvh::update_normals. However, we update the mesh's bounds eagerly here
         * since they are trivial to access from the bke::pbvh::Tree. Updating the
         * object's evaluated geometry bounding box is necessary because sculpt strokes don't cause
         * an object reevaluation. */
        mesh->tag_positions_changed_no_normals();
        /* Sculpt mode does not use or recalculate face corner normals, so they are cleared. */
        mesh->runtime->corner_normals_cache.tag_dirty();
      }
      else {
        /* Drawing happens from the modifier stack evaluation result.
         * Tag both coordinates and normals as modified, as both needed for proper drawing and the
         * modifier stack is not guaranteed to tag normals for update. */
        mesh->tag_positions_changed();
      }

      mesh->bounds_set_eager(bke::pbvh::bounds_get(pbvh));
      if (ob.runtime->bounds_eval) {
        ob.runtime->bounds_eval = mesh->bounds_min_max();
      }
    }
  }
}

void flush_update_done(const bContext *C, Object &ob, UpdateType update_type)
{
  /* After we are done drawing the stroke, check if we need to do a more
   * expensive depsgraph tag to update geometry. */
  wmWindowManager *wm = CTX_wm_manager(C);
  RegionView3D *current_rv3d = CTX_wm_region_view3d(C);
  SculptSession &ss = *ob.sculpt;
  Mesh *mesh = static_cast<Mesh *>(ob.data);

  /* Always needed for linked duplicates. */
  bool need_tag = (ID_REAL_USERS(&mesh->id) > 1);

  if (current_rv3d) {
    current_rv3d->rflag &= ~RV3D_PAINTING;
  }

  LISTBASE_FOREACH (wmWindow *, win, &wm->windows) {
    bScreen *screen = WM_window_get_active_screen(win);
    LISTBASE_FOREACH (ScrArea *, area, &screen->areabase) {
      SpaceLink *sl = static_cast<SpaceLink *>(area->spacedata.first);
      if (sl->spacetype != SPACE_VIEW3D) {
        continue;
      }

      /* Tag all 3D viewports for redraw now that we are done. Others
       * viewports did not get a full redraw, and anti-aliasing for the
       * current viewport was deactivated. */
      LISTBASE_FOREACH (ARegion *, region, &area->regionbase) {
        if (region->regiontype == RGN_TYPE_WINDOW) {
          RegionView3D *rv3d = static_cast<RegionView3D *>(region->regiondata);
          if (rv3d != current_rv3d) {
            need_tag |= !BKE_sculptsession_use_pbvh_draw(&ob, rv3d);
          }

          ED_region_tag_redraw(region);
        }
      }
    }

    if (update_type == UpdateType::Image) {
      LISTBASE_FOREACH (ScrArea *, area, &screen->areabase) {
        SpaceLink *sl = static_cast<SpaceLink *>(area->spacedata.first);
        if (sl->spacetype != SPACE_IMAGE) {
          continue;
        }
        ED_area_tag_redraw_regiontype(area, RGN_TYPE_WINDOW);
      }
    }
  }

  bke::pbvh::Tree &pbvh = *bke::object::pbvh_get(ob);

  if (update_type == UpdateType::Position) {
    bke::pbvh::store_bounds_orig(pbvh);

    /* Coordinates were modified, so fake neighbors are not longer valid. */
    SCULPT_fake_neighbors_free(ob);
  }

  if (update_type == UpdateType::Position) {
    if (pbvh.type() == bke::pbvh::Type::BMesh) {
      BKE_pbvh_bmesh_after_stroke(*ss.bm, pbvh);
    }
  }

  if (need_tag) {
    DEG_id_tag_update(&ob.id, ID_RECALC_GEOMETRY);
  }
}

}  // namespace blender::ed::sculpt_paint

/* Returns whether the mouse/stylus is over the mesh (1)
 * or over the background (0). */
static bool over_mesh(bContext *C, wmOperator * /*op*/, const float mval[2])
{
  float co_dummy[3];
  Sculpt *sd = CTX_data_tool_settings(C)->sculpt;
  Brush *brush = BKE_paint_brush(&sd->paint);

  bool check_closest = brush->falloff_shape == PAINT_FALLOFF_SHAPE_TUBE;

  return SCULPT_stroke_get_location_ex(C, co_dummy, mval, false, check_closest, true);
}

static void stroke_undo_begin(const bContext *C, wmOperator *op)
{
  using namespace blender::ed::sculpt_paint;
  Object &ob = *CTX_data_active_object(C);
  const Depsgraph &depsgraph = *CTX_data_depsgraph_pointer(C);
  const Sculpt &sd = *CTX_data_tool_settings(C)->sculpt;
  const Brush *brush = BKE_paint_brush_for_read(&sd.paint);
  ToolSettings *tool_settings = CTX_data_tool_settings(C);

  /* Setup the correct undo system. Image painting and sculpting are mutual exclusive.
   * Color attributes are part of the sculpting undo system. */
  if (brush && brush->sculpt_brush_type == SCULPT_BRUSH_TYPE_PAINT &&
      SCULPT_use_image_paint_brush(tool_settings->paint_mode, ob))
  {
    ED_image_undo_push_begin(op->type->name, PaintMode::Sculpt);
  }
  else {
    undo::push_begin_ex(depsgraph, ob, sculpt_brush_type_name(sd));
  }
}

static void stroke_undo_end(const bContext *C, Brush *brush)
{
  using namespace blender::ed::sculpt_paint;
  Object &ob = *CTX_data_active_object(C);
  ToolSettings *tool_settings = CTX_data_tool_settings(C);

  if (brush && brush->sculpt_brush_type == SCULPT_BRUSH_TYPE_PAINT &&
      SCULPT_use_image_paint_brush(tool_settings->paint_mode, ob))
  {
    ED_image_undo_push_end();
  }
  else {
    undo::push_end(ob);
  }
}

bool SCULPT_handles_colors_report(const Object &object, ReportList *reports)
{
  switch (blender::bke::object::pbvh_get(object)->type()) {
    case blender::bke::pbvh::Type::Mesh:
      return true;
    case blender::bke::pbvh::Type::BMesh:
      BKE_report(reports, RPT_ERROR, "Not supported in dynamic topology mode");
      return false;
    case blender::bke::pbvh::Type::Grids:
      BKE_report(reports, RPT_ERROR, "Not supported in multiresolution mode");
      return false;
  }
  BLI_assert_unreachable();
  return false;
}

namespace blender::ed::sculpt_paint {

static bool stroke_test_start(bContext *C, wmOperator *op, const float mval[2])
{
  /* Don't start the stroke until `mval` goes over the mesh.
   * NOTE: `mval` will only be null when re-executing the saved stroke.
   * We have exception for 'exec' strokes since they may not set `mval`,
   * only 'location', see: #52195. */
  if (((op->flag & OP_IS_INVOKE) == 0) || (mval == nullptr) || over_mesh(C, op, mval)) {
    Object &ob = *CTX_data_active_object(C);
    SculptSession &ss = *ob.sculpt;
    Sculpt &sd = *CTX_data_tool_settings(C)->sculpt;
    Brush *brush = BKE_paint_brush(&sd.paint);
    ToolSettings *tool_settings = CTX_data_tool_settings(C);

    /* NOTE: This should be removed when paint mode is available. Paint mode can force based on the
     * canvas it is painting on. (ref. use_sculpt_texture_paint). */
    if (brush && SCULPT_brush_type_is_paint(brush->sculpt_brush_type) &&
        !SCULPT_use_image_paint_brush(tool_settings->paint_mode, ob))
    {
      View3D *v3d = CTX_wm_view3d(C);
      if (v3d->shading.type == OB_SOLID) {
        v3d->shading.color_type = V3D_SHADING_VERTEX_COLOR;
      }
    }

    ED_view3d_init_mats_rv3d(&ob, CTX_wm_region_view3d(C));

    sculpt_update_cache_invariants(C, sd, ss, op, mval);

    SculptCursorGeometryInfo sgi;
    SCULPT_cursor_geometry_info_update(C, &sgi, mval, false);

    stroke_undo_begin(C, op);

    return true;
  }
  return false;
}

static void stroke_update_step(bContext *C,
                               wmOperator * /*op*/,
                               PaintStroke *stroke,
                               PointerRNA *itemptr)
{
  UnifiedPaintSettings &ups = CTX_data_tool_settings(C)->unified_paint_settings;
  const Scene &scene = *CTX_data_scene(C);
  const Depsgraph &depsgraph = *CTX_data_depsgraph_pointer(C);
  Sculpt &sd = *CTX_data_tool_settings(C)->sculpt;
  Object &ob = *CTX_data_active_object(C);
  SculptSession &ss = *ob.sculpt;
  const Brush &brush = *BKE_paint_brush_for_read(&sd.paint);
  ToolSettings &tool_settings = *CTX_data_tool_settings(C);
  StrokeCache *cache = ss.cache;
  cache->stroke_distance = paint_stroke_distance_get(stroke);

  SCULPT_stroke_modifiers_check(C, ob, brush);
  sculpt_update_cache_variants(C, sd, ob, itemptr);
  restore_from_undo_step_if_necessary(depsgraph, sd, ob);

  if (dyntopo::stroke_is_dyntopo(ob, brush)) {
    do_symmetrical_brush_actions(
        depsgraph, scene, sd, ob, dynamic_topology_update, ups, tool_settings.paint_mode);
  }

  do_symmetrical_brush_actions(
      depsgraph, scene, sd, ob, do_brush_action, ups, tool_settings.paint_mode);

  /* Hack to fix noise texture tearing mesh. */
  sculpt_fix_noise_tear(depsgraph, sd, ob);

  ss.cache->first_time = false;
  copy_v3_v3(ss.cache->last_location, ss.cache->location);

  /* Cleanup. */
  if (brush.sculpt_brush_type == SCULPT_BRUSH_TYPE_MASK) {
    flush_update_step(C, UpdateType::Mask);
  }
  else if (SCULPT_brush_type_is_paint(brush.sculpt_brush_type)) {
    if (SCULPT_use_image_paint_brush(tool_settings.paint_mode, ob)) {
      flush_update_step(C, UpdateType::Image);
    }
    else {
      flush_update_step(C, UpdateType::Color);
    }
  }
  else {
    flush_update_step(C, UpdateType::Position);
  }
}

static void brush_exit_tex(Sculpt &sd)
{
  Brush *brush = BKE_paint_brush(&sd.paint);
  const MTex *mask_tex = BKE_brush_mask_texture_get(brush, OB_MODE_SCULPT);

  if (mask_tex->tex && mask_tex->tex->nodetree) {
    ntreeTexEndExecTree(mask_tex->tex->nodetree->runtime->execdata);
  }
}

static void stroke_done(const bContext *C, PaintStroke * /*stroke*/)
{
  Object &ob = *CTX_data_active_object(C);
  SculptSession &ss = *ob.sculpt;
  Sculpt &sd = *CTX_data_tool_settings(C)->sculpt;
  ToolSettings *tool_settings = CTX_data_tool_settings(C);

  /* Finished. */
  if (!ss.cache) {
    brush_exit_tex(sd);
    return;
  }
  UnifiedPaintSettings *ups = &CTX_data_tool_settings(C)->unified_paint_settings;
  Brush *brush = BKE_paint_brush(&sd.paint);
  BLI_assert(brush == ss.cache->brush); /* const, so we shouldn't change. */
  ups->draw_inverted = false;

  SCULPT_stroke_modifiers_check(C, ob, *brush);

  /* Alt-Smooth. */
  if (ss.cache->alt_smooth) {
    smooth_brush_toggle_off(C, &sd.paint, ss.cache);
    /* Refresh the brush pointer in case we switched brush in the toggle function. */
    brush = BKE_paint_brush(&sd.paint);
  }

  MEM_delete(ss.cache);
  ss.cache = nullptr;

  stroke_undo_end(C, brush);

  if (brush->sculpt_brush_type == SCULPT_BRUSH_TYPE_MASK) {
    flush_update_done(C, ob, UpdateType::Mask);
  }
  else if (brush->sculpt_brush_type == SCULPT_BRUSH_TYPE_PAINT) {
    if (SCULPT_use_image_paint_brush(tool_settings->paint_mode, ob)) {
      flush_update_done(C, ob, UpdateType::Image);
    }
    else {
      flush_update_done(C, ob, UpdateType::Color);
    }
  }
  else {
    flush_update_done(C, ob, UpdateType::Position);
  }

  WM_event_add_notifier(C, NC_OBJECT | ND_DRAW, &ob);
  brush_exit_tex(sd);
}

static int sculpt_brush_stroke_invoke(bContext *C, wmOperator *op, const wmEvent *event)
{
  PaintStroke *stroke;
  int ignore_background_click;
  int retval;
  Object &ob = *CTX_data_active_object(C);
  Scene &scene = *CTX_data_scene(C);
  const View3D *v3d = CTX_wm_view3d(C);
  const Base *base = CTX_data_active_base(C);
  /* Test that ob is visible; otherwise we won't be able to get evaluated data
   * from the depsgraph. We do this here instead of SCULPT_mode_poll
   * to avoid falling through to the translate operator in the
   * global view3d keymap. */
  if (!BKE_base_is_visible(v3d, base)) {
    return OPERATOR_CANCELLED;
  }

  brush_stroke_init(C);

  Sculpt &sd = *CTX_data_tool_settings(C)->sculpt;
  Brush &brush = *BKE_paint_brush(&sd.paint);

  if (SCULPT_brush_type_is_paint(brush.sculpt_brush_type) &&
      !SCULPT_handles_colors_report(ob, op->reports))
  {
    return OPERATOR_CANCELLED;
  }
  if (SCULPT_brush_type_is_mask(brush.sculpt_brush_type)) {
    MultiresModifierData *mmd = BKE_sculpt_multires_active(&scene, &ob);
    BKE_sculpt_mask_layers_ensure(CTX_data_depsgraph_pointer(C), CTX_data_main(C), &ob, mmd);
  }
  if (!SCULPT_brush_type_is_attribute_only(brush.sculpt_brush_type) &&
      report_if_shape_key_is_locked(ob, op->reports))
  {
    return OPERATOR_CANCELLED;
  }
  if (ELEM(brush.sculpt_brush_type,
           SCULPT_BRUSH_TYPE_DISPLACEMENT_SMEAR,
           SCULPT_BRUSH_TYPE_DISPLACEMENT_ERASER))
  {
    const blender::bke::pbvh::Tree *pbvh = blender::bke::object::pbvh_get(ob);
    if (!pbvh || pbvh->type() != bke::pbvh::Type::Grids) {
      BKE_report(op->reports, RPT_ERROR, "Only supported in multiresolution mode");
      return OPERATOR_CANCELLED;
    }
  }

  stroke = paint_stroke_new(C,
                            op,
                            SCULPT_stroke_get_location,
                            stroke_test_start,
                            stroke_update_step,
                            nullptr,
                            stroke_done,
                            event->type);

  op->customdata = stroke;

  /* For tablet rotation. */
  ignore_background_click = RNA_boolean_get(op->ptr, "ignore_background_click");
  const float mval[2] = {float(event->mval[0]), float(event->mval[1])};
  if (ignore_background_click && !over_mesh(C, op, mval)) {
    paint_stroke_free(C, op, static_cast<PaintStroke *>(op->customdata));
    return OPERATOR_PASS_THROUGH;
  }

  retval = op->type->modal(C, op, event);
  if (ELEM(retval, OPERATOR_FINISHED, OPERATOR_CANCELLED)) {
    paint_stroke_free(C, op, static_cast<PaintStroke *>(op->customdata));
    return retval;
  }
  /* Add modal handler. */
  WM_event_add_modal_handler(C, op);

  OPERATOR_RETVAL_CHECK(retval);
  BLI_assert(retval == OPERATOR_RUNNING_MODAL);

  return OPERATOR_RUNNING_MODAL;
}

static int sculpt_brush_stroke_exec(bContext *C, wmOperator *op)
{
  brush_stroke_init(C);

  op->customdata = paint_stroke_new(C,
                                    op,
                                    SCULPT_stroke_get_location,
                                    stroke_test_start,
                                    stroke_update_step,
                                    nullptr,
                                    stroke_done,
                                    0);

  /* Frees op->customdata. */
  paint_stroke_exec(C, op, static_cast<PaintStroke *>(op->customdata));

  return OPERATOR_FINISHED;
}

static void sculpt_brush_stroke_cancel(bContext *C, wmOperator *op)
{
  using namespace blender::ed::sculpt_paint;
  const Depsgraph &depsgraph = *CTX_data_depsgraph_pointer(C);
  Object &ob = *CTX_data_active_object(C);
  SculptSession &ss = *ob.sculpt;
  Sculpt &sd = *CTX_data_tool_settings(C)->sculpt;
  const Brush &brush = *BKE_paint_brush_for_read(&sd.paint);

  /* XXX Canceling strokes that way does not work with dynamic topology,
   *     user will have to do real undo for now. See #46456. */
  if (ss.cache && !dyntopo::stroke_is_dyntopo(ob, brush)) {
    undo::restore_from_undo_step(depsgraph, sd, ob);
  }

  paint_stroke_cancel(C, op, static_cast<PaintStroke *>(op->customdata));

  MEM_delete(ss.cache);
  ss.cache = nullptr;

  brush_exit_tex(sd);
}

static int brush_stroke_modal(bContext *C, wmOperator *op, const wmEvent *event)
{
  return paint_stroke_modal(C, op, event, (PaintStroke **)&op->customdata);
}

static void redo_empty_ui(bContext * /*C*/, wmOperator * /*op*/) {}

void SCULPT_OT_brush_stroke(wmOperatorType *ot)
{
  /* Identifiers. */
  ot->name = "Sculpt";
  ot->idname = "SCULPT_OT_brush_stroke";
  ot->description = "Sculpt a stroke into the geometry";

  /* API callbacks. */
  ot->invoke = sculpt_brush_stroke_invoke;
  ot->modal = brush_stroke_modal;
  ot->exec = sculpt_brush_stroke_exec;
  ot->poll = SCULPT_poll;
  ot->cancel = sculpt_brush_stroke_cancel;
  ot->ui = redo_empty_ui;

  /* Flags (sculpt does its own undo? (ton)). */
  ot->flag = OPTYPE_BLOCKING;

  /* Properties. */

  paint_stroke_operator_properties(ot);

  RNA_def_boolean(ot->srna,
                  "ignore_background_click",
                  false,
                  "Ignore Background Click",
                  "Clicks on the background do not start the stroke");
}

/* Fake Neighbors. */
/* This allows the sculpt brushes to work on meshes with multiple connected components as they had
 * only one connected component. When initialized and enabled, the sculpt API will return extra
 * connectivity neighbors that are not in the real mesh. These neighbors are calculated for each
 * vertex using the minimum distance to a vertex that is in a different connected component. */

/* The fake neighbors first need to be ensured to be initialized.
 * After that brushes which needs fake neighbors functionality need to
 * temporarily enable it:
 *
 *   void my_awesome_sculpt_brush_type() {
 *     SCULPT_fake_neighbors_ensure(object, brush->disconnected_distance_max);
 *     SCULPT_fake_neighbors_enable(ob);
 *
 *     ... Logic of the brush type ...
 *     SCULPT_fake_neighbors_disable(ob);
 *   }
 *
 * Such approach allows to keep all the connectivity information ready for reuse
 * (without having lag prior to every stroke), but also makes it so the affect
 * is localized to a specific brushes and brush types only. */

static void fake_neighbor_init(const Depsgraph &depsgraph, Object &object, const float max_dist)
{
  SculptSession &ss = *object.sculpt;
  const int totvert = SCULPT_vertex_count_get(depsgraph, object);
  ss.fake_neighbors.fake_neighbor_index = Array<int>(totvert, FAKE_NEIGHBOR_NONE);
  ss.fake_neighbors.current_max_distance = max_dist;
}

static void pose_fake_neighbors_free(SculptSession &ss)
{
  ss.fake_neighbors.fake_neighbor_index = {};
}

struct NearestVertData {
  int vert = -1;
  float distance_sq = std::numeric_limits<float>::max();

  static NearestVertData join(const NearestVertData &a, const NearestVertData &b)
  {
    NearestVertData joined = a;
    if (joined.vert == -1) {
      joined.vert = b.vert;
      joined.distance_sq = b.distance_sq;
    }
    else if (b.distance_sq < joined.distance_sq) {
      joined.vert = b.vert;
      joined.distance_sq = b.distance_sq;
    }
    return joined;
  }
};

static void fake_neighbor_search_mesh(const SculptSession &ss,
                                      const Span<float3> vert_positions,
                                      const Span<bool> hide_vert,
                                      const float3 &location,
                                      const float max_distance_sq,
                                      const int island_id,
                                      const bke::pbvh::MeshNode &node,
                                      NearestVertData &nvtd)
{
  for (const int vert : node.verts()) {
    if (!hide_vert.is_empty() && hide_vert[vert]) {
      continue;
    }
    if (ss.fake_neighbors.fake_neighbor_index[vert] != FAKE_NEIGHBOR_NONE) {
      continue;
    }
    if (islands::vert_id_get(ss, vert) == island_id) {
      continue;
    }
    const float distance_sq = math::distance_squared(vert_positions[vert], location);
    if (distance_sq < max_distance_sq && distance_sq < nvtd.distance_sq) {
      nvtd.vert = vert;
      nvtd.distance_sq = distance_sq;
    }
  }
}

static void fake_neighbor_search_grids(const SculptSession &ss,
                                       const CCGKey &key,
                                       const Span<float3> positions,
                                       const BitGroupVector<> &grid_hidden,
                                       const float3 &location,
                                       const float max_distance_sq,
                                       const int island_id,
                                       const bke::pbvh::GridsNode &node,
                                       NearestVertData &nvtd)
{
  for (const int grid : node.grids()) {
    const IndexRange grid_range = bke::ccg::grid_range(key, grid);
    BKE_subdiv_ccg_foreach_visible_grid_vert(key, grid_hidden, grid, [&](const int offset) {
      const int vert = grid_range[offset];
      if (ss.fake_neighbors.fake_neighbor_index[vert] != FAKE_NEIGHBOR_NONE) {
        return;
      }
      if (islands::vert_id_get(ss, vert) == island_id) {
        return;
      }
      const float distance_sq = math::distance_squared(positions[vert], location);
      if (distance_sq < max_distance_sq && distance_sq < nvtd.distance_sq) {
        nvtd.vert = vert;
        nvtd.distance_sq = distance_sq;
      }
    });
  }
}

static void fake_neighbor_search_bmesh(const SculptSession &ss,
                                       const float3 &location,
                                       const float max_distance_sq,
                                       const int island_id,
                                       const bke::pbvh::BMeshNode &node,
                                       NearestVertData &nvtd)
{
  for (const BMVert *bm_vert :
       BKE_pbvh_bmesh_node_unique_verts(const_cast<bke::pbvh::BMeshNode *>(&node)))
  {
    if (BM_elem_flag_test(bm_vert, BM_ELEM_HIDDEN)) {
      continue;
    }
    const int vert = BM_elem_index_get(bm_vert);
    if (ss.fake_neighbors.fake_neighbor_index[vert] != FAKE_NEIGHBOR_NONE) {
      continue;
    }
    if (islands::vert_id_get(ss, vert) == island_id) {
      continue;
    }
    const float distance_sq = math::distance_squared(float3(bm_vert->co), location);
    if (distance_sq < max_distance_sq && distance_sq < nvtd.distance_sq) {
      nvtd.vert = vert;
      nvtd.distance_sq = distance_sq;
    }
  }
}

static void fake_neighbor_search(const Depsgraph &depsgraph,
                                 const Object &ob,
                                 const float max_distance_sq,
                                 MutableSpan<int> fake_neighbors)
{
  /* NOTE: This algorithm is extremely slow, it has O(n^2) runtime for the entire mesh. This looks
   * like the "closest pair of points" problem which should have far better solutions. */
  SculptSession &ss = *ob.sculpt;
  const bke::pbvh::Tree &pbvh = *bke::object::pbvh_get(ob);

  switch (pbvh.type()) {
    case bke::pbvh::Type::Mesh: {
      const Mesh &mesh = *static_cast<const Mesh *>(ob.data);
      const Span<float3> vert_positions = bke::pbvh::vert_positions_eval(depsgraph, ob);
      const bke::AttributeAccessor attributes = mesh.attributes();
      const VArraySpan<bool> hide_vert = *attributes.lookup<bool>(".hide_vert",
                                                                  bke::AttrDomain::Point);
      for (const int vert : vert_positions.index_range()) {
        if (fake_neighbors[vert] != FAKE_NEIGHBOR_NONE) {
          continue;
        }
        const int island_id = islands::vert_id_get(ss, vert);
        const float3 &location = vert_positions[vert];

        IndexMaskMemory memory;
        const IndexMask nodes_in_sphere = bke::pbvh::search_nodes(
            pbvh, memory, [&](const bke::pbvh::Node &node) {
              return node_in_sphere(node, location, max_distance_sq, false);
            });
        if (nodes_in_sphere.is_empty()) {
          continue;
        }
        const Span<bke::pbvh::MeshNode> nodes = pbvh.nodes<bke::pbvh::MeshNode>();
        const NearestVertData nvtd = threading::parallel_reduce(
            nodes_in_sphere.index_range(),
            1,
            NearestVertData(),
            [&](const IndexRange range, NearestVertData nvtd) {
              nodes_in_sphere.slice(range).foreach_index([&](const int i) {
                fake_neighbor_search_mesh(ss,
                                          vert_positions,
                                          hide_vert,
                                          location,
                                          max_distance_sq,
                                          island_id,
                                          nodes[i],
                                          nvtd);
              });
              return nvtd;
            },
            NearestVertData::join);
        if (nvtd.vert == -1) {
          continue;
        }
        fake_neighbors[vert] = nvtd.vert;
        fake_neighbors[nvtd.vert] = vert;
      }
      break;
    }
    case bke::pbvh::Type::Grids: {
      const SubdivCCG &subdiv_ccg = *bke::object::subdiv_ccg_get(depsgraph, ob);
      const CCGKey key = BKE_subdiv_ccg_key_top_level(subdiv_ccg);
      const Span<float3> positions = subdiv_ccg.positions;
      const BitGroupVector<> grid_hidden = subdiv_ccg.grid_hidden;
      for (const int vert : positions.index_range()) {
        if (fake_neighbors[vert] != FAKE_NEIGHBOR_NONE) {
          continue;
        }
        const int island_id = islands::vert_id_get(ss, vert);
        const float3 &location = positions[vert];
        IndexMaskMemory memory;
        const IndexMask nodes_in_sphere = bke::pbvh::search_nodes(
            pbvh, memory, [&](const bke::pbvh::Node &node) {
              return node_in_sphere(node, location, max_distance_sq, false);
            });
        if (nodes_in_sphere.is_empty()) {
          continue;
        }
        const Span<bke::pbvh::GridsNode> nodes = pbvh.nodes<bke::pbvh::GridsNode>();
        const NearestVertData nvtd = threading::parallel_reduce(
            nodes_in_sphere.index_range(),
            1,
            NearestVertData(),
            [&](const IndexRange range, NearestVertData nvtd) {
              nodes_in_sphere.slice(range).foreach_index([&](const int i) {
                fake_neighbor_search_grids(ss,
                                           key,
                                           positions,
                                           grid_hidden,
                                           location,
                                           max_distance_sq,
                                           island_id,
                                           nodes[i],
                                           nvtd);
              });
              return nvtd;
            },
            NearestVertData::join);
        if (nvtd.vert == -1) {
          continue;
        }
        fake_neighbors[vert] = nvtd.vert;
        fake_neighbors[nvtd.vert] = vert;
      }
      break;
    }
    case bke::pbvh::Type::BMesh: {
      const BMesh &bm = *ss.bm;
      for (const int vert : IndexRange(bm.totvert)) {
        if (fake_neighbors[vert] != FAKE_NEIGHBOR_NONE) {
          continue;
        }
        const int island_id = islands::vert_id_get(ss, vert);
        const float3 &location = BM_vert_at_index(&const_cast<BMesh &>(bm), vert)->co;
        IndexMaskMemory memory;
        const IndexMask nodes_in_sphere = bke::pbvh::search_nodes(
            pbvh, memory, [&](const bke::pbvh::Node &node) {
              return node_in_sphere(node, location, max_distance_sq, false);
            });
        if (nodes_in_sphere.is_empty()) {
          continue;
        }
        const Span<bke::pbvh::BMeshNode> nodes = pbvh.nodes<bke::pbvh::BMeshNode>();
        const NearestVertData nvtd = threading::parallel_reduce(
            nodes_in_sphere.index_range(),
            1,
            NearestVertData(),
            [&](const IndexRange range, NearestVertData nvtd) {
              nodes_in_sphere.slice(range).foreach_index([&](const int i) {
                fake_neighbor_search_bmesh(
                    ss, location, max_distance_sq, island_id, nodes[i], nvtd);
              });
              return nvtd;
            },
            NearestVertData::join);
        if (nvtd.vert == -1) {
          continue;
        }
        fake_neighbors[vert] = nvtd.vert;
        fake_neighbors[nvtd.vert] = vert;
      }
      break;
    }
  }
}

}  // namespace blender::ed::sculpt_paint

namespace blender::ed::sculpt_paint::boundary {

void ensure_boundary_info(Object &object)
{
  SculptSession &ss = *object.sculpt;
  if (!ss.vertex_info.boundary.is_empty()) {
    return;
  }

  Mesh *base_mesh = BKE_mesh_from_object(&object);

  ss.vertex_info.boundary.resize(base_mesh->verts_num);
  Array<int> adjacent_faces_edge_count(base_mesh->edges_num, 0);
  array_utils::count_indices(base_mesh->corner_edges(), adjacent_faces_edge_count);

  const Span<int2> edges = base_mesh->edges();
  for (const int e : edges.index_range()) {
    if (adjacent_faces_edge_count[e] < 2) {
      const int2 &edge = edges[e];
      ss.vertex_info.boundary[edge[0]].set();
      ss.vertex_info.boundary[edge[1]].set();
    }
  }
}

}  // namespace blender::ed::sculpt_paint::boundary

void SCULPT_fake_neighbors_ensure(const Depsgraph &depsgraph, Object &ob, const float max_dist)
{
  using namespace blender::ed::sculpt_paint;
  SculptSession &ss = *ob.sculpt;

  /* Fake neighbors were already initialized with the same distance, so no need to be
   * recalculated. */
  if (!ss.fake_neighbors.fake_neighbor_index.is_empty() &&
      ss.fake_neighbors.current_max_distance == max_dist)
  {
    return;
  }

  islands::ensure_cache(depsgraph, ob);
  fake_neighbor_init(depsgraph, ob, max_dist);
  fake_neighbor_search(depsgraph, ob, max_dist * max_dist, ss.fake_neighbors.fake_neighbor_index);
}

void SCULPT_fake_neighbors_enable(Object &ob)
{
  SculptSession &ss = *ob.sculpt;
  BLI_assert(!ss.fake_neighbors.fake_neighbor_index.is_empty());
  ss.fake_neighbors.use_fake_neighbors = true;
}

void SCULPT_fake_neighbors_disable(Object &ob)
{
  SculptSession &ss = *ob.sculpt;
  BLI_assert(!ss.fake_neighbors.fake_neighbor_index.is_empty());
  ss.fake_neighbors.use_fake_neighbors = false;
}

void SCULPT_fake_neighbors_free(Object &ob)
{
  using namespace blender::ed::sculpt_paint;
  SculptSession &ss = *ob.sculpt;
  pose_fake_neighbors_free(ss);
}

bool SCULPT_vertex_is_occluded(const Depsgraph &depsgraph,
                               const Object &object,
                               const float3 &position,
                               bool original)
{
  using namespace blender;
  SculptSession &ss = *object.sculpt;
  float ray_start[3], ray_end[3], ray_normal[3], face_normal[3];

  ViewContext *vc = ss.cache ? ss.cache->vc : &ss.filter_cache->vc;

  const blender::float2 mouse = ED_view3d_project_float_v2_m4(
      vc->region, position, ss.cache ? ss.cache->projection_mat : ss.filter_cache->viewmat);

  int depth = SCULPT_raycast_init(vc, mouse, ray_end, ray_start, ray_normal, original);

  negate_v3(ray_normal);

  copy_v3_v3(ray_start, position);
  madd_v3_v3fl(ray_start, ray_normal, 0.002);

  bke::pbvh::Tree &pbvh = *bke::object::pbvh_get(const_cast<Object &>(object));

  SculptRaycastData srd = {nullptr};
  srd.original = original;
  srd.object = &const_cast<Object &>(object);
  srd.ss = &ss;
  srd.hit = false;
  srd.ray_start = ray_start;
  srd.ray_normal = ray_normal;
  srd.depth = depth;
  srd.face_normal = face_normal;
  if (pbvh.type() == bke::pbvh::Type::Mesh) {
    const Mesh &mesh = *static_cast<const Mesh *>(object.data);
    srd.vert_positions = bke::pbvh::vert_positions_eval(depsgraph, object);
    srd.faces = mesh.faces();
    srd.corner_verts = mesh.corner_verts();
    srd.corner_tris = mesh.corner_tris();
  }
  else if (pbvh.type() == bke::pbvh::Type::Grids) {
    srd.subdiv_ccg = bke::object::subdiv_ccg_get(depsgraph, object);
  }
  SCULPT_vertex_random_access_ensure(const_cast<Object &>(object));

  isect_ray_tri_watertight_v3_precalc(&srd.isect_precalc, ray_normal);
  bke::pbvh::raycast(
      pbvh,
      [&](bke::pbvh::Node &node, float *tmin) { sculpt_raycast_cb(node, srd, tmin); },
      ray_start,
      ray_normal,
      srd.original);

  return srd.hit;
}

namespace blender::ed::sculpt_paint::islands {

int vert_id_get(const SculptSession &ss, const int vert)
{
  BLI_assert(ss.topology_island_cache);
  if (!ss.topology_island_cache) {
    /* The cache should be calculated whenever it's necessary.
     * Still avoid crashing in release builds though. */
    return 0;
  }
  const SculptTopologyIslandCache &cache = *ss.topology_island_cache;
  if (!cache.vert_island_ids.is_empty()) {
    return cache.vert_island_ids[vert];
  }
  return 0;
}

void invalidate(SculptSession &ss)
{
  ss.topology_island_cache.reset();
}

static SculptTopologyIslandCache vert_disjoint_set_to_islands(const AtomicDisjointSet &vert_sets,
                                                              const int verts_num)
{
  Array<int> island_indices(verts_num);
  const int islands_num = vert_sets.calc_reduced_ids(island_indices);
  if (islands_num == 1) {
    return {};
  }

  Array<uint8_t> island_ids(island_indices.size());
  threading::parallel_for(island_ids.index_range(), 4096, [&](const IndexRange range) {
    for (const int i : range) {
      island_ids[i] = uint8_t(island_indices[i]);
    }
  });

  SculptTopologyIslandCache cache;
  cache.vert_island_ids = std::move(island_ids);
  return cache;
}

static SculptTopologyIslandCache calc_topology_islands_mesh(const Mesh &mesh)
{
  const OffsetIndices<int> faces = mesh.faces();
  const Span<int> corner_verts = mesh.corner_verts();
  const bke::AttributeAccessor attributes = mesh.attributes();
  const VArraySpan<bool> hide_poly = *attributes.lookup<bool>(".hide_poly", bke::AttrDomain::Face);
  IndexMaskMemory memory;
  const IndexMask visible_faces = hide_poly.is_empty() ?
                                      IndexMask(faces.size()) :
                                      IndexMask::from_bools_inverse(
                                          faces.index_range(), hide_poly, memory);

  AtomicDisjointSet disjoint_set(mesh.verts_num);
  visible_faces.foreach_index(GrainSize(1024), [&](const int face) {
    const Span<int> face_verts = corner_verts.slice(faces[face]);
    for (const int i : face_verts.index_range().drop_front(1)) {
      disjoint_set.join(face_verts.first(), face_verts[i]);
    }
  });
  return vert_disjoint_set_to_islands(disjoint_set, mesh.verts_num);
}

/**
 * \todo Take grid face visibility into account.
 */
static SculptTopologyIslandCache calc_topology_islands_grids(const Depsgraph &depsgraph,
                                                             const Object &object)
{
  const SubdivCCG &subdiv_ccg = *bke::object::subdiv_ccg_get(depsgraph, object);
  const CCGKey key = BKE_subdiv_ccg_key_top_level(subdiv_ccg);
  AtomicDisjointSet disjoint_set(subdiv_ccg.positions.size());
  threading::parallel_for(IndexRange(subdiv_ccg.grids_num), 512, [&](const IndexRange range) {
    for (const int grid : range) {
      SubdivCCGNeighbors neighbors;
      for (const short y : IndexRange(key.grid_size)) {
        for (const short x : IndexRange(key.grid_size)) {
          const SubdivCCGCoord coord{grid, x, y};
          SubdivCCGNeighbors neighbors;
          BKE_subdiv_ccg_neighbor_coords_get(subdiv_ccg, coord, true, neighbors);
          for (const SubdivCCGCoord neighbor : neighbors.coords) {
            disjoint_set.join(coord.to_index(key), neighbor.to_index(key));
          }
        }
      }
    }
  });

  return vert_disjoint_set_to_islands(disjoint_set, subdiv_ccg.positions.size());
}

static SculptTopologyIslandCache calc_topology_islands_bmesh(const Object &object)
{
  const SculptSession &ss = *object.sculpt;
  const bke::pbvh::Tree &pbvh = *bke::object::pbvh_get(object);
  const Span<bke::pbvh::BMeshNode> nodes = pbvh.nodes<bke::pbvh::BMeshNode>();
  BMesh &bm = *ss.bm;
  BM_mesh_elem_index_ensure(&bm, BM_VERT);

  IndexMaskMemory memory;
  const IndexMask node_mask = bke::pbvh::all_leaf_nodes(pbvh, memory);
  AtomicDisjointSet disjoint_set(bm.totvert);
  node_mask.foreach_index(GrainSize(1), [&](const int i) {
    for (const BMFace *face :
         BKE_pbvh_bmesh_node_faces(&const_cast<bke::pbvh::BMeshNode &>(nodes[i])))
    {
      if (BM_elem_flag_test(face, BM_ELEM_HIDDEN)) {
        continue;
      }
      disjoint_set.join(BM_elem_index_get(face->l_first->v),
                        BM_elem_index_get(face->l_first->next->v));
      disjoint_set.join(BM_elem_index_get(face->l_first->v),
                        BM_elem_index_get(face->l_first->next->next->v));
    }
  });

  return vert_disjoint_set_to_islands(disjoint_set, bm.totvert);
}

static SculptTopologyIslandCache calculate_cache(const Depsgraph &depsgraph, const Object &object)
{
  switch (bke::object::pbvh_get(object)->type()) {
    case bke::pbvh::Type::Mesh:
      return calc_topology_islands_mesh(*static_cast<const Mesh *>(object.data));
    case bke::pbvh::Type::Grids:
      return calc_topology_islands_grids(depsgraph, object);
    case bke::pbvh::Type::BMesh:
      return calc_topology_islands_bmesh(object);
  }
  BLI_assert_unreachable();
  return {};
}

void ensure_cache(const Depsgraph &depsgraph, Object &object)
{
  SculptSession &ss = *object.sculpt;
  if (ss.topology_island_cache) {
    return;
  }
  ss.topology_island_cache = std::make_unique<SculptTopologyIslandCache>(
      calculate_cache(depsgraph, object));
}

}  // namespace blender::ed::sculpt_paint::islands

void SCULPT_cube_tip_init(const Sculpt & /*sd*/,
                          const Object &ob,
                          const Brush &brush,
                          float mat[4][4])
{
  using namespace blender::ed::sculpt_paint;
  SculptSession &ss = *ob.sculpt;
  float scale[4][4];
  float tmat[4][4];
  float unused[4][4];

  zero_m4(mat);
  calc_brush_local_mat(0.0, ob, unused, mat);

  /* NOTE: we ignore the radius scaling done inside of calc_brush_local_mat to
   * duplicate prior behavior.
   *
   * TODO: try disabling this and check that all edge cases work properly.
   */
  normalize_m4(mat);

  scale_m4_fl(scale, ss.cache->radius);
  mul_m4_m4m4(tmat, mat, scale);
  mul_v3_fl(tmat[1], brush.tip_scale_x);
  invert_m4_m4(mat, tmat);
}
/** \} */

namespace blender::ed::sculpt_paint {

void gather_bmesh_positions(const Set<BMVert *, 0> &verts, const MutableSpan<float3> positions)
{
  BLI_assert(verts.size() == positions.size());

  int i = 0;
  for (const BMVert *vert : verts) {
    positions[i] = vert->co;
    i++;
  }
}

void gather_grids_normals(const SubdivCCG &subdiv_ccg,
                          const Span<int> grids,
                          const MutableSpan<float3> normals)
{
  gather_data_grids(subdiv_ccg, subdiv_ccg.normals.as_span(), grids, normals);
}

void gather_bmesh_normals(const Set<BMVert *, 0> &verts, const MutableSpan<float3> normals)
{
  int i = 0;
  for (const BMVert *vert : verts) {
    normals[i] = vert->no;
    i++;
  }
}

template<typename T>
void gather_data_mesh(const Span<T> src, const Span<int> indices, const MutableSpan<T> dst)
{
  BLI_assert(indices.size() == dst.size());

  for (const int i : indices.index_range()) {
    dst[i] = src[indices[i]];
  }
}

template<typename T>
void gather_data_grids(const SubdivCCG &subdiv_ccg,
                       const Span<T> src,
                       const Span<int> grids,
                       const MutableSpan<T> node_data)
{
  const CCGKey key = BKE_subdiv_ccg_key_top_level(subdiv_ccg);
  BLI_assert(grids.size() * key.grid_area == node_data.size());

  for (const int i : grids.index_range()) {
    const IndexRange grids_range = bke::ccg::grid_range(key, grids[i]);
    const IndexRange node_range = bke::ccg::grid_range(key, i);
    node_data.slice(node_range).copy_from(src.slice(grids_range));
  }
}

template<typename T>
void gather_data_bmesh(const Span<T> src,
                       const Set<BMVert *, 0> &verts,
                       const MutableSpan<T> node_data)
{
  BLI_assert(verts.size() == node_data.size());

  int i = 0;
  for (const BMVert *vert : verts) {
    node_data[i] = src[BM_elem_index_get(vert)];
    i++;
  }
}

template<typename T>
void scatter_data_mesh(const Span<T> src, const Span<int> indices, const MutableSpan<T> dst)
{
  BLI_assert(indices.size() == src.size());

  for (const int i : indices.index_range()) {
    dst[indices[i]] = src[i];
  }
}

template<typename T>
void scatter_data_grids(const SubdivCCG &subdiv_ccg,
                        const Span<T> node_data,
                        const Span<int> grids,
                        const MutableSpan<T> dst)
{
  const CCGKey key = BKE_subdiv_ccg_key_top_level(subdiv_ccg);
  BLI_assert(grids.size() * key.grid_area == node_data.size());

  for (const int i : grids.index_range()) {
    const IndexRange grids_range = bke::ccg::grid_range(key, grids[i]);
    const IndexRange node_range = bke::ccg::grid_range(key, i);
    dst.slice(grids_range).copy_from(node_data.slice(node_range));
  }
}

template<typename T>
void scatter_data_bmesh(const Span<T> node_data,
                        const Set<BMVert *, 0> &verts,
                        const MutableSpan<T> dst)
{
  BLI_assert(verts.size() == node_data.size());

  int i = 0;
  for (const BMVert *vert : verts) {
    dst[BM_elem_index_get(vert)] = node_data[i];
    i++;
  }
}

template void gather_data_mesh<bool>(Span<bool>, Span<int>, MutableSpan<bool>);
template void gather_data_mesh<int>(Span<int>, Span<int>, MutableSpan<int>);
template void gather_data_mesh<float>(Span<float>, Span<int>, MutableSpan<float>);
template void gather_data_mesh<float3>(Span<float3>, Span<int>, MutableSpan<float3>);
template void gather_data_mesh<float4>(Span<float4>, Span<int>, MutableSpan<float4>);
template void gather_data_grids<int>(const SubdivCCG &, Span<int>, Span<int>, MutableSpan<int>);
template void gather_data_grids<float>(const SubdivCCG &,
                                       Span<float>,
                                       Span<int>,
                                       MutableSpan<float>);
template void gather_data_grids<float3>(const SubdivCCG &,
                                        Span<float3>,
                                        Span<int>,
                                        MutableSpan<float3>);
template void gather_data_bmesh<int>(Span<int>, const Set<BMVert *, 0> &, MutableSpan<int>);
template void gather_data_bmesh<float>(Span<float>, const Set<BMVert *, 0> &, MutableSpan<float>);
template void gather_data_bmesh<float3>(Span<float3>,
                                        const Set<BMVert *, 0> &,
                                        MutableSpan<float3>);

template void scatter_data_mesh<bool>(Span<bool>, Span<int>, MutableSpan<bool>);
template void scatter_data_mesh<float>(Span<float>, Span<int>, MutableSpan<float>);
template void scatter_data_mesh<float3>(Span<float3>, Span<int>, MutableSpan<float3>);
template void scatter_data_mesh<float4>(Span<float4>, Span<int>, MutableSpan<float4>);
template void scatter_data_grids<float>(const SubdivCCG &,
                                        Span<float>,
                                        Span<int>,
                                        MutableSpan<float>);
template void scatter_data_grids<float3>(const SubdivCCG &,
                                         Span<float3>,
                                         Span<int>,
                                         MutableSpan<float3>);
template void scatter_data_bmesh<float>(Span<float>, const Set<BMVert *, 0> &, MutableSpan<float>);
template void scatter_data_bmesh<float3>(Span<float3>,
                                         const Set<BMVert *, 0> &,
                                         MutableSpan<float3>);

void fill_factor_from_hide(const Mesh &mesh,
                           const Span<int> verts,
                           const MutableSpan<float> r_factors)
{
  BLI_assert(verts.size() == r_factors.size());

  /* TODO: Avoid overhead of accessing attributes for every bke::pbvh::Tree node. */
  const bke::AttributeAccessor attributes = mesh.attributes();
  if (const VArray hide_vert = *attributes.lookup<bool>(".hide_vert", bke::AttrDomain::Point)) {
    const VArraySpan span(hide_vert);
    for (const int i : verts.index_range()) {
      r_factors[i] = span[verts[i]] ? 0.0f : 1.0f;
    }
  }
  else {
    r_factors.fill(1.0f);
  }
}

void fill_factor_from_hide(const SubdivCCG &subdiv_ccg,
                           const Span<int> grids,
                           const MutableSpan<float> r_factors)
{
  const CCGKey key = BKE_subdiv_ccg_key_top_level(subdiv_ccg);
  BLI_assert(grids.size() * key.grid_area == r_factors.size());

  const BitGroupVector<> &grid_hidden = subdiv_ccg.grid_hidden;
  if (grid_hidden.is_empty()) {
    r_factors.fill(1.0f);
    return;
  }
  for (const int i : grids.index_range()) {
    const BitSpan hidden = grid_hidden[grids[i]];
    const int start = i * key.grid_area;
    for (const int offset : IndexRange(key.grid_area)) {
      r_factors[start + offset] = hidden[offset] ? 0.0f : 1.0f;
    }
  }
}

void fill_factor_from_hide(const Set<BMVert *, 0> &verts, const MutableSpan<float> r_factors)
{
  BLI_assert(verts.size() == r_factors.size());

  int i = 0;
  for (const BMVert *vert : verts) {
    r_factors[i] = BM_elem_flag_test_bool(vert, BM_ELEM_HIDDEN) ? 0.0f : 1.0f;
    i++;
  }
}

void fill_factor_from_hide_and_mask(const Mesh &mesh,
                                    const Span<int> verts,
                                    const MutableSpan<float> r_factors)
{
  BLI_assert(verts.size() == r_factors.size());

  /* TODO: Avoid overhead of accessing attributes for every bke::pbvh::Tree node. */
  const bke::AttributeAccessor attributes = mesh.attributes();
  if (const VArray mask = *attributes.lookup<float>(".sculpt_mask", bke::AttrDomain::Point)) {
    const VArraySpan span(mask);
    for (const int i : verts.index_range()) {
      r_factors[i] = 1.0f - span[verts[i]];
    }
  }
  else {
    r_factors.fill(1.0f);
  }

  if (const VArray hide_vert = *attributes.lookup<bool>(".hide_vert", bke::AttrDomain::Point)) {
    const VArraySpan span(hide_vert);
    for (const int i : verts.index_range()) {
      if (span[verts[i]]) {
        r_factors[i] = 0.0f;
      }
    }
  }
}

void fill_factor_from_hide_and_mask(const BMesh &bm,
                                    const Set<BMVert *, 0> &verts,
                                    const MutableSpan<float> r_factors)
{
  BLI_assert(verts.size() == r_factors.size());

  /* TODO: Avoid overhead of accessing attributes for every bke::pbvh::Tree node. */
  const int mask_offset = CustomData_get_offset_named(&bm.vdata, CD_PROP_FLOAT, ".sculpt_mask");
  int i = 0;
  for (const BMVert *vert : verts) {
    r_factors[i] = (mask_offset == -1) ? 1.0f : 1.0f - BM_ELEM_CD_GET_FLOAT(vert, mask_offset);
    if (BM_elem_flag_test(vert, BM_ELEM_HIDDEN)) {
      r_factors[i] = 0.0f;
    }
    i++;
  }
}

void fill_factor_from_hide_and_mask(const SubdivCCG &subdiv_ccg,
                                    const Span<int> grids,
                                    const MutableSpan<float> r_factors)
{
  const CCGKey key = BKE_subdiv_ccg_key_top_level(subdiv_ccg);
  BLI_assert(grids.size() * key.grid_area == r_factors.size());

  if (!subdiv_ccg.masks.is_empty()) {
    const Span<float> masks = subdiv_ccg.masks;
    for (const int i : grids.index_range()) {
      const Span src = masks.slice(bke::ccg::grid_range(key, grids[i]));
      MutableSpan dst = r_factors.slice(bke::ccg::grid_range(key, i));
      for (const int offset : dst.index_range()) {
        dst[offset] = 1.0f - src[offset];
      }
    }
  }
  else {
    r_factors.fill(1.0f);
  }

  const BitGroupVector<> &grid_hidden = subdiv_ccg.grid_hidden;
  if (!grid_hidden.is_empty()) {
    for (const int i : grids.index_range()) {
      const BitSpan hidden = grid_hidden[grids[i]];
      const int start = i * key.grid_area;
      for (const int offset : IndexRange(key.grid_area)) {
        if (hidden[offset]) {
          r_factors[start + offset] = 0.0f;
        }
      }
    }
  }
}

void calc_front_face(const float3 &view_normal,
                     const Span<float3> vert_normals,
                     const Span<int> verts,
                     const MutableSpan<float> factors)
{
  BLI_assert(verts.size() == factors.size());

  for (const int i : verts.index_range()) {
    const float dot = math::dot(view_normal, vert_normals[verts[i]]);
    factors[i] *= std::max(dot, 0.0f);
  }
}

void calc_front_face(const float3 &view_normal,
                     const Span<float3> normals,
                     const MutableSpan<float> factors)
{
  BLI_assert(normals.size() == factors.size());

  for (const int i : normals.index_range()) {
    const float dot = math::dot(view_normal, normals[i]);
    factors[i] *= std::max(dot, 0.0f);
  }
}
void calc_front_face(const float3 &view_normal,
                     const SubdivCCG &subdiv_ccg,
                     const Span<int> grids,
                     const MutableSpan<float> factors)
{
  const CCGKey key = BKE_subdiv_ccg_key_top_level(subdiv_ccg);
  const Span<float3> normals = subdiv_ccg.normals;
  BLI_assert(grids.size() * key.grid_area == factors.size());

  for (const int i : grids.index_range()) {
    const Span<float3> grid_normals = normals.slice(bke::ccg::grid_range(key, grids[i]));
    MutableSpan<float> grid_factors = factors.slice(bke::ccg::grid_range(key, i));
    for (const int offset : grid_factors.index_range()) {
      const float dot = math::dot(view_normal, grid_normals[offset]);
      grid_factors[offset] *= std::max(dot, 0.0f);
    }
  }
}

void calc_front_face(const float3 &view_normal,
                     const Set<BMVert *, 0> &verts,
                     const MutableSpan<float> factors)
{
  BLI_assert(verts.size() == factors.size());

  int i = 0;
  for (const BMVert *vert : verts) {
    const float dot = math::dot(view_normal, float3(vert->no));
    factors[i] *= std::max(dot, 0.0f);
    i++;
  }
}

void calc_front_face(const float3 &view_normal,
                     const Set<BMFace *, 0> &faces,
                     const MutableSpan<float> factors)
{
  BLI_assert(faces.size() == factors.size());

  int i = 0;
  for (const BMFace *face : faces) {
    const float dot = math::dot(view_normal, float3(face->no));
    factors[i] *= std::max(dot, 0.0f);
    i++;
  }
}

void filter_region_clip_factors(const SculptSession &ss,
                                const Span<float3> positions,
                                const Span<int> verts,
                                const MutableSpan<float> factors)
{
  BLI_assert(verts.size() == factors.size());

  const RegionView3D *rv3d = ss.cache ? ss.cache->vc->rv3d : ss.rv3d;
  const View3D *v3d = ss.cache ? ss.cache->vc->v3d : ss.v3d;
  if (!RV3D_CLIPPING_ENABLED(v3d, rv3d)) {
    return;
  }

  const ePaintSymmetryFlags mirror_symmetry_pass = ss.cache ? ss.cache->mirror_symmetry_pass :
                                                              ePaintSymmetryFlags(0);
  const int radial_symmetry_pass = ss.cache ? ss.cache->radial_symmetry_pass : 0;
  const float4x4 symm_rot_mat_inv = ss.cache ? ss.cache->symm_rot_mat_inv : float4x4::identity();
  for (const int i : verts.index_range()) {
    float3 symm_co = symmetry_flip(positions[verts[i]], mirror_symmetry_pass);
    if (radial_symmetry_pass) {
      symm_co = math::transform_point(symm_rot_mat_inv, symm_co);
    }
    if (ED_view3d_clipping_test(rv3d, symm_co, true)) {
      factors[i] = 0.0f;
    }
  }
}

void filter_region_clip_factors(const SculptSession &ss,
                                const Span<float3> positions,
                                const MutableSpan<float> factors)
{
  BLI_assert(positions.size() == factors.size());

  const RegionView3D *rv3d = ss.cache ? ss.cache->vc->rv3d : ss.rv3d;
  const View3D *v3d = ss.cache ? ss.cache->vc->v3d : ss.v3d;
  if (!RV3D_CLIPPING_ENABLED(v3d, rv3d)) {
    return;
  }

  const ePaintSymmetryFlags mirror_symmetry_pass = ss.cache ? ss.cache->mirror_symmetry_pass :
                                                              ePaintSymmetryFlags(0);
  const int radial_symmetry_pass = ss.cache ? ss.cache->radial_symmetry_pass : 0;
  const float4x4 symm_rot_mat_inv = ss.cache ? ss.cache->symm_rot_mat_inv : float4x4::identity();
  for (const int i : positions.index_range()) {
    float3 symm_co = symmetry_flip(positions[i], mirror_symmetry_pass);
    if (radial_symmetry_pass) {
      symm_co = math::transform_point(symm_rot_mat_inv, symm_co);
    }
    if (ED_view3d_clipping_test(rv3d, symm_co, true)) {
      factors[i] = 0.0f;
    }
  }
}

void calc_brush_distances_squared(const SculptSession &ss,
                                  const Span<float3> positions,
                                  const Span<int> verts,
                                  const eBrushFalloffShape falloff_shape,
                                  const MutableSpan<float> r_distances)
{
  BLI_assert(verts.size() == r_distances.size());

  const float3 &test_location = ss.cache ? ss.cache->location_symm : ss.cursor_location;
  if (falloff_shape == PAINT_FALLOFF_SHAPE_TUBE && (ss.cache || ss.filter_cache)) {
    /* The tube falloff shape requires the cached view normal. */
    const float3 &view_normal = ss.cache ? ss.cache->view_normal_symm :
                                           ss.filter_cache->view_normal;
    float4 test_plane;
    plane_from_point_normal_v3(test_plane, test_location, view_normal);
    for (const int i : verts.index_range()) {
      float3 projected;
      closest_to_plane_normalized_v3(projected, test_plane, positions[verts[i]]);
      r_distances[i] = math::distance_squared(projected, test_location);
    }
  }
  else {
    for (const int i : verts.index_range()) {
      r_distances[i] = math::distance_squared(test_location, positions[verts[i]]);
    }
  }
}

void calc_brush_distances(const SculptSession &ss,
                          const Span<float3> positions,
                          const Span<int> verts,
                          const eBrushFalloffShape falloff_shape,
                          const MutableSpan<float> r_distances)
{
  calc_brush_distances_squared(ss, positions, verts, falloff_shape, r_distances);
  for (float &value : r_distances) {
    value = std::sqrt(value);
  }
}

void calc_brush_distances_squared(const SculptSession &ss,
                                  const Span<float3> positions,
                                  const eBrushFalloffShape falloff_shape,
                                  const MutableSpan<float> r_distances)
{
  BLI_assert(positions.size() == r_distances.size());

  const float3 &test_location = ss.cache ? ss.cache->location_symm : ss.cursor_location;
  if (falloff_shape == PAINT_FALLOFF_SHAPE_TUBE && (ss.cache || ss.filter_cache)) {
    /* The tube falloff shape requires the cached view normal. */
    const float3 &view_normal = ss.cache ? ss.cache->view_normal_symm :
                                           ss.filter_cache->view_normal;
    float4 test_plane;
    plane_from_point_normal_v3(test_plane, test_location, view_normal);
    for (const int i : positions.index_range()) {
      float3 projected;
      closest_to_plane_normalized_v3(projected, test_plane, positions[i]);
      r_distances[i] = math::distance_squared(projected, test_location);
    }
  }
  else {
    for (const int i : positions.index_range()) {
      r_distances[i] = math::distance_squared(test_location, positions[i]);
    }
  }
}

void calc_brush_distances(const SculptSession &ss,
                          const Span<float3> positions,
                          const eBrushFalloffShape falloff_shape,
                          const MutableSpan<float> r_distances)
{
  calc_brush_distances_squared(ss, positions, falloff_shape, r_distances);
  for (float &value : r_distances) {
    value = std::sqrt(value);
  }
}

void filter_distances_with_radius(const float radius,
                                  const Span<float> distances,
                                  const MutableSpan<float> factors)
{
  for (const int i : distances.index_range()) {
    if (distances[i] > radius) {
      factors[i] = 0.0f;
    }
  }
}

void calc_brush_cube_distances(const Brush &brush,
                               const float4x4 &mat,
                               const Span<float3> positions,
                               const Span<int> verts,
                               const MutableSpan<float> r_distances,
                               const MutableSpan<float> factors)
{
  BLI_assert(verts.size() == factors.size());
  BLI_assert(verts.size() == r_distances.size());

  const float roundness = brush.tip_roundness;
  const float hardness = 1.0f - roundness;
  for (const int i : verts.index_range()) {
    if (factors[i] == 0.0f) {
      r_distances[i] = FLT_MAX;
      continue;
    }
    const float3 local = math::abs(math::transform_point(mat, positions[verts[i]]));

    if (!(local[0] <= 1.0f && local[1] <= 1.0f && local[2] <= 1.0f)) {
      factors[i] = 0.0f;
      r_distances[i] = FLT_MAX;
      continue;
    }
    if (std::min(local[0], local[1]) > hardness) {
      /* Corner, distance to the center of the corner circle. */
      float r_point[3];
      copy_v3_fl(r_point, hardness);
      r_distances[i] = len_v2v2(r_point, local) / roundness;
      continue;
    }
    if (std::max(local[0], local[1]) > hardness) {
      /* Side, distance to the square XY axis. */
      r_distances[i] = (std::max(local[0], local[1]) - hardness) / roundness;
      continue;
    }

    /* Inside the square, constant distance. */
    r_distances[i] = 0.0f;
  }
}

void calc_brush_cube_distances(const Brush &brush,
                               const float4x4 &mat,
                               const Span<float3> positions,
                               const MutableSpan<float> r_distances,
                               const MutableSpan<float> factors)
{
  BLI_assert(positions.size() == factors.size());
  BLI_assert(positions.size() == r_distances.size());

  const float roundness = brush.tip_roundness;
  const float hardness = 1.0f - roundness;
  for (const int i : positions.index_range()) {
    if (factors[i] == 0.0f) {
      r_distances[i] = FLT_MAX;
      continue;
    }
    const float3 local = math::abs(math::transform_point(mat, positions[i]));

    if (!(local[0] <= 1.0f && local[1] <= 1.0f && local[2] <= 1.0f)) {
      factors[i] = 0.0f;
      r_distances[i] = FLT_MAX;
      continue;
    }
    if (std::min(local[0], local[1]) > hardness) {
      /* Corner, distance to the center of the corner circle. */
      float r_point[3];
      copy_v3_fl(r_point, hardness);
      r_distances[i] = len_v2v2(r_point, local) / roundness;
      continue;
    }
    if (std::max(local[0], local[1]) > hardness) {
      /* Side, distance to the square XY axis. */
      r_distances[i] = (std::max(local[0], local[1]) - hardness) / roundness;
      continue;
    }

    /* Inside the square, constant distance. */
    r_distances[i] = 0.0f;
  }
}

void apply_hardness_to_distances(const float radius,
                                 const float hardness,
                                 const MutableSpan<float> distances)
{
  if (hardness == 0.0f) {
    return;
  }
  if (hardness == 1.0f) {
    distances.fill(0.0f);
    return;
  }
  const float threshold = hardness * radius;
  const float radius_inv = math::rcp(radius);
  const float hardness_inv_rcp = math::rcp(1.0f - hardness);
  for (const int i : distances.index_range()) {
    if (distances[i] < threshold) {
      distances[i] = 0.0f;
    }
    else {
      const float radius_factor = (distances[i] * radius_inv - hardness) * hardness_inv_rcp;
      distances[i] = radius_factor * radius;
    }
  }
}

void calc_brush_strength_factors(const StrokeCache &cache,
                                 const Brush &brush,
                                 const Span<float> distances,
                                 const MutableSpan<float> factors)
{
  BKE_brush_calc_curve_factors(
      eBrushCurvePreset(brush.curve_preset), brush.curve, distances, cache.radius, factors);
}

void calc_brush_texture_factors(const SculptSession &ss,
                                const Brush &brush,
                                const Span<float3> vert_positions,
                                const Span<int> verts,
                                const MutableSpan<float> factors)
{
  BLI_assert(verts.size() == factors.size());

  const int thread_id = BLI_task_parallel_thread_id(nullptr);
  const MTex *mtex = BKE_brush_mask_texture_get(&brush, OB_MODE_SCULPT);
  if (!mtex->tex) {
    return;
  }

  for (const int i : verts.index_range()) {
    float texture_value;
    float4 texture_rgba;
    /* NOTE: This is not a thread-safe call. */
    sculpt_apply_texture(
        ss, brush, vert_positions[verts[i]], thread_id, &texture_value, texture_rgba);

    factors[i] *= texture_value;
  }
}

void calc_brush_texture_factors(const SculptSession &ss,
                                const Brush &brush,
                                const Span<float3> positions,
                                const MutableSpan<float> factors)
{
  BLI_assert(positions.size() == factors.size());

  const int thread_id = BLI_task_parallel_thread_id(nullptr);
  const MTex *mtex = BKE_brush_mask_texture_get(&brush, OB_MODE_SCULPT);
  if (!mtex->tex) {
    return;
  }

  for (const int i : positions.index_range()) {
    float texture_value;
    float4 texture_rgba;
    /* NOTE: This is not a thread-safe call. */
    sculpt_apply_texture(ss, brush, positions[i], thread_id, &texture_value, texture_rgba);

    factors[i] *= texture_value;
  }
}

void reset_translations_to_original(const MutableSpan<float3> translations,
                                    const Span<float3> positions,
                                    const Span<float3> orig_positions)
{
  BLI_assert(translations.size() == orig_positions.size());
  BLI_assert(translations.size() == positions.size());
  for (const int i : translations.index_range()) {
    const float3 prev_translation = positions[i] - orig_positions[i];
    translations[i] -= prev_translation;
  }
}

void apply_translations(const Span<float3> translations,
                        const Span<int> verts,
                        const MutableSpan<float3> positions)
{
  BLI_assert(verts.size() == translations.size());

  for (const int i : verts.index_range()) {
    const int vert = verts[i];
    positions[vert] += translations[i];
  }
}

void apply_translations(const Span<float3> translations,
                        const Span<int> grids,
                        SubdivCCG &subdiv_ccg)
{
  const CCGKey key = BKE_subdiv_ccg_key_top_level(subdiv_ccg);
  MutableSpan<float3> positions = subdiv_ccg.positions;
  BLI_assert(grids.size() * key.grid_area == translations.size());

  for (const int i : grids.index_range()) {
    const Span<float3> grid_translations = translations.slice(bke::ccg::grid_range(key, i));
    MutableSpan<float3> grid_positions = positions.slice(bke::ccg::grid_range(key, grids[i]));
    for (const int offset : grid_positions.index_range()) {
      grid_positions[offset] += grid_translations[offset];
    }
  }
}

void apply_translations(const Span<float3> translations, const Set<BMVert *, 0> &verts)
{
  BLI_assert(verts.size() == translations.size());

  int i = 0;
  for (BMVert *vert : verts) {
    add_v3_v3(vert->co, translations[i]);
    i++;
  }
}

void project_translations(const MutableSpan<float3> translations, const float3 &plane)
{
  /* Equivalent to #project_plane_v3_v3v3. */
  const float len_sq = math::length_squared(plane);
  if (len_sq < std::numeric_limits<float>::epsilon()) {
    return;
  }
  const float dot_factor = -math::rcp(len_sq);
  for (const int i : translations.index_range()) {
    translations[i] += plane * math::dot(translations[i], plane) * dot_factor;
  }
}

void apply_crazyspace_to_translations(const Span<float3x3> deform_imats,
                                      const Span<int> verts,
                                      const MutableSpan<float3> translations)
{
  BLI_assert(verts.size() == translations.size());

  for (const int i : verts.index_range()) {
    translations[i] = math::transform_point(deform_imats[verts[i]], translations[i]);
  }
}

void clip_and_lock_translations(const Sculpt &sd,
                                const SculptSession &ss,
                                const Span<float3> positions,
                                const Span<int> verts,
                                const MutableSpan<float3> translations)
{
  BLI_assert(verts.size() == translations.size());

  const StrokeCache *cache = ss.cache;
  if (!cache) {
    return;
  }
  for (const int axis : IndexRange(3)) {
    if (sd.flags & (SCULPT_LOCK_X << axis)) {
      for (float3 &translation : translations) {
        translation[axis] = 0.0f;
      }
      continue;
    }

    if (!(cache->mirror_modifier_clip.flag & (uint8_t(StrokeFlags::ClipX) << axis))) {
      continue;
    }

    const float4x4 mirror(cache->mirror_modifier_clip.mat);
    const float4x4 mirror_inverse(cache->mirror_modifier_clip.mat_inv);
    for (const int i : verts.index_range()) {
      const int vert = verts[i];

      /* Transform into the space of the mirror plane, check translations, then transform back. */
      float3 co_mirror = math::transform_point(mirror, positions[vert]);
      if (math::abs(co_mirror[axis]) > cache->mirror_modifier_clip.tolerance[axis]) {
        continue;
      }
      /* Clear the translation in the local space of the mirror object. */
      co_mirror[axis] = 0.0f;
      const float3 co_local = math::transform_point(mirror_inverse, co_mirror);
      translations[i][axis] = co_local[axis] - positions[vert][axis];
    }
  }
}

void clip_and_lock_translations(const Sculpt &sd,
                                const SculptSession &ss,
                                const Span<float3> positions,
                                const MutableSpan<float3> translations)
{
  BLI_assert(positions.size() == translations.size());

  const StrokeCache *cache = ss.cache;
  if (!cache) {
    return;
  }
  for (const int axis : IndexRange(3)) {
    if (sd.flags & (SCULPT_LOCK_X << axis)) {
      for (float3 &translation : translations) {
        translation[axis] = 0.0f;
      }
      continue;
    }

    if (!(cache->mirror_modifier_clip.flag & (uint8_t(StrokeFlags::ClipX) << axis))) {
      continue;
    }

    const float4x4 mirror(cache->mirror_modifier_clip.mat);
    const float4x4 mirror_inverse(cache->mirror_modifier_clip.mat_inv);
    for (const int i : positions.index_range()) {
      /* Transform into the space of the mirror plane, check translations, then transform back. */
      float3 co_mirror = math::transform_point(mirror, positions[i]);
      if (math::abs(co_mirror[axis]) > cache->mirror_modifier_clip.tolerance[axis]) {
        continue;
      }
      /* Clear the translation in the local space of the mirror object. */
      co_mirror[axis] = 0.0f;
      const float3 co_local = math::transform_point(mirror_inverse, co_mirror);
      translations[i][axis] = co_local[axis] - positions[i][axis];
    }
  }
}

PositionDeformData::PositionDeformData(const Depsgraph &depsgraph, Object &object_orig)
{
  Mesh &mesh = *static_cast<Mesh *>(object_orig.data);
  this->eval = bke::pbvh::vert_positions_eval(depsgraph, object_orig);

  if (!object_orig.sculpt->deform_imats.is_empty()) {
    deform_imats_ = object_orig.sculpt->deform_imats;
  }
  orig_ = mesh.vert_positions_for_write();

  MutableSpan eval_mut = bke::pbvh::vert_positions_eval_for_write(depsgraph, object_orig);
  if (eval_mut.data() != orig_.data()) {
    eval_mut_ = eval_mut;
  }

  if (Key *keys = mesh.key) {
    keys_ = keys;
    const int active_index = object_orig.shapenr - 1;
    active_key_ = BKE_keyblock_find_by_index(keys, active_index);
    basis_active_ = active_key_ == keys->refkey;
    dependent_keys_ = BKE_keyblock_get_dependent_keys(keys_, active_index);
  }
  else {
    keys_ = nullptr;
    active_key_ = nullptr;
    basis_active_ = false;
  }
}

static void copy_indices(const Span<float3> src, const Span<int> indices, MutableSpan<float3> dst)
{
  for (const int i : indices) {
    dst[i] = src[i];
  }
}

void PositionDeformData::deform(MutableSpan<float3> translations, const Span<int> verts) const
{
  if (eval_mut_) {
    /* Apply translations to the evaluated mesh. This is necessary because multiple brush
     * evaluations can happen in between object reevaluations (otherwise just deforming the
     * original positions would be enough). */
    apply_translations(translations, verts, *eval_mut_);
  }

  if (deform_imats_) {
    /* Apply the reverse procedural deformation, since subsequent translation happens to the state
     * from "before" deforming modifiers. */
    apply_crazyspace_to_translations(*deform_imats_, verts, translations);
  }

  if (KeyBlock *key = active_key_) {
    const MutableSpan active_key_data(static_cast<float3 *>(key->data), key->totelem);
    if (basis_active_) {
      /* The active shape key positions and the mesh positions are always kept in sync. */
      apply_translations(translations, verts, orig_);
      copy_indices(orig_, verts, active_key_data);
    }
    else {
      apply_translations(translations, verts, active_key_data);
    }

    if (dependent_keys_) {
      int i;
      LISTBASE_FOREACH_INDEX (KeyBlock *, other_key, &keys_->block, i) {
        if ((other_key != key) && (*dependent_keys_)[i]) {
          MutableSpan data(static_cast<float3 *>(other_key->data), other_key->totelem);
          apply_translations(translations, verts, data);
        }
      }
    }
  }
  else {
    apply_translations(translations, verts, orig_);
  }
}

void update_shape_keys(Object &object,
                       const Mesh &mesh,
                       const KeyBlock &active_key,
                       const Span<int> verts,
                       const Span<float3> translations,
                       const Span<float3> positions_orig)
{
  const MutableSpan active_key_data(static_cast<float3 *>(active_key.data), active_key.totelem);
  if (&active_key == mesh.key->refkey) {
    for (const int vert : verts) {
      active_key_data[vert] = positions_orig[vert];
    }
  }
  else {
    apply_translations(translations, verts, active_key_data);
  }

  if (std::optional<Array<bool>> dependent = BKE_keyblock_get_dependent_keys(mesh.key,
                                                                             object.shapenr - 1))
  {
    int i;
    LISTBASE_FOREACH_INDEX (KeyBlock *, other_key, &mesh.key->block, i) {
      if ((other_key != &active_key) && (*dependent)[i]) {
        MutableSpan<float3> data(static_cast<float3 *>(other_key->data), other_key->totelem);
        apply_translations(translations, verts, data);
      }
    }
  }
}

void scale_translations(const MutableSpan<float3> translations, const Span<float> factors)
{
  for (const int i : translations.index_range()) {
    translations[i] *= factors[i];
  }
}

void scale_translations(const MutableSpan<float3> translations, const float factor)
{
  if (factor == 1.0f) {
    return;
  }
  for (const int i : translations.index_range()) {
    translations[i] *= factor;
  }
}

void scale_factors(const MutableSpan<float> factors, const float strength)
{
  if (strength == 1.0f) {
    return;
  }
  for (float &factor : factors) {
    factor *= strength;
  }
}

void scale_factors(const MutableSpan<float> factors, const Span<float> strengths)
{
  BLI_assert(factors.size() == strengths.size());

  for (const int i : factors.index_range()) {
    factors[i] *= strengths[i];
  }
}

void translations_from_offset_and_factors(const float3 &offset,
                                          const Span<float> factors,
                                          const MutableSpan<float3> r_translations)
{
  BLI_assert(r_translations.size() == factors.size());

  for (const int i : factors.index_range()) {
    r_translations[i] = offset * factors[i];
  }
}

void translations_from_new_positions(const Span<float3> new_positions,
                                     const Span<int> verts,
                                     const Span<float3> old_positions,
                                     const MutableSpan<float3> translations)
{
  BLI_assert(new_positions.size() == verts.size());
  for (const int i : verts.index_range()) {
    translations[i] = new_positions[i] - old_positions[verts[i]];
  }
}

void translations_from_new_positions(const Span<float3> new_positions,
                                     const Span<float3> old_positions,
                                     const MutableSpan<float3> translations)
{
  BLI_assert(new_positions.size() == old_positions.size());
  for (const int i : new_positions.index_range()) {
    translations[i] = new_positions[i] - old_positions[i];
  }
}

void transform_positions(const Span<float3> src,
                         const float4x4 &transform,
                         const MutableSpan<float3> dst)
{
  BLI_assert(src.size() == dst.size());

  for (const int i : src.index_range()) {
    dst[i] = math::transform_point(transform, src[i]);
  }
}

void transform_positions(const float4x4 &transform, const MutableSpan<float3> positions)
{
  for (const int i : positions.index_range()) {
    positions[i] = math::transform_point(transform, positions[i]);
  }
}

OffsetIndices<int> create_node_vert_offsets(const Span<bke::pbvh::MeshNode> nodes,
                                            const IndexMask &node_mask,
                                            Array<int> &node_data)
{
  node_data.reinitialize(node_mask.size() + 1);
  node_mask.foreach_index(
      [&](const int i, const int pos) { node_data[pos] = nodes[i].verts().size(); });
  return offset_indices::accumulate_counts_to_offsets(node_data);
}

OffsetIndices<int> create_node_vert_offsets(const CCGKey &key,
                                            const Span<bke::pbvh::GridsNode> nodes,
                                            const IndexMask &node_mask,
                                            Array<int> &node_data)
{
  node_data.reinitialize(node_mask.size() + 1);
  node_mask.foreach_index([&](const int i, const int pos) {
    node_data[pos] = nodes[i].grids().size() * key.grid_area;
  });
  return offset_indices::accumulate_counts_to_offsets(node_data);
}

OffsetIndices<int> create_node_vert_offsets_bmesh(const Span<bke::pbvh::BMeshNode> nodes,
                                                  const IndexMask &node_mask,
                                                  Array<int> &node_data)
{
  node_data.reinitialize(node_mask.size() + 1);
  node_mask.foreach_index([&](const int i, const int pos) {
    node_data[pos] =
        BKE_pbvh_bmesh_node_unique_verts(const_cast<bke::pbvh::BMeshNode *>(&nodes[i])).size();
  });
  return offset_indices::accumulate_counts_to_offsets(node_data);
}

void calc_vert_neighbors(const OffsetIndices<int> faces,
                         const Span<int> corner_verts,
                         const GroupedSpan<int> vert_to_face,
                         const Span<bool> hide_poly,
                         const Span<int> verts,
                         const MutableSpan<Vector<int>> result)
{
  BLI_assert(result.size() == verts.size());
  BLI_assert(corner_verts.size() == faces.total_size());
  for (const int i : verts.index_range()) {
    vert_neighbors_get_mesh(faces, corner_verts, vert_to_face, hide_poly, verts[i], result[i]);
  }
}

void calc_vert_neighbors(const SubdivCCG &subdiv_ccg,
                         const Span<int> grids,
                         const MutableSpan<Vector<SubdivCCGCoord>> result)
{
  const CCGKey key = BKE_subdiv_ccg_key_top_level(subdiv_ccg);
  SubdivCCGNeighbors neighbors;
  BLI_assert(result.size() == grids.size() * key.grid_area);
  for (const int i : grids.index_range()) {
    const int grid = grids[i];
    const int node_verts_start = i * key.grid_area;

    for (const int y : IndexRange(key.grid_size)) {
      for (const int x : IndexRange(key.grid_size)) {
        const int offset = CCG_grid_xy_to_index(key.grid_size, x, y);
        const int node_vert_index = node_verts_start + offset;

        SubdivCCGCoord coord{};
        coord.grid_index = grid;
        coord.x = x;
        coord.y = y;

        BKE_subdiv_ccg_neighbor_coords_get(subdiv_ccg, coord, false, neighbors);

        result[node_vert_index] = Vector<SubdivCCGCoord>(neighbors.coords.as_span());
      }
    }
  }
}
void calc_vert_neighbors(Set<BMVert *, 0> verts, const MutableSpan<Vector<BMVert *>> result)
{
  BLI_assert(verts.size() == result.size());

  int i = 0;
  Vector<BMVert *, 64> neighbor_data;
  for (BMVert *vert : verts) {
    Span<BMVert *> neighbors = vert_neighbors_get_bmesh(*vert, neighbor_data);
    result[i] = Vector<BMVert *>(neighbors);
    i++;
  }
}

void calc_vert_neighbors_interior(const OffsetIndices<int> faces,
                                  const Span<int> corner_verts,
                                  const GroupedSpan<int> vert_to_face,
                                  const BitSpan boundary_verts,
                                  const Span<bool> hide_poly,
                                  const Span<int> verts,
                                  const MutableSpan<Vector<int>> result)
{
  BLI_assert(result.size() == verts.size());
  BLI_assert(corner_verts.size() == faces.total_size());

  for (const int i : verts.index_range()) {
    const int vert = verts[i];
    Vector<int> &neighbors = result[i];
    vert_neighbors_get_mesh(faces, corner_verts, vert_to_face, hide_poly, verts[i], neighbors);

    if (boundary_verts[vert]) {
      if (neighbors.size() == 2) {
        /* Do not include neighbors of corner vertices. */
        neighbors.clear();
      }
      else {
        /* Only include other boundary vertices as neighbors of boundary vertices. */
        neighbors.remove_if([&](const int vert) { return !boundary_verts[vert]; });
      }
    }
  }
}

void calc_vert_neighbors_interior(const OffsetIndices<int> faces,
                                  const Span<int> corner_verts,
                                  const BitSpan boundary_verts,
                                  const SubdivCCG &subdiv_ccg,
                                  const Span<int> grids,
                                  const MutableSpan<Vector<SubdivCCGCoord>> result)
{
  const CCGKey key = BKE_subdiv_ccg_key_top_level(subdiv_ccg);

  BLI_assert(grids.size() * key.grid_area == result.size());

  for (const int i : grids.index_range()) {
    const int grid = grids[i];
    const int node_verts_start = i * key.grid_area;

    /* TODO: This loop could be optimized in the future by skipping unnecessary logic for
     * non-boundary grid vertices. */
    for (const int y : IndexRange(key.grid_size)) {
      for (const int x : IndexRange(key.grid_size)) {
        const int offset = CCG_grid_xy_to_index(key.grid_size, x, y);
        const int node_vert_index = node_verts_start + offset;

        SubdivCCGCoord coord{};
        coord.grid_index = grid;
        coord.x = x;
        coord.y = y;

        SubdivCCGNeighbors neighbors;
        BKE_subdiv_ccg_neighbor_coords_get(subdiv_ccg, coord, false, neighbors);

        if (BKE_subdiv_ccg_coord_is_mesh_boundary(
                faces, corner_verts, boundary_verts, subdiv_ccg, coord))
        {
          if (neighbors.coords.size() == 2) {
            /* Do not include neighbors of corner vertices. */
            neighbors.coords.clear();
          }
          else {
            /* Only include other boundary vertices as neighbors of boundary vertices. */
            neighbors.coords.remove_if([&](const SubdivCCGCoord coord) {
              return !BKE_subdiv_ccg_coord_is_mesh_boundary(
                  faces, corner_verts, boundary_verts, subdiv_ccg, coord);
            });
          }
        }
        result[node_vert_index] = neighbors.coords;
      }
    }
  }
}

void calc_vert_neighbors_interior(const Set<BMVert *, 0> &verts,
                                  MutableSpan<Vector<BMVert *>> result)
{
  BLI_assert(verts.size() == result.size());
  Vector<BMVert *, 64> neighbor_data;

  int i = 0;
  for (BMVert *vert : verts) {
    vert_neighbors_get_interior_bmesh(*vert, neighbor_data);
    result[i] = neighbor_data;
    i++;
  }
}

void calc_translations_to_plane(const Span<float3> vert_positions,
                                const Span<int> verts,
                                const float4 &plane,
                                const MutableSpan<float3> translations)
{
  for (const int i : verts.index_range()) {
    const float3 &position = vert_positions[verts[i]];
    float3 closest;
    closest_to_plane_normalized_v3(closest, plane, position);
    translations[i] = closest - position;
  }
}

void calc_translations_to_plane(const Span<float3> positions,
                                const float4 &plane,
                                const MutableSpan<float3> translations)
{
  for (const int i : positions.index_range()) {
    const float3 &position = positions[i];
    float3 closest;
    closest_to_plane_normalized_v3(closest, plane, position);
    translations[i] = closest - position;
  }
}

void filter_verts_outside_symmetry_area(const Span<float3> positions,
                                        const float3 &pivot,
                                        const ePaintSymmetryFlags symm,
                                        const MutableSpan<float> factors)
{
  BLI_assert(positions.size() == factors.size());

  for (const int i : positions.index_range()) {
    if (!SCULPT_check_vertex_pivot_symmetry(positions[i], pivot, symm)) {
      factors[i] = 0.0f;
    }
  }
}

void filter_plane_trim_limit_factors(const Brush &brush,
                                     const StrokeCache &cache,
                                     const Span<float3> translations,
                                     const MutableSpan<float> factors)
{
  if (!(brush.flag & BRUSH_PLANE_TRIM)) {
    return;
  }
  const float threshold = cache.radius_squared * cache.plane_trim_squared;
  for (const int i : translations.index_range()) {
    if (math::length_squared(translations[i]) <= threshold) {
      factors[i] = 0.0f;
    }
  }
}

void filter_below_plane_factors(const Span<float3> vert_positions,
                                const Span<int> verts,
                                const float4 &plane,
                                const MutableSpan<float> factors)
{
  for (const int i : verts.index_range()) {
    if (plane_point_side_v3(plane, vert_positions[verts[i]]) <= 0.0f) {
      factors[i] = 0.0f;
    }
  }
}

void filter_below_plane_factors(const Span<float3> positions,
                                const float4 &plane,
                                const MutableSpan<float> factors)
{
  for (const int i : positions.index_range()) {
    if (plane_point_side_v3(plane, positions[i]) <= 0.0f) {
      factors[i] = 0.0f;
    }
  }
}

void filter_above_plane_factors(const Span<float3> vert_positions,
                                const Span<int> verts,
                                const float4 &plane,
                                const MutableSpan<float> factors)
{
  for (const int i : verts.index_range()) {
    if (plane_point_side_v3(plane, vert_positions[verts[i]]) > 0.0f) {
      factors[i] = 0.0f;
    }
  }
}

void filter_above_plane_factors(const Span<float3> positions,
                                const float4 &plane,
                                const MutableSpan<float> factors)
{
  for (const int i : positions.index_range()) {
    if (plane_point_side_v3(plane, positions[i]) > 0.0f) {
      factors[i] = 0.0f;
    }
  }
}

}  // namespace blender::ed::sculpt_paint<|MERGE_RESOLUTION|>--- conflicted
+++ resolved
@@ -166,26 +166,6 @@
   return 0;
 }
 
-<<<<<<< HEAD
-const float *SCULPT_vertex_co_get(const Depsgraph &depsgraph,
-                                  const Object &object,
-                                  PBVHVertRef vertex)
-{
-  switch (blender::bke::object::pbvh_get(object)->type()) {
-    case blender::bke::pbvh::Type::Mesh:
-      return blender::bke::pbvh::vert_positions_eval(depsgraph, object)[vertex.i];
-    case blender::bke::pbvh::Type::BMesh:
-      return ((BMVert *)vertex.i)->co;
-    case blender::bke::pbvh::Type::Grids: {
-      const SubdivCCG &subdiv_ccg = *blender::bke::object::subdiv_ccg_get(depsgraph, object);
-      return subdiv_ccg.positions[vertex.i];
-    }
-  }
-  return nullptr;
-}
-
-=======
->>>>>>> 721ece9e
 namespace blender::ed::sculpt_paint {
 
 Span<float3> vert_positions_for_grab_active_get(const Depsgraph &depsgraph, const Object &object)
@@ -249,47 +229,6 @@
 
 namespace face_set {
 
-<<<<<<< HEAD
-int vert_face_set_get(const Depsgraph &depsgraph, const Object &object, PBVHVertRef vertex)
-{
-  switch (bke::object::pbvh_get(object)->type()) {
-    case bke::pbvh::Type::Mesh: {
-      const Mesh &mesh = *static_cast<const Mesh *>(object.data);
-      const bke::AttributeAccessor attributes = mesh.attributes();
-      const VArray face_sets = *attributes.lookup<int>(".sculpt_face_set", bke::AttrDomain::Face);
-      if (!face_sets) {
-        return SCULPT_FACE_SET_NONE;
-      }
-      const GroupedSpan<int> vert_to_face_map = mesh.vert_to_face_map();
-      int face_set = 0;
-      for (const int face_index : vert_to_face_map[vertex.i]) {
-        if (face_sets[face_index] > face_set) {
-          face_set = face_sets[face_index];
-        }
-      }
-      return face_set;
-    }
-    case bke::pbvh::Type::BMesh:
-      return 0;
-    case bke::pbvh::Type::Grids: {
-      const SubdivCCG &subdiv_ccg = *bke::object::subdiv_ccg_get(depsgraph, object);
-      const Mesh &mesh = *static_cast<const Mesh *>(object.data);
-      const bke::AttributeAccessor attributes = mesh.attributes();
-      const VArray face_sets = *attributes.lookup<int>(".sculpt_face_set", bke::AttrDomain::Face);
-      if (!face_sets) {
-        return SCULPT_FACE_SET_NONE;
-      }
-      const CCGKey key = BKE_subdiv_ccg_key_top_level(subdiv_ccg);
-      const int grid_index = vertex.i / key.grid_area;
-      const int face_index = BKE_subdiv_ccg_grid_to_face_index(subdiv_ccg, grid_index);
-      return face_sets[face_index];
-    }
-  }
-  return 0;
-}
-
-=======
->>>>>>> 721ece9e
 int vert_face_set_get(const GroupedSpan<int> vert_to_face_map,
                       const Span<int> face_sets,
                       const int vert)
@@ -585,70 +524,8 @@
   return r_neighbors.as_span();
 }
 
-<<<<<<< HEAD
-static void vertex_neighbors_get_grids(const Depsgraph &depsgraph,
-                                       const Object &object,
-                                       const PBVHVertRef vertex,
-                                       const bool include_duplicates,
-                                       SculptVertexNeighborIter *iter)
-{
-  /* TODO: optimize this. We could fill #SculptVertexNeighborIter directly,
-   * maybe provide coordinate and mask pointers directly rather than converting
-   * back and forth between #CCGElem and global index. */
-  const SculptSession &ss = *object.sculpt;
-  const SubdivCCG &subdiv_ccg = *bke::object::subdiv_ccg_get(depsgraph, object);
-  const CCGKey key = BKE_subdiv_ccg_key_top_level(subdiv_ccg);
-  SubdivCCGCoord coord = SubdivCCGCoord::from_index(key, vertex.i);
-
-  SubdivCCGNeighbors neighbors;
-  BKE_subdiv_ccg_neighbor_coords_get(subdiv_ccg, coord, include_duplicates, neighbors);
-
-  iter->num_duplicates = neighbors.num_duplicates;
-  iter->neighbors.clear();
-  iter->neighbor_indices.clear();
-
-  for (const int i : neighbors.coords.index_range()) {
-    int v = neighbors.coords[i].grid_index * key.grid_area +
-            neighbors.coords[i].y * key.grid_size + neighbors.coords[i].x;
-
-    vert_neighbor_add(iter, BKE_pbvh_make_vref(v), v);
-  }
-
-  if (ss.fake_neighbors.use_fake_neighbors) {
-    BLI_assert(!ss.fake_neighbors.fake_neighbor_index.is_empty());
-    if (ss.fake_neighbors.fake_neighbor_index[vertex.i] != FAKE_NEIGHBOR_NONE) {
-      int v = ss.fake_neighbors.fake_neighbor_index[vertex.i];
-      vert_neighbor_add(iter, BKE_pbvh_make_vref(v), v);
-    }
-  }
-}
-
 }  // namespace blender::ed::sculpt_paint
 
-void SCULPT_vertex_neighbors_get(const Depsgraph &depsgraph,
-                                 const Object &object,
-                                 const PBVHVertRef vertex,
-                                 const bool include_duplicates,
-                                 SculptVertexNeighborIter *iter)
-{
-  using namespace blender::ed::sculpt_paint;
-  switch (blender::bke::object::pbvh_get(object)->type()) {
-    case blender::bke::pbvh::Type::Mesh:
-      vertex_neighbors_get_faces(object, vertex, iter);
-      return;
-    case blender::bke::pbvh::Type::BMesh:
-      vert_neighbors_get_bmesh(vertex, iter);
-      return;
-    case blender::bke::pbvh::Type::Grids:
-      vertex_neighbors_get_grids(depsgraph, object, vertex, include_duplicates, iter);
-      return;
-  }
-}
-
-=======
-}  // namespace blender::ed::sculpt_paint
-
->>>>>>> 721ece9e
 static bool check_boundary_vert_in_base_mesh(const SculptSession &ss, const int index)
 {
   return ss.vertex_info.boundary[index];
