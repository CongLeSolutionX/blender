--- conflicted
+++ resolved
@@ -1254,55 +1254,34 @@
 
 static void sculpt_orig_mesh_vert_data_update(SculptOrigVertData &orig_data, const int vert)
 {
-  if (orig_data.unode->type == SCULPT_UNDO_COORDS) {
+  using namespace blender::ed::sculpt_paint;
+  if (orig_data.unode->type == undo::Type::Position) {
     orig_data.co = orig_data.coords[vert];
     orig_data.no = orig_data.normals[vert];
   }
-  else if (orig_data.unode->type == SCULPT_UNDO_COLOR) {
+  else if (orig_data.unode->type == undo::Type::Color) {
     orig_data.col = orig_data.colors[vert];
   }
-  else if (orig_data.unode->type == SCULPT_UNDO_MASK) {
+  else if (orig_data.unode->type == undo::Type::Mask) {
     orig_data.mask = orig_data.vmasks[vert];
   }
 }
 
 void SCULPT_orig_vert_data_update(SculptOrigVertData *orig_data, PBVHVertexIter *iter)
 {
-<<<<<<< HEAD
+  using namespace blender::ed::sculpt_paint;
   if (!orig_data->bm_log) {
     sculpt_orig_mesh_vert_data_update(*orig_data, iter->i);
     return;
   }
 
-  if (orig_data->unode->type == SCULPT_UNDO_COORDS) {
+  if (orig_data->unode->type == undo::Type::Position) {
     BM_log_original_vert_data(orig_data->bm_log, iter->bm_vert, &orig_data->co, &orig_data->no);
   }
-  else if (orig_data->unode->type == SCULPT_UNDO_COLOR) {
-  }
-  else if (orig_data->unode->type == SCULPT_UNDO_MASK) {
+  else if (orig_data->unode->type == undo::Type::Color) {
+  }
+  else if (orig_data->unode->type == undo::Type::Mask) {
     orig_data->mask = orig_data->vmasks[iter->i];
-=======
-  using namespace blender::ed::sculpt_paint;
-  if (orig_data->unode->type == undo::Type::Position) {
-    if (orig_data->bm_log) {
-      BM_log_original_vert_data(orig_data->bm_log, iter->bm_vert, &orig_data->co, &orig_data->no);
-    }
-    else {
-      orig_data->co = orig_data->coords[iter->i];
-      orig_data->no = orig_data->normals[iter->i];
-    }
-  }
-  else if (orig_data->unode->type == undo::Type::Color) {
-    orig_data->col = orig_data->colors[iter->i];
-  }
-  else if (orig_data->unode->type == undo::Type::Mask) {
-    if (orig_data->bm_log) {
-      orig_data->mask = BM_log_original_mask(orig_data->bm_log, iter->bm_vert);
-    }
-    else {
-      orig_data->mask = orig_data->vmasks[iter->i];
-    }
->>>>>>> 85012ccb
   }
 }
 
