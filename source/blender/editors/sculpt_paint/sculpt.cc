/* SPDX-FileCopyrightText: 2006 by Nicholas Bishop. All rights reserved.
 *
 * SPDX-License-Identifier: GPL-2.0-or-later */

/** \file
 * \ingroup edsculpt
 * Implements the Sculpt Mode tools.
 */

#include <cmath>
#include <cstdlib>
#include <cstring>

#include "MEM_guardedalloc.h"

#include "CLG_log.h"

#include "BLI_array_utils.hh"
#include "BLI_blenlib.h"
#include "BLI_dial_2d.h"
#include "BLI_ghash.h"
#include "BLI_gsqueue.h"
#include "BLI_math_geom.h"
#include "BLI_math_matrix.h"
#include "BLI_set.hh"
#include "BLI_span.hh"
#include "BLI_task.h"
#include "BLI_task.hh"
#include "BLI_utildefines.h"
#include "BLI_vector.hh"

#include "DNA_brush_types.h"
#include "DNA_customdata_types.h"
#include "DNA_mesh_types.h"
#include "DNA_meshdata_types.h"
#include "DNA_node_types.h"
#include "DNA_object_types.h"
#include "DNA_scene_types.h"

#include "BKE_attribute.h"
#include "BKE_attribute.hh"
#include "BKE_brush.hh"
#include "BKE_ccg.h"
#include "BKE_colortools.h"
#include "BKE_context.hh"
#include "BKE_image.h"
#include "BKE_key.h"
#include "BKE_lib_id.h"
#include "BKE_main.h"
#include "BKE_mesh.hh"
#include "BKE_mesh_mapping.hh"
#include "BKE_modifier.hh"
#include "BKE_multires.hh"
#include "BKE_node_runtime.hh"
#include "BKE_object.hh"
#include "BKE_object_types.hh"
#include "BKE_paint.hh"
#include "BKE_pbvh_api.hh"
#include "BKE_report.h"
#include "BKE_scene.h"
#include "BKE_subdiv_ccg.hh"
#include "BKE_subsurf.hh"
#include "BLI_math_vector.hh"

#include "NOD_texture.h"

#include "DEG_depsgraph.hh"

#include "WM_api.hh"
#include "WM_types.hh"

#include "ED_paint.hh"
#include "ED_screen.hh"
#include "ED_sculpt.hh"
#include "ED_view3d.hh"

#include "paint_intern.hh"
#include "sculpt_intern.hh"

#include "RNA_access.hh"
#include "RNA_define.hh"

#include "bmesh.h"

using blender::float3;
using blender::MutableSpan;
using blender::Set;
using blender::Span;
using blender::Vector;

static CLG_LogRef LOG = {"ed.sculpt_paint"};

static float sculpt_calc_radius(ViewContext *vc,
                                const Brush *brush,
                                const Scene *scene,
                                const float3 location)
{
  if (!BKE_brush_use_locked_size(scene, brush)) {
    return paint_calc_object_space_radius(vc, location, BKE_brush_size_get(scene, brush));
  }
  else {
    return BKE_brush_unprojected_radius_get(scene, brush);
  }
}

/* -------------------------------------------------------------------- */
/** \name Sculpt PBVH Abstraction API
 *
 * This is read-only, for writing use PBVH vertex iterators. There vd.index matches
 * the indices used here.
 *
 * For multi-resolution, the same vertex in multiple grids is counted multiple times, with
 * different index for each grid.
 * \{ */

SculptMaskWriteInfo SCULPT_mask_get_for_write(SculptSession *ss)
{
  SculptMaskWriteInfo info;
  switch (BKE_pbvh_type(ss->pbvh)) {
    case PBVH_FACES: {
      Mesh *mesh = BKE_pbvh_get_mesh(ss->pbvh);
      info.layer = static_cast<float *>(CustomData_get_layer_named_for_write(
          &mesh->vert_data, CD_PROP_FLOAT, ".sculpt_mask", mesh->totvert));
      break;
    }
    case PBVH_BMESH:
      info.bm_offset = CustomData_get_offset_named(
          &BKE_pbvh_get_bmesh(ss->pbvh)->vdata, CD_PROP_FLOAT, ".sculpt_mask");
      break;
    case PBVH_GRIDS:
      break;
  }
  return info;
}

void SCULPT_vertex_random_access_ensure(SculptSession *ss)
{
  if (BKE_pbvh_type(ss->pbvh) == PBVH_BMESH) {
    BM_mesh_elem_index_ensure(ss->bm, BM_VERT);
    BM_mesh_elem_table_ensure(ss->bm, BM_VERT);
  }
}

int SCULPT_vertex_count_get(const SculptSession *ss)
{
  switch (BKE_pbvh_type(ss->pbvh)) {
    case PBVH_FACES:
      return ss->totvert;
    case PBVH_BMESH:
      return BM_mesh_elem_count(BKE_pbvh_get_bmesh(ss->pbvh), BM_VERT);
    case PBVH_GRIDS:
      return BKE_pbvh_get_grid_num_verts(ss->pbvh);
  }

  return 0;
}

const float *SCULPT_vertex_co_get(const SculptSession *ss, PBVHVertRef vertex)
{
  switch (BKE_pbvh_type(ss->pbvh)) {
    case PBVH_FACES: {
      if (ss->shapekey_active || ss->deform_modifiers_active) {
        const Span<float3> positions = BKE_pbvh_get_vert_positions(ss->pbvh);
        return positions[vertex.i];
      }
      return ss->vert_positions[vertex.i];
    }
    case PBVH_BMESH:
      return ((BMVert *)vertex.i)->co;
    case PBVH_GRIDS: {
      const CCGKey *key = BKE_pbvh_get_grid_key(ss->pbvh);
      const int grid_index = vertex.i / key->grid_area;
      const int vertex_index = vertex.i - grid_index * key->grid_area;
      CCGElem *elem = ss->subdiv_ccg->grids[grid_index];
      return CCG_elem_co(key, CCG_elem_offset(key, elem, vertex_index));
    }
  }
  return nullptr;
}

bool SCULPT_has_loop_colors(const Object *ob)
{
  using namespace blender;
  Mesh *me = BKE_object_get_original_mesh(ob);
  const std::optional<bke::AttributeMetaData> meta_data = me->attributes().lookup_meta_data(
      me->active_color_attribute);
  if (!meta_data) {
    return false;
  }
  if (meta_data->domain != ATTR_DOMAIN_CORNER) {
    return false;
  }
  if (!(CD_TYPE_AS_MASK(meta_data->data_type) & CD_MASK_COLOR_ALL)) {
    return false;
  }
  return true;
}

bool SCULPT_has_colors(const SculptSession *ss)
{
  return ss->vcol || ss->mcol;
}

void SCULPT_vertex_color_get(const SculptSession *ss, PBVHVertRef vertex, float r_color[4])
{
  BKE_pbvh_vertex_color_get(ss->pbvh, vertex, r_color);
}

void SCULPT_vertex_color_set(SculptSession *ss, PBVHVertRef vertex, const float color[4])
{
  BKE_pbvh_vertex_color_set(ss->pbvh, vertex, color);
}

void SCULPT_vertex_normal_get(const SculptSession *ss, PBVHVertRef vertex, float no[3])
{
  switch (BKE_pbvh_type(ss->pbvh)) {
    case PBVH_FACES: {
      const float(*vert_normals)[3] = BKE_pbvh_get_vert_normals(ss->pbvh);
      copy_v3_v3(no, vert_normals[vertex.i]);
      break;
    }
    case PBVH_BMESH: {
      BMVert *v = (BMVert *)vertex.i;
      copy_v3_v3(no, v->no);
      break;
    }
    case PBVH_GRIDS: {
      const CCGKey *key = BKE_pbvh_get_grid_key(ss->pbvh);
      const int grid_index = vertex.i / key->grid_area;
      const int vertex_index = vertex.i - grid_index * key->grid_area;
      CCGElem *elem = ss->subdiv_ccg->grids[grid_index];
      copy_v3_v3(no, CCG_elem_no(key, CCG_elem_offset(key, elem, vertex_index)));
      break;
    }
  }
}

const float *SCULPT_vertex_persistent_co_get(SculptSession *ss, PBVHVertRef vertex)
{
  if (ss->attrs.persistent_co) {
    return (const float *)SCULPT_vertex_attr_get(vertex, ss->attrs.persistent_co);
  }

  return SCULPT_vertex_co_get(ss, vertex);
}

const float *SCULPT_vertex_co_for_grab_active_get(SculptSession *ss, PBVHVertRef vertex)
{
  if (BKE_pbvh_type(ss->pbvh) == PBVH_FACES) {
    /* Always grab active shape key if the sculpt happens on shapekey. */
    if (ss->shapekey_active) {
      const Span<float3> positions = BKE_pbvh_get_vert_positions(ss->pbvh);
      return positions[vertex.i];
    }

    /* Sculpting on the base mesh. */
    return ss->vert_positions[vertex.i];
  }

  /* Everything else, such as sculpting on multires. */
  return SCULPT_vertex_co_get(ss, vertex);
}

void SCULPT_vertex_limit_surface_get(SculptSession *ss, PBVHVertRef vertex, float r_co[3])
{
  switch (BKE_pbvh_type(ss->pbvh)) {
    case PBVH_FACES:
    case PBVH_BMESH:
      copy_v3_v3(r_co, SCULPT_vertex_co_get(ss, vertex));
      break;
    case PBVH_GRIDS: {
      const CCGKey *key = BKE_pbvh_get_grid_key(ss->pbvh);
      const int grid_index = vertex.i / key->grid_area;
      const int vertex_index = vertex.i - grid_index * key->grid_area;

      SubdivCCGCoord coord{};
      coord.grid_index = grid_index;
      coord.x = vertex_index % key->grid_size;
      coord.y = vertex_index / key->grid_size;
      BKE_subdiv_ccg_eval_limit_point(*ss->subdiv_ccg, coord, r_co);
      break;
    }
  }
}

void SCULPT_vertex_persistent_normal_get(SculptSession *ss, PBVHVertRef vertex, float no[3])
{
  if (ss->attrs.persistent_no) {
    copy_v3_v3(no, (float *)SCULPT_vertex_attr_get(vertex, ss->attrs.persistent_no));
    return;
  }
  SCULPT_vertex_normal_get(ss, vertex, no);
}

float SCULPT_vertex_mask_get(SculptSession *ss, PBVHVertRef vertex)
{
  switch (BKE_pbvh_type(ss->pbvh)) {
    case PBVH_FACES: {
      const Mesh *mesh = BKE_pbvh_get_mesh(ss->pbvh);
      const float *mask = static_cast<const float *>(
          CustomData_get_layer_named(&mesh->vert_data, CD_PROP_FLOAT, ".sculpt_mask"));
      return mask ? mask[vertex.i] : 0.0f;
    }
    case PBVH_BMESH: {
      BMVert *v;
      int cd_mask = CustomData_get_offset_named(&ss->bm->vdata, CD_PROP_FLOAT, ".sculpt_mask");

      v = (BMVert *)vertex.i;
      return cd_mask != -1 ? BM_ELEM_CD_GET_FLOAT(v, cd_mask) : 0.0f;
    }
    case PBVH_GRIDS: {
      const CCGKey *key = BKE_pbvh_get_grid_key(ss->pbvh);

      if (key->mask_offset == -1) {
        return 0.0f;
      }

      const int grid_index = vertex.i / key->grid_area;
      const int vertex_index = vertex.i - grid_index * key->grid_area;
      CCGElem *elem = ss->subdiv_ccg->grids[grid_index];
      return *CCG_elem_mask(key, CCG_elem_offset(key, elem, vertex_index));
    }
  }

  return 0.0f;
}

PBVHVertRef SCULPT_active_vertex_get(SculptSession *ss)
{
  if (ELEM(BKE_pbvh_type(ss->pbvh), PBVH_FACES, PBVH_BMESH, PBVH_GRIDS)) {
    return ss->active_vertex;
  }

  return BKE_pbvh_make_vref(PBVH_REF_NONE);
}

const float *SCULPT_active_vertex_co_get(SculptSession *ss)
{
  return SCULPT_vertex_co_get(ss, SCULPT_active_vertex_get(ss));
}

void SCULPT_active_vertex_normal_get(SculptSession *ss, float normal[3])
{
  SCULPT_vertex_normal_get(ss, SCULPT_active_vertex_get(ss), normal);
}

MutableSpan<float3> SCULPT_mesh_deformed_positions_get(SculptSession *ss)
{
  switch (BKE_pbvh_type(ss->pbvh)) {
    case PBVH_FACES:
      if (ss->shapekey_active || ss->deform_modifiers_active) {
        return BKE_pbvh_get_vert_positions(ss->pbvh);
      }
      return ss->vert_positions;
    case PBVH_BMESH:
    case PBVH_GRIDS:
      return {};
  }
  return {};
}

float *SCULPT_brush_deform_target_vertex_co_get(SculptSession *ss,
                                                const int deform_target,
                                                PBVHVertexIter *iter)
{
  switch (deform_target) {
    case BRUSH_DEFORM_TARGET_GEOMETRY:
      return iter->co;
    case BRUSH_DEFORM_TARGET_CLOTH_SIM:
      return ss->cache->cloth_sim->deformation_pos[iter->index];
  }
  return iter->co;
}

ePaintSymmetryFlags SCULPT_mesh_symmetry_xyz_get(Object *object)
{
  const Mesh *mesh = BKE_mesh_from_object(object);
  return ePaintSymmetryFlags(mesh->symmetry);
}

/* Sculpt Face Sets and Visibility. */

int SCULPT_active_face_set_get(SculptSession *ss)
{
  switch (BKE_pbvh_type(ss->pbvh)) {
    case PBVH_FACES:
      if (!ss->face_sets) {
        return SCULPT_FACE_SET_NONE;
      }
      return ss->face_sets[ss->active_face_index];
    case PBVH_GRIDS: {
      if (!ss->face_sets) {
        return SCULPT_FACE_SET_NONE;
      }
      const int face_index = BKE_subdiv_ccg_grid_to_face_index(*ss->subdiv_ccg,
                                                               ss->active_grid_index);
      return ss->face_sets[face_index];
    }
    case PBVH_BMESH:
      return SCULPT_FACE_SET_NONE;
  }
  return SCULPT_FACE_SET_NONE;
}

bool SCULPT_vertex_visible_get(const SculptSession *ss, PBVHVertRef vertex)
{
  switch (BKE_pbvh_type(ss->pbvh)) {
    case PBVH_FACES: {
      const Mesh *mesh = BKE_pbvh_get_mesh(ss->pbvh);
      const bool *hide_vert = static_cast<const bool *>(
          CustomData_get_layer_named(&mesh->vert_data, CD_PROP_BOOL, ".hide_vert"));
      return hide_vert == nullptr || !hide_vert[vertex.i];
    }
    case PBVH_BMESH:
      return !BM_elem_flag_test((BMVert *)vertex.i, BM_ELEM_HIDDEN);
    case PBVH_GRIDS: {
      const CCGKey *key = BKE_pbvh_get_grid_key(ss->pbvh);
      const int grid_index = vertex.i / key->grid_area;
      const int vertex_index = vertex.i - grid_index * key->grid_area;
<<<<<<< HEAD
      const blender::BitGroupVector<> *grid_hidden = BKE_pbvh_get_grid_visibility(ss->pbvh);
      if (grid_hidden) {
        return !(*grid_hidden)[grid_index][vertex_index];
=======
      const blender::Span<const BLI_bitmap *> grid_hidden = ss->subdiv_ccg->grid_hidden;
      if (grid_hidden[grid_index]) {
        return !BLI_BITMAP_TEST(grid_hidden[grid_index], vertex_index);
>>>>>>> aae0b713
      }
    }
  }
  return true;
}

void SCULPT_face_set_visibility_set(SculptSession *ss, int face_set, bool visible)
{
  BLI_assert(ss->face_sets != nullptr);
  BLI_assert(ss->hide_poly != nullptr);
  switch (BKE_pbvh_type(ss->pbvh)) {
    case PBVH_FACES:
    case PBVH_GRIDS:
      for (int i = 0; i < ss->totfaces; i++) {
        if (ss->face_sets[i] != face_set) {
          continue;
        }
        ss->hide_poly[i] = !visible;
      }
      break;
    case PBVH_BMESH:
      break;
  }
}

void SCULPT_face_visibility_all_invert(SculptSession *ss)
{
  SCULPT_topology_islands_invalidate(ss);
  switch (BKE_pbvh_type(ss->pbvh)) {
    case PBVH_FACES:
    case PBVH_GRIDS:
      blender::array_utils::invert_booleans({ss->hide_poly, ss->totfaces});
      break;
    case PBVH_BMESH: {
      BMIter iter;
      BMFace *f;

      BM_ITER_MESH (f, &iter, ss->bm, BM_FACES_OF_MESH) {
        BM_elem_flag_toggle(f, BM_ELEM_HIDDEN);
      }
      break;
    }
  }
}

void SCULPT_face_visibility_all_set(SculptSession *ss, bool visible)
{
  SCULPT_topology_islands_invalidate(ss);

  switch (BKE_pbvh_type(ss->pbvh)) {
    case PBVH_FACES:
    case PBVH_GRIDS:
      blender::MutableSpan(ss->hide_poly, ss->totfaces).fill(!visible);
      break;
    case PBVH_BMESH: {
      BMIter iter;
      BMFace *f;

      BM_ITER_MESH (f, &iter, ss->bm, BM_FACES_OF_MESH) {
        BM_elem_flag_set(f, BM_ELEM_HIDDEN, !visible);
      }
      break;
    }
  }
}

bool SCULPT_vertex_any_face_visible_get(SculptSession *ss, PBVHVertRef vertex)
{
  switch (BKE_pbvh_type(ss->pbvh)) {
    case PBVH_FACES: {
      if (!ss->hide_poly) {
        return true;
      }
      for (const int face : ss->pmap[vertex.i]) {
        if (!ss->hide_poly[face]) {
          return true;
        }
      }
      return false;
    }
    case PBVH_BMESH:
      return true;
    case PBVH_GRIDS:
      return true;
  }
  return true;
}

bool SCULPT_vertex_all_faces_visible_get(const SculptSession *ss, PBVHVertRef vertex)
{
  switch (BKE_pbvh_type(ss->pbvh)) {
    case PBVH_FACES: {
      if (!ss->hide_poly) {
        return true;
      }
      for (const int face : ss->pmap[vertex.i]) {
        if (ss->hide_poly[face]) {
          return false;
        }
      }
      return true;
    }
    case PBVH_BMESH: {
      BMVert *v = (BMVert *)vertex.i;
      BMEdge *e = v->e;

      if (!e) {
        return true;
      }

      do {
        BMLoop *l = e->l;

        if (!l) {
          continue;
        }

        do {
          if (BM_elem_flag_test(l->f, BM_ELEM_HIDDEN)) {
            return false;
          }
        } while ((l = l->radial_next) != e->l);
      } while ((e = BM_DISK_EDGE_NEXT(e, v)) != v->e);

      return true;
    }
    case PBVH_GRIDS: {
      if (!ss->hide_poly) {
        return true;
      }
      const CCGKey *key = BKE_pbvh_get_grid_key(ss->pbvh);
      const int grid_index = vertex.i / key->grid_area;
      const int face_index = BKE_subdiv_ccg_grid_to_face_index(*ss->subdiv_ccg, grid_index);
      return !ss->hide_poly[face_index];
    }
  }
  return true;
}

void SCULPT_vertex_face_set_set(SculptSession *ss, PBVHVertRef vertex, int face_set)
{
  switch (BKE_pbvh_type(ss->pbvh)) {
    case PBVH_FACES: {
      BLI_assert(ss->face_sets != nullptr);
      for (const int face_index : ss->pmap[vertex.i]) {
        if (ss->hide_poly && ss->hide_poly[face_index]) {
          /* Skip hidden faces connected to the vertex. */
          continue;
        }
        ss->face_sets[face_index] = face_set;
      }
      break;
    }
    case PBVH_BMESH:
      break;
    case PBVH_GRIDS: {
      BLI_assert(ss->face_sets != nullptr);
      const CCGKey *key = BKE_pbvh_get_grid_key(ss->pbvh);
      const int grid_index = vertex.i / key->grid_area;
      const int face_index = BKE_subdiv_ccg_grid_to_face_index(*ss->subdiv_ccg, grid_index);
      if (ss->hide_poly && ss->hide_poly[face_index]) {
        /* Skip the vertex if it's in a hidden face. */
        return;
      }
      ss->face_sets[face_index] = face_set;
      break;
    }
  }
}

int SCULPT_vertex_face_set_get(SculptSession *ss, PBVHVertRef vertex)
{
  switch (BKE_pbvh_type(ss->pbvh)) {
    case PBVH_FACES: {
      if (!ss->face_sets) {
        return SCULPT_FACE_SET_NONE;
      }
      int face_set = 0;
      for (const int face_index : ss->pmap[vertex.i]) {
        if (ss->face_sets[face_index] > face_set) {
          face_set = ss->face_sets[face_index];
        }
      }
      return face_set;
    }
    case PBVH_BMESH:
      return 0;
    case PBVH_GRIDS: {
      if (!ss->face_sets) {
        return SCULPT_FACE_SET_NONE;
      }
      const CCGKey *key = BKE_pbvh_get_grid_key(ss->pbvh);
      const int grid_index = vertex.i / key->grid_area;
      const int face_index = BKE_subdiv_ccg_grid_to_face_index(*ss->subdiv_ccg, grid_index);
      return ss->face_sets[face_index];
    }
  }
  return 0;
}

bool SCULPT_vertex_has_face_set(SculptSession *ss, PBVHVertRef vertex, int face_set)
{
  switch (BKE_pbvh_type(ss->pbvh)) {
    case PBVH_FACES: {
      if (!ss->face_sets) {
        return face_set == SCULPT_FACE_SET_NONE;
      }
      for (const int face_index : ss->pmap[vertex.i]) {
        if (ss->face_sets[face_index] == face_set) {
          return true;
        }
      }
      return false;
    }
    case PBVH_BMESH:
      return true;
    case PBVH_GRIDS: {
      if (!ss->face_sets) {
        return face_set == SCULPT_FACE_SET_NONE;
      }
      const CCGKey *key = BKE_pbvh_get_grid_key(ss->pbvh);
      const int grid_index = vertex.i / key->grid_area;
      const int face_index = BKE_subdiv_ccg_grid_to_face_index(*ss->subdiv_ccg, grid_index);
      return ss->face_sets[face_index] == face_set;
    }
  }
  return true;
}

void SCULPT_visibility_sync_all_from_faces(Object *ob)
{
  SculptSession *ss = ob->sculpt;
  Mesh *mesh = BKE_object_get_original_mesh(ob);

  SCULPT_topology_islands_invalidate(ss);

  switch (BKE_pbvh_type(ss->pbvh)) {
    case PBVH_FACES: {
      /* We may have adjusted the ".hide_poly" attribute, now make the hide status attributes for
       * vertices and edges consistent. */
      BKE_mesh_flush_hidden_from_faces(mesh);
      break;
    }
    case PBVH_GRIDS: {
      /* In addition to making the hide status of the base mesh consistent, we also have to
       * propagate the status to the Multires grids. */
      BKE_mesh_flush_hidden_from_faces(mesh);
      BKE_sculpt_sync_face_visibility_to_grids(mesh, ss->subdiv_ccg);
      break;
    }
    case PBVH_BMESH: {
      BMIter iter;
      BMFace *f;

      /* Hide all verts and edges attached to faces. */
      BM_ITER_MESH (f, &iter, ss->bm, BM_FACES_OF_MESH) {
        BMLoop *l = f->l_first;
        do {
          BM_elem_flag_enable(l->v, BM_ELEM_HIDDEN);
          BM_elem_flag_enable(l->e, BM_ELEM_HIDDEN);
        } while ((l = l->next) != f->l_first);
      }

      /* Unhide verts and edges attached to visible faces. */
      BM_ITER_MESH (f, &iter, ss->bm, BM_FACES_OF_MESH) {
        if (BM_elem_flag_test(f, BM_ELEM_HIDDEN)) {
          continue;
        }

        BMLoop *l = f->l_first;
        do {
          BM_elem_flag_disable(l->v, BM_ELEM_HIDDEN);
          BM_elem_flag_disable(l->e, BM_ELEM_HIDDEN);
        } while ((l = l->next) != f->l_first);
      }
      break;
    }
  }
}

static bool sculpt_check_unique_face_set_in_base_mesh(SculptSession *ss, int index)
{
  if (!ss->face_sets) {
    return true;
  }
  int face_set = -1;
  for (const int face_index : ss->pmap[index]) {
    if (face_set == -1) {
      face_set = ss->face_sets[face_index];
    }
    else {
      if (ss->face_sets[face_index] != face_set) {
        return false;
      }
    }
  }
  return true;
}

/**
 * Checks if the face sets of the adjacent faces to the edge between \a v1 and \a v2
 * in the base mesh are equal.
 */
static bool sculpt_check_unique_face_set_for_edge_in_base_mesh(SculptSession *ss, int v1, int v2)
{
  const Span<int> vert_map = ss->pmap[v1];
  int p1 = -1, p2 = -1;
  for (int i = 0; i < vert_map.size(); i++) {
    const int face_i = vert_map[i];
    for (const int corner : ss->faces[face_i]) {
      if (ss->corner_verts[corner] == v2) {
        if (p1 == -1) {
          p1 = vert_map[i];
          break;
        }

        if (p2 == -1) {
          p2 = vert_map[i];
          break;
        }
      }
    }
  }

  if (p1 != -1 && p2 != -1) {
    return ss->face_sets[p1] == ss->face_sets[p2];
  }
  return true;
}

bool SCULPT_vertex_has_unique_face_set(SculptSession *ss, PBVHVertRef vertex)
{
  switch (BKE_pbvh_type(ss->pbvh)) {
    case PBVH_FACES: {
      return sculpt_check_unique_face_set_in_base_mesh(ss, vertex.i);
    }
    case PBVH_BMESH:
      return true;
    case PBVH_GRIDS: {
      if (!ss->face_sets) {
        return true;
      }
      const CCGKey *key = BKE_pbvh_get_grid_key(ss->pbvh);
      const int grid_index = vertex.i / key->grid_area;
      const int vertex_index = vertex.i - grid_index * key->grid_area;
      SubdivCCGCoord coord{};
      coord.grid_index = grid_index;
      coord.x = vertex_index % key->grid_size;
      coord.y = vertex_index / key->grid_size;
      int v1, v2;
      const SubdivCCGAdjacencyType adjacency = BKE_subdiv_ccg_coarse_mesh_adjacency_info_get(
          *ss->subdiv_ccg, coord, ss->corner_verts, ss->faces, v1, v2);
      switch (adjacency) {
        case SUBDIV_CCG_ADJACENT_VERTEX:
          return sculpt_check_unique_face_set_in_base_mesh(ss, v1);
        case SUBDIV_CCG_ADJACENT_EDGE:
          return sculpt_check_unique_face_set_for_edge_in_base_mesh(ss, v1, v2);
        case SUBDIV_CCG_ADJACENT_NONE:
          return true;
      }
    }
  }
  return false;
}

int SCULPT_face_set_next_available_get(SculptSession *ss)
{
  switch (BKE_pbvh_type(ss->pbvh)) {
    case PBVH_FACES:
    case PBVH_GRIDS: {
      if (!ss->face_sets) {
        return 0;
      }
      int next_face_set = 0;
      for (int i = 0; i < ss->totfaces; i++) {
        if (ss->face_sets[i] > next_face_set) {
          next_face_set = ss->face_sets[i];
        }
      }
      next_face_set++;
      return next_face_set;
    }
    case PBVH_BMESH: {
      const int cd_offset = CustomData_get_offset_named(
          &ss->bm->pdata, CD_PROP_INT32, ".sculpt_face_set");
      if (cd_offset == -1) {
        return 0;
      }

      int next_face_set = 0;
      BMIter iter;
      BMFace *f;
      BM_ITER_MESH (f, &iter, ss->bm, BM_FACES_OF_MESH) {
        const int fset = *static_cast<const int *>(POINTER_OFFSET(f->head.data, cd_offset));
        next_face_set = blender::math::max(next_face_set, fset);
      }

      next_face_set++;
      return next_face_set;
    }
  }
  return 0;
}

/* Sculpt Neighbor Iterators */

#define SCULPT_VERTEX_NEIGHBOR_FIXED_CAPACITY 256

static void sculpt_vertex_neighbor_add(SculptVertexNeighborIter *iter,
                                       PBVHVertRef neighbor,
                                       int neighbor_index)
{
  for (int i = 0; i < iter->size; i++) {
    if (iter->neighbors[i].i == neighbor.i) {
      return;
    }
  }

  if (iter->size >= iter->capacity) {
    iter->capacity += SCULPT_VERTEX_NEIGHBOR_FIXED_CAPACITY;

    if (iter->neighbors == iter->neighbors_fixed) {
      iter->neighbors = static_cast<PBVHVertRef *>(
          MEM_mallocN(iter->capacity * sizeof(PBVHVertRef), "neighbor array"));
      memcpy(iter->neighbors, iter->neighbors_fixed, sizeof(PBVHVertRef) * iter->size);
    }
    else {
      iter->neighbors = static_cast<PBVHVertRef *>(MEM_reallocN_id(
          iter->neighbors, iter->capacity * sizeof(PBVHVertRef), "neighbor array"));
    }

    if (iter->neighbor_indices == iter->neighbor_indices_fixed) {
      iter->neighbor_indices = static_cast<int *>(
          MEM_mallocN(iter->capacity * sizeof(int), "neighbor array"));
      memcpy(iter->neighbor_indices, iter->neighbor_indices_fixed, sizeof(int) * iter->size);
    }
    else {
      iter->neighbor_indices = static_cast<int *>(
          MEM_reallocN_id(iter->neighbor_indices, iter->capacity * sizeof(int), "neighbor array"));
    }
  }

  iter->neighbors[iter->size] = neighbor;
  iter->neighbor_indices[iter->size] = neighbor_index;
  iter->size++;
}

static void sculpt_vertex_neighbors_get_bmesh(PBVHVertRef vertex, SculptVertexNeighborIter *iter)
{
  BMVert *v = (BMVert *)vertex.i;
  BMIter liter;
  BMLoop *l;
  iter->size = 0;
  iter->num_duplicates = 0;
  iter->capacity = SCULPT_VERTEX_NEIGHBOR_FIXED_CAPACITY;
  iter->neighbors = iter->neighbors_fixed;
  iter->neighbor_indices = iter->neighbor_indices_fixed;

  BM_ITER_ELEM (l, &liter, v, BM_LOOPS_OF_VERT) {
    const BMVert *adj_v[2] = {l->prev->v, l->next->v};
    for (int i = 0; i < ARRAY_SIZE(adj_v); i++) {
      const BMVert *v_other = adj_v[i];
      if (v_other != v) {
        sculpt_vertex_neighbor_add(
            iter, BKE_pbvh_make_vref(intptr_t(v_other)), BM_elem_index_get(v_other));
      }
    }
  }
}

static void sculpt_vertex_neighbors_get_faces(SculptSession *ss,
                                              PBVHVertRef vertex,
                                              SculptVertexNeighborIter *iter)
{
  iter->size = 0;
  iter->num_duplicates = 0;
  iter->capacity = SCULPT_VERTEX_NEIGHBOR_FIXED_CAPACITY;
  iter->neighbors = iter->neighbors_fixed;
  iter->neighbor_indices = iter->neighbor_indices_fixed;

  for (const int face_i : ss->pmap[vertex.i]) {
    if (ss->hide_poly && ss->hide_poly[face_i]) {
      /* Skip connectivity from hidden faces. */
      continue;
    }
    const blender::IndexRange face = ss->faces[face_i];
    const blender::int2 f_adj_v = blender::bke::mesh::face_find_adjecent_verts(
        face, ss->corner_verts, vertex.i);
    for (int j = 0; j < 2; j++) {
      if (f_adj_v[j] != vertex.i) {
        sculpt_vertex_neighbor_add(iter, BKE_pbvh_make_vref(f_adj_v[j]), f_adj_v[j]);
      }
    }
  }

  if (ss->fake_neighbors.use_fake_neighbors) {
    BLI_assert(ss->fake_neighbors.fake_neighbor_index != nullptr);
    if (ss->fake_neighbors.fake_neighbor_index[vertex.i] != FAKE_NEIGHBOR_NONE) {
      sculpt_vertex_neighbor_add(
          iter,
          BKE_pbvh_make_vref(ss->fake_neighbors.fake_neighbor_index[vertex.i]),
          ss->fake_neighbors.fake_neighbor_index[vertex.i]);
    }
  }
}

static void sculpt_vertex_neighbors_get_grids(SculptSession *ss,
                                              const PBVHVertRef vertex,
                                              const bool include_duplicates,
                                              SculptVertexNeighborIter *iter)
{
  /* TODO: optimize this. We could fill #SculptVertexNeighborIter directly,
   * maybe provide coordinate and mask pointers directly rather than converting
   * back and forth between #CCGElem and global index. */
  const CCGKey *key = BKE_pbvh_get_grid_key(ss->pbvh);
  const int grid_index = vertex.i / key->grid_area;
  const int vertex_index = vertex.i - grid_index * key->grid_area;

  SubdivCCGCoord coord{};
  coord.grid_index = grid_index;
  coord.x = vertex_index % key->grid_size;
  coord.y = vertex_index / key->grid_size;

  SubdivCCGNeighbors neighbors;
  BKE_subdiv_ccg_neighbor_coords_get(*ss->subdiv_ccg, coord, include_duplicates, neighbors);

  iter->size = 0;
  iter->num_duplicates = neighbors.num_duplicates;
  iter->capacity = SCULPT_VERTEX_NEIGHBOR_FIXED_CAPACITY;
  iter->neighbors = iter->neighbors_fixed;
  iter->neighbor_indices = iter->neighbor_indices_fixed;

  for (int i = 0; i < neighbors.size; i++) {
    int v = neighbors.coords[i].grid_index * key->grid_area +
            neighbors.coords[i].y * key->grid_size + neighbors.coords[i].x;

    sculpt_vertex_neighbor_add(iter, BKE_pbvh_make_vref(v), v);
  }

  if (ss->fake_neighbors.use_fake_neighbors) {
    BLI_assert(ss->fake_neighbors.fake_neighbor_index != nullptr);
    if (ss->fake_neighbors.fake_neighbor_index[vertex.i] != FAKE_NEIGHBOR_NONE) {
      int v = ss->fake_neighbors.fake_neighbor_index[vertex.i];
      sculpt_vertex_neighbor_add(iter, BKE_pbvh_make_vref(v), v);
    }
  }

  if (neighbors.coords != neighbors.coords_fixed) {
    MEM_freeN(neighbors.coords);
  }
}

void SCULPT_vertex_neighbors_get(SculptSession *ss,
                                 const PBVHVertRef vertex,
                                 const bool include_duplicates,
                                 SculptVertexNeighborIter *iter)
{
  switch (BKE_pbvh_type(ss->pbvh)) {
    case PBVH_FACES:
      sculpt_vertex_neighbors_get_faces(ss, vertex, iter);
      return;
    case PBVH_BMESH:
      sculpt_vertex_neighbors_get_bmesh(vertex, iter);
      return;
    case PBVH_GRIDS:
      sculpt_vertex_neighbors_get_grids(ss, vertex, include_duplicates, iter);
      return;
  }
}

static bool sculpt_check_boundary_vertex_in_base_mesh(const SculptSession *ss, const int index)
{
  return ss->vertex_info.boundary[index];
}

bool SCULPT_vertex_is_boundary(const SculptSession *ss, const PBVHVertRef vertex)
{
  switch (BKE_pbvh_type(ss->pbvh)) {
    case PBVH_FACES: {
      if (!SCULPT_vertex_all_faces_visible_get(ss, vertex)) {
        return true;
      }
      return sculpt_check_boundary_vertex_in_base_mesh(ss, vertex.i);
    }
    case PBVH_BMESH: {
      BMVert *v = (BMVert *)vertex.i;
      return BM_vert_is_boundary(v);
    }

    case PBVH_GRIDS: {
      const CCGKey *key = BKE_pbvh_get_grid_key(ss->pbvh);
      const int grid_index = vertex.i / key->grid_area;
      const int vertex_index = vertex.i - grid_index * key->grid_area;
      SubdivCCGCoord coord{};
      coord.grid_index = grid_index;
      coord.x = vertex_index % key->grid_size;
      coord.y = vertex_index / key->grid_size;
      int v1, v2;
      const SubdivCCGAdjacencyType adjacency = BKE_subdiv_ccg_coarse_mesh_adjacency_info_get(
          *ss->subdiv_ccg, coord, ss->corner_verts, ss->faces, v1, v2);
      switch (adjacency) {
        case SUBDIV_CCG_ADJACENT_VERTEX:
          return sculpt_check_boundary_vertex_in_base_mesh(ss, v1);
        case SUBDIV_CCG_ADJACENT_EDGE:
          return sculpt_check_boundary_vertex_in_base_mesh(ss, v1) &&
                 sculpt_check_boundary_vertex_in_base_mesh(ss, v2);
        case SUBDIV_CCG_ADJACENT_NONE:
          return false;
      }
    }
  }

  return false;
}

/* Utilities */

bool SCULPT_stroke_is_main_symmetry_pass(StrokeCache *cache)
{
  return cache->mirror_symmetry_pass == 0 && cache->radial_symmetry_pass == 0 &&
         cache->tile_pass == 0;
}

bool SCULPT_stroke_is_first_brush_step(StrokeCache *cache)
{
  return cache->first_time && cache->mirror_symmetry_pass == 0 &&
         cache->radial_symmetry_pass == 0 && cache->tile_pass == 0;
}

bool SCULPT_stroke_is_first_brush_step_of_symmetry_pass(StrokeCache *cache)
{
  return cache->first_time;
}

bool SCULPT_check_vertex_pivot_symmetry(const float vco[3], const float pco[3], const char symm)
{
  bool is_in_symmetry_area = true;
  for (int i = 0; i < 3; i++) {
    char symm_it = 1 << i;
    if (symm & symm_it) {
      if (pco[i] == 0.0f) {
        if (vco[i] > 0.0f) {
          is_in_symmetry_area = false;
        }
      }
      if (vco[i] * pco[i] < 0.0f) {
        is_in_symmetry_area = false;
      }
    }
  }
  return is_in_symmetry_area;
}

struct NearestVertexData {
  PBVHVertRef nearest_vertex;
  float nearest_vertex_distance_sq;
};

static void nearest_vertex_get_node(PBVH *pbvh,
                                    const float nearest_vertex_search_co[3],
                                    const float max_distance_sq,
                                    PBVHNode *node,
                                    NearestVertexData *nvtd)
{
  PBVHVertexIter vd;
  BKE_pbvh_vertex_iter_begin (pbvh, node, vd, PBVH_ITER_UNIQUE) {
    float distance_squared = len_squared_v3v3(vd.co, nearest_vertex_search_co);
    if (distance_squared < nvtd->nearest_vertex_distance_sq && distance_squared < max_distance_sq)
    {
      nvtd->nearest_vertex = vd.vertex;
      nvtd->nearest_vertex_distance_sq = distance_squared;
    }
  }
  BKE_pbvh_vertex_iter_end;
}

PBVHVertRef SCULPT_nearest_vertex_get(
    Sculpt *sd, Object *ob, const float co[3], float max_distance, bool use_original)
{
  using namespace blender;
  SculptSession *ss = ob->sculpt;

  SculptSearchSphereData data{};
  data.sd = sd;
  data.radius_squared = max_distance * max_distance;
  data.original = use_original;
  data.center = co;

  Vector<PBVHNode *> nodes = blender::bke::pbvh::search_gather(
      ss->pbvh, [&](PBVHNode &node) { return SCULPT_search_sphere(&node, &data); });
  if (nodes.is_empty()) {
    return BKE_pbvh_make_vref(PBVH_REF_NONE);
  }

  const float max_distance_sq = max_distance * max_distance;

  return threading::parallel_reduce(
             nodes.index_range(),
             1,
             NearestVertexData{{PBVH_REF_NONE}, FLT_MAX},
             [&](const IndexRange range, NearestVertexData nearest) {
               for (const int i : range) {
                 nearest_vertex_get_node(ss->pbvh, co, max_distance_sq, nodes[i], &nearest);
               }
               return nearest;
             },
             [](const NearestVertexData a, const NearestVertexData b) {
               return a.nearest_vertex_distance_sq < b.nearest_vertex_distance_sq ? a : b;
             })
      .nearest_vertex;
}

bool SCULPT_is_symmetry_iteration_valid(char i, char symm)
{
  return i == 0 || (symm & i && (symm != 5 || i != 3) && (symm != 6 || !ELEM(i, 3, 5)));
}

bool SCULPT_is_vertex_inside_brush_radius_symm(const float vertex[3],
                                               const float br_co[3],
                                               float radius,
                                               char symm)
{
  for (char i = 0; i <= symm; ++i) {
    if (!SCULPT_is_symmetry_iteration_valid(i, symm)) {
      continue;
    }
    float location[3];
    flip_v3_v3(location, br_co, ePaintSymmetryFlags(i));
    if (len_squared_v3v3(location, vertex) < radius * radius) {
      return true;
    }
  }
  return false;
}

void SCULPT_tag_update_overlays(bContext *C)
{
  ARegion *region = CTX_wm_region(C);
  ED_region_tag_redraw(region);

  Object *ob = CTX_data_active_object(C);
  WM_event_add_notifier(C, NC_OBJECT | ND_DRAW, ob);

  DEG_id_tag_update(&ob->id, ID_RECALC_SHADING);

  RegionView3D *rv3d = CTX_wm_region_view3d(C);
  if (!BKE_sculptsession_use_pbvh_draw(ob, rv3d)) {
    DEG_id_tag_update(&ob->id, ID_RECALC_GEOMETRY);
  }
}

/** \} */

/* -------------------------------------------------------------------- */
/** \name Sculpt Flood Fill API
 *
 * Iterate over connected vertices, starting from one or more initial vertices.
 * \{ */

void SCULPT_floodfill_init(SculptSession *ss, SculptFloodFill *flood)
{
  int vertex_count = SCULPT_vertex_count_get(ss);
  SCULPT_vertex_random_access_ensure(ss);

  flood->queue = BLI_gsqueue_new(sizeof(intptr_t));
  flood->visited_verts = BLI_BITMAP_NEW(vertex_count, "visited verts");
}

void SCULPT_floodfill_add_initial(SculptFloodFill *flood, PBVHVertRef vertex)
{
  BLI_gsqueue_push(flood->queue, &vertex);
}

void SCULPT_floodfill_add_and_skip_initial(SculptFloodFill *flood, PBVHVertRef vertex)
{
  BLI_gsqueue_push(flood->queue, &vertex);
  BLI_BITMAP_ENABLE(flood->visited_verts, vertex.i);
}

void SCULPT_floodfill_add_initial_with_symmetry(Sculpt *sd,
                                                Object *ob,
                                                SculptSession *ss,
                                                SculptFloodFill *flood,
                                                PBVHVertRef vertex,
                                                float radius)
{
  /* Add active vertex and symmetric vertices to the queue. */
  const char symm = SCULPT_mesh_symmetry_xyz_get(ob);
  for (char i = 0; i <= symm; ++i) {
    if (!SCULPT_is_symmetry_iteration_valid(i, symm)) {
      continue;
    }
    PBVHVertRef v = {PBVH_REF_NONE};

    if (i == 0) {
      v = vertex;
    }
    else if (radius > 0.0f) {
      float radius_squared = (radius == FLT_MAX) ? FLT_MAX : radius * radius;
      float location[3];
      flip_v3_v3(location, SCULPT_vertex_co_get(ss, vertex), ePaintSymmetryFlags(i));
      v = SCULPT_nearest_vertex_get(sd, ob, location, radius_squared, false);
    }

    if (v.i != PBVH_REF_NONE) {
      SCULPT_floodfill_add_initial(flood, v);
    }
  }
}

void SCULPT_floodfill_add_active(
    Sculpt *sd, Object *ob, SculptSession *ss, SculptFloodFill *flood, float radius)
{
  /* Add active vertex and symmetric vertices to the queue. */
  const char symm = SCULPT_mesh_symmetry_xyz_get(ob);
  for (char i = 0; i <= symm; ++i) {
    if (!SCULPT_is_symmetry_iteration_valid(i, symm)) {
      continue;
    }

    PBVHVertRef v = {PBVH_REF_NONE};

    if (i == 0) {
      v = SCULPT_active_vertex_get(ss);
    }
    else if (radius > 0.0f) {
      float location[3];
      flip_v3_v3(location, SCULPT_active_vertex_co_get(ss), ePaintSymmetryFlags(i));
      v = SCULPT_nearest_vertex_get(sd, ob, location, radius, false);
    }

    if (v.i != PBVH_REF_NONE) {
      SCULPT_floodfill_add_initial(flood, v);
    }
  }
}

void SCULPT_floodfill_execute(SculptSession *ss,
                              SculptFloodFill *flood,
                              bool (*func)(SculptSession *ss,
                                           PBVHVertRef from_v,
                                           PBVHVertRef to_v,
                                           bool is_duplicate,
                                           void *userdata),
                              void *userdata)
{
  while (!BLI_gsqueue_is_empty(flood->queue)) {
    PBVHVertRef from_v;

    BLI_gsqueue_pop(flood->queue, &from_v);
    SculptVertexNeighborIter ni;
    SCULPT_VERTEX_DUPLICATES_AND_NEIGHBORS_ITER_BEGIN (ss, from_v, ni) {
      const PBVHVertRef to_v = ni.vertex;
      int to_v_i = BKE_pbvh_vertex_to_index(ss->pbvh, to_v);

      if (BLI_BITMAP_TEST(flood->visited_verts, to_v_i)) {
        continue;
      }

      if (!SCULPT_vertex_visible_get(ss, to_v)) {
        continue;
      }

      BLI_BITMAP_ENABLE(flood->visited_verts, BKE_pbvh_vertex_to_index(ss->pbvh, to_v));

      if (func(ss, from_v, to_v, ni.is_duplicate, userdata)) {
        BLI_gsqueue_push(flood->queue, &to_v);
      }
    }
    SCULPT_VERTEX_NEIGHBORS_ITER_END(ni);
  }
}

void SCULPT_floodfill_free(SculptFloodFill *flood)
{
  MEM_SAFE_FREE(flood->visited_verts);
  BLI_gsqueue_free(flood->queue);
  flood->queue = nullptr;
}

/** \} */

/* -------------------------------------------------------------------- */
/** \name Tool Capabilities
 *
 * Avoid duplicate checks, internal logic only,
 * share logic with #rna_def_sculpt_capabilities where possible.
 * \{ */

static bool sculpt_tool_needs_original(const char sculpt_tool)
{
  return ELEM(sculpt_tool,
              SCULPT_TOOL_GRAB,
              SCULPT_TOOL_ROTATE,
              SCULPT_TOOL_THUMB,
              SCULPT_TOOL_LAYER,
              SCULPT_TOOL_DRAW_SHARP,
              SCULPT_TOOL_ELASTIC_DEFORM,
              SCULPT_TOOL_SMOOTH,
              SCULPT_TOOL_BOUNDARY,
              SCULPT_TOOL_POSE);
}

static bool sculpt_tool_is_proxy_used(const char sculpt_tool)
{
  return ELEM(sculpt_tool,
              SCULPT_TOOL_SMOOTH,
              SCULPT_TOOL_LAYER,
              SCULPT_TOOL_POSE,
              SCULPT_TOOL_DISPLACEMENT_SMEAR,
              SCULPT_TOOL_BOUNDARY,
              SCULPT_TOOL_CLOTH,
              SCULPT_TOOL_PAINT,
              SCULPT_TOOL_SMEAR,
              SCULPT_TOOL_DRAW_FACE_SETS);
}

static bool sculpt_brush_use_topology_rake(const SculptSession *ss, const Brush *brush)
{
  return SCULPT_TOOL_HAS_TOPOLOGY_RAKE(brush->sculpt_tool) &&
         (brush->topology_rake_factor > 0.0f) && (ss->bm != nullptr);
}

/**
 * Test whether the #StrokeCache.sculpt_normal needs update in #do_brush_action
 */
static int sculpt_brush_needs_normal(const SculptSession *ss, Sculpt *sd, const Brush *brush)
{
  const MTex *mask_tex = BKE_brush_mask_texture_get(brush, OB_MODE_SCULPT);
  return ((SCULPT_TOOL_HAS_NORMAL_WEIGHT(brush->sculpt_tool) &&
           (ss->cache->normal_weight > 0.0f)) ||
          SCULPT_automasking_needs_normal(ss, sd, brush) ||
          ELEM(brush->sculpt_tool,
               SCULPT_TOOL_BLOB,
               SCULPT_TOOL_CREASE,
               SCULPT_TOOL_DRAW,
               SCULPT_TOOL_DRAW_SHARP,
               SCULPT_TOOL_CLOTH,
               SCULPT_TOOL_LAYER,
               SCULPT_TOOL_NUDGE,
               SCULPT_TOOL_ROTATE,
               SCULPT_TOOL_ELASTIC_DEFORM,
               SCULPT_TOOL_THUMB) ||

          (mask_tex->brush_map_mode == MTEX_MAP_MODE_AREA)) ||
         sculpt_brush_use_topology_rake(ss, brush) ||
         BKE_brush_has_cube_tip(brush, PAINT_MODE_SCULPT);
}

static bool sculpt_brush_needs_rake_rotation(const Brush *brush)
{
  return SCULPT_TOOL_HAS_RAKE(brush->sculpt_tool) && (brush->rake_factor != 0.0f);
}

/** \} */

/* -------------------------------------------------------------------- */
/** \name Sculpt Init/Update
 * \{ */

enum StrokeFlags {
  CLIP_X = 1,
  CLIP_Y = 2,
  CLIP_Z = 4,
};

void SCULPT_orig_vert_data_unode_init(SculptOrigVertData *data, Object *ob, SculptUndoNode *unode)
{
  SculptSession *ss = ob->sculpt;
  BMesh *bm = ss->bm;

  memset(data, 0, sizeof(*data));
  data->unode = unode;

  if (bm) {
    data->bm_log = ss->bm_log;
  }
  else {
    data->coords = reinterpret_cast<float(*)[3]>(data->unode->co.data());
    data->normals = reinterpret_cast<float(*)[3]>(data->unode->no.data());
    data->vmasks = data->unode->mask.data();
    data->colors = reinterpret_cast<float(*)[4]>(data->unode->col.data());
  }
}

void SCULPT_orig_vert_data_init(SculptOrigVertData *data,
                                Object *ob,
                                PBVHNode *node,
                                SculptUndoType type)
{
  SculptUndoNode *unode;
  unode = SCULPT_undo_push_node(ob, node, type);
  SCULPT_orig_vert_data_unode_init(data, ob, unode);
}

void SCULPT_orig_vert_data_update(SculptOrigVertData *orig_data, PBVHVertexIter *iter)
{
  if (orig_data->unode->type == SCULPT_UNDO_COORDS) {
    if (orig_data->bm_log) {
      BM_log_original_vert_data(orig_data->bm_log, iter->bm_vert, &orig_data->co, &orig_data->no);
    }
    else {
      orig_data->co = orig_data->coords[iter->i];
      orig_data->no = orig_data->normals[iter->i];
    }
  }
  else if (orig_data->unode->type == SCULPT_UNDO_COLOR) {
    orig_data->col = orig_data->colors[iter->i];
  }
  else if (orig_data->unode->type == SCULPT_UNDO_MASK) {
    if (orig_data->bm_log) {
      orig_data->mask = BM_log_original_mask(orig_data->bm_log, iter->bm_vert);
    }
    else {
      orig_data->mask = orig_data->vmasks[iter->i];
    }
  }
}

static void sculpt_rake_data_update(SculptRakeData *srd, const float co[3])
{
  float rake_dist = len_v3v3(srd->follow_co, co);
  if (rake_dist > srd->follow_dist) {
    interp_v3_v3v3(srd->follow_co, srd->follow_co, co, rake_dist - srd->follow_dist);
  }
}

/** \} */

/* -------------------------------------------------------------------- */
/** \name Sculpt Dynamic Topology
 * \{ */

bool SCULPT_stroke_is_dynamic_topology(const SculptSession *ss, const Brush *brush)
{
  return ((BKE_pbvh_type(ss->pbvh) == PBVH_BMESH) &&

          (!ss->cache || (!ss->cache->alt_smooth)) &&

          /* Requires mesh restore, which doesn't work with
           * dynamic-topology. */
          !(brush->flag & BRUSH_ANCHORED) && !(brush->flag & BRUSH_DRAG_DOT) &&

          SCULPT_TOOL_HAS_DYNTOPO(brush->sculpt_tool));
}

/** \} */

/* -------------------------------------------------------------------- */
/** \name Sculpt Paint Mesh
 * \{ */

static void paint_mesh_restore_node(Object *ob,
                                    const SculptUndoType type,
                                    const SculptMaskWriteInfo mask_write,
                                    PBVHNode *node)
{
  SculptSession *ss = ob->sculpt;

  SculptUndoNode *unode;
  if (ss->bm) {
    unode = SCULPT_undo_push_node(ob, node, type);
  }
  else {
    unode = SCULPT_undo_get_node(node, type);
  }

  if (!unode) {
    return;
  }

  switch (type) {
    case SCULPT_UNDO_MASK: {
      switch (BKE_pbvh_type(ss->pbvh)) {
        case PBVH_FACES: {
          blender::array_utils::scatter(unode->mask.as_span(),
                                        BKE_pbvh_node_get_unique_vert_indices(node),
                                        {mask_write.layer, ss->totvert});
          break;
        }
        case PBVH_BMESH: {
          PBVHVertexIter vd;
          BKE_pbvh_vertex_iter_begin (ss->pbvh, node, vd, PBVH_ITER_UNIQUE) {
            const float orig_mask = BM_log_original_mask(ss->bm_log, vd.bm_vert);
            BM_ELEM_CD_SET_FLOAT(vd.bm_vert, mask_write.bm_offset, orig_mask);
          }
          BKE_pbvh_vertex_iter_end;
          break;
        }
        case PBVH_GRIDS: {
          PBVHVertexIter vd;
          BKE_pbvh_vertex_iter_begin (ss->pbvh, node, vd, PBVH_ITER_UNIQUE) {
            *CCG_elem_mask(&vd.key, vd.grid) = unode->mask[vd.i];
            break;
          }
          BKE_pbvh_vertex_iter_end;
          break;
        }
      }
      BKE_pbvh_node_mark_update_mask(node);
      break;
    }
    case SCULPT_UNDO_COLOR: {
      SculptOrigVertData orig_vert_data;
      SCULPT_orig_vert_data_unode_init(&orig_vert_data, ob, unode);
      PBVHVertexIter vd;
      BKE_pbvh_vertex_iter_begin (ss->pbvh, node, vd, PBVH_ITER_UNIQUE) {
        SCULPT_orig_vert_data_update(&orig_vert_data, &vd);
        SCULPT_vertex_color_set(ss, vd.vertex, orig_vert_data.col);
      }
      BKE_pbvh_vertex_iter_end;
      BKE_pbvh_node_mark_update_color(node);
      break;
    }
    case SCULPT_UNDO_FACE_SETS: {
      const Span<int> face_sets = unode->face_sets;
      ss->face_sets = BKE_sculpt_face_sets_ensure(ob);
      switch (BKE_pbvh_type(ss->pbvh)) {
        case PBVH_FACES:
        case PBVH_GRIDS: {
          const Span<int> faces = unode->face_indices;
          blender::array_utils::scatter(face_sets, faces, {ss->face_sets, ss->faces_num});
          break;
        }
        case PBVH_BMESH: {
          BMesh *bm = BKE_pbvh_get_bmesh(ss->pbvh);
          const int offset = CustomData_get_offset_named(
              &bm->pdata, CD_PROP_INT32, ".sculpt_face_set");
          int i = 0;
          for (BMFace *face : BKE_pbvh_bmesh_node_faces(node)) {
            BM_ELEM_CD_SET_INT(face, offset, face_sets[i]);
            i++;
          }
          break;
        }
      }
      BKE_pbvh_node_mark_update_face_sets(node);
      break;
    }
    case SCULPT_UNDO_COORDS: {
      SculptOrigVertData orig_vert_data;
      SCULPT_orig_vert_data_unode_init(&orig_vert_data, ob, unode);
      PBVHVertexIter vd;
      BKE_pbvh_vertex_iter_begin (ss->pbvh, node, vd, PBVH_ITER_UNIQUE) {
        SCULPT_orig_vert_data_update(&orig_vert_data, &vd);
        copy_v3_v3(vd.co, orig_vert_data.co);
        if (vd.is_mesh) {
          BKE_pbvh_vert_tag_update_normal(ss->pbvh, vd.vertex);
        }
      }
      BKE_pbvh_vertex_iter_end;
      BKE_pbvh_node_mark_update(node);
      break;
    }
    default:
      break;
  }
}

static void paint_mesh_restore_co(Sculpt *sd, Object *ob)
{
  using namespace blender;
  SculptSession *ss = ob->sculpt;
  Brush *brush = BKE_paint_brush(&sd->paint);

  Vector<PBVHNode *> nodes = blender::bke::pbvh::search_gather(ss->pbvh, {});

  SculptUndoType type;
  switch (brush->sculpt_tool) {
    case SCULPT_TOOL_MASK:
      type = SCULPT_UNDO_MASK;
      break;
    case SCULPT_TOOL_PAINT:
    case SCULPT_TOOL_SMEAR:
      type = SCULPT_UNDO_COLOR;
      break;
    case SCULPT_TOOL_DRAW_FACE_SETS:
      type = ss->cache->alt_smooth ? SCULPT_UNDO_COORDS : SCULPT_UNDO_FACE_SETS;
      break;
    default:
      type = SCULPT_UNDO_COORDS;
      break;
  }

  SculptMaskWriteInfo mask_write;
  if (type == SCULPT_UNDO_MASK) {
    mask_write = SCULPT_mask_get_for_write(ss);
  }

  if (ss->bm) {
    /* Disable multi-threading when dynamic-topology is enabled. Otherwise,
     * new entries might be inserted by #SCULPT_undo_push_node() into the #GHash
     * used internally by #BM_log_original_vert_co() by a different thread. See #33787. */
    for (const int i : nodes.index_range()) {
      paint_mesh_restore_node(ob, type, mask_write, nodes[i]);
    }
  }
  else {
    threading::parallel_for(nodes.index_range(), 1, [&](const IndexRange range) {
      for (const int i : range) {
        paint_mesh_restore_node(ob, type, mask_write, nodes[i]);
      }
    });
  }

  BKE_pbvh_node_color_buffer_free(ss->pbvh);
}

/*** BVH Tree ***/

static void sculpt_extend_redraw_rect_previous(Object *ob, rcti *rect)
{
  /* Expand redraw \a rect with redraw \a rect from previous step to
   * prevent partial-redraw issues caused by fast strokes. This is
   * needed here (not in sculpt_flush_update) as it was before
   * because redraw rectangle should be the same in both of
   * optimized PBVH draw function and 3d view redraw, if not -- some
   * mesh parts could disappear from screen (sergey). */
  SculptSession *ss = ob->sculpt;

  if (!ss->cache) {
    return;
  }

  if (BLI_rcti_is_empty(&ss->cache->previous_r)) {
    return;
  }

  BLI_rcti_union(rect, &ss->cache->previous_r);
}

bool SCULPT_get_redraw_rect(ARegion *region, RegionView3D *rv3d, Object *ob, rcti *rect)
{
  PBVH *pbvh = ob->sculpt->pbvh;
  float bb_min[3], bb_max[3];

  if (!pbvh) {
    return false;
  }

  BKE_pbvh_redraw_BB(pbvh, bb_min, bb_max);

  /* Convert 3D bounding box to screen space. */
  if (!paint_convert_bb_to_rect(rect, bb_min, bb_max, region, rv3d, ob)) {
    return false;
  }

  return true;
}

void ED_sculpt_redraw_planes_get(float planes[4][4], ARegion *region, Object *ob)
{
  PBVH *pbvh = ob->sculpt->pbvh;
  /* Copy here, original will be used below. */
  rcti rect = ob->sculpt->cache->current_r;

  sculpt_extend_redraw_rect_previous(ob, &rect);

  paint_calc_redraw_planes(planes, region, ob, &rect);

  /* We will draw this \a rect, so now we can set it as the previous partial \a rect.
   * Note that we don't update with the union of previous/current (\a rect), only with
   * the current. Thus we avoid the rectangle needlessly growing to include
   * all the stroke area. */
  ob->sculpt->cache->previous_r = ob->sculpt->cache->current_r;

  /* Clear redraw flag from nodes. */
  if (pbvh) {
    BKE_pbvh_update_bounds(pbvh, PBVH_UpdateRedraw);
  }
}

/************************ Brush Testing *******************/

void SCULPT_brush_test_init(SculptSession *ss, SculptBrushTest *test)
{
  RegionView3D *rv3d = ss->cache ? ss->cache->vc->rv3d : ss->rv3d;
  View3D *v3d = ss->cache ? ss->cache->vc->v3d : ss->v3d;

  test->radius_squared = ss->cache ? ss->cache->radius_squared :
                                     ss->cursor_radius * ss->cursor_radius;
  test->radius = sqrtf(test->radius_squared);

  if (ss->cache) {
    copy_v3_v3(test->location, ss->cache->location);
    test->mirror_symmetry_pass = ss->cache->mirror_symmetry_pass;
    test->radial_symmetry_pass = ss->cache->radial_symmetry_pass;
    copy_m4_m4(test->symm_rot_mat_inv, ss->cache->symm_rot_mat_inv);
  }
  else {
    copy_v3_v3(test->location, ss->cursor_location);
    test->mirror_symmetry_pass = ePaintSymmetryFlags(0);
    test->radial_symmetry_pass = 0;
    unit_m4(test->symm_rot_mat_inv);
  }

  /* Just for initialize. */
  test->dist = 0.0f;

  /* Only for 2D projection. */
  zero_v4(test->plane_view);
  zero_v4(test->plane_tool);

  if (RV3D_CLIPPING_ENABLED(v3d, rv3d)) {
    test->clip_rv3d = rv3d;
  }
  else {
    test->clip_rv3d = nullptr;
  }
}

BLI_INLINE bool sculpt_brush_test_clipping(const SculptBrushTest *test, const float co[3])
{
  RegionView3D *rv3d = test->clip_rv3d;
  if (!rv3d) {
    return false;
  }
  float symm_co[3];
  flip_v3_v3(symm_co, co, test->mirror_symmetry_pass);
  if (test->radial_symmetry_pass) {
    mul_m4_v3(test->symm_rot_mat_inv, symm_co);
  }
  return ED_view3d_clipping_test(rv3d, symm_co, true);
}

bool SCULPT_brush_test_sphere(SculptBrushTest *test, const float co[3])
{
  float distsq = len_squared_v3v3(co, test->location);

  if (distsq > test->radius_squared) {
    return false;
  }

  if (sculpt_brush_test_clipping(test, co)) {
    return false;
  }

  test->dist = sqrtf(distsq);
  return true;
}

bool SCULPT_brush_test_sphere_sq(SculptBrushTest *test, const float co[3])
{
  float distsq = len_squared_v3v3(co, test->location);

  if (distsq > test->radius_squared) {
    return false;
  }
  if (sculpt_brush_test_clipping(test, co)) {
    return false;
  }
  test->dist = distsq;
  return true;
}

bool SCULPT_brush_test_sphere_fast(const SculptBrushTest *test, const float co[3])
{
  if (sculpt_brush_test_clipping(test, co)) {
    return false;
  }
  return len_squared_v3v3(co, test->location) <= test->radius_squared;
}

bool SCULPT_brush_test_circle_sq(SculptBrushTest *test, const float co[3])
{
  float co_proj[3];
  closest_to_plane_normalized_v3(co_proj, test->plane_view, co);
  float distsq = len_squared_v3v3(co_proj, test->location);

  if (distsq > test->radius_squared) {
    return false;
  }

  if (sculpt_brush_test_clipping(test, co)) {
    return false;
  }

  test->dist = distsq;
  return true;
}

bool SCULPT_brush_test_cube(SculptBrushTest *test,
                            const float co[3],
                            const float local[4][4],
                            const float roundness,
                            const float /*tip_scale_x*/)
{
  float side = 1.0f;
  float local_co[3];

  if (sculpt_brush_test_clipping(test, co)) {
    return false;
  }

  mul_v3_m4v3(local_co, local, co);

  local_co[0] = fabsf(local_co[0]);
  local_co[1] = fabsf(local_co[1]);
  local_co[2] = fabsf(local_co[2]);

  /* Keep the square and circular brush tips the same size. */
  side += (1.0f - side) * roundness;

  const float hardness = 1.0f - roundness;
  const float constant_side = hardness * side;
  const float falloff_side = roundness * side;

  if (!(local_co[0] <= side && local_co[1] <= side && local_co[2] <= side)) {
    /* Outside the square. */
    return false;
  }
  if (min_ff(local_co[0], local_co[1]) > constant_side) {
    /* Corner, distance to the center of the corner circle. */
    float r_point[3];
    copy_v3_fl(r_point, constant_side);
    test->dist = len_v2v2(r_point, local_co) / falloff_side;
    return true;
  }
  if (max_ff(local_co[0], local_co[1]) > constant_side) {
    /* Side, distance to the square XY axis. */
    test->dist = (max_ff(local_co[0], local_co[1]) - constant_side) / falloff_side;
    return true;
  }

  /* Inside the square, constant distance. */
  test->dist = 0.0f;
  return true;
}

SculptBrushTestFn SCULPT_brush_test_init_with_falloff_shape(SculptSession *ss,
                                                            SculptBrushTest *test,
                                                            char falloff_shape)
{
  if (!ss->cache && !ss->filter_cache) {
    falloff_shape = PAINT_FALLOFF_SHAPE_SPHERE;
  }

  SCULPT_brush_test_init(ss, test);
  SculptBrushTestFn sculpt_brush_test_sq_fn;
  if (falloff_shape == PAINT_FALLOFF_SHAPE_SPHERE) {
    sculpt_brush_test_sq_fn = SCULPT_brush_test_sphere_sq;
  }
  else {
    float view_normal[3];

    if (ss->cache) {
      copy_v3_v3(view_normal, ss->cache->view_normal);
    }
    else {
      copy_v3_v3(view_normal, ss->filter_cache->view_normal);
    }

    /* PAINT_FALLOFF_SHAPE_TUBE */
    plane_from_point_normal_v3(test->plane_view, test->location, view_normal);
    sculpt_brush_test_sq_fn = SCULPT_brush_test_circle_sq;
  }
  return sculpt_brush_test_sq_fn;
}

const float *SCULPT_brush_frontface_normal_from_falloff_shape(SculptSession *ss,
                                                              char falloff_shape)
{
  if (falloff_shape == PAINT_FALLOFF_SHAPE_SPHERE) {
    return ss->cache->sculpt_normal_symm;
  }
  /* PAINT_FALLOFF_SHAPE_TUBE */
  return ss->cache->view_normal;
}

static float frontface(const Brush *br,
                       const float sculpt_normal[3],
                       const float no[3],
                       const float fno[3])
{
  if (!(br->flag & BRUSH_FRONTFACE)) {
    return 1.0f;
  }

  float dot;
  if (no) {
    dot = dot_v3v3(no, sculpt_normal);
  }
  else {
    dot = dot_v3v3(fno, sculpt_normal);
  }
  return dot > 0.0f ? dot : 0.0f;
}

#if 0

static bool sculpt_brush_test_cyl(SculptBrushTest *test,
                                  float co[3],
                                  float location[3],
                                  const float area_no[3])
{
  if (sculpt_brush_test_sphere_fast(test, co)) {
    float t1[3], t2[3], t3[3], dist;

    sub_v3_v3v3(t1, location, co);
    sub_v3_v3v3(t2, x2, location);

    cross_v3_v3v3(t3, area_no, t1);

    dist = len_v3(t3) / len_v3(t2);

    test->dist = dist;

    return true;
  }

  return false;
}

#endif

/* ===== Sculpting =====
 */

static float calc_overlap(StrokeCache *cache,
                          const ePaintSymmetryFlags symm,
                          const char axis,
                          const float angle)
{
  float mirror[3];
  float distsq;

  flip_v3_v3(mirror, cache->true_location, symm);

  if (axis != 0) {
    float mat[3][3];
    axis_angle_to_mat3_single(mat, axis, angle);
    mul_m3_v3(mat, mirror);
  }

  distsq = len_squared_v3v3(mirror, cache->true_location);

  if (distsq <= 4.0f * (cache->radius_squared)) {
    return (2.0f * (cache->radius) - sqrtf(distsq)) / (2.0f * (cache->radius));
  }
  return 0.0f;
}

static float calc_radial_symmetry_feather(Sculpt *sd,
                                          StrokeCache *cache,
                                          const ePaintSymmetryFlags symm,
                                          const char axis)
{
  float overlap = 0.0f;

  for (int i = 1; i < sd->radial_symm[axis - 'X']; i++) {
    const float angle = 2.0f * M_PI * i / sd->radial_symm[axis - 'X'];
    overlap += calc_overlap(cache, symm, axis, angle);
  }

  return overlap;
}

static float calc_symmetry_feather(Sculpt *sd, StrokeCache *cache)
{
  if (!(sd->paint.symmetry_flags & PAINT_SYMMETRY_FEATHER)) {
    return 1.0f;
  }
  float overlap;
  const int symm = cache->symmetry;

  overlap = 0.0f;
  for (int i = 0; i <= symm; i++) {
    if (!SCULPT_is_symmetry_iteration_valid(i, symm)) {
      continue;
    }

    overlap += calc_overlap(cache, ePaintSymmetryFlags(i), 0, 0);

    overlap += calc_radial_symmetry_feather(sd, cache, ePaintSymmetryFlags(i), 'X');
    overlap += calc_radial_symmetry_feather(sd, cache, ePaintSymmetryFlags(i), 'Y');
    overlap += calc_radial_symmetry_feather(sd, cache, ePaintSymmetryFlags(i), 'Z');
  }
  return 1.0f / overlap;
}

/** \} */

/* -------------------------------------------------------------------- */
/** \name Calculate Normal and Center
 *
 * Calculate geometry surrounding the brush center.
 * (optionally using original coordinates).
 *
 * Functions are:
 * - #SCULPT_calc_area_center
 * - #SCULPT_calc_area_normal
 * - #SCULPT_calc_area_normal_and_center
 *
 * \note These are all _very_ similar, when changing one, check others.
 * \{ */

struct AreaNormalCenterData {
  /* 0 = towards view, 1 = flipped */
  float area_cos[2][3];
  float area_nos[2][3];
  int count_no[2];
  int count_co[2];
};

static void calc_area_normal_and_center_task(Object *ob,
                                             const Brush *brush,
                                             const bool use_area_nos,
                                             const bool use_area_cos,
                                             const bool has_bm_orco,
                                             PBVHNode *node,
                                             AreaNormalCenterData *anctd,
                                             bool &r_any_vertex_sampled)
{
  SculptSession *ss = ob->sculpt;

  PBVHVertexIter vd;
  SculptUndoNode *unode = nullptr;

  bool use_original = false;
  bool normal_test_r, area_test_r;

  if (ss->cache && !ss->cache->accum) {
    unode = SCULPT_undo_push_node(ob, node, SCULPT_UNDO_COORDS);
    use_original = (!unode->co.is_empty() || unode->bm_entry);
  }

  SculptBrushTest normal_test;
  SculptBrushTestFn sculpt_brush_normal_test_sq_fn = SCULPT_brush_test_init_with_falloff_shape(
      ss, &normal_test, brush->falloff_shape);

  /* Update the test radius to sample the normal using the normal radius of the brush. */
  if (brush->ob_mode == OB_MODE_SCULPT) {
    float test_radius = sqrtf(normal_test.radius_squared);
    test_radius *= brush->normal_radius_factor;
    normal_test.radius = test_radius;
    normal_test.radius_squared = test_radius * test_radius;
  }

  SculptBrushTest area_test;
  SculptBrushTestFn sculpt_brush_area_test_sq_fn = SCULPT_brush_test_init_with_falloff_shape(
      ss, &area_test, brush->falloff_shape);

  if (brush->ob_mode == OB_MODE_SCULPT) {
    float test_radius = sqrtf(area_test.radius_squared);
    /* Layer brush produces artifacts with normal and area radius */
    /* Enable area radius control only on Scrape for now */
    if (ELEM(brush->sculpt_tool, SCULPT_TOOL_SCRAPE, SCULPT_TOOL_FILL) &&
        brush->area_radius_factor > 0.0f)
    {
      test_radius *= brush->area_radius_factor;
      if (ss->cache && brush->flag2 & BRUSH_AREA_RADIUS_PRESSURE) {
        test_radius *= ss->cache->pressure;
      }
    }
    else {
      test_radius *= brush->normal_radius_factor;
    }
    area_test.radius = test_radius;
    area_test.radius_squared = test_radius * test_radius;
  }

  /* When the mesh is edited we can't rely on original coords
   * (original mesh may not even have verts in brush radius). */
  if (use_original && has_bm_orco) {
    float(*orco_coords)[3];
    int(*orco_tris)[3];
    int orco_tris_num;

    BKE_pbvh_node_get_bm_orco_data(node, &orco_tris, &orco_tris_num, &orco_coords, nullptr);

    for (int i = 0; i < orco_tris_num; i++) {
      const float *co_tri[3] = {
          orco_coords[orco_tris[i][0]],
          orco_coords[orco_tris[i][1]],
          orco_coords[orco_tris[i][2]],
      };
      float co[3];

      closest_on_tri_to_point_v3(co, normal_test.location, UNPACK3(co_tri));

      normal_test_r = sculpt_brush_normal_test_sq_fn(&normal_test, co);
      area_test_r = sculpt_brush_area_test_sq_fn(&area_test, co);

      if (!normal_test_r && !area_test_r) {
        continue;
      }

      float no[3];
      int flip_index;

      normal_tri_v3(no, UNPACK3(co_tri));

      flip_index = (dot_v3v3(ss->cache->view_normal, no) <= 0.0f);
      if (use_area_cos && area_test_r) {
        /* Weight the coordinates towards the center. */
        float p = 1.0f - (sqrtf(area_test.dist) / area_test.radius);
        const float afactor = clamp_f(3.0f * p * p - 2.0f * p * p * p, 0.0f, 1.0f);

        float disp[3];
        sub_v3_v3v3(disp, co, area_test.location);
        mul_v3_fl(disp, 1.0f - afactor);
        add_v3_v3v3(co, area_test.location, disp);
        add_v3_v3(anctd->area_cos[flip_index], co);

        anctd->count_co[flip_index] += 1;
      }
      if (use_area_nos && normal_test_r) {
        /* Weight the normals towards the center. */
        float p = 1.0f - (sqrtf(normal_test.dist) / normal_test.radius);
        const float nfactor = clamp_f(3.0f * p * p - 2.0f * p * p * p, 0.0f, 1.0f);
        mul_v3_fl(no, nfactor);

        add_v3_v3(anctd->area_nos[flip_index], no);
        anctd->count_no[flip_index] += 1;
      }
    }
  }
  else {
    BKE_pbvh_vertex_iter_begin (ss->pbvh, node, vd, PBVH_ITER_UNIQUE) {
      float co[3];

      /* For bm_vert only. */
      float no_s[3];

      if (use_original) {
        if (unode->bm_entry) {
          const float *temp_co;
          const float *temp_no_s;
          BM_log_original_vert_data(ss->bm_log, vd.bm_vert, &temp_co, &temp_no_s);
          copy_v3_v3(co, temp_co);
          copy_v3_v3(no_s, temp_no_s);
        }
        else {
          copy_v3_v3(co, unode->co[vd.i]);
          copy_v3_v3(no_s, unode->no[vd.i]);
        }
      }
      else {
        copy_v3_v3(co, vd.co);
      }

      normal_test_r = sculpt_brush_normal_test_sq_fn(&normal_test, co);
      area_test_r = sculpt_brush_area_test_sq_fn(&area_test, co);

      if (!normal_test_r && !area_test_r) {
        continue;
      }

      float no[3];
      int flip_index;

      r_any_vertex_sampled = true;

      if (use_original) {
        copy_v3_v3(no, no_s);
      }
      else {
        if (vd.no) {
          copy_v3_v3(no, vd.no);
        }
        else {
          copy_v3_v3(no, vd.fno);
        }
      }

      flip_index = (dot_v3v3(ss->cache ? ss->cache->view_normal : ss->cursor_view_normal, no) <=
                    0.0f);

      if (use_area_cos && area_test_r) {
        /* Weight the coordinates towards the center. */
        float p = 1.0f - (sqrtf(area_test.dist) / area_test.radius);
        const float afactor = clamp_f(3.0f * p * p - 2.0f * p * p * p, 0.0f, 1.0f);

        float disp[3];
        sub_v3_v3v3(disp, co, area_test.location);
        mul_v3_fl(disp, 1.0f - afactor);
        add_v3_v3v3(co, area_test.location, disp);

        add_v3_v3(anctd->area_cos[flip_index], co);
        anctd->count_co[flip_index] += 1;
      }
      if (use_area_nos && normal_test_r) {
        /* Weight the normals towards the center. */
        float p = 1.0f - (sqrtf(normal_test.dist) / normal_test.radius);
        const float nfactor = clamp_f(3.0f * p * p - 2.0f * p * p * p, 0.0f, 1.0f);
        mul_v3_fl(no, nfactor);

        add_v3_v3(anctd->area_nos[flip_index], no);
        anctd->count_no[flip_index] += 1;
      }
    }
    BKE_pbvh_vertex_iter_end;
  }
}

static AreaNormalCenterData calc_area_normal_and_center_reduce(const AreaNormalCenterData &a,
                                                               const AreaNormalCenterData &b)
{
  AreaNormalCenterData joined{};

  /* For flatten center. */
  add_v3_v3v3(joined.area_cos[0], a.area_cos[0], b.area_cos[0]);
  add_v3_v3v3(joined.area_cos[1], a.area_cos[1], b.area_cos[1]);

  /* For area normal. */
  add_v3_v3v3(joined.area_nos[0], a.area_nos[0], b.area_nos[0]);
  add_v3_v3v3(joined.area_nos[1], a.area_nos[1], b.area_nos[1]);

  /* Weights. */
  add_v2_v2v2_int(joined.count_no, a.count_no, b.count_no);
  add_v2_v2v2_int(joined.count_co, a.count_co, b.count_co);

  return joined;
}

void SCULPT_calc_area_center(Sculpt *sd, Object *ob, Span<PBVHNode *> nodes, float r_area_co[3])
{
  using namespace blender;
  const Brush *brush = BKE_paint_brush(&sd->paint);
  SculptSession *ss = ob->sculpt;
  const bool has_bm_orco = ss->bm && SCULPT_stroke_is_dynamic_topology(ss, brush);
  int n;

  bool any_vertex_sampled = false;

  const AreaNormalCenterData anctd = threading::parallel_reduce(
      nodes.index_range(),
      1,
      AreaNormalCenterData{},
      [&](const IndexRange range, AreaNormalCenterData anctd) {
        for (const int i : range) {
          calc_area_normal_and_center_task(
              ob, brush, false, true, has_bm_orco, nodes[i], &anctd, any_vertex_sampled);
        }
        return anctd;
      },
      calc_area_normal_and_center_reduce);

  /* For flatten center. */
  for (n = 0; n < ARRAY_SIZE(anctd.area_cos); n++) {
    if (anctd.count_co[n] == 0) {
      continue;
    }

    mul_v3_v3fl(r_area_co, anctd.area_cos[n], 1.0f / anctd.count_co[n]);
    break;
  }

  if (n == 2) {
    zero_v3(r_area_co);
  }

  if (anctd.count_co[0] == 0 && anctd.count_co[1] == 0) {
    if (ss->cache) {
      copy_v3_v3(r_area_co, ss->cache->location);
    }
  }
}

void SCULPT_calc_area_normal(Sculpt *sd, Object *ob, Span<PBVHNode *> nodes, float r_area_no[3])
{
  const Brush *brush = BKE_paint_brush(&sd->paint);
  SCULPT_pbvh_calc_area_normal(brush, ob, nodes, r_area_no);
}

bool SCULPT_pbvh_calc_area_normal(const Brush *brush,
                                  Object *ob,
                                  Span<PBVHNode *> nodes,
                                  float r_area_no[3])
{
  using namespace blender;
  SculptSession *ss = ob->sculpt;
  const bool has_bm_orco = ss->bm && SCULPT_stroke_is_dynamic_topology(ss, brush);

  bool any_vertex_sampled = false;

  const AreaNormalCenterData anctd = threading::parallel_reduce(
      nodes.index_range(),
      1,
      AreaNormalCenterData{},
      [&](const IndexRange range, AreaNormalCenterData anctd) {
        for (const int i : range) {
          calc_area_normal_and_center_task(
              ob, brush, true, false, has_bm_orco, nodes[i], &anctd, any_vertex_sampled);
        }
        return anctd;
      },
      calc_area_normal_and_center_reduce);

  /* For area normal. */
  for (int i = 0; i < ARRAY_SIZE(anctd.area_nos); i++) {
    if (normalize_v3_v3(r_area_no, anctd.area_nos[i]) != 0.0f) {
      break;
    }
  }

  return any_vertex_sampled;
}

void SCULPT_calc_area_normal_and_center(
    Sculpt *sd, Object *ob, Span<PBVHNode *> nodes, float r_area_no[3], float r_area_co[3])
{
  using namespace blender;
  const Brush *brush = BKE_paint_brush(&sd->paint);
  SculptSession *ss = ob->sculpt;
  const bool has_bm_orco = ss->bm && SCULPT_stroke_is_dynamic_topology(ss, brush);
  int n;

  bool any_vertex_sampled = false;

  const AreaNormalCenterData anctd = threading::parallel_reduce(
      nodes.index_range(),
      1,
      AreaNormalCenterData{},
      [&](const IndexRange range, AreaNormalCenterData anctd) {
        for (const int i : range) {
          calc_area_normal_and_center_task(
              ob, brush, true, true, has_bm_orco, nodes[i], &anctd, any_vertex_sampled);
        }
        return anctd;
      },
      calc_area_normal_and_center_reduce);

  /* For flatten center. */
  for (n = 0; n < ARRAY_SIZE(anctd.area_cos); n++) {
    if (anctd.count_co[n] == 0) {
      continue;
    }

    mul_v3_v3fl(r_area_co, anctd.area_cos[n], 1.0f / anctd.count_co[n]);
    break;
  }

  if (n == 2) {
    zero_v3(r_area_co);
  }

  if (anctd.count_co[0] == 0 && anctd.count_co[1] == 0) {
    if (ss->cache) {
      copy_v3_v3(r_area_co, ss->cache->location);
    }
  }

  /* For area normal. */
  for (n = 0; n < ARRAY_SIZE(anctd.area_nos); n++) {
    if (normalize_v3_v3(r_area_no, anctd.area_nos[n]) != 0.0f) {
      break;
    }
  }
}

/** \} */

/* -------------------------------------------------------------------- */
/** \name Generic Brush Utilities
 * \{ */

/**
 * Return modified brush strength. Includes the direction of the brush, positive
 * values pull vertices, negative values push. Uses tablet pressure and a
 * special multiplier found experimentally to scale the strength factor.
 */
static float brush_strength(const Sculpt *sd,
                            const StrokeCache *cache,
                            const float feather,
                            const UnifiedPaintSettings *ups,
                            const PaintModeSettings * /*paint_mode_settings*/)
{
  const Scene *scene = cache->vc->scene;
  const Brush *brush = BKE_paint_brush((Paint *)&sd->paint);

  /* Primary strength input; square it to make lower values more sensitive. */
  const float root_alpha = BKE_brush_alpha_get(scene, brush);
  const float alpha = root_alpha * root_alpha;
  const float dir = (brush->flag & BRUSH_DIR_IN) ? -1.0f : 1.0f;
  const float pressure = BKE_brush_use_alpha_pressure(brush) ? cache->pressure : 1.0f;
  const float pen_flip = cache->pen_flip ? -1.0f : 1.0f;
  const float invert = cache->invert ? -1.0f : 1.0f;
  float overlap = ups->overlap_factor;
  /* Spacing is integer percentage of radius, divide by 50 to get
   * normalized diameter. */

  float flip = dir * invert * pen_flip;
  if (brush->flag & BRUSH_INVERT_TO_SCRAPE_FILL) {
    flip = 1.0f;
  }

  /* Pressure final value after being tweaked depending on the brush. */
  float final_pressure;

  switch (brush->sculpt_tool) {
    case SCULPT_TOOL_CLAY:
      final_pressure = pow4f(pressure);
      overlap = (1.0f + overlap) / 2.0f;
      return 0.25f * alpha * flip * final_pressure * overlap * feather;
    case SCULPT_TOOL_DRAW:
    case SCULPT_TOOL_DRAW_SHARP:
    case SCULPT_TOOL_LAYER:
      return alpha * flip * pressure * overlap * feather;
    case SCULPT_TOOL_DISPLACEMENT_ERASER:
      return alpha * pressure * overlap * feather;
    case SCULPT_TOOL_CLOTH:
      if (brush->cloth_deform_type == BRUSH_CLOTH_DEFORM_GRAB) {
        /* Grab deform uses the same falloff as a regular grab brush. */
        return root_alpha * feather;
      }
      else if (brush->cloth_deform_type == BRUSH_CLOTH_DEFORM_SNAKE_HOOK) {
        return root_alpha * feather * pressure * overlap;
      }
      else if (brush->cloth_deform_type == BRUSH_CLOTH_DEFORM_EXPAND) {
        /* Expand is more sensible to strength as it keeps expanding the cloth when sculpting over
         * the same vertices. */
        return 0.1f * alpha * flip * pressure * overlap * feather;
      }
      else {
        /* Multiply by 10 by default to get a larger range of strength depending on the size of the
         * brush and object. */
        return 10.0f * alpha * flip * pressure * overlap * feather;
      }
    case SCULPT_TOOL_DRAW_FACE_SETS:
      return alpha * pressure * overlap * feather;
    case SCULPT_TOOL_SLIDE_RELAX:
      return alpha * pressure * overlap * feather * 2.0f;
    case SCULPT_TOOL_PAINT:
      final_pressure = pressure * pressure;
      return final_pressure * overlap * feather;
    case SCULPT_TOOL_SMEAR:
    case SCULPT_TOOL_DISPLACEMENT_SMEAR:
      return alpha * pressure * overlap * feather;
    case SCULPT_TOOL_CLAY_STRIPS:
      /* Clay Strips needs less strength to compensate the curve. */
      final_pressure = powf(pressure, 1.5f);
      return alpha * flip * final_pressure * overlap * feather * 0.3f;
    case SCULPT_TOOL_CLAY_THUMB:
      final_pressure = pressure * pressure;
      return alpha * flip * final_pressure * overlap * feather * 1.3f;

    case SCULPT_TOOL_MASK:
      overlap = (1.0f + overlap) / 2.0f;
      switch ((BrushMaskTool)brush->mask_tool) {
        case BRUSH_MASK_DRAW:
          return alpha * flip * pressure * overlap * feather;
        case BRUSH_MASK_SMOOTH:
          return alpha * pressure * feather;
      }
      BLI_assert_msg(0, "Not supposed to happen");
      return 0.0f;

    case SCULPT_TOOL_CREASE:
    case SCULPT_TOOL_BLOB:
      return alpha * flip * pressure * overlap * feather;

    case SCULPT_TOOL_INFLATE:
      if (flip > 0.0f) {
        return 0.250f * alpha * flip * pressure * overlap * feather;
      }
      else {
        return 0.125f * alpha * flip * pressure * overlap * feather;
      }

    case SCULPT_TOOL_MULTIPLANE_SCRAPE:
      overlap = (1.0f + overlap) / 2.0f;
      return alpha * flip * pressure * overlap * feather;

    case SCULPT_TOOL_FILL:
    case SCULPT_TOOL_SCRAPE:
    case SCULPT_TOOL_FLATTEN:
      if (flip > 0.0f) {
        overlap = (1.0f + overlap) / 2.0f;
        return alpha * flip * pressure * overlap * feather;
      }
      else {
        /* Reduce strength for DEEPEN, PEAKS, and CONTRAST. */
        return 0.5f * alpha * flip * pressure * overlap * feather;
      }

    case SCULPT_TOOL_SMOOTH:
      return flip * alpha * pressure * feather;

    case SCULPT_TOOL_PINCH:
      if (flip > 0.0f) {
        return alpha * flip * pressure * overlap * feather;
      }
      else {
        return 0.25f * alpha * flip * pressure * overlap * feather;
      }

    case SCULPT_TOOL_NUDGE:
      overlap = (1.0f + overlap) / 2.0f;
      return alpha * pressure * overlap * feather;

    case SCULPT_TOOL_THUMB:
      return alpha * pressure * feather;

    case SCULPT_TOOL_SNAKE_HOOK:
      return root_alpha * feather;

    case SCULPT_TOOL_GRAB:
      return root_alpha * feather;

    case SCULPT_TOOL_ROTATE:
      return alpha * pressure * feather;

    case SCULPT_TOOL_ELASTIC_DEFORM:
    case SCULPT_TOOL_POSE:
    case SCULPT_TOOL_BOUNDARY:
      return root_alpha * feather;

    default:
      return 0.0f;
  }
}

static float sculpt_apply_hardness(const SculptSession *ss, const float input_len)
{
  const StrokeCache *cache = ss->cache;
  float final_len = input_len;
  const float hardness = cache->paint_brush.hardness;
  float p = input_len / cache->radius;
  if (p < hardness) {
    final_len = 0.0f;
  }
  else if (hardness == 1.0f) {
    final_len = cache->radius;
  }
  else {
    p = (p - hardness) / (1.0f - hardness);
    final_len = p * cache->radius;
  }

  return final_len;
}

static void sculpt_apply_texture(const SculptSession *ss,
                                 const Brush *brush,
                                 const float brush_point[3],
                                 const int thread_id,
                                 float *r_value,
                                 float r_rgba[4])
{
  StrokeCache *cache = ss->cache;
  const Scene *scene = cache->vc->scene;
  const MTex *mtex = BKE_brush_mask_texture_get(brush, OB_MODE_SCULPT);

  if (!mtex->tex) {
    *r_value = 1.0f;
    copy_v4_fl(r_rgba, 1.0f);
    return;
  }

  float point[3];
  sub_v3_v3v3(point, brush_point, cache->plane_offset);

  if (mtex->brush_map_mode == MTEX_MAP_MODE_3D) {
    /* Get strength by feeding the vertex location directly into a texture. */
    *r_value = BKE_brush_sample_tex_3d(scene, brush, mtex, point, r_rgba, 0, ss->tex_pool);
  }
  else {
    float symm_point[3];

    /* If the active area is being applied for symmetry, flip it
     * across the symmetry axis and rotate it back to the original
     * position in order to project it. This insures that the
     * brush texture will be oriented correctly. */
    if (cache->radial_symmetry_pass) {
      mul_m4_v3(cache->symm_rot_mat_inv, point);
    }
    flip_v3_v3(symm_point, point, cache->mirror_symmetry_pass);

    /* Still no symmetry supported for other paint modes.
     * Sculpt does it DIY. */
    if (mtex->brush_map_mode == MTEX_MAP_MODE_AREA) {
      /* Similar to fixed mode, but projects from brush angle
       * rather than view direction. */

      mul_m4_v3(cache->brush_local_mat, symm_point);

      float x = symm_point[0];
      float y = symm_point[1];

      x *= mtex->size[0];
      y *= mtex->size[1];

      x += mtex->ofs[0];
      y += mtex->ofs[1];

      paint_get_tex_pixel(mtex, x, y, ss->tex_pool, thread_id, r_value, r_rgba);

      add_v3_fl(r_rgba, brush->texture_sample_bias);  // v3 -> Ignore alpha
      *r_value -= brush->texture_sample_bias;
    }
    else {
      float point_2d[2];
      ED_view3d_project_float_v2_m4(
          cache->vc->region, symm_point, point_2d, cache->projection_mat);
      const float point_3d[3] = {point_2d[0], point_2d[1], 0.0f};
      *r_value = BKE_brush_sample_tex_3d(scene, brush, mtex, point_3d, r_rgba, 0, ss->tex_pool);
    }
  }
}

float SCULPT_brush_strength_factor(SculptSession *ss,
                                   const Brush *brush,
                                   const float brush_point[3],
                                   float len,
                                   const float vno[3],
                                   const float fno[3],
                                   float mask,
                                   const PBVHVertRef vertex,
                                   int thread_id,
                                   AutomaskingNodeData *automask_data)
{
  StrokeCache *cache = ss->cache;

  float avg = 1.0f;
  float rgba[4];
  sculpt_apply_texture(ss, brush, brush_point, thread_id, &avg, rgba);

  /* Hardness. */
  const float final_len = sculpt_apply_hardness(ss, len);

  /* Falloff curve. */
  avg *= BKE_brush_curve_strength(brush, final_len, cache->radius);
  avg *= frontface(brush, cache->view_normal, vno, fno);

  /* Paint mask. */
  avg *= 1.0f - mask;

  /* Auto-masking. */
  avg *= SCULPT_automasking_factor_get(cache->automasking, ss, vertex, automask_data);

  return avg;
}

void SCULPT_brush_strength_color(SculptSession *ss,
                                 const Brush *brush,
                                 const float brush_point[3],
                                 float len,
                                 const float vno[3],
                                 const float fno[3],
                                 float mask,
                                 const PBVHVertRef vertex,
                                 int thread_id,
                                 AutomaskingNodeData *automask_data,
                                 float r_rgba[4])
{
  StrokeCache *cache = ss->cache;

  float avg = 1.0f;
  sculpt_apply_texture(ss, brush, brush_point, thread_id, &avg, r_rgba);

  /* Hardness. */
  const float final_len = sculpt_apply_hardness(ss, len);

  /* Falloff curve. */
  const float falloff = BKE_brush_curve_strength(brush, final_len, cache->radius) *
                        frontface(brush, cache->view_normal, vno, fno);

  /* Paint mask. */
  const float paint_mask = 1.0f - mask;

  /* Auto-masking. */
  const float automasking_factor = SCULPT_automasking_factor_get(
      cache->automasking, ss, vertex, automask_data);

  const float masks_combined = falloff * paint_mask * automasking_factor;

  mul_v4_fl(r_rgba, masks_combined);
}

void SCULPT_calc_vertex_displacement(SculptSession *ss,
                                     const Brush *brush,
                                     float rgba[3],
                                     float r_offset[3])
{
  mul_v3_fl(rgba, ss->cache->bstrength);
  /* Handle brush inversion */
  if (ss->cache->bstrength < 0) {
    rgba[0] *= -1;
    rgba[1] *= -1;
  }

  /* Apply texture size */
  for (int i = 0; i < 3; ++i) {
    rgba[i] *= blender::math::safe_divide(1.0f, pow2f(brush->mtex.size[i]));
  }

  /* Transform vector to object space */
  mul_mat3_m4_v3(ss->cache->brush_local_mat_inv, rgba);

  /* Handle symmetry */
  if (ss->cache->radial_symmetry_pass) {
    mul_m4_v3(ss->cache->symm_rot_mat, rgba);
  }
  flip_v3_v3(r_offset, rgba, ss->cache->mirror_symmetry_pass);
}

bool SCULPT_search_sphere(PBVHNode *node, SculptSearchSphereData *data)
{
  const float *center;
  float nearest[3];
  if (data->center) {
    center = data->center;
  }
  else {
    center = data->ss->cache ? data->ss->cache->location : data->ss->cursor_location;
  }
  float t[3], bb_min[3], bb_max[3];

  if (data->ignore_fully_ineffective) {
    if (BKE_pbvh_node_fully_hidden_get(node)) {
      return false;
    }
    if (BKE_pbvh_node_fully_masked_get(node)) {
      return false;
    }
  }

  if (data->original) {
    BKE_pbvh_node_get_original_BB(node, bb_min, bb_max);
  }
  else {
    BKE_pbvh_node_get_BB(node, bb_min, bb_max);
  }

  for (int i = 0; i < 3; i++) {
    if (bb_min[i] > center[i]) {
      nearest[i] = bb_min[i];
    }
    else if (bb_max[i] < center[i]) {
      nearest[i] = bb_max[i];
    }
    else {
      nearest[i] = center[i];
    }
  }

  sub_v3_v3v3(t, center, nearest);

  return len_squared_v3(t) < data->radius_squared;
}

bool SCULPT_search_circle(PBVHNode *node, SculptSearchCircleData *data)
{
  float bb_min[3], bb_max[3];

  if (data->ignore_fully_ineffective) {
    if (BKE_pbvh_node_fully_masked_get(node)) {
      return false;
    }
  }

  if (data->original) {
    BKE_pbvh_node_get_original_BB(node, bb_min, bb_max);
  }
  else {
    BKE_pbvh_node_get_BB(node, bb_min, bb_min);
  }

  float dummy_co[3], dummy_depth;
  const float dist_sq = dist_squared_ray_to_aabb_v3(
      data->dist_ray_to_aabb_precalc, bb_min, bb_max, dummy_co, &dummy_depth);

  /* Seems like debug code.
   * Maybe this function can just return true if the node is not fully masked. */
  return dist_sq < data->radius_squared || true;
}

void SCULPT_clip(Sculpt *sd, SculptSession *ss, float co[3], const float val[3])
{
  for (int i = 0; i < 3; i++) {
    if (sd->flags & (SCULPT_LOCK_X << i)) {
      continue;
    }

    bool do_clip = false;
    float co_clip[3];
    if (ss->cache && (ss->cache->flag & (CLIP_X << i))) {
      /* Take possible mirror object into account. */
      mul_v3_m4v3(co_clip, ss->cache->clip_mirror_mtx, co);

      if (fabsf(co_clip[i]) <= ss->cache->clip_tolerance[i]) {
        co_clip[i] = 0.0f;
        float imtx[4][4];
        invert_m4_m4(imtx, ss->cache->clip_mirror_mtx);
        mul_m4_v3(imtx, co_clip);
        do_clip = true;
      }
    }

    if (do_clip) {
      co[i] = co_clip[i];
    }
    else {
      co[i] = val[i];
    }
  }
}

static Vector<PBVHNode *> sculpt_pbvh_gather_cursor_update(Object *ob,
                                                           Sculpt *sd,
                                                           bool use_original)
{
  SculptSession *ss = ob->sculpt;
  SculptSearchSphereData data{};
  data.ss = ss;
  data.sd = sd;
  data.radius_squared = ss->cursor_radius;
  data.original = use_original;
  data.ignore_fully_ineffective = false;
  data.center = nullptr;

  return blender::bke::pbvh::search_gather(
      ss->pbvh, [&](PBVHNode &node) { return SCULPT_search_sphere(&node, &data); });
}

static Vector<PBVHNode *> sculpt_pbvh_gather_generic_intern(Object *ob,
                                                            Sculpt *sd,
                                                            const Brush *brush,
                                                            bool use_original,
                                                            float radius_scale,
                                                            PBVHNodeFlags flag)
{
  SculptSession *ss = ob->sculpt;
  Vector<PBVHNode *> nodes;
  PBVHNodeFlags leaf_flag = PBVH_Leaf;

  if (flag & PBVH_TexLeaf) {
    leaf_flag = PBVH_TexLeaf;
  }

  /* Build a list of all nodes that are potentially within the cursor or brush's area of influence.
   */
  if (brush->falloff_shape == PAINT_FALLOFF_SHAPE_SPHERE) {
    SculptSearchSphereData data{};
    data.ss = ss;
    data.sd = sd;
    data.radius_squared = square_f(ss->cache->radius * radius_scale);
    data.original = use_original;
    data.ignore_fully_ineffective = brush->sculpt_tool != SCULPT_TOOL_MASK;
    data.center = nullptr;
    nodes = blender::bke::pbvh::search_gather(
        ss->pbvh, [&](PBVHNode &node) { return SCULPT_search_sphere(&node, &data); }, leaf_flag);
  }
  else {
    DistRayAABB_Precalc dist_ray_to_aabb_precalc;
    dist_squared_ray_to_aabb_v3_precalc(
        &dist_ray_to_aabb_precalc, ss->cache->location, ss->cache->view_normal);
    SculptSearchCircleData data{};
    data.ss = ss;
    data.sd = sd;
    data.radius_squared = ss->cache ? square_f(ss->cache->radius * radius_scale) :
                                      ss->cursor_radius;
    data.original = use_original;
    data.dist_ray_to_aabb_precalc = &dist_ray_to_aabb_precalc;
    data.ignore_fully_ineffective = brush->sculpt_tool != SCULPT_TOOL_MASK;
    nodes = blender::bke::pbvh::search_gather(
        ss->pbvh, [&](PBVHNode &node) { return SCULPT_search_circle(&node, &data); }, leaf_flag);
  }

  return nodes;
}

static Vector<PBVHNode *> sculpt_pbvh_gather_generic(
    Object *ob, Sculpt *sd, const Brush *brush, bool use_original, float radius_scale)
{
  return sculpt_pbvh_gather_generic_intern(ob, sd, brush, use_original, radius_scale, PBVH_Leaf);
}

static Vector<PBVHNode *> sculpt_pbvh_gather_texpaint(
    Object *ob, Sculpt *sd, const Brush *brush, bool use_original, float radius_scale)
{
  return sculpt_pbvh_gather_generic_intern(
      ob, sd, brush, use_original, radius_scale, PBVH_TexLeaf);
}

/* Calculate primary direction of movement for many brushes. */
static void calc_sculpt_normal(Sculpt *sd, Object *ob, Span<PBVHNode *> nodes, float r_area_no[3])
{
  const Brush *brush = BKE_paint_brush(&sd->paint);
  const SculptSession *ss = ob->sculpt;

  switch (brush->sculpt_plane) {
    case SCULPT_DISP_DIR_VIEW:
      copy_v3_v3(r_area_no, ss->cache->true_view_normal);
      break;

    case SCULPT_DISP_DIR_X:
      ARRAY_SET_ITEMS(r_area_no, 1.0f, 0.0f, 0.0f);
      break;

    case SCULPT_DISP_DIR_Y:
      ARRAY_SET_ITEMS(r_area_no, 0.0f, 1.0f, 0.0f);
      break;

    case SCULPT_DISP_DIR_Z:
      ARRAY_SET_ITEMS(r_area_no, 0.0f, 0.0f, 1.0f);
      break;

    case SCULPT_DISP_DIR_AREA:
      SCULPT_calc_area_normal(sd, ob, nodes, r_area_no);
      break;

    default:
      break;
  }
}

static void update_sculpt_normal(Sculpt *sd, Object *ob, Span<PBVHNode *> nodes)
{
  const Brush *brush = BKE_paint_brush(&sd->paint);
  StrokeCache *cache = ob->sculpt->cache;
  /* Grab brush does not update the sculpt normal during a stroke. */
  const bool update_normal =
      !(brush->flag & BRUSH_ORIGINAL_NORMAL) && !(brush->sculpt_tool == SCULPT_TOOL_GRAB) &&
      !(brush->sculpt_tool == SCULPT_TOOL_THUMB && !(brush->flag & BRUSH_ANCHORED)) &&
      !(brush->sculpt_tool == SCULPT_TOOL_ELASTIC_DEFORM) &&
      !(brush->sculpt_tool == SCULPT_TOOL_SNAKE_HOOK && cache->normal_weight > 0.0f);

  if (cache->mirror_symmetry_pass == 0 && cache->radial_symmetry_pass == 0 &&
      (SCULPT_stroke_is_first_brush_step_of_symmetry_pass(cache) || update_normal))
  {
    calc_sculpt_normal(sd, ob, nodes, cache->sculpt_normal);
    if (brush->falloff_shape == PAINT_FALLOFF_SHAPE_TUBE) {
      project_plane_v3_v3v3(cache->sculpt_normal, cache->sculpt_normal, cache->view_normal);
      normalize_v3(cache->sculpt_normal);
    }
    copy_v3_v3(cache->sculpt_normal_symm, cache->sculpt_normal);
  }
  else {
    copy_v3_v3(cache->sculpt_normal_symm, cache->sculpt_normal);
    flip_v3(cache->sculpt_normal_symm, cache->mirror_symmetry_pass);
    mul_m4_v3(cache->symm_rot_mat, cache->sculpt_normal_symm);
  }
}

static void calc_local_y(ViewContext *vc, const float center[3], float y[3])
{
  Object *ob = vc->obact;
  float loc[3];
  const float xy_delta[2] = {0.0f, 1.0f};

  mul_v3_m4v3(loc, ob->world_to_object, center);
  const float zfac = ED_view3d_calc_zfac(vc->rv3d, loc);

  ED_view3d_win_to_delta(vc->region, xy_delta, zfac, y);
  normalize_v3(y);

  add_v3_v3(y, ob->loc);
  mul_m4_v3(ob->world_to_object, y);
}

static void calc_brush_local_mat(const float rotation,
                                 Object *ob,
                                 float local_mat[4][4],
                                 float local_mat_inv[4][4])
{
  const StrokeCache *cache = ob->sculpt->cache;
  float tmat[4][4];
  float mat[4][4];
  float scale[4][4];
  float angle, v[3];
  float up[3];

  /* Ensure `ob->world_to_object` is up to date. */
  invert_m4_m4(ob->world_to_object, ob->object_to_world);

  /* Initialize last column of matrix. */
  mat[0][3] = 0.0f;
  mat[1][3] = 0.0f;
  mat[2][3] = 0.0f;
  mat[3][3] = 1.0f;

  /* Get view's up vector in object-space. */
  calc_local_y(cache->vc, cache->location, up);

  /* Calculate the X axis of the local matrix. */
  cross_v3_v3v3(v, up, cache->sculpt_normal);
  /* Apply rotation (user angle, rake, etc.) to X axis. */
  angle = rotation - cache->special_rotation;
  rotate_v3_v3v3fl(mat[0], v, cache->sculpt_normal, angle);

  /* Get other axes. */
  cross_v3_v3v3(mat[1], cache->sculpt_normal, mat[0]);
  copy_v3_v3(mat[2], cache->sculpt_normal);

  /* Set location. */
  copy_v3_v3(mat[3], cache->location);

  /* Scale by brush radius. */
  float radius = cache->radius;

  normalize_m4(mat);
  scale_m4_fl(scale, radius);
  mul_m4_m4m4(tmat, mat, scale);

  /* Return tmat as is (for converting from local area coords to model-space coords). */
  copy_m4_m4(local_mat_inv, tmat);
  /* Return inverse (for converting from model-space coords to local area coords). */
  invert_m4_m4(local_mat, tmat);
}

#define SCULPT_TILT_SENSITIVITY 0.7f
void SCULPT_tilt_apply_to_normal(float r_normal[3], StrokeCache *cache, const float tilt_strength)
{
  if (!U.experimental.use_sculpt_tools_tilt) {
    return;
  }
  const float rot_max = M_PI_2 * tilt_strength * SCULPT_TILT_SENSITIVITY;
  mul_v3_mat3_m4v3(r_normal, cache->vc->obact->object_to_world, r_normal);
  float normal_tilt_y[3];
  rotate_v3_v3v3fl(normal_tilt_y, r_normal, cache->vc->rv3d->viewinv[0], cache->y_tilt * rot_max);
  float normal_tilt_xy[3];
  rotate_v3_v3v3fl(
      normal_tilt_xy, normal_tilt_y, cache->vc->rv3d->viewinv[1], cache->x_tilt * rot_max);
  mul_v3_mat3_m4v3(r_normal, cache->vc->obact->world_to_object, normal_tilt_xy);
  normalize_v3(r_normal);
}

void SCULPT_tilt_effective_normal_get(const SculptSession *ss, const Brush *brush, float r_no[3])
{
  copy_v3_v3(r_no, ss->cache->sculpt_normal_symm);
  SCULPT_tilt_apply_to_normal(r_no, ss->cache, brush->tilt_strength_factor);
}

static void update_brush_local_mat(Sculpt *sd, Object *ob)
{
  StrokeCache *cache = ob->sculpt->cache;

  if (cache->mirror_symmetry_pass == 0 && cache->radial_symmetry_pass == 0) {
    const Brush *brush = BKE_paint_brush(&sd->paint);
    const MTex *mask_tex = BKE_brush_mask_texture_get(brush, OB_MODE_SCULPT);
    calc_brush_local_mat(mask_tex->rot, ob, cache->brush_local_mat, cache->brush_local_mat_inv);
  }
}

/** \} */

/* -------------------------------------------------------------------- */
/** \name Texture painting
 * \{ */

static bool sculpt_needs_pbvh_pixels(PaintModeSettings *paint_mode_settings,
                                     const Brush *brush,
                                     Object *ob)
{
  if (brush->sculpt_tool == SCULPT_TOOL_PAINT && U.experimental.use_sculpt_texture_paint) {
    Image *image;
    ImageUser *image_user;
    return SCULPT_paint_image_canvas_get(paint_mode_settings, ob, &image, &image_user);
  }

  return false;
}

static void sculpt_pbvh_update_pixels(PaintModeSettings *paint_mode_settings,
                                      SculptSession *ss,
                                      Object *ob)
{
  BLI_assert(ob->type == OB_MESH);
  Mesh *mesh = (Mesh *)ob->data;

  Image *image;
  ImageUser *image_user;
  if (!SCULPT_paint_image_canvas_get(paint_mode_settings, ob, &image, &image_user)) {
    return;
  }

  BKE_pbvh_build_pixels(ss->pbvh, mesh, image, image_user);
}

/** \} */

/* -------------------------------------------------------------------- */
/** \name Generic Brush Plane & Symmetry Utilities
 * \{ */

struct SculptRaycastData {
  SculptSession *ss;
  const float *ray_start;
  const float *ray_normal;
  bool hit;
  float depth;
  bool original;
  Span<int> corner_verts;
  const bool *hide_poly;

  PBVHVertRef active_vertex;
  float *face_normal;

  int active_face_grid_index;

  IsectRayPrecalc isect_precalc;
};

struct SculptFindNearestToRayData {
  SculptSession *ss;
  const float *ray_start, *ray_normal;
  bool hit;
  float depth;
  float dist_sq_to_ray;
  bool original;
  Span<int> corner_verts;
  const bool *hide_poly;
};

ePaintSymmetryAreas SCULPT_get_vertex_symm_area(const float co[3])
{
  ePaintSymmetryAreas symm_area = ePaintSymmetryAreas(PAINT_SYMM_AREA_DEFAULT);
  if (co[0] < 0.0f) {
    symm_area |= PAINT_SYMM_AREA_X;
  }
  if (co[1] < 0.0f) {
    symm_area |= PAINT_SYMM_AREA_Y;
  }
  if (co[2] < 0.0f) {
    symm_area |= PAINT_SYMM_AREA_Z;
  }
  return symm_area;
}

void SCULPT_flip_v3_by_symm_area(float v[3],
                                 const ePaintSymmetryFlags symm,
                                 const ePaintSymmetryAreas symmarea,
                                 const float pivot[3])
{
  for (int i = 0; i < 3; i++) {
    ePaintSymmetryFlags symm_it = ePaintSymmetryFlags(1 << i);
    if (!(symm & symm_it)) {
      continue;
    }
    if (symmarea & symm_it) {
      flip_v3(v, symm_it);
    }
    if (pivot[i] < 0.0f) {
      flip_v3(v, symm_it);
    }
  }
}

void SCULPT_flip_quat_by_symm_area(float quat[4],
                                   const ePaintSymmetryFlags symm,
                                   const ePaintSymmetryAreas symmarea,
                                   const float pivot[3])
{
  for (int i = 0; i < 3; i++) {
    ePaintSymmetryFlags symm_it = ePaintSymmetryFlags(1 << i);
    if (!(symm & symm_it)) {
      continue;
    }
    if (symmarea & symm_it) {
      flip_qt(quat, symm_it);
    }
    if (pivot[i] < 0.0f) {
      flip_qt(quat, symm_it);
    }
  }
}

void SCULPT_calc_brush_plane(
    Sculpt *sd, Object *ob, Span<PBVHNode *> nodes, float r_area_no[3], float r_area_co[3])
{
  SculptSession *ss = ob->sculpt;
  Brush *brush = BKE_paint_brush(&sd->paint);

  zero_v3(r_area_co);
  zero_v3(r_area_no);

  if (SCULPT_stroke_is_main_symmetry_pass(ss->cache) &&
      (SCULPT_stroke_is_first_brush_step_of_symmetry_pass(ss->cache) ||
       !(brush->flag & BRUSH_ORIGINAL_PLANE) || !(brush->flag & BRUSH_ORIGINAL_NORMAL)))
  {
    switch (brush->sculpt_plane) {
      case SCULPT_DISP_DIR_VIEW:
        copy_v3_v3(r_area_no, ss->cache->true_view_normal);
        break;

      case SCULPT_DISP_DIR_X:
        ARRAY_SET_ITEMS(r_area_no, 1.0f, 0.0f, 0.0f);
        break;

      case SCULPT_DISP_DIR_Y:
        ARRAY_SET_ITEMS(r_area_no, 0.0f, 1.0f, 0.0f);
        break;

      case SCULPT_DISP_DIR_Z:
        ARRAY_SET_ITEMS(r_area_no, 0.0f, 0.0f, 1.0f);
        break;

      case SCULPT_DISP_DIR_AREA:
        SCULPT_calc_area_normal_and_center(sd, ob, nodes, r_area_no, r_area_co);
        if (brush->falloff_shape == PAINT_FALLOFF_SHAPE_TUBE) {
          project_plane_v3_v3v3(r_area_no, r_area_no, ss->cache->view_normal);
          normalize_v3(r_area_no);
        }
        break;

      default:
        break;
    }

    /* For flatten center. */
    /* Flatten center has not been calculated yet if we are not using the area normal. */
    if (brush->sculpt_plane != SCULPT_DISP_DIR_AREA) {
      SCULPT_calc_area_center(sd, ob, nodes, r_area_co);
    }

    /* For area normal. */
    if (!SCULPT_stroke_is_first_brush_step_of_symmetry_pass(ss->cache) &&
        (brush->flag & BRUSH_ORIGINAL_NORMAL))
    {
      copy_v3_v3(r_area_no, ss->cache->sculpt_normal);
    }
    else {
      copy_v3_v3(ss->cache->sculpt_normal, r_area_no);
    }

    /* For flatten center. */
    if (!SCULPT_stroke_is_first_brush_step_of_symmetry_pass(ss->cache) &&
        (brush->flag & BRUSH_ORIGINAL_PLANE))
    {
      copy_v3_v3(r_area_co, ss->cache->last_center);
    }
    else {
      copy_v3_v3(ss->cache->last_center, r_area_co);
    }
  }
  else {
    /* For area normal. */
    copy_v3_v3(r_area_no, ss->cache->sculpt_normal);

    /* For flatten center. */
    copy_v3_v3(r_area_co, ss->cache->last_center);

    /* For area normal. */
    flip_v3(r_area_no, ss->cache->mirror_symmetry_pass);

    /* For flatten center. */
    flip_v3(r_area_co, ss->cache->mirror_symmetry_pass);

    /* For area normal. */
    mul_m4_v3(ss->cache->symm_rot_mat, r_area_no);

    /* For flatten center. */
    mul_m4_v3(ss->cache->symm_rot_mat, r_area_co);

    /* Shift the plane for the current tile. */
    add_v3_v3(r_area_co, ss->cache->plane_offset);
  }
}

int SCULPT_plane_trim(const StrokeCache *cache, const Brush *brush, const float val[3])
{
  return (!(brush->flag & BRUSH_PLANE_TRIM) ||
          (dot_v3v3(val, val) <= cache->radius_squared * cache->plane_trim_squared));
}

int SCULPT_plane_point_side(const float co[3], const float plane[4])
{
  float d = plane_point_side_v3(plane, co);
  return d <= 0.0f;
}

float SCULPT_brush_plane_offset_get(Sculpt *sd, SculptSession *ss)
{
  Brush *brush = BKE_paint_brush(&sd->paint);

  float rv = brush->plane_offset;

  if (brush->flag & BRUSH_OFFSET_PRESSURE) {
    rv *= ss->cache->pressure;
  }

  return rv;
}

/** \} */

/* -------------------------------------------------------------------- */
/** \name Sculpt Gravity Brush
 * \{ */

static void do_gravity_task(SculptSession *ss,
                            const Brush *brush,
                            const float *offset,
                            PBVHNode *node)
{
  PBVHVertexIter vd;
  const MutableSpan<float3> proxy = BKE_pbvh_node_add_proxy(*ss->pbvh, *node).co;

  SculptBrushTest test;
  SculptBrushTestFn sculpt_brush_test_sq_fn = SCULPT_brush_test_init_with_falloff_shape(
      ss, &test, brush->falloff_shape);
  const int thread_id = BLI_task_parallel_thread_id(nullptr);

  BKE_pbvh_vertex_iter_begin (ss->pbvh, node, vd, PBVH_ITER_UNIQUE) {
    if (!sculpt_brush_test_sq_fn(&test, vd.co)) {
      continue;
    }
    const float fade = SCULPT_brush_strength_factor(
        ss, brush, vd.co, sqrtf(test.dist), vd.no, vd.fno, vd.mask, vd.vertex, thread_id, nullptr);

    mul_v3_v3fl(proxy[vd.i], offset, fade);

    if (vd.is_mesh) {
      BKE_pbvh_vert_tag_update_normal(ss->pbvh, vd.vertex);
    }
  }
  BKE_pbvh_vertex_iter_end;
}

static void do_gravity(Sculpt *sd, Object *ob, Span<PBVHNode *> nodes, float bstrength)
{
  using namespace blender;
  SculptSession *ss = ob->sculpt;
  Brush *brush = BKE_paint_brush(&sd->paint);

  float offset[3];
  float gravity_vector[3];

  mul_v3_v3fl(gravity_vector, ss->cache->gravity_direction, -ss->cache->radius_squared);

  /* Offset with as much as possible factored in already. */
  mul_v3_v3v3(offset, gravity_vector, ss->cache->scale);
  mul_v3_fl(offset, bstrength);

  threading::parallel_for(nodes.index_range(), 1, [&](const IndexRange range) {
    for (const int i : range) {
      do_gravity_task(ss, brush, offset, nodes[i]);
    }
  });
}

/** \} */

/* -------------------------------------------------------------------- */
/** \name Sculpt Brush Utilities
 * \{ */

void SCULPT_vertcos_to_key(Object *ob, KeyBlock *kb, const Span<float3> vertCos)
{
  Mesh *me = (Mesh *)ob->data;
  float(*ofs)[3] = nullptr;
  int a, currkey_i;
  const int kb_act_idx = ob->shapenr - 1;

  /* For relative keys editing of base should update other keys. */
  if (bool *dependent = BKE_keyblock_get_dependent_keys(me->key, kb_act_idx)) {
    ofs = BKE_keyblock_convert_to_vertcos(ob, kb);

    /* Calculate key coord offsets (from previous location). */
    for (a = 0; a < me->totvert; a++) {
      sub_v3_v3v3(ofs[a], vertCos[a], ofs[a]);
    }

    /* Apply offsets on other keys. */
    LISTBASE_FOREACH_INDEX (KeyBlock *, currkey, &me->key->block, currkey_i) {
      if ((currkey != kb) && dependent[currkey_i]) {
        BKE_keyblock_update_from_offset(ob, currkey, ofs);
      }
    }

    MEM_freeN(ofs);
    MEM_freeN(dependent);
  }

  /* Modifying of basis key should update mesh. */
  if (kb == me->key->refkey) {
    me->vert_positions_for_write().copy_from(vertCos);
    BKE_mesh_tag_positions_changed(me);
  }

  /* Apply new coords on active key block, no need to re-allocate kb->data here! */
  BKE_keyblock_update_from_vertcos(ob, kb, reinterpret_cast<const float(*)[3]>(vertCos.data()));
}

/* NOTE: we do the topology update before any brush actions to avoid
 * issues with the proxies. The size of the proxy can't change, so
 * topology must be updated first. */
static void sculpt_topology_update(Sculpt *sd,
                                   Object *ob,
                                   Brush *brush,
                                   UnifiedPaintSettings * /*ups*/,
                                   PaintModeSettings * /*paint_mode_settings*/)
{
  SculptSession *ss = ob->sculpt;

  /* Build a list of all nodes that are potentially within the brush's area of influence. */
  const bool use_original = sculpt_tool_needs_original(brush->sculpt_tool) ? true :
                                                                             !ss->cache->accum;
  const float radius_scale = 1.25f;
  Vector<PBVHNode *> nodes = sculpt_pbvh_gather_generic(ob, sd, brush, use_original, radius_scale);

  /* Only act if some verts are inside the brush area. */
  if (nodes.is_empty()) {
    return;
  }

  /* Free index based vertex info as it will become invalid after modifying the topology during the
   * stroke. */
  ss->vertex_info.boundary.clear();

  PBVHTopologyUpdateMode mode = PBVHTopologyUpdateMode(0);
  float location[3];

  if (!(sd->flags & SCULPT_DYNTOPO_DETAIL_MANUAL)) {
    if (sd->flags & SCULPT_DYNTOPO_SUBDIVIDE) {
      mode |= PBVH_Subdivide;
    }

    if ((sd->flags & SCULPT_DYNTOPO_COLLAPSE) || (brush->sculpt_tool == SCULPT_TOOL_SIMPLIFY)) {
      mode |= PBVH_Collapse;
    }
  }

  for (PBVHNode *node : nodes) {
    SCULPT_undo_push_node(
        ob, node, brush->sculpt_tool == SCULPT_TOOL_MASK ? SCULPT_UNDO_MASK : SCULPT_UNDO_COORDS);
    BKE_pbvh_node_mark_update(node);

    if (BKE_pbvh_type(ss->pbvh) == PBVH_BMESH) {
      BKE_pbvh_node_mark_topology_update(node);
      BKE_pbvh_bmesh_node_save_orig(ss->bm, ss->bm_log, node, false);
    }
  }

  if (BKE_pbvh_type(ss->pbvh) == PBVH_BMESH) {
    BKE_pbvh_bmesh_update_topology(ss->pbvh,
                                   mode,
                                   ss->cache->location,
                                   ss->cache->view_normal,
                                   ss->cache->radius,
                                   (brush->flag & BRUSH_FRONTFACE) != 0,
                                   (brush->falloff_shape != PAINT_FALLOFF_SHAPE_SPHERE));
  }

  /* Update average stroke position. */
  copy_v3_v3(location, ss->cache->true_location);
  mul_m4_v3(ob->object_to_world, location);
}

static void do_brush_action_task(Object *ob, const Brush *brush, PBVHNode *node)
{
  SculptSession *ss = ob->sculpt;

  bool need_coords = ss->cache->supports_gravity;

  if (brush->sculpt_tool == SCULPT_TOOL_DRAW_FACE_SETS) {
    BKE_pbvh_node_mark_update_face_sets(node);

    /* Draw face sets in smooth mode moves the vertices. */
    if (ss->cache->alt_smooth) {
      need_coords = true;
    }
    else {
      SCULPT_undo_push_node(ob, node, SCULPT_UNDO_FACE_SETS);
    }
  }
  else if (brush->sculpt_tool == SCULPT_TOOL_MASK) {
    SCULPT_undo_push_node(ob, node, SCULPT_UNDO_MASK);
    BKE_pbvh_node_mark_update_mask(node);
  }
  else if (SCULPT_tool_is_paint(brush->sculpt_tool)) {
    SCULPT_undo_push_node(ob, node, SCULPT_UNDO_COLOR);
    BKE_pbvh_node_mark_update_color(node);
  }
  else {
    need_coords = true;
  }

  if (need_coords) {
    SCULPT_undo_push_node(ob, node, SCULPT_UNDO_COORDS);
    BKE_pbvh_node_mark_update(node);
  }
}

static void do_brush_action(Sculpt *sd,
                            Object *ob,
                            Brush *brush,
                            UnifiedPaintSettings *ups,
                            PaintModeSettings *paint_mode_settings)
{
  using namespace blender;
  SculptSession *ss = ob->sculpt;
  Vector<PBVHNode *> nodes, texnodes;

  /* Check for unsupported features. */
  PBVHType type = BKE_pbvh_type(ss->pbvh);

  if (SCULPT_tool_is_paint(brush->sculpt_tool) && SCULPT_has_loop_colors(ob)) {
    if (type != PBVH_FACES) {
      return;
    }

    BKE_pbvh_ensure_node_loops(ss->pbvh);
  }

  const bool use_original = sculpt_tool_needs_original(brush->sculpt_tool) ? true :
                                                                             !ss->cache->accum;
  const bool use_pixels = sculpt_needs_pbvh_pixels(paint_mode_settings, brush, ob);

  if (sculpt_needs_pbvh_pixels(paint_mode_settings, brush, ob)) {
    sculpt_pbvh_update_pixels(paint_mode_settings, ss, ob);

    texnodes = sculpt_pbvh_gather_texpaint(ob, sd, brush, use_original, 1.0f);

    if (texnodes.is_empty()) {
      return;
    }
  }

  /* Build a list of all nodes that are potentially within the brush's area of influence */

  if (SCULPT_tool_needs_all_pbvh_nodes(brush)) {
    /* These brushes need to update all nodes as they are not constrained by the brush radius */
    nodes = blender::bke::pbvh::search_gather(ss->pbvh, {});
  }
  else if (brush->sculpt_tool == SCULPT_TOOL_CLOTH) {
    nodes = SCULPT_cloth_brush_affected_nodes_gather(ss, brush);
  }
  else {
    float radius_scale = 1.0f;

    /* Corners of square brushes can go outside the brush radius. */
    if (BKE_brush_has_cube_tip(brush, PAINT_MODE_SCULPT)) {
      radius_scale = M_SQRT2;
    }

    /* With these options enabled not all required nodes are inside the original brush radius, so
     * the brush can produce artifacts in some situations. */
    if (brush->sculpt_tool == SCULPT_TOOL_DRAW && brush->flag & BRUSH_ORIGINAL_NORMAL) {
      radius_scale = 2.0f;
    }
    nodes = sculpt_pbvh_gather_generic(ob, sd, brush, use_original, radius_scale);
  }

  /* Draw Face Sets in draw mode makes a single undo push, in alt-smooth mode deforms the
   * vertices and uses regular coords undo. */
  /* It also assigns the paint_face_set here as it needs to be done regardless of the stroke type
   * and the number of nodes under the brush influence. */
  if (brush->sculpt_tool == SCULPT_TOOL_DRAW_FACE_SETS &&
      SCULPT_stroke_is_first_brush_step(ss->cache) && !ss->cache->alt_smooth)
  {
    if (ss->cache->invert) {
      /* When inverting the brush, pick the paint face mask ID from the mesh. */
      ss->cache->paint_face_set = SCULPT_active_face_set_get(ss);
    }
    else {
      /* By default create a new Face Sets. */
      ss->cache->paint_face_set = SCULPT_face_set_next_available_get(ss);
    }
  }

  /* For anchored brushes with spherical falloff, we start off with zero radius, thus we have no
   * PBVH nodes on the first brush step. */
  if (!nodes.is_empty() ||
      ((brush->falloff_shape == PAINT_FALLOFF_SHAPE_SPHERE) && (brush->flag & BRUSH_ANCHORED)))
  {
    if (SCULPT_stroke_is_first_brush_step(ss->cache)) {
      /* Initialize auto-masking cache. */
      if (SCULPT_is_automasking_enabled(sd, ss, brush)) {
        ss->cache->automasking = SCULPT_automasking_cache_init(sd, brush, ob);
        ss->last_automasking_settings_hash = SCULPT_automasking_settings_hash(
            ob, ss->cache->automasking);
      }
      /* Initialize surface smooth cache. */
      if ((brush->sculpt_tool == SCULPT_TOOL_SMOOTH) &&
          (brush->smooth_deform_type == BRUSH_SMOOTH_DEFORM_SURFACE))
      {
        BLI_assert(ss->cache->surface_smooth_laplacian_disp == nullptr);
        ss->cache->surface_smooth_laplacian_disp = static_cast<float(*)[3]>(
            MEM_callocN(sizeof(float[3]) * SCULPT_vertex_count_get(ss), "HC smooth laplacian b"));
      }
    }
  }

  /* Only act if some verts are inside the brush area. */
  if (nodes.is_empty()) {
    return;
  }
  float location[3];

  if (!use_pixels) {
    threading::parallel_for(nodes.index_range(), 1, [&](const IndexRange range) {
      for (const int i : range) {
        do_brush_action_task(ob, brush, nodes[i]);
      }
    });
  }

  if (sculpt_brush_needs_normal(ss, sd, brush)) {
    update_sculpt_normal(sd, ob, nodes);
  }

  update_brush_local_mat(sd, ob);

  if (brush->sculpt_tool == SCULPT_TOOL_POSE && SCULPT_stroke_is_first_brush_step(ss->cache)) {
    SCULPT_pose_brush_init(sd, ob, ss, brush);
  }

  if (brush->deform_target == BRUSH_DEFORM_TARGET_CLOTH_SIM) {
    if (!ss->cache->cloth_sim) {
      ss->cache->cloth_sim = SCULPT_cloth_brush_simulation_create(
          ob, 1.0f, 0.0f, 0.0f, false, true);
      SCULPT_cloth_brush_simulation_init(ss, ss->cache->cloth_sim);
    }
    SCULPT_cloth_brush_store_simulation_state(ss, ss->cache->cloth_sim);
    SCULPT_cloth_brush_ensure_nodes_constraints(
        sd, ob, nodes, ss->cache->cloth_sim, ss->cache->location, FLT_MAX);
  }

  bool invert = ss->cache->pen_flip || ss->cache->invert;
  if (brush->flag & BRUSH_DIR_IN) {
    invert = !invert;
  }

  /* Apply one type of brush action. */
  switch (brush->sculpt_tool) {
    case SCULPT_TOOL_DRAW:
      SCULPT_do_draw_brush(sd, ob, nodes);
      break;
    case SCULPT_TOOL_SMOOTH:
      if (brush->smooth_deform_type == BRUSH_SMOOTH_DEFORM_LAPLACIAN) {
        SCULPT_do_smooth_brush(sd, ob, nodes);
      }
      else if (brush->smooth_deform_type == BRUSH_SMOOTH_DEFORM_SURFACE) {
        SCULPT_do_surface_smooth_brush(sd, ob, nodes);
      }
      break;
    case SCULPT_TOOL_CREASE:
      SCULPT_do_crease_brush(sd, ob, nodes);
      break;
    case SCULPT_TOOL_BLOB:
      SCULPT_do_crease_brush(sd, ob, nodes);
      break;
    case SCULPT_TOOL_PINCH:
      SCULPT_do_pinch_brush(sd, ob, nodes);
      break;
    case SCULPT_TOOL_INFLATE:
      SCULPT_do_inflate_brush(sd, ob, nodes);
      break;
    case SCULPT_TOOL_GRAB:
      SCULPT_do_grab_brush(sd, ob, nodes);
      break;
    case SCULPT_TOOL_ROTATE:
      SCULPT_do_rotate_brush(sd, ob, nodes);
      break;
    case SCULPT_TOOL_SNAKE_HOOK:
      SCULPT_do_snake_hook_brush(sd, ob, nodes);
      break;
    case SCULPT_TOOL_NUDGE:
      SCULPT_do_nudge_brush(sd, ob, nodes);
      break;
    case SCULPT_TOOL_THUMB:
      SCULPT_do_thumb_brush(sd, ob, nodes);
      break;
    case SCULPT_TOOL_LAYER:
      SCULPT_do_layer_brush(sd, ob, nodes);
      break;
    case SCULPT_TOOL_FLATTEN:
      SCULPT_do_flatten_brush(sd, ob, nodes);
      break;
    case SCULPT_TOOL_CLAY:
      SCULPT_do_clay_brush(sd, ob, nodes);
      break;
    case SCULPT_TOOL_CLAY_STRIPS:
      SCULPT_do_clay_strips_brush(sd, ob, nodes);
      break;
    case SCULPT_TOOL_MULTIPLANE_SCRAPE:
      SCULPT_do_multiplane_scrape_brush(sd, ob, nodes);
      break;
    case SCULPT_TOOL_CLAY_THUMB:
      SCULPT_do_clay_thumb_brush(sd, ob, nodes);
      break;
    case SCULPT_TOOL_FILL:
      if (invert && brush->flag & BRUSH_INVERT_TO_SCRAPE_FILL) {
        SCULPT_do_scrape_brush(sd, ob, nodes);
      }
      else {
        SCULPT_do_fill_brush(sd, ob, nodes);
      }
      break;
    case SCULPT_TOOL_SCRAPE:
      if (invert && brush->flag & BRUSH_INVERT_TO_SCRAPE_FILL) {
        SCULPT_do_fill_brush(sd, ob, nodes);
      }
      else {
        SCULPT_do_scrape_brush(sd, ob, nodes);
      }
      break;
    case SCULPT_TOOL_MASK:
      SCULPT_do_mask_brush(sd, ob, nodes);
      break;
    case SCULPT_TOOL_POSE:
      SCULPT_do_pose_brush(sd, ob, nodes);
      break;
    case SCULPT_TOOL_DRAW_SHARP:
      SCULPT_do_draw_sharp_brush(sd, ob, nodes);
      break;
    case SCULPT_TOOL_ELASTIC_DEFORM:
      SCULPT_do_elastic_deform_brush(sd, ob, nodes);
      break;
    case SCULPT_TOOL_SLIDE_RELAX:
      SCULPT_do_slide_relax_brush(sd, ob, nodes);
      break;
    case SCULPT_TOOL_BOUNDARY:
      SCULPT_do_boundary_brush(sd, ob, nodes);
      break;
    case SCULPT_TOOL_CLOTH:
      SCULPT_do_cloth_brush(sd, ob, nodes);
      break;
    case SCULPT_TOOL_DRAW_FACE_SETS:
      SCULPT_do_draw_face_sets_brush(sd, ob, nodes);
      break;
    case SCULPT_TOOL_DISPLACEMENT_ERASER:
      SCULPT_do_displacement_eraser_brush(sd, ob, nodes);
      break;
    case SCULPT_TOOL_DISPLACEMENT_SMEAR:
      SCULPT_do_displacement_smear_brush(sd, ob, nodes);
      break;
    case SCULPT_TOOL_PAINT:
      SCULPT_do_paint_brush(paint_mode_settings, sd, ob, nodes, texnodes);
      break;
    case SCULPT_TOOL_SMEAR:
      SCULPT_do_smear_brush(sd, ob, nodes);
      break;
  }

  if (!ELEM(brush->sculpt_tool, SCULPT_TOOL_SMOOTH, SCULPT_TOOL_MASK) &&
      brush->autosmooth_factor > 0)
  {
    if (brush->flag & BRUSH_INVERSE_SMOOTH_PRESSURE) {
      SCULPT_smooth(sd, ob, nodes, brush->autosmooth_factor * (1.0f - ss->cache->pressure), false);
    }
    else {
      SCULPT_smooth(sd, ob, nodes, brush->autosmooth_factor, false);
    }
  }

  if (sculpt_brush_use_topology_rake(ss, brush)) {
    SCULPT_bmesh_topology_rake(sd, ob, nodes, brush->topology_rake_factor);
  }

  if (!SCULPT_tool_can_reuse_automask(brush->sculpt_tool) ||
      (ss->cache->supports_gravity && sd->gravity_factor > 0.0f))
  {
    /* Clear cavity mask cache. */
    ss->last_automasking_settings_hash = 0;
  }

  /* The cloth brush adds the gravity as a regular force and it is processed in the solver. */
  if (ss->cache->supports_gravity &&
      !ELEM(
          brush->sculpt_tool, SCULPT_TOOL_CLOTH, SCULPT_TOOL_DRAW_FACE_SETS, SCULPT_TOOL_BOUNDARY))
  {
    do_gravity(sd, ob, nodes, sd->gravity_factor);
  }

  if (brush->deform_target == BRUSH_DEFORM_TARGET_CLOTH_SIM) {
    if (SCULPT_stroke_is_main_symmetry_pass(ss->cache)) {
      SCULPT_cloth_sim_activate_nodes(ss->cache->cloth_sim, nodes);
      SCULPT_cloth_brush_do_simulation_step(sd, ob, ss->cache->cloth_sim, nodes);
    }
  }

  /* Update average stroke position. */
  copy_v3_v3(location, ss->cache->true_location);
  mul_m4_v3(ob->object_to_world, location);

  add_v3_v3(ups->average_stroke_accum, location);
  ups->average_stroke_counter++;
  /* Update last stroke position. */
  ups->last_stroke_valid = true;
}

/* Flush displacement from deformed PBVH vertex to original mesh. */
static void sculpt_flush_pbvhvert_deform(SculptSession &ss,
                                         const PBVHVertexIter &vd,
                                         MutableSpan<float3> positions)
{
  float disp[3], newco[3];
  int index = vd.vert_indices[vd.i];

  sub_v3_v3v3(disp, vd.co, ss.deform_cos[index]);
  mul_m3_v3(ss.deform_imats[index].ptr(), disp);
  add_v3_v3v3(newco, disp, ss.orig_cos[index]);

  ss.deform_cos[index] = vd.co;
  ss.orig_cos[index] = newco;

  if (!ss.shapekey_active) {
    copy_v3_v3(positions[index], newco);
  }
}

static void sculpt_combine_proxies_node(Object &object,
                                        Sculpt &sd,
                                        const bool use_orco,
                                        PBVHNode &node)
{
  SculptSession *ss = object.sculpt;

  float(*orco)[3] = nullptr;
  if (use_orco && !ss->bm) {
    orco = reinterpret_cast<float(*)[3]>(
        (SCULPT_undo_push_node(&object, &node, SCULPT_UNDO_COORDS)->co.data()));
  }

  MutableSpan<PBVHProxyNode> proxies = BKE_pbvh_node_get_proxies(&node);

  Mesh &mesh = *static_cast<Mesh *>(object.data);
  MutableSpan<float3> positions = mesh.vert_positions_for_write();

  PBVHVertexIter vd;
  BKE_pbvh_vertex_iter_begin (ss->pbvh, &node, vd, PBVH_ITER_UNIQUE) {
    float val[3];

    if (use_orco) {
      if (ss->bm) {
        copy_v3_v3(val, BM_log_original_vert_co(ss->bm_log, vd.bm_vert));
      }
      else {
        copy_v3_v3(val, orco[vd.i]);
      }
    }
    else {
      copy_v3_v3(val, vd.co);
    }

    for (const PBVHProxyNode &proxy_node : proxies) {
      add_v3_v3(val, proxy_node.co[vd.i]);
    }

    SCULPT_clip(&sd, ss, vd.co, val);

    if (ss->deform_modifiers_active) {
      sculpt_flush_pbvhvert_deform(*ss, vd, positions);
    }
  }
  BKE_pbvh_vertex_iter_end;

  BKE_pbvh_node_free_proxies(&node);
}

static void sculpt_combine_proxies(Sculpt *sd, Object *ob)
{
  using namespace blender;
  SculptSession *ss = ob->sculpt;
  Brush *brush = BKE_paint_brush(&sd->paint);

  if (!ss->cache->supports_gravity && sculpt_tool_is_proxy_used(brush->sculpt_tool)) {
    /* First line is tools that don't support proxies. */
    return;
  }

  /* First line is tools that don't support proxies. */
  const bool use_orco = ELEM(brush->sculpt_tool,
                             SCULPT_TOOL_GRAB,
                             SCULPT_TOOL_ROTATE,
                             SCULPT_TOOL_THUMB,
                             SCULPT_TOOL_ELASTIC_DEFORM,
                             SCULPT_TOOL_BOUNDARY,
                             SCULPT_TOOL_POSE);

  Vector<PBVHNode *> nodes = blender::bke::pbvh::gather_proxies(ss->pbvh);

  threading::parallel_for(nodes.index_range(), 1, [&](IndexRange range) {
    for (const int i : range) {
      sculpt_combine_proxies_node(*ob, *sd, use_orco, *nodes[i]);
    }
  });
}

void SCULPT_combine_transform_proxies(Sculpt *sd, Object *ob)
{
  using namespace blender;
  SculptSession *ss = ob->sculpt;

  Vector<PBVHNode *> nodes = blender::bke::pbvh::gather_proxies(ss->pbvh);

  threading::parallel_for(nodes.index_range(), 1, [&](IndexRange range) {
    for (const int i : range) {
      sculpt_combine_proxies_node(*ob, *sd, false, *nodes[i]);
    }
  });
}

/**
 * Copy the modified vertices from the #PBVH to the active key.
 */
static void sculpt_update_keyblock(Object *ob)
{
  SculptSession *ss = ob->sculpt;

  /* Key-block update happens after handling deformation caused by modifiers,
   * so ss->orig_cos would be updated with new stroke. */
  if (!ss->orig_cos.is_empty()) {
    SCULPT_vertcos_to_key(ob, ss->shapekey_active, ss->orig_cos);
  }
  else {
    SCULPT_vertcos_to_key(ob, ss->shapekey_active, BKE_pbvh_get_vert_positions(ss->pbvh));
  }
}

void SCULPT_flush_stroke_deform(Sculpt * /*sd*/, Object *ob, bool is_proxy_used)
{
  using namespace blender;
  SculptSession *ss = ob->sculpt;

  if (is_proxy_used && ss->deform_modifiers_active) {
    /* This brushes aren't using proxies, so sculpt_combine_proxies() wouldn't propagate needed
     * deformation to original base. */

    Mesh *me = (Mesh *)ob->data;
    Vector<PBVHNode *> nodes;
    Array<float3> vertCos;

    if (ss->shapekey_active) {
      /* Mesh could have isolated verts which wouldn't be in BVH, to deal with this we copy old
       * coordinates over new ones and then update coordinates for all vertices from BVH. */
      vertCos = ss->orig_cos;
    }

    nodes = blender::bke::pbvh::search_gather(ss->pbvh, {});

    MutableSpan<float3> positions = me->vert_positions_for_write();

    threading::parallel_for(nodes.index_range(), 1, [&](IndexRange range) {
      for (const int i : range) {
        PBVHVertexIter vd;
        BKE_pbvh_vertex_iter_begin (ss->pbvh, nodes[i], vd, PBVH_ITER_UNIQUE) {
          sculpt_flush_pbvhvert_deform(*ss, vd, positions);

          if (vertCos.is_empty()) {
            continue;
          }

          int index = vd.vert_indices[vd.i];
          copy_v3_v3(vertCos[index], ss->orig_cos[index]);
        }
        BKE_pbvh_vertex_iter_end;
      }
    });

    if (!vertCos.is_empty()) {
      SCULPT_vertcos_to_key(ob, ss->shapekey_active, vertCos);
    }
  }
  else if (ss->shapekey_active) {
    sculpt_update_keyblock(ob);
  }
}

void SCULPT_cache_calc_brushdata_symm(StrokeCache *cache,
                                      const ePaintSymmetryFlags symm,
                                      const char axis,
                                      const float angle)
{
  flip_v3_v3(cache->location, cache->true_location, symm);
  flip_v3_v3(cache->last_location, cache->true_last_location, symm);
  flip_v3_v3(cache->grab_delta_symmetry, cache->grab_delta, symm);
  flip_v3_v3(cache->view_normal, cache->true_view_normal, symm);

  flip_v3_v3(cache->initial_location, cache->true_initial_location, symm);
  flip_v3_v3(cache->initial_normal, cache->true_initial_normal, symm);

  /* XXX This reduces the length of the grab delta if it approaches the line of symmetry
   * XXX However, a different approach appears to be needed. */
#if 0
  if (sd->paint.symmetry_flags & PAINT_SYMMETRY_FEATHER) {
    float frac = 1.0f / max_overlap_count(sd);
    float reduce = (feather - frac) / (1.0f - frac);

    printf("feather: %f frac: %f reduce: %f\n", feather, frac, reduce);

    if (frac < 1.0f) {
      mul_v3_fl(cache->grab_delta_symmetry, reduce);
    }
  }
#endif

  unit_m4(cache->symm_rot_mat);
  unit_m4(cache->symm_rot_mat_inv);
  zero_v3(cache->plane_offset);

  /* Expects XYZ. */
  if (axis) {
    rotate_m4(cache->symm_rot_mat, axis, angle);
    rotate_m4(cache->symm_rot_mat_inv, axis, -angle);
  }

  mul_m4_v3(cache->symm_rot_mat, cache->location);
  mul_m4_v3(cache->symm_rot_mat, cache->grab_delta_symmetry);

  if (cache->supports_gravity) {
    flip_v3_v3(cache->gravity_direction, cache->true_gravity_direction, symm);
    mul_m4_v3(cache->symm_rot_mat, cache->gravity_direction);
  }

  if (cache->is_rake_rotation_valid) {
    flip_qt_qt(cache->rake_rotation_symmetry, cache->rake_rotation, symm);
  }
}

using BrushActionFunc = void (*)(Sculpt *sd,
                                 Object *ob,
                                 Brush *brush,
                                 UnifiedPaintSettings *ups,
                                 PaintModeSettings *paint_mode_settings);

static void do_tiled(Sculpt *sd,
                     Object *ob,
                     Brush *brush,
                     UnifiedPaintSettings *ups,
                     PaintModeSettings *paint_mode_settings,
                     BrushActionFunc action)
{
  SculptSession *ss = ob->sculpt;
  StrokeCache *cache = ss->cache;
  const float radius = cache->radius;
  const blender::Bounds<blender::float3> bb = *BKE_object_boundbox_get(ob);
  const float *bbMin = bb.min;
  const float *bbMax = bb.max;
  const float *step = sd->paint.tile_offset;

  /* These are integer locations, for real location: multiply with step and add orgLoc.
   * So 0,0,0 is at orgLoc. */
  int start[3];
  int end[3];
  int cur[3];

  /* Position of the "prototype" stroke for tiling. */
  float orgLoc[3];
  float original_initial_location[3];
  copy_v3_v3(orgLoc, cache->location);
  copy_v3_v3(original_initial_location, cache->initial_location);

  for (int dim = 0; dim < 3; dim++) {
    if ((sd->paint.symmetry_flags & (PAINT_TILE_X << dim)) && step[dim] > 0) {
      start[dim] = (bbMin[dim] - orgLoc[dim] - radius) / step[dim];
      end[dim] = (bbMax[dim] - orgLoc[dim] + radius) / step[dim];
    }
    else {
      start[dim] = end[dim] = 0;
    }
  }

  /* First do the "un-tiled" position to initialize the stroke for this location. */
  cache->tile_pass = 0;
  action(sd, ob, brush, ups, paint_mode_settings);

  /* Now do it for all the tiles. */
  copy_v3_v3_int(cur, start);
  for (cur[0] = start[0]; cur[0] <= end[0]; cur[0]++) {
    for (cur[1] = start[1]; cur[1] <= end[1]; cur[1]++) {
      for (cur[2] = start[2]; cur[2] <= end[2]; cur[2]++) {
        if (!cur[0] && !cur[1] && !cur[2]) {
          /* Skip tile at orgLoc, this was already handled before all others. */
          continue;
        }

        ++cache->tile_pass;

        for (int dim = 0; dim < 3; dim++) {
          cache->location[dim] = cur[dim] * step[dim] + orgLoc[dim];
          cache->plane_offset[dim] = cur[dim] * step[dim];
          cache->initial_location[dim] = cur[dim] * step[dim] + original_initial_location[dim];
        }
        action(sd, ob, brush, ups, paint_mode_settings);
      }
    }
  }
}

static void do_radial_symmetry(Sculpt *sd,
                               Object *ob,
                               Brush *brush,
                               UnifiedPaintSettings *ups,
                               PaintModeSettings *paint_mode_settings,
                               BrushActionFunc action,
                               const ePaintSymmetryFlags symm,
                               const int axis,
                               const float /*feather*/)
{
  SculptSession *ss = ob->sculpt;

  for (int i = 1; i < sd->radial_symm[axis - 'X']; i++) {
    const float angle = 2.0f * M_PI * i / sd->radial_symm[axis - 'X'];
    ss->cache->radial_symmetry_pass = i;
    SCULPT_cache_calc_brushdata_symm(ss->cache, symm, axis, angle);
    do_tiled(sd, ob, brush, ups, paint_mode_settings, action);
  }
}

/**
 * Noise texture gives different values for the same input coord; this
 * can tear a multi-resolution mesh during sculpting so do a stitch in this case.
 */
static void sculpt_fix_noise_tear(Sculpt *sd, Object *ob)
{
  SculptSession *ss = ob->sculpt;
  Brush *brush = BKE_paint_brush(&sd->paint);
  const MTex *mtex = BKE_brush_mask_texture_get(brush, OB_MODE_SCULPT);

  if (ss->multires.active && mtex->tex && mtex->tex->type == TEX_NOISE) {
    multires_stitch_grids(ob);
  }
}

static void do_symmetrical_brush_actions(Sculpt *sd,
                                         Object *ob,
                                         BrushActionFunc action,
                                         UnifiedPaintSettings *ups,
                                         PaintModeSettings *paint_mode_settings)
{
  Brush *brush = BKE_paint_brush(&sd->paint);
  SculptSession *ss = ob->sculpt;
  StrokeCache *cache = ss->cache;
  const char symm = SCULPT_mesh_symmetry_xyz_get(ob);

  float feather = calc_symmetry_feather(sd, ss->cache);

  cache->bstrength = brush_strength(sd, cache, feather, ups, paint_mode_settings);
  cache->symmetry = symm;

  /* `symm` is a bit combination of XYZ -
   * 1 is mirror X; 2 is Y; 3 is XY; 4 is Z; 5 is XZ; 6 is YZ; 7 is XYZ */
  for (int i = 0; i <= symm; i++) {
    if (!SCULPT_is_symmetry_iteration_valid(i, symm)) {
      continue;
    }
    const ePaintSymmetryFlags symm = ePaintSymmetryFlags(i);
    cache->mirror_symmetry_pass = symm;
    cache->radial_symmetry_pass = 0;

    SCULPT_cache_calc_brushdata_symm(cache, symm, 0, 0);
    do_tiled(sd, ob, brush, ups, paint_mode_settings, action);

    do_radial_symmetry(sd, ob, brush, ups, paint_mode_settings, action, symm, 'X', feather);
    do_radial_symmetry(sd, ob, brush, ups, paint_mode_settings, action, symm, 'Y', feather);
    do_radial_symmetry(sd, ob, brush, ups, paint_mode_settings, action, symm, 'Z', feather);
  }
}

bool SCULPT_mode_poll(bContext *C)
{
  Object *ob = CTX_data_active_object(C);
  return ob && ob->mode & OB_MODE_SCULPT;
}

bool SCULPT_mode_poll_view3d(bContext *C)
{
  return (SCULPT_mode_poll(C) && CTX_wm_region_view3d(C));
}

bool SCULPT_poll_view3d(bContext *C)
{
  return (SCULPT_poll(C) && CTX_wm_region_view3d(C));
}

bool SCULPT_poll(bContext *C)
{
  return SCULPT_mode_poll(C) && PAINT_brush_tool_poll(C);
}

static const char *sculpt_tool_name(Sculpt *sd)
{
  Brush *brush = BKE_paint_brush(&sd->paint);

  switch ((eBrushSculptTool)brush->sculpt_tool) {
    case SCULPT_TOOL_DRAW:
      return "Draw Brush";
    case SCULPT_TOOL_SMOOTH:
      return "Smooth Brush";
    case SCULPT_TOOL_CREASE:
      return "Crease Brush";
    case SCULPT_TOOL_BLOB:
      return "Blob Brush";
    case SCULPT_TOOL_PINCH:
      return "Pinch Brush";
    case SCULPT_TOOL_INFLATE:
      return "Inflate Brush";
    case SCULPT_TOOL_GRAB:
      return "Grab Brush";
    case SCULPT_TOOL_NUDGE:
      return "Nudge Brush";
    case SCULPT_TOOL_THUMB:
      return "Thumb Brush";
    case SCULPT_TOOL_LAYER:
      return "Layer Brush";
    case SCULPT_TOOL_FLATTEN:
      return "Flatten Brush";
    case SCULPT_TOOL_CLAY:
      return "Clay Brush";
    case SCULPT_TOOL_CLAY_STRIPS:
      return "Clay Strips Brush";
    case SCULPT_TOOL_CLAY_THUMB:
      return "Clay Thumb Brush";
    case SCULPT_TOOL_FILL:
      return "Fill Brush";
    case SCULPT_TOOL_SCRAPE:
      return "Scrape Brush";
    case SCULPT_TOOL_SNAKE_HOOK:
      return "Snake Hook Brush";
    case SCULPT_TOOL_ROTATE:
      return "Rotate Brush";
    case SCULPT_TOOL_MASK:
      return "Mask Brush";
    case SCULPT_TOOL_SIMPLIFY:
      return "Simplify Brush";
    case SCULPT_TOOL_DRAW_SHARP:
      return "Draw Sharp Brush";
    case SCULPT_TOOL_ELASTIC_DEFORM:
      return "Elastic Deform Brush";
    case SCULPT_TOOL_POSE:
      return "Pose Brush";
    case SCULPT_TOOL_MULTIPLANE_SCRAPE:
      return "Multi-plane Scrape Brush";
    case SCULPT_TOOL_SLIDE_RELAX:
      return "Slide/Relax Brush";
    case SCULPT_TOOL_BOUNDARY:
      return "Boundary Brush";
    case SCULPT_TOOL_CLOTH:
      return "Cloth Brush";
    case SCULPT_TOOL_DRAW_FACE_SETS:
      return "Draw Face Sets";
    case SCULPT_TOOL_DISPLACEMENT_ERASER:
      return "Multires Displacement Eraser";
    case SCULPT_TOOL_DISPLACEMENT_SMEAR:
      return "Multires Displacement Smear";
    case SCULPT_TOOL_PAINT:
      return "Paint Brush";
    case SCULPT_TOOL_SMEAR:
      return "Smear Brush";
  }

  return "Sculpting";
}

/* Operator for applying a stroke (various attributes including mouse path)
 * using the current brush. */

void SCULPT_cache_free(StrokeCache *cache)
{
  MEM_SAFE_FREE(cache->dial);
  MEM_SAFE_FREE(cache->surface_smooth_laplacian_disp);
  MEM_SAFE_FREE(cache->layer_displacement_factor);
  MEM_SAFE_FREE(cache->prev_colors);
  MEM_SAFE_FREE(cache->detail_directions);
  MEM_SAFE_FREE(cache->prev_displacement);
  MEM_SAFE_FREE(cache->limit_surface_co);

  if (cache->pose_ik_chain) {
    SCULPT_pose_ik_chain_free(cache->pose_ik_chain);
  }

  for (int i = 0; i < PAINT_SYMM_AREAS; i++) {
    if (cache->boundaries[i]) {
      SCULPT_boundary_data_free(cache->boundaries[i]);
    }
  }

  if (cache->cloth_sim) {
    SCULPT_cloth_simulation_free(cache->cloth_sim);
  }

  MEM_delete(cache);
}

/* Initialize mirror modifier clipping. */
static void sculpt_init_mirror_clipping(Object *ob, SculptSession *ss)
{
  unit_m4(ss->cache->clip_mirror_mtx);

  LISTBASE_FOREACH (ModifierData *, md, &ob->modifiers) {
    if (!(md->type == eModifierType_Mirror && (md->mode & eModifierMode_Realtime))) {
      continue;
    }
    MirrorModifierData *mmd = (MirrorModifierData *)md;

    if (!(mmd->flag & MOD_MIR_CLIPPING)) {
      continue;
    }
    /* Check each axis for mirroring. */
    for (int i = 0; i < 3; i++) {
      if (!(mmd->flag & (MOD_MIR_AXIS_X << i))) {
        continue;
      }
      /* Enable sculpt clipping. */
      ss->cache->flag |= CLIP_X << i;

      /* Update the clip tolerance. */
      if (mmd->tolerance > ss->cache->clip_tolerance[i]) {
        ss->cache->clip_tolerance[i] = mmd->tolerance;
      }

      /* Store matrix for mirror object clipping. */
      if (mmd->mirror_ob) {
        float imtx_mirror_ob[4][4];
        invert_m4_m4(imtx_mirror_ob, mmd->mirror_ob->object_to_world);
        mul_m4_m4m4(ss->cache->clip_mirror_mtx, imtx_mirror_ob, ob->object_to_world);
      }
    }
  }
}

static void smooth_brush_toggle_on(const bContext *C, Paint *paint, StrokeCache *cache)
{
  Scene *scene = CTX_data_scene(C);
  Brush *cur_brush = paint->brush;

  if (cur_brush->sculpt_tool == SCULPT_TOOL_MASK) {
    cache->saved_mask_brush_tool = cur_brush->mask_tool;
    cur_brush->mask_tool = BRUSH_MASK_SMOOTH;
    return;
  }

  if (ELEM(cur_brush->sculpt_tool,
           SCULPT_TOOL_SLIDE_RELAX,
           SCULPT_TOOL_DRAW_FACE_SETS,
           SCULPT_TOOL_PAINT,
           SCULPT_TOOL_SMEAR))
  {
    /* Do nothing, this tool has its own smooth mode. */
    return;
  }

  /* Switch to the smooth brush if possible. */
  Brush *smooth_brush = BKE_paint_toolslots_brush_get(paint, SCULPT_TOOL_SMOOTH);
  if (!smooth_brush) {
    CLOG_WARN(&LOG, "Switching to the smooth brush not possible, corresponding brush not");
    cache->saved_active_brush_name[0] = '\0';
    return;
  }

  int cur_brush_size = BKE_brush_size_get(scene, cur_brush);

  STRNCPY(cache->saved_active_brush_name, cur_brush->id.name + 2);

  BKE_paint_brush_set(paint, smooth_brush);
  cache->saved_smooth_size = BKE_brush_size_get(scene, smooth_brush);
  BKE_brush_size_set(scene, smooth_brush, cur_brush_size);
  BKE_curvemapping_init(smooth_brush->curve);
}

static void smooth_brush_toggle_off(const bContext *C, Paint *paint, StrokeCache *cache)
{
  Main *bmain = CTX_data_main(C);
  Brush *brush = BKE_paint_brush(paint);

  if (brush->sculpt_tool == SCULPT_TOOL_MASK) {
    brush->mask_tool = cache->saved_mask_brush_tool;
    return;
  }

  if (ELEM(brush->sculpt_tool,
           SCULPT_TOOL_SLIDE_RELAX,
           SCULPT_TOOL_DRAW_FACE_SETS,
           SCULPT_TOOL_PAINT,
           SCULPT_TOOL_SMEAR))
  {
    /* Do nothing. */
    return;
  }

  /* If saved_active_brush_name is not set, brush was not switched/affected in
   * smooth_brush_toggle_on(). */
  Brush *saved_active_brush = (Brush *)BKE_libblock_find_name(
      bmain, ID_BR, cache->saved_active_brush_name);
  if (saved_active_brush) {
    Scene *scene = CTX_data_scene(C);
    BKE_brush_size_set(scene, brush, cache->saved_smooth_size);
    BKE_paint_brush_set(paint, saved_active_brush);
  }
}

/* Initialize the stroke cache invariants from operator properties. */
static void sculpt_update_cache_invariants(
    bContext *C, Sculpt *sd, SculptSession *ss, wmOperator *op, const float mval[2])
{
  StrokeCache *cache = MEM_new<StrokeCache>(__func__);
  ToolSettings *tool_settings = CTX_data_tool_settings(C);
  UnifiedPaintSettings *ups = &tool_settings->unified_paint_settings;
  Brush *brush = BKE_paint_brush(&sd->paint);
  ViewContext *vc = paint_stroke_view_context(static_cast<PaintStroke *>(op->customdata));
  Object *ob = CTX_data_active_object(C);
  float mat[3][3];
  float viewDir[3] = {0.0f, 0.0f, 1.0f};
  float max_scale;
  int mode;

  ss->cache = cache;

  /* Set scaling adjustment. */
  max_scale = 0.0f;
  for (int i = 0; i < 3; i++) {
    max_scale = max_ff(max_scale, fabsf(ob->scale[i]));
  }
  cache->scale[0] = max_scale / ob->scale[0];
  cache->scale[1] = max_scale / ob->scale[1];
  cache->scale[2] = max_scale / ob->scale[2];

  cache->plane_trim_squared = brush->plane_trim * brush->plane_trim;

  cache->flag = 0;

  sculpt_init_mirror_clipping(ob, ss);

  /* Initial mouse location. */
  if (mval) {
    copy_v2_v2(cache->initial_mouse, mval);
  }
  else {
    zero_v2(cache->initial_mouse);
  }

  copy_v3_v3(cache->initial_location, ss->cursor_location);
  copy_v3_v3(cache->true_initial_location, ss->cursor_location);

  copy_v3_v3(cache->initial_normal, ss->cursor_normal);
  copy_v3_v3(cache->true_initial_normal, ss->cursor_normal);

  mode = RNA_enum_get(op->ptr, "mode");
  cache->invert = mode == BRUSH_STROKE_INVERT;
  cache->alt_smooth = mode == BRUSH_STROKE_SMOOTH;
  cache->normal_weight = brush->normal_weight;

  /* Interpret invert as following normal, for grab brushes. */
  if (SCULPT_TOOL_HAS_NORMAL_WEIGHT(brush->sculpt_tool)) {
    if (cache->invert) {
      cache->invert = false;
      cache->normal_weight = (cache->normal_weight == 0.0f);
    }
  }

  /* Not very nice, but with current events system implementation
   * we can't handle brush appearance inversion hotkey separately (sergey). */
  if (cache->invert) {
    ups->draw_inverted = true;
  }
  else {
    ups->draw_inverted = false;
  }

  /* Alt-Smooth. */
  if (cache->alt_smooth) {
    smooth_brush_toggle_on(C, &sd->paint, cache);
    /* Refresh the brush pointer in case we switched brush in the toggle function. */
    brush = BKE_paint_brush(&sd->paint);
  }

  copy_v2_v2(cache->mouse, cache->initial_mouse);
  copy_v2_v2(cache->mouse_event, cache->initial_mouse);
  copy_v2_v2(ups->tex_mouse, cache->initial_mouse);

  /* Truly temporary data that isn't stored in properties. */
  cache->vc = vc;
  cache->brush = brush;

  /* Cache projection matrix. */
  ED_view3d_ob_project_mat_get(cache->vc->rv3d, ob, cache->projection_mat);

  invert_m4_m4(ob->world_to_object, ob->object_to_world);
  copy_m3_m4(mat, cache->vc->rv3d->viewinv);
  mul_m3_v3(mat, viewDir);
  copy_m3_m4(mat, ob->world_to_object);
  mul_m3_v3(mat, viewDir);
  normalize_v3_v3(cache->true_view_normal, viewDir);

  cache->supports_gravity = (!ELEM(brush->sculpt_tool,
                                   SCULPT_TOOL_MASK,
                                   SCULPT_TOOL_SMOOTH,
                                   SCULPT_TOOL_SIMPLIFY,
                                   SCULPT_TOOL_DISPLACEMENT_SMEAR,
                                   SCULPT_TOOL_DISPLACEMENT_ERASER) &&
                             (sd->gravity_factor > 0.0f));
  /* Get gravity vector in world space. */
  if (cache->supports_gravity) {
    if (sd->gravity_object) {
      Object *gravity_object = sd->gravity_object;

      copy_v3_v3(cache->true_gravity_direction, gravity_object->object_to_world[2]);
    }
    else {
      cache->true_gravity_direction[0] = cache->true_gravity_direction[1] = 0.0f;
      cache->true_gravity_direction[2] = 1.0f;
    }

    /* Transform to sculpted object space. */
    mul_m3_v3(mat, cache->true_gravity_direction);
    normalize_v3(cache->true_gravity_direction);
  }

  cache->accum = true;

  /* Make copies of the mesh vertex locations and normals for some tools. */
  if (brush->flag & BRUSH_ANCHORED) {
    cache->accum = false;
  }

  /* Draw sharp does not need the original coordinates to produce the accumulate effect, so it
   * should work the opposite way. */
  if (brush->sculpt_tool == SCULPT_TOOL_DRAW_SHARP) {
    cache->accum = false;
  }

  if (SCULPT_TOOL_HAS_ACCUMULATE(brush->sculpt_tool)) {
    if (!(brush->flag & BRUSH_ACCUMULATE)) {
      cache->accum = false;
      if (brush->sculpt_tool == SCULPT_TOOL_DRAW_SHARP) {
        cache->accum = true;
      }
    }
  }

  /* Original coordinates require the sculpt undo system, which isn't used
   * for image brushes. It's also not necessary, just disable it. */
  if (brush && brush->sculpt_tool == SCULPT_TOOL_PAINT &&
      SCULPT_use_image_paint_brush(&tool_settings->paint_mode, ob))
  {
    cache->accum = true;
  }

  cache->first_time = true;

#define PIXEL_INPUT_THRESHHOLD 5
  if (brush->sculpt_tool == SCULPT_TOOL_ROTATE) {
    cache->dial = BLI_dial_init(cache->initial_mouse, PIXEL_INPUT_THRESHHOLD);
  }

#undef PIXEL_INPUT_THRESHHOLD
}

static float sculpt_brush_dynamic_size_get(Brush *brush, StrokeCache *cache, float initial_size)
{
  switch (brush->sculpt_tool) {
    case SCULPT_TOOL_CLAY:
      return max_ff(initial_size * 0.20f, initial_size * pow3f(cache->pressure));
    case SCULPT_TOOL_CLAY_STRIPS:
      return max_ff(initial_size * 0.30f, initial_size * powf(cache->pressure, 1.5f));
    case SCULPT_TOOL_CLAY_THUMB: {
      float clay_stabilized_pressure = SCULPT_clay_thumb_get_stabilized_pressure(cache);
      return initial_size * clay_stabilized_pressure;
    }
    default:
      return initial_size * cache->pressure;
  }
}

/* In these brushes the grab delta is calculated always from the initial stroke location, which is
 * generally used to create grab deformations. */
static bool sculpt_needs_delta_from_anchored_origin(Brush *brush)
{
  if (brush->sculpt_tool == SCULPT_TOOL_SMEAR && (brush->flag & BRUSH_ANCHORED)) {
    return true;
  }

  if (ELEM(brush->sculpt_tool,
           SCULPT_TOOL_GRAB,
           SCULPT_TOOL_POSE,
           SCULPT_TOOL_BOUNDARY,
           SCULPT_TOOL_THUMB,
           SCULPT_TOOL_ELASTIC_DEFORM))
  {
    return true;
  }
  if (brush->sculpt_tool == SCULPT_TOOL_CLOTH &&
      brush->cloth_deform_type == BRUSH_CLOTH_DEFORM_GRAB) {
    return true;
  }
  return false;
}

/* In these brushes the grab delta is calculated from the previous stroke location, which is used
 * to calculate to orientate the brush tip and deformation towards the stroke direction. */
static bool sculpt_needs_delta_for_tip_orientation(Brush *brush)
{
  if (brush->sculpt_tool == SCULPT_TOOL_CLOTH) {
    return brush->cloth_deform_type != BRUSH_CLOTH_DEFORM_GRAB;
  }
  return ELEM(brush->sculpt_tool,
              SCULPT_TOOL_CLAY_STRIPS,
              SCULPT_TOOL_PINCH,
              SCULPT_TOOL_MULTIPLANE_SCRAPE,
              SCULPT_TOOL_CLAY_THUMB,
              SCULPT_TOOL_NUDGE,
              SCULPT_TOOL_SNAKE_HOOK);
}

static void sculpt_update_brush_delta(UnifiedPaintSettings *ups, Object *ob, Brush *brush)
{
  SculptSession *ss = ob->sculpt;
  StrokeCache *cache = ss->cache;
  const float mval[2] = {
      cache->mouse_event[0],
      cache->mouse_event[1],
  };
  int tool = brush->sculpt_tool;

  if (!ELEM(tool,
            SCULPT_TOOL_PAINT,
            SCULPT_TOOL_GRAB,
            SCULPT_TOOL_ELASTIC_DEFORM,
            SCULPT_TOOL_CLOTH,
            SCULPT_TOOL_NUDGE,
            SCULPT_TOOL_CLAY_STRIPS,
            SCULPT_TOOL_PINCH,
            SCULPT_TOOL_MULTIPLANE_SCRAPE,
            SCULPT_TOOL_CLAY_THUMB,
            SCULPT_TOOL_SNAKE_HOOK,
            SCULPT_TOOL_POSE,
            SCULPT_TOOL_BOUNDARY,
            SCULPT_TOOL_SMEAR,
            SCULPT_TOOL_THUMB) &&
      !sculpt_brush_use_topology_rake(ss, brush))
  {
    return;
  }
  float grab_location[3], imat[4][4], delta[3], loc[3];

  if (SCULPT_stroke_is_first_brush_step_of_symmetry_pass(ss->cache)) {
    if (tool == SCULPT_TOOL_GRAB && brush->flag & BRUSH_GRAB_ACTIVE_VERTEX) {
      copy_v3_v3(cache->orig_grab_location,
                 SCULPT_vertex_co_for_grab_active_get(ss, SCULPT_active_vertex_get(ss)));
    }
    else {
      copy_v3_v3(cache->orig_grab_location, cache->true_location);
    }
  }
  else if (tool == SCULPT_TOOL_SNAKE_HOOK ||
           (tool == SCULPT_TOOL_CLOTH &&
            brush->cloth_deform_type == BRUSH_CLOTH_DEFORM_SNAKE_HOOK))
  {
    add_v3_v3(cache->true_location, cache->grab_delta);
  }

  /* Compute 3d coordinate at same z from original location + mval. */
  mul_v3_m4v3(loc, ob->object_to_world, cache->orig_grab_location);
  ED_view3d_win_to_3d(cache->vc->v3d, cache->vc->region, loc, mval, grab_location);

  /* Compute delta to move verts by. */
  if (!SCULPT_stroke_is_first_brush_step_of_symmetry_pass(ss->cache)) {
    if (sculpt_needs_delta_from_anchored_origin(brush)) {
      sub_v3_v3v3(delta, grab_location, cache->old_grab_location);
      invert_m4_m4(imat, ob->object_to_world);
      mul_mat3_m4_v3(imat, delta);
      add_v3_v3(cache->grab_delta, delta);
    }
    else if (sculpt_needs_delta_for_tip_orientation(brush)) {
      if (brush->flag & BRUSH_ANCHORED) {
        float orig[3];
        mul_v3_m4v3(orig, ob->object_to_world, cache->orig_grab_location);
        sub_v3_v3v3(cache->grab_delta, grab_location, orig);
      }
      else {
        sub_v3_v3v3(cache->grab_delta, grab_location, cache->old_grab_location);
      }
      invert_m4_m4(imat, ob->object_to_world);
      mul_mat3_m4_v3(imat, cache->grab_delta);
    }
    else {
      /* Use for 'Brush.topology_rake_factor'. */
      sub_v3_v3v3(cache->grab_delta, grab_location, cache->old_grab_location);
    }
  }
  else {
    zero_v3(cache->grab_delta);
  }

  if (brush->falloff_shape == PAINT_FALLOFF_SHAPE_TUBE) {
    project_plane_v3_v3v3(cache->grab_delta, cache->grab_delta, ss->cache->true_view_normal);
  }

  copy_v3_v3(cache->old_grab_location, grab_location);

  if (tool == SCULPT_TOOL_GRAB) {
    if (brush->flag & BRUSH_GRAB_ACTIVE_VERTEX) {
      copy_v3_v3(cache->anchored_location, cache->orig_grab_location);
    }
    else {
      copy_v3_v3(cache->anchored_location, cache->true_location);
    }
  }
  else if (tool == SCULPT_TOOL_ELASTIC_DEFORM || SCULPT_is_cloth_deform_brush(brush)) {
    copy_v3_v3(cache->anchored_location, cache->true_location);
  }
  else if (tool == SCULPT_TOOL_THUMB) {
    copy_v3_v3(cache->anchored_location, cache->orig_grab_location);
  }

  if (sculpt_needs_delta_from_anchored_origin(brush)) {
    /* Location stays the same for finding vertices in brush radius. */
    copy_v3_v3(cache->true_location, cache->orig_grab_location);

    ups->draw_anchored = true;
    copy_v2_v2(ups->anchored_initial_mouse, cache->initial_mouse);
    ups->anchored_size = ups->pixel_radius;
  }

  /* Handle 'rake' */
  cache->is_rake_rotation_valid = false;

  invert_m4_m4(imat, ob->object_to_world);
  mul_mat3_m4_v3(imat, grab_location);

  if (SCULPT_stroke_is_first_brush_step_of_symmetry_pass(ss->cache)) {
    copy_v3_v3(cache->rake_data.follow_co, grab_location);
  }

  if (!sculpt_brush_needs_rake_rotation(brush)) {
    return;
  }
  cache->rake_data.follow_dist = cache->radius * SCULPT_RAKE_BRUSH_FACTOR;

  if (!is_zero_v3(cache->grab_delta)) {
    const float eps = 0.00001f;

    float v1[3], v2[3];

    copy_v3_v3(v1, cache->rake_data.follow_co);
    copy_v3_v3(v2, cache->rake_data.follow_co);
    sub_v3_v3(v2, cache->grab_delta);

    sub_v3_v3(v1, grab_location);
    sub_v3_v3(v2, grab_location);

    if ((normalize_v3(v2) > eps) && (normalize_v3(v1) > eps) && (len_squared_v3v3(v1, v2) > eps)) {
      const float rake_dist_sq = len_squared_v3v3(cache->rake_data.follow_co, grab_location);
      const float rake_fade = (rake_dist_sq > square_f(cache->rake_data.follow_dist)) ?
                                  1.0f :
                                  sqrtf(rake_dist_sq) / cache->rake_data.follow_dist;

      float axis[3], angle;
      float tquat[4];

      rotation_between_vecs_to_quat(tquat, v1, v2);

      /* Use axis-angle to scale rotation since the factor may be above 1. */
      quat_to_axis_angle(axis, &angle, tquat);
      normalize_v3(axis);

      angle *= brush->rake_factor * rake_fade;
      axis_angle_normalized_to_quat(cache->rake_rotation, axis, angle);
      cache->is_rake_rotation_valid = true;
    }
  }
  sculpt_rake_data_update(&cache->rake_data, grab_location);
}

static void sculpt_update_cache_paint_variants(StrokeCache *cache, const Brush *brush)
{
  cache->paint_brush.hardness = brush->hardness;
  if (brush->paint_flags & BRUSH_PAINT_HARDNESS_PRESSURE) {
    cache->paint_brush.hardness *= brush->paint_flags & BRUSH_PAINT_HARDNESS_PRESSURE_INVERT ?
                                       1.0f - cache->pressure :
                                       cache->pressure;
  }

  cache->paint_brush.flow = brush->flow;
  if (brush->paint_flags & BRUSH_PAINT_FLOW_PRESSURE) {
    cache->paint_brush.flow *= brush->paint_flags & BRUSH_PAINT_FLOW_PRESSURE_INVERT ?
                                   1.0f - cache->pressure :
                                   cache->pressure;
  }

  cache->paint_brush.wet_mix = brush->wet_mix;
  if (brush->paint_flags & BRUSH_PAINT_WET_MIX_PRESSURE) {
    cache->paint_brush.wet_mix *= brush->paint_flags & BRUSH_PAINT_WET_MIX_PRESSURE_INVERT ?
                                      1.0f - cache->pressure :
                                      cache->pressure;

    /* This makes wet mix more sensible in higher values, which allows to create brushes that have
     * a wider pressure range were they only blend colors without applying too much of the brush
     * color. */
    cache->paint_brush.wet_mix = 1.0f - pow2f(1.0f - cache->paint_brush.wet_mix);
  }

  cache->paint_brush.wet_persistence = brush->wet_persistence;
  if (brush->paint_flags & BRUSH_PAINT_WET_PERSISTENCE_PRESSURE) {
    cache->paint_brush.wet_persistence = brush->paint_flags &
                                                 BRUSH_PAINT_WET_PERSISTENCE_PRESSURE_INVERT ?
                                             1.0f - cache->pressure :
                                             cache->pressure;
  }

  cache->paint_brush.density = brush->density;
  if (brush->paint_flags & BRUSH_PAINT_DENSITY_PRESSURE) {
    cache->paint_brush.density = brush->paint_flags & BRUSH_PAINT_DENSITY_PRESSURE_INVERT ?
                                     1.0f - cache->pressure :
                                     cache->pressure;
  }
}

/* Initialize the stroke cache variants from operator properties. */
static void sculpt_update_cache_variants(bContext *C, Sculpt *sd, Object *ob, PointerRNA *ptr)
{
  Scene *scene = CTX_data_scene(C);
  UnifiedPaintSettings *ups = &scene->toolsettings->unified_paint_settings;
  SculptSession *ss = ob->sculpt;
  StrokeCache *cache = ss->cache;
  Brush *brush = BKE_paint_brush(&sd->paint);

  if (SCULPT_stroke_is_first_brush_step_of_symmetry_pass(ss->cache) ||
      !((brush->flag & BRUSH_ANCHORED) || (brush->sculpt_tool == SCULPT_TOOL_SNAKE_HOOK) ||
        (brush->sculpt_tool == SCULPT_TOOL_ROTATE) || SCULPT_is_cloth_deform_brush(brush)))
  {
    RNA_float_get_array(ptr, "location", cache->true_location);
  }

  cache->pen_flip = RNA_boolean_get(ptr, "pen_flip");
  RNA_float_get_array(ptr, "mouse", cache->mouse);
  RNA_float_get_array(ptr, "mouse_event", cache->mouse_event);

  /* XXX: Use pressure value from first brush step for brushes which don't support strokes (grab,
   * thumb). They depends on initial state and brush coord/pressure/etc.
   * It's more an events design issue, which doesn't split coordinate/pressure/angle changing
   * events. We should avoid this after events system re-design. */
  if (paint_supports_dynamic_size(brush, PAINT_MODE_SCULPT) || cache->first_time) {
    cache->pressure = RNA_float_get(ptr, "pressure");
  }

  cache->x_tilt = RNA_float_get(ptr, "x_tilt");
  cache->y_tilt = RNA_float_get(ptr, "y_tilt");

  /* Truly temporary data that isn't stored in properties. */
  if (SCULPT_stroke_is_first_brush_step_of_symmetry_pass(ss->cache)) {
    cache->initial_radius = sculpt_calc_radius(cache->vc, brush, scene, cache->true_location);

    if (!BKE_brush_use_locked_size(scene, brush)) {
      BKE_brush_unprojected_radius_set(scene, brush, cache->initial_radius);
    }
  }

  /* Clay stabilized pressure. */
  if (brush->sculpt_tool == SCULPT_TOOL_CLAY_THUMB) {
    if (SCULPT_stroke_is_first_brush_step_of_symmetry_pass(ss->cache)) {
      for (int i = 0; i < SCULPT_CLAY_STABILIZER_LEN; i++) {
        ss->cache->clay_pressure_stabilizer[i] = 0.0f;
      }
      ss->cache->clay_pressure_stabilizer_index = 0;
    }
    else {
      cache->clay_pressure_stabilizer[cache->clay_pressure_stabilizer_index] = cache->pressure;
      cache->clay_pressure_stabilizer_index += 1;
      if (cache->clay_pressure_stabilizer_index >= SCULPT_CLAY_STABILIZER_LEN) {
        cache->clay_pressure_stabilizer_index = 0;
      }
    }
  }

  if (BKE_brush_use_size_pressure(brush) && paint_supports_dynamic_size(brush, PAINT_MODE_SCULPT))
  {
    cache->radius = sculpt_brush_dynamic_size_get(brush, cache, cache->initial_radius);
    cache->dyntopo_pixel_radius = sculpt_brush_dynamic_size_get(
        brush, cache, ups->initial_pixel_radius);
  }
  else {
    cache->radius = cache->initial_radius;
    cache->dyntopo_pixel_radius = ups->initial_pixel_radius;
  }

  sculpt_update_cache_paint_variants(cache, brush);

  cache->radius_squared = cache->radius * cache->radius;

  if (brush->flag & BRUSH_ANCHORED) {
    /* True location has been calculated as part of the stroke system already here. */
    if (brush->flag & BRUSH_EDGE_TO_EDGE) {
      RNA_float_get_array(ptr, "location", cache->true_location);
    }

    cache->radius = paint_calc_object_space_radius(
        cache->vc, cache->true_location, ups->pixel_radius);
    cache->radius_squared = cache->radius * cache->radius;

    copy_v3_v3(cache->anchored_location, cache->true_location);
  }

  sculpt_update_brush_delta(ups, ob, brush);

  if (brush->sculpt_tool == SCULPT_TOOL_ROTATE) {
    cache->vertex_rotation = -BLI_dial_angle(cache->dial, cache->mouse) * cache->bstrength;

    ups->draw_anchored = true;
    copy_v2_v2(ups->anchored_initial_mouse, cache->initial_mouse);
    copy_v3_v3(cache->anchored_location, cache->true_location);
    ups->anchored_size = ups->pixel_radius;
  }

  cache->special_rotation = ups->brush_rotation;

  cache->iteration_count++;
}

/* Returns true if any of the smoothing modes are active (currently
 * one of smooth brush, autosmooth, mask smooth, or shift-key
 * smooth). */
static bool sculpt_needs_connectivity_info(const Sculpt *sd,
                                           const Brush *brush,
                                           SculptSession *ss,
                                           int stroke_mode)
{
  if (!brush) {
    return true;
  }

  if (ss && ss->pbvh && SCULPT_is_automasking_enabled(sd, ss, brush)) {
    return true;
  }
  return ((stroke_mode == BRUSH_STROKE_SMOOTH) || (ss && ss->cache && ss->cache->alt_smooth) ||
          (brush->sculpt_tool == SCULPT_TOOL_SMOOTH) || (brush->autosmooth_factor > 0) ||
          ((brush->sculpt_tool == SCULPT_TOOL_MASK) && (brush->mask_tool == BRUSH_MASK_SMOOTH)) ||
          (brush->sculpt_tool == SCULPT_TOOL_POSE) ||
          (brush->sculpt_tool == SCULPT_TOOL_BOUNDARY) ||
          (brush->sculpt_tool == SCULPT_TOOL_SLIDE_RELAX) ||
          SCULPT_tool_is_paint(brush->sculpt_tool) || (brush->sculpt_tool == SCULPT_TOOL_CLOTH) ||
          (brush->sculpt_tool == SCULPT_TOOL_SMEAR) ||
          (brush->sculpt_tool == SCULPT_TOOL_DRAW_FACE_SETS) ||
          (brush->sculpt_tool == SCULPT_TOOL_DISPLACEMENT_SMEAR) ||
          (brush->sculpt_tool == SCULPT_TOOL_PAINT));
}

void SCULPT_stroke_modifiers_check(const bContext *C, Object *ob, const Brush *brush)
{
  SculptSession *ss = ob->sculpt;
  RegionView3D *rv3d = CTX_wm_region_view3d(C);
  Sculpt *sd = CTX_data_tool_settings(C)->sculpt;

  bool need_pmap = sculpt_needs_connectivity_info(sd, brush, ss, 0);
  if (ss->shapekey_active || ss->deform_modifiers_active ||
      (!BKE_sculptsession_use_pbvh_draw(ob, rv3d) && need_pmap))
  {
    Depsgraph *depsgraph = CTX_data_depsgraph_pointer(C);
    BKE_sculpt_update_object_for_edit(
        depsgraph, ob, need_pmap, false, SCULPT_tool_is_paint(brush->sculpt_tool));
  }
}

static void sculpt_raycast_cb(PBVHNode *node, void *data_v, float *tmin)
{
  if (BKE_pbvh_node_get_tmin(node) >= *tmin) {
    return;
  }
  SculptRaycastData *srd = static_cast<SculptRaycastData *>(data_v);
  float(*origco)[3] = nullptr;
  bool use_origco = false;

  if (srd->original && srd->ss->cache) {
    if (BKE_pbvh_type(srd->ss->pbvh) == PBVH_BMESH) {
      use_origco = true;
    }
    else {
      /* Intersect with coordinates from before we started stroke. */
      SculptUndoNode *unode = SCULPT_undo_get_node(node, SCULPT_UNDO_COORDS);
      origco = (unode) ? reinterpret_cast<float(*)[3]>(unode->co.data()) : nullptr;
      use_origco = origco ? true : false;
    }
  }

  if (BKE_pbvh_node_raycast(srd->ss->pbvh,
                            node,
                            origco,
                            use_origco,
                            srd->corner_verts,
                            srd->hide_poly,
                            srd->ray_start,
                            srd->ray_normal,
                            &srd->isect_precalc,
                            &srd->depth,
                            &srd->active_vertex,
                            &srd->active_face_grid_index,
                            srd->face_normal))
  {
    srd->hit = true;
    *tmin = srd->depth;
  }
}

static void sculpt_find_nearest_to_ray_cb(PBVHNode *node, void *data_v, float *tmin)
{
  if (BKE_pbvh_node_get_tmin(node) >= *tmin) {
    return;
  }
  SculptFindNearestToRayData *srd = static_cast<SculptFindNearestToRayData *>(data_v);
  float(*origco)[3] = nullptr;
  bool use_origco = false;

  if (srd->original && srd->ss->cache) {
    if (BKE_pbvh_type(srd->ss->pbvh) == PBVH_BMESH) {
      use_origco = true;
    }
    else {
      /* Intersect with coordinates from before we started stroke. */
      SculptUndoNode *unode = SCULPT_undo_get_node(node, SCULPT_UNDO_COORDS);
      origco = (unode) ? reinterpret_cast<float(*)[3]>(unode->co.data()) : nullptr;
      use_origco = origco ? true : false;
    }
  }

  if (BKE_pbvh_node_find_nearest_to_ray(srd->ss->pbvh,
                                        node,
                                        origco,
                                        use_origco,
                                        srd->corner_verts,
                                        srd->hide_poly,
                                        srd->ray_start,
                                        srd->ray_normal,
                                        &srd->depth,
                                        &srd->dist_sq_to_ray))
  {
    srd->hit = true;
    *tmin = srd->dist_sq_to_ray;
  }
}

float SCULPT_raycast_init(ViewContext *vc,
                          const float mval[2],
                          float ray_start[3],
                          float ray_end[3],
                          float ray_normal[3],
                          bool original)
{
  float obimat[4][4];
  float dist;
  Object *ob = vc->obact;
  RegionView3D *rv3d = vc->rv3d;
  View3D *v3d = vc->v3d;

  /* TODO: what if the segment is totally clipped? (return == 0). */
  ED_view3d_win_to_segment_clipped(
      vc->depsgraph, vc->region, vc->v3d, mval, ray_start, ray_end, true);

  invert_m4_m4(obimat, ob->object_to_world);
  mul_m4_v3(obimat, ray_start);
  mul_m4_v3(obimat, ray_end);

  sub_v3_v3v3(ray_normal, ray_end, ray_start);
  dist = normalize_v3(ray_normal);

  /* If the ray is clipped, don't adjust its start/end. */
  if ((rv3d->is_persp == false) && !RV3D_CLIPPING_ENABLED(v3d, rv3d)) {
    /* Get the view origin without the addition
     * of -ray_normal * clip_start that
     * ED_view3d_win_to_segment_clipped gave us.
     * This is necessary to avoid floating point overflow.
     */
    ED_view3d_win_to_origin(vc->region, mval, ray_start);
    mul_m4_v3(obimat, ray_start);

    BKE_pbvh_clip_ray_ortho(ob->sculpt->pbvh, original, ray_start, ray_end, ray_normal);

    dist = len_v3v3(ray_start, ray_end);
  }

  return dist;
}

bool SCULPT_cursor_geometry_info_update(bContext *C,
                                        SculptCursorGeometryInfo *out,
                                        const float mval[2],
                                        bool use_sampled_normal)
{
  Depsgraph *depsgraph = CTX_data_depsgraph_pointer(C);
  Scene *scene = CTX_data_scene(C);
  Sculpt *sd = scene->toolsettings->sculpt;
  Object *ob;
  SculptSession *ss;
  const Brush *brush = BKE_paint_brush(BKE_paint_get_active_from_context(C));
  float ray_start[3], ray_end[3], ray_normal[3], depth, face_normal[3], sampled_normal[3],
      mat[3][3];
  float viewDir[3] = {0.0f, 0.0f, 1.0f};
  bool original = false;

  ViewContext vc = ED_view3d_viewcontext_init(C, depsgraph);

  ob = vc.obact;
  ss = ob->sculpt;

  if (!ss->pbvh || !vc.rv3d) {
    zero_v3(out->location);
    zero_v3(out->normal);
    zero_v3(out->active_vertex_co);
    return false;
  }

  /* PBVH raycast to get active vertex and face normal. */
  depth = SCULPT_raycast_init(&vc, mval, ray_start, ray_end, ray_normal, original);
  SCULPT_stroke_modifiers_check(C, ob, brush);

  SculptRaycastData srd{};
  srd.original = original;
  srd.ss = ob->sculpt;
  srd.hit = false;
  if (BKE_pbvh_type(ss->pbvh) == PBVH_FACES) {
    const Mesh &mesh = *static_cast<const Mesh *>(ob->data);
    srd.corner_verts = mesh.corner_verts();
    srd.hide_poly = static_cast<const bool *>(
        CustomData_get_layer_named(&mesh.face_data, CD_PROP_BOOL, ".hide_poly"));
  }
  srd.ray_start = ray_start;
  srd.ray_normal = ray_normal;
  srd.depth = depth;
  srd.face_normal = face_normal;

  isect_ray_tri_watertight_v3_precalc(&srd.isect_precalc, ray_normal);
  BKE_pbvh_raycast(ss->pbvh, sculpt_raycast_cb, &srd, ray_start, ray_normal, srd.original);

  /* Cursor is not over the mesh, return default values. */
  if (!srd.hit) {
    zero_v3(out->location);
    zero_v3(out->normal);
    zero_v3(out->active_vertex_co);
    return false;
  }

  /* Update the active vertex of the SculptSession. */
  ss->active_vertex = srd.active_vertex;
  SCULPT_vertex_random_access_ensure(ss);
  copy_v3_v3(out->active_vertex_co, SCULPT_active_vertex_co_get(ss));

  switch (BKE_pbvh_type(ss->pbvh)) {
    case PBVH_FACES:
      ss->active_face_index = srd.active_face_grid_index;
      ss->active_grid_index = 0;
      break;
    case PBVH_GRIDS:
      ss->active_face_index = 0;
      ss->active_grid_index = srd.active_face_grid_index;
      break;
    case PBVH_BMESH:
      ss->active_face_index = 0;
      ss->active_grid_index = 0;
      break;
  }

  copy_v3_v3(out->location, ray_normal);
  mul_v3_fl(out->location, srd.depth);
  add_v3_v3(out->location, ray_start);

  /* Option to return the face normal directly for performance o accuracy reasons. */
  if (!use_sampled_normal) {
    copy_v3_v3(out->normal, srd.face_normal);
    return srd.hit;
  }

  /* Sampled normal calculation. */
  float radius;

  /* Update cursor data in SculptSession. */
  invert_m4_m4(ob->world_to_object, ob->object_to_world);
  copy_m3_m4(mat, vc.rv3d->viewinv);
  mul_m3_v3(mat, viewDir);
  copy_m3_m4(mat, ob->world_to_object);
  mul_m3_v3(mat, viewDir);
  normalize_v3_v3(ss->cursor_view_normal, viewDir);
  copy_v3_v3(ss->cursor_normal, srd.face_normal);
  copy_v3_v3(ss->cursor_location, out->location);
  ss->rv3d = vc.rv3d;
  ss->v3d = vc.v3d;

  if (!BKE_brush_use_locked_size(scene, brush)) {
    radius = paint_calc_object_space_radius(&vc, out->location, BKE_brush_size_get(scene, brush));
  }
  else {
    radius = BKE_brush_unprojected_radius_get(scene, brush);
  }
  ss->cursor_radius = radius;

  Vector<PBVHNode *> nodes = sculpt_pbvh_gather_cursor_update(ob, sd, original);

  /* In case there are no nodes under the cursor, return the face normal. */
  if (nodes.is_empty()) {
    copy_v3_v3(out->normal, srd.face_normal);
    return true;
  }

  /* Calculate the sampled normal. */
  if (SCULPT_pbvh_calc_area_normal(brush, ob, nodes, sampled_normal)) {
    copy_v3_v3(out->normal, sampled_normal);
    copy_v3_v3(ss->cursor_sampled_normal, sampled_normal);
  }
  else {
    /* Use face normal when there are no vertices to sample inside the cursor radius. */
    copy_v3_v3(out->normal, srd.face_normal);
  }
  return true;
}

bool SCULPT_stroke_get_location(bContext *C,
                                float out[3],
                                const float mval[2],
                                bool force_original)
{
  const Brush *brush = BKE_paint_brush(BKE_paint_get_active_from_context(C));
  bool check_closest = brush->falloff_shape == PAINT_FALLOFF_SHAPE_TUBE;

  return SCULPT_stroke_get_location_ex(C, out, mval, force_original, check_closest, true);
}

bool SCULPT_stroke_get_location_ex(bContext *C,
                                   float out[3],
                                   const float mval[2],
                                   bool force_original,
                                   bool check_closest,
                                   bool limit_closest_radius)
{
  Depsgraph *depsgraph = CTX_data_depsgraph_pointer(C);
  Object *ob;
  SculptSession *ss;
  StrokeCache *cache;
  float ray_start[3], ray_end[3], ray_normal[3], depth, face_normal[3];
  bool original;

  ViewContext vc = ED_view3d_viewcontext_init(C, depsgraph);

  ob = vc.obact;

  ss = ob->sculpt;
  cache = ss->cache;
  original = force_original || ((cache) ? !cache->accum : false);

  const Brush *brush = BKE_paint_brush(BKE_paint_get_active_from_context(C));

  SCULPT_stroke_modifiers_check(C, ob, brush);

  depth = SCULPT_raycast_init(&vc, mval, ray_start, ray_end, ray_normal, original);

  if (BKE_pbvh_type(ss->pbvh) == PBVH_BMESH) {
    BM_mesh_elem_table_ensure(ss->bm, BM_VERT);
    BM_mesh_elem_index_ensure(ss->bm, BM_VERT);
  }

  bool hit = false;
  {
    SculptRaycastData srd;
    srd.ss = ob->sculpt;
    srd.ray_start = ray_start;
    srd.ray_normal = ray_normal;
    srd.hit = false;
    if (BKE_pbvh_type(ss->pbvh) == PBVH_FACES) {
      const Mesh &mesh = *static_cast<const Mesh *>(ob->data);
      srd.corner_verts = mesh.corner_verts();
      srd.hide_poly = static_cast<const bool *>(
          CustomData_get_layer_named(&mesh.face_data, CD_PROP_BOOL, ".hide_poly"));
    }
    srd.depth = depth;
    srd.original = original;
    srd.face_normal = face_normal;
    isect_ray_tri_watertight_v3_precalc(&srd.isect_precalc, ray_normal);

    BKE_pbvh_raycast(ss->pbvh, sculpt_raycast_cb, &srd, ray_start, ray_normal, srd.original);
    if (srd.hit) {
      hit = true;
      copy_v3_v3(out, ray_normal);
      mul_v3_fl(out, srd.depth);
      add_v3_v3(out, ray_start);
    }
  }

  if (hit || !check_closest) {
    return hit;
  }

  SculptFindNearestToRayData srd{};
  srd.original = original;
  srd.ss = ob->sculpt;
  srd.hit = false;
  if (BKE_pbvh_type(ss->pbvh) == PBVH_FACES) {
    const Mesh &mesh = *static_cast<const Mesh *>(ob->data);
    srd.corner_verts = mesh.corner_verts();
    srd.hide_poly = static_cast<const bool *>(
        CustomData_get_layer_named(&mesh.face_data, CD_PROP_BOOL, ".hide_poly"));
  }
  srd.ray_start = ray_start;
  srd.ray_normal = ray_normal;
  srd.depth = FLT_MAX;
  srd.dist_sq_to_ray = FLT_MAX;

  BKE_pbvh_find_nearest_to_ray(
      ss->pbvh, sculpt_find_nearest_to_ray_cb, &srd, ray_start, ray_normal, srd.original);
  if (srd.hit && srd.dist_sq_to_ray) {
    hit = true;
    copy_v3_v3(out, ray_normal);
    mul_v3_fl(out, srd.depth);
    add_v3_v3(out, ray_start);
  }

  float closest_radius_sq = FLT_MAX;
  if (limit_closest_radius) {
    closest_radius_sq = sculpt_calc_radius(&vc, brush, CTX_data_scene(C), out);
    closest_radius_sq *= closest_radius_sq;
  }

  return hit && srd.dist_sq_to_ray < closest_radius_sq;
}

static void sculpt_brush_init_tex(Sculpt *sd, SculptSession *ss)
{
  Brush *brush = BKE_paint_brush(&sd->paint);
  const MTex *mask_tex = BKE_brush_mask_texture_get(brush, OB_MODE_SCULPT);

  /* Init mtex nodes. */
  if (mask_tex->tex && mask_tex->tex->nodetree) {
    /* Has internal flag to detect it only does it once. */
    ntreeTexBeginExecTree(mask_tex->tex->nodetree);
  }

  if (ss->tex_pool == nullptr) {
    ss->tex_pool = BKE_image_pool_new();
  }
}

static void sculpt_brush_stroke_init(bContext *C, wmOperator *op)
{
  Object *ob = CTX_data_active_object(C);
  ToolSettings *tool_settings = CTX_data_tool_settings(C);
  Sculpt *sd = tool_settings->sculpt;
  SculptSession *ss = CTX_data_active_object(C)->sculpt;
  Brush *brush = BKE_paint_brush(&sd->paint);
  int mode = RNA_enum_get(op->ptr, "mode");
  bool need_pmap, needs_colors;
  bool need_mask = false;

  if (brush->sculpt_tool == SCULPT_TOOL_MASK) {
    need_mask = true;
  }

  if (brush->sculpt_tool == SCULPT_TOOL_CLOTH ||
      brush->deform_target == BRUSH_DEFORM_TARGET_CLOTH_SIM)
  {
    need_mask = true;
  }

  view3d_operator_needs_opengl(C);
  sculpt_brush_init_tex(sd, ss);

  need_pmap = sculpt_needs_connectivity_info(sd, brush, ss, mode);
  needs_colors = SCULPT_tool_is_paint(brush->sculpt_tool) &&
                 !SCULPT_use_image_paint_brush(&tool_settings->paint_mode, ob);

  if (needs_colors) {
    BKE_sculpt_color_layer_create_if_needed(ob);
  }

  /* CTX_data_ensure_evaluated_depsgraph should be used at the end to include the updates of
   * earlier steps modifying the data. */
  Depsgraph *depsgraph = CTX_data_ensure_evaluated_depsgraph(C);
  BKE_sculpt_update_object_for_edit(
      depsgraph, ob, need_pmap, need_mask, SCULPT_tool_is_paint(brush->sculpt_tool));

  ED_paint_tool_update_sticky_shading_color(C, ob);
}

static void sculpt_restore_mesh(Sculpt *sd, Object *ob)
{
  SculptSession *ss = ob->sculpt;
  Brush *brush = BKE_paint_brush(&sd->paint);

  /* For the cloth brush it makes more sense to not restore the mesh state to keep running the
   * simulation from the previous state. */
  if (brush->sculpt_tool == SCULPT_TOOL_CLOTH) {
    return;
  }

  /* Restore the mesh before continuing with anchored stroke. */
  if ((brush->flag & BRUSH_ANCHORED) ||
      (ELEM(brush->sculpt_tool, SCULPT_TOOL_GRAB, SCULPT_TOOL_ELASTIC_DEFORM) &&
       BKE_brush_use_size_pressure(brush)) ||
      (brush->flag & BRUSH_DRAG_DOT))
  {

    paint_mesh_restore_co(sd, ob);

    if (ss->cache) {
      MEM_SAFE_FREE(ss->cache->layer_displacement_factor);
    }
  }
}

void SCULPT_flush_update_step(bContext *C, SculptUpdateType update_flags)
{
  using namespace blender;
  Depsgraph *depsgraph = CTX_data_depsgraph_pointer(C);
  Object *ob = CTX_data_active_object(C);
  SculptSession *ss = ob->sculpt;
  ARegion *region = CTX_wm_region(C);
  MultiresModifierData *mmd = ss->multires.modifier;
  RegionView3D *rv3d = CTX_wm_region_view3d(C);
  Mesh *mesh = static_cast<Mesh *>(ob->data);

  if (rv3d) {
    /* Mark for faster 3D viewport redraws. */
    rv3d->rflag |= RV3D_PAINTING;
  }

  if (mmd != nullptr) {
    multires_mark_as_modified(depsgraph, ob, MULTIRES_COORDS_MODIFIED);
  }

  if ((update_flags & SCULPT_UPDATE_IMAGE) != 0) {
    ED_region_tag_redraw(region);
    if (update_flags == SCULPT_UPDATE_IMAGE) {
      /* Early exit when only need to update the images. We don't want to tag any geometry updates
       * that would rebuilt the PBVH. */
      return;
    }
  }

  DEG_id_tag_update(&ob->id, ID_RECALC_SHADING);

  /* Only current viewport matters, slower update for all viewports will
   * be done in sculpt_flush_update_done. */
  if (!BKE_sculptsession_use_pbvh_draw(ob, rv3d)) {
    /* Slow update with full dependency graph update and all that comes with it.
     * Needed when there are modifiers or full shading in the 3D viewport. */
    DEG_id_tag_update(&ob->id, ID_RECALC_GEOMETRY);
    ED_region_tag_redraw(region);
  }
  else {
    /* Fast path where we just update the BVH nodes that changed, and redraw
     * only the part of the 3D viewport where changes happened. */
    rcti r;

    if (update_flags & SCULPT_UPDATE_COORDS) {
      BKE_pbvh_update_bounds(ss->pbvh, PBVH_UpdateBB);
    }

    RegionView3D *rv3d = CTX_wm_region_view3d(C);
    if (rv3d && SCULPT_get_redraw_rect(region, rv3d, ob, &r)) {
      if (ss->cache) {
        ss->cache->current_r = r;
      }

      /* previous is not set in the current cache else
       * the partial rect will always grow */
      sculpt_extend_redraw_rect_previous(ob, &r);

      r.xmin += region->winrct.xmin - 2;
      r.xmax += region->winrct.xmin + 2;
      r.ymin += region->winrct.ymin - 2;
      r.ymax += region->winrct.ymin + 2;
      ED_region_tag_redraw_partial(region, &r, true);
    }
  }

  if (update_flags & SCULPT_UPDATE_COORDS && !ss->shapekey_active) {
    if (BKE_pbvh_type(ss->pbvh) == PBVH_FACES) {
      /* Updating mesh positions without marking caches dirty is generally not good, but since
       * sculpt mode has special requirements and is expected to have sole ownership of the mesh it
       * modifies, it's generally okay.
       *
       * Vertex and face normals are updated later in #BKE_pbvh_update_normals. However, we update
       * the mesh's bounds eagerly here since they are trivial to access from the PBVH. Updating
       * the object's evaluated geometry bounding box is necessary because sculpt strokes don't
       * cause an object reevaluation. */
      BKE_mesh_tag_positions_changed_no_normals(mesh);

      Bounds<float3> bounds;
      BKE_pbvh_bounding_box(ob->sculpt->pbvh, bounds.min, bounds.max);
      mesh->bounds_set_eager(bounds);
      if (ob->runtime->bounds_eval) {
        ob->runtime->bounds_eval = mesh->bounds_min_max();
      }
    }
  }
}

void SCULPT_flush_update_done(const bContext *C, Object *ob, SculptUpdateType update_flags)
{
  /* After we are done drawing the stroke, check if we need to do a more
   * expensive depsgraph tag to update geometry. */
  wmWindowManager *wm = CTX_wm_manager(C);
  RegionView3D *current_rv3d = CTX_wm_region_view3d(C);
  SculptSession *ss = ob->sculpt;
  Mesh *mesh = static_cast<Mesh *>(ob->data);

  /* Always needed for linked duplicates. */
  bool need_tag = (ID_REAL_USERS(&mesh->id) > 1);

  if (current_rv3d) {
    current_rv3d->rflag &= ~RV3D_PAINTING;
  }

  LISTBASE_FOREACH (wmWindow *, win, &wm->windows) {
    bScreen *screen = WM_window_get_active_screen(win);
    LISTBASE_FOREACH (ScrArea *, area, &screen->areabase) {
      SpaceLink *sl = static_cast<SpaceLink *>(area->spacedata.first);
      if (sl->spacetype != SPACE_VIEW3D) {
        continue;
      }

      /* Tag all 3D viewports for redraw now that we are done. Others
       * viewports did not get a full redraw, and anti-aliasing for the
       * current viewport was deactivated. */
      LISTBASE_FOREACH (ARegion *, region, &area->regionbase) {
        if (region->regiontype == RGN_TYPE_WINDOW) {
          RegionView3D *rv3d = static_cast<RegionView3D *>(region->regiondata);
          if (rv3d != current_rv3d) {
            need_tag |= !BKE_sculptsession_use_pbvh_draw(ob, rv3d);
          }

          ED_region_tag_redraw(region);
        }
      }
    }

    if (update_flags & SCULPT_UPDATE_IMAGE) {
      LISTBASE_FOREACH (ScrArea *, area, &screen->areabase) {
        SpaceLink *sl = static_cast<SpaceLink *>(area->spacedata.first);
        if (sl->spacetype != SPACE_IMAGE) {
          continue;
        }
        ED_area_tag_redraw_regiontype(area, RGN_TYPE_WINDOW);
      }
    }
  }

  if (update_flags & SCULPT_UPDATE_COORDS) {
    BKE_pbvh_update_bounds(ss->pbvh, PBVH_UpdateOriginalBB);

    /* Coordinates were modified, so fake neighbors are not longer valid. */
    SCULPT_fake_neighbors_free(ob);
  }

  if (update_flags & SCULPT_UPDATE_MASK) {
    BKE_pbvh_update_mask(ss->pbvh);
  }

  if (update_flags & SCULPT_UPDATE_COLOR) {
    BKE_pbvh_update_vertex_data(ss->pbvh, PBVH_UpdateColor);
  }

  BKE_sculpt_attributes_destroy_temporary_stroke(ob);

  if (update_flags & SCULPT_UPDATE_COORDS) {
    if (BKE_pbvh_type(ss->pbvh) == PBVH_BMESH) {
      BKE_pbvh_bmesh_after_stroke(ss->pbvh);
    }

    /* Optimization: if there is locked key and active modifiers present in */
    /* the stack, keyblock is updating at each step. otherwise we could update */
    /* keyblock only when stroke is finished. */
    if (ss->shapekey_active && !ss->deform_modifiers_active) {
      sculpt_update_keyblock(ob);
    }
  }

  if (need_tag) {
    DEG_id_tag_update(&ob->id, ID_RECALC_GEOMETRY);
  }
}

/* Returns whether the mouse/stylus is over the mesh (1)
 * or over the background (0). */
static bool over_mesh(bContext *C, wmOperator * /*op*/, const float mval[2])
{
  float co_dummy[3];
  Sculpt *sd = CTX_data_tool_settings(C)->sculpt;
  Brush *brush = BKE_paint_brush(&sd->paint);

  bool check_closest = brush->falloff_shape == PAINT_FALLOFF_SHAPE_TUBE;

  return SCULPT_stroke_get_location_ex(C, co_dummy, mval, false, check_closest, true);
}

static void sculpt_stroke_undo_begin(const bContext *C, wmOperator *op)
{
  Object *ob = CTX_data_active_object(C);
  Sculpt *sd = CTX_data_tool_settings(C)->sculpt;
  Brush *brush = BKE_paint_brush(&sd->paint);
  ToolSettings *tool_settings = CTX_data_tool_settings(C);

  /* Setup the correct undo system. Image painting and sculpting are mutual exclusive.
   * Color attributes are part of the sculpting undo system. */
  if (brush && brush->sculpt_tool == SCULPT_TOOL_PAINT &&
      SCULPT_use_image_paint_brush(&tool_settings->paint_mode, ob))
  {
    ED_image_undo_push_begin(op->type->name, PAINT_MODE_SCULPT);
  }
  else {
    SCULPT_undo_push_begin_ex(ob, sculpt_tool_name(sd));
  }
}

static void sculpt_stroke_undo_end(const bContext *C, Brush *brush)
{
  Object *ob = CTX_data_active_object(C);
  ToolSettings *tool_settings = CTX_data_tool_settings(C);

  if (brush && brush->sculpt_tool == SCULPT_TOOL_PAINT &&
      SCULPT_use_image_paint_brush(&tool_settings->paint_mode, ob))
  {
    ED_image_undo_push_end();
  }
  else {
    SCULPT_undo_push_end(ob);
  }
}

bool SCULPT_handles_colors_report(SculptSession *ss, ReportList *reports)
{
  switch (BKE_pbvh_type(ss->pbvh)) {
    case PBVH_FACES:
      return true;
    case PBVH_BMESH:
      BKE_report(reports, RPT_ERROR, "Not supported in dynamic topology mode");
      return false;
    case PBVH_GRIDS:
      BKE_report(reports, RPT_ERROR, "Not supported in multiresolution mode");
      return false;
  }

  BLI_assert_msg(0, "PBVH corruption, type was invalid.");

  return false;
}

static bool sculpt_stroke_test_start(bContext *C, wmOperator *op, const float mval[2])
{
  /* Don't start the stroke until `mval` goes over the mesh.
   * NOTE: `mval` will only be null when re-executing the saved stroke.
   * We have exception for 'exec' strokes since they may not set `mval`,
   * only 'location', see: #52195. */
  if (((op->flag & OP_IS_INVOKE) == 0) || (mval == nullptr) || over_mesh(C, op, mval)) {
    Object *ob = CTX_data_active_object(C);
    SculptSession *ss = ob->sculpt;
    Sculpt *sd = CTX_data_tool_settings(C)->sculpt;
    Brush *brush = BKE_paint_brush(&sd->paint);
    ToolSettings *tool_settings = CTX_data_tool_settings(C);

    /* NOTE: This should be removed when paint mode is available. Paint mode can force based on the
     * canvas it is painting on. (ref. use_sculpt_texture_paint). */
    if (brush && SCULPT_tool_is_paint(brush->sculpt_tool) &&
        !SCULPT_use_image_paint_brush(&tool_settings->paint_mode, ob))
    {
      View3D *v3d = CTX_wm_view3d(C);
      if (v3d->shading.type == OB_SOLID) {
        v3d->shading.color_type = V3D_SHADING_VERTEX_COLOR;
      }
    }

    ED_view3d_init_mats_rv3d(ob, CTX_wm_region_view3d(C));

    sculpt_update_cache_invariants(C, sd, ss, op, mval);

    SculptCursorGeometryInfo sgi;
    SCULPT_cursor_geometry_info_update(C, &sgi, mval, false);

    sculpt_stroke_undo_begin(C, op);

    SCULPT_stroke_id_next(ob);
    ss->cache->stroke_id = ss->stroke_id;

    return true;
  }
  return false;
}

static void sculpt_stroke_update_step(bContext *C,
                                      wmOperator * /*op*/,
                                      PaintStroke *stroke,
                                      PointerRNA *itemptr)
{
  UnifiedPaintSettings *ups = &CTX_data_tool_settings(C)->unified_paint_settings;
  Sculpt *sd = CTX_data_tool_settings(C)->sculpt;
  Object *ob = CTX_data_active_object(C);
  SculptSession *ss = ob->sculpt;
  const Brush *brush = BKE_paint_brush(&sd->paint);
  ToolSettings *tool_settings = CTX_data_tool_settings(C);
  StrokeCache *cache = ss->cache;
  cache->stroke_distance = paint_stroke_distance_get(stroke);

  SCULPT_stroke_modifiers_check(C, ob, brush);
  sculpt_update_cache_variants(C, sd, ob, itemptr);
  sculpt_restore_mesh(sd, ob);

  if (sd->flags & (SCULPT_DYNTOPO_DETAIL_CONSTANT | SCULPT_DYNTOPO_DETAIL_MANUAL)) {
    float object_space_constant_detail = 1.0f / (sd->constant_detail *
                                                 mat4_to_scale(ob->object_to_world));
    BKE_pbvh_bmesh_detail_size_set(ss->pbvh, object_space_constant_detail);
  }
  else if (sd->flags & SCULPT_DYNTOPO_DETAIL_BRUSH) {
    BKE_pbvh_bmesh_detail_size_set(ss->pbvh, ss->cache->radius * sd->detail_percent / 100.0f);
  }
  else {
    BKE_pbvh_bmesh_detail_size_set(ss->pbvh,
                                   (ss->cache->radius / ss->cache->dyntopo_pixel_radius) *
                                       (sd->detail_size * U.pixelsize) / 0.4f);
  }

  if (SCULPT_stroke_is_dynamic_topology(ss, brush)) {
    do_symmetrical_brush_actions(sd, ob, sculpt_topology_update, ups, &tool_settings->paint_mode);
  }

  do_symmetrical_brush_actions(sd, ob, do_brush_action, ups, &tool_settings->paint_mode);
  sculpt_combine_proxies(sd, ob);

  /* Hack to fix noise texture tearing mesh. */
  sculpt_fix_noise_tear(sd, ob);

  /* TODO(sergey): This is not really needed for the solid shading,
   * which does use pBVH drawing anyway, but texture and wireframe
   * requires this.
   *
   * Could be optimized later, but currently don't think it's so
   * much common scenario.
   *
   * Same applies to the DEG_id_tag_update() invoked from
   * sculpt_flush_update_step().
   */
  if (ss->deform_modifiers_active) {
    SCULPT_flush_stroke_deform(sd, ob, sculpt_tool_is_proxy_used(brush->sculpt_tool));
  }
  else if (ss->shapekey_active) {
    sculpt_update_keyblock(ob);
  }

  ss->cache->first_time = false;
  copy_v3_v3(ss->cache->true_last_location, ss->cache->true_location);

  /* Cleanup. */
  if (brush->sculpt_tool == SCULPT_TOOL_MASK) {
    SCULPT_flush_update_step(C, SCULPT_UPDATE_MASK);
  }
  else if (SCULPT_tool_is_paint(brush->sculpt_tool)) {
    if (SCULPT_use_image_paint_brush(&tool_settings->paint_mode, ob)) {
      SCULPT_flush_update_step(C, SCULPT_UPDATE_IMAGE);
    }
    else {
      SCULPT_flush_update_step(C, SCULPT_UPDATE_COLOR);
    }
  }
  else {
    SCULPT_flush_update_step(C, SCULPT_UPDATE_COORDS);
  }
}

static void sculpt_brush_exit_tex(Sculpt *sd)
{
  Brush *brush = BKE_paint_brush(&sd->paint);
  const MTex *mask_tex = BKE_brush_mask_texture_get(brush, OB_MODE_SCULPT);

  if (mask_tex->tex && mask_tex->tex->nodetree) {
    ntreeTexEndExecTree(mask_tex->tex->nodetree->runtime->execdata);
  }
}

static void sculpt_stroke_done(const bContext *C, PaintStroke * /*stroke*/)
{
  Object *ob = CTX_data_active_object(C);
  SculptSession *ss = ob->sculpt;
  Sculpt *sd = CTX_data_tool_settings(C)->sculpt;
  ToolSettings *tool_settings = CTX_data_tool_settings(C);

  /* Finished. */
  if (!ss->cache) {
    sculpt_brush_exit_tex(sd);
    return;
  }
  UnifiedPaintSettings *ups = &CTX_data_tool_settings(C)->unified_paint_settings;
  Brush *brush = BKE_paint_brush(&sd->paint);
  BLI_assert(brush == ss->cache->brush); /* const, so we shouldn't change. */
  ups->draw_inverted = false;

  SCULPT_stroke_modifiers_check(C, ob, brush);

  /* Alt-Smooth. */
  if (ss->cache->alt_smooth) {
    smooth_brush_toggle_off(C, &sd->paint, ss->cache);
    /* Refresh the brush pointer in case we switched brush in the toggle function. */
    brush = BKE_paint_brush(&sd->paint);
  }

  if (SCULPT_is_automasking_enabled(sd, ss, brush)) {
    SCULPT_automasking_cache_free(ss->cache->automasking);
  }

  BKE_pbvh_node_color_buffer_free(ss->pbvh);
  SCULPT_cache_free(ss->cache);
  ss->cache = nullptr;

  sculpt_stroke_undo_end(C, brush);

  if (brush->sculpt_tool == SCULPT_TOOL_MASK) {
    SCULPT_flush_update_done(C, ob, SCULPT_UPDATE_MASK);
  }
  else if (brush->sculpt_tool == SCULPT_TOOL_PAINT) {
    if (SCULPT_use_image_paint_brush(&tool_settings->paint_mode, ob)) {
      SCULPT_flush_update_done(C, ob, SCULPT_UPDATE_IMAGE);
    }
    else {
      BKE_sculpt_attributes_destroy_temporary_stroke(ob);
      SCULPT_flush_update_done(C, ob, SCULPT_UPDATE_COLOR);
    }
  }
  else {
    SCULPT_flush_update_done(C, ob, SCULPT_UPDATE_COORDS);
  }

  WM_event_add_notifier(C, NC_OBJECT | ND_DRAW, ob);
  sculpt_brush_exit_tex(sd);
}

static int sculpt_brush_stroke_invoke(bContext *C, wmOperator *op, const wmEvent *event)
{
  PaintStroke *stroke;
  int ignore_background_click;
  int retval;
  Object *ob = CTX_data_active_object(C);

  /* Test that ob is visible; otherwise we won't be able to get evaluated data
   * from the depsgraph. We do this here instead of SCULPT_mode_poll
   * to avoid falling through to the translate operator in the
   * global view3d keymap.
   *
   * NOTE: #BKE_object_is_visible_in_viewport is not working here (it returns false
   * if the object is in local view); instead, test for OB_HIDE_VIEWPORT directly.
   */

  if (ob->visibility_flag & OB_HIDE_VIEWPORT) {
    return OPERATOR_CANCELLED;
  }

  sculpt_brush_stroke_init(C, op);

  Sculpt *sd = CTX_data_tool_settings(C)->sculpt;
  Brush *brush = BKE_paint_brush(&sd->paint);
  SculptSession *ss = ob->sculpt;

  if (SCULPT_tool_is_paint(brush->sculpt_tool) &&
      !SCULPT_handles_colors_report(ob->sculpt, op->reports))
  {
    return OPERATOR_CANCELLED;
  }
  if (SCULPT_tool_is_mask(brush->sculpt_tool)) {
    MultiresModifierData *mmd = BKE_sculpt_multires_active(ss->scene, ob);
    BKE_sculpt_mask_layers_ensure(CTX_data_depsgraph_pointer(C), CTX_data_main(C), ob, mmd);
  }
  if (SCULPT_tool_is_face_sets(brush->sculpt_tool)) {
    ss->face_sets = BKE_sculpt_face_sets_ensure(ob);
  }

  stroke = paint_stroke_new(C,
                            op,
                            SCULPT_stroke_get_location,
                            sculpt_stroke_test_start,
                            sculpt_stroke_update_step,
                            nullptr,
                            sculpt_stroke_done,
                            event->type);

  op->customdata = stroke;

  /* For tablet rotation. */
  ignore_background_click = RNA_boolean_get(op->ptr, "ignore_background_click");
  const float mval[2] = {float(event->mval[0]), float(event->mval[1])};
  if (ignore_background_click && !over_mesh(C, op, mval)) {
    paint_stroke_free(C, op, static_cast<PaintStroke *>(op->customdata));
    return OPERATOR_PASS_THROUGH;
  }

  retval = op->type->modal(C, op, event);
  if (ELEM(retval, OPERATOR_FINISHED, OPERATOR_CANCELLED)) {
    paint_stroke_free(C, op, static_cast<PaintStroke *>(op->customdata));
    return retval;
  }
  /* Add modal handler. */
  WM_event_add_modal_handler(C, op);

  OPERATOR_RETVAL_CHECK(retval);
  BLI_assert(retval == OPERATOR_RUNNING_MODAL);

  return OPERATOR_RUNNING_MODAL;
}

static int sculpt_brush_stroke_exec(bContext *C, wmOperator *op)
{
  sculpt_brush_stroke_init(C, op);

  op->customdata = paint_stroke_new(C,
                                    op,
                                    SCULPT_stroke_get_location,
                                    sculpt_stroke_test_start,
                                    sculpt_stroke_update_step,
                                    nullptr,
                                    sculpt_stroke_done,
                                    0);

  /* Frees op->customdata. */
  paint_stroke_exec(C, op, static_cast<PaintStroke *>(op->customdata));

  return OPERATOR_FINISHED;
}

static void sculpt_brush_stroke_cancel(bContext *C, wmOperator *op)
{
  Object *ob = CTX_data_active_object(C);
  SculptSession *ss = ob->sculpt;
  Sculpt *sd = CTX_data_tool_settings(C)->sculpt;
  const Brush *brush = BKE_paint_brush(&sd->paint);

  /* XXX Canceling strokes that way does not work with dynamic topology,
   *     user will have to do real undo for now. See #46456. */
  if (ss->cache && !SCULPT_stroke_is_dynamic_topology(ss, brush)) {
    paint_mesh_restore_co(sd, ob);
  }

  paint_stroke_cancel(C, op, static_cast<PaintStroke *>(op->customdata));

  if (ss->cache) {
    SCULPT_cache_free(ss->cache);
    ss->cache = nullptr;
  }

  sculpt_brush_exit_tex(sd);
}

static int sculpt_brush_stroke_modal(bContext *C, wmOperator *op, const wmEvent *event)
{
  return paint_stroke_modal(C, op, event, (PaintStroke **)&op->customdata);
}

static void sculpt_redo_empty_ui(bContext * /*C*/, wmOperator * /*op*/) {}

void SCULPT_OT_brush_stroke(wmOperatorType *ot)
{
  /* Identifiers. */
  ot->name = "Sculpt";
  ot->idname = "SCULPT_OT_brush_stroke";
  ot->description = "Sculpt a stroke into the geometry";

  /* API callbacks. */
  ot->invoke = sculpt_brush_stroke_invoke;
  ot->modal = sculpt_brush_stroke_modal;
  ot->exec = sculpt_brush_stroke_exec;
  ot->poll = SCULPT_poll;
  ot->cancel = sculpt_brush_stroke_cancel;
  ot->ui = sculpt_redo_empty_ui;

  /* Flags (sculpt does own undo? (ton)). */
  ot->flag = OPTYPE_BLOCKING;

  /* Properties. */

  paint_stroke_operator_properties(ot);

  RNA_def_boolean(ot->srna,
                  "ignore_background_click",
                  false,
                  "Ignore Background Click",
                  "Clicks on the background do not start the stroke");
}

/* Fake Neighbors. */
/* This allows the sculpt tools to work on meshes with multiple connected components as they had
 * only one connected component. When initialized and enabled, the sculpt API will return extra
 * connectivity neighbors that are not in the real mesh. These neighbors are calculated for each
 * vertex using the minimum distance to a vertex that is in a different connected component. */

/* The fake neighbors first need to be ensured to be initialized.
 * After that tools which needs fake neighbors functionality need to
 * temporarily enable it:
 *
 *   void my_awesome_sculpt_tool() {
 *     SCULPT_fake_neighbors_ensure(sd, object, brush->disconnected_distance_max);
 *     SCULPT_fake_neighbors_enable(ob);
 *
 *     ... Logic of the tool ...
 *     SCULPT_fake_neighbors_disable(ob);
 *   }
 *
 * Such approach allows to keep all the connectivity information ready for reuse
 * (without having lag prior to every stroke), but also makes it so the affect
 * is localized to a specific brushes and tools only. */

enum {
  SCULPT_TOPOLOGY_ID_NONE,
  SCULPT_TOPOLOGY_ID_DEFAULT,
};

static void SCULPT_fake_neighbor_init(SculptSession *ss, const float max_dist)
{
  const int totvert = SCULPT_vertex_count_get(ss);
  ss->fake_neighbors.fake_neighbor_index = static_cast<int *>(
      MEM_malloc_arrayN(totvert, sizeof(int), "fake neighbor"));
  for (int i = 0; i < totvert; i++) {
    ss->fake_neighbors.fake_neighbor_index[i] = FAKE_NEIGHBOR_NONE;
  }

  ss->fake_neighbors.current_max_distance = max_dist;
}

static void SCULPT_fake_neighbor_add(SculptSession *ss, PBVHVertRef v_a, PBVHVertRef v_b)
{
  int v_index_a = BKE_pbvh_vertex_to_index(ss->pbvh, v_a);
  int v_index_b = BKE_pbvh_vertex_to_index(ss->pbvh, v_b);

  if (ss->fake_neighbors.fake_neighbor_index[v_index_a] == FAKE_NEIGHBOR_NONE) {
    ss->fake_neighbors.fake_neighbor_index[v_index_a] = v_index_b;
    ss->fake_neighbors.fake_neighbor_index[v_index_b] = v_index_a;
  }
}

static void sculpt_pose_fake_neighbors_free(SculptSession *ss)
{
  MEM_SAFE_FREE(ss->fake_neighbors.fake_neighbor_index);
}

struct NearestVertexFakeNeighborData {
  PBVHVertRef nearest_vertex;
  float nearest_vertex_distance_sq;
  int current_topology_id;
};

static void do_fake_neighbor_search_task(SculptSession *ss,
                                         const float nearest_vertex_search_co[3],
                                         const float max_distance_sq,
                                         PBVHNode *node,
                                         NearestVertexFakeNeighborData *nvtd)
{
  PBVHVertexIter vd;
  BKE_pbvh_vertex_iter_begin (ss->pbvh, node, vd, PBVH_ITER_UNIQUE) {
    int vd_topology_id = SCULPT_vertex_island_get(ss, vd.vertex);
    if (vd_topology_id != nvtd->current_topology_id &&
        ss->fake_neighbors.fake_neighbor_index[vd.index] == FAKE_NEIGHBOR_NONE)
    {
      float distance_squared = len_squared_v3v3(vd.co, nearest_vertex_search_co);
      if (distance_squared < nvtd->nearest_vertex_distance_sq &&
          distance_squared < max_distance_sq) {
        nvtd->nearest_vertex = vd.vertex;
        nvtd->nearest_vertex_distance_sq = distance_squared;
      }
    }
  }
  BKE_pbvh_vertex_iter_end;
}

static PBVHVertRef SCULPT_fake_neighbor_search(Sculpt *sd,
                                               Object *ob,
                                               const PBVHVertRef vertex,
                                               float max_distance)
{
  using namespace blender;
  SculptSession *ss = ob->sculpt;

  SculptSearchSphereData data{};
  data.ss = ss;
  data.sd = sd;
  data.radius_squared = max_distance * max_distance;
  data.original = false;
  data.center = SCULPT_vertex_co_get(ss, vertex);

  Vector<PBVHNode *> nodes = blender::bke::pbvh::search_gather(
      ss->pbvh, [&](PBVHNode &node) { return SCULPT_search_sphere(&node, &data); });
  if (nodes.is_empty()) {
    return BKE_pbvh_make_vref(PBVH_REF_NONE);
  }

  const float3 nearest_vertex_search_co = SCULPT_vertex_co_get(ss, vertex);
  const float max_distance_sq = max_distance * max_distance;

  NearestVertexFakeNeighborData nvtd;
  nvtd.nearest_vertex.i = -1;
  nvtd.nearest_vertex_distance_sq = FLT_MAX;
  nvtd.current_topology_id = SCULPT_vertex_island_get(ss, vertex);

  nvtd = threading::parallel_reduce(
      nodes.index_range(),
      1,
      nvtd,
      [&](const IndexRange range, NearestVertexFakeNeighborData nvtd) {
        for (const int i : range) {
          do_fake_neighbor_search_task(
              ss, nearest_vertex_search_co, max_distance_sq, nodes[i], &nvtd);
        }
        return nvtd;
      },
      [](const NearestVertexFakeNeighborData &a, const NearestVertexFakeNeighborData &b) {
        NearestVertexFakeNeighborData joined = a;
        if (joined.nearest_vertex.i == PBVH_REF_NONE) {
          joined.nearest_vertex = b.nearest_vertex;
          joined.nearest_vertex_distance_sq = b.nearest_vertex_distance_sq;
        }
        else if (b.nearest_vertex_distance_sq < joined.nearest_vertex_distance_sq) {
          joined.nearest_vertex = b.nearest_vertex;
          joined.nearest_vertex_distance_sq = b.nearest_vertex_distance_sq;
        }
        return joined;
      });

  return nvtd.nearest_vertex;
}

struct SculptTopologyIDFloodFillData {
  int next_id;
};

void SCULPT_boundary_info_ensure(Object *object)
{
  using namespace blender;
  SculptSession *ss = object->sculpt;
  if (!ss->vertex_info.boundary.is_empty()) {
    return;
  }

  Mesh *base_mesh = BKE_mesh_from_object(object);

  ss->vertex_info.boundary.resize(base_mesh->totvert);
  Array<int> adjacent_faces_edge_count(base_mesh->totedge, 0);
  array_utils::count_indices(base_mesh->corner_edges(), adjacent_faces_edge_count);

  const blender::Span<int2> edges = base_mesh->edges();
  for (const int e : edges.index_range()) {
    if (adjacent_faces_edge_count[e] < 2) {
      const int2 &edge = edges[e];
      ss->vertex_info.boundary[edge[0]].set();
      ss->vertex_info.boundary[edge[1]].set();
    }
  }
}

void SCULPT_fake_neighbors_ensure(Sculpt *sd, Object *ob, const float max_dist)
{
  SculptSession *ss = ob->sculpt;
  const int totvert = SCULPT_vertex_count_get(ss);

  /* Fake neighbors were already initialized with the same distance, so no need to be
   * recalculated.
   */
  if (ss->fake_neighbors.fake_neighbor_index &&
      ss->fake_neighbors.current_max_distance == max_dist) {
    return;
  }

  SCULPT_topology_islands_ensure(ob);
  SCULPT_fake_neighbor_init(ss, max_dist);

  for (int i = 0; i < totvert; i++) {
    const PBVHVertRef from_v = BKE_pbvh_index_to_vertex(ss->pbvh, i);

    /* This vertex does not have a fake neighbor yet, search one for it. */
    if (ss->fake_neighbors.fake_neighbor_index[i] == FAKE_NEIGHBOR_NONE) {
      const PBVHVertRef to_v = SCULPT_fake_neighbor_search(sd, ob, from_v, max_dist);
      if (to_v.i != PBVH_REF_NONE) {
        /* Add the fake neighbor if available. */
        SCULPT_fake_neighbor_add(ss, from_v, to_v);
      }
    }
  }
}

void SCULPT_fake_neighbors_enable(Object *ob)
{
  SculptSession *ss = ob->sculpt;
  BLI_assert(ss->fake_neighbors.fake_neighbor_index != nullptr);
  ss->fake_neighbors.use_fake_neighbors = true;
}

void SCULPT_fake_neighbors_disable(Object *ob)
{
  SculptSession *ss = ob->sculpt;
  BLI_assert(ss->fake_neighbors.fake_neighbor_index != nullptr);
  ss->fake_neighbors.use_fake_neighbors = false;
}

void SCULPT_fake_neighbors_free(Object *ob)
{
  SculptSession *ss = ob->sculpt;
  sculpt_pose_fake_neighbors_free(ss);
}

void SCULPT_automasking_node_begin(Object *ob,
                                   AutomaskingCache *automasking,
                                   AutomaskingNodeData *automask_data,
                                   PBVHNode *node)
{
  if (!automasking) {
    memset(automask_data, 0, sizeof(*automask_data));
    return;
  }

  automask_data->have_orig_data = automasking->settings.flags &
                                  (BRUSH_AUTOMASKING_BRUSH_NORMAL | BRUSH_AUTOMASKING_VIEW_NORMAL);

  if (automask_data->have_orig_data) {
    SCULPT_orig_vert_data_init(&automask_data->orig_data, ob, node, SCULPT_UNDO_COORDS);
  }
  else {
    memset(&automask_data->orig_data, 0, sizeof(automask_data->orig_data));
  }
}

void SCULPT_automasking_node_update(AutomaskingNodeData *automask_data, PBVHVertexIter *vd)
{
  if (automask_data->have_orig_data) {
    SCULPT_orig_vert_data_update(&automask_data->orig_data, vd);
  }
}

bool SCULPT_vertex_is_occluded(SculptSession *ss, PBVHVertRef vertex, bool original)
{
  float ray_start[3], ray_end[3], ray_normal[3], face_normal[3];
  float co[3];

  copy_v3_v3(co, SCULPT_vertex_co_get(ss, vertex));
  float mouse[2];

  ViewContext *vc = ss->cache ? ss->cache->vc : &ss->filter_cache->vc;

  ED_view3d_project_float_v2_m4(
      vc->region, co, mouse, ss->cache ? ss->cache->projection_mat : ss->filter_cache->viewmat);

  int depth = SCULPT_raycast_init(vc, mouse, ray_end, ray_start, ray_normal, original);

  negate_v3(ray_normal);

  copy_v3_v3(ray_start, SCULPT_vertex_co_get(ss, vertex));
  madd_v3_v3fl(ray_start, ray_normal, 0.002);

  SculptRaycastData srd = {nullptr};
  srd.original = original;
  srd.ss = ss;
  srd.hit = false;
  srd.ray_start = ray_start;
  srd.ray_normal = ray_normal;
  srd.depth = depth;
  srd.face_normal = face_normal;

  isect_ray_tri_watertight_v3_precalc(&srd.isect_precalc, ray_normal);
  BKE_pbvh_raycast(ss->pbvh, sculpt_raycast_cb, &srd, ray_start, ray_normal, srd.original);

  return srd.hit;
}

void SCULPT_stroke_id_next(Object *ob)
{
  /* Manually wrap in int32 space to avoid tripping up undefined behavior
   * sanitizers.
   */
  ob->sculpt->stroke_id = uchar((int(ob->sculpt->stroke_id) + 1) & 255);
}

void SCULPT_stroke_id_ensure(Object *ob)
{
  SculptSession *ss = ob->sculpt;

  if (!ss->attrs.automasking_stroke_id) {
    SculptAttributeParams params = {0};
    ss->attrs.automasking_stroke_id = BKE_sculpt_attribute_ensure(
        ob,
        ATTR_DOMAIN_POINT,
        CD_PROP_INT8,
        SCULPT_ATTRIBUTE_NAME(automasking_stroke_id),
        &params);
  }
}

int SCULPT_vertex_island_get(const SculptSession *ss, PBVHVertRef vertex)
{
  if (ss->attrs.topology_island_key) {
    return *static_cast<uint8_t *>(SCULPT_vertex_attr_get(vertex, ss->attrs.topology_island_key));
  }

  return -1;
}

void SCULPT_topology_islands_invalidate(SculptSession *ss)
{
  ss->islands_valid = false;
}

void SCULPT_topology_islands_ensure(Object *ob)
{
  SculptSession *ss = ob->sculpt;

  if (ss->attrs.topology_island_key && ss->islands_valid && BKE_pbvh_type(ss->pbvh) != PBVH_BMESH)
  {
    return;
  }

  SculptAttributeParams params;
  params.permanent = params.stroke_only = params.simple_array = false;

  ss->attrs.topology_island_key = BKE_sculpt_attribute_ensure(
      ob, ATTR_DOMAIN_POINT, CD_PROP_INT8, SCULPT_ATTRIBUTE_NAME(topology_island_key), &params);
  SCULPT_vertex_random_access_ensure(ss);

  int totvert = SCULPT_vertex_count_get(ss);
  Set<PBVHVertRef> visit;
  Vector<PBVHVertRef> stack;
  uint8_t island_nr = 0;

  for (int i = 0; i < totvert; i++) {
    PBVHVertRef vertex = BKE_pbvh_index_to_vertex(ss->pbvh, i);

    if (visit.contains(vertex)) {
      continue;
    }

    stack.clear();
    stack.append(vertex);
    visit.add(vertex);

    while (stack.size()) {
      PBVHVertRef vertex2 = stack.pop_last();
      SculptVertexNeighborIter ni;

      *static_cast<uint8_t *>(
          SCULPT_vertex_attr_get(vertex2, ss->attrs.topology_island_key)) = island_nr;

      SCULPT_VERTEX_DUPLICATES_AND_NEIGHBORS_ITER_BEGIN (ss, vertex2, ni) {
        if (visit.add(ni.vertex) && SCULPT_vertex_any_face_visible_get(ss, ni.vertex)) {
          stack.append(ni.vertex);
        }
      }
      SCULPT_VERTEX_NEIGHBORS_ITER_END(ni);
    }

    island_nr++;
  }

  ss->islands_valid = true;
}

void SCULPT_cube_tip_init(Sculpt * /*sd*/, Object *ob, Brush *brush, float mat[4][4])
{
  SculptSession *ss = ob->sculpt;
  float scale[4][4];
  float tmat[4][4];
  float unused[4][4];

  zero_m4(mat);
  calc_brush_local_mat(0.0, ob, unused, mat);

  /* Note: we ignore the radius scaling done inside of calc_brush_local_mat to
   * duplicate prior behavior.
   *
   * TODO: try disabling this and check that all edge cases work properly.
   */
  normalize_m4(mat);

  scale_m4_fl(scale, ss->cache->radius);
  mul_m4_m4m4(tmat, mat, scale);
  mul_v3_fl(tmat[1], brush->tip_scale_x);
  invert_m4_m4(mat, tmat);
}
/** \} */<|MERGE_RESOLUTION|>--- conflicted
+++ resolved
@@ -417,15 +417,8 @@
       const CCGKey *key = BKE_pbvh_get_grid_key(ss->pbvh);
       const int grid_index = vertex.i / key->grid_area;
       const int vertex_index = vertex.i - grid_index * key->grid_area;
-<<<<<<< HEAD
-      const blender::BitGroupVector<> *grid_hidden = BKE_pbvh_get_grid_visibility(ss->pbvh);
-      if (grid_hidden) {
-        return !(*grid_hidden)[grid_index][vertex_index];
-=======
-      const blender::Span<const BLI_bitmap *> grid_hidden = ss->subdiv_ccg->grid_hidden;
-      if (grid_hidden[grid_index]) {
-        return !BLI_BITMAP_TEST(grid_hidden[grid_index], vertex_index);
->>>>>>> aae0b713
+      if (ss->subdiv_ccg->grid_hidden) {
+        return !(*ss->subdiv_ccg->grid_hidden)[grid_index][vertex_index];
       }
     }
   }
