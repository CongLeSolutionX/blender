--- conflicted
+++ resolved
@@ -302,7 +302,6 @@
       true,
       "Auto Iteration Count",
       "Use a automatic number of iterations based on the number of vertices of the sculpt");
-<<<<<<< HEAD
 }
 
 /******************************************************************************************/
@@ -606,8 +605,15 @@
   PBVHNode *node = filter_cache->nodes[i];
   PBVHVertexIter vd;
   bool update = false;
+
+  AutomaskingNodeData automask_data;
+  SCULPT_automasking_node_begin(data->ob, ss, filter_cache->automasking, &automask_data, node);
+
   BKE_pbvh_vertex_iter_begin (ss->pbvh, node, vd, PBVH_ITER_UNIQUE) {
-    if (SCULPT_automasking_factor_get(filter_cache->automasking, ss, vd.vertex) < 0.5f) {
+    SCULPT_automasking_node_update(ss, &automask_data, &vd);
+
+    if (SCULPT_automasking_factor_get(filter_cache->automasking, ss, vd.vertex, &automask_data) <
+        0.5f) {
       continue;
     }
 
@@ -809,9 +815,15 @@
   }
   const float step_size = 1.0f / steps;
 
+  AutomaskingNodeData automask_data;
+  SCULPT_automasking_node_begin(data->ob, ss, filter_cache->automasking, &automask_data, node);
+
   SCULPT_orig_vert_data_init(&orig_data, data->ob, node, SCULPT_UNDO_COORDS);
   BKE_pbvh_vertex_iter_begin (ss->pbvh, node, vd, PBVH_ITER_UNIQUE) {
-    if (SCULPT_automasking_factor_get(filter_cache->automasking, ss, vd.vertex) < 0.5f) {
+    SCULPT_automasking_node_update(ss, &automask_data, &vd);
+
+    if (SCULPT_automasking_factor_get(filter_cache->automasking, ss, vd.vertex, &automask_data) <
+        0.5f) {
       continue;
     }
     SCULPT_orig_vert_data_update(&orig_data, vd.vertex);
@@ -1176,178 +1188,4 @@
       "Calculate and render intermediate values between multiple full steps of the filter");
   RNA_def_float(
       ot->srna, "strength", 1.0f, -10.0f, 10.0f, "Strength", "Filter strength", -10.0f, 10.0f);
-}
-
-/******************************************************************************************/
-
-static float neighbor_dirty_mask(SculptSession *ss, PBVHVertexIter *vd)
-{
-  int total = 0;
-  float avg[3];
-  zero_v3(avg);
-
-  SculptVertexNeighborIter ni;
-  SCULPT_VERTEX_NEIGHBORS_ITER_BEGIN (ss, vd->vertex, ni) {
-    float normalized[3];
-    sub_v3_v3v3(normalized, SCULPT_vertex_co_get(ss, ni.vertex), vd->co);
-    normalize_v3(normalized);
-    add_v3_v3(avg, normalized);
-    total++;
-  }
-  SCULPT_VERTEX_NEIGHBORS_ITER_END(ni);
-
-  if (total > 0) {
-    mul_v3_fl(avg, 1.0f / total);
-    float dot = dot_v3v3(avg, vd->no ? vd->no : vd->fno);
-    float angle = max_ff(saacosf(dot), 0.0f);
-    return angle;
-  }
-  return 0.0f;
-}
-
-typedef struct DirtyMaskRangeData {
-  float min, max;
-} DirtyMaskRangeData;
-
-static void dirty_mask_compute_range_task_cb(void *__restrict userdata,
-                                             const int i,
-                                             const TaskParallelTLS *__restrict tls)
-{
-  SculptThreadedTaskData *data = userdata;
-  SculptSession *ss = data->ob->sculpt;
-  PBVHNode *node = data->nodes[i];
-  DirtyMaskRangeData *range = tls->userdata_chunk;
-  PBVHVertexIter vd;
-
-  BKE_pbvh_vertex_iter_begin (ss->pbvh, node, vd, PBVH_ITER_UNIQUE) {
-    float dirty_mask = neighbor_dirty_mask(ss, &vd);
-    range->min = min_ff(dirty_mask, range->min);
-    range->max = max_ff(dirty_mask, range->max);
-  }
-  BKE_pbvh_vertex_iter_end;
-}
-
-static void dirty_mask_compute_range_reduce(const void *__restrict UNUSED(userdata),
-                                            void *__restrict chunk_join,
-                                            void *__restrict chunk)
-{
-  DirtyMaskRangeData *join = chunk_join;
-  DirtyMaskRangeData *range = chunk;
-  join->min = min_ff(range->min, join->min);
-  join->max = max_ff(range->max, join->max);
-}
-
-static void dirty_mask_apply_task_cb(void *__restrict userdata,
-                                     const int i,
-                                     const TaskParallelTLS *__restrict UNUSED(tls))
-{
-  SculptThreadedTaskData *data = userdata;
-  SculptSession *ss = data->ob->sculpt;
-  PBVHNode *node = data->nodes[i];
-  PBVHVertexIter vd;
-
-  const bool dirty_only = data->dirty_mask_dirty_only;
-  const float min = data->dirty_mask_min;
-  const float max = data->dirty_mask_max;
-
-  float range = max - min;
-  if (range < 0.0001f) {
-    range = 0.0f;
-  }
-  else {
-    range = 1.0f / range;
-  }
-
-  BKE_pbvh_vertex_iter_begin (ss->pbvh, node, vd, PBVH_ITER_UNIQUE) {
-    float dirty_mask = neighbor_dirty_mask(ss, &vd);
-    float mask = *vd.mask + (1.0f - ((dirty_mask - min) * range));
-    if (dirty_only) {
-      mask = fminf(mask, 0.5f) * 2.0f;
-    }
-    *vd.mask = CLAMPIS(mask, 0.0f, 1.0f);
-  }
-  BKE_pbvh_vertex_iter_end;
-  BKE_pbvh_node_mark_update_mask(node);
-}
-
-static int sculpt_dirty_mask_exec(bContext *C, wmOperator *op)
-{
-  ARegion *region = CTX_wm_region(C);
-  Object *ob = CTX_data_active_object(C);
-  SculptSession *ss = ob->sculpt;
-  Depsgraph *depsgraph = CTX_data_depsgraph_pointer(C);
-  PBVH *pbvh = ob->sculpt->pbvh;
-  PBVHNode **nodes;
-  Sculpt *sd = CTX_data_tool_settings(C)->sculpt;
-  int totnode;
-
-  BKE_sculpt_update_object_for_edit(depsgraph, ob, true, true, false);
-
-  SCULPT_vertex_random_access_ensure(ss);
-
-  if (!ob->sculpt->pmap) {
-    return OPERATOR_CANCELLED;
-  }
-
-  BKE_pbvh_search_gather(pbvh, NULL, NULL, &nodes, &totnode);
-  SCULPT_undo_push_begin(ob, op);
-
-  for (int i = 0; i < totnode; i++) {
-    SCULPT_undo_push_node(ob, nodes[i], SCULPT_UNDO_MASK);
-  }
-
-  SculptThreadedTaskData data = {
-      .sd = sd,
-      .ob = ob,
-      .nodes = nodes,
-      .dirty_mask_dirty_only = RNA_boolean_get(op->ptr, "dirty_only"),
-  };
-  DirtyMaskRangeData range = {
-      .min = FLT_MAX,
-      .max = -FLT_MAX,
-  };
-
-  TaskParallelSettings settings;
-  BKE_pbvh_parallel_range_settings(&settings, true, totnode);
-
-  settings.func_reduce = dirty_mask_compute_range_reduce;
-  settings.userdata_chunk = &range;
-  settings.userdata_chunk_size = sizeof(DirtyMaskRangeData);
-
-  BLI_task_parallel_range(0, totnode, &data, dirty_mask_compute_range_task_cb, &settings);
-  data.dirty_mask_min = range.min;
-  data.dirty_mask_max = range.max;
-  BLI_task_parallel_range(0, totnode, &data, dirty_mask_apply_task_cb, &settings);
-
-  MEM_SAFE_FREE(nodes);
-
-  BKE_pbvh_update_vertex_data(pbvh, PBVH_UpdateMask);
-
-  SCULPT_undo_push_end(ob);
-
-  ED_region_tag_redraw(region);
-
-  WM_event_add_notifier(C, NC_OBJECT | ND_DRAW, ob);
-
-  return OPERATOR_FINISHED;
-}
-
-void SCULPT_OT_dirty_mask(struct wmOperatorType *ot)
-{
-  /* Identifiers. */
-  ot->name = "Dirty Mask";
-  ot->idname = "SCULPT_OT_dirty_mask";
-  ot->description = "Generates a mask based on the geometry cavity and pointiness";
-
-  /* API callbacks. */
-  ot->exec = sculpt_dirty_mask_exec;
-  ot->poll = SCULPT_mode_poll;
-
-  ot->flag = OPTYPE_REGISTER;
-
-  /* RNA. */
-  RNA_def_boolean(
-      ot->srna, "dirty_only", false, "Dirty Only", "Don't calculate cleans for convex areas");
-=======
->>>>>>> 46076e48
 }