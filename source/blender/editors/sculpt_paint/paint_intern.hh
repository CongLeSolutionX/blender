/* SPDX-FileCopyrightText: 2008 Blender Authors
 *
 * SPDX-License-Identifier: GPL-2.0-or-later */

/** \file
 * \ingroup edsculpt
 */

#pragma once

#include "BLI_array.hh"
#include "BLI_compiler_compat.h"
#include "BLI_math_vector_types.hh"
#include "BLI_span.hh"
#include "BLI_vector.hh"

#include "DNA_object_enums.h"
#include "DNA_scene_enums.h"
#include "DNA_vec_types.h"

enum class PaintMode : int8_t;

struct ARegion;
struct bContext;
struct Brush;
struct ColorManagedDisplay;
struct ColorSpace;
struct Depsgraph;
struct Image;
struct ImagePool;
struct ImageUser;
struct ImBuf;
struct Main;
struct MTex;
struct Object;
struct Paint;
struct PBVHNode;
struct PointerRNA;
struct RegionView3D;
struct ReportList;
struct Scene;
struct SculptSession;
struct SpaceImage;
struct ToolSettings;
struct VertProjHandle;
struct ViewContext;
struct VPaint;
struct wmEvent;
struct wmKeyConfig;
struct wmKeyMap;
struct wmOperator;
struct wmOperatorType;
namespace blender::ed::sculpt_paint {
struct PaintStroke;
struct StrokeCache;
}  // namespace blender::ed::sculpt_paint

struct CoNo {
  float co[3];
  float no[3];
};

/* paint_stroke.cc */

namespace blender::ed::sculpt_paint {

using StrokeGetLocation = bool (*)(bContext *C,
                                   float location[3],
                                   const float mouse[2],
                                   bool force_original);
using StrokeTestStart = bool (*)(bContext *C, wmOperator *op, const float mouse[2]);
using StrokeUpdateStep = void (*)(bContext *C,
                                  wmOperator *op,
                                  PaintStroke *stroke,
                                  PointerRNA *itemptr);
using StrokeRedraw = void (*)(const bContext *C, PaintStroke *stroke, bool final);
using StrokeDone = void (*)(const bContext *C, PaintStroke *stroke);

PaintStroke *paint_stroke_new(bContext *C,
                              wmOperator *op,
                              StrokeGetLocation get_location,
                              StrokeTestStart test_start,
                              StrokeUpdateStep update_step,
                              StrokeRedraw redraw,
                              StrokeDone done,
                              int event_type);
void paint_stroke_free(bContext *C, wmOperator *op, PaintStroke *stroke);

/**
 * Returns zero if the stroke dots should not be spaced, non-zero otherwise.
 */
bool paint_space_stroke_enabled(const Brush &br, PaintMode mode);
/**
 * Return true if the brush size can change during paint (normally used for pressure).
 */
bool paint_supports_dynamic_size(const Brush &br, PaintMode mode);
/**
 * Return true if the brush size can change during paint (normally used for pressure).
 */
<<<<<<< HEAD
bool paint_supports_dynamic_tex_coords(Brush *br, PaintMode mode);
bool paint_supports_smooth_stroke(Brush *br, PaintMode mode, const wmEvent *event);
=======
bool paint_supports_dynamic_tex_coords(const Brush &br, PaintMode mode);
bool paint_supports_smooth_stroke(PaintStroke *stroke, const Brush &br, PaintMode mode);
>>>>>>> 25d4d645
bool paint_supports_texture(PaintMode mode);

/**
 * Called in paint_ops.cc, on each regeneration of key-maps.
 */
wmKeyMap *paint_stroke_modal_keymap(wmKeyConfig *keyconf);
int paint_stroke_modal(bContext *C, wmOperator *op, const wmEvent *event, PaintStroke **stroke_p);
int paint_stroke_exec(bContext *C, wmOperator *op, PaintStroke *stroke);
void paint_stroke_cancel(bContext *C, wmOperator *op, PaintStroke *stroke);
bool paint_stroke_flipped(PaintStroke *stroke);
bool paint_stroke_inverted(PaintStroke *stroke);
ViewContext *paint_stroke_view_context(PaintStroke *stroke);
void *paint_stroke_mode_data(PaintStroke *stroke);
float paint_stroke_distance_get(PaintStroke *stroke);
void paint_stroke_set_mode_data(PaintStroke *stroke, void *mode_data);
bool paint_stroke_started(PaintStroke *stroke);

bool paint_brush_tool_poll(bContext *C);

}  // namespace blender::ed::sculpt_paint

/**
 * Delete overlay cursor textures to preserve memory and invalidate all overlay flags.
 */
void paint_cursor_delete_textures();

/* `paint_vertex.cc` */

bool weight_paint_poll(bContext *C);
bool weight_paint_poll_ignore_tool(bContext *C);
bool weight_paint_mode_poll(bContext *C);
bool weight_paint_mode_region_view3d_poll(bContext *C);
bool vertex_paint_poll(bContext *C);
bool vertex_paint_poll_ignore_tool(bContext *C);
/**
 * Returns true if vertex paint mode is active.
 */
bool vertex_paint_mode_poll(bContext *C);

using VPaintTransform_Callback = void (*)(const float col[3],
                                          const void *user_data,
                                          float r_col[3]);

void PAINT_OT_weight_paint_toggle(wmOperatorType *ot);
void PAINT_OT_weight_paint(wmOperatorType *ot);
void PAINT_OT_weight_set(wmOperatorType *ot);

enum {
  WPAINT_GRADIENT_TYPE_LINEAR,
  WPAINT_GRADIENT_TYPE_RADIAL,
};
void PAINT_OT_weight_gradient(wmOperatorType *ot);

void PAINT_OT_vertex_paint_toggle(wmOperatorType *ot);
void PAINT_OT_vertex_paint(wmOperatorType *ot);

/**
 * \note weight-paint has an equivalent function: #ED_wpaint_blend_tool
 */
unsigned int ED_vpaint_blend_tool(int tool, uint col, uint paintcol, int alpha_i);

/* `paint_vertex_weight_utils.cc` */

/**
 * \param weight: Typically the current weight: #MDeformWeight.weight
 *
 * \return The final weight, note that this is _not_ clamped from [0-1].
 * Clamping must be done on the final #MDeformWeight.weight
 *
 * \note vertex-paint has an equivalent function: #ED_vpaint_blend_tool
 */
float ED_wpaint_blend_tool(int tool, float weight, float paintval, float alpha);
/* Utility for tools to ensure vertex groups exist before they begin. */
enum eWPaintFlag {
  WPAINT_ENSURE_MIRROR = (1 << 0),
};
struct WPaintVGroupIndex {
  int active;
  int mirror;
};
/**
 * Ensure we have data on wpaint start, add if needed.
 */
bool ED_wpaint_ensure_data(bContext *C,
                           ReportList *reports,
                           enum eWPaintFlag flag,
                           WPaintVGroupIndex *vgroup_index);
/** Return -1 when invalid. */
int ED_wpaint_mirror_vgroup_ensure(Object *ob, int vgroup_active);

/* `paint_vertex_color_ops.cc` */

void PAINT_OT_vertex_color_set(wmOperatorType *ot);
void PAINT_OT_vertex_color_from_weight(wmOperatorType *ot);
void PAINT_OT_vertex_color_smooth(wmOperatorType *ot);
void PAINT_OT_vertex_color_brightness_contrast(wmOperatorType *ot);
void PAINT_OT_vertex_color_hsv(wmOperatorType *ot);
void PAINT_OT_vertex_color_invert(wmOperatorType *ot);
void PAINT_OT_vertex_color_levels(wmOperatorType *ot);

/* `paint_vertex_weight_ops.cc` */

void PAINT_OT_weight_from_bones(wmOperatorType *ot);
void PAINT_OT_weight_sample(wmOperatorType *ot);
void PAINT_OT_weight_sample_group(wmOperatorType *ot);

/* `paint_vertex_proj.cc` */

VertProjHandle *ED_vpaint_proj_handle_create(Depsgraph &depsgraph,
                                             Scene &scene,
                                             Object &ob,
                                             CoNo **r_vcosnos);
void ED_vpaint_proj_handle_update(Depsgraph *depsgraph,
                                  VertProjHandle *vp_handle,
                                  /* runtime vars */
                                  ARegion *region,
                                  const float mval_fl[2]);
void ED_vpaint_proj_handle_free(VertProjHandle *vp_handle);

/* `paint_image.cc` */

struct ImagePaintPartialRedraw {
  rcti dirty_region;
};

bool image_texture_paint_poll(bContext *C);
void imapaint_image_update(
    SpaceImage *sima, Image *image, ImBuf *ibuf, ImageUser *iuser, short texpaint);
ImagePaintPartialRedraw *get_imapaintpartial();
void set_imapaintpartial(ImagePaintPartialRedraw *ippr);
void imapaint_region_tiles(
    ImBuf *ibuf, int x, int y, int w, int h, int *tx, int *ty, int *tw, int *th);
bool get_imapaint_zoom(bContext *C, float *zoomx, float *zoomy);
void *paint_2d_new_stroke(bContext *, wmOperator *, int mode);
void paint_2d_redraw(const bContext *C, void *ps, bool final);
void paint_2d_stroke_done(void *ps);
void paint_2d_stroke(void *ps,
                     const float prev_mval[2],
                     const float mval[2],
                     bool eraser,
                     float pressure,
                     float distance,
                     float size);
/**
 * This function expects linear space color values.
 */
void paint_2d_bucket_fill(const bContext *C,
                          const float color[3],
                          Brush *br,
                          const float mouse_init[2],
                          const float mouse_final[2],
                          void *ps);
void paint_2d_gradient_fill(
    const bContext *C, Brush *br, const float mouse_init[2], const float mouse_final[2], void *ps);
void *paint_proj_new_stroke(bContext *C, Object *ob, const float mouse[2], int mode);
void paint_proj_stroke(const bContext *C,
                       void *ps_handle_p,
                       const float prev_pos[2],
                       const float pos[2],
                       bool eraser,
                       float pressure,
                       float distance,
                       float size);
void paint_proj_redraw(const bContext *C, void *ps_handle_p, bool final);
void paint_proj_stroke_done(void *ps_handle_p);

void paint_brush_color_get(Scene *scene,
                           Brush *br,
                           bool color_correction,
                           bool invert,
                           float distance,
                           float pressure,
                           float color[3],
                           ColorManagedDisplay *display);
bool paint_use_opacity_masking(Brush *brush);
void paint_brush_init_tex(Brush *brush);
void paint_brush_exit_tex(Brush *brush);
bool image_paint_poll(bContext *C);

void PAINT_OT_grab_clone(wmOperatorType *ot);
void PAINT_OT_sample_color(wmOperatorType *ot);
void PAINT_OT_brush_colors_flip(wmOperatorType *ot);
void PAINT_OT_texture_paint_toggle(wmOperatorType *ot);
void PAINT_OT_project_image(wmOperatorType *ot);
void PAINT_OT_image_from_view(wmOperatorType *ot);
void PAINT_OT_add_texture_paint_slot(wmOperatorType *ot);
void PAINT_OT_image_paint(wmOperatorType *ot);
void PAINT_OT_add_simple_uvs(wmOperatorType *ot);

/* paint_image_2d_curve_mask.cc */

/**
 * \brief Caching structure for curve mask.
 *
 * When 2d painting images the curve mask is used as an input.
 */
struct CurveMaskCache {
  /**
   * \brief Last #CurveMapping.changed_timestamp being read.
   *
   * When different the input cache needs to be recalculated.
   */
  int last_curve_timestamp;

  /**
   * \brief sampled version of the brush curve-mapping.
   */
  float *sampled_curve;

  /**
   * \brief Size in bytes of the curve_mask field.
   *
   * Used to determine if the curve_mask needs to be re-allocated.
   */
  size_t curve_mask_size;

  /**
   * \brief Curve mask that can be passed as curve_mask parameter when.
   */
  ushort *curve_mask;
};

void paint_curve_mask_cache_free_data(CurveMaskCache *curve_mask_cache);
void paint_curve_mask_cache_update(CurveMaskCache *curve_mask_cache,
                                   const Brush *brush,
                                   int diameter,
                                   float radius,
                                   const float cursor_position[2]);

/* `sculpt_uv.cc` */

void SCULPT_OT_uv_sculpt_grab(wmOperatorType *ot);
void SCULPT_OT_uv_sculpt_relax(wmOperatorType *ot);
void SCULPT_OT_uv_sculpt_pinch(wmOperatorType *ot);

/* paint_utils.cc */

/**
 * Convert the object-space axis-aligned bounding box (expressed as
 * its minimum and maximum corners) into a screen-space rectangle,
 * returns zero if the result is empty.
 */
bool paint_convert_bb_to_rect(rcti *rect,
                              const float bb_min[3],
                              const float bb_max[3],
                              const ARegion &region,
                              const RegionView3D &rv3d,
                              const Object &ob);

/**
 * Get four planes in object-space that describe the projection of
 * screen_rect from screen into object-space (essentially converting a
 * 2D screens-space bounding box into four 3D planes).
 */
void paint_calc_redraw_planes(float planes[4][4],
                              const ARegion &region,
                              const Object &ob,
                              const rcti &screen_rect);

float paint_calc_object_space_radius(const ViewContext &vc,
                                     const blender::float3 &center,
                                     float pixel_radius);

/**
 * Returns true when a color was sampled and false when a value was sampled.
 */
bool paint_get_tex_pixel(const MTex *mtex,
                         float u,
                         float v,
                         ImagePool *pool,
                         int thread,
                         float *r_intensity,
                         float r_rgba[4]);

/**
 * Used for both 3D view and image window.
 */
void paint_sample_color(
    bContext *C, ARegion *region, int x, int y, bool texpaint_proj, bool palette);

void paint_stroke_operator_properties(wmOperatorType *ot);

void BRUSH_OT_curve_preset(wmOperatorType *ot);
void BRUSH_OT_sculpt_curves_falloff_preset(wmOperatorType *ot);

void PAINT_OT_face_select_linked(wmOperatorType *ot);
void PAINT_OT_face_select_linked_pick(wmOperatorType *ot);
void PAINT_OT_face_select_all(wmOperatorType *ot);
void PAINT_OT_face_select_more(wmOperatorType *ot);
void PAINT_OT_face_select_less(wmOperatorType *ot);
void PAINT_OT_face_select_hide(wmOperatorType *ot);
void PAINT_OT_face_select_loop(wmOperatorType *ot);

void PAINT_OT_face_vert_reveal(wmOperatorType *ot);

void PAINT_OT_vert_select_all(wmOperatorType *ot);
void PAINT_OT_vert_select_ungrouped(wmOperatorType *ot);
void PAINT_OT_vert_select_hide(wmOperatorType *ot);
void PAINT_OT_vert_select_linked(wmOperatorType *ot);
void PAINT_OT_vert_select_linked_pick(wmOperatorType *ot);
void PAINT_OT_vert_select_more(wmOperatorType *ot);
void PAINT_OT_vert_select_less(wmOperatorType *ot);

bool vert_paint_poll(bContext *C);
bool mask_paint_poll(bContext *C);
bool paint_curve_poll(bContext *C);

bool facemask_paint_poll(bContext *C);
/**
 * Uses symm to selectively flip any axis of a coordinate.
 */

BLI_INLINE void flip_v3_v3(float out[3], const float in[3], const ePaintSymmetryFlags symm)
{
  if (symm & PAINT_SYMM_X) {
    out[0] = -in[0];
  }
  else {
    out[0] = in[0];
  }
  if (symm & PAINT_SYMM_Y) {
    out[1] = -in[1];
  }
  else {
    out[1] = in[1];
  }
  if (symm & PAINT_SYMM_Z) {
    out[2] = -in[2];
  }
  else {
    out[2] = in[2];
  }
}

BLI_INLINE void flip_v3(float v[3], const ePaintSymmetryFlags symm)
{
  flip_v3_v3(v, v, symm);
}

/* stroke operator */
enum BrushStrokeMode {
  BRUSH_STROKE_NORMAL,
  BRUSH_STROKE_INVERT,
  BRUSH_STROKE_SMOOTH,
};

/* paint_hide.cc */

namespace blender::ed::sculpt_paint::hide {
void sync_all_from_faces(Object &object);
void mesh_show_all(Object &object, Span<PBVHNode *> nodes);
void grids_show_all(Depsgraph &depsgraph, Object &object, Span<PBVHNode *> nodes);
void tag_update_visibility(const bContext &C);

void PAINT_OT_hide_show_masked(wmOperatorType *ot);
void PAINT_OT_hide_show_all(wmOperatorType *ot);
void PAINT_OT_hide_show(wmOperatorType *ot);
void PAINT_OT_hide_show_lasso_gesture(wmOperatorType *ot);
void PAINT_OT_hide_show_line_gesture(wmOperatorType *ot);
void PAINT_OT_hide_show_polyline_gesture(wmOperatorType *ot);

void PAINT_OT_visibility_invert(wmOperatorType *ot);
void PAINT_OT_visibility_filter(wmOperatorType *ot);
}  // namespace blender::ed::sculpt_paint::hide

/* `paint_mask.cc` */

namespace blender::ed::sculpt_paint::mask {

Array<float> duplicate_mask(const Object &object);

void PAINT_OT_mask_flood_fill(wmOperatorType *ot);
void PAINT_OT_mask_lasso_gesture(wmOperatorType *ot);
void PAINT_OT_mask_box_gesture(wmOperatorType *ot);
void PAINT_OT_mask_line_gesture(wmOperatorType *ot);
void PAINT_OT_mask_polyline_gesture(wmOperatorType *ot);
}  // namespace blender::ed::sculpt_paint::mask

/* `paint_curve.cc` */

void PAINTCURVE_OT_new(wmOperatorType *ot);
void PAINTCURVE_OT_add_point(wmOperatorType *ot);
void PAINTCURVE_OT_delete_point(wmOperatorType *ot);
void PAINTCURVE_OT_select(wmOperatorType *ot);
void PAINTCURVE_OT_slide(wmOperatorType *ot);
void PAINTCURVE_OT_draw(wmOperatorType *ot);
void PAINTCURVE_OT_cursor(wmOperatorType *ot);

/* image painting blur kernel */
struct BlurKernel {
  float *wdata;     /* actual kernel */
  int side;         /* kernel side */
  int side_squared; /* data side */
  int pixel_len;    /* pixels around center that kernel is wide */
};

/**
 * Paint blur kernels. Projective painting enforces use of a 2x2 kernel due to lagging.
 * Can be extended to other blur kernels later,
 */
BlurKernel *paint_new_blur_kernel(Brush *br, bool proj);
void paint_delete_blur_kernel(BlurKernel *);

/** Initialize viewport pivot from evaluated bounding box center of `ob`. */
void paint_init_pivot(Object *ob, Scene *scene);

/* paint curve defines */
#define PAINT_CURVE_NUM_SEGMENTS 40

namespace blender::ed::sculpt_paint::vwpaint {
struct NormalAnglePrecalc {
  bool do_mask_normal;
  /* what angle to mask at */
  float angle;
  /* cos(angle), faster to compare */
  float angle__cos;
  float angle_inner;
  float angle_inner__cos;
  /* difference between angle and angle_inner, for easy access */
  float angle_range;
};

void view_angle_limits_init(NormalAnglePrecalc *a, float angle, bool do_mask_normal);
float view_angle_limits_apply_falloff(const NormalAnglePrecalc *a, float angle_cos, float *mask_p);
bool test_brush_angle_falloff(const Brush &brush,
                              const NormalAnglePrecalc &normal_angle_precalc,
                              const float angle_cos,
                              float *brush_strength);
bool use_normal(const VPaint &vp);

bool brush_use_accumulate_ex(const Brush &brush, eObjectMode ob_mode);
bool brush_use_accumulate(const VPaint &vp);

void get_brush_alpha_data(const Scene &scene,
                          const SculptSession &ss,
                          const Brush &brush,
                          float *r_brush_size_pressure,
                          float *r_brush_alpha_value,
                          float *r_brush_alpha_pressure);

void init_stroke(Depsgraph &depsgraph, Object &ob);
void init_session_data(const ToolSettings &ts, Object &ob);
void init_session(
    Main &bmain, Depsgraph &depsgraph, Scene &scene, Object &ob, eObjectMode object_mode);

Vector<PBVHNode *> pbvh_gather_generic(Object &ob, const VPaint &wp, const Brush &brush);

void mode_enter_generic(
    Main &bmain, Depsgraph &depsgraph, Scene &scene, Object &ob, eObjectMode mode_flag);
void mode_exit_generic(Object &ob, eObjectMode mode_flag);
bool mode_toggle_poll_test(bContext *C);

void smooth_brush_toggle_off(const bContext *C, Paint *paint, StrokeCache *cache);
void smooth_brush_toggle_on(const bContext *C, Paint *paint, StrokeCache *cache);

void update_cache_variants(bContext *C, VPaint &vp, Object &ob, PointerRNA *ptr);
void update_cache_invariants(
    bContext *C, VPaint &vp, SculptSession &ss, wmOperator *op, const float mval[2]);
void last_stroke_update(Scene &scene, const float location[3]);
}  // namespace blender::ed::sculpt_paint::vwpaint<|MERGE_RESOLUTION|>--- conflicted
+++ resolved
@@ -97,13 +97,8 @@
 /**
  * Return true if the brush size can change during paint (normally used for pressure).
  */
-<<<<<<< HEAD
-bool paint_supports_dynamic_tex_coords(Brush *br, PaintMode mode);
-bool paint_supports_smooth_stroke(Brush *br, PaintMode mode, const wmEvent *event);
-=======
 bool paint_supports_dynamic_tex_coords(const Brush &br, PaintMode mode);
 bool paint_supports_smooth_stroke(PaintStroke *stroke, const Brush &br, PaintMode mode);
->>>>>>> 25d4d645
 bool paint_supports_texture(PaintMode mode);
 
 /**
