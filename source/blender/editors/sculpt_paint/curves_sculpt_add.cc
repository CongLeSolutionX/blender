/* SPDX-FileCopyrightText: 2023 Blender Foundation
 *
 * SPDX-License-Identifier: GPL-2.0-or-later */

#include <algorithm>

#include "curves_sculpt_intern.hh"

#include "BLI_kdtree.h"
#include "BLI_math_matrix.hh"
#include "BLI_rand.hh"
#include "BLI_vector.hh"

#include "PIL_time.h"

#include "DEG_depsgraph.h"

#include "BKE_attribute_math.hh"
#include "BKE_brush.h"
#include "BKE_bvhutils.h"
#include "BKE_context.h"
#include "BKE_curves.hh"
#include "BKE_curves_utils.hh"
#include "BKE_geometry_set.hh"
#include "BKE_mesh.hh"
#include "BKE_mesh_runtime.h"
#include "BKE_mesh_sample.hh"
#include "BKE_modifier.h"
#include "BKE_object.h"
#include "BKE_paint.h"
#include "BKE_report.h"

#include "DNA_brush_enums.h"
#include "DNA_brush_types.h"
#include "DNA_curves_types.h"
#include "DNA_mesh_types.h"
#include "DNA_meshdata_types.h"
#include "DNA_object_types.h"
#include "DNA_screen_types.h"
#include "DNA_space_types.h"

#include "ED_screen.h"
#include "ED_view3d.h"

#include "GEO_add_curves_on_mesh.hh"

#include "WM_api.h"

#include "DEG_depsgraph_query.h"

/**
 * The code below uses a suffix naming convention to indicate the coordinate space:
 * cu: Local space of the curves object that is being edited.
 * su: Local space of the surface object.
 * wo: World space.
 * re: 2D coordinates within the region.
 */

namespace blender::ed::sculpt_paint {

using bke::CurvesGeometry;

class AddOperation : public CurvesSculptStrokeOperation {
 private:
  /** Used when some data should be interpolated from existing curves. */
  KDTree_3d *curve_roots_kdtree_ = nullptr;

  friend struct AddOperationExecutor;

 public:
  ~AddOperation() override
  {
    if (curve_roots_kdtree_ != nullptr) {
      BLI_kdtree_3d_free(curve_roots_kdtree_);
    }
  }

  void on_stroke_extended(const bContext &C, const StrokeExtension &stroke_extension) override;
};

/**
 * Utility class that actually executes the update when the stroke is updated. That's useful
 * because it avoids passing a very large number of parameters between functions.
 */
struct AddOperationExecutor {
  AddOperation *self_ = nullptr;
  CurvesSculptCommonContext ctx_;

  Object *curves_ob_orig_ = nullptr;
  Curves *curves_id_orig_ = nullptr;
  CurvesGeometry *curves_orig_ = nullptr;

  Object *surface_ob_eval_ = nullptr;
  Mesh *surface_eval_ = nullptr;
  Span<float3> surface_positions_eval_;
  Span<int> surface_corner_verts_eval_;
  Span<MLoopTri> surface_looptris_eval_;
  VArraySpan<float2> surface_uv_map_eval_;
  BVHTreeFromMesh surface_bvh_eval_;

  const CurvesSculpt *curves_sculpt_ = nullptr;
  const Brush *brush_ = nullptr;
  const BrushCurvesSculptSettings *brush_settings_ = nullptr;
  int add_amount_;
  bool use_front_face_;

  float brush_radius_re_;
  float2 brush_pos_re_;

  CurvesSurfaceTransforms transforms_;

  AddOperationExecutor(const bContext &C) : ctx_(C) {}

  void execute(AddOperation &self, const bContext &C, const StrokeExtension &stroke_extension)
  {
    self_ = &self;
    curves_ob_orig_ = CTX_data_active_object(&C);

    curves_id_orig_ = static_cast<Curves *>(curves_ob_orig_->data);
    curves_orig_ = &curves_id_orig_->geometry.wrap();

    if (curves_id_orig_->surface == nullptr || curves_id_orig_->surface->type != OB_MESH) {
      report_missing_surface(stroke_extension.reports);
      return;
    }

    transforms_ = CurvesSurfaceTransforms(*curves_ob_orig_, curves_id_orig_->surface);

    Object &surface_ob_orig = *curves_id_orig_->surface;
<<<<<<< HEAD
    const Mesh &surface_orig = *static_cast<const Mesh *>(surface_ob_orig.data);
    if (surface_orig.totpoly == 0) {
=======
    Mesh &surface_orig = *static_cast<Mesh *>(surface_ob_orig.data);
    if (surface_orig.faces_num == 0) {
>>>>>>> aebc743b
      report_empty_original_surface(stroke_extension.reports);
      return;
    }

    surface_ob_eval_ = DEG_get_evaluated_object(ctx_.depsgraph, &surface_ob_orig);
    if (surface_ob_eval_ == nullptr) {
      return;
    }
    surface_eval_ = BKE_object_get_evaluated_mesh(surface_ob_eval_);
    if (surface_eval_->faces_num == 0) {
      report_empty_evaluated_surface(stroke_extension.reports);
      return;
    }
    surface_positions_eval_ = surface_eval_->vert_positions();
    surface_corner_verts_eval_ = surface_eval_->corner_verts();
    surface_looptris_eval_ = surface_eval_->looptris();
    BKE_bvhtree_from_mesh_get(&surface_bvh_eval_, surface_eval_, BVHTREE_FROM_LOOPTRI, 2);
    BLI_SCOPED_DEFER([&]() { free_bvhtree_from_mesh(&surface_bvh_eval_); });

    curves_sculpt_ = ctx_.scene->toolsettings->curves_sculpt;
    brush_ = BKE_paint_brush_for_read(&curves_sculpt_->paint);
    brush_settings_ = brush_->curves_sculpt_settings;
    brush_radius_re_ = brush_radius_get(*ctx_.scene, *brush_, stroke_extension);
    brush_pos_re_ = stroke_extension.mouse_position;

    use_front_face_ = brush_->flag & BRUSH_FRONTFACE;
    const eBrushFalloffShape falloff_shape = static_cast<eBrushFalloffShape>(
        brush_->falloff_shape);
    add_amount_ = std::max(0, brush_settings_->add_amount);

    if (add_amount_ == 0) {
      return;
    }

    /* Find UV map. */
    VArraySpan<float2> surface_uv_map;
    if (curves_id_orig_->surface_uv_map != nullptr) {
      surface_uv_map = *surface_orig.attributes().lookup<float2>(curves_id_orig_->surface_uv_map,
                                                                 ATTR_DOMAIN_CORNER);
      surface_uv_map_eval_ = *surface_eval_->attributes().lookup<float2>(
          curves_id_orig_->surface_uv_map, ATTR_DOMAIN_CORNER);
    }

    if (surface_uv_map.is_empty()) {
      report_missing_uv_map_on_original_surface(stroke_extension.reports);
      return;
    }
    if (surface_uv_map_eval_.is_empty()) {
      report_missing_uv_map_on_evaluated_surface(stroke_extension.reports);
      return;
    }

    const double time = PIL_check_seconds_timer() * 1000000.0;
    /* Use a pointer cast to avoid overflow warnings. */
    RandomNumberGenerator rng{*(uint32_t *)(&time)};

    /* Sample points on the surface using one of multiple strategies. */
    Vector<float2> sampled_uvs;
    if (add_amount_ == 1) {
      this->sample_in_center_with_symmetry(sampled_uvs);
    }
    else if (falloff_shape == PAINT_FALLOFF_SHAPE_TUBE) {
      this->sample_projected_with_symmetry(rng, sampled_uvs);
    }
    else if (falloff_shape == PAINT_FALLOFF_SHAPE_SPHERE) {
      this->sample_spherical_with_symmetry(rng, sampled_uvs);
    }
    else {
      BLI_assert_unreachable();
    }

    if (sampled_uvs.is_empty()) {
      /* No new points have been added. */
      return;
    }

    const Span<MLoopTri> surface_looptris_orig = surface_orig.looptris();
<<<<<<< HEAD
    const Span<float3> corner_normals_su = surface_orig.corner_normals();
=======

    /* Find normals. */
    if (!CustomData_has_layer(&surface_orig.loop_data, CD_NORMAL)) {
      BKE_mesh_calc_normals_split(&surface_orig);
    }
    const Span<float3> corner_normals_su = {
        reinterpret_cast<const float3 *>(CustomData_get_layer(&surface_orig.loop_data, CD_NORMAL)),
        surface_orig.totloop};

>>>>>>> aebc743b
    const geometry::ReverseUVSampler reverse_uv_sampler{surface_uv_map, surface_looptris_orig};

    geometry::AddCurvesOnMeshInputs add_inputs;
    add_inputs.uvs = sampled_uvs;
    add_inputs.interpolate_length = brush_settings_->flag &
                                    BRUSH_CURVES_SCULPT_FLAG_INTERPOLATE_LENGTH;
    add_inputs.interpolate_shape = brush_settings_->flag &
                                   BRUSH_CURVES_SCULPT_FLAG_INTERPOLATE_SHAPE;
    add_inputs.interpolate_point_count = brush_settings_->flag &
                                         BRUSH_CURVES_SCULPT_FLAG_INTERPOLATE_POINT_COUNT;
    add_inputs.interpolate_resolution = curves_orig_->attributes().contains("resolution");
    add_inputs.fallback_curve_length = brush_settings_->curve_length;
    add_inputs.fallback_point_count = std::max(2, brush_settings_->points_per_curve);
    add_inputs.transforms = &transforms_;
    add_inputs.surface_looptris = surface_looptris_orig;
    add_inputs.reverse_uv_sampler = &reverse_uv_sampler;
    add_inputs.surface = &surface_orig;
    add_inputs.corner_normals_su = corner_normals_su;

    if (add_inputs.interpolate_length || add_inputs.interpolate_shape ||
        add_inputs.interpolate_point_count || add_inputs.interpolate_resolution)
    {
      this->ensure_curve_roots_kdtree();
      add_inputs.old_roots_kdtree = self_->curve_roots_kdtree_;
    }

    const geometry::AddCurvesOnMeshOutputs add_outputs = geometry::add_curves_on_mesh(
        *curves_orig_, add_inputs);
    bke::MutableAttributeAccessor attributes = curves_orig_->attributes_for_write();
    if (bke::GSpanAttributeWriter selection = attributes.lookup_for_write_span(".selection")) {
      curves::fill_selection_true(selection.span.slice(selection.domain == ATTR_DOMAIN_POINT ?
                                                           add_outputs.new_points_range :
                                                           add_outputs.new_curves_range));
      selection.finish();
    }

    if (add_outputs.uv_error) {
      report_invalid_uv_map(stroke_extension.reports);
    }

    DEG_id_tag_update(&curves_id_orig_->id, ID_RECALC_GEOMETRY);
    WM_main_add_notifier(NC_GEOM | ND_DATA, &curves_id_orig_->id);
    ED_region_tag_redraw(ctx_.region);
  }

  /**
   * Sample a single point exactly at the mouse position.
   */
  void sample_in_center_with_symmetry(Vector<float2> &r_sampled_uvs)
  {
    float3 ray_start_wo, ray_end_wo;
    ED_view3d_win_to_segment_clipped(
        ctx_.depsgraph, ctx_.region, ctx_.v3d, brush_pos_re_, ray_start_wo, ray_end_wo, true);
    const float3 ray_start_cu = math::transform_point(transforms_.world_to_curves, ray_start_wo);
    const float3 ray_end_cu = math::transform_point(transforms_.world_to_curves, ray_end_wo);

    const Vector<float4x4> symmetry_brush_transforms = get_symmetry_brush_transforms(
        eCurvesSymmetryType(curves_id_orig_->symmetry));

    for (const float4x4 &brush_transform : symmetry_brush_transforms) {
      const float4x4 transform = transforms_.curves_to_surface * brush_transform;
      this->sample_in_center(r_sampled_uvs,
                             math::transform_point(transform, ray_start_cu),
                             math::transform_point(transform, ray_end_cu));
    }
  }

  void sample_in_center(Vector<float2> &r_sampled_uvs,
                        const float3 &ray_start_su,
                        const float3 &ray_end_su)
  {
    const float3 ray_direction_su = math::normalize(ray_end_su - ray_start_su);

    BVHTreeRayHit ray_hit;
    ray_hit.dist = FLT_MAX;
    ray_hit.index = -1;
    BLI_bvhtree_ray_cast(surface_bvh_eval_.tree,
                         ray_start_su,
                         ray_direction_su,
                         0.0f,
                         &ray_hit,
                         surface_bvh_eval_.raycast_callback,
                         &surface_bvh_eval_);

    if (ray_hit.index == -1) {
      return;
    }

    const int looptri_index = ray_hit.index;
    const MLoopTri &looptri = surface_looptris_eval_[looptri_index];
    const float3 brush_pos_su = ray_hit.co;
    const float3 bary_coords = bke::mesh_surface_sample::compute_bary_coord_in_triangle(
        surface_positions_eval_, surface_corner_verts_eval_, looptri, brush_pos_su);

    const float2 uv = bke::mesh_surface_sample::sample_corner_attribute_with_bary_coords(
        bary_coords, looptri, surface_uv_map_eval_);
    r_sampled_uvs.append(uv);
  }

  /**
   * Sample points by shooting rays within the brush radius in the 3D view.
   */
  void sample_projected_with_symmetry(RandomNumberGenerator &rng, Vector<float2> &r_sampled_uvs)
  {
    const Vector<float4x4> symmetry_brush_transforms = get_symmetry_brush_transforms(
        eCurvesSymmetryType(curves_id_orig_->symmetry));
    for (const float4x4 &brush_transform : symmetry_brush_transforms) {
      this->sample_projected(rng, r_sampled_uvs, brush_transform);
    }
  }

  void sample_projected(RandomNumberGenerator &rng,
                        Vector<float2> &r_sampled_uvs,
                        const float4x4 &brush_transform)
  {
    const int old_amount = r_sampled_uvs.size();
    const int max_iterations = 100;
    int current_iteration = 0;
    while (r_sampled_uvs.size() < old_amount + add_amount_) {
      if (current_iteration++ >= max_iterations) {
        break;
      }
      Vector<float3> bary_coords;
      Vector<int> looptri_indices;
      Vector<float3> positions_su;

      const int missing_amount = add_amount_ + old_amount - r_sampled_uvs.size();
      const int new_points = bke::mesh_surface_sample::sample_surface_points_projected(
          rng,
          *surface_eval_,
          surface_bvh_eval_,
          brush_pos_re_,
          brush_radius_re_,
          [&](const float2 &pos_re, float3 &r_start_su, float3 &r_end_su) {
            float3 start_wo, end_wo;
            ED_view3d_win_to_segment_clipped(
                ctx_.depsgraph, ctx_.region, ctx_.v3d, pos_re, start_wo, end_wo, true);
            const float3 start_cu = math::transform_point(transforms_.world_to_curves, start_wo);
            const float3 start_cu_tx = math::transform_point(brush_transform, start_cu);
            const float3 end_cu = math::transform_point(transforms_.world_to_curves, end_wo);
            const float3 end_cu_tx = math::transform_point(brush_transform, end_cu);
            r_start_su = math::transform_point(transforms_.curves_to_surface, start_cu_tx);
            r_end_su = math::transform_point(transforms_.curves_to_surface, end_cu_tx);
          },
          use_front_face_,
          add_amount_,
          missing_amount,
          bary_coords,
          looptri_indices,
          positions_su);

      for (const int i : IndexRange(new_points)) {
        const float2 uv = bke::mesh_surface_sample::sample_corner_attribute_with_bary_coords(
            bary_coords[i], surface_looptris_eval_[looptri_indices[i]], surface_uv_map_eval_);
        r_sampled_uvs.append(uv);
      }
    }
  }

  /**
   * Sample points in a 3D sphere around the surface position that the mouse hovers over.
   */
  void sample_spherical_with_symmetry(RandomNumberGenerator &rng, Vector<float2> &r_sampled_uvs)
  {
    const std::optional<CurvesBrush3D> brush_3d = sample_curves_surface_3d_brush(*ctx_.depsgraph,
                                                                                 *ctx_.region,
                                                                                 *ctx_.v3d,
                                                                                 transforms_,
                                                                                 surface_bvh_eval_,
                                                                                 brush_pos_re_,
                                                                                 brush_radius_re_);
    if (!brush_3d.has_value()) {
      return;
    }

    float3 view_ray_start_wo, view_ray_end_wo;
    ED_view3d_win_to_segment_clipped(ctx_.depsgraph,
                                     ctx_.region,
                                     ctx_.v3d,
                                     brush_pos_re_,
                                     view_ray_start_wo,
                                     view_ray_end_wo,
                                     true);

    const float3 view_ray_start_cu = math::transform_point(transforms_.world_to_curves,
                                                           view_ray_start_wo);
    const float3 view_ray_end_cu = math::transform_point(transforms_.world_to_curves,
                                                         view_ray_end_wo);

    const Vector<float4x4> symmetry_brush_transforms = get_symmetry_brush_transforms(
        eCurvesSymmetryType(curves_id_orig_->symmetry));
    for (const float4x4 &brush_transform : symmetry_brush_transforms) {
      const float4x4 transform = transforms_.curves_to_surface * brush_transform;

      const float3 brush_pos_su = math::transform_point(transform, brush_3d->position_cu);
      const float3 view_direction_su = math::normalize(
          math::transform_point(transform, view_ray_end_cu) -
          math::transform_point(transform, view_ray_start_cu));
      const float brush_radius_su = transform_brush_radius(
          transform, brush_3d->position_cu, brush_3d->radius_cu);

      this->sample_spherical(rng, r_sampled_uvs, brush_pos_su, brush_radius_su, view_direction_su);
    }
  }

  void sample_spherical(RandomNumberGenerator &rng,
                        Vector<float2> &r_sampled_uvs,
                        const float3 &brush_pos_su,
                        const float brush_radius_su,
                        const float3 &view_direction_su)
  {
    const float brush_radius_sq_su = pow2f(brush_radius_su);

    /* Find surface triangles within brush radius. */
    Vector<int> selected_looptri_indices;
    if (use_front_face_) {
      BLI_bvhtree_range_query_cpp(
          *surface_bvh_eval_.tree,
          brush_pos_su,
          brush_radius_su,
          [&](const int index, const float3 & /*co*/, const float /*dist_sq*/) {
            const MLoopTri &looptri = surface_looptris_eval_[index];
            const float3 &v0_su =
                surface_positions_eval_[surface_corner_verts_eval_[looptri.tri[0]]];
            const float3 &v1_su =
                surface_positions_eval_[surface_corner_verts_eval_[looptri.tri[1]]];
            const float3 &v2_su =
                surface_positions_eval_[surface_corner_verts_eval_[looptri.tri[2]]];
            float3 normal_su;
            normal_tri_v3(normal_su, v0_su, v1_su, v2_su);
            if (math::dot(normal_su, view_direction_su) >= 0.0f) {
              return;
            }
            selected_looptri_indices.append(index);
          });
    }
    else {
      BLI_bvhtree_range_query_cpp(
          *surface_bvh_eval_.tree,
          brush_pos_su,
          brush_radius_su,
          [&](const int index, const float3 & /*co*/, const float /*dist_sq*/) {
            selected_looptri_indices.append(index);
          });
    }

    /* Density used for sampling points. This does not have to be exact, because the loop below
     * automatically runs until enough samples have been found. If too many samples are found, some
     * will be discarded afterwards. */
    const float brush_plane_area_su = M_PI * brush_radius_sq_su;
    const float approximate_density_su = add_amount_ / brush_plane_area_su;

    /* Usually one or two iterations should be enough. */
    const int max_iterations = 5;
    int current_iteration = 0;

    const int old_amount = r_sampled_uvs.size();
    while (r_sampled_uvs.size() < old_amount + add_amount_) {
      if (current_iteration++ >= max_iterations) {
        break;
      }
      Vector<float3> bary_coords;
      Vector<int> looptri_indices;
      Vector<float3> positions_su;
      const int new_points = bke::mesh_surface_sample::sample_surface_points_spherical(
          rng,
          *surface_eval_,
          selected_looptri_indices,
          brush_pos_su,
          brush_radius_su,
          approximate_density_su,
          bary_coords,
          looptri_indices,
          positions_su);
      for (const int i : IndexRange(new_points)) {
        const float2 uv = bke::mesh_surface_sample::sample_corner_attribute_with_bary_coords(
            bary_coords[i], surface_looptris_eval_[looptri_indices[i]], surface_uv_map_eval_);
        r_sampled_uvs.append(uv);
      }
    }

    /* Remove samples when there are too many. */
    while (r_sampled_uvs.size() > old_amount + add_amount_) {
      const int index_to_remove = rng.get_int32(add_amount_) + old_amount;
      r_sampled_uvs.remove_and_reorder(index_to_remove);
    }
  }

  void ensure_curve_roots_kdtree()
  {
    if (self_->curve_roots_kdtree_ == nullptr) {
      self_->curve_roots_kdtree_ = BLI_kdtree_3d_new(curves_orig_->curves_num());
      const Span<int> offsets = curves_orig_->offsets();
      const Span<float3> positions = curves_orig_->positions();
      for (const int curve_i : curves_orig_->curves_range()) {
        BLI_kdtree_3d_insert(self_->curve_roots_kdtree_, curve_i, positions[offsets[curve_i]]);
      }
      BLI_kdtree_3d_balance(self_->curve_roots_kdtree_);
    }
  }
};

void AddOperation::on_stroke_extended(const bContext &C, const StrokeExtension &stroke_extension)
{
  AddOperationExecutor executor{C};
  executor.execute(*this, C, stroke_extension);
}

std::unique_ptr<CurvesSculptStrokeOperation> new_add_operation()
{
  return std::make_unique<AddOperation>();
}

}  // namespace blender::ed::sculpt_paint<|MERGE_RESOLUTION|>--- conflicted
+++ resolved
@@ -127,13 +127,8 @@
     transforms_ = CurvesSurfaceTransforms(*curves_ob_orig_, curves_id_orig_->surface);
 
     Object &surface_ob_orig = *curves_id_orig_->surface;
-<<<<<<< HEAD
     const Mesh &surface_orig = *static_cast<const Mesh *>(surface_ob_orig.data);
-    if (surface_orig.totpoly == 0) {
-=======
-    Mesh &surface_orig = *static_cast<Mesh *>(surface_ob_orig.data);
     if (surface_orig.faces_num == 0) {
->>>>>>> aebc743b
       report_empty_original_surface(stroke_extension.reports);
       return;
     }
@@ -211,19 +206,7 @@
     }
 
     const Span<MLoopTri> surface_looptris_orig = surface_orig.looptris();
-<<<<<<< HEAD
     const Span<float3> corner_normals_su = surface_orig.corner_normals();
-=======
-
-    /* Find normals. */
-    if (!CustomData_has_layer(&surface_orig.loop_data, CD_NORMAL)) {
-      BKE_mesh_calc_normals_split(&surface_orig);
-    }
-    const Span<float3> corner_normals_su = {
-        reinterpret_cast<const float3 *>(CustomData_get_layer(&surface_orig.loop_data, CD_NORMAL)),
-        surface_orig.totloop};
-
->>>>>>> aebc743b
     const geometry::ReverseUVSampler reverse_uv_sampler{surface_uv_map, surface_looptris_orig};
 
     geometry::AddCurvesOnMeshInputs add_inputs;
