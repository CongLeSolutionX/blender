/* SPDX-FileCopyrightText: 2006 by Nicholas Bishop. All rights reserved.
 *
 * SPDX-License-Identifier: GPL-2.0-or-later */

/** \file
 * \ingroup edsculpt
 * Implements the Sculpt Mode tools.
 *
 * Usage Guide
 * ===========
 *
 * The sculpt undo system is a delta-based system. Each undo step stores
 * the difference with the prior one.
 *
 * To use the sculpt undo system, you must call push_begin
 * inside an operator exec or invoke callback (geometry_begin
 * may be called if you wish to save a non-delta copy of the entire mesh).
 * This will initialize the sculpt undo stack and set up an undo step.
 *
 * At the end of the operator you should call push_end.
 *
 * push_end and geometry_begin both take a
 * #wmOperatorType as an argument. There are _ex versions that allow a custom
 * name; try to avoid using them. These can break the redo panel since it requires
 * the undo push have the same name as the calling operator.
 *
 * NOTE: Sculpt undo steps are not appended to the global undo stack until
 * the operator finishes.  We use BKE_undosys_step_push_init_with_type to build
 * a tentative undo step with is appended later when the operator ends.
 * Operators must have the OPTYPE_UNDO flag set for this to work properly.
 */
#include "sculpt_undo.hh"

#include <mutex>

#include "MEM_guardedalloc.h"

#include "BLI_array.hh"
#include "BLI_bit_group_vector.hh"
#include "BLI_enumerable_thread_specific.hh"
#include "BLI_listbase.h"
#include "BLI_map.hh"
#include "BLI_string.h"
#include "BLI_utildefines.h"
#include "BLI_vector.hh"

#include "DNA_key_types.h"
#include "DNA_object_types.h"
#include "DNA_scene_types.h"
#include "DNA_screen_types.h"

#include "BKE_attribute.hh"
#include "BKE_ccg.hh"
#include "BKE_context.hh"
#include "BKE_customdata.hh"
#include "BKE_global.hh"
#include "BKE_key.hh"
#include "BKE_layer.hh"
#include "BKE_main.hh"
#include "BKE_mesh.hh"
#include "BKE_multires.hh"
#include "BKE_object.hh"
#include "BKE_paint.hh"
#include "BKE_scene.hh"
#include "BKE_subdiv_ccg.hh"
#include "BKE_subsurf.hh"
#include "BKE_undo_system.hh"

/* TODO(sergey): Ideally should be no direct call to such low level things. */
#include "BKE_subdiv_eval.hh"

#include "DEG_depsgraph.hh"

#include "WM_api.hh"
#include "WM_types.hh"

#include "ED_geometry.hh"
#include "ED_object.hh"
#include "ED_sculpt.hh"
#include "ED_undo.hh"

#include "bmesh.hh"
#include "mesh_brush_common.hh"
#include "paint_hide.hh"
#include "paint_intern.hh"
#include "sculpt_automask.hh"
#include "sculpt_color.hh"
#include "sculpt_dyntopo.hh"
#include "sculpt_face_set.hh"
#include "sculpt_intern.hh"

namespace blender::ed::sculpt_paint::undo {

/* Implementation of undo system for objects in sculpt mode.
 *
 * Each undo step in sculpt mode consists of list of nodes, each node contains:
 *  - Node type
 *  - Data for this type.
 *
 * Node type used for undo depends on specific operation and active sculpt mode
 * ("regular" or dynamic topology).
 *
 * Regular sculpt brushes will use COORDS, HIDDEN or MASK nodes. These nodes are
 * created for every BVH node which is affected by the brush. The undo push for
 * the node happens BEFORE modifications. This makes the operation undo to work
 * in the following way: for every node in the undo step swap happens between
 * node in the undo stack and the corresponding value in the BVH. This is how
 * redo is possible after undo.
 *
 * The COORDS, HIDDEN or MASK type of nodes contains arrays of the corresponding
 * values.
 *
 * Operations like Symmetrize are using GEOMETRY type of nodes which pushes the
 * entire state of the mesh to the undo stack. This node contains all CustomData
 * layers.
 *
 * The tricky aspect of this undo node type is that it stores mesh before and
 * after modification. This allows the undo system to both undo and redo the
 * symmetrize operation within the pre-modified-push of other node type
 * behavior, but it uses more memory that it seems it should be.
 *
 * The dynamic topology undo nodes are handled somewhat separately from all
 * other ones and the idea there is to store log of operations: which vertices
 * and faces have been added or removed.
 *
 * Begin of dynamic topology sculpting mode have own node type. It contains an
 * entire copy of mesh since just enabling the dynamic topology mode already
 * does modifications on it.
 *
 * End of dynamic topology and symmetrize in this mode are handled in a special
 * manner as well. */

#define NO_ACTIVE_LAYER bke::AttrDomain::Auto

struct Node {
  Array<float3, 0> position;
  Array<float3, 0> normal;
  Array<float4, 0> col;
  Array<float, 0> mask;

  Array<float4, 0> loop_col;

  /* Mesh. */

  Array<int, 0> vert_indices;
  int unique_verts_num;

  /**
   * \todo Storing corners rather than faces is unnecessary.
   */
  Vector<int, 0> corner_indices;

  BitVector<0> vert_hidden;
  BitVector<0> face_hidden;

  /* Multires. */

  /** Indices of grids in the pbvh::Tree node. */
  Array<int, 0> grids;
  BitGroupVector<0> grid_hidden;

  /* Sculpt Face Sets */
  Array<int, 0> face_sets;

  Vector<int> face_indices;
};

struct SculptAttrRef {
  bke::AttrDomain domain;
  eCustomDataType type;
  char name[MAX_CUSTOMDATA_LAYER_NAME];
  bool was_set;
};

/* Storage of geometry for the undo node.
 * Is used as a storage for either original or modified geometry. */
struct NodeGeometry {
  /* Is used for sanity check, helping with ensuring that two and only two
   * geometry pushes happened in the undo stack. */
  bool is_initialized;

  CustomData vert_data;
  CustomData edge_data;
  CustomData corner_data;
  CustomData face_data;
  int *face_offset_indices;
  const ImplicitSharingInfo *face_offsets_sharing_info;
  int totvert;
  int totedge;
  int totloop;
  int faces_num;
};

struct Node;

struct StepData {
  /**
   * The type of data stored in this undo step. For historical reasons this is often set when the
   * first undo node is pushed.
   */
  Type type = Type::None;

  /** Name of the object associated with this undo data (`object.id.name`). */
  std::string object_name;

  /** Name of the object's active shape key when the undo step was created. */
  std::string active_shape_key_name;

  /* The number of vertices in the entire mesh. */
  int mesh_verts_num;
  /* The number of face corners in the entire mesh. */
  int mesh_corners_num;

  /** The number of grids in the entire mesh. */
  int mesh_grids_num;
  /** A copy of #SubdivCCG::grid_size. */
  int grid_size;

  float3 cursor_location;
  float4 cursor_rotation;

  /* Geometry modification operations.
   *
   * Original geometry is stored before some modification is run and is used to restore state of
   * the object when undoing the operation
   *
   * Modified geometry is stored after the modification and is used to redo the modification. */
  bool geometry_clear_pbvh;
  NodeGeometry geometry_original;
  NodeGeometry geometry_modified;

  /* bmesh */
  BMLogEntry *bm_entry;

  /* Geometry at the bmesh enter moment. */
  NodeGeometry geometry_bmesh_enter;

  bool applied;

  std::mutex nodes_mutex;

  /**
   * #undo::Node is stored per pbvh::Node to reduce data storage needed for changes only impacting
   * small portions of the mesh. During undo step creation and brush evaluation we often need to
   * look up the undo state for a specific node. That lookup must be protected by a lock since
   * nodes are pushed from multiple threads. This map speeds up undo node access to reduce the
   * amount of time we wait for the lock.
   *
   * This is only accessible when building the undo step, in between #push_begin and #push_end.
   */
  Map<const bke::pbvh::Node *, std::unique_ptr<Node>> undo_nodes_by_pbvh_node;

  /** Storage of per-node undo data after creation of the undo step is finished. */
  Vector<std::unique_ptr<Node>> nodes;

  size_t undo_size;
};

struct SculptUndoStep {
  UndoStep step;
  /* NOTE: will split out into list for multi-object-sculpt-mode. */
  StepData data;

  /* Active color attribute at the start of this undo step. */
  SculptAttrRef active_color_start;

  /* Active color attribute at the end of this undo step. */
  SculptAttrRef active_color_end;
};

static SculptUndoStep *get_active_step()
{
  UndoStack *ustack = ED_undo_stack_get();
  UndoStep *us = BKE_undosys_stack_init_or_active_with_type(ustack, BKE_UNDOSYS_TYPE_SCULPT);
  return reinterpret_cast<SculptUndoStep *>(us);
}

static StepData *get_step_data()
{
  if (SculptUndoStep *us = get_active_step()) {
    return &us->data;
  }
  return nullptr;
}

static bool use_multires_undo(const StepData &step_data, const SculptSession &ss)
{
  return step_data.mesh_grids_num != 0 && ss.subdiv_ccg != nullptr;
}

static bool topology_matches(const StepData &step_data, const Object &object)
{
  const SculptSession &ss = *object.sculpt;
  if (use_multires_undo(step_data, ss)) {
    const SubdivCCG &subdiv_ccg = *ss.subdiv_ccg;
    return subdiv_ccg.grids_num == step_data.mesh_grids_num &&
           subdiv_ccg.grid_size == step_data.grid_size;
  }
  Mesh &mesh = *static_cast<Mesh *>(object.data);
  return mesh.verts_num == step_data.mesh_verts_num;
}

static bool indices_contain_true(const Span<bool> data, const Span<int> indices)
{
  return std::any_of(indices.begin(), indices.end(), [&](const int i) { return data[i]; });
}

static bool restore_active_shape_key(bContext &C,
                                     Depsgraph &depsgraph,
                                     const StepData &step_data,
                                     Object &object)
{
  SculptSession &ss = *object.sculpt;
  if (ss.shapekey_active && ss.shapekey_active->name != step_data.active_shape_key_name) {
    /* Shape key has been changed before calling undo operator. */

    Key *key = BKE_key_from_object(&object);
    KeyBlock *kb = key ? BKE_keyblock_find_name(key, step_data.active_shape_key_name.c_str()) :
                         nullptr;

    if (kb) {
      object.shapenr = BLI_findindex(&key->block, kb) + 1;

      BKE_sculpt_update_object_for_edit(&depsgraph, &object, false);
      WM_event_add_notifier(&C, NC_OBJECT | ND_DATA, &object);
    }
    else {
      /* Key has been removed -- skip this undo node. */
      return false;
    }
  }
  return true;
}

static void restore_position_mesh(const Depsgraph &depsgraph,
                                  Object &object,
                                  const Span<std::unique_ptr<Node>> unodes,
                                  MutableSpan<bool> modified_verts)
{
  PositionDeformData position_data(depsgraph, object);
  threading::EnumerableThreadSpecific<Vector<float3>> all_tls;
  threading::parallel_for(unodes.index_range(), 1, [&](const IndexRange range) {
    Vector<float3> &translations = all_tls.local();
    for (const int i : range) {
      Node &unode = *unodes[i];
      const Span<int> verts = unode.vert_indices.as_span().take_front(unode.unique_verts_num);
      translations.resize(verts.size());
      translations_from_new_positions(unode.position, verts, position_data.eval, translations);

      gather_data_mesh(position_data.eval, verts, unode.position.as_mutable_span());

      position_data.deform(translations, verts);

      modified_verts.fill_indices(verts, true);
    }
  });
}

static void restore_position_grids(MutableSpan<float3> positions,
                                   const CCGKey &key,
                                   Node &unode,
                                   MutableSpan<bool> modified_grids)
{
  const Span<int> grids = unode.grids;
  MutableSpan<float3> undo_position = unode.position;

  for (const int i : grids.index_range()) {
    MutableSpan data = positions.slice(bke::ccg::grid_range(key, grids[i]));
    MutableSpan undo_data = undo_position.slice(bke::ccg::grid_range(key, i));
    for (const int offset : data.index_range()) {
      std::swap(data[offset], undo_data[offset]);
    }
  }

  modified_grids.fill_indices(grids, true);
}

static void restore_vert_visibility_mesh(Object &object,
                                         Node &unode,
                                         MutableSpan<bool> modified_vertices)
{
  Mesh &mesh = *static_cast<Mesh *>(object.data);
  bke::MutableAttributeAccessor attributes = mesh.attributes_for_write();
  bke::SpanAttributeWriter<bool> hide_vert = attributes.lookup_or_add_for_write_span<bool>(
      ".hide_vert", bke::AttrDomain::Point);
  for (const int i : unode.vert_indices.index_range().take_front(unode.unique_verts_num)) {
    const int vert = unode.vert_indices[i];
    if (unode.vert_hidden[i].test() != hide_vert.span[vert]) {
      unode.vert_hidden[i].set(!unode.vert_hidden[i].test());
      hide_vert.span[vert] = !hide_vert.span[vert];
      modified_vertices[vert] = true;
    }
  }
  hide_vert.finish();
}

static void restore_vert_visibility_grids(SubdivCCG &subdiv_ccg,
                                          Node &unode,
                                          MutableSpan<bool> modified_grids)
{
  if (unode.grid_hidden.is_empty()) {
    BKE_subdiv_ccg_grid_hidden_free(subdiv_ccg);
    return;
  }

  BitGroupVector<> &grid_hidden = BKE_subdiv_ccg_grid_hidden_ensure(subdiv_ccg);
  const Span<int> grids = unode.grids;
  for (const int i : grids.index_range()) {
    /* Swap the two bit spans. */
    MutableBoundedBitSpan a = unode.grid_hidden[i];
    MutableBoundedBitSpan b = grid_hidden[grids[i]];
    for (const int j : a.index_range()) {
      const bool value_a = a[j];
      const bool value_b = b[j];
      a[j].set(value_b);
      b[j].set(value_a);
    }
  }

  modified_grids.fill_indices(grids, true);
}

static void restore_hidden_face(Object &object, Node &unode, MutableSpan<bool> modified_faces)
{
  Mesh &mesh = *static_cast<Mesh *>(object.data);
  bke::MutableAttributeAccessor attributes = mesh.attributes_for_write();
  bke::SpanAttributeWriter hide_poly = attributes.lookup_or_add_for_write_span<bool>(
      ".hide_poly", bke::AttrDomain::Face);

  const Span<int> face_indices = unode.face_indices;

  for (const int i : face_indices.index_range()) {
    const int face = face_indices[i];
    if (unode.face_hidden[i].test() != hide_poly.span[face]) {
      unode.face_hidden[i].set(!unode.face_hidden[i].test());
      hide_poly.span[face] = !hide_poly.span[face];
      modified_faces[face] = true;
    }
  }
  hide_poly.finish();
}

static void restore_color(Object &object, StepData &step_data, MutableSpan<bool> modified_vertices)
{
  Mesh &mesh = *static_cast<Mesh *>(object.data);
  bke::GSpanAttributeWriter color_attribute = color::active_color_attribute_for_write(mesh);

  for (std::unique_ptr<Node> &unode : step_data.nodes) {
    if (color_attribute.domain == bke::AttrDomain::Point && !unode->col.is_empty()) {
      color::swap_gathered_colors(
          unode->vert_indices.as_span().take_front(unode->unique_verts_num),
          color_attribute.span,
          unode->col);
    }
    else if (color_attribute.domain == bke::AttrDomain::Corner && !unode->loop_col.is_empty()) {
      color::swap_gathered_colors(unode->corner_indices, color_attribute.span, unode->loop_col);
    }

    modified_vertices.fill_indices(unode->vert_indices.as_span(), true);
  }

  color_attribute.finish();
}

static void restore_mask_mesh(Object &object, Node &unode, MutableSpan<bool> modified_vertices)
{
  Mesh *mesh = BKE_object_get_original_mesh(&object);

  bke::MutableAttributeAccessor attributes = mesh->attributes_for_write();
  bke::SpanAttributeWriter<float> mask = attributes.lookup_or_add_for_write_span<float>(
      ".sculpt_mask", bke::AttrDomain::Point);

  const Span<int> index = unode.vert_indices.as_span().take_front(unode.unique_verts_num);

  for (const int i : index.index_range()) {
    const int vert = index[i];
    if (mask.span[vert] != unode.mask[i]) {
      std::swap(mask.span[vert], unode.mask[i]);
      modified_vertices[vert] = true;
    }
  }

  mask.finish();
}

static void restore_mask_grids(Object &object, Node &unode, MutableSpan<bool> modified_grids)
{
  SculptSession &ss = *object.sculpt;
  SubdivCCG *subdiv_ccg = ss.subdiv_ccg;
  MutableSpan<float> masks = subdiv_ccg->masks;

  const CCGKey key = BKE_subdiv_ccg_key_top_level(*subdiv_ccg);

  const Span<int> grids = unode.grids;
  MutableSpan<float> undo_mask = unode.mask;

  for (const int i : grids.index_range()) {
    MutableSpan data = masks.slice(bke::ccg::grid_range(key, grids[i]));
    MutableSpan undo_data = undo_mask.slice(bke::ccg::grid_range(key, i));
    for (const int offset : data.index_range()) {
      std::swap(data[offset], undo_data[offset]);
    }
  }

  modified_grids.fill_indices(unode.grids.as_span(), true);
}

static bool restore_face_sets(Object &object,
                              Node &unode,
                              MutableSpan<bool> modified_face_set_faces)
{
  const Span<int> face_indices = unode.face_indices;

  bke::SpanAttributeWriter<int> face_sets = face_set::ensure_face_sets_mesh(
      *static_cast<Mesh *>(object.data));
  bool modified = false;
  for (const int i : face_indices.index_range()) {
    const int face = face_indices[i];
    if (unode.face_sets[i] == face_sets.span[face]) {
      continue;
    }
    std::swap(unode.face_sets[i], face_sets.span[face]);
    modified_face_set_faces[face] = true;
    modified = true;
  }
  face_sets.finish();
  return modified;
}

static void bmesh_restore_generic(StepData &step_data, Object &object, SculptSession &ss)
{
  if (step_data.applied) {
    BM_log_undo(ss.bm, ss.bm_log);
    step_data.applied = false;
  }
  else {
    BM_log_redo(ss.bm, ss.bm_log);
    step_data.applied = true;
  }

  if (step_data.type == Type::Mask) {
    bke::pbvh::Tree &pbvh = *bke::object::pbvh_get(object);
    IndexMaskMemory memory;
    const IndexMask node_mask = bke::pbvh::all_leaf_nodes(pbvh, memory);
    pbvh.tag_masks_changed(node_mask);
  }
  else {
    BKE_sculptsession_free_pbvh(object);
    DEG_id_tag_update(&object.id, ID_RECALC_GEOMETRY);
    BM_mesh_normals_update(ss.bm);
  }
}

/* Create empty sculpt BMesh and enable logging. */
static void bmesh_enable(Object &object, StepData &step_data)
{
  SculptSession &ss = *object.sculpt;
  Mesh *mesh = static_cast<Mesh *>(object.data);

  BKE_sculptsession_free_pbvh(object);
  DEG_id_tag_update(&object.id, ID_RECALC_GEOMETRY);

  /* Create empty BMesh and enable logging. */
  BMeshCreateParams bmesh_create_params{};
  bmesh_create_params.use_toolflags = false;

  ss.bm = BM_mesh_create(&bm_mesh_allocsize_default, &bmesh_create_params);
  BM_data_layer_add_named(ss.bm, &ss.bm->vdata, CD_PROP_FLOAT, ".sculpt_mask");

  mesh->flag |= ME_SCULPT_DYNAMIC_TOPOLOGY;

  /* Restore the BMLog using saved entries. */
  ss.bm_log = BM_log_from_existing_entries_create(ss.bm, step_data.bm_entry);
}

static void bmesh_restore_begin(bContext *C,
                                StepData &step_data,
                                Object &object,
                                SculptSession &ss)
{
  if (step_data.applied) {
    dyntopo::disable(C, &step_data);
    step_data.applied = false;
  }
  else {
    bmesh_enable(object, step_data);

    /* Restore the mesh from the first log entry. */
    BM_log_redo(ss.bm, ss.bm_log);

    step_data.applied = true;
  }
}

static void bmesh_restore_end(bContext *C, StepData &step_data, Object &object, SculptSession &ss)
{
  if (step_data.applied) {
    bmesh_enable(object, step_data);

    /* Restore the mesh from the last log entry. */
    BM_log_undo(ss.bm, ss.bm_log);

    step_data.applied = false;
  }
  else {
    /* Disable dynamic topology sculpting. */
    dyntopo::disable(C, nullptr);
    step_data.applied = true;
  }
}

static void store_geometry_data(NodeGeometry *geometry, const Object &object)
{
  const Mesh *mesh = static_cast<const Mesh *>(object.data);

  BLI_assert(!geometry->is_initialized);
  geometry->is_initialized = true;

  CustomData_init_from(
      &mesh->vert_data, &geometry->vert_data, CD_MASK_MESH.vmask, mesh->verts_num);
  CustomData_init_from(
      &mesh->edge_data, &geometry->edge_data, CD_MASK_MESH.emask, mesh->edges_num);
  CustomData_init_from(
      &mesh->corner_data, &geometry->corner_data, CD_MASK_MESH.lmask, mesh->corners_num);
  CustomData_init_from(
      &mesh->face_data, &geometry->face_data, CD_MASK_MESH.pmask, mesh->faces_num);
  implicit_sharing::copy_shared_pointer(mesh->face_offset_indices,
                                        mesh->runtime->face_offsets_sharing_info,
                                        &geometry->face_offset_indices,
                                        &geometry->face_offsets_sharing_info);

  geometry->totvert = mesh->verts_num;
  geometry->totedge = mesh->edges_num;
  geometry->totloop = mesh->corners_num;
  geometry->faces_num = mesh->faces_num;
}

static void restore_geometry_data(const NodeGeometry *geometry, Mesh *mesh)
{
  BLI_assert(geometry->is_initialized);

  BKE_mesh_clear_geometry(mesh);

  mesh->verts_num = geometry->totvert;
  mesh->edges_num = geometry->totedge;
  mesh->corners_num = geometry->totloop;
  mesh->faces_num = geometry->faces_num;
  mesh->totface_legacy = 0;

  CustomData_init_from(
      &geometry->vert_data, &mesh->vert_data, CD_MASK_MESH.vmask, geometry->totvert);
  CustomData_init_from(
      &geometry->edge_data, &mesh->edge_data, CD_MASK_MESH.emask, geometry->totedge);
  CustomData_init_from(
      &geometry->corner_data, &mesh->corner_data, CD_MASK_MESH.lmask, geometry->totloop);
  CustomData_init_from(
      &geometry->face_data, &mesh->face_data, CD_MASK_MESH.pmask, geometry->faces_num);
  implicit_sharing::copy_shared_pointer(geometry->face_offset_indices,
                                        geometry->face_offsets_sharing_info,
                                        &mesh->face_offset_indices,
                                        &mesh->runtime->face_offsets_sharing_info);
}

static void geometry_free_data(NodeGeometry *geometry)
{
  CustomData_free(&geometry->vert_data, geometry->totvert);
  CustomData_free(&geometry->edge_data, geometry->totedge);
  CustomData_free(&geometry->corner_data, geometry->totloop);
  CustomData_free(&geometry->face_data, geometry->faces_num);
  implicit_sharing::free_shared_data(&geometry->face_offset_indices,
                                     &geometry->face_offsets_sharing_info);
}

static void restore_geometry(StepData &step_data, Object &object)
{
  if (step_data.geometry_clear_pbvh) {
    BKE_sculptsession_free_pbvh(object);
    DEG_id_tag_update(&object.id, ID_RECALC_GEOMETRY);
  }

  Mesh *mesh = static_cast<Mesh *>(object.data);

  if (step_data.applied) {
    restore_geometry_data(&step_data.geometry_modified, mesh);
    step_data.applied = false;
  }
  else {
    restore_geometry_data(&step_data.geometry_original, mesh);
    step_data.applied = true;
  }
}

/* Handle all dynamic-topology updates
 *
 * Returns true if this was a dynamic-topology undo step, otherwise
 * returns false to indicate the non-dyntopo code should run. */
static int bmesh_restore(
    bContext *C, Depsgraph &depsgraph, StepData &step_data, Object &object, SculptSession &ss)
{
  switch (step_data.type) {
    case Type::DyntopoBegin:
      BKE_sculpt_update_object_for_edit(&depsgraph, &object, false);
      bmesh_restore_begin(C, step_data, object, ss);
      return true;

    case Type::DyntopoEnd:
      BKE_sculpt_update_object_for_edit(&depsgraph, &object, false);
      bmesh_restore_end(C, step_data, object, ss);
      return true;
    default:
      if (ss.bm_log) {
        BKE_sculpt_update_object_for_edit(&depsgraph, &object, false);
        bmesh_restore_generic(step_data, object, ss);
        return true;
      }
      break;
  }

  return false;
}

void restore_from_bmesh_enter_geometry(const StepData &step_data, Mesh &mesh)
{
  restore_geometry_data(&step_data.geometry_bmesh_enter, &mesh);
}

BMLogEntry *get_bmesh_log_entry()
{
  return get_step_data()->bm_entry;
}

/* Geometry updates (such as Apply Base, for example) will re-evaluate the object and refine its
 * Subdiv descriptor. Upon undo it is required that mesh, grids, and subdiv all stay consistent
 * with each other. This means that when geometry coordinate changes the undo should refine the
 * subdiv to the new coarse mesh coordinates. Tricky part is: this needs to happen without using
 * dependency graph tag: tagging object for geometry update will either loose sculpted data from
 * the sculpt grids, or will wrongly "commit" them to the CD_MDISPS.
 *
 * So what we do instead is do minimum object evaluation to get base mesh coordinates for the
 * multires modifier input. While this is expensive, it is less expensive than dependency graph
 * evaluation and is only happening when geometry coordinates changes on undo.
 *
 * Note that the dependency graph is ensured to be evaluated prior to the undo step is decoded,
 * so if the object's modifier stack references other object it is all fine. */
static void refine_subdiv(Depsgraph *depsgraph,
                          SculptSession &ss,
                          Object &object,
                          bke::subdiv::Subdiv *subdiv)
{
  Array<float3> deformed_verts = BKE_multires_create_deformed_base_mesh_vert_coords(
      depsgraph, &object, ss.multires.modifier);

  bke::subdiv::eval_refine_from_mesh(
      subdiv, static_cast<const Mesh *>(object.data), deformed_verts);
}

static void restore_list(bContext *C, Depsgraph *depsgraph, StepData &step_data)
{
  Scene *scene = CTX_data_scene(C);
  ViewLayer *view_layer = CTX_data_view_layer(C);
  RegionView3D *rv3d = CTX_wm_region_view3d(C);
  BKE_view_layer_synced_ensure(scene, view_layer);
  Object &object = *BKE_view_layer_active_object_get(view_layer);
  if (step_data.object_name != object.id.name) {
    return;
  }
  SculptSession &ss = *object.sculpt;
  bke::pbvh::Tree &pbvh = *bke::object::pbvh_get(object);

  {
    /* Swap undo step cursor transform and scene cursor transform. */
    const float3 loc_temp = scene->cursor.location;
    const float4 rot_temp = float4(scene->cursor.rotation());
    copy_v3_v3(scene->cursor.location, step_data.cursor_location);
    scene->cursor.set_rotation(math::Quaternion(step_data.cursor_rotation), false);
    step_data.cursor_location = loc_temp;
    step_data.cursor_rotation = rot_temp;
    DEG_id_tag_update(&scene->id, ID_RECALC_SYNC_TO_EVAL);
  }

  if (bmesh_restore(C, *depsgraph, step_data, object, ss)) {
    return;
  }

  /* Switching to sculpt mode does not push a particular type.
   * See #124484. */
  if (step_data.type == Type::None && step_data.nodes.is_empty()) {
    return;
  }

  const bool tag_update = ID_REAL_USERS(object.data) > 1 ||
                          !BKE_sculptsession_use_pbvh_draw(&object, rv3d) || ss.shapekey_active ||
                          ss.deform_modifiers_active;

  switch (step_data.type) {
    case Type::None: {
      BLI_assert_unreachable();
      break;
    }
    case Type::Position: {
      IndexMaskMemory memory;
      const IndexMask node_mask = bke::pbvh::all_leaf_nodes(pbvh, memory);

      BKE_sculpt_update_object_for_edit(depsgraph, &object, false);
      if (!topology_matches(step_data, object)) {
        return;
      }

      if (use_multires_undo(step_data, ss)) {
        MutableSpan<bke::pbvh::GridsNode> nodes = pbvh.nodes<bke::pbvh::GridsNode>();
        SubdivCCG &subdiv_ccg = *ss.subdiv_ccg;
        const CCGKey key = BKE_subdiv_ccg_key_top_level(subdiv_ccg);

        Array<bool> modified_grids(subdiv_ccg.grids_num, false);
        for (std::unique_ptr<Node> &unode : step_data.nodes) {
          restore_position_grids(subdiv_ccg.positions, key, *unode, modified_grids);
        }
        const IndexMask changed_nodes = IndexMask::from_predicate(
            node_mask, GrainSize(1), memory, [&](const int i) {
              return indices_contain_true(modified_grids, nodes[i].grids());
            });
        pbvh.tag_positions_changed(changed_nodes);
        multires_mark_as_modified(depsgraph, &object, MULTIRES_COORDS_MODIFIED);
      }
      else {
        MutableSpan<bke::pbvh::MeshNode> nodes = pbvh.nodes<bke::pbvh::MeshNode>();
        if (!restore_active_shape_key(*C, *depsgraph, step_data, object)) {
          return;
        }
        const Mesh &mesh = *static_cast<const Mesh *>(object.data);
        Array<bool> modified_verts(mesh.verts_num, false);
        restore_position_mesh(*depsgraph, object, step_data.nodes, modified_verts);

        const IndexMask changed_nodes = IndexMask::from_predicate(
            node_mask, GrainSize(1), memory, [&](const int i) {
              return indices_contain_true(modified_verts, nodes[i].all_verts());
            });
        pbvh.tag_positions_changed(changed_nodes);
      }

      if (tag_update) {
        Mesh &mesh = *static_cast<Mesh *>(object.data);
        mesh.tag_positions_changed();
        BKE_sculptsession_free_deformMats(&ss);
      }
      bke::pbvh::update_bounds(*depsgraph, object, pbvh);
      bke::pbvh::store_bounds_orig(pbvh);
      break;
    }
    case Type::HideVert: {
      IndexMaskMemory memory;
      const IndexMask node_mask = bke::pbvh::all_leaf_nodes(pbvh, memory);

      BKE_sculpt_update_object_for_edit(depsgraph, &object, false);
      if (!topology_matches(step_data, object)) {
        return;
      }

      if (use_multires_undo(step_data, ss)) {
        MutableSpan<bke::pbvh::GridsNode> nodes = pbvh.nodes<bke::pbvh::GridsNode>();
        SubdivCCG &subdiv_ccg = *ss.subdiv_ccg;
        Array<bool> modified_grids(subdiv_ccg.grids_num, false);
        for (std::unique_ptr<Node> &unode : step_data.nodes) {
          restore_vert_visibility_grids(subdiv_ccg, *unode, modified_grids);
        }
        const IndexMask changed_nodes = IndexMask::from_predicate(
            node_mask, GrainSize(1), memory, [&](const int i) {
              return indices_contain_true(modified_grids, nodes[i].grids());
            });
        pbvh.tag_visibility_changed(changed_nodes);
      }
      else {
        MutableSpan<bke::pbvh::MeshNode> nodes = pbvh.nodes<bke::pbvh::MeshNode>();
        const Mesh &mesh = *static_cast<const Mesh *>(object.data);
        Array<bool> modified_verts(mesh.verts_num, false);
        for (std::unique_ptr<Node> &unode : step_data.nodes) {
          restore_vert_visibility_mesh(object, *unode, modified_verts);
        }
        const IndexMask changed_nodes = IndexMask::from_predicate(
            node_mask, GrainSize(1), memory, [&](const int i) {
              return indices_contain_true(modified_verts, nodes[i].all_verts());
            });
        pbvh.tag_visibility_changed(changed_nodes);
      }

      BKE_pbvh_sync_visibility_from_verts(object);
      bke::pbvh::update_visibility(object, pbvh);
      if (BKE_sculpt_multires_active(scene, &object)) {
        multires_mark_as_modified(depsgraph, &object, MULTIRES_HIDDEN_MODIFIED);
      }
      break;
    }
    case Type::HideFace: {
      IndexMaskMemory memory;
      const IndexMask node_mask = bke::pbvh::all_leaf_nodes(pbvh, memory);

      BKE_sculpt_update_object_for_edit(depsgraph, &object, false);
      if (!topology_matches(step_data, object)) {
        return;
      }

      const Mesh &mesh = *static_cast<const Mesh *>(object.data);
      Array<bool> modified_faces(mesh.faces_num, false);
      for (std::unique_ptr<Node> &unode : step_data.nodes) {
        restore_hidden_face(object, *unode, modified_faces);
      }

      if (use_multires_undo(step_data, ss)) {
        MutableSpan<bke::pbvh::GridsNode> nodes = pbvh.nodes<bke::pbvh::GridsNode>();
        const SubdivCCG &subdiv_ccg = *ss.subdiv_ccg;
        const IndexMask changed_nodes = IndexMask::from_predicate(
            node_mask, GrainSize(1), memory, [&](const int i) {
              Vector<int> faces_vector;
              const Span<int> faces = bke::pbvh::node_face_indices_calc_grids(
                  subdiv_ccg, nodes[i], faces_vector);
              return indices_contain_true(modified_faces, faces);
            });
        pbvh.tag_visibility_changed(changed_nodes);
      }
      else {
        MutableSpan<bke::pbvh::MeshNode> nodes = pbvh.nodes<bke::pbvh::MeshNode>();
        const IndexMask changed_nodes = IndexMask::from_predicate(
            node_mask, GrainSize(1), memory, [&](const int i) {
              return indices_contain_true(modified_faces, nodes[i].faces());
            });
        pbvh.tag_visibility_changed(changed_nodes);
      }

      hide::sync_all_from_faces(object);
      bke::pbvh::update_visibility(object, pbvh);
      break;
    }
    case Type::Mask: {
      IndexMaskMemory memory;
      const IndexMask node_mask = bke::pbvh::all_leaf_nodes(pbvh, memory);

      BKE_sculpt_update_object_for_edit(depsgraph, &object, false);
      if (!topology_matches(step_data, object)) {
        return;
      }

      if (use_multires_undo(step_data, ss)) {
        MutableSpan<bke::pbvh::GridsNode> nodes = pbvh.nodes<bke::pbvh::GridsNode>();
        Array<bool> modified_grids(ss.subdiv_ccg->grids_num, false);
        for (std::unique_ptr<Node> &unode : step_data.nodes) {
          restore_mask_grids(object, *unode, modified_grids);
        }
        const IndexMask changed_nodes = IndexMask::from_predicate(
            node_mask, GrainSize(1), memory, [&](const int i) {
              return indices_contain_true(modified_grids, nodes[i].grids());
            });
        bke::pbvh::update_mask_grids(*ss.subdiv_ccg, changed_nodes, pbvh);
        pbvh.tag_masks_changed(changed_nodes);
      }
      else {
        MutableSpan<bke::pbvh::MeshNode> nodes = pbvh.nodes<bke::pbvh::MeshNode>();
        const Mesh &mesh = *static_cast<const Mesh *>(object.data);
        Array<bool> modified_verts(mesh.verts_num, false);
        for (std::unique_ptr<Node> &unode : step_data.nodes) {
          restore_mask_mesh(object, *unode, modified_verts);
        }
        const IndexMask changed_nodes = IndexMask::from_predicate(
            node_mask, GrainSize(1), memory, [&](const int i) {
              return indices_contain_true(modified_verts, nodes[i].all_verts());
            });
        bke::pbvh::update_mask_mesh(mesh, changed_nodes, pbvh);
        pbvh.tag_masks_changed(changed_nodes);
      }
      break;
    }
    case Type::FaceSet: {
      IndexMaskMemory memory;
      const IndexMask node_mask = bke::pbvh::all_leaf_nodes(pbvh, memory);

      BKE_sculpt_update_object_for_edit(depsgraph, &object, false);
      if (!topology_matches(step_data, object)) {
        return;
      }

      const Mesh &mesh = *static_cast<const Mesh *>(object.data);
      Array<bool> modified_faces(mesh.faces_num, false);
      for (std::unique_ptr<Node> &unode : step_data.nodes) {
        restore_face_sets(object, *unode, modified_faces);
      }
      if (use_multires_undo(step_data, ss)) {
        MutableSpan<bke::pbvh::GridsNode> nodes = pbvh.nodes<bke::pbvh::GridsNode>();
        const SubdivCCG &subdiv_ccg = *ss.subdiv_ccg;
        const IndexMask changed_nodes = IndexMask::from_predicate(
            node_mask, GrainSize(1), memory, [&](const int i) {
              Vector<int> faces_vector;
              const Span<int> faces = bke::pbvh::node_face_indices_calc_grids(
                  subdiv_ccg, nodes[i], faces_vector);
              return indices_contain_true(modified_faces, faces);
            });
        pbvh.tag_face_sets_changed(changed_nodes);
      }
      else {
        MutableSpan<bke::pbvh::MeshNode> nodes = pbvh.nodes<bke::pbvh::MeshNode>();
        const IndexMask changed_nodes = IndexMask::from_predicate(
            node_mask, GrainSize(1), memory, [&](const int i) {
              return indices_contain_true(modified_faces, nodes[i].all_verts());
            });
        pbvh.tag_face_sets_changed(changed_nodes);
      }
      break;
    }
    case Type::Color: {
      IndexMaskMemory memory;
      const IndexMask node_mask = bke::pbvh::all_leaf_nodes(pbvh, memory);

      BKE_sculpt_update_object_for_edit(depsgraph, &object, false);
      if (!topology_matches(step_data, object)) {
        return;
      }

      const Span<bke::pbvh::MeshNode> nodes = pbvh.nodes<bke::pbvh::MeshNode>();

      const Mesh &mesh = *static_cast<const Mesh *>(object.data);
      Array<bool> modified_verts(mesh.verts_num, false);
      restore_color(object, step_data, modified_verts);
      const IndexMask changed_nodes = IndexMask::from_predicate(
          node_mask, GrainSize(1), memory, [&](const int i) {
            return indices_contain_true(modified_verts, nodes[i].all_verts());
          });
      pbvh.tag_attribute_changed(changed_nodes, mesh.active_color_attribute);
      break;
    }
    case Type::Geometry: {
      restore_geometry(step_data, object);
      BKE_sculpt_update_object_for_edit(depsgraph, &object, false);
      if (SubdivCCG *subdiv_ccg = ss.subdiv_ccg) {
        refine_subdiv(depsgraph, ss, object, subdiv_ccg->subdiv);
      }
      break;
    }
    case Type::DyntopoBegin:
    case Type::DyntopoEnd:
    case Type::DyntopoSymmetrize:
      /* Handled elsewhere. */
      BLI_assert_unreachable();
      break;
  }

  DEG_id_tag_update(&object.id, ID_RECALC_SHADING);
  if (tag_update) {
    DEG_id_tag_update(&object.id, ID_RECALC_GEOMETRY);
  }
}

static void free_step_data(StepData &step_data)
{
  geometry_free_data(&step_data.geometry_original);
  geometry_free_data(&step_data.geometry_modified);
  geometry_free_data(&step_data.geometry_bmesh_enter);
  if (step_data.bm_entry) {
    BM_log_entry_drop(step_data.bm_entry);
  }
  step_data.~StepData();
}

/**
 * Retrieve the undo data of a given type for the active undo step. For example, this is used to
 * access "original" data from before the current stroke.
 *
 * This is only possible when building an undo step, in between #push_begin and #push_end.
 */
static const Node *get_node(const bke::pbvh::Node *node, const Type type)
{
  StepData *step_data = get_step_data();
  if (!step_data) {
    return nullptr;
  }
  if (step_data->type != type) {
    return nullptr;
  }
  /* This access does not need to be locked because this function is not expected to be called
   * while the per-node undo data is being pushed. In other words, this must not be called
   * concurrently with #push_node.*/
  std::unique_ptr<Node> *node_ptr = step_data->undo_nodes_by_pbvh_node.lookup_ptr(node);
  if (!node_ptr) {
    return nullptr;
  }
  return node_ptr->get();
}

static void store_vert_visibility_grids(const SubdivCCG &subdiv_ccg,
                                        const bke::pbvh::GridsNode &node,
                                        Node &unode)
{
  const BitGroupVector<> grid_hidden = subdiv_ccg.grid_hidden;
  if (grid_hidden.is_empty()) {
    return;
  }

  const Span<int> grid_indices = node.grids();
  unode.grid_hidden = BitGroupVector<0>(grid_indices.size(), grid_hidden.group_size());
  for (const int i : grid_indices.index_range()) {
    unode.grid_hidden[i].copy_from(grid_hidden[grid_indices[i]]);
  }
}

static void store_positions_mesh(const Depsgraph &depsgraph, const Object &object, Node &unode)
{
  gather_data_mesh(bke::pbvh::vert_positions_eval(depsgraph, object),
                   unode.vert_indices.as_span(),
                   unode.position.as_mutable_span());
  gather_data_mesh(bke::pbvh::vert_normals_eval(depsgraph, object),
                   unode.vert_indices.as_span(),
                   unode.normal.as_mutable_span());
}

static void store_positions_grids(const SubdivCCG &subdiv_ccg, Node &unode)
{
  gather_data_grids(
      subdiv_ccg, subdiv_ccg.positions.as_span(), unode.grids, unode.position.as_mutable_span());
  gather_data_grids(
      subdiv_ccg, subdiv_ccg.normals.as_span(), unode.grids, unode.normal.as_mutable_span());
}

static void store_vert_visibility_mesh(const Mesh &mesh, const bke::pbvh::Node &node, Node &unode)
{
  const bke::AttributeAccessor attributes = mesh.attributes();
  const VArraySpan<bool> hide_vert = *attributes.lookup<bool>(".hide_vert",
                                                              bke::AttrDomain::Point);
  if (hide_vert.is_empty()) {
    return;
  }

  const Span<int> verts = static_cast<const bke::pbvh::MeshNode &>(node).all_verts();
  for (const int i : verts.index_range()) {
    unode.vert_hidden[i].set(hide_vert[verts[i]]);
  }
}

static void store_face_visibility(const Mesh &mesh, Node &unode)
{
  const bke::AttributeAccessor attributes = mesh.attributes();
  const VArraySpan<bool> hide_poly = *attributes.lookup<bool>(".hide_poly", bke::AttrDomain::Face);
  if (hide_poly.is_empty()) {
    unode.face_hidden.fill(false);
    return;
  }
  const Span<int> faces = unode.face_indices;
  for (const int i : faces.index_range()) {
    unode.face_hidden[i].set(hide_poly[faces[i]]);
  }
}

static void store_mask_mesh(const Mesh &mesh, Node &unode)
{
  const bke::AttributeAccessor attributes = mesh.attributes();
  const VArraySpan mask = *attributes.lookup<float>(".sculpt_mask", bke::AttrDomain::Point);
  if (mask.is_empty()) {
    unode.mask.fill(0.0f);
  }
  else {
    gather_data_mesh(mask, unode.vert_indices.as_span(), unode.mask.as_mutable_span());
  }
}

static void store_mask_grids(const SubdivCCG &subdiv_ccg, Node &unode)
{
  if (!subdiv_ccg.masks.is_empty()) {
    gather_data_grids(
        subdiv_ccg, subdiv_ccg.masks.as_span(), unode.grids, unode.mask.as_mutable_span());
  }
  else {
    unode.mask.fill(0.0f);
  }
}

static void store_color(const Mesh &mesh, const bke::pbvh::MeshNode &node, Node &unode)
{
  const OffsetIndices<int> faces = mesh.faces();
  const Span<int> corner_verts = mesh.corner_verts();
  const GroupedSpan<int> vert_to_face_map = mesh.vert_to_face_map();
  const bke::GAttributeReader color_attribute = color::active_color_attribute(mesh);
  const GVArraySpan colors(*color_attribute);

  /* NOTE: even with loop colors we still store (derived)
   * vertex colors for original data lookup. */
  const Span<int> verts = node.verts();
  unode.col.reinitialize(verts.size());
  color::gather_colors_vert(
      faces, corner_verts, vert_to_face_map, colors, color_attribute.domain, verts, unode.col);

  if (color_attribute.domain == bke::AttrDomain::Corner) {
    for (const int face : node.faces()) {
      for (const int corner : faces[face]) {
        unode.corner_indices.append(corner);
      }
    }
    unode.loop_col.reinitialize(unode.corner_indices.size());
    color::gather_colors(colors, unode.corner_indices, unode.loop_col);
  }
}

static NodeGeometry *geometry_get(StepData &step_data)
{
  if (!step_data.geometry_original.is_initialized) {
    return &step_data.geometry_original;
  }

  BLI_assert(!step_data.geometry_modified.is_initialized);

  return &step_data.geometry_modified;
}

static void geometry_push(const Object &object)
{
  StepData *step_data = get_step_data();

  step_data->type = Type::Geometry;

  step_data->applied = false;
  step_data->geometry_clear_pbvh = true;

  NodeGeometry *geometry = geometry_get(*step_data);
  store_geometry_data(geometry, object);
}

static void store_face_sets(const Mesh &mesh, Node &unode)
{
  const bke::AttributeAccessor attributes = mesh.attributes();
  const VArraySpan face_sets = *attributes.lookup<int>(".sculpt_face_set", bke::AttrDomain::Face);
  if (face_sets.is_empty()) {
    unode.face_sets.fill(1);
  }
  else {
    gather_data_mesh(face_sets, unode.face_indices.as_span(), unode.face_sets.as_mutable_span());
  }
}

static void fill_node_data_mesh(const Depsgraph &depsgraph,
                                const Object &object,
                                const bke::pbvh::MeshNode &node,
                                const Type type,
                                Node &unode)
{
  const Mesh &mesh = *static_cast<Mesh *>(object.data);

  unode.vert_indices = node.all_verts();
  unode.unique_verts_num = node.verts().size();

  const int verts_num = unode.vert_indices.size();

  const bool need_faces = ELEM(type, Type::FaceSet, Type::HideFace);
  if (need_faces) {
    unode.face_indices = node.faces();
  }

  switch (type) {
    case Type::None:
      BLI_assert_unreachable();
      break;
    case Type::Position: {
      unode.position.reinitialize(verts_num);
      /* Needed for original data lookup. */
      unode.normal.reinitialize(verts_num);
      store_positions_mesh(depsgraph, object, unode);
      break;
    }
    case Type::HideVert: {
      unode.vert_hidden.resize(unode.vert_indices.size());
      store_vert_visibility_mesh(mesh, node, unode);
      break;
    }
    case Type::HideFace: {
      unode.face_hidden.resize(unode.face_indices.size());
      store_face_visibility(mesh, unode);
      break;
    }
    case Type::Mask: {
      unode.mask.reinitialize(verts_num);
      store_mask_mesh(mesh, unode);
      break;
    }
    case Type::Color: {
      store_color(mesh, node, unode);
      break;
    }
    case Type::DyntopoBegin:
    case Type::DyntopoEnd:
    case Type::DyntopoSymmetrize:
      /* Dyntopo should be handled elsewhere. */
      BLI_assert_unreachable();
      break;
    case Type::Geometry:
      /* See #geometry_push. */
      BLI_assert_unreachable();
      break;
    case Type::FaceSet: {
      unode.face_sets.reinitialize(unode.face_indices.size());
      store_face_sets(mesh, unode);
      break;
    }
  }
}

static void fill_node_data_grids(const Object &object,
                                 const bke::pbvh::GridsNode &node,
                                 const Type type,
                                 Node &unode)
{
  const SculptSession &ss = *object.sculpt;
  const Mesh &base_mesh = *static_cast<const Mesh *>(object.data);
  const SubdivCCG &subdiv_ccg = *ss.subdiv_ccg;

  unode.grids = node.grids();

  const int grid_area = subdiv_ccg.grid_size * subdiv_ccg.grid_size;
  const int verts_num = unode.grids.size() * grid_area;

  const bool need_faces = ELEM(type, Type::FaceSet, Type::HideFace);
  if (need_faces) {
    bke::pbvh::node_face_indices_calc_grids(subdiv_ccg, node, unode.face_indices);
  }

  switch (type) {
    case Type::None:
      BLI_assert_unreachable();
      break;
    case Type::Position: {
      unode.position.reinitialize(verts_num);
      /* Needed for original data lookup. */
      unode.normal.reinitialize(verts_num);
      store_positions_grids(subdiv_ccg, unode);
      break;
    }
    case Type::HideVert: {
      store_vert_visibility_grids(subdiv_ccg, node, unode);
      break;
    }
    case Type::HideFace: {
      unode.face_hidden.resize(unode.face_indices.size());
      store_face_visibility(base_mesh, unode);
      break;
    }
    case Type::Mask: {
      unode.mask.reinitialize(verts_num);
      store_mask_grids(subdiv_ccg, unode);
      break;
    }
    case Type::Color: {
      BLI_assert_unreachable();
      break;
    }
    case Type::DyntopoBegin:
    case Type::DyntopoEnd:
    case Type::DyntopoSymmetrize:
      /* Dyntopo should be handled elsewhere. */
      BLI_assert_unreachable();
      break;
    case Type::Geometry:
      /* See #geometry_push. */
      BLI_assert_unreachable();
      break;
    case Type::FaceSet: {
      unode.face_sets.reinitialize(unode.face_indices.size());
      store_face_sets(base_mesh, unode);
      break;
    }
  }
}

/**
 * Dynamic topology stores only one undo node per stroke, regardless of the number of
 * bke::pbvh::Tree nodes modified.
 */
BLI_NOINLINE static void bmesh_push(const Object &object,
                                    const bke::pbvh::BMeshNode *node,
                                    Type type)
{
  StepData *step_data = get_step_data();
  const SculptSession &ss = *object.sculpt;

  std::scoped_lock lock(step_data->nodes_mutex);

  Node *unode = step_data->nodes.is_empty() ? nullptr : step_data->nodes.first().get();

  if (unode == nullptr) {
    step_data->nodes.append(std::make_unique<Node>());
    unode = step_data->nodes.last().get();

    step_data->type = type;
    step_data->applied = true;

    if (type == Type::DyntopoEnd) {
      step_data->bm_entry = BM_log_entry_add(ss.bm_log);
      BM_log_before_all_removed(ss.bm, ss.bm_log);
    }
    else if (type == Type::DyntopoBegin) {
      /* Store a copy of the mesh's current vertices, loops, and
       * faces. A full copy like this is needed because entering
       * dynamic-topology immediately does topological edits
       * (converting faces to triangles) that the BMLog can't
       * fully restore from. */
      NodeGeometry *geometry = &step_data->geometry_bmesh_enter;
      store_geometry_data(geometry, object);

      step_data->bm_entry = BM_log_entry_add(ss.bm_log);
      BM_log_all_added(ss.bm, ss.bm_log);
    }
    else {
      step_data->bm_entry = BM_log_entry_add(ss.bm_log);
    }
  }

  if (node) {
    const int cd_vert_mask_offset = CustomData_get_offset_named(
        &ss.bm->vdata, CD_PROP_FLOAT, ".sculpt_mask");

    /* The vertices and node aren't changed, though pointers to them are stored in the log. */
    bke::pbvh::BMeshNode *node_mut = const_cast<bke::pbvh::BMeshNode *>(node);

    switch (type) {
      case Type::None:
        BLI_assert_unreachable();
        break;
      case Type::Position:
      case Type::Mask:
        /* Before any vertex values get modified, ensure their
         * original positions are logged. */
        for (BMVert *vert : BKE_pbvh_bmesh_node_unique_verts(node_mut)) {
          BM_log_vert_before_modified(ss.bm_log, vert, cd_vert_mask_offset);
        }
        for (BMVert *vert : BKE_pbvh_bmesh_node_other_verts(node_mut)) {
          BM_log_vert_before_modified(ss.bm_log, vert, cd_vert_mask_offset);
        }
        break;

      case Type::HideFace:
      case Type::HideVert: {
        for (BMVert *vert : BKE_pbvh_bmesh_node_unique_verts(node_mut)) {
          BM_log_vert_before_modified(ss.bm_log, vert, cd_vert_mask_offset);
        }
        for (BMVert *vert : BKE_pbvh_bmesh_node_other_verts(node_mut)) {
          BM_log_vert_before_modified(ss.bm_log, vert, cd_vert_mask_offset);
        }

        for (BMFace *f : BKE_pbvh_bmesh_node_faces(node_mut)) {
          BM_log_face_modified(ss.bm_log, f);
        }
        break;
      }

      case Type::DyntopoBegin:
      case Type::DyntopoEnd:
      case Type::DyntopoSymmetrize:
      case Type::Geometry:
      case Type::FaceSet:
      case Type::Color:
        break;
    }
  }
}

/**
 * Add an undo node for the bke::pbvh::Tree node to the step's storage. If the node was
 * newly created and needs to be filled with data, set \a r_new to true.
 */
static Node *ensure_node(StepData &step_data, const bke::pbvh::Node &node, bool &r_new)
{
  std::scoped_lock lock(step_data.nodes_mutex);
  r_new = false;
  std::unique_ptr<Node> &unode = step_data.undo_nodes_by_pbvh_node.lookup_or_add_cb(&node, [&]() {
    std::unique_ptr<Node> unode = std::make_unique<Node>();
    r_new = true;
    return unode;
  });
  return unode.get();
}

void push_node(const Depsgraph &depsgraph,
               const Object &object,
               const bke::pbvh::Node *node,
               Type type)
{
  SculptSession &ss = *object.sculpt;
  const bke::pbvh::Tree &pbvh = *bke::object::pbvh_get(object);
  if (ss.bm || ELEM(type, Type::DyntopoBegin, Type::DyntopoEnd)) {
    bmesh_push(object, static_cast<const bke::pbvh::BMeshNode *>(node), type);
    return;
  }

  StepData *step_data = get_step_data();
  BLI_assert(ELEM(step_data->type, Type::None, type));
  step_data->type = type;

  bool newly_added;
  Node *unode = ensure_node(*step_data, *node, newly_added);
  if (!newly_added) {
    /* The node was already filled with data for this undo step. */
    return;
  }

  ss.needs_flush_to_id = 1;

  switch (pbvh.type()) {
    case bke::pbvh::Type::Mesh:
      fill_node_data_mesh(
          depsgraph, object, static_cast<const bke::pbvh::MeshNode &>(*node), type, *unode);
      break;
    case bke::pbvh::Type::Grids:
      fill_node_data_grids(object, static_cast<const bke::pbvh::GridsNode &>(*node), type, *unode);
      break;
    case bke::pbvh::Type::BMesh:
      BLI_assert_unreachable();
      break;
  }
}

void push_nodes(const Depsgraph &depsgraph,
                Object &object,
                const IndexMask &node_mask,
                const Type type)
{
  SculptSession &ss = *object.sculpt;
  const bke::pbvh::Tree &pbvh = *bke::object::pbvh_get(object);
  if (ss.bm || ELEM(type, Type::DyntopoBegin, Type::DyntopoEnd)) {
    const Span<bke::pbvh::BMeshNode> nodes = pbvh.nodes<bke::pbvh::BMeshNode>();
    node_mask.foreach_index([&](const int i) { bmesh_push(object, &nodes[i], type); });
    return;
  }

  StepData *step_data = get_step_data();
  BLI_assert(ELEM(step_data->type, Type::None, type));
  step_data->type = type;

  switch (pbvh.type()) {
    case bke::pbvh::Type::Mesh: {
      const Span<bke::pbvh::MeshNode> nodes = pbvh.nodes<bke::pbvh::MeshNode>();
      Vector<std::pair<const bke::pbvh::MeshNode *, Node *>, 32> nodes_to_fill;
      node_mask.foreach_index([&](const int i) {
        bool newly_added;
        Node *unode = ensure_node(*step_data, nodes[i], newly_added);
        if (newly_added) {
          nodes_to_fill.append({&nodes[i], unode});
        }
      });
      threading::parallel_for(nodes_to_fill.index_range(), 1, [&](const IndexRange range) {
        for (const auto &[node, unode] : nodes_to_fill.as_span().slice(range)) {
          fill_node_data_mesh(depsgraph, object, *node, type, *unode);
        }
      });
      break;
    }
    case bke::pbvh::Type::Grids: {
      const Span<bke::pbvh::GridsNode> nodes = pbvh.nodes<bke::pbvh::GridsNode>();
      Vector<std::pair<const bke::pbvh::GridsNode *, Node *>, 32> nodes_to_fill;
      node_mask.foreach_index([&](const int i) {
        bool newly_added;
        Node *unode = ensure_node(*step_data, nodes[i], newly_added);
        if (newly_added) {
          nodes_to_fill.append({&nodes[i], unode});
        }
      });
      threading::parallel_for(nodes_to_fill.index_range(), 1, [&](const IndexRange range) {
        for (const auto &[node, unode] : nodes_to_fill.as_span().slice(range)) {
          fill_node_data_grids(object, *node, type, *unode);
        }
      });
      break;
    }
    case bke::pbvh::Type::BMesh: {
      BLI_assert_unreachable();
      break;
    }
  }

  ss.needs_flush_to_id = 1;
}

static void save_active_attribute(Object &object, SculptAttrRef *attr)
{
  Mesh *mesh = BKE_object_get_original_mesh(&object);
  attr->was_set = true;
  attr->domain = NO_ACTIVE_LAYER;
  attr->name[0] = 0;
  if (!mesh) {
    return;
  }
  const char *name = mesh->active_color_attribute;
  const bke::AttributeAccessor attributes = mesh->attributes();
  const std::optional<bke::AttributeMetaData> meta_data = attributes.lookup_meta_data(name);
  if (!meta_data) {
    return;
  }
  if (!(ATTR_DOMAIN_AS_MASK(meta_data->domain) & ATTR_DOMAIN_MASK_COLOR) ||
      !(CD_TYPE_AS_MASK(meta_data->data_type) & CD_MASK_COLOR_ALL))
  {
    return;
  }
  attr->domain = meta_data->domain;
  STRNCPY(attr->name, name);
  attr->type = meta_data->data_type;
}

<<<<<<< HEAD
void push_begin(const Scene &scene, Object &ob, const wmOperator *op)
{
  push_begin_ex(scene, ob, op->type->name);
}

void push_begin_ex(const Scene &scene, Object &ob, const char *name)
=======
void push_begin_ex(const Scene & /*scene*/, Object &ob, const char *name)
>>>>>>> a6d56520
{
  UndoStack *ustack = ED_undo_stack_get();

  /* If possible, we need to tag the object and its geometry data as 'changed in the future' in
   * the previous undo step if it's a memfile one. */
  ED_undosys_stack_memfile_id_changed_tag(ustack, &ob.id);
  ED_undosys_stack_memfile_id_changed_tag(ustack, static_cast<ID *>(ob.data));

  /* Special case, we never read from this. */
  bContext *C = nullptr;

  SculptUndoStep *us = (SculptUndoStep *)BKE_undosys_step_push_init_with_type(
      ustack, C, name, BKE_UNDOSYS_TYPE_SCULPT);
  us->data.object_name = ob.id.name;

  if (!us->active_color_start.was_set) {
    save_active_attribute(ob, &us->active_color_start);
  }

  /* Set end attribute in case push_end is not called,
   * so we don't end up with corrupted state.
   */
  if (!us->active_color_end.was_set) {
    save_active_attribute(ob, &us->active_color_end);
    us->active_color_end.was_set = false;
  }

  const SculptSession &ss = *ob.sculpt;
  const bke::pbvh::Tree &pbvh = *bke::object::pbvh_get(ob);

  switch (pbvh.type()) {
    case bke::pbvh::Type::Mesh: {
      const Mesh &mesh = *static_cast<const Mesh *>(ob.data);
      us->data.mesh_verts_num = mesh.verts_num;
      us->data.mesh_corners_num = mesh.corners_num;
      break;
    }
    case bke::pbvh::Type::Grids: {
      us->data.mesh_grids_num = ss.subdiv_ccg->grids_num;
      us->data.grid_size = ss.subdiv_ccg->grid_size;
      break;
    }
    case bke::pbvh::Type::BMesh: {
      break;
    }
  }

  us->data.cursor_location = scene.cursor.location;
  us->data.cursor_rotation = float4(scene.cursor.rotation());

  if (const KeyBlock *key = BKE_keyblock_from_object(&ob)) {
    us->data.active_shape_key_name = key->name;
  }
}

void push_begin(const Scene &scene, Object &ob, const wmOperator *op)
{
  push_begin_ex(scene, ob, op->type->name);
}

static size_t node_size_in_bytes(const Node &node)
{
  size_t size = sizeof(Node);
  size += node.position.as_span().size_in_bytes();
  size += node.normal.as_span().size_in_bytes();
  size += node.col.as_span().size_in_bytes();
  size += node.mask.as_span().size_in_bytes();
  size += node.loop_col.as_span().size_in_bytes();
  size += node.vert_indices.as_span().size_in_bytes();
  size += node.corner_indices.as_span().size_in_bytes();
  size += node.vert_hidden.size() / 8;
  size += node.face_hidden.size() / 8;
  size += node.grids.as_span().size_in_bytes();
  size += node.grid_hidden.all_bits().size() / 8;
  size += node.face_sets.as_span().size_in_bytes();
  size += node.face_indices.as_span().size_in_bytes();
  return size;
}

void push_end_ex(Object &ob, const bool use_nested_undo)
{
  StepData *step_data = get_step_data();

  /* Move undo node storage from map to vector. */
  step_data->nodes.reserve(step_data->undo_nodes_by_pbvh_node.size());
  for (std::unique_ptr<Node> &node : step_data->undo_nodes_by_pbvh_node.values()) {
    step_data->nodes.append(std::move(node));
  }
  step_data->undo_nodes_by_pbvh_node.clear_and_shrink();

  /* We don't need normals in the undo stack. */
  for (std::unique_ptr<Node> &unode : step_data->nodes) {
    unode->normal = {};
  }

  step_data->undo_size = threading::parallel_reduce(
      step_data->nodes.index_range(),
      16,
      0,
      [&](const IndexRange range, size_t size) {
        for (const int i : range) {
          size += node_size_in_bytes(*step_data->nodes[i]);
        }
        return size;
      },
      std::plus<size_t>());

  /* We could remove this and enforce all callers run in an operator using 'OPTYPE_UNDO'. */
  wmWindowManager *wm = static_cast<wmWindowManager *>(G_MAIN->wm.first);
  if (wm->op_undo_depth == 0 || use_nested_undo) {
    UndoStack *ustack = ED_undo_stack_get();
    BKE_undosys_step_push(ustack, nullptr, nullptr);
    if (wm->op_undo_depth == 0) {
      BKE_undosys_stack_limit_steps_and_memory_defaults(ustack);
    }
    WM_file_tag_modified();
  }

  UndoStack *ustack = ED_undo_stack_get();
  SculptUndoStep *us = (SculptUndoStep *)BKE_undosys_stack_init_or_active_with_type(
      ustack, BKE_UNDOSYS_TYPE_SCULPT);

  save_active_attribute(ob, &us->active_color_end);
}

void push_end(Object &ob)
{
  push_end_ex(ob, false);
}

/* -------------------------------------------------------------------- */
/** \name Implements ED Undo System
 * \{ */

static void set_active_layer(bContext *C, SculptAttrRef *attr)
{
  if (attr->domain == bke::AttrDomain::Auto) {
    return;
  }

  Object *ob = CTX_data_active_object(C);
  Mesh *mesh = BKE_object_get_original_mesh(ob);

  SculptAttrRef existing;
  save_active_attribute(*ob, &existing);

  AttributeOwner owner = AttributeOwner::from_id(&mesh->id);
  CustomDataLayer *layer = BKE_attribute_find(owner, attr->name, attr->type, attr->domain);

  /* Temporary fix for #97408. This is a fundamental
   * bug in the undo stack; the operator code needs to push
   * an extra undo step before running an operator if a
   * non-memfile undo system is active.
   *
   * For now, detect if the layer does exist but with a different
   * domain and just unconvert it.
   */
  if (!layer) {
    layer = BKE_attribute_search_for_write(
        owner, attr->name, CD_MASK_PROP_ALL, ATTR_DOMAIN_MASK_ALL);
    if (layer) {
      if (ED_geometry_attribute_convert(
              mesh, attr->name, eCustomDataType(attr->type), attr->domain, nullptr))
      {
        layer = BKE_attribute_find(owner, attr->name, attr->type, attr->domain);
      }
    }
  }

  if (!layer) {
    /* Memfile undo killed the layer; re-create it. */
    mesh->attributes_for_write().add(
        attr->name, attr->domain, attr->type, bke::AttributeInitDefaultValue());
    layer = BKE_attribute_find(owner, attr->name, attr->type, attr->domain);
    DEG_id_tag_update(&ob->id, ID_RECALC_GEOMETRY);
  }

  if (layer) {
    BKE_id_attributes_active_color_set(&mesh->id, layer->name);
  }
}

static void step_encode_init(bContext * /*C*/, UndoStep *us_p)
{
  SculptUndoStep *us = (SculptUndoStep *)us_p;
  new (&us->data) StepData();
}

static bool step_encode(bContext * /*C*/, Main *bmain, UndoStep *us_p)
{
  /* Dummy, encoding is done along the way by adding tiles
   * to the current 'SculptUndoStep' added by encode_init. */
  SculptUndoStep *us = (SculptUndoStep *)us_p;
  us->step.data_size = us->data.undo_size;

  Node *unode = us->data.nodes.is_empty() ? nullptr : us->data.nodes.last().get();
  if (unode && us->data.type == Type::DyntopoEnd) {
    us->step.use_memfile_step = true;
  }
  us->step.is_applied = true;

  if (!us->data.nodes.is_empty()) {
    bmain->is_memfile_undo_flush_needed = true;
  }

  return true;
}

static void step_decode_undo_impl(bContext *C, Depsgraph *depsgraph, SculptUndoStep *us)
{
  BLI_assert(us->step.is_applied == true);

  restore_list(C, depsgraph, us->data);
  us->step.is_applied = false;
}

static void step_decode_redo_impl(bContext *C, Depsgraph *depsgraph, SculptUndoStep *us)
{
  BLI_assert(us->step.is_applied == false);

  restore_list(C, depsgraph, us->data);
  us->step.is_applied = true;
}

static void step_decode_undo(bContext *C,
                             Depsgraph *depsgraph,
                             SculptUndoStep *us,
                             const bool is_final)
{
  /* Walk forward over any applied steps of same type,
   * then walk back in the next loop, un-applying them. */
  SculptUndoStep *us_iter = us;
  while (us_iter->step.next && (us_iter->step.next->type == us_iter->step.type)) {
    if (us_iter->step.next->is_applied == false) {
      break;
    }
    us_iter = (SculptUndoStep *)us_iter->step.next;
  }

  while ((us_iter != us) || (!is_final && us_iter == us)) {
    BLI_assert(us_iter->step.type == us->step.type); /* Previous loop ensures this. */

    set_active_layer(C, &((SculptUndoStep *)us_iter)->active_color_start);
    step_decode_undo_impl(C, depsgraph, us_iter);

    if (us_iter == us) {
      if (us_iter->step.prev && us_iter->step.prev->type == BKE_UNDOSYS_TYPE_SCULPT) {
        set_active_layer(C, &((SculptUndoStep *)us_iter->step.prev)->active_color_end);
      }
      break;
    }

    us_iter = (SculptUndoStep *)us_iter->step.prev;
  }
}

static void step_decode_redo(bContext *C, Depsgraph *depsgraph, SculptUndoStep *us)
{
  SculptUndoStep *us_iter = us;
  while (us_iter->step.prev && (us_iter->step.prev->type == us_iter->step.type)) {
    if (us_iter->step.prev->is_applied == true) {
      break;
    }
    us_iter = (SculptUndoStep *)us_iter->step.prev;
  }
  while (us_iter && (us_iter->step.is_applied == false)) {
    set_active_layer(C, &((SculptUndoStep *)us_iter)->active_color_end);
    step_decode_redo_impl(C, depsgraph, us_iter);

    if (us_iter == us) {
      set_active_layer(C, &((SculptUndoStep *)us_iter)->active_color_start);
      break;
    }
    us_iter = (SculptUndoStep *)us_iter->step.next;
  }
}

static void step_decode(
    bContext *C, Main *bmain, UndoStep *us_p, const eUndoStepDir dir, bool is_final)
{
  /* NOTE: behavior for undo/redo closely matches image undo. */
  BLI_assert(dir != STEP_INVALID);

  Depsgraph *depsgraph = CTX_data_ensure_evaluated_depsgraph(C);

  /* Ensure sculpt mode. */
  {
    Scene *scene = CTX_data_scene(C);
    ViewLayer *view_layer = CTX_data_view_layer(C);
    BKE_view_layer_synced_ensure(scene, view_layer);
    Object *ob = BKE_view_layer_active_object_get(view_layer);
    if (ob && (ob->type == OB_MESH)) {
      if (ob->mode & (OB_MODE_SCULPT | OB_MODE_VERTEX_PAINT)) {
        /* Pass. */
      }
      else {
        object::mode_generic_exit(bmain, depsgraph, scene, ob);

        /* Sculpt needs evaluated state.
         * NOTE: needs to be done here, as #object::mode_generic_exit will usually invalidate
         * (some) evaluated data. */
        BKE_scene_graph_evaluated_ensure(depsgraph, bmain);

        Mesh *mesh = static_cast<Mesh *>(ob->data);
        /* Don't add sculpt topology undo steps when reading back undo state.
         * The undo steps must enter/exit for us. */
        mesh->flag &= ~ME_SCULPT_DYNAMIC_TOPOLOGY;
        object_sculpt_mode_enter(*bmain, *depsgraph, *scene, *ob, true, nullptr);
      }

      if (ob->sculpt) {
        ob->sculpt->needs_flush_to_id = 1;
      }
      bmain->is_memfile_undo_flush_needed = true;
    }
    else {
      BLI_assert(0);
      return;
    }
  }

  SculptUndoStep *us = (SculptUndoStep *)us_p;
  if (dir == STEP_UNDO) {
    step_decode_undo(C, depsgraph, us, is_final);
  }
  else if (dir == STEP_REDO) {
    step_decode_redo(C, depsgraph, us);
  }
}

static void step_free(UndoStep *us_p)
{
  SculptUndoStep *us = (SculptUndoStep *)us_p;
  free_step_data(us->data);
}

void geometry_begin(const Scene &scene, Object &ob, const wmOperator *op)
{
  push_begin(scene, ob, op);
  geometry_push(ob);
}

void geometry_begin_ex(const Scene &scene, Object &ob, const char *name)
{
  push_begin_ex(scene, ob, name);
  geometry_push(ob);
}

void geometry_end(Object &ob)
{
  geometry_push(ob);
  push_end(ob);
}

void register_type(UndoType *ut)
{
  ut->name = "Sculpt";
  ut->poll = nullptr; /* No poll from context for now. */
  ut->step_encode_init = step_encode_init;
  ut->step_encode = step_encode;
  ut->step_decode = step_decode;
  ut->step_free = step_free;

  ut->flags = UNDOTYPE_FLAG_DECODE_ACTIVE_STEP;

  ut->step_size = sizeof(SculptUndoStep);
}

/** \} */

/* -------------------------------------------------------------------- */
/** \name Undo for changes happening on a base mesh for multires sculpting.
 *
 * Use this for multires operators which changes base mesh and which are to be
 * possible. Example of such operators is Apply Base.
 *
 * Usage:
 *
 *   static int operator_exec((bContext *C, wmOperator *op) {
 *
 *      ED_sculpt_undo_push_mixed_begin(C, op->type->name);
 *      // Modify base mesh.
 *      ED_sculpt_undo_push_mixed_end(C, op->type->name);
 *
 *      return OPERATOR_FINISHED;
 *   }
 *
 * If object is not in sculpt mode or sculpt does not happen on multires then
 * regular ED_undo_push() is used.
 * *
 * \{ */

static bool use_multires_mesh(bContext *C)
{
  if (BKE_paintmode_get_active_from_context(C) != PaintMode::Sculpt) {
    return false;
  }

  Object *object = CTX_data_active_object(C);
  SculptSession *sculpt_session = object->sculpt;

  return sculpt_session->multires.active;
}

static void push_all_grids(const Depsgraph &depsgraph, Object *object)
{
  /* It is possible that undo push is done from an object state where there is no tree. This
   * happens, for example, when an operation which tagged for geometry update was performed prior
   * to the current operation without making any stroke in between.
   *
   * Skip pushing nodes based on the following logic: on redo Type::Position will
   * ensure pbvh::Tree for the new base geometry, which will have same coordinates as if we create
   * pbvh::Tree here.
   */
  const bke::pbvh::Tree *pbvh = bke::object::pbvh_get(*object);
  if (pbvh == nullptr) {
    return;
  }

  IndexMaskMemory memory;
  const IndexMask node_mask = bke::pbvh::all_leaf_nodes(*pbvh, memory);
  push_nodes(depsgraph, *object, node_mask, Type::Position);
}

void push_multires_mesh_begin(bContext *C, const char *str)
{
  if (!use_multires_mesh(C)) {
    return;
  }

  const Scene &scene = *CTX_data_scene(C);
  const Depsgraph &depsgraph = *CTX_data_depsgraph_pointer(C);
  Object *object = CTX_data_active_object(C);

  push_begin_ex(scene, *object, str);

  geometry_push(*object);
  get_step_data()->geometry_clear_pbvh = false;

  push_all_grids(depsgraph, object);
}

void push_multires_mesh_end(bContext *C, const char *str)
{
  if (!use_multires_mesh(C)) {
    ED_undo_push(C, str);
    return;
  }

  Object *object = CTX_data_active_object(C);

  geometry_push(*object);
  get_step_data()->geometry_clear_pbvh = false;

  push_end(*object);
}

/** \} */

}  // namespace blender::ed::sculpt_paint::undo

namespace blender::ed::sculpt_paint {

std::optional<OrigPositionData> orig_position_data_lookup_mesh_all_verts(
    const Object & /*object*/, const bke::pbvh::MeshNode &node)
{
  const undo::Node *unode = undo::get_node(&node, undo::Type::Position);
  if (!unode) {
    return std::nullopt;
  }
  return OrigPositionData{unode->position.as_span(), unode->normal.as_span()};
}

std::optional<OrigPositionData> orig_position_data_lookup_mesh(const Object &object,
                                                               const bke::pbvh::MeshNode &node)
{
  std::optional<OrigPositionData> result = orig_position_data_lookup_mesh_all_verts(object, node);
  if (!result) {
    return std::nullopt;
  }
  return OrigPositionData{result->positions.take_front(node.verts().size()),
                          result->normals.take_front(node.verts().size())};
}

std::optional<OrigPositionData> orig_position_data_lookup_grids(const Object & /*object*/,
                                                                const bke::pbvh::GridsNode &node)
{
  const undo::Node *unode = undo::get_node(&node, undo::Type::Position);
  if (!unode) {
    return std::nullopt;
  }
  return OrigPositionData{unode->position.as_span(), unode->normal.as_span()};
}

void orig_position_data_gather_bmesh(const BMLog &bm_log,
                                     const Set<BMVert *, 0> &verts,
                                     const MutableSpan<float3> positions,
                                     const MutableSpan<float3> normals)
{
  int i = 0;
  for (const BMVert *vert : verts) {
    const float *co;
    const float *no;
    BM_log_original_vert_data(&const_cast<BMLog &>(bm_log), const_cast<BMVert *>(vert), &co, &no);
    if (!positions.is_empty()) {
      positions[i] = co;
    }
    if (!normals.is_empty()) {
      normals[i] = no;
    }
    i++;
  }
}

std::optional<Span<float4>> orig_color_data_lookup_mesh(const Object & /*object*/,
                                                        const bke::pbvh::MeshNode &node)
{
  const undo::Node *unode = undo::get_node(&node, undo::Type::Color);
  if (!unode) {
    return std::nullopt;
  }
  return unode->col.as_span();
}

std::optional<Span<int>> orig_face_set_data_lookup_mesh(const Object & /*object*/,
                                                        const bke::pbvh::MeshNode &node)
{
  const undo::Node *unode = undo::get_node(&node, undo::Type::FaceSet);
  if (!unode) {
    return std::nullopt;
  }
  return unode->face_sets.as_span();
}

std::optional<Span<int>> orig_face_set_data_lookup_grids(const Object & /*object*/,
                                                         const bke::pbvh::GridsNode &node)
{
  const undo::Node *unode = undo::get_node(&node, undo::Type::FaceSet);
  if (!unode) {
    return std::nullopt;
  }
  return unode->face_sets.as_span();
}

std::optional<Span<float>> orig_mask_data_lookup_mesh(const Object & /*object*/,
                                                      const bke::pbvh::MeshNode &node)
{
  const undo::Node *unode = undo::get_node(&node, undo::Type::Mask);
  if (!unode) {
    return std::nullopt;
  }
  return unode->mask.as_span();
}

std::optional<Span<float>> orig_mask_data_lookup_grids(const Object & /*object*/,
                                                       const bke::pbvh::GridsNode &node)
{
  const undo::Node *unode = undo::get_node(&node, undo::Type::Mask);
  if (!unode) {
    return std::nullopt;
  }
  return unode->mask.as_span();
}

}  // namespace blender::ed::sculpt_paint<|MERGE_RESOLUTION|>--- conflicted
+++ resolved
@@ -1596,16 +1596,7 @@
   attr->type = meta_data->data_type;
 }
 
-<<<<<<< HEAD
-void push_begin(const Scene &scene, Object &ob, const wmOperator *op)
-{
-  push_begin_ex(scene, ob, op->type->name);
-}
-
 void push_begin_ex(const Scene &scene, Object &ob, const char *name)
-=======
-void push_begin_ex(const Scene & /*scene*/, Object &ob, const char *name)
->>>>>>> a6d56520
 {
   UndoStack *ustack = ED_undo_stack_get();
 
