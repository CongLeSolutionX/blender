--- conflicted
+++ resolved
@@ -360,15 +360,10 @@
       }
     }
     if (data->modified_hidden_verts != nullptr) {
-<<<<<<< HEAD
-      for (int i = 0; i < verts_num; i++) {
-        if (data->modified_hidden_verts[vert_indices[i]]) {
-          BKE_sculpt_boundary_flag_update(data->ss, BKE_pbvh_make_vref(vert_indices[i]));
-
-=======
-      for (const int vert : verts) {
+      for (int vert : verts) {
         if (data->modified_hidden_verts[vert]) {
->>>>>>> a92cfc27
+          BKE_sculpt_boundary_flag_update(data->ss, BKE_pbvh_make_vref(vert));
+
           if (data->rebuild) {
             BKE_pbvh_vert_tag_update_normal_visibility(node);
           }
@@ -588,21 +583,12 @@
 
   /* NOTE: even with loop colors we still store derived
    * vertex colors for original data lookup. */
-<<<<<<< HEAD
-  if (unode->col && !unode->loop_col) {
-    int *indices = sculpt_undo_get_indices32(unode, unode->totvert);
-
-    BKE_pbvh_swap_colors(ss->pbvh, indices, unode->totvert, unode->col);
-=======
   if (!unode->col.is_empty() && unode->loop_col.is_empty()) {
     BKE_pbvh_swap_colors(ss->pbvh, unode->index, unode->col);
->>>>>>> a92cfc27
     modified = true;
-
-    MEM_SAFE_FREE(indices);
-  }
-
-  Mesh *me = BKE_object_get_original_mesh(ob);
+  }
+
+  Mesh *me = static_cast<Mesh *>(ob->data);
 
   if (!unode->loop_col.is_empty() && unode->maxloop == me->totloop) {
     BKE_pbvh_swap_colors(ss->pbvh, unode->loop_index, unode->loop_col);
@@ -1061,7 +1047,7 @@
 }
 
 /* Create empty sculpt BMesh and enable logging. */
-static void sculpt_undo_bmesh_enable(Object *ob, SculptUndoNode *unode, bool is_redo)
+static void sculpt_undo_bmesh_enable(Object *ob, SculptUndoNode *unode, bool /*is_redo*/)
 {
   SculptSession *ss = ob->sculpt;
   Mesh *me = static_cast<Mesh *>(ob->data);
@@ -1077,15 +1063,6 @@
 
   /* Create empty BMesh and enable logging. */
   ss->bm = SCULPT_dyntopo_empty_bmesh();
-#if 0
-  ss->bm = BM_mesh_create(&bm_mesh_allocsize_default,
-                          &((struct BMeshCreateParams){.use_toolflags = false,
-                                                       .create_unique_ids = true,
-                                                       .id_elem_mask = BM_VERT | BM_EDGE | BM_FACE,
-                                                       .id_map = true,
-                                                       .temporary_ids = false,
-                                                       .no_reuse_ids = false}));
-#endif
 
   BMeshFromMeshParams params = {0};
   params.use_shapekey = true;
@@ -1637,44 +1614,7 @@
 
   while (unode != nullptr) {
     SculptUndoNode *unode_next = unode->next;
-<<<<<<< HEAD
-    if (unode->co) {
-      MEM_freeN(unode->co);
-    }
-
-    if (unode->nodemap) {
-      MEM_freeN(unode->nodemap);
-    }
-    if (unode->col) {
-      MEM_freeN(unode->col);
-    }
-    if (unode->loop_col) {
-      MEM_freeN(unode->loop_col);
-    }
-    if (unode->no) {
-      MEM_freeN(unode->no);
-    }
-    if (unode->index) {
-      MEM_freeN(unode->index);
-    }
-    if (unode->faces) {
-      MEM_freeN(unode->faces);
-    }
-    if (unode->loop_index) {
-      MEM_freeN(unode->loop_index);
-    }
-    if (unode->grids) {
-      MEM_freeN(unode->grids);
-    }
-    if (unode->orig_co) {
-      MEM_freeN(unode->orig_co);
-    }
-    if (unode->vert_hidden) {
-      MEM_freeN(unode->vert_hidden);
-    }
-=======
-
->>>>>>> a92cfc27
+
     if (unode->grid_hidden) {
       for (int i = 0; i < unode->totgrid; i++) {
         if (unode->grid_hidden[i]) {
@@ -1690,19 +1630,10 @@
       unode->bm_log = nullptr;
     }
 
-<<<<<<< HEAD
-    if (unode->face_sets) {
-      MEM_freeN(unode->face_sets);
-    }
-
-    MEM_freeN(unode);
-=======
     sculpt_undo_geometry_free_data(&unode->geometry_original);
     sculpt_undo_geometry_free_data(&unode->geometry_modified);
-    sculpt_undo_geometry_free_data(&unode->geometry_bmesh_enter);
 
     MEM_delete(unode);
->>>>>>> a92cfc27
 
     unode = unode_next;
   }
@@ -1967,9 +1898,8 @@
   int totvert, allvert;
   BKE_pbvh_node_num_verts(ss->pbvh, (PBVHNode *)unode->node, &totvert, &allvert);
 
-  if (ss->deform_modifiers_active && !unode->orig_co) {
-    unode->orig_co = (float(*)[3])MEM_malloc_arrayN(
-        allvert, sizeof(float) * 3, "sculpt unode undo coords");
+  if (ss->deform_modifiers_active && unode->orig_co.is_empty()) {
+    unode->orig_co.reinitialize(allvert);
   }
 
   bool have_grids = BKE_pbvh_type(ss->pbvh) == PBVH_GRIDS;
@@ -2035,27 +1965,13 @@
 
   BLI_assert(BKE_pbvh_type(ss->pbvh) == PBVH_FACES);
 
-<<<<<<< HEAD
-  int allvert;
-  BKE_pbvh_node_num_verts(ss->pbvh, static_cast<PBVHNode *>(unode->node), nullptr, &allvert);
-
-  int *indices = sculpt_undo_get_indices32(unode, allvert);
-
-  /* NOTE: even with loop colors we still store (derived)
-   * vertex colors for original data lookup. */
-
-  BKE_pbvh_store_colors_vertex(ss->pbvh, indices, allvert, unode->col);
-=======
   /* NOTE: even with loop colors we still store (derived)
    * vertex colors for original data lookup. */
   BKE_pbvh_store_colors_vertex(ss->pbvh, unode->index, unode->col);
->>>>>>> a92cfc27
 
   if (!unode->loop_col.is_empty() && unode->totloop) {
     BKE_pbvh_store_colors(ss->pbvh, unode->loop_index, unode->loop_col);
   }
-
-  MEM_SAFE_FREE(indices);
 }
 
 static SculptUndoNodeGeometry *sculpt_undo_geometry_get(SculptUndoNode *unode)
@@ -2161,12 +2077,8 @@
   bool new_node = false;
 
   if (unode == nullptr) {
-<<<<<<< HEAD
     new_node = true;
-    unode = (SculptUndoNode *)MEM_callocN(sizeof(*unode), __func__);
-=======
     unode = MEM_new<SculptUndoNode>(__func__);
->>>>>>> a92cfc27
 
     STRNCPY(unode->idname, ob->id.name);
     unode->type = type;
@@ -2307,7 +2219,6 @@
     BLI_strncpy(unode->idname, ob->id.name, sizeof(unode->idname));
 
     unode->type = type;
-    unode->typemask = 1 << type;
     unode->applied = true;
     unode->bm_log = ss->bm_log;
     unode->bm_entry = BM_log_entry_add(ss->bm, ss->bm_log);
@@ -2315,9 +2226,7 @@
     return SCULPT_ensure_dyntopo_node_undo(ob, node, type, extraType, force_push_mask);
   }
   else if (!(unode->typemask & (1 << type))) {
-    unode->typemask |= 1 << type;
-
-    /* add a log sub-entry */
+    /* Add a log sub-entry. */
     BM_log_entry_add_delta_set(ss->bm, ss->bm_log);
   }
 
@@ -2325,38 +2234,22 @@
     return false;
   }
 
-  int n = BKE_pbvh_get_node_id(ss->pbvh, node);
-
-  if (unode->nodemap_size <= n) {
-    int newsize = (n + 1);
-    newsize += newsize >> 1;
-
-    if (!unode->nodemap) {
-      unode->nodemap = (int *)MEM_callocN(sizeof(*unode->nodemap) * newsize, "unode->nodemap");
-    }
-    else {
-      unode->nodemap = (int *)MEM_recallocN(unode->nodemap, sizeof(*unode->nodemap) * newsize);
-    }
-
-    unode->nodemap_size = newsize;
-  }
-
-  auto check = [&unode, force_push_mask, n](int type) {
-    return (type & force_push_mask) || !(unode->nodemap[n] & (1 << type));
-  };
-
-  if (check(type)) {
+  int node_id = BKE_pbvh_get_node_id(ss->pbvh, node);
+  bool pushed = false;
+
+  if ((type & force_push_mask) || unode->dyntopo_undo_set.add({node_id, type})) {
     sculpt_undo_bmesh_push(ob, node, type);
-  }
-
-  if (extraType != SCULPT_UNDO_NONE && check(extraType)) {
-    sculpt_undo_bmesh_push(ob, node, (SculptUndoType)extraType);
-    unode->nodemap[n] |= 1 << extraType;
-  }
-
-  unode->nodemap[n] |= 1 << type;
-
-  return true;
+    pushed = true;
+  }
+
+  if (extraType != SCULPT_UNDO_NONE &&
+      ((extraType & force_push_mask) || unode->dyntopo_undo_set.add({node_id, extraType})))
+  {
+    sculpt_undo_bmesh_push(ob, node, type);
+    pushed = true;
+  }
+
+  return pushed;
 }
 
 static bool check_first_undo_entry_dyntopo(Object *ob)
@@ -2641,20 +2534,12 @@
 
   /* We don't need normals in the undo stack. */
   LISTBASE_FOREACH (SculptUndoNode *, unode, &usculpt->nodes) {
-<<<<<<< HEAD
     if (unode->bm_entry) {
       update_unode_bmesh_memsize(unode);
     }
 
-    if (unode->no) {
-      usculpt->undo_size -= MEM_allocN_len(unode->no);
-      MEM_freeN(unode->no);
-      unode->no = nullptr;
-    }
-=======
     usculpt->undo_size -= unode->no.as_span().size_in_bytes();
     unode->no = {};
->>>>>>> a92cfc27
   }
 
   /* We could remove this and enforce all callers run in an operator using 'OPTYPE_UNDO'. */
