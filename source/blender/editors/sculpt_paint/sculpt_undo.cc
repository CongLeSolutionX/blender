--- conflicted
+++ resolved
@@ -593,12 +593,8 @@
 
 static bool restore_color(Object &object, Node &unode, MutableSpan<bool> modified_vertices)
 {
-<<<<<<< HEAD
+  const Mesh &mesh = *static_cast<const Mesh *>(object.data);
   SculptSession *ss = object.runtime->sculpt;
-=======
-  const Mesh &mesh = *static_cast<const Mesh *>(object.data);
-  SculptSession *ss = object.sculpt;
->>>>>>> 2ac6321e
 
   bool modified = false;
 
@@ -895,12 +891,8 @@
   RegionView3D *rv3d = CTX_wm_region_view3d(C);
   BKE_view_layer_synced_ensure(scene, view_layer);
   Object &object = *BKE_view_layer_active_object_get(view_layer);
-<<<<<<< HEAD
+  Mesh &mesh = *static_cast<Mesh *>(object.data);
   SculptSession *ss = object.runtime->sculpt;
-=======
-  Mesh &mesh = *static_cast<Mesh *>(object.data);
-  SculptSession *ss = object.sculpt;
->>>>>>> 2ac6321e
   SubdivCCG *subdiv_ccg = ss->subdiv_ccg;
 
   bool clear_automask_cache = false;
@@ -1427,12 +1419,8 @@
 
 static void store_color(const Object &object, Node *unode)
 {
-<<<<<<< HEAD
+  const Mesh &mesh = *static_cast<const Mesh *>(object.data);
   SculptSession *ss = object.runtime->sculpt;
-=======
-  const Mesh &mesh = *static_cast<const Mesh *>(object.data);
-  SculptSession *ss = object.sculpt;
->>>>>>> 2ac6321e
 
   BLI_assert(BKE_pbvh_type(*ss->pbvh) == PBVH_FACES);
 
