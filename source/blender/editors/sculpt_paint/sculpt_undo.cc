/* SPDX-FileCopyrightText: 2006 by Nicholas Bishop. All rights reserved.
 *
 * SPDX-License-Identifier: GPL-2.0-or-later */

/** \file
 * \ingroup edsculpt
 * Implements the Sculpt Mode tools.
 *
 * Usage Guide
 * ===========
 *
 * The sculpt undo system is a delta-based system. Each undo step stores
 * the difference with the prior one.
 *
 * To use the sculpt undo system, you must call SCULPT_undo_push_begin
 * inside an operator exec or invoke callback (ED_sculpt_undo_geometry_begin
 * may be called if you wish to save a non-delta copy of the entire mesh).
 * This will initialize the sculpt undo stack and set up an undo step.
 *
 * At the end of the operator you should call SCULPT_undo_push_end.
 *
 * SCULPT_undo_push_end and ED_sculpt_undo_geometry_begin both take a
 * #wmOperatorType as an argument. There are _ex versions that allow a custom
 * name; try to avoid using them. These can break the redo panel since it requires
 * the undo push have the same name as the calling operator.
 *
 * NOTE: Sculpt undo steps are not appended to the global undo stack until
 * the operator finishes.  We use BKE_undosys_step_push_init_with_type to build
 * a tentative undo step with is appended later when the operator ends.
 * Operators must have the OPTYPE_UNDO flag set for this to work properly.
 */

#include <cstddef>

#include "MEM_guardedalloc.h"

#include "BLI_ghash.h"
#include "BLI_listbase.h"
#include "BLI_string.h"
#include "BLI_threads.h"
#include "BLI_utildefines.h"

#include "DNA_mesh_types.h"
#include "DNA_meshdata_types.h"
#include "DNA_object_types.h"
#include "DNA_scene_types.h"
#include "DNA_screen_types.h"

#include "BKE_attribute.hh"
#include "BKE_ccg.h"
#include "BKE_context.h"
#include "BKE_customdata.h"
#include "BKE_global.h"
#include "BKE_key.h"
#include "BKE_layer.h"
#include "BKE_main.h"
#include "BKE_mesh.hh"
#include "BKE_mesh_runtime.hh"
#include "BKE_multires.hh"
#include "BKE_object.hh"
#include "BKE_paint.hh"
#include "BKE_scene.h"
#include "BKE_subdiv_ccg.hh"
#include "BKE_subsurf.hh"
#include "BKE_undo_system.h"

/* TODO(sergey): Ideally should be no direct call to such low level things. */
#include "BKE_subdiv_eval.hh"

#include "DEG_depsgraph.hh"

#include "WM_api.hh"
#include "WM_types.hh"

#include "ED_geometry.hh"
#include "ED_object.hh"
#include "ED_sculpt.hh"
#include "ED_undo.hh"

#include "bmesh.h"
#include "bmesh_log.h"
#include "sculpt_intern.hh"

/* Uncomment to print the undo stack in the console on push/undo/redo. */
//#define SCULPT_UNDO_DEBUG

/* Implementation of undo system for objects in sculpt mode.
 *
 * Each undo step in sculpt mode consists of list of nodes, each node contains:
 *  - Node type
 *  - Data for this type.
 *
 * Node type used for undo depends on specific operation and active sculpt mode
 * ("regular" or dynamic topology).
 *
 * Regular sculpt brushes will use COORDS, HIDDEN or MASK nodes. These nodes are
 * created for every BVH node which is affected by the brush. The undo push for
 * the node happens BEFORE modifications. This makes the operation undo to work
 * in the following way: for every node in the undo step swap happens between
 * node in the undo stack and the corresponding value in the BVH. This is how
 * redo is possible after undo.
 *
 * The COORDS, HIDDEN or MASK type of nodes contains arrays of the corresponding
 * values.
 *
 * Operations like Symmetrize are using GEOMETRY type of nodes which pushes the
 * entire state of the mesh to the undo stack. This node contains all CustomData
 * layers.
 *
 * The tricky aspect of this undo node type is that it stores mesh before and
 * after modification. This allows the undo system to both undo and redo the
 * symmetrize operation within the pre-modified-push of other node type
 * behavior, but it uses more memory that it seems it should be.
 *
 * The dynamic topology undo nodes are handled somewhat separately from all
 * other ones and the idea there is to store log of operations: which vertices
 * and faces have been added or removed.
 *
 * Begin of dynamic topology sculpting mode have own node type. It contains an
 * entire copy of mesh since just enabling the dynamic topology mode already
 * does modifications on it.
 *
 * End of dynamic topology and symmetrize in this mode are handled in a special
 * manner as well. */

#define NO_ACTIVE_LAYER ATTR_DOMAIN_AUTO

struct UndoSculpt {
  ListBase nodes;

  size_t undo_size;
};

struct SculptAttrRef {
  eAttrDomain domain;
  eCustomDataType type;
  char name[MAX_CUSTOMDATA_LAYER_NAME];
  bool was_set;
};

struct SculptUndoStep {
  UndoStep step;
  /* NOTE: will split out into list for multi-object-sculpt-mode. */
  UndoSculpt data;

  /* Active color attribute at the start of this undo step. */
  SculptAttrRef active_color_start;

  /* Active color attribute at the end of this undo step. */
  SculptAttrRef active_color_end;

  bContext *C;

#ifdef SCULPT_UNDO_DEBUG
  int id;
#endif
};

static UndoSculpt *sculpt_undo_get_nodes(void);
static bool sculpt_attribute_ref_equals(SculptAttrRef *a, SculptAttrRef *b);
static void sculpt_save_active_attribute(Object *ob, SculptAttrRef *attr);
static UndoSculpt *sculpt_undosys_step_get_nodes(UndoStep *us_p);

#ifdef SCULPT_UNDO_DEBUG
#  ifdef _
#    undef _
#  endif
#  define _(type) \
    case type: \
      return #type;
static char *undo_type_to_str(int type)
{
  switch (type) {
    _(SCULPT_UNDO_DYNTOPO_BEGIN)
    _(SCULPT_UNDO_DYNTOPO_END)
    _(SCULPT_UNDO_COORDS)
    _(SCULPT_UNDO_GEOMETRY)
    _(SCULPT_UNDO_DYNTOPO_SYMMETRIZE)
    _(SCULPT_UNDO_FACE_SETS)
    _(SCULPT_UNDO_HIDDEN)
    _(SCULPT_UNDO_MASK)
    _(SCULPT_UNDO_COLOR)
    default:
      return "unknown node type";
  }
}
#  undef _

static int nodeidgen = 1;

static void print_sculpt_node(Object *ob, SculptUndoNode *node)
{
  printf("    %s:%s {applied=%d}\n", undo_type_to_str(node->type), node->idname, node->applied);

  if (node->bm_entry) {
    BM_log_print_entry(ob->sculpt ? ob->sculpt->bm : nullptr, node->bm_entry);
  }
}

static void print_sculpt_undo_step(Object *ob, UndoStep *us, UndoStep *active, int i)
{
  SculptUndoNode *node;

  if (us->type != BKE_UNDOSYS_TYPE_SCULPT) {
    printf("%d %s (non-sculpt): '%s', type:%s, use_memfile_step:%s\n",
           i,
           us == active ? "->" : "  ",
           us->name,
           us->type->name,
           us->use_memfile_step ? "true" : "false");
    return;
  }

  int id = -1;

  SculptUndoStep *su = (SculptUndoStep *)us;
  if (!su->id) {
    su->id = nodeidgen++;
  }

  id = su->id;

  printf("id=%d %s %d %s (use_memfile_step=%s)\n",
         id,
         us == active ? "->" : "  ",
         i,
         us->name,
         us->use_memfile_step ? "true" : "false");

  if (us->type == BKE_UNDOSYS_TYPE_SCULPT) {
    UndoSculpt *usculpt = sculpt_undosys_step_get_nodes(us);

    for (node = usculpt->nodes.first; node; node = node->next) {
      print_sculpt_node(ob, node);
    }
  }
}
void sculpt_undo_print_nodes(Object *ob, void *active)
{

  printf("=================== Sculpt undo steps ==============\n");

  UndoStack *ustack = ED_undo_stack_get();
  UndoStep *us = ustack->steps.first;
  if (active == nullptr) {
    active = ustack->step_active;
  }

  if (!us) {
    return;
  }

  printf("\n");
  if (ustack->step_init) {
    printf("===Undo initialization stepB===\n");
    print_sculpt_undo_step(ob, ustack->step_init, active, -1);
    printf("===============\n");
  }

  int i = 0, act_i = -1;
  for (; us; us = us->next, i++) {
    if (active == us) {
      act_i = i;
    }

    print_sculpt_undo_step(ob, us, active, i);
  }

  if (ustack->step_active) {
    printf("\n\n==Active step:==\n");
    print_sculpt_undo_step(ob, ustack->step_active, active, act_i);
  }
}
#else
#  define sculpt_undo_print_nodes(ob, active) while (0)
#endif

static void update_cb(PBVHNode *node, void *rebuild)
{
  BKE_pbvh_node_mark_update(node);
  BKE_pbvh_node_mark_update_mask(node);
  if (*((bool *)rebuild)) {
    BKE_pbvh_node_mark_update_visibility(node);
  }
  BKE_pbvh_node_fully_hidden_set(node, 0);
}

struct PartialUpdateData {
  PBVH *pbvh;
  bool rebuild;
  char *modified_grids;
  bool *modified_hidden_verts;
  bool *modified_mask_verts;
  bool *modified_color_verts;
  bool *modified_face_set_faces;
};

/**
 * A version of #update_cb that tests for the update tag in #PBVH.vert_bitmap.
 */
static void update_cb_partial(PBVHNode *node, void *userdata)
{
  PartialUpdateData *data = static_cast<PartialUpdateData *>(userdata);
  if (BKE_pbvh_type(data->pbvh) == PBVH_GRIDS) {
    const int *node_grid_indices;
    int totgrid;
    bool update = false;
    BKE_pbvh_node_get_grids(
        data->pbvh, node, &node_grid_indices, &totgrid, nullptr, nullptr, nullptr);
    for (int i = 0; i < totgrid; i++) {
      if (data->modified_grids[node_grid_indices[i]] == 1) {
        update = true;
      }
    }
    if (update) {
      update_cb(node, &(data->rebuild));
    }
  }
  else {
    if (BKE_pbvh_node_has_vert_with_normal_update_tag(data->pbvh, node)) {
      BKE_pbvh_node_mark_update(node);
    }
    const blender::Span<int> verts = BKE_pbvh_node_get_vert_indices(node);
    if (data->modified_mask_verts != nullptr) {
      for (const int vert : verts) {
        if (data->modified_mask_verts[vert]) {
          BKE_pbvh_node_mark_update_mask(node);
          break;
        }
      }
    }
    if (data->modified_color_verts != nullptr) {
      for (const int vert : verts) {
        if (data->modified_color_verts[vert]) {
          BKE_pbvh_node_mark_update_color(node);
          break;
        }
      }
    }
    if (data->modified_hidden_verts != nullptr) {
      for (const int vert : verts) {
        if (data->modified_hidden_verts[vert]) {
          if (data->rebuild) {
            BKE_pbvh_node_mark_update_visibility(node);
          }
          BKE_pbvh_node_fully_hidden_set(node, 0);
          break;
        }
      }
    }
  }
  if (data->modified_face_set_faces) {
    PBVHFaceIter fd;
    BKE_pbvh_face_iter_begin (data->pbvh, node, fd) {
      if (data->modified_face_set_faces[fd.index]) {
        BKE_pbvh_node_mark_update_face_sets(node);
        break;
      }
    }
    BKE_pbvh_face_iter_end(fd);
  }
}

static bool test_swap_v3_v3(float a[3], float b[3])
{
  /* No need for float comparison here (memory is exactly equal or not). */
  if (memcmp(a, b, sizeof(float[3])) != 0) {
    swap_v3_v3(a, b);
    return true;
  }
  return false;
}

static bool sculpt_undo_restore_deformed(
    const SculptSession *ss, SculptUndoNode *unode, int uindex, int oindex, float coord[3])
{
  if (test_swap_v3_v3(coord, unode->orig_co[uindex])) {
    copy_v3_v3(unode->co[uindex], ss->deform_cos[oindex]);
    return true;
  }
  return false;
}

static bool sculpt_undo_restore_coords(bContext *C, Depsgraph *depsgraph, SculptUndoNode *unode)
{
  const Scene *scene = CTX_data_scene(C);
  ViewLayer *view_layer = CTX_data_view_layer(C);
  BKE_view_layer_synced_ensure(scene, view_layer);
  Object *ob = BKE_view_layer_active_object_get(view_layer);
  SculptSession *ss = ob->sculpt;
  SubdivCCG *subdiv_ccg = ss->subdiv_ccg;

  if (unode->maxvert) {
    /* Regular mesh restore. */

    if (ss->shapekey_active && !STREQ(ss->shapekey_active->name, unode->shapeName)) {
      /* Shape key has been changed before calling undo operator. */

      Key *key = BKE_key_from_object(ob);
      KeyBlock *kb = key ? BKE_keyblock_find_name(key, unode->shapeName) : nullptr;

      if (kb) {
        ob->shapenr = BLI_findindex(&key->block, kb) + 1;

        BKE_sculpt_update_object_for_edit(depsgraph, ob, false, false, false);
        WM_event_add_notifier(C, NC_OBJECT | ND_DATA, ob);
      }
      else {
        /* Key has been removed -- skip this undo node. */
        return false;
      }
    }

    /* No need for float comparison here (memory is exactly equal or not). */
    const Span<int> index = unode->index;
    blender::MutableSpan<blender::float3> positions = ss->vert_positions;

    if (ss->shapekey_active) {
      float(*vertCos)[3];
      vertCos = BKE_keyblock_convert_to_vertcos(ob, ss->shapekey_active);

      if (!unode->orig_co.is_empty()) {
        if (ss->deform_modifiers_active) {
          for (int i = 0; i < unode->totvert; i++) {
            sculpt_undo_restore_deformed(ss, unode, i, index[i], vertCos[index[i]]);
          }
        }
        else {
          for (int i = 0; i < unode->totvert; i++) {
            swap_v3_v3(vertCos[index[i]], unode->orig_co[i]);
          }
        }
      }
      else {
        for (int i = 0; i < unode->totvert; i++) {
          swap_v3_v3(vertCos[index[i]], unode->co[i]);
        }
      }

      /* Propagate new coords to keyblock. */
      SCULPT_vertcos_to_key(ob, ss->shapekey_active, vertCos);

      /* PBVH uses its own vertex array, so coords should be */
      /* propagated to PBVH here. */
      BKE_pbvh_vert_coords_apply(ss->pbvh, vertCos, ss->shapekey_active->totelem);

      MEM_freeN(vertCos);
    }
    else {
      if (!unode->orig_co.is_empty()) {
        if (ss->deform_modifiers_active) {
          for (int i = 0; i < unode->totvert; i++) {
            sculpt_undo_restore_deformed(ss, unode, i, index[i], positions[index[i]]);
            BKE_pbvh_vert_tag_update_normal(ss->pbvh, BKE_pbvh_make_vref(index[i]));
          }
        }
        else {
          for (int i = 0; i < unode->totvert; i++) {
            swap_v3_v3(positions[index[i]], unode->orig_co[i]);
            BKE_pbvh_vert_tag_update_normal(ss->pbvh, BKE_pbvh_make_vref(index[i]));
          }
        }
      }
      else {
        for (int i = 0; i < unode->totvert; i++) {
          swap_v3_v3(positions[index[i]], unode->co[i]);
          BKE_pbvh_vert_tag_update_normal(ss->pbvh, BKE_pbvh_make_vref(index[i]));
        }
      }
    }
  }
  else if (unode->maxgrid && subdiv_ccg != nullptr) {
    /* Multires restore. */
    CCGElem **grids, *grid;
    CCGKey key;
    int gridsize;

    grids = subdiv_ccg->grids;
    gridsize = subdiv_ccg->grid_size;
    BKE_subdiv_ccg_key_top_level(&key, subdiv_ccg);

    blender::MutableSpan<blender::float3> co = unode->co;
    int index = 0;
    for (int j = 0; j < unode->totgrid; j++) {
      grid = grids[unode->grids[j]];

      for (int i = 0; i < gridsize * gridsize; i++) {
        swap_v3_v3(CCG_elem_offset_co(&key, grid, i), co[index]);
        index++;
      }
    }
  }

  return true;
}

static bool sculpt_undo_restore_hidden(bContext *C, SculptUndoNode *unode, bool *modified_vertices)
{
  const Scene *scene = CTX_data_scene(C);
  ViewLayer *view_layer = CTX_data_view_layer(C);
  BKE_view_layer_synced_ensure(scene, view_layer);
  Object *ob = BKE_view_layer_active_object_get(view_layer);
  SculptSession *ss = ob->sculpt;
  SubdivCCG *subdiv_ccg = ss->subdiv_ccg;

  bool *hide_vert = BKE_pbvh_get_vert_hide_for_write(ss->pbvh);

  if (unode->maxvert) {
    for (int i = 0; i < unode->totvert; i++) {
      const int vert_index = unode->index[i];
      if ((BLI_BITMAP_TEST(unode->vert_hidden, i) != 0) != hide_vert[vert_index]) {
        unode->vert_hidden[i].set(!unode->vert_hidden[i].test());
        hide_vert[vert_index] = !hide_vert[vert_index];
        modified_vertices[vert_index] = true;
      }
    }
  }
  else if (unode->maxgrid && subdiv_ccg != nullptr) {
    BLI_bitmap **grid_hidden = subdiv_ccg->grid_hidden;

    for (int i = 0; i < unode->totgrid; i++) {
      SWAP(BLI_bitmap *, unode->grid_hidden[i], grid_hidden[unode->grids[i]]);
    }
  }

  return true;
}

static bool sculpt_undo_restore_color(bContext *C, SculptUndoNode *unode, bool *modified_vertices)
{
  const Scene *scene = CTX_data_scene(C);
  ViewLayer *view_layer = CTX_data_view_layer(C);
  BKE_view_layer_synced_ensure(scene, view_layer);
  Object *ob = BKE_view_layer_active_object_get(view_layer);
  SculptSession *ss = ob->sculpt;

  bool modified = false;

  /* NOTE: even with loop colors we still store derived
   * vertex colors for original data lookup. */
  if (!unode->col.is_empty() && unode->loop_col.is_empty()) {
    BKE_pbvh_swap_colors(ss->pbvh, unode->index, unode->col);
    modified = true;
  }

  Mesh *me = BKE_object_get_original_mesh(ob);

  if (!unode->loop_col.is_empty() && unode->maxloop == me->totloop) {
    BKE_pbvh_swap_colors(ss->pbvh, unode->loop_index, unode->loop_col);

    modified = true;
  }

  if (modified) {
    for (int i = 0; i < unode->totvert; i++) {
      modified_vertices[unode->index[i]] = true;
    }
  }

  return modified;
}

static bool sculpt_undo_restore_mask(bContext *C, SculptUndoNode *unode, bool *modified_vertices)
{
  const Scene *scene = CTX_data_scene(C);
  ViewLayer *view_layer = CTX_data_view_layer(C);
  BKE_view_layer_synced_ensure(scene, view_layer);
  Object *ob = BKE_view_layer_active_object_get(view_layer);
  Mesh *mesh = BKE_object_get_original_mesh(ob);
  SculptSession *ss = ob->sculpt;
  SubdivCCG *subdiv_ccg = ss->subdiv_ccg;

  if (unode->maxvert) {
    /* Regular mesh restore. */
    float *vmask = static_cast<float *>(
        CustomData_get_layer_for_write(&mesh->vert_data, CD_PAINT_MASK, mesh->totvert));
    ss->vmask = vmask;

    const Span<int> index = unode->index;

    for (int i = 0; i < unode->totvert; i++) {
      if (vmask[index[i]] != unode->mask[i]) {
        SWAP(float, vmask[index[i]], unode->mask[i]);
        modified_vertices[index[i]] = true;
      }
    }
  }
  else if (unode->maxgrid && subdiv_ccg != nullptr) {
    /* Multires restore. */
    CCGElem **grids, *grid;
    CCGKey key;
    int gridsize;

    grids = subdiv_ccg->grids;
    gridsize = subdiv_ccg->grid_size;
    BKE_subdiv_ccg_key_top_level(&key, subdiv_ccg);

    blender::MutableSpan<float> mask = unode->mask;
    int index = 0;
    for (int j = 0; j < unode->totgrid; j++) {
      grid = grids[unode->grids[j]];

      for (int i = 0; i < gridsize * gridsize; i++) {
        SWAP(float, *CCG_elem_offset_mask(&key, grid, i), mask[index]);
        index++;
      }
    }
  }

  return true;
}

static bool sculpt_undo_restore_face_sets(bContext *C,
                                          SculptUndoNode *unode,
                                          bool *modified_face_set_faces)
{
  const Scene *scene = CTX_data_scene(C);
  ViewLayer *view_layer = CTX_data_view_layer(C);
  BKE_view_layer_synced_ensure(scene, view_layer);
  Object *ob = BKE_view_layer_active_object_get(view_layer);
  SculptSession *ss = ob->sculpt;

  ss->face_sets = BKE_sculpt_face_sets_ensure(ob);
  BKE_pbvh_face_sets_set(ss->pbvh, ss->face_sets);

  bool modified = false;

  for (int i = 0; i < unode->faces_num; i++) {
    int face_index = unode->faces[i].i;

    SWAP(int, unode->face_sets[i], ss->face_sets[face_index]);

    modified_face_set_faces[face_index] = unode->face_sets[i] != ss->face_sets[face_index];
    modified |= modified_face_set_faces[face_index];
  }

  return modified;
}

static void sculpt_undo_bmesh_restore_generic(SculptUndoNode *unode, Object *ob, SculptSession *ss)
{
  if (unode->applied) {
    BM_log_undo(ss->bm, ss->bm_log);
    unode->applied = false;
  }
  else {
    BM_log_redo(ss->bm, ss->bm_log);
    unode->applied = true;
  }

  if (unode->type == SCULPT_UNDO_MASK) {
    Vector<PBVHNode *> nodes = blender::bke::pbvh::search_gather(ss->pbvh, {});
    for (PBVHNode *node : nodes) {
      BKE_pbvh_node_mark_redraw(node);
    }
  }
  else {
    SCULPT_pbvh_clear(ob);
  }
}

/* Create empty sculpt BMesh and enable logging. */
static void sculpt_undo_bmesh_enable(Object *ob, SculptUndoNode *unode, bool for_redo)
{
  SculptSession *ss = ob->sculpt;
  Mesh *me = static_cast<Mesh *>(ob->data);

  SCULPT_pbvh_clear(ob);

  /* Create empty BMesh and enable logging. */
  BMeshCreateParams bmesh_create_params{};
  bmesh_create_params.use_toolflags = false;

  ss->bm = BM_mesh_create(&bm_mesh_allocsize_default, &bmesh_create_params);
  BM_data_layer_add(ss->bm, &ss->bm->vdata, CD_PAINT_MASK);

  me->flag |= ME_SCULPT_DYNAMIC_TOPOLOGY;

  /* Restore the BMLog using saved entries. */
  ss->bm_log = BM_log_from_existing_entries_create(ss->bm, unode->bm_entry, for_redo);
}

static void sculpt_undo_bmesh_restore_begin(bContext *C,
                                            SculptUndoNode *unode,
                                            Object *ob,
                                            SculptSession *ss)
{
  if (unode->applied) {
    /* Load the full mesh that was saved at this step. */
    BM_log_undo(ss->bm, ss->bm_log);

    SCULPT_dynamic_topology_disable(C, unode);
    unode->applied = false;
  }
  else {
    sculpt_undo_bmesh_enable(ob, unode, true);

    /* Restore the mesh from the first log entry. */
    BM_log_redo(ss->bm, ss->bm_log);
    unode->applied = true;
  }
}

static void sculpt_undo_bmesh_restore_end(bContext *C,
                                          SculptUndoNode *unode,
                                          Object *ob,
                                          SculptSession *ss)
{
  if (unode->applied) {
    sculpt_undo_bmesh_enable(ob, unode, false);

    /* Restore the mesh from the last log entry. */
    BM_log_undo(ss->bm, ss->bm_log);

    unode->applied = false;
  }
  else {
    /* Load the full mesh that was saved at this step. */
    BM_log_redo(ss->bm, ss->bm_log);

    /* Disable dynamic topology sculpting. */
    SCULPT_dynamic_topology_disable(C, nullptr);
    unode->applied = true;
  }
}

static void sculpt_undo_geometry_store_data(SculptUndoNodeGeometry *geometry, Object *object)
{
  Mesh *mesh = static_cast<Mesh *>(object->data);

  BLI_assert(!geometry->is_initialized);
  geometry->is_initialized = true;

  CustomData_copy(&mesh->vert_data, &geometry->vert_data, CD_MASK_MESH.vmask, mesh->totvert);
  CustomData_copy(&mesh->edge_data, &geometry->edge_data, CD_MASK_MESH.emask, mesh->totedge);
  CustomData_copy(&mesh->loop_data, &geometry->loop_data, CD_MASK_MESH.lmask, mesh->totloop);
  CustomData_copy(&mesh->face_data, &geometry->face_data, CD_MASK_MESH.pmask, mesh->faces_num);
  blender::implicit_sharing::copy_shared_pointer(mesh->face_offset_indices,
                                                 mesh->runtime->face_offsets_sharing_info,
                                                 &geometry->face_offset_indices,
                                                 &geometry->face_offsets_sharing_info);

  geometry->totvert = mesh->totvert;
  geometry->totedge = mesh->totedge;
  geometry->totloop = mesh->totloop;
  geometry->faces_num = mesh->faces_num;
}

static void sculpt_undo_geometry_restore_data(SculptUndoNodeGeometry *geometry, Object *object)
{
  Mesh *mesh = static_cast<Mesh *>(object->data);

  BLI_assert(geometry->is_initialized);

  BKE_mesh_clear_geometry(mesh);

  mesh->totvert = geometry->totvert;
  mesh->totedge = geometry->totedge;
  mesh->totloop = geometry->totloop;
  mesh->faces_num = geometry->faces_num;
  mesh->totface_legacy = 0;

  CustomData_copy(&geometry->vert_data, &mesh->vert_data, CD_MASK_MESH.vmask, geometry->totvert);
  CustomData_copy(&geometry->edge_data, &mesh->edge_data, CD_MASK_MESH.emask, geometry->totedge);
  CustomData_copy(&geometry->loop_data, &mesh->loop_data, CD_MASK_MESH.lmask, geometry->totloop);
  CustomData_copy(&geometry->face_data, &mesh->face_data, CD_MASK_MESH.pmask, geometry->faces_num);
  blender::implicit_sharing::copy_shared_pointer(geometry->face_offset_indices,
                                                 geometry->face_offsets_sharing_info,
                                                 &mesh->face_offset_indices,
                                                 &mesh->runtime->face_offsets_sharing_info);
}

static void sculpt_undo_geometry_free_data(SculptUndoNodeGeometry *geometry)
{
  if (geometry->totvert) {
    CustomData_free(&geometry->vert_data, geometry->totvert);
  }
  if (geometry->totedge) {
    CustomData_free(&geometry->edge_data, geometry->totedge);
  }
  if (geometry->totloop) {
    CustomData_free(&geometry->loop_data, geometry->totloop);
  }
  if (geometry->faces_num) {
    CustomData_free(&geometry->face_data, geometry->faces_num);
  }
  blender::implicit_sharing::free_shared_data(&geometry->face_offset_indices,
                                              &geometry->face_offsets_sharing_info);
}

static void sculpt_undo_geometry_restore(SculptUndoNode *unode, Object *object)
{
  if (unode->geometry_clear_pbvh) {
    SCULPT_pbvh_clear(object);
  }

  if (unode->applied) {
    sculpt_undo_geometry_restore_data(&unode->geometry_modified, object);
    unode->applied = false;
  }
  else {
    sculpt_undo_geometry_restore_data(&unode->geometry_original, object);
    unode->applied = true;
  }
}

/* Handle all dynamic-topology updates
 *
 * Returns true if this was a dynamic-topology undo step, otherwise
 * returns false to indicate the non-dyntopo code should run. */
static int sculpt_undo_bmesh_restore(bContext *C,
                                     SculptUndoNode *unode,
                                     Object *ob,
                                     SculptSession *ss)
{
  switch (unode->type) {
    case SCULPT_UNDO_DYNTOPO_BEGIN:
      sculpt_undo_bmesh_restore_begin(C, unode, ob, ss);
      return true;

    case SCULPT_UNDO_DYNTOPO_END:
      sculpt_undo_bmesh_restore_end(C, unode, ob, ss);
      return true;
    default:
      if (ss->bm_log) {
        sculpt_undo_bmesh_restore_generic(unode, ob, ss);
        return true;
      }
      break;
  }

  return false;
}

/* Geometry updates (such as Apply Base, for example) will re-evaluate the object and refine its
 * Subdiv descriptor. Upon undo it is required that mesh, grids, and subdiv all stay consistent
 * with each other. This means that when geometry coordinate changes the undo should refine the
 * subdiv to the new coarse mesh coordinates. Tricky part is: this needs to happen without using
 * dependency graph tag: tagging object for geometry update will either loose sculpted data from
 * the sculpt grids, or will wrongly "commit" them to the CD_MDISPS.
 *
 * So what we do instead is do minimum object evaluation to get base mesh coordinates for the
 * multires modifier input. While this is expensive, it is less expensive than dependency graph
 * evaluation and is only happening when geometry coordinates changes on undo.
 *
 * Note that the dependency graph is ensured to be evaluated prior to the undo step is decoded,
 * so if the object's modifier stack references other object it is all fine. */
static void sculpt_undo_refine_subdiv(Depsgraph *depsgraph,
                                      SculptSession *ss,
                                      Object *object,
                                      Subdiv *subdiv)
{
  float(*deformed_verts)[3] = BKE_multires_create_deformed_base_mesh_vert_coords(
      depsgraph, object, ss->multires.modifier, nullptr);

  BKE_subdiv_eval_refine_from_mesh(
      subdiv, static_cast<const Mesh *>(object->data), deformed_verts);

  MEM_freeN(deformed_verts);
}

static void sculpt_undo_restore_list(bContext *C, Depsgraph *depsgraph, ListBase *lb)
{
  Scene *scene = CTX_data_scene(C);
  ViewLayer *view_layer = CTX_data_view_layer(C);
  RegionView3D *rv3d = CTX_wm_region_view3d(C);
  BKE_view_layer_synced_ensure(scene, view_layer);
  Object *ob = BKE_view_layer_active_object_get(view_layer);
  SculptSession *ss = ob->sculpt;
  SubdivCCG *subdiv_ccg = ss->subdiv_ccg;
  bool update = false, rebuild = false, update_mask = false, update_visibility = false;
  bool update_face_sets = false;
  bool need_mask = false;
  bool need_refine_subdiv = false;
  bool clear_automask_cache = false;

  LISTBASE_FOREACH (SculptUndoNode *, unode, lb) {
    if (!ELEM(unode->type, SCULPT_UNDO_COLOR, SCULPT_UNDO_MASK)) {
      clear_automask_cache = true;
    }

    /* Restore pivot. */
    copy_v3_v3(ss->pivot_pos, unode->pivot_pos);
    copy_v3_v3(ss->pivot_rot, unode->pivot_rot);
    if (STREQ(unode->idname, ob->id.name)) {
      if (unode->type == SCULPT_UNDO_MASK) {
        /* Is possible that we can't do the mask undo (below)
         * because of the vertex count. */
        need_mask = true;
        break;
      }
    }
  }

  if (clear_automask_cache) {
    ss->last_automasking_settings_hash = 0;
  }

  DEG_id_tag_update(&ob->id, ID_RECALC_SHADING);

  if (lb->first != nullptr) {
    /* Only do early object update for edits if first node needs this.
     * Undo steps like geometry does not need object to be updated before they run and will
     * ensure object is updated after the node is handled. */
    const SculptUndoNode *first_unode = (const SculptUndoNode *)lb->first;
    if (first_unode->type != SCULPT_UNDO_GEOMETRY) {
      BKE_sculpt_update_object_for_edit(depsgraph, ob, false, need_mask, false);
    }

    if (sculpt_undo_bmesh_restore(C, static_cast<SculptUndoNode *>(lb->first), ob, ss)) {
      return;
    }
  }

  /* The PBVH already keeps track of which vertices need updated normals, but it doesn't keep
   * track of other updated. In order to tell the corresponding PBVH nodes to update, keep track
   * of which elements were updated for specific layers. */
  bool *modified_hidden_verts = nullptr;
  bool *modified_mask_verts = nullptr;
  bool *modified_color_verts = nullptr;
  bool *modified_face_set_faces = nullptr;
  char *undo_modified_grids = nullptr;
  bool use_multires_undo = false;

  LISTBASE_FOREACH (SculptUndoNode *, unode, lb) {

    if (!STREQ(unode->idname, ob->id.name)) {
      continue;
    }

    /* Check if undo data matches current data well enough to
     * continue. */
    if (unode->maxvert) {
      if (ss->totvert != unode->maxvert) {
        continue;
      }
    }
    else if (unode->maxgrid && subdiv_ccg != nullptr) {
      if ((subdiv_ccg->num_grids != unode->maxgrid) || (subdiv_ccg->grid_size != unode->gridsize))
      {
        continue;
      }

      use_multires_undo = true;
    }

    switch (unode->type) {
      case SCULPT_UNDO_COORDS:
        if (sculpt_undo_restore_coords(C, depsgraph, unode)) {
          update = true;
        }
        break;
      case SCULPT_UNDO_HIDDEN:
        if (modified_hidden_verts == nullptr) {
          modified_hidden_verts = static_cast<bool *>(
              MEM_calloc_arrayN(ss->totvert, sizeof(bool), __func__));
        }
        if (sculpt_undo_restore_hidden(C, unode, modified_hidden_verts)) {
          rebuild = true;
          update_visibility = true;
        }
        break;
      case SCULPT_UNDO_MASK:
        if (modified_mask_verts == nullptr) {
          modified_mask_verts = static_cast<bool *>(
              MEM_calloc_arrayN(ss->totvert, sizeof(bool), __func__));
        }
        if (sculpt_undo_restore_mask(C, unode, modified_mask_verts)) {
          update = true;
          update_mask = true;
        }
        break;
      case SCULPT_UNDO_FACE_SETS:
        if (modified_face_set_faces == nullptr) {
          modified_face_set_faces = static_cast<bool *>(
              MEM_calloc_arrayN(BKE_pbvh_num_faces(ss->pbvh), sizeof(bool), __func__));
        }
        if (sculpt_undo_restore_face_sets(C, unode, modified_face_set_faces)) {
          update = true;
          update_face_sets = true;
        }
        break;
      case SCULPT_UNDO_COLOR:
        if (modified_color_verts == nullptr) {
          modified_color_verts = static_cast<bool *>(
              MEM_calloc_arrayN(ss->totvert, sizeof(bool), __func__));
        }
        if (sculpt_undo_restore_color(C, unode, modified_color_verts)) {
          update = true;
        }

        break;
      case SCULPT_UNDO_GEOMETRY:
        need_refine_subdiv = true;
        sculpt_undo_geometry_restore(unode, ob);
        BKE_sculpt_update_object_for_edit(depsgraph, ob, false, need_mask, false);
        break;

      case SCULPT_UNDO_DYNTOPO_BEGIN:
      case SCULPT_UNDO_DYNTOPO_END:
      case SCULPT_UNDO_DYNTOPO_SYMMETRIZE:
        BLI_assert_msg(0, "Dynamic topology should've already been handled");
        break;
    }
  }

  if (use_multires_undo) {
    LISTBASE_FOREACH (SculptUndoNode *, unode, lb) {
      if (!STREQ(unode->idname, ob->id.name)) {
        continue;
      }
      if (unode->maxgrid == 0) {
        continue;
      }

      if (undo_modified_grids == nullptr) {
        undo_modified_grids = static_cast<char *>(
            MEM_callocN(sizeof(char) * unode->maxgrid, "undo_grids"));
      }

      for (int i = 0; i < unode->totgrid; i++) {
        undo_modified_grids[unode->grids[i]] = 1;
      }
    }
  }

  if (subdiv_ccg != nullptr && need_refine_subdiv) {
    sculpt_undo_refine_subdiv(depsgraph, ss, ob, subdiv_ccg->subdiv);
  }

  if (update || rebuild) {
    bool tag_update = false;
    /* We update all nodes still, should be more clever, but also
     * needs to work correct when exiting/entering sculpt mode and
     * the nodes get recreated, though in that case it could do all. */
    PartialUpdateData data{};
    data.rebuild = rebuild;
    data.pbvh = ss->pbvh;
    data.modified_grids = undo_modified_grids;
    data.modified_hidden_verts = modified_hidden_verts;
    data.modified_mask_verts = modified_mask_verts;
    data.modified_color_verts = modified_color_verts;
    data.modified_face_set_faces = modified_face_set_faces;
    BKE_pbvh_search_callback(ss->pbvh, {}, update_cb_partial, &data);
    BKE_pbvh_update_bounds(ss->pbvh, PBVH_UpdateBB | PBVH_UpdateOriginalBB | PBVH_UpdateRedraw);

    if (update_mask) {
      BKE_pbvh_update_mask(ss->pbvh);
    }
    if (update_face_sets) {
      DEG_id_tag_update(&ob->id, ID_RECALC_SHADING);
      BKE_pbvh_update_vertex_data(ss->pbvh, PBVH_RebuildDrawBuffers);
    }

    if (update_visibility) {
      if (ELEM(BKE_pbvh_type(ss->pbvh), PBVH_FACES, PBVH_GRIDS)) {
        Mesh *me = (Mesh *)ob->data;
        BKE_pbvh_sync_visibility_from_verts(ss->pbvh, me);
      }

      BKE_pbvh_update_visibility(ss->pbvh);
    }

    if (BKE_sculpt_multires_active(scene, ob)) {
      if (rebuild) {
        multires_mark_as_modified(depsgraph, ob, MULTIRES_HIDDEN_MODIFIED);
      }
      else {
        multires_mark_as_modified(depsgraph, ob, MULTIRES_COORDS_MODIFIED);
      }
    }

    tag_update |= ID_REAL_USERS(ob->data) > 1 || !BKE_sculptsession_use_pbvh_draw(ob, rv3d) ||
                  ss->shapekey_active || ss->deform_modifiers_active;

    if (tag_update) {
      Mesh *mesh = static_cast<Mesh *>(ob->data);
      BKE_mesh_tag_positions_changed(mesh);

      BKE_sculptsession_free_deformMats(ss);
    }

    if (tag_update) {
      DEG_id_tag_update(&ob->id, ID_RECALC_GEOMETRY);
    }
    else {
      SCULPT_update_object_bounding_box(ob);
    }
  }

  MEM_SAFE_FREE(modified_hidden_verts);
  MEM_SAFE_FREE(modified_mask_verts);
  MEM_SAFE_FREE(modified_color_verts);
  MEM_SAFE_FREE(modified_face_set_faces);
  MEM_SAFE_FREE(undo_modified_grids);
}

static void sculpt_undo_free_list(ListBase *lb)
{
  SculptUndoNode *unode = static_cast<SculptUndoNode *>(lb->first);
  while (unode != nullptr) {
    SculptUndoNode *unode_next = unode->next;

    if (unode->grid_hidden) {
      for (int i = 0; i < unode->totgrid; i++) {
        if (unode->grid_hidden[i]) {
          MEM_freeN(unode->grid_hidden[i]);
        }
      }
      MEM_freeN(unode->grid_hidden);
    }

    if (unode->bm_entry) {
      BM_log_entry_drop(unode->bm_entry);
    }

    sculpt_undo_geometry_free_data(&unode->geometry_original);
    sculpt_undo_geometry_free_data(&unode->geometry_modified);

    MEM_delete(unode);

    unode = unode_next;
  }
}

/* Most likely we don't need this. */
#if 0
static bool sculpt_undo_cleanup(bContext *C, ListBase *lb)
{
  Scene *scene = CTX_data_scene(C);
  ViewLayer *view_layer = CTX_data_view_layer(C);
  Object *ob = BKE_view_layer_active_object_get(view_layer);
  SculptUndoNode *unode;

  unode = lb->first;

  if (unode && !STREQ(unode->idname, ob->id.name)) {
    if (unode->bm_entry) {
      BM_log_cleanup_entry(unode->bm_entry);
    }

    return true;
  }

  return false;
}
#endif

SculptUndoNode *SCULPT_undo_get_node(PBVHNode *node, SculptUndoType type)
{
  UndoSculpt *usculpt = sculpt_undo_get_nodes();

  if (usculpt == nullptr) {
    return nullptr;
  }

  LISTBASE_FOREACH (SculptUndoNode *, unode, &usculpt->nodes) {
    if (unode->node == node && unode->type == type) {
      return unode;
    }
  }

  return nullptr;
}

SculptUndoNode *SCULPT_undo_get_first_node()
{
  UndoSculpt *usculpt = sculpt_undo_get_nodes();

  if (usculpt == nullptr) {
    return nullptr;
  }

  return static_cast<SculptUndoNode *>(usculpt->nodes.first);
}

static size_t sculpt_undo_alloc_and_store_hidden(PBVH *pbvh, SculptUndoNode *unode)
{
  PBVHNode *node = static_cast<PBVHNode *>(unode->node);
  BLI_bitmap **grid_hidden = BKE_pbvh_grid_hidden(pbvh);

  const int *grid_indices;
  int totgrid;
  BKE_pbvh_node_get_grids(pbvh, node, &grid_indices, &totgrid, nullptr, nullptr, nullptr);

  size_t alloc_size = sizeof(*unode->grid_hidden) * size_t(totgrid);
  unode->grid_hidden = static_cast<BLI_bitmap **>(MEM_callocN(alloc_size, "unode->grid_hidden"));

  for (int i = 0; i < totgrid; i++) {
    if (grid_hidden[grid_indices[i]]) {
      unode->grid_hidden[i] = static_cast<BLI_bitmap *>(
          MEM_dupallocN(grid_hidden[grid_indices[i]]));
      alloc_size += MEM_allocN_len(unode->grid_hidden[i]);
    }
    else {
      unode->grid_hidden[i] = nullptr;
    }
  }

  return alloc_size;
}

/* Allocate node and initialize its default fields specific for the given undo type.
 * Will also add the node to the list in the undo step. */
static SculptUndoNode *sculpt_undo_alloc_node_type(Object *object, SculptUndoType type)
{
  const size_t alloc_size = sizeof(SculptUndoNode);
  SculptUndoNode *unode = MEM_new<SculptUndoNode>(__func__);
  STRNCPY(unode->idname, object->id.name);
  unode->type = type;

  UndoSculpt *usculpt = sculpt_undo_get_nodes();
  BLI_addtail(&usculpt->nodes, unode);
  usculpt->undo_size += alloc_size;

  return unode;
}

/* Will return first existing undo node of the given type.
 * If such node does not exist will allocate node of this type, register it in the undo step and
 * return it. */
static SculptUndoNode *sculpt_undo_find_or_alloc_node_type(Object *object, SculptUndoType type)
{
  UndoSculpt *usculpt = sculpt_undo_get_nodes();

  LISTBASE_FOREACH (SculptUndoNode *, unode, &usculpt->nodes) {
    if (unode->type == type) {
      return unode;
    }
  }

  return sculpt_undo_alloc_node_type(object, type);
}

static void sculpt_undo_store_faces(SculptSession *ss, SculptUndoNode *unode)
{
  unode->faces_num = 0;

  PBVHFaceIter fd;
  BKE_pbvh_face_iter_begin (ss->pbvh, static_cast<PBVHNode *>(unode->node), fd) {
    unode->faces_num++;
  }
  BKE_pbvh_face_iter_end(fd);

  unode->faces.reinitialize(unode->faces_num);
  BKE_pbvh_face_iter_begin (ss->pbvh, static_cast<PBVHNode *>(unode->node), fd) {
    unode->faces[fd.i] = fd.face;
  }
  BKE_pbvh_face_iter_end(fd);
}

static SculptUndoNode *sculpt_undo_alloc_node(Object *ob, PBVHNode *node, SculptUndoType type)
{
  UndoSculpt *usculpt = sculpt_undo_get_nodes();
  SculptSession *ss = ob->sculpt;
  int totvert = 0;
  int allvert = 0;
  int totgrid = 0;
  int maxgrid = 0;
  int gridsize = 0;
  const int *grids = nullptr;

  SculptUndoNode *unode = sculpt_undo_alloc_node_type(ob, type);
  unode->node = node;

  if (node) {
    BKE_pbvh_node_num_verts(ss->pbvh, node, &totvert, &allvert);
    BKE_pbvh_node_get_grids(ss->pbvh, node, &grids, &totgrid, &maxgrid, &gridsize, nullptr);

    unode->totvert = totvert;
  }

  bool need_loops = type == SCULPT_UNDO_COLOR;
  const bool need_faces = type == SCULPT_UNDO_FACE_SETS;

  if (need_loops) {
    int totloop;

    BKE_pbvh_node_num_loops(ss->pbvh, node, &totloop);

    unode->loop_index.reinitialize(totloop);
    unode->maxloop = 0;
    unode->totloop = totloop;

    usculpt->undo_size += unode->loop_index.as_span().size_in_bytes();
  }

  if (need_faces) {
    sculpt_undo_store_faces(ss, unode);
    usculpt->undo_size += unode->faces.as_span().size_in_bytes();
  }

  switch (type) {
    case SCULPT_UNDO_COORDS: {
      unode->co.reinitialize(allvert);
      usculpt->undo_size += unode->co.as_span().size_in_bytes();

      /* Needed for original data lookup. */
      unode->no.reinitialize(allvert);
      usculpt->undo_size += unode->no.as_span().size_in_bytes();
      break;
    }
    case SCULPT_UNDO_HIDDEN: {
      if (maxgrid) {
        usculpt->undo_size += sculpt_undo_alloc_and_store_hidden(ss->pbvh, unode);
      }
      else {
        unode->vert_hidden.resize(allvert);
        usculpt->undo_size += BLI_BITMAP_SIZE(allvert);
      }

      break;
    }
    case SCULPT_UNDO_MASK: {
      unode->mask.reinitialize(allvert);
      usculpt->undo_size += unode->mask.as_span().size_in_bytes();
      break;
    }
    case SCULPT_UNDO_COLOR: {
      /* Allocate vertex colors, even for loop colors we still
       * need this for original data lookup. */
      unode->col.reinitialize(allvert);
      usculpt->undo_size += unode->col.as_span().size_in_bytes();

      /* Allocate loop colors separately too. */
      if (ss->vcol_domain == ATTR_DOMAIN_CORNER) {
        unode->loop_col.reinitialize(unode->totloop);
        unode->undo_size += unode->loop_col.as_span().size_in_bytes();
      }
      break;
    }
    case SCULPT_UNDO_DYNTOPO_BEGIN:
    case SCULPT_UNDO_DYNTOPO_END:
    case SCULPT_UNDO_DYNTOPO_SYMMETRIZE:
      BLI_assert_msg(0, "Dynamic topology should've already been handled");
      break;
    case SCULPT_UNDO_GEOMETRY:
      break;
    case SCULPT_UNDO_FACE_SETS: {
      unode->face_sets.reinitialize(unode->faces_num);
      usculpt->undo_size += unode->face_sets.as_span().size_in_bytes();
      break;
    }
  }

  if (maxgrid) {
    /* Multires. */
    unode->maxgrid = maxgrid;
    unode->totgrid = totgrid;
    unode->gridsize = gridsize;

    unode->grids.reinitialize(totgrid);
    usculpt->undo_size += unode->grids.as_span().size_in_bytes();
  }
  else {
    /* Regular mesh. */
    unode->maxvert = ss->totvert;
    unode->index.reinitialize(allvert);
    usculpt->undo_size += unode->index.as_span().size_in_bytes();
  }

  if (ss->deform_modifiers_active) {
    unode->orig_co.reinitialize(allvert);
    usculpt->undo_size += unode->orig_co.as_span().size_in_bytes();
  }

  return unode;
}

static void sculpt_undo_store_coords(Object *ob, SculptUndoNode *unode)
{
  SculptSession *ss = ob->sculpt;
  PBVHVertexIter vd;

  BKE_pbvh_vertex_iter_begin (ss->pbvh, static_cast<PBVHNode *>(unode->node), vd, PBVH_ITER_ALL) {
    copy_v3_v3(unode->co[vd.i], vd.co);
    if (vd.no) {
      copy_v3_v3(unode->no[vd.i], vd.no);
    }
    else {
      copy_v3_v3(unode->no[vd.i], vd.fno);
    }

    if (ss->deform_modifiers_active) {
      copy_v3_v3(unode->orig_co[vd.i], ss->orig_cos[unode->index[vd.i]]);
    }
  }
  BKE_pbvh_vertex_iter_end;
}

static void sculpt_undo_store_hidden(Object *ob, SculptUndoNode *unode)
{
  PBVH *pbvh = ob->sculpt->pbvh;
  PBVHNode *node = static_cast<PBVHNode *>(unode->node);

  const bool *hide_vert = BKE_pbvh_get_vert_hide(pbvh);
  if (hide_vert == nullptr) {
    return;
  }

  if (!unode->grids.is_empty()) {
    /* Already stored during allocation. */
  }
  else {
    const blender::Span<int> verts = BKE_pbvh_node_get_vert_indices(node);
    for (const int i : verts.index_range())
      unode->vert_hidden[i].set(hide_vert[verts[i]]);
  }
}

static void sculpt_undo_store_mask(Object *ob, SculptUndoNode *unode)
{
  SculptSession *ss = ob->sculpt;
  PBVHVertexIter vd;

  BKE_pbvh_vertex_iter_begin (ss->pbvh, static_cast<PBVHNode *>(unode->node), vd, PBVH_ITER_ALL) {
    unode->mask[vd.i] = vd.mask;
  }
  BKE_pbvh_vertex_iter_end;
}

static void sculpt_undo_store_color(Object *ob, SculptUndoNode *unode)
{
  SculptSession *ss = ob->sculpt;

  BLI_assert(BKE_pbvh_type(ss->pbvh) == PBVH_FACES);

  /* NOTE: even with loop colors we still store (derived)
   * vertex colors for original data lookup. */
  BKE_pbvh_store_colors_vertex(ss->pbvh, unode->index, unode->col);

  if (!unode->loop_col.is_empty() && unode->totloop) {
    BKE_pbvh_store_colors(ss->pbvh, unode->loop_index, unode->loop_col);
  }
}

static SculptUndoNodeGeometry *sculpt_undo_geometry_get(SculptUndoNode *unode)
{
  if (!unode->geometry_original.is_initialized) {
    return &unode->geometry_original;
  }

  BLI_assert(!unode->geometry_modified.is_initialized);

  return &unode->geometry_modified;
}

static SculptUndoNode *sculpt_undo_geometry_push(Object *object, SculptUndoType type)
{
  SculptUndoNode *unode = sculpt_undo_find_or_alloc_node_type(object, type);
  unode->applied = false;
  unode->geometry_clear_pbvh = true;

  SculptUndoNodeGeometry *geometry = sculpt_undo_geometry_get(unode);
  sculpt_undo_geometry_store_data(geometry, object);

  return unode;
}

static void sculpt_undo_store_face_sets(SculptSession *ss, SculptUndoNode *unode)
{
  unode->face_sets.reinitialize(unode->faces_num);

  PBVHFaceIter fd;
  BKE_pbvh_face_iter_begin (ss->pbvh, static_cast<PBVHNode *>(unode->node), fd) {
    unode->face_sets[fd.i] = fd.face_set ? *fd.face_set : SCULPT_FACE_SET_NONE;
  }
  BKE_pbvh_face_iter_end(fd);
}

static SculptUndoNode *sculpt_undo_bmesh_push(Object *ob, PBVHNode *node, SculptUndoType type)
{
  UndoSculpt *usculpt = sculpt_undo_get_nodes();
  SculptSession *ss = ob->sculpt;
  PBVHVertexIter vd;

  SculptUndoNode *unode = static_cast<SculptUndoNode *>(usculpt->nodes.first);

  if (unode == nullptr) {
    unode = MEM_new<SculptUndoNode>(__func__);

    STRNCPY(unode->idname, ob->id.name);
    unode->type = type;
    unode->applied = true;

    if (type == SCULPT_UNDO_DYNTOPO_END) {
      unode->bm_entry = BM_log_entry_add(ss->bm, ss->bm_log);
      BM_log_full_mesh(ss->bm, ss->bm_log);
    }
    else if (type == SCULPT_UNDO_DYNTOPO_BEGIN) {
      /* Store a copy of the mesh's current vertices, loops, and
       * faces. A full copy like this is needed because entering
       * dynamic-topology immediately does topological edits
       * (converting faces to triangles). */
      unode->bm_entry = BM_log_entry_add(ss->bm, ss->bm_log);
      BM_log_full_mesh(ss->bm, ss->bm_log);
    }
    else {
      unode->bm_entry = BM_log_entry_add(ss->bm, ss->bm_log);
    }

    BLI_addtail(&usculpt->nodes, unode);
  }

  if (node) {
    switch (type) {
      case SCULPT_UNDO_COORDS:
      case SCULPT_UNDO_MASK:
        /* Before any vertex values get modified, ensure their
         * original positions are logged. */
        BKE_pbvh_vertex_iter_begin (ss->pbvh, node, vd, PBVH_ITER_ALL) {
          BM_log_vert_before_modified(ss->bm, ss->bm_log, vd.bm_vert);
        }
        BKE_pbvh_vertex_iter_end;
        break;

      case SCULPT_UNDO_HIDDEN: {
        BKE_pbvh_vertex_iter_begin (ss->pbvh, node, vd, PBVH_ITER_ALL) {
          BM_log_vert_before_modified(ss->bm, ss->bm_log, vd.bm_vert);
        }
        BKE_pbvh_vertex_iter_end;

<<<<<<< HEAD
        GSET_ITER (gs_iter, faces) {
          BMFace *f = static_cast<BMFace *>(BLI_gsetIterator_getKey(&gs_iter));
          BM_log_face_modified(ss->bm, ss->bm_log, f);
=======
        for (BMFace *f : BKE_pbvh_bmesh_node_faces(node)) {
          BM_log_face_modified(ss->bm_log, f);
>>>>>>> 515d25fb
        }
        break;
      }

      case SCULPT_UNDO_GEOMETRY:
      case SCULPT_UNDO_DYNTOPO_BEGIN:
      case SCULPT_UNDO_DYNTOPO_END:
      case SCULPT_UNDO_DYNTOPO_SYMMETRIZE:
      case SCULPT_UNDO_FACE_SETS:
      case SCULPT_UNDO_COLOR:
        break;
    }
  }
  else if (type == SCULPT_UNDO_GEOMETRY) {
    BM_log_full_mesh(ss->bm, ss->bm_log);
  }

  return unode;
}

SculptUndoNode *SCULPT_undo_push_node(Object *ob, PBVHNode *node, SculptUndoType type)
{
  SculptSession *ss = ob->sculpt;
  SculptUndoNode *unode;

  /* List is manipulated by multiple threads, so we lock. */
  BLI_thread_lock(LOCK_CUSTOM1);

  ss->needs_flush_to_id = 1;

  if (ss->bm || ELEM(type, SCULPT_UNDO_DYNTOPO_BEGIN, SCULPT_UNDO_DYNTOPO_END)) {
    /* Dynamic topology stores only one undo node per stroke,
     * regardless of the number of PBVH nodes modified. */
    unode = sculpt_undo_bmesh_push(ob, node, type);
    BLI_thread_unlock(LOCK_CUSTOM1);
    return unode;
  }
  if (type == SCULPT_UNDO_GEOMETRY) {
    unode = sculpt_undo_geometry_push(ob, type);
    BLI_thread_unlock(LOCK_CUSTOM1);
    return unode;
  }
  if ((unode = SCULPT_undo_get_node(node, type))) {
    BLI_thread_unlock(LOCK_CUSTOM1);
    return unode;
  }

  unode = sculpt_undo_alloc_node(ob, node, type);

  /* NOTE: If this ever becomes a bottleneck, make a lock inside of the node.
   * so we release global lock sooner, but keep data locked for until it is
   * fully initialized.
   */

  if (!unode->grids.is_empty()) {
    int totgrid;
    const int *grids;
    BKE_pbvh_node_get_grids(ss->pbvh, node, &grids, &totgrid, nullptr, nullptr, nullptr);
    unode->grids.as_mutable_span().copy_from({grids, totgrid});
  }
  else {
    unode->index.as_mutable_span().copy_from(BKE_pbvh_node_get_vert_indices(node));

    if (!unode->loop_index.is_empty()) {
      const int *loop_indices;
      int allloop;
      BKE_pbvh_node_num_loops(ss->pbvh, static_cast<PBVHNode *>(unode->node), &allloop);
      BKE_pbvh_node_get_loops(
          ss->pbvh, static_cast<PBVHNode *>(unode->node), &loop_indices, nullptr);

      if (allloop) {
        unode->loop_index.as_mutable_span().copy_from({loop_indices, allloop});

        unode->maxloop = BKE_object_get_original_mesh(ob)->totloop;
      }
    }
  }

  switch (type) {
    case SCULPT_UNDO_COORDS:
      sculpt_undo_store_coords(ob, unode);
      break;
    case SCULPT_UNDO_HIDDEN:
      sculpt_undo_store_hidden(ob, unode);
      break;
    case SCULPT_UNDO_MASK:
      if (pbvh_has_mask(ss->pbvh)) {
        sculpt_undo_store_mask(ob, unode);
      }
      break;
    case SCULPT_UNDO_COLOR:
      sculpt_undo_store_color(ob, unode);
      break;
    case SCULPT_UNDO_DYNTOPO_BEGIN:
    case SCULPT_UNDO_DYNTOPO_END:
    case SCULPT_UNDO_DYNTOPO_SYMMETRIZE:
      BLI_assert_msg(0, "Dynamic topology should've already been handled");
    case SCULPT_UNDO_GEOMETRY:
      break;
    case SCULPT_UNDO_FACE_SETS:
      sculpt_undo_store_face_sets(ss, unode);
      break;
  }

  /* Store sculpt pivot. */
  copy_v3_v3(unode->pivot_pos, ss->pivot_pos);
  copy_v3_v3(unode->pivot_rot, ss->pivot_rot);

  /* Store active shape key. */
  if (ss->shapekey_active) {
    STRNCPY(unode->shapeName, ss->shapekey_active->name);
  }
  else {
    unode->shapeName[0] = '\0';
  }

  BLI_thread_unlock(LOCK_CUSTOM1);

  return unode;
}

static bool sculpt_attribute_ref_equals(SculptAttrRef *a, SculptAttrRef *b)
{
  return a->domain == b->domain && a->type == b->type && STREQ(a->name, b->name);
}

static void sculpt_save_active_attribute(Object *ob, SculptAttrRef *attr)
{
  using namespace blender;
  Mesh *mesh = BKE_object_get_original_mesh(ob);
  attr->was_set = true;
  attr->domain = NO_ACTIVE_LAYER;
  attr->name[0] = 0;
  if (!mesh) {
    return;
  }
  const char *name = mesh->active_color_attribute;
  const bke::AttributeAccessor attributes = mesh->attributes();
  const std::optional<bke::AttributeMetaData> meta_data = attributes.lookup_meta_data(name);
  if (!meta_data) {
    return;
  }
  if (!(ATTR_DOMAIN_AS_MASK(meta_data->domain) & ATTR_DOMAIN_MASK_COLOR) ||
      !(CD_TYPE_AS_MASK(meta_data->data_type) & CD_MASK_COLOR_ALL))
  {
    return;
  }
  attr->domain = meta_data->domain;
  STRNCPY(attr->name, name);
  attr->type = meta_data->data_type;
}

void SCULPT_undo_push_begin(Object *ob, const wmOperator *op)
{
  SCULPT_undo_push_begin_ex(ob, op->type->name);
}

void SCULPT_undo_push_begin_ex(Object *ob, const char *name)
{
  UndoStack *ustack = ED_undo_stack_get();

  if (ob != nullptr) {
    /* If possible, we need to tag the object and its geometry data as 'changed in the future' in
     * the previous undo step if it's a memfile one. */
    ED_undosys_stack_memfile_id_changed_tag(ustack, &ob->id);
    ED_undosys_stack_memfile_id_changed_tag(ustack, static_cast<ID *>(ob->data));
  }

  /* Special case, we never read from this. */
  bContext *C = nullptr;

  SculptUndoStep *us = (SculptUndoStep *)BKE_undosys_step_push_init_with_type(
      ustack, C, name, BKE_UNDOSYS_TYPE_SCULPT);

  if (!us->active_color_start.was_set) {
    sculpt_save_active_attribute(ob, &us->active_color_start);
  }

  /* Set end attribute in case SCULPT_undo_push_end is not called,
   * so we don't end up with corrupted state.
   */
  if (!us->active_color_end.was_set) {
    sculpt_save_active_attribute(ob, &us->active_color_end);
    us->active_color_end.was_set = false;
  }
}

void SCULPT_undo_push_end(Object *ob)
{
  SCULPT_undo_push_end_ex(ob, false);
}

void SCULPT_undo_push_end_ex(Object *ob, const bool use_nested_undo)
{
  UndoSculpt *usculpt = sculpt_undo_get_nodes();

  /* We don't need normals in the undo stack. */
  LISTBASE_FOREACH (SculptUndoNode *, unode, &usculpt->nodes) {
    usculpt->undo_size -= unode->no.as_span().size_in_bytes();
    unode->no = {};
  }

  /* We could remove this and enforce all callers run in an operator using 'OPTYPE_UNDO'. */
  wmWindowManager *wm = static_cast<wmWindowManager *>(G_MAIN->wm.first);
  if (wm->op_undo_depth == 0 || use_nested_undo) {
    UndoStack *ustack = ED_undo_stack_get();
    BKE_undosys_step_push(ustack, nullptr, nullptr);
    if (wm->op_undo_depth == 0) {
      BKE_undosys_stack_limit_steps_and_memory_defaults(ustack);
    }
    WM_file_tag_modified();
  }

  UndoStack *ustack = ED_undo_stack_get();
  SculptUndoStep *us = (SculptUndoStep *)BKE_undosys_stack_init_or_active_with_type(
      ustack, BKE_UNDOSYS_TYPE_SCULPT);

  sculpt_save_active_attribute(ob, &us->active_color_end);
  sculpt_undo_print_nodes(ob, nullptr);
}

/* -------------------------------------------------------------------- */
/** \name Implements ED Undo System
 * \{ */

static void sculpt_undo_set_active_layer(bContext *C, SculptAttrRef *attr)
{
  if (attr->domain == ATTR_DOMAIN_AUTO) {
    return;
  }

  Object *ob = CTX_data_active_object(C);
  Mesh *me = BKE_object_get_original_mesh(ob);

  SculptAttrRef existing;
  sculpt_save_active_attribute(ob, &existing);

  CustomDataLayer *layer = BKE_id_attribute_find(&me->id, attr->name, attr->type, attr->domain);

  /* Temporary fix for #97408. This is a fundamental
   * bug in the undo stack; the operator code needs to push
   * an extra undo step before running an operator if a
   * non-memfile undo system is active.
   *
   * For now, detect if the layer does exist but with a different
   * domain and just unconvert it.
   */
  if (!layer) {
    layer = BKE_id_attribute_search(&me->id, attr->name, CD_MASK_PROP_ALL, ATTR_DOMAIN_MASK_ALL);
    if (layer) {
      if (ED_geometry_attribute_convert(
              me, attr->name, eCustomDataType(attr->type), attr->domain, nullptr))
      {
        layer = BKE_id_attribute_find(&me->id, attr->name, attr->type, attr->domain);
      }
    }
  }

  if (!layer) {
    /* Memfile undo killed the layer; re-create it. */
    me->attributes_for_write().add(
        attr->name, attr->domain, attr->type, blender::bke::AttributeInitDefaultValue());
    layer = BKE_id_attribute_find(&me->id, attr->name, attr->type, attr->domain);
  }

  if (layer) {
    BKE_id_attributes_active_color_set(&me->id, layer->name);

    if (ob->sculpt && ob->sculpt->pbvh) {
      BKE_pbvh_update_active_vcol(ob->sculpt->pbvh, me);

      if (!sculpt_attribute_ref_equals(&existing, attr)) {
        BKE_pbvh_update_vertex_data(ob->sculpt->pbvh, PBVH_UpdateColor);
      }
    }
  }
}

static void sculpt_undosys_step_encode_init(bContext * /*C*/, UndoStep *us_p)
{
  SculptUndoStep *us = (SculptUndoStep *)us_p;
  /* Dummy, memory is cleared anyway. */
  BLI_listbase_clear(&us->data.nodes);
}

static bool sculpt_undosys_step_encode(bContext * /*C*/, Main *bmain, UndoStep *us_p)
{
  /* Dummy, encoding is done along the way by adding tiles
   * to the current 'SculptUndoStep' added by encode_init. */
  SculptUndoStep *us = (SculptUndoStep *)us_p;
  us->step.data_size = us->data.undo_size;

  SculptUndoNode *unode = static_cast<SculptUndoNode *>(us->data.nodes.last);
  if (unode && unode->type == SCULPT_UNDO_DYNTOPO_END) {
    us->step.use_memfile_step = true;
  }
  us->step.is_applied = true;

  if (!BLI_listbase_is_empty(&us->data.nodes)) {
    bmain->is_memfile_undo_flush_needed = true;
  }

  return true;
}

static void sculpt_undosys_step_decode_undo_impl(bContext *C,
                                                 Depsgraph *depsgraph,
                                                 SculptUndoStep *us)
{
  BLI_assert(us->step.is_applied == true);

  sculpt_undo_restore_list(C, depsgraph, &us->data.nodes);
  us->step.is_applied = false;

  sculpt_undo_print_nodes(CTX_data_active_object(C), nullptr);
}

static void sculpt_undosys_step_decode_redo_impl(bContext *C,
                                                 Depsgraph *depsgraph,
                                                 SculptUndoStep *us)
{
  BLI_assert(us->step.is_applied == false);

  sculpt_undo_restore_list(C, depsgraph, &us->data.nodes);
  us->step.is_applied = true;

  sculpt_undo_print_nodes(CTX_data_active_object(C), nullptr);
}

static void sculpt_undosys_step_decode_undo(bContext *C,
                                            Depsgraph *depsgraph,
                                            SculptUndoStep *us,
                                            const bool is_final)
{
  /* Walk forward over any applied steps of same type,
   * then walk back in the next loop, un-applying them. */
  SculptUndoStep *us_iter = us;
  while (us_iter->step.next && (us_iter->step.next->type == us_iter->step.type)) {
    if (us_iter->step.next->is_applied == false) {
      break;
    }
    us_iter = (SculptUndoStep *)us_iter->step.next;
  }

  while ((us_iter != us) || (!is_final && us_iter == us)) {
    BLI_assert(us_iter->step.type == us->step.type); /* Previous loop ensures this. */

    sculpt_undo_set_active_layer(C, &((SculptUndoStep *)us_iter)->active_color_start);
    sculpt_undosys_step_decode_undo_impl(C, depsgraph, us_iter);

    if (us_iter == us) {
      if (us_iter->step.prev && us_iter->step.prev->type == BKE_UNDOSYS_TYPE_SCULPT) {
        sculpt_undo_set_active_layer(C, &((SculptUndoStep *)us_iter->step.prev)->active_color_end);
      }
      break;
    }

    us_iter = (SculptUndoStep *)us_iter->step.prev;
  }
}

static void sculpt_undosys_step_decode_redo(bContext *C, Depsgraph *depsgraph, SculptUndoStep *us)
{
  SculptUndoStep *us_iter = us;
  while (us_iter->step.prev && (us_iter->step.prev->type == us_iter->step.type)) {
    if (us_iter->step.prev->is_applied == true) {
      break;
    }
    us_iter = (SculptUndoStep *)us_iter->step.prev;
  }
  while (us_iter && (us_iter->step.is_applied == false)) {
    sculpt_undo_set_active_layer(C, &((SculptUndoStep *)us_iter)->active_color_start);
    sculpt_undosys_step_decode_redo_impl(C, depsgraph, us_iter);

    if (us_iter == us) {
      sculpt_undo_set_active_layer(C, &((SculptUndoStep *)us_iter)->active_color_end);
      break;
    }
    us_iter = (SculptUndoStep *)us_iter->step.next;
  }
}

static void sculpt_undosys_step_decode(
    bContext *C, Main *bmain, UndoStep *us_p, const eUndoStepDir dir, bool is_final)
{
  /* NOTE: behavior for undo/redo closely matches image undo. */
  BLI_assert(dir != STEP_INVALID);

  Depsgraph *depsgraph = CTX_data_ensure_evaluated_depsgraph(C);

  /* Ensure sculpt mode. */
  {
    Scene *scene = CTX_data_scene(C);
    ViewLayer *view_layer = CTX_data_view_layer(C);
    BKE_view_layer_synced_ensure(scene, view_layer);
    Object *ob = BKE_view_layer_active_object_get(view_layer);
    if (ob && (ob->type == OB_MESH)) {
      if (ob->mode & (OB_MODE_SCULPT | OB_MODE_VERTEX_PAINT)) {
        /* Pass. */
      }
      else {
        ED_object_mode_generic_exit(bmain, depsgraph, scene, ob);

        /* Sculpt needs evaluated state.
         * NOTE: needs to be done here, as #ED_object_mode_generic_exit will usually invalidate
         * (some) evaluated data. */
        BKE_scene_graph_evaluated_ensure(depsgraph, bmain);

        Mesh *me = static_cast<Mesh *>(ob->data);
        /* Don't add sculpt topology undo steps when reading back undo state.
         * The undo steps must enter/exit for us. */
        me->flag &= ~ME_SCULPT_DYNAMIC_TOPOLOGY;
        ED_object_sculptmode_enter_ex(bmain, depsgraph, scene, ob, true, nullptr);
      }

      if (ob->sculpt) {
        ob->sculpt->needs_flush_to_id = 1;
      }
      bmain->is_memfile_undo_flush_needed = true;
    }
    else {
      BLI_assert(0);
      return;
    }
  }

  SculptUndoStep *us = (SculptUndoStep *)us_p;
  if (dir == STEP_UNDO) {
    sculpt_undosys_step_decode_undo(C, depsgraph, us, is_final);
  }
  else if (dir == STEP_REDO) {
    sculpt_undosys_step_decode_redo(C, depsgraph, us);
  }
}

static void sculpt_undosys_step_free(UndoStep *us_p)
{
  SculptUndoStep *us = (SculptUndoStep *)us_p;
  sculpt_undo_free_list(&us->data.nodes);
}

void ED_sculpt_undo_geometry_begin(Object *ob, const wmOperator *op)
{
  SCULPT_undo_push_begin(ob, op);
  SCULPT_undo_push_node(ob, nullptr, SCULPT_UNDO_GEOMETRY);
}

void ED_sculpt_undo_geometry_begin_ex(Object *ob, const char *name)
{
  SCULPT_undo_push_begin_ex(ob, name);
  SCULPT_undo_push_node(ob, nullptr, SCULPT_UNDO_GEOMETRY);
}

void ED_sculpt_undo_geometry_end(Object *ob)
{
  /* Inform the sculpt system attribute layouts may have changed,
   * e.g. with voxel remesh. 
   */
  BKE_sculpt_update_attribute_refs(ob);

  SCULPT_undo_push_node(ob, nullptr, SCULPT_UNDO_GEOMETRY);
  SCULPT_undo_push_end(ob);
}

void ED_sculpt_undosys_type(UndoType *ut)
{
  ut->name = "Sculpt";
  ut->poll = nullptr; /* No poll from context for now. */
  ut->step_encode_init = sculpt_undosys_step_encode_init;
  ut->step_encode = sculpt_undosys_step_encode;
  ut->step_decode = sculpt_undosys_step_decode;
  ut->step_free = sculpt_undosys_step_free;

  ut->flags = UNDOTYPE_FLAG_DECODE_ACTIVE_STEP;

  ut->step_size = sizeof(SculptUndoStep);
}

/** \} */

/* -------------------------------------------------------------------- */
/** \name Utilities
 * \{ */

static UndoSculpt *sculpt_undosys_step_get_nodes(UndoStep *us_p)
{
  SculptUndoStep *us = (SculptUndoStep *)us_p;
  return &us->data;
}

static UndoSculpt *sculpt_undo_get_nodes()
{
  UndoStack *ustack = ED_undo_stack_get();
  UndoStep *us = BKE_undosys_stack_init_or_active_with_type(ustack, BKE_UNDOSYS_TYPE_SCULPT);
  return us ? sculpt_undosys_step_get_nodes(us) : nullptr;
}

/** \} */

/* -------------------------------------------------------------------- */
/** \name Undo for changes happening on a base mesh for multires sculpting.
 *
 * Use this for multires operators which changes base mesh and which are to be
 * possible. Example of such operators is Apply Base.
 *
 * Usage:
 *
 *   static int operator_exec((bContext *C, wmOperator *op) {
 *
 *      ED_sculpt_undo_push_mixed_begin(C, op->type->name);
 *      // Modify base mesh.
 *      ED_sculpt_undo_push_mixed_end(C, op->type->name);
 *
 *      return OPERATOR_FINISHED;
 *   }
 *
 * If object is not in sculpt mode or sculpt does not happen on multires then
 * regular ED_undo_push() is used.
 * *
 * \{ */

static bool sculpt_undo_use_multires_mesh(bContext *C)
{
  if (BKE_paintmode_get_active_from_context(C) != PAINT_MODE_SCULPT) {
    return false;
  }

  Object *object = CTX_data_active_object(C);
  SculptSession *sculpt_session = object->sculpt;

  return sculpt_session->multires.active;
}

static void sculpt_undo_push_all_grids(Object *object)
{
  SculptSession *ss = object->sculpt;

  /* It is possible that undo push is done from an object state where there is no PBVH. This
   * happens, for example, when an operation which tagged for geometry update was performed prior
   * to the current operation without making any stroke in between.
   *
   * Skip pushing nodes based on the following logic: on redo SCULPT_UNDO_COORDS will ensure
   * PBVH for the new base geometry, which will have same coordinates as if we create PBVH here. */
  if (ss->pbvh == nullptr) {
    return;
  }

  Vector<PBVHNode *> nodes = blender::bke::pbvh::search_gather(ss->pbvh, {});
  for (PBVHNode *node : nodes) {
    SculptUndoNode *unode = SCULPT_undo_push_node(object, node, SCULPT_UNDO_COORDS);
    unode->node = nullptr;
  }
}

void ED_sculpt_undo_push_multires_mesh_begin(bContext *C, const char *str)
{
  if (!sculpt_undo_use_multires_mesh(C)) {
    return;
  }

  Object *object = CTX_data_active_object(C);

  SCULPT_undo_push_begin_ex(object, str);

  SculptUndoNode *geometry_unode = SCULPT_undo_push_node(object, nullptr, SCULPT_UNDO_GEOMETRY);
  geometry_unode->geometry_clear_pbvh = false;

  sculpt_undo_push_all_grids(object);
}

void ED_sculpt_undo_push_multires_mesh_end(bContext *C, const char *str)
{
  if (!sculpt_undo_use_multires_mesh(C)) {
    ED_undo_push(C, str);
    return;
  }

  Object *object = CTX_data_active_object(C);

  SculptUndoNode *geometry_unode = SCULPT_undo_push_node(object, nullptr, SCULPT_UNDO_GEOMETRY);
  geometry_unode->geometry_clear_pbvh = false;

  SCULPT_undo_push_end(object);
}

/** \} */<|MERGE_RESOLUTION|>--- conflicted
+++ resolved
@@ -1520,14 +1520,8 @@
         }
         BKE_pbvh_vertex_iter_end;
 
-<<<<<<< HEAD
-        GSET_ITER (gs_iter, faces) {
-          BMFace *f = static_cast<BMFace *>(BLI_gsetIterator_getKey(&gs_iter));
+        for (BMFace *f : BKE_pbvh_bmesh_node_faces(node)) {
           BM_log_face_modified(ss->bm, ss->bm_log, f);
-=======
-        for (BMFace *f : BKE_pbvh_bmesh_node_faces(node)) {
-          BM_log_face_modified(ss->bm_log, f);
->>>>>>> 515d25fb
         }
         break;
       }
@@ -1984,7 +1978,7 @@
 void ED_sculpt_undo_geometry_end(Object *ob)
 {
   /* Inform the sculpt system attribute layouts may have changed,
-   * e.g. with voxel remesh. 
+   * e.g. with voxel remesh.
    */
   BKE_sculpt_update_attribute_refs(ob);
 
