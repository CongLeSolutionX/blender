/* SPDX-FileCopyrightText: 2006 by Nicholas Bishop. All rights reserved.
 *
 * SPDX-License-Identifier: GPL-2.0-or-later */

/** \file
 * \ingroup edsculpt
 * Implements the Sculpt Mode tools.
 *
 * Usage Guide
 * ===========
 *
 * The sculpt undo system is a delta-based system. Each undo step stores
 * the difference with the prior one.
 *
 * To use the sculpt undo system, you must call push_begin
 * inside an operator exec or invoke callback (ED_Type::Geometry_begin
 * may be called if you wish to save a non-delta copy of the entire mesh).
 * This will initialize the sculpt undo stack and set up an undo step.
 *
 * At the end of the operator you should call push_end.
 *
 * push_end and ED_Type::Geometry_begin both take a
 * #wmOperatorType as an argument. There are _ex versions that allow a custom
 * name; try to avoid using them. These can break the redo panel since it requires
 * the undo push have the same name as the calling operator.
 *
 * NOTE: Sculpt undo steps are not appended to the global undo stack until
 * the operator finishes.  We use BKE_undosys_step_push_init_with_type to build
 * a tentative undo step with is appended later when the operator ends.
 * Operators must have the OPTYPE_UNDO flag set for this to work properly.
 */

#include <cstddef>
#include <cstring>

#include "MEM_guardedalloc.h"

#include "BLI_array_utils.hh"
#include "BLI_listbase.h"
#include "BLI_string.h"
#include "BLI_threads.h"
#include "BLI_utildefines.h"

#include "DNA_key_types.h"
#include "DNA_mesh_types.h"
#include "DNA_meshdata_types.h"
#include "DNA_object_types.h"
#include "DNA_scene_types.h"
#include "DNA_screen_types.h"

#include "BKE_attribute.hh"
#include "BKE_ccg.h"
#include "BKE_context.hh"
#include "BKE_customdata.hh"
#include "BKE_global.hh"
#include "BKE_key.hh"
#include "BKE_layer.hh"
#include "BKE_main.hh"
#include "BKE_mesh.hh"
#include "BKE_mesh_runtime.hh"
#include "BKE_multires.hh"
#include "BKE_object.hh"
#include "BKE_paint.hh"
#include "BKE_scene.hh"
#include "BKE_subdiv_ccg.hh"
#include "BKE_subsurf.hh"
#include "BKE_undo_system.hh"

/* TODO(sergey): Ideally should be no direct call to such low level things. */
#include "BKE_subdiv_eval.hh"

#include "DEG_depsgraph.hh"

#include "WM_api.hh"
#include "WM_types.hh"

#include "ED_geometry.hh"
#include "ED_object.hh"
#include "ED_sculpt.hh"
#include "ED_undo.hh"

#include "bmesh.hh"
#include "bmesh_idmap.hh"
#include "bmesh_log.hh"
#include "paint_intern.hh"
#include "sculpt_intern.hh"

using blender::bke::dyntopo::DyntopoSet;

namespace blender::ed::sculpt_paint::undo {

/* Uncomment to print the undo stack in the console on push/undo/redo. */
// #define SCULPT_UNDO_DEBUG

/* Implementation of undo system for objects in sculpt mode.
 *
 * Each undo step in sculpt mode consists of list of nodes, each node contains:
 *  - Node type
 *  - Data for this type.
 *
 * Node type used for undo depends on specific operation and active sculpt mode
 * ("regular" or dynamic topology).
 *
 * Regular sculpt brushes will use COORDS, HIDDEN or MASK nodes. These nodes are
 * created for every BVH node which is affected by the brush. The undo push for
 * the node happens BEFORE modifications. This makes the operation undo to work
 * in the following way: for every node in the undo step swap happens between
 * node in the undo stack and the corresponding value in the BVH. This is how
 * redo is possible after undo.
 *
 * The COORDS, HIDDEN or MASK type of nodes contains arrays of the corresponding
 * values.
 *
 * Operations like Symmetrize are using GEOMETRY type of nodes which pushes the
 * entire state of the mesh to the undo stack. This node contains all CustomData
 * layers.
 *
 * The tricky aspect of this undo node type is that it stores mesh before and
 * after modification. This allows the undo system to both undo and redo the
 * symmetrize operation within the pre-modified-push of other node type
 * behavior, but it uses more memory that it seems it should be.
 *
 * The dynamic topology undo nodes are handled somewhat separately from all
 * other ones and the idea there is to store log of operations: which vertices
 * and faces have been added or removed.
 *
 * Begin of dynamic topology sculpting mode have own node type. It contains an
 * entire copy of mesh since just enabling the dynamic topology mode already
 * does modifications on it.
 *
 * End of dynamic topology and symmetrize in this mode are handled in a special
 * manner as well. */

#define NO_ACTIVE_LAYER AttrDomain::Auto

struct UndoSculpt {
  ListBase nodes;

  size_t undo_size;
  BMLog *bm_restore;
};

struct SculptAttrRef {
  AttrDomain domain;
  eCustomDataType type;
  char name[MAX_CUSTOMDATA_LAYER_NAME];
  bool was_set;
};

struct SculptUndoStep {
  UndoStep step;
  /* NOTE: will split out into list for multi-object-sculpt-mode. */
  UndoSculpt data;
  int id;

  bool auto_saved;

  // active vcol layer
  SculptAttrRef active_attr_start;
  SculptAttrRef active_attr_end;

  /* Active color attribute at the start of this undo step. */
  SculptAttrRef active_color_start;

  /* Active color attribute at the end of this undo step. */
  SculptAttrRef active_color_end;

  bContext *C;

#ifdef SCULPT_UNDO_DEBUG
  int id;
#endif
};

static UndoSculpt *sculpt_undo_get_nodes(void);
static bool sculpt_attribute_ref_equals(SculptAttrRef *a, SculptAttrRef *b);
static void sculpt_save_active_attribute(Object *ob, SculptAttrRef *attr);
static UndoSculpt *sculpt_undosys_step_get_nodes(UndoStep *us_p);

static void update_unode_bmesh_memsize(Node *unode);
static UndoSculpt *sculpt_undo_get_nodes(void);
void sculpt_undo_print_nodes(void *active);
static bool check_first_undo_entry_dyntopo(Object *ob);
static void sculpt_undo_push_begin_ex(Object *ob, const char *name, bool no_first_entry_check);

#ifdef SCULPT_UNDO_DEBUG
#  ifdef _
#    undef _
#  endif
#  define _(type) \
    case type: \
      return #type;
static char *undo_type_to_str(int type)
{
  switch (type) {
    _(Type::DyntopoBegin)
    _(Type::DyntopoEnd)
    _(Type::Position)
    _(Type::Geometry)
    _(Type::DyntopoSymmetrize)
    _(Type::FaceSet)
    _(SCULPT_UNDO_HIDDEN)
    _(Type::Mask)
    _(Type::Color)
    default:
      return "unknown node type";
  }
}
#  undef _

static int nodeidgen = 1;

static void print_sculpt_node(Object *ob, Node *node)
{
  printf("    %s:%s {applied=%d}\n", undo_type_to_str(node->type), node->idname, node->applied);

  if (node->bm_entry) {
    BM_log_print_entry(ob->sculpt ? ob->sculpt->bm : nullptr, node->bm_entry);
  }
}

static void print_sculpt_undo_step(Object *ob, UndoStep *us, UndoStep *active, int i)
{
  Node *node;

  if (us->type != BKE_UNDOSYS_TYPE_SCULPT) {
    printf("%d %s (non-sculpt): '%s', type:%s, use_memfile_step:%s\n",
           i,
           us == active ? "->" : "  ",
           us->name,
           us->type->name,
           us->use_memfile_step ? "true" : "false");
    return;
  }

  int id = -1;

  SculptUndoStep *su = (SculptUndoStep *)us;
  if (!su->id) {
    su->id = nodeidgen++;
  }

  id = su->id;

  printf("id=%d %s %d %s (use_memfile_step=%s)\n",
         id,
         us == active ? "->" : "  ",
         i,
         us->name,
         us->use_memfile_step ? "true" : "false");

  if (us->type == BKE_UNDOSYS_TYPE_SCULPT) {
    UndoSculpt *usculpt = sculpt_undosys_step_get_nodes(us);

    for (node = usculpt->nodes.first; node; node = node->next) {
      print_sculpt_node(ob, node);
    }
  }
}
void sculpt_undo_print_nodes(Object *ob, void *active)
{

  printf("=================== Sculpt undo steps ==============\n");

  UndoStack *ustack = ED_undo_stack_get();
  UndoStep *us = ustack->steps.first;
  if (active == nullptr) {
    active = ustack->step_active;
  }

  if (!us) {
    return;
  }

  printf("\n");
  if (ustack->step_init) {
    printf("===Undo initialization stepB===\n");
    print_sculpt_undo_step(ob, ustack->step_init, active, -1);
    printf("===============\n");
  }

  int i = 0, act_i = -1;
  for (; us; us = us->next, i++) {
    if (active == us) {
      act_i = i;
    }

    print_sculpt_undo_step(ob, us, active, i);
  }

  if (ustack->step_active) {
    printf("\n\n==Active step:==\n");
    print_sculpt_undo_step(ob, ustack->step_active, active, act_i);
  }
}
#else
#  define sculpt_undo_print_nodes(ob, active) while (0)
#endif

static void update_cb(PBVHNode *node, void *rebuild)
{
  BKE_pbvh_node_mark_update(node);
  BKE_pbvh_node_mark_update_mask(node);
  if (*((bool *)rebuild)) {
    BKE_pbvh_vert_tag_update_normal_visibility(node);
  }
  BKE_pbvh_node_fully_hidden_set(node, 0);
}

struct PartialUpdateData {
  PBVH *pbvh;
  SculptSession *ss;
  bool rebuild;
  char *modified_grids;
  bool *modified_hidden_verts;
  bool *modified_mask_verts;
  bool *modified_color_verts;
  bool *modified_face_set_faces;
};

static UndoSculpt *sculpt_undosys_step_get_nodes(UndoStep *us_p);

/**
 * A version of #update_cb that tests for the update tag in #PBVH.vert_bitmap.
 */
static void update_cb_partial(PBVHNode *node, PartialUpdateData *data)
{
  if (BKE_pbvh_type(data->pbvh) == PBVH_GRIDS) {
    const int *node_grid_indices;
    int totgrid;
    bool update = false;
    BKE_pbvh_node_get_grids(
        data->pbvh, node, &node_grid_indices, &totgrid, nullptr, nullptr, nullptr);
    for (int i = 0; i < totgrid; i++) {
      if (data->modified_grids[node_grid_indices[i]] == 1) {
        update = true;
      }
    }
    if (update) {
      update_cb(node, &(data->rebuild));
    }
  }
  else {
    BKE_pbvh_node_mark_update(node);

    const blender::Span<int> verts = BKE_pbvh_node_get_vert_indices(node);
    if (data->modified_mask_verts != nullptr) {
      for (const int vert : verts) {
        if (data->modified_mask_verts[vert]) {
          BKE_pbvh_node_mark_update_mask(node);
          break;
        }
      }
    }
    if (data->modified_color_verts != nullptr) {
      for (const int vert : verts) {
        if (data->modified_color_verts[vert]) {
          BKE_pbvh_node_mark_update_color(node);
          break;
        }
      }
    }
    if (data->modified_hidden_verts != nullptr) {
      for (int vert : verts) {
        if (data->modified_hidden_verts[vert]) {
          BKE_sculpt_boundary_flag_update(data->ss, BKE_pbvh_make_vref(vert));

          if (data->rebuild) {
            BKE_pbvh_vert_tag_update_normal_visibility(node);
          }
          BKE_pbvh_node_fully_hidden_set(node, 0);
          break;
        }
      }
    }
  }

  if (data->modified_face_set_faces) {
    PBVHFaceIter fd;
    bool updated = false;

    BKE_pbvh_face_iter_begin (data->pbvh, node, fd) {
      if (data->modified_face_set_faces[fd.index]) {
        face_mark_boundary_update(data->ss, fd.face);

        if (!updated) {
          BKE_pbvh_node_mark_update_face_sets(node);
          updated = true;
        }
      }
    }
    BKE_pbvh_face_iter_end(fd);
  }
}

static bool test_swap_v3_v3(float3 &a, float3 &b)
{
  /* No need for float comparison here (memory is exactly equal or not). */
  if (memcmp(a, b, sizeof(float[3])) != 0) {
    std::swap(a, b);
    return true;
  }
  return false;
}

static bool restore_deformed(
    const SculptSession *ss, Node &unode, int uindex, int oindex, float3 &coord)
{
  if (test_swap_v3_v3(coord, unode.orig_position[uindex])) {
    copy_v3_v3(unode.position[uindex], ss->deform_cos[oindex]);
    return true;
  }
  return false;
}

static bool sculpt_undo_restore_coords(bContext *C, Depsgraph *depsgraph, Node &unode)
{
  Object *ob = CTX_data_active_object(C);
  SculptSession *ss = ob->sculpt;
  SubdivCCG *subdiv_ccg = ss->subdiv_ccg;

  if (unode.mesh_verts_num) {
    /* Regular mesh restore. */

    if (ss->shapekey_active && !STREQ(ss->shapekey_active->name, unode.shapeName)) {
      /* Shape key has been changed before calling undo operator. */

      Key *key = BKE_key_from_object(ob);
      KeyBlock *kb = key ? BKE_keyblock_find_name(key, unode.shapeName) : nullptr;

      if (kb) {
        ob->shapenr = BLI_findindex(&key->block, kb) + 1;

        BKE_sculpt_update_object_for_edit(depsgraph, ob, false);
        WM_event_add_notifier(C, NC_OBJECT | ND_DATA, ob);
      }
      else {
        /* Key has been removed -- skip this undo node. */
        return false;
      }
    }

    /* No need for float comparison here (memory is exactly equal or not). */
    const Span<int> index = unode.vert_indices.as_span().take_front(unode.unique_verts_num);
    MutableSpan<float3> positions = ss->vert_positions;

    if (ss->shapekey_active) {
      float(*vertCos)[3] = BKE_keyblock_convert_to_vertcos(ob, ss->shapekey_active);
      MutableSpan key_positions(reinterpret_cast<float3 *>(vertCos), ss->shapekey_active->totelem);

      if (!unode.orig_position.is_empty()) {
        if (ss->deform_modifiers_active) {
          for (const int i : index.index_range()) {
            restore_deformed(ss, unode, i, index[i], key_positions[index[i]]);
          }
        }
        else {
          for (const int i : index.index_range()) {
            std::swap(key_positions[index[i]], unode.orig_position[i]);
          }
        }
      }
      else {
        for (const int i : index.index_range()) {
          std::swap(key_positions[index[i]], unode.position[i]);
        }
      }

      /* Propagate new coords to keyblock. */
      SCULPT_vertcos_to_key(ob, ss->shapekey_active, key_positions);

      /* PBVH uses its own vertex array, so coords should be */
      /* propagated to PBVH here. */
      BKE_pbvh_vert_coords_apply(ss->pbvh, key_positions);

      MEM_freeN(vertCos);
    }
    else {
      if (!unode.orig_position.is_empty()) {
        if (ss->deform_modifiers_active) {
          for (const int i : index.index_range()) {
            restore_deformed(ss, unode, i, index[i], positions[index[i]]);
          }
        }
        else {
          for (const int i : index.index_range()) {
            swap_v3_v3(positions[index[i]], unode.orig_position[i]);
          }
        }
      }
      else {
        for (const int i : index.index_range()) {
          swap_v3_v3(positions[index[i]], unode.position[i]);
        }
      }
    }
  }
  else if (!unode.grids.is_empty() && subdiv_ccg != nullptr) {
    const CCGKey key = BKE_subdiv_ccg_key_top_level(*subdiv_ccg);
    const Span<int> grid_indices = unode.grids;

    MutableSpan<float3> position = unode.position;
    MutableSpan<CCGElem *> grids = subdiv_ccg->grids;

    int index = 0;
    for (const int i : grid_indices.index_range()) {
      CCGElem *grid = grids[grid_indices[i]];
      for (const int j : IndexRange(key.grid_area)) {
        swap_v3_v3(CCG_elem_offset_co(&key, grid, j), position[index]);
        index++;
      }
    }
  }

  return true;
}

static bool restore_hidden(Object *ob, Node &unode, MutableSpan<bool> modified_vertices)
{
  SculptSession *ss = ob->sculpt;
  SubdivCCG *subdiv_ccg = ss->subdiv_ccg;

  if (unode.mesh_verts_num) {
    Mesh &mesh = *static_cast<Mesh *>(ob->data);
    bke::MutableAttributeAccessor attributes = mesh.attributes_for_write();
    bke::SpanAttributeWriter<bool> hide_vert = attributes.lookup_or_add_for_write_span<bool>(
        ".hide_vert", bke::AttrDomain::Point);
    for (const int i : unode.vert_indices.index_range().take_front(unode.unique_verts_num)) {
      const int vert = unode.vert_indices[i];
      if (unode.vert_hidden[i].test() != hide_vert.span[vert]) {
        unode.vert_hidden[i].set(!unode.vert_hidden[i].test());
        hide_vert.span[vert] = !hide_vert.span[vert];
        modified_vertices[vert] = true;
      }
    }
    hide_vert.finish();
  }
  else if (!unode.grids.is_empty() && subdiv_ccg != nullptr) {
    if (unode.grid_hidden.is_empty()) {
      BKE_subdiv_ccg_grid_hidden_free(*subdiv_ccg);
      return true;
    }

    BitGroupVector<> &grid_hidden = BKE_subdiv_ccg_grid_hidden_ensure(*subdiv_ccg);
    const Span<int> grids = unode.grids;
    for (const int i : grids.index_range()) {
      /* Swap the two bit spans. */
      MutableBoundedBitSpan a = unode.grid_hidden[i];
      MutableBoundedBitSpan b = grid_hidden[grids[i]];
      for (const int j : a.index_range()) {
        const bool value_a = a[j];
        const bool value_b = b[j];
        a[j].set(value_b);
        b[j].set(value_a);
      }
    }
  }

  return true;
}

static bool sculpt_undo_restore_hidden(bContext *C, Node &unode, bool *modified_vertices)
{
  Object *ob = CTX_data_active_object(C);
  SculptSession *ss = ob->sculpt;
  SubdivCCG *subdiv_ccg = ss->subdiv_ccg;

  if (unode.mesh_verts_num) {
    Mesh &mesh = *static_cast<Mesh *>(ob->data);
    bke::MutableAttributeAccessor attributes = mesh.attributes_for_write();
    bke::SpanAttributeWriter<bool> hide_vert = attributes.lookup_or_add_for_write_span<bool>(
        ".hide_vert", bke::AttrDomain::Point);
    for (const int i : unode.vert_indices.index_range().take_front(unode.unique_verts_num)) {
      const int vert = unode.vert_indices[i];
      if (unode.vert_hidden[i].test() != hide_vert.span[vert]) {
        unode.vert_hidden[i].set(!unode.vert_hidden[i].test());
        hide_vert.span[vert] = !hide_vert.span[vert];
        modified_vertices[vert] = true;
      }
    }
    hide_vert.finish();
  }
  else if (!unode.grids.is_empty() && subdiv_ccg != nullptr) {
    if (unode.grid_hidden.is_empty()) {
      BKE_subdiv_ccg_grid_hidden_free(*subdiv_ccg);
      return true;
    }

    BitGroupVector<> &grid_hidden = BKE_subdiv_ccg_grid_hidden_ensure(*subdiv_ccg);
    const Span<int> grids = unode.grids;
    for (const int i : grids.index_range()) {
      /* Swap the two bit spans. */
      MutableBoundedBitSpan a = unode.grid_hidden[i];
      MutableBoundedBitSpan b = grid_hidden[grids[i]];
      for (const int j : a.index_range()) {
        const bool value_a = a[j];
        const bool value_b = b[j];
        a[j].set(value_b);
        b[j].set(value_a);
      }
    }
  }

  return true;
}

static int *sculpt_undo_get_indices32(Node *unode, int allvert)
{
  int *indices = (int *)MEM_malloc_arrayN(allvert, sizeof(int), __func__);

  for (int i = 0; i < allvert; i++) {
    indices[i] = (int)unode->vert_indices[i];
  }

  return indices;
}

static bool sculpt_undo_restore_color(bContext *C, Node *unode, bool *modified_vertices)
{
  const Scene *scene = CTX_data_scene(C);
  ViewLayer *view_layer = CTX_data_view_layer(C);
  BKE_view_layer_synced_ensure(scene, view_layer);
  Object *ob = BKE_view_layer_active_object_get(view_layer);
  SculptSession *ss = ob->sculpt;

  bool modified = false;

  /* NOTE: even with loop colors we still store derived
   * vertex colors for original data lookup. */
  if (!unode->col.is_empty() && unode->loop_col.is_empty()) {
    BKE_pbvh_swap_colors(ss->pbvh, unode->vert_indices, unode->col);
    modified = true;
  }

  Mesh *me = static_cast<Mesh *>(ob->data);

  if (!unode->loop_col.is_empty() && unode->mesh_corners_num == me->corners_num) {
    BKE_pbvh_swap_colors(ss->pbvh, unode->corner_indices, unode->loop_col);

    modified = true;
  }

  if (modified) {
    for (int i = 0; i < unode->verts_num; i++) {
      modified_vertices[unode->vert_indices[i]] = true;
    }
  }

  return modified;
}

static bool sculpt_undo_restore_mask(bContext *C, Node *unode, bool *modified_vertices)
{
  using namespace blender;
  const Scene *scene = CTX_data_scene(C);
  ViewLayer *view_layer = CTX_data_view_layer(C);
  BKE_view_layer_synced_ensure(scene, view_layer);
  Object *ob = BKE_view_layer_active_object_get(view_layer);
  Mesh *mesh = BKE_object_get_original_mesh(ob);
  SculptSession *ss = ob->sculpt;
  SubdivCCG *subdiv_ccg = ss->subdiv_ccg;

  if (unode->mesh_verts_num) {
    bke::MutableAttributeAccessor attributes = mesh->attributes_for_write();
    bke::SpanAttributeWriter<float> mask = attributes.lookup_or_add_for_write_span<float>(
        ".sculpt_mask", AttrDomain::Point);

    const Span<int> index = unode->vert_indices;

    for (int i = 0; i < unode->verts_num; i++) {
      if (mask.span[index[i]] != unode->mask[i]) {
        std::swap(mask.span[index[i]], unode->mask[i]);
        modified_vertices[index[i]] = true;
      }
    }

    mask.finish();
  }
  else if (unode->maxgrid && subdiv_ccg != nullptr) {
    /* Multires restore. */
    CCGElem *grid;
    int gridsize;

    auto &grids = subdiv_ccg->grids;
    gridsize = subdiv_ccg->grid_size;
    CCGKey key = BKE_subdiv_ccg_key_top_level(*subdiv_ccg);

    blender::MutableSpan<float> mask = unode->mask;
    int index = 0;
    for (int j : unode->grids.index_range()) {
      grid = grids[unode->grids[j]];

      for (int i = 0; i < gridsize * gridsize; i++) {
        std::swap(*CCG_elem_offset_mask(&key, grid, i), mask[index]);
        index++;
      }
    }
  }

  return true;
}

static bool sculpt_undo_restore_face_sets(bContext *C, Node *unode, bool *modified_face_set_faces)
{
  const Scene *scene = CTX_data_scene(C);
  ViewLayer *view_layer = CTX_data_view_layer(C);
  BKE_view_layer_synced_ensure(scene, view_layer);
  Object *ob = BKE_view_layer_active_object_get(view_layer);
  SculptSession *ss = ob->sculpt;

  ss->face_sets = BKE_sculpt_face_sets_ensure(ob);

  const Span<int> face_indices = unode->face_indices;

  bke::SpanAttributeWriter<int> face_sets = face_set::ensure_face_sets_mesh(*ob);
  bool modified = false;
  for (const int i : face_indices.index_range()) {
    int face_index = face_indices[i];
    if (unode->face_sets[i] != ss->face_sets[face_index]) {
      modified_face_set_faces[face_index] = true;
      modified = true;
    }

    SWAP(int, unode->face_sets[i], ss->face_sets[face_index]);

    modified_face_set_faces[face_index] |= unode->face_sets[i] != ss->face_sets[face_index];
    modified |= modified_face_set_faces[face_index];
  }
  return modified;
}

typedef struct BmeshUndoData {
  Object *ob;
  PBVH *pbvh;
  BMesh *bm;
  bool do_full_recalc;
  bool balance_pbvh;
  int cd_face_node_offset, cd_vert_node_offset;
  int cd_face_node_offset_old, cd_vert_node_offset_old;
  int cd_boundary_flag, cd_flags, cd_edge_boundary;
  bool regen_all_unique_verts;
  bool is_redo;
} BmeshUndoData;

static void bmesh_undo_vert_update(BmeshUndoData *data, BMVert *v, bool triangulate = false)
{
  *BM_ELEM_CD_PTR<uint8_t *>(v, data->cd_flags) |= SCULPTFLAG_NEED_VALENCE;
  if (triangulate) {
    *BM_ELEM_CD_PTR<uint8_t *>(v, data->cd_flags) |= SCULPTFLAG_NEED_TRIANGULATE;
  }

  BKE_sculpt_boundary_flag_update(data->ob->sculpt, {reinterpret_cast<intptr_t>(v)});
}

static void bmesh_undo_on_vert_kill(BMVert *v, void *userdata)
{
  BmeshUndoData *data = (BmeshUndoData *)userdata;
  int ni = BM_ELEM_CD_GET_INT(v, data->cd_vert_node_offset);
  // data->do_full_recalc = true;

  bool bad = ni == -1 || !BKE_pbvh_get_node_leaf_safe(data->pbvh, ni);

  if (bad) {
#if 0  // not sure this is really an error
    // something went wrong
    printf("%s: error, vertex %d is not in pbvh; ni was: %d\n",
           __func__,
           BM_ELEM_GET_ID(data->bm, v),
           ni);
    // data->do_full_recalc = true;
#endif
    return;
  }

  BKE_pbvh_bmesh_remove_vertex(data->pbvh, v, false);
  data->balance_pbvh = true;
}

static void bmesh_undo_on_vert_add(BMVert *v, void *userdata)
{
  BmeshUndoData *data = (BmeshUndoData *)userdata;

  data->balance_pbvh = true;

  bmesh_undo_vert_update(data, v, true);

  /* Flag vert as unassigned to a PBVH node; it'll be added to pbvh when
   * its owning faces are.
   */
  BM_ELEM_CD_SET_INT(v, data->cd_vert_node_offset, -1);
}

static void bmesh_undo_on_face_kill(BMFace *f, void *userdata)
{
  BmeshUndoData *data = (BmeshUndoData *)userdata;
  int ni = BM_ELEM_CD_GET_INT(f, data->cd_face_node_offset);

  BKE_pbvh_bmesh_remove_face(data->pbvh, f, false);

  if (ni >= 0) {
    PBVHNode *node = BKE_pbvh_get_node(data->pbvh, ni);
    BKE_pbvh_bmesh_mark_node_regen(data->pbvh, node);
  }

  BMLoop *l = f->l_first;
  do {
    bmesh_undo_vert_update(data, l->v, true);
  } while ((l = l->next) != f->l_first);

  // data->do_full_recalc = true;
  data->balance_pbvh = true;
}

static void bmesh_undo_on_face_add(BMFace *f, void *userdata)
{
  BmeshUndoData *data = (BmeshUndoData *)userdata;

  BM_ELEM_CD_SET_INT(f, data->cd_face_node_offset, -1);
  BKE_pbvh_bmesh_add_face(data->pbvh, f, false, true);

  int ni = BM_ELEM_CD_GET_INT(f, data->cd_face_node_offset);
  PBVHNode *node = BKE_pbvh_get_node(data->pbvh, ni);

  BMLoop *l = f->l_first;
  do {
    bmesh_undo_vert_update(data, l->v, f->len > 3);
    *BM_ELEM_CD_PTR<int *>(l->e, data->cd_edge_boundary) |= SCULPT_BOUNDARY_NEEDS_UPDATE |
                                                            SCULPT_BOUNDARY_UPDATE_SHARP_ANGLE;

    int ni_l = BM_ELEM_CD_GET_INT(l->v, data->cd_vert_node_offset);
    if (ni_l < 0 && ni >= 0) {
      BM_ELEM_CD_SET_INT(l->v, ni_l, ni);
      DyntopoSet<BMVert> &bm_unique_verts = BKE_pbvh_bmesh_node_unique_verts(node);

      bm_unique_verts.add(l->v);
    }
  } while ((l = l->next) != f->l_first);

  data->balance_pbvh = true;
}

static void bmesh_undo_full_mesh(void *userdata)
{
  BmeshUndoData *data = (BmeshUndoData *)userdata;

  BKE_sculptsession_update_attr_refs(data->ob);

  if (data->pbvh) {
    BMIter iter;
    BMVert *v;

    BM_ITER_MESH (v, &iter, data->bm, BM_VERTS_OF_MESH) {
      bmesh_undo_vert_update(data, v, true);
    }

    data->pbvh = nullptr;
  }

  /* Recalculate face normals to prevent tessellation errors.*/
  BM_mesh_normals_update(data->bm);
  data->do_full_recalc = true;
}

static void bmesh_undo_on_edge_change(BMEdge * /*v*/,
                                      void * /*userdata*/,
                                      void * /*old_customdata*/)
{
}

static void bmesh_undo_on_edge_kill(BMEdge *e, void *userdata)
{
  BmeshUndoData *data = (BmeshUndoData *)userdata;

  bmesh_undo_vert_update(data, e->v1, true);
  bmesh_undo_vert_update(data, e->v2, true);
};
;
static void bmesh_undo_on_edge_add(BMEdge *e, void *userdata)
{
  BmeshUndoData *data = (BmeshUndoData *)userdata;

  *BM_ELEM_CD_PTR<int *>(e, data->cd_edge_boundary) |= SCULPT_BOUNDARY_NEEDS_UPDATE |
                                                       SCULPT_BOUNDARY_UPDATE_SHARP_ANGLE;

  bmesh_undo_vert_update(data, e->v1, true);
  bmesh_undo_vert_update(data, e->v2, true);
}

static void bmesh_undo_on_vert_change(BMVert *v, void *userdata, void *old_customdata)
{
  BmeshUndoData *data = (BmeshUndoData *)userdata;

  bmesh_undo_vert_update(data, v, true);

  if (!old_customdata) {
    BM_ELEM_CD_SET_INT(v, data->cd_vert_node_offset, -1);
    data->regen_all_unique_verts = true;
    return;
  }

  BMElem h;
  h.head.data = old_customdata;

  int ni = BM_ELEM_CD_GET_INT(&h, data->cd_vert_node_offset);

  /* Attempt to find old node reference. */
  PBVHNode *node = BKE_pbvh_get_node_leaf_safe(data->pbvh, ni);
  if (node) {
    /* Make sure undo customdata didn't override node ref. */
    BKE_pbvh_node_mark_update(node);
    BM_ELEM_CD_SET_INT(v, data->cd_vert_node_offset, ni);
  }
  else {
    if (ni != DYNTOPO_NODE_NONE) {
      printf("%s: error: corrupted vertex. ni: %d, cd_node_offset: %d\n",
             __func__,
             ni,
             data->cd_vert_node_offset_old);
      BM_ELEM_CD_SET_INT(v, data->cd_vert_node_offset, DYNTOPO_NODE_NONE);
    }

    // data->regen_all_unique_verts = true;
  }

  return;
  // preserve pbvh node references

  int oldnode_i = BM_ELEM_CD_GET_INT(&h, data->cd_vert_node_offset);

  BM_ELEM_CD_SET_INT(v, data->cd_vert_node_offset, oldnode_i);

  if (oldnode_i >= 0) {
    PBVHNode *node = BKE_pbvh_node_from_index(data->pbvh, oldnode_i);
    BKE_pbvh_node_mark_update(node);
  }
}

static void bmesh_undo_on_face_change(BMFace *f,
                                      void *userdata,
                                      void *old_customdata,
                                      char old_hflag)
{
  BmeshUndoData *data = (BmeshUndoData *)userdata;

  if (!old_customdata) {
    data->do_full_recalc = true;  // can't recover?
    return;
  }

  BMElem h;
  h.head.data = old_customdata;

  int ni = BM_ELEM_CD_GET_INT(&h, data->cd_face_node_offset);

  BMLoop *l = f->l_first;
  do {
    *BM_ELEM_CD_PTR<int *>(l->e, data->cd_edge_boundary) |= SCULPT_BOUNDARY_NEEDS_UPDATE |
                                                            SCULPT_BOUNDARY_UPDATE_SHARP_ANGLE;
    *BM_ELEM_CD_PTR<int *>(l->v, data->cd_boundary_flag) |= SCULPT_BOUNDARY_NEEDS_UPDATE |
                                                            SCULPT_BOUNDARY_UPDATE_SHARP_ANGLE;
  } while ((l = l->next) != f->l_first);

  // attempt to find old node in old_customdata
  PBVHNode *node = BKE_pbvh_get_node_leaf_safe(data->pbvh, ni);
  if (node) {
    BM_ELEM_CD_SET_INT(f, data->cd_face_node_offset, ni);
    BKE_pbvh_node_mark_update(node);

    if ((old_hflag & BM_ELEM_HIDDEN) != (f->head.hflag & BM_ELEM_HIDDEN)) {
      BKE_pbvh_node_mark_update_visibility(node);
    }
  }
  else {
    printf("pbvh face undo error\n");
    data->do_full_recalc = true;
    BM_ELEM_CD_SET_INT(f, data->cd_face_node_offset, -1);
  }
}

static void update_unode_bmesh_memsize(Node *unode)
{
  // update memory size
  UndoSculpt *usculpt = sculpt_undo_get_nodes();

  if (!usculpt) {
    return;
  }

  // subtract old size
  if (usculpt->undo_size >= unode->undo_size) {
    usculpt->undo_size -= unode->undo_size;
  }

  unode->undo_size = BM_log_entry_size(unode->bm_entry);
  // printf("unode->unode_size: size: %.4fmb\n", __func__, float(unode->undo_size) / 1024.0f /
  // 1024.0f);

  // add new size
  usculpt->undo_size += unode->undo_size;
}

static void bmesh_undo_customdata_change(CustomData *domain, char htype, void *userdata)
{
  BmeshUndoData *data = (BmeshUndoData *)userdata;

  if (htype == BM_VERT) {
    data->cd_vert_node_offset_old = CustomData_get_offset_named(
        domain, CD_PROP_INT32, SCULPT_ATTRIBUTE_NAME(dyntopo_node_id_vertex));
  }
  else if (htype == BM_FACE) {
    data->cd_face_node_offset_old = CustomData_get_offset_named(
        domain, CD_PROP_INT32, SCULPT_ATTRIBUTE_NAME(dyntopo_node_id_face));
  }
}

static void sculpt_undo_bmesh_restore_generic(Node *unode, Object *ob, SculptSession *ss)
{
  BmeshUndoData data = {};
  data.ob = ob;
  data.bm = ss->bm;
  data.pbvh = ss->pbvh;
  data.cd_face_node_offset = ss->cd_face_node_offset;
  data.cd_vert_node_offset = ss->cd_vert_node_offset;
  data.cd_face_node_offset_old = data.cd_vert_node_offset_old = -1;
  data.cd_boundary_flag = ss->attrs.boundary_flags->bmesh_cd_offset;
  data.cd_edge_boundary = ss->attrs.edge_boundary_flags->bmesh_cd_offset;
  data.cd_flags = ss->attrs.flags->bmesh_cd_offset;
  data.is_redo = !unode->applied;

  BMLogCallbacks callbacks = {bmesh_undo_on_vert_add,
                              bmesh_undo_on_vert_kill,
                              bmesh_undo_on_vert_change,
                              bmesh_undo_on_edge_add,
                              bmesh_undo_on_edge_kill,
                              bmesh_undo_on_edge_change,
                              bmesh_undo_on_face_add,
                              bmesh_undo_on_face_kill,
                              bmesh_undo_on_face_change,
                              bmesh_undo_full_mesh,
                              bmesh_undo_customdata_change,
                              (void *)&data};

  BKE_sculptsession_update_attr_refs(ob);
  BKE_sculpt_ensure_idmap(ob);

  if (unode->applied) {
    BM_log_undo(ss->bm, ss->bm_log, &callbacks);
    unode->applied = false;
  }
  else {
    BM_log_redo(ss->bm, ss->bm_log, &callbacks);
    unode->applied = true;
  }

  update_unode_bmesh_memsize(unode);

  if (!data.do_full_recalc) {
    BKE_pbvh_bmesh_check_nodes(ss->pbvh);

    Vector<PBVHNode *> nodes = blender::bke::pbvh::search_gather(ss->pbvh, {});

    if (data.regen_all_unique_verts) {
      for (PBVHNode *node : nodes) {
        BKE_pbvh_bmesh_mark_node_regen(ss->pbvh, node);
      }
    }

    BKE_pbvh_bmesh_regen_node_verts(ss->pbvh, false);
    bke::pbvh::update_bounds(*ss->pbvh, PBVH_UpdateBB | PBVH_UpdateOriginalBB | PBVH_UpdateRedraw);

    if (data.balance_pbvh) {
      blender::bke::dyntopo::after_stroke(ss->pbvh, true);
    }
  }
  else {
    printf("undo triggered pbvh rebuild");
    SCULPT_pbvh_clear(ob);
  }
}

static void sculpt_unode_bmlog_ensure(SculptSession *ss, Node *unode)
{
  if (!ss->bm_log && ss->bm && unode->bm_entry) {
    ss->bm_log = BM_log_from_existing_entries_create(ss->bm, ss->bm_idmap, unode->bm_entry);

    if (!unode->applied) {
      BM_log_undo_skip(ss->bm, ss->bm_log);
    }

    if (ss->pbvh) {
      BKE_pbvh_set_bm_log(ss->pbvh, ss->bm_log);
    }
  }
}

/* Create empty sculpt BMesh and enable logging. */
static void sculpt_undo_bmesh_enable(Object *ob, Node *unode, bool /*is_redo*/)
{
  SculptSession *ss = ob->sculpt;
  Mesh *me = static_cast<Mesh *>(ob->data);

  SCULPT_pbvh_clear(ob);

  if (ss->bm_idmap) {
    BM_idmap_destroy(ss->bm_idmap);
    ss->bm_idmap = nullptr;
  }

  ss->active_face.i = ss->active_vertex.i = PBVH_REF_NONE;

  /* Create empty BMesh and enable logging. */
  ss->bm = SCULPT_dyntopo_empty_bmesh();

  BMeshFromMeshParams params = {0};
  params.use_shapekey = true;
  params.active_shapekey = ob->shapenr;

  BM_mesh_bm_from_me(ss->bm, me, &params);

  /* Calculate normals. */
  BM_mesh_normals_update(ss->bm);

  /* Ensure mask. */
  if (!CustomData_has_layer_named(&ss->bm->vdata, CD_PROP_FLOAT, ".sculpt_mask")) {
    BM_data_layer_add_named(ss->bm, &ss->bm->vdata, CD_PROP_FLOAT, ".sculpt_mask");
  }

  BKE_sculptsession_update_attr_refs(ob);

  if (ss->pbvh) {
    blender::bke::paint::load_all_original(ob);
  }

  BKE_sculpt_ensure_idmap(ob);

  if (!ss->bm_log) {
    sculpt_unode_bmlog_ensure(ss, unode);
  }
  else {
    BM_log_set_idmap(ss->bm_log, ss->bm_idmap);
  }

  SCULPT_update_all_valence_boundary(ob);

  me->flag |= ME_SCULPT_DYNAMIC_TOPOLOGY;
}

static void sculpt_undo_bmesh_restore_begin(
    bContext *C, Node *unode, Object *ob, SculptSession *ss, int dir)
{
  if (unode->applied) {
    if (ss->bm && ss->bm_log) {
#if 0
    if (dir == 1) {
      BM_log_redo_skip(ss->bm, ss->bm_log);
    }
    else {
      BM_log_undo_skip(ss->bm, ss->bm_log);
    }
#else
      if (dir == 1) {
        BM_log_redo(ss->bm, ss->bm_log, nullptr);
      }
      else {
        BM_log_undo(ss->bm, ss->bm_log, nullptr);
      }
#endif
    }

    BKE_pbvh_bmesh_check_nodes(ss->pbvh);
    dyntopo::disable(C, unode);
    unode->applied = false;
  }
  else {
    /* Load bmesh from mesh data. */
    sculpt_undo_bmesh_enable(ob, unode, true);

    if (dir == 1) {
      BM_log_redo(ss->bm, ss->bm_log, nullptr);
    }
    else {
      BM_log_undo(ss->bm, ss->bm_log, nullptr);
    }

    unode->applied = true;
  }

  if (ss->bm) {
    BM_mesh_elem_index_ensure(ss->bm, BM_VERT | BM_FACE);
  }
}

static void sculpt_undo_bmesh_restore_end(
    bContext *C, Node *unode, Object *ob, SculptSession *ss, int dir)
{

  if (unode->applied) {
    /*load bmesh from mesh data*/
    sculpt_undo_bmesh_enable(ob, unode, false);

    if (dir == -1) {
      BM_log_undo(ss->bm, ss->bm_log, nullptr);
    }
    else {
      BM_log_redo(ss->bm, ss->bm_log, nullptr);
    }

    SCULPT_pbvh_clear(ob);
    BKE_sculptsession_update_attr_refs(ob);

    BMIter iter;
    BMVert *v;
    BMFace *f;

    BM_ITER_MESH (v, &iter, ss->bm, BM_VERTS_OF_MESH) {
      BM_ELEM_CD_SET_INT(v, ss->cd_vert_node_offset, DYNTOPO_NODE_NONE);
    }
    BM_ITER_MESH (f, &iter, ss->bm, BM_FACES_OF_MESH) {
      BM_ELEM_CD_SET_INT(f, ss->cd_face_node_offset, DYNTOPO_NODE_NONE);
    }

    unode->applied = false;
  }
  else {
    if (ss->bm && ss->bm_log) {

      if (dir == -1) {
        BM_log_undo_skip(ss->bm, ss->bm_log);
      }
      else {
        BM_log_redo_skip(ss->bm, ss->bm_log);
      }
    }

    /* Disable dynamic topology sculpting. */
    dyntopo::disable(C, nullptr);
    unode->applied = true;
  }

  if (ss->bm) {
    BM_mesh_elem_index_ensure(ss->bm, BM_VERT | BM_FACE);
  }
}

static void geometry_store_data(NodeGeometry *geometry, Object *object)
{
  Mesh *mesh = static_cast<Mesh *>(object->data);

  BLI_assert(!geometry->is_initialized);
  geometry->is_initialized = true;

  CustomData_copy(&mesh->vert_data, &geometry->vert_data, CD_MASK_MESH.vmask, mesh->verts_num);
  CustomData_copy(&mesh->edge_data, &geometry->edge_data, CD_MASK_MESH.emask, mesh->edges_num);
  CustomData_copy(
      &mesh->corner_data, &geometry->corner_data, CD_MASK_MESH.lmask, mesh->corners_num);
  CustomData_copy(&mesh->face_data, &geometry->face_data, CD_MASK_MESH.pmask, mesh->faces_num);
  blender::implicit_sharing::copy_shared_pointer(mesh->face_offset_indices,
                                                 mesh->runtime->face_offsets_sharing_info,
                                                 &geometry->face_offset_indices,
                                                 &geometry->face_offsets_sharing_info);

  geometry->totvert = mesh->verts_num;
  geometry->totedge = mesh->edges_num;
  geometry->totloop = mesh->corners_num;
  geometry->faces_num = mesh->faces_num;
}

static void geometry_restore_data(NodeGeometry *geometry, Object *object)
{
  Mesh *mesh = static_cast<Mesh *>(object->data);

  BLI_assert(geometry->is_initialized);

  BKE_mesh_clear_geometry(mesh);

  mesh->verts_num = geometry->totvert;
  mesh->edges_num = geometry->totedge;
  mesh->corners_num = geometry->totloop;
  mesh->faces_num = geometry->faces_num;
  mesh->totface_legacy = 0;

  CustomData_copy(&geometry->vert_data, &mesh->vert_data, CD_MASK_MESH.vmask, geometry->totvert);
  CustomData_copy(&geometry->edge_data, &mesh->edge_data, CD_MASK_MESH.emask, geometry->totedge);
  CustomData_copy(
      &geometry->corner_data, &mesh->corner_data, CD_MASK_MESH.lmask, geometry->totloop);
  CustomData_copy(&geometry->face_data, &mesh->face_data, CD_MASK_MESH.pmask, geometry->faces_num);
  blender::implicit_sharing::copy_shared_pointer(geometry->face_offset_indices,
                                                 geometry->face_offsets_sharing_info,
                                                 &mesh->face_offset_indices,
                                                 &mesh->runtime->face_offsets_sharing_info);

  BKE_sculptsession_update_attr_refs(object);
}

static void geometry_free_data(NodeGeometry *geometry)
{
  if (geometry->totvert) {
    CustomData_free(&geometry->vert_data, geometry->totvert);
  }
  if (geometry->totedge) {
    CustomData_free(&geometry->edge_data, geometry->totedge);
  }
  if (geometry->totloop) {
    CustomData_free(&geometry->corner_data, geometry->totloop);
  }
  if (geometry->faces_num) {
    CustomData_free(&geometry->face_data, geometry->faces_num);
  }
  blender::implicit_sharing::free_shared_data(&geometry->face_offset_indices,
                                              &geometry->face_offsets_sharing_info);
}

static void geometry_restore(Node *unode, Object *object)
{
  if (unode->geometry_clear_pbvh) {
    SCULPT_pbvh_clear(object);
  }

  if (unode->applied) {
    geometry_restore_data(&unode->geometry_modified, object);
    unode->applied = false;
  }
  else {
    geometry_restore_data(&unode->geometry_original, object);
    unode->applied = true;
  }
}

/* Handle all dynamic-topology updates
 *
 * Returns true if this was a dynamic-topology undo step, otherwise
 * returns false to indicate the non-dyntopo code should run. */
static int sculpt_undo_bmesh_restore(
    bContext *C, Node *unode, Object *ob, SculptSession *ss, int dir)
{
  // handle transition from another undo type

  sculpt_unode_bmlog_ensure(ss, unode);

  bool ret = false;

  switch (unode->type) {
    case Type::DyntopoBegin:
      sculpt_undo_bmesh_restore_begin(C, unode, ob, ss, dir);
      SCULPT_vertex_random_access_ensure(ss);

      ss->active_face.i = ss->active_vertex.i = PBVH_REF_NONE;

      ret = true;
      break;
    case Type::DyntopoEnd:
      ss->active_face.i = ss->active_vertex.i = PBVH_REF_NONE;

      sculpt_undo_bmesh_restore_end(C, unode, ob, ss, dir);
      SCULPT_vertex_random_access_ensure(ss);

      ret = true;
      break;
    default:
      if (ss->bm_log) {
        sculpt_undo_bmesh_restore_generic(unode, ob, ss);
        SCULPT_vertex_random_access_ensure(ss);

        if (unode->type == Type::HideVert || unode->type == Type::HideFace) {
          bke::pbvh::update_vertex_data(*ss->pbvh, PBVH_UpdateVisibility);
        }
        ret = true;
      }
      break;
  }

  if (ss->pbvh && BKE_pbvh_type(ss->pbvh) == PBVH_BMESH) {
    BKE_pbvh_flush_tri_areas(ss->pbvh);
  }

  ss->active_face.i = ss->active_vertex.i = PBVH_REF_NONE;

  /* Load attribute layout from bmesh to ob. */
  BKE_sculptsession_sync_attributes(ob, static_cast<Mesh *>(ob->data), true);

  return ret;
}

/* Geometry updates (such as Apply Base, for example) will re-evaluate the object and refine its
 * Subdiv descriptor. Upon undo it is required that mesh, grids, and subdiv all stay consistent
 * with each other. This means that when geometry coordinate changes the undo should refine the
 * subdiv to the new coarse mesh coordinates. Tricky part is: this needs to happen without using
 * dependency graph tag: tagging object for geometry update will either loose sculpted data from
 * the sculpt grids, or will wrongly "commit" them to the CD_MDISPS.
 *
 * So what we do instead is do minimum object evaluation to get base mesh coordinates for the
 * multires modifier input. While this is expensive, it is less expensive than dependency graph
 * evaluation and is only happening when geometry coordinates changes on undo.
 *
 * Note that the dependency graph is ensured to be evaluated prior to the undo step is decoded,
 * so if the object's modifier stack references other object it is all fine. */
static void sculpt_undo_refine_subdiv(Depsgraph *depsgraph,
                                      SculptSession *ss,
                                      Object *object,
                                      Subdiv *subdiv)
{
  Array<float3> deformed_verts = BKE_multires_create_deformed_base_mesh_vert_coords(
      depsgraph, object, ss->multires.modifier);

  BKE_subdiv_eval_refine_from_mesh(subdiv,
                                   static_cast<const Mesh *>(object->data),
                                   reinterpret_cast<float(*)[3]>(deformed_verts.data()));
}

static void sculpt_undo_restore_list(bContext *C, Depsgraph *depsgraph, ListBase *lb, int dir)
{
  Scene *scene = CTX_data_scene(C);
  ViewLayer *view_layer = CTX_data_view_layer(C);
  RegionView3D *rv3d = CTX_wm_region_view3d(C);
  BKE_view_layer_synced_ensure(scene, view_layer);
  Object *ob = BKE_view_layer_active_object_get(view_layer);
  SculptSession *ss = ob->sculpt;
  SubdivCCG *subdiv_ccg = ss->subdiv_ccg;
  bool update = false, rebuild = false, update_mask = false, update_visibility = false;
  bool update_face_sets = false;
  bool need_mask = false;
  bool need_refine_subdiv = false;
  //  bool did_first_hack = false;

  bool clear_automask_cache = false;

  LISTBASE_FOREACH (Node *, unode, lb) {
    if (!ELEM(unode->type, Type::Color, Type::Mask)) {
      clear_automask_cache = true;
    }

    /* Restore pivot. */
    copy_v3_v3(ss->pivot_pos, unode->pivot_pos);
    copy_v3_v3(ss->pivot_rot, unode->pivot_rot);
    if (STREQ(unode->idname, ob->id.name)) {
      if (unode->type == Type::Mask) {
        /* Is possible that we can't do the mask undo (below)
         * because of the vertex count. */
        need_mask = true;
        break;
      }
    }
  }

  if (clear_automask_cache) {
    ss->last_automasking_settings_hash = 0;
  }

  DEG_id_tag_update(&ob->id, ID_RECALC_SHADING);

  sculpt_undo_print_nodes(ob, nullptr);

  if (lb->first != nullptr) {
    /* Only do early object update for edits if first node needs this.
     * Undo steps like geometry does not need object to be updated before they run and will
     * ensure object is updated after the node is handled. */
    const Node *first_unode = (const Node *)lb->first;
    if (!ELEM(first_unode->type, Type::Geometry, Type::DyntopoBegin, Type::DyntopoSymmetrize)) {
      BKE_sculpt_update_object_for_edit(depsgraph, ob, false);
    }

    if (sculpt_undo_bmesh_restore(C, (Node *)lb->first, ob, ss, dir)) {
      return;
    }
  }

  /* The PBVH already keeps track of which vertices need updated normals, but it doesn't keep
   * track of other updated. In order to tell the corresponding PBVH nodes to update, keep track
   * of which elements were updated for specific layers. */
  bool *modified_hidden_verts = nullptr;
  bool *modified_mask_verts = nullptr;
  bool *modified_color_verts = nullptr;
  bool *modified_face_set_faces = nullptr;
  char *undo_modified_grids = nullptr;
  bool use_multires_undo = false;

  LISTBASE_FOREACH (Node *, unode, lb) {

    if (!STREQ(unode->idname, ob->id.name)) {
      continue;
    }

    /* Check if undo data matches current data well enough to
     * continue. */
    if (unode->mesh_verts_num) {
      if (ss->totvert != unode->mesh_verts_num) {
        printf("error! %s\n", __func__);
        continue;
      }
    }
    else if (unode->maxgrid && subdiv_ccg != nullptr) {
      if ((subdiv_ccg->grids.size() != unode->maxgrid) ||
          (subdiv_ccg->grid_size != unode->gridsize))
      {
        continue;
      }

      use_multires_undo = true;
    }

    switch (unode->type) {
      case Type::None:
        BLI_assert_unreachable();
        break;
      case Type::Position:
        if (sculpt_undo_restore_coords(C, depsgraph, *unode)) {
          update = true;
        }
        break;
      case Type::HideVert:
        if (modified_hidden_verts == nullptr) {
          modified_hidden_verts = static_cast<bool *>(
              MEM_calloc_arrayN(ss->totvert, sizeof(bool), __func__));
        }
        if (sculpt_undo_restore_hidden(C, *unode, modified_hidden_verts)) {
          rebuild = true;
          update_visibility = true;
        }
        break;
      case Type::Mask:
        if (modified_mask_verts == nullptr) {
          modified_mask_verts = static_cast<bool *>(
              MEM_calloc_arrayN(ss->totvert, sizeof(bool), __func__));
        }
        if (sculpt_undo_restore_mask(C, unode, modified_mask_verts)) {
          update = true;
          update_mask = true;
        }
        break;
      case Type::FaceSet:
        if (modified_face_set_faces == nullptr) {
          modified_face_set_faces = static_cast<bool *>(
              MEM_calloc_arrayN(BKE_pbvh_num_faces(ss->pbvh), sizeof(bool), __func__));
        }
        if (sculpt_undo_restore_face_sets(C, unode, modified_face_set_faces)) {
          update = true;
          update_face_sets = true;
        }
        break;
      case Type::Color:
        if (modified_color_verts == nullptr) {
          modified_color_verts = static_cast<bool *>(
              MEM_calloc_arrayN(ss->totvert, sizeof(bool), __func__));
        }
        if (sculpt_undo_restore_color(C, unode, modified_color_verts)) {
          update = true;
        }

        break;
      case Type::Geometry:
        need_refine_subdiv = true;
        geometry_restore(unode, ob);
        BKE_sculpt_update_object_for_edit(depsgraph, ob, false);
        break;

      case Type::DyntopoBegin:
      case Type::DyntopoEnd:
      case Type::DyntopoSymmetrize:
        BLI_assert_msg(0, "Dynamic topology should've already been handled");
        break;
    }
  }

  if (use_multires_undo) {
    LISTBASE_FOREACH (Node *, unode, lb) {
      if (!STREQ(unode->idname, ob->id.name)) {
        continue;
      }
      if (unode->maxgrid == 0) {
        continue;
      }

      if (undo_modified_grids == nullptr) {
        undo_modified_grids = static_cast<char *>(
            MEM_callocN(sizeof(char) * unode->maxgrid, "undo_grids"));
      }

      for (int i = 0; i < unode->grids.size(); i++) {
        undo_modified_grids[unode->grids[i]] = 1;
      }
    }
  }

  if (subdiv_ccg != nullptr && need_refine_subdiv) {
    sculpt_undo_refine_subdiv(depsgraph, ss, ob, subdiv_ccg->subdiv);
  }

  if (update || rebuild) {
    bool tag_update = false;
    /* We update all nodes still, should be more clever, but also
     * needs to work correct when exiting/entering sculpt mode and
     * the nodes get recreated, though in that case it could do all. */
    PartialUpdateData data{};
    data.rebuild = rebuild;
    data.ss = ss;
    data.pbvh = ss->pbvh;
    data.modified_grids = undo_modified_grids;
    data.modified_hidden_verts = modified_hidden_verts;
    data.modified_mask_verts = modified_mask_verts;
    data.modified_color_verts = modified_color_verts;
    data.modified_face_set_faces = modified_face_set_faces;

    bke::pbvh::search_callback(
        *ss->pbvh, {}, [&](PBVHNode &node) { update_cb_partial(&node, &data); });
    bke::pbvh::update_bounds(*ss->pbvh, PBVH_UpdateBB | PBVH_UpdateOriginalBB | PBVH_UpdateRedraw);

    if (update_mask) {
      bke::pbvh::update_mask(*ss->pbvh);
    }
    if (update_face_sets) {
      DEG_id_tag_update(&ob->id, ID_RECALC_SHADING);
      bke::pbvh::update_vertex_data(*ss->pbvh, PBVH_RebuildDrawBuffers);
    }

    if (update_visibility) {
      if (ELEM(BKE_pbvh_type(ss->pbvh), PBVH_FACES, PBVH_GRIDS)) {
        Mesh *me = (Mesh *)ob->data;
        BKE_pbvh_sync_visibility_from_verts(ss->pbvh, me);
      }

      bke::pbvh::update_visibility(*ss->pbvh);
    }

    if (BKE_sculpt_multires_active(scene, ob)) {
      if (rebuild) {
        multires_mark_as_modified(depsgraph, ob, MULTIRES_HIDDEN_MODIFIED);
      }
      else {
        multires_mark_as_modified(depsgraph, ob, MULTIRES_COORDS_MODIFIED);
      }
    }

    tag_update |= ID_REAL_USERS(ob->data) > 1 || !BKE_sculptsession_use_pbvh_draw(ob, rv3d) ||
                  ss->shapekey_active || ss->deform_modifiers_active;

    if (tag_update) {
      Mesh *mesh = static_cast<Mesh *>(ob->data);
      mesh->tag_positions_changed();

      BKE_sculptsession_free_deformMats(ss);
    }

    if (tag_update) {
      DEG_id_tag_update(&ob->id, ID_RECALC_GEOMETRY);
    }
    else {
      SCULPT_update_object_bounding_box(ob);
    }
  }

  MEM_SAFE_FREE(modified_hidden_verts);
  MEM_SAFE_FREE(modified_mask_verts);
  MEM_SAFE_FREE(modified_color_verts);
  MEM_SAFE_FREE(modified_face_set_faces);
  MEM_SAFE_FREE(undo_modified_grids);
}

static void sculpt_undo_free_list(ListBase *lb)
{
  Node *unode = (Node *)lb->first;

  while (unode != nullptr) {
    Node *unode_next = unode->next;

    if (unode->bm_entry) {
      BM_log_entry_drop(unode->bm_entry);
      unode->bm_entry = nullptr;
      unode->bm_log = nullptr;
    }

    geometry_free_data(&unode->geometry_original);
    geometry_free_data(&unode->geometry_modified);

    MEM_delete(unode);

    unode = unode_next;
  }
}

/* Most likely we don't need this. */
#if 0
static bool sculpt_undo_cleanup(bContext *C, ListBase *lb)
{
  Scene *scene = CTX_data_scene(C);
  ViewLayer *view_layer = CTX_data_view_layer(C);
  Object *ob = BKE_view_layer_active_object_get(view_layer);
  Node *unode;

  unode = lb->first;

  if (unode && !STREQ(unode->idname, ob->id.name)) {
    if (unode->bm_entry) {
      BM_log_cleanup_entry(unode->bm_entry);
    }

    return true;
  }

  return false;
}
#endif

Node *get_node(PBVHNode *node, Type type)
{
  UndoSculpt *usculpt = sculpt_undo_get_nodes();

  if (usculpt == nullptr) {
    return nullptr;
  }

  if (type == Type::None) {
    return (Node *)BLI_findptr(&usculpt->nodes, node, offsetof(Node, node));
  }

  LISTBASE_FOREACH (Node *, unode, &usculpt->nodes) {
    if (unode->node == node && unode->type == type) {
      return unode;
    }
  }

  return nullptr;
}

Node *get_first_node()
{
  UndoSculpt *usculpt = sculpt_undo_get_nodes();

  if (usculpt == nullptr) {
    return nullptr;
  }

  return static_cast<Node *>(usculpt->nodes.first);
}

static size_t sculpt_undo_alloc_and_store_hidden(SculptSession *ss, Node *unode)
{
  PBVHNode *node = static_cast<PBVHNode *>(unode->node);
  if (!ss->subdiv_ccg) {
    return 0;
  }
  const BitGroupVector<> grid_hidden = ss->subdiv_ccg->grid_hidden;
  if (grid_hidden.is_empty()) {
    return 0;
  }

  const Span<int> grid_indices = BKE_pbvh_node_get_grid_indices(*node);
  unode->grid_hidden = BitGroupVector<>(grid_indices.size(), grid_hidden.group_size());
  for (const int i : grid_indices.index_range()) {
    unode->grid_hidden[i].copy_from(grid_hidden[grid_indices[i]]);
  }

  return unode->grid_hidden.all_bits().full_ints_num() / bits::BitsPerInt;
}

/* Allocate node and initialize its default fields specific for the given undo type.
 * Will also add the node to the list in the undo step. */
static Node *sculpt_undo_alloc_node_type(Object *object, Type type)
{
  const size_t alloc_size = sizeof(Node);
  Node *unode = MEM_new<Node>(__func__);
  STRNCPY(unode->idname, object->id.name);
  unode->type = type;

  UndoSculpt *usculpt = sculpt_undo_get_nodes();
  BLI_addtail(&usculpt->nodes, unode);
  usculpt->undo_size += alloc_size;

  return unode;
}

/* Will return first existing undo node of the given type.
 * If such node does not exist will allocate node of this type, register it in the undo step and
 * return it. */
static Node *sculpt_undo_find_or_alloc_node_type(Object *object, Type type)
{
  UndoSculpt *usculpt = sculpt_undo_get_nodes();

  LISTBASE_FOREACH (Node *, unode, &usculpt->nodes) {
    if (unode->type == type) {
      return unode;
    }
  }

  return sculpt_undo_alloc_node_type(object, type);
}

static Node *sculpt_undo_alloc_node(Object *ob, PBVHNode *node, Type type)
{
  UndoSculpt *usculpt = sculpt_undo_get_nodes();
  SculptSession *ss = ob->sculpt;
  int totvert = 0;
  int allvert = 0;
  int totgrid = 0;
  int maxgrid = 0;
  int gridsize = 0;
  const int *grids = nullptr;

  Node *unode = sculpt_undo_alloc_node_type(ob, type);
  unode->node = node;

  if (node) {
    BKE_pbvh_node_num_verts(ss->pbvh, node, &totvert, &allvert);
    BKE_pbvh_node_get_grids(ss->pbvh, node, &grids, &totgrid, &maxgrid, &gridsize, nullptr);

    unode->verts_num = totvert;
  }

  bool need_loops = type == Type::Color;
  const bool need_faces = type == Type::FaceSet;

  if (need_loops) {
<<<<<<< HEAD
    int totloop;

    BKE_pbvh_node_num_loops(ss->pbvh, node, &totloop);

    unode->corner_indices.reinitialize(totloop);
    unode->mesh_corners_num = 0;
    unode->corners_num = totloop;
=======
    unode->corner_indices = BKE_pbvh_node_get_corner_indices(node);
    unode->mesh_corners_num = static_cast<Mesh *>(ob->data)->corners_num;
>>>>>>> ee1fa8e1

    usculpt->undo_size += unode->corner_indices.as_span().size_in_bytes();
  }

  if (need_faces) {
    if (BKE_pbvh_type(ss->pbvh) == PBVH_FACES) {
      bke::pbvh::node_face_indices_calc_mesh(*ss->pbvh, *node, unode->face_indices);
    }
    else {
      bke::pbvh::node_face_indices_calc_grids(*ss->pbvh, *node, unode->face_indices);
    }
    usculpt->undo_size += unode->face_indices.as_span().size_in_bytes();
  }

  switch (type) {
    case Type::None:
      BLI_assert_unreachable();
      break;
    case Type::Position: {
      unode->position.reinitialize(allvert);
      usculpt->undo_size += unode->position.as_span().size_in_bytes();

      /* Needed for original data lookup. */
      unode->normal.reinitialize(allvert);
      usculpt->undo_size += unode->normal.as_span().size_in_bytes();
      break;
    }
    case Type::HideVert: {
      if (maxgrid) {
        usculpt->undo_size += sculpt_undo_alloc_and_store_hidden(ss, unode);
      }
      else {
        unode->vert_hidden.resize(allvert);
      }

      break;
    }
    case Type::Mask: {
      unode->mask.reinitialize(allvert);
      usculpt->undo_size += unode->mask.as_span().size_in_bytes();
      break;
    }
    case Type::Color: {
      /* Allocate vertex colors, even for loop colors we still
       * need this for original data lookup. */
      unode->col.reinitialize(allvert);
      usculpt->undo_size += unode->col.as_span().size_in_bytes();

      /* Allocate loop colors separately too. */
      if (ss->vcol_domain == AttrDomain::Corner) {
        unode->loop_col.reinitialize(unode->corners_num);
        unode->undo_size += unode->loop_col.as_span().size_in_bytes();
      }
      break;
    }
    case Type::DyntopoBegin:
    case Type::DyntopoEnd:
    case Type::DyntopoSymmetrize:
      BLI_assert_msg(0, "Dynamic topology should've already been handled");
      break;
    case Type::Geometry:
      break;
    case Type::FaceSet: {
      unode->face_sets.reinitialize(unode->face_indices.size());
      usculpt->undo_size += unode->face_sets.as_span().size_in_bytes();
      break;
    }
  }

  if (maxgrid) {
    /* Multires. */
    unode->maxgrid = maxgrid;
    unode->grids_num = totgrid;
    unode->gridsize = gridsize;

    unode->grids.reinitialize(totgrid);
    usculpt->undo_size += unode->grids.as_span().size_in_bytes();
  }
  else {
    /* Regular mesh. */
    unode->mesh_verts_num = ss->totvert;
    unode->vert_indices.reinitialize(allvert);
    usculpt->undo_size += unode->vert_indices.as_span().size_in_bytes();
  }

  if (ss->deform_modifiers_active) {
    unode->orig_position.reinitialize(allvert);
    usculpt->undo_size += unode->orig_position.as_span().size_in_bytes();
  }

  return unode;
}

static void sculpt_undo_store_coords(Object *ob, Node *unode)
{
  SculptSession *ss = ob->sculpt;
  PBVHVertexIter vd;

  int totvert, allvert;
  BKE_pbvh_node_num_verts(ss->pbvh, (PBVHNode *)unode->node, &totvert, &allvert);

  if (ss->deform_modifiers_active && unode->orig_position.is_empty()) {
    unode->orig_position.reinitialize(allvert);
  }

  bool have_grids = BKE_pbvh_type(ss->pbvh) == PBVH_GRIDS;

  BKE_pbvh_vertex_iter_begin (ss->pbvh, ((PBVHNode *)unode->node), vd, PBVH_ITER_ALL) {
    copy_v3_v3(unode->position[vd.i], vd.co);
    if (vd.no) {
      copy_v3_v3(unode->normal[vd.i], vd.no);
    }
    else {
      copy_v3_v3(unode->normal[vd.i], vd.fno);
    }

    if (ss->deform_modifiers_active) {
      if (!have_grids && ss->shapekey_active) {
        float(*cos)[3] = (float(*)[3])ss->shapekey_active->data;

        copy_v3_v3(unode->orig_position[vd.i], cos[vd.index]);
      }
      else {
        copy_v3_v3(unode->orig_position[vd.i],
                   blender::bke::paint::vertex_attr_ptr<float>(vd.vertex, ss->attrs.orig_co));
      }
    }
  }
  BKE_pbvh_vertex_iter_end;
}

static void sculpt_undo_store_hidden(Object *ob, Node *unode)
{
  PBVH *pbvh = ob->sculpt->pbvh;
  PBVHNode *node = static_cast<PBVHNode *>(unode->node);

  const bool *hide_vert = BKE_pbvh_get_vert_hide(pbvh);
  if (hide_vert == nullptr) {
    return;
  }

  if (!unode->grids.is_empty()) {
    /* Already stored during allocation. */
  }
  else {
    const blender::Span<int> verts = BKE_pbvh_node_get_vert_indices(node);
    for (const int i : verts.index_range())
      unode->vert_hidden[i].set(hide_vert[verts[i]]);
  }
}

static void sculpt_undo_store_mask(Object *ob, Node *unode)
{
  SculptSession *ss = ob->sculpt;
  PBVHVertexIter vd;

  BKE_pbvh_vertex_iter_begin (ss->pbvh, static_cast<PBVHNode *>(unode->node), vd, PBVH_ITER_ALL) {
    unode->mask[vd.i] = vd.mask;
  }
  BKE_pbvh_vertex_iter_end;
}

static void sculpt_undo_store_color(Object *ob, Node *unode)
{
  SculptSession *ss = ob->sculpt;

  BLI_assert(BKE_pbvh_type(ss->pbvh) == PBVH_FACES);

  /* NOTE: even with loop colors we still store (derived)
   * vertex colors for original data lookup. */
  BKE_pbvh_store_colors_vertex(
      ss->pbvh, unode->vert_indices.as_span().take_front(unode->unique_verts_num), unode->col);

  if (!unode->loop_col.is_empty() && unode->corners_num) {
    BKE_pbvh_store_colors(ss->pbvh, unode->corner_indices, unode->loop_col);
  }
}

static NodeGeometry *geometry_get(Node *unode)
{
  if (!unode->geometry_original.is_initialized) {
    return &unode->geometry_original;
  }

  BLI_assert(!unode->geometry_modified.is_initialized);

  return &unode->geometry_modified;
}

static Node *geometry_push(Object *object, Type type)
{
  Node *unode = sculpt_undo_find_or_alloc_node_type(object, type);
  unode->applied = false;
  unode->geometry_clear_pbvh = true;

  NodeGeometry *geometry = geometry_get(unode);
  geometry_store_data(geometry, object);

  return unode;
}

static void sculpt_undo_store_face_sets(const Mesh &mesh, Node &unode)
{
  blender::array_utils::gather(
      *mesh.attributes().lookup_or_default<int>(".sculpt_face_set", bke::AttrDomain::Face, 0),
      unode.face_indices.as_span(),
      unode.face_sets.as_mutable_span());
}

void ensure_bmlog(Object *ob)
{
  SculptSession *ss = ob->sculpt;
  Mesh *me = BKE_object_get_original_mesh(ob);

  /* Log exists or object is not in sculpt mode? */
  if (!ss || ss->bm_log) {
    return;
  }

  /* Try to find log from entries in the undo stack. */
  UndoStack *ustack = ED_undo_stack_get();

  if (!ustack) {
    return;
  }

  UndoStep *us = BKE_undosys_stack_active_with_type(ustack, BKE_UNDOSYS_TYPE_SCULPT);

  if (!us) {
    // check next step
    if (ustack->step_active && ustack->step_active->next &&
        ustack->step_active->next->type == BKE_UNDOSYS_TYPE_SCULPT)
    {
      us = ustack->step_active->next;
    }
  }

  if (!us) {
    return;
  }

  UndoSculpt *usculpt = sculpt_undosys_step_get_nodes(us);

  if (!ss->bm && (!(me->flag & ME_SCULPT_DYNAMIC_TOPOLOGY) || ss->mode_type != OB_MODE_SCULPT)) {
    return;
  }

  if (!usculpt) {
    // happens during file load
    return;
  }

  Node *unode = (Node *)usculpt->nodes.first;

  BKE_sculpt_ensure_idmap(ob);

  /*when transition between undo step types the log might simply
  have been freed, look for entries to rebuild it with*/
  sculpt_unode_bmlog_ensure(ss, unode);
}

static Node *sculpt_undo_bmesh_push(Object *ob, PBVHNode *node, Type type)
{
  UndoSculpt *usculpt = sculpt_undo_get_nodes();
  SculptSession *ss = ob->sculpt;
  PBVHVertexIter vd;

  Node *unode = static_cast<Node *>(usculpt->nodes.first);

  ensure_bmlog(ob);

  if (!ss->bm_log) {
    ss->bm_log = BM_log_create(ss->bm, ss->bm_idmap);
  }

  bool new_node = false;

  if (unode == nullptr) {
    new_node = true;
    unode = MEM_new<Node>(__func__);

    STRNCPY(unode->idname, ob->id.name);
    unode->type = type;
    unode->applied = true;

    /* note that every undo type must push a bm_entry for
       so we can recreate the BMLog from chained entries
       when going to/from other undo system steps */

    if (type == Type::DyntopoEnd) {
      unode->bm_log = ss->bm_log;
      unode->bm_entry = BM_log_entry_add(ss->bm, ss->bm_log);

      BM_log_full_mesh(ss->bm, ss->bm_log);
    }
    else if (type == Type::DyntopoBegin) {
      unode->bm_log = ss->bm_log;
      unode->bm_entry = BM_log_entry_add(ss->bm, ss->bm_log);

      BM_log_full_mesh(ss->bm, ss->bm_log);
    }
    else {
      unode->bm_log = ss->bm_log;
      unode->bm_entry = BM_log_entry_add(ss->bm, ss->bm_log);
    }

    BLI_addtail(&usculpt->nodes, unode);
  }

  if (node) {
    if (BKE_pbvh_type(ss->pbvh) == PBVH_BMESH) {
      unode->bm_log = ss->bm_log;
      unode->bm_entry = BM_log_entry_check_customdata(ss->bm, ss->bm_log);
    }

    switch (type) {
      case Type::Position:
      case Type::Mask:
        BKE_pbvh_vertex_iter_begin (ss->pbvh, node, vd, PBVH_ITER_UNIQUE) {
          BM_log_vert_modified(ss->bm, ss->bm_log, vd.bm_vert);
        }
        BKE_pbvh_vertex_iter_end;
        break;

      case Type::HideFace: {
        DyntopoSet<BMFace> &faces = BKE_pbvh_bmesh_node_faces(node);

        BKE_pbvh_vertex_iter_begin (ss->pbvh, node, vd, PBVH_ITER_UNIQUE) {
          BM_log_vert_modified(ss->bm, ss->bm_log, vd.bm_vert);
        }
        BKE_pbvh_vertex_iter_end;

        for (BMFace *f : faces) {
          BM_log_face_modified(ss->bm, ss->bm_log, f);
        }
        break;
      }

      case Type::Color: {
        Mesh *mesh = BKE_object_get_original_mesh(ob);

        const CustomDataLayer *color_layer = BKE_id_attribute_search(
            &mesh->id,
            BKE_id_attributes_active_color_name(&mesh->id),
            CD_MASK_COLOR_ALL,
            ATTR_DOMAIN_MASK_POINT | ATTR_DOMAIN_MASK_CORNER);

        if (!color_layer) {
          break;
        }
        AttrDomain domain = BKE_id_attribute_domain(&mesh->id, color_layer);

        if (domain == AttrDomain::Point) {
          BKE_pbvh_vertex_iter_begin (ss->pbvh, node, vd, PBVH_ITER_UNIQUE) {
            BM_log_vert_modified(ss->bm, ss->bm_log, vd.bm_vert);
          }
          BKE_pbvh_vertex_iter_end;
        }
        else if (domain == AttrDomain::Corner) {
          DyntopoSet<BMFace> &faces = BKE_pbvh_bmesh_node_faces(node);

          for (BMFace *f : faces) {
            BM_log_face_modified(ss->bm, ss->bm_log, f);
          }
        }

        break;
      }
      case Type::FaceSet: {
        DyntopoSet<BMFace> &faces = BKE_pbvh_bmesh_node_faces(node);

        for (BMFace *f : faces) {
          BM_log_face_if_modified(ss->bm, ss->bm_log, f);
        }

        break;
      }
      case Type::DyntopoBegin:
      case Type::DyntopoEnd:
      case Type::DyntopoSymmetrize:
      case Type::Geometry:
      case Type::None:
        break;
    }
  }
  else {
    switch (type) {
      case Type::DyntopoSymmetrize:
      case Type::Geometry:
        BM_log_full_mesh(ss->bm, ss->bm_log);
        break;
      default:  // to avoid warnings
        break;
    }
  }

  if (new_node) {
    sculpt_undo_print_nodes(ob, nullptr);
  }

  return unode;
}

bool ensure_dyntopo_node_undo(
    Object *ob, PBVHNode *node, Type type, Type extraType, Type force_push_mask)
{
  SculptSession *ss = ob->sculpt;

  UndoSculpt *usculpt = sculpt_undo_get_nodes();

  if (!usculpt) {
    printf("%s: possible undo error.\n", __func__);
    return false;
  }

  Node *unode = (Node *)usculpt->nodes.first;

  if (!unode) {
    unode = sculpt_undo_alloc_node_type(ob, type);

    BLI_strncpy(unode->idname, ob->id.name, sizeof(unode->idname));

    unode->type = type;
    unode->applied = true;
    unode->bm_log = ss->bm_log;
    unode->bm_entry = BM_log_entry_add(ss->bm, ss->bm_log);

    return undo::ensure_dyntopo_node_undo(ob, node, type, extraType, force_push_mask);
  }
  else if (!(unode->typemask & (1 << int(type)))) {
    /* Add a log sub-entry. */
    BM_log_entry_add_delta_set(ss->bm, ss->bm_log);
  }

  if (!node) {
    return false;
  }

  int node_id = BKE_pbvh_get_node_id(ss->pbvh, node);
  bool pushed = false;

  if (((type & force_push_mask) != Type::None) || unode->dyntopo_undo_set.add({node_id, type})) {
    sculpt_undo_bmesh_push(ob, node, type);
    pushed = true;
  }

  if (extraType != Type::None && (((extraType & force_push_mask) != Type::None) ||
                                  unode->dyntopo_undo_set.add({node_id, extraType})))
  {
    sculpt_undo_bmesh_push(ob, node, type);
    pushed = true;
  }

  return pushed;
}

static bool check_first_undo_entry_dyntopo(Object *ob)
{
  UndoStack *ustack = ED_undo_stack_get();
  if (!ustack || !ob->sculpt || !ob->sculpt->bm) {
    return false;
  }

  UndoStep *us = ustack->step_init ? ustack->step_init : ustack->step_active;
  bool bad = false;

  if (!us) {
    bad = true;
  }
  else if (us->type) {
    if (!STREQ(us->type->name, "Sculpt")) {
      bad = true;
    }
    else {
      SculptUndoStep *step = (SculptUndoStep *)us;
      Node *unode = (Node *)step->data.nodes.first;

      if (!unode) {
        bad = true;
      }
      else {
        UndoStep *act = ustack->step_active;

        if (!act->type || !STREQ(act->type->name, "Sculpt")) {
          bad = unode->type != Type::DyntopoBegin;
        }
      }
    }
  }
  else {
    bad = true;
  }

  if (bad) {
    sculpt_undo_push_begin_ex(ob, "Dyntopo Begin", true);
    push_node(ob, nullptr, Type::DyntopoBegin);
    push_end(ob);
  }

  return bad;
}

Node *push_node(Object *ob, PBVHNode *node, Type type)
{
  SculptSession *ss = ob->sculpt;
  Node *unode;

  /* List is manipulated by multiple threads, so we lock. */
  BLI_thread_lock(LOCK_CUSTOM1);

  ss->needs_flush_to_id = 1;

  if (ss->bm || ELEM(type, Type::DyntopoBegin, Type::DyntopoEnd)) {
    /* Dynamic topology stores only one undo node per stroke,
     * regardless of the number of PBVH nodes modified. */
    unode = sculpt_undo_bmesh_push(ob, node, type);
    sculpt_undo_print_nodes(ob, nullptr);
    BLI_thread_unlock(LOCK_CUSTOM1);
    return unode;
  }
  if (type == Type::Geometry) {
    unode = geometry_push(ob, type);
    sculpt_undo_print_nodes(ob, nullptr);
    BLI_thread_unlock(LOCK_CUSTOM1);
    return unode;
  }
  if ((unode = get_node(node, type))) {
    sculpt_undo_print_nodes(ob, nullptr);
    BLI_thread_unlock(LOCK_CUSTOM1);
    return unode;
  }

  unode = sculpt_undo_alloc_node(ob, node, type);

  /* NOTE: If this ever becomes a bottleneck, make a lock inside of the node.
   * so we release global lock sooner, but keep data locked for until it is
   * fully initialized.
   */

  if (!unode->grids.is_empty()) {
    int totgrid;
    const int *grids;
    BKE_pbvh_node_get_grids(ss->pbvh, node, &grids, &totgrid, nullptr, nullptr, nullptr);
    unode->grids.as_mutable_span().copy_from({grids, totgrid});
  }
  else {
    unode->vert_indices.as_mutable_span().copy_from(BKE_pbvh_node_get_vert_indices(node));

    if (!unode->corner_indices.is_empty()) {
      Span<int> loop_indices = BKE_pbvh_node_get_loops(static_cast<const PBVHNode *>(unode->node));

      if (!loop_indices.is_empty()) {
        unode->corner_indices.as_mutable_span().copy_from(loop_indices);
        unode->mesh_corners_num = BKE_object_get_original_mesh(ob)->corners_num;
      }
    }
  }

  switch (type) {
    case Type::None:
      BLI_assert_unreachable();
      break;
    case Type::Position:
      sculpt_undo_store_coords(ob, unode);
      break;
    case Type::HideVert:
      sculpt_undo_store_hidden(ob, unode);
      break;
    case Type::Mask:
      if (pbvh_has_mask(ss->pbvh)) {
        sculpt_undo_store_mask(ob, unode);
      }
      break;
    case Type::Color:
      sculpt_undo_store_color(ob, unode);
      break;
    case Type::DyntopoBegin:
    case Type::DyntopoEnd:
    case Type::DyntopoSymmetrize:
      BLI_assert_msg(0, "Dynamic topology should've already been handled");
    case Type::Geometry:
      break;
    case Type::FaceSet:
      sculpt_undo_store_face_sets(*static_cast<const Mesh *>(ob->data), *unode);
      break;
  }

  /* Store sculpt pivot. */
  copy_v3_v3(unode->pivot_pos, ss->pivot_pos);
  copy_v3_v3(unode->pivot_rot, ss->pivot_rot);

  /* Store active shape key. */
  if (ss->shapekey_active) {
    STRNCPY(unode->shapeName, ss->shapekey_active->name);
  }
  else {
    unode->shapeName[0] = '\0';
  }

  sculpt_undo_print_nodes(ob, nullptr);

  BLI_thread_unlock(LOCK_CUSTOM1);

  return unode;
}

static bool sculpt_attribute_ref_equals(SculptAttrRef *a, SculptAttrRef *b)
{
  return a->domain == b->domain && a->type == b->type && STREQ(a->name, b->name);
}

static void sculpt_save_active_attribute(Object *ob, SculptAttrRef *attr)
{
  Mesh *me = BKE_object_get_original_mesh(ob);
  const CustomDataLayer *layer;

  if (ob && me && (layer = BKE_id_attributes_active_get((ID *)me))) {
    attr->domain = BKE_id_attribute_domain((ID *)me, layer);
    BLI_strncpy(attr->name, layer->name, sizeof(attr->name));
    attr->type = eCustomDataType(layer->type);
  }
  else {
    attr->domain = NO_ACTIVE_LAYER;
    attr->name[0] = 0;
  }

  attr->was_set = true;
}

static void sculpt_save_active_attribute_color(Object *ob, SculptAttrRef *attr)
{
  Mesh *me = BKE_object_get_original_mesh(ob);
  const CustomDataLayer *layer;

  if (ob && me &&
      (layer = BKE_id_attribute_search(&me->id,
                                       BKE_id_attributes_active_color_name(&me->id),
                                       CD_MASK_COLOR_ALL,
                                       ATTR_DOMAIN_MASK_POINT | ATTR_DOMAIN_MASK_CORNER)))
  {
    attr->domain = BKE_id_attribute_domain((ID *)me, layer);
    BLI_strncpy(attr->name, layer->name, sizeof(attr->name));
    attr->type = eCustomDataType(layer->type);
  }
  else {
    attr->domain = NO_ACTIVE_LAYER;
    attr->name[0] = 0;
  }

  using namespace blender;
  Mesh *mesh = BKE_object_get_original_mesh(ob);
  attr->was_set = true;
  attr->domain = NO_ACTIVE_LAYER;
  attr->name[0] = 0;
  if (!mesh) {
    return;
  }
  const char *name = mesh->active_color_attribute;
  const bke::AttributeAccessor attributes = mesh->attributes();
  const std::optional<bke::AttributeMetaData> meta_data = attributes.lookup_meta_data(name);
  if (!meta_data) {
    return;
  }
  if (!(ATTR_DOMAIN_AS_MASK(meta_data->domain) & ATTR_DOMAIN_MASK_COLOR) ||
      !(CD_TYPE_AS_MASK(meta_data->data_type) & CD_MASK_COLOR_ALL))
  {
    return;
  }
  attr->domain = meta_data->domain;
  STRNCPY(attr->name, name);
  attr->type = meta_data->data_type;
}

static void sculpt_undo_push_begin_ex(Object *ob, const char *name, bool no_first_entry_check)
{
  UndoStack *ustack = ED_undo_stack_get();

  ensure_bmlog(ob);

  if (ob != nullptr) {
    if (!no_first_entry_check && ob->sculpt && ob->sculpt->bm) {
      check_first_undo_entry_dyntopo(ob);
    }

    /* If possible, we need to tag the object and its geometry data as 'changed in the future' in
     * the previous undo step if it's a memfile one. */
    ED_undosys_stack_memfile_id_changed_tag(ustack, &ob->id);
    ED_undosys_stack_memfile_id_changed_tag(ustack, static_cast<ID *>(ob->data));
  }

  /* Special case, we never read from this. */
  bContext *C = nullptr;

  SculptUndoStep *us = (SculptUndoStep *)BKE_undosys_step_push_init_with_type(
      ustack, C, name, BKE_UNDOSYS_TYPE_SCULPT);

  if (!us->active_color_start.was_set) {
    sculpt_save_active_attribute_color(ob, &us->active_color_start);
  }
  if (!us->active_attr_start.was_set) {
    sculpt_save_active_attribute(ob, &us->active_attr_start);
  }

  /* Set end attribute in case push_end is not called,
   * so we don't end up with corrupted state.
   */
  if (!us->active_color_end.was_set) {
    sculpt_save_active_attribute_color(ob, &us->active_color_end);
    us->active_color_end.was_set = false;
  }
}

void push_begin_ex(Object *ob, const char *name)
{
  return sculpt_undo_push_begin_ex(ob, name, false);
}

void push_begin(Object *ob, const wmOperator *op)
{
  push_begin_ex(ob, op->type->name);
}

void push_end(Object *ob)
{
  push_end_ex(ob, false);
}

void push_end_ex(Object *ob, const bool use_nested_undo)
{
  UndoSculpt *usculpt = sculpt_undo_get_nodes();

  /* We don't need normals in the undo stack. */
  LISTBASE_FOREACH (Node *, unode, &usculpt->nodes) {
    if (unode->bm_entry) {
      update_unode_bmesh_memsize(unode);
    }

    usculpt->undo_size -= unode->normal.as_span().size_in_bytes();
    unode->normal = {};
  }

  /* We could remove this and enforce all callers run in an operator using 'OPTYPE_UNDO'. */
  wmWindowManager *wm = static_cast<wmWindowManager *>(G_MAIN->wm.first);
  if (wm->op_undo_depth == 0 || use_nested_undo) {
    UndoStack *ustack = ED_undo_stack_get();
    BKE_undosys_step_push(ustack, nullptr, nullptr);
    if (wm->op_undo_depth == 0) {
      BKE_undosys_stack_limit_steps_and_memory_defaults(ustack);
    }
    WM_file_tag_modified();
  }

  UndoStack *ustack = ED_undo_stack_get();
  SculptUndoStep *us = (SculptUndoStep *)BKE_undosys_stack_init_or_active_with_type(
      ustack, BKE_UNDOSYS_TYPE_SCULPT);

  sculpt_save_active_attribute(ob, &us->active_attr_end);
  sculpt_save_active_attribute_color(ob, &us->active_color_end);
  sculpt_undo_print_nodes(ob, nullptr);
}

/* -------------------------------------------------------------------- */
/** \name Implements ED Undo System
 * \{ */

static void sculpt_undo_set_active_layer(bContext *C, SculptAttrRef *attr, bool is_color)
{
  if (attr->domain == AttrDomain::Auto) {
    return;
  }

  Object *ob = CTX_data_active_object(C);
  Mesh *me = BKE_object_get_original_mesh(ob);

  SculptAttrRef existing;
  if (is_color) {
    sculpt_save_active_attribute_color(ob, &existing);
  }
  else {
    sculpt_save_active_attribute(ob, &existing);
  }

  CustomDataLayer *layer = BKE_id_attribute_find(&me->id, attr->name, attr->type, attr->domain);

  /* Temporary fix for #97408. This is a fundamental
   * bug in the undo stack; the operator code needs to push
   * an extra undo step before running an operator if a
   * non-memfile undo system is active.
   *
   * For now, detect if the layer does exist but with a different
   * domain and just unconvert it.
   */
  if (!layer) {
    layer = BKE_id_attribute_search_for_write(
        &me->id, attr->name, CD_MASK_PROP_ALL, ATTR_DOMAIN_MASK_ALL);
    if (layer) {
      if (ED_geometry_attribute_convert(
              me, attr->name, eCustomDataType(attr->type), attr->domain, nullptr))
      {
        layer = BKE_id_attribute_find(&me->id, attr->name, attr->type, attr->domain);
      }
    }
  }

  if (!layer) {
    /* Memfile undo killed the layer; re-create it. */
<<<<<<< HEAD
    me->attributes_for_write().add(
        attr->name, attr->domain, attr->type, blender::bke::AttributeInitDefaultValue());
    layer = BKE_id_attribute_find(&me->id, attr->name, attr->type, attr->domain);
=======
    mesh->attributes_for_write().add(
        attr->name, attr->domain, attr->type, bke::AttributeInitDefaultValue());
    layer = BKE_id_attribute_find(&mesh->id, attr->name, attr->type, attr->domain);
    DEG_id_tag_update(&ob->id, ID_RECALC_GEOMETRY);
>>>>>>> ee1fa8e1
  }

  if (layer) {
    BKE_id_attributes_active_color_set(&me->id, layer->name);

    if (ob->sculpt && ob->sculpt->pbvh) {
      BKE_pbvh_update_active_vcol(ob->sculpt->pbvh, me);

      if (!sculpt_attribute_ref_equals(&existing, attr)) {
        bke::pbvh::update_vertex_data(*ob->sculpt->pbvh, PBVH_UpdateColor);
      }
    }
  }
  else if (layer) {
    BKE_id_attributes_active_set(&me->id, layer->name);
  }
}

static void sculpt_undosys_step_encode_init(bContext * /*C*/, UndoStep *us_p)
{
  SculptUndoStep *us = (SculptUndoStep *)us_p;
  /* Dummy, memory is cleared anyway. */
  BLI_listbase_clear(&us->data.nodes);
}

static bool sculpt_undosys_step_encode(bContext * /*C*/, Main *bmain, UndoStep *us_p)
{
  /* Dummy, encoding is done along the way by adding tiles
   * to the current 'SculptUndoStep' added by encode_init. */
  SculptUndoStep *us = (SculptUndoStep *)us_p;
  us->step.data_size = us->data.undo_size;

  Node *unode = static_cast<Node *>(us->data.nodes.last);
  if (unode && unode->type == Type::DyntopoEnd) {
    us->step.use_memfile_step = true;
  }
  us->step.is_applied = true;

  if (!BLI_listbase_is_empty(&us->data.nodes)) {
    bmain->is_memfile_undo_flush_needed = true;
  }

  return true;
}

static void sculpt_undosys_step_decode_undo_impl(bContext *C,
                                                 Depsgraph *depsgraph,
                                                 SculptUndoStep *us)
{
  BLI_assert(us->step.is_applied == true);
  sculpt_undo_restore_list(C, depsgraph, &us->data.nodes, -1);
  us->step.is_applied = false;

  sculpt_undo_print_nodes(CTX_data_active_object(C), us);
}

static void sculpt_undosys_step_decode_redo_impl(bContext *C,
                                                 Depsgraph *depsgraph,
                                                 SculptUndoStep *us)
{
  BLI_assert(us->step.is_applied == false);
  sculpt_undo_restore_list(C, depsgraph, &us->data.nodes, 1);
  us->step.is_applied = true;

  sculpt_undo_print_nodes(CTX_data_active_object(C), us);
}

static void sculpt_undosys_step_decode_undo(bContext *C,
                                            Depsgraph *depsgraph,
                                            SculptUndoStep *us,
                                            const bool is_final)
{
  /* Walk forward over any applied steps of same type,
   * then walk back in the next loop, un-applying them. */
  SculptUndoStep *us_iter = us;
  while (us_iter->step.next && (us_iter->step.next->type == us_iter->step.type)) {
    if (us_iter->step.next->is_applied == false) {
      break;
    }
    us_iter = (SculptUndoStep *)us_iter->step.next;
  }

  while ((us_iter != us) || (!is_final && us_iter == us)) {
    BLI_assert(us_iter->step.type == us->step.type); /* Previous loop ensures this. */

    sculpt_undo_set_active_layer(C, &((SculptUndoStep *)us_iter)->active_attr_start, false);
    sculpt_undo_set_active_layer(C, &((SculptUndoStep *)us_iter)->active_color_start, true);

    sculpt_undosys_step_decode_undo_impl(C, depsgraph, us_iter);
    // sculpt_undo_set_active_layer(C, &((SculptUndoStep *)us_iter)->active_attr_start);

    if (us_iter == us) {
      if (us_iter->step.prev && us_iter->step.prev->type == BKE_UNDOSYS_TYPE_SCULPT) {
        sculpt_undo_set_active_layer(
            C, &((SculptUndoStep *)us_iter->step.prev)->active_attr_end, false);
        sculpt_undo_set_active_layer(
            C, &((SculptUndoStep *)us_iter->step.prev)->active_color_end, true);
      }
      break;
    }

    us_iter = (SculptUndoStep *)us_iter->step.prev;
  }
}

static void sculpt_undosys_step_decode_redo(bContext *C, Depsgraph *depsgraph, SculptUndoStep *us)
{
  SculptUndoStep *us_iter = us;
  while (us_iter->step.prev && (us_iter->step.prev->type == us_iter->step.type)) {
    if (us_iter->step.prev->is_applied == true) {
      break;
    }
    us_iter = (SculptUndoStep *)us_iter->step.prev;
  }
  while (us_iter && (us_iter->step.is_applied == false)) {
<<<<<<< HEAD
    sculpt_undo_set_active_layer(C, &((SculptUndoStep *)us_iter)->active_attr_start, false);
    sculpt_undo_set_active_layer(C, &((SculptUndoStep *)us_iter)->active_color_start, true);
    sculpt_undosys_step_decode_redo_impl(C, depsgraph, us_iter);

    if (us_iter == us) {
      sculpt_undo_set_active_layer(C, &((SculptUndoStep *)us_iter)->active_attr_end, false);
      sculpt_undo_set_active_layer(C, &((SculptUndoStep *)us_iter)->active_color_end, true);
=======
    set_active_layer(C, &((SculptUndoStep *)us_iter)->active_color_end);
    sculpt_undosys_step_decode_redo_impl(C, depsgraph, us_iter);

    if (us_iter == us) {
      set_active_layer(C, &((SculptUndoStep *)us_iter)->active_color_start);
>>>>>>> ee1fa8e1
      break;
    }
    us_iter = (SculptUndoStep *)us_iter->step.next;
  }
}

static void sculpt_undosys_step_decode(
    bContext *C, Main *bmain, UndoStep *us_p, const eUndoStepDir dir, bool is_final)
{
  /* NOTE: behavior for undo/redo closely matches image undo. */
  BLI_assert(dir != STEP_INVALID);

  Depsgraph *depsgraph = CTX_data_ensure_evaluated_depsgraph(C);

  /* Ensure sculpt mode. */
  {
    Scene *scene = CTX_data_scene(C);
    ViewLayer *view_layer = CTX_data_view_layer(C);
    BKE_view_layer_synced_ensure(scene, view_layer);
    Object *ob = BKE_view_layer_active_object_get(view_layer);
    if (ob && (ob->type == OB_MESH)) {
      if (ob->mode & (OB_MODE_SCULPT | OB_MODE_VERTEX_PAINT)) {
        /* Pass. */
      }
      else {
        ED_object_mode_generic_exit(bmain, depsgraph, scene, ob);

        /* Sculpt needs evaluated state.
         * NOTE: needs to be done here, as #ED_object_mode_generic_exit will usually invalidate
         * (some) evaluated data. */
        BKE_scene_graph_evaluated_ensure(depsgraph, bmain);

        ED_object_sculptmode_enter_ex(bmain, depsgraph, scene, ob, true, nullptr, false);
      }

      if (ob->sculpt) {
        ob->sculpt->needs_flush_to_id = 1;
      }
      bmain->is_memfile_undo_flush_needed = true;
    }
    else {
      BLI_assert(0);
      return;
    }
  }

  SculptUndoStep *us = (SculptUndoStep *)us_p;
  if (dir == STEP_UNDO) {
    sculpt_undosys_step_decode_undo(C, depsgraph, us, is_final);
  }
  else if (dir == STEP_REDO) {
    sculpt_undosys_step_decode_redo(C, depsgraph, us);
  }
}

static void sculpt_undosys_step_free(UndoStep *us_p)
{
  SculptUndoStep *us = (SculptUndoStep *)us_p;
  sculpt_undo_free_list(&us->data.nodes);
}

void geometry_begin(Object *ob, const wmOperator *op)
{
  push_begin(ob, op);
  push_node(ob, nullptr, Type::Geometry);
}

void geometry_begin_ex(Object *ob, const char *name)
{
  push_begin_ex(ob, name);
  push_node(ob, nullptr, Type::Geometry);
}

void geometry_end(Object *ob)
{
  /* Ensure sculpt attribute references are up to date. */
  BKE_sculptsession_update_attr_refs(ob);

  push_node(ob, nullptr, Type::Geometry);
  push_end(ob);
}

void register_type(UndoType *ut)
{
  ut->name = "Sculpt";
  ut->poll = nullptr; /* No poll from context for now. */
  ut->step_encode_init = sculpt_undosys_step_encode_init;
  ut->step_encode = sculpt_undosys_step_encode;
  ut->step_decode = sculpt_undosys_step_decode;
  ut->step_free = sculpt_undosys_step_free;

  ut->flags = UNDOTYPE_FLAG_DECODE_ACTIVE_STEP;

  ut->step_size = sizeof(SculptUndoStep);
}

/** \} */

/* -------------------------------------------------------------------- */
/** \name Utilities
 * \{ */

static UndoSculpt *sculpt_undosys_step_get_nodes(UndoStep *us_p)
{
  SculptUndoStep *us = (SculptUndoStep *)us_p;
  return &us->data;
}

static UndoSculpt *sculpt_undo_get_nodes()
{
  UndoStack *ustack = ED_undo_stack_get();

  if (!ustack) {  // happens during file load
    return nullptr;
  }

  UndoStep *us = BKE_undosys_stack_init_or_active_with_type(ustack, BKE_UNDOSYS_TYPE_SCULPT);
  return us ? sculpt_undosys_step_get_nodes(us) : nullptr;
}

/** \} */

/* -------------------------------------------------------------------- */
/** \name Undo for changes happening on a base mesh for multires sculpting.
 *
 * Use this for multires operators which changes base mesh and which are to be
 * possible. Example of such operators is Apply Base.
 *
 * Usage:
 *
 *   static int operator_exec((bContext *C, wmOperator *op) {
 *
 *      ED_sculpt_undo_push_mixed_begin(C, op->type->name);
 *      // Modify base mesh.
 *      ED_sculpt_undo_push_mixed_end(C, op->type->name);
 *
 *      return OPERATOR_FINISHED;
 *   }
 *
 * If object is not in sculpt mode or sculpt does not happen on multires then
 * regular ED_undo_push() is used.
 * *
 * \{ */

static bool sculpt_undo_use_multires_mesh(bContext *C)
{
  if (BKE_paintmode_get_active_from_context(C) != PaintMode::Sculpt) {
    return false;
  }

  Object *object = CTX_data_active_object(C);
  SculptSession *sculpt_session = object->sculpt;

  return sculpt_session->multires.active;
}

static void sculpt_undo_push_all_grids(Object *object)
{
  SculptSession *ss = object->sculpt;

  /* It is possible that undo push is done from an object state where there is no PBVH. This
   * happens, for example, when an operation which tagged for geometry update was performed prior
   * to the current operation without making any stroke in between.
   *
   * Skip pushing nodes based on the following logic: on redo Type::Position will ensure
   * PBVH for the new base geometry, which will have same coordinates as if we create PBVH here.
   */
  if (ss->pbvh == nullptr) {
    return;
  }

  Vector<PBVHNode *> nodes = blender::bke::pbvh::search_gather(ss->pbvh, {});
  for (PBVHNode *node : nodes) {
    Node *unode = push_node(object, node, Type::Position);
    unode->node = nullptr;
  }
}

void push_multires_mesh_begin(bContext *C, const char *str)
{
  if (!sculpt_undo_use_multires_mesh(C)) {
    return;
  }

  Object *object = CTX_data_active_object(C);

  push_begin_ex(object, str);

  Node *geometry_unode = push_node(object, nullptr, Type::Geometry);
  geometry_unode->geometry_clear_pbvh = false;

  sculpt_undo_push_all_grids(object);
}

void push_multires_mesh_end(bContext *C, const char *str)
{
  if (!sculpt_undo_use_multires_mesh(C)) {
    ED_undo_push(C, str);
    return;
  }

  Object *object = CTX_data_active_object(C);

  Node *geometry_unode = push_node(object, nullptr, Type::Geometry);
  geometry_unode->geometry_clear_pbvh = false;

  push_end(object);
}

/** \} */

void fast_save_bmesh(Object *ob)
{
  SculptSession *ss = ob->sculpt;
  BMesh *bm = ss->bm;

  if (!bm || !ss) {
    return;
  }

  struct BMeshToMeshParams params = {};
  params.update_shapekey_indices = true;
  BM_mesh_bm_to_me(nullptr, bm, (Mesh *)ob->data, &params);
}
}  // namespace blender::ed::sculpt_paint::undo<|MERGE_RESOLUTION|>--- conflicted
+++ resolved
@@ -309,87 +309,121 @@
 
 struct PartialUpdateData {
   PBVH *pbvh;
-  SculptSession *ss;
-  bool rebuild;
-  char *modified_grids;
-  bool *modified_hidden_verts;
-  bool *modified_mask_verts;
-  bool *modified_color_verts;
-  bool *modified_face_set_faces;
+  bool changed_position;
+  bool changed_hide_vert;
+  bool changed_mask;
+  Span<bool> modified_grids;
+  Span<bool> modified_position_verts;
+  Span<bool> modified_hidden_verts;
+  Span<bool> modified_hidden_faces;
+  Span<bool> modified_mask_verts;
+  Span<bool> modified_color_verts;
+  Span<bool> modified_face_set_faces;
 };
 
+static void update_modified_node_mesh(PBVHNode &node, PartialUpdateData &data)
+{
+  const Span<int> verts = BKE_pbvh_node_get_vert_indices(&node);
+  if (!data.modified_position_verts.is_empty()) {
+    for (const int vert : verts) {
+      if (data.modified_position_verts[vert]) {
+        BKE_pbvh_node_mark_positions_update(&node);
+        break;
+      }
+    }
+  }
+  if (!data.modified_mask_verts.is_empty()) {
+    for (const int vert : verts) {
+      if (data.modified_mask_verts[vert]) {
+        BKE_pbvh_node_mark_update_mask(&node);
+        break;
+      }
+    }
+  }
+  if (!data.modified_color_verts.is_empty()) {
+    for (const int vert : verts) {
+      if (data.modified_color_verts[vert]) {
+        BKE_pbvh_node_mark_update_color(&node);
+        break;
+      }
+    }
+  }
+  if (!data.modified_hidden_verts.is_empty()) {
+    for (const int vert : verts) {
+      if (data.modified_hidden_verts[vert]) {
+        BKE_pbvh_node_mark_update_visibility(&node);
+        break;
+      }
+    }
+  }
+
+  Vector<int> faces;
+  if (!data.modified_face_set_faces.is_empty()) {
+    if (faces.is_empty()) {
+      bke::pbvh::node_face_indices_calc_mesh(*data.pbvh, node, faces);
+    }
+    for (const int face : faces) {
+      if (data.modified_face_set_faces[face]) {
+        BKE_pbvh_node_mark_update_face_sets(&node);
+        break;
+      }
+    }
+  }
+  if (!data.modified_hidden_faces.is_empty()) {
+    if (faces.is_empty()) {
+      bke::pbvh::node_face_indices_calc_mesh(*data.pbvh, node, faces);
+    }
+    for (const int face : faces) {
+      if (data.modified_hidden_faces[face]) {
+        BKE_pbvh_node_mark_update_visibility(&node);
+        break;
+      }
+    }
+  }
+}
+
 static UndoSculpt *sculpt_undosys_step_get_nodes(UndoStep *us_p);
 
-/**
- * A version of #update_cb that tests for the update tag in #PBVH.vert_bitmap.
- */
-static void update_cb_partial(PBVHNode *node, PartialUpdateData *data)
-{
-  if (BKE_pbvh_type(data->pbvh) == PBVH_GRIDS) {
-    const int *node_grid_indices;
-    int totgrid;
-    bool update = false;
-    BKE_pbvh_node_get_grids(
-        data->pbvh, node, &node_grid_indices, &totgrid, nullptr, nullptr, nullptr);
-    for (int i = 0; i < totgrid; i++) {
-      if (data->modified_grids[node_grid_indices[i]] == 1) {
-        update = true;
-      }
-    }
-    if (update) {
-      update_cb(node, &(data->rebuild));
-    }
-  }
-  else {
-    BKE_pbvh_node_mark_update(node);
-
-    const blender::Span<int> verts = BKE_pbvh_node_get_vert_indices(node);
-    if (data->modified_mask_verts != nullptr) {
-      for (const int vert : verts) {
-        if (data->modified_mask_verts[vert]) {
-          BKE_pbvh_node_mark_update_mask(node);
-          break;
-        }
-      }
-    }
-    if (data->modified_color_verts != nullptr) {
-      for (const int vert : verts) {
-        if (data->modified_color_verts[vert]) {
-          BKE_pbvh_node_mark_update_color(node);
-          break;
-        }
-      }
-    }
-    if (data->modified_hidden_verts != nullptr) {
-      for (int vert : verts) {
-        if (data->modified_hidden_verts[vert]) {
-          BKE_sculpt_boundary_flag_update(data->ss, BKE_pbvh_make_vref(vert));
-
-          if (data->rebuild) {
-            BKE_pbvh_vert_tag_update_normal_visibility(node);
-          }
-          BKE_pbvh_node_fully_hidden_set(node, 0);
-          break;
-        }
-      }
-    }
-  }
-
-  if (data->modified_face_set_faces) {
-    PBVHFaceIter fd;
-    bool updated = false;
-
-    BKE_pbvh_face_iter_begin (data->pbvh, node, fd) {
-      if (data->modified_face_set_faces[fd.index]) {
-        face_mark_boundary_update(data->ss, fd.face);
-
-        if (!updated) {
-          BKE_pbvh_node_mark_update_face_sets(node);
-          updated = true;
-        }
-      }
-    }
-    BKE_pbvh_face_iter_end(fd);
+static void update_modified_node_grids(PBVHNode &node, PartialUpdateData &data)
+{
+  const Span<int> grid_indices = BKE_pbvh_node_get_grid_indices(node);
+  if (std::any_of(grid_indices.begin(), grid_indices.end(), [&](const int grid) {
+        return data.modified_grids[grid];
+      }))
+  {
+    if (data.changed_position) {
+      BKE_pbvh_node_mark_update(&node);
+    }
+    if (data.changed_mask) {
+      BKE_pbvh_node_mark_update_mask(&node);
+    }
+    if (data.changed_hide_vert) {
+      BKE_pbvh_node_mark_update_visibility(&node);
+    }
+  }
+
+  Vector<int> faces;
+  if (!data.modified_face_set_faces.is_empty()) {
+    if (faces.is_empty()) {
+      bke::pbvh::node_face_indices_calc_grids(*data.pbvh, node, faces);
+    }
+    for (const int face : faces) {
+      if (data.modified_face_set_faces[face]) {
+        BKE_pbvh_node_mark_update_face_sets(&node);
+        break;
+      }
+    }
+  }
+  if (!data.modified_hidden_faces.is_empty()) {
+    if (faces.is_empty()) {
+      bke::pbvh::node_face_indices_calc_grids(*data.pbvh, node, faces);
+    }
+    for (const int face : faces) {
+      if (data.modified_hidden_faces[face]) {
+        BKE_pbvh_node_mark_update_visibility(&node);
+        break;
+      }
+    }
   }
 }
 
@@ -413,9 +447,9 @@
   return false;
 }
 
-static bool sculpt_undo_restore_coords(bContext *C, Depsgraph *depsgraph, Node &unode)
-{
-  Object *ob = CTX_data_active_object(C);
+static bool restore_coords(
+    bContext *C, Object *ob, Depsgraph *depsgraph, Node &unode, MutableSpan<bool> modified_verts)
+{
   SculptSession *ss = ob->sculpt;
   SubdivCCG *subdiv_ccg = ss->subdiv_ccg;
 
@@ -480,17 +514,20 @@
         if (ss->deform_modifiers_active) {
           for (const int i : index.index_range()) {
             restore_deformed(ss, unode, i, index[i], positions[index[i]]);
+            modified_verts[index[i]] = true;
           }
         }
         else {
           for (const int i : index.index_range()) {
-            swap_v3_v3(positions[index[i]], unode.orig_position[i]);
+            std::swap(positions[index[i]], unode.orig_position[i]);
+            modified_verts[index[i]] = true;
           }
         }
       }
       else {
         for (const int i : index.index_range()) {
-          swap_v3_v3(positions[index[i]], unode.position[i]);
+          std::swap(positions[index[i]], unode.position[i]);
+          modified_verts[index[i]] = true;
         }
       }
     }
@@ -559,139 +596,92 @@
   return true;
 }
 
-static bool sculpt_undo_restore_hidden(bContext *C, Node &unode, bool *modified_vertices)
-{
-  Object *ob = CTX_data_active_object(C);
-  SculptSession *ss = ob->sculpt;
-  SubdivCCG *subdiv_ccg = ss->subdiv_ccg;
-
-  if (unode.mesh_verts_num) {
-    Mesh &mesh = *static_cast<Mesh *>(ob->data);
-    bke::MutableAttributeAccessor attributes = mesh.attributes_for_write();
-    bke::SpanAttributeWriter<bool> hide_vert = attributes.lookup_or_add_for_write_span<bool>(
-        ".hide_vert", bke::AttrDomain::Point);
-    for (const int i : unode.vert_indices.index_range().take_front(unode.unique_verts_num)) {
-      const int vert = unode.vert_indices[i];
-      if (unode.vert_hidden[i].test() != hide_vert.span[vert]) {
-        unode.vert_hidden[i].set(!unode.vert_hidden[i].test());
-        hide_vert.span[vert] = !hide_vert.span[vert];
-        modified_vertices[vert] = true;
-      }
-    }
-    hide_vert.finish();
-  }
-  else if (!unode.grids.is_empty() && subdiv_ccg != nullptr) {
-    if (unode.grid_hidden.is_empty()) {
-      BKE_subdiv_ccg_grid_hidden_free(*subdiv_ccg);
-      return true;
-    }
-
-    BitGroupVector<> &grid_hidden = BKE_subdiv_ccg_grid_hidden_ensure(*subdiv_ccg);
-    const Span<int> grids = unode.grids;
-    for (const int i : grids.index_range()) {
-      /* Swap the two bit spans. */
-      MutableBoundedBitSpan a = unode.grid_hidden[i];
-      MutableBoundedBitSpan b = grid_hidden[grids[i]];
-      for (const int j : a.index_range()) {
-        const bool value_a = a[j];
-        const bool value_b = b[j];
-        a[j].set(value_b);
-        b[j].set(value_a);
-      }
-    }
-  }
-
-  return true;
-}
-
-static int *sculpt_undo_get_indices32(Node *unode, int allvert)
-{
-  int *indices = (int *)MEM_malloc_arrayN(allvert, sizeof(int), __func__);
-
-  for (int i = 0; i < allvert; i++) {
-    indices[i] = (int)unode->vert_indices[i];
-  }
-
-  return indices;
-}
-
-static bool sculpt_undo_restore_color(bContext *C, Node *unode, bool *modified_vertices)
-{
-  const Scene *scene = CTX_data_scene(C);
-  ViewLayer *view_layer = CTX_data_view_layer(C);
-  BKE_view_layer_synced_ensure(scene, view_layer);
-  Object *ob = BKE_view_layer_active_object_get(view_layer);
+static bool restore_hidden_face(Object &object, Node &unode, MutableSpan<bool> modified_faces)
+{
+  Mesh &mesh = *static_cast<Mesh *>(object.data);
+  bke::MutableAttributeAccessor attributes = mesh.attributes_for_write();
+  bke::SpanAttributeWriter hide_poly = attributes.lookup_or_add_for_write_span<bool>(
+      ".hide_poly", bke::AttrDomain::Face);
+
+  const Span<int> face_indices = unode.face_indices;
+
+  bool modified = false;
+  for (const int i : face_indices.index_range()) {
+    const int face = face_indices[i];
+    if (unode.face_hidden[i].test() != hide_poly.span[face]) {
+      unode.face_hidden[i].set(!unode.face_hidden[i].test());
+      hide_poly.span[face] = !hide_poly.span[face];
+      modified_faces[face] = true;
+      modified = true;
+    }
+  }
+  hide_poly.finish();
+  BKE_sculpt_hide_poly_pointer_update(object);
+  return modified;
+}
+
+static bool restore_color(Object *ob, Node &unode, MutableSpan<bool> modified_vertices)
+{
   SculptSession *ss = ob->sculpt;
 
   bool modified = false;
 
   /* NOTE: even with loop colors we still store derived
    * vertex colors for original data lookup. */
-  if (!unode->col.is_empty() && unode->loop_col.is_empty()) {
-    BKE_pbvh_swap_colors(ss->pbvh, unode->vert_indices, unode->col);
+  if (!unode.col.is_empty() && unode.loop_col.is_empty()) {
+    BKE_pbvh_swap_colors(
+        ss->pbvh, unode.vert_indices.as_span().take_front(unode.unique_verts_num), unode.col);
     modified = true;
   }
 
-  Mesh *me = static_cast<Mesh *>(ob->data);
-
-  if (!unode->loop_col.is_empty() && unode->mesh_corners_num == me->corners_num) {
-    BKE_pbvh_swap_colors(ss->pbvh, unode->corner_indices, unode->loop_col);
-
+  Mesh *mesh = BKE_object_get_original_mesh(ob);
+
+  if (!unode.loop_col.is_empty() && unode.mesh_corners_num == mesh->corners_num) {
+    BKE_pbvh_swap_colors(ss->pbvh, unode.corner_indices, unode.loop_col);
     modified = true;
   }
 
   if (modified) {
-    for (int i = 0; i < unode->verts_num; i++) {
-      modified_vertices[unode->vert_indices[i]] = true;
-    }
+    modified_vertices.fill_indices(unode.vert_indices.as_span(), true);
   }
 
   return modified;
 }
 
-static bool sculpt_undo_restore_mask(bContext *C, Node *unode, bool *modified_vertices)
-{
-  using namespace blender;
-  const Scene *scene = CTX_data_scene(C);
-  ViewLayer *view_layer = CTX_data_view_layer(C);
-  BKE_view_layer_synced_ensure(scene, view_layer);
-  Object *ob = BKE_view_layer_active_object_get(view_layer);
+static bool restore_mask(Object *ob, Node &unode, MutableSpan<bool> modified_vertices)
+{
   Mesh *mesh = BKE_object_get_original_mesh(ob);
   SculptSession *ss = ob->sculpt;
   SubdivCCG *subdiv_ccg = ss->subdiv_ccg;
 
-  if (unode->mesh_verts_num) {
+  if (unode.mesh_verts_num) {
     bke::MutableAttributeAccessor attributes = mesh->attributes_for_write();
     bke::SpanAttributeWriter<float> mask = attributes.lookup_or_add_for_write_span<float>(
-        ".sculpt_mask", AttrDomain::Point);
-
-    const Span<int> index = unode->vert_indices;
-
-    for (int i = 0; i < unode->verts_num; i++) {
-      if (mask.span[index[i]] != unode->mask[i]) {
-        std::swap(mask.span[index[i]], unode->mask[i]);
-        modified_vertices[index[i]] = true;
+        ".sculpt_mask", bke::AttrDomain::Point);
+
+    const Span<int> index = unode.vert_indices.as_span().take_front(unode.unique_verts_num);
+
+    for (const int i : index.index_range()) {
+      const int vert = index[i];
+      if (mask.span[vert] != unode.mask[i]) {
+        std::swap(mask.span[vert], unode.mask[i]);
+        modified_vertices[vert] = true;
       }
     }
 
     mask.finish();
   }
-  else if (unode->maxgrid && subdiv_ccg != nullptr) {
-    /* Multires restore. */
-    CCGElem *grid;
-    int gridsize;
-
-    auto &grids = subdiv_ccg->grids;
-    gridsize = subdiv_ccg->grid_size;
-    CCGKey key = BKE_subdiv_ccg_key_top_level(*subdiv_ccg);
-
-    blender::MutableSpan<float> mask = unode->mask;
+  else if (!unode.grids.is_empty() && subdiv_ccg != nullptr) {
+    const CCGKey key = BKE_subdiv_ccg_key_top_level(*subdiv_ccg);
+
+    MutableSpan<float> mask = unode.mask;
+    MutableSpan<CCGElem *> grids = subdiv_ccg->grids;
+
     int index = 0;
-    for (int j : unode->grids.index_range()) {
-      grid = grids[unode->grids[j]];
-
-      for (int i = 0; i < gridsize * gridsize; i++) {
-        std::swap(*CCG_elem_offset_mask(&key, grid, i), mask[index]);
+    for (const int grid : unode.grids) {
+      CCGElem *elem = grids[grid];
+      for (const int j : IndexRange(key.grid_area)) {
+        std::swap(*CCG_elem_offset_mask(&key, elem, j), mask[index]);
         index++;
       }
     }
@@ -700,33 +690,34 @@
   return true;
 }
 
-static bool sculpt_undo_restore_face_sets(bContext *C, Node *unode, bool *modified_face_set_faces)
-{
-  const Scene *scene = CTX_data_scene(C);
-  ViewLayer *view_layer = CTX_data_view_layer(C);
-  BKE_view_layer_synced_ensure(scene, view_layer);
-  Object *ob = BKE_view_layer_active_object_get(view_layer);
-  SculptSession *ss = ob->sculpt;
-
-  ss->face_sets = BKE_sculpt_face_sets_ensure(ob);
-
-  const Span<int> face_indices = unode->face_indices;
+static bool restore_face_sets(Object *ob, Node &unode, MutableSpan<bool> modified_face_set_faces)
+{
+  const Span<int> face_indices = unode.face_indices;
 
   bke::SpanAttributeWriter<int> face_sets = face_set::ensure_face_sets_mesh(*ob);
   bool modified = false;
   for (const int i : face_indices.index_range()) {
-    int face_index = face_indices[i];
-    if (unode->face_sets[i] != ss->face_sets[face_index]) {
-      modified_face_set_faces[face_index] = true;
-      modified = true;
-    }
-
-    SWAP(int, unode->face_sets[i], ss->face_sets[face_index]);
-
-    modified_face_set_faces[face_index] |= unode->face_sets[i] != ss->face_sets[face_index];
-    modified |= modified_face_set_faces[face_index];
-  }
+    const int face = face_indices[i];
+    if (unode.face_sets[i] == face_sets.span[face]) {
+      continue;
+    }
+    std::swap(unode.face_sets[i], face_sets.span[face]);
+    modified_face_set_faces[face] = true;
+    modified = true;
+  }
+  face_sets.finish();
   return modified;
+}
+
+static int *sculpt_undo_get_indices32(Node *unode, int allvert)
+{
+  int *indices = (int *)MEM_malloc_arrayN(allvert, sizeof(int), __func__);
+
+  for (int i = 0; i < allvert; i++) {
+    indices[i] = (int)unode->vert_indices[i];
+  }
+
+  return indices;
 }
 
 typedef struct BmeshUndoData {
@@ -1242,7 +1233,7 @@
   }
 }
 
-static void geometry_store_data(NodeGeometry *geometry, Object *object)
+static void store_geometry_data(NodeGeometry *geometry, Object *object)
 {
   Mesh *mesh = static_cast<Mesh *>(object->data);
 
@@ -1254,10 +1245,10 @@
   CustomData_copy(
       &mesh->corner_data, &geometry->corner_data, CD_MASK_MESH.lmask, mesh->corners_num);
   CustomData_copy(&mesh->face_data, &geometry->face_data, CD_MASK_MESH.pmask, mesh->faces_num);
-  blender::implicit_sharing::copy_shared_pointer(mesh->face_offset_indices,
-                                                 mesh->runtime->face_offsets_sharing_info,
-                                                 &geometry->face_offset_indices,
-                                                 &geometry->face_offsets_sharing_info);
+  implicit_sharing::copy_shared_pointer(mesh->face_offset_indices,
+                                        mesh->runtime->face_offsets_sharing_info,
+                                        &geometry->face_offset_indices,
+                                        &geometry->face_offsets_sharing_info);
 
   geometry->totvert = mesh->verts_num;
   geometry->totedge = mesh->edges_num;
@@ -1265,7 +1256,7 @@
   geometry->faces_num = mesh->faces_num;
 }
 
-static void geometry_restore_data(NodeGeometry *geometry, Object *object)
+static void restore_geometry_data(NodeGeometry *geometry, Object *object)
 {
   Mesh *mesh = static_cast<Mesh *>(object->data);
 
@@ -1284,45 +1275,35 @@
   CustomData_copy(
       &geometry->corner_data, &mesh->corner_data, CD_MASK_MESH.lmask, geometry->totloop);
   CustomData_copy(&geometry->face_data, &mesh->face_data, CD_MASK_MESH.pmask, geometry->faces_num);
-  blender::implicit_sharing::copy_shared_pointer(geometry->face_offset_indices,
-                                                 geometry->face_offsets_sharing_info,
-                                                 &mesh->face_offset_indices,
-                                                 &mesh->runtime->face_offsets_sharing_info);
-
-  BKE_sculptsession_update_attr_refs(object);
+  implicit_sharing::copy_shared_pointer(geometry->face_offset_indices,
+                                        geometry->face_offsets_sharing_info,
+                                        &mesh->face_offset_indices,
+                                        &mesh->runtime->face_offsets_sharing_info);
 }
 
 static void geometry_free_data(NodeGeometry *geometry)
 {
-  if (geometry->totvert) {
-    CustomData_free(&geometry->vert_data, geometry->totvert);
-  }
-  if (geometry->totedge) {
-    CustomData_free(&geometry->edge_data, geometry->totedge);
-  }
-  if (geometry->totloop) {
-    CustomData_free(&geometry->corner_data, geometry->totloop);
-  }
-  if (geometry->faces_num) {
-    CustomData_free(&geometry->face_data, geometry->faces_num);
-  }
-  blender::implicit_sharing::free_shared_data(&geometry->face_offset_indices,
-                                              &geometry->face_offsets_sharing_info);
-}
-
-static void geometry_restore(Node *unode, Object *object)
-{
-  if (unode->geometry_clear_pbvh) {
+  CustomData_free(&geometry->vert_data, geometry->totvert);
+  CustomData_free(&geometry->edge_data, geometry->totedge);
+  CustomData_free(&geometry->corner_data, geometry->totloop);
+  CustomData_free(&geometry->face_data, geometry->faces_num);
+  implicit_sharing::free_shared_data(&geometry->face_offset_indices,
+                                     &geometry->face_offsets_sharing_info);
+}
+
+static void restore_geometry(Node &unode, Object *object)
+{
+  if (unode.geometry_clear_pbvh) {
     SCULPT_pbvh_clear(object);
   }
 
-  if (unode->applied) {
-    geometry_restore_data(&unode->geometry_modified, object);
-    unode->applied = false;
+  if (unode.applied) {
+    restore_geometry_data(&unode.geometry_modified, object);
+    unode.applied = false;
   }
   else {
-    geometry_restore_data(&unode->geometry_original, object);
-    unode->applied = true;
+    restore_geometry_data(&unode.geometry_original, object);
+    unode.applied = true;
   }
 }
 
@@ -1335,6 +1316,7 @@
 {
   // handle transition from another undo type
 
+  ss->needs_flush_to_id = 1;
   sculpt_unode_bmlog_ensure(ss, unode);
 
   bool ret = false;
@@ -1370,7 +1352,7 @@
   }
 
   if (ss->pbvh && BKE_pbvh_type(ss->pbvh) == PBVH_BMESH) {
-    BKE_pbvh_flush_tri_areas(ss->pbvh);
+    BKE_pbvh_flush_tri_areas(ob, ss->pbvh);
   }
 
   ss->active_face.i = ss->active_vertex.i = PBVH_REF_NONE;
@@ -1416,10 +1398,7 @@
   Object *ob = BKE_view_layer_active_object_get(view_layer);
   SculptSession *ss = ob->sculpt;
   SubdivCCG *subdiv_ccg = ss->subdiv_ccg;
-  bool update = false, rebuild = false, update_mask = false, update_visibility = false;
-  bool update_face_sets = false;
   bool need_mask = false;
-  bool need_refine_subdiv = false;
   //  bool did_first_hack = false;
 
   bool clear_automask_cache = false;
@@ -1464,18 +1443,28 @@
     }
   }
 
+  bool use_multires_undo = false;
+
+  bool changed_all_geometry = false;
+  bool changed_position = false;
+  bool changed_hide_vert = false;
+  bool changed_hide_face = false;
+  bool changed_mask = false;
+  bool changed_face_sets = false;
+  bool changed_color = false;
+
   /* The PBVH already keeps track of which vertices need updated normals, but it doesn't keep
-   * track of other updated. In order to tell the corresponding PBVH nodes to update, keep track
+   * track of other updates. In order to tell the corresponding PBVH nodes to update, keep track
    * of which elements were updated for specific layers. */
-  bool *modified_hidden_verts = nullptr;
-  bool *modified_mask_verts = nullptr;
-  bool *modified_color_verts = nullptr;
-  bool *modified_face_set_faces = nullptr;
-  char *undo_modified_grids = nullptr;
-  bool use_multires_undo = false;
+  Vector<bool> modified_verts_position;
+  Vector<bool> modified_verts_hide;
+  Vector<bool> modified_faces_hide;
+  Vector<bool> modified_verts_mask;
+  Vector<bool> modified_verts_color;
+  Vector<bool> modified_faces_face_set;
+  Vector<bool> modified_grids;
 
   LISTBASE_FOREACH (Node *, unode, lb) {
-
     if (!STREQ(unode->idname, ob->id.name)) {
       continue;
     }
@@ -1498,66 +1487,79 @@
       use_multires_undo = true;
     }
 
-    switch (unode->type) {
-      case Type::None:
-        BLI_assert_unreachable();
-        break;
-      case Type::Position:
-        if (sculpt_undo_restore_coords(C, depsgraph, *unode)) {
-          update = true;
+    LISTBASE_FOREACH (Node *, unode, lb) {
+      if (!STREQ(unode->idname, ob->id.name)) {
+        continue;
+      }
+
+      /* Check if undo data matches current data well enough to continue. */
+      if (unode->mesh_verts_num) {
+        if (ss->totvert != unode->mesh_verts_num) {
+          continue;
         }
-        break;
-      case Type::HideVert:
-        if (modified_hidden_verts == nullptr) {
-          modified_hidden_verts = static_cast<bool *>(
-              MEM_calloc_arrayN(ss->totvert, sizeof(bool), __func__));
+      }
+      else if (unode->maxgrid && subdiv_ccg != nullptr) {
+        if ((subdiv_ccg->grids.size() != unode->maxgrid) ||
+            (subdiv_ccg->grid_size != unode->gridsize))
+        {
+          continue;
         }
-        if (sculpt_undo_restore_hidden(C, *unode, modified_hidden_verts)) {
-          rebuild = true;
-          update_visibility = true;
-        }
-        break;
-      case Type::Mask:
-        if (modified_mask_verts == nullptr) {
-          modified_mask_verts = static_cast<bool *>(
-              MEM_calloc_arrayN(ss->totvert, sizeof(bool), __func__));
-        }
-        if (sculpt_undo_restore_mask(C, unode, modified_mask_verts)) {
-          update = true;
-          update_mask = true;
-        }
-        break;
-      case Type::FaceSet:
-        if (modified_face_set_faces == nullptr) {
-          modified_face_set_faces = static_cast<bool *>(
-              MEM_calloc_arrayN(BKE_pbvh_num_faces(ss->pbvh), sizeof(bool), __func__));
-        }
-        if (sculpt_undo_restore_face_sets(C, unode, modified_face_set_faces)) {
-          update = true;
-          update_face_sets = true;
-        }
-        break;
-      case Type::Color:
-        if (modified_color_verts == nullptr) {
-          modified_color_verts = static_cast<bool *>(
-              MEM_calloc_arrayN(ss->totvert, sizeof(bool), __func__));
-        }
-        if (sculpt_undo_restore_color(C, unode, modified_color_verts)) {
-          update = true;
-        }
-
-        break;
-      case Type::Geometry:
-        need_refine_subdiv = true;
-        geometry_restore(unode, ob);
-        BKE_sculpt_update_object_for_edit(depsgraph, ob, false);
-        break;
-
-      case Type::DyntopoBegin:
-      case Type::DyntopoEnd:
-      case Type::DyntopoSymmetrize:
-        BLI_assert_msg(0, "Dynamic topology should've already been handled");
-        break;
+
+        use_multires_undo = true;
+      }
+
+      switch (unode->type) {
+        case Type::None:
+          BLI_assert_unreachable();
+          break;
+        case Type::Position:
+          modified_verts_position.resize(ss->totvert, false);
+          if (restore_coords(C, ob, depsgraph, *unode, modified_verts_position)) {
+            changed_position = true;
+          }
+          break;
+        case Type::HideVert:
+          modified_verts_hide.resize(ss->totvert, false);
+          if (restore_hidden(ob, *unode, modified_verts_hide)) {
+            changed_hide_vert = true;
+          }
+          break;
+        case Type::HideFace:
+          modified_faces_hide.resize(ss->totfaces, false);
+          if (restore_hidden_face(*ob, *unode, modified_faces_hide)) {
+            changed_hide_face = true;
+          }
+          break;
+        case Type::Mask:
+          modified_verts_mask.resize(ss->totvert, false);
+          if (restore_mask(ob, *unode, modified_verts_mask)) {
+            changed_mask = true;
+          }
+          break;
+        case Type::FaceSet:
+          modified_faces_face_set.resize(ss->totfaces, false);
+          if (restore_face_sets(ob, *unode, modified_faces_face_set)) {
+            changed_face_sets = true;
+          }
+          break;
+        case Type::Color:
+          modified_verts_color.resize(ss->totvert, false);
+          if (restore_color(ob, *unode, modified_verts_color)) {
+            changed_color = true;
+          }
+          break;
+        case Type::Geometry:
+          restore_geometry(*unode, ob);
+          changed_all_geometry = true;
+          BKE_sculpt_update_object_for_edit(depsgraph, ob, false);
+          break;
+
+        case Type::DyntopoBegin:
+        case Type::DyntopoEnd:
+        case Type::DyntopoSymmetrize:
+          BLI_assert_msg(0, "Dynamic topology should've already been handled");
+          break;
+      }
     }
   }
 
@@ -1566,72 +1568,85 @@
       if (!STREQ(unode->idname, ob->id.name)) {
         continue;
       }
-      if (unode->maxgrid == 0) {
-        continue;
-      }
-
-      if (undo_modified_grids == nullptr) {
-        undo_modified_grids = static_cast<char *>(
-            MEM_callocN(sizeof(char) * unode->maxgrid, "undo_grids"));
-      }
-
-      for (int i = 0; i < unode->grids.size(); i++) {
-        undo_modified_grids[unode->grids[i]] = 1;
-      }
-    }
-  }
-
-  if (subdiv_ccg != nullptr && need_refine_subdiv) {
+      modified_grids.resize(unode->maxgrid, false);
+      modified_grids.as_mutable_span().fill_indices(unode->grids.as_span(), true);
+    }
+  }
+
+  if (subdiv_ccg != nullptr && changed_all_geometry) {
     sculpt_undo_refine_subdiv(depsgraph, ss, ob, subdiv_ccg->subdiv);
   }
 
-  if (update || rebuild) {
-    bool tag_update = false;
-    /* We update all nodes still, should be more clever, but also
-     * needs to work correct when exiting/entering sculpt mode and
-     * the nodes get recreated, though in that case it could do all. */
-    PartialUpdateData data{};
-    data.rebuild = rebuild;
-    data.ss = ss;
-    data.pbvh = ss->pbvh;
-    data.modified_grids = undo_modified_grids;
-    data.modified_hidden_verts = modified_hidden_verts;
-    data.modified_mask_verts = modified_mask_verts;
-    data.modified_color_verts = modified_color_verts;
-    data.modified_face_set_faces = modified_face_set_faces;
-
+  DEG_id_tag_update(&ob->id, ID_RECALC_SHADING);
+
+  if (!changed_position && !changed_hide_vert && !changed_hide_face && !changed_mask &&
+      !changed_face_sets && !changed_color)
+  {
+    return;
+  }
+
+  /* We update all nodes still, should be more clever, but also
+   * needs to work correct when exiting/entering sculpt mode and
+   * the nodes get recreated, though in that case it could do all. */
+  PartialUpdateData data{};
+  data.changed_position = changed_position;
+  data.changed_hide_vert = changed_hide_vert;
+  data.changed_mask = changed_mask;
+  data.pbvh = ss->pbvh;
+  data.modified_grids = modified_grids;
+  data.modified_position_verts = modified_verts_position;
+  data.modified_hidden_verts = modified_verts_hide;
+  data.modified_hidden_faces = modified_faces_hide;
+  data.modified_mask_verts = modified_verts_mask;
+  data.modified_color_verts = modified_verts_color;
+  data.modified_face_set_faces = modified_faces_face_set;
+  if (use_multires_undo) {
     bke::pbvh::search_callback(
-        *ss->pbvh, {}, [&](PBVHNode &node) { update_cb_partial(&node, &data); });
+        *ss->pbvh, {}, [&](PBVHNode &node) { update_modified_node_grids(node, data); });
+  }
+  else {
+    bke::pbvh::search_callback(
+        *ss->pbvh, {}, [&](PBVHNode &node) { update_modified_node_mesh(node, data); });
+  }
+
+  if (changed_position) {
     bke::pbvh::update_bounds(*ss->pbvh, PBVH_UpdateBB | PBVH_UpdateOriginalBB | PBVH_UpdateRedraw);
-
-    if (update_mask) {
-      bke::pbvh::update_mask(*ss->pbvh);
-    }
-    if (update_face_sets) {
-      DEG_id_tag_update(&ob->id, ID_RECALC_SHADING);
-      bke::pbvh::update_vertex_data(*ss->pbvh, PBVH_RebuildDrawBuffers);
-    }
-
-    if (update_visibility) {
-      if (ELEM(BKE_pbvh_type(ss->pbvh), PBVH_FACES, PBVH_GRIDS)) {
-        Mesh *me = (Mesh *)ob->data;
-        BKE_pbvh_sync_visibility_from_verts(ss->pbvh, me);
-      }
-
-      bke::pbvh::update_visibility(*ss->pbvh);
-    }
-
-    if (BKE_sculpt_multires_active(scene, ob)) {
-      if (rebuild) {
-        multires_mark_as_modified(depsgraph, ob, MULTIRES_HIDDEN_MODIFIED);
-      }
-      else {
-        multires_mark_as_modified(depsgraph, ob, MULTIRES_COORDS_MODIFIED);
-      }
-    }
-
-    tag_update |= ID_REAL_USERS(ob->data) > 1 || !BKE_sculptsession_use_pbvh_draw(ob, rv3d) ||
-                  ss->shapekey_active || ss->deform_modifiers_active;
+  }
+  if (changed_mask) {
+    bke::pbvh::update_mask(*ss->pbvh);
+  }
+  if (changed_hide_face) {
+    hide::sync_all_from_faces(*ob);
+    bke::pbvh::update_visibility(*ss->pbvh);
+  }
+  if (changed_hide_vert) {
+    if (ELEM(BKE_pbvh_type(ss->pbvh), PBVH_FACES, PBVH_GRIDS)) {
+      Mesh &mesh = *static_cast<Mesh *>(ob->data);
+      BKE_pbvh_sync_visibility_from_verts(ss->pbvh, &mesh);
+    }
+    bke::pbvh::update_visibility(*ss->pbvh);
+  }
+
+  if (BKE_sculpt_multires_active(scene, ob)) {
+    if (changed_hide_vert) {
+      multires_mark_as_modified(depsgraph, ob, MULTIRES_HIDDEN_MODIFIED);
+    }
+    else if (changed_position) {
+      multires_mark_as_modified(depsgraph, ob, MULTIRES_COORDS_MODIFIED);
+    }
+
+    const bool tag_update = ID_REAL_USERS(ob->data) > 1 ||
+                            !BKE_sculptsession_use_pbvh_draw(ob, rv3d) || ss->shapekey_active ||
+                            ss->deform_modifiers_active;
+
+    if (tag_update) {
+      Mesh *mesh = static_cast<Mesh *>(ob->data);
+      if (changed_position) {
+        mesh->tag_positions_changed();
+        BKE_sculptsession_free_deformMats(ss);
+      }
+      DEG_id_tag_update(&ob->id, ID_RECALC_GEOMETRY);
+    }
 
     if (tag_update) {
       Mesh *mesh = static_cast<Mesh *>(ob->data);
@@ -1639,20 +1654,10 @@
 
       BKE_sculptsession_free_deformMats(ss);
     }
-
-    if (tag_update) {
-      DEG_id_tag_update(&ob->id, ID_RECALC_GEOMETRY);
-    }
     else {
       SCULPT_update_object_bounding_box(ob);
     }
   }
-
-  MEM_SAFE_FREE(modified_hidden_verts);
-  MEM_SAFE_FREE(modified_mask_verts);
-  MEM_SAFE_FREE(modified_color_verts);
-  MEM_SAFE_FREE(modified_face_set_faces);
-  MEM_SAFE_FREE(undo_modified_grids);
 }
 
 static void sculpt_undo_free_list(ListBase *lb)
@@ -1771,7 +1776,7 @@
 /* Will return first existing undo node of the given type.
  * If such node does not exist will allocate node of this type, register it in the undo step and
  * return it. */
-static Node *sculpt_undo_find_or_alloc_node_type(Object *object, Type type)
+static Node *find_or_alloc_node_type(Object *object, Type type)
 {
   UndoSculpt *usculpt = sculpt_undo_get_nodes();
 
@@ -1799,7 +1804,8 @@
   unode->node = node;
 
   if (node) {
-    BKE_pbvh_node_num_verts(ss->pbvh, node, &totvert, &allvert);
+    totvert = BKE_pbvh_node_num_unique_verts(*ss->pbvh, *node);
+    allvert = BKE_pbvh_node_get_vert_indices(node).size();
     BKE_pbvh_node_get_grids(ss->pbvh, node, &grids, &totgrid, &maxgrid, &gridsize, nullptr);
 
     unode->verts_num = totvert;
@@ -1809,18 +1815,8 @@
   const bool need_faces = type == Type::FaceSet;
 
   if (need_loops) {
-<<<<<<< HEAD
-    int totloop;
-
-    BKE_pbvh_node_num_loops(ss->pbvh, node, &totloop);
-
-    unode->corner_indices.reinitialize(totloop);
-    unode->mesh_corners_num = 0;
-    unode->corners_num = totloop;
-=======
     unode->corner_indices = BKE_pbvh_node_get_corner_indices(node);
     unode->mesh_corners_num = static_cast<Mesh *>(ob->data)->corners_num;
->>>>>>> ee1fa8e1
 
     usculpt->undo_size += unode->corner_indices.as_span().size_in_bytes();
   }
@@ -1846,6 +1842,11 @@
       /* Needed for original data lookup. */
       unode->normal.reinitialize(allvert);
       usculpt->undo_size += unode->normal.as_span().size_in_bytes();
+      break;
+    }
+    case Type::HideFace: {
+      unode->face_hidden.resize(unode->face_indices.size());
+      usculpt->undo_size += unode->face_hidden.size() / 8;
       break;
     }
     case Type::HideVert: {
@@ -1918,9 +1919,11 @@
 {
   SculptSession *ss = ob->sculpt;
   PBVHVertexIter vd;
+  const PBVHNode *node = static_cast<PBVHNode *>(unode->node);
 
   int totvert, allvert;
-  BKE_pbvh_node_num_verts(ss->pbvh, (PBVHNode *)unode->node, &totvert, &allvert);
+  totvert = BKE_pbvh_node_num_unique_verts(*ss->pbvh, *node);
+  allvert = BKE_pbvh_node_get_vert_indices(node).size();
 
   if (ss->deform_modifiers_active && unode->orig_position.is_empty()) {
     unode->orig_position.reinitialize(allvert);
@@ -1972,6 +1975,21 @@
   }
 }
 
+static void sculpt_undo_store_face_hidden(Object &object, Node &unode)
+{
+  const Mesh &mesh = *static_cast<const Mesh *>(object.data);
+  const bke::AttributeAccessor attributes = mesh.attributes();
+  const VArraySpan<bool> hide_poly = *attributes.lookup<bool>(".hide_poly", bke::AttrDomain::Face);
+  if (hide_poly.is_empty()) {
+    unode.face_hidden.fill(false);
+    return;
+  }
+  const Span<int> faces = unode.face_indices;
+  for (const int i : faces.index_range()) {
+    unode.face_hidden[i].set(hide_poly[faces[i]]);
+  }
+}
+
 static void sculpt_undo_store_mask(Object *ob, Node *unode)
 {
   SculptSession *ss = ob->sculpt;
@@ -2012,12 +2030,12 @@
 
 static Node *geometry_push(Object *object, Type type)
 {
-  Node *unode = sculpt_undo_find_or_alloc_node_type(object, type);
+  Node *unode = find_or_alloc_node_type(object, type);
   unode->applied = false;
   unode->geometry_clear_pbvh = true;
 
   NodeGeometry *geometry = geometry_get(unode);
-  geometry_store_data(geometry, object);
+  store_geometry_data(geometry, object);
 
   return unode;
 }
@@ -2137,6 +2155,7 @@
     }
 
     switch (type) {
+      case Type::HideVert:
       case Type::Position:
       case Type::Mask:
         BKE_pbvh_vertex_iter_begin (ss->pbvh, node, vd, PBVH_ITER_UNIQUE) {
@@ -2370,10 +2389,11 @@
     unode->vert_indices.as_mutable_span().copy_from(BKE_pbvh_node_get_vert_indices(node));
 
     if (!unode->corner_indices.is_empty()) {
-      Span<int> loop_indices = BKE_pbvh_node_get_loops(static_cast<const PBVHNode *>(unode->node));
-
-      if (!loop_indices.is_empty()) {
-        unode->corner_indices.as_mutable_span().copy_from(loop_indices);
+      Span<int> corner_indices = BKE_pbvh_node_get_corner_indices(
+          static_cast<const PBVHNode *>(unode->node));
+
+      if (!corner_indices.is_empty()) {
+        unode->corner_indices.as_mutable_span().copy_from(corner_indices);
         unode->mesh_corners_num = BKE_object_get_original_mesh(ob)->corners_num;
       }
     }
@@ -2388,6 +2408,9 @@
       break;
     case Type::HideVert:
       sculpt_undo_store_hidden(ob, unode);
+      break;
+    case Type::HideFace:
+      sculpt_undo_store_face_hidden(*ob, *unode);
       break;
     case Type::Mask:
       if (pbvh_has_mask(ss->pbvh)) {
@@ -2593,7 +2616,7 @@
   }
 
   Object *ob = CTX_data_active_object(C);
-  Mesh *me = BKE_object_get_original_mesh(ob);
+  Mesh *mesh = BKE_object_get_original_mesh(ob);
 
   SculptAttrRef existing;
   if (is_color) {
@@ -2603,7 +2626,7 @@
     sculpt_save_active_attribute(ob, &existing);
   }
 
-  CustomDataLayer *layer = BKE_id_attribute_find(&me->id, attr->name, attr->type, attr->domain);
+  CustomDataLayer *layer = BKE_id_attribute_find(&mesh->id, attr->name, attr->type, attr->domain);
 
   /* Temporary fix for #97408. This is a fundamental
    * bug in the undo stack; the operator code needs to push
@@ -2615,35 +2638,29 @@
    */
   if (!layer) {
     layer = BKE_id_attribute_search_for_write(
-        &me->id, attr->name, CD_MASK_PROP_ALL, ATTR_DOMAIN_MASK_ALL);
+        &mesh->id, attr->name, CD_MASK_PROP_ALL, ATTR_DOMAIN_MASK_ALL);
     if (layer) {
       if (ED_geometry_attribute_convert(
-              me, attr->name, eCustomDataType(attr->type), attr->domain, nullptr))
+              mesh, attr->name, eCustomDataType(attr->type), attr->domain, nullptr))
       {
-        layer = BKE_id_attribute_find(&me->id, attr->name, attr->type, attr->domain);
+        layer = BKE_id_attribute_find(&mesh->id, attr->name, attr->type, attr->domain);
       }
     }
   }
 
   if (!layer) {
     /* Memfile undo killed the layer; re-create it. */
-<<<<<<< HEAD
-    me->attributes_for_write().add(
-        attr->name, attr->domain, attr->type, blender::bke::AttributeInitDefaultValue());
-    layer = BKE_id_attribute_find(&me->id, attr->name, attr->type, attr->domain);
-=======
     mesh->attributes_for_write().add(
         attr->name, attr->domain, attr->type, bke::AttributeInitDefaultValue());
     layer = BKE_id_attribute_find(&mesh->id, attr->name, attr->type, attr->domain);
     DEG_id_tag_update(&ob->id, ID_RECALC_GEOMETRY);
->>>>>>> ee1fa8e1
   }
 
   if (layer) {
-    BKE_id_attributes_active_color_set(&me->id, layer->name);
+    BKE_id_attributes_active_color_set(&mesh->id, layer->name);
 
     if (ob->sculpt && ob->sculpt->pbvh) {
-      BKE_pbvh_update_active_vcol(ob->sculpt->pbvh, me);
+      BKE_pbvh_update_active_vcol(ob->sculpt->pbvh, mesh);
 
       if (!sculpt_attribute_ref_equals(&existing, attr)) {
         bke::pbvh::update_vertex_data(*ob->sculpt->pbvh, PBVH_UpdateColor);
@@ -2651,7 +2668,7 @@
     }
   }
   else if (layer) {
-    BKE_id_attributes_active_set(&me->id, layer->name);
+    BKE_id_attributes_active_set(&mesh->id, layer->name);
   }
 }
 
@@ -2752,7 +2769,6 @@
     us_iter = (SculptUndoStep *)us_iter->step.prev;
   }
   while (us_iter && (us_iter->step.is_applied == false)) {
-<<<<<<< HEAD
     sculpt_undo_set_active_layer(C, &((SculptUndoStep *)us_iter)->active_attr_start, false);
     sculpt_undo_set_active_layer(C, &((SculptUndoStep *)us_iter)->active_color_start, true);
     sculpt_undosys_step_decode_redo_impl(C, depsgraph, us_iter);
@@ -2760,13 +2776,6 @@
     if (us_iter == us) {
       sculpt_undo_set_active_layer(C, &((SculptUndoStep *)us_iter)->active_attr_end, false);
       sculpt_undo_set_active_layer(C, &((SculptUndoStep *)us_iter)->active_color_end, true);
-=======
-    set_active_layer(C, &((SculptUndoStep *)us_iter)->active_color_end);
-    sculpt_undosys_step_decode_redo_impl(C, depsgraph, us_iter);
-
-    if (us_iter == us) {
-      set_active_layer(C, &((SculptUndoStep *)us_iter)->active_color_start);
->>>>>>> ee1fa8e1
       break;
     }
     us_iter = (SculptUndoStep *)us_iter->step.next;
@@ -2980,12 +2989,12 @@
 
 void fast_save_bmesh(Object *ob)
 {
+  if (!ob->sculpt || !ob->sculpt->bm) {
+    return;
+  }
+
   SculptSession *ss = ob->sculpt;
   BMesh *bm = ss->bm;
-
-  if (!bm || !ss) {
-    return;
-  }
 
   struct BMeshToMeshParams params = {};
   params.update_shapekey_indices = true;
