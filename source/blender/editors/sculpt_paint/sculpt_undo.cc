--- conflicted
+++ resolved
@@ -293,24 +293,16 @@
 
 static void update_modified_node_mesh(PBVHNode &node, PartialUpdateData &data)
 {
-<<<<<<< HEAD
-  PartialUpdateData *data = static_cast<PartialUpdateData *>(userdata);
-  const Span<int> verts = BKE_pbvh_node_get_vert_indices(node);
-  if (!data->modified_position_verts.is_empty()) {
+  const Span<int> verts = BKE_pbvh_node_get_vert_indices(&node);
+  if (!data.modified_position_verts.is_empty()) {
     for (const int vert : verts) {
-      if (data->modified_position_verts[vert]) {
-        BKE_pbvh_node_mark_normals_update(node);
-      }
-    }
-  }
-  if (!data->modified_mask_verts.is_empty()) {
-=======
-  if (BKE_pbvh_node_has_vert_with_normal_update_tag(data.pbvh, &node)) {
-    BKE_pbvh_node_mark_update(&node);
-  }
-  const Span<int> verts = BKE_pbvh_node_get_vert_indices(&node);
+      if (data.modified_position_verts[vert]) {
+        BKE_pbvh_node_mark_normals_update(&node);
+        break;
+      }
+    }
+  }
   if (!data.modified_mask_verts.is_empty()) {
->>>>>>> 06811804
     for (const int vert : verts) {
       if (data.modified_mask_verts[vert]) {
         BKE_pbvh_node_mark_update_mask(&node);
