/* SPDX-License-Identifier: GPL-2.0-or-later
 * Copyright 2006 by Nicholas Bishop. All rights reserved. */

/** \file
 * \ingroup edsculpt
 * Implements the Sculpt Mode tools.
 *
 * Usage Guide
 * ===========
 *
 * The sculpt undo system is a delta-based system. Each undo step stores
 * the difference with the prior one.
 *
 * To use the sculpt undo system, you must call SCULPT_undo_push_begin
 * inside an operator exec or invoke callback (ED_sculpt_undo_geometry_begin
 * may be called if you wish to save a non-delta copy of the entire mesh).
 * This will initialize the sculpt undo stack and set up an undo step.
 *
 * At the end of the operator you should call SCULPT_undo_push_end.
 *
 * SCULPT_undo_push_end and ED_sculpt_undo_geometry_begin both take a
 * #wmOperatorType as an argument. There are _ex versions that allow a custom
 * name; try to avoid using them. These can break the redo panel since it requires
 * the undo push have the same name as the calling operator.
 *
 * NOTE: Sculpt undo steps are not appended to the global undo stack until
 * the operator finishes.  We use BKE_undosys_step_push_init_with_type to build
 * a tentative undo step with is appended later when the operator ends.
 * Operators must have the OPTYPE_UNDO flag set for this to work properly.
 */

#include <stddef.h>

#include "MEM_guardedalloc.h"

#include "BLI_ghash.h"
#include "BLI_listbase.h"
#include "BLI_math.h"
#include "BLI_string.h"
#include "BLI_task.h"
#include "BLI_threads.h"
#include "BLI_utildefines.h"

#include "DNA_mesh_types.h"
#include "DNA_meshdata_types.h"
#include "DNA_object_types.h"
#include "DNA_scene_types.h"
#include "DNA_screen_types.h"

#include "BKE_attribute.h"
#include "BKE_ccg.h"
#include "BKE_context.h"
#include "BKE_customdata.h"
#include "BKE_global.h"
#include "BKE_key.h"
#include "BKE_layer.h"
#include "BKE_main.h"
#include "BKE_mesh.h"
#include "BKE_mesh_runtime.h"
#include "BKE_multires.h"
#include "BKE_object.h"
#include "BKE_paint.h"
#include "BKE_scene.h"
#include "BKE_subdiv_ccg.h"
#include "BKE_subsurf.h"
#include "BKE_undo_system.h"

/* TODO(sergey): Ideally should be no direct call to such low level things. */
#include "BKE_subdiv_eval.h"

#include "DEG_depsgraph.h"

#include "WM_api.h"
#include "WM_types.h"

#include "ED_geometry.h"
#include "ED_object.h"
#include "ED_sculpt.h"
#include "ED_undo.h"

#include "bmesh.h"
#include "sculpt_intern.h"

/* Uncomment to print the undo stack in the console on push/undo/redo. */
//#define SCULPT_UNDO_DEBUG

/* Implementation of undo system for objects in sculpt mode.
 *
 * Each undo step in sculpt mode consists of list of nodes, each node contains:
 *  - Node type
 *  - Data for this type.
 *
 * Node type used for undo depends on specific operation and active sculpt mode
 * ("regular" or dynamic topology).
 *
 * Regular sculpt brushes will use COORDS, HIDDEN or MASK nodes. These nodes are
 * created for every BVH node which is affected by the brush. The undo push for
 * the node happens BEFORE modifications. This makes the operation undo to work
 * in the following way: for every node in the undo step swap happens between
 * node in the undo stack and the corresponding value in the BVH. This is how
 * redo is possible after undo.
 *
 * The COORDS, HIDDEN or MASK type of nodes contains arrays of the corresponding
 * values.
 *
 * Operations like Symmetrize are using GEOMETRY type of nodes which pushes the
 * entire state of the mesh to the undo stack. This node contains all CustomData
 * layers.
 *
 * The tricky aspect of this undo node type is that it stores mesh before and
 * after modification. This allows the undo system to both undo and redo the
 * symmetrize operation within the pre-modified-push of other node type
 * behavior, but it uses more memory that it seems it should be.
 *
 * The dynamic topology undo nodes are handled somewhat separately from all
 * other ones and the idea there is to store log of operations: which vertices
 * and faces have been added or removed.
 *
 * Begin of dynamic topology sculpting mode have own node type. It contains an
 * entire copy of mesh since just enabling the dynamic topology mode already
 * does modifications on it.
 *
 * End of dynamic topology and symmetrize in this mode are handled in a special
 * manner as well. */

#define NO_ACTIVE_LAYER ATTR_DOMAIN_AUTO

typedef struct UndoSculpt {
  ListBase nodes;

  size_t undo_size;
} UndoSculpt;

typedef struct SculptAttrRef {
  eAttrDomain domain;
  int type;
  char name[MAX_CUSTOMDATA_LAYER_NAME];
  bool was_set;
} SculptAttrRef;

typedef struct SculptUndoStep {
  UndoStep step;
  /* NOTE: will split out into list for multi-object-sculpt-mode. */
  UndoSculpt data;

  /* Active color attribute at the start of this undo step. */
  SculptAttrRef active_color_start;

  /* Active color attribute at the end of this undo step. */
  SculptAttrRef active_color_end;

  bContext *C;

#ifdef SCULPT_UNDO_DEBUG
  int id;
#endif
} SculptUndoStep;

static UndoSculpt *sculpt_undo_get_nodes(void);
static bool sculpt_attribute_ref_equals(SculptAttrRef *a, SculptAttrRef *b);
static void sculpt_save_active_attribute(Object *ob, SculptAttrRef *attr);
static UndoSculpt *sculpt_undosys_step_get_nodes(UndoStep *us_p);

#ifdef SCULPT_UNDO_DEBUG
#  ifdef _
#    undef _
#  endif
#  define _(type) \
    case type: \
      return #type;
static char *undo_type_to_str(int type)
{
  switch (type) {
    _(SCULPT_UNDO_DYNTOPO_BEGIN)
    _(SCULPT_UNDO_DYNTOPO_END)
    _(SCULPT_UNDO_COORDS)
    _(SCULPT_UNDO_GEOMETRY)
    _(SCULPT_UNDO_DYNTOPO_SYMMETRIZE)
    _(SCULPT_UNDO_FACE_SETS)
    _(SCULPT_UNDO_HIDDEN)
    _(SCULPT_UNDO_MASK)
    _(SCULPT_UNDO_COLOR)
    default:
      return "unknown node type";
  }
}
#  undef _

static int nodeidgen = 1;

static void print_sculpt_node(Object *ob, SculptUndoNode *node)
{
  printf("    %s:%s {applied=%d}\n", undo_type_to_str(node->type), node->idname, node->applied);

  if (node->bm_entry) {
    BM_log_print_entry(ob->sculpt ? ob->sculpt->bm : nullptr, node->bm_entry);
  }
}

static void print_sculpt_undo_step(Object *ob, UndoStep *us, UndoStep *active, int i)
{
  SculptUndoNode *node;

  if (us->type != BKE_UNDOSYS_TYPE_SCULPT) {
    printf("%d %s (non-sculpt): '%s', type:%s, use_memfile_step:%s\n",
           i,
           us == active ? "->" : "  ",
           us->name,
           us->type->name,
           us->use_memfile_step ? "true" : "false");
    return;
  }

  int id = -1;

  SculptUndoStep *su = (SculptUndoStep *)us;
  if (!su->id) {
    su->id = nodeidgen++;
  }

  id = su->id;

  printf("id=%d %s %d %s (use_memfile_step=%s)\n",
         id,
         us == active ? "->" : "  ",
         i,
         us->name,
         us->use_memfile_step ? "true" : "false");

  if (us->type == BKE_UNDOSYS_TYPE_SCULPT) {
    UndoSculpt *usculpt = sculpt_undosys_step_get_nodes(us);

    for (node = usculpt->nodes.first; node; node = node->next) {
      print_sculpt_node(ob, node);
    }
  }
}
void sculpt_undo_print_nodes(Object *ob, void *active)
{

  printf("=================== Sculpt undo steps ==============\n");

  UndoStack *ustack = ED_undo_stack_get();
  UndoStep *us = ustack->steps.first;
  if (active == NULL) {
    active = ustack->step_active;
  }

  if (!us) {
    return;
  }

  printf("\n");
  if (ustack->step_init) {
    printf("===Undo initialization stepB===\n");
    print_sculpt_undo_step(ob, ustack->step_init, active, -1);
    printf("===============\n");
  }

  int i = 0, act_i = -1;
  for (; us; us = us->next, i++) {
    if (active == us) {
      act_i = i;
    }

    print_sculpt_undo_step(ob, us, active, i);
  }

  if (ustack->step_active) {
    printf("\n\n==Active step:==\n");
    print_sculpt_undo_step(ob, ustack->step_active, active, act_i);
  }
}
#else
#  define sculpt_undo_print_nodes(ob, active) while (0)
#endif

static void update_cb(PBVHNode *node, void *rebuild)
{
  BKE_pbvh_node_mark_update(node);
  BKE_pbvh_node_mark_update_mask(node);
  if (*((bool *)rebuild)) {
    BKE_pbvh_node_mark_update_visibility(node);
  }
  BKE_pbvh_node_fully_hidden_set(node, 0);
}

struct PartialUpdateData {
  PBVH *pbvh;
  bool rebuild;
  char *modified_grids;
  bool *modified_hidden_verts;
  bool *modified_mask_verts;
  bool *modified_color_verts;
  bool *modified_face_set_faces;
};

/**
 * A version of #update_cb that tests for the update tag in #PBVH.vert_bitmap.
 */
static void update_cb_partial(PBVHNode *node, void *userdata)
{
  PartialUpdateData *data = static_cast<PartialUpdateData *>(userdata);
  if (BKE_pbvh_type(data->pbvh) == PBVH_GRIDS) {
    int *node_grid_indices;
    int totgrid;
    bool update = false;
    BKE_pbvh_node_get_grids(
        data->pbvh, node, &node_grid_indices, &totgrid, nullptr, nullptr, nullptr);
    for (int i = 0; i < totgrid; i++) {
      if (data->modified_grids[node_grid_indices[i]] == 1) {
        update = true;
      }
    }
    if (update) {
      update_cb(node, &(data->rebuild));
    }
  }
  else {
    if (BKE_pbvh_node_has_vert_with_normal_update_tag(data->pbvh, node)) {
      BKE_pbvh_node_mark_update(node);
    }
    int verts_num;
    BKE_pbvh_node_num_verts(data->pbvh, node, nullptr, &verts_num);
    const int *vert_indices = BKE_pbvh_node_get_vert_indices(node);
    if (data->modified_mask_verts != nullptr) {
      for (int i = 0; i < verts_num; i++) {
        if (data->modified_mask_verts[vert_indices[i]]) {
          BKE_pbvh_node_mark_update_mask(node);
          break;
        }
      }
    }
    if (data->modified_color_verts != nullptr) {
      for (int i = 0; i < verts_num; i++) {
        if (data->modified_color_verts[vert_indices[i]]) {
          BKE_pbvh_node_mark_update_color(node);
          break;
        }
      }
    }
    if (data->modified_hidden_verts != nullptr) {
      for (int i = 0; i < verts_num; i++) {
        if (data->modified_hidden_verts[vert_indices[i]]) {
          if (data->rebuild) {
            BKE_pbvh_node_mark_update_visibility(node);
          }
          BKE_pbvh_node_fully_hidden_set(node, 0);
          break;
        }
      }
    }
  }
  if (data->modified_face_set_faces) {
    PBVHFaceIter fd;
    BKE_pbvh_face_iter_begin (data->pbvh, node, fd) {
      if (data->modified_face_set_faces[fd.index]) {
        BKE_pbvh_node_mark_update_face_sets(node);
        break;
      }
    }
    BKE_pbvh_face_iter_end(fd);
  }
}

static bool test_swap_v3_v3(float a[3], float b[3])
{
  /* No need for float comparison here (memory is exactly equal or not). */
  if (memcmp(a, b, sizeof(float[3])) != 0) {
    swap_v3_v3(a, b);
    return true;
  }
  return false;
}

static bool sculpt_undo_restore_deformed(
    const SculptSession *ss, SculptUndoNode *unode, int uindex, int oindex, float coord[3])
{
  if (test_swap_v3_v3(coord, unode->orig_co[uindex])) {
    copy_v3_v3(unode->co[uindex], ss->deform_cos[oindex]);
    return true;
  }
  return false;
}

static bool sculpt_undo_restore_coords(bContext *C, Depsgraph *depsgraph, SculptUndoNode *unode)
{
  const Scene *scene = CTX_data_scene(C);
  ViewLayer *view_layer = CTX_data_view_layer(C);
  BKE_view_layer_synced_ensure(scene, view_layer);
  Object *ob = BKE_view_layer_active_object_get(view_layer);
  SculptSession *ss = ob->sculpt;
  SubdivCCG *subdiv_ccg = ss->subdiv_ccg;
  int *index;

  if (unode->maxvert) {
    /* Regular mesh restore. */

    if (ss->shapekey_active && !STREQ(ss->shapekey_active->name, unode->shapeName)) {
      /* Shape key has been changed before calling undo operator. */

      Key *key = BKE_key_from_object(ob);
      KeyBlock *kb = key ? BKE_keyblock_find_name(key, unode->shapeName) : nullptr;

      if (kb) {
        ob->shapenr = BLI_findindex(&key->block, kb) + 1;

        BKE_sculpt_update_object_for_edit(depsgraph, ob, false, false, false);
        WM_event_add_notifier(C, NC_OBJECT | ND_DATA, ob);
      }
      else {
        /* Key has been removed -- skip this undo node. */
        return false;
      }
    }

    /* No need for float comparison here (memory is exactly equal or not). */
    index = unode->index;
    float(*positions)[3] = ss->vert_positions;

    if (ss->shapekey_active) {
      float(*vertCos)[3];
      vertCos = BKE_keyblock_convert_to_vertcos(ob, ss->shapekey_active);

      if (unode->orig_co) {
        if (ss->deform_modifiers_active) {
          for (int i = 0; i < unode->totvert; i++) {
            sculpt_undo_restore_deformed(ss, unode, i, index[i], vertCos[index[i]]);
          }
        }
        else {
          for (int i = 0; i < unode->totvert; i++) {
            swap_v3_v3(vertCos[index[i]], unode->orig_co[i]);
          }
        }
      }
      else {
        for (int i = 0; i < unode->totvert; i++) {
          swap_v3_v3(vertCos[index[i]], unode->co[i]);
        }
      }

      /* Propagate new coords to keyblock. */
      SCULPT_vertcos_to_key(ob, ss->shapekey_active, vertCos);

      /* PBVH uses its own vertex array, so coords should be */
      /* propagated to PBVH here. */
      BKE_pbvh_vert_coords_apply(ss->pbvh, vertCos, ss->shapekey_active->totelem);

      MEM_freeN(vertCos);
    }
    else {
      if (unode->orig_co) {
        if (ss->deform_modifiers_active) {
          for (int i = 0; i < unode->totvert; i++) {
            sculpt_undo_restore_deformed(ss, unode, i, index[i], positions[index[i]]);
            BKE_pbvh_vert_tag_update_normal(ss->pbvh, BKE_pbvh_make_vref(index[i]));
          }
        }
        else {
          for (int i = 0; i < unode->totvert; i++) {
            swap_v3_v3(positions[index[i]], unode->orig_co[i]);
            BKE_pbvh_vert_tag_update_normal(ss->pbvh, BKE_pbvh_make_vref(index[i]));
          }
        }
      }
      else {
        for (int i = 0; i < unode->totvert; i++) {
          swap_v3_v3(positions[index[i]], unode->co[i]);
          BKE_pbvh_vert_tag_update_normal(ss->pbvh, BKE_pbvh_make_vref(index[i]));
        }
      }
    }
  }
  else if (unode->maxgrid && subdiv_ccg != nullptr) {
    /* Multires restore. */
    CCGElem **grids, *grid;
    CCGKey key;
    float(*co)[3];
    int gridsize;

    grids = subdiv_ccg->grids;
    gridsize = subdiv_ccg->grid_size;
    BKE_subdiv_ccg_key_top_level(&key, subdiv_ccg);

    co = unode->co;
    for (int j = 0; j < unode->totgrid; j++) {
      grid = grids[unode->grids[j]];

      for (int i = 0; i < gridsize * gridsize; i++, co++) {
        swap_v3_v3(CCG_elem_offset_co(&key, grid, i), co[0]);
      }
    }
  }

  return true;
}

static bool sculpt_undo_restore_hidden(bContext *C, SculptUndoNode *unode, bool *modified_vertices)
{
  const Scene *scene = CTX_data_scene(C);
  ViewLayer *view_layer = CTX_data_view_layer(C);
  BKE_view_layer_synced_ensure(scene, view_layer);
  Object *ob = BKE_view_layer_active_object_get(view_layer);
  SculptSession *ss = ob->sculpt;
  SubdivCCG *subdiv_ccg = ss->subdiv_ccg;

  bool *hide_vert = BKE_pbvh_get_vert_hide_for_write(ss->pbvh);

  if (unode->maxvert) {
    for (int i = 0; i < unode->totvert; i++) {
      const int vert_index = unode->index[i];
      if ((BLI_BITMAP_TEST(unode->vert_hidden, i) != 0) != hide_vert[vert_index]) {
        BLI_BITMAP_FLIP(unode->vert_hidden, i);
        hide_vert[vert_index] = !hide_vert[vert_index];
        modified_vertices[vert_index] = true;
      }
    }
  }
  else if (unode->maxgrid && subdiv_ccg != nullptr) {
    BLI_bitmap **grid_hidden = subdiv_ccg->grid_hidden;

    for (int i = 0; i < unode->totgrid; i++) {
      SWAP(BLI_bitmap *, unode->grid_hidden[i], grid_hidden[unode->grids[i]]);
    }
  }

  return true;
}

static bool sculpt_undo_restore_color(bContext *C, SculptUndoNode *unode, bool *modified_vertices)
{
  const Scene *scene = CTX_data_scene(C);
  ViewLayer *view_layer = CTX_data_view_layer(C);
  BKE_view_layer_synced_ensure(scene, view_layer);
  Object *ob = BKE_view_layer_active_object_get(view_layer);
  SculptSession *ss = ob->sculpt;

  bool modified = false;

  /* NOTE: even with loop colors we still store derived
   * vertex colors for original data lookup. */
  if (unode->col && !unode->loop_col) {
    BKE_pbvh_swap_colors(ss->pbvh, unode->index, unode->totvert, unode->col);
    modified = true;
  }

  Mesh *me = BKE_object_get_original_mesh(ob);

  if (unode->loop_col && unode->maxloop == me->totloop) {
    BKE_pbvh_swap_colors(ss->pbvh, unode->loop_index, unode->totloop, unode->loop_col);

    modified = true;
  }

  if (modified) {
    for (int i = 0; i < unode->totvert; i++) {
      modified_vertices[unode->index[i]] = true;
    }
  }

  return modified;
}

static bool sculpt_undo_restore_mask(bContext *C, SculptUndoNode *unode, bool *modified_vertices)
{
  const Scene *scene = CTX_data_scene(C);
  ViewLayer *view_layer = CTX_data_view_layer(C);
  BKE_view_layer_synced_ensure(scene, view_layer);
  Object *ob = BKE_view_layer_active_object_get(view_layer);
  SculptSession *ss = ob->sculpt;
  SubdivCCG *subdiv_ccg = ss->subdiv_ccg;
  float *vmask;
  int *index;

  if (unode->maxvert) {
    /* Regular mesh restore. */

    index = unode->index;
    vmask = ss->vmask;

    for (int i = 0; i < unode->totvert; i++) {
      if (vmask[index[i]] != unode->mask[i]) {
        SWAP(float, vmask[index[i]], unode->mask[i]);
        modified_vertices[index[i]] = true;
      }
    }
  }
  else if (unode->maxgrid && subdiv_ccg != nullptr) {
    /* Multires restore. */
    CCGElem **grids, *grid;
    CCGKey key;
    float *mask;
    int gridsize;

    grids = subdiv_ccg->grids;
    gridsize = subdiv_ccg->grid_size;
    BKE_subdiv_ccg_key_top_level(&key, subdiv_ccg);

    mask = unode->mask;
    for (int j = 0; j < unode->totgrid; j++) {
      grid = grids[unode->grids[j]];

      for (int i = 0; i < gridsize * gridsize; i++, mask++) {
        SWAP(float, *CCG_elem_offset_mask(&key, grid, i), *mask);
      }
    }
  }

  return true;
}

static bool sculpt_undo_restore_face_sets(bContext *C,
                                          SculptUndoNode *unode,
                                          bool *modified_face_set_faces)
{
  const Scene *scene = CTX_data_scene(C);
  ViewLayer *view_layer = CTX_data_view_layer(C);
  BKE_view_layer_synced_ensure(scene, view_layer);
  Object *ob = BKE_view_layer_active_object_get(view_layer);
  Mesh *me = BKE_object_get_original_mesh(ob);
  SculptSession *ss = ob->sculpt;

  ss->face_sets = BKE_sculpt_face_sets_ensure(me);
  BKE_pbvh_face_sets_set(ss->pbvh, ss->face_sets);

  bool modified = false;

  for (int i = 0; i < unode->faces_num; i++) {
    int face_index = unode->faces[i].i;

    SWAP(int, unode->face_sets[i], ss->face_sets[face_index]);

    modified_face_set_faces[face_index] = unode->face_sets[i] != ss->face_sets[face_index];
    modified |= modified_face_set_faces[face_index];
  }

  return modified;
}

static void sculpt_undo_bmesh_restore_generic_task_cb(void *__restrict userdata,
                                                      const int n,
                                                      const TaskParallelTLS *__restrict /*tls*/)
{
  PBVHNode **nodes = static_cast<PBVHNode **>(userdata);

  BKE_pbvh_node_mark_redraw(nodes[n]);
}

static void sculpt_undo_bmesh_restore_generic(SculptUndoNode *unode, Object *ob, SculptSession *ss)
{
  if (unode->applied) {
    BM_log_undo(ss->bm, ss->bm_log);
    unode->applied = false;
  }
  else {
    BM_log_redo(ss->bm, ss->bm_log);
    unode->applied = true;
  }

  if (unode->type == SCULPT_UNDO_MASK) {
    int totnode;
    PBVHNode **nodes;

    BKE_pbvh_search_gather(ss->pbvh, nullptr, nullptr, &nodes, &totnode);

    TaskParallelSettings settings;
    BKE_pbvh_parallel_range_settings(&settings, true, totnode);
    BLI_task_parallel_range(
        0, totnode, nodes, sculpt_undo_bmesh_restore_generic_task_cb, &settings);

    if (nodes) {
      MEM_freeN(nodes);
    }
  }
  else {
    SCULPT_pbvh_clear(ob);
  }
}

/* Create empty sculpt BMesh and enable logging. */
static void sculpt_undo_bmesh_enable(Object *ob, SculptUndoNode *unode)
{
  SculptSession *ss = ob->sculpt;
  Mesh *me = static_cast<Mesh *>(ob->data);

  SCULPT_pbvh_clear(ob);

  /* Create empty BMesh and enable logging. */
  BMeshCreateParams bmesh_create_params{};
  bmesh_create_params.use_toolflags = false;

  ss->bm = BM_mesh_create(&bm_mesh_allocsize_default, &bmesh_create_params);
  BM_data_layer_add(ss->bm, &ss->bm->vdata, CD_PAINT_MASK);

  me->flag |= ME_SCULPT_DYNAMIC_TOPOLOGY;

  /* Restore the BMLog using saved entries. */
  ss->bm_log = BM_log_from_existing_entries_create(ss->bm, unode->bm_entry);
}

static void sculpt_undo_bmesh_restore_begin(bContext *C,
                                            SculptUndoNode *unode,
                                            Object *ob,
                                            SculptSession *ss)
{
  if (unode->applied) {
    SCULPT_dynamic_topology_disable(C, unode);
    unode->applied = false;
  }
  else {
    sculpt_undo_bmesh_enable(ob, unode);

    /* Restore the mesh from the first log entry. */
    BM_log_redo(ss->bm, ss->bm_log);

    unode->applied = true;
  }
}

static void sculpt_undo_bmesh_restore_end(bContext *C,
                                          SculptUndoNode *unode,
                                          Object *ob,
                                          SculptSession *ss)
{
  if (unode->applied) {
    sculpt_undo_bmesh_enable(ob, unode);

    /* Restore the mesh from the last log entry. */
    BM_log_undo(ss->bm, ss->bm_log);

    unode->applied = false;
  }
  else {
    /* Disable dynamic topology sculpting. */
    SCULPT_dynamic_topology_disable(C, nullptr);
    unode->applied = true;
  }
}

static void sculpt_undo_geometry_store_data(SculptUndoNodeGeometry *geometry, Object *object)
{
  Mesh *mesh = static_cast<Mesh *>(object->data);

  BLI_assert(!geometry->is_initialized);
  geometry->is_initialized = true;

  CustomData_copy(&mesh->vdata, &geometry->vdata, CD_MASK_MESH.vmask, mesh->totvert);
  CustomData_copy(&mesh->edata, &geometry->edata, CD_MASK_MESH.emask, mesh->totedge);
  CustomData_copy(&mesh->ldata, &geometry->ldata, CD_MASK_MESH.lmask, mesh->totloop);
  CustomData_copy(&mesh->pdata, &geometry->pdata, CD_MASK_MESH.pmask, mesh->totpoly);

  geometry->totvert = mesh->totvert;
  geometry->totedge = mesh->totedge;
  geometry->totloop = mesh->totloop;
  geometry->totpoly = mesh->totpoly;
}

static void sculpt_undo_geometry_restore_data(SculptUndoNodeGeometry *geometry, Object *object)
{
  Mesh *mesh = static_cast<Mesh *>(object->data);

  BLI_assert(geometry->is_initialized);

  CustomData_free(&mesh->vdata, mesh->totvert);
  CustomData_free(&mesh->edata, mesh->totedge);
  CustomData_free(&mesh->fdata, mesh->totface);
  CustomData_free(&mesh->ldata, mesh->totloop);
  CustomData_free(&mesh->pdata, mesh->totpoly);

  mesh->totvert = geometry->totvert;
  mesh->totedge = geometry->totedge;
  mesh->totloop = geometry->totloop;
  mesh->totpoly = geometry->totpoly;
  mesh->totface = 0;

  CustomData_copy(&geometry->vdata, &mesh->vdata, CD_MASK_MESH.vmask, geometry->totvert);
  CustomData_copy(&geometry->edata, &mesh->edata, CD_MASK_MESH.emask, geometry->totedge);
  CustomData_copy(&geometry->ldata, &mesh->ldata, CD_MASK_MESH.lmask, geometry->totloop);
  CustomData_copy(&geometry->pdata, &mesh->pdata, CD_MASK_MESH.pmask, geometry->totpoly);

  BKE_mesh_runtime_clear_cache(mesh);
}

static void sculpt_undo_geometry_free_data(SculptUndoNodeGeometry *geometry)
{
  if (geometry->totvert) {
    CustomData_free(&geometry->vdata, geometry->totvert);
  }
  if (geometry->totedge) {
    CustomData_free(&geometry->edata, geometry->totedge);
  }
  if (geometry->totloop) {
    CustomData_free(&geometry->ldata, geometry->totloop);
  }
  if (geometry->totpoly) {
    CustomData_free(&geometry->pdata, geometry->totpoly);
  }
}

static void sculpt_undo_geometry_restore(SculptUndoNode *unode, Object *object)
{
  if (unode->geometry_clear_pbvh) {
    SCULPT_pbvh_clear(object);
  }

  if (unode->applied) {
    sculpt_undo_geometry_restore_data(&unode->geometry_modified, object);
    unode->applied = false;
  }
  else {
    sculpt_undo_geometry_restore_data(&unode->geometry_original, object);
    unode->applied = true;
  }
}

/* Handle all dynamic-topology updates
 *
 * Returns true if this was a dynamic-topology undo step, otherwise
 * returns false to indicate the non-dyntopo code should run. */
static int sculpt_undo_bmesh_restore(bContext *C,
                                     SculptUndoNode *unode,
                                     Object *ob,
                                     SculptSession *ss)
{
  switch (unode->type) {
    case SCULPT_UNDO_DYNTOPO_BEGIN:
      sculpt_undo_bmesh_restore_begin(C, unode, ob, ss);
      return true;

    case SCULPT_UNDO_DYNTOPO_END:
      sculpt_undo_bmesh_restore_end(C, unode, ob, ss);
      return true;
    default:
      if (ss->bm_log) {
        sculpt_undo_bmesh_restore_generic(unode, ob, ss);
        return true;
      }
      break;
  }

  return false;
}

/* Geometry updates (such as Apply Base, for example) will re-evaluate the object and refine its
 * Subdiv descriptor. Upon undo it is required that mesh, grids, and subdiv all stay consistent
 * with each other. This means that when geometry coordinate changes the undo should refine the
 * subdiv to the new coarse mesh coordinates. Tricky part is: this needs to happen without using
 * dependency graph tag: tagging object for geometry update will either loose sculpted data from
 * the sculpt grids, or will wrongly "commit" them to the CD_MDISPS.
 *
 * So what we do instead is do minimum object evaluation to get base mesh coordinates for the
 * multires modifier input. While this is expensive, it is less expensive than dependency graph
 * evaluation and is only happening when geometry coordinates changes on undo.
 *
 * Note that the dependency graph is ensured to be evaluated prior to the undo step is decoded,
 * so if the object's modifier stack references other object it is all fine. */
static void sculpt_undo_refine_subdiv(Depsgraph *depsgraph,
                                      SculptSession *ss,
                                      Object *object,
                                      struct Subdiv *subdiv)
{
  float(*deformed_verts)[3] = BKE_multires_create_deformed_base_mesh_vert_coords(
      depsgraph, object, ss->multires.modifier, nullptr);

  BKE_subdiv_eval_refine_from_mesh(
      subdiv, static_cast<const Mesh *>(object->data), deformed_verts);

  MEM_freeN(deformed_verts);
}

static void sculpt_undo_restore_list(bContext *C, Depsgraph *depsgraph, ListBase *lb)
{
  Scene *scene = CTX_data_scene(C);
  ViewLayer *view_layer = CTX_data_view_layer(C);
  RegionView3D *rv3d = CTX_wm_region_view3d(C);
  BKE_view_layer_synced_ensure(scene, view_layer);
  Object *ob = BKE_view_layer_active_object_get(view_layer);
  SculptSession *ss = ob->sculpt;
  SubdivCCG *subdiv_ccg = ss->subdiv_ccg;
  SculptUndoNode *unode;
  bool update = false, rebuild = false, update_mask = false, update_visibility = false;
  bool update_face_sets = false;
  bool need_mask = false;
  bool need_refine_subdiv = false;
  bool clear_automask_cache = false;

  for (unode = static_cast<SculptUndoNode *>(lb->first); unode; unode = unode->next) {
    if (!ELEM(unode->type, SCULPT_UNDO_COLOR, SCULPT_UNDO_MASK)) {
      clear_automask_cache = true;
    }

    /* Restore pivot. */
    copy_v3_v3(ss->pivot_pos, unode->pivot_pos);
    copy_v3_v3(ss->pivot_rot, unode->pivot_rot);
    if (STREQ(unode->idname, ob->id.name)) {
      if (unode->type == SCULPT_UNDO_MASK) {
        /* Is possible that we can't do the mask undo (below)
         * because of the vertex count. */
        need_mask = true;
        break;
      }
    }
  }

  if (clear_automask_cache) {
    ss->last_automasking_settings_hash = 0;
  }

  DEG_id_tag_update(&ob->id, ID_RECALC_SHADING);

  if (lb->first != nullptr) {
    /* Only do early object update for edits if first node needs this.
     * Undo steps like geometry does not need object to be updated before they run and will
     * ensure object is updated after the node is handled. */
    const SculptUndoNode *first_unode = (const SculptUndoNode *)lb->first;
    if (first_unode->type != SCULPT_UNDO_GEOMETRY) {
      BKE_sculpt_update_object_for_edit(depsgraph, ob, false, need_mask, false);
    }

    if (sculpt_undo_bmesh_restore(C, static_cast<SculptUndoNode *>(lb->first), ob, ss)) {
      return;
    }
  }

  /* The PBVH already keeps track of which vertices need updated normals, but it doesn't keep
   * track of other updated. In order to tell the corresponding PBVH nodes to update, keep track
   * of which elements were updated for specific layers. */
  bool *modified_hidden_verts = nullptr;
  bool *modified_mask_verts = nullptr;
  bool *modified_color_verts = nullptr;
  bool *modified_face_set_faces = nullptr;
  char *undo_modified_grids = nullptr;
  bool use_multires_undo = false;

  for (unode = static_cast<SculptUndoNode *>(lb->first); unode; unode = unode->next) {

    if (!STREQ(unode->idname, ob->id.name)) {
      continue;
    }

    /* Check if undo data matches current data well enough to
     * continue. */
    if (unode->maxvert) {
      if (ss->totvert != unode->maxvert) {
        continue;
      }
    }
    else if (unode->maxgrid && subdiv_ccg != nullptr) {
      if ((subdiv_ccg->num_grids != unode->maxgrid) ||
          (subdiv_ccg->grid_size != unode->gridsize)) {
        continue;
      }

      use_multires_undo = true;
    }

    switch (unode->type) {
      case SCULPT_UNDO_COORDS:
        if (sculpt_undo_restore_coords(C, depsgraph, unode)) {
          update = true;
        }
        break;
      case SCULPT_UNDO_HIDDEN:
        if (modified_hidden_verts == nullptr) {
          modified_hidden_verts = static_cast<bool *>(
              MEM_calloc_arrayN(ss->totvert, sizeof(bool), __func__));
        }
        if (sculpt_undo_restore_hidden(C, unode, modified_hidden_verts)) {
          rebuild = true;
          update_visibility = true;
        }
        break;
      case SCULPT_UNDO_MASK:
        if (modified_mask_verts == nullptr) {
          modified_mask_verts = static_cast<bool *>(
              MEM_calloc_arrayN(ss->totvert, sizeof(bool), __func__));
        }
        if (sculpt_undo_restore_mask(C, unode, modified_mask_verts)) {
          update = true;
          update_mask = true;
        }
        break;
      case SCULPT_UNDO_FACE_SETS:
        if (modified_face_set_faces == nullptr) {
          modified_face_set_faces = static_cast<bool *>(
              MEM_calloc_arrayN(BKE_pbvh_num_faces(ss->pbvh), sizeof(bool), __func__));
        }
        if (sculpt_undo_restore_face_sets(C, unode, modified_face_set_faces)) {
          update = true;
          update_face_sets = true;
        }
        break;
      case SCULPT_UNDO_COLOR:
        if (modified_color_verts == nullptr) {
          modified_color_verts = static_cast<bool *>(
              MEM_calloc_arrayN(ss->totvert, sizeof(bool), __func__));
        }
        if (sculpt_undo_restore_color(C, unode, modified_color_verts)) {
          update = true;
        }

        break;
      case SCULPT_UNDO_GEOMETRY:
        need_refine_subdiv = true;
        sculpt_undo_geometry_restore(unode, ob);
        BKE_sculpt_update_object_for_edit(depsgraph, ob, false, need_mask, false);
        break;

      case SCULPT_UNDO_DYNTOPO_BEGIN:
      case SCULPT_UNDO_DYNTOPO_END:
      case SCULPT_UNDO_DYNTOPO_SYMMETRIZE:
        BLI_assert_msg(0, "Dynamic topology should've already been handled");
        break;
    }
  }

  if (use_multires_undo) {
    for (unode = static_cast<SculptUndoNode *>(lb->first); unode; unode = unode->next) {
      if (!STREQ(unode->idname, ob->id.name)) {
        continue;
      }
      if (unode->maxgrid == 0) {
        continue;
      }

      if (undo_modified_grids == nullptr) {
        undo_modified_grids = static_cast<char *>(
            MEM_callocN(sizeof(char) * unode->maxgrid, "undo_grids"));
      }

      for (int i = 0; i < unode->totgrid; i++) {
        undo_modified_grids[unode->grids[i]] = 1;
      }
    }
  }

  if (subdiv_ccg != nullptr && need_refine_subdiv) {
    sculpt_undo_refine_subdiv(depsgraph, ss, ob, subdiv_ccg->subdiv);
  }

  if (update || rebuild) {
    bool tag_update = false;
    /* We update all nodes still, should be more clever, but also
     * needs to work correct when exiting/entering sculpt mode and
     * the nodes get recreated, though in that case it could do all. */
    PartialUpdateData data{};
    data.rebuild = rebuild;
    data.pbvh = ss->pbvh;
    data.modified_grids = undo_modified_grids;
    data.modified_hidden_verts = modified_hidden_verts;
    data.modified_mask_verts = modified_mask_verts;
    data.modified_color_verts = modified_color_verts;
    data.modified_face_set_faces = modified_face_set_faces;
    BKE_pbvh_search_callback(ss->pbvh, nullptr, nullptr, update_cb_partial, &data);
    BKE_pbvh_update_bounds(ss->pbvh, PBVH_UpdateBB | PBVH_UpdateOriginalBB | PBVH_UpdateRedraw);

    if (update_mask) {
      BKE_pbvh_update_vertex_data(ss->pbvh, PBVH_UpdateMask);
    }
    if (update_face_sets) {
      DEG_id_tag_update(&ob->id, ID_RECALC_SHADING);
      BKE_pbvh_update_vertex_data(ss->pbvh, PBVH_RebuildDrawBuffers);
    }

    if (update_visibility) {
      if (ELEM(BKE_pbvh_type(ss->pbvh), PBVH_FACES, PBVH_GRIDS)) {
        Mesh *me = (Mesh *)ob->data;
        BKE_pbvh_sync_visibility_from_verts(ss->pbvh, me);

        BKE_pbvh_update_hide_attributes_from_mesh(ss->pbvh);
      }

      BKE_pbvh_update_visibility(ss->pbvh);
    }

    if (BKE_sculpt_multires_active(scene, ob)) {
      if (rebuild) {
        multires_mark_as_modified(depsgraph, ob, MULTIRES_HIDDEN_MODIFIED);
      }
      else {
        multires_mark_as_modified(depsgraph, ob, MULTIRES_COORDS_MODIFIED);
      }
    }

    tag_update |= ID_REAL_USERS(ob->data) > 1 || !BKE_sculptsession_use_pbvh_draw(ob, rv3d) ||
                  ss->shapekey_active || ss->deform_modifiers_active;

    if (tag_update) {
      Mesh *mesh = static_cast<Mesh *>(ob->data);
      BKE_mesh_tag_coords_changed(mesh);

      BKE_sculptsession_free_deformMats(ss);
    }

    if (tag_update) {
      DEG_id_tag_update(&ob->id, ID_RECALC_GEOMETRY);
    }
    else {
      SCULPT_update_object_bounding_box(ob);
    }
  }

  MEM_SAFE_FREE(modified_hidden_verts);
  MEM_SAFE_FREE(modified_mask_verts);
  MEM_SAFE_FREE(modified_color_verts);
  MEM_SAFE_FREE(modified_face_set_faces);
  MEM_SAFE_FREE(undo_modified_grids);
}

static void sculpt_undo_free_list(ListBase *lb)
{
  SculptUndoNode *unode = static_cast<SculptUndoNode *>(lb->first);
  while (unode != nullptr) {
    SculptUndoNode *unode_next = unode->next;
    if (unode->co) {
      MEM_freeN(unode->co);
    }
    if (unode->col) {
      MEM_freeN(unode->col);
    }
    if (unode->loop_col) {
      MEM_freeN(unode->loop_col);
    }
    if (unode->no) {
      MEM_freeN(unode->no);
    }
    if (unode->index) {
      MEM_freeN(unode->index);
    }
    if (unode->faces) {
      MEM_freeN(unode->faces);
    }
    if (unode->loop_index) {
      MEM_freeN(unode->loop_index);
    }
    if (unode->grids) {
      MEM_freeN(unode->grids);
    }
    if (unode->orig_co) {
      MEM_freeN(unode->orig_co);
    }
    if (unode->vert_hidden) {
      MEM_freeN(unode->vert_hidden);
    }
    if (unode->grid_hidden) {
      for (int i = 0; i < unode->totgrid; i++) {
        if (unode->grid_hidden[i]) {
          MEM_freeN(unode->grid_hidden[i]);
        }
      }
      MEM_freeN(unode->grid_hidden);
    }
    if (unode->mask) {
      MEM_freeN(unode->mask);
    }

    if (unode->bm_entry) {
      BM_log_entry_drop(unode->bm_entry);
    }

    sculpt_undo_geometry_free_data(&unode->geometry_original);
    sculpt_undo_geometry_free_data(&unode->geometry_modified);
    sculpt_undo_geometry_free_data(&unode->geometry_bmesh_enter);

    if (unode->face_sets) {
      MEM_freeN(unode->face_sets);
    }

    MEM_freeN(unode);

    unode = unode_next;
  }
}

/* Most likely we don't need this. */
#if 0
static bool sculpt_undo_cleanup(bContext *C, ListBase *lb)
{
  Scene *scene = CTX_data_scene(C);
  ViewLayer *view_layer = CTX_data_view_layer(C);
  Object *ob = BKE_view_layer_active_object_get(view_layer);
  SculptUndoNode *unode;

  unode = lb->first;

  if (unode && !STREQ(unode->idname, ob->id.name)) {
    if (unode->bm_entry) {
      BM_log_cleanup_entry(unode->bm_entry);
    }

    return true;
  }

  return false;
}
#endif

SculptUndoNode *SCULPT_undo_get_node(PBVHNode *node, SculptUndoType type)
{
  UndoSculpt *usculpt = sculpt_undo_get_nodes();

  if (usculpt == nullptr) {
    return nullptr;
  }

  LISTBASE_FOREACH (SculptUndoNode *, unode, &usculpt->nodes) {
    if (unode->node == node && unode->type == type) {
      return unode;
    }
  }

  return nullptr;
}

SculptUndoNode *SCULPT_undo_get_first_node()
{
  UndoSculpt *usculpt = sculpt_undo_get_nodes();

  if (usculpt == nullptr) {
    return nullptr;
  }

  return static_cast<SculptUndoNode *>(usculpt->nodes.first);
}

static size_t sculpt_undo_alloc_and_store_hidden(PBVH *pbvh, SculptUndoNode *unode)
{
  PBVHNode *node = static_cast<PBVHNode *>(unode->node);
  BLI_bitmap **grid_hidden = BKE_pbvh_grid_hidden(pbvh);

  int *grid_indices, totgrid;
  BKE_pbvh_node_get_grids(pbvh, node, &grid_indices, &totgrid, nullptr, nullptr, nullptr);

  size_t alloc_size = sizeof(*unode->grid_hidden) * size_t(totgrid);
  unode->grid_hidden = static_cast<BLI_bitmap **>(MEM_callocN(alloc_size, "unode->grid_hidden"));

  for (int i = 0; i < totgrid; i++) {
    if (grid_hidden[grid_indices[i]]) {
      unode->grid_hidden[i] = static_cast<BLI_bitmap *>(
          MEM_dupallocN(grid_hidden[grid_indices[i]]));
      alloc_size += MEM_allocN_len(unode->grid_hidden[i]);
    }
    else {
      unode->grid_hidden[i] = nullptr;
    }
  }

  return alloc_size;
}

/* Allocate node and initialize its default fields specific for the given undo type.
 * Will also add the node to the list in the undo step. */
static SculptUndoNode *sculpt_undo_alloc_node_type(Object *object, SculptUndoType type)
{
  const size_t alloc_size = sizeof(SculptUndoNode);
  SculptUndoNode *unode = static_cast<SculptUndoNode *>(MEM_callocN(alloc_size, "SculptUndoNode"));
  BLI_strncpy(unode->idname, object->id.name, sizeof(unode->idname));
  unode->type = type;

  UndoSculpt *usculpt = sculpt_undo_get_nodes();
  BLI_addtail(&usculpt->nodes, unode);
  usculpt->undo_size += alloc_size;

  return unode;
}

/* Will return first existing undo node of the given type.
 * If such node does not exist will allocate node of this type, register it in the undo step and
 * return it. */
static SculptUndoNode *sculpt_undo_find_or_alloc_node_type(Object *object, SculptUndoType type)
{
  UndoSculpt *usculpt = sculpt_undo_get_nodes();

  LISTBASE_FOREACH (SculptUndoNode *, unode, &usculpt->nodes) {
    if (unode->type == type) {
      return unode;
    }
  }

  return sculpt_undo_alloc_node_type(object, type);
}

static void sculpt_undo_store_faces(SculptSession *ss, SculptUndoNode *unode)
{
  unode->faces_num = 0;

  PBVHFaceIter fd;
  BKE_pbvh_face_iter_begin (ss->pbvh, static_cast<PBVHNode *>(unode->node), fd) {
    unode->faces_num++;
  }
  BKE_pbvh_face_iter_end(fd);

  unode->faces = static_cast<PBVHFaceRef *>(
      MEM_malloc_arrayN(sizeof(*unode->faces), unode->faces_num, __func__));
  BKE_pbvh_face_iter_begin (ss->pbvh, static_cast<PBVHNode *>(unode->node), fd) {
    unode->faces[fd.i] = fd.face;
  }
  BKE_pbvh_face_iter_end(fd);
}

static SculptUndoNode *sculpt_undo_alloc_node(Object *ob, PBVHNode *node, SculptUndoType type)
{
  UndoSculpt *usculpt = sculpt_undo_get_nodes();
  SculptSession *ss = ob->sculpt;
  int totvert = 0;
  int allvert = 0;
  int totgrid = 0;
  int maxgrid = 0;
  int gridsize = 0;
  int *grids = nullptr;

  SculptUndoNode *unode = sculpt_undo_alloc_node_type(ob, type);
  unode->node = node;

  if (node) {
    BKE_pbvh_node_num_verts(ss->pbvh, node, &totvert, &allvert);
    BKE_pbvh_node_get_grids(ss->pbvh, node, &grids, &totgrid, &maxgrid, &gridsize, nullptr);

    unode->totvert = totvert;
  }

  bool need_loops = type == SCULPT_UNDO_COLOR;
  const bool need_faces = type == SCULPT_UNDO_FACE_SETS;

  if (need_loops) {
    int totloop;

    BKE_pbvh_node_num_loops(ss->pbvh, node, &totloop);

    unode->loop_index = static_cast<int *>(MEM_calloc_arrayN(totloop, sizeof(int), __func__));
    unode->maxloop = 0;
    unode->totloop = totloop;

    size_t alloc_size = sizeof(int) * size_t(totloop);
    usculpt->undo_size += alloc_size;
  }

  if (need_faces) {
    sculpt_undo_store_faces(ss, unode);
    const size_t alloc_size = sizeof(*unode->faces) * size_t(unode->faces_num);
    usculpt->undo_size += alloc_size;
  }

  switch (type) {
    case SCULPT_UNDO_COORDS: {
      size_t alloc_size = sizeof(*unode->co) * size_t(allvert);
      unode->co = static_cast<float(*)[3]>(MEM_callocN(alloc_size, "SculptUndoNode.co"));
      usculpt->undo_size += alloc_size;

      /* Needed for original data lookup. */
      alloc_size = sizeof(*unode->no) * size_t(allvert);
      unode->no = static_cast<float(*)[3]>(MEM_callocN(alloc_size, "SculptUndoNode.no"));
      usculpt->undo_size += alloc_size;
      break;
    }
    case SCULPT_UNDO_HIDDEN: {
      if (maxgrid) {
        usculpt->undo_size += sculpt_undo_alloc_and_store_hidden(ss->pbvh, unode);
      }
      else {
        unode->vert_hidden = BLI_BITMAP_NEW(allvert, "SculptUndoNode.vert_hidden");
        usculpt->undo_size += BLI_BITMAP_SIZE(allvert);
      }

      break;
    }
    case SCULPT_UNDO_MASK: {
      const size_t alloc_size = sizeof(*unode->mask) * size_t(allvert);
      unode->mask = static_cast<float *>(MEM_callocN(alloc_size, "SculptUndoNode.mask"));
      usculpt->undo_size += alloc_size;
      break;
    }
    case SCULPT_UNDO_COLOR: {
      /* Allocate vertex colors, even for loop colors we still
       * need this for original data lookup. */
      const size_t alloc_size = sizeof(*unode->col) * size_t(allvert);
      unode->col = static_cast<float(*)[4]>(MEM_callocN(alloc_size, "SculptUndoNode.col"));
      usculpt->undo_size += alloc_size;

      /* Allocate loop colors separately too. */
      if (ss->vcol_domain == ATTR_DOMAIN_CORNER) {
        size_t alloc_size_loop = sizeof(float) * 4 * size_t(unode->totloop);

        unode->loop_col = static_cast<float(*)[4]>(
            MEM_calloc_arrayN(unode->totloop, sizeof(float) * 4, "SculptUndoNode.loop_col"));
        usculpt->undo_size += alloc_size_loop;
      }
      break;
    }
    case SCULPT_UNDO_DYNTOPO_BEGIN:
    case SCULPT_UNDO_DYNTOPO_END:
    case SCULPT_UNDO_DYNTOPO_SYMMETRIZE:
      BLI_assert_msg(0, "Dynamic topology should've already been handled");
      break;
    case SCULPT_UNDO_GEOMETRY:
      break;
    case SCULPT_UNDO_FACE_SETS: {
      const size_t alloc_size = sizeof(*unode->face_sets) * size_t(unode->faces_num);
      usculpt->undo_size += alloc_size;
      break;
    }
  }

  if (maxgrid) {
    /* Multires. */
    unode->maxgrid = maxgrid;
    unode->totgrid = totgrid;
    unode->gridsize = gridsize;

    const size_t alloc_size = sizeof(*unode->grids) * size_t(totgrid);
    unode->grids = static_cast<int *>(MEM_callocN(alloc_size, "SculptUndoNode.grids"));
    usculpt->undo_size += alloc_size;
  }
  else {
    /* Regular mesh. */
    unode->maxvert = ss->totvert;

    const size_t alloc_size = sizeof(*unode->index) * size_t(allvert);
    unode->index = static_cast<int *>(MEM_callocN(alloc_size, "SculptUndoNode.index"));
    usculpt->undo_size += alloc_size;
  }

  if (ss->deform_modifiers_active) {
    const size_t alloc_size = sizeof(*unode->orig_co) * size_t(allvert);
    unode->orig_co = static_cast<float(*)[3]>(MEM_callocN(alloc_size, "undoSculpt orig_cos"));
    usculpt->undo_size += alloc_size;
  }

  return unode;
}

static void sculpt_undo_store_coords(Object *ob, SculptUndoNode *unode)
{
  SculptSession *ss = ob->sculpt;
  PBVHVertexIter vd;

  BKE_pbvh_vertex_iter_begin (ss->pbvh, static_cast<PBVHNode *>(unode->node), vd, PBVH_ITER_ALL) {
    copy_v3_v3(unode->co[vd.i], vd.co);
    if (vd.no) {
      copy_v3_v3(unode->no[vd.i], vd.no);
    }
    else {
      copy_v3_v3(unode->no[vd.i], vd.fno);
    }

    if (ss->deform_modifiers_active) {
      copy_v3_v3(unode->orig_co[vd.i], ss->orig_cos[unode->index[vd.i]]);
    }
  }
  BKE_pbvh_vertex_iter_end;
}

static void sculpt_undo_store_hidden(Object *ob, SculptUndoNode *unode)
{
  PBVH *pbvh = ob->sculpt->pbvh;
  PBVHNode *node = static_cast<PBVHNode *>(unode->node);

  const bool *hide_vert = BKE_pbvh_get_vert_hide(pbvh);
  if (hide_vert == nullptr) {
    return;
  }

  if (unode->grids) {
    /* Already stored during allocation. */
  }
  else {
    int allvert;

    BKE_pbvh_node_num_verts(pbvh, node, nullptr, &allvert);
    const int *vert_indices = BKE_pbvh_node_get_vert_indices(node);
    for (int i = 0; i < allvert; i++) {
      BLI_BITMAP_SET(unode->vert_hidden, i, hide_vert[vert_indices[i]]);
    }
  }
}

static void sculpt_undo_store_mask(Object *ob, SculptUndoNode *unode)
{
  SculptSession *ss = ob->sculpt;
  PBVHVertexIter vd;

  BKE_pbvh_vertex_iter_begin (ss->pbvh, static_cast<PBVHNode *>(unode->node), vd, PBVH_ITER_ALL) {
    unode->mask[vd.i] = *vd.mask;
  }
  BKE_pbvh_vertex_iter_end;
}

static void sculpt_undo_store_color(Object *ob, SculptUndoNode *unode)
{
  SculptSession *ss = ob->sculpt;

  BLI_assert(BKE_pbvh_type(ss->pbvh) == PBVH_FACES);

  int allvert;
  BKE_pbvh_node_num_verts(ss->pbvh, static_cast<PBVHNode *>(unode->node), nullptr, &allvert);

  /* NOTE: even with loop colors we still store (derived)
   * vertex colors for original data lookup. */
  BKE_pbvh_store_colors_vertex(ss->pbvh, unode->index, allvert, unode->col);

  if (unode->loop_col && unode->totloop) {
    BKE_pbvh_store_colors(ss->pbvh, unode->loop_index, unode->totloop, unode->loop_col);
  }
}

static SculptUndoNodeGeometry *sculpt_undo_geometry_get(SculptUndoNode *unode)
{
  if (!unode->geometry_original.is_initialized) {
    return &unode->geometry_original;
  }

  BLI_assert(!unode->geometry_modified.is_initialized);

  return &unode->geometry_modified;
}

static SculptUndoNode *sculpt_undo_geometry_push(Object *object, SculptUndoType type)
{
  SculptUndoNode *unode = sculpt_undo_find_or_alloc_node_type(object, type);
  unode->applied = false;
  unode->geometry_clear_pbvh = true;

  SculptUndoNodeGeometry *geometry = sculpt_undo_geometry_get(unode);
  sculpt_undo_geometry_store_data(geometry, object);

  return unode;
}

static void sculpt_undo_store_face_sets(SculptSession *ss, SculptUndoNode *unode)
{
  unode->face_sets = static_cast<int *>(
      MEM_malloc_arrayN(sizeof(*unode->face_sets), unode->faces_num, __func__));

  PBVHFaceIter fd;
  BKE_pbvh_face_iter_begin (ss->pbvh, static_cast<PBVHNode *>(unode->node), fd) {
    unode->face_sets[fd.i] = fd.face_set ? *fd.face_set : SCULPT_FACE_SET_NONE;
  }
  BKE_pbvh_face_iter_end(fd);
}

static SculptUndoNode *sculpt_undo_bmesh_push(Object *ob, PBVHNode *node, SculptUndoType type)
{
  UndoSculpt *usculpt = sculpt_undo_get_nodes();
  SculptSession *ss = ob->sculpt;
  PBVHVertexIter vd;

  SculptUndoNode *unode = static_cast<SculptUndoNode *>(usculpt->nodes.first);

  if (unode == nullptr) {
    unode = MEM_cnew<SculptUndoNode>(__func__);

    BLI_strncpy(unode->idname, ob->id.name, sizeof(unode->idname));
    unode->type = type;
    unode->applied = true;

    if (type == SCULPT_UNDO_DYNTOPO_END) {
      unode->bm_entry = BM_log_entry_add(ss->bm_log);
      BM_log_before_all_removed(ss->bm, ss->bm_log);
    }
    else if (type == SCULPT_UNDO_DYNTOPO_BEGIN) {
      /* Store a copy of the mesh's current vertices, loops, and
       * polys. A full copy like this is needed because entering
       * dynamic-topology immediately does topological edits
       * (converting polys to triangles) that the BMLog can't
       * fully restore from. */
      SculptUndoNodeGeometry *geometry = &unode->geometry_bmesh_enter;
      sculpt_undo_geometry_store_data(geometry, ob);

      unode->bm_entry = BM_log_entry_add(ss->bm_log);
      BM_log_all_added(ss->bm, ss->bm_log);
    }
    else {
      unode->bm_entry = BM_log_entry_add(ss->bm_log);
    }

    BLI_addtail(&usculpt->nodes, unode);
  }

  if (node) {
    switch (type) {
      case SCULPT_UNDO_COORDS:
      case SCULPT_UNDO_MASK:
        /* Before any vertex values get modified, ensure their
         * original positions are logged. */
        BKE_pbvh_vertex_iter_begin (ss->pbvh, node, vd, PBVH_ITER_ALL) {
          BM_log_vert_before_modified(ss->bm_log, vd.bm_vert, vd.cd_vert_mask_offset);
        }
        BKE_pbvh_vertex_iter_end;
        break;

      case SCULPT_UNDO_HIDDEN: {
        GSetIterator gs_iter;
        GSet *faces = BKE_pbvh_bmesh_node_faces(node);
        BKE_pbvh_vertex_iter_begin (ss->pbvh, node, vd, PBVH_ITER_ALL) {
          BM_log_vert_before_modified(ss->bm_log, vd.bm_vert, vd.cd_vert_mask_offset);
        }
        BKE_pbvh_vertex_iter_end;

        GSET_ITER (gs_iter, faces) {
          BMFace *f = static_cast<BMFace *>(BLI_gsetIterator_getKey(&gs_iter));
          BM_log_face_modified(ss->bm_log, f);
        }
        break;
      }

      case SCULPT_UNDO_DYNTOPO_BEGIN:
      case SCULPT_UNDO_DYNTOPO_END:
      case SCULPT_UNDO_DYNTOPO_SYMMETRIZE:
      case SCULPT_UNDO_GEOMETRY:
      case SCULPT_UNDO_FACE_SETS:
      case SCULPT_UNDO_COLOR:
        break;
    }
  }

  return unode;
}

SculptUndoNode *SCULPT_undo_push_node(Object *ob, PBVHNode *node, SculptUndoType type)
{
  SculptSession *ss = ob->sculpt;
  SculptUndoNode *unode;

  /* List is manipulated by multiple threads, so we lock. */
  BLI_thread_lock(LOCK_CUSTOM1);

  ss->needs_flush_to_id = 1;

  if (ss->bm || ELEM(type, SCULPT_UNDO_DYNTOPO_BEGIN, SCULPT_UNDO_DYNTOPO_END)) {
    /* Dynamic topology stores only one undo node per stroke,
     * regardless of the number of PBVH nodes modified. */
    unode = sculpt_undo_bmesh_push(ob, node, type);
    BLI_thread_unlock(LOCK_CUSTOM1);
    return unode;
  }
  if (type == SCULPT_UNDO_GEOMETRY) {
    unode = sculpt_undo_geometry_push(ob, type);
    BLI_thread_unlock(LOCK_CUSTOM1);
    return unode;
  }
  if ((unode = SCULPT_undo_get_node(node, type))) {
    BLI_thread_unlock(LOCK_CUSTOM1);
    return unode;
  }

  unode = sculpt_undo_alloc_node(ob, node, type);

  /* NOTE: If this ever becomes a bottleneck, make a lock inside of the node.
   * so we release global lock sooner, but keep data locked for until it is
   * fully initialized.
   */

  if (unode->grids) {
    int totgrid, *grids;
    BKE_pbvh_node_get_grids(ss->pbvh, node, &grids, &totgrid, nullptr, nullptr, nullptr);
    memcpy(unode->grids, grids, sizeof(int) * totgrid);
  }
  else {
    const int *loop_indices;
    int allvert, allloop;

    BKE_pbvh_node_num_verts(ss->pbvh, static_cast<PBVHNode *>(unode->node), nullptr, &allvert);
    const int *vert_indices = BKE_pbvh_node_get_vert_indices(node);
    memcpy(unode->index, vert_indices, sizeof(int) * allvert);

    if (unode->loop_index) {
      BKE_pbvh_node_num_loops(ss->pbvh, static_cast<PBVHNode *>(unode->node), &allloop);
      BKE_pbvh_node_get_loops(
          ss->pbvh, static_cast<PBVHNode *>(unode->node), &loop_indices, nullptr);

      if (allloop) {
        memcpy(unode->loop_index, loop_indices, sizeof(int) * allloop);

        unode->maxloop = BKE_object_get_original_mesh(ob)->totloop;
      }
    }
  }

  switch (type) {
    case SCULPT_UNDO_COORDS:
      sculpt_undo_store_coords(ob, unode);
      break;
    case SCULPT_UNDO_HIDDEN:
      sculpt_undo_store_hidden(ob, unode);
      break;
    case SCULPT_UNDO_MASK:
      if (pbvh_has_mask(ss->pbvh)) {
        sculpt_undo_store_mask(ob, unode);
      }
      break;
    case SCULPT_UNDO_COLOR:
      sculpt_undo_store_color(ob, unode);
      break;
    case SCULPT_UNDO_DYNTOPO_BEGIN:
    case SCULPT_UNDO_DYNTOPO_END:
    case SCULPT_UNDO_DYNTOPO_SYMMETRIZE:
      BLI_assert_msg(0, "Dynamic topology should've already been handled");
    case SCULPT_UNDO_GEOMETRY:
      break;
    case SCULPT_UNDO_FACE_SETS:
      sculpt_undo_store_face_sets(ss, unode);
      break;
  }

  /* Store sculpt pivot. */
  copy_v3_v3(unode->pivot_pos, ss->pivot_pos);
  copy_v3_v3(unode->pivot_rot, ss->pivot_rot);

  /* Store active shape key. */
  if (ss->shapekey_active) {
    BLI_strncpy(unode->shapeName, ss->shapekey_active->name, sizeof(ss->shapekey_active->name));
  }
  else {
    unode->shapeName[0] = '\0';
  }

  BLI_thread_unlock(LOCK_CUSTOM1);

  return unode;
}

static bool sculpt_attribute_ref_equals(SculptAttrRef *a, SculptAttrRef *b)
{
  return a->domain == b->domain && a->type == b->type && STREQ(a->name, b->name);
}

static void sculpt_save_active_attribute(Object *ob, SculptAttrRef *attr)
{
  Mesh *me = BKE_object_get_original_mesh(ob);
  const CustomDataLayer *layer;

  if (ob && me && (layer = BKE_id_attributes_active_color_get((ID *)me))) {
    attr->domain = BKE_id_attribute_domain((ID *)me, layer);
    BLI_strncpy(attr->name, layer->name, sizeof(attr->name));
    attr->type = layer->type;
  }
  else {
    attr->domain = NO_ACTIVE_LAYER;
    attr->name[0] = 0;
  }

  attr->was_set = true;
}

void SCULPT_undo_push_begin(Object *ob, const wmOperator *op)
{
  SCULPT_undo_push_begin_ex(ob, op->type->name);
}

void SCULPT_undo_push_begin_ex(Object *ob, const char *name)
{
  UndoStack *ustack = ED_undo_stack_get();

  if (ob != nullptr) {
    /* If possible, we need to tag the object and its geometry data as 'changed in the future' in
     * the previous undo step if it's a memfile one. */
    ED_undosys_stack_memfile_id_changed_tag(ustack, &ob->id);
    ED_undosys_stack_memfile_id_changed_tag(ustack, static_cast<ID *>(ob->data));
  }

  /* Special case, we never read from this. */
  bContext *C = nullptr;

  SculptUndoStep *us = (SculptUndoStep *)BKE_undosys_step_push_init_with_type(
      ustack, C, name, BKE_UNDOSYS_TYPE_SCULPT);

  if (!us->active_color_start.was_set) {
    sculpt_save_active_attribute(ob, &us->active_color_start);
  }

  /* Set end attribute in case SCULPT_undo_push_end is not called,
   * so we don't end up with corrupted state.
   */
  if (!us->active_color_end.was_set) {
    sculpt_save_active_attribute(ob, &us->active_color_end);
    us->active_color_end.was_set = false;
  }
}

void SCULPT_undo_push_end(Object *ob)
{
  SCULPT_undo_push_end_ex(ob, false);
}

void SCULPT_undo_push_end_ex(struct Object *ob, const bool use_nested_undo)
{
  UndoSculpt *usculpt = sculpt_undo_get_nodes();
  SculptUndoNode *unode;

  /* We don't need normals in the undo stack. */
  for (unode = static_cast<SculptUndoNode *>(usculpt->nodes.first); unode; unode = unode->next) {
    if (unode->no) {
      usculpt->undo_size -= MEM_allocN_len(unode->no);
      MEM_freeN(unode->no);
      unode->no = nullptr;
    }
  }

  /* We could remove this and enforce all callers run in an operator using 'OPTYPE_UNDO'. */
  wmWindowManager *wm = static_cast<wmWindowManager *>(G_MAIN->wm.first);
  if (wm->op_undo_depth == 0 || use_nested_undo) {
    UndoStack *ustack = ED_undo_stack_get();
    BKE_undosys_step_push(ustack, nullptr, nullptr);
    if (wm->op_undo_depth == 0) {
      BKE_undosys_stack_limit_steps_and_memory_defaults(ustack);
    }
    WM_file_tag_modified();
  }

  UndoStack *ustack = ED_undo_stack_get();
  SculptUndoStep *us = (SculptUndoStep *)BKE_undosys_stack_init_or_active_with_type(
      ustack, BKE_UNDOSYS_TYPE_SCULPT);

  sculpt_save_active_attribute(ob, &us->active_color_end);
  sculpt_undo_print_nodes(ob, NULL);
}

/* -------------------------------------------------------------------- */
/** \name Implements ED Undo System
 * \{ */

static void sculpt_undo_set_active_layer(struct bContext *C, SculptAttrRef *attr)
{
  if (attr->domain == ATTR_DOMAIN_AUTO) {
    return;
  }

  Object *ob = CTX_data_active_object(C);
  Mesh *me = BKE_object_get_original_mesh(ob);

  SculptAttrRef existing;
  sculpt_save_active_attribute(ob, &existing);

  CustomDataLayer *layer;
  layer = BKE_id_attribute_find(&me->id, attr->name, attr->type, attr->domain);

  /* Temporary fix for T97408. This is a fundamental
   * bug in the undo stack; the operator code needs to push
   * an extra undo step before running an operator if a
   * non-memfile undo system is active.
   *
   * For now, detect if the layer does exist but with a different
   * domain and just unconvert it.
   */
  if (!layer) {
    layer = BKE_id_attribute_search(&me->id, attr->name, CD_MASK_PROP_ALL, ATTR_DOMAIN_MASK_ALL);
    if (layer) {
      if (ED_geometry_attribute_convert(
              me, attr->name, eCustomDataType(attr->type), attr->domain, nullptr)) {
        layer = BKE_id_attribute_find(&me->id, attr->name, attr->type, attr->domain);
      }
    }
  }

  if (!layer) {
    /* Memfile undo killed the layer; re-create it. */
    CustomData *cdata = attr->domain == ATTR_DOMAIN_POINT ? &me->vdata : &me->ldata;
    int totelem = attr->domain == ATTR_DOMAIN_POINT ? me->totvert : me->totloop;

<<<<<<< HEAD
    CustomData_add_layer_named(
        cdata, eCustomDataType(attr->type), CD_SET_DEFAULT, totelem, attr->name);
=======
    CustomData_add_layer_named(cdata, attr->type, CD_SET_DEFAULT, nullptr, totelem, attr->name);
>>>>>>> f5552d75
    layer = BKE_id_attribute_find(&me->id, attr->name, attr->type, attr->domain);
  }

  if (layer) {
    BKE_id_attributes_active_color_set(&me->id, layer->name);

    if (ob->sculpt && ob->sculpt->pbvh) {
      BKE_pbvh_update_active_vcol(ob->sculpt->pbvh, me);

      if (!sculpt_attribute_ref_equals(&existing, attr)) {
        BKE_pbvh_update_vertex_data(ob->sculpt->pbvh, PBVH_UpdateColor);
      }
    }
  }
}

static void sculpt_undosys_step_encode_init(struct bContext * /*C*/, UndoStep *us_p)
{
  SculptUndoStep *us = (SculptUndoStep *)us_p;
  /* Dummy, memory is cleared anyway. */
  BLI_listbase_clear(&us->data.nodes);
}

static bool sculpt_undosys_step_encode(struct bContext * /*C*/, struct Main *bmain, UndoStep *us_p)
{
  /* Dummy, encoding is done along the way by adding tiles
   * to the current 'SculptUndoStep' added by encode_init. */
  SculptUndoStep *us = (SculptUndoStep *)us_p;
  us->step.data_size = us->data.undo_size;

  SculptUndoNode *unode = static_cast<SculptUndoNode *>(us->data.nodes.last);
  if (unode && unode->type == SCULPT_UNDO_DYNTOPO_END) {
    us->step.use_memfile_step = true;
  }
  us->step.is_applied = true;

  if (!BLI_listbase_is_empty(&us->data.nodes)) {
    bmain->is_memfile_undo_flush_needed = true;
  }

  return true;
}

static void sculpt_undosys_step_decode_undo_impl(struct bContext *C,
                                                 Depsgraph *depsgraph,
                                                 SculptUndoStep *us)
{
  BLI_assert(us->step.is_applied == true);

  sculpt_undo_restore_list(C, depsgraph, &us->data.nodes);
  us->step.is_applied = false;

  sculpt_undo_print_nodes(CTX_data_active_object(C), NULL);
}

static void sculpt_undosys_step_decode_redo_impl(struct bContext *C,
                                                 Depsgraph *depsgraph,
                                                 SculptUndoStep *us)
{
  BLI_assert(us->step.is_applied == false);

  sculpt_undo_restore_list(C, depsgraph, &us->data.nodes);
  us->step.is_applied = true;

  sculpt_undo_print_nodes(CTX_data_active_object(C), NULL);
}

static void sculpt_undosys_step_decode_undo(struct bContext *C,
                                            Depsgraph *depsgraph,
                                            SculptUndoStep *us,
                                            const bool is_final)
{
  /* Walk forward over any applied steps of same type,
   * then walk back in the next loop, un-applying them. */
  SculptUndoStep *us_iter = us;
  while (us_iter->step.next && (us_iter->step.next->type == us_iter->step.type)) {
    if (us_iter->step.next->is_applied == false) {
      break;
    }
    us_iter = (SculptUndoStep *)us_iter->step.next;
  }

  while ((us_iter != us) || (!is_final && us_iter == us)) {
    BLI_assert(us_iter->step.type == us->step.type); /* Previous loop ensures this. */

    sculpt_undo_set_active_layer(C, &((SculptUndoStep *)us_iter)->active_color_start);
    sculpt_undosys_step_decode_undo_impl(C, depsgraph, us_iter);

    if (us_iter == us) {
      if (us_iter->step.prev && us_iter->step.prev->type == BKE_UNDOSYS_TYPE_SCULPT) {
        sculpt_undo_set_active_layer(C, &((SculptUndoStep *)us_iter->step.prev)->active_color_end);
      }
      break;
    }

    us_iter = (SculptUndoStep *)us_iter->step.prev;
  }
}

static void sculpt_undosys_step_decode_redo(struct bContext *C,
                                            Depsgraph *depsgraph,
                                            SculptUndoStep *us)
{
  SculptUndoStep *us_iter = us;
  while (us_iter->step.prev && (us_iter->step.prev->type == us_iter->step.type)) {
    if (us_iter->step.prev->is_applied == true) {
      break;
    }
    us_iter = (SculptUndoStep *)us_iter->step.prev;
  }
  while (us_iter && (us_iter->step.is_applied == false)) {
    sculpt_undo_set_active_layer(C, &((SculptUndoStep *)us_iter)->active_color_start);
    sculpt_undosys_step_decode_redo_impl(C, depsgraph, us_iter);

    if (us_iter == us) {
      sculpt_undo_set_active_layer(C, &((SculptUndoStep *)us_iter)->active_color_end);
      break;
    }
    us_iter = (SculptUndoStep *)us_iter->step.next;
  }
}

static void sculpt_undosys_step_decode(
    struct bContext *C, struct Main *bmain, UndoStep *us_p, const eUndoStepDir dir, bool is_final)
{
  /* NOTE: behavior for undo/redo closely matches image undo. */
  BLI_assert(dir != STEP_INVALID);

  Depsgraph *depsgraph = CTX_data_ensure_evaluated_depsgraph(C);

  /* Ensure sculpt mode. */
  {
    Scene *scene = CTX_data_scene(C);
    ViewLayer *view_layer = CTX_data_view_layer(C);
    BKE_view_layer_synced_ensure(scene, view_layer);
    Object *ob = BKE_view_layer_active_object_get(view_layer);
    if (ob && (ob->type == OB_MESH)) {
      if (ob->mode & (OB_MODE_SCULPT | OB_MODE_VERTEX_PAINT)) {
        /* Pass. */
      }
      else {
        ED_object_mode_generic_exit(bmain, depsgraph, scene, ob);

        /* Sculpt needs evaluated state.
         * NOTE: needs to be done here, as #ED_object_mode_generic_exit will usually invalidate
         * (some) evaluated data. */
        BKE_scene_graph_evaluated_ensure(depsgraph, bmain);

        Mesh *me = static_cast<Mesh *>(ob->data);
        /* Don't add sculpt topology undo steps when reading back undo state.
         * The undo steps must enter/exit for us. */
        me->flag &= ~ME_SCULPT_DYNAMIC_TOPOLOGY;
        ED_object_sculptmode_enter_ex(bmain, depsgraph, scene, ob, true, nullptr);
      }

      if (ob->sculpt) {
        ob->sculpt->needs_flush_to_id = 1;
      }
      bmain->is_memfile_undo_flush_needed = true;
    }
    else {
      BLI_assert(0);
      return;
    }
  }

  SculptUndoStep *us = (SculptUndoStep *)us_p;
  if (dir == STEP_UNDO) {
    sculpt_undosys_step_decode_undo(C, depsgraph, us, is_final);
  }
  else if (dir == STEP_REDO) {
    sculpt_undosys_step_decode_redo(C, depsgraph, us);
  }
}

static void sculpt_undosys_step_free(UndoStep *us_p)
{
  SculptUndoStep *us = (SculptUndoStep *)us_p;
  sculpt_undo_free_list(&us->data.nodes);
}

void ED_sculpt_undo_geometry_begin(struct Object *ob, const wmOperator *op)
{
  SCULPT_undo_push_begin(ob, op);
  SCULPT_undo_push_node(ob, nullptr, SCULPT_UNDO_GEOMETRY);
}

void ED_sculpt_undo_geometry_begin_ex(struct Object *ob, const char *name)
{
  SCULPT_undo_push_begin_ex(ob, name);
  SCULPT_undo_push_node(ob, nullptr, SCULPT_UNDO_GEOMETRY);
}

void ED_sculpt_undo_geometry_end(struct Object *ob)
{
  SCULPT_undo_push_node(ob, nullptr, SCULPT_UNDO_GEOMETRY);
  SCULPT_undo_push_end(ob);
}

void ED_sculpt_undosys_type(UndoType *ut)
{
  ut->name = "Sculpt";
  ut->poll = nullptr; /* No poll from context for now. */
  ut->step_encode_init = sculpt_undosys_step_encode_init;
  ut->step_encode = sculpt_undosys_step_encode;
  ut->step_decode = sculpt_undosys_step_decode;
  ut->step_free = sculpt_undosys_step_free;

  ut->flags = UNDOTYPE_FLAG_DECODE_ACTIVE_STEP;

  ut->step_size = sizeof(SculptUndoStep);
}

/** \} */

/* -------------------------------------------------------------------- */
/** \name Utilities
 * \{ */

static UndoSculpt *sculpt_undosys_step_get_nodes(UndoStep *us_p)
{
  SculptUndoStep *us = (SculptUndoStep *)us_p;
  return &us->data;
}

static UndoSculpt *sculpt_undo_get_nodes(void)
{
  UndoStack *ustack = ED_undo_stack_get();
  UndoStep *us = BKE_undosys_stack_init_or_active_with_type(ustack, BKE_UNDOSYS_TYPE_SCULPT);
  return us ? sculpt_undosys_step_get_nodes(us) : nullptr;
}

/** \} */

/* -------------------------------------------------------------------- */
/** \name Undo for changes happening on a base mesh for multires sculpting.
 *
 * Use this for multires operators which changes base mesh and which are to be
 * possible. Example of such operators is Apply Base.
 *
 * Usage:
 *
 *   static int operator_exec((bContext *C, wmOperator *op) {
 *
 *      ED_sculpt_undo_push_mixed_begin(C, op->type->name);
 *      // Modify base mesh.
 *      ED_sculpt_undo_push_mixed_end(C, op->type->name);
 *
 *      return OPERATOR_FINISHED;
 *   }
 *
 * If object is not in sculpt mode or sculpt does not happen on multires then
 * regular ED_undo_push() is used.
 * *
 * \{ */

static bool sculpt_undo_use_multires_mesh(bContext *C)
{
  if (BKE_paintmode_get_active_from_context(C) != PAINT_MODE_SCULPT) {
    return false;
  }

  Object *object = CTX_data_active_object(C);
  SculptSession *sculpt_session = object->sculpt;

  return sculpt_session->multires.active;
}

static void sculpt_undo_push_all_grids(Object *object)
{
  SculptSession *ss = object->sculpt;

  /* It is possible that undo push is done from an object state where there is no PBVH. This
   * happens, for example, when an operation which tagged for geometry update was performed prior
   * to the current operation without making any stroke in between.
   *
   * Skip pushing nodes based on the following logic: on redo SCULPT_UNDO_COORDS will ensure
   * PBVH for the new base geometry, which will have same coordinates as if we create PBVH here. */
  if (ss->pbvh == nullptr) {
    return;
  }

  PBVHNode **nodes;
  int totnodes;

  BKE_pbvh_search_gather(ss->pbvh, nullptr, nullptr, &nodes, &totnodes);
  for (int i = 0; i < totnodes; i++) {
    SculptUndoNode *unode = SCULPT_undo_push_node(object, nodes[i], SCULPT_UNDO_COORDS);
    unode->node = nullptr;
  }

  MEM_SAFE_FREE(nodes);
}

void ED_sculpt_undo_push_multires_mesh_begin(bContext *C, const char *str)
{
  if (!sculpt_undo_use_multires_mesh(C)) {
    return;
  }

  Object *object = CTX_data_active_object(C);

  SCULPT_undo_push_begin_ex(object, str);

  SculptUndoNode *geometry_unode = SCULPT_undo_push_node(object, nullptr, SCULPT_UNDO_GEOMETRY);
  geometry_unode->geometry_clear_pbvh = false;

  sculpt_undo_push_all_grids(object);
}

void ED_sculpt_undo_push_multires_mesh_end(bContext *C, const char *str)
{
  if (!sculpt_undo_use_multires_mesh(C)) {
    ED_undo_push(C, str);
    return;
  }

  Object *object = CTX_data_active_object(C);

  SculptUndoNode *geometry_unode = SCULPT_undo_push_node(object, nullptr, SCULPT_UNDO_GEOMETRY);
  geometry_unode->geometry_clear_pbvh = false;

  SCULPT_undo_push_end(object);
}

/** \} */<|MERGE_RESOLUTION|>--- conflicted
+++ resolved
@@ -1858,12 +1858,7 @@
     CustomData *cdata = attr->domain == ATTR_DOMAIN_POINT ? &me->vdata : &me->ldata;
     int totelem = attr->domain == ATTR_DOMAIN_POINT ? me->totvert : me->totloop;
 
-<<<<<<< HEAD
-    CustomData_add_layer_named(
-        cdata, eCustomDataType(attr->type), CD_SET_DEFAULT, totelem, attr->name);
-=======
-    CustomData_add_layer_named(cdata, attr->type, CD_SET_DEFAULT, nullptr, totelem, attr->name);
->>>>>>> f5552d75
+    CustomData_add_layer_named(cdata, attr->type, CD_SET_DEFAULT, totelem, attr->name);
     layer = BKE_id_attribute_find(&me->id, attr->name, attr->type, attr->domain);
   }
 
