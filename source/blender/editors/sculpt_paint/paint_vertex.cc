/* SPDX-FileCopyrightText: 2001-2002 NaN Holding BV. All rights reserved.
 *
 * SPDX-License-Identifier: GPL-2.0-or-later */

/** \file
 * \ingroup edsculpt
 *
 * Used for vertex color & weight paint and mode switching.
 *
 * \note This file is already big,
 * use `paint_vertex_color_ops.c` & `paint_vertex_weight_ops.c` for general purpose operators.
 */

#include "MEM_guardedalloc.h"

#include "BLI_array_utils.h"
#include "BLI_color.hh"
#include "BLI_color_mix.hh"
#include "BLI_listbase.h"
#include "BLI_math.h"
#include "BLI_rect.h"
#include "BLI_string.h"
#include "BLI_task.h"
#include "BLI_task.hh"
#include "BLI_vector.hh"

#include "DNA_brush_types.h"
#include "DNA_mesh_types.h"
#include "DNA_object_types.h"
#include "DNA_particle_types.h"
#include "DNA_scene_types.h"

#include "RNA_access.h"

#include "BKE_attribute.h"
#include "BKE_attribute.hh"
#include "BKE_brush.h"
#include "BKE_colortools.h"
#include "BKE_context.h"
#include "BKE_deform.h"
#include "BKE_editmesh.h"
#include "BKE_lib_id.h"
#include "BKE_mesh.hh"
#include "BKE_mesh_mapping.h"
#include "BKE_object.h"
#include "BKE_object_deform.h"
#include "BKE_paint.h"
#include "BKE_report.h"

#include "DEG_depsgraph.h"

#include "WM_api.h"
#include "WM_message.h"
#include "WM_toolsystem.h"
#include "WM_types.h"

#include "ED_image.h"
#include "ED_mesh.h"
#include "ED_object.h"
#include "ED_screen.h"
#include "ED_view3d.h"

/* For IMB_BlendMode only. */
#include "IMB_imbuf.h"

#include "BKE_ccg.h"
#include "bmesh.h"

#include "paint_intern.hh" /* own include */
#include "sculpt_intern.hh"

using blender::IndexRange;
using namespace blender;
using namespace blender::color;
using namespace blender::ed::sculpt_paint; /* For vwpaint namespace. */
using blender::ed::sculpt_paint::vwpaint::NormalAnglePrecalc;

/* -------------------------------------------------------------------- */
/** \name Internal Utilities
 * \{ */

static bool isZero(ColorPaint4f c)
{
  return c.r == 0.0f && c.g == 0.0f && c.b == 0.0f && c.a == 0.0f;
}

static bool isZero(ColorPaint4b c)
{
  return c.r == 0 && c.g == 0 && c.b == 0 && c.a == 0;
}

template<typename Color> static ColorPaint4f toFloat(const Color &c)
{
  if constexpr (std::is_same_v<Color, ColorPaint4b>) {
    return c.decode();
  }
  else {
    return c;
  }
}

template<typename Color> static Color fromFloat(const ColorPaint4f &c)
{
  if constexpr (std::is_same_v<Color, ColorPaint4b>) {
    return c.encode();
  }
  else {
    return c;
  }
}

/* Use for 'blur' brush, align with PBVH nodes, created and freed on each update. */
template<typename BlendType> struct VPaintAverageAccum {
  BlendType len;
  BlendType value[3];
};

namespace blender::ed::sculpt_paint::vwpaint {

/* -------------------------------------------------------------------- */
/** \name Shared vertex/weight paint code.
 * \{ */

void view_angle_limits_init(NormalAnglePrecalc *a, float angle, bool do_mask_normal)
{
  angle = RAD2DEGF(angle);
  a->do_mask_normal = do_mask_normal;
  if (do_mask_normal) {
    a->angle_inner = angle;
    a->angle = (a->angle_inner + 90.0f) * 0.5f;
  }
  else {
    a->angle_inner = a->angle = angle;
  }

  a->angle_inner *= float(M_PI_2 / 90);
  a->angle *= float(M_PI_2 / 90);
  a->angle_range = a->angle - a->angle_inner;

  if (a->angle_range <= 0.0f) {
    a->do_mask_normal = false; /* no need to do blending */
  }

  a->angle__cos = cosf(a->angle);
  a->angle_inner__cos = cosf(a->angle_inner);
}

float view_angle_limits_apply_falloff(const NormalAnglePrecalc *a, float angle_cos, float *mask_p)
{
  if (angle_cos <= a->angle__cos) {
    /* outsize the normal limit */
    return false;
  }
  if (angle_cos < a->angle_inner__cos) {
    *mask_p *= (a->angle - acosf(angle_cos)) / a->angle_range;
    return true;
  }
  return true;
}

bool test_brush_angle_falloff(const Brush &brush,
                              const NormalAnglePrecalc &normal_angle_precalc,
                              const float angle_cos,
                              float *brush_strength)
{
  if (((brush.flag & BRUSH_FRONTFACE) == 0 || (angle_cos > 0.0f)) &&
      ((brush.flag & BRUSH_FRONTFACE_FALLOFF) == 0 ||
       vwpaint::view_angle_limits_apply_falloff(&normal_angle_precalc, angle_cos, brush_strength)))
  {
    return true;
  }
  return false;
}

bool use_normal(const VPaint *vp)
{
  return ((vp->paint.brush->flag & BRUSH_FRONTFACE) != 0) ||
         ((vp->paint.brush->flag & BRUSH_FRONTFACE_FALLOFF) != 0);
}

bool brush_use_accumulate_ex(const Brush *brush, const int ob_mode)
{
  return ((brush->flag & BRUSH_ACCUMULATE) != 0 ||
          (ob_mode == OB_MODE_VERTEX_PAINT ? (brush->vertexpaint_tool == VPAINT_TOOL_SMEAR) :
                                             (brush->weightpaint_tool == WPAINT_TOOL_SMEAR)));
}

bool brush_use_accumulate(const VPaint *vp)
{
  return brush_use_accumulate_ex(vp->paint.brush, vp->paint.runtime.ob_mode);
}

void init_stroke(Depsgraph *depsgraph, Object *ob)
{
  BKE_sculpt_update_object_for_edit(depsgraph, ob, true, false, true);
  SculptSession *ss = ob->sculpt;

  /* Ensure ss->cache is allocated.  It will mostly be initialized in
   * vwpaint::update_cache_invariants and vwpaint::update_cache_variants.
   */
  if (!ss->cache) {
    ss->cache = MEM_new<StrokeCache>(__func__);
  }
}

/* Toggle operator for turning vertex paint mode on or off (copied from sculpt.cc) */
void init_session(Depsgraph *depsgraph, Scene *scene, Object *ob, eObjectMode object_mode)
{
  /* Create persistent sculpt mode data */
  BKE_sculpt_toolsettings_data_ensure(scene);

  BLI_assert(ob->sculpt == nullptr);
  ob->sculpt = MEM_new<SculptSession>(__func__);
  ob->sculpt->mode_type = object_mode;
  BKE_sculpt_update_object_for_edit(depsgraph, ob, true, false, true);

  SCULPT_ensure_valid_pivot(ob, scene);
}

void init_session_data(const ToolSettings *ts, Object *ob)
{
  /* Create maps */
  SculptVertexPaintGeomMap *gmap = nullptr;
  if (ob->mode == OB_MODE_VERTEX_PAINT) {
    gmap = &ob->sculpt->mode.vpaint.gmap;
    BLI_assert(ob->sculpt->mode_type == OB_MODE_VERTEX_PAINT);
  }
  else if (ob->mode == OB_MODE_WEIGHT_PAINT) {
    gmap = &ob->sculpt->mode.wpaint.gmap;
    BLI_assert(ob->sculpt->mode_type == OB_MODE_WEIGHT_PAINT);
  }
  else {
    ob->sculpt->mode_type = (eObjectMode)0;
    BLI_assert(0);
    return;
  }

  Mesh *me = (Mesh *)ob->data;
  const blender::OffsetIndices polys = me->polys();
  const Span<int> corner_verts = me->corner_verts();

  if (gmap->vert_to_loop_indices.is_empty()) {
    gmap->vert_to_loop = blender::bke::mesh::build_vert_to_loop_map(
        corner_verts, me->totvert, gmap->vert_to_loop_offsets, gmap->vert_to_loop_indices);
    gmap->vert_to_poly = blender::bke::mesh::build_vert_to_poly_map(
        polys, corner_verts, me->totvert, gmap->vert_to_poly_offsets, gmap->vert_to_poly_indices);
  }

  /* Create average brush arrays */
  if (ob->mode == OB_MODE_WEIGHT_PAINT) {
    if (!vwpaint::brush_use_accumulate(ts->wpaint)) {
      if (ob->sculpt->mode.wpaint.alpha_weight == nullptr) {
        ob->sculpt->mode.wpaint.alpha_weight = (float *)MEM_callocN(me->totvert * sizeof(float),
                                                                    __func__);
      }
      if (ob->sculpt->mode.wpaint.dvert_prev == nullptr) {
        ob->sculpt->mode.wpaint.dvert_prev = (MDeformVert *)MEM_callocN(
            me->totvert * sizeof(MDeformVert), __func__);
        MDeformVert *dv = ob->sculpt->mode.wpaint.dvert_prev;
        for (int i = 0; i < me->totvert; i++, dv++) {
          /* Use to show this isn't initialized, never apply to the mesh data. */
          dv->flag = 1;
        }
      }
    }
    else {
      MEM_SAFE_FREE(ob->sculpt->mode.wpaint.alpha_weight);
      if (ob->sculpt->mode.wpaint.dvert_prev != nullptr) {
        BKE_defvert_array_free_elems(ob->sculpt->mode.wpaint.dvert_prev, me->totvert);
        MEM_freeN(ob->sculpt->mode.wpaint.dvert_prev);
        ob->sculpt->mode.wpaint.dvert_prev = nullptr;
      }
    }
  }
}

Vector<PBVHNode *> pbvh_gather_generic(Object *ob, VPaint *wp, Sculpt *sd, Brush *brush)
{
  SculptSession *ss = ob->sculpt;
  const bool use_normal = vwpaint::use_normal(wp);
  Vector<PBVHNode *> nodes;

  /* Build a list of all nodes that are potentially within the brush's area of influence */
  if (brush->falloff_shape == PAINT_FALLOFF_SHAPE_SPHERE) {
    SculptSearchSphereData data = {nullptr};
    data.ss = ss;
    data.sd = sd;
    data.radius_squared = ss->cache->radius_squared;
    data.original = true;

    nodes = blender::bke::pbvh::search_gather(ss->pbvh, SCULPT_search_sphere_cb, &data);

    if (use_normal) {
      SCULPT_pbvh_calc_area_normal(brush, ob, nodes, true, ss->cache->sculpt_normal_symm);
    }
    else {
      zero_v3(ss->cache->sculpt_normal_symm);
    }
  }
  else {
    DistRayAABB_Precalc dist_ray_to_aabb_precalc;
    dist_squared_ray_to_aabb_v3_precalc(
        &dist_ray_to_aabb_precalc, ss->cache->location, ss->cache->view_normal);
    SculptSearchCircleData data = {nullptr};
    data.ss = ss;
    data.sd = sd;
    data.radius_squared = ss->cache->radius_squared;
    data.original = true;
    data.dist_ray_to_aabb_precalc = &dist_ray_to_aabb_precalc;

    nodes = blender::bke::pbvh::search_gather(ss->pbvh, SCULPT_search_circle_cb, &data);

    if (use_normal) {
      copy_v3_v3(ss->cache->sculpt_normal_symm, ss->cache->view_normal);
    }
    else {
      zero_v3(ss->cache->sculpt_normal_symm);
    }
  }
  return nodes;
}

void mode_enter_generic(
    Main *bmain, Depsgraph *depsgraph, Scene *scene, Object *ob, const eObjectMode mode_flag)
{
  ob->mode |= mode_flag;
  Mesh *me = BKE_mesh_from_object(ob);

  /* Same as sculpt mode, make sure we don't have cached derived mesh which
   * points to freed arrays.
   */
  BKE_object_free_derived_caches(ob);

  if (mode_flag == OB_MODE_VERTEX_PAINT) {
    const ePaintMode paint_mode = PAINT_MODE_VERTEX;
    ED_mesh_color_ensure(me, nullptr);

    BKE_paint_ensure(scene->toolsettings, (Paint **)&scene->toolsettings->vpaint);
    Paint *paint = BKE_paint_get_active_from_paintmode(scene, paint_mode);
    ED_paint_cursor_start(paint, vertex_paint_poll);
    BKE_paint_init(bmain, scene, paint_mode, PAINT_CURSOR_VERTEX_PAINT);
  }
  else if (mode_flag == OB_MODE_WEIGHT_PAINT) {
    const ePaintMode paint_mode = PAINT_MODE_WEIGHT;

    BKE_paint_ensure(scene->toolsettings, (Paint **)&scene->toolsettings->wpaint);
    Paint *paint = BKE_paint_get_active_from_paintmode(scene, paint_mode);
    ED_paint_cursor_start(paint, weight_paint_poll);
    BKE_paint_init(bmain, scene, paint_mode, PAINT_CURSOR_WEIGHT_PAINT);

    /* weight paint specific */
    ED_mesh_mirror_spatial_table_end(ob);
    ED_vgroup_sync_from_pose(ob);
  }
  else {
    BLI_assert(0);
  }

  /* Create vertex/weight paint mode session data */
  if (ob->sculpt) {
    if (ob->sculpt->cache) {
      SCULPT_cache_free(ob->sculpt->cache);
      ob->sculpt->cache = nullptr;
    }
    BKE_sculptsession_free(ob);
  }

  vwpaint::init_session(depsgraph, scene, ob, mode_flag);

  /* Flush object mode. */
  DEG_id_tag_update(&ob->id, ID_RECALC_COPY_ON_WRITE);
}

void mode_exit_generic(Object *ob, const eObjectMode mode_flag)
{
  Mesh *me = BKE_mesh_from_object(ob);
  ob->mode &= ~mode_flag;

  if (mode_flag == OB_MODE_VERTEX_PAINT) {
    if (me->editflag & ME_EDIT_PAINT_FACE_SEL) {
      BKE_mesh_flush_select_from_polys(me);
    }
    else if (me->editflag & ME_EDIT_PAINT_VERT_SEL) {
      BKE_mesh_flush_select_from_verts(me);
    }
  }
  else if (mode_flag == OB_MODE_WEIGHT_PAINT) {
    if (me->editflag & ME_EDIT_PAINT_VERT_SEL) {
      BKE_mesh_flush_select_from_verts(me);
    }
    else if (me->editflag & ME_EDIT_PAINT_FACE_SEL) {
      BKE_mesh_flush_select_from_polys(me);
    }
  }
  else {
    BLI_assert(0);
  }

  /* If the cache is not released by a cancel or a done, free it now. */
  if (ob->sculpt && ob->sculpt->cache) {
    SCULPT_cache_free(ob->sculpt->cache);
    ob->sculpt->cache = nullptr;
  }

  BKE_sculptsession_free(ob);

  paint_cursor_delete_textures();

  if (mode_flag == OB_MODE_WEIGHT_PAINT) {
    ED_mesh_mirror_spatial_table_end(ob);
    ED_mesh_mirror_topo_table_end(ob);
  }

  /* Never leave derived meshes behind. */
  BKE_object_free_derived_caches(ob);

  /* Flush object mode. */
  DEG_id_tag_update(&ob->id, ID_RECALC_COPY_ON_WRITE);
}

bool mode_toggle_poll_test(bContext *C)
{
  Object *ob = CTX_data_active_object(C);
  if (ob == nullptr || ob->type != OB_MESH) {
    return false;
  }
  if (!ob->data || ID_IS_LINKED(ob->data)) {
    return false;
  }
  return true;
}

void smooth_brush_toggle_off(const bContext *C, Paint *paint, StrokeCache *cache)
{
  Main *bmain = CTX_data_main(C);
  Scene *scene = CTX_data_scene(C);
  Brush *brush = BKE_paint_brush(paint);
  /* The current brush should match with what we have stored in the cache. */
  BLI_assert(brush == cache->brush);

  /* Try to switch back to the saved/previous brush. */
  BKE_brush_size_set(scene, brush, cache->saved_smooth_size);
  brush = (Brush *)BKE_libblock_find_name(bmain, ID_BR, cache->saved_active_brush_name);
  if (brush) {
    BKE_paint_brush_set(paint, brush);
  }
}
/* Initialize the stroke cache invariants from operator properties */
void update_cache_invariants(
    bContext *C, VPaint *vp, SculptSession *ss, wmOperator *op, const float mval[2])
{
  StrokeCache *cache;
  const Scene *scene = CTX_data_scene(C);
  UnifiedPaintSettings *ups = &CTX_data_tool_settings(C)->unified_paint_settings;
  ViewContext *vc = paint_stroke_view_context((PaintStroke *)op->customdata);
  Object *ob = CTX_data_active_object(C);
  float mat[3][3];
  float view_dir[3] = {0.0f, 0.0f, 1.0f};
  int mode;

  /* VW paint needs to allocate stroke cache before update is called. */
  if (!ss->cache) {
    cache = MEM_new<StrokeCache>(__func__);
    ss->cache = cache;
  }
  else {
    cache = ss->cache;
  }

  /* Initial mouse location */
  if (mval) {
    copy_v2_v2(cache->initial_mouse, mval);
  }
  else {
    zero_v2(cache->initial_mouse);
  }

  mode = RNA_enum_get(op->ptr, "mode");
  cache->invert = mode == BRUSH_STROKE_INVERT;
  cache->alt_smooth = mode == BRUSH_STROKE_SMOOTH;
  /* not very nice, but with current events system implementation
   * we can't handle brush appearance inversion hotkey separately (sergey) */
  if (cache->invert) {
    ups->draw_inverted = true;
  }
  else {
    ups->draw_inverted = false;
  }

  if (cache->alt_smooth) {
    vwpaint::smooth_brush_toggle_on(C, &vp->paint, cache);
  }

  copy_v2_v2(cache->mouse, cache->initial_mouse);
  const Brush *brush = vp->paint.brush;
  /* Truly temporary data that isn't stored in properties */
  cache->vc = vc;
  cache->brush = brush;
  cache->first_time = true;

  /* cache projection matrix */
  ED_view3d_ob_project_mat_get(cache->vc->rv3d, ob, cache->projection_mat);

  invert_m4_m4(ob->world_to_object, ob->object_to_world);
  copy_m3_m4(mat, cache->vc->rv3d->viewinv);
  mul_m3_v3(mat, view_dir);
  copy_m3_m4(mat, ob->world_to_object);
  mul_m3_v3(mat, view_dir);
  normalize_v3_v3(cache->true_view_normal, view_dir);

  copy_v3_v3(cache->view_normal, cache->true_view_normal);
  cache->bstrength = BKE_brush_alpha_get(scene, brush);
  cache->is_last_valid = false;

  cache->accum = true;
}

/* Initialize the stroke cache variants from operator properties */
void update_cache_variants(bContext *C, VPaint *vp, Object *ob, PointerRNA *ptr)
{
  Scene *scene = CTX_data_scene(C);
  SculptSession *ss = ob->sculpt;
  StrokeCache *cache = ss->cache;
  Brush *brush = BKE_paint_brush(&vp->paint);

  /* This effects the actual brush radius, so things farther away
   * are compared with a larger radius and vice versa. */
  if (cache->first_time) {
    RNA_float_get_array(ptr, "location", cache->true_location);
  }

  RNA_float_get_array(ptr, "mouse", cache->mouse);

  /* XXX: Use pressure value from first brush step for brushes which don't
   * support strokes (grab, thumb). They depends on initial state and
   * brush coord/pressure/etc.
   * It's more an events design issue, which doesn't split coordinate/pressure/angle
   * changing events. We should avoid this after events system re-design */
  if (paint_supports_dynamic_size(brush, PAINT_MODE_SCULPT) || cache->first_time) {
    cache->pressure = RNA_float_get(ptr, "pressure");
  }

  /* Truly temporary data that isn't stored in properties */
  if (cache->first_time) {
    cache->initial_radius = paint_calc_object_space_radius(
        cache->vc, cache->true_location, BKE_brush_size_get(scene, brush));
    BKE_brush_unprojected_radius_set(scene, brush, cache->initial_radius);
  }

  if (BKE_brush_use_size_pressure(brush) && paint_supports_dynamic_size(brush, PAINT_MODE_SCULPT))
  {
    cache->radius = cache->initial_radius * cache->pressure;
  }
  else {
    cache->radius = cache->initial_radius;
  }

  cache->radius_squared = cache->radius * cache->radius;

  if (ss->pbvh) {
    BKE_pbvh_update_bounds(ss->pbvh, PBVH_UpdateRedraw | PBVH_UpdateBB);
  }
}

void get_brush_alpha_data(const Scene *scene,
                          const SculptSession *ss,
                          const Brush *brush,
                          float *r_brush_size_pressure,
                          float *r_brush_alpha_value,
                          float *r_brush_alpha_pressure)
{
  *r_brush_size_pressure = BKE_brush_size_get(scene, brush) *
                           (BKE_brush_use_size_pressure(brush) ? ss->cache->pressure : 1.0f);
  *r_brush_alpha_value = BKE_brush_alpha_get(scene, brush);
  *r_brush_alpha_pressure = (BKE_brush_use_alpha_pressure(brush) ? ss->cache->pressure : 1.0f);
}

void last_stroke_update(Scene *scene, const float location[3])
{
  UnifiedPaintSettings *ups = &scene->toolsettings->unified_paint_settings;
  ups->average_stroke_counter++;
  add_v3_v3(ups->average_stroke_accum, location);
  ups->last_stroke_valid = true;
}

/* -------------------------------------------------------------------- */
void smooth_brush_toggle_on(const bContext *C, Paint *paint, StrokeCache *cache)
{
  Scene *scene = CTX_data_scene(C);
  Brush *brush = paint->brush;
  int cur_brush_size = BKE_brush_size_get(scene, brush);

  STRNCPY(cache->saved_active_brush_name, brush->id.name + 2);

  /* Switch to the blur (smooth) brush. */
  brush = BKE_paint_toolslots_brush_get(paint, WPAINT_TOOL_BLUR);
  if (brush) {
    BKE_paint_brush_set(paint, brush);
    cache->saved_smooth_size = BKE_brush_size_get(scene, brush);
    BKE_brush_size_set(scene, brush, cur_brush_size);
    BKE_curvemapping_init(brush->curve);
  }
}
/** \} */
}  // namespace blender::ed::sculpt_paint::vwpaint

bool vertex_paint_mode_poll(bContext *C)
{
  const Object *ob = CTX_data_active_object(C);
  if (!ob) {
    return false;
  }
  const Mesh *mesh = static_cast<const Mesh *>(ob->data);

<<<<<<< HEAD
static void wpaint_do_radial_symmetry(bContext *C,
                                      Object *ob,
                                      VPaint *wp,
                                      Sculpt *sd,
                                      WPaintData *wpd,
                                      WeightPaintInfo *wpi,
                                      Mesh *me,
                                      Brush *brush,
                                      const ePaintSymmetryFlags symm,
                                      const int axis)
{
  for (int i = 1; i < me->radial_symmetry[axis - 'X']; i++) {
    const float angle = (2.0 * M_PI) * i / me->radial_symmetry[axis - 'X'];
    wpaint_do_paint(C, ob, wp, sd, wpd, wpi, me, brush, symm, axis, i, angle);
=======
  if (!(ob->mode == OB_MODE_VERTEX_PAINT && mesh->totpoly)) {
    return false;
>>>>>>> a1a08610
  }

  if (!mesh->attributes().contains(mesh->active_color_attribute)) {
    return false;
  }

  return true;
}

static bool vertex_paint_poll_ex(bContext *C, bool check_tool)
{
  if (vertex_paint_mode_poll(C) && BKE_paint_brush(&CTX_data_tool_settings(C)->vpaint->paint)) {
    ScrArea *area = CTX_wm_area(C);
    if (area && area->spacetype == SPACE_VIEW3D) {
      ARegion *region = CTX_wm_region(C);
      if (region->regiontype == RGN_TYPE_WINDOW) {
        if (!check_tool || WM_toolsystem_active_tool_is_brush(C)) {
          return true;
        }
      }
    }
  }
  return false;
}

bool vertex_paint_poll(bContext *C)
{
  return vertex_paint_poll_ex(C, true);
}

bool vertex_paint_poll_ignore_tool(bContext *C)
{
  return vertex_paint_poll_ex(C, false);
}

static ColorPaint4f vpaint_get_current_col(Scene *scene, VPaint *vp, bool secondary)
{
  const Brush *brush = BKE_paint_brush_for_read(&vp->paint);
  float color[4];
  const float *brush_color = secondary ? BKE_brush_secondary_color_get(scene, brush) :
                                         BKE_brush_color_get(scene, brush);
  IMB_colormanagement_srgb_to_scene_linear_v3(color, brush_color);

  color[3] = 1.0f; /* alpha isn't used, could even be removed to speedup paint a little */

  return ColorPaint4f(color);
}

/* wpaint has 'wpaint_blend' */
template<typename Color, typename Traits>
static Color vpaint_blend(const VPaint *vp,
                          Color color_curr,
                          Color color_orig,
                          Color color_paint,
                          const typename Traits::ValueType alpha,
                          const typename Traits::BlendType brush_alpha_value)
{
  using Value = typename Traits::ValueType;

  const Brush *brush = vp->paint.brush;
  const IMB_BlendMode blend = (IMB_BlendMode)brush->blend;

  const Color color_blend = BLI_mix_colors<Color, Traits>(blend, color_curr, color_paint, alpha);

  /* If no accumulate, clip color adding with `color_orig` & `color_test`. */
  if (!vwpaint::brush_use_accumulate(vp)) {
    uint a;
    Color color_test;
    Value *cp, *ct, *co;

    color_test = BLI_mix_colors<Color, Traits>(blend, color_orig, color_paint, brush_alpha_value);

    cp = (Value *)&color_blend;
    ct = (Value *)&color_test;
    co = (Value *)&color_orig;

    for (a = 0; a < 4; a++) {
      if (ct[a] < co[a]) {
        if (cp[a] < ct[a]) {
          cp[a] = ct[a];
        }
        else if (cp[a] > co[a]) {
          cp[a] = co[a];
        }
      }
      else {
        if (cp[a] < co[a]) {
          cp[a] = co[a];
        }
        else if (cp[a] > ct[a]) {
          cp[a] = ct[a];
        }
      }
    }
  }

  if ((brush->flag & BRUSH_LOCK_ALPHA) && !ELEM(blend, IMB_BLEND_ERASE_ALPHA, IMB_BLEND_ADD_ALPHA))
  {
    Value *cp, *cc;
    cp = (Value *)&color_blend;
    cc = (Value *)&color_curr;
    cp[3] = cc[3];
  }

  return color_blend;
}

static void paint_and_tex_color_alpha_intern(VPaint *vp,
                                             const ViewContext *vc,
                                             const float co[3],
                                             float r_rgba[4])
{
  const Brush *brush = BKE_paint_brush(&vp->paint);
  const MTex *mtex = BKE_brush_mask_texture_get(brush, OB_MODE_SCULPT);
  BLI_assert(mtex->tex != nullptr);
  if (mtex->brush_map_mode == MTEX_MAP_MODE_3D) {
    BKE_brush_sample_tex_3d(vc->scene, brush, mtex, co, r_rgba, 0, nullptr);
  }
  else {
    float co_ss[2]; /* screenspace */
    if (ED_view3d_project_float_object(
            vc->region,
            co,
            co_ss,
            (eV3DProjTest)(V3D_PROJ_TEST_CLIP_BB | V3D_PROJ_TEST_CLIP_NEAR)) == V3D_PROJ_RET_OK)
    {
      const float co_ss_3d[3] = {co_ss[0], co_ss[1], 0.0f}; /* we need a 3rd empty value */
      BKE_brush_sample_tex_3d(vc->scene, brush, mtex, co_ss_3d, r_rgba, 0, nullptr);
    }
    else {
      zero_v4(r_rgba);
    }
  }
}

static void vertex_paint_init_stroke(Scene *scene, Depsgraph *depsgraph, Object *ob)
{
  vwpaint::init_stroke(depsgraph, ob);

  SculptSession *ss = ob->sculpt;
  ToolSettings *ts = scene->toolsettings;

  /* Allocate scratch array for previous colors if needed. */
  if (!vwpaint::brush_use_accumulate(ts->vpaint)) {
    if (ss->cache->prev_colors_vpaint.is_empty()) {
      const Mesh *mesh = BKE_object_get_original_mesh(ob);
      const GVArray attribute = *mesh->attributes().lookup(mesh->active_color_attribute);
      ss->cache->prev_colors_vpaint = GArray(attribute.type(), attribute.size());
      attribute.type().value_initialize_n(ss->cache->prev_colors_vpaint.data(),
                                          ss->cache->prev_colors_vpaint.size());
    }
  }
  else {
    ss->cache->prev_colors_vpaint = {};
  }
}

/** \} */

/* -------------------------------------------------------------------- */
/** \name Enter Vertex Paint Mode
 * \{ */

void ED_object_vpaintmode_enter_ex(Main *bmain, Depsgraph *depsgraph, Scene *scene, Object *ob)
{
  vwpaint::mode_enter_generic(bmain, depsgraph, scene, ob, OB_MODE_VERTEX_PAINT);
}
void ED_object_vpaintmode_enter(bContext *C, Depsgraph *depsgraph)
{
  Main *bmain = CTX_data_main(C);
  Scene *scene = CTX_data_scene(C);
  Object *ob = CTX_data_active_object(C);
  ED_object_vpaintmode_enter_ex(bmain, depsgraph, scene, ob);
}

/** \} */

/* -------------------------------------------------------------------- */
/** \name Exit Vertex Paint Mode
 * \{ */

void ED_object_vpaintmode_exit_ex(Object *ob)
{
  vwpaint::mode_exit_generic(ob, OB_MODE_VERTEX_PAINT);
}
void ED_object_vpaintmode_exit(bContext *C)
{
  Object *ob = CTX_data_active_object(C);
  ED_object_vpaintmode_exit_ex(ob);
}

/** \} */

/* -------------------------------------------------------------------- */
/** \name Toggle Vertex Paint Operator
 * \{ */

/**
 * \note Keep in sync with #wpaint_mode_toggle_exec
 */
static int vpaint_mode_toggle_exec(bContext *C, wmOperator *op)
{
  Main *bmain = CTX_data_main(C);
  wmMsgBus *mbus = CTX_wm_message_bus(C);
  Object *ob = CTX_data_active_object(C);
  const int mode_flag = OB_MODE_VERTEX_PAINT;
  const bool is_mode_set = (ob->mode & mode_flag) != 0;
  Scene *scene = CTX_data_scene(C);
  ToolSettings *ts = scene->toolsettings;

  if (!is_mode_set) {
    if (!ED_object_mode_compat_set(C, ob, (eObjectMode)mode_flag, op->reports)) {
      return OPERATOR_CANCELLED;
    }
  }

  Mesh *me = BKE_mesh_from_object(ob);

  /* toggle: end vpaint */
  if (is_mode_set) {
    ED_object_vpaintmode_exit_ex(ob);
  }
  else {
    Depsgraph *depsgraph = CTX_data_depsgraph_on_load(C);
    if (depsgraph) {
      depsgraph = CTX_data_ensure_evaluated_depsgraph(C);
    }
    ED_object_vpaintmode_enter_ex(bmain, depsgraph, scene, ob);
    BKE_paint_toolslots_brush_validate(bmain, &ts->vpaint->paint);
  }

  BKE_mesh_batch_cache_dirty_tag((Mesh *)ob->data, BKE_MESH_BATCH_DIRTY_ALL);

  /* update modifier stack for mapping requirements */
  DEG_id_tag_update(&me->id, 0);

  WM_event_add_notifier(C, NC_SCENE | ND_MODE, scene);
  WM_msg_publish_rna_prop(mbus, &ob->id, ob, Object, mode);

  WM_toolsystem_update_from_context_view3d(C);

  return OPERATOR_FINISHED;
}

void PAINT_OT_vertex_paint_toggle(wmOperatorType *ot)
{
  /* identifiers */
  ot->name = "Vertex Paint Mode";
  ot->idname = "PAINT_OT_vertex_paint_toggle";
  ot->description = "Toggle the vertex paint mode in 3D view";

  /* api callbacks */
  ot->exec = vpaint_mode_toggle_exec;
  ot->poll = vwpaint::mode_toggle_poll_test;

  /* flags */
  ot->flag = OPTYPE_REGISTER | OPTYPE_UNDO;
}

/** \} */

/* -------------------------------------------------------------------- */
/** \name Vertex Paint Operator
 * \{ */

/* Implementation notes:
 *
 * Operator->invoke()
 * - Validate context (add #Mesh.mloopcol).
 * - Create custom-data storage.
 * - Call paint once (mouse click).
 * - Add modal handler.
 *
 * Operator->modal()
 * - For every mouse-move, apply vertex paint.
 * - Exit on mouse release, free custom-data.
 *   (return OPERATOR_FINISHED also removes handler and operator)
 *
 * For future:
 * - implement a stroke event (or mouse-move with past positions).
 * - revise whether op->customdata should be added in object, in set_vpaint.
 */

template<typename Func>
static void to_static_color_type(const eCustomDataType type, const Func &func)
{
  switch (type) {
    case CD_PROP_COLOR:
      func(ColorGeometry4f());
      break;
    case CD_PROP_BYTE_COLOR:
      func(ColorGeometry4b());
      break;
    default:
      BLI_assert_unreachable();
      break;
  }
}

struct VPaintData {
  ViewContext vc;
  eAttrDomain domain;
  eCustomDataType type;

  NormalAnglePrecalc normal_angle_precalc;

  ColorPaint4f paintcol;

  VertProjHandle *vp_handle;
  CoNo *vertexcosnos;

  bool is_texbrush;

  /* Special storage for smear brush, avoid feedback loop - update each step. */
  struct {
    GArray<> color_prev;
    GArray<> color_curr;
  } smear;
};

static VPaintData *vpaint_init_vpaint(bContext *C,
                                      wmOperator *op,
                                      Scene *scene,
                                      Depsgraph *depsgraph,
                                      VPaint *vp,
                                      Object *ob,
                                      Mesh *me,
                                      const eAttrDomain domain,
                                      const eCustomDataType type,
                                      const Brush *brush)
{
  VPaintData *vpd = MEM_new<VPaintData>(__func__);
  vpd->type = type;
  vpd->domain = domain;

  ED_view3d_viewcontext_init(C, &vpd->vc, depsgraph);
  vwpaint::view_angle_limits_init(&vpd->normal_angle_precalc,
                                  vp->paint.brush->falloff_angle,
                                  (vp->paint.brush->flag & BRUSH_FRONTFACE_FALLOFF) != 0);

  vpd->paintcol = vpaint_get_current_col(
      scene, vp, (RNA_enum_get(op->ptr, "mode") == BRUSH_STROKE_INVERT));

  vpd->is_texbrush = !(brush->vertexpaint_tool == VPAINT_TOOL_BLUR) && brush->mtex.tex;

  if (brush->vertexpaint_tool == VPAINT_TOOL_SMEAR) {
    const GVArray attribute = *me->attributes().lookup(me->active_color_attribute, domain);
    vpd->smear.color_prev = GArray(attribute.type(), attribute.size());
    attribute.materialize(vpd->smear.color_prev.data());

    vpd->smear.color_curr = vpd->smear.color_prev;
  }

  /* Create projection handle */
  if (vpd->is_texbrush) {
    ob->sculpt->building_vp_handle = true;
    vpd->vp_handle = ED_vpaint_proj_handle_create(depsgraph, scene, ob, &vpd->vertexcosnos);
    ob->sculpt->building_vp_handle = false;
  }

  return vpd;
}

static bool vpaint_stroke_test_start(bContext *C, wmOperator *op, const float mouse[2])
{
  Scene *scene = CTX_data_scene(C);
  ToolSettings *ts = scene->toolsettings;
  PaintStroke *stroke = (PaintStroke *)op->customdata;
  VPaint *vp = ts->vpaint;
  Brush *brush = BKE_paint_brush(&vp->paint);
  Object *ob = CTX_data_active_object(C);
  SculptSession *ss = ob->sculpt;
  Depsgraph *depsgraph = CTX_data_ensure_evaluated_depsgraph(C);

  /* context checks could be a poll() */
  Mesh *me = BKE_mesh_from_object(ob);
  if (me == nullptr || me->totpoly == 0) {
    return false;
  }

  ED_mesh_color_ensure(me, nullptr);

  const std::optional<bke::AttributeMetaData> meta_data = *me->attributes().lookup_meta_data(
      me->active_color_attribute);

  if (!meta_data) {
    return false;
  }

  VPaintData *vpd = vpaint_init_vpaint(
      C, op, scene, depsgraph, vp, ob, me, meta_data->domain, meta_data->data_type, brush);

  paint_stroke_set_mode_data(stroke, vpd);

  /* If not previously created, create vertex/weight paint mode session data */
  vertex_paint_init_stroke(scene, depsgraph, ob);
  vwpaint::update_cache_invariants(C, vp, ss, op, mouse);
  vwpaint::init_session_data(ts, ob);

  return true;
}

static void do_vpaint_brush_blur_loops(bContext *C,
                                       Sculpt * /*sd*/,
                                       VPaint *vp,
                                       VPaintData *vpd,
                                       Object *ob,
                                       Mesh *me,
                                       Span<PBVHNode *> nodes,
                                       GMutableSpan attribute)
{
  SculptSession *ss = ob->sculpt;

  const Brush *brush = ob->sculpt->cache->brush;
  const Scene *scene = CTX_data_scene(C);

  const PBVHType pbvh_type = BKE_pbvh_type(ss->pbvh);
  const bool has_grids = (pbvh_type == PBVH_GRIDS);

  const SculptVertexPaintGeomMap *gmap = &ss->mode.vpaint.gmap;
  const StrokeCache *cache = ss->cache;
  float brush_size_pressure, brush_alpha_value, brush_alpha_pressure;
  vwpaint::get_brush_alpha_data(
      scene, ss, brush, &brush_size_pressure, &brush_alpha_value, &brush_alpha_pressure);
  const bool use_normal = vwpaint::use_normal(vp);
  const bool use_vert_sel = (me->editflag & (ME_EDIT_PAINT_FACE_SEL | ME_EDIT_PAINT_VERT_SEL)) !=
                            0;
  const bool use_face_sel = (me->editflag & ME_EDIT_PAINT_FACE_SEL) != 0;

  SculptBrushTest test_init;
  SculptBrushTestFn sculpt_brush_test_sq_fn = SCULPT_brush_test_init_with_falloff_shape(
      ss, &test_init, brush->falloff_shape);
  const float *sculpt_normal_frontface = SCULPT_brush_frontface_normal_from_falloff_shape(
      ss, brush->falloff_shape);

  GMutableSpan g_previous_color = ss->cache->prev_colors_vpaint;

  const blender::VArray<bool> select_vert = *me->attributes().lookup_or_default<bool>(
      ".select_vert", ATTR_DOMAIN_POINT, false);
  const blender::VArray<bool> select_poly = *me->attributes().lookup_or_default<bool>(
      ".select_poly", ATTR_DOMAIN_FACE, false);

  blender::threading::parallel_for(nodes.index_range(), 1LL, [&](IndexRange range) {
    SculptBrushTest test = test_init;
    for (int n : range) {
      /* For each vertex */
      PBVHVertexIter vd;
      BKE_pbvh_vertex_iter_begin (ss->pbvh, nodes[n], vd, PBVH_ITER_UNIQUE) {
        /* Test to see if the vertex coordinates are within the spherical brush region. */
        if (!sculpt_brush_test_sq_fn(&test, vd.co)) {
          continue;
        }
        /* For grid based pbvh, take the vert whose loop corresponds to the current grid.
         * Otherwise, take the current vert. */
        const int v_index = has_grids ? ss->corner_verts[vd.grid_indices[vd.g]] :
                                        vd.vert_indices[vd.i];
        const float grid_alpha = has_grids ? 1.0f / vd.gridsize : 1.0f;

        /* If the vertex is selected for painting. */
        if (use_vert_sel && !select_vert[v_index]) {
          continue;
        }

        float brush_strength = cache->bstrength;
        const float angle_cos = (use_normal && vd.no) ? dot_v3v3(sculpt_normal_frontface, vd.no) :
                                                        1.0f;
        if (!vwpaint::test_brush_angle_falloff(
                *brush, vpd->normal_angle_precalc, angle_cos, &brush_strength))
        {
          continue;
        }

        const float brush_fade = BKE_brush_curve_strength(brush, sqrtf(test.dist), cache->radius);

        to_static_color_type(vpd->type, [&](auto dummy) {
          using T = decltype(dummy);
          using Color =
              std::conditional_t<std::is_same_v<T, ColorGeometry4f>, ColorPaint4f, ColorPaint4b>;
          using Traits = color::Traits<Color>;
          using Blend = typename Traits::BlendType;
          MutableSpan<Color> previous_color = g_previous_color.typed<T>().template cast<Color>();
          MutableSpan<Color> colors = attribute.typed<T>().template cast<Color>();
          /* Get the average poly color */
          Color color_final(0, 0, 0, 0);

          int total_hit_loops = 0;
          Blend blend[4] = {0};

          for (const int p_index : gmap->vert_to_poly[v_index]) {
            if (use_face_sel && !select_poly[p_index]) {
              return;
            }
            const blender::IndexRange poly = ss->polys[p_index];
            total_hit_loops += poly.size();
            for (const int corner : poly) {
              const Color &col = colors[corner];

              /* Color is squared to compensate the `sqrt` color encoding. */
              blend[0] += (Blend)col.r * (Blend)col.r;
              blend[1] += (Blend)col.g * (Blend)col.g;
              blend[2] += (Blend)col.b * (Blend)col.b;
              blend[3] += (Blend)col.a * (Blend)col.a;
            }
          }

          if (total_hit_loops == 0) {
            return;
          }

          /* Use rgb^2 color averaging. */
          Color *col = &color_final;

          color_final.r = Traits::round(sqrtf(Traits::divide_round(blend[0], total_hit_loops)));
          color_final.g = Traits::round(sqrtf(Traits::divide_round(blend[1], total_hit_loops)));
          color_final.b = Traits::round(sqrtf(Traits::divide_round(blend[2], total_hit_loops)));
          color_final.a = Traits::round(sqrtf(Traits::divide_round(blend[3], total_hit_loops)));

          /* For each poly owning this vert,
           * paint each loop belonging to this vert. */
          for (const int j : gmap->vert_to_poly[v_index].index_range()) {
            const int p_index = gmap->vert_to_poly[v_index][j];
            const int l_index = gmap->vert_to_loop[v_index][j];
            BLI_assert(ss->corner_verts[l_index] == v_index);
            if (use_face_sel && !select_poly[p_index]) {
              continue;
            }
            Color color_orig(0, 0, 0, 0); /* unused when array is nullptr */

            if (!previous_color.is_empty()) {
              /* Get the previous loop color */
              if (isZero(previous_color[l_index])) {
                previous_color[l_index] = colors[l_index];
              }
              color_orig = previous_color[l_index];
            }
            const float final_alpha = Traits::range * brush_fade * brush_strength *
                                      brush_alpha_pressure * grid_alpha;
            /* Mix the new color with the original
             * based on the brush strength and the curve. */
            colors[l_index] = vpaint_blend<Color, Traits>(vp,
                                                          colors[l_index],
                                                          color_orig,
                                                          *col,
                                                          final_alpha,
                                                          Traits::range * brush_strength);
          }
        });
      }
      BKE_pbvh_vertex_iter_end;
    };
  });
}

static void do_vpaint_brush_blur_verts(bContext *C,
                                       Sculpt * /*sd*/,
                                       VPaint *vp,
                                       VPaintData *vpd,
                                       Object *ob,
                                       Mesh *me,
                                       Span<PBVHNode *> nodes,
                                       GMutableSpan attribute)
{
  SculptSession *ss = ob->sculpt;

  const Brush *brush = ob->sculpt->cache->brush;
  const Scene *scene = CTX_data_scene(C);

  const PBVHType pbvh_type = BKE_pbvh_type(ss->pbvh);
  const bool has_grids = (pbvh_type == PBVH_GRIDS);

  const SculptVertexPaintGeomMap *gmap = &ss->mode.vpaint.gmap;
  const StrokeCache *cache = ss->cache;
  float brush_size_pressure, brush_alpha_value, brush_alpha_pressure;
  vwpaint::get_brush_alpha_data(
      scene, ss, brush, &brush_size_pressure, &brush_alpha_value, &brush_alpha_pressure);
  const bool use_normal = vwpaint::use_normal(vp);
  const bool use_vert_sel = (me->editflag & (ME_EDIT_PAINT_FACE_SEL | ME_EDIT_PAINT_VERT_SEL)) !=
                            0;
  const bool use_face_sel = (me->editflag & ME_EDIT_PAINT_FACE_SEL) != 0;

  SculptBrushTest test_init;
  SculptBrushTestFn sculpt_brush_test_sq_fn = SCULPT_brush_test_init_with_falloff_shape(
      ss, &test_init, brush->falloff_shape);
  const float *sculpt_normal_frontface = SCULPT_brush_frontface_normal_from_falloff_shape(
      ss, brush->falloff_shape);

  GMutableSpan g_previous_color = ss->cache->prev_colors_vpaint;

  const blender::VArray<bool> select_vert = *me->attributes().lookup_or_default<bool>(
      ".select_vert", ATTR_DOMAIN_POINT, false);
  const blender::VArray<bool> select_poly = *me->attributes().lookup_or_default<bool>(
      ".select_poly", ATTR_DOMAIN_FACE, false);

  blender::threading::parallel_for(nodes.index_range(), 1LL, [&](IndexRange range) {
    SculptBrushTest test = test_init;
    for (int n : range) {
      /* For each vertex */
      PBVHVertexIter vd;
      BKE_pbvh_vertex_iter_begin (ss->pbvh, nodes[n], vd, PBVH_ITER_UNIQUE) {
        /* Test to see if the vertex coordinates are within the spherical brush region. */
        if (!sculpt_brush_test_sq_fn(&test, vd.co)) {
          continue;
        }
        /* For grid based pbvh, take the vert whose loop corresponds to the current grid.
         * Otherwise, take the current vert. */
        const int v_index = has_grids ? ss->corner_verts[vd.grid_indices[vd.g]] :
                                        vd.vert_indices[vd.i];
        const float grid_alpha = has_grids ? 1.0f / vd.gridsize : 1.0f;

        /* If the vertex is selected for painting. */
        if (use_vert_sel && !select_vert[v_index]) {
          continue;
        }

        float brush_strength = cache->bstrength;
        const float angle_cos = (use_normal && vd.no) ? dot_v3v3(sculpt_normal_frontface, vd.no) :
                                                        1.0f;
        if (!vwpaint::test_brush_angle_falloff(
                *brush, vpd->normal_angle_precalc, angle_cos, &brush_strength))
        {
          continue;
        }
        const float brush_fade = BKE_brush_curve_strength(brush, sqrtf(test.dist), cache->radius);

        /* Get the average poly color */
        to_static_color_type(vpd->type, [&](auto dummy) {
          using T = decltype(dummy);
          using Color =
              std::conditional_t<std::is_same_v<T, ColorGeometry4f>, ColorPaint4f, ColorPaint4b>;
          using Traits = color::Traits<Color>;
          using Blend = typename Traits::BlendType;
          MutableSpan<Color> previous_color = g_previous_color.typed<T>().template cast<Color>();
          MutableSpan<Color> colors = attribute.typed<T>().template cast<Color>();
          Color color_final(0, 0, 0, 0);

          int total_hit_loops = 0;
          Blend blend[4] = {0};

          for (const int p_index : gmap->vert_to_poly[v_index]) {
            if (use_face_sel && !select_poly[p_index]) {
              continue;
            }
            const blender::IndexRange poly = ss->polys[p_index];
            total_hit_loops += poly.size();
            for (const int vert : ss->corner_verts.slice(poly)) {
              const Color &col = colors[vert];

              /* Color is squared to compensate the `sqrt` color encoding. */
              blend[0] += (Blend)col.r * (Blend)col.r;
              blend[1] += (Blend)col.g * (Blend)col.g;
              blend[2] += (Blend)col.b * (Blend)col.b;
              blend[3] += (Blend)col.a * (Blend)col.a;
            }
          }

          if (total_hit_loops == 0) {
            return;
          }
          /* Use rgb^2 color averaging. */
          color_final.r = Traits::round(sqrtf(Traits::divide_round(blend[0], total_hit_loops)));
          color_final.g = Traits::round(sqrtf(Traits::divide_round(blend[1], total_hit_loops)));
          color_final.b = Traits::round(sqrtf(Traits::divide_round(blend[2], total_hit_loops)));
          color_final.a = Traits::round(sqrtf(Traits::divide_round(blend[3], total_hit_loops)));

          Color color_orig(0, 0, 0, 0); /* unused when array is nullptr */

          if (!previous_color.is_empty()) {
            /* Get the previous loop color */
            if (isZero(previous_color[v_index])) {
              previous_color[v_index] = colors[v_index];
            }
            color_orig = previous_color[v_index];
          }
          const float final_alpha = Traits::range * brush_fade * brush_strength *
                                    brush_alpha_pressure * grid_alpha;
          /* Mix the new color with the original
           * based on the brush strength and the curve. */
          colors[v_index] = vpaint_blend<Color, Traits>(vp,
                                                        colors[v_index],
                                                        color_orig,
                                                        color_final,
                                                        final_alpha,
                                                        Traits::range * brush_strength);
        });
      }
      BKE_pbvh_vertex_iter_end;
    };
  });
}

static void do_vpaint_brush_smear(bContext *C,
                                  Sculpt * /*sd*/,
                                  VPaint *vp,
                                  VPaintData *vpd,
                                  Object *ob,
                                  Mesh *me,
                                  Span<PBVHNode *> nodes,
                                  GMutableSpan attribute)
{
  SculptSession *ss = ob->sculpt;

  const SculptVertexPaintGeomMap *gmap = &ss->mode.vpaint.gmap;
  const StrokeCache *cache = ss->cache;
  if (!cache->is_last_valid) {
    return;
  }
  const PBVHType pbvh_type = BKE_pbvh_type(ss->pbvh);
  const bool has_grids = (pbvh_type == PBVH_GRIDS);

  const Brush *brush = ob->sculpt->cache->brush;
  const Scene *scene = CTX_data_scene(C);
  GMutableSpan g_color_curr = vpd->smear.color_curr;
  GMutableSpan g_color_prev_smear = vpd->smear.color_prev;
  GMutableSpan g_color_prev = ss->cache->prev_colors_vpaint;

  float brush_size_pressure, brush_alpha_value, brush_alpha_pressure;

  vwpaint::get_brush_alpha_data(
      scene, ss, brush, &brush_size_pressure, &brush_alpha_value, &brush_alpha_pressure);
  const bool use_normal = vwpaint::use_normal(vp);
  const bool use_vert_sel = (me->editflag & (ME_EDIT_PAINT_FACE_SEL | ME_EDIT_PAINT_VERT_SEL)) !=
                            0;
  const bool use_face_sel = (me->editflag & ME_EDIT_PAINT_FACE_SEL) != 0;

  float brush_dir[3];
  sub_v3_v3v3(brush_dir, cache->location, cache->last_location);
  project_plane_v3_v3v3(brush_dir, brush_dir, cache->view_normal);
  if (normalize_v3(brush_dir) == 0.0f) {
    return;
  }

  SculptBrushTest test_init;
  SculptBrushTestFn sculpt_brush_test_sq_fn = SCULPT_brush_test_init_with_falloff_shape(
      ss, &test_init, brush->falloff_shape);
  const float *sculpt_normal_frontface = SCULPT_brush_frontface_normal_from_falloff_shape(
      ss, brush->falloff_shape);

  const blender::VArray<bool> select_vert = *me->attributes().lookup_or_default<bool>(
      ".select_vert", ATTR_DOMAIN_POINT, false);
  const blender::VArray<bool> select_poly = *me->attributes().lookup_or_default<bool>(
      ".select_poly", ATTR_DOMAIN_FACE, false);

  blender::threading::parallel_for(nodes.index_range(), 1LL, [&](IndexRange range) {
    SculptBrushTest test = test_init;
    for (int n : range) {
      /* For each vertex */
      PBVHVertexIter vd;
      BKE_pbvh_vertex_iter_begin (ss->pbvh, nodes[n], vd, PBVH_ITER_UNIQUE) {
        /* Test to see if the vertex coordinates are within the spherical brush region. */
        if (!sculpt_brush_test_sq_fn(&test, vd.co)) {
          continue;
        }
        /* For grid based pbvh, take the vert whose loop corresponds to the current grid.
         * Otherwise, take the current vert. */
        const int v_index = has_grids ? ss->corner_verts[vd.grid_indices[vd.g]] :
                                        vd.vert_indices[vd.i];
        const float grid_alpha = has_grids ? 1.0f / vd.gridsize : 1.0f;
        const float3 &mv_curr = ss->vert_positions[v_index];

        /* if the vertex is selected for painting. */
        if (use_vert_sel && !select_vert[v_index]) {
          continue;
        }

        /* Calculate the dot prod. between ray norm on surf and current vert
         * (ie splash prevention factor), and only paint front facing verts. */
        float brush_strength = cache->bstrength;
        const float angle_cos = (use_normal && vd.no) ? dot_v3v3(sculpt_normal_frontface, vd.no) :
                                                        1.0f;
        if (!vwpaint::test_brush_angle_falloff(
                *brush, vpd->normal_angle_precalc, angle_cos, &brush_strength))
        {
          continue;
        }
        const float brush_fade = BKE_brush_curve_strength(brush, sqrtf(test.dist), cache->radius);

        bool do_color = false;
        /* Minimum dot product between brush direction and current
         * to neighbor direction is 0.0, meaning orthogonal. */
        float stroke_dot_max = 0.0f;

        /* Get the color of the loop in the opposite
         * direction of the brush movement */
        to_static_color_type(vpd->type, [&](auto dummy) {
          using T = decltype(dummy);
          using Color =
              std::conditional_t<std::is_same_v<T, ColorGeometry4f>, ColorPaint4f, ColorPaint4b>;
          using Traits = color::Traits<Color>;
          MutableSpan<Color> color_curr = g_color_curr.typed<T>().template cast<Color>();
          MutableSpan<Color> color_prev_smear =
              g_color_prev_smear.typed<T>().template cast<Color>();
          MutableSpan<Color> color_prev = g_color_prev.typed<T>().template cast<Color>();
          MutableSpan<Color> colors = attribute.typed<T>().template cast<Color>();

          Color color_final(0, 0, 0, 0);

          for (const int j : gmap->vert_to_poly[v_index].index_range()) {
            const int p_index = gmap->vert_to_poly[v_index][j];
            const int l_index = gmap->vert_to_loop[v_index][j];
            BLI_assert(ss->corner_verts[l_index] == v_index);
            UNUSED_VARS_NDEBUG(l_index);
            if (use_face_sel && !select_poly[p_index]) {
              continue;
            }
            for (const int corner : ss->polys[p_index]) {
              const int v_other_index = ss->corner_verts[corner];
              if (v_other_index == v_index) {
                continue;
              }

              /* Get the direction from the
               * selected vert to the neighbor. */
              float other_dir[3];
              sub_v3_v3v3(other_dir, mv_curr, ss->vert_positions[v_other_index]);
              project_plane_v3_v3v3(other_dir, other_dir, cache->view_normal);

              normalize_v3(other_dir);

              const float stroke_dot = dot_v3v3(other_dir, brush_dir);
              int elem_index;

              if (vpd->domain == ATTR_DOMAIN_POINT) {
                elem_index = v_other_index;
              }
              else {
                elem_index = corner;
              }

              if (stroke_dot > stroke_dot_max) {
                stroke_dot_max = stroke_dot;
                color_final = color_prev_smear[elem_index];
                do_color = true;
              }
            }
          }

          if (!do_color) {
            return;
          }

          const float final_alpha = Traits::range * brush_fade * brush_strength *
                                    brush_alpha_pressure * grid_alpha;

          /* For each poly owning this vert,
           * paint each loop belonging to this vert. */
          for (const int j : gmap->vert_to_poly[v_index].index_range()) {
            const int p_index = gmap->vert_to_poly[v_index][j];

            int elem_index;
            if (vpd->domain == ATTR_DOMAIN_POINT) {
              elem_index = v_index;
            }
            else {
              const int l_index = gmap->vert_to_loop[v_index][j];
              elem_index = l_index;
              BLI_assert(ss->corner_verts[l_index] == v_index);
            }
            if (use_face_sel && !select_poly[p_index]) {
              continue;
            }

            /* Get the previous element color */
            Color color_orig(0, 0, 0, 0); /* unused when array is nullptr */

            if (!color_prev.is_empty()) {
              /* Get the previous element color */
              if (isZero(color_prev[elem_index])) {
                color_prev[elem_index] = colors[elem_index];
              }
              color_orig = color_prev[elem_index];
            }
            /* Mix the new color with the original
             * based on the brush strength and the curve. */
            colors[elem_index] = vpaint_blend<Color, Traits>(vp,
                                                             colors[elem_index],
                                                             color_orig,
                                                             color_final,
                                                             final_alpha,
                                                             Traits::range * brush_strength);

            color_curr[elem_index] = colors[elem_index];
          }
        });
      }
      BKE_pbvh_vertex_iter_end;
    }
  });
}

static void calculate_average_color(VPaintData *vpd,
                                    Object *ob,
                                    Mesh *me,
                                    const Brush *brush,
                                    const GSpan attribute,
                                    Span<PBVHNode *> nodes)
{
  SculptSession *ss = ob->sculpt;
  const PBVHType pbvh_type = BKE_pbvh_type(ss->pbvh);
  const bool has_grids = (pbvh_type == PBVH_GRIDS);
  const SculptVertexPaintGeomMap *gmap = &ss->mode.vpaint.gmap;

  StrokeCache *cache = ss->cache;
  const bool use_vert_sel = (me->editflag & (ME_EDIT_PAINT_FACE_SEL | ME_EDIT_PAINT_VERT_SEL)) !=
                            0;

  SculptBrushTest test_init;
  SculptBrushTestFn sculpt_brush_test_sq_fn = SCULPT_brush_test_init_with_falloff_shape(
      ss, &test_init, brush->falloff_shape);

  const blender::VArray<bool> select_vert = *me->attributes().lookup_or_default<bool>(
      ".select_vert", ATTR_DOMAIN_POINT, false);

  to_static_color_type(vpd->type, [&](auto dummy) {
    using T = decltype(dummy);
    using Color =
        std::conditional_t<std::is_same_v<T, ColorGeometry4f>, ColorPaint4f, ColorPaint4b>;
    using Traits = color::Traits<Color>;
    using Blend = typename Traits::BlendType;
    const Span<Color> colors = attribute.typed<T>().template cast<Color>();

    Array<VPaintAverageAccum<Blend>> accum(nodes.size());
    blender::threading::parallel_for(nodes.index_range(), 1LL, [&](IndexRange range) {
      SculptBrushTest test = test_init;
      for (int n : range) {
        VPaintAverageAccum<Blend> &accum2 = accum[n];
        accum2.len = 0;
        memset(accum2.value, 0, sizeof(accum2.value));

        /* For each vertex */
        PBVHVertexIter vd;
        BKE_pbvh_vertex_iter_begin (ss->pbvh, nodes[n], vd, PBVH_ITER_UNIQUE) {
          /* Test to see if the vertex coordinates are within the spherical brush region. */
          if (!sculpt_brush_test_sq_fn(&test, vd.co)) {
            continue;
          }
          if (BKE_brush_curve_strength(brush, 0.0, cache->radius) <= 0.0f) {
            continue;
          }
          const int v_index = has_grids ? ss->corner_verts[vd.grid_indices[vd.g]] :
                                          vd.vert_indices[vd.i];
          /* If the vertex is selected for painting. */
          if (use_vert_sel && !select_vert[v_index]) {
            continue;
          }

          accum2.len += gmap->vert_to_poly[v_index].size();
          /* if a vertex is within the brush region, then add its color to the blend. */
          for (int j = 0; j < gmap->vert_to_poly[v_index].size(); j++) {
            int elem_index;

            if (vpd->domain == ATTR_DOMAIN_CORNER) {
              elem_index = gmap->vert_to_loop[v_index][j];
            }
            else {
              elem_index = v_index;
            }

            /* Color is squared to compensate the `sqrt` color encoding. */
            const Color &col = colors[elem_index];
            accum2.value[0] += col.r * col.r;
            accum2.value[1] += col.g * col.g;
            accum2.value[2] += col.b * col.b;
          }
        }
        BKE_pbvh_vertex_iter_end;
      }
    });

    Blend accum_len = 0;
    Blend accum_value[3] = {0};
    Color blend(0, 0, 0, 0);

    for (int i = 0; i < nodes.size(); i++) {
      accum_len += accum[i].len;
      accum_value[0] += accum[i].value[0];
      accum_value[1] += accum[i].value[1];
      accum_value[2] += accum[i].value[2];
    }
    if (accum_len != 0) {
      blend.r = Traits::round(sqrtf(Traits::divide_round(accum_value[0], accum_len)));
      blend.g = Traits::round(sqrtf(Traits::divide_round(accum_value[1], accum_len)));
      blend.b = Traits::round(sqrtf(Traits::divide_round(accum_value[2], accum_len)));
      blend.a = Traits::range;

      vpd->paintcol = toFloat(blend);
    }
  });
}

template<typename Color>
static float paint_and_tex_color_alpha(VPaint *vp,
                                       VPaintData *vpd,
                                       const float v_co[3],
                                       Color *r_color)
{
  ColorPaint4f rgba;
  ColorPaint4f rgba_br = toFloat(*r_color);

  paint_and_tex_color_alpha_intern(vp, &vpd->vc, v_co, &rgba.r);

  rgb_uchar_to_float(&rgba_br.r, (const uchar *)&vpd->paintcol);
  mul_v3_v3(rgba_br, rgba);

  *r_color = fromFloat<Color>(rgba_br);
  return rgba[3];
}

static void vpaint_do_draw(bContext *C,
                           Sculpt * /*sd*/,
                           VPaint *vp,
                           VPaintData *vpd,
                           Object *ob,
                           Mesh *me,
                           Span<PBVHNode *> nodes,
                           GMutableSpan attribute)
{
  SculptSession *ss = ob->sculpt;
  const PBVHType pbvh_type = BKE_pbvh_type(ss->pbvh);

  const Brush *brush = ob->sculpt->cache->brush;
  const Scene *scene = CTX_data_scene(C);

  const bool has_grids = (pbvh_type == PBVH_GRIDS);
  const SculptVertexPaintGeomMap *gmap = &ss->mode.vpaint.gmap;

  const StrokeCache *cache = ss->cache;
  float brush_size_pressure, brush_alpha_value, brush_alpha_pressure;
  vwpaint::get_brush_alpha_data(
      scene, ss, brush, &brush_size_pressure, &brush_alpha_value, &brush_alpha_pressure);
  const bool use_normal = vwpaint::use_normal(vp);
  const bool use_vert_sel = (me->editflag & (ME_EDIT_PAINT_FACE_SEL | ME_EDIT_PAINT_VERT_SEL)) !=
                            0;
  const bool use_face_sel = (me->editflag & ME_EDIT_PAINT_FACE_SEL) != 0;

  SculptBrushTest test_init;
  SculptBrushTestFn sculpt_brush_test_sq_fn = SCULPT_brush_test_init_with_falloff_shape(
      ss, &test_init, brush->falloff_shape);
  const float *sculpt_normal_frontface = SCULPT_brush_frontface_normal_from_falloff_shape(
      ss, brush->falloff_shape);

  GMutableSpan g_previous_color = ss->cache->prev_colors_vpaint;

  const blender::VArray<bool> select_vert = *me->attributes().lookup_or_default<bool>(
      ".select_vert", ATTR_DOMAIN_POINT, false);
  const blender::VArray<bool> select_poly = *me->attributes().lookup_or_default<bool>(
      ".select_poly", ATTR_DOMAIN_FACE, false);

  blender::threading::parallel_for(nodes.index_range(), 1LL, [&](IndexRange range) {
    for (int n : range) {
      SculptBrushTest test = test_init;
      /* For each vertex */
      PBVHVertexIter vd;
      BKE_pbvh_vertex_iter_begin (ss->pbvh, nodes[n], vd, PBVH_ITER_UNIQUE) {
        /* Test to see if the vertex coordinates are within the spherical brush region. */
        if (!sculpt_brush_test_sq_fn(&test, vd.co)) {
          continue;
        }
        /* NOTE: Grids are 1:1 with corners (aka loops).
         * For grid based pbvh, take the vert whose loop corresponds to the current grid.
         * Otherwise, take the current vert. */
        const int v_index = has_grids ? ss->corner_verts[vd.grid_indices[vd.g]] :
                                        vd.vert_indices[vd.i];
        /* If the vertex is selected for painting. */
        if (use_vert_sel && !select_vert[v_index]) {
          continue;
        }

        const float grid_alpha = has_grids ? 1.0f / vd.gridsize : 1.0f;

        /* Calc the dot prod. between ray norm on surf and current vert
         * (ie splash prevention factor), and only paint front facing verts. */
        float brush_strength = cache->bstrength;
        const float angle_cos = (use_normal && vd.no) ? dot_v3v3(sculpt_normal_frontface, vd.no) :
                                                        1.0f;
        if (!vwpaint::test_brush_angle_falloff(
                *brush, vpd->normal_angle_precalc, angle_cos, &brush_strength))
        {
          continue;
        }
        const float brush_fade = BKE_brush_curve_strength(brush, sqrtf(test.dist), cache->radius);

        to_static_color_type(vpd->type, [&](auto dummy) {
          using T = decltype(dummy);
          using Color =
              std::conditional_t<std::is_same_v<T, ColorGeometry4f>, ColorPaint4f, ColorPaint4b>;
          using Traits = color::Traits<Color>;
          MutableSpan<Color> colors = attribute.typed<T>().template cast<Color>();
          MutableSpan<Color> previous_color = g_previous_color.typed<T>().template cast<Color>();
          Color color_final = fromFloat<Color>(vpd->paintcol);

          /* If we're painting with a texture, sample the texture color and alpha. */
          float tex_alpha = 1.0;
          if (vpd->is_texbrush) {
            /* NOTE: we may want to paint alpha as vertex color alpha. */
            tex_alpha = paint_and_tex_color_alpha<Color>(
                vp, vpd, vpd->vertexcosnos[v_index].co, &color_final);
          }

          Color color_orig(0, 0, 0, 0);

          if (vpd->domain == ATTR_DOMAIN_POINT) {
            int v_index = vd.index;

            if (!previous_color.is_empty()) {
              /* Get the previous loop color */
              if (isZero(previous_color[v_index])) {
                previous_color[v_index] = colors[v_index];
              }
              color_orig = previous_color[v_index];
            }
            const float final_alpha = Traits::frange * brush_fade * brush_strength * tex_alpha *
                                      brush_alpha_pressure * grid_alpha;

            colors[v_index] = vpaint_blend<Color, Traits>(vp,
                                                          colors[v_index],
                                                          color_orig,
                                                          color_final,
                                                          final_alpha,
                                                          Traits::range * brush_strength);
          }
          else {
            /* For each poly owning this vert, paint each loop belonging to this vert. */
            for (const int j : gmap->vert_to_poly[v_index].index_range()) {
              const int p_index = gmap->vert_to_poly[v_index][j];
              const int l_index = gmap->vert_to_loop[v_index][j];
              BLI_assert(ss->corner_verts[l_index] == v_index);
              if (use_face_sel && !select_poly[p_index]) {
                continue;
              }
              Color color_orig = Color(0, 0, 0, 0); /* unused when array is nullptr */

              if (!previous_color.is_empty()) {
                /* Get the previous loop color */
                if (isZero(previous_color[l_index])) {
                  previous_color[l_index] = colors[l_index];
                }
                color_orig = previous_color[l_index];
              }
              const float final_alpha = Traits::frange * brush_fade * brush_strength * tex_alpha *
                                        brush_alpha_pressure * grid_alpha;

              /* Mix the new color with the original based on final_alpha. */
              colors[l_index] = vpaint_blend<Color, Traits>(vp,
                                                            colors[l_index],
                                                            color_orig,
                                                            color_final,
                                                            final_alpha,
                                                            Traits::range * brush_strength);
            }
          }
        });
      }
      BKE_pbvh_vertex_iter_end;
    }
  });
}

static void vpaint_do_blur(bContext *C,
                           Sculpt *sd,
                           VPaint *vp,
                           VPaintData *vpd,
                           Object *ob,
                           Mesh *me,
                           Span<PBVHNode *> nodes,
                           GMutableSpan attribute)
{
  if (vpd->domain == ATTR_DOMAIN_POINT) {
    do_vpaint_brush_blur_verts(C, sd, vp, vpd, ob, me, nodes, attribute);
  }
  else {
    do_vpaint_brush_blur_loops(C, sd, vp, vpd, ob, me, nodes, attribute);
  }
}

static void vpaint_paint_leaves(bContext *C,
                                Sculpt *sd,
                                VPaint *vp,
                                VPaintData *vpd,
                                Object *ob,
                                Mesh *me,
                                GMutableSpan attribute,
                                Span<PBVHNode *> nodes)
{
  for (PBVHNode *node : nodes) {
    SCULPT_undo_push_node(ob, node, SCULPT_UNDO_COLOR);
  }

  const Brush *brush = ob->sculpt->cache->brush;

  switch ((eBrushVertexPaintTool)brush->vertexpaint_tool) {
    case VPAINT_TOOL_AVERAGE:
      calculate_average_color(vpd, ob, me, brush, attribute, nodes);
      vpaint_do_draw(C, sd, vp, vpd, ob, me, nodes, attribute);
      break;
    case VPAINT_TOOL_DRAW:
      vpaint_do_draw(C, sd, vp, vpd, ob, me, nodes, attribute);
      break;
    case VPAINT_TOOL_BLUR:
      vpaint_do_blur(C, sd, vp, vpd, ob, me, nodes, attribute);
      break;
    case VPAINT_TOOL_SMEAR:
      do_vpaint_brush_smear(C, sd, vp, vpd, ob, me, nodes, attribute);
      break;
    default:
      break;
  }
}

static void vpaint_do_paint(bContext *C,
                            Sculpt *sd,
                            VPaint *vp,
                            VPaintData *vpd,
                            Object *ob,
                            Mesh *me,
                            Brush *brush,
                            const ePaintSymmetryFlags symm,
                            const int axis,
                            const int i,
                            const float angle)
{
  SculptSession *ss = ob->sculpt;
  ss->cache->radial_symmetry_pass = i;
  SCULPT_cache_calc_brushdata_symm(ss->cache, symm, axis, angle);

  Vector<PBVHNode *> nodes = vwpaint::pbvh_gather_generic(ob, vp, sd, brush);

  bke::GSpanAttributeWriter attribute = me->attributes_for_write().lookup_for_write_span(
      me->active_color_attribute);
  BLI_assert(attribute.domain == vpd->domain);

  /* Paint those leaves. */
  vpaint_paint_leaves(C, sd, vp, vpd, ob, me, attribute.span, nodes);

  attribute.finish();
}

static void vpaint_do_radial_symmetry(bContext *C,
                                      Sculpt *sd,
                                      VPaint *vp,
                                      VPaintData *vpd,
                                      Object *ob,
                                      Mesh *me,
                                      Brush *brush,
                                      const ePaintSymmetryFlags symm,
                                      const int axis)
{
<<<<<<< HEAD
  for (int i = 1; i < me->radial_symmetry[axis - 'X']; i++) {
    const float angle = (2.0 * M_PI) * i / me->radial_symmetry[axis - 'X'];
    vpaint_do_paint<Color, Traits, domain>(C, sd, vp, vpd, ob, me, brush, symm, axis, i, angle);
=======
  for (int i = 1; i < vp->radial_symm[axis - 'X']; i++) {
    const float angle = (2.0 * M_PI) * i / vp->radial_symm[axis - 'X'];
    vpaint_do_paint(C, sd, vp, vpd, ob, me, brush, symm, axis, i, angle);
>>>>>>> a1a08610
  }
}

/* near duplicate of: sculpt.cc's,
 * 'do_symmetrical_brush_actions' and 'wpaint_do_symmetrical_brush_actions'. */
static void vpaint_do_symmetrical_brush_actions(
    bContext *C, Sculpt *sd, VPaint *vp, VPaintData *vpd, Object *ob)
{
  Brush *brush = BKE_paint_brush(&vp->paint);
  Mesh *me = (Mesh *)ob->data;
  SculptSession *ss = ob->sculpt;
  StrokeCache *cache = ss->cache;
  const char symm = SCULPT_mesh_symmetry_xyz_get(ob);
  int i = 0;

  /* initial stroke */
  const ePaintSymmetryFlags initial_symm = ePaintSymmetryFlags(0);
  cache->mirror_symmetry_pass = ePaintSymmetryFlags(0);
  vpaint_do_paint(C, sd, vp, vpd, ob, me, brush, initial_symm, 'X', 0, 0);
  vpaint_do_radial_symmetry(C, sd, vp, vpd, ob, me, brush, initial_symm, 'X');
  vpaint_do_radial_symmetry(C, sd, vp, vpd, ob, me, brush, initial_symm, 'Y');
  vpaint_do_radial_symmetry(C, sd, vp, vpd, ob, me, brush, initial_symm, 'Z');

  cache->symmetry = symm;

  /* symm is a bit combination of XYZ - 1 is mirror
   * X; 2 is Y; 3 is XY; 4 is Z; 5 is XZ; 6 is YZ; 7 is XYZ */
  for (i = 1; i <= symm; i++) {
    if (symm & i && (symm != 5 || i != 3) && (symm != 6 || !ELEM(i, 3, 5))) {
      const ePaintSymmetryFlags symm_pass = ePaintSymmetryFlags(i);
      cache->mirror_symmetry_pass = symm_pass;
      cache->radial_symmetry_pass = 0;
      SCULPT_cache_calc_brushdata_symm(cache, symm_pass, 0, 0);

      if (i & (1 << 0)) {
        vpaint_do_paint(C, sd, vp, vpd, ob, me, brush, symm_pass, 'X', 0, 0);
        vpaint_do_radial_symmetry(C, sd, vp, vpd, ob, me, brush, symm_pass, 'X');
      }
      if (i & (1 << 1)) {
        vpaint_do_paint(C, sd, vp, vpd, ob, me, brush, symm_pass, 'Y', 0, 0);
        vpaint_do_radial_symmetry(C, sd, vp, vpd, ob, me, brush, symm_pass, 'Y');
      }
      if (i & (1 << 2)) {
        vpaint_do_paint(C, sd, vp, vpd, ob, me, brush, symm_pass, 'Z', 0, 0);
        vpaint_do_radial_symmetry(C, sd, vp, vpd, ob, me, brush, symm_pass, 'Z');
      }
    }
  }

  copy_v3_v3(cache->true_last_location, cache->true_location);
  cache->is_last_valid = true;
}

static void vpaint_stroke_update_step(bContext *C,
                                      wmOperator * /*op*/,
                                      PaintStroke *stroke,
                                      PointerRNA *itemptr)
{
  Scene *scene = CTX_data_scene(C);
  ToolSettings *ts = CTX_data_tool_settings(C);
  VPaintData *vpd = static_cast<VPaintData *>(paint_stroke_mode_data(stroke));
  VPaint *vp = ts->vpaint;
  ViewContext *vc = &vpd->vc;
  Object *ob = vc->obact;
  SculptSession *ss = ob->sculpt;
  Sculpt *sd = CTX_data_tool_settings(C)->sculpt;

  vwpaint::update_cache_variants(C, vp, ob, itemptr);

  float mat[4][4];

  ED_view3d_init_mats_rv3d(ob, vc->rv3d);

  /* load projection matrix */
  mul_m4_m4m4(mat, vc->rv3d->persmat, ob->object_to_world);

  swap_m4m4(vc->rv3d->persmat, mat);

  vpaint_do_symmetrical_brush_actions(C, sd, vp, vpd, ob);

  swap_m4m4(vc->rv3d->persmat, mat);

  BKE_mesh_batch_cache_dirty_tag((Mesh *)ob->data, BKE_MESH_BATCH_DIRTY_ALL);

  if (vp->paint.brush->vertexpaint_tool == VPAINT_TOOL_SMEAR) {
    vpd->smear.color_prev = vpd->smear.color_curr;
  }

  /* Calculate pivot for rotation around selection if needed.
   * also needed for "Frame Selected" on last stroke. */
  float loc_world[3];
  mul_v3_m4v3(loc_world, ob->object_to_world, ss->cache->true_location);
  vwpaint::last_stroke_update(scene, loc_world);

  ED_region_tag_redraw(vc->region);

  DEG_id_tag_update((ID *)ob->data, ID_RECALC_GEOMETRY);
}

static void vpaint_stroke_done(const bContext *C, PaintStroke *stroke)
{
  VPaintData *vpd = static_cast<VPaintData *>(paint_stroke_mode_data(stroke));
  Object *ob = vpd->vc.obact;

  if (vpd->is_texbrush) {
    ED_vpaint_proj_handle_free(vpd->vp_handle);
  }

  MEM_delete(vpd);

  SculptSession *ss = ob->sculpt;

  if (ss->cache && ss->cache->alt_smooth) {
    ToolSettings *ts = CTX_data_tool_settings(C);
    VPaint *vp = ts->vpaint;
    vwpaint::smooth_brush_toggle_off(C, &vp->paint, ss->cache);
  }

  WM_event_add_notifier(C, NC_OBJECT | ND_DRAW, ob);

  SCULPT_undo_push_end(ob);

  SCULPT_cache_free(ob->sculpt->cache);
  ob->sculpt->cache = nullptr;
}

static int vpaint_invoke(bContext *C, wmOperator *op, const wmEvent *event)
{
  int retval;

  op->customdata = paint_stroke_new(C,
                                    op,
                                    SCULPT_stroke_get_location,
                                    vpaint_stroke_test_start,
                                    vpaint_stroke_update_step,
                                    nullptr,
                                    vpaint_stroke_done,
                                    event->type);

  Object *ob = CTX_data_active_object(C);

  if (SCULPT_has_loop_colors(ob) && ob->sculpt->pbvh) {
    BKE_pbvh_ensure_node_loops(ob->sculpt->pbvh);
  }

  SCULPT_undo_push_begin_ex(ob, "Vertex Paint");

  if ((retval = op->type->modal(C, op, event)) == OPERATOR_FINISHED) {
    paint_stroke_free(C, op, (PaintStroke *)op->customdata);
    return OPERATOR_FINISHED;
  }

  /* add modal handler */
  WM_event_add_modal_handler(C, op);

  OPERATOR_RETVAL_CHECK(retval);
  BLI_assert(retval == OPERATOR_RUNNING_MODAL);

  return OPERATOR_RUNNING_MODAL;
}

static int vpaint_exec(bContext *C, wmOperator *op)
{
  op->customdata = paint_stroke_new(C,
                                    op,
                                    SCULPT_stroke_get_location,
                                    vpaint_stroke_test_start,
                                    vpaint_stroke_update_step,
                                    nullptr,
                                    vpaint_stroke_done,
                                    0);

  /* frees op->customdata */
  paint_stroke_exec(C, op, (PaintStroke *)op->customdata);

  return OPERATOR_FINISHED;
}

static void vpaint_cancel(bContext *C, wmOperator *op)
{
  Object *ob = CTX_data_active_object(C);
  if (ob->sculpt->cache) {
    SCULPT_cache_free(ob->sculpt->cache);
    ob->sculpt->cache = nullptr;
  }

  paint_stroke_cancel(C, op, (PaintStroke *)op->customdata);
}

static int vpaint_modal(bContext *C, wmOperator *op, const wmEvent *event)
{
  return paint_stroke_modal(C, op, event, (PaintStroke **)&op->customdata);
}

void PAINT_OT_vertex_paint(wmOperatorType *ot)
{
  /* identifiers */
  ot->name = "Vertex Paint";
  ot->idname = "PAINT_OT_vertex_paint";
  ot->description = "Paint a stroke in the active color attribute layer";

  /* api callbacks */
  ot->invoke = vpaint_invoke;
  ot->modal = vpaint_modal;
  ot->exec = vpaint_exec;
  ot->poll = vertex_paint_poll;
  ot->cancel = vpaint_cancel;

  /* flags */
  ot->flag = OPTYPE_UNDO | OPTYPE_BLOCKING;

  paint_stroke_operator_properties(ot);
}

/** \} */

/* -------------------------------------------------------------------- */
/** \name Set Vertex Colors Operator
 * \{ */

template<typename T>
static void fill_bm_face_or_corner_attribute(BMesh &bm,
                                             const T &value,
                                             const eAttrDomain domain,
                                             const int cd_offset,
                                             const bool use_vert_sel)
{
  BMFace *f;
  BMIter iter;
  BM_ITER_MESH (f, &iter, &bm, BM_FACES_OF_MESH) {
    BMLoop *l = f->l_first;
    do {
      if (!(use_vert_sel && !BM_elem_flag_test(l->v, BM_ELEM_SELECT))) {
        if (domain == ATTR_DOMAIN_CORNER) {
          *static_cast<T *>(BM_ELEM_CD_GET_VOID_P(l, cd_offset)) = value;
        }
        else if (domain == ATTR_DOMAIN_POINT) {
          *static_cast<T *>(BM_ELEM_CD_GET_VOID_P(l->v, cd_offset)) = value;
        }
      }
    } while ((l = l->next) != f->l_first);
  }
}

template<typename T>
static void fill_mesh_face_or_corner_attribute(Mesh &mesh,
                                               const T &value,
                                               const eAttrDomain domain,
                                               const MutableSpan<T> data,
                                               const bool use_vert_sel,
                                               const bool use_face_sel)
{
  const VArray<bool> select_vert = *mesh.attributes().lookup_or_default<bool>(
      ".select_vert", ATTR_DOMAIN_POINT, false);
  const VArray<bool> select_poly = *mesh.attributes().lookup_or_default<bool>(
      ".select_poly", ATTR_DOMAIN_FACE, false);

  const OffsetIndices polys = mesh.polys();
  const Span<int> corner_verts = mesh.corner_verts();

  for (const int i : polys.index_range()) {
    if (use_face_sel && !select_poly[i]) {
      continue;
    }
    for (const int corner : polys[i]) {
      const int vert = corner_verts[corner];
      if (use_vert_sel && !select_vert[vert]) {
        continue;
      }
      if (domain == ATTR_DOMAIN_CORNER) {
        data[corner] = value;
      }
      else {
        data[vert] = value;
      }
    }
  }

  BKE_mesh_tessface_clear(&mesh);
}

static void fill_mesh_color(Mesh &mesh,
                            const ColorPaint4f &color,
                            const StringRef attribute_name,
                            const bool use_vert_sel,
                            const bool use_face_sel)
{
  if (mesh.edit_mesh) {
    BMesh *bm = mesh.edit_mesh->bm;
    const std::string name = attribute_name;
    const CustomDataLayer *layer = BKE_id_attributes_color_find(&mesh.id, name.c_str());
    const eAttrDomain domain = BKE_id_attribute_domain(&mesh.id, layer);
    if (layer->type == CD_PROP_COLOR) {
      fill_bm_face_or_corner_attribute<ColorPaint4f>(
          *bm, color, domain, layer->offset, use_vert_sel);
    }
    else if (layer->type == CD_PROP_BYTE_COLOR) {
      fill_bm_face_or_corner_attribute<ColorPaint4b>(
          *bm, color.encode(), domain, layer->offset, use_vert_sel);
    }
  }
  else {
    bke::GSpanAttributeWriter attribute = mesh.attributes_for_write().lookup_for_write_span(
        attribute_name);
    if (attribute.span.type().is<ColorGeometry4f>()) {
      fill_mesh_face_or_corner_attribute<ColorPaint4f>(
          mesh,
          color,
          attribute.domain,
          attribute.span.typed<ColorGeometry4f>().cast<ColorPaint4f>(),
          use_vert_sel,
          use_face_sel);
    }
    else if (attribute.span.type().is<ColorGeometry4b>()) {
      fill_mesh_face_or_corner_attribute<ColorPaint4b>(
          mesh,
          color.encode(),
          attribute.domain,
          attribute.span.typed<ColorGeometry4b>().cast<ColorPaint4b>(),
          use_vert_sel,
          use_face_sel);
    }
    attribute.finish();
  }
}

/**
 * See doc-string for #BKE_object_attributes_active_color_fill.
 */
static bool paint_object_attributes_active_color_fill_ex(Object *ob,
                                                         ColorPaint4f fill_color,
                                                         bool only_selected = true)
{
  Mesh *me = BKE_mesh_from_object(ob);
  if (!me) {
    return false;
  }

  const bool use_face_sel = only_selected ? (me->editflag & ME_EDIT_PAINT_FACE_SEL) != 0 : false;
  const bool use_vert_sel = only_selected ? (me->editflag & ME_EDIT_PAINT_VERT_SEL) != 0 : false;
  fill_mesh_color(*me, fill_color, me->active_color_attribute, use_vert_sel, use_face_sel);

  DEG_id_tag_update(&me->id, ID_RECALC_COPY_ON_WRITE);

  /* NOTE: Original mesh is used for display, so tag it directly here. */
  BKE_mesh_batch_cache_dirty_tag(me, BKE_MESH_BATCH_DIRTY_ALL);

  return true;
}

bool BKE_object_attributes_active_color_fill(Object *ob,
                                             const float fill_color[4],
                                             bool only_selected)
{
  return paint_object_attributes_active_color_fill_ex(ob, ColorPaint4f(fill_color), only_selected);
}

static int vertex_color_set_exec(bContext *C, wmOperator * /*op*/)
{
  Scene *scene = CTX_data_scene(C);
  Object *obact = CTX_data_active_object(C);

  ColorPaint4f paintcol = vpaint_get_current_col(scene, scene->toolsettings->vpaint, false);

  if (paint_object_attributes_active_color_fill_ex(obact, paintcol)) {
    WM_event_add_notifier(C, NC_OBJECT | ND_DRAW, obact);
    return OPERATOR_FINISHED;
  }
  return OPERATOR_CANCELLED;
}

void PAINT_OT_vertex_color_set(wmOperatorType *ot)
{
  /* identifiers */
  ot->name = "Set Vertex Colors";
  ot->idname = "PAINT_OT_vertex_color_set";
  ot->description = "Fill the active vertex color layer with the current paint color";

  /* api callbacks */
  ot->exec = vertex_color_set_exec;
  ot->poll = vertex_paint_mode_poll;

  /* flags */
  ot->flag = OPTYPE_REGISTER | OPTYPE_UNDO;
}

/** \} */<|MERGE_RESOLUTION|>--- conflicted
+++ resolved
@@ -612,25 +612,8 @@
   }
   const Mesh *mesh = static_cast<const Mesh *>(ob->data);
 
-<<<<<<< HEAD
-static void wpaint_do_radial_symmetry(bContext *C,
-                                      Object *ob,
-                                      VPaint *wp,
-                                      Sculpt *sd,
-                                      WPaintData *wpd,
-                                      WeightPaintInfo *wpi,
-                                      Mesh *me,
-                                      Brush *brush,
-                                      const ePaintSymmetryFlags symm,
-                                      const int axis)
-{
-  for (int i = 1; i < me->radial_symmetry[axis - 'X']; i++) {
-    const float angle = (2.0 * M_PI) * i / me->radial_symmetry[axis - 'X'];
-    wpaint_do_paint(C, ob, wp, sd, wpd, wpi, me, brush, symm, axis, i, angle);
-=======
   if (!(ob->mode == OB_MODE_VERTEX_PAINT && mesh->totpoly)) {
     return false;
->>>>>>> a1a08610
   }
 
   if (!mesh->attributes().contains(mesh->active_color_attribute)) {
@@ -1877,15 +1860,9 @@
                                       const ePaintSymmetryFlags symm,
                                       const int axis)
 {
-<<<<<<< HEAD
   for (int i = 1; i < me->radial_symmetry[axis - 'X']; i++) {
     const float angle = (2.0 * M_PI) * i / me->radial_symmetry[axis - 'X'];
-    vpaint_do_paint<Color, Traits, domain>(C, sd, vp, vpd, ob, me, brush, symm, axis, i, angle);
-=======
-  for (int i = 1; i < vp->radial_symm[axis - 'X']; i++) {
-    const float angle = (2.0 * M_PI) * i / vp->radial_symm[axis - 'X'];
     vpaint_do_paint(C, sd, vp, vpd, ob, me, brush, symm, axis, i, angle);
->>>>>>> a1a08610
   }
 }
 
