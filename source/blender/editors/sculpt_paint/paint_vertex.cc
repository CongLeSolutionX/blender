--- conflicted
+++ resolved
@@ -1972,10 +1972,6 @@
        * Otherwise, take the current vert. */
       const int v_index = has_grids ? ss->mloop[vd.grid_indices[vd.g]].v : vd.vert_indices[vd.i];
       const float grid_alpha = has_grids ? 1.0f / vd.gridsize : 1.0f;
-<<<<<<< HEAD
-=======
-      const char v_flag = ss->mvert[v_index].flag;
->>>>>>> 258d3858
       /* If the vertex is selected */
       if (!(use_face_sel || use_vert_sel) || selection_vert[v_index]) {
         /* Get the average poly weight */
@@ -2185,10 +2181,6 @@
       const int v_index = has_grids ? ss->mloop[vd.grid_indices[vd.g]].v : vd.vert_indices[vd.i];
       const float grid_alpha = has_grids ? 1.0f / vd.gridsize : 1.0f;
 
-<<<<<<< HEAD
-=======
-      const char v_flag = ss->mvert[v_index].flag;
->>>>>>> 258d3858
       /* If the vertex is selected */
       if (!(use_face_sel || use_vert_sel) || selection_vert[v_index]) {
         float brush_strength = cache->bstrength;
@@ -2256,21 +2248,12 @@
                                                       1.0f;
       if (angle_cos > 0.0 &&
           BKE_brush_curve_strength(data->brush, sqrtf(test.dist), cache->radius) > 0.0) {
-<<<<<<< HEAD
         const int v_index = has_grids ? data->me->mloop[vd.grid_indices[vd.g]].v :
                                         vd.vert_indices[vd.i];
 
         /* If the vertex is selected. */
         if (!(use_face_sel || use_vert_sel) || selection_vert[v_index]) {
           const MDeformVert *dv = &data->me->dvert[v_index];
-=======
-        const int v_index = has_grids ? ss->mloop[vd.grid_indices[vd.g]].v : vd.vert_indices[vd.i];
-        const char v_flag = ss->mvert[v_index].flag;
-
-        /* If the vertex is selected. */
-        if (!(use_face_sel || use_vert_sel) || v_flag & SELECT) {
-          const MDeformVert *dv = &data->wpi->dvert[v_index];
->>>>>>> 258d3858
           accum->len += 1;
           accum->value += wpaint_get_active_weight(dv, data->wpi);
         }
@@ -3024,10 +3007,6 @@
           const int v_index = has_grids ? ss->mloop[vd.grid_indices[vd.g]].v :
                                           vd.vert_indices[vd.i];
           const float grid_alpha = has_grids ? 1.0f / vd.gridsize : 1.0f;
-<<<<<<< HEAD
-=======
-          const MVert *mv = &ss->mvert[v_index];
->>>>>>> 258d3858
 
           /* If the vertex is selected for painting. */
           if (!use_vert_sel || selection_vert[v_index]) {
@@ -3050,13 +3029,8 @@
 
               for (int j = 0; j < gmap->vert_to_poly[v_index].count; j++) {
                 int p_index = gmap->vert_to_poly[v_index].indices[j];
-<<<<<<< HEAD
                 const MPoly *mp = &me->mpoly[p_index];
                 if (!use_face_sel || selection_poly[p_index]) {
-=======
-                const MPoly *mp = &ss->mpoly[p_index];
-                if (!use_face_sel || mp->flag & ME_FACE_SEL) {
->>>>>>> 258d3858
                   total_hit_loops += mp->totloop;
                   for (int k = 0; k < mp->totloop; k++) {
                     const uint l_index = mp->loopstart + k;
@@ -3089,14 +3063,8 @@
                 for (int j = 0; j < gmap->vert_to_poly[v_index].count; j++) {
                   const int p_index = gmap->vert_to_poly[v_index].indices[j];
                   const int l_index = gmap->vert_to_loop[v_index].indices[j];
-<<<<<<< HEAD
                   BLI_assert(me->mloop[l_index].v == v_index);
                   if (!use_face_sel || selection_poly[p_index]) {
-=======
-                  BLI_assert(ss->mloop[l_index].v == v_index);
-                  const MPoly *mp = &ss->mpoly[p_index];
-                  if (!use_face_sel || mp->flag & ME_FACE_SEL) {
->>>>>>> 258d3858
                     Color color_orig(0, 0, 0, 0); /* unused when array is nullptr */
 
                     if (previous_color != nullptr) {
@@ -3184,10 +3152,6 @@
           const int v_index = has_grids ? ss->mloop[vd.grid_indices[vd.g]].v :
                                           vd.vert_indices[vd.i];
           const float grid_alpha = has_grids ? 1.0f / vd.gridsize : 1.0f;
-<<<<<<< HEAD
-=======
-          const MVert *mv = &ss->mvert[v_index];
->>>>>>> 258d3858
 
           /* If the vertex is selected for painting. */
           if (!use_vert_sel || selection_vert[v_index]) {
@@ -3210,13 +3174,8 @@
 
               for (int j = 0; j < gmap->vert_to_poly[v_index].count; j++) {
                 int p_index = gmap->vert_to_poly[v_index].indices[j];
-<<<<<<< HEAD
                 const MPoly *mp = &me->mpoly[p_index];
                 if (!use_face_sel || selection_poly[p_index]) {
-=======
-                const MPoly *mp = &ss->mpoly[p_index];
-                if (!use_face_sel || mp->flag & ME_FACE_SEL) {
->>>>>>> 258d3858
                   total_hit_loops += mp->totloop;
                   for (int k = 0; k < mp->totloop; k++) {
                     const uint l_index = mp->loopstart + k;
@@ -3253,12 +3212,7 @@
 
                   BLI_assert(ss->mloop[gmap->vert_to_loop[v_index].indices[j]].v == v_index);
 
-<<<<<<< HEAD
                   if (!use_face_sel || selection_poly[p_index]) {
-=======
-                  const MPoly *mp = &ss->mpoly[p_index];
-                  if (!use_face_sel || mp->flag & ME_FACE_SEL) {
->>>>>>> 258d3858
                     Color color_orig(0, 0, 0, 0); /* unused when array is nullptr */
 
                     if (previous_color != nullptr) {
@@ -3383,15 +3337,9 @@
                   const int l_index = gmap->vert_to_loop[v_index].indices[j];
                   BLI_assert(ss->mloop[l_index].v == v_index);
                   UNUSED_VARS_NDEBUG(l_index);
-<<<<<<< HEAD
                   const MPoly *mp = &me->mpoly[p_index];
                   if (!use_face_sel || selection_poly[p_index]) {
                     const MLoop *ml_other = &me->mloop[mp->loopstart];
-=======
-                  const MPoly *mp = &ss->mpoly[p_index];
-                  if (!use_face_sel || mp->flag & ME_FACE_SEL) {
-                    const MLoop *ml_other = &ss->mloop[mp->loopstart];
->>>>>>> 258d3858
                     for (int k = 0; k < mp->totloop; k++, ml_other++) {
                       const uint v_other_index = ml_other->v;
                       if (v_other_index != v_index) {
@@ -3444,12 +3392,7 @@
                       BLI_assert(ss->mloop[l_index].v == v_index);
                     }
 
-<<<<<<< HEAD
                     if (!use_face_sel || selection_poly[p_index]) {
-=======
-                    const MPoly *mp = &ss->mpoly[p_index];
-                    if (!use_face_sel || mp->flag & ME_FACE_SEL) {
->>>>>>> 258d3858
                       /* Get the previous element color */
                       Color color_orig(0, 0, 0, 0); /* unused when array is nullptr */
 
@@ -3528,12 +3471,7 @@
                                           vd.vert_indices[vd.i];
           if (BKE_brush_curve_strength(brush, 0.0, cache->radius) > 0.0) {
             /* If the vertex is selected for painting. */
-<<<<<<< HEAD
             if (!use_vert_sel || selection_vert[v_index]) {
-=======
-            const MVert *mv = &ss->mvert[v_index];
-            if (!use_vert_sel || mv->flag & SELECT) {
->>>>>>> 258d3858
               accum2->len += gmap->vert_to_loop[v_index].count;
               /* if a vertex is within the brush region, then add its color to the blend. */
               for (int j = 0; j < gmap->vert_to_loop[v_index].count; j++) {
@@ -3656,10 +3594,6 @@
           const int v_index = has_grids ? ss->mloop[vd.grid_indices[vd.g]].v :
                                           vd.vert_indices[vd.i];
           const float grid_alpha = has_grids ? 1.0f / vd.gridsize : 1.0f;
-<<<<<<< HEAD
-=======
-          const MVert *mv = &ss->mvert[v_index];
->>>>>>> 258d3858
 
           /* If the vertex is selected for painting. */
           if (!use_vert_sel || selection_vert[v_index]) {
@@ -3713,14 +3647,8 @@
                 for (int j = 0; j < gmap->vert_to_poly[v_index].count; j++) {
                   const int p_index = gmap->vert_to_poly[v_index].indices[j];
                   const int l_index = gmap->vert_to_loop[v_index].indices[j];
-<<<<<<< HEAD
                   BLI_assert(me->mloop[l_index].v == v_index);
                   if (!use_face_sel || selection_poly[p_index]) {
-=======
-                  BLI_assert(ss->mloop[l_index].v == v_index);
-                  const MPoly *mp = &ss->mpoly[p_index];
-                  if (!use_face_sel || mp->flag & ME_FACE_SEL) {
->>>>>>> 258d3858
                     Color color_orig = Color(0, 0, 0, 0); /* unused when array is nullptr */
 
                     if (previous_color != nullptr) {
@@ -4199,15 +4127,9 @@
     const Span<MPoly> polys = me->polygons();
     const Span<MLoop> loops = me->loops();
 
-<<<<<<< HEAD
     const MPoly *mp = me->mpoly;
     for (int i = 0; i < me->totpoly; i++, mp++) {
       if (use_face_sel && !selection_poly[i]) {
-=======
-    for (const int i : polys.index_range()) {
-      const MPoly &poly = polys[i];
-      if (use_face_sel && !(poly.flag & ME_FACE_SEL)) {
->>>>>>> 258d3858
         continue;
       }
 
@@ -4215,11 +4137,7 @@
       do {
         uint vidx = loops[poly.loopstart + j].v;
 
-<<<<<<< HEAD
         if (!(use_vert_sel && !(selection_vert[vidx]))) {
-=======
-        if (!(use_vert_sel && !(verts[vidx].flag & SELECT))) {
->>>>>>> 258d3858
           if constexpr (domain == ATTR_DOMAIN_CORNER) {
             color_layer[poly.loopstart + j] = paintcol;
           }
