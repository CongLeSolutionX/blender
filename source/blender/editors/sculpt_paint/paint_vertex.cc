--- conflicted
+++ resolved
@@ -4124,7 +4124,7 @@
       ".select_poly", ATTR_DOMAIN_FACE, false);
 
   const Span<MPoly> polys = mesh.polys();
-  const Span<MLoop> loops = mesh.loops();
+  const Span<int> corner_verts = mesh.corner_verts();
 
   for (const int i : polys.index_range()) {
     if (use_face_sel && !select_poly[i]) {
@@ -4134,7 +4134,7 @@
 
     int j = 0;
     do {
-      uint vidx = loops[poly.loopstart + j].v;
+      const vidx = corner_verts[poly.loopstart + j];
 
       if (!(use_vert_sel && !(select_vert[vidx]))) {
         if (domain == ATTR_DOMAIN_CORNER) {
@@ -4172,32 +4172,6 @@
     }
   }
   else {
-<<<<<<< HEAD
-    Color *color_layer = static_cast<Color *>(layer->data);
-    const Span<MPoly> polys = me->polys();
-    const Span<int> corner_verts = me->corner_verts();
-
-    for (const int i : polys.index_range()) {
-      if (use_face_sel && !select_poly[i]) {
-        continue;
-      }
-      const MPoly &poly = polys[i];
-
-      int j = 0;
-      do {
-        const int vidx = corner_verts[poly.loopstart + j];
-
-        if (!(use_vert_sel && !(select_vert[vidx]))) {
-          if constexpr (domain == ATTR_DOMAIN_CORNER) {
-            color_layer[poly.loopstart + j] = paintcol;
-          }
-          else {
-            color_layer[vidx] = paintcol;
-          }
-        }
-        j++;
-      } while (j < poly.totloop);
-=======
     bke::GSpanAttributeWriter attribute = mesh.attributes_for_write().lookup_for_write_span(
         attribute_name);
     if (attribute.span.type().is<ColorGeometry4f>()) {
@@ -4208,7 +4182,6 @@
           attribute.span.typed<ColorGeometry4f>().cast<ColorPaint4f>(),
           use_vert_sel,
           use_face_sel);
->>>>>>> 8fa25960
     }
     else if (attribute.span.type().is<ColorGeometry4b>()) {
       fill_mesh_face_or_corner_attribute<ColorPaint4b>(
