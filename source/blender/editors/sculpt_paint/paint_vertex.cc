--- conflicted
+++ resolved
@@ -293,13 +293,8 @@
 
   /* Build a list of all nodes that are potentially within the brush's area of influence */
   if (brush.falloff_shape == PAINT_FALLOFF_SHAPE_SPHERE) {
-<<<<<<< HEAD
-    nodes = bke::pbvh::search_gather(*ss.pbvh, [&](bke::pbvh::Node &node) {
+    nodes = bke::pbvh::search_nodes(*ss.pbvh, memory, [&](const bke::pbvh::Node &node) {
       return node_in_sphere(node, ss.cache->location_symm, ss.cache->radius_squared, true);
-=======
-    nodes = bke::pbvh::search_nodes(*ss.pbvh, memory, [&](const bke::pbvh::Node &node) {
-      return node_in_sphere(node, ss.cache->location, ss.cache->radius_squared, true);
->>>>>>> ce0aafe3
     });
 
     ss.cache->sculpt_normal_symm =
@@ -307,13 +302,8 @@
   }
   else {
     const DistRayAABB_Precalc ray_dist_precalc = dist_squared_ray_to_aabb_v3_precalc(
-<<<<<<< HEAD
         ss.cache->location_symm, ss.cache->view_normal_symm);
-    nodes = bke::pbvh::search_gather(*ss.pbvh, [&](bke::pbvh::Node &node) {
-=======
-        ss.cache->location, ss.cache->view_normal);
     nodes = bke::pbvh::search_nodes(*ss.pbvh, memory, [&](const bke::pbvh::Node &node) {
->>>>>>> ce0aafe3
       return node_in_cylinder(ray_dist_precalc, node, ss.cache->radius_squared, true);
     });
 
