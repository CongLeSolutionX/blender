/* SPDX-FileCopyrightText: 2023 Blender Authors
 *
 * SPDX-License-Identifier: GPL-2.0-or-later */

#include "BKE_attribute.hh"
#include "BKE_brush.hh"
#include "BKE_colortools.hh"
#include "BKE_context.hh"
#include "BKE_curves.hh"
#include "BKE_grease_pencil.hh"
#include "BKE_material.h"
#include "BKE_scene.hh"

#include "BLI_length_parameterize.hh"
#include "BLI_math_color.h"
#include "BLI_math_geom.h"

#include "DEG_depsgraph_query.hh"

#include "ED_curves.hh"
#include "ED_grease_pencil.hh"
#include "ED_view3d.hh"

#include "GEO_smooth_curves.hh"

#include "WM_api.hh"
#include "WM_types.hh"

#include "grease_pencil_intern.hh"

namespace blender::ed::sculpt_paint::greasepencil {

static constexpr float POINT_OVERRIDE_THRESHOLD_PX = 3.0f;
static constexpr float POINT_RESAMPLE_MIN_DISTANCE_PX = 10.0f;

static float calc_brush_radius(ViewContext *vc,
                               const Brush *brush,
                               const Scene *scene,
                               const float3 location)
{
  if (!BKE_brush_use_locked_size(scene, brush)) {
    return paint_calc_object_space_radius(vc, location, BKE_brush_size_get(scene, brush));
  }
  return BKE_brush_unprojected_radius_get(scene, brush);
}

template<typename T>
static inline void linear_interpolation(const T &a, const T &b, MutableSpan<T> dst)
{
  const float step = 1.0f / float(dst.size());
  for (const int i : dst.index_range()) {
    dst[i] = bke::attribute_math::mix2(float(i + 1) * step, a, b);
  }
}

static float2 arithmetic_mean(Span<float2> values)
{
  return std::accumulate(values.begin(), values.end(), float2(0)) / values.size();
}

/** Sample a bezier curve at a fixed resolution and return the sampled points in an array. */
static Array<float2> sample_curve_2d(Span<float2> positions, const int64_t resolution)
{
  BLI_assert(positions.size() % 3 == 0);
  const int64_t num_handles = positions.size() / 3;
  if (num_handles == 1) {
    return Array<float2>(resolution, positions[1]);
  }
  const int64_t num_segments = num_handles - 1;
  const int64_t num_points = num_segments * resolution;

  Array<float2> points(num_points);
  const Span<float2> curve_segments = positions.drop_front(1).drop_back(1);
  threading::parallel_for(IndexRange(num_segments), 32 * resolution, [&](const IndexRange range) {
    for (const int64_t segment_i : range) {
      IndexRange segment_range(segment_i * resolution, resolution);
      bke::curves::bezier::evaluate_segment(curve_segments[segment_i * 3 + 0],
                                            curve_segments[segment_i * 3 + 1],
                                            curve_segments[segment_i * 3 + 2],
                                            curve_segments[segment_i * 3 + 3],
                                            points.as_mutable_span().slice(segment_range));
    }
  });
  return points;
}

/**
 * Morph \a src onto \a target such that the points have the same spacing as in \a src and
 * write the result to \a dst.
 */
static void morph_points_to_curve(Span<float2> src, Span<float2> target, MutableSpan<float2> dst)
{
  BLI_assert(src.size() == dst.size());
  Array<float> accumulated_lengths_src(src.size() - 1);
  length_parameterize::accumulate_lengths<float2>(src, false, accumulated_lengths_src);

  Array<float> accumulated_lengths_target(target.size() - 1);
  length_parameterize::accumulate_lengths<float2>(target, false, accumulated_lengths_target);

  Array<int> segment_indices(accumulated_lengths_src.size());
  Array<float> segment_factors(accumulated_lengths_src.size());
  length_parameterize::sample_at_lengths(
      accumulated_lengths_target, accumulated_lengths_src, segment_indices, segment_factors);

  length_parameterize::interpolate<float2>(
      target, segment_indices, segment_factors, dst.drop_back(1));
  dst.last() = src.last();
}

class PaintOperation : public GreasePencilStrokeOperation {
 private:
  /* Screen space coordinates from input samples. */
  Vector<float2> screen_space_coords_orig_;
  /* Temporary vector of curve fitted screen space coordinates per input sample from the active
   * smoothing window. */
  Vector<Vector<float2>> screen_space_curve_fitted_coords_;
  /* Screen space coordinates after smoothing. */
  Vector<float2> screen_space_smoothed_coords_;
  /* The start index of the smoothing window. */
  int active_smooth_start_index_ = 0;
  blender::float4x2 texture_space_ = float4x2::identity();

  /* Helper class to project screen space coordinates to 3d. */
  ed::greasepencil::DrawingPlacement placement_;

  friend struct PaintOperationExecutor;

 public:
  void on_stroke_begin(const bContext &C, const InputSample &start_sample) override;
  void on_stroke_extended(const bContext &C, const InputSample &extension_sample) override;
  void on_stroke_done(const bContext &C) override;

 private:
  void simplify_stroke(bke::greasepencil::Drawing &drawing, float epsilon_px);
  void process_stroke_end(const bContext &C, bke::greasepencil::Drawing &drawing);
};

/**
 * Utility class that actually executes the update when the stroke is updated. That's useful
 * because it avoids passing a very large number of parameters between functions.
 */
struct PaintOperationExecutor {
  Scene *scene_;
  GreasePencil *grease_pencil_;

  Brush *brush_;

  BrushGpencilSettings *settings_;
  float4 vertex_color_;
  float hardness_;

  bke::greasepencil::Drawing *drawing_;

  PaintOperationExecutor(const bContext &C)
  {
    scene_ = CTX_data_scene(&C);
    Object *object = CTX_data_active_object(&C);
    GreasePencil *grease_pencil = static_cast<GreasePencil *>(object->data);

    Paint *paint = &scene_->toolsettings->gp_paint->paint;
    brush_ = BKE_paint_brush(paint);
    settings_ = brush_->gpencil_settings;

    const bool use_vertex_color = (scene_->toolsettings->gp_paint->mode ==
                                   GPPAINT_FLAG_USE_VERTEXCOLOR);
    const bool use_vertex_color_stroke = use_vertex_color && ELEM(settings_->vertex_mode,
                                                                  GPPAINT_MODE_STROKE,
                                                                  GPPAINT_MODE_BOTH);
    vertex_color_ = use_vertex_color_stroke ? float4(brush_->rgb[0],
                                                     brush_->rgb[1],
                                                     brush_->rgb[2],
                                                     settings_->vertex_factor) :
                                              float4(0.0f);
    srgb_to_linearrgb_v4(vertex_color_, vertex_color_);
    /* TODO: UI setting. */
    hardness_ = 1.0f;

    // const bool use_vertex_color_fill = use_vertex_color && ELEM(
    //     brush->gpencil_settings->vertex_mode, GPPAINT_MODE_STROKE, GPPAINT_MODE_BOTH);

    BLI_assert(grease_pencil->has_active_layer());
    drawing_ = grease_pencil->get_editable_drawing_at(*grease_pencil->get_active_layer(),
                                                      scene_->r.cfra);
    BLI_assert(drawing_ != nullptr);
  }

  float radius_from_input_sample(PaintOperation &self,
                                 const bContext &C,
                                 const InputSample &sample)
  {
    ViewContext vc = ED_view3d_viewcontext_init(const_cast<bContext *>(&C),
                                                CTX_data_depsgraph_pointer(&C));
    float radius = calc_brush_radius(
        &vc, brush_, scene_, self.placement_.project(sample.mouse_position));
    if (BKE_brush_use_size_pressure(brush_)) {
      radius *= BKE_curvemapping_evaluateF(settings_->curve_sensitivity, 0, sample.pressure);
    }
    return radius;
  }

  float opacity_from_input_sample(const InputSample &sample)
  {
    float opacity = BKE_brush_alpha_get(scene_, brush_);
    if (BKE_brush_use_alpha_pressure(brush_)) {
      opacity *= BKE_curvemapping_evaluateF(settings_->curve_strength, 0, sample.pressure);
    }
    return opacity;
  }

  void process_start_sample(PaintOperation &self,
                            const bContext &C,
                            const InputSample &start_sample,
                            const int material_index)
  {
    const float2 start_coords = start_sample.mouse_position;
    const float start_radius = this->radius_from_input_sample(self, C, start_sample);
    const float start_opacity = this->opacity_from_input_sample(start_sample);
    const ColorGeometry4f start_vertex_color = ColorGeometry4f(vertex_color_);

    self.screen_space_coords_orig_.append(start_coords);
    self.screen_space_curve_fitted_coords_.append(Vector<float2>({start_coords}));
    self.screen_space_smoothed_coords_.append(start_coords);

    /* Resize the curves geometry so there is one more curve with a single point. */
    bke::CurvesGeometry &curves = drawing_->strokes_for_write();
    const int num_old_points = curves.points_num();
    curves.resize(curves.points_num() + 1, curves.curves_num() + 1);
    curves.offsets_for_write().last(1) = num_old_points;

    curves.positions_for_write().last() = self.placement_.project(start_coords);
    drawing_->radii_for_write().last() = start_radius;
    drawing_->opacities_for_write().last() = start_opacity;
    drawing_->vertex_colors_for_write().last() = start_vertex_color;

    bke::MutableAttributeAccessor attributes = curves.attributes_for_write();
    bke::SpanAttributeWriter<int> materials = attributes.lookup_or_add_for_write_span<int>(
        "material_index", bke::AttrDomain::Curve);
    bke::SpanAttributeWriter<bool> cyclic = attributes.lookup_or_add_for_write_span<bool>(
        "cyclic", bke::AttrDomain::Curve);
    bke::SpanAttributeWriter<float> hardnesses = attributes.lookup_or_add_for_write_span<float>(
        "hardness",
        bke::AttrDomain::Curve,
        bke::AttributeInitVArray(VArray<float>::ForSingle(1.0f, curves.curves_num())));
    cyclic.span.last() = false;
    materials.span.last() = material_index;
    hardnesses.span.last() = hardness_;

    /* Only set the attribute if the type is not the default or if it already exists. */
    if (settings_->caps_type != GP_STROKE_CAP_TYPE_ROUND || attributes.contains("start_cap")) {
      bke::SpanAttributeWriter<int8_t> start_caps =
          attributes.lookup_or_add_for_write_span<int8_t>("start_cap", bke::AttrDomain::Curve);
      start_caps.span.last() = settings_->caps_type;
      start_caps.finish();
    }

    if (settings_->caps_type != GP_STROKE_CAP_TYPE_ROUND || attributes.contains("end_cap")) {
      bke::SpanAttributeWriter<int8_t> end_caps = attributes.lookup_or_add_for_write_span<int8_t>(
          "end_cap", bke::AttrDomain::Curve);
      end_caps.span.last() = settings_->caps_type;
      end_caps.finish();
    }

    cyclic.finish();
    materials.finish();
    hardnesses.finish();

    curves.curve_types_for_write().last() = CURVE_TYPE_POLY;
    curves.update_curve_types();

    /* Initialize the rest of the attributes with default values. */
    bke::fill_attribute_range_default(attributes,
                                      bke::AttrDomain::Point,
                                      {"position", "radius", "opacity", "vertex_color"},
                                      curves.points_range().take_back(1));
    bke::fill_attribute_range_default(
        attributes,
        bke::AttrDomain::Curve,
        {"curve_type", "material_index", "cyclic", "hardness", "start_cap", "end_cap"},
        curves.curves_range().take_back(1));

    drawing_->tag_topology_changed();
  }

  void active_smoothing(PaintOperation &self,
                        const IndexRange smooth_window,
                        MutableSpan<float3> curve_positions)
  {
    const Span<float2> coords_to_smooth = self.screen_space_coords_orig_.as_span().slice(
        smooth_window);

    /* Detect corners in the current slice of coordinates. */
    const float corner_min_radius_px = 5.0f;
    const float corner_max_radius_px = 30.0f;
    const int64_t corner_max_samples = 64;
    const float corner_angle_threshold = 0.6f;
    IndexMaskMemory memory;
    const IndexMask corner_mask = ed::greasepencil::polyline_detect_corners(
        coords_to_smooth.drop_front(1).drop_back(1),
        corner_min_radius_px,
        corner_max_radius_px,
        corner_max_samples,
        corner_angle_threshold,
        memory);

    /* Pre-blur the coordinates for the curve fitting. This generally leads to a better (more
     * stable) fit. */
    Array<float2> coords_pre_blur(smooth_window.size());
    const int pre_blur_iterations = 3;
    geometry::gaussian_blur_1D(coords_to_smooth,
                               pre_blur_iterations,
                               settings_->active_smooth,
                               true,
                               true,
                               false,
                               coords_pre_blur.as_mutable_span());

    /* Curve fitting. The output will be a set of handles (float2 triplets) in a flat array. */
    const float max_error_threshold_px = 5.0f;
    Array<float2> curve_points = ed::greasepencil::polyline_fit_curve(
        coords_pre_blur, max_error_threshold_px * settings_->active_smooth, corner_mask);

    /* Sampling the curve at a fixed resolution. */
    const int64_t sample_resolution = 32;
    Array<float2> sampled_curve_points = sample_curve_2d(curve_points, sample_resolution);

    /* Morphing the coordinates onto the curve. Result is stored in a temporary array. */
    Array<float2> coords_smoothed(coords_to_smooth.size());
    morph_points_to_curve(coords_to_smooth, sampled_curve_points, coords_smoothed);

    MutableSpan<float2> window_coords = self.screen_space_smoothed_coords_.as_mutable_span().slice(
        smooth_window);
    MutableSpan<float3> positions_slice = curve_positions.slice(smooth_window);
    const float converging_threshold_px = 0.1f;
    bool stop_counting_converged = false;
    int num_converged = 0;
    for (const int64_t window_i : smooth_window.index_range()) {
      /* Record the curve fitting of this point. */
      self.screen_space_curve_fitted_coords_[window_i].append(coords_smoothed[window_i]);
      Span<float2> fit_coords = self.screen_space_curve_fitted_coords_[window_i];

      /* We compare the previous arithmetic mean to the current. Going from the back to the front,
       * if a point hasn't moved by a minimum threshold, it counts as converged. */
      float2 new_pos = arithmetic_mean(fit_coords);
      if (!stop_counting_converged) {
        float2 prev_pos = window_coords[window_i];
        if (math::distance(new_pos, prev_pos) < converging_threshold_px) {
          num_converged++;
        }
        else {
          stop_counting_converged = true;
        }
      }

      /* Update the positions in the current cache. */
      window_coords[window_i] = new_pos;
      positions_slice[window_i] = self.placement_.project(new_pos);
    }

    /* Remove all the converged points from the active window and shrink the window accordingly. */
    if (num_converged > 0) {
      self.active_smooth_start_index_ += num_converged;
      self.screen_space_curve_fitted_coords_.remove(0, num_converged);
    }
  }

  void process_extension_sample(PaintOperation &self,
                                const bContext &C,
                                const InputSample &extension_sample)
  {
    const float2 coords = extension_sample.mouse_position;
    const float radius = this->radius_from_input_sample(self, C, extension_sample);
    const float opacity = this->opacity_from_input_sample(extension_sample);
    const ColorGeometry4f vertex_color = ColorGeometry4f(vertex_color_);

    bke::CurvesGeometry &curves = drawing_->strokes_for_write();
    bke::MutableAttributeAccessor attributes = curves.attributes_for_write();

    const float2 prev_coords = self.screen_space_coords_orig_.last();
    const float prev_radius = drawing_->radii().last();
    const float prev_opacity = drawing_->opacities().last();
    const ColorGeometry4f prev_vertex_color = drawing_->vertex_colors().last();

    /* Overwrite last point if it's very close. */
    if (math::distance(coords, prev_coords) < POINT_OVERRIDE_THRESHOLD_PX) {
      curves.positions_for_write().last() = self.placement_.project(coords);
      drawing_->radii_for_write().last() = math::max(radius, prev_radius);
      drawing_->opacities_for_write().last() = math::max(opacity, prev_opacity);
      return;
    }

    /* If the next sample is far away, we subdivide the segment to add more points. */
    int new_points_num = 1;
    const float distance_px = math::distance(coords, prev_coords);
    if (distance_px > POINT_RESAMPLE_MIN_DISTANCE_PX) {
      const int subdivisions = int(math::floor(distance_px / POINT_RESAMPLE_MIN_DISTANCE_PX)) - 1;
      new_points_num += subdivisions;
    }

    /* Resize the curves geometry. */
    curves.resize(curves.points_num() + new_points_num, curves.curves_num());
    curves.offsets_for_write().last() = curves.points_num();
    const IndexRange curve_points = curves.points_by_curve()[curves.curves_range().last()];

    /* Subdivide stroke in new_points. */
    const IndexRange new_points = curve_points.take_back(new_points_num);
    Array<float2> new_screen_space_coords(new_points_num);
    MutableSpan<float3> positions = curves.positions_for_write();
    MutableSpan<float3> new_positions = positions.slice(new_points);
    MutableSpan<float> new_radii = drawing_->radii_for_write().slice(new_points);
    MutableSpan<float> new_opacities = drawing_->opacities_for_write().slice(new_points);
    MutableSpan<ColorGeometry4f> new_vertex_colors = drawing_->vertex_colors_for_write().slice(
        new_points);
    linear_interpolation<float2>(prev_coords, coords, new_screen_space_coords);
    linear_interpolation<float>(prev_radius, radius, new_radii);
    linear_interpolation<float>(prev_opacity, opacity, new_opacities);
    linear_interpolation<ColorGeometry4f>(prev_vertex_color, vertex_color, new_vertex_colors);

    /* Update screen space buffers with new points. */
    self.screen_space_coords_orig_.extend(new_screen_space_coords);
    self.screen_space_smoothed_coords_.extend(new_screen_space_coords);
    for (float2 new_position : new_screen_space_coords) {
      self.screen_space_curve_fitted_coords_.append(Vector<float2>({new_position}));
    }

    /* Only start smoothing if there are enough points. */
    const int64_t min_active_smoothing_points_num = 8;
    const IndexRange smooth_window = self.screen_space_coords_orig_.index_range().drop_front(
        self.active_smooth_start_index_);
    if (smooth_window.size() < min_active_smoothing_points_num) {
      self.placement_.project(new_screen_space_coords, new_positions);
    }
    else {
      /* Active smoothing is done in a window at the end of the new stroke. */
      this->active_smoothing(self, smooth_window, positions.slice(curve_points));
    }

    /* Initialize the rest of the attributes with default values. */
    bke::fill_attribute_range_default(attributes,
                                      bke::AttrDomain::Point,
                                      {"position", "radius", "opacity", "vertex_color"},
                                      curves.points_range().take_back(1));

    set_texture_matrix(*drawing_, curves.curves_range().last(), self.texture_space_);
  }

  void execute(PaintOperation &self, const bContext &C, const InputSample &extension_sample)
  {
    this->process_extension_sample(self, C, extension_sample);
    drawing_->tag_topology_changed();
  }
};

void PaintOperation::on_stroke_begin(const bContext &C, const InputSample &start_sample)
{
  Depsgraph *depsgraph = CTX_data_depsgraph_pointer(&C);
  ARegion *region = CTX_wm_region(&C);
  View3D *view3d = CTX_wm_view3d(&C);
  Scene *scene = CTX_data_scene(&C);
  Object *object = CTX_data_active_object(&C);
  Object *eval_object = DEG_get_evaluated_object(depsgraph, object);
  GreasePencil *grease_pencil = static_cast<GreasePencil *>(object->data);

  Paint *paint = &scene->toolsettings->gp_paint->paint;
  Brush *brush = BKE_paint_brush(paint);

  if (brush->gpencil_settings == nullptr) {
    BKE_brush_init_gpencil_settings(brush);
  }

  BKE_curvemapping_init(brush->gpencil_settings->curve_sensitivity);
  BKE_curvemapping_init(brush->gpencil_settings->curve_strength);
  BKE_curvemapping_init(brush->gpencil_settings->curve_jitter);
  BKE_curvemapping_init(brush->gpencil_settings->curve_rand_pressure);
  BKE_curvemapping_init(brush->gpencil_settings->curve_rand_strength);
  BKE_curvemapping_init(brush->gpencil_settings->curve_rand_uv);
  BKE_curvemapping_init(brush->gpencil_settings->curve_rand_hue);
  BKE_curvemapping_init(brush->gpencil_settings->curve_rand_saturation);
  BKE_curvemapping_init(brush->gpencil_settings->curve_rand_value);

  const bke::greasepencil::Layer layer = *grease_pencil->get_active_layer();
  /* Initialize helper class for projecting screen space coordinates. */
  placement_ = ed::greasepencil::DrawingPlacement(*scene, *region, *view3d, *eval_object, layer);
  if (placement_.use_project_to_surface()) {
    placement_.cache_viewport_depths(CTX_data_depsgraph_pointer(&C), region, view3d);
  }
  else if (placement_.use_project_to_nearest_stroke()) {
    placement_.cache_viewport_depths(CTX_data_depsgraph_pointer(&C), region, view3d);
    placement_.set_origin_to_nearest_stroke(start_sample.mouse_position);
  }

  float3 u_dir;
  float3 v_dir;
  float3 origin = float3(0.0f);
  /* Align texture with the drawing plane. */
  switch (scene->toolsettings->gp_sculpt.lock_axis) {
    case GP_LOCKAXIS_VIEW:
      origin = placement_.project(float2(0.0f, 0.0f));
      u_dir = math::normalize(placement_.project(float2(region->winx, 0.0f)) - origin);
      v_dir = math::normalize(placement_.project(float2(0.0f, region->winy)) - origin);
      break;
    case GP_LOCKAXIS_Y:
      u_dir = float3(1.0f, 0.0f, 0.0f);
      v_dir = float3(0.0f, 0.0f, 1.0f);
      break;
    case GP_LOCKAXIS_X:
      u_dir = float3(0.0f, 1.0f, 0.0f);
      v_dir = float3(0.0f, 0.0f, 1.0f);
      break;
    case GP_LOCKAXIS_Z:
      u_dir = float3(1.0f, 0.0f, 0.0f);
      v_dir = float3(0.0f, 1.0f, 0.0f);
      break;
    case GP_LOCKAXIS_CURSOR: {
      float3x3 mat;
      BKE_scene_cursor_rot_to_mat3(&scene->cursor, mat.ptr());
      u_dir = mat * float3(1.0f, 0.0f, 0.0f);
      v_dir = mat * float3(0.0f, 1.0f, 0.0f);
      origin = float3(scene->cursor.location);
      break;
    }
  }

  this->texture_space_ = math::transpose(float2x4(float4(u_dir, -math::dot(u_dir, origin)),
                                                  float4(v_dir, -math::dot(v_dir, origin))));

  /* `View` is already stored in object space but all others are in layer space. */
  if (scene->toolsettings->gp_sculpt.lock_axis != GP_LOCKAXIS_VIEW) {
    this->texture_space_ = this->texture_space_ * layer.to_object_space(*object);
  }

  Material *material = BKE_grease_pencil_object_material_ensure_from_active_input_brush(
      CTX_data_main(&C), object, brush);
  const int material_index = BKE_object_material_index_get(object, material);

  PaintOperationExecutor executor{C};
  executor.process_start_sample(*this, C, start_sample, material_index);

  DEG_id_tag_update(&grease_pencil->id, ID_RECALC_GEOMETRY);
  WM_event_add_notifier(&C, NC_GEOM | ND_DATA, grease_pencil);
}

void PaintOperation::on_stroke_extended(const bContext &C, const InputSample &extension_sample)
{
  Object *object = CTX_data_active_object(&C);
  GreasePencil *grease_pencil = static_cast<GreasePencil *>(object->data);

  PaintOperationExecutor executor{C};
  executor.execute(*this, C, extension_sample);

  DEG_id_tag_update(&grease_pencil->id, ID_RECALC_GEOMETRY);
  WM_event_add_notifier(&C, NC_GEOM | ND_DATA, grease_pencil);
}

static float dist_to_interpolated_2d(
    float2 pos, float2 posA, float2 posB, float val, float valA, float valB)
{
  const float dist1 = math::distance_squared(posA, pos);
  const float dist2 = math::distance_squared(posB, pos);

  if (dist1 + dist2 > 1e-5f) {
    const float interpolated_val = math::interpolate(valB, valA, dist1 / (dist1 + dist2));
    return math::distance(interpolated_val, val);
  }
  return 0.0f;
}

void PaintOperation::simplify_stroke(bke::greasepencil::Drawing &drawing, const float epsilon_px)
{
  const int stroke_index = drawing.strokes().curves_range().last();
  const IndexRange points = drawing.strokes().points_by_curve()[stroke_index];
  bke::CurvesGeometry &curves = drawing.strokes_for_write();
  const VArray<float> radii = drawing.radii();

  /* Distance function for `ramer_douglas_peucker_simplify`. */
  const Span<float2> positions_2d = this->screen_space_smoothed_coords_.as_span();
  const auto dist_function = [&](int64_t first_index, int64_t last_index, int64_t index) {
    /* 2D coordinates are only stored for the current stroke, so offset the indices. */
    const float dist_position_px = dist_to_line_segment_v2(
        positions_2d[index - points.first()],
        positions_2d[first_index - points.first()],
        positions_2d[last_index - points.first()]);
    const float dist_radii_px = dist_to_interpolated_2d(positions_2d[index - points.first()],
                                                        positions_2d[first_index - points.first()],
                                                        positions_2d[last_index - points.first()],
                                                        radii[index],
                                                        radii[first_index],
                                                        radii[last_index]);
    return math::max(dist_position_px, dist_radii_px);
  };

  Array<bool> points_to_delete(curves.points_num(), false);
  int64_t total_points_to_delete = ed::greasepencil::ramer_douglas_peucker_simplify(
      points, epsilon_px, dist_function, points_to_delete.as_mutable_span());

  if (total_points_to_delete > 0) {
    IndexMaskMemory memory;
    curves.remove_points(IndexMask::from_bools(points_to_delete, memory), {});
  }
}

void PaintOperation::process_stroke_end(const bContext &C, bke::greasepencil::Drawing &drawing)
{
  Scene *scene = CTX_data_scene(&C);
  const int stroke_index = drawing.strokes().curves_range().last();
  const IndexRange points = drawing.strokes().points_by_curve()[stroke_index];
  bke::CurvesGeometry &curves = drawing.strokes_for_write();
  const VArray<float> radii = drawing.radii();

  /* Remove points at the end that have a radius close to 0. */
  int64_t points_to_remove = 0;
  for (int64_t index = points.last(); index >= points.first(); index--) {
    if (radii[index] < 1e-5f) {
      points_to_remove++;
    }
    else {
      break;
    }
  }
  if (points_to_remove > 0) {
    curves.resize(curves.points_num() - points_to_remove, curves.curves_num());
    curves.offsets_for_write().last() = curves.points_num();
  }

<<<<<<< HEAD
  set_texture_matrix(drawing, curves.curves_range().last(), this->texture_space_);
=======
  const bke::AttrDomain selection_domain = ED_grease_pencil_selection_domain_get(
      scene->toolsettings);

  bke::GSpanAttributeWriter selection = ed::curves::ensure_selection_attribute(
      curves, selection_domain, CD_PROP_BOOL);

  if (selection_domain == bke::AttrDomain::Curve) {
    ed::curves::fill_selection_false(selection.span.slice(IndexRange(stroke_index, 1)));
  }
  else if (selection_domain == bke::AttrDomain::Point) {
    ed::curves::fill_selection_false(selection.span.slice(points));
  }
>>>>>>> 6e497434
}

void PaintOperation::on_stroke_done(const bContext &C)
{
  using namespace blender::bke;
  Scene *scene = CTX_data_scene(&C);
  Object *object = CTX_data_active_object(&C);
  GreasePencil &grease_pencil = *static_cast<GreasePencil *>(object->data);

  /* Grease Pencil should have an active layer. */
  BLI_assert(grease_pencil.has_active_layer());
  bke::greasepencil::Layer &active_layer = *grease_pencil.get_active_layer();
  const int drawing_index = active_layer.drawing_index_at(scene->r.cfra);

  /* Drawing should exist. */
  BLI_assert(drawing_index >= 0);
  bke::greasepencil::Drawing &drawing =
      reinterpret_cast<GreasePencilDrawing *>(grease_pencil.drawing(drawing_index))->wrap();

  const float simplifiy_threshold_px = 0.5f;
  this->simplify_stroke(drawing, simplifiy_threshold_px);
  this->process_stroke_end(C, drawing);
  drawing.tag_topology_changed();

  DEG_id_tag_update(&grease_pencil.id, ID_RECALC_GEOMETRY);
  WM_main_add_notifier(NC_GEOM | ND_DATA, &grease_pencil.id);
}

std::unique_ptr<GreasePencilStrokeOperation> new_paint_operation()
{
  return std::make_unique<PaintOperation>();
}

}  // namespace blender::ed::sculpt_paint::greasepencil<|MERGE_RESOLUTION|>--- conflicted
+++ resolved
@@ -621,9 +621,6 @@
     curves.offsets_for_write().last() = curves.points_num();
   }
 
-<<<<<<< HEAD
-  set_texture_matrix(drawing, curves.curves_range().last(), this->texture_space_);
-=======
   const bke::AttrDomain selection_domain = ED_grease_pencil_selection_domain_get(
       scene->toolsettings);
 
@@ -636,7 +633,8 @@
   else if (selection_domain == bke::AttrDomain::Point) {
     ed::curves::fill_selection_false(selection.span.slice(points));
   }
->>>>>>> 6e497434
+  
+  set_texture_matrix(drawing, curves.curves_range().last(), this->texture_space_);
 }
 
 void PaintOperation::on_stroke_done(const bContext &C)
