/* SPDX-FileCopyrightText: 2023 Blender Authors
 *
 * SPDX-License-Identifier: GPL-2.0-or-later */

#include "BKE_attribute.hh"
#include "BKE_brush.hh"
#include "BKE_colortools.hh"
#include "BKE_context.hh"
#include "BKE_curves.hh"
#include "BKE_grease_pencil.h"
#include "BKE_grease_pencil.hh"
#include "BKE_material.h"
#include "BKE_scene.hh"

#include "BLI_length_parameterize.hh"
#include "BLI_math_color.h"
#include "BLI_math_geom.h"

#include "DEG_depsgraph_query.hh"

#include "ED_grease_pencil.hh"
#include "ED_view3d.hh"

#include "GEO_smooth_curves.hh"

#include "WM_api.hh"
#include "WM_types.hh"

#include "grease_pencil_intern.hh"

namespace blender::ed::sculpt_paint::greasepencil {

static constexpr float POINT_OVERRIDE_THRESHOLD_PX = 3.0f;
static constexpr float POINT_RESAMPLE_MIN_DISTANCE_PX = 10.0f;

static float calc_brush_radius(ViewContext *vc,
                               const Brush *brush,
                               const Scene *scene,
                               const float3 location)
{
  if (!BKE_brush_use_locked_size(scene, brush)) {
    return paint_calc_object_space_radius(vc, location, BKE_brush_size_get(scene, brush));
  }
  return BKE_brush_unprojected_radius_get(scene, brush);
}

template<typename T>
static inline void linear_interpolation(const T &a, const T &b, MutableSpan<T> dst)
{
  const float step = 1.0f / float(dst.size());
  for (const int i : dst.index_range()) {
    dst[i] = bke::attribute_math::mix2(float(i + 1) * step, a, b);
  }
}

static float2 arithmetic_mean(Span<float2> values)
{
  return std::accumulate(values.begin(), values.end(), float2(0)) / values.size();
}

/** Sample a bezier curve at a fixed resolution and return the sampled points in an array. */
static Array<float2> sample_curve_2d(Span<float2> positions, const int64_t resolution)
{
  BLI_assert(positions.size() % 3 == 0);
  const int64_t num_handles = positions.size() / 3;
  if (num_handles == 1) {
    return Array<float2>(resolution, positions[1]);
  }
  const int64_t num_segments = num_handles - 1;
  const int64_t num_points = num_segments * resolution;

  Array<float2> points(num_points);
  const Span<float2> curve_segments = positions.drop_front(1).drop_back(1);
  threading::parallel_for(IndexRange(num_segments), 32 * resolution, [&](const IndexRange range) {
    for (const int64_t segment_i : range) {
      IndexRange segment_range(segment_i * resolution, resolution);
      bke::curves::bezier::evaluate_segment(curve_segments[segment_i * 3 + 0],
                                            curve_segments[segment_i * 3 + 1],
                                            curve_segments[segment_i * 3 + 2],
                                            curve_segments[segment_i * 3 + 3],
                                            points.as_mutable_span().slice(segment_range));
    }
  });
  return points;
}

/**
 * Morph \a src onto \a target such that the points have the same spacing as in \a src and
 * write the result to \a dst.
 */
static void morph_points_to_curve(Span<float2> src, Span<float2> target, MutableSpan<float2> dst)
{
  BLI_assert(src.size() == dst.size());
  Array<float> accumulated_lengths_src(src.size() - 1);
  length_parameterize::accumulate_lengths<float2>(src, false, accumulated_lengths_src);

  Array<float> accumulated_lengths_target(target.size() - 1);
  length_parameterize::accumulate_lengths<float2>(target, false, accumulated_lengths_target);

  Array<int> segment_indices(accumulated_lengths_src.size());
  Array<float> segment_factors(accumulated_lengths_src.size());
  length_parameterize::sample_at_lengths(
      accumulated_lengths_target, accumulated_lengths_src, segment_indices, segment_factors);

  length_parameterize::interpolate<float2>(
      target, segment_indices, segment_factors, dst.drop_back(1));
  dst.last() = src.last();
}

class PaintOperation : public GreasePencilStrokeOperation {
 private:
  /* Screen space coordinates from input samples. */
  Vector<float2> screen_space_coords_orig_;
  /* Temporary vector of curve fitted screen space coordinates per input sample from the active
   * smoothing window. */
  Vector<Vector<float2>> screen_space_curve_fitted_coords_;
  /* Screen space coordinates after smoothing. */
  Vector<float2> screen_space_smoothed_coords_;
  /* The start index of the smoothing window. */
  int active_smooth_start_index_ = 0;

  /* Helper class to project screen space coordinates to 3d. */
  ed::greasepencil::DrawingPlacement placement_;

  friend struct PaintOperationExecutor;

 public:
  void on_stroke_begin(const bContext &C, const InputSample &start_sample) override;
  void on_stroke_extended(const bContext &C, const InputSample &extension_sample) override;
  void on_stroke_done(const bContext &C) override;

 private:
  void simplify_stroke(bke::greasepencil::Drawing &drawing, float epsilon_px);
  void process_stroke_end(bke::greasepencil::Drawing &drawing);
};

/**
 * Utility class that actually executes the update when the stroke is updated. That's useful
 * because it avoids passing a very large number of parameters between functions.
 */
struct PaintOperationExecutor {
  Scene *scene_;
  GreasePencil *grease_pencil_;

  Brush *brush_;

  BrushGpencilSettings *settings_;
  float4 vertex_color_;
  float hardness_;

  bke::greasepencil::Drawing *drawing_;

  PaintOperationExecutor(const bContext &C)
  {
    scene_ = CTX_data_scene(&C);
    Object *object = CTX_data_active_object(&C);
    GreasePencil *grease_pencil = static_cast<GreasePencil *>(object->data);

    Paint *paint = &scene_->toolsettings->gp_paint->paint;
    brush_ = BKE_paint_brush(paint);
    settings_ = brush_->gpencil_settings;

    const bool use_vertex_color = (scene_->toolsettings->gp_paint->mode ==
                                   GPPAINT_FLAG_USE_VERTEXCOLOR);
    const bool use_vertex_color_stroke = use_vertex_color && ELEM(settings_->vertex_mode,
                                                                  GPPAINT_MODE_STROKE,
                                                                  GPPAINT_MODE_BOTH);
    vertex_color_ = use_vertex_color_stroke ? float4(brush_->rgb[0],
                                                     brush_->rgb[1],
                                                     brush_->rgb[2],
                                                     settings_->vertex_factor) :
                                              float4(0.0f);
    srgb_to_linearrgb_v4(vertex_color_, vertex_color_);
    /* TODO: UI setting. */
    hardness_ = 1.0f;

    // const bool use_vertex_color_fill = use_vertex_color && ELEM(
    //     brush->gpencil_settings->vertex_mode, GPPAINT_MODE_STROKE, GPPAINT_MODE_BOTH);

    BLI_assert(grease_pencil->has_active_layer());
    drawing_ = grease_pencil->get_editable_drawing_at(*grease_pencil->get_active_layer(),
                                                      scene_->r.cfra);
    BLI_assert(drawing_ != nullptr);
  }

  float radius_from_input_sample(PaintOperation &self,
                                 const bContext &C,
                                 const InputSample &sample)
  {
    ViewContext vc = ED_view3d_viewcontext_init(const_cast<bContext *>(&C),
                                                CTX_data_depsgraph_pointer(&C));
    float radius = calc_brush_radius(
        &vc, brush_, scene_, self.placement_.project(sample.mouse_position));
    if (BKE_brush_use_size_pressure(brush_)) {
      radius *= BKE_curvemapping_evaluateF(settings_->curve_sensitivity, 0, sample.pressure);
    }
    return radius;
  }

  float opacity_from_input_sample(const InputSample &sample)
  {
    float opacity = BKE_brush_alpha_get(scene_, brush_);
    if (BKE_brush_use_alpha_pressure(brush_)) {
      opacity *= BKE_curvemapping_evaluateF(settings_->curve_strength, 0, sample.pressure);
    }
    return opacity;
  }

  void process_start_sample(PaintOperation &self,
                            const bContext &C,
                            const InputSample &start_sample,
                            const int material_index)
  {
    const float2 start_coords = start_sample.mouse_position;
    const float start_radius = this->radius_from_input_sample(self, C, start_sample);
    const float start_opacity = this->opacity_from_input_sample(start_sample);
    const ColorGeometry4f start_vertex_color = ColorGeometry4f(vertex_color_);

    self.screen_space_coords_orig_.append(start_coords);
    self.screen_space_curve_fitted_coords_.append(Vector<float2>({start_coords}));
    self.screen_space_smoothed_coords_.append(start_coords);

    /* Resize the curves geometry so there is one more curve with a single point. */
    bke::CurvesGeometry &curves = drawing_->strokes_for_write();
    const int num_old_points = curves.points_num();
    curves.resize(curves.points_num() + 1, curves.curves_num() + 1);
    curves.offsets_for_write().last(1) = num_old_points;

    curves.positions_for_write().last() = self.placement_.project(start_coords);
    drawing_->radii_for_write().last() = start_radius;
    drawing_->opacities_for_write().last() = start_opacity;
    drawing_->vertex_colors_for_write().last() = start_vertex_color;

    bke::MutableAttributeAccessor attributes = curves.attributes_for_write();
    bke::SpanAttributeWriter<int> materials = attributes.lookup_or_add_for_write_span<int>(
        "material_index", bke::AttrDomain::Curve);
    bke::SpanAttributeWriter<bool> cyclic = attributes.lookup_or_add_for_write_span<bool>(
        "cyclic", bke::AttrDomain::Curve);
    bke::SpanAttributeWriter<float> hardnesses = attributes.lookup_or_add_for_write_span<float>(
        "hardness",
        bke::AttrDomain::Curve,
        bke::AttributeInitVArray(VArray<float>::ForSingle(1.0f, curves.curves_num())));
    cyclic.span.last() = false;
    materials.span.last() = material_index;
<<<<<<< HEAD
    bke::SpanAttributeWriter<int> shape_ids = attributes.lookup_for_write_span<int>("shape_id");

    /* Make the new stroke a new shape. */
    if (shape_ids) {
      int max_shape_id = 0;
      for (const int i : shape_ids.span.index_range()) {
        max_shape_id = std::max(max_shape_id, shape_ids.span[i]);
      }

      shape_ids.span.last() = max_shape_id + 1;
    }

    cyclic.finish();
    materials.finish();
    shape_ids.finish();
=======
    hardnesses.span.last() = hardness_;

    cyclic.finish();
    materials.finish();
    hardnesses.finish();
>>>>>>> 835b9a50

    curves.curve_types_for_write().last() = CURVE_TYPE_POLY;
    curves.update_curve_types();

    /* Initialize the rest of the attributes with default values. */
    bke::fill_attribute_range_default(attributes,
                                      bke::AttrDomain::Point,
                                      {"position", "radius", "opacity", "vertex_color"},
                                      curves.points_range().take_back(1));
    bke::fill_attribute_range_default(attributes,
                                      bke::AttrDomain::Curve,
<<<<<<< HEAD
                                      {"curve_type", "material_index", "cyclic", "shape_id"},
=======
                                      {"curve_type", "material_index", "cyclic", "hardness"},
>>>>>>> 835b9a50
                                      curves.curves_range().take_back(1));

    drawing_->tag_topology_changed();
  }

  void active_smoothing(PaintOperation &self,
                        const IndexRange smooth_window,
                        MutableSpan<float3> curve_positions)
  {
    const Span<float2> coords_to_smooth = self.screen_space_coords_orig_.as_span().slice(
        smooth_window);

    /* Detect corners in the current slice of coordinates. */
    const float corner_min_radius_px = 5.0f;
    const float corner_max_radius_px = 30.0f;
    const int64_t corner_max_samples = 64;
    const float corner_angle_threshold = 0.6f;
    IndexMaskMemory memory;
    const IndexMask corner_mask = ed::greasepencil::polyline_detect_corners(
        coords_to_smooth.drop_front(1).drop_back(1),
        corner_min_radius_px,
        corner_max_radius_px,
        corner_max_samples,
        corner_angle_threshold,
        memory);

    /* Pre-blur the coordinates for the curve fitting. This generally leads to a better (more
     * stable) fit. */
    Array<float2> coords_pre_blur(smooth_window.size());
    const int pre_blur_iterations = 3;
    geometry::gaussian_blur_1D(coords_to_smooth,
                               pre_blur_iterations,
                               settings_->active_smooth,
                               true,
                               true,
                               false,
                               coords_pre_blur.as_mutable_span());

    /* Curve fitting. The output will be a set of handles (float2 triplets) in a flat array. */
    const float max_error_threshold_px = 5.0f;
    Array<float2> curve_points = ed::greasepencil::polyline_fit_curve(
        coords_pre_blur, max_error_threshold_px * settings_->active_smooth, corner_mask);

    /* Sampling the curve at a fixed resolution. */
    const int64_t sample_resolution = 32;
    Array<float2> sampled_curve_points = sample_curve_2d(curve_points, sample_resolution);

    /* Morphing the coordinates onto the curve. Result is stored in a temporary array. */
    Array<float2> coords_smoothed(coords_to_smooth.size());
    morph_points_to_curve(coords_to_smooth, sampled_curve_points, coords_smoothed);

    MutableSpan<float2> window_coords = self.screen_space_smoothed_coords_.as_mutable_span().slice(
        smooth_window);
    MutableSpan<float3> positions_slice = curve_positions.slice(smooth_window);
    const float converging_threshold_px = 0.1f;
    bool stop_counting_converged = false;
    int num_converged = 0;
    for (const int64_t window_i : smooth_window.index_range()) {
      /* Record the curve fitting of this point. */
      self.screen_space_curve_fitted_coords_[window_i].append(coords_smoothed[window_i]);
      Span<float2> fit_coords = self.screen_space_curve_fitted_coords_[window_i];

      /* We compare the previous arithmetic mean to the current. Going from the back to the front,
       * if a point hasn't moved by a minimum threshold, it counts as converged. */
      float2 new_pos = arithmetic_mean(fit_coords);
      if (!stop_counting_converged) {
        float2 prev_pos = window_coords[window_i];
        if (math::distance(new_pos, prev_pos) < converging_threshold_px) {
          num_converged++;
        }
        else {
          stop_counting_converged = true;
        }
      }

      /* Update the positions in the current cache. */
      window_coords[window_i] = new_pos;
      positions_slice[window_i] = self.placement_.project(new_pos);
    }

    /* Remove all the converged points from the active window and shrink the window accordingly. */
    if (num_converged > 0) {
      self.active_smooth_start_index_ += num_converged;
      self.screen_space_curve_fitted_coords_.remove(0, num_converged);
    }
  }

  void process_extension_sample(PaintOperation &self,
                                const bContext &C,
                                const InputSample &extension_sample)
  {
    const float2 coords = extension_sample.mouse_position;
    const float radius = this->radius_from_input_sample(self, C, extension_sample);
    const float opacity = this->opacity_from_input_sample(extension_sample);
    const ColorGeometry4f vertex_color = ColorGeometry4f(vertex_color_);

    bke::CurvesGeometry &curves = drawing_->strokes_for_write();
    bke::MutableAttributeAccessor attributes = curves.attributes_for_write();

    const float2 prev_coords = self.screen_space_coords_orig_.last();
    const float prev_radius = drawing_->radii().last();
    const float prev_opacity = drawing_->opacities().last();
    const ColorGeometry4f prev_vertex_color = drawing_->vertex_colors().last();

    /* Overwrite last point if it's very close. */
    if (math::distance(coords, prev_coords) < POINT_OVERRIDE_THRESHOLD_PX) {
      curves.positions_for_write().last() = self.placement_.project(coords);
      drawing_->radii_for_write().last() = math::max(radius, prev_radius);
      drawing_->opacities_for_write().last() = math::max(opacity, prev_opacity);
      return;
    }

    /* If the next sample is far away, we subdivide the segment to add more points. */
    int new_points_num = 1;
    const float distance_px = math::distance(coords, prev_coords);
    if (distance_px > POINT_RESAMPLE_MIN_DISTANCE_PX) {
      const int subdivisions = int(math::floor(distance_px / POINT_RESAMPLE_MIN_DISTANCE_PX)) - 1;
      new_points_num += subdivisions;
    }

    /* Resize the curves geometry. */
    curves.resize(curves.points_num() + new_points_num, curves.curves_num());
    curves.offsets_for_write().last() = curves.points_num();
    const IndexRange curve_points = curves.points_by_curve()[curves.curves_range().last()];

    /* Subdivide stroke in new_points. */
    const IndexRange new_points = curve_points.take_back(new_points_num);
    Array<float2> new_screen_space_coords(new_points_num);
    MutableSpan<float3> positions = curves.positions_for_write();
    MutableSpan<float3> new_positions = positions.slice(new_points);
    MutableSpan<float> new_radii = drawing_->radii_for_write().slice(new_points);
    MutableSpan<float> new_opacities = drawing_->opacities_for_write().slice(new_points);
    MutableSpan<ColorGeometry4f> new_vertex_colors = drawing_->vertex_colors_for_write().slice(
        new_points);
    linear_interpolation<float2>(prev_coords, coords, new_screen_space_coords);
    linear_interpolation<float>(prev_radius, radius, new_radii);
    linear_interpolation<float>(prev_opacity, opacity, new_opacities);
    linear_interpolation<ColorGeometry4f>(prev_vertex_color, vertex_color, new_vertex_colors);

    /* Update screen space buffers with new points. */
    self.screen_space_coords_orig_.extend(new_screen_space_coords);
    self.screen_space_smoothed_coords_.extend(new_screen_space_coords);
    for (float2 new_position : new_screen_space_coords) {
      self.screen_space_curve_fitted_coords_.append(Vector<float2>({new_position}));
    }

    /* Only start smoothing if there are enough points. */
    const int64_t min_active_smoothing_points_num = 8;
    const IndexRange smooth_window = self.screen_space_coords_orig_.index_range().drop_front(
        self.active_smooth_start_index_);
    if (smooth_window.size() < min_active_smoothing_points_num) {
      self.placement_.project(new_screen_space_coords, new_positions);
    }
    else {
      /* Active smoothing is done in a window at the end of the new stroke. */
      this->active_smoothing(self, smooth_window, positions.slice(curve_points));
    }

    /* Initialize the rest of the attributes with default values. */
    bke::fill_attribute_range_default(attributes,
                                      bke::AttrDomain::Point,
                                      {"position", "radius", "opacity", "vertex_color"},
                                      curves.points_range().take_back(1));
  }

  void execute(PaintOperation &self, const bContext &C, const InputSample &extension_sample)
  {
    this->process_extension_sample(self, C, extension_sample);
    drawing_->tag_topology_changed();
  }
};

void PaintOperation::on_stroke_begin(const bContext &C, const InputSample &start_sample)
{
  Depsgraph *depsgraph = CTX_data_depsgraph_pointer(&C);
  ARegion *region = CTX_wm_region(&C);
  View3D *view3d = CTX_wm_view3d(&C);
  Scene *scene = CTX_data_scene(&C);
  Object *object = CTX_data_active_object(&C);
  Object *eval_object = DEG_get_evaluated_object(depsgraph, object);
  GreasePencil *grease_pencil = static_cast<GreasePencil *>(object->data);

  Paint *paint = &scene->toolsettings->gp_paint->paint;
  Brush *brush = BKE_paint_brush(paint);

  BKE_curvemapping_init(brush->gpencil_settings->curve_sensitivity);
  BKE_curvemapping_init(brush->gpencil_settings->curve_strength);
  BKE_curvemapping_init(brush->gpencil_settings->curve_jitter);
  BKE_curvemapping_init(brush->gpencil_settings->curve_rand_pressure);
  BKE_curvemapping_init(brush->gpencil_settings->curve_rand_strength);
  BKE_curvemapping_init(brush->gpencil_settings->curve_rand_uv);
  BKE_curvemapping_init(brush->gpencil_settings->curve_rand_hue);
  BKE_curvemapping_init(brush->gpencil_settings->curve_rand_saturation);
  BKE_curvemapping_init(brush->gpencil_settings->curve_rand_value);

  /* Initialize helper class for projecting screen space coordinates. */
  placement_ = ed::greasepencil::DrawingPlacement(
      *scene, *region, *view3d, *eval_object, *grease_pencil->get_active_layer());
  if (placement_.use_project_to_surface()) {
    placement_.cache_viewport_depths(CTX_data_depsgraph_pointer(&C), region, view3d);
  }
  else if (placement_.use_project_to_nearest_stroke()) {
    placement_.cache_viewport_depths(CTX_data_depsgraph_pointer(&C), region, view3d);
    placement_.set_origin_to_nearest_stroke(start_sample.mouse_position);
  }

  Material *material = BKE_grease_pencil_object_material_ensure_from_active_input_brush(
      CTX_data_main(&C), object, brush);
  const int material_index = BKE_object_material_index_get(object, material);

  PaintOperationExecutor executor{C};
  executor.process_start_sample(*this, C, start_sample, material_index);

  DEG_id_tag_update(&grease_pencil->id, ID_RECALC_GEOMETRY);
  WM_event_add_notifier(&C, NC_GEOM | ND_DATA, grease_pencil);
}

void PaintOperation::on_stroke_extended(const bContext &C, const InputSample &extension_sample)
{
  Object *object = CTX_data_active_object(&C);
  GreasePencil *grease_pencil = static_cast<GreasePencil *>(object->data);

  PaintOperationExecutor executor{C};
  executor.execute(*this, C, extension_sample);

  DEG_id_tag_update(&grease_pencil->id, ID_RECALC_GEOMETRY);
  WM_event_add_notifier(&C, NC_GEOM | ND_DATA, grease_pencil);
}

static float dist_to_interpolated_2d(
    float2 pos, float2 posA, float2 posB, float val, float valA, float valB)
{
  const float dist1 = math::distance_squared(posA, pos);
  const float dist2 = math::distance_squared(posB, pos);

  if (dist1 + dist2 > 1e-5f) {
    const float interpolated_val = math::interpolate(valB, valA, dist1 / (dist1 + dist2));
    return math::distance(interpolated_val, val);
  }
  return 0.0f;
}

void PaintOperation::simplify_stroke(bke::greasepencil::Drawing &drawing, const float epsilon_px)
{
  const int stroke_index = drawing.strokes().curves_range().last();
  const IndexRange points = drawing.strokes().points_by_curve()[stroke_index];
  bke::CurvesGeometry &curves = drawing.strokes_for_write();
  const VArray<float> radii = drawing.radii();

  /* Distance function for `ramer_douglas_peucker_simplify`. */
  const Span<float2> positions_2d = this->screen_space_smoothed_coords_.as_span();
  const auto dist_function = [&](int64_t first_index, int64_t last_index, int64_t index) {
    /* 2D coordinates are only stored for the current stroke, so offset the indices. */
    const float dist_position_px = dist_to_line_segment_v2(
        positions_2d[index - points.first()],
        positions_2d[first_index - points.first()],
        positions_2d[last_index - points.first()]);
    const float dist_radii_px = dist_to_interpolated_2d(positions_2d[index - points.first()],
                                                        positions_2d[first_index - points.first()],
                                                        positions_2d[last_index - points.first()],
                                                        radii[index],
                                                        radii[first_index],
                                                        radii[last_index]);
    return math::max(dist_position_px, dist_radii_px);
  };

  Array<bool> points_to_delete(curves.points_num(), false);
  int64_t total_points_to_delete = ed::greasepencil::ramer_douglas_peucker_simplify(
      points, epsilon_px, dist_function, points_to_delete.as_mutable_span());

  if (total_points_to_delete > 0) {
    IndexMaskMemory memory;
    curves.remove_points(IndexMask::from_bools(points_to_delete, memory), {});
  }
}

void PaintOperation::process_stroke_end(bke::greasepencil::Drawing &drawing)
{
  const int stroke_index = drawing.strokes().curves_range().last();
  const IndexRange points = drawing.strokes().points_by_curve()[stroke_index];
  bke::CurvesGeometry &curves = drawing.strokes_for_write();
  const VArray<float> radii = drawing.radii();

  /* Remove points at the end that have a radius close to 0. */
  int64_t points_to_remove = 0;
  for (int64_t index = points.last(); index >= points.first(); index--) {
    if (radii[index] < 1e-5f) {
      points_to_remove++;
    }
    else {
      break;
    }
  }
  if (points_to_remove > 0) {
    curves.resize(curves.points_num() - points_to_remove, curves.curves_num());
    curves.offsets_for_write().last() = curves.points_num();
  }
}

void PaintOperation::on_stroke_done(const bContext &C)
{
  using namespace blender::bke;
  Scene *scene = CTX_data_scene(&C);
  Object *object = CTX_data_active_object(&C);
  GreasePencil &grease_pencil = *static_cast<GreasePencil *>(object->data);

  /* Grease Pencil should have an active layer. */
  BLI_assert(grease_pencil.has_active_layer());
  bke::greasepencil::Layer &active_layer = *grease_pencil.get_active_layer();
  const int drawing_index = active_layer.drawing_index_at(scene->r.cfra);

  /* Drawing should exist. */
  BLI_assert(drawing_index >= 0);
  bke::greasepencil::Drawing &drawing =
      reinterpret_cast<GreasePencilDrawing *>(grease_pencil.drawing(drawing_index))->wrap();

  const float simplifiy_threshold_px = 0.5f;
  this->simplify_stroke(drawing, simplifiy_threshold_px);
  this->process_stroke_end(drawing);
  drawing.tag_topology_changed();

  DEG_id_tag_update(&grease_pencil.id, ID_RECALC_GEOMETRY);
  WM_main_add_notifier(NC_GEOM | ND_DATA, &grease_pencil.id);
}

std::unique_ptr<GreasePencilStrokeOperation> new_paint_operation()
{
  return std::make_unique<PaintOperation>();
}

}  // namespace blender::ed::sculpt_paint::greasepencil<|MERGE_RESOLUTION|>--- conflicted
+++ resolved
@@ -242,8 +242,8 @@
         bke::AttributeInitVArray(VArray<float>::ForSingle(1.0f, curves.curves_num())));
     cyclic.span.last() = false;
     materials.span.last() = material_index;
-<<<<<<< HEAD
     bke::SpanAttributeWriter<int> shape_ids = attributes.lookup_for_write_span<int>("shape_id");
+    hardnesses.span.last() = hardness_;
 
     /* Make the new stroke a new shape. */
     if (shape_ids) {
@@ -258,13 +258,7 @@
     cyclic.finish();
     materials.finish();
     shape_ids.finish();
-=======
-    hardnesses.span.last() = hardness_;
-
-    cyclic.finish();
-    materials.finish();
     hardnesses.finish();
->>>>>>> 835b9a50
 
     curves.curve_types_for_write().last() = CURVE_TYPE_POLY;
     curves.update_curve_types();
@@ -276,11 +270,7 @@
                                       curves.points_range().take_back(1));
     bke::fill_attribute_range_default(attributes,
                                       bke::AttrDomain::Curve,
-<<<<<<< HEAD
-                                      {"curve_type", "material_index", "cyclic", "shape_id"},
-=======
-                                      {"curve_type", "material_index", "cyclic", "hardness"},
->>>>>>> 835b9a50
+                                      {"curve_type", "material_index", "cyclic", "hardness", "shape_id"},
                                       curves.curves_range().take_back(1));
 
     drawing_->tag_topology_changed();
