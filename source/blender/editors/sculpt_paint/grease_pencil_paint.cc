--- conflicted
+++ resolved
@@ -171,28 +171,14 @@
     // const bool use_vertex_color_fill = use_vertex_color && ELEM(
     //     brush->gpencil_settings->vertex_mode, GPPAINT_MODE_STROKE, GPPAINT_MODE_BOTH);
 
-<<<<<<< HEAD
     /* TODO: Align with the view or drawing plane. */
     texture_space_ = math::transpose(
         float2x4(float4(1.0f, 0.0f, 0.0f, 0.0f), float4(0.0f, 0.0f, 1.0f, 0.0f)));
 
-    /* The object should have an active layer. */
-    BLI_assert(grease_pencil_->has_active_layer());
-    bke::greasepencil::Layer &active_layer = *grease_pencil_->get_active_layer_for_write();
-    const int drawing_index = active_layer.drawing_index_at(scene_->r.cfra);
-
-    /* Drawing should exist. */
-    BLI_assert(drawing_index >= 0);
-    drawing_ =
-        &reinterpret_cast<GreasePencilDrawing *>(grease_pencil_->drawing(drawing_index))->wrap();
-
-    transforms_ = bke::greasepencil::DrawingTransforms(*object);
-=======
     BLI_assert(grease_pencil->has_active_layer());
     drawing_ = grease_pencil->get_editable_drawing_at(grease_pencil->get_active_layer(),
                                                       scene_->r.cfra);
     BLI_assert(drawing_ != nullptr);
->>>>>>> 5e07e9f7
   }
 
   float radius_from_input_sample(PaintOperation &self,
