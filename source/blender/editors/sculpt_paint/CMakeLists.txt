# SPDX-FileCopyrightText: 2023 Blender Authors
#
# SPDX-License-Identifier: GPL-2.0-or-later

set(INC
  ../..

  ../include
  ../uvedit
  ../../blenkernel
  ../../blentranslation
  ../../bmesh
  ../../draw
  ../../functions
  ../../geometry
  ../../gpu
  ../../imbuf
  ../../makesrna
  ../../nodes
  ../../render
  ../../windowmanager
  ../../../../intern/eigen
  # RNA_prototypes.h
  ${CMAKE_BINARY_DIR}/source/blender/makesrna
)

set(INC_SYS
)

set(SRC
  curves_sculpt_add.cc
  curves_sculpt_brush.cc
  curves_sculpt_comb.cc
  curves_sculpt_delete.cc
  curves_sculpt_density.cc
  curves_sculpt_grow_shrink.cc
  curves_sculpt_ops.cc
  curves_sculpt_pinch.cc
  curves_sculpt_puff.cc
  curves_sculpt_selection.cc
  curves_sculpt_selection_paint.cc
  curves_sculpt_slide.cc
  curves_sculpt_smooth.cc
  curves_sculpt_snake_hook.cc
  grease_pencil_draw_ops.cc
  grease_pencil_erase.cc
  grease_pencil_fill.cc
  grease_pencil_paint.cc
  grease_pencil_sculpt_clone.cc
  grease_pencil_sculpt_common.cc
  grease_pencil_sculpt_grab.cc
  grease_pencil_sculpt_pinch.cc
  grease_pencil_sculpt_push.cc
  grease_pencil_sculpt_randomize.cc
  grease_pencil_sculpt_smooth.cc
  grease_pencil_sculpt_strength.cc
  grease_pencil_sculpt_thickness.cc
  grease_pencil_sculpt_twist.cc
  grease_pencil_tint.cc
  grease_pencil_weight_average.cc
  grease_pencil_weight_blur.cc
  grease_pencil_weight_draw.cc
  grease_pencil_weight_smear.cc
  paint_canvas.cc
  paint_cursor.cc
  paint_curve.cc
  paint_curve_undo.cc
  paint_hide.cc
  paint_image.cc
  paint_image_2d.cc
  paint_image_2d_curve_mask.cc
  paint_image_ops_paint.cc
  paint_image_proj.cc
  paint_mask.cc
  paint_ops.cc
  paint_stroke.cc
  paint_utils.cc
  paint_vertex.cc
  paint_vertex_color_ops.cc
  paint_vertex_proj.cc
  paint_vertex_weight_ops.cc
  paint_vertex_weight_utils.cc
  paint_weight.cc
  sculpt.cc
  sculpt_automasking.cc
  sculpt_boundary.cc
  sculpt_brush_types.cc
  sculpt_cloth.cc
  sculpt_detail.cc
  sculpt_dyntopo.cc
  sculpt_expand.cc
  sculpt_face_set.cc
  sculpt_filter_color.cc
  sculpt_filter_mask.cc
  sculpt_filter_mesh.cc
  sculpt_geodesic.cc
  sculpt_gesture.cc
  sculpt_mask_init.cc
  sculpt_multiplane_scrape.cc
  sculpt_ops.cc
  sculpt_paint_color.cc
  sculpt_paint_image.cc
  sculpt_pose.cc
  sculpt_project.cc
  sculpt_smooth.cc
  sculpt_transform.cc
  sculpt_trim.cc
  sculpt_undo.cc
  sculpt_uv.cc

  curves_sculpt_intern.hh
  grease_pencil_intern.hh
  mesh_brush_common.hh
  grease_pencil_weight_paint.hh
  paint_intern.hh
  sculpt_intern.hh

  brushes/draw.cc
  brushes/draw_vector_displacement.cc
  brushes/fill.cc
  brushes/flatten.cc
  brushes/inflate.cc
  brushes/multires_displacement_eraser.cc
  brushes/scrape.cc
<<<<<<< HEAD
  brushes/mask.cc
=======
  brushes/smooth.cc
>>>>>>> a7d0088f

  brushes/types.hh
)

set(LIB
  bf_blenkernel
  PRIVATE bf::animrig
  PRIVATE bf::blenlib
  PRIVATE bf::depsgraph
  PRIVATE bf::dna
  PRIVATE bf::extern::fmtlib
  PRIVATE bf::intern::atomic
  PRIVATE bf::intern::clog
  PRIVATE bf::intern::guardedalloc
)

if(WITH_TBB)
  list(APPEND INC_SYS
    ${TBB_INCLUDE_DIRS}
  )
  add_definitions(-DWITH_TBB)
endif()

if(WIN32)
  add_definitions(-DNOMINMAX)
endif()

if(WITH_GTESTS)
  set(TEST_SRC
    sculpt_detail_test.cc
  )
  set(TEST_INC
  )
  set(TEST_LIB
    ${LIB}
    bf_rna  # RNA_prototypes.h
  )
  blender_add_test_suite_lib(editor_sculpt_paint "${TEST_SRC}" "${INC};${TEST_INC}" "${INC_SYS}" "${TEST_LIB}")
endif()

# If compiling with msvc clang we need to add the D_LIBCPP_VERSION define
# so we don't run into tbb errors when compiling with lib
if(WITH_TBB AND MSVC_CLANG)
  string(APPEND CMAKE_CXX_FLAGS " /D_LIBCPP_VERSION")
endif()

blender_add_lib(bf_editor_sculpt_paint "${SRC}" "${INC}" "${INC_SYS}" "${LIB}")
# RNA_prototypes.h
add_dependencies(bf_editor_sculpt_paint bf_rna)<|MERGE_RESOLUTION|>--- conflicted
+++ resolved
@@ -122,11 +122,8 @@
   brushes/inflate.cc
   brushes/multires_displacement_eraser.cc
   brushes/scrape.cc
-<<<<<<< HEAD
+  brushes/smooth.cc
   brushes/mask.cc
-=======
-  brushes/smooth.cc
->>>>>>> a7d0088f
 
   brushes/types.hh
 )
