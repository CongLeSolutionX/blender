# SPDX-FileCopyrightText: 2023 Blender Authors
#
# SPDX-License-Identifier: GPL-2.0-or-later

set(INC
  ../..

  ../include
  ../uvedit
  ../../blenkernel
  ../../blentranslation
  ../../bmesh
  ../../draw
  ../../functions
  ../../geometry
  ../../gpu
  ../../imbuf
  ../../makesrna
  ../../nodes
  ../../render
  ../../windowmanager
  ../../../../intern/eigen
  # RNA_prototypes.h
  ${CMAKE_BINARY_DIR}/source/blender/makesrna
)

set(INC_SYS
)

set(SRC
  curves_sculpt_add.cc
  curves_sculpt_brush.cc
  curves_sculpt_comb.cc
  curves_sculpt_delete.cc
  curves_sculpt_density.cc
  curves_sculpt_grow_shrink.cc
  curves_sculpt_ops.cc
  curves_sculpt_pinch.cc
  curves_sculpt_puff.cc
  curves_sculpt_selection.cc
  curves_sculpt_selection_paint.cc
  curves_sculpt_slide.cc
  curves_sculpt_smooth.cc
  curves_sculpt_snake_hook.cc
  grease_pencil_draw_ops.cc
  grease_pencil_erase.cc
  grease_pencil_fill.cc
  grease_pencil_paint.cc
  grease_pencil_sculpt_clone.cc
  grease_pencil_sculpt_common.cc
  grease_pencil_sculpt_grab.cc
  grease_pencil_sculpt_pinch.cc
  grease_pencil_sculpt_push.cc
  grease_pencil_sculpt_randomize.cc
  grease_pencil_sculpt_smooth.cc
  grease_pencil_sculpt_strength.cc
  grease_pencil_sculpt_thickness.cc
  grease_pencil_sculpt_twist.cc
  grease_pencil_tint.cc
  grease_pencil_weight_average.cc
  grease_pencil_weight_blur.cc
  grease_pencil_weight_draw.cc
  grease_pencil_weight_smear.cc
  paint_canvas.cc
  paint_cursor.cc
  paint_curve.cc
  paint_curve_undo.cc
  paint_hide.cc
  paint_image.cc
  paint_image_2d.cc
  paint_image_2d_curve_mask.cc
  paint_image_ops_paint.cc
  paint_image_proj.cc
  paint_mask.cc
  paint_ops.cc
  paint_stroke.cc
  paint_utils.cc
  paint_vertex.cc
  paint_vertex_color_ops.cc
  paint_vertex_proj.cc
  paint_vertex_weight_ops.cc
  paint_vertex_weight_utils.cc
  paint_weight.cc
  sculpt.cc
  sculpt_automasking.cc
  sculpt_boundary.cc
  sculpt_brush_types.cc
  sculpt_cloth.cc
  sculpt_detail.cc
  sculpt_dyntopo.cc
  sculpt_expand.cc
  sculpt_face_set.cc
  sculpt_filter_color.cc
  sculpt_filter_mask.cc
  sculpt_filter_mesh.cc
  sculpt_geodesic.cc
  sculpt_gesture.cc
  sculpt_mask_init.cc
  sculpt_multiplane_scrape.cc
  sculpt_ops.cc
  sculpt_paint_color.cc
  sculpt_paint_image.cc
  sculpt_pose.cc
  sculpt_project.cc
  sculpt_smooth.cc
  sculpt_transform.cc
  sculpt_trim.cc
  sculpt_undo.cc
  sculpt_uv.cc

  curves_sculpt_intern.hh
  grease_pencil_intern.hh
  mesh_brush_common.hh
  grease_pencil_weight_paint.hh
  paint_intern.hh
  sculpt_intern.hh

  brushes/clay_strips.cc
  brushes/crease.cc
  brushes/draw_vector_displacement.cc
<<<<<<< HEAD
  brushes/draw_sharp.cc
=======
  brushes/draw.cc
  brushes/fill.cc
  brushes/flatten.cc
  brushes/inflate.cc
  brushes/mask.cc
  brushes/multires_displacement_eraser.cc
  brushes/scrape.cc
  brushes/smooth.cc
  brushes/smooth_mask.cc
>>>>>>> 840457c4

  brushes/types.hh
)

set(LIB
  bf_blenkernel
  PRIVATE bf::animrig
  PRIVATE bf::blenlib
  PRIVATE bf::depsgraph
  PRIVATE bf::dna
  PRIVATE bf::extern::fmtlib
  PRIVATE bf::intern::atomic
  PRIVATE bf::intern::clog
  PRIVATE bf::intern::guardedalloc
)

if(WITH_TBB)
  list(APPEND INC_SYS
    ${TBB_INCLUDE_DIRS}
  )
  add_definitions(-DWITH_TBB)
endif()

if(WIN32)
  add_definitions(-DNOMINMAX)
endif()

if(WITH_GTESTS)
  set(TEST_SRC
    sculpt_detail_test.cc
  )
  set(TEST_INC
  )
  set(TEST_LIB
    ${LIB}
    bf_rna  # RNA_prototypes.h
  )
  blender_add_test_suite_lib(editor_sculpt_paint "${TEST_SRC}" "${INC};${TEST_INC}" "${INC_SYS}" "${TEST_LIB}")
endif()

# If compiling with msvc clang we need to add the D_LIBCPP_VERSION define
# so we don't run into tbb errors when compiling with lib
if(WITH_TBB AND MSVC_CLANG)
  string(APPEND CMAKE_CXX_FLAGS " /D_LIBCPP_VERSION")
endif()

blender_add_lib(bf_editor_sculpt_paint "${SRC}" "${INC}" "${INC_SYS}" "${LIB}")
# RNA_prototypes.h
add_dependencies(bf_editor_sculpt_paint bf_rna)<|MERGE_RESOLUTION|>--- conflicted
+++ resolved
@@ -118,9 +118,7 @@
   brushes/clay_strips.cc
   brushes/crease.cc
   brushes/draw_vector_displacement.cc
-<<<<<<< HEAD
   brushes/draw_sharp.cc
-=======
   brushes/draw.cc
   brushes/fill.cc
   brushes/flatten.cc
@@ -130,7 +128,6 @@
   brushes/scrape.cc
   brushes/smooth.cc
   brushes/smooth_mask.cc
->>>>>>> 840457c4
 
   brushes/types.hh
 )
