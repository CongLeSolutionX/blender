# SPDX-FileCopyrightText: 2023 Blender Authors
#
# SPDX-License-Identifier: GPL-2.0-or-later

set(INC
  ../include
  ../uvedit
  ../../blenkernel
  ../../blentranslation
  ../../bmesh
  ../../draw
  ../../functions
  ../../geometry
  ../../gpu
  ../../imbuf
  ../../makesrna
  ../../nodes
  ../../render
  ../../windowmanager
  ../../../../intern/eigen
  # RNA_prototypes.h
  ${CMAKE_BINARY_DIR}/source/blender/makesrna
)

set(INC_SYS
)

set(SRC
  curves_sculpt_add.cc
  curves_sculpt_brush.cc
  curves_sculpt_comb.cc
  curves_sculpt_delete.cc
  curves_sculpt_density.cc
  curves_sculpt_grow_shrink.cc
  curves_sculpt_ops.cc
  curves_sculpt_pinch.cc
  curves_sculpt_puff.cc
  curves_sculpt_selection.cc
  curves_sculpt_selection_paint.cc
  curves_sculpt_slide.cc
  curves_sculpt_smooth.cc
  curves_sculpt_snake_hook.cc
  grease_pencil_draw_ops.cc
  grease_pencil_erase.cc
<<<<<<< HEAD
  grease_pencil_interpolate.cc
=======
  grease_pencil_fill.cc
>>>>>>> 16be59a0
  grease_pencil_paint.cc
  grease_pencil_sculpt_clone.cc
  grease_pencil_sculpt_common.cc
  grease_pencil_sculpt_grab.cc
  grease_pencil_sculpt_pinch.cc
  grease_pencil_sculpt_push.cc
  grease_pencil_sculpt_randomize.cc
  grease_pencil_sculpt_smooth.cc
  grease_pencil_sculpt_strength.cc
  grease_pencil_sculpt_thickness.cc
  grease_pencil_sculpt_twist.cc
  grease_pencil_tint.cc
  grease_pencil_weight_average.cc
  grease_pencil_weight_blur.cc
  grease_pencil_weight_draw.cc
  grease_pencil_weight_smear.cc
  paint_canvas.cc
  paint_cursor.cc
  paint_curve.cc
  paint_curve_undo.cc
  paint_hide.cc
  paint_image.cc
  paint_image_2d.cc
  paint_image_2d_curve_mask.cc
  paint_image_ops_paint.cc
  paint_image_proj.cc
  paint_mask.cc
  paint_ops.cc
  paint_stroke.cc
  paint_utils.cc
  paint_vertex.cc
  paint_vertex_color_ops.cc
  paint_vertex_proj.cc
  paint_vertex_weight_ops.cc
  paint_vertex_weight_utils.cc
  paint_weight.cc
  sculpt.cc
  sculpt_automasking.cc
  sculpt_boundary.cc
  sculpt_brush_types.cc
  sculpt_cloth.cc
  sculpt_detail.cc
  sculpt_dyntopo.cc
  sculpt_expand.cc
  sculpt_face_set.cc
  sculpt_filter_color.cc
  sculpt_filter_mask.cc
  sculpt_filter_mesh.cc
  sculpt_geodesic.cc
  sculpt_gesture.cc
  sculpt_mask_init.cc
  sculpt_multiplane_scrape.cc
  sculpt_ops.cc
  sculpt_paint_color.cc
  sculpt_paint_image.cc
  sculpt_pose.cc
  sculpt_project.cc
  sculpt_smooth.cc
  sculpt_transform.cc
  sculpt_trim.cc
  sculpt_undo.cc
  sculpt_uv.cc

  curves_sculpt_intern.hh
  grease_pencil_intern.hh
  grease_pencil_weight_paint.hh
  paint_intern.hh
  sculpt_intern.hh
)

set(LIB
  bf_blenkernel
  PRIVATE bf::animrig
  PRIVATE bf::blenlib
  PRIVATE bf::depsgraph
  PRIVATE bf::dna
  PRIVATE bf::extern::fmtlib
  PRIVATE bf::intern::atomic
  PRIVATE bf::intern::clog
  PRIVATE bf::intern::guardedalloc
)

if(WITH_TBB)
  list(APPEND INC_SYS
    ${TBB_INCLUDE_DIRS}
  )
  add_definitions(-DWITH_TBB)
endif()

if(WIN32)
  add_definitions(-DNOMINMAX)
endif()

if(WITH_GTESTS)
  set(TEST_SRC
    sculpt_detail_test.cc
  )
  set(TEST_INC
  )
  set(TEST_LIB
    ${LIB}
    bf_rna  # RNA_prototypes.h
  )
  blender_add_test_suite_lib(editor_sculpt_paint "${TEST_SRC}" "${INC};${TEST_INC}" "${INC_SYS}" "${TEST_LIB}")
endif()

# If compiling with msvc clang we need to add the D_LIBCPP_VERSION define
# so we don't run into tbb errors when compiling with lib
if(WITH_TBB AND MSVC_CLANG)
  string(APPEND CMAKE_CXX_FLAGS " /D_LIBCPP_VERSION")
endif()

blender_add_lib(bf_editor_sculpt_paint "${SRC}" "${INC}" "${INC_SYS}" "${LIB}")
# RNA_prototypes.h
add_dependencies(bf_editor_sculpt_paint bf_rna)<|MERGE_RESOLUTION|>--- conflicted
+++ resolved
@@ -42,11 +42,8 @@
   curves_sculpt_snake_hook.cc
   grease_pencil_draw_ops.cc
   grease_pencil_erase.cc
-<<<<<<< HEAD
+  grease_pencil_fill.cc
   grease_pencil_interpolate.cc
-=======
-  grease_pencil_fill.cc
->>>>>>> 16be59a0
   grease_pencil_paint.cc
   grease_pencil_sculpt_clone.cc
   grease_pencil_sculpt_common.cc
