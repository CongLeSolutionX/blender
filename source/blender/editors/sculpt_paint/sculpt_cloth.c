/* SPDX-License-Identifier: GPL-2.0-or-later
 * Copyright 2020 Blender Foundation. All rights reserved. */

/** \file
 * \ingroup edsculpt
 */

#include "MEM_guardedalloc.h"

#include "BLI_blenlib.h"
#include "BLI_dial_2d.h"
#include "BLI_edgehash.h"
#include "BLI_gsqueue.h"
#include "BLI_hash.h"
#include "BLI_math.h"
#include "BLI_rand.h"
#include "BLI_task.h"
#include "BLI_utildefines.h"

#include "BLT_translation.h"

#include "DNA_brush_types.h"
#include "DNA_customdata_types.h"
#include "DNA_mesh_types.h"
#include "DNA_meshdata_types.h"
#include "DNA_node_types.h"
#include "DNA_object_types.h"
#include "DNA_scene_types.h"

#include "BKE_brush.h"
#include "BKE_bvhutils.h"
#include "BKE_ccg.h"
#include "BKE_collision.h"
#include "BKE_colortools.h"
#include "BKE_context.h"
#include "BKE_image.h"
#include "BKE_kelvinlet.h"
#include "BKE_key.h"
#include "BKE_lib_id.h"
#include "BKE_main.h"
#include "BKE_mesh.h"
#include "BKE_mesh_mapping.h"
#include "BKE_mesh_mirror.h"
#include "BKE_modifier.h"
#include "BKE_multires.h"
#include "BKE_node.h"
#include "BKE_object.h"
#include "BKE_paint.h"
#include "BKE_particle.h"
#include "BKE_pbvh.h"
#include "BKE_pointcache.h"
#include "BKE_report.h"
#include "BKE_scene.h"
#include "BKE_screen.h"
#include "BKE_subdiv_ccg.h"
#include "BKE_subsurf.h"

#include "DEG_depsgraph.h"
#include "DEG_depsgraph_query.h"

#include "WM_api.h"
#include "WM_message.h"
#include "WM_toolsystem.h"
#include "WM_types.h"

#include "ED_object.h"
#include "ED_screen.h"
#include "ED_sculpt.h"
#include "ED_view3d.h"
#include "paint_intern.h"
#include "sculpt_intern.h"

#include "RNA_access.h"
#include "RNA_define.h"

#include "GPU_immediate.h"
#include "GPU_immediate_util.h"
#include "GPU_matrix.h"
#include "GPU_state.h"

#include "UI_interface.h"
#include "UI_resources.h"

#include "bmesh.h"
#include "bmesh_tools.h"

#include <math.h>
#include <stdlib.h>
#include <string.h>

/* Experimental features. */

#define USE_SOLVER_RIPPLE_CONSTRAINT false
#define BENDING_CONSTRAINTS

#ifdef BENDING_CONSTRAINTS
#  define TOT_CONSTRAINT_TYPES 2
#else
#  define TOT_CONSTRAINT_TYPES 1
#endif

typedef enum { CON_LENGTH, CON_BEND } ClothConstraintTypes;

static struct {
  int type;
  int totelem;
  size_t size;
  int offset;
} constraint_types[TOT_CONSTRAINT_TYPES] = {{CON_LENGTH, 2, sizeof(SculptClothLengthConstraint)},
#ifdef BENDING_CONSTRAINTS
                                            {CON_BEND, 4, sizeof(SculptClothBendConstraint)}
#endif
};

/* clang-format off */
enum {
  CLOTH_POS_POS,
  CLOTH_POS_INIT,
  CLOTH_POS_SOFT,
  CLOTH_POS_DEF
};
/* clang-format on */

#ifdef CLOTH_NO_POS_PTR
#  define PACK_POS_TYPE(index, type) ((index) | ((type) << 26))
#  define UNPACK_POS_TYPE(index) ((index) >> 26)
#  define UNPACK_POS_INDEX(index) ((index) & ~(3 << 26))
#  define GET_POS_PTR(index) (&cloth_sim->pos)[UNPACK_POS_TYPE(index)][UNPACK_POS_INDEX(index)]
//#  define GET_POS_PTR_TYPE(index, type) (&cloth_sim->pos)[type][index]
#else
#  define PACK_POS_TYPE(index, type) index
#  define UNPACK_POS_INDEX(index) index
#endif

/* C port of:
   https://github.com/InteractiveComputerGraphics/PositionBasedDynamics/blob/master/PositionBasedDynamics/PositionBasedDynamics.cpp
  MIT license
 */
#ifdef BENDING_CONSTRAINTS

#  ifdef BENDING_DOUBLE_FLOATS
static bool calc_bending_gradients(const SculptClothBendConstraint *constraint,
                                   float gradients[4][3])
{
  // derivatives from Bridson, Simulation of Clothing with Folds and Wrinkles
  // his modes correspond to the derivatives of the bending angle arccos(n1 dot n2) with correct
  // scaling
  const double invMass0 = 1.0f, invMass1 = 1.0f, invMass2 = 1.0f, invMass3 = 1.0f;
  float *_p0 = constraint->elems[0].position;
  float *_p1 = constraint->elems[1].position;
  float *_p2 = constraint->elems[2].position;
  float *_p3 = constraint->elems[3].position;

  double p0[3], p1[3], p2[3], p3[3], d0[3], d1[3], d2[3], d3[3];

  copy_v3db_v3fl(p0, _p0);
  copy_v3db_v3fl(p1, _p1);
  copy_v3db_v3fl(p2, _p2);
  copy_v3db_v3fl(p3, _p3);

  if (invMass0 == 0.0 && invMass1 == 0.0)
    return false;

  double e[3];
  sub_v3_v3v3_db(e, p3, p2);
  float elen = len_v3_db(e);
  const double eps = 1e-6;

  if (elen < eps) {
    return false;
  }

  double invElen = 1.0f / elen;

  double tmp1[3], tmp2[3], tmp3[3], tmp4[3], n1[3], n2[3];

  sub_v3_v3v3_db(tmp1, p2, p0);
  sub_v3_v3v3_db(tmp2, p3, p0);
  cross_v3_v3v3_db(n1, tmp1, tmp2);

  if (dot_v3v3_db(n1, n1) == 0.0) {
    return false;
  }

  mul_v3db_db(n1, 1.0 / dot_v3v3_db(n1, n1));

  sub_v3_v3v3_db(tmp1, p3, p1);
  sub_v3_v3v3_db(tmp2, p2, p1);
  cross_v3_v3v3_db(n2, tmp1, tmp2);

  if (dot_v3v3_db(n2, n2) == 0.0) {
    return false;
  }
  mul_v3db_db(n2, 1.0 / dot_v3v3_db(n2, n2));

  mul_v3_v3db_db(d0, n1, elen);
  mul_v3_v3db_db(d1, n2, elen);

  //  Vector3r d2 = (p0 - p3).dot(e) * invElen * n1 + (p1 - p3).dot(e) * invElen * n2;
  sub_v3_v3v3_db(tmp1, p0, p3);
  double fac = dot_v3v3_db(tmp1, e) * invElen;
  mul_v3_v3db_db(d2, n1, fac);

  sub_v3_v3v3_db(tmp1, p1, p3);
  fac = dot_v3v3_db(tmp1, e) * invElen;
  mul_v3_v3db_db(tmp2, n2, fac);

  add_v3_v3_db(d2, tmp2);

  // Vector3r d3 = (p2 - p0).dot(e) * invElen * n1 + (p2 - p1).dot(e) * invElen * n2;
  sub_v3_v3v3_db(tmp1, p2, p0);
  fac = dot_v3v3_db(tmp1, e) * invElen;
  mul_v3_v3db_db(d3, n1, fac);

  sub_v3_v3v3_db(tmp1, p2, p1);
  fac = dot_v3v3_db(tmp1, e) * invElen;
  mul_v3_v3db_db(tmp2, n2, fac);

  add_v3_v3_db(d3, tmp2);

  normalize_v3_db(n1);
  normalize_v3_db(n2);

  double dot = dot_v3v3_db(n1, n2);

  CLAMP(dot, -1.0f, 1.0f);
  double phi = acos(dot);

  // Real phi = (-0.6981317 * dot * dot - 0.8726646) * dot + 1.570796;	// fast approximation

  double lambda = invMass0 * dot_v3v3_db(d0, d0) + invMass1 * dot_v3v3_db(d1, d1) +
                  invMass2 * dot_v3v3_db(d2, d2) + invMass3 * dot_v3v3_db(d3, d3);

  if (lambda == 0.0)
    return false;

  // stability
  // 1.5 is the largest magic number I found to be stable in all cases :-)
  // if (stiffness > 0.5 && fabs(phi - b.restAngle) > 1.5)
  //	stiffness = 0.5;

  lambda = (phi - constraint->rest_angle) / lambda * constraint->stiffness;

  cross_v3_v3v3_db(tmp1, n1, n2);
  if (dot_v3v3_db(tmp1, e) > 0.0f) {
    lambda = -lambda;
  }

  mul_v3db_db(d0, -invMass0 * lambda);
  mul_v3db_db(d1, -invMass1 * lambda);
  mul_v3db_db(d2, -invMass2 * lambda);
  mul_v3db_db(d3, -invMass3 * lambda);

  copy_v3fl_v3db(gradients[0], d0);
  copy_v3fl_v3db(gradients[1], d1);
  copy_v3fl_v3db(gradients[2], d2);
  copy_v3fl_v3db(gradients[3], d3);

  return true;
}
#  else
static bool calc_bending_gradients(const SculptClothSimulation *cloth_sim,
                                   const SculptClothBendConstraint *constraint,
                                   float gradients[4][3])
{
  // derivatives from Bridson, Simulation of Clothing with Folds and Wrinkles
  // his modes correspond to the derivatives of the bending angle arccos(n1 dot n2) with correct
  // scaling
  const float invMass0 = 1.0f, invMass1 = 1.0f, invMass2 = 1.0f, invMass3 = 1.0f;
#    ifndef CLOTH_NO_POS_PTR
  float *p0 = constraint->elems[0].position;
  float *p1 = constraint->elems[1].position;
  float *p2 = constraint->elems[2].position;
  float *p3 = constraint->elems[3].position;
#    else
  float *p0 = GET_POS_PTR(constraint->elems[0].index);
  float *p1 = GET_POS_PTR(constraint->elems[1].index);
  float *p2 = GET_POS_PTR(constraint->elems[2].index);
  float *p3 = GET_POS_PTR(constraint->elems[3].index);
#    endif

  float *d0 = gradients[0];
  float *d1 = gradients[1];
  float *d2 = gradients[2];
  float *d3 = gradients[3];

  if (invMass0 == 0.0 && invMass1 == 0.0)
    return false;

  float e[3];
  sub_v3_v3v3(e, p3, p2);
  float elen = len_v3(e);
  const float eps = 1e-6;

  if (elen < eps) {
    return false;
  }

  float invElen = 1.0f / elen;

  float tmp1[3], tmp2[3], n1[3], n2[3];

  sub_v3_v3v3(tmp1, p2, p0);
  sub_v3_v3v3(tmp2, p3, p0);
  cross_v3_v3v3(n1, tmp1, tmp2);

  if (dot_v3v3(n1, n1) == 0.0) {
    return false;
  }

  mul_v3_fl(n1, 1.0 / dot_v3v3(n1, n1));

  sub_v3_v3v3(tmp1, p3, p1);
  sub_v3_v3v3(tmp2, p2, p1);
  cross_v3_v3v3(n2, tmp1, tmp2);

  if (dot_v3v3(n2, n2) == 0.0) {
    return false;
  }
  mul_v3_fl(n2, 1.0 / dot_v3v3(n2, n2));

  mul_v3_v3fl(d0, n1, elen);
  mul_v3_v3fl(d1, n2, elen);

  //  Vector3r d2 = (p0 - p3).dot(e) * invElen * n1 + (p1 - p3).dot(e) * invElen * n2;
  sub_v3_v3v3(tmp1, p0, p3);
  float fac = dot_v3v3(tmp1, e) * invElen;
  mul_v3_v3fl(d2, n1, fac);

  sub_v3_v3v3(tmp1, p1, p3);
  fac = dot_v3v3(tmp1, e) * invElen;
  mul_v3_v3fl(tmp2, n2, fac);

  add_v3_v3(d2, tmp2);

  // Vector3r d3 = (p2 - p0).dot(e) * invElen * n1 + (p2 - p1).dot(e) * invElen * n2;
  sub_v3_v3v3(tmp1, p2, p0);
  fac = dot_v3v3(tmp1, e) * invElen;
  mul_v3_v3fl(d3, n1, fac);

  sub_v3_v3v3(tmp1, p2, p1);
  fac = dot_v3v3(tmp1, e) * invElen;
  mul_v3_v3fl(tmp2, n2, fac);

  add_v3_v3(d3, tmp2);

  normalize_v3(n1);
  normalize_v3(n2);

  float dot = dot_v3v3(n1, n2);

  CLAMP(dot, -1.0f, 1.0f);
  float phi = acos(dot);

  // Real phi = (-0.6981317 * dot * dot - 0.8726646) * dot + 1.570796;	// fast approximation

  float lambda = invMass0 * dot_v3v3(d0, d0) + invMass1 * dot_v3v3(d1, d1) +
                 invMass2 * dot_v3v3(d2, d2) + invMass3 * dot_v3v3(d3, d3);

  if (lambda == 0.0)
    return false;

  // stability
  // 1.5 is the largest magic number I found to be stable in all cases :-)
  // if (stiffness > 0.5 && fabs(phi - b.restAngle) > 1.5)
  //	stiffness = 0.5;

  lambda = (phi - constraint->rest_angle) / lambda * constraint->stiffness;

  cross_v3_v3v3(tmp1, n1, n2);
  if (dot_v3v3(tmp1, e) > 0.0f) {
    lambda = -lambda;
  }

  mul_v3_fl(d0, -invMass0 * lambda);
  mul_v3_fl(d1, -invMass1 * lambda);
  mul_v3_fl(d2, -invMass2 * lambda);
  mul_v3_fl(d3, -invMass3 * lambda);

  return true;
}
#  endif

#  if 0
// attempt at highly unphysical but faster bending solver
static bool calc_bending_gradients_2(const SculptClothBendConstraint *constraint,
                                     float gradients[4][3])
{
  float *p0 = constraint->elems[0].position;
  float *p1 = constraint->elems[1].position;
  float *p2 = constraint->elems[2].position;
  float *p3 = constraint->elems[3].position;

  float t1[3], t2[3], t3[3];
  float t1a[3], t2a[3], t3a[3];
  float mid[3];

  add_v3_v3v3(mid, p0, p1);
  mul_v3_fl(mid, 0.5f);

  sub_v3_v3v3(t1a, p2, mid);
  sub_v3_v3v3(t2a, p3, mid);
  sub_v3_v3v3(t3, p1, p0);

  cross_v3_v3v3(t1, t1a, t3);
  cross_v3_v3v3(t2, t3, t2a);

  cross_v3_v3v3(t3a, t1, t2);
  if (dot_v3v3(t3a, t3) > 0.0f) {
    negate_v3(t1);
    negate_v3(t2);
  }
  /*

  on factor;
  off period;

  load_package "avector";

  t1 := avec(t1x, t1y, t1z);
  t2 := avec(t2x, t2y, t2z);
  n  := avec(nx, ny, nz);

  f1 := (t1 dot t2 - t1len*t2len*goalth) * (VMOD t1 - t1len**2) * (VMOD t2 - t2len**2);

  */
  float len = dot_v3v3(t1, t1) + dot_v3v3(t2, t2);

  normalize_v3(t1);
  normalize_v3(t2);

  float th = saacos(dot_v3v3(t1, t2));
  float err = th - constraint->rest_angle;

  zero_v3(gradients[0]);
  zero_v3(gradients[1]);

  float f = 3000.0f;

  add_v3_v3v3(t3, t1, t2);
  normalize_v3(t3);

  mul_v3_v3fl(gradients[0], t3, -err * len * f);
  mul_v3_v3fl(gradients[1], t3, -err * len * f);
  mul_v3_v3fl(gradients[2], t1, err * len * f);
  mul_v3_v3fl(gradients[3], t2, err * len * f);

  return true;
}
#  endif
#endif

static void cloth_brush_simulation_location_get(SculptSession *ss,
                                                const Brush *brush,
                                                float r_location[3])
{
  if (!ss->cache || !brush) {
    zero_v3(r_location);
    return;
  }

  if (ss->cache->cloth_sim->simulation_area_type == BRUSH_CLOTH_SIMULATION_AREA_LOCAL) {
    copy_v3_v3(r_location, ss->cache->initial_location);
    return;
  }
  copy_v3_v3(r_location, ss->cache->location);
}

PBVHNode **SCULPT_cloth_brush_affected_nodes_gather(SculptSession *ss,
                                                    Brush *brush,
                                                    int *r_totnode)
{
  BLI_assert(ss->cache);
  // BLI_assert(brush->sculpt_tool == SCULPT_TOOL_CLOTH);
  PBVHNode **nodes = NULL;

  switch (SCULPT_get_int(ss, cloth_simulation_area_type, NULL, brush)) {
    case BRUSH_CLOTH_SIMULATION_AREA_LOCAL: {
      SculptSearchSphereData data = {
          .ss = ss,
          .radius_squared = square_f(ss->cache->initial_radius *
                                     (1.0 + SCULPT_get_float(ss, cloth_sim_limit, NULL, brush))),
          .original = false,
          .ignore_fully_ineffective = false,
          .center = ss->cache->initial_location,
      };
      BKE_pbvh_search_gather(ss->pbvh, SCULPT_search_sphere_cb, &data, &nodes, r_totnode);
    } break;
    case BRUSH_CLOTH_SIMULATION_AREA_GLOBAL:
      BKE_pbvh_search_gather(ss->pbvh, NULL, NULL, &nodes, r_totnode);
      break;
    case BRUSH_CLOTH_SIMULATION_AREA_DYNAMIC: {
      SculptSearchSphereData data = {
          .ss = ss,
          .radius_squared = square_f(ss->cache->radius *
                                     (1.0 + SCULPT_get_float(ss, cloth_sim_limit, NULL, brush))),
          .original = false,
          .ignore_fully_ineffective = false,
          .center = ss->cache->location,
      };
      BKE_pbvh_search_gather(ss->pbvh, SCULPT_search_sphere_cb, &data, &nodes, r_totnode);
    } break;
  }

  return nodes;
}

static float cloth_brush_simulation_falloff_get(const SculptClothSimulation *cloth_sim,
                                                const Brush *brush,
                                                const float radius,
                                                const float location[3],
                                                const float co[3])
{
  if (brush->sculpt_tool != SCULPT_TOOL_CLOTH) {
    /* All brushes that are not the cloth brush do not use simulation areas.
       TODO: new command list situation may change this, investigate
    */
    return 1.0f;
  }

  /* Global simulation does not have any falloff as the entire mesh is being simulated. */
  if (cloth_sim->simulation_area_type == BRUSH_CLOTH_SIMULATION_AREA_GLOBAL) {
    return 1.0f;
  }

  const float distance = len_v3v3(location, co);
  const float limit = radius + (radius * cloth_sim->sim_limit);
  const float falloff = radius + (radius * cloth_sim->sim_limit * cloth_sim->sim_falloff);

  if (distance > limit) {
    /* Outside the limits. */
    return 0.0f;
  }
  if (distance < falloff) {
    /* Before the falloff area. */
    return 1.0f;
  }
  /* Do a smooth-step transition inside the falloff area. */
  float p = 1.0f - ((distance - falloff) / (limit - falloff));
  return 3.0f * p * p - 2.0f * p * p * p;
}

#define CLOTH_LENGTH_CONSTRAINTS_BLOCK 100000
// solver iterations now depend on if bending constriants are on,
// if so fewer iterations are taken
//#define CLOTH_SIMULATION_ITERATIONS 5

#define CLOTH_SOLVER_DISPLACEMENT_FACTOR 0.6f
#define CLOTH_MAX_CONSTRAINTS_PER_VERTEX 1024
#define CLOTH_SIMULATION_TIME_STEP 0.01f
#define CLOTH_DEFORMATION_SNAKEHOOK_STRENGTH 0.35f
#define CLOTH_DEFORMATION_TARGET_STRENGTH 0.5f
#define CLOTH_DEFORMATION_GRAB_STRENGTH 0.5f

static bool cloth_brush_sim_has_length_constraint(SculptClothSimulation *cloth_sim,
                                                  const int v1,
                                                  const int v2)
{
  return BLI_edgeset_haskey(cloth_sim->created_length_constraints, v1, v2);
}

static bool cloth_brush_sim_has_bend_constraint(SculptClothSimulation *cloth_sim,
                                                const int v1,
                                                const int v2)
{
  return BLI_edgeset_haskey(cloth_sim->created_bend_constraints, v1, v2);
}

typedef struct SculptClothTaskData {
  SculptClothConstraint **constraints[TOT_CONSTRAINT_TYPES];
  int tot_constraints[TOT_CONSTRAINT_TYPES];
} SculptClothTaskData;

static void cloth_free_tasks(SculptClothSimulation *cloth_sim)
{
  // printf("Freeing tasks %d\n", BLI_task_parallel_thread_id(NULL));

  for (int i = 0; i < cloth_sim->tot_constraint_tasks; i++) {
    for (int j = 0; j < TOT_CONSTRAINT_TYPES; j++) {
      MEM_SAFE_FREE(cloth_sim->constraint_tasks[i].constraints[j]);
    }
  }

  MEM_SAFE_FREE(cloth_sim->constraint_tasks);
  cloth_sim->constraint_tasks = NULL;
  cloth_sim->tot_constraint_tasks = 0;
}

static void cloth_brush_reallocate_constraints(SculptClothSimulation *cloth_sim)
{
  bool modified = false;

  for (int i = 0; i < TOT_CONSTRAINT_TYPES; i++) {
    if (cloth_sim->tot_constraints[i] >= cloth_sim->capacity_constraints[i]) {
      modified = true;
      cloth_sim->capacity_constraints[i] += CLOTH_LENGTH_CONSTRAINTS_BLOCK;

      cloth_sim->constraints[i] = MEM_reallocN_id(cloth_sim->constraints[i],
                                                  cloth_sim->capacity_constraints[i] *
                                                      constraint_types[i].size,
                                                  "cloth constraint array");
    }
  }

  if (modified && cloth_sim->constraint_tasks) {
    cloth_free_tasks(cloth_sim);
  }
}

static void *cloth_add_constraint(SculptClothSimulation *cloth_sim, int type)
{
  cloth_sim->tot_constraints[type]++;
  cloth_brush_reallocate_constraints(cloth_sim);

  char *ptr = (char *)cloth_sim->constraints[type];

  SculptClothConstraint *con =
      (SculptClothConstraint *)(ptr + constraint_types[type].size *
                                          (cloth_sim->tot_constraints[type] - 1));
  con->ctype = type;

  return (void *)con;
}

#ifdef BENDING_CONSTRAINTS
static void cloth_brush_add_bend_constraint(SculptSession *ss,
                                            SculptClothSimulation *cloth_sim,
                                            const int node_index,
                                            const int v1i,
                                            const int v2i,
                                            const int v3i,
                                            const int v4i,
                                            const bool use_persistent)
{
  SculptClothBendConstraint *bend_constraint = (SculptClothBendConstraint *)cloth_add_constraint(
      cloth_sim, CON_BEND);

  PBVHVertRef v1, v2, v3, v4;

  v1 = BKE_pbvh_index_to_vertex(ss->pbvh, v1i);
  v2 = BKE_pbvh_index_to_vertex(ss->pbvh, v2i);
  v3 = BKE_pbvh_index_to_vertex(ss->pbvh, v3i);
  v4 = BKE_pbvh_index_to_vertex(ss->pbvh, v4i);

  bend_constraint->elems[0].index = PACK_POS_TYPE(v1i, CLOTH_POS_POS);
  bend_constraint->elems[1].index = PACK_POS_TYPE(v2i, CLOTH_POS_POS);
  bend_constraint->elems[2].index = PACK_POS_TYPE(v3i, CLOTH_POS_POS);
  bend_constraint->elems[3].index = PACK_POS_TYPE(v4i, CLOTH_POS_POS);

  bend_constraint->node = node_index;

#  ifndef CLOTH_NO_POS_PTR
  bend_constraint->elems[0].position = cloth_sim->pos[v1i];
  bend_constraint->elems[1].position = cloth_sim->pos[v2i];
  bend_constraint->elems[2].position = cloth_sim->pos[v3i];
  bend_constraint->elems[3].position = cloth_sim->pos[v4i];
#  endif

  const float *co1, *co2, *co3, *co4;

  if (use_persistent) {
    co1 = SCULPT_vertex_persistent_co_get(ss, v1);
    co2 = SCULPT_vertex_persistent_co_get(ss, v2);
    co3 = SCULPT_vertex_persistent_co_get(ss, v3);
    co4 = SCULPT_vertex_persistent_co_get(ss, v4);
  }
  else {
    co1 = SCULPT_vertex_co_get(ss, v1);
    co2 = SCULPT_vertex_co_get(ss, v2);
    co3 = SCULPT_vertex_co_get(ss, v3);
    co4 = SCULPT_vertex_co_get(ss, v4);
  }

  float t1[3], t2[3];
  normal_tri_v3(t1, co1, co3, co2);
  normal_tri_v3(t2, co2, co4, co1);

  bend_constraint->rest_angle = saacos(dot_v3v3(t1, t2));
  bend_constraint->stiffness = cloth_sim->bend_stiffness;
  bend_constraint->strength = 1.0f;

  /* Add the constraint to the #GSet to avoid creating it again. */
  BLI_edgeset_add(cloth_sim->created_bend_constraints, v1i, v2i);
}
#endif

static void cloth_brush_add_length_constraint(SculptSession *ss,
                                              SculptClothSimulation *cloth_sim,
                                              const int node_index,
                                              const int v1i,
                                              const int v2i,
                                              const bool use_persistent)
{
  SculptClothLengthConstraint *length_constraint = cloth_add_constraint(cloth_sim, CON_LENGTH);
  PBVHVertRef v1, v2;

  v1 = BKE_pbvh_index_to_vertex(ss->pbvh, v1i);
  v2 = BKE_pbvh_index_to_vertex(ss->pbvh, v2i);

  length_constraint->elems[0].index = PACK_POS_TYPE(v1i, CLOTH_POS_POS);
  length_constraint->elems[1].index = PACK_POS_TYPE(v2i, CLOTH_POS_POS);

  length_constraint->node = node_index;

#ifndef CLOTH_NO_POS_PTR
  length_constraint->elems[0].position = cloth_sim->pos[v1i];
  length_constraint->elems[1].position = cloth_sim->pos[v2i];
#endif

  length_constraint->type = SCULPT_CLOTH_CONSTRAINT_STRUCTURAL;

  PBVHVertRef vertex1 = BKE_pbvh_index_to_vertex(ss->pbvh, v1);
  PBVHVertRef vertex2 = BKE_pbvh_index_to_vertex(ss->pbvh, v2);

  if (use_persistent) {
    length_constraint->length = len_v3v3(SCULPT_vertex_persistent_co_get(ss, vertex1),
                                         SCULPT_vertex_persistent_co_get(ss, vertex2));
  }
  else {
    length_constraint->length = len_v3v3(SCULPT_vertex_co_get(ss, vertex1),
                                         SCULPT_vertex_co_get(ss, vertex2));
  }
  length_constraint->strength = 1.0f;

  /* Reallocation if the array capacity is exceeded. */
  cloth_brush_reallocate_constraints(cloth_sim);

  /* Add the constraint to the #GSet to avoid creating it again. */
  BLI_edgeset_add(cloth_sim->created_length_constraints, v1i, v2i);
}

static void cloth_brush_add_softbody_constraint(SculptClothSimulation *cloth_sim,
                                                const int node_index,
                                                const int v,
                                                const float strength)
{
  SculptClothLengthConstraint *length_constraint = cloth_add_constraint(cloth_sim, CON_LENGTH);

  length_constraint->elems[0].index = PACK_POS_TYPE(v, CLOTH_POS_POS);
  length_constraint->elems[1].index = PACK_POS_TYPE(v, CLOTH_POS_SOFT);

  length_constraint->node = node_index;

#ifndef CLOTH_NO_POS_PTR
  length_constraint->elems[0].position = cloth_sim->pos[v];
  length_constraint->elems[1].position = cloth_sim->softbody_pos[v];
#endif

  length_constraint->type = SCULPT_CLOTH_CONSTRAINT_SOFTBODY;

  length_constraint->length = 0.0f;
  length_constraint->strength = strength;

  /* Reallocation if the array capacity is exceeded. */
  cloth_brush_reallocate_constraints(cloth_sim);
}

static void cloth_brush_add_pin_constraint(SculptClothSimulation *cloth_sim,
                                           const int node_index,
                                           const int v,
                                           const float strength)
{
  SculptClothLengthConstraint *length_constraint = cloth_add_constraint(cloth_sim, CON_LENGTH);

  length_constraint->elems[0].index = PACK_POS_TYPE(v, CLOTH_POS_POS);
  length_constraint->elems[1].index = PACK_POS_TYPE(v, CLOTH_POS_INIT);

  length_constraint->node = node_index;

#ifndef CLOTH_NO_POS_PTR
  length_constraint->elems[0].position = cloth_sim->pos[v];
  length_constraint->elems[1].position = cloth_sim->init_pos[v];
#endif

  length_constraint->type = SCULPT_CLOTH_CONSTRAINT_PIN;

  length_constraint->length = 0.0f;
  length_constraint->strength = strength;

  /* Reallocation if the array capacity is exceeded. */
  cloth_brush_reallocate_constraints(cloth_sim);
}

static void cloth_brush_add_deformation_constraint(SculptClothSimulation *cloth_sim,
                                                   const int node_index,
                                                   const int v,
                                                   const float strength)
{
  SculptClothLengthConstraint *length_constraint = cloth_add_constraint(cloth_sim, CON_LENGTH);

  length_constraint->elems[0].index = PACK_POS_TYPE(v, CLOTH_POS_POS);
  length_constraint->elems[1].index = PACK_POS_TYPE(v, CLOTH_POS_DEF);

  length_constraint->node = node_index;

  length_constraint->type = SCULPT_CLOTH_CONSTRAINT_DEFORMATION;

#ifndef CLOTH_NO_POS_PTR
  length_constraint->elems[0].position = cloth_sim->pos[v];
  length_constraint->elems[1].position = cloth_sim->deformation_pos[v];
#endif

  length_constraint->length = 0.0f;
  length_constraint->strength = strength;

  /* Reallocation if the array capacity is exceeded. */
  cloth_brush_reallocate_constraints(cloth_sim);
}

static void do_cloth_brush_build_constraints_task_cb_ex(
    void *__restrict userdata, const int n, const TaskParallelTLS *__restrict UNUSED(tls))
{
  SculptThreadedTaskData *data = userdata;
  SculptSession *ss = data->ob->sculpt;
  const Brush *brush = data->brush;
  PBVHNode *node = data->nodes[n];

  const int node_index = POINTER_AS_INT(BLI_ghash_lookup(data->cloth_sim->node_state_index, node));
  if (data->cloth_sim->node_state[node_index] != SCULPT_CLOTH_NODE_UNINITIALIZED) {
    /* The simulation already contains constraints for this node. */
    return;
  }

  PBVHVertexIter vd;

  const bool pin_simulation_boundary = ss->cache != NULL && brush != NULL &&
                                       brush->flag2 & BRUSH_CLOTH_PIN_SIMULATION_BOUNDARY &&
                                       brush->cloth_simulation_area_type !=
                                           BRUSH_CLOTH_SIMULATION_AREA_DYNAMIC;

  const bool use_persistent = brush != NULL && brush->flag & BRUSH_PERSISTENT;

  /* Brush can be NULL in tools that use the solver without relying of constraints with deformation
   * positions. */
  const bool cloth_is_deform_brush = ss->cache != NULL && brush != NULL &&
                                     SCULPT_is_cloth_deform_brush(brush);

  const bool use_falloff_plane = brush->cloth_force_falloff_type ==
                                 BRUSH_CLOTH_FORCE_FALLOFF_PLANE;
  float radius_squared = 0.0f;
  if (cloth_is_deform_brush) {
    radius_squared = ss->cache->initial_radius * ss->cache->initial_radius;
  }

  bool use_bending = data->cloth_sim->use_bending;

  /* Only limit the constraint creation to a radius when the simulation is local. */
  const float cloth_sim_radius_squared = brush->cloth_simulation_area_type ==
                                                 BRUSH_CLOTH_SIMULATION_AREA_LOCAL ?
                                             data->cloth_sim_radius * data->cloth_sim_radius :
                                             FLT_MAX;

  BKE_pbvh_vertex_iter_begin (ss->pbvh, node, vd, PBVH_ITER_UNIQUE) {
    const float len_squared = len_squared_v3v3(vd.co, data->cloth_sim_initial_location);
    if (len_squared < cloth_sim_radius_squared) {

      SculptVertexNeighborIter ni;
      int build_indices[CLOTH_MAX_CONSTRAINTS_PER_VERTEX];
      PBVHEdgeRef build_edges[CLOTH_MAX_CONSTRAINTS_PER_VERTEX];

      int tot_indices = 0;
      bool have_edges = false;

      build_indices[tot_indices] = vd.index;
      tot_indices++;
<<<<<<< HEAD

=======
>>>>>>> e6b1e97d
      SCULPT_VERTEX_NEIGHBORS_ITER_BEGIN (ss, vd.vertex, ni) {
        build_indices[tot_indices] = ni.index;

        if (ni.has_edge) {
          have_edges = true;
          build_edges[tot_indices - 1] = ni.edge;
        }
        else {
          build_edges[tot_indices - 1].i = PBVH_REF_NONE;
        }

        tot_indices++;
      }
      SCULPT_VERTEX_NEIGHBORS_ITER_END(ni);

      if (data->cloth_sim->softbody_strength > 0.0f) {
        cloth_brush_add_softbody_constraint(data->cloth_sim, node_index, vd.index, 1.0f);
      }

#ifdef BENDING_CONSTRAINTS

      for (int c_i = 0; use_bending && c_i < tot_indices - 1; c_i++) {
        if (have_edges && build_edges[c_i].i && build_edges[c_i].i != PBVH_REF_NONE) {
          PBVHEdgeRef edge = build_edges[c_i];

          if (BKE_pbvh_type(ss->pbvh) == PBVH_BMESH) {
            BMEdge *e = (BMEdge *)edge.i;

            if (!e->l) {
              continue;
            }

            int v1i = e->v1->head.index;
            int v2i = e->v2->head.index;

            if (cloth_brush_sim_has_bend_constraint(data->cloth_sim, v1i, v2i)) {
              continue;
            }

            BMLoop *l1, *l2;

            l1 = e->l;
            l2 = e->l->radial_next;

            if (l1 != l2) {
              l1 = l1->next->next;
              l2 = l2->next->next;

              cloth_brush_add_bend_constraint(ss,
                                              data->cloth_sim,
                                              node_index,
                                              e->v1->head.index,
                                              e->v2->head.index,
                                              l1->v->head.index,
                                              l2->v->head.index,
                                              use_persistent);

              if (l1->f->len == 4 && l2->f->len == 4) {
                cloth_brush_add_bend_constraint(ss,
                                                data->cloth_sim,
                                                node_index,
                                                e->v1->head.index,
                                                e->v2->head.index,
                                                l1->next->v->head.index,
                                                l2->next->v->head.index,
                                                use_persistent);
              }
              else if (l1->f->len == 4) {
                cloth_brush_add_bend_constraint(ss,
                                                data->cloth_sim,
                                                node_index,
                                                e->v1->head.index,
                                                e->v2->head.index,
                                                l1->next->v->head.index,
                                                l2->v->head.index,
                                                use_persistent);
              }
              else if (l2->f->len == 4) {
                cloth_brush_add_bend_constraint(ss,
                                                data->cloth_sim,
                                                node_index,
                                                e->v1->head.index,
                                                e->v2->head.index,
                                                l1->v->head.index,
                                                l2->next->v->head.index,
                                                use_persistent);
              }
            }
          }
          else if (BKE_pbvh_type(ss->pbvh) == PBVH_FACES) {
            MeshElemMap *map = ss->epmap + edge.i;
            if (map->count != 2) {
              continue;
            }

            MPoly *mp1 = ss->mpoly + map->indices[0];
            MPoly *mp2 = ss->mpoly + map->indices[1];
            MLoop *ml;
            int ml1 = -1, ml2 = -1;

            ml = ss->mloop + mp1->loopstart;
            for (int j = 0; j < mp1->totloop; j++, ml++) {
              if (ml->e == edge.i) {
                ml1 = j;
                break;
              }
            }

            ml = ss->mloop + mp2->loopstart;
            for (int j = 0; j < mp2->totloop; j++, ml++) {
              if (ml->e == edge.i) {
                ml2 = j;
                break;
              }
            }

            if (ml1 == -1 || ml2 == -1) {
              continue;
            }

            int v1i = ss->medge[edge.i].v1;
            int v2i = ss->medge[edge.i].v2;

            ml1 = (ml1 + 2) % mp1->totloop;
            ml2 = (ml2 + 2) % mp2->totloop;

            cloth_brush_add_bend_constraint(ss,
                                            data->cloth_sim,
                                            node_index,
                                            v1i,
                                            v2i,
                                            ss->mloop[mp1->loopstart + ml1].v,
                                            ss->mloop[mp2->loopstart + ml2].v,
                                            use_persistent);

            if (mp1->totloop == 4 && mp2->totloop == 4) {
              ml1 = (ml1 + 1) % mp1->totloop;
              ml2 = (ml2 + 1) % mp2->totloop;

              cloth_brush_add_bend_constraint(ss,
                                              data->cloth_sim,
                                              node_index,
                                              v1i,
                                              v2i,
                                              ss->mloop[mp1->loopstart + ml1].v,
                                              ss->mloop[mp2->loopstart + ml2].v,
                                              use_persistent);
            }
            else if (mp1->totloop == 4) {
              ml1 = (ml1 + 1) % mp1->loopstart;

              cloth_brush_add_bend_constraint(ss,
                                              data->cloth_sim,
                                              node_index,
                                              v1i,
                                              v2i,
                                              ss->mloop[mp1->loopstart + ml1].v,
                                              ss->mloop[mp2->loopstart + ml2].v,
                                              use_persistent);
            }
            else if (mp2->totloop == 4) {
              ml2 = (ml2 + 1) % mp2->loopstart;

              cloth_brush_add_bend_constraint(ss,
                                              data->cloth_sim,
                                              node_index,
                                              v1i,
                                              v2i,
                                              ss->mloop[mp1->loopstart + ml1].v,
                                              ss->mloop[mp2->loopstart + ml2].v,
                                              use_persistent);
            }
          }
        }
        else if (BKE_pbvh_type(ss->pbvh) == PBVH_GRIDS) {
          const CCGKey *key = BKE_pbvh_get_grid_key(ss->pbvh);
          int v1i = vd.index;

          const int grid_size = key->grid_size;
          const int grid_index1 = v1i / key->grid_area;
          const int vertex_index1 = v1i - grid_index1 * key->grid_area;

          SubdivCCGCoord c1 = {.grid_index = grid_index1,
                               .x = vertex_index1 % key->grid_size,
                               .y = vertex_index1 / key->grid_size};

          bool inside1 = c1.x > 1 && c1.x < grid_size - 2 && c1.y > 1 && c1.y < grid_size - 2;

          for (int i = 0; i < tot_indices - 1; i++) {
            int v2i = build_indices[i + 1];

            if (cloth_brush_sim_has_bend_constraint(data->cloth_sim, v1i, v2i)) {
              continue;
            }

            int v3i = -1, v4i = -1, v5i = -1, v6i = -1;

            const int grid_index2 = v2i / key->grid_area;
            const int vertex_index2 = v2i - grid_index1 * key->grid_area;

            SubdivCCGCoord c2 = {.grid_index = grid_index2,
                                 .x = vertex_index2 % key->grid_size,
                                 .y = vertex_index2 / key->grid_size};

            bool inside2 = c2.x > 1 && c2.x < grid_size - 2 && c2.y > 1 && c2.y < grid_size - 2;

            if (inside1 && inside2 && grid_index1 == grid_index2) {
              int x1, y1, x2, y2, x3, y3, x4, y4;

              if (c1.x == c2.x) {
                x1 = c1.x + 1;
                x2 = c1.x + 1;

                y1 = c1.y;
                y2 = c2.y;

                x3 = c1.x - 1;
                x4 = c1.x - 1;

                y3 = c1.y;
                y4 = c2.y;
              }
              else {
                y1 = c1.y + 1;
                y2 = c1.y + 1;

                x1 = c1.x;
                x2 = c2.x;

                y3 = c1.y - 1;
                y4 = c1.y - 1;

                x3 = c1.x;
                x4 = c2.x;
              }

              v3i = y1 * grid_size + x1 + grid_index1 * key->grid_area;
              v4i = y2 * grid_size + x2 + grid_index1 * key->grid_area;
              v5i = y3 * grid_size + x3 + grid_index1 * key->grid_area;
              v6i = y4 * grid_size + x4 + grid_index1 * key->grid_area;

              // printf("\n%d %d %d %d %d %d\n", v1i, v2i, v3i, v4i, v5i, v6i);
            }
            else { /* for grid boundaries use slow brute search to get adjacent verts */
              SculptVertexNeighborIter ni2 = {0}, ni3 = {0}, ni4 = {0};
              v3i = -1;
              v4i = -1;
              v5i = -1;
              v6i = -1;

              memset(&ni, 0, sizeof(ni));

              PBVHVertRef vertex2 = BKE_pbvh_index_to_vertex(ss->pbvh, v2i);

              SCULPT_VERTEX_NEIGHBORS_ITER_BEGIN (ss, vd.vertex, ni) {
                if (ni.vertex.i == vertex2.i) {
                  continue;
                }

                SCULPT_VERTEX_NEIGHBORS_ITER_BEGIN (ss, vertex2, ni2) {
                  SCULPT_VERTEX_NEIGHBORS_ITER_BEGIN (ss, ni2.vertex, ni3) {
                    if (ni3.vertex.i == ni.vertex.i) {
                      if (v3i == -1 && !ELEM(ni3.vertex.i, v1i, v2i) &&
                          !ELEM(ni2.vertex.i, v1i, v2i)) {
                        v3i = ni2.vertex.i;
                        v4i = ni3.vertex.i;
                      }
                      else if (v5i == -1 && !ELEM(ni3.vertex.i, v1i, v2i, v3i, v4i) &&
                               !ELEM(ni2.vertex.i, v1i, v2i, v3i, v4i)) {
                        v5i = ni2.vertex.i;
                        v6i = ni3.vertex.i;
                        goto break_all;
                      }
                    }
                  }
                  SCULPT_VERTEX_NEIGHBORS_ITER_END(ni3);
                }
                SCULPT_VERTEX_NEIGHBORS_ITER_END(ni2);
              }
              SCULPT_VERTEX_NEIGHBORS_ITER_END(ni);
            break_all:
              SCULPT_VERTEX_NEIGHBORS_ITER_FREE(ni);
              SCULPT_VERTEX_NEIGHBORS_ITER_FREE(ni2);
              SCULPT_VERTEX_NEIGHBORS_ITER_FREE(ni3);
              SCULPT_VERTEX_NEIGHBORS_ITER_FREE(ni4);
            }
            if (v5i == -1) {  // should only happen on mesh boundaries
              continue;
            }

            cloth_brush_add_bend_constraint(
                ss, data->cloth_sim, node_index, v1i, v2i, v3i, v6i, use_persistent);
            cloth_brush_add_bend_constraint(
                ss, data->cloth_sim, node_index, v1i, v2i, v4i, v5i, use_persistent);
          }
        }
      }
#endif

      /* As we don't know the order of the neighbor vertices, we create all possible combinations
       * between the neighbor and the original vertex as length constraints. */
      /* This results on a pattern that contains structural, shear and bending constraints for all
       * vertices, but constraints are repeated taking more memory than necessary. */
      for (int c_i = 0; c_i < tot_indices; c_i++) {
        for (int c_j = 0; c_j < tot_indices; c_j++) {
          if (c_i != c_j && !cloth_brush_sim_has_length_constraint(
                                data->cloth_sim, build_indices[c_i], build_indices[c_j])) {
            cloth_brush_add_length_constraint(ss,
                                              data->cloth_sim,
                                              node_index,
                                              build_indices[c_i],
                                              build_indices[c_j],
                                              use_persistent);
          }
        }
      }
    }

    if (brush && brush->sculpt_tool == SCULPT_TOOL_CLOTH) {
      /* The cloth brush works by applying forces in most of its modes, but some of them require
       * deformation coordinates to make the simulation stable. */
      if (brush->cloth_deform_type == BRUSH_CLOTH_DEFORM_GRAB) {
        if (use_falloff_plane) {
          /* With plane falloff the strength of the constraints is set when applying the
           * deformation forces. */
          cloth_brush_add_deformation_constraint(
              data->cloth_sim, node_index, vd.index, CLOTH_DEFORMATION_GRAB_STRENGTH);
        }
        else if (len_squared < radius_squared) {
          /* With radial falloff deformation constraints are created with different strengths and
           * only inside the radius of the brush. */
          const float fade = BKE_brush_curve_strength(
              brush, sqrtf(len_squared), ss->cache->radius);
          cloth_brush_add_deformation_constraint(
              data->cloth_sim, node_index, vd.index, fade * CLOTH_DEFORMATION_GRAB_STRENGTH);
        }
      }
      else if (brush->cloth_deform_type == BRUSH_CLOTH_DEFORM_SNAKE_HOOK) {
        /* Cloth Snake Hook creates deformation constraint with fixed strength because the strength
         * is controlled per iteration using cloth_sim->deformation_strength. */
        cloth_brush_add_deformation_constraint(
            data->cloth_sim, node_index, vd.index, CLOTH_DEFORMATION_SNAKEHOOK_STRENGTH);
      }
    }
    else if (data->cloth_sim->deformation_pos) {
      /* Any other tool that target the cloth simulation handle the falloff in
       * their own code when modifying the deformation coordinates of the simulation, so
       * deformation constraints are created with a fixed strength for all vertices. */
      cloth_brush_add_deformation_constraint(
          data->cloth_sim, node_index, vd.index, CLOTH_DEFORMATION_TARGET_STRENGTH);
    }

    if (pin_simulation_boundary) {
      const float sim_falloff = cloth_brush_simulation_falloff_get(
          data->cloth_sim, brush, ss->cache->initial_radius, ss->cache->location, vd.co);
      /* Vertex is inside the area of the simulation without any falloff applied. */
      if (sim_falloff < 1.0f) {
        /* Create constraints with more strength the closer the vertex is to the simulation
         * boundary. */
        cloth_brush_add_pin_constraint(data->cloth_sim, node_index, vd.index, 1.0f - sim_falloff);
      }
    }
  }
  BKE_pbvh_vertex_iter_end;
}

static void cloth_brush_constraint_pos_to_line(SculptClothSimulation *cloth_sim, const int v)
{
  if (!USE_SOLVER_RIPPLE_CONSTRAINT) {
    return;
  }
  float line_points[2][3];
  copy_v3_v3(line_points[0], cloth_sim->init_pos[v]);
  add_v3_v3v3(line_points[1], cloth_sim->init_pos[v], cloth_sim->init_normal[v]);
  closest_to_line_v3(cloth_sim->pos[v], cloth_sim->pos[v], line_points[0], line_points[1]);
}

static void cloth_brush_apply_force_to_vertex(SculptSession *UNUSED(ss),
                                              SculptClothSimulation *cloth_sim,
                                              const float force[3],
                                              const int vertex_index)
{
  madd_v3_v3fl(cloth_sim->acceleration[vertex_index], force, 1.0f / cloth_sim->mass);
}

static void do_cloth_brush_apply_forces_task_cb_ex(void *__restrict userdata,
                                                   const int n,
                                                   const TaskParallelTLS *__restrict tls)
{
  SculptThreadedTaskData *data = userdata;
  SculptSession *ss = data->ob->sculpt;
  const Brush *brush = data->brush;
  SculptClothSimulation *cloth_sim = ss->cache->cloth_sim;
  const float *offset = data->offset;
  const float *grab_delta = data->grab_delta;
  float(*imat)[4] = data->mat;

  const bool use_falloff_plane = brush->cloth_force_falloff_type ==
                                 BRUSH_CLOTH_FORCE_FALLOFF_PLANE;

  PBVHVertexIter vd;
  const float bstrength = ss->cache->bstrength;

  SculptBrushTest test;
  SculptBrushTestFn sculpt_brush_test_sq_fn = SCULPT_brush_test_init(
      ss, &test, data->brush->falloff_shape);
  const int thread_id = BLI_task_parallel_thread_id(tls);

  /* For Pinch Perpendicular Deform Type. */
  float x_object_space[3];
  float z_object_space[3];
  if (brush->cloth_deform_type == BRUSH_CLOTH_DEFORM_PINCH_PERPENDICULAR) {
    normalize_v3_v3(x_object_space, imat[0]);
    normalize_v3_v3(z_object_space, imat[2]);
  }

  /* For Plane Force Falloff. */
  float deform_plane[4];
  float plane_normal[3];
  if (use_falloff_plane) {
    normalize_v3_v3(plane_normal, grab_delta);
    plane_from_point_normal_v3(deform_plane, data->area_co, plane_normal);
  }

  KelvinletParams params;
  const float kv_force = 1.0f;
  const float kv_shear_modulus = 1.0f;
  const float kv_poisson_ratio = 0.4f;
  bool use_elastic_drag = false;
  if (brush->cloth_deform_type == BRUSH_CLOTH_DEFORM_ELASTIC_DRAG) {
    BKE_kelvinlet_init_params(
        &params, ss->cache->radius, kv_force, kv_shear_modulus, kv_poisson_ratio);
    use_elastic_drag = true;
  }

  /* Gravity */
  float gravity[3] = {0.0f};
  if (ss->cache->supports_gravity) {
    madd_v3_v3fl(gravity, ss->cache->gravity_direction, -data->sd->gravity_factor);
  }

  BKE_pbvh_vertex_iter_begin (ss->pbvh, data->nodes[n], vd, PBVH_ITER_UNIQUE) {
    float force[3];
    float sim_location[3];
    cloth_brush_simulation_location_get(ss, brush, sim_location);
    const float sim_factor = cloth_brush_simulation_falloff_get(
        cloth_sim, brush, ss->cache->radius, sim_location, cloth_sim->init_pos[vd.index]);

    float current_vertex_location[3];
    if (brush->cloth_deform_type == BRUSH_CLOTH_DEFORM_GRAB) {
      copy_v3_v3(current_vertex_location, ss->cache->cloth_sim->init_pos[vd.index]);
    }
    else {
      copy_v3_v3(current_vertex_location, vd.co);
    }

    /* Apply gravity in the entire simulation area. */
    float vertex_gravity[3];
    mul_v3_v3fl(vertex_gravity, gravity, sim_factor);
    cloth_brush_apply_force_to_vertex(ss, ss->cache->cloth_sim, vertex_gravity, vd.index);

    /* When using the plane falloff mode the falloff is not constrained by the brush radius. */
    /* Brushes that use elastic deformation are also not constrained by radius. */
    if (!sculpt_brush_test_sq_fn(&test, current_vertex_location) && !use_falloff_plane &&
        !use_elastic_drag) {
      continue;
    }

    float dist = sqrtf(test.dist);

    if (use_falloff_plane) {
      dist = dist_to_plane_v3(current_vertex_location, deform_plane);
    }

    const float fade = sim_factor * bstrength *
                       SCULPT_brush_strength_factor(ss,
                                                    brush,
                                                    current_vertex_location,
                                                    dist,
                                                    vd.no,
                                                    vd.fno,
                                                    vd.mask ? *vd.mask : 0.0f,
                                                    vd.vertex,
                                                    thread_id);

    float brush_disp[3];

    switch (brush->cloth_deform_type) {
      case BRUSH_CLOTH_DEFORM_DRAG:
        sub_v3_v3v3(brush_disp, ss->cache->location, ss->cache->last_location);
        normalize_v3(brush_disp);
        mul_v3_v3fl(force, brush_disp, fade);
        break;
      case BRUSH_CLOTH_DEFORM_PUSH:
        /* Invert the fade to push inwards. */
        mul_v3_v3fl(force, offset, -fade);
        break;
      case BRUSH_CLOTH_DEFORM_GRAB:
        madd_v3_v3v3fl(cloth_sim->deformation_pos[vd.index],
                       cloth_sim->init_pos[vd.index],
                       ss->cache->grab_delta_symmetry,
                       fade);
        if (use_falloff_plane) {
          cloth_sim->deformation_strength[vd.index] = clamp_f(fade, 0.0f, 1.0f);
        }
        else {
          cloth_sim->deformation_strength[vd.index] = 1.0f;
        }
        zero_v3(force);
        break;
      case BRUSH_CLOTH_DEFORM_SNAKE_HOOK:
        copy_v3_v3(cloth_sim->deformation_pos[vd.index], cloth_sim->pos[vd.index]);
        madd_v3_v3fl(cloth_sim->deformation_pos[vd.index], ss->cache->grab_delta_symmetry, fade);
        cloth_sim->deformation_strength[vd.index] = fade;
        zero_v3(force);
        break;
      case BRUSH_CLOTH_DEFORM_PINCH_POINT:
        if (use_falloff_plane) {
          float distance = dist_signed_to_plane_v3(vd.co, deform_plane);
          copy_v3_v3(brush_disp, plane_normal);
          mul_v3_fl(brush_disp, -distance);
        }
        else {
          sub_v3_v3v3(brush_disp, ss->cache->location, vd.co);
        }
        normalize_v3(brush_disp);
        mul_v3_v3fl(force, brush_disp, fade);
        break;
      case BRUSH_CLOTH_DEFORM_PINCH_PERPENDICULAR: {
        float disp_center[3];
        float x_disp[3];
        float z_disp[3];
        sub_v3_v3v3(disp_center, ss->cache->location, vd.co);
        normalize_v3(disp_center);
        mul_v3_v3fl(x_disp, x_object_space, dot_v3v3(disp_center, x_object_space));
        mul_v3_v3fl(z_disp, z_object_space, dot_v3v3(disp_center, z_object_space));
        add_v3_v3v3(disp_center, x_disp, z_disp);
        mul_v3_v3fl(force, disp_center, fade);
      } break;
      case BRUSH_CLOTH_DEFORM_INFLATE:
        mul_v3_v3fl(force, vd.no ? vd.no : vd.fno, fade);
        break;
      case BRUSH_CLOTH_DEFORM_EXPAND:
        cloth_sim->length_constraint_tweak[vd.index] += fade * 0.1f;
        zero_v3(force);
        break;
      case BRUSH_CLOTH_DEFORM_ELASTIC_DRAG: {
        float final_disp[3];
        sub_v3_v3v3(brush_disp, ss->cache->location, ss->cache->last_location);
        mul_v3_v3fl(final_disp, brush_disp, ss->cache->bstrength);
        float location[3];
        if (use_falloff_plane) {
          closest_to_plane_v3(location, deform_plane, vd.co);
        }
        else {
          copy_v3_v3(location, ss->cache->location);
        }
        BKE_kelvinlet_grab_triscale(final_disp, &params, vd.co, location, brush_disp);
        mul_v3_fl(final_disp, 20.0f * (1.0f - fade));
        add_v3_v3(cloth_sim->pos[vd.index], final_disp);
        zero_v3(force);
      }

      break;
    }

    cloth_brush_apply_force_to_vertex(ss, ss->cache->cloth_sim, force, vd.index);
  }
  BKE_pbvh_vertex_iter_end;
}

static ListBase *cloth_brush_collider_cache_create(Object *object, Depsgraph *depsgraph)
{
  ListBase *cache = NULL;
  DEG_OBJECT_ITER_BEGIN (depsgraph,
                         ob,
                         DEG_ITER_OBJECT_FLAG_LINKED_DIRECTLY | DEG_ITER_OBJECT_FLAG_VISIBLE |
                             DEG_ITER_OBJECT_FLAG_DUPLI) {
    if (STREQ(object->id.name, ob->id.name)) {
      continue;
    }

    CollisionModifierData *cmd = (CollisionModifierData *)BKE_modifiers_findby_type(
        ob, eModifierType_Collision);
    if (!cmd) {
      continue;
    }

    if (!cmd->bvhtree) {
      continue;
    }
    if (cache == NULL) {
      cache = MEM_callocN(sizeof(ListBase), "ColliderCache array");
    }

    ColliderCache *col = MEM_callocN(sizeof(ColliderCache), "ColliderCache");
    col->ob = ob;
    col->collmd = cmd;
    collision_move_object(cmd, 1.0, 0.0, true);
    BLI_addtail(cache, col);
  }
  DEG_OBJECT_ITER_END;
  return cache;
}

typedef struct ClothBrushCollision {
  CollisionModifierData *col_data;
  struct IsectRayPrecalc isect_precalc;
} ClothBrushCollision;

static void cloth_brush_collision_cb(void *userdata,
                                     int index,
                                     const BVHTreeRay *ray,
                                     BVHTreeRayHit *hit)
{
  ClothBrushCollision *col = (ClothBrushCollision *)userdata;
  CollisionModifierData *col_data = col->col_data;
  MVertTri *verttri = &col_data->tri[index];
  MVert *mverts = col_data->x;
  float *tri[3], no[3], co[3];

  tri[0] = mverts[verttri->tri[0]].co;
  tri[1] = mverts[verttri->tri[1]].co;
  tri[2] = mverts[verttri->tri[2]].co;
  float dist = 0.0f;

  bool tri_hit = isect_ray_tri_watertight_v3(
      ray->origin, &col->isect_precalc, UNPACK3(tri), &dist, NULL);
  normal_tri_v3(no, UNPACK3(tri));
  madd_v3_v3v3fl(co, ray->origin, ray->direction, dist);

  if (tri_hit && dist < hit->dist) {
    hit->index = index;
    hit->dist = dist;

    copy_v3_v3(hit->co, co);
    copy_v3_v3(hit->no, no);
  }
}

static void cloth_brush_solve_collision(Object *object,
                                        SculptClothSimulation *cloth_sim,
                                        const int i)
{
  const int raycast_flag = BVH_RAYCAST_DEFAULT & ~(BVH_RAYCAST_WATERTIGHT);

  ColliderCache *collider_cache;
  BVHTreeRayHit hit;

  float obmat_inv[4][4];
  invert_m4_m4(obmat_inv, object->obmat);

  for (collider_cache = cloth_sim->collider_list->first; collider_cache;
       collider_cache = collider_cache->next) {
    float ray_start[3], ray_normal[3];
    float pos_world_space[3], prev_pos_world_space[3];

    mul_v3_m4v3(pos_world_space, object->obmat, cloth_sim->pos[i]);
    mul_v3_m4v3(prev_pos_world_space, object->obmat, cloth_sim->last_iteration_pos[i]);
    sub_v3_v3v3(ray_normal, pos_world_space, prev_pos_world_space);
    copy_v3_v3(ray_start, prev_pos_world_space);
    hit.index = -1;
    hit.dist = len_v3(ray_normal);
    normalize_v3(ray_normal);

    ClothBrushCollision col;
    CollisionModifierData *collmd = collider_cache->collmd;
    col.col_data = collmd;
    isect_ray_tri_watertight_v3_precalc(&col.isect_precalc, ray_normal);

    BLI_bvhtree_ray_cast_ex(collmd->bvhtree,
                            ray_start,
                            ray_normal,
                            0.3f,
                            &hit,
                            cloth_brush_collision_cb,
                            &col,
                            raycast_flag);

    if (hit.index == -1) {
      continue;
    }

    float collision_disp[3];
    float movement_disp[3];
    mul_v3_v3fl(collision_disp, hit.no, 0.005f);
    sub_v3_v3v3(movement_disp, pos_world_space, prev_pos_world_space);
    float friction_plane[4];
    float pos_on_friction_plane[3];
    plane_from_point_normal_v3(friction_plane, hit.co, hit.no);
    closest_to_plane_v3(pos_on_friction_plane, friction_plane, pos_world_space);
    sub_v3_v3v3(movement_disp, pos_on_friction_plane, hit.co);

    /* TODO(pablodp606): This can be exposed in a brush/filter property as friction. */
    mul_v3_fl(movement_disp, 0.35f);

    copy_v3_v3(cloth_sim->pos[i], hit.co);
    add_v3_v3(cloth_sim->pos[i], movement_disp);
    add_v3_v3(cloth_sim->pos[i], collision_disp);
    mul_v3_m4v3(cloth_sim->pos[i], obmat_inv, cloth_sim->pos[i]);
  }
}
static void cloth_simulation_noise_get(float *r_noise,
                                       SculptSession *ss,
                                       const PBVHVertRef vertex,
                                       const float strength)
{
  const uint *hash_co = (const uint *)SCULPT_vertex_co_get(ss, vertex);
  for (int i = 0; i < 3; i++) {
    const uint hash = BLI_hash_int_2d(hash_co[0], hash_co[1]) ^ BLI_hash_int_2d(hash_co[2], i);
    r_noise[i] = (hash * (1.0f / 0xFFFFFFFF) - 0.5f) * strength;
  }
}

static void do_cloth_brush_solve_simulation_task_cb_ex(
    void *__restrict userdata, const int n, const TaskParallelTLS *__restrict UNUSED(tls))
{
  SculptThreadedTaskData *data = userdata;
  SculptSession *ss = data->ob->sculpt;
  const Brush *brush = data->brush;

  PBVHNode *node = data->nodes[n];
  PBVHVertexIter vd;
  SculptClothSimulation *cloth_sim = data->cloth_sim;
  const float time_step = data->cloth_time_step;

  const int node_index = POINTER_AS_INT(BLI_ghash_lookup(data->cloth_sim->node_state_index, node));
  if (data->cloth_sim->node_state[node_index] != SCULPT_CLOTH_NODE_ACTIVE) {
    return;
  }

  AutomaskingCache *automasking = SCULPT_automasking_active_cache_get(ss);

  BKE_pbvh_vertex_iter_begin (ss->pbvh, data->nodes[n], vd, PBVH_ITER_UNIQUE) {
    float sim_location[3];
    cloth_brush_simulation_location_get(ss, brush, sim_location);
    const float sim_factor =
        ss->cache ?
            cloth_brush_simulation_falloff_get(
                cloth_sim, brush, ss->cache->radius, sim_location, cloth_sim->init_pos[vd.index]) :
            1.0f;
    if (sim_factor <= 0.0f) {
      continue;
    }

    int i = vd.index;
    float temp[3];
    copy_v3_v3(temp, cloth_sim->pos[i]);

    mul_v3_fl(cloth_sim->acceleration[i], time_step);

    float pos_diff[3];
    sub_v3_v3v3(pos_diff, cloth_sim->pos[i], cloth_sim->prev_pos[i]);
    mul_v3_fl(pos_diff, (1.0f - cloth_sim->damping) * sim_factor);

    const float mask_v = (1.0f - (vd.mask ? *vd.mask : 0.0f)) *
                         SCULPT_automasking_factor_get(automasking, ss, vd.vertex);

    madd_v3_v3fl(cloth_sim->pos[i], pos_diff, mask_v);
    madd_v3_v3fl(cloth_sim->pos[i], cloth_sim->acceleration[i], mask_v);

    /* Prevents the vertices from sliding without creating folds when all vertices and forces are
     * in the same plane. */
    float noise[3];
    cloth_simulation_noise_get(noise, ss, vd.vertex, 0.000001f);
    add_v3_v3(cloth_sim->pos[i], noise);

    if (USE_SOLVER_RIPPLE_CONSTRAINT) {
      cloth_brush_constraint_pos_to_line(cloth_sim, i);
    }

    if (cloth_sim->collider_list != NULL) {
      cloth_brush_solve_collision(data->ob, cloth_sim, i);
    }

    copy_v3_v3(cloth_sim->last_iteration_pos[i], cloth_sim->pos[i]);

    copy_v3_v3(cloth_sim->prev_pos[i], temp);
    copy_v3_v3(cloth_sim->last_iteration_pos[i], cloth_sim->pos[i]);
    copy_v3_fl(cloth_sim->acceleration[i], 0.0f);

    copy_v3_v3(vd.co, cloth_sim->pos[vd.index]);

    if (vd.mvert) {
      BKE_pbvh_vert_mark_update(ss->pbvh, vd.vertex);
    }
  }
  BKE_pbvh_vertex_iter_end;

  /* Disable the simulation on this node, it needs to be enabled again to continue. */
  cloth_sim->node_state[node_index] = SCULPT_CLOTH_NODE_INACTIVE;
}

static void cloth_sort_constraints_for_tasks(SculptSession *ss,
                                             Brush *brush,
                                             SculptClothSimulation *cloth_sim,
                                             int totthread)
{
  SculptClothTaskData *tasks = MEM_calloc_arrayN(
      totthread + 1, sizeof(SculptClothTaskData), "SculptClothTaskData");

  int *vthreads = MEM_calloc_arrayN(
      SCULPT_vertex_count_get(ss), sizeof(*vthreads), "cloth vthreads");

  SculptClothConstraint *con;
  int totcon;

  RNG *rng = BLI_rng_new(BLI_thread_rand(0));

  bool not_dynamic = cloth_sim->simulation_area_type != BRUSH_CLOTH_SIMULATION_AREA_DYNAMIC;

  // for (int ctype = 0; ctype < TOT_CONSTRAINT_TYPES; ctype++) {
  /* start with bending constraints since they have more vertices */
  for (int ctype = TOT_CONSTRAINT_TYPES - 1; ctype >= 0; ctype--) {
    con = cloth_sim->constraints[ctype];
    totcon = cloth_sim->tot_constraints[ctype];

    int size = (int)constraint_types[ctype].size;
    int totelem = constraint_types[ctype].totelem;

#if 0
    int *order = MEM_malloc_arrayN(totcon, sizeof(*order), "rand order");
    for (int i = 0; i < totcon; i++) {
      order[i] = i;
    }
    BLI_rng_shuffle_array(rng, order, sizeof(*order), totcon);
#endif

    char *ptr = (char *)cloth_sim->constraints[ctype];

    for (int _i = 0; _i < totcon; _i++) {
      int i = _i;  // order[_i];
      con = (SculptClothConstraint *)(ptr + size * i);

      bool ok = true;
      int last = 0, same = true;

      for (int j = 0; j < totelem; j++) {
        int threadnr = vthreads[UNPACK_POS_INDEX(con->elems[j].index)];

        if (threadnr) {
          ok = false;
        }

        if (j > 0 && threadnr && last && threadnr != last) {
          same = false;
        }

        if (threadnr) {
          last = threadnr;
        }
      }

      int tasknr;
      if (ok) {
        tasknr = BLI_rng_get_int(rng) % totthread;

        for (int j = 0; j < totelem; j++) {
          vthreads[UNPACK_POS_INDEX(con->elems[j].index)] = tasknr + 1;
        }
      }
      else if (same) {
        tasknr = last - 1;

        for (int j = 0; j < totelem; j++) {
          vthreads[UNPACK_POS_INDEX(con->elems[j].index)] = tasknr + 1;
        }
      }
      else {
        tasks[totthread].tot_constraints[ctype]++;

        con->thread_nr = -1;
        continue;
      }

      con->thread_nr = tasknr;
      tasks[tasknr].tot_constraints[ctype]++;

      /*propagate thread nr to adjacent verts, unless in
        dynamic mode where the performance benefits are
        not worth it*/
      for (int step = 0; not_dynamic && step < totelem; step++) {
        int v = UNPACK_POS_INDEX(con->elems[step].index);

        PBVHVertRef vertex = BKE_pbvh_index_to_vertex(ss->pbvh, v);
        SculptVertexNeighborIter ni;

        SCULPT_VERTEX_NEIGHBORS_ITER_BEGIN (ss, vertex, ni) {
          if (!vthreads[ni.index]) {
            vthreads[ni.index] = tasknr + 1;
          }
        }
        SCULPT_VERTEX_NEIGHBORS_ITER_END(ni);
      }
    }
  }

  int tottask = totthread + 1;
  for (int i = 0; i < tottask; i++) {
    for (int j = 0; j < TOT_CONSTRAINT_TYPES; j++) {
      tasks[i].constraints[j] = MEM_malloc_arrayN(
          tasks[i].tot_constraints[j], sizeof(void *), "cloth task data");
      tasks[i].tot_constraints[j] = 0;
    }
  }

  for (int ctype = 0; ctype < TOT_CONSTRAINT_TYPES; ctype++) {
    con = cloth_sim->constraints[ctype];
    totcon = cloth_sim->tot_constraints[ctype];
    int size = (int)constraint_types[ctype].size;

    for (int i = 0; i < totcon; i++, con = (SculptClothConstraint *)(((char *)con) + size)) {
      int tasknr = con->thread_nr;
      if (tasknr == -1) {
        tasknr = totthread;
      }

<<<<<<< HEAD
      tasks[tasknr].constraints[ctype][tasks[tasknr].tot_constraints[ctype]++] = con;
    }
  }

  BLI_rng_free(rng);

  cloth_sim->constraint_tasks = tasks;
  cloth_sim->tot_constraint_tasks = totthread + 1;

#if 1
  unsigned int size = sizeof(SculptClothLengthConstraint) * cloth_sim->tot_constraints[0];
  size += sizeof(SculptClothBendConstraint) * cloth_sim->tot_constraints[1];

  printf("%.2fmb", (float)size / 1024.0f / 1024.0f);

  for (int i = 0; i < totthread + 1; i++) {
    printf("%d: ", i);

    for (int j = 0; j < TOT_CONSTRAINT_TYPES; j++) {
      printf("  %d", tasks[i].tot_constraints[j]);
    }

    printf("\n");
  }
#endif

  MEM_SAFE_FREE(vthreads);
}

static void cloth_brush_satisfy_constraints_intern(SculptSession *ss,
                                                   Brush *brush,
                                                   SculptClothSimulation *cloth_sim,
                                                   SculptClothTaskData *task,
                                                   bool no_boundary)
{

  AutomaskingCache *automasking = SCULPT_automasking_active_cache_get(ss);
  SculptClothLengthConstraint **constraints = (SculptClothLengthConstraint **)
                                                  task->constraints[CON_LENGTH];

#ifdef BENDING_CONSTRAINTS
  SculptClothBendConstraint **bend_constraints = (SculptClothBendConstraint **)
                                                     task->constraints[CON_BEND];

  for (int i = 0; !no_boundary && i < task->tot_constraints[CON_BEND]; i++) {
    SculptClothBendConstraint *constraint = bend_constraints[i];
    float gradients[4][3];

    if (cloth_sim->node_state[constraint->node] != SCULPT_CLOTH_NODE_ACTIVE) {
      /* Skip all constraints that were created for inactive nodes. */
      continue;
    }

#  ifndef CLOTH_NO_POS_PTR
    for (int j = 0; j < 4; j++) {
      constraint->elems[j].position = cloth_sim->pos[constraint->elems[j].index];
    }
#  endif

    if (!calc_bending_gradients(cloth_sim, constraint, gradients)) {
      continue;
    }

    float sim_location[3];
    cloth_brush_simulation_location_get(ss, brush, sim_location);

    for (int j = 0; j < 4; j++) {
      int vi = UNPACK_POS_INDEX(constraint->elems[j].index);

#  ifndef CLOTH_NO_POS_PTR
      float *pos = constraint->elems[j].position;
#  else
      float *pos = GET_POS_PTR(constraint->elems[j].index);
#  endif

      float sim_factor = ss->cache ? cloth_brush_simulation_falloff_get(cloth_sim,
                                                                        brush,
                                                                        ss->cache->radius,
                                                                        sim_location,
                                                                        cloth_sim->init_pos[vi]) :
                                     1.0f;

      /* increase strength of bending constraints */
      sim_factor = sqrtf(sim_factor);

      if (sim_factor == 0.0f) {
        continue;
=======
      mul_v3_v3fl(correction_vector_half, correction_vector, 0.5f);

      PBVHVertRef vertex1 = BKE_pbvh_index_to_vertex(ss->pbvh, v1);
      PBVHVertRef vertex2 = BKE_pbvh_index_to_vertex(ss->pbvh, v2);

      const float mask_v1 = (1.0f - SCULPT_vertex_mask_get(ss, vertex1)) *
                            SCULPT_automasking_factor_get(automasking, ss, vertex1);
      const float mask_v2 = (1.0f - SCULPT_vertex_mask_get(ss, vertex2)) *
                            SCULPT_automasking_factor_get(automasking, ss, vertex2);

      float sim_location[3];
      cloth_brush_simulation_location_get(ss, brush, sim_location);

      const float sim_factor_v1 = ss->cache ?
                                      cloth_brush_simulation_falloff_get(brush,
                                                                         ss->cache->radius,
                                                                         sim_location,
                                                                         cloth_sim->init_pos[v1]) :
                                      1.0f;
      const float sim_factor_v2 = ss->cache ?
                                      cloth_brush_simulation_falloff_get(brush,
                                                                         ss->cache->radius,
                                                                         sim_location,
                                                                         cloth_sim->init_pos[v2]) :
                                      1.0f;

      float deformation_strength = 1.0f;
      if (constraint->type == SCULPT_CLOTH_CONSTRAINT_DEFORMATION) {
        deformation_strength = (cloth_sim->deformation_strength[v1] +
                                cloth_sim->deformation_strength[v2]) *
                               0.5f;
>>>>>>> e6b1e97d
      }

      PBVHVertRef vref = BKE_pbvh_index_to_vertex(ss->pbvh, vi);

      sim_factor *= SCULPT_automasking_factor_get(automasking, ss, vref) * 1.0f -
                    SCULPT_vertex_mask_get(ss, vref);

      madd_v3_v3fl(pos, gradients[j], sim_factor);

      if (USE_SOLVER_RIPPLE_CONSTRAINT) {
        cloth_brush_constraint_pos_to_line(cloth_sim, vi);
      }
    }
  }
#endif
  // return;
  for (int i = 0; i < task->tot_constraints[CON_LENGTH]; i++) {
    const SculptClothLengthConstraint *constraint = constraints[i];

    if (cloth_sim->node_state[constraint->node] != SCULPT_CLOTH_NODE_ACTIVE) {
      /* Skip all constraints that were created for inactive nodes. */
      continue;
    }

#ifndef CLOTH_NO_POS_PTR
    float *pos1 = constraint->elems[0].position;
    float *pos2 = constraint->elems[1].position;
#else
    float *pos1 = GET_POS_PTR(constraint->elems[0].index);
    float *pos2 = GET_POS_PTR(constraint->elems[1].index);
#endif

    const int v1 = UNPACK_POS_INDEX(constraint->elems[0].index);
    const int v2 = UNPACK_POS_INDEX(constraint->elems[1].index);

    const PBVHVertRef v1ref = BKE_pbvh_index_to_vertex(ss->pbvh, v1);
    const PBVHVertRef v2ref = BKE_pbvh_index_to_vertex(ss->pbvh, v2);

    float v1_to_v2[3];
    sub_v3_v3v3(v1_to_v2, pos2, pos1);

    const float current_distance = len_v3(v1_to_v2);
    float correction_vector[3];
    float correction_vector_half[3];

    const float constraint_distance = constraint->length +
                                      (cloth_sim->length_constraint_tweak[v1] * 0.5f) +
                                      (cloth_sim->length_constraint_tweak[v2] * 0.5f);

    if (current_distance > 0.0f) {
      mul_v3_v3fl(correction_vector,
                  v1_to_v2,
                  CLOTH_SOLVER_DISPLACEMENT_FACTOR *
                      (1.0f - (constraint_distance / current_distance)));
    }
    else {
      mul_v3_v3fl(correction_vector, v1_to_v2, CLOTH_SOLVER_DISPLACEMENT_FACTOR);
    }

    mul_v3_v3fl(correction_vector_half, correction_vector, 0.5f);

    const float mask_v1 = (1.0f - SCULPT_vertex_mask_get(ss, v1ref)) *
                          SCULPT_automasking_factor_get(automasking, ss, v1ref);
    const float mask_v2 = (1.0f - SCULPT_vertex_mask_get(ss, v2ref)) *
                          SCULPT_automasking_factor_get(automasking, ss, v2ref);

    float sim_location[3];
    cloth_brush_simulation_location_get(ss, brush, sim_location);

    const float sim_factor_v1 = ss->cache ?
                                    cloth_brush_simulation_falloff_get(cloth_sim,
                                                                       brush,
                                                                       ss->cache->radius,
                                                                       sim_location,
                                                                       cloth_sim->init_pos[v1]) :
                                    1.0f;
    const float sim_factor_v2 = ss->cache ?
                                    cloth_brush_simulation_falloff_get(cloth_sim,
                                                                       brush,
                                                                       ss->cache->radius,
                                                                       sim_location,
                                                                       cloth_sim->init_pos[v2]) :
                                    1.0f;

    float deformation_strength = 1.0f;
    if (constraint->type == SCULPT_CLOTH_CONSTRAINT_DEFORMATION) {
      deformation_strength = (cloth_sim->deformation_strength[v1] +
                              cloth_sim->deformation_strength[v2]) *
                             0.5f;
    }

    if (constraint->type == SCULPT_CLOTH_CONSTRAINT_SOFTBODY) {
      const float softbody_plasticity = brush ? brush->cloth_constraint_softbody_strength : 0.0f;
      madd_v3_v3fl(cloth_sim->pos[v1],
                   correction_vector_half,
                   1.0f * mask_v1 * sim_factor_v1 * constraint->strength * softbody_plasticity);
      madd_v3_v3fl(cloth_sim->softbody_pos[v1],
                   correction_vector_half,
                   -1.0f * mask_v1 * sim_factor_v1 * constraint->strength *
                       (1.0f - softbody_plasticity));
    }
    else {
      madd_v3_v3fl(cloth_sim->pos[v1],
                   correction_vector_half,
                   1.0f * mask_v1 * sim_factor_v1 * constraint->strength * deformation_strength);
      if (v1 != v2) {
        madd_v3_v3fl(cloth_sim->pos[v2],
                     correction_vector_half,
                     -1.0f * mask_v2 * sim_factor_v2 * constraint->strength *
                         deformation_strength);
      }
    }
    if (USE_SOLVER_RIPPLE_CONSTRAINT) {
      cloth_brush_constraint_pos_to_line(cloth_sim, v1);
      cloth_brush_constraint_pos_to_line(cloth_sim, v2);
    }
  }
}

typedef struct ConstraintThreadData {
  SculptClothSimulation *cloth_sim;
  SculptSession *ss;
  Brush *brush;
} ConstraintThreadData;

static void cloth_brush_satisfy_constraints_task_cb(void *__restrict userdata,
                                                    const int n,
                                                    const TaskParallelTLS *__restrict UNUSED(tls))
{
  ConstraintThreadData *data = (ConstraintThreadData *)userdata;

  cloth_brush_satisfy_constraints_intern(
      data->ss, data->brush, data->cloth_sim, data->cloth_sim->constraint_tasks + n, false);

  if (data->cloth_sim->use_bending) {  // run again without bend constraints
    cloth_brush_satisfy_constraints_intern(
        data->ss, data->brush, data->cloth_sim, data->cloth_sim->constraint_tasks + n, true);
  }
}

static void cloth_brush_satisfy_constraints(SculptSession *ss,
                                            Brush *brush,
                                            SculptClothSimulation *cloth_sim)
{
  ConstraintThreadData data = {.cloth_sim = cloth_sim, .ss = ss, .brush = brush};

  int totthread = BLI_system_thread_count();

  if (!cloth_sim->constraint_tasks) {
    cloth_sort_constraints_for_tasks(ss, brush, cloth_sim, totthread);
  }

  if (!cloth_sim->tot_constraint_tasks) {
    return;
  }

  int iterations = cloth_sim->use_bending ? 2 : 5;

  for (int constraint_it = 0; constraint_it < iterations; constraint_it++) {
    TaskParallelSettings settings;
    BKE_pbvh_parallel_range_settings(&settings, true, cloth_sim->tot_constraint_tasks - 1);

    BLI_task_parallel_range(0,
                            cloth_sim->tot_constraint_tasks - 1,
                            &data,
                            cloth_brush_satisfy_constraints_task_cb,
                            &settings);

    // do thread boundary constraints in main thread
    cloth_brush_satisfy_constraints_task_cb(&data, cloth_sim->tot_constraint_tasks - 1, NULL);
  }
}

void SCULPT_cloth_brush_do_simulation_step(
    Sculpt *sd, Object *ob, SculptClothSimulation *cloth_sim, PBVHNode **nodes, int totnode)
{
  SculptSession *ss = ob->sculpt;
  Brush *brush = BKE_paint_brush(&sd->paint);

  /* Update the constraints. */
  cloth_brush_satisfy_constraints(ss, brush, cloth_sim);

  /* Solve the simulation and write the final step to the mesh. */
  SculptThreadedTaskData solve_simulation_data = {
      .sd = sd,
      .ob = ob,
      .brush = brush,
      .nodes = nodes,
      .cloth_time_step = CLOTH_SIMULATION_TIME_STEP,
      .cloth_sim = cloth_sim,
  };

  TaskParallelSettings settings;
  BKE_pbvh_parallel_range_settings(&settings, true, totnode);
  BLI_task_parallel_range(
      0, totnode, &solve_simulation_data, do_cloth_brush_solve_simulation_task_cb_ex, &settings);
}

static void cloth_brush_apply_brush_foces(Sculpt *sd, Object *ob, PBVHNode **nodes, int totnode)
{
  SculptSession *ss = ob->sculpt;
  Brush *brush = BKE_paint_brush(&sd->paint);

  float grab_delta[3];
  float mat[4][4];
  float area_no[3];
  float area_co[3];
  float imat[4][4];
  float offset[3];

  SculptThreadedTaskData apply_forces_data = {
      .sd = sd,
      .ob = ob,
      .brush = brush,
      .nodes = nodes,
      .area_no = area_no,
      .area_co = area_co,
      .mat = imat,
  };

  BKE_curvemapping_init(brush->curve);

  /* Initialize the grab delta. */
  copy_v3_v3(grab_delta, ss->cache->grab_delta_symmetry);
  normalize_v3(grab_delta);

  apply_forces_data.grab_delta = grab_delta;

  if (is_zero_v3(ss->cache->grab_delta_symmetry)) {
    return;
  }

  /* Calculate push offset. */

  if (brush->cloth_deform_type == BRUSH_CLOTH_DEFORM_PUSH) {
    mul_v3_v3fl(offset, ss->cache->sculpt_normal_symm, ss->cache->radius);
    mul_v3_v3(offset, ss->cache->scale);
    mul_v3_fl(offset, 2.0f);

    apply_forces_data.offset = offset;
  }

  if (brush->cloth_deform_type == BRUSH_CLOTH_DEFORM_PINCH_PERPENDICULAR ||
      brush->cloth_force_falloff_type == BRUSH_CLOTH_FORCE_FALLOFF_PLANE) {
    SCULPT_calc_brush_plane(sd, ob, nodes, totnode, area_no, area_co);

    /* Initialize stroke local space matrix. */
    cross_v3_v3v3(mat[0], area_no, ss->cache->grab_delta_symmetry);
    mat[0][3] = 0.0f;
    cross_v3_v3v3(mat[1], area_no, mat[0]);
    mat[1][3] = 0.0f;
    copy_v3_v3(mat[2], area_no);
    mat[2][3] = 0.0f;
    copy_v3_v3(mat[3], ss->cache->location);
    mat[3][3] = 1.0f;
    normalize_m4(mat);

    apply_forces_data.area_co = area_co;
    apply_forces_data.area_no = area_no;
    apply_forces_data.mat = mat;

    /* Update matrix for the cursor preview. */
    if (ss->cache->mirror_symmetry_pass == 0) {
      copy_m4_m4(ss->cache->stroke_local_mat, mat);
    }
  }

  if (ELEM(brush->cloth_deform_type, BRUSH_CLOTH_DEFORM_SNAKE_HOOK, BRUSH_CLOTH_DEFORM_GRAB)) {
    /* Set the deformation strength to 0. Brushes will initialize the strength in the required
     * area. */
    const int totverts = SCULPT_vertex_count_get(ss);
    for (int i = 0; i < totverts; i++) {
      ss->cache->cloth_sim->deformation_strength[i] = 0.0f;
    }
  }

  TaskParallelSettings settings;
  BKE_pbvh_parallel_range_settings(&settings, true, totnode);
  BLI_task_parallel_range(
      0, totnode, &apply_forces_data, do_cloth_brush_apply_forces_task_cb_ex, &settings);
}

/* Allocates nodes state and initializes them to Uninitialized, so constraints can be created for
 * them. */
static void cloth_sim_initialize_default_node_state(SculptSession *ss,
                                                    SculptClothSimulation *cloth_sim)
{
  PBVHNode **nodes;
  int totnode;
  BKE_pbvh_search_gather(ss->pbvh, NULL, NULL, &nodes, &totnode);

  cloth_sim->node_state = MEM_malloc_arrayN(
      totnode, sizeof(eSculptClothNodeSimState), "node sim state");
  cloth_sim->node_state_index = BLI_ghash_ptr_new("node sim state indices");
  for (int i = 0; i < totnode; i++) {
    cloth_sim->node_state[i] = SCULPT_CLOTH_NODE_UNINITIALIZED;
    BLI_ghash_insert(cloth_sim->node_state_index, nodes[i], POINTER_FROM_INT(i));
  }
  MEM_SAFE_FREE(nodes);
}

<<<<<<< HEAD
SculptClothSimulation *SCULPT_cloth_brush_simulation_create(SculptSession *ss,
                                                            Object *ob,
=======
SculptClothSimulation *SCULPT_cloth_brush_simulation_create(Object *ob,
>>>>>>> e6b1e97d
                                                            const float cloth_mass,
                                                            const float cloth_damping,
                                                            const float cloth_softbody_strength,
                                                            const bool use_collisions,
                                                            const bool needs_deform_coords,
                                                            const bool use_bending)
{
  SculptSession *ss = ob->sculpt;
  const int totverts = SCULPT_vertex_count_get(ss);
  SculptClothSimulation *cloth_sim;

  cloth_sim = MEM_callocN(sizeof(SculptClothSimulation), "cloth constraints");

  cloth_sim->simulation_area_type = SCULPT_get_int(ss, cloth_simulation_area_type, NULL, NULL);
  cloth_sim->sim_falloff = SCULPT_get_float(ss, cloth_sim_falloff, NULL, NULL);
  cloth_sim->sim_limit = SCULPT_get_float(ss, cloth_sim_limit, NULL, NULL);

  cloth_sim->use_bending = use_bending;
  cloth_sim->bend_stiffness = 0.5f;

  if (BKE_pbvh_type(ss->pbvh) == PBVH_BMESH) {
    if (SCULPT_has_persistent_base(ss)) {
      SCULPT_ensure_persistent_layers(ss, ob);

      cloth_sim->cd_pers_co = ss->scl.persistent_co->cd_offset;
      cloth_sim->cd_pers_no = ss->scl.persistent_no->cd_offset;
      cloth_sim->cd_pers_disp = ss->scl.persistent_disp->cd_offset;
    }
    else {
      cloth_sim->cd_pers_co = cloth_sim->cd_pers_no = cloth_sim->cd_pers_disp = -1;
    }
  }

  for (int i = 0; i < TOT_CONSTRAINT_TYPES; i++) {
    cloth_sim->constraints[i] = MEM_callocN(
        constraint_types[i].size * CLOTH_LENGTH_CONSTRAINTS_BLOCK, "cloth constraints");
    cloth_sim->capacity_constraints[i] = CLOTH_LENGTH_CONSTRAINTS_BLOCK;
  }

  cloth_sim->acceleration = MEM_calloc_arrayN(
      totverts, sizeof(float[3]), "cloth sim acceleration");
  cloth_sim->pos = MEM_calloc_arrayN(totverts, sizeof(float[3]), "cloth sim pos");
  cloth_sim->prev_pos = MEM_calloc_arrayN(totverts, sizeof(float[3]), "cloth sim prev pos");
  cloth_sim->last_iteration_pos = MEM_calloc_arrayN(
      totverts, sizeof(float[3]), "cloth sim last iteration pos");
  cloth_sim->init_pos = MEM_calloc_arrayN(totverts, sizeof(float[3]), "cloth sim init pos");
  cloth_sim->length_constraint_tweak = MEM_calloc_arrayN(
      totverts, sizeof(float), "cloth sim length tweak");

  if (needs_deform_coords) {
    cloth_sim->deformation_pos = MEM_calloc_arrayN(
        totverts, sizeof(float[3]), "cloth sim deformation positions");
    cloth_sim->deformation_strength = MEM_calloc_arrayN(
        totverts, sizeof(float), "cloth sim deformation strength");
  }

  if (cloth_softbody_strength > 0.0f) {
    cloth_sim->softbody_pos = MEM_calloc_arrayN(
        totverts, sizeof(float[3]), "cloth sim softbody pos");
  }

  if (USE_SOLVER_RIPPLE_CONSTRAINT) {
    cloth_sim->init_normal = MEM_calloc_arrayN(totverts, sizeof(float) * 3, "init noramls");
    for (int i = 0; i < totverts; i++) {
      PBVHVertRef vertex = BKE_pbvh_index_to_vertex(ss->pbvh, i);

      SCULPT_vertex_normal_get(ss, vertex, cloth_sim->init_normal[i]);
    }
  }

  cloth_sim->mass = cloth_mass;
  cloth_sim->damping = cloth_damping;
  cloth_sim->softbody_strength = cloth_softbody_strength;

  if (use_collisions) {
    cloth_sim->collider_list = cloth_brush_collider_cache_create(ob, ss->depsgraph);
  }

  cloth_sim_initialize_default_node_state(ss, cloth_sim);

  return cloth_sim;
}

void SCULPT_cloth_brush_ensure_nodes_constraints(
    Sculpt *sd,
    Object *ob,
    PBVHNode **nodes,
    int totnode,
    SculptClothSimulation *cloth_sim,
    /* Cannot be `const`, because it is assigned to a `non-const` variable.
     * NOLINTNEXTLINE: readability-non-const-parameter. */
    float initial_location[3],
    const float radius)
{
  Brush *brush = BKE_paint_brush(&sd->paint);
  SculptSession *ss = ob->sculpt;

  /* TODO: Multi-threaded needs to be disabled for this task until implementing the optimization of
   * storing the constraints per node. */
  /* Currently all constrains are added to the same global array which can't be accessed from
   * different threads. */
  TaskParallelSettings settings;
  BKE_pbvh_parallel_range_settings(&settings, false, totnode);

  cloth_sim->created_length_constraints = BLI_edgeset_new("created length constraints");
  cloth_sim->created_bend_constraints = BLI_edgeset_new("created bend constraints");

  if (BKE_pbvh_type(ss->pbvh) == PBVH_FACES) {
    SCULPT_ensure_epmap(ss);
  }

  SculptThreadedTaskData build_constraints_data = {
      .sd = sd,
      .ob = ob,
      .brush = brush,
      .nodes = nodes,
      .cloth_sim = cloth_sim,
      .cloth_sim_initial_location = initial_location,
      .cloth_sim_radius = radius,
  };
  BLI_task_parallel_range(
      0, totnode, &build_constraints_data, do_cloth_brush_build_constraints_task_cb_ex, &settings);

  BLI_edgeset_free(cloth_sim->created_length_constraints);
  BLI_edgeset_free(cloth_sim->created_bend_constraints);
}

void SCULPT_cloth_brush_simulation_init(SculptSession *ss, SculptClothSimulation *cloth_sim)
{
  const int totverts = SCULPT_vertex_count_get(ss);
  const bool has_deformation_pos = cloth_sim->deformation_pos != NULL;
  const bool has_softbody_pos = cloth_sim->softbody_pos != NULL;
  SCULPT_vertex_random_access_ensure(ss);

  for (int i = 0; i < totverts; i++) {
    PBVHVertRef vertex = BKE_pbvh_index_to_vertex(ss->pbvh, i);

    copy_v3_v3(cloth_sim->last_iteration_pos[i], SCULPT_vertex_co_get(ss, vertex));
    copy_v3_v3(cloth_sim->init_pos[i], SCULPT_vertex_co_get(ss, vertex));
    copy_v3_v3(cloth_sim->prev_pos[i], SCULPT_vertex_co_get(ss, vertex));
    if (has_deformation_pos) {
      copy_v3_v3(cloth_sim->deformation_pos[i], SCULPT_vertex_co_get(ss, vertex));
      cloth_sim->deformation_strength[i] = 1.0f;
    }
    if (has_softbody_pos) {
      copy_v3_v3(cloth_sim->softbody_pos[i], SCULPT_vertex_co_get(ss, vertex));
    }
  }
}

void SCULPT_cloth_brush_store_simulation_state(SculptSession *ss, SculptClothSimulation *cloth_sim)
{
  const int totverts = SCULPT_vertex_count_get(ss);
  for (int i = 0; i < totverts; i++) {
    PBVHVertRef vertex = BKE_pbvh_index_to_vertex(ss->pbvh, i);

    copy_v3_v3(cloth_sim->pos[i], SCULPT_vertex_co_get(ss, vertex));
  }
}

void SCULPT_cloth_sim_activate_nodes(SculptClothSimulation *cloth_sim,
                                     PBVHNode **nodes,
                                     int totnode)
{
  /* Activate the nodes inside the simulation area. */
  for (int n = 0; n < totnode; n++) {
    const int node_index = POINTER_AS_INT(BLI_ghash_lookup(cloth_sim->node_state_index, nodes[n]));
    cloth_sim->node_state[node_index] = SCULPT_CLOTH_NODE_ACTIVE;
  }
}

static void sculpt_cloth_ensure_constraints_in_simulation_area(Sculpt *sd,
                                                               Object *ob,
                                                               PBVHNode **nodes,
                                                               int totnode)
{
  SculptSession *ss = ob->sculpt;
  Brush *brush = BKE_paint_brush(&sd->paint);
  const float radius = ss->cache->initial_radius;
  const float limit = radius + (radius * SCULPT_get_float(ss, cloth_sim_limit, sd, brush));
  float sim_location[3];
  cloth_brush_simulation_location_get(ss, brush, sim_location);
  SCULPT_cloth_brush_ensure_nodes_constraints(
      sd, ob, nodes, totnode, ss->cache->cloth_sim, sim_location, limit);
}

void SCULPT_do_cloth_brush(Sculpt *sd, Object *ob, PBVHNode **nodes, int totnode)
{
  SculptSession *ss = ob->sculpt;
  Brush *brush = BKE_paint_brush(&sd->paint);

  SCULPT_vertex_random_access_ensure(ss);

  /* Brushes that use anchored strokes and restore the mesh can't rely on symmetry passes and steps
   * count as it is always the first step, so the simulation needs to be created when it does not
   * exist for this stroke. */
  if (SCULPT_stroke_is_first_brush_step_of_symmetry_pass(ss->cache) || !ss->cache->cloth_sim) {

    /* The simulation structure only needs to be created on the first symmetry pass. */
    if (SCULPT_stroke_is_first_brush_step(ss->cache) || !ss->cache->cloth_sim) {
      ss->cache->cloth_sim = SCULPT_cloth_brush_simulation_create(
<<<<<<< HEAD
          ss,
          ob,
          SCULPT_get_float(ss, cloth_mass, sd, brush),
          SCULPT_get_float(ss, cloth_damping, sd, brush),
          SCULPT_get_float(ss, cloth_constraint_softbody_strength, sd, brush),
          SCULPT_get_bool(ss, cloth_use_collision, sd, brush),
          SCULPT_is_cloth_deform_brush(brush),
          SCULPT_get_bool(ss, cloth_solve_bending, sd, brush));

      ss->cache->cloth_sim->bend_stiffness = 0.5f * SCULPT_get_float(
                                                        ss, cloth_bending_stiffness, sd, brush);
      ss->cache->cloth_sim->use_bending = SCULPT_get_int(ss, cloth_solve_bending, sd, brush);
=======
          ob,
          brush->cloth_mass,
          brush->cloth_damping,
          brush->cloth_constraint_softbody_strength,
          (brush->flag2 & BRUSH_CLOTH_USE_COLLISION),
          SCULPT_is_cloth_deform_brush(brush));
>>>>>>> e6b1e97d
      SCULPT_cloth_brush_simulation_init(ss, ss->cache->cloth_sim);
    }

    ss->cache->cloth_sim->bend_stiffness = 0.5f * SCULPT_get_float(
                                                      ss, cloth_bending_stiffness, sd, brush);
    ss->cache->cloth_sim->use_bending = SCULPT_get_int(ss, cloth_solve_bending, sd, brush);

    if (SCULPT_get_int(ss, cloth_simulation_area_type, sd, brush) ==
        BRUSH_CLOTH_SIMULATION_AREA_LOCAL) {
      /* When using simulation a fixed local simulation area, constraints are created only using
       * the initial stroke position and initial radius (per symmetry pass) instead of per node.
       * This allows to skip unnecessary constraints that will never be simulated, making the
       * solver faster. When the simulation starts for a node, the node gets activated and all its
       * constraints are considered final. As the same node can be included inside the brush radius
       * from multiple symmetry passes, the cloth brush can't activate the node for simulation yet
       * as this will cause the ensure constraints function to skip the node in the next symmetry
       * passes. It needs to build the constraints here and skip simulating the first step, so all
       * passes can add their constraints to all affected nodes. */
      sculpt_cloth_ensure_constraints_in_simulation_area(sd, ob, nodes, totnode);
    }
    /* The first step of a symmetry pass is never simulated as deformation modes need valid delta
     * for brush tip alignment. */
    return;
  }

  /* Ensure the constraints for the nodes. */
  sculpt_cloth_ensure_constraints_in_simulation_area(sd, ob, nodes, totnode);

  // reassign constraints to threads if in dynamic mode
  if (SCULPT_get_int(ss, cloth_simulation_area_type, sd, brush) ==
      BRUSH_CLOTH_SIMULATION_AREA_DYNAMIC) {
    cloth_free_tasks(ss->cache->cloth_sim);
  }

  /* Store the initial state in the simulation. */
  SCULPT_cloth_brush_store_simulation_state(ss, ss->cache->cloth_sim);

  /* Enable the nodes that should be simulated. */
  SCULPT_cloth_sim_activate_nodes(ss->cache->cloth_sim, nodes, totnode);

  /* Apply forces to the vertices. */
  cloth_brush_apply_brush_foces(sd, ob, nodes, totnode);

  /* Update and write the simulation to the nodes. */
  SCULPT_cloth_brush_do_simulation_step(sd, ob, ss->cache->cloth_sim, nodes, totnode);
}

void SCULPT_cloth_simulation_free(struct SculptClothSimulation *cloth_sim)
{
  MEM_SAFE_FREE(cloth_sim->pos);
  MEM_SAFE_FREE(cloth_sim->last_iteration_pos);
  MEM_SAFE_FREE(cloth_sim->prev_pos);
  MEM_SAFE_FREE(cloth_sim->acceleration);
  for (int i = 0; i < TOT_CONSTRAINT_TYPES; i++) {
    MEM_SAFE_FREE(cloth_sim->constraints[i]);
  }
  MEM_SAFE_FREE(cloth_sim->length_constraint_tweak);
  MEM_SAFE_FREE(cloth_sim->deformation_pos);
  MEM_SAFE_FREE(cloth_sim->softbody_pos);
  MEM_SAFE_FREE(cloth_sim->init_pos);
  MEM_SAFE_FREE(cloth_sim->deformation_strength);
  MEM_SAFE_FREE(cloth_sim->node_state);
  cloth_free_tasks(cloth_sim);
  MEM_SAFE_FREE(cloth_sim->init_normal);
  BLI_ghash_free(cloth_sim->node_state_index, NULL, NULL);
  if (cloth_sim->collider_list) {
    BKE_collider_cache_free(&cloth_sim->collider_list);
  }
  MEM_SAFE_FREE(cloth_sim);
}

/* Cursor drawing function. */
void SCULPT_cloth_simulation_limits_draw(const SculptSession *ss,
                                         const Sculpt *sd,
                                         const uint gpuattr,
                                         const Brush *brush,
                                         const float location[3],
                                         const float normal[3],
                                         const float rds,
                                         const float line_width,
                                         const float outline_col[3],
                                         const float alpha)
{
  float cursor_trans[4][4], cursor_rot[4][4];
  const float z_axis[4] = {0.0f, 0.0f, 1.0f, 0.0f};
  float quat[4];
  unit_m4(cursor_trans);
  translate_m4(cursor_trans, location[0], location[1], location[2]);
  rotation_between_vecs_to_quat(quat, z_axis, normal);
  quat_to_mat4(cursor_rot, quat);
  GPU_matrix_push();
  GPU_matrix_mul(cursor_trans);
  GPU_matrix_mul(cursor_rot);

  GPU_line_width(line_width);
  immUniformColor3fvAlpha(outline_col, alpha * 0.5f);
  imm_draw_circle_dashed_3d(gpuattr,
                            0,
                            0,
                            rds + (rds * SCULPT_get_float(ss, cloth_sim_limit, sd, brush) *
                                   SCULPT_get_float(ss, cloth_sim_falloff, sd, brush)),
                            320);
  immUniformColor3fvAlpha(outline_col, alpha * 0.7f);
  imm_draw_circle_wire_3d(
      gpuattr, 0, 0, rds + rds * SCULPT_get_float(ss, cloth_sim_limit, sd, brush), 80);
  GPU_matrix_pop();
}

void SCULPT_cloth_plane_falloff_preview_draw(const uint gpuattr,
                                             SculptSession *ss,
                                             const float outline_col[3],
                                             float outline_alpha)
{
  float local_mat[4][4];
  copy_m4_m4(local_mat, ss->cache->stroke_local_mat);

  if (SCULPT_get_int(ss, cloth_deform_type, NULL, ss->cache->brush) == BRUSH_CLOTH_DEFORM_GRAB) {
    add_v3_v3v3(local_mat[3], ss->cache->true_location, ss->cache->grab_delta);
  }

  GPU_matrix_mul(local_mat);

  const float dist = ss->cache->radius;
  const float arrow_x = ss->cache->radius * 0.2f;
  const float arrow_y = ss->cache->radius * 0.1f;

  immUniformColor3fvAlpha(outline_col, outline_alpha);
  GPU_line_width(2.0f);
  immBegin(GPU_PRIM_LINES, 2);
  immVertex3f(gpuattr, dist, 0.0f, 0.0f);
  immVertex3f(gpuattr, -dist, 0.0f, 0.0f);
  immEnd();

  immBegin(GPU_PRIM_TRIS, 6);
  immVertex3f(gpuattr, dist, 0.0f, 0.0f);
  immVertex3f(gpuattr, dist - arrow_x, arrow_y, 0.0f);
  immVertex3f(gpuattr, dist - arrow_x, -arrow_y, 0.0f);

  immVertex3f(gpuattr, -dist, 0.0f, 0.0f);
  immVertex3f(gpuattr, -dist + arrow_x, arrow_y, 0.0f);
  immVertex3f(gpuattr, -dist + arrow_x, -arrow_y, 0.0f);

  immEnd();
}

/* Cloth Filter. */

typedef enum eSculpClothFilterType {
  CLOTH_FILTER_GRAVITY,
  CLOTH_FILTER_INFLATE,
  CLOTH_FILTER_EXPAND,
  CLOTH_FILTER_PINCH,
  CLOTH_FILTER_SCALE,
} eSculptClothFilterType;

static EnumPropertyItem prop_cloth_filter_type[] = {
    {CLOTH_FILTER_GRAVITY, "GRAVITY", 0, "Gravity", "Applies gravity to the simulation"},
    {CLOTH_FILTER_INFLATE, "INFLATE", 0, "Inflate", "Inflates the cloth"},
    {CLOTH_FILTER_EXPAND, "EXPAND", 0, "Expand", "Expands the cloth's dimensions"},
    {CLOTH_FILTER_PINCH, "PINCH", 0, "Pinch", "Pulls the cloth to the cursor's start position"},
    {CLOTH_FILTER_SCALE,
     "SCALE",
     0,
     "Scale",
     "Scales the mesh as a soft body using the origin of the object as scale"},
    {0, NULL, 0, NULL, NULL},
};

typedef enum eSculpClothFilterPinchOriginType {
  CLOTH_FILTER_PINCH_ORIGIN_CURSOR,
  CLOTH_FILTER_PINCH_ORIGIN_FACE_SET,
} eSculptClothFilterPinchOriginType;

static EnumPropertyItem prop_cloth_filter_pinch_origin_type[] = {
    {CLOTH_FILTER_PINCH_ORIGIN_CURSOR,
     "CURSOR",
     0,
     "Cursor",
     "Pinches to the location of the cursor"},
    {CLOTH_FILTER_PINCH_ORIGIN_FACE_SET,
     "FACE_SET",
     0,
     "Face Set",
     "Pinches to the average location of the Face Set"},
    {0, NULL, 0, NULL, NULL},
};

static EnumPropertyItem prop_cloth_filter_orientation_items[] = {
    {SCULPT_FILTER_ORIENTATION_LOCAL,
     "LOCAL",
     0,
     "Local",
     "Use the local axis to limit the force and set the gravity direction"},
    {SCULPT_FILTER_ORIENTATION_WORLD,
     "WORLD",
     0,
     "World",
     "Use the global axis to limit the force and set the gravity direction"},
    {SCULPT_FILTER_ORIENTATION_VIEW,
     "VIEW",
     0,
     "View",
     "Use the view axis to limit the force and set the gravity direction"},
    {0, NULL, 0, NULL, NULL},
};

typedef enum eClothFilterForceAxis {
  CLOTH_FILTER_FORCE_X = 1 << 0,
  CLOTH_FILTER_FORCE_Y = 1 << 1,
  CLOTH_FILTER_FORCE_Z = 1 << 2,
} eClothFilterForceAxis;

static EnumPropertyItem prop_cloth_filter_force_axis_items[] = {
    {CLOTH_FILTER_FORCE_X, "X", 0, "X", "Apply force in the X axis"},
    {CLOTH_FILTER_FORCE_Y, "Y", 0, "Y", "Apply force in the Y axis"},
    {CLOTH_FILTER_FORCE_Z, "Z", 0, "Z", "Apply force in the Z axis"},
    {0, NULL, 0, NULL, NULL},
};

static bool cloth_filter_is_deformation_filter(eSculptClothFilterType filter_type)
{
  return ELEM(filter_type, CLOTH_FILTER_SCALE);
}

static void cloth_filter_apply_displacement_to_deform_co(const int v_index,
                                                         const float disp[3],
                                                         FilterCache *filter_cache)
{
  float final_disp[3];
  copy_v3_v3(final_disp, disp);
  SCULPT_filter_zero_disabled_axis_components(final_disp, filter_cache);
  add_v3_v3v3(filter_cache->cloth_sim->deformation_pos[v_index],
              filter_cache->cloth_sim->init_pos[v_index],
              final_disp);
}

static void cloth_filter_apply_forces_to_vertices(const int v_index,
                                                  const float force[3],
                                                  const float gravity[3],
                                                  FilterCache *filter_cache)
{
  float final_force[3];
  copy_v3_v3(final_force, force);
  SCULPT_filter_zero_disabled_axis_components(final_force, filter_cache);
  add_v3_v3(final_force, gravity);
  cloth_brush_apply_force_to_vertex(NULL, filter_cache->cloth_sim, final_force, v_index);
}

static void cloth_filter_apply_forces_task_cb(void *__restrict userdata,
                                              const int i,
                                              const TaskParallelTLS *__restrict UNUSED(tls))
{
  SculptThreadedTaskData *data = userdata;
  Sculpt *sd = data->sd;
  SculptSession *ss = data->ob->sculpt;
  PBVHNode *node = data->nodes[i];
  const ePaintSymmetryFlags symm = SCULPT_mesh_symmetry_xyz_get(data->ob);

  SculptClothSimulation *cloth_sim = ss->filter_cache->cloth_sim;

  const eSculptClothFilterType filter_type = data->filter_type;
  const bool is_deformation_filter = cloth_filter_is_deformation_filter(filter_type);

  float sculpt_gravity[3] = {0.0f};
  if (sd->gravity_object) {
    copy_v3_v3(sculpt_gravity, sd->gravity_object->obmat[2]);
  }
  else {
    sculpt_gravity[2] = -1.0f;
  }
  mul_v3_fl(sculpt_gravity, sd->gravity_factor * data->filter_strength);

  SculptOrigVertData orig_data;
  SCULPT_orig_vert_data_init(&orig_data, data->ob, data->nodes[i], SCULPT_UNDO_COORDS);

  PBVHVertexIter vd;
  BKE_pbvh_vertex_iter_begin (ss->pbvh, node, vd, PBVH_ITER_UNIQUE) {
    SCULPT_orig_vert_data_update(&orig_data, vd.vertex);
    float fade = vd.mask ? *vd.mask : 0.0f;
    fade *= SCULPT_automasking_factor_get(ss->filter_cache->automasking, ss, vd.vertex);
    fade = 1.0f - fade;
    float force[3] = {0.0f, 0.0f, 0.0f};
    float disp[3], temp[3], transform[3][3];

    if (ss->filter_cache->active_face_set != SCULPT_FACE_SET_NONE) {
      if (!SCULPT_vertex_has_face_set(ss, vd.vertex, ss->filter_cache->active_face_set)) {
        continue;
      }
    }

    switch (filter_type) {
      case CLOTH_FILTER_GRAVITY:
        if (ss->filter_cache->orientation == SCULPT_FILTER_ORIENTATION_VIEW) {
          /* When using the view orientation apply gravity in the -Y axis, this way objects will
           * fall down instead of backwards. */
          force[1] = -data->filter_strength * fade;
        }
        else {
          force[2] = -data->filter_strength * fade;
        }
        SCULPT_filter_to_object_space(force, ss->filter_cache);
        break;
      case CLOTH_FILTER_INFLATE: {
        float normal[3];
        SCULPT_vertex_normal_get(ss, vd.vertex, normal);
        mul_v3_v3fl(force, normal, fade * data->filter_strength);
      } break;
      case CLOTH_FILTER_EXPAND:
        cloth_sim->length_constraint_tweak[vd.index] += fade * data->filter_strength * 0.01f;
        zero_v3(force);
        break;
      case CLOTH_FILTER_PINCH: {
        char symm_area = SCULPT_get_vertex_symm_area(orig_data.co);
        float pinch_point[3];
        copy_v3_v3(pinch_point, ss->filter_cache->cloth_sim_pinch_point);
        SCULPT_flip_v3_by_symm_area(
            pinch_point, symm, symm_area, ss->filter_cache->cloth_sim_pinch_point);
        sub_v3_v3v3(force, pinch_point, vd.co);
        normalize_v3(force);
        mul_v3_fl(force, fade * data->filter_strength);
        break;
      }
      case CLOTH_FILTER_SCALE:
        unit_m3(transform);
        scale_m3_fl(transform, 1.0f + (fade * data->filter_strength));
        copy_v3_v3(temp, cloth_sim->init_pos[vd.index]);
        mul_m3_v3(transform, temp);
        sub_v3_v3v3(disp, temp, cloth_sim->init_pos[vd.index]);
        zero_v3(force);

        break;
    }

    if (is_deformation_filter) {
      cloth_filter_apply_displacement_to_deform_co(vd.index, disp, ss->filter_cache);
    }
    else {
      cloth_filter_apply_forces_to_vertices(vd.index, force, sculpt_gravity, ss->filter_cache);
    }
  }
  BKE_pbvh_vertex_iter_end;

  BKE_pbvh_node_mark_update(node);
}

static int sculpt_cloth_filter_modal(bContext *C, wmOperator *op, const wmEvent *event)
{
  Object *ob = CTX_data_active_object(C);
  Depsgraph *depsgraph = CTX_data_depsgraph_pointer(C);
  SculptSession *ss = ob->sculpt;
  Sculpt *sd = CTX_data_tool_settings(C)->sculpt;
  int filter_type = RNA_enum_get(op->ptr, "type");
  float filter_strength = RNA_float_get(op->ptr, "strength");

  if (event->type == LEFTMOUSE && event->val == KM_RELEASE) {
    SCULPT_filter_cache_free(ss, ob);
    SCULPT_undo_push_end(ob);
    SCULPT_flush_update_done(C, ob, SCULPT_UPDATE_COORDS);
    return OPERATOR_FINISHED;
  }

  if (event->type != MOUSEMOVE) {
    return OPERATOR_RUNNING_MODAL;
  }

  const float len = event->prev_press_xy[0] - event->xy[0];
  filter_strength = filter_strength * -len * 0.001f * UI_DPI_FAC;

  SCULPT_vertex_random_access_ensure(ss);

  BKE_sculpt_update_object_for_edit(depsgraph, ob, true, true, false);

  const int totverts = SCULPT_vertex_count_get(ss);

  for (int i = 0; i < totverts; i++) {
    PBVHVertRef vertex = BKE_pbvh_index_to_vertex(ss->pbvh, i);

    copy_v3_v3(ss->filter_cache->cloth_sim->pos[i], SCULPT_vertex_co_get(ss, vertex));
  }

  SculptThreadedTaskData data = {
      .sd = sd,
      .ob = ob,
      .nodes = ss->filter_cache->nodes,
      .filter_type = filter_type,
      .filter_strength = filter_strength,
  };

  TaskParallelSettings settings;
  BKE_pbvh_parallel_range_settings(&settings, true, ss->filter_cache->totnode);
  BLI_task_parallel_range(
      0, ss->filter_cache->totnode, &data, cloth_filter_apply_forces_task_cb, &settings);

  /* Activate all nodes. */
  SCULPT_cloth_sim_activate_nodes(
      ss->filter_cache->cloth_sim, ss->filter_cache->nodes, ss->filter_cache->totnode);

  /* Update and write the simulation to the nodes. */
  SCULPT_cloth_brush_do_simulation_step(
      sd, ob, ss->filter_cache->cloth_sim, ss->filter_cache->nodes, ss->filter_cache->totnode);

  if (ss->deform_modifiers_active || ss->shapekey_active) {
    SCULPT_flush_stroke_deform(sd, ob, true);
  }
  SCULPT_flush_update_step(C, SCULPT_UPDATE_COORDS);
  return OPERATOR_RUNNING_MODAL;
}

static void sculpt_cloth_filter_face_set_pinch_origin_calculate(float r_pinch_origin[3],
                                                                SculptSession *ss)
{
  const int totvert = SCULPT_vertex_count_get(ss);
  const int active_face_set = SCULPT_active_face_set_get(ss);
  float accum[3] = {0.0f};
  int tot = 0;
  for (int i = 0; i < totvert; i++) {
    PBVHVertRef vertex = BKE_pbvh_index_to_vertex(ss->pbvh, i);

    if (!SCULPT_vertex_has_face_set(ss, vertex, active_face_set)) {
      continue;
    }
    add_v3_v3(accum, SCULPT_vertex_co_get(ss, vertex));
    tot++;
  }
  if (tot > 0) {
    mul_v3_v3fl(r_pinch_origin, accum, 1.0f / tot);
  }
  else {
    copy_v3_v3(r_pinch_origin, SCULPT_active_vertex_co_get(ss));
  }
}

static int sculpt_cloth_filter_invoke(bContext *C, wmOperator *op, const wmEvent *event)
{
  Object *ob = CTX_data_active_object(C);
  Depsgraph *depsgraph = CTX_data_ensure_evaluated_depsgraph(C);
  Sculpt *sd = CTX_data_tool_settings(C)->sculpt;
  SculptSession *ss = ob->sculpt;

  const eSculptClothFilterType filter_type = RNA_enum_get(op->ptr, "type");

  /* Update the active vertex */
  float mval_fl[2] = {UNPACK2(event->mval)};
  SculptCursorGeometryInfo sgi;
  SCULPT_cursor_geometry_info_update(C, &sgi, mval_fl, false, false);

  SCULPT_vertex_random_access_ensure(ss);

  /* Needs mask data to be available as it is used when solving the constraints. */
  BKE_sculpt_update_object_for_edit(depsgraph, ob, true, true, false);

  SCULPT_undo_push_begin(ob, "Cloth filter");
  SCULPT_filter_cache_init(C, ob, sd, SCULPT_UNDO_COORDS);

  ss->filter_cache->automasking = SCULPT_automasking_cache_init(sd, NULL, ob);

  const float cloth_mass = RNA_float_get(op->ptr, "cloth_mass");
  const float cloth_damping = RNA_float_get(op->ptr, "cloth_damping");
  const bool use_collisions = RNA_boolean_get(op->ptr, "use_collisions");
  const int pinch_origin = RNA_enum_get(op->ptr, "pinch_origin");

  ss->filter_cache->cloth_sim = SCULPT_cloth_brush_simulation_create(
<<<<<<< HEAD
      ss,
=======
>>>>>>> e6b1e97d
      ob,
      cloth_mass,
      cloth_damping,
      0.0f,
      use_collisions,
      cloth_filter_is_deformation_filter(filter_type),
      RNA_boolean_get(op->ptr, "use_bending"));

  ss->filter_cache->cloth_sim->bend_stiffness = RNA_float_get(op->ptr, "bending_stiffness");

  switch (pinch_origin) {
    case CLOTH_FILTER_PINCH_ORIGIN_CURSOR:
      copy_v3_v3(ss->filter_cache->cloth_sim_pinch_point, SCULPT_active_vertex_co_get(ss));
      break;
    case CLOTH_FILTER_PINCH_ORIGIN_FACE_SET:
      sculpt_cloth_filter_face_set_pinch_origin_calculate(ss->filter_cache->cloth_sim_pinch_point,
                                                          ss);
      break;
  }

  SCULPT_cloth_brush_simulation_init(ss, ss->filter_cache->cloth_sim);

  float origin[3] = {0.0f, 0.0f, 0.0f};
  SCULPT_cloth_brush_ensure_nodes_constraints(sd,
                                              ob,
                                              ss->filter_cache->nodes,
                                              ss->filter_cache->totnode,
                                              ss->filter_cache->cloth_sim,
                                              origin,
                                              FLT_MAX);

  const bool use_face_sets = RNA_boolean_get(op->ptr, "use_face_sets");
  if (use_face_sets) {
    ss->filter_cache->active_face_set = SCULPT_active_face_set_get(ss);
  }
  else {
    ss->filter_cache->active_face_set = SCULPT_FACE_SET_NONE;
  }

  const int force_axis = RNA_enum_get(op->ptr, "force_axis");
  ss->filter_cache->enabled_force_axis[0] = force_axis & CLOTH_FILTER_FORCE_X;
  ss->filter_cache->enabled_force_axis[1] = force_axis & CLOTH_FILTER_FORCE_Y;
  ss->filter_cache->enabled_force_axis[2] = force_axis & CLOTH_FILTER_FORCE_Z;

  SculptFilterOrientation orientation = RNA_enum_get(op->ptr, "orientation");
  ss->filter_cache->orientation = orientation;

  WM_event_add_modal_handler(C, op);
  return OPERATOR_RUNNING_MODAL;
}

void SCULPT_OT_cloth_filter(struct wmOperatorType *ot)
{
  /* Identifiers. */
  ot->name = "Filter Cloth";
  ot->idname = "SCULPT_OT_cloth_filter";
  ot->description = "Applies a cloth simulation deformation to the entire mesh";

  /* API callbacks. */
  ot->invoke = sculpt_cloth_filter_invoke;
  ot->modal = sculpt_cloth_filter_modal;
  ot->poll = SCULPT_mode_poll;

  ot->flag = OPTYPE_REGISTER | OPTYPE_UNDO;

  /* RNA. */
  RNA_def_enum(ot->srna,
               "type",
               prop_cloth_filter_type,
               CLOTH_FILTER_GRAVITY,
               "Filter Type",
               "Operation that is going to be applied to the mesh");
  RNA_def_float(
      ot->srna, "strength", 1.0f, -10.0f, 10.0f, "Strength", "Filter strength", -10.0f, 10.0f);
  RNA_def_enum(ot->srna,
               "pinch_origin",
               prop_cloth_filter_pinch_origin_type,
               CLOTH_FILTER_PINCH_ORIGIN_CURSOR,
               "Pinch Origin",
               "Location that is used to direct the pinch force");
  RNA_def_enum_flag(ot->srna,
                    "force_axis",
                    prop_cloth_filter_force_axis_items,
                    CLOTH_FILTER_FORCE_X | CLOTH_FILTER_FORCE_Y | CLOTH_FILTER_FORCE_Z,
                    "Force Axis",
                    "Apply the force in the selected axis");
  RNA_def_enum(ot->srna,
               "orientation",
               prop_cloth_filter_orientation_items,
               SCULPT_FILTER_ORIENTATION_LOCAL,
               "Orientation",
               "Orientation of the axis to limit the filter force");
  RNA_def_float(ot->srna,
                "cloth_mass",
                1.0f,
                0.0f,
                2.0f,
                "Cloth Mass",
                "Mass of each simulation particle",
                0.0f,
                1.0f);
  RNA_def_float(ot->srna,
                "cloth_damping",
                0.0f,
                0.0f,
                1.0f,
                "Cloth Damping",
                "How much the applied forces are propagated through the cloth",
                0.0f,
                1.0f);
  ot->prop = RNA_def_boolean(ot->srna,
                             "use_face_sets",
                             false,
                             "Use Face Sets",
                             "Apply the filter only to the Face Set under the cursor");
  ot->prop = RNA_def_boolean(ot->srna,
                             "use_collisions",
                             false,
                             "Use Collisions",
                             "Collide with other collider objects in the scene");
  ot->prop = RNA_def_boolean(
      ot->srna, "use_bending", false, "Bending", "Enable bending constraints");
  ot->prop = RNA_def_float(
      ot->srna, "bending_stiffness", 0.5f, 0.0f, 1.0f, "Bending Stiffness", "", 0.0f, 1.0f);
}<|MERGE_RESOLUTION|>--- conflicted
+++ resolved
@@ -692,10 +692,6 @@
                                               const bool use_persistent)
 {
   SculptClothLengthConstraint *length_constraint = cloth_add_constraint(cloth_sim, CON_LENGTH);
-  PBVHVertRef v1, v2;
-
-  v1 = BKE_pbvh_index_to_vertex(ss->pbvh, v1i);
-  v2 = BKE_pbvh_index_to_vertex(ss->pbvh, v2i);
 
   length_constraint->elems[0].index = PACK_POS_TYPE(v1i, CLOTH_POS_POS);
   length_constraint->elems[1].index = PACK_POS_TYPE(v2i, CLOTH_POS_POS);
@@ -709,8 +705,8 @@
 
   length_constraint->type = SCULPT_CLOTH_CONSTRAINT_STRUCTURAL;
 
-  PBVHVertRef vertex1 = BKE_pbvh_index_to_vertex(ss->pbvh, v1);
-  PBVHVertRef vertex2 = BKE_pbvh_index_to_vertex(ss->pbvh, v2);
+  PBVHVertRef vertex1 = BKE_pbvh_index_to_vertex(ss->pbvh, v1i);
+  PBVHVertRef vertex2 = BKE_pbvh_index_to_vertex(ss->pbvh, v2i);
 
   if (use_persistent) {
     length_constraint->length = len_v3v3(SCULPT_vertex_persistent_co_get(ss, vertex1),
@@ -863,10 +859,6 @@
 
       build_indices[tot_indices] = vd.index;
       tot_indices++;
-<<<<<<< HEAD
-
-=======
->>>>>>> e6b1e97d
       SCULPT_VERTEX_NEIGHBORS_ITER_BEGIN (ss, vd.vertex, ni) {
         build_indices[tot_indices] = ni.index;
 
@@ -1784,7 +1776,6 @@
         tasknr = totthread;
       }
 
-<<<<<<< HEAD
       tasks[tasknr].constraints[ctype][tasks[tasknr].tot_constraints[ctype]++] = con;
     }
   }
@@ -1872,39 +1863,6 @@
 
       if (sim_factor == 0.0f) {
         continue;
-=======
-      mul_v3_v3fl(correction_vector_half, correction_vector, 0.5f);
-
-      PBVHVertRef vertex1 = BKE_pbvh_index_to_vertex(ss->pbvh, v1);
-      PBVHVertRef vertex2 = BKE_pbvh_index_to_vertex(ss->pbvh, v2);
-
-      const float mask_v1 = (1.0f - SCULPT_vertex_mask_get(ss, vertex1)) *
-                            SCULPT_automasking_factor_get(automasking, ss, vertex1);
-      const float mask_v2 = (1.0f - SCULPT_vertex_mask_get(ss, vertex2)) *
-                            SCULPT_automasking_factor_get(automasking, ss, vertex2);
-
-      float sim_location[3];
-      cloth_brush_simulation_location_get(ss, brush, sim_location);
-
-      const float sim_factor_v1 = ss->cache ?
-                                      cloth_brush_simulation_falloff_get(brush,
-                                                                         ss->cache->radius,
-                                                                         sim_location,
-                                                                         cloth_sim->init_pos[v1]) :
-                                      1.0f;
-      const float sim_factor_v2 = ss->cache ?
-                                      cloth_brush_simulation_falloff_get(brush,
-                                                                         ss->cache->radius,
-                                                                         sim_location,
-                                                                         cloth_sim->init_pos[v2]) :
-                                      1.0f;
-
-      float deformation_strength = 1.0f;
-      if (constraint->type == SCULPT_CLOTH_CONSTRAINT_DEFORMATION) {
-        deformation_strength = (cloth_sim->deformation_strength[v1] +
-                                cloth_sim->deformation_strength[v2]) *
-                               0.5f;
->>>>>>> e6b1e97d
       }
 
       PBVHVertRef vref = BKE_pbvh_index_to_vertex(ss->pbvh, vi);
@@ -2206,12 +2164,8 @@
   MEM_SAFE_FREE(nodes);
 }
 
-<<<<<<< HEAD
 SculptClothSimulation *SCULPT_cloth_brush_simulation_create(SculptSession *ss,
                                                             Object *ob,
-=======
-SculptClothSimulation *SCULPT_cloth_brush_simulation_create(Object *ob,
->>>>>>> e6b1e97d
                                                             const float cloth_mass,
                                                             const float cloth_damping,
                                                             const float cloth_softbody_strength,
@@ -2219,7 +2173,6 @@
                                                             const bool needs_deform_coords,
                                                             const bool use_bending)
 {
-  SculptSession *ss = ob->sculpt;
   const int totverts = SCULPT_vertex_count_get(ss);
   SculptClothSimulation *cloth_sim;
 
@@ -2413,7 +2366,6 @@
     /* The simulation structure only needs to be created on the first symmetry pass. */
     if (SCULPT_stroke_is_first_brush_step(ss->cache) || !ss->cache->cloth_sim) {
       ss->cache->cloth_sim = SCULPT_cloth_brush_simulation_create(
-<<<<<<< HEAD
           ss,
           ob,
           SCULPT_get_float(ss, cloth_mass, sd, brush),
@@ -2426,14 +2378,6 @@
       ss->cache->cloth_sim->bend_stiffness = 0.5f * SCULPT_get_float(
                                                         ss, cloth_bending_stiffness, sd, brush);
       ss->cache->cloth_sim->use_bending = SCULPT_get_int(ss, cloth_solve_bending, sd, brush);
-=======
-          ob,
-          brush->cloth_mass,
-          brush->cloth_damping,
-          brush->cloth_constraint_softbody_strength,
-          (brush->flag2 & BRUSH_CLOTH_USE_COLLISION),
-          SCULPT_is_cloth_deform_brush(brush));
->>>>>>> e6b1e97d
       SCULPT_cloth_brush_simulation_init(ss, ss->cache->cloth_sim);
     }
 
@@ -2896,10 +2840,7 @@
   const int pinch_origin = RNA_enum_get(op->ptr, "pinch_origin");
 
   ss->filter_cache->cloth_sim = SCULPT_cloth_brush_simulation_create(
-<<<<<<< HEAD
       ss,
-=======
->>>>>>> e6b1e97d
       ob,
       cloth_mass,
       cloth_damping,
