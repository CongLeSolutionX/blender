--- conflicted
+++ resolved
@@ -416,54 +416,6 @@
   return SCULPT_vertex_co_get(ss, vertex);
 }
 
-<<<<<<< HEAD
-float4 neighbor_color_average(SculptSession &ss,
-                              const OffsetIndices<int> faces,
-                              const Span<int> corner_verts,
-                              const GroupedSpan<int> vert_to_face_map,
-                              const GSpan color_attribute,
-                              const bke::AttrDomain color_domain,
-                              const int vert)
-=======
-float neighbor_mask_average(SculptSession &ss,
-                            const SculptMaskWriteInfo write_info,
-                            PBVHVertRef vertex)
-{
-  float avg = 0.0f;
-  int total = 0;
-  SculptVertexNeighborIter ni;
-  switch (ss.pbvh->type()) {
-    case bke::pbvh::Type::Mesh: {
-      SCULPT_VERTEX_NEIGHBORS_ITER_BEGIN (ss, vertex, ni) {
-        avg += write_info.layer[ni.vertex.i];
-        total++;
-      }
-      SCULPT_VERTEX_NEIGHBORS_ITER_END(ni);
-      return avg / total;
-    }
-    case bke::pbvh::Type::Grids: {
-      SCULPT_VERTEX_NEIGHBORS_ITER_BEGIN (ss, vertex, ni) {
-        avg += SCULPT_mask_get_at_grids_vert_index(
-            *ss.subdiv_ccg, BKE_subdiv_ccg_key_top_level(*ss.subdiv_ccg), ni.vertex.i);
-        total++;
-      }
-      SCULPT_VERTEX_NEIGHBORS_ITER_END(ni);
-      return avg / total;
-    }
-    case bke::pbvh::Type::BMesh: {
-      Vector<BMVert *, 64> neighbors;
-      for (BMVert *neighbor :
-           vert_neighbors_get_bmesh(*reinterpret_cast<BMVert *>(vertex.i), neighbors))
-      {
-        avg += BM_ELEM_CD_GET_FLOAT(neighbor, write_info.bm_offset);
-      }
-      return avg / neighbors.size();
-    }
-  }
-  BLI_assert_unreachable();
-  return 0.0f;
-}
-
 void neighbor_color_average(const OffsetIndices<int> faces,
                             const Span<int> corner_verts,
                             const GroupedSpan<int> vert_to_face_map,
@@ -471,7 +423,6 @@
                             const bke::AttrDomain color_domain,
                             const Span<Vector<int>> vert_neighbors,
                             const MutableSpan<float4> smooth_colors)
->>>>>>> 131d6418
 {
   BLI_assert(vert_neighbors.size() == smooth_colors.size());
 
