--- conflicted
+++ resolved
@@ -1066,14 +1066,10 @@
   SCULPT_vertex_color_get(ss, mask_by_color_vertex, active_color);
 
   PBVHVertexIter vd;
-<<<<<<< HEAD
-  BKE_pbvh_vertex_iter_begin (ss->pbvh, data->nodes[n], vd, PBVH_ITER_UNIQUE) {
-=======
   BKE_pbvh_vertex_iter_begin (ss->pbvh, node, vd, PBVH_ITER_UNIQUE) {
     float col[4];
     SCULPT_vertex_color_get(ss, vd.vertex, col);
 
->>>>>>> 67843e18
     const float current_mask = *vd.mask;
     float vcolor[4];
 
@@ -1441,11 +1437,7 @@
     }
   });
 
-<<<<<<< HEAD
-  SCULPT_automasking_cache_free(ss, ob, tdata.automasking);
-=======
-  SCULPT_automasking_cache_free(automasking);
->>>>>>> 67843e18
+  SCULPT_automasking_cache_free(ss, ob, automasking);
 
   BKE_pbvh_update_vertex_data(ss->pbvh, PBVH_UpdateMask);
   SCULPT_undo_push_end(ob);
@@ -1698,7 +1690,6 @@
 
   WM_operatortype_append(SCULPT_OT_face_sets_init);
   WM_operatortype_append(SCULPT_OT_reset_brushes);
-  WM_operatortype_append(SCULPT_OT_ipmask_filter);
 
   WM_operatortype_append(SCULPT_OT_expand);
   WM_operatortype_append(SCULPT_OT_mask_from_cavity);
