--- conflicted
+++ resolved
@@ -24,11 +24,8 @@
 #include "DNA_brush_types.h"
 #include "DNA_customdata_types.h"
 #include "DNA_listBase.h"
-<<<<<<< HEAD
 #include "DNA_meshdata_types.h"
 #include "DNA_modifier_types.h"
-=======
->>>>>>> 203f5f9f
 #include "DNA_node_types.h"
 #include "DNA_object_types.h"
 #include "DNA_scene_types.h"
@@ -42,11 +39,8 @@
 #include "BKE_main.hh"
 #include "BKE_mesh.hh"
 #include "BKE_mesh_mirror.hh"
-<<<<<<< HEAD
 #include "BKE_mesh_types.hh"
 #include "BKE_modifier.hh"
-=======
->>>>>>> 203f5f9f
 #include "BKE_multires.hh"
 #include "BKE_object.hh"
 #include "BKE_paint.hh"
@@ -430,35 +424,15 @@
     MultiresModifierData *mmd = BKE_sculpt_multires_active(scene, ob);
 
     const char *message_unsupported = nullptr;
-<<<<<<< HEAD
     if (mmd != nullptr) {
       message_unsupported = TIP_("multi-res modifier");
       has_multires = true;
-=======
-    if (mesh->corners_num != mesh->faces_num * 3) {
-      message_unsupported = RPT_("non-triangle face");
-    }
-    else if (mmd != nullptr) {
-      message_unsupported = RPT_("multi-res modifier");
->>>>>>> 203f5f9f
     }
     else {
       dyntopo::WarnFlag flag = dyntopo::check_attribute_warning(scene, ob);
       if (flag == 0) {
         /* pass */
       }
-<<<<<<< HEAD
-=======
-      else if (flag & dyntopo::VDATA) {
-        message_unsupported = RPT_("vertex data");
-      }
-      else if (flag & dyntopo::EDATA) {
-        message_unsupported = RPT_("edge data");
-      }
-      else if (flag & dyntopo::LDATA) {
-        message_unsupported = RPT_("face data");
-      }
->>>>>>> 203f5f9f
       else if (flag & dyntopo::MODIFIER) {
         message_unsupported = RPT_("constructive modifier");
       }
@@ -800,7 +774,7 @@
   }
 
   float object_loc[3];
-  mul_v3_m4v3(object_loc, ob_eval->world_to_object, global_loc);
+  mul_v3_m4v3(object_loc, ob_eval->world_to_object().ptr(), global_loc);
 
   BVHTreeFromMesh bvh;
   BKE_bvhtree_from_mesh_get(&bvh, me_eval, BVHTREE_FROM_VERTS, 2);
