--- conflicted
+++ resolved
@@ -1158,11 +1158,6 @@
   BKE_sculpt_update_object_for_edit(depsgraph, &ob, false);
   SCULPT_vertex_random_access_ensure(ob);
 
-<<<<<<< HEAD
-=======
-  undo::push_begin(scene, ob, op);
-
->>>>>>> e908a9d3
   const ApplyMaskMode mode = ApplyMaskMode(RNA_enum_get(op->ptr, "mix_mode"));
   const float factor = RNA_float_get(op->ptr, "mix_factor");
 
@@ -1239,59 +1234,10 @@
     return OPERATOR_CANCELLED;
   }
 
-  undo::push_begin(ob, op);
+  undo::push_begin(scene, ob, op);
   undo::push_nodes(*depsgraph, ob, node_mask, undo::Type::Mask);
 
-<<<<<<< HEAD
   apply_mask_from_settings(*depsgraph, ob, pbvh, node_mask, *automasking, mode, factor, false);
-=======
-  threading::EnumerableThreadSpecific<LocalData> all_tls;
-  switch (pbvh.type()) {
-    case bke::pbvh::Type::Mesh: {
-      Mesh &mesh = *static_cast<Mesh *>(ob.data);
-      bke::MutableAttributeAccessor attributes = mesh.attributes_for_write();
-      bke::SpanAttributeWriter mask = attributes.lookup_or_add_for_write_span<float>(
-          ".sculpt_mask", bke::AttrDomain::Point);
-      MutableSpan<bke::pbvh::MeshNode> nodes = pbvh.nodes<bke::pbvh::MeshNode>();
-      threading::parallel_for(node_mask.index_range(), 1, [&](const IndexRange range) {
-        LocalData &tls = all_tls.local();
-        node_mask.slice(range).foreach_index([&](const int i) {
-          apply_mask_mesh(*depsgraph, ob, *automasking, mode, factor, nodes[i], tls, mask.span);
-          bke::pbvh::node_update_mask_mesh(mask.span, nodes[i]);
-        });
-      });
-      mask.finish();
-      break;
-    }
-    case bke::pbvh::Type::Grids: {
-      SubdivCCG &subdiv_ccg = *ob.sculpt->subdiv_ccg;
-      const CCGKey key = BKE_subdiv_ccg_key_top_level(subdiv_ccg);
-      MutableSpan<float> masks = subdiv_ccg.masks;
-      MutableSpan<bke::pbvh::GridsNode> nodes = pbvh.nodes<bke::pbvh::GridsNode>();
-      threading::parallel_for(node_mask.index_range(), 1, [&](const IndexRange range) {
-        LocalData &tls = all_tls.local();
-        node_mask.slice(range).foreach_index([&](const int i) {
-          apply_mask_grids(*depsgraph, ob, *automasking, mode, factor, nodes[i], tls);
-          bke::pbvh::node_update_mask_grids(key, masks, nodes[i]);
-        });
-      });
-      break;
-    }
-    case bke::pbvh::Type::BMesh: {
-      const int mask_offset = CustomData_get_offset_named(
-          &ob.sculpt->bm->vdata, CD_PROP_FLOAT, ".sculpt_mask");
-      MutableSpan<bke::pbvh::BMeshNode> nodes = pbvh.nodes<bke::pbvh::BMeshNode>();
-      threading::parallel_for(node_mask.index_range(), 1, [&](const IndexRange range) {
-        LocalData &tls = all_tls.local();
-        node_mask.slice(range).foreach_index([&](const int i) {
-          apply_mask_bmesh(*depsgraph, ob, *automasking, mode, factor, nodes[i], tls);
-          bke::pbvh::node_update_mask_bmesh(mask_offset, nodes[i]);
-        });
-      });
-      break;
-    }
-  }
->>>>>>> e908a9d3
 
   undo::push_end(ob);
 
@@ -1390,6 +1336,7 @@
   Depsgraph *depsgraph = CTX_data_depsgraph_pointer(C);
   Object &ob = *CTX_data_active_object(C);
   const Sculpt &sd = *CTX_data_tool_settings(C)->sculpt;
+  const Scene &scene = *CTX_data_scene(C);
   const Brush *brush = BKE_paint_brush_for_read(&sd.paint);
 
   const View3D *v3d = CTX_wm_view3d(C);
@@ -1470,7 +1417,7 @@
     return OPERATOR_CANCELLED;
   }
 
-  undo::push_begin(ob, op);
+  undo::push_begin(scene, ob, op);
   undo::push_nodes(*depsgraph, ob, node_mask, undo::Type::Mask);
 
   apply_mask_from_settings(*depsgraph, ob, pbvh, node_mask, *automasking, mode, factor, true);
