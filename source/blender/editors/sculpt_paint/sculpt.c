--- conflicted
+++ resolved
@@ -2817,35 +2817,7 @@
   SculptThreadedTaskData *data = userdata;
   SculptSession *ss = data->ob->sculpt;
 
-<<<<<<< HEAD
   SculptUndoType type = 0;
-=======
-  SculptUndoNode *unode;
-  SculptUndoType type;
-
-  switch (data->brush->sculpt_tool) {
-    case SCULPT_TOOL_MASK:
-      type = SCULPT_UNDO_MASK;
-      BKE_pbvh_node_mark_update_mask(data->nodes[n]);
-      break;
-    case SCULPT_TOOL_PAINT:
-    case SCULPT_TOOL_SMEAR:
-      type = SCULPT_UNDO_COLOR;
-      BKE_pbvh_node_mark_update_color(data->nodes[n]);
-      break;
-    default:
-      type = SCULPT_UNDO_COORDS;
-      BKE_pbvh_node_mark_update(data->nodes[n]);
-      break;
-  }
-
-  if (ss->bm) {
-    unode = SCULPT_undo_push_node(data->ob, data->nodes[n], type);
-  }
-  else {
-    unode = SCULPT_undo_get_node(data->nodes[n]);
-  }
->>>>>>> 1fb36e9a
 
   switch (SCULPT_get_tool(ss, data->brush)) {
     case SCULPT_TOOL_MASK:
@@ -2913,13 +2885,10 @@
     }
   }
   BKE_pbvh_vertex_iter_end;
-<<<<<<< HEAD
-
-  if (modified) {
+
+  if (modified && (type & SCULPT_UNDO_COORDS)) {
     BKE_pbvh_node_mark_update(data->nodes[n]);
   }
-=======
->>>>>>> 1fb36e9a
 }
 
 static void paint_mesh_restore_co(Sculpt *sd, Object *ob)
