--- conflicted
+++ resolved
@@ -215,11 +215,7 @@
 
     SCULPT_relax_vertex(ss, &vd, fade * bstrength, relax_face_sets, vd.co);
     if (vd.mvert) {
-<<<<<<< HEAD
-      BKE_pbvh_vert_mark_update(ss->pbvh, vd.vertex);
-=======
-      BKE_pbvh_vert_tag_update_normal(ss->pbvh, vd.index);
->>>>>>> efe0e2b1
+      BKE_pbvh_vert_tag_update_normal(ss->pbvh, vd.vertex);
     }
   }
   BKE_pbvh_vertex_iter_end;
