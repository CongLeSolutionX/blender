--- conflicted
+++ resolved
@@ -1807,13 +1807,8 @@
   }
 
   /* Set active F-Curve when something was actually selected (so not on a deselect), except when
-<<<<<<< HEAD
-   * dragging the selected keys. Needs to be called with (U.animation_flag  &
-   * USER_ANIM_ONLY_SHOW_SELECTED_CURVE_KEYS), otherwise the active flag won't be set T26452. */
-=======
    * dragging the selected keys. Needs to be called with (sipo->flag & SIPO_SELCUVERTSONLY),
    * otherwise the active flag won't be set #26452. */
->>>>>>> 55843cd6
   if (!run_modal && (nvi->fcu->flag & FCURVE_SELECTED) && something_was_selected) {
     /* NOTE: Sync the filter flags with findnearest_fcurve_vert. */
     int filter = (ANIMFILTER_DATA_VISIBLE | ANIMFILTER_CURVE_VISIBLE | ANIMFILTER_FCURVESONLY |
