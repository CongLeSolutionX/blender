/* SPDX-FileCopyrightText: 2020 Blender Foundation
 *
 * SPDX-License-Identifier: GPL-2.0-or-later */

/** \file
 * \ingroup spgraph
 *
 * Graph Slider Operators
 *
 * This file contains a collection of operators to modify keyframes in the graph editor.
 * All operators are modal and use a slider that allows the user to define a percentage
 * to modify the operator.
 */

#include <cfloat>
#include <cstring>

#include "MEM_guardedalloc.h"

#include "BLI_listbase.h"
#include "BLI_string.h"

#include "DNA_anim_types.h"
#include "DNA_scene_types.h"

#include "RNA_access.hh"
#include "RNA_define.hh"

#include "BLT_translation.h"

#include "BKE_context.h"

#include "UI_interface.hh"

#include "ED_anim_api.hh"
#include "ED_keyframes_edit.hh"
#include "ED_numinput.hh"
#include "ED_screen.hh"
#include "ED_util.hh"

#include "WM_api.hh"
#include "WM_types.hh"

#include "graph_intern.h"

/* -------------------------------------------------------------------- */
/** \name Internal Struct & Defines
 * \{ */

/* Used to obtain a list of animation channels for the operators to work on. */
#define OPERATOR_DATA_FILTER \
  (ANIMFILTER_DATA_VISIBLE | ANIMFILTER_CURVE_VISIBLE | ANIMFILTER_FCURVESONLY | \
   ANIMFILTER_FOREDIT | ANIMFILTER_SEL | ANIMFILTER_NODUPLIS)

/* This data type is only used for modal operation. */
struct tGraphSliderOp {
  bAnimContext ac;
  Scene *scene;
  ScrArea *area;
  ARegion *region;

  /** A 0-1 value for determining how much we should decimate. */
  PropertyRNA *factor_prop;

  /** The original bezt curve data (used for restoring fcurves). */
  ListBase bezt_arr_list;

  tSlider *slider;

  /* Each operator has a specific update function. */
  void (*modal_update)(bContext *, wmOperator *);

  /* If an operator stores custom data, it also needs to provide the function to clean it up. */
  void *operator_data;
  void (*free_operator_data)(void *operator_data);

  NumInput num;
};

struct tBeztCopyData {
  int tot_vert;
  BezTriple *bezt;
};

/** \} */

/* -------------------------------------------------------------------- */
/** \name Utility Functions
 * \{ */

/**
 * Helper function that iterates over all FCurves and selected segments and applies the given
 * function.
 */
static void apply_fcu_segment_function(bAnimContext *ac,
                                       const float factor,
                                       void (*segment_function)(FCurve *fcu,
                                                                FCurveSegment *segment,
                                                                const float factor))
{
  ListBase anim_data = {nullptr, nullptr};

  ANIM_animdata_filter(
      ac, &anim_data, OPERATOR_DATA_FILTER, ac->data, eAnimCont_Types(ac->datatype));
  LISTBASE_FOREACH (bAnimListElem *, ale, &anim_data) {
    FCurve *fcu = (FCurve *)ale->key_data;
    ListBase segments = find_fcurve_segments(fcu);

    LISTBASE_FOREACH (FCurveSegment *, segment, &segments) {
      segment_function(fcu, segment, factor);
    }

    ale->update |= ANIM_UPDATE_DEFAULT;
    BLI_freelistN(&segments);
  }

  ANIM_animdata_update(ac, &anim_data);
  ANIM_animdata_freelist(&anim_data);
}

static void common_draw_status_header(bContext *C, tGraphSliderOp *gso, const char *operator_name)
{
  char status_str[UI_MAX_DRAW_STR];
  char mode_str[32];
  char slider_string[UI_MAX_DRAW_STR];

  ED_slider_status_string_get(gso->slider, slider_string, UI_MAX_DRAW_STR);

  STRNCPY(mode_str, TIP_(operator_name));

  if (hasNumInput(&gso->num)) {
    char str_ofs[NUM_STR_REP_LEN];

    outputNumInput(&gso->num, str_ofs, &gso->scene->unit);

    SNPRINTF(status_str, "%s: %s", mode_str, str_ofs);
  }
  else {
    SNPRINTF(status_str, "%s: %s", mode_str, slider_string);
  }

  ED_workspace_status_text(C, status_str);
}

/**
 * Construct a list with the original bezt arrays so we can restore them during modal operation.
 * The data is stored on the struct that is passed.
 */
static void store_original_bezt_arrays(tGraphSliderOp *gso)
{
  ListBase anim_data = {nullptr, nullptr};
  bAnimContext *ac = &gso->ac;

  ANIM_animdata_filter(
      ac, &anim_data, OPERATOR_DATA_FILTER, ac->data, eAnimCont_Types(ac->datatype));

  /* Loop through filtered data and copy the curves. */
  LISTBASE_FOREACH (bAnimListElem *, ale, &anim_data) {
    FCurve *fcu = (FCurve *)ale->key_data;

    if (fcu->bezt == nullptr) {
      /* This curve is baked, skip it. */
      continue;
    }

    const int arr_size = sizeof(BezTriple) * fcu->totvert;

    tBeztCopyData *copy = static_cast<tBeztCopyData *>(
        MEM_mallocN(sizeof(tBeztCopyData), "bezts_copy"));
    BezTriple *bezts_copy = static_cast<BezTriple *>(MEM_mallocN(arr_size, "bezts_copy_array"));

    copy->tot_vert = fcu->totvert;
    memcpy(bezts_copy, fcu->bezt, arr_size);

    copy->bezt = bezts_copy;

    LinkData *link = nullptr;

    link = static_cast<LinkData *>(MEM_callocN(sizeof(LinkData), "Bezt Link"));
    link->data = copy;

    BLI_addtail(&gso->bezt_arr_list, link);
  }

  ANIM_animdata_freelist(&anim_data);
}

/* Overwrite the current bezts arrays with the original data. */
static void reset_bezts(tGraphSliderOp *gso)
{
  ListBase anim_data = {nullptr, nullptr};
  LinkData *link_bezt;
  bAnimListElem *ale;

  bAnimContext *ac = &gso->ac;

  /* Filter data. */
  ANIM_animdata_filter(
      ac, &anim_data, OPERATOR_DATA_FILTER, ac->data, eAnimCont_Types(ac->datatype));

  /* Loop through filtered data and reset bezts. */
  for (ale = static_cast<bAnimListElem *>(anim_data.first),
      link_bezt = static_cast<LinkData *>(gso->bezt_arr_list.first);
       ale;
       ale = ale->next)
  {
    FCurve *fcu = (FCurve *)ale->key_data;

    if (fcu->bezt == nullptr) {
      /* This curve is baked, skip it. */
      continue;
    }

    tBeztCopyData *data = static_cast<tBeztCopyData *>(link_bezt->data);

    const int arr_size = sizeof(BezTriple) * data->tot_vert;

    MEM_freeN(fcu->bezt);

    fcu->bezt = static_cast<BezTriple *>(MEM_mallocN(arr_size, __func__));
    fcu->totvert = data->tot_vert;

    memcpy(fcu->bezt, data->bezt, arr_size);

    link_bezt = link_bezt->next;
  }

  ANIM_animdata_freelist(&anim_data);
}

/**
 * Get factor value and store it in RNA property.
 * Custom data of #wmOperator needs to contain #tGraphSliderOp.
 */
static float slider_factor_get_and_remember(wmOperator *op)
{
  tGraphSliderOp *gso = static_cast<tGraphSliderOp *>(op->customdata);
  const float factor = ED_slider_factor_get(gso->slider);
  RNA_property_float_set(op->ptr, gso->factor_prop, factor);
  return factor;
}

/** \} */

/* -------------------------------------------------------------------- */
/** \name Common Modal Functions
 * \{ */

static void graph_slider_exit(bContext *C, wmOperator *op)
{
  tGraphSliderOp *gso = static_cast<tGraphSliderOp *>(op->customdata);
  wmWindow *win = CTX_wm_window(C);

  /* If data exists, clear its data and exit. */
  if (gso == nullptr) {
    return;
  }

  if (gso->free_operator_data != nullptr) {
    gso->free_operator_data(gso->operator_data);
  }

  ScrArea *area = gso->area;
  LinkData *link;

  ED_slider_destroy(C, gso->slider);

  for (link = static_cast<LinkData *>(gso->bezt_arr_list.first); link != nullptr;
       link = link->next) {
    tBeztCopyData *copy = static_cast<tBeztCopyData *>(link->data);
    MEM_freeN(copy->bezt);
    MEM_freeN(link->data);
  }

  BLI_freelistN(&gso->bezt_arr_list);
  MEM_freeN(gso);

  /* Return to normal cursor and header status. */
  WM_cursor_modal_restore(win);
  ED_area_status_text(area, nullptr);

  /* cleanup */
  op->customdata = nullptr;
}

static int graph_slider_modal(bContext *C, wmOperator *op, const wmEvent *event)
{
  tGraphSliderOp *gso = static_cast<tGraphSliderOp *>(op->customdata);

  const bool has_numinput = hasNumInput(&gso->num);

  ED_slider_modal(gso->slider, event);

  switch (event->type) {
    /* Confirm */
    case LEFTMOUSE:
    case EVT_RETKEY:
    case EVT_PADENTER: {
      if (event->val == KM_PRESS) {
        graph_slider_exit(C, op);

        return OPERATOR_FINISHED;
      }
      break;
    }

    /* Cancel */
    case EVT_ESCKEY:
    case RIGHTMOUSE: {
      if (event->val == KM_PRESS) {
        reset_bezts(gso);

        WM_event_add_notifier(C, NC_ANIMATION | ND_KEYFRAME | NA_EDITED, nullptr);

        graph_slider_exit(C, op);

        return OPERATOR_CANCELLED;
      }
      break;
    }

    /* When the mouse is moved, the percentage and the keyframes update. */
    case MOUSEMOVE: {
      if (has_numinput == false) {
        /* Do the update as specified by the operator. */
        gso->modal_update(C, op);
      }
      break;
    }
    default: {
      if ((event->val == KM_PRESS) && handleNumInput(C, &gso->num, event)) {
        float value;
        float percentage = RNA_property_float_get(op->ptr, gso->factor_prop);

        /* Grab percentage from numeric input, and store this new value for redo
         * NOTE: users see ints, while internally we use a 0-1 float.
         */
        value = percentage * 100.0f;
        applyNumInput(&gso->num, &value);

        percentage = value / 100.0f;
        ED_slider_factor_set(gso->slider, percentage);
        RNA_property_float_set(op->ptr, gso->factor_prop, percentage);

        gso->modal_update(C, op);
        break;
      }

      /* Unhandled event - maybe it was some view manipulation? */
      /* Allow to pass through. */
      return OPERATOR_RUNNING_MODAL | OPERATOR_PASS_THROUGH;
    }
  }

  return OPERATOR_RUNNING_MODAL;
}

/* Allocate tGraphSliderOp and assign to op->customdata. */
static int graph_slider_invoke(bContext *C, wmOperator *op, const wmEvent *event)
{
  tGraphSliderOp *gso;

  WM_cursor_modal_set(CTX_wm_window(C), WM_CURSOR_EW_SCROLL);

  /* Init slide-op data. */
  gso = static_cast<tGraphSliderOp *>(
      op->customdata = MEM_callocN(sizeof(tGraphSliderOp), "tGraphSliderOp"));

  /* Get editor data. */
  if (ANIM_animdata_get_context(C, &gso->ac) == 0) {
    graph_slider_exit(C, op);
    return OPERATOR_CANCELLED;
  }

  gso->scene = CTX_data_scene(C);
  gso->area = CTX_wm_area(C);
  gso->region = CTX_wm_region(C);

  store_original_bezt_arrays(gso);

  gso->slider = ED_slider_create(C);
  ED_slider_init(gso->slider, event);

  if (gso->bezt_arr_list.first == nullptr) {
    WM_report(RPT_ERROR, "Cannot find keys to operate on");
    graph_slider_exit(C, op);
    return OPERATOR_CANCELLED;
  }

  WM_event_add_modal_handler(C, op);
  return OPERATOR_RUNNING_MODAL;
}

/** \} */

/* -------------------------------------------------------------------- */
/** \name Decimate Keyframes Operator
 * \{ */

enum tDecimModes {
  DECIM_RATIO = 1,
  DECIM_ERROR,
};

static void decimate_graph_keys(bAnimContext *ac, float factor, float error_sq_max)
{
  ListBase anim_data = {nullptr, nullptr};

  /* Filter data. */
  ANIM_animdata_filter(
      ac, &anim_data, OPERATOR_DATA_FILTER, ac->data, eAnimCont_Types(ac->datatype));

  /* Loop through filtered data and clean curves. */
  LISTBASE_FOREACH (bAnimListElem *, ale, &anim_data) {
    if (!decimate_fcurve(ale, factor, error_sq_max)) {
      /* The selection contains unsupported keyframe types! */
      WM_report(RPT_WARNING, "Decimate: Skipping non linear/bezier keyframes!");
    }

    ale->update |= ANIM_UPDATE_DEFAULT;
  }

  ANIM_animdata_update(ac, &anim_data);
  ANIM_animdata_freelist(&anim_data);
}

/* Draw a percentage indicator in workspace footer. */
static void decimate_draw_status(bContext *C, tGraphSliderOp *gso)
{
  char status_str[UI_MAX_DRAW_STR];
  char mode_str[32];
  char slider_string[UI_MAX_DRAW_STR];

  ED_slider_status_string_get(gso->slider, slider_string, UI_MAX_DRAW_STR);

  STRNCPY(mode_str, TIP_("Decimate Keyframes"));

  if (hasNumInput(&gso->num)) {
    char str_ofs[NUM_STR_REP_LEN];

    outputNumInput(&gso->num, str_ofs, &gso->scene->unit);

    SNPRINTF(status_str, "%s: %s", mode_str, str_ofs);
  }
  else {
    SNPRINTF(status_str, "%s: %s", mode_str, slider_string);
  }

  ED_workspace_status_text(C, status_str);
}

static void decimate_modal_update(bContext *C, wmOperator *op)
{
  /* Perform decimate updates - in response to some user action
   * (e.g. pressing a key or moving the mouse). */
  tGraphSliderOp *gso = static_cast<tGraphSliderOp *>(op->customdata);

  decimate_draw_status(C, gso);

  /* Reset keyframe data (so we get back to the original state). */
  reset_bezts(gso);

  /* Apply... */
  const float factor = slider_factor_get_and_remember(op);
  /* We don't want to limit the decimation to a certain error margin. */
  const float error_sq_max = FLT_MAX;
  decimate_graph_keys(&gso->ac, factor, error_sq_max);
  WM_event_add_notifier(C, NC_ANIMATION | ND_KEYFRAME | NA_EDITED, nullptr);
}

static int decimate_invoke(bContext *C, wmOperator *op, const wmEvent *event)
{
  const int invoke_result = graph_slider_invoke(C, op, event);

  if (invoke_result == OPERATOR_CANCELLED) {
    return OPERATOR_CANCELLED;
  }

  tGraphSliderOp *gso = static_cast<tGraphSliderOp *>(op->customdata);
  gso->factor_prop = RNA_struct_find_property(op->ptr, "factor");
  gso->modal_update = decimate_modal_update;
  ED_slider_allow_overshoot_set(gso->slider, false, false);

  return invoke_result;
}

static int decimate_exec(bContext *C, wmOperator *op)
{
  bAnimContext ac;

  /* Get editor data. */
  if (ANIM_animdata_get_context(C, &ac) == 0) {
    return OPERATOR_CANCELLED;
  }

  tDecimModes mode = tDecimModes(RNA_enum_get(op->ptr, "mode"));
  /* We want to be able to work on all available keyframes. */
  float factor = 1.0f;
  /* We don't want to limit the decimation to a certain error margin. */
  float error_sq_max = FLT_MAX;

  switch (mode) {
    case DECIM_RATIO:
      factor = RNA_float_get(op->ptr, "factor");
      break;
    case DECIM_ERROR:
      error_sq_max = RNA_float_get(op->ptr, "remove_error_margin");
      /* The decimate algorithm expects the error to be squared. */
      error_sq_max *= error_sq_max;

      break;
  }

  if (factor == 0.0f || error_sq_max == 0.0f) {
    /* Nothing to remove. */
    return OPERATOR_FINISHED;
  }

  decimate_graph_keys(&ac, factor, error_sq_max);

  /* Set notifier that keyframes have changed. */
  WM_event_add_notifier(C, NC_ANIMATION | ND_KEYFRAME | NA_EDITED, nullptr);

  return OPERATOR_FINISHED;
}

static bool decimate_poll_property(const bContext * /*C*/, wmOperator *op, const PropertyRNA *prop)
{
  const char *prop_id = RNA_property_identifier(prop);
  const int mode = RNA_enum_get(op->ptr, "mode");

  if (STREQ(prop_id, "factor") && mode != DECIM_RATIO) {
    return false;
  }
  if (STREQ(prop_id, "remove_error_margin") && mode != DECIM_ERROR) {
    return false;
  }

  return true;
}

static char *decimate_desc(bContext * /*C*/, wmOperatorType * /*op*/, PointerRNA *ptr)
{

  if (RNA_enum_get(ptr, "mode") == DECIM_ERROR) {
    return BLI_strdup(
        TIP_("Decimate F-Curves by specifying how much they can deviate from the original curve"));
  }

  /* Use default description. */
  return nullptr;
}

static const EnumPropertyItem decimate_mode_items[] = {
    {DECIM_RATIO,
     "RATIO",
     0,
     "Ratio",
     "Use a percentage to specify how many keyframes you want to remove"},
    {DECIM_ERROR,
     "ERROR",
     0,
     "Error Margin",
     "Use an error margin to specify how much the curve is allowed to deviate from the original "
     "path"},
    {0, nullptr, 0, nullptr, nullptr},
};

void GRAPH_OT_decimate(wmOperatorType *ot)
{
  /* Identifiers */
  ot->name = "Decimate Keyframes";
  ot->idname = "GRAPH_OT_decimate";
  ot->description =
      "Decimate F-Curves by removing keyframes that influence the curve shape the least";

  /* API callbacks */
  ot->poll_property = decimate_poll_property;
  ot->get_description = decimate_desc;
  ot->invoke = decimate_invoke;
  ot->modal = graph_slider_modal;
  ot->exec = decimate_exec;
  ot->poll = graphop_editable_keyframes_poll;

  /* Flags */
  ot->flag = OPTYPE_REGISTER | OPTYPE_UNDO;

  /* Properties */
  RNA_def_enum(ot->srna,
               "mode",
               decimate_mode_items,
               DECIM_RATIO,
               "Mode",
               "Which mode to use for decimation");

  RNA_def_float_factor(ot->srna,
                       "factor",
                       1.0f / 3.0f,
                       0.0f,
                       1.0f,
                       "Remove",
                       "The ratio of remaining keyframes after the operation",
                       0.0f,
                       1.0f);
  RNA_def_float(ot->srna,
                "remove_error_margin",
                0.0f,
                0.0f,
                FLT_MAX,
                "Max Error Margin",
                "How much the new decimated curve is allowed to deviate from the original",
                0.0f,
                10.0f);
}

/** \} */

/* -------------------------------------------------------------------- */
/** \name Blend to Neighbor Operator
 * \{ */

static void blend_to_neighbor_graph_keys(bAnimContext *ac, const float factor)
{
  apply_fcu_segment_function(ac, factor, blend_to_neighbor_fcurve_segment);
}

static void blend_to_neighbor_modal_update(bContext *C, wmOperator *op)
{
  tGraphSliderOp *gso = static_cast<tGraphSliderOp *>(op->customdata);

  common_draw_status_header(C, gso, "Blend to Neighbor");

  /* Reset keyframe data to the state at invoke. */
  reset_bezts(gso);

  const float factor = slider_factor_get_and_remember(op);
  blend_to_neighbor_graph_keys(&gso->ac, factor);

  WM_event_add_notifier(C, NC_ANIMATION | ND_KEYFRAME | NA_EDITED, nullptr);
}

static int blend_to_neighbor_invoke(bContext *C, wmOperator *op, const wmEvent *event)
{
  const int invoke_result = graph_slider_invoke(C, op, event);

  if (invoke_result == OPERATOR_CANCELLED) {
    return invoke_result;
  }

  tGraphSliderOp *gso = static_cast<tGraphSliderOp *>(op->customdata);
  gso->modal_update = blend_to_neighbor_modal_update;
  gso->factor_prop = RNA_struct_find_property(op->ptr, "factor");
  common_draw_status_header(C, gso, "Blend to Neighbor");
  ED_slider_factor_bounds_set(gso->slider, -1, 1);
  ED_slider_factor_set(gso->slider, 0.0f);

  return invoke_result;
}

static int blend_to_neighbor_exec(bContext *C, wmOperator *op)
{
  bAnimContext ac;

  if (ANIM_animdata_get_context(C, &ac) == 0) {
    return OPERATOR_CANCELLED;
  }

  const float factor = RNA_float_get(op->ptr, "factor");

  blend_to_neighbor_graph_keys(&ac, factor);

  /* Set notifier that keyframes have changed. */
  WM_event_add_notifier(C, NC_ANIMATION | ND_KEYFRAME | NA_EDITED, nullptr);

  return OPERATOR_FINISHED;
}

void GRAPH_OT_blend_to_neighbor(wmOperatorType *ot)
{
  /* Identifiers. */
  ot->name = "Blend to Neighbor";
  ot->idname = "GRAPH_OT_blend_to_neighbor";
  ot->description = "Blend selected keyframes to their left or right neighbor";

  /* API callbacks. */
  ot->invoke = blend_to_neighbor_invoke;
  ot->modal = graph_slider_modal;
  ot->exec = blend_to_neighbor_exec;
  ot->poll = graphop_editable_keyframes_poll;

  /* Flags. */
  ot->flag = OPTYPE_REGISTER | OPTYPE_UNDO | OPTYPE_BLOCKING | OPTYPE_GRAB_CURSOR_X;

  RNA_def_float_factor(ot->srna,
                       "factor",
                       0.0f,
                       -FLT_MAX,
                       FLT_MAX,
                       "Blend",
                       "The blend factor with 0 being the current frame",
                       -1.0f,
                       1.0f);
}

/** \} */

/* -------------------------------------------------------------------- */
/** \name Breakdown Operator
 * \{ */

static void breakdown_graph_keys(bAnimContext *ac, float factor)
{
  apply_fcu_segment_function(ac, factor, breakdown_fcurve_segment);
}

static void breakdown_modal_update(bContext *C, wmOperator *op)
{
  tGraphSliderOp *gso = static_cast<tGraphSliderOp *>(op->customdata);

  common_draw_status_header(C, gso, "Breakdown");

  /* Reset keyframe data to the state at invoke. */
  reset_bezts(gso);
  const float factor = slider_factor_get_and_remember(op);
  breakdown_graph_keys(&gso->ac, factor);
  WM_event_add_notifier(C, NC_ANIMATION | ND_KEYFRAME | NA_EDITED, nullptr);
}

static int breakdown_invoke(bContext *C, wmOperator *op, const wmEvent *event)
{
  const int invoke_result = graph_slider_invoke(C, op, event);

  if (invoke_result == OPERATOR_CANCELLED) {
    return invoke_result;
  }

  tGraphSliderOp *gso = static_cast<tGraphSliderOp *>(op->customdata);
  gso->modal_update = breakdown_modal_update;
  gso->factor_prop = RNA_struct_find_property(op->ptr, "factor");
  common_draw_status_header(C, gso, "Breakdown");
  ED_slider_factor_bounds_set(gso->slider, -1, 1);
  ED_slider_factor_set(gso->slider, 0.0f);

  return invoke_result;
}

static int breakdown_exec(bContext *C, wmOperator *op)
{
  bAnimContext ac;

  if (ANIM_animdata_get_context(C, &ac) == 0) {
    return OPERATOR_CANCELLED;
  }

  const float factor = RNA_float_get(op->ptr, "factor");

  breakdown_graph_keys(&ac, factor);

  /* Set notifier that keyframes have changed. */
  WM_event_add_notifier(C, NC_ANIMATION | ND_KEYFRAME | NA_EDITED, nullptr);

  return OPERATOR_FINISHED;
}

void GRAPH_OT_breakdown(wmOperatorType *ot)
{
  /* Identifiers. */
  ot->name = "Breakdown";
  ot->idname = "GRAPH_OT_breakdown";
  ot->description = "Move selected keyframes to an inbetween position relative to adjacent keys";

  /* API callbacks. */
  ot->invoke = breakdown_invoke;
  ot->modal = graph_slider_modal;
  ot->exec = breakdown_exec;
  ot->poll = graphop_editable_keyframes_poll;

  /* Flags. */
  ot->flag = OPTYPE_REGISTER | OPTYPE_UNDO | OPTYPE_BLOCKING | OPTYPE_GRAB_CURSOR_X;

  RNA_def_float_factor(ot->srna,
                       "factor",
                       0.0f,
                       -FLT_MAX,
                       FLT_MAX,
                       "Factor",
                       "Favor either the left or the right key",
                       -1.0f,
                       1.0f);
}

/** \} */

/* -------------------------------------------------------------------- */
/** \name Blend to Default Value Operator
 * \{ */

static void blend_to_default_graph_keys(bAnimContext *ac, const float factor)
{
  ListBase anim_data = {nullptr, nullptr};
  ANIM_animdata_filter(
      ac, &anim_data, OPERATOR_DATA_FILTER, ac->data, eAnimCont_Types(ac->datatype));

  LISTBASE_FOREACH (bAnimListElem *, ale, &anim_data) {
    FCurve *fcu = (FCurve *)ale->key_data;

    /* Check if the curves actually have any points. */
    if (fcu == nullptr || fcu->bezt == nullptr || fcu->totvert == 0) {
      continue;
    }

    PointerRNA id_ptr;
    RNA_id_pointer_create(ale->id, &id_ptr);

    blend_to_default_fcurve(&id_ptr, fcu, factor);
    ale->update |= ANIM_UPDATE_DEFAULT;
  }

  ANIM_animdata_update(ac, &anim_data);
  ANIM_animdata_freelist(&anim_data);
}

static void blend_to_default_modal_update(bContext *C, wmOperator *op)
{
  tGraphSliderOp *gso = static_cast<tGraphSliderOp *>(op->customdata);

  common_draw_status_header(C, gso, "Blend to Default Value");

  /* Set notifier that keyframes have changed. */
  reset_bezts(gso);
  const float factor = ED_slider_factor_get(gso->slider);
  RNA_property_float_set(op->ptr, gso->factor_prop, factor);
  blend_to_default_graph_keys(&gso->ac, factor);
  WM_event_add_notifier(C, NC_ANIMATION | ND_KEYFRAME | NA_EDITED, nullptr);
}

static int blend_to_default_invoke(bContext *C, wmOperator *op, const wmEvent *event)
{
  const int invoke_result = graph_slider_invoke(C, op, event);

  if (invoke_result == OPERATOR_CANCELLED) {
    return invoke_result;
  }

  tGraphSliderOp *gso = static_cast<tGraphSliderOp *>(op->customdata);
  gso->modal_update = blend_to_default_modal_update;
  gso->factor_prop = RNA_struct_find_property(op->ptr, "factor");
  common_draw_status_header(C, gso, "Blend to Default Value");
  ED_slider_factor_set(gso->slider, 0.0f);

  return invoke_result;
}

static int blend_to_default_exec(bContext *C, wmOperator *op)
{
  bAnimContext ac;

  if (ANIM_animdata_get_context(C, &ac) == 0) {
    return OPERATOR_CANCELLED;
  }

  const float factor = RNA_float_get(op->ptr, "factor");

  blend_to_default_graph_keys(&ac, factor);

  /* Set notifier that keyframes have changed. */
  WM_event_add_notifier(C, NC_ANIMATION | ND_KEYFRAME | NA_EDITED, nullptr);

  return OPERATOR_FINISHED;
}

void GRAPH_OT_blend_to_default(wmOperatorType *ot)
{
  /* Identifiers. */
  ot->name = "Blend to Default Value";
  ot->idname = "GRAPH_OT_blend_to_default";
  ot->description = "Blend selected keys to their default value from their current position";

  /* API callbacks. */
  ot->invoke = blend_to_default_invoke;
  ot->modal = graph_slider_modal;
  ot->exec = blend_to_default_exec;
  ot->poll = graphop_editable_keyframes_poll;

  /* Flags. */
  ot->flag = OPTYPE_REGISTER | OPTYPE_UNDO | OPTYPE_BLOCKING | OPTYPE_GRAB_CURSOR_X;

  RNA_def_float_factor(ot->srna,
                       "factor",
                       0.0f,
                       -FLT_MAX,
                       FLT_MAX,
                       "Factor",
                       "How much to blend to the default value",
                       0.0f,
                       1.0f);
}
/** \} */

/* -------------------------------------------------------------------- */
/** \name Ease Operator
 * \{ */

static void ease_graph_keys(bAnimContext *ac, const float factor)
{
  apply_fcu_segment_function(ac, factor, ease_fcurve_segment);
}

static void ease_modal_update(bContext *C, wmOperator *op)
{
  tGraphSliderOp *gso = static_cast<tGraphSliderOp *>(op->customdata);

  common_draw_status_header(C, gso, "Ease Keys");

  /* Reset keyframes to the state at invoke. */
  reset_bezts(gso);
  const float factor = slider_factor_get_and_remember(op);
  ease_graph_keys(&gso->ac, factor);
  WM_event_add_notifier(C, NC_ANIMATION | ND_KEYFRAME | NA_EDITED, nullptr);
}

static int ease_invoke(bContext *C, wmOperator *op, const wmEvent *event)
{
  const int invoke_result = graph_slider_invoke(C, op, event);

  if (invoke_result == OPERATOR_CANCELLED) {
    return invoke_result;
  }

  tGraphSliderOp *gso = static_cast<tGraphSliderOp *>(op->customdata);
  gso->modal_update = ease_modal_update;
  gso->factor_prop = RNA_struct_find_property(op->ptr, "factor");
  common_draw_status_header(C, gso, "Ease Keys");
  ED_slider_factor_bounds_set(gso->slider, -1, 1);
  ED_slider_factor_set(gso->slider, 0.0f);

  return invoke_result;
}

static int ease_exec(bContext *C, wmOperator *op)
{
  bAnimContext ac;

  /* Get editor data. */
  if (ANIM_animdata_get_context(C, &ac) == 0) {
    return OPERATOR_CANCELLED;
  }

  const float factor = RNA_float_get(op->ptr, "factor");

  ease_graph_keys(&ac, factor);

  /* Set notifier that keyframes have changed. */
  WM_event_add_notifier(C, NC_ANIMATION | ND_KEYFRAME | NA_EDITED, nullptr);

  return OPERATOR_FINISHED;
}

void GRAPH_OT_ease(wmOperatorType *ot)
{
  /* Identifiers. */
  ot->name = "Ease Keyframes";
  ot->idname = "GRAPH_OT_ease";
  ot->description = "Align keyframes on a ease-in or ease-out curve";

  /* API callbacks. */
  ot->invoke = ease_invoke;
  ot->modal = graph_slider_modal;
  ot->exec = ease_exec;
  ot->poll = graphop_editable_keyframes_poll;

  /* Flags. */
  ot->flag = OPTYPE_REGISTER | OPTYPE_UNDO | OPTYPE_BLOCKING | OPTYPE_GRAB_CURSOR_X;

  RNA_def_float_factor(ot->srna,
                       "factor",
                       0.0f,
                       -FLT_MAX,
                       FLT_MAX,
                       "Curve Bend",
                       "Control the bend of the curve",
                       -1.0f,
                       1.0f);
}

/* -------------------------------------------------------------------- */
/** \name Blend Offset Operator
 * \{ */

static void blend_offset_graph_keys(bAnimContext *ac, const float factor)
{
  apply_fcu_segment_function(ac, factor, blend_offset_fcurve_segment);
}

static void blend_offset_draw_status_header(bContext *C, tGraphSliderOp *gso)
{
  common_draw_status_header(C, gso, "Blend Offset Keys");
}

static void blend_offset_modal_update(bContext *C, wmOperator *op)
{
  tGraphSliderOp *gso = static_cast<tGraphSliderOp *>(op->customdata);

  blend_offset_draw_status_header(C, gso);

  /* Reset keyframes to the state at invoke. */
  reset_bezts(gso);
  const float factor = slider_factor_get_and_remember(op);
  blend_offset_graph_keys(&gso->ac, factor);
  WM_event_add_notifier(C, NC_ANIMATION | ND_KEYFRAME | NA_EDITED, NULL);
}

static int blend_offset_invoke(bContext *C, wmOperator *op, const wmEvent *event)
{
  const int invoke_result = graph_slider_invoke(C, op, event);

  if (invoke_result == OPERATOR_CANCELLED) {
    return invoke_result;
  }

  tGraphSliderOp *gso = static_cast<tGraphSliderOp *>(op->customdata);
  gso->modal_update = blend_offset_modal_update;
  gso->factor_prop = RNA_struct_find_property(op->ptr, "factor");
  blend_offset_draw_status_header(C, gso);
  ED_slider_factor_bounds_set(gso->slider, -1, 1);
  ED_slider_factor_set(gso->slider, 0.0f);

  return invoke_result;
}

static int blend_offset_exec(bContext *C, wmOperator *op)
{
  bAnimContext ac;

  /* Get editor data. */
  if (ANIM_animdata_get_context(C, &ac) == 0) {
    return OPERATOR_CANCELLED;
  }

  const float factor = RNA_float_get(op->ptr, "factor");

  blend_offset_graph_keys(&ac, factor);

  /* Set notifier that keyframes have changed. */
  WM_event_add_notifier(C, NC_ANIMATION | ND_KEYFRAME | NA_EDITED, NULL);

  return OPERATOR_FINISHED;
}

void GRAPH_OT_blend_offset(wmOperatorType *ot)
{
  /* Identifiers. */
  ot->name = "Blend Offset Keyframes";
  ot->idname = "GRAPH_OT_blend_offset";
  ot->description = "Shift selected keys to the value of the neighboring keys as a block";

  /* API callbacks. */
  ot->invoke = blend_offset_invoke;
  ot->modal = graph_slider_modal;
  ot->exec = blend_offset_exec;
  ot->poll = graphop_editable_keyframes_poll;

  /* Flags. */
  ot->flag = OPTYPE_REGISTER | OPTYPE_UNDO;

  RNA_def_float_factor(ot->srna,
                       "factor",
                       0.0f,
                       -FLT_MAX,
                       FLT_MAX,
                       "Offset Factor",
                       "Control which key to offset towards and how far",
                       -1.0f,
                       1.0f);
}

/* -------------------------------------------------------------------- */
<<<<<<< HEAD
/** \name Match Slope
 * \{ */

static void match_slope_graph_keys(bAnimContext *ac, const float factor)
{
  ListBase anim_data = {NULL, NULL};

  bool all_segments_valid = true;

  ANIM_animdata_filter(
      ac, &anim_data, OPERATOR_DATA_FILTER, ac->data, eAnimCont_Types(ac->datatype));
  LISTBASE_FOREACH (bAnimListElem *, ale, &anim_data) {
    FCurve *fcu = (FCurve *)ale->key_data;
    ListBase segments = find_fcurve_segments(fcu);

    LISTBASE_FOREACH (FCurveSegment *, segment, &segments) {
      all_segments_valid = match_slope_fcurve_segment(fcu, segment, factor);
    }

    ale->update |= ANIM_UPDATE_DEFAULT;
    BLI_freelistN(&segments);
  }

  if(!all_segments_valid) {
    if (factor >= 0){
      WM_report(RPT_WARNING, "You need at least 2 keys to the right side of the selection.");
    }
    else {
      WM_report(RPT_WARNING, "You need at least 2 keys to the left side of the selection.");
    }
  }
  
  ANIM_animdata_update(ac, &anim_data);
  ANIM_animdata_freelist(&anim_data);
}

static void match_slope_draw_status_header(bContext *C, tGraphSliderOp *gso)
{
  common_draw_status_header(C, gso, "Match Slope");
}

static void match_slope_modal_update(bContext *C, wmOperator *op)
{
  tGraphSliderOp *gso = static_cast<tGraphSliderOp *>(op->customdata);

  match_slope_draw_status_header(C, gso);
=======
/** \name Blend to Ease Operator
 * \{ */

static void blend_to_ease_graph_keys(bAnimContext *ac, const float factor)
{
  apply_fcu_segment_function(ac, factor, blend_to_ease_fcurve_segment);
}

static void blend_to_ease_draw_status_header(bContext *C, tGraphSliderOp *gso)
{
  common_draw_status_header(C, gso, "Blend to Ease Keys");
}

static void blend_to_ease_modal_update(bContext *C, wmOperator *op)
{
  tGraphSliderOp *gso = static_cast<tGraphSliderOp *>(op->customdata);

  blend_to_ease_draw_status_header(C, gso);
>>>>>>> e46f3acf

  /* Reset keyframes to the state at invoke. */
  reset_bezts(gso);
  const float factor = slider_factor_get_and_remember(op);
<<<<<<< HEAD
  match_slope_graph_keys(&gso->ac, factor);
  WM_event_add_notifier(C, NC_ANIMATION | ND_KEYFRAME | NA_EDITED, NULL);
}

static int blend_to_infinity_invoke(bContext *C, wmOperator *op, const wmEvent *event)
=======
  blend_to_ease_graph_keys(&gso->ac, factor);
  WM_event_add_notifier(C, NC_ANIMATION | ND_KEYFRAME | NA_EDITED, NULL);
}

static int blend_to_ease_invoke(bContext *C, wmOperator *op, const wmEvent *event)
>>>>>>> e46f3acf
{
  const int invoke_result = graph_slider_invoke(C, op, event);

  if (invoke_result == OPERATOR_CANCELLED) {
    return invoke_result;
  }

  tGraphSliderOp *gso = static_cast<tGraphSliderOp *>(op->customdata);
<<<<<<< HEAD
  gso->modal_update = match_slope_modal_update;
  gso->factor_prop = RNA_struct_find_property(op->ptr, "factor");
  match_slope_draw_status_header(C, gso);
=======
  gso->modal_update = blend_to_ease_modal_update;
  gso->factor_prop = RNA_struct_find_property(op->ptr, "factor");
  blend_to_ease_draw_status_header(C, gso);
>>>>>>> e46f3acf
  ED_slider_allow_overshoot_set(gso->slider, false, false);
  ED_slider_factor_bounds_set(gso->slider, -1, 1);
  ED_slider_factor_set(gso->slider, 0.0f);

  return invoke_result;
}

<<<<<<< HEAD
static int match_slope_exec(bContext *C, wmOperator *op)
=======
static int blend_to_ease_exec(bContext *C, wmOperator *op)
>>>>>>> e46f3acf
{
  bAnimContext ac;

  /* Get editor data. */
  if (ANIM_animdata_get_context(C, &ac) == 0) {
    return OPERATOR_CANCELLED;
  }

  const float factor = RNA_float_get(op->ptr, "factor");

<<<<<<< HEAD
  match_slope_graph_keys(&ac, factor);
=======
  blend_to_ease_graph_keys(&ac, factor);
>>>>>>> e46f3acf

  /* Set notifier that keyframes have changed. */
  WM_event_add_notifier(C, NC_ANIMATION | ND_KEYFRAME | NA_EDITED, NULL);

  return OPERATOR_FINISHED;
}

<<<<<<< HEAD
void GRAPH_OT_match_slope(wmOperatorType *ot)
{
  /* Identifiers. */
  ot->name = "Match Slope";
  ot->idname = "GRAPH_OT_match_slope";
  ot->description = "Blend selected keys to the slope of neighboring ones";

  /* API callbacks. */
  ot->invoke = blend_to_infinity_invoke;
  ot->modal = graph_slider_modal;
  ot->exec = match_slope_exec;
=======
void GRAPH_OT_blend_to_ease(wmOperatorType *ot)
{
  /* Identifiers. */
  ot->name = "Blend to Ease Keyframes";
  ot->idname = "GRAPH_OT_blend_to_ease";
  ot->description = "Blends keyframes from current state to an ease-in or ease-out curve";

  /* API callbacks. */
  ot->invoke = blend_to_ease_invoke;
  ot->modal = graph_slider_modal;
  ot->exec = blend_to_ease_exec;
>>>>>>> e46f3acf
  ot->poll = graphop_editable_keyframes_poll;

  /* Flags. */
  ot->flag = OPTYPE_REGISTER | OPTYPE_UNDO;

  RNA_def_float_factor(ot->srna,
                       "factor",
                       0.0f,
                       -FLT_MAX,
                       FLT_MAX,
<<<<<<< HEAD
                       "Factor",
                       "Defines which keys to use as slope and how much to blend towards them",
=======
                       "Curve Bend",
                       "Control the bend of the curve",
>>>>>>> e46f3acf
                       -1.0f,
                       1.0f);
}

/** \} */
/* -------------------------------------------------------------------- */
/** \name Gauss Smooth Operator
 * \{ */

/* It is necessary to store data for smoothing when running in modal, because the sampling of
 * FCurves shouldn't be done on every update. */
struct tGaussOperatorData {
  double *kernel;
  ListBase segment_links; /* tFCurveSegmentLink */
  ListBase anim_data;     /* bAnimListElem */
};

/* Store data to smooth an FCurve segment. */
struct tFCurveSegmentLink {
  tFCurveSegmentLink *next, *prev;
  FCurve *fcu;
  FCurveSegment *segment;
  float *samples; /* Array of y-values of the FCurve segment. */
  int sample_count;
};

static void gaussian_smooth_allocate_operator_data(tGraphSliderOp *gso,
                                                   const int filter_width,
                                                   const float sigma)
{
  tGaussOperatorData *operator_data = static_cast<tGaussOperatorData *>(
      MEM_callocN(sizeof(tGaussOperatorData), "tGaussOperatorData"));
  const int kernel_size = filter_width + 1;
  double *kernel = static_cast<double *>(
      MEM_callocN(sizeof(double) * kernel_size, "Gauss Kernel"));
  ED_ANIM_get_1d_gauss_kernel(sigma, kernel_size, kernel);
  operator_data->kernel = kernel;

  ListBase anim_data = {nullptr, nullptr};
  ANIM_animdata_filter(
      &gso->ac, &anim_data, OPERATOR_DATA_FILTER, gso->ac.data, eAnimCont_Types(gso->ac.datatype));

  ListBase segment_links = {nullptr, nullptr};
  LISTBASE_FOREACH (bAnimListElem *, ale, &anim_data) {
    FCurve *fcu = (FCurve *)ale->key_data;
    ListBase fcu_segments = find_fcurve_segments(fcu);
    LISTBASE_FOREACH (FCurveSegment *, segment, &fcu_segments) {
      tFCurveSegmentLink *segment_link = static_cast<tFCurveSegmentLink *>(
          MEM_callocN(sizeof(tFCurveSegmentLink), "FCurve Segment Link"));
      segment_link->fcu = fcu;
      segment_link->segment = segment;
      BezTriple left_bezt = fcu->bezt[segment->start_index];
      BezTriple right_bezt = fcu->bezt[segment->start_index + segment->length - 1];
      const int sample_count = int(right_bezt.vec[1][0] - left_bezt.vec[1][0]) +
                               (filter_width * 2 + 1);
      float *samples = static_cast<float *>(
          MEM_callocN(sizeof(float) * sample_count, "Smooth FCurve Op Samples"));
      sample_fcurve_segment(fcu, left_bezt.vec[1][0] - filter_width, 1, samples, sample_count);
      segment_link->samples = samples;
      BLI_addtail(&segment_links, segment_link);
    }
  }

  operator_data->anim_data = anim_data;
  operator_data->segment_links = segment_links;
  gso->operator_data = operator_data;
}

static void gaussian_smooth_free_operator_data(void *operator_data)
{
  tGaussOperatorData *gauss_data = (tGaussOperatorData *)operator_data;
  LISTBASE_FOREACH (tFCurveSegmentLink *, segment_link, &gauss_data->segment_links) {
    MEM_freeN(segment_link->samples);
    MEM_freeN(segment_link->segment);
  }
  MEM_freeN(gauss_data->kernel);
  BLI_freelistN(&gauss_data->segment_links);
  ANIM_animdata_freelist(&gauss_data->anim_data);
  MEM_freeN(gauss_data);
}

static void gaussian_smooth_modal_update(bContext *C, wmOperator *op)
{
  tGraphSliderOp *gso = static_cast<tGraphSliderOp *>(op->customdata);

  bAnimContext ac;

  if (ANIM_animdata_get_context(C, &ac) == 0) {
    return;
  }

  common_draw_status_header(C, gso, "Gaussian Smooth");

  const float factor = slider_factor_get_and_remember(op);
  tGaussOperatorData *operator_data = (tGaussOperatorData *)gso->operator_data;
  const int filter_width = RNA_int_get(op->ptr, "filter_width");

  LISTBASE_FOREACH (tFCurveSegmentLink *, segment, &operator_data->segment_links) {
    smooth_fcurve_segment(segment->fcu,
                          segment->segment,
                          segment->samples,
                          factor,
                          filter_width,
                          operator_data->kernel);
  }

  LISTBASE_FOREACH (bAnimListElem *, ale, &operator_data->anim_data) {
    ale->update |= ANIM_UPDATE_DEFAULT;
  }

  ANIM_animdata_update(&ac, &operator_data->anim_data);
  WM_event_add_notifier(C, NC_ANIMATION | ND_KEYFRAME | NA_EDITED, nullptr);
}

static int gaussian_smooth_invoke(bContext *C, wmOperator *op, const wmEvent *event)
{
  const int invoke_result = graph_slider_invoke(C, op, event);

  if (invoke_result == OPERATOR_CANCELLED) {
    return invoke_result;
  }

  tGraphSliderOp *gso = static_cast<tGraphSliderOp *>(op->customdata);
  gso->modal_update = gaussian_smooth_modal_update;
  gso->factor_prop = RNA_struct_find_property(op->ptr, "factor");

  const float sigma = RNA_float_get(op->ptr, "sigma");
  const int filter_width = RNA_int_get(op->ptr, "filter_width");

  gaussian_smooth_allocate_operator_data(gso, filter_width, sigma);
  gso->free_operator_data = gaussian_smooth_free_operator_data;

  ED_slider_allow_overshoot_set(gso->slider, false, false);
  ED_slider_factor_set(gso->slider, 0.0f);
  common_draw_status_header(C, gso, "Gaussian Smooth");

  return invoke_result;
}

static void gaussian_smooth_graph_keys(bAnimContext *ac,
                                       const float factor,
                                       double *kernel,
                                       const int filter_width)
{
  ListBase anim_data = {nullptr, nullptr};
  ANIM_animdata_filter(
      ac, &anim_data, OPERATOR_DATA_FILTER, ac->data, eAnimCont_Types(ac->datatype));

  LISTBASE_FOREACH (bAnimListElem *, ale, &anim_data) {
    FCurve *fcu = (FCurve *)ale->key_data;
    ListBase segments = find_fcurve_segments(fcu);

    LISTBASE_FOREACH (FCurveSegment *, segment, &segments) {
      BezTriple left_bezt = fcu->bezt[segment->start_index];
      BezTriple right_bezt = fcu->bezt[segment->start_index + segment->length - 1];
      const int sample_count = int(right_bezt.vec[1][0] - left_bezt.vec[1][0]) +
                               (filter_width * 2 + 1);
      float *samples = static_cast<float *>(
          MEM_callocN(sizeof(float) * sample_count, "Smooth FCurve Op Samples"));
      sample_fcurve_segment(fcu, left_bezt.vec[1][0] - filter_width, 1, samples, sample_count);
      smooth_fcurve_segment(fcu, segment, samples, factor, filter_width, kernel);
      MEM_freeN(samples);
    }

    BLI_freelistN(&segments);
    ale->update |= ANIM_UPDATE_DEFAULT;
  }

  ANIM_animdata_update(ac, &anim_data);
  ANIM_animdata_freelist(&anim_data);
}

static int gaussian_smooth_exec(bContext *C, wmOperator *op)
{
  bAnimContext ac;

  if (ANIM_animdata_get_context(C, &ac) == 0) {
    return OPERATOR_CANCELLED;
  }
  const float factor = RNA_float_get(op->ptr, "factor");
  const int filter_width = RNA_int_get(op->ptr, "filter_width");
  const int kernel_size = filter_width + 1;
  double *kernel = static_cast<double *>(
      MEM_callocN(sizeof(double) * kernel_size, "Gauss Kernel"));
  ED_ANIM_get_1d_gauss_kernel(RNA_float_get(op->ptr, "sigma"), kernel_size, kernel);

  gaussian_smooth_graph_keys(&ac, factor, kernel, filter_width);

  MEM_freeN(kernel);

  /* Set notifier that keyframes have changed. */
  WM_event_add_notifier(C, NC_ANIMATION | ND_KEYFRAME | NA_EDITED, nullptr);

  return OPERATOR_FINISHED;
}

void GRAPH_OT_gaussian_smooth(wmOperatorType *ot)
{
  /* Identifiers. */
  ot->name = "Gaussian Smooth";
  ot->idname = "GRAPH_OT_gaussian_smooth";
  ot->description = "Smooth the curve using a Gaussian filter";

  /* API callbacks. */
  ot->invoke = gaussian_smooth_invoke;
  ot->modal = graph_slider_modal;
  ot->exec = gaussian_smooth_exec;
  ot->poll = graphop_editable_keyframes_poll;

  /* Flags. */
  ot->flag = OPTYPE_REGISTER | OPTYPE_UNDO;

  RNA_def_float_factor(ot->srna,
                       "factor",
                       1.0f,
                       0.0f,
                       FLT_MAX,
                       "Factor",
                       "How much to blend to the default value",
                       0.0f,
                       1.0f);

  RNA_def_float(ot->srna,
                "sigma",
                0.33f,
                0.001f,
                FLT_MAX,
                "Sigma",
                "The shape of the gaussian distribution, lower values make it sharper",
                0.001f,
                100.0f);

  RNA_def_int(ot->srna,
              "filter_width",
              6,
              1,
              64,
              "Filter Width",
              "How far to each side the operator will average the key values",
              1,
              32);
}
/** \} */

/* -------------------------------------------------------------------- */
/** \name Butterworth Smooth Operator
 * \{ */

struct tBtwOperatorData {
  ButterworthCoefficients *coefficients;
  ListBase segment_links; /* tFCurveSegmentLink */
  ListBase anim_data;     /* bAnimListElem */
};

static int btw_calculate_sample_count(BezTriple *right_bezt,
                                      BezTriple *left_bezt,
                                      const int filter_order,
                                      const int samples_per_frame)
{
  /* Adding a constant 60 frames to combat the issue that the phase delay is shifting data out of
   * the sample count range. This becomes an issue when running the filter backwards. */
  const int sample_count = (int(right_bezt->vec[1][0] - left_bezt->vec[1][0]) + 1 +
                            (filter_order * 2)) *
                               samples_per_frame +
                           60;
  return sample_count;
}

static void btw_smooth_allocate_operator_data(tGraphSliderOp *gso,
                                              const int filter_order,
                                              const int samples_per_frame)
{
  tBtwOperatorData *operator_data = static_cast<tBtwOperatorData *>(
      MEM_callocN(sizeof(tBtwOperatorData), "tBtwOperatorData"));

  operator_data->coefficients = ED_anim_allocate_butterworth_coefficients(filter_order);

  ListBase anim_data = {nullptr, nullptr};
  ANIM_animdata_filter(
      &gso->ac, &anim_data, OPERATOR_DATA_FILTER, gso->ac.data, eAnimCont_Types(gso->ac.datatype));

  ListBase segment_links = {nullptr, nullptr};
  LISTBASE_FOREACH (bAnimListElem *, ale, &anim_data) {
    FCurve *fcu = (FCurve *)ale->key_data;
    ListBase fcu_segments = find_fcurve_segments(fcu);

    LISTBASE_FOREACH (FCurveSegment *, segment, &fcu_segments) {

      tFCurveSegmentLink *segment_link = static_cast<tFCurveSegmentLink *>(
          MEM_callocN(sizeof(tFCurveSegmentLink), "FCurve Segment Link"));
      segment_link->fcu = fcu;
      segment_link->segment = segment;
      BezTriple left_bezt = fcu->bezt[segment->start_index];
      BezTriple right_bezt = fcu->bezt[segment->start_index + segment->length - 1];
      const int sample_count = btw_calculate_sample_count(
          &right_bezt, &left_bezt, filter_order, samples_per_frame);
      float *samples = static_cast<float *>(
          MEM_callocN(sizeof(float) * sample_count, "Btw Smooth FCurve Op Samples"));
      sample_fcurve_segment(
          fcu, left_bezt.vec[1][0] - filter_order, samples_per_frame, samples, sample_count);
      segment_link->samples = samples;
      segment_link->sample_count = sample_count;
      BLI_addtail(&segment_links, segment_link);
    }
  }

  operator_data->anim_data = anim_data;
  operator_data->segment_links = segment_links;
  gso->operator_data = operator_data;
}

static void btw_smooth_free_operator_data(void *operator_data)
{
  tBtwOperatorData *btw_data = (tBtwOperatorData *)operator_data;
  LISTBASE_FOREACH (tFCurveSegmentLink *, segment_link, &btw_data->segment_links) {
    MEM_freeN(segment_link->samples);
    MEM_freeN(segment_link->segment);
  }
  ED_anim_free_butterworth_coefficients(btw_data->coefficients);
  BLI_freelistN(&btw_data->segment_links);
  ANIM_animdata_freelist(&btw_data->anim_data);
  MEM_freeN(btw_data);
}

static void btw_smooth_modal_update(bContext *C, wmOperator *op)
{
  tGraphSliderOp *gso = static_cast<tGraphSliderOp *>(op->customdata);

  bAnimContext ac;

  if (ANIM_animdata_get_context(C, &ac) == 0) {
    return;
  }

  common_draw_status_header(C, gso, "Butterworth Smooth");

  tBtwOperatorData *operator_data = (tBtwOperatorData *)gso->operator_data;

  const float frame_rate = float(ac.scene->r.frs_sec) / ac.scene->r.frs_sec_base;
  const int samples_per_frame = RNA_int_get(op->ptr, "samples_per_frame");
  const float sampling_frequency = frame_rate * samples_per_frame;

  const float cutoff_frequency = slider_factor_get_and_remember(op);
  const int blend_in_out = RNA_int_get(op->ptr, "blend_in_out");

  ED_anim_calculate_butterworth_coefficients(
      cutoff_frequency, sampling_frequency, operator_data->coefficients);

  LISTBASE_FOREACH (tFCurveSegmentLink *, segment, &operator_data->segment_links) {
    butterworth_smooth_fcurve_segment(segment->fcu,
                                      segment->segment,
                                      segment->samples,
                                      segment->sample_count,
                                      1,
                                      blend_in_out,
                                      samples_per_frame,
                                      operator_data->coefficients);
  }

  LISTBASE_FOREACH (bAnimListElem *, ale, &operator_data->anim_data) {
    ale->update |= ANIM_UPDATE_DEFAULT;
  }

  ANIM_animdata_update(&ac, &operator_data->anim_data);
  WM_event_add_notifier(C, NC_ANIMATION | ND_KEYFRAME | NA_EDITED, nullptr);
}

static int btw_smooth_invoke(bContext *C, wmOperator *op, const wmEvent *event)
{
  const int invoke_result = graph_slider_invoke(C, op, event);

  if (invoke_result == OPERATOR_CANCELLED) {
    return invoke_result;
  }

  tGraphSliderOp *gso = static_cast<tGraphSliderOp *>(op->customdata);
  gso->modal_update = btw_smooth_modal_update;
  gso->factor_prop = RNA_struct_find_property(op->ptr, "cutoff_frequency");

  const int filter_order = RNA_int_get(op->ptr, "filter_order");
  const int samples_per_frame = RNA_int_get(op->ptr, "samples_per_frame");

  btw_smooth_allocate_operator_data(gso, filter_order, samples_per_frame);
  gso->free_operator_data = btw_smooth_free_operator_data;

  const float frame_rate = float(gso->scene->r.frs_sec) / gso->scene->r.frs_sec_base;
  const float sampling_frequency = frame_rate * samples_per_frame;
  ED_slider_factor_bounds_set(gso->slider, 0, sampling_frequency / 2);
  ED_slider_factor_set(gso->slider, RNA_float_get(op->ptr, "cutoff_frequency"));
  ED_slider_allow_overshoot_set(gso->slider, false, false);
  ED_slider_mode_set(gso->slider, SLIDER_MODE_FLOAT);
  ED_slider_unit_set(gso->slider, "Hz");
  common_draw_status_header(C, gso, "Butterworth Smooth");

  return invoke_result;
}

static void btw_smooth_graph_keys(bAnimContext *ac,
                                  const float factor,
                                  const int blend_in_out,
                                  float cutoff_frequency,
                                  const int filter_order,
                                  const int samples_per_frame)
{
  ListBase anim_data = {nullptr, nullptr};
  ANIM_animdata_filter(
      ac, &anim_data, OPERATOR_DATA_FILTER, ac->data, eAnimCont_Types(ac->datatype));

  ButterworthCoefficients *bw_coeff = ED_anim_allocate_butterworth_coefficients(filter_order);

  const float frame_rate = float(ac->scene->r.frs_sec) / ac->scene->r.frs_sec_base;
  const float sampling_frequency = frame_rate * samples_per_frame;
  /* Clamp cutoff frequency to Nyquist Frequency. */
  cutoff_frequency = min_ff(cutoff_frequency, sampling_frequency / 2);
  ED_anim_calculate_butterworth_coefficients(cutoff_frequency, sampling_frequency, bw_coeff);

  LISTBASE_FOREACH (bAnimListElem *, ale, &anim_data) {
    FCurve *fcu = (FCurve *)ale->key_data;
    ListBase segments = find_fcurve_segments(fcu);

    LISTBASE_FOREACH (FCurveSegment *, segment, &segments) {
      BezTriple left_bezt = fcu->bezt[segment->start_index];
      BezTriple right_bezt = fcu->bezt[segment->start_index + segment->length - 1];
      const int sample_count = btw_calculate_sample_count(
          &right_bezt, &left_bezt, filter_order, samples_per_frame);
      float *samples = static_cast<float *>(
          MEM_callocN(sizeof(float) * sample_count, "Smooth FCurve Op Samples"));
      sample_fcurve_segment(
          fcu, left_bezt.vec[1][0] - filter_order, samples_per_frame, samples, sample_count);
      butterworth_smooth_fcurve_segment(
          fcu, segment, samples, sample_count, factor, blend_in_out, samples_per_frame, bw_coeff);
      MEM_freeN(samples);
    }

    BLI_freelistN(&segments);
    ale->update |= ANIM_UPDATE_DEFAULT;
  }

  ED_anim_free_butterworth_coefficients(bw_coeff);
  ANIM_animdata_update(ac, &anim_data);
  ANIM_animdata_freelist(&anim_data);
}

static int btw_smooth_exec(bContext *C, wmOperator *op)
{
  bAnimContext ac;

  if (ANIM_animdata_get_context(C, &ac) == 0) {
    return OPERATOR_CANCELLED;
  }
  const float blend = RNA_float_get(op->ptr, "blend");
  const float cutoff_frequency = RNA_float_get(op->ptr, "cutoff_frequency");
  const int filter_order = RNA_int_get(op->ptr, "filter_order");
  const int samples_per_frame = RNA_int_get(op->ptr, "samples_per_frame");
  const int blend_in_out = RNA_int_get(op->ptr, "blend_in_out");
  btw_smooth_graph_keys(
      &ac, blend, blend_in_out, cutoff_frequency, filter_order, samples_per_frame);

  /* Set notifier that keyframes have changed. */
  WM_event_add_notifier(C, NC_ANIMATION | ND_KEYFRAME | NA_EDITED, nullptr);

  return OPERATOR_FINISHED;
}

void GRAPH_OT_butterworth_smooth(wmOperatorType *ot)
{
  /* Identifiers. */
  ot->name = "Butterworth Smooth";
  ot->idname = "GRAPH_OT_butterworth_smooth";
  ot->description = "Smooth an F-Curve while maintaining the general shape of the curve";

  /* API callbacks. */
  ot->invoke = btw_smooth_invoke;
  ot->modal = graph_slider_modal;
  ot->exec = btw_smooth_exec;
  ot->poll = graphop_editable_keyframes_poll;

  /* Flags. */
  ot->flag = OPTYPE_REGISTER | OPTYPE_UNDO | OPTYPE_BLOCKING | OPTYPE_GRAB_CURSOR_X;

  RNA_def_float(ot->srna,
                "cutoff_frequency",
                3.0f,
                0.0f,
                FLT_MAX,
                "Frequency Cutoff (Hz)",
                "Lower values give a smoother curve",
                0.0f,
                FLT_MAX);

  RNA_def_int(ot->srna,
              "filter_order",
              4,
              1,
              32,
              "Filter Order",
              "Higher values produce a harder frequency cutoff",
              1,
              16);

  RNA_def_int(ot->srna,
              "samples_per_frame",
              1,
              1,
              64,
              "Samples per Frame",
              "How many samples to calculate per frame, helps with subframe data",
              1,
              16);

  RNA_def_float_factor(ot->srna,
                       "blend",
                       1.0f,
                       0,
                       FLT_MAX,
                       "Blend",
                       "How much to blend to the smoothed curve",
                       0.0f,
                       1.0f);

  RNA_def_int(ot->srna,
              "blend_in_out",
              1,
              0,
              INT_MAX,
              "Blend In/Out",
              "Linearly blend the smooth data to the border frames of the selection",
              0,
              128);
}
/** \} */<|MERGE_RESOLUTION|>--- conflicted
+++ resolved
@@ -1075,7 +1075,98 @@
 }
 
 /* -------------------------------------------------------------------- */
-<<<<<<< HEAD
+/** \name Blend to Ease Operator
+ * \{ */
+
+static void blend_to_ease_graph_keys(bAnimContext *ac, const float factor)
+{
+  apply_fcu_segment_function(ac, factor, blend_to_ease_fcurve_segment);
+}
+
+static void blend_to_ease_draw_status_header(bContext *C, tGraphSliderOp *gso)
+{
+  common_draw_status_header(C, gso, "Blend to Ease Keys");
+}
+
+static void blend_to_ease_modal_update(bContext *C, wmOperator *op)
+{
+  tGraphSliderOp *gso = static_cast<tGraphSliderOp *>(op->customdata);
+
+  blend_to_ease_draw_status_header(C, gso);
+
+  /* Reset keyframes to the state at invoke. */
+  reset_bezts(gso);
+  const float factor = slider_factor_get_and_remember(op);
+  blend_to_ease_graph_keys(&gso->ac, factor);
+  WM_event_add_notifier(C, NC_ANIMATION | ND_KEYFRAME | NA_EDITED, NULL);
+}
+
+static int blend_to_ease_invoke(bContext *C, wmOperator *op, const wmEvent *event)
+{
+  const int invoke_result = graph_slider_invoke(C, op, event);
+
+  if (invoke_result == OPERATOR_CANCELLED) {
+    return invoke_result;
+  }
+
+  tGraphSliderOp *gso = static_cast<tGraphSliderOp *>(op->customdata);
+  gso->modal_update = blend_to_ease_modal_update;
+  gso->factor_prop = RNA_struct_find_property(op->ptr, "factor");
+  blend_to_ease_draw_status_header(C, gso);
+  ED_slider_allow_overshoot_set(gso->slider, false, false);
+  ED_slider_factor_bounds_set(gso->slider, -1, 1);
+  ED_slider_factor_set(gso->slider, 0.0f);
+
+  return invoke_result;
+}
+
+static int blend_to_ease_exec(bContext *C, wmOperator *op)
+{
+  bAnimContext ac;
+
+  /* Get editor data. */
+  if (ANIM_animdata_get_context(C, &ac) == 0) {
+    return OPERATOR_CANCELLED;
+  }
+
+  const float factor = RNA_float_get(op->ptr, "factor");
+
+  blend_to_ease_graph_keys(&ac, factor);
+
+  /* Set notifier that keyframes have changed. */
+  WM_event_add_notifier(C, NC_ANIMATION | ND_KEYFRAME | NA_EDITED, NULL);
+
+  return OPERATOR_FINISHED;
+}
+
+void GRAPH_OT_blend_to_ease(wmOperatorType *ot)
+{
+  /* Identifiers. */
+  ot->name = "Blend to Ease Keyframes";
+  ot->idname = "GRAPH_OT_blend_to_ease";
+  ot->description = "Blends keyframes from current state to an ease-in or ease-out curve";
+
+  /* API callbacks. */
+  ot->invoke = blend_to_ease_invoke;
+  ot->modal = graph_slider_modal;
+  ot->exec = blend_to_ease_exec;
+  ot->poll = graphop_editable_keyframes_poll;
+
+  /* Flags. */
+  ot->flag = OPTYPE_REGISTER | OPTYPE_UNDO;
+
+  RNA_def_float_factor(ot->srna,
+                       "factor",
+                       0.0f,
+                       -FLT_MAX,
+                       FLT_MAX,
+                       "Curve Bend",
+                       "Control the bend of the curve",
+                       -1.0f,
+                       1.0f);
+}
+
+/* -------------------------------------------------------------------- */
 /** \name Match Slope
  * \{ */
 
@@ -1122,43 +1213,15 @@
   tGraphSliderOp *gso = static_cast<tGraphSliderOp *>(op->customdata);
 
   match_slope_draw_status_header(C, gso);
-=======
-/** \name Blend to Ease Operator
- * \{ */
-
-static void blend_to_ease_graph_keys(bAnimContext *ac, const float factor)
-{
-  apply_fcu_segment_function(ac, factor, blend_to_ease_fcurve_segment);
-}
-
-static void blend_to_ease_draw_status_header(bContext *C, tGraphSliderOp *gso)
-{
-  common_draw_status_header(C, gso, "Blend to Ease Keys");
-}
-
-static void blend_to_ease_modal_update(bContext *C, wmOperator *op)
-{
-  tGraphSliderOp *gso = static_cast<tGraphSliderOp *>(op->customdata);
-
-  blend_to_ease_draw_status_header(C, gso);
->>>>>>> e46f3acf
 
   /* Reset keyframes to the state at invoke. */
   reset_bezts(gso);
   const float factor = slider_factor_get_and_remember(op);
-<<<<<<< HEAD
   match_slope_graph_keys(&gso->ac, factor);
   WM_event_add_notifier(C, NC_ANIMATION | ND_KEYFRAME | NA_EDITED, NULL);
 }
 
 static int blend_to_infinity_invoke(bContext *C, wmOperator *op, const wmEvent *event)
-=======
-  blend_to_ease_graph_keys(&gso->ac, factor);
-  WM_event_add_notifier(C, NC_ANIMATION | ND_KEYFRAME | NA_EDITED, NULL);
-}
-
-static int blend_to_ease_invoke(bContext *C, wmOperator *op, const wmEvent *event)
->>>>>>> e46f3acf
 {
   const int invoke_result = graph_slider_invoke(C, op, event);
 
@@ -1167,15 +1230,9 @@
   }
 
   tGraphSliderOp *gso = static_cast<tGraphSliderOp *>(op->customdata);
-<<<<<<< HEAD
   gso->modal_update = match_slope_modal_update;
   gso->factor_prop = RNA_struct_find_property(op->ptr, "factor");
   match_slope_draw_status_header(C, gso);
-=======
-  gso->modal_update = blend_to_ease_modal_update;
-  gso->factor_prop = RNA_struct_find_property(op->ptr, "factor");
-  blend_to_ease_draw_status_header(C, gso);
->>>>>>> e46f3acf
   ED_slider_allow_overshoot_set(gso->slider, false, false);
   ED_slider_factor_bounds_set(gso->slider, -1, 1);
   ED_slider_factor_set(gso->slider, 0.0f);
@@ -1183,11 +1240,7 @@
   return invoke_result;
 }
 
-<<<<<<< HEAD
 static int match_slope_exec(bContext *C, wmOperator *op)
-=======
-static int blend_to_ease_exec(bContext *C, wmOperator *op)
->>>>>>> e46f3acf
 {
   bAnimContext ac;
 
@@ -1198,11 +1251,7 @@
 
   const float factor = RNA_float_get(op->ptr, "factor");
 
-<<<<<<< HEAD
   match_slope_graph_keys(&ac, factor);
-=======
-  blend_to_ease_graph_keys(&ac, factor);
->>>>>>> e46f3acf
 
   /* Set notifier that keyframes have changed. */
   WM_event_add_notifier(C, NC_ANIMATION | ND_KEYFRAME | NA_EDITED, NULL);
@@ -1210,7 +1259,6 @@
   return OPERATOR_FINISHED;
 }
 
-<<<<<<< HEAD
 void GRAPH_OT_match_slope(wmOperatorType *ot)
 {
   /* Identifiers. */
@@ -1222,19 +1270,6 @@
   ot->invoke = blend_to_infinity_invoke;
   ot->modal = graph_slider_modal;
   ot->exec = match_slope_exec;
-=======
-void GRAPH_OT_blend_to_ease(wmOperatorType *ot)
-{
-  /* Identifiers. */
-  ot->name = "Blend to Ease Keyframes";
-  ot->idname = "GRAPH_OT_blend_to_ease";
-  ot->description = "Blends keyframes from current state to an ease-in or ease-out curve";
-
-  /* API callbacks. */
-  ot->invoke = blend_to_ease_invoke;
-  ot->modal = graph_slider_modal;
-  ot->exec = blend_to_ease_exec;
->>>>>>> e46f3acf
   ot->poll = graphop_editable_keyframes_poll;
 
   /* Flags. */
@@ -1245,13 +1280,8 @@
                        0.0f,
                        -FLT_MAX,
                        FLT_MAX,
-<<<<<<< HEAD
                        "Factor",
                        "Defines which keys to use as slope and how much to blend towards them",
-=======
-                       "Curve Bend",
-                       "Control the bend of the curve",
->>>>>>> e46f3acf
                        -1.0f,
                        1.0f);
 }
