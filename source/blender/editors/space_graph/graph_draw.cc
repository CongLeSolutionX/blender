/* SPDX-FileCopyrightText: Blender Foundation
 *
 * SPDX-License-Identifier: GPL-2.0-or-later */

/** \file
 * \ingroup spgraph
 */

#include <cfloat>
#include <cmath>
#include <cstdio>
#include <cstring>

#include "BLI_blenlib.h"
#include "BLI_math_vector_types.hh"
#include "BLI_utildefines.h"
#include "BLI_vector.hh"

#include "DNA_anim_types.h"
#include "DNA_screen_types.h"
#include "DNA_space_types.h"
#include "DNA_userdef_types.h"
#include "DNA_windowmanager_types.h"

#include "BKE_action.h"
#include "BKE_anim_data.h"
#include "BKE_context.h"
#include "BKE_curve.h"
#include "BKE_fcurve.h"
#include "BKE_nla.h"

#include "GPU_immediate.h"
#include "GPU_matrix.h"
#include "GPU_state.h"

#include "ED_anim_api.hh"

#include "graph_intern.h"

#include "UI_interface.hh"
#include "UI_resources.hh"
#include "UI_view2d.hh"

static void graph_draw_driver_debug(bAnimContext *ac, ID *id, FCurve *fcu);

/* -------------------------------------------------------------------- */
/** \name Utility Drawing Defines
 * \{ */

/* determine the alpha value that should be used when
 * drawing components for some F-Curve (fcu)
 * - selected F-Curves should be more visible than partially visible ones
 */
static float fcurve_display_alpha(FCurve *fcu)
{
  return (fcu->flag & FCURVE_SELECTED) ? 1.0f : U.fcu_inactive_alpha;
}

/** \} */

/* -------------------------------------------------------------------- */
/** \name FCurve Modifier Drawing
 * \{ */

/* Envelope -------------- */

/* TODO: draw a shaded poly showing the region of influence too!!! */
/**
 * \param adt_nla_remap: Send nullptr if no NLA remapping necessary.
 */
static void draw_fcurve_modifier_controls_envelope(FModifier *fcm,
                                                   View2D *v2d,
                                                   AnimData *adt_nla_remap)
{
  FMod_Envelope *env = (FMod_Envelope *)fcm->data;
  FCM_EnvelopeData *fed;
  const float fac = 0.05f * BLI_rctf_size_x(&v2d->cur);
  int i;

  const uint shdr_pos = GPU_vertformat_attr_add(
      immVertexFormat(), "pos", GPU_COMP_F32, 2, GPU_FETCH_FLOAT);

  GPU_line_width(1.0f);

  immBindBuiltinProgram(GPU_SHADER_3D_LINE_DASHED_UNIFORM_COLOR);

  float viewport_size[4];
  GPU_viewport_size_get_f(viewport_size);
  immUniform2f("viewport_size", viewport_size[2] / UI_SCALE_FAC, viewport_size[3] / UI_SCALE_FAC);

  immUniform1i("colors_len", 0); /* Simple dashes. */
  immUniformColor3f(0.0f, 0.0f, 0.0f);
  immUniform1f("dash_width", 10.0f);
  immUniform1f("udash_factor", 0.5f);

  /* draw two black lines showing the standard reference levels */

  immBegin(GPU_PRIM_LINES, 4);
  immVertex2f(shdr_pos, v2d->cur.xmin, env->midval + env->min);
  immVertex2f(shdr_pos, v2d->cur.xmax, env->midval + env->min);

  immVertex2f(shdr_pos, v2d->cur.xmin, env->midval + env->max);
  immVertex2f(shdr_pos, v2d->cur.xmax, env->midval + env->max);
  immEnd();

  immUnbindProgram();

  if (env->totvert > 0) {
    /* set size of vertices (non-adjustable for now) */
    GPU_point_size(2.0f);

    immBindBuiltinProgram(GPU_SHADER_3D_UNIFORM_COLOR);

    /* for now, point color is fixed, and is white */
    immUniformColor3f(1.0f, 1.0f, 1.0f);

    immBeginAtMost(GPU_PRIM_POINTS, env->totvert * 2);

    for (i = 0, fed = env->data; i < env->totvert; i++, fed++) {
      const float env_scene_time = BKE_nla_tweakedit_remap(
          adt_nla_remap, fed->time, NLATIME_CONVERT_MAP);

      /* only draw if visible
       * - min/max here are fixed, not relative
       */
      if (IN_RANGE(env_scene_time, (v2d->cur.xmin - fac), (v2d->cur.xmax + fac))) {
        immVertex2f(shdr_pos, env_scene_time, fed->min);
        immVertex2f(shdr_pos, env_scene_time, fed->max);
      }
    }

    immEnd();

    immUnbindProgram();
  }
}

/** \} */

/* -------------------------------------------------------------------- */
/** \name FCurve Modifier Drawing
 * \{ */

/* Points ---------------- */

/* helper func - set color to draw F-Curve data with */
static void set_fcurve_vertex_color(FCurve *fcu, bool sel)
{
  float color[4];
  float diff;

  /* Set color of curve vertex based on state of curve (i.e. 'Edit' Mode) */
  if ((fcu->flag & FCURVE_PROTECTED) == 0) {
    /* Curve's points ARE BEING edited */
    UI_GetThemeColor3fv(sel ? TH_VERTEX_SELECT : TH_VERTEX, color);
  }
  else {
    /* Curve's points CANNOT BE edited */
    UI_GetThemeColor3fv(TH_VERTEX, color);
  }

  /* Fade the 'intensity' of the vertices based on the selection of the curves too
   * - Only fade by 50% the amount the curves were faded by, so that the points
   *   still stand out for easier selection
   */
  diff = 1.0f - fcurve_display_alpha(fcu);
  color[3] = 1.0f - (diff * 0.5f);
  CLAMP(color[3], 0.2f, 1.0f);

  immUniformColor4fv(color);
}

/* Draw a cross at the given position. Shader must already be bound.
 * NOTE: the caller MUST HAVE GL_LINE_SMOOTH & GL_BLEND ENABLED, otherwise the controls don't
 * have a consistent appearance (due to off-pixel alignments).
 */
static void draw_cross(float position[2], float scale[2], uint attr_id)
{
  GPU_matrix_push();
  GPU_matrix_translate_2fv(position);
  GPU_matrix_scale_2f(1.0f / scale[0], 1.0f / scale[1]);

  /* Draw X shape. */
  const float line_length = 0.7f;
  immBegin(GPU_PRIM_LINES, 4);
  immVertex2f(attr_id, -line_length, -line_length);
  immVertex2f(attr_id, +line_length, +line_length);

  immVertex2f(attr_id, -line_length, +line_length);
  immVertex2f(attr_id, +line_length, -line_length);
  immEnd();

  GPU_matrix_pop();
}

static void draw_fcurve_selected_keyframe_vertices(FCurve *fcu, View2D *v2d, bool sel, uint pos)
{
  const float fac = 0.05f * BLI_rctf_size_x(&v2d->cur);

  set_fcurve_vertex_color(fcu, sel);

  immBeginAtMost(GPU_PRIM_POINTS, fcu->totvert);

  BezTriple *bezt = fcu->bezt;
  for (int i = 0; i < fcu->totvert; i++, bezt++) {
    /* As an optimization step, only draw those in view
     * - We apply a correction factor to ensure that points
     *   don't pop in/out due to slight twitches of view size.
     */
    if (IN_RANGE(bezt->vec[1][0], (v2d->cur.xmin - fac), (v2d->cur.xmax + fac))) {
      /* 'Keyframe' vertex only, as handle lines and handles have already been drawn
       * - only draw those with correct selection state for the current drawing color
       * -
       */
      if ((bezt->f2 & SELECT) == sel) {
        immVertex2fv(pos, bezt->vec[1]);
      }
    }
  }

  immEnd();
}

static void draw_locked_keyframe_vertices(FCurve *fcu,
                                          View2D *v2d,
                                          const uint attr_id,
                                          const float unit_scale)
{
  const float correction_factor = 0.05f * BLI_rctf_size_x(&v2d->cur);

  /* get view settings */
  const float vertex_size = UI_GetThemeValuef(TH_VERTEX_SIZE);
  float scale[2];
  UI_view2d_scale_get(v2d, &scale[0], &scale[1]);
  scale[0] /= vertex_size;
  /* Dividing by the unit scale is needed to display euler correctly (internally they are radians
   * but displayed as degrees) and all curves when normalization is turned on. */
  scale[1] = scale[1] / vertex_size * unit_scale;

  set_fcurve_vertex_color(fcu, false);

  for (int i = 0; i < fcu->totvert; i++) {
    BezTriple *bezt = &fcu->bezt[i];
    if (!IN_RANGE(bezt->vec[1][0],
                  (v2d->cur.xmin - correction_factor),
                  (v2d->cur.xmax + correction_factor)))
    {
      continue;
    }
    float position[2] = {bezt->vec[1][0], bezt->vec[1][1]};
    draw_cross(position, scale, attr_id);
  }
}

/**
 * Draw the extra indicator for the active point.
 */
static void draw_fcurve_active_vertex(const FCurve *fcu, const View2D *v2d, const uint pos)
{
  const int active_keyframe_index = BKE_fcurve_active_keyframe_index(fcu);
  if (!(fcu->flag & FCURVE_ACTIVE) || active_keyframe_index == FCURVE_ACTIVE_KEYFRAME_NONE) {
    return;
  }

  const float fac = 0.05f * BLI_rctf_size_x(&v2d->cur);
  const BezTriple *bezt = &fcu->bezt[active_keyframe_index];

  if (!IN_RANGE(bezt->vec[1][0], (v2d->cur.xmin - fac), (v2d->cur.xmax + fac))) {
    return;
  }
  if (!(bezt->f2 & SELECT)) {
    return;
  }

  immBegin(GPU_PRIM_POINTS, 1);
  immUniformThemeColor(TH_VERTEX_ACTIVE);
  immVertex2fv(pos, bezt->vec[1]);
  immEnd();
}

/* helper func - draw keyframe vertices only for an F-Curve */
static void draw_fcurve_keyframe_vertices(
    FCurve *fcu, View2D *v2d, bool edit, const uint pos, const float unit_scale)
{
  if (edit) {
    immBindBuiltinProgram(GPU_SHADER_2D_POINT_UNIFORM_SIZE_UNIFORM_COLOR_AA);

    immUniform1f("size", UI_GetThemeValuef(TH_VERTEX_SIZE) * UI_SCALE_FAC);

    draw_fcurve_selected_keyframe_vertices(fcu, v2d, false, pos);
    draw_fcurve_selected_keyframe_vertices(fcu, v2d, true, pos);
    draw_fcurve_active_vertex(fcu, v2d, pos);

    immUnbindProgram();
  }
  else {
    if (U.animation_flag & USER_ANIM_HIGH_QUALITY_DRAWING) {
      GPU_line_smooth(true);
    }
    GPU_blend(GPU_BLEND_ALPHA);
    immBindBuiltinProgram(GPU_SHADER_3D_UNIFORM_COLOR);

    draw_locked_keyframe_vertices(fcu, v2d, pos, unit_scale);

    immUnbindProgram();
    GPU_blend(GPU_BLEND_NONE);
    if (U.animation_flag & USER_ANIM_HIGH_QUALITY_DRAWING) {
      GPU_line_smooth(false);
    }
  }
}

/* helper func - draw handle vertices only for an F-Curve (if it is not protected) */
static void draw_fcurve_selected_handle_vertices(
    FCurve *fcu, View2D *v2d, bool sel, bool sel_handle_only, uint pos)
{
  (void)v2d; /* TODO: use this to draw only points in view */

  /* set handle color */
  float hcolor[3];
  UI_GetThemeColor3fv(sel ? TH_HANDLE_VERTEX_SELECT : TH_HANDLE_VERTEX, hcolor);
  immUniform4f("outlineColor", hcolor[0], hcolor[1], hcolor[2], 1.0f);
  immUniformColor3fvAlpha(hcolor, 0.01f); /* almost invisible - only keep for smoothness */

  immBeginAtMost(GPU_PRIM_POINTS, fcu->totvert * 2);

  BezTriple *bezt = fcu->bezt;
  BezTriple *prevbezt = nullptr;
  for (int i = 0; i < fcu->totvert; i++, prevbezt = bezt, bezt++) {
    /* Draw the editmode handles for a bezier curve (others don't have handles)
     * if their selection status matches the selection status we're drawing for
     * - first handle only if previous beztriple was bezier-mode
     * - second handle only if current beztriple is bezier-mode
     *
     * Also, need to take into account whether the keyframe was selected
     * if a Graph Editor option to only show handles of selected keys is on.
     */
    if (!sel_handle_only || BEZT_ISSEL_ANY(bezt)) {
      if ((!prevbezt && (bezt->ipo == BEZT_IPO_BEZ)) ||
          (prevbezt && (prevbezt->ipo == BEZT_IPO_BEZ))) {
        if ((bezt->f1 & SELECT) == sel
            /* && v2d->cur.xmin < bezt->vec[0][0] < v2d->cur.xmax) */)
        {
          immVertex2fv(pos, bezt->vec[0]);
        }
      }

      if (bezt->ipo == BEZT_IPO_BEZ) {
        if ((bezt->f3 & SELECT) == sel
            /* && v2d->cur.xmin < bezt->vec[2][0] < v2d->cur.xmax) */)
        {
          immVertex2fv(pos, bezt->vec[2]);
        }
      }
    }
  }

  immEnd();
}

/**
 * Draw the extra handles for the active point.
 */
static void draw_fcurve_active_handle_vertices(const FCurve *fcu,
                                               const bool sel_handle_only,
                                               const uint pos)
{
  const int active_keyframe_index = BKE_fcurve_active_keyframe_index(fcu);
  if (!(fcu->flag & FCURVE_ACTIVE) || active_keyframe_index == FCURVE_ACTIVE_KEYFRAME_NONE) {
    return;
  }

  const BezTriple *bezt = &fcu->bezt[active_keyframe_index];

  if (sel_handle_only && !BEZT_ISSEL_ANY(bezt)) {
    return;
  }

  float active_col[4];
  UI_GetThemeColor4fv(TH_VERTEX_ACTIVE, active_col);
  immUniform4fv("outlineColor", active_col);
  immUniformColor3fvAlpha(active_col, 0.01f); /* Almost invisible - only keep for smoothness. */
  immBeginAtMost(GPU_PRIM_POINTS, 2);

  const BezTriple *left_bezt = active_keyframe_index > 0 ? &fcu->bezt[active_keyframe_index - 1] :
                                                           bezt;
  if (left_bezt->ipo == BEZT_IPO_BEZ && (bezt->f1 & SELECT)) {
    immVertex2fv(pos, bezt->vec[0]);
  }
  if (bezt->ipo == BEZT_IPO_BEZ && (bezt->f3 & SELECT)) {
    immVertex2fv(pos, bezt->vec[2]);
  }
  immEnd();
}

/* helper func - draw handle vertices only for an F-Curve (if it is not protected) */
static void draw_fcurve_handle_vertices(FCurve *fcu, View2D *v2d, bool sel_handle_only, uint pos)
{
  /* smooth outlines for more consistent appearance */
  immBindBuiltinProgram(GPU_SHADER_2D_POINT_UNIFORM_SIZE_UNIFORM_COLOR_OUTLINE_AA);

  /* set handle size */
  immUniform1f("size", (1.4f * UI_GetThemeValuef(TH_HANDLE_VERTEX_SIZE)) * UI_SCALE_FAC);
  immUniform1f("outlineWidth", 1.5f * UI_SCALE_FAC);

  draw_fcurve_selected_handle_vertices(fcu, v2d, false, sel_handle_only, pos);
  draw_fcurve_selected_handle_vertices(fcu, v2d, true, sel_handle_only, pos);
  draw_fcurve_active_handle_vertices(fcu, sel_handle_only, pos);

  immUnbindProgram();
}

static void draw_fcurve_vertices(
    ARegion *region, FCurve *fcu, bool do_handles, bool sel_handle_only, const float unit_scale)
{
  View2D *v2d = &region->v2d;

  /* only draw points if curve is visible
   * - Draw unselected points before selected points as separate passes
   *    to make sure in the case of overlapping points that the selected is always visible
   * - Draw handles before keyframes, so that keyframes will overlap handles
   *   (keyframes are more important for users).
   */

  uint pos = GPU_vertformat_attr_add(immVertexFormat(), "pos", GPU_COMP_F32, 2, GPU_FETCH_FLOAT);

  GPU_blend(GPU_BLEND_ALPHA);
  GPU_program_point_size(true);

  /* draw the two handles first (if they're shown, the curve doesn't
   * have just a single keyframe, and the curve is being edited) */
  if (do_handles) {
    draw_fcurve_handle_vertices(fcu, v2d, sel_handle_only, pos);
  }

  /* draw keyframes over the handles */
  draw_fcurve_keyframe_vertices(fcu, v2d, !(fcu->flag & FCURVE_PROTECTED), pos, unit_scale);

  GPU_program_point_size(false);
  GPU_blend(GPU_BLEND_NONE);
}

/* Handles ---------------- */

static bool draw_fcurve_handles_check(SpaceGraph *sipo, FCurve *fcu)
{
  /* don't draw handle lines if handles are not to be shown */
  if (/* handles shouldn't be shown anywhere */
      (sipo->flag & SIPO_NOHANDLES) ||
      /* keyframes aren't editable */
      (fcu->flag & FCURVE_PROTECTED) ||
#if 0
      /* handles can still be selected and handle types set, better draw - campbell */
      /* editing the handles here will cause weird/incorrect interpolation issues */
      (fcu->flag & FCURVE_INT_VALUES) ||
#endif
      /* group that curve belongs to is not editable */
      ((fcu->grp) && (fcu->grp->flag & AGRP_PROTECTED)))
  {
    return false;
  }
  return true;
}

/* draw lines for F-Curve handles only (this is only done in EditMode)
 * NOTE: draw_fcurve_handles_check must be checked before running this. */
static void draw_fcurve_handles(SpaceGraph *sipo, FCurve *fcu)
{
  int sel, b;

  GPUVertFormat *format = immVertexFormat();
  uint pos = GPU_vertformat_attr_add(format, "pos", GPU_COMP_F32, 2, GPU_FETCH_FLOAT);
  uint color = GPU_vertformat_attr_add(
      format, "color", GPU_COMP_U8, 4, GPU_FETCH_INT_TO_FLOAT_UNIT);
  immBindBuiltinProgram(GPU_SHADER_3D_FLAT_COLOR);
  if (U.animation_flag & USER_ANIM_HIGH_QUALITY_DRAWING) {
    GPU_line_smooth(true);
  }
  GPU_blend(GPU_BLEND_ALPHA);

  immBeginAtMost(GPU_PRIM_LINES, 4 * 2 * fcu->totvert);

  /* slightly hacky, but we want to draw unselected points before selected ones
   * so that selected points are clearly visible
   */
  for (sel = 0; sel < 2; sel++) {
    BezTriple *bezt = fcu->bezt, *prevbezt = nullptr;
    int basecol = (sel) ? TH_HANDLE_SEL_FREE : TH_HANDLE_FREE;
    uchar col[4];

    for (b = 0; b < fcu->totvert; b++, prevbezt = bezt, bezt++) {
      /* if only selected keyframes can get their handles shown,
       * check that keyframe is selected
       */
      if (sipo->flag & SIPO_SELVHANDLESONLY) {
        if (BEZT_ISSEL_ANY(bezt) == 0) {
          continue;
        }
      }

      /* draw handle with appropriate set of colors if selection is ok */
      if ((bezt->f2 & SELECT) == sel) {
        /* only draw first handle if previous segment had handles */
        if ((!prevbezt && (bezt->ipo == BEZT_IPO_BEZ)) ||
            (prevbezt && (prevbezt->ipo == BEZT_IPO_BEZ))) {
          UI_GetThemeColor3ubv(basecol + bezt->h1, col);
          col[3] = fcurve_display_alpha(fcu) * 255;
          immAttr4ubv(color, col);
          immVertex2fv(pos, bezt->vec[0]);
          immAttr4ubv(color, col);
          immVertex2fv(pos, bezt->vec[1]);
        }

        /* only draw second handle if this segment is bezier */
        if (bezt->ipo == BEZT_IPO_BEZ) {
          UI_GetThemeColor3ubv(basecol + bezt->h2, col);
          col[3] = fcurve_display_alpha(fcu) * 255;
          immAttr4ubv(color, col);
          immVertex2fv(pos, bezt->vec[1]);
          immAttr4ubv(color, col);
          immVertex2fv(pos, bezt->vec[2]);
        }
      }
      else {
        /* only draw first handle if previous segment was had handles, and selection is ok */
        if (((bezt->f1 & SELECT) == sel) && ((!prevbezt && (bezt->ipo == BEZT_IPO_BEZ)) ||
                                             (prevbezt && (prevbezt->ipo == BEZT_IPO_BEZ))))
        {
          UI_GetThemeColor3ubv(basecol + bezt->h1, col);
          col[3] = fcurve_display_alpha(fcu) * 255;
          immAttr4ubv(color, col);
          immVertex2fv(pos, bezt->vec[0]);
          immAttr4ubv(color, col);
          immVertex2fv(pos, bezt->vec[1]);
        }

        /* only draw second handle if this segment is bezier, and selection is ok */
        if (((bezt->f3 & SELECT) == sel) && (bezt->ipo == BEZT_IPO_BEZ)) {
          UI_GetThemeColor3ubv(basecol + bezt->h2, col);
          col[3] = fcurve_display_alpha(fcu) * 255;
          immAttr4ubv(color, col);
          immVertex2fv(pos, bezt->vec[0]);
          immAttr4ubv(color, col);
          immVertex2fv(pos, bezt->vec[1]);
        }
      }
    }
  }

  immEnd();
  immUnbindProgram();
  GPU_blend(GPU_BLEND_NONE);
  if (U.animation_flag & USER_ANIM_HIGH_QUALITY_DRAWING) {
    GPU_line_smooth(false);
  }
}

/* Samples ---------------- */

/* helper func - draw keyframe vertices only for an F-Curve */
static void draw_fcurve_samples(ARegion *region, FCurve *fcu, const float unit_scale)
{
  FPoint *first, *last;
  float scale[2];

  /* get view settings */
  const float hsize = UI_GetThemeValuef(TH_VERTEX_SIZE);
  UI_view2d_scale_get(&region->v2d, &scale[0], &scale[1]);

  scale[0] /= hsize;
  scale[1] /= hsize / unit_scale;

  /* get verts */
  first = fcu->fpt;
  last = (first) ? (first + (fcu->totvert - 1)) : (nullptr);

  /* draw */
  if (first && last) {
    /* anti-aliased lines for more consistent appearance */
    if (U.animation_flag & USER_ANIM_HIGH_QUALITY_DRAWING) {
      GPU_line_smooth(true);
    }
    GPU_blend(GPU_BLEND_ALPHA);

    uint pos = GPU_vertformat_attr_add(immVertexFormat(), "pos", GPU_COMP_F32, 2, GPU_FETCH_FLOAT);
    immBindBuiltinProgram(GPU_SHADER_3D_UNIFORM_COLOR);

    immUniformThemeColor((fcu->flag & FCURVE_SELECTED) ? TH_TEXT_HI : TH_TEXT);

    draw_cross(first->vec, scale, pos);
    draw_cross(last->vec, scale, pos);

    immUnbindProgram();

    GPU_blend(GPU_BLEND_NONE);
    if (U.animation_flag & USER_ANIM_HIGH_QUALITY_DRAWING) {
      GPU_line_smooth(false);
    }
  }
}

/* Curve ---------------- */

/* Helper func - just draw the F-Curve by sampling the visible region
 * (for drawing curves with modifiers). */
static void draw_fcurve_curve(bAnimContext *ac,
                              ID *id,
                              FCurve *fcu_,
                              View2D *v2d,
                              uint pos,
                              const bool use_nla_remap,
                              const bool draw_extrapolation)
{
  short mapping_flag = ANIM_get_normalization_flags(ac);

  /* when opening a blend file on a different sized screen or while dragging the toolbar this can
   * happen best just bail out in this case. */
  if (UI_view2d_scale_get_x(v2d) <= 0.0f) {
    return;
  }

  /* disable any drivers */
  FCurve fcurve_for_draw = *fcu_;
  fcurve_for_draw.driver = nullptr;

  /* compute unit correction factor */
  float offset;
  float unitFac = ANIM_unit_mapping_get_factor(
      ac->scene, id, &fcurve_for_draw, mapping_flag, &offset);

  /* Note about sampling frequency:
   * Ideally, this is chosen such that we have 1-2 pixels = 1 segment
   * which means that our curves can be as smooth as possible. However,
   * this does mean that curves may not be fully accurate (i.e. if they have
   * sudden spikes which happen at the sampling point, we may have problems).
   * Also, this may introduce lower performance on less densely detailed curves,
   * though it is impossible to predict this from the modifiers!
   *
   * If the automatically determined sampling frequency is likely to cause an infinite
   * loop (i.e. too close to 0), then clamp it to a determined "safe" value. The value
   * chosen here is just the coarsest value which still looks reasonable.
   */

  /* TODO: perhaps we should have 1.0 frames
   * as upper limit so that curves don't get too distorted? */
  float pixels_per_sample = 1.5f;
  float samplefreq = pixels_per_sample / UI_view2d_scale_get_x(v2d);

  if (!(U.animation_flag & USER_ANIM_HIGH_QUALITY_DRAWING)) {
    /* Low Precision = coarse lower-bound clamping
     *
     * Although the "Beauty Draw" flag was originally for AA'd
     * line drawing, the sampling rate here has a much greater
     * impact on performance (e.g. for #40372)!
     *
     * This one still amounts to 10 sample-frames for each 1-frame interval
     * which should be quite a decent approximation in many situations.
     */
    if (samplefreq < 0.1f) {
      samplefreq = 0.1f;
    }
  }
  else {
    /* "Higher Precision" but slower - especially on larger windows (e.g. #40372) */
    if (samplefreq < 0.00001f) {
      samplefreq = 0.00001f;
    }
  }

  /* the start/end times are simply the horizontal extents of the 'cur' rect */
  float stime = v2d->cur.xmin;
  float etime = v2d->cur.xmax;

  AnimData *adt = use_nla_remap ? BKE_animdata_from_id(id) : nullptr;

  /* If not drawing extrapolation, then change fcurve drawing bounds to its keyframe bounds clamped
   * by graph editor bounds. */
  if (!draw_extrapolation) {
    float fcu_start = 0;
    float fcu_end = 0;
    BKE_fcurve_calc_range(fcu_, &fcu_start, &fcu_end, false);

    fcu_start = BKE_nla_tweakedit_remap(adt, fcu_start, NLATIME_CONVERT_MAP);
    fcu_end = BKE_nla_tweakedit_remap(adt, fcu_end, NLATIME_CONVERT_MAP);

    /* Account for reversed NLA strip effect. */
    if (fcu_end < fcu_start) {
      SWAP(float, fcu_start, fcu_end);
    }

    /* Clamp to graph editor rendering bounds. */
    stime = max_ff(stime, fcu_start);
    etime = min_ff(etime, fcu_end);
  }

  const int total_samples = roundf((etime - stime) / samplefreq);
  if (total_samples <= 0) {
    return;
  }

  /* NLA remapping is linear so we don't have to remap per iteration. */
  const float eval_start = BKE_nla_tweakedit_remap(adt, stime, NLATIME_CONVERT_UNMAP);
  const float eval_freq = BKE_nla_tweakedit_remap(adt, stime + samplefreq, NLATIME_CONVERT_UNMAP) -
                          eval_start;
  const float eval_end = BKE_nla_tweakedit_remap(adt, etime, NLATIME_CONVERT_UNMAP);

  immBegin(GPU_PRIM_LINE_STRIP, (total_samples + 1));

  /* At each sampling interval, add a new vertex.
   *
   * Apply the unit correction factor to the calculated values so that the displayed values appear
   * correctly in the viewport.
   */
  for (int i = 0; i < total_samples; i++) {
    const float ctime = stime + i * samplefreq;
    float eval_time = eval_start + i * eval_freq;

    /* Prevent drawing past bounds, due to floating point problems.
     * User-wise, prevent visual flickering.
     *
     * This is to cover the case where:
     * eval_start + total_samples * eval_freq > eval_end
     * due to floating point problems.
     */
    if (eval_time > eval_end) {
      eval_time = eval_end;
    }

    immVertex2f(pos, ctime, (evaluate_fcurve(&fcurve_for_draw, eval_time) + offset) * unitFac);
  }

  /* Ensure we include end boundary point.
   * User-wise, prevent visual flickering.
   *
   * This is to cover the case where:
   * eval_start + total_samples * eval_freq < eval_end
   * due to floating point problems.
   */
  immVertex2f(pos, etime, (evaluate_fcurve(&fcurve_for_draw, eval_end) + offset) * unitFac);

  immEnd();
}

/* helper func - draw a samples-based F-Curve */
static void draw_fcurve_curve_samples(bAnimContext *ac,
                                      ID *id,
                                      FCurve *fcu,
                                      View2D *v2d,
                                      const uint shdr_pos,
                                      const bool draw_extrapolation)
{
  if (!draw_extrapolation && fcu->totvert == 1) {
    return;
  }

  FPoint *prevfpt = fcu->fpt;
  FPoint *fpt = prevfpt + 1;
  float fac, v[2];
  int b = fcu->totvert;
  float unit_scale, offset;
  short mapping_flag = ANIM_get_normalization_flags(ac);
  int count = fcu->totvert;

  const bool extrap_left = draw_extrapolation && prevfpt->vec[0] > v2d->cur.xmin;
  if (extrap_left) {
    count++;
  }

  const bool extrap_right = draw_extrapolation && (prevfpt + b - 1)->vec[0] < v2d->cur.xmax;
  if (extrap_right) {
    count++;
  }

  /* apply unit mapping */
  GPU_matrix_push();
  unit_scale = ANIM_unit_mapping_get_factor(ac->scene, id, fcu, mapping_flag, &offset);
  GPU_matrix_scale_2f(1.0f, unit_scale);
  GPU_matrix_translate_2f(0.0f, offset);

  immBegin(GPU_PRIM_LINE_STRIP, count);

  /* extrapolate to left? - left-side of view comes before first keyframe? */
  if (extrap_left) {
    v[0] = v2d->cur.xmin;

    /* y-value depends on the interpolation */
    if ((fcu->extend == FCURVE_EXTRAPOLATE_CONSTANT) || (fcu->flag & FCURVE_INT_VALUES) ||
        (fcu->totvert == 1))
    {
      /* just extend across the first keyframe's value */
      v[1] = prevfpt->vec[1];
    }
    else {
      /* extrapolate linear doesn't use the handle, use the next points center instead */
      fac = (prevfpt->vec[0] - fpt->vec[0]) / (prevfpt->vec[0] - v[0]);
      if (fac) {
        fac = 1.0f / fac;
      }
      v[1] = prevfpt->vec[1] - fac * (prevfpt->vec[1] - fpt->vec[1]);
    }

    immVertex2fv(shdr_pos, v);
  }

  /* loop over samples, drawing segments */
  /* draw curve between first and last keyframe (if there are enough to do so) */
  while (b--) {
    /* Linear interpolation: just add one point (which should add a new line segment) */
    immVertex2fv(shdr_pos, prevfpt->vec);

    /* get next pointers */
    if (b > 0) {
      prevfpt++;
    }
  }

  /* extrapolate to right? (see code for left-extrapolation above too) */
  if (extrap_right) {
    v[0] = v2d->cur.xmax;

    /* y-value depends on the interpolation */
    if ((fcu->extend == FCURVE_EXTRAPOLATE_CONSTANT) || (fcu->flag & FCURVE_INT_VALUES) ||
        (fcu->totvert == 1))
    {
      /* based on last keyframe's value */
      v[1] = prevfpt->vec[1];
    }
    else {
      /* extrapolate linear doesn't use the handle, use the previous points center instead */
      fpt = prevfpt - 1;
      fac = (prevfpt->vec[0] - fpt->vec[0]) / (prevfpt->vec[0] - v[0]);
      if (fac) {
        fac = 1.0f / fac;
      }
      v[1] = prevfpt->vec[1] - fac * (prevfpt->vec[1] - fpt->vec[1]);
    }

    immVertex2fv(shdr_pos, v);
  }

  immEnd();

  GPU_matrix_pop();
}

static int calculate_bezt_draw_resolution(BezTriple *bezt,
                                          BezTriple *prevbezt,
                                          const blender::float2 points_per_unit)
{
  const int resolution_x = int((bezt->vec[1][0] - prevbezt->vec[1][0]) * points_per_unit[0]);
  /* Include the handles in the resolution calculation to cover the case where keys have the same
   * y-value, but their handles are offset to create an arc. */
  const float min_y = min_ffff(
      bezt->vec[1][1], bezt->vec[2][1], prevbezt->vec[1][1], prevbezt->vec[0][1]);
  const float max_y = max_ffff(
      bezt->vec[1][1], bezt->vec[2][1], prevbezt->vec[1][1], prevbezt->vec[0][1]);
  const int resolution_y = int((max_y - min_y) * points_per_unit[1]);
  /* Using a simple sum instead of calculating the diagonal. This gives a slightly higher
   * resolution but it does compensate for the fact that bezier curves can create long arcs between
   * keys. */
  return resolution_x + resolution_y;
}

/**
 * Add points on the bezier between \param prevbezt and \param bezt to \param curve_vertices. The
 * amount of points added is based on the given \param resolution.
 */
static void add_bezt_vertices(BezTriple *bezt,
                              BezTriple *prevbezt,
                              int resolution,
                              blender::Vector<blender::float2> &curve_vertices)
{
  if (resolution < 2) {
    curve_vertices.append({prevbezt->vec[1][0], prevbezt->vec[1][1]});
    return;
  }

  /* If the resolution goes too high the line will not end exactly at the keyframe. Probably due to
   * accumulating floating point issues in BKE_curve_forward_diff_bezier.*/
  resolution = min_ii(64, resolution);

  float prev_key[2], prev_handle[2], bez_handle[2], bez_key[2];
  /* Allocation needs +1 on resolution because BKE_curve_forward_diff_bezier uses it to iterate
   * inclusively. */
  float *bezier_diff_points = static_cast<float *>(
      MEM_mallocN(sizeof(float) * ((resolution + 1) * 2), "Draw bezt data"));

  prev_key[0] = prevbezt->vec[1][0];
  prev_key[1] = prevbezt->vec[1][1];
  prev_handle[0] = prevbezt->vec[2][0];
  prev_handle[1] = prevbezt->vec[2][1];

  bez_handle[0] = bezt->vec[0][0];
  bez_handle[1] = bezt->vec[0][1];
  bez_key[0] = bezt->vec[1][0];
  bez_key[1] = bezt->vec[1][1];

  BKE_fcurve_correct_bezpart(prev_key, prev_handle, bez_handle, bez_key);

  BKE_curve_forward_diff_bezier(prev_key[0],
                                prev_handle[0],
                                bez_handle[0],
                                bez_key[0],
                                bezier_diff_points,
                                resolution,
                                sizeof(float[2]));
  BKE_curve_forward_diff_bezier(prev_key[1],
                                prev_handle[1],
                                bez_handle[1],
                                bez_key[1],
                                bezier_diff_points + 1,
                                resolution,
                                sizeof(float[2]));

  for (float *fp = bezier_diff_points; resolution; resolution--, fp += 2) {
    const float x = *fp;
    const float y = *(fp + 1);
    curve_vertices.append({x, y});
  }
  MEM_freeN(bezier_diff_points);
}

/** Get the first and last index to the bezt array that are just outside min and max. */
static blender::int2 get_bounding_bezt_indices(FCurve *fcu, const float min, const float max)
{
  bool replace;
  int first, last;
  first = BKE_fcurve_bezt_binarysearch_index(fcu->bezt, min, fcu->totvert, &replace);
  first = clamp_i(first - 1, 0, fcu->totvert - 1);

  last = BKE_fcurve_bezt_binarysearch_index(fcu->bezt, max, fcu->totvert, &replace);
  last = replace ? last + 1 : last;
  last = clamp_i(last, 0, fcu->totvert - 1);
  return {first, last};
}

static void add_extrapolation_point_left(FCurve *fcu,
                                         const float v2d_xmin,
                                         blender::Vector<blender::float2> &curve_vertices)
{
  /* left-side of view comes before first keyframe, so need to extend as not cyclic */
  float vertex_position[2];
  vertex_position[0] = v2d_xmin;
  BezTriple *bezt = &fcu->bezt[0];

  /* y-value depends on the interpolation */
  if ((fcu->extend == FCURVE_EXTRAPOLATE_CONSTANT) || (bezt->ipo == BEZT_IPO_CONST) ||
      (bezt->ipo == BEZT_IPO_LIN && fcu->totvert == 1))
  {
    /* just extend across the first keyframe's value */
    vertex_position[1] = bezt->vec[1][1];
  }
  else if (bezt->ipo == BEZT_IPO_LIN) {
    BezTriple *next_bezt = bezt + 1;
    /* extrapolate linear doesn't use the handle, use the next points center instead */
    float fac = (bezt->vec[1][0] - next_bezt->vec[1][0]) / (bezt->vec[1][0] - vertex_position[0]);
    if (fac) {
      fac = 1.0f / fac;
    }
    vertex_position[1] = bezt->vec[1][1] - fac * (bezt->vec[1][1] - next_bezt->vec[1][1]);
  }
  else {
    /* based on angle of handle 1 (relative to keyframe) */
    float fac = (bezt->vec[0][0] - bezt->vec[1][0]) / (bezt->vec[1][0] - vertex_position[0]);
    if (fac) {
      fac = 1.0f / fac;
    }
    vertex_position[1] = bezt->vec[1][1] - fac * (bezt->vec[0][1] - bezt->vec[1][1]);
  }

  curve_vertices.append(vertex_position);
}

static void add_extrapolation_point_right(FCurve *fcu,
                                          const float v2d_xmax,
                                          blender::Vector<blender::float2> &curve_vertices)
{
  float vertex_position[2];
  vertex_position[0] = v2d_xmax;
  BezTriple *bezt = &fcu->bezt[fcu->totvert - 1];

  /* y-value depends on the interpolation. */
  if ((fcu->extend == FCURVE_EXTRAPOLATE_CONSTANT) || (fcu->flag & FCURVE_INT_VALUES) ||
      (bezt->ipo == BEZT_IPO_CONST) || (bezt->ipo == BEZT_IPO_LIN && fcu->totvert == 1))
  {
    /* based on last keyframe's value */
    vertex_position[1] = bezt->vec[1][1];
  }
  else if (bezt->ipo == BEZT_IPO_LIN) {
    /* Extrapolate linear doesn't use the handle, use the previous points center instead. */
    BezTriple *prev_bezt = bezt - 1;
    float fac = (bezt->vec[1][0] - prev_bezt->vec[1][0]) / (bezt->vec[1][0] - vertex_position[0]);
    if (fac) {
      fac = 1.0f / fac;
    }
    vertex_position[1] = bezt->vec[1][1] - fac * (bezt->vec[1][1] - prev_bezt->vec[1][1]);
  }
  else {
    /* Based on angle of handle 1 (relative to keyframe). */
    float fac = (bezt->vec[2][0] - bezt->vec[1][0]) / (bezt->vec[1][0] - vertex_position[0]);
    if (fac) {
      fac = 1.0f / fac;
    }
    vertex_position[1] = bezt->vec[1][1] - fac * (bezt->vec[2][1] - bezt->vec[1][1]);
  }

  curve_vertices.append(vertex_position);
}

static blender::float2 calculate_points_per_unit(View2D *v2d)
{
  /* The resolution for bezier forward diff in frame/value space. This ensures a constant
   * resolution in screen-space. */
  const int window_width = BLI_rcti_size_x(&v2d->mask);
  const int window_height = BLI_rcti_size_y(&v2d->mask);
  const float points_per_pixel = 0.25f;

  const float v2d_frame_range = BLI_rctf_size_x(&v2d->cur);
  const float v2d_value_range = BLI_rctf_size_y(&v2d->cur);
  const blender::float2 points_per_unit = {(window_width * points_per_pixel) / v2d_frame_range,
                                           (window_height * points_per_pixel) / v2d_value_range};
  return points_per_unit;
}

/* Helper function - draw one repeat of an F-Curve (using Bezier curve approximations). */
static void draw_fcurve_curve_keys(
    bAnimContext *ac, ID *id, FCurve *fcu, View2D *v2d, uint pos, const bool draw_extrapolation)
{
  using namespace blender;
  if (!draw_extrapolation && fcu->totvert == 1) {
    return;
  }

  /* Apply unit mapping. */
  GPU_matrix_push();
  float offset;
  short mapping_flag = ANIM_get_normalization_flags(ac);
  const float unit_scale = ANIM_unit_mapping_get_factor(ac->scene, id, fcu, mapping_flag, &offset);
  GPU_matrix_scale_2f(1.0f, unit_scale);
  GPU_matrix_translate_2f(0.0f, offset);

  Vector<float2> curve_vertices;

  /* Extrapolate to the left? */
  if (draw_extrapolation && fcu->bezt[0].vec[1][0] > v2d->cur.xmin) {
    add_extrapolation_point_left(fcu, v2d->cur.xmin, curve_vertices);
  }

  const int2 bounding_indices = get_bounding_bezt_indices(fcu, v2d->cur.xmin, v2d->cur.xmax);

  /* This happens if there is only 1 frame in the curve or the view is only showing the
   * extrapolation zone of the curve. */
  if (bounding_indices[0] == bounding_indices[1]) {
    BezTriple *bezt = &fcu->bezt[bounding_indices[0]];
    curve_vertices.append({bezt->vec[1][0], bezt->vec[1][1]});
  }

<<<<<<< HEAD
  const blender::float2 points_per_unit = calculate_points_per_unit(v2d);
=======
  const blender::float2 resolution_scale = calculate_resolution_scale(v2d);
  const int window_width = BLI_rcti_size_x(&v2d->mask);
  const float v2d_frame_range = BLI_rctf_size_x(&v2d->cur);
  const float pixel_width = v2d_frame_range / window_width;
  const float samples_per_pixel = 0.66f;
  const float evaluation_step = pixel_width / samples_per_pixel;

>>>>>>> 3c26f842
  /* Draw curve between first and last keyframe (if there are enough to do so). */
  BezTriple *prevbezt = &fcu->bezt[bounding_indices[0]];
  float2 key_sum = {0, 0};
  int key_count = 0;
  const float min_pixel_distance = 1.5f;
  for (int i = bounding_indices[0] + 1; i <= bounding_indices[1]; i++) {
    BezTriple *bezt = &fcu->bezt[i];
    float pixel_distance = ((bezt->vec[1][0] - prevbezt->vec[1][0]) * points_per_unit[0]) +
                           (fabs(bezt->vec[1][1] - prevbezt->vec[1][1]) * points_per_unit[1]);

    if (pixel_distance >= min_pixel_distance && key_count > 0) {
      curve_vertices.append(key_sum / key_count);
      key_sum = {0, 0};
      key_count = 0;
      prevbezt = &fcu->bezt[i - 1];
      /* Calculate again based on the new prevbezt. */
      pixel_distance = ((bezt->vec[1][0] - prevbezt->vec[1][0]) * points_per_unit[0]) +
                       (fabs(bezt->vec[1][1] - prevbezt->vec[1][1]) * points_per_unit[1]);
    }

    if (pixel_distance < min_pixel_distance) {
      key_sum += {bezt->vec[1][0], bezt->vec[1][1]};
      key_count++;
      continue;
    }

<<<<<<< HEAD
    if (prevbezt->ipo == BEZT_IPO_CONST) {
      /* Constant-Interpolation: draw segment between previous keyframe and next,
       * but holding same value */
      curve_vertices.append({prevbezt->vec[1][0], prevbezt->vec[1][1]});
      curve_vertices.append({bezt->vec[1][0], prevbezt->vec[1][1]});
    }
    else if (prevbezt->ipo == BEZT_IPO_LIN) {
      /* Linear interpolation: just add one point (which should add a new line segment) */
      curve_vertices.append({prevbezt->vec[1][0], prevbezt->vec[1][1]});
    }
    else if (prevbezt->ipo == BEZT_IPO_BEZ) {
      const int resolution = calculate_bezt_draw_resolution(bezt, prevbezt, points_per_unit);
      add_bezt_vertices(bezt, prevbezt, resolution, curve_vertices);
=======
    switch (prevbezt->ipo) {

      case BEZT_IPO_CONST:
        /* Constant-Interpolation: draw segment between previous keyframe and next,
         * but holding same value */
        curve_vertices.append({prevbezt->vec[1][0], prevbezt->vec[1][1]});
        curve_vertices.append({bezt->vec[1][0], prevbezt->vec[1][1]});
        break;

      case BEZT_IPO_LIN:
        /* Linear interpolation: just add one point (which should add a new line segment) */
        curve_vertices.append({prevbezt->vec[1][0], prevbezt->vec[1][1]});
        break;

      case BEZT_IPO_BEZ: {
        const int resolution = calculate_bezt_draw_resolution(bezt, prevbezt, resolution_scale);
        add_bezt_vertices(bezt, prevbezt, resolution, curve_vertices);
        break;
      }

      default: {
        /* In case there is no other way to get curve points, evaluate the FCurve. */
        curve_vertices.append(prevbezt->vec[1]);
        float current_frame = prevbezt->vec[1][0] + evaluation_step;
        while (current_frame < bezt->vec[1][0]) {
          curve_vertices.append({current_frame, evaluate_fcurve(fcu, current_frame)});
          current_frame += evaluation_step;
        }
        break;
      }
>>>>>>> 3c26f842
    }

    /* Last point? */
    if (i == bounding_indices[1]) {
      curve_vertices.append({bezt->vec[1][0], bezt->vec[1][1]});
    }
    prevbezt = bezt;
  }

  /* Extrapolate to the right? (see code for left-extrapolation above too) */
  if (draw_extrapolation && fcu->bezt[fcu->totvert - 1].vec[1][0] < v2d->cur.xmax) {
    add_extrapolation_point_right(fcu, v2d->cur.xmax, curve_vertices);
  }

  if (curve_vertices.size() < 2) {
    GPU_matrix_pop();
    return;
  }

  immBegin(GPU_PRIM_LINE_STRIP, curve_vertices.size());
  for (const float2 vertex : curve_vertices) {
    immVertex2fv(pos, vertex);
  }
  immEnd();

  GPU_matrix_pop();
}

static void draw_fcurve(bAnimContext *ac, SpaceGraph *sipo, ARegion *region, bAnimListElem *ale)
{
  FCurve *fcu = (FCurve *)ale->key_data;
  FModifier *fcm = find_active_fmodifier(&fcu->modifiers);
  AnimData *adt = ANIM_nla_mapping_get(ac, ale);

  /* map keyframes for drawing if scaled F-Curve */
  ANIM_nla_mapping_apply_fcurve(adt, static_cast<FCurve *>(ale->key_data), false, false);

  /* draw curve:
   * - curve line may be result of one or more destructive modifiers or just the raw data,
   *   so we need to check which method should be used
   * - controls from active modifier take precedence over keyframes
   *   (XXX! editing tools need to take this into account!)
   */

  /* 1) draw curve line */
  if (((fcu->modifiers.first) || (fcu->flag & FCURVE_INT_VALUES)) ||
      (((fcu->bezt) || (fcu->fpt)) && (fcu->totvert)))
  {
    /* set color/drawing style for curve itself */
    /* draw active F-Curve thicker than the rest to make it stand out */
    if (fcu->flag & FCURVE_ACTIVE && !BKE_fcurve_is_protected(fcu)) {
      GPU_line_width(2.5);
    }
    else {
      GPU_line_width(1.0);
    }

    /* anti-aliased lines for less jagged appearance */
    if (U.animation_flag & USER_ANIM_HIGH_QUALITY_DRAWING) {
      GPU_line_smooth(true);
    }
    GPU_blend(GPU_BLEND_ALPHA);

    const uint shdr_pos = GPU_vertformat_attr_add(
        immVertexFormat(), "pos", GPU_COMP_F32, 2, GPU_FETCH_FLOAT);

    float viewport_size[4];
    GPU_viewport_size_get_f(viewport_size);

    if (BKE_fcurve_is_protected(fcu)) {
      /* Protected curves (non editable) are drawn with dotted lines. */
      immBindBuiltinProgram(GPU_SHADER_3D_LINE_DASHED_UNIFORM_COLOR);
      immUniform2f(
          "viewport_size", viewport_size[2] / UI_SCALE_FAC, viewport_size[3] / UI_SCALE_FAC);
      immUniform1i("colors_len", 0); /* Simple dashes. */
      immUniform1f("dash_width", 16.0f * U.scale_factor);
      immUniform1f("udash_factor", 0.35f * U.scale_factor);
    }
    else {
      immBindBuiltinProgram(GPU_SHADER_3D_POLYLINE_UNIFORM_COLOR);
      immUniform2fv("viewportSize", &viewport_size[2]);
      immUniform1f("lineWidth", GPU_line_width_get());
    }

    if (((fcu->grp) && (fcu->grp->flag & AGRP_MUTED)) || (fcu->flag & FCURVE_MUTED)) {
      /* muted curves are drawn in a grayish hue */
      /* XXX should we have some variations? */
      immUniformThemeColorShade(TH_HEADER, 50);
    }
    else {
      /* set whatever color the curve has set
       * - unselected curves draw less opaque to help distinguish the selected ones
       */
      immUniformColor3fvAlpha(fcu->color, fcurve_display_alpha(fcu));
    }

    const bool draw_extrapolation = (sipo->flag & SIPO_NO_DRAW_EXTRAPOLATION) == 0;
    /* draw F-Curve */
    if ((fcu->modifiers.first) || (fcu->flag & FCURVE_INT_VALUES)) {
      /* draw a curve affected by modifiers or only allowed to have integer values
       * by sampling it at various small-intervals over the visible region
       */
      if (adt) {
        /* We have to do this mapping dance since the keyframes were remapped but the F-modifier
         * evaluations are not.
         *
         * So we undo the keyframe remapping and instead remap the evaluation time when drawing the
         * curve itself. Afterward, we go back and redo the keyframe remapping so the controls are
         * drawn properly. */
        ANIM_nla_mapping_apply_fcurve(adt, static_cast<FCurve *>(ale->key_data), true, false);
        draw_fcurve_curve(ac, ale->id, fcu, &region->v2d, shdr_pos, true, draw_extrapolation);
        ANIM_nla_mapping_apply_fcurve(adt, static_cast<FCurve *>(ale->key_data), false, false);
      }
      else {
        draw_fcurve_curve(ac, ale->id, fcu, &region->v2d, shdr_pos, false, draw_extrapolation);
      }
    }
    else if (((fcu->bezt) || (fcu->fpt)) && (fcu->totvert)) {
      /* just draw curve based on defined data (i.e. no modifiers) */
      if (fcu->bezt) {
        draw_fcurve_curve_keys(ac, ale->id, fcu, &region->v2d, shdr_pos, draw_extrapolation);
      }
      else if (fcu->fpt) {
        draw_fcurve_curve_samples(ac, ale->id, fcu, &region->v2d, shdr_pos, draw_extrapolation);
      }
    }

    immUnbindProgram();

    if (U.animation_flag & USER_ANIM_HIGH_QUALITY_DRAWING) {
      GPU_line_smooth(false);
    }
    GPU_blend(GPU_BLEND_NONE);
  }

  /* 2) draw handles and vertices as appropriate based on active
   * - If the option to only show controls if the F-Curve is selected is enabled,
   *   we must obey this.
   */
  if (!(U.animation_flag & USER_ANIM_ONLY_SHOW_SELECTED_CURVE_KEYS) ||
      (fcu->flag & FCURVE_SELECTED)) {
    if (!BKE_fcurve_are_keyframes_usable(fcu) && !(fcu->fpt && fcu->totvert)) {
      /* only draw controls if this is the active modifier */
      if ((fcu->flag & FCURVE_ACTIVE) && (fcm)) {
        switch (fcm->type) {
          case FMODIFIER_TYPE_ENVELOPE: /* envelope */
            draw_fcurve_modifier_controls_envelope(fcm, &region->v2d, adt);
            break;
        }
      }
    }
    else if (((fcu->bezt) || (fcu->fpt)) && (fcu->totvert)) {
      short mapping_flag = ANIM_get_normalization_flags(ac);
      float offset;
      const float unit_scale = ANIM_unit_mapping_get_factor(
          ac->scene, ale->id, fcu, mapping_flag, &offset);

      /* apply unit-scaling to all values via OpenGL */
      GPU_matrix_push();
      GPU_matrix_scale_2f(1.0f, unit_scale);
      GPU_matrix_translate_2f(0.0f, offset);

      /* Set this once and for all -
       * all handles and handle-verts should use the same thickness. */
      GPU_line_width(1.0);

      if (fcu->bezt) {
        bool do_handles = draw_fcurve_handles_check(sipo, fcu);

        if (do_handles) {
          /* only draw handles/vertices on keyframes */
          draw_fcurve_handles(sipo, fcu);
        }

        draw_fcurve_vertices(
            region, fcu, do_handles, (sipo->flag & SIPO_SELVHANDLESONLY), unit_scale);
      }
      else {
        /* samples: only draw two indicators at either end as indicators */
        draw_fcurve_samples(region, fcu, unit_scale);
      }

      GPU_matrix_pop();
    }
  }

  /* 3) draw driver debugging stuff */
  if ((ac->datatype == ANIMCONT_DRIVERS) && (fcu->flag & FCURVE_ACTIVE)) {
    graph_draw_driver_debug(ac, ale->id, fcu);
  }

  /* undo mapping of keyframes for drawing if scaled F-Curve */
  if (adt) {
    ANIM_nla_mapping_apply_fcurve(adt, static_cast<FCurve *>(ale->key_data), true, false);
  }
}

/* Debugging -------------------------------- */

/* Draw indicators which show the value calculated from the driver,
 * and how this is mapped to the value that comes out of it. This
 * is handy for helping users better understand how to interpret
 * the graphs, and also facilitates debugging.
 */
static void graph_draw_driver_debug(bAnimContext *ac, ID *id, FCurve *fcu)
{
  ChannelDriver *driver = fcu->driver;
  View2D *v2d = &ac->region->v2d;
  short mapping_flag = ANIM_get_normalization_flags(ac);
  float offset;
  float unitfac = ANIM_unit_mapping_get_factor(ac->scene, id, fcu, mapping_flag, &offset);

  const uint shdr_pos = GPU_vertformat_attr_add(
      immVertexFormat(), "pos", GPU_COMP_F32, 2, GPU_FETCH_FLOAT);
  immBindBuiltinProgram(GPU_SHADER_3D_LINE_DASHED_UNIFORM_COLOR);

  float viewport_size[4];
  GPU_viewport_size_get_f(viewport_size);
  immUniform2f("viewport_size", viewport_size[2] / UI_SCALE_FAC, viewport_size[3] / UI_SCALE_FAC);

  immUniform1i("colors_len", 0); /* Simple dashes. */

  /* No curve to modify/visualize the result?
   * => We still want to show the 1-1 default...
   */
  if ((fcu->totvert == 0) && BLI_listbase_is_empty(&fcu->modifiers)) {
    float t;

    /* draw with thin dotted lines in style of what curve would have been */
    immUniformColor3fv(fcu->color);

    immUniform1f("dash_width", 40.0f);
    immUniform1f("udash_factor", 0.5f);
    GPU_line_width(2.0f);

    /* draw 1-1 line, stretching just past the screen limits
     * NOTE: we need to scale the y-values to be valid for the units
     */
    immBegin(GPU_PRIM_LINES, 2);

    t = v2d->cur.xmin;
    immVertex2f(shdr_pos, t, (t + offset) * unitfac);

    t = v2d->cur.xmax;
    immVertex2f(shdr_pos, t, (t + offset) * unitfac);

    immEnd();
  }

  /* draw driver only if actually functional */
  if ((driver->flag & DRIVER_FLAG_INVALID) == 0) {
    /* grab "coordinates" for driver outputs */
    float x = driver->curval;
    float y = fcu->curval * unitfac;

    /* Only draw indicators if the point is in range. */
    if (x >= v2d->cur.xmin) {
      float co[2];

      /* draw dotted lines leading towards this point from both axes ....... */
      immUniformColor3f(0.9f, 0.9f, 0.9f);
      immUniform1f("dash_width", 10.0f);
      immUniform1f("udash_factor", 0.5f);
      GPU_line_width(1.0f);

      immBegin(GPU_PRIM_LINES, (y <= v2d->cur.ymax) ? 4 : 2);

      /* x-axis lookup */
      co[0] = x;

      if (y <= v2d->cur.ymax) {
        co[1] = v2d->cur.ymax + 1.0f;
        immVertex2fv(shdr_pos, co);

        co[1] = y;
        immVertex2fv(shdr_pos, co);
      }

      /* y-axis lookup */
      co[1] = y;

      co[0] = v2d->cur.xmin - 1.0f;
      immVertex2fv(shdr_pos, co);

      co[0] = x;
      immVertex2fv(shdr_pos, co);

      immEnd();

      immUnbindProgram();

      /* GPU_PRIM_POINTS do not survive dashed line geometry shader... */
      immBindBuiltinProgram(GPU_SHADER_3D_UNIFORM_COLOR);

      /* x marks the spot .................................................... */
      /* -> outer frame */
      immUniformColor3f(0.9f, 0.9f, 0.9f);
      GPU_point_size(7.0);

      immBegin(GPU_PRIM_POINTS, 1);
      immVertex2f(shdr_pos, x, y);
      immEnd();

      /* inner frame */
      immUniformColor3f(0.9f, 0.0f, 0.0f);
      GPU_point_size(3.0);

      immBegin(GPU_PRIM_POINTS, 1);
      immVertex2f(shdr_pos, x, y);
      immEnd();
    }
  }

  immUnbindProgram();
}

/* Public Curve-Drawing API  ---------------- */

void graph_draw_ghost_curves(bAnimContext *ac, SpaceGraph *sipo, ARegion *region)
{
  /* draw with thick dotted lines */
  GPU_line_width(3.0f);

  /* anti-aliased lines for less jagged appearance */
  if (U.animation_flag & USER_ANIM_HIGH_QUALITY_DRAWING) {
    GPU_line_smooth(true);
  }
  GPU_blend(GPU_BLEND_ALPHA);

  const uint shdr_pos = GPU_vertformat_attr_add(
      immVertexFormat(), "pos", GPU_COMP_F32, 2, GPU_FETCH_FLOAT);

  immBindBuiltinProgram(GPU_SHADER_3D_LINE_DASHED_UNIFORM_COLOR);

  float viewport_size[4];
  GPU_viewport_size_get_f(viewport_size);
  immUniform2f("viewport_size", viewport_size[2] / UI_SCALE_FAC, viewport_size[3] / UI_SCALE_FAC);

  immUniform1i("colors_len", 0); /* Simple dashes. */
  immUniform1f("dash_width", 20.0f);
  immUniform1f("udash_factor", 0.5f);

  /* Don't draw extrapolation on sampled ghost curves because it doesn't
   * match the curves they're ghosting anyway.
   * See issue #109920 for details. */
  const bool draw_extrapolation = false;
  /* the ghost curves are simply sampled F-Curves stored in sipo->runtime.ghost_curves */
  LISTBASE_FOREACH (FCurve *, fcu, &sipo->runtime.ghost_curves) {
    /* set whatever color the curve has set
     * - this is set by the function which creates these
     * - draw with a fixed opacity of 2
     */
    immUniformColor3fvAlpha(fcu->color, 0.5f);

    /* simply draw the stored samples */
    draw_fcurve_curve_samples(ac, nullptr, fcu, &region->v2d, shdr_pos, draw_extrapolation);
  }

  immUnbindProgram();

  if (U.animation_flag & USER_ANIM_HIGH_QUALITY_DRAWING) {
    GPU_line_smooth(false);
  }
  GPU_blend(GPU_BLEND_NONE);
}

void graph_draw_curves(bAnimContext *ac, SpaceGraph *sipo, ARegion *region, short sel)
{
  ListBase anim_data = {nullptr, nullptr};
  int filter;

  /* build list of curves to draw */
  filter = (ANIMFILTER_DATA_VISIBLE | ANIMFILTER_CURVE_VISIBLE | ANIMFILTER_FCURVESONLY);
  filter |= ((sel) ? (ANIMFILTER_SEL) : (ANIMFILTER_UNSEL));
  ANIM_animdata_filter(
      ac, &anim_data, eAnimFilter_Flags(filter), ac->data, eAnimCont_Types(ac->datatype));

  /* for each curve:
   * draw curve, then handle-lines, and finally vertices in this order so that
   * the data will be layered correctly
   */
  bAnimListElem *ale_active_fcurve = nullptr;
  LISTBASE_FOREACH (bAnimListElem *, ale, &anim_data) {
    const FCurve *fcu = (FCurve *)ale->key_data;
    if (fcu->flag & FCURVE_ACTIVE) {
      ale_active_fcurve = ale;
      continue;
    }
    draw_fcurve(ac, sipo, region, ale);
  }

  /* Draw the active FCurve last so that it (especially the active keyframe)
   * shows on top of the other curves. */
  if (ale_active_fcurve != nullptr) {
    draw_fcurve(ac, sipo, region, ale_active_fcurve);
  }

  /* free list of curves */
  ANIM_animdata_freelist(&anim_data);
}

/** \} */

/* -------------------------------------------------------------------- */
/** \name Channel List
 * \{ */

void graph_draw_channel_names(bContext *C, bAnimContext *ac, ARegion *region)
{
  ListBase anim_data = {nullptr, nullptr};
  bAnimListElem *ale;
  int filter;

  View2D *v2d = &region->v2d;
  float height;
  size_t items;

  /* build list of channels to draw */
  filter = (ANIMFILTER_DATA_VISIBLE | ANIMFILTER_LIST_VISIBLE | ANIMFILTER_LIST_CHANNELS |
            ANIMFILTER_FCURVESONLY);
  items = ANIM_animdata_filter(
      ac, &anim_data, eAnimFilter_Flags(filter), ac->data, eAnimCont_Types(ac->datatype));

  /* Update max-extent of channels here (taking into account scrollers):
   * - this is done to allow the channel list to be scrollable, but must be done here
   *   to avoid regenerating the list again and/or also because channels list is drawn first */
  height = ANIM_UI_get_channels_total_height(v2d, items);
  v2d->tot.ymin = -height;
  const float channel_step = ANIM_UI_get_channel_step();

  /* Loop through channels, and set up drawing depending on their type. */
  { /* first pass: just the standard GL-drawing for backdrop + text */
    size_t channel_index = 0;
    float ymax = ANIM_UI_get_first_channel_top(v2d);

    for (ale = static_cast<bAnimListElem *>(anim_data.first); ale;
         ale = ale->next, ymax -= channel_step, channel_index++)
    {
      const float ymin = ymax - ANIM_UI_get_channel_height();

      /* check if visible */
      if (IN_RANGE(ymin, v2d->cur.ymin, v2d->cur.ymax) ||
          IN_RANGE(ymax, v2d->cur.ymin, v2d->cur.ymax)) {
        /* draw all channels using standard channel-drawing API */
        ANIM_channel_draw(ac, ale, ymin, ymax, channel_index);
      }
    }
  }
  { /* second pass: widgets */
    uiBlock *block = UI_block_begin(C, region, __func__, UI_EMBOSS);
    size_t channel_index = 0;
    float ymax = ANIM_UI_get_first_channel_top(v2d);

    /* set blending again, as may not be set in previous step */
    GPU_blend(GPU_BLEND_ALPHA);

    for (ale = static_cast<bAnimListElem *>(anim_data.first); ale;
         ale = ale->next, ymax -= channel_step, channel_index++)
    {
      const float ymin = ymax - ANIM_UI_get_channel_height();

      /* check if visible */
      if (IN_RANGE(ymin, v2d->cur.ymin, v2d->cur.ymax) ||
          IN_RANGE(ymax, v2d->cur.ymin, v2d->cur.ymax)) {
        /* draw all channels using standard channel-drawing API */
        rctf channel_rect;
        BLI_rctf_init(&channel_rect, 0, v2d->cur.xmax - V2D_SCROLL_WIDTH, ymin, ymax);
        ANIM_channel_draw_widgets(C, ac, ale, block, &channel_rect, channel_index);
      }
    }

    UI_block_end(C, block);
    UI_block_draw(C, block);

    GPU_blend(GPU_BLEND_NONE);
  }

  /* Free temporary channels. */
  ANIM_animdata_freelist(&anim_data);
}

/** \} */<|MERGE_RESOLUTION|>--- conflicted
+++ resolved
@@ -1055,17 +1055,13 @@
     curve_vertices.append({bezt->vec[1][0], bezt->vec[1][1]});
   }
 
-<<<<<<< HEAD
   const blender::float2 points_per_unit = calculate_points_per_unit(v2d);
-=======
-  const blender::float2 resolution_scale = calculate_resolution_scale(v2d);
   const int window_width = BLI_rcti_size_x(&v2d->mask);
   const float v2d_frame_range = BLI_rctf_size_x(&v2d->cur);
   const float pixel_width = v2d_frame_range / window_width;
   const float samples_per_pixel = 0.66f;
   const float evaluation_step = pixel_width / samples_per_pixel;
 
->>>>>>> 3c26f842
   /* Draw curve between first and last keyframe (if there are enough to do so). */
   BezTriple *prevbezt = &fcu->bezt[bounding_indices[0]];
   float2 key_sum = {0, 0};
@@ -1092,21 +1088,6 @@
       continue;
     }
 
-<<<<<<< HEAD
-    if (prevbezt->ipo == BEZT_IPO_CONST) {
-      /* Constant-Interpolation: draw segment between previous keyframe and next,
-       * but holding same value */
-      curve_vertices.append({prevbezt->vec[1][0], prevbezt->vec[1][1]});
-      curve_vertices.append({bezt->vec[1][0], prevbezt->vec[1][1]});
-    }
-    else if (prevbezt->ipo == BEZT_IPO_LIN) {
-      /* Linear interpolation: just add one point (which should add a new line segment) */
-      curve_vertices.append({prevbezt->vec[1][0], prevbezt->vec[1][1]});
-    }
-    else if (prevbezt->ipo == BEZT_IPO_BEZ) {
-      const int resolution = calculate_bezt_draw_resolution(bezt, prevbezt, points_per_unit);
-      add_bezt_vertices(bezt, prevbezt, resolution, curve_vertices);
-=======
     switch (prevbezt->ipo) {
 
       case BEZT_IPO_CONST:
@@ -1122,7 +1103,7 @@
         break;
 
       case BEZT_IPO_BEZ: {
-        const int resolution = calculate_bezt_draw_resolution(bezt, prevbezt, resolution_scale);
+        const int resolution = calculate_bezt_draw_resolution(bezt, prevbezt, points_per_unit);
         add_bezt_vertices(bezt, prevbezt, resolution, curve_vertices);
         break;
       }
@@ -1137,7 +1118,6 @@
         }
         break;
       }
->>>>>>> 3c26f842
     }
 
     /* Last point? */
