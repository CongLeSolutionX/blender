--- conflicted
+++ resolved
@@ -366,60 +366,30 @@
   const VArray<bool> cyclic = curves.cyclic();
 
   MutableSpan<bool> selection_typed = selection.span.typed<bool>();
-<<<<<<< HEAD
-  threading::parallel_for(curves.curves_range(), 256, [&](const IndexRange range) {
-    for (const int curve_i : range) {
-      const IndexRange points = points_by_curve[curve_i];
-      if (!has_anything_selected(selection.span.slice(points))) {
-        continue;
-      }
-
-      const int half_of_size = points.size() / 2;
-      const IndexRange selected = points.shift(deselect_ends ? 1 : 0);
-      const IndexRange deselected = points.shift(deselect_ends ? 0 : 1);
-      for (const int index : IndexRange(half_of_size)) {
-        const int selected_index = selected[index * 2];
-        const int deselected_index = deselected[index * 2];
-        selection_typed[selected_index] = true;
-        selection_typed[deselected_index] = false;
-      }
-
-      selection_typed[points.first()] = !deselect_ends;
-      const bool end_parity_to_selected = bool(points.size() % 2);
-      const bool selected_end = cyclic[curve_i] || end_parity_to_selected;
-      selection_typed[points.last()] = !deselect_ends && selected_end;
-
-      /* Selected end require to deselect pre-last one point. */
-      const IndexRange curve_body = points.drop_front(1).drop_back(1);
-      if (!deselect_ends && cyclic[curve_i] && !curve_body.is_empty()) {
-        selection_typed[curve_body.last()] = false;
-=======
   curves_mask.foreach_index([&](const int64_t curve_i) {
     const IndexRange points = points_by_curve[curve_i];
     if (!has_anything_selected(selection.span.slice(points))) {
       return;
     }
 
-    for (const int index : points.index_range()) {
-      selection_typed[points[index]] = deselect_ends ? index % 2 : !(index % 2);
-    }
-
-    if (cyclic[curve_i]) {
-      if (deselect_ends) {
-        selection_typed[points.last()] = false;
-      }
-      else {
-        selection_typed[points.last()] = true;
-        if (points.size() > 2) {
-          selection_typed[points.last() - 1] = false;
-        }
->>>>>>> 8896446f
-      }
-    }
-    else {
-      if (deselect_ends) {
-        selection_typed[points.last()] = false;
-      }
+    const int half_of_size = points.size() / 2;
+    const IndexRange selected = points.shift(deselect_ends ? 1 : 0);
+    const IndexRange deselected = points.shift(deselect_ends ? 0 : 1);
+    for (const int i : IndexRange(half_of_size)) {
+      const int index = i * 2;
+      selection_typed[selected[index]] = true;
+      selection_typed[deselected[index]] = false;
+    }
+
+    selection_typed[points.first()] = !deselect_ends;
+    const bool end_parity_to_selected = bool(points.size() % 2);
+    const bool selected_end = cyclic[curve_i] || end_parity_to_selected;
+    selection_typed[points.last()] = !deselect_ends && selected_end;
+
+    /* Selected last one require to deselect pre-last one point which is not first. */
+    const IndexRange curve_body = points.drop_front(1).drop_back(1);
+    if (!deselect_ends && cyclic[curve_i] && !curve_body.is_empty()) {
+      selection_typed[curve_body.last()] = false;
     }
   });
 
