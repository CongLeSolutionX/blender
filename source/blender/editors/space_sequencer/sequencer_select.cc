--- conflicted
+++ resolved
@@ -898,7 +898,6 @@
   }
 }
 
-<<<<<<< HEAD
 /**
  * Returns true if strip can be selected, false otherwise.
  *
@@ -986,10 +985,7 @@
   return true;
 }
 
-static int sequencer_select_exec(bContext *C, wmOperator *op)
-=======
 int sequencer_select_exec(bContext *C, wmOperator *op)
->>>>>>> d0c07389
 {
   View2D *v2d = UI_view2d_fromcontext(C);
   Scene *scene = CTX_data_scene(C);
