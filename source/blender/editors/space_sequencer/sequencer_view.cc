/* SPDX-FileCopyrightText: 2012 Blender Authors
 *
 * SPDX-License-Identifier: GPL-2.0-or-later */

/** \file
 * \ingroup spseq
 */

#include "BLI_blenlib.h"
#include "BLI_utildefines.h"

#include "DNA_scene_types.h"

#include "BKE_context.h"
#include "BKE_scene.h"

#include "WM_api.hh"
#include "WM_types.hh"

#include "RNA_define.hh"

#include "UI_view2d.hh"

#include "SEQ_iterator.hh"
<<<<<<< HEAD
#include "SEQ_select.h"
#include "SEQ_sequencer.h"
#include "SEQ_time.h"
=======
#include "SEQ_select.hh"
#include "SEQ_sequencer.hh"
#include "SEQ_time.hh"
>>>>>>> 21ea67f9
#include "SEQ_transform.hh"

/* For menu, popup, icons, etc. */
#include "ED_anim_api.hh"
#include "ED_screen.hh"
#include "ED_time_scrub_ui.hh"
#include "ED_util_imbuf.hh"

/* Own include. */
#include "sequencer_intern.hh"

/* -------------------------------------------------------------------- */
/** \name Sequencer Sample Backdrop Operator
 * \{ */

void SEQUENCER_OT_sample(wmOperatorType *ot)
{
  /* Identifiers. */
  ot->name = "Sample Color";
  ot->idname = "SEQUENCER_OT_sample";
  ot->description = "Use mouse to sample color in current frame";

  /* Api callbacks. */
  ot->invoke = ED_imbuf_sample_invoke;
  ot->modal = ED_imbuf_sample_modal;
  ot->cancel = ED_imbuf_sample_cancel;
  ot->poll = ED_imbuf_sample_poll;

  /* Flags. */
  ot->flag = OPTYPE_BLOCKING;

  /* Not implemented. */
  PropertyRNA *prop;
  prop = RNA_def_int(ot->srna, "size", 1, 1, 128, "Sample Size", "", 1, 64);
  RNA_def_property_subtype(prop, PROP_PIXEL);
  RNA_def_property_flag(prop, PROP_SKIP_SAVE | PROP_HIDDEN);
}

/** \} */

/* -------------------------------------------------------------------- */
/** \name Sequencer Frame All Operator
 * \{ */

static int sequencer_view_all_exec(bContext *C, wmOperator *op)
{
  ARegion *region = CTX_wm_region(C);
  rctf box;

  const int smooth_viewtx = WM_operator_smooth_viewtx_get(op);
  Scene *scene = CTX_data_scene(C);
  const Editing *ed = SEQ_editing_get(scene);

  SEQ_timeline_init_boundbox(scene, &box);
  MetaStack *ms = SEQ_meta_stack_active_get(ed);
  /* Use meta strip range instead of scene. */
  if (ms != nullptr) {
    box.xmin = ms->disp_range[0] - 1;
    box.xmax = ms->disp_range[1] + 1;
  }
  SEQ_timeline_expand_boundbox(scene, SEQ_active_seqbase_get(ed), &box);

  View2D *v2d = &region->v2d;
  rcti scrub_rect;
  ED_time_scrub_region_rect_get(region, &scrub_rect);
  const float pixel_view_size_y = BLI_rctf_size_y(&v2d->cur) / BLI_rcti_size_y(&v2d->mask);
  const float scrub_bar_height = BLI_rcti_size_y(&scrub_rect) * pixel_view_size_y;

  /* Channel n has range of <n, n+1>. */
  box.ymax += 1.0f + scrub_bar_height;

  UI_view2d_smooth_view(C, region, &box, smooth_viewtx);
  return OPERATOR_FINISHED;
}

void SEQUENCER_OT_view_all(wmOperatorType *ot)
{
  /* Identifiers. */
  ot->name = "Frame All";
  ot->idname = "SEQUENCER_OT_view_all";
  ot->description = "View all the strips in the sequencer";

  /* Api callbacks. */
  ot->exec = sequencer_view_all_exec;
  ot->poll = ED_operator_sequencer_active;

  /* Flags. */
  ot->flag = OPTYPE_REGISTER;
}

/** \} */

/* -------------------------------------------------------------------- */
/** \name Go to Current Frame Operator
 * \{ */

static int sequencer_view_frame_exec(bContext *C, wmOperator *op)
{
  const int smooth_viewtx = WM_operator_smooth_viewtx_get(op);
  ANIM_center_frame(C, smooth_viewtx);

  return OPERATOR_FINISHED;
}

void SEQUENCER_OT_view_frame(wmOperatorType *ot)
{
  /* Identifiers. */
  ot->name = "Go to Current Frame";
  ot->idname = "SEQUENCER_OT_view_frame";
  ot->description = "Move the view to the current frame";

  /* Api callbacks. */
  ot->exec = sequencer_view_frame_exec;
  ot->poll = ED_operator_sequencer_active;

  /* Flags. */
  ot->flag = 0;
}

/** \} */

/* -------------------------------------------------------------------- */
/** \name Preview Frame All Operator
 * \{ */

static int sequencer_view_all_preview_exec(bContext *C, wmOperator * /*op*/)
{
  SpaceSeq *sseq = CTX_wm_space_seq(C);
  bScreen *screen = CTX_wm_screen(C);
  ScrArea *area = CTX_wm_area(C);
#if 0
  ARegion *region = CTX_wm_region(C);
  Scene *scene = CTX_data_scene(C);
#endif
  View2D *v2d = UI_view2d_fromcontext(C);

  v2d->cur = v2d->tot;
  UI_view2d_curRect_changed(C, v2d);
  UI_view2d_sync(screen, area, v2d, V2D_LOCK_COPY);

#if 0
  /* Like zooming on an image view. */
  float zoomX, zoomY;
  int width, height, imgwidth, imgheight;

  width = region->winx;
  height = region->winy;

  seq_reset_imageofs(sseq);

  BKE_render_resolution(&scene->r, false, &imgwidth, &imgheight);

  /* Apply aspect, doesn't need to be that accurate. */
  imgwidth = int(imgwidth * (scene->r.xasp / scene->r.yasp));

  if (((imgwidth >= width) || (imgheight >= height)) && ((width > 0) && (height > 0))) {
    /* Find the zoom value that will fit the image in the image space. */
    zoomX = float(width) / float(imgwidth);
    zoomY = float(height) / float(imgheight);
    sseq->zoom = (zoomX < zoomY) ? zoomX : zoomY;

    sseq->zoom = 1.0f / power_of_2(1 / min_ff(zoomX, zoomY));
  }
  else {
    sseq->zoom = 1.0f;
  }
#endif

  sseq->flag |= SEQ_ZOOM_TO_FIT;

  ED_area_tag_redraw(CTX_wm_area(C));
  return OPERATOR_FINISHED;
}

void SEQUENCER_OT_view_all_preview(wmOperatorType *ot)
{
  /* Identifiers. */
  ot->name = "Frame All";
  ot->idname = "SEQUENCER_OT_view_all_preview";
  ot->description = "Zoom preview to fit in the area";

  /* Api callbacks. */
  ot->exec = sequencer_view_all_preview_exec;
  ot->poll = ED_operator_sequencer_active;

  /* Flags. */
  ot->flag = OPTYPE_REGISTER;
}

/** \} */

/* -------------------------------------------------------------------- */
/** \name Sequencer View Zoom Ratio Operator
 * \{ */

static int sequencer_view_zoom_ratio_exec(bContext *C, wmOperator *op)
{
  RenderData *rd = &CTX_data_scene(C)->r;
  View2D *v2d = UI_view2d_fromcontext(C);

  float ratio = RNA_float_get(op->ptr, "ratio");

  int winx, winy;
  BKE_render_resolution(rd, false, &winx, &winy);

  float facx = BLI_rcti_size_x(&v2d->mask) / float(winx);
  float facy = BLI_rcti_size_y(&v2d->mask) / float(winy);

  BLI_rctf_resize(&v2d->cur, ceilf(winx * facx / ratio + 0.5f), ceilf(winy * facy / ratio + 0.5f));

  ED_region_tag_redraw(CTX_wm_region(C));

  UI_view2d_curRect_changed(C, v2d);

  return OPERATOR_FINISHED;
}

void SEQUENCER_OT_view_zoom_ratio(wmOperatorType *ot)
{
  /* Identifiers. */
  ot->name = "Sequencer View Zoom Ratio";
  ot->idname = "SEQUENCER_OT_view_zoom_ratio";
  ot->description = "Change zoom ratio of sequencer preview";

  /* Api callbacks. */
  ot->exec = sequencer_view_zoom_ratio_exec;
  ot->poll = ED_operator_sequencer_active;

  /* Properties. */
  RNA_def_float(ot->srna,
                "ratio",
                1.0f,
                -FLT_MAX,
                FLT_MAX,
                "Ratio",
                "Zoom ratio, 1.0 is 1:1, higher is zoomed in, lower is zoomed out",
                -FLT_MAX,
                FLT_MAX);
}

/** \} */

/* -------------------------------------------------------------------- */
/** \name Frame Selected Operator
 * \{ */

static void seq_view_collection_rect_preview(Scene *scene,
                                             blender::Span<Sequence *> strips,
                                             rctf *rect)
{
  float min[2], max[2];
  SEQ_image_transform_bounding_box_from_collection(scene, strips, true, min, max);

  rect->xmin = min[0];
  rect->xmax = max[0];
  rect->ymin = min[1];
  rect->ymax = max[1];

  float minsize = min_ff(BLI_rctf_size_x(rect), BLI_rctf_size_y(rect));

  /* If the size of the strip is smaller than a pixel, add padding to prevent division by zero. */
  if (minsize < 1.0f) {
    BLI_rctf_pad(rect, 20.0f, 20.0f);
  }

  /* Add padding. */
  BLI_rctf_scale(rect, 1.1f);
}

static void seq_view_collection_rect_timeline(Scene *scene,
                                              blender::Span<Sequence *> strips,
                                              rctf *rect)
{
  int xmin = MAXFRAME * 2;
  int xmax = -MAXFRAME * 2;
  int ymin = MAXSEQ + 1;
  int ymax = 0;
  int orig_height;
  int ymid;
  int ymargin = 1;
  int xmargin = FPS;

  for (Sequence *seq : strips) {
    xmin = min_ii(xmin, SEQ_time_left_handle_frame_get(scene, seq));
    xmax = max_ii(xmax, SEQ_time_right_handle_frame_get(scene, seq));

    ymin = min_ii(ymin, seq->machine);
    ymax = max_ii(ymax, seq->machine);
  }

  xmax += xmargin;
  xmin -= xmargin;
  ymax += ymargin;
  ymin -= ymargin;

  orig_height = BLI_rctf_size_y(rect);

  rect->xmin = xmin;
  rect->xmax = xmax;

  rect->ymin = ymin;
  rect->ymax = ymax;

  /* Only zoom out vertically. */
  if (orig_height > BLI_rctf_size_y(rect)) {
    ymid = BLI_rctf_cent_y(rect);

    rect->ymin = ymid - (orig_height / 2);
    rect->ymax = ymid + (orig_height / 2);
  }
}

static int sequencer_view_selected_exec(bContext *C, wmOperator *op)
{
  Scene *scene = CTX_data_scene(C);
  ARegion *region = CTX_wm_region(C);
  blender::VectorSet strips = selected_strips_from_context(C);
  View2D *v2d = UI_view2d_fromcontext(C);
  rctf cur_new = v2d->cur;

  if (strips.is_empty()) {
    return OPERATOR_CANCELLED;
  }

  if (sequencer_view_has_preview_poll(C) && !sequencer_view_preview_only_poll(C)) {
    return OPERATOR_CANCELLED;
  }

  if (region && region->regiontype == RGN_TYPE_PREVIEW) {
    seq_view_collection_rect_preview(scene, strips, &cur_new);
  }
  else {
    seq_view_collection_rect_timeline(scene, strips, &cur_new);
  }

  const int smooth_viewtx = WM_operator_smooth_viewtx_get(op);
  UI_view2d_smooth_view(C, region, &cur_new, smooth_viewtx);

  return OPERATOR_FINISHED;
}

void SEQUENCER_OT_view_selected(wmOperatorType *ot)
{
  /* Identifiers. */
  ot->name = "Frame Selected";
  ot->idname = "SEQUENCER_OT_view_selected";
  ot->description = "Zoom the sequencer on the selected strips";

  /* Api callbacks. */
  ot->exec = sequencer_view_selected_exec;
  ot->poll = sequencer_editing_initialized_and_active;

  /* Flags. */
  ot->flag = OPTYPE_REGISTER;
}

/** \} */

/* -------------------------------------------------------------------- */
/** \name Border Offset View Operator
 * \{ */

static int view_ghost_border_exec(bContext *C, wmOperator *op)
{
  Scene *scene = CTX_data_scene(C);
  View2D *v2d = UI_view2d_fromcontext(C);

  rctf rect;

  /* Convert coordinates of rect to 'tot' rect coordinates. */
  WM_operator_properties_border_to_rctf(op, &rect);
  UI_view2d_region_to_view_rctf(v2d, &rect, &rect);

  rect.xmin /= fabsf(BLI_rctf_size_x(&v2d->tot));
  rect.ymin /= fabsf(BLI_rctf_size_y(&v2d->tot));

  rect.xmax /= fabsf(BLI_rctf_size_x(&v2d->tot));
  rect.ymax /= fabsf(BLI_rctf_size_y(&v2d->tot));

  rect.xmin += 0.5f;
  rect.xmax += 0.5f;
  rect.ymin += 0.5f;
  rect.ymax += 0.5f;

  CLAMP(rect.xmin, 0.0f, 1.0f);
  CLAMP(rect.ymin, 0.0f, 1.0f);
  CLAMP(rect.xmax, 0.0f, 1.0f);
  CLAMP(rect.ymax, 0.0f, 1.0f);

  scene->ed->overlay_frame_rect = rect;

  WM_event_add_notifier(C, NC_SCENE | ND_SEQUENCER, scene);

  return OPERATOR_FINISHED;
}

void SEQUENCER_OT_view_ghost_border(wmOperatorType *ot)
{
  /* Identifiers. */
  ot->name = "Border Offset View";
  ot->idname = "SEQUENCER_OT_view_ghost_border";
  ot->description = "Set the boundaries of the border used for offset view";

  /* Api callbacks. */
  ot->invoke = WM_gesture_box_invoke;
  ot->exec = view_ghost_border_exec;
  ot->modal = WM_gesture_box_modal;
  ot->poll = sequencer_view_has_preview_poll;
  ot->cancel = WM_gesture_box_cancel;

  /* Flags. */
  ot->flag = 0;

  /* Properties. */
  WM_operator_properties_gesture_box(ot);
}

/** \} */<|MERGE_RESOLUTION|>--- conflicted
+++ resolved
@@ -22,15 +22,9 @@
 #include "UI_view2d.hh"
 
 #include "SEQ_iterator.hh"
-<<<<<<< HEAD
-#include "SEQ_select.h"
-#include "SEQ_sequencer.h"
-#include "SEQ_time.h"
-=======
 #include "SEQ_select.hh"
 #include "SEQ_sequencer.hh"
 #include "SEQ_time.hh"
->>>>>>> 21ea67f9
 #include "SEQ_transform.hh"
 
 /* For menu, popup, icons, etc. */
