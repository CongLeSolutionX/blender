/* SPDX-FileCopyrightText: 2001-2002 NaN Holding BV. All rights reserved.
 * SPDX-FileCopyrightText: 2024 Blender Authors
 *
 * SPDX-License-Identifier: GPL-2.0-or-later */

/** \file
 * \ingroup spseq
 */

#include <cmath>
#include <cstring>

#include "BLI_array.hh"
#include "BLI_blenlib.h"
#include "BLI_string_utils.hh"
#include "BLI_threads.h"
#include "BLI_utildefines.h"

#include "DNA_scene_types.h"
#include "DNA_screen_types.h"
#include "DNA_sound_types.h"
#include "DNA_space_types.h"
#include "DNA_userdef_types.h"

#include "BKE_context.hh"
#include "BKE_fcurve.hh"
#include "BKE_global.hh"
#include "BKE_sound.h"

#include "GPU_immediate.hh"
#include "GPU_viewport.hh"

#include "ED_anim_api.hh"
#include "ED_markers.hh"
#include "ED_mask.hh"
#include "ED_sequencer.hh"
#include "ED_space_api.hh"
#include "ED_time_scrub_ui.hh"

#include "RNA_prototypes.h"

#include "SEQ_channels.hh"
#include "SEQ_effects.hh"
#include "SEQ_prefetch.hh"
#include "SEQ_relations.hh"
#include "SEQ_render.hh"
#include "SEQ_select.hh"
#include "SEQ_sequencer.hh"
#include "SEQ_time.hh"
#include "SEQ_transform.hh"
#include "SEQ_utils.hh"

#include "UI_interface_icons.hh"
#include "UI_resources.hh"
#include "UI_view2d.hh"

#include "WM_api.hh"
#include "WM_types.hh"

#include "BLF_api.hh"

#include "MEM_guardedalloc.h"

/* Own include. */
#include "sequencer_intern.hh"
#include "sequencer_quads_batch.hh"
#include "sequencer_strips_batch.hh"

using namespace blender;
using namespace blender::ed::seq;

#define MUTE_ALPHA 120

constexpr float MISSING_ICON_SIZE = 12.0f;

struct StripDrawContext {
  Sequence *seq;
  /* Strip boundary in timeline space. Content start/end is clamped by left/right handle. */
  float content_start, content_end, bottom, top;
  float left_handle, right_handle; /* Position in frames. */
  float strip_content_top; /* Position in timeline space without content and text overlay. */
  float handle_width;      /* Width of strip handle in frames. */
  float strip_length;

  bool can_draw_text_overlay;
  bool can_draw_strip_content;
  bool strip_is_too_small; /* Shorthand for (!can_draw_text_overlay && !can_draw_strip_content). */
  bool is_active_strip;
  bool is_single_image; /* Strip has single frame of content. */
  bool show_strip_color_tag;
  bool missing_data_block;
  bool missing_media;
};

struct TimelineDrawContext {
  const bContext *C;
  ARegion *region;
  Scene *scene;
  SpaceSeq *sseq;
  View2D *v2d;
  Editing *ed;
  ListBase *channels;
  GPUViewport *viewport;
  GPUFrameBuffer *framebuffer_overlay;
  float pixelx, pixely; /* Width and height of pixel in timeline space. */

  SeqQuadsBatch *quads;
};

Vector<Sequence *> sequencer_visible_strips_get(const bContext *C)
{
  return sequencer_visible_strips_get(CTX_data_scene(C), UI_view2d_fromcontext(C));
}

Vector<Sequence *> sequencer_visible_strips_get(const Scene *scene, const View2D *v2d)
{
  const Editing *ed = SEQ_editing_get(scene);
  Vector<Sequence *> strips;

  LISTBASE_FOREACH (Sequence *, seq, ed->seqbasep) {
    if (min_ii(SEQ_time_left_handle_frame_get(scene, seq), SEQ_time_start_frame_get(seq)) >
        v2d->cur.xmax)
    {
      continue;
    }
    if (max_ii(SEQ_time_right_handle_frame_get(scene, seq),
               SEQ_time_content_end_frame_get(scene, seq)) < v2d->cur.xmin)
    {
      continue;
    }
    if (seq->machine + 1.0f < v2d->cur.ymin) {
      continue;
    }
    if (seq->machine > v2d->cur.ymax) {
      continue;
    }
    strips.append(seq);
  }
  return strips;
}

static TimelineDrawContext timeline_draw_context_get(const bContext *C, SeqQuadsBatch *quads_batch)
{
  TimelineDrawContext ctx;

  ctx.C = C;
  ctx.region = CTX_wm_region(C);
  ctx.scene = CTX_data_scene(C);
  ctx.sseq = CTX_wm_space_seq(C);
  ctx.v2d = UI_view2d_fromcontext(C);

  ctx.ed = SEQ_editing_get(ctx.scene);
  ctx.channels = ctx.ed ? SEQ_channels_displayed_get(ctx.ed) : nullptr;

  ctx.viewport = WM_draw_region_get_viewport(ctx.region);
  ctx.framebuffer_overlay = GPU_viewport_framebuffer_overlay_get(ctx.viewport);

  ctx.pixely = BLI_rctf_size_y(&ctx.v2d->cur) / BLI_rcti_size_y(&ctx.v2d->mask);
  ctx.pixelx = BLI_rctf_size_x(&ctx.v2d->cur) / BLI_rcti_size_x(&ctx.v2d->mask);

  ctx.quads = quads_batch;

  return ctx;
}

static bool seq_draw_waveforms_poll(const bContext * /*C*/, SpaceSeq *sseq, Sequence *seq)
{
  const bool strip_is_valid = seq->type == SEQ_TYPE_SOUND_RAM && seq->sound != nullptr;
  const bool overlays_enabled = (sseq->flag & SEQ_SHOW_OVERLAY) != 0;
  const bool ovelay_option = ((sseq->timeline_overlay.flag & SEQ_TIMELINE_ALL_WAVEFORMS) != 0 ||
                              (seq->flag & SEQ_AUDIO_DRAW_WAVEFORM));

  if ((sseq->timeline_overlay.flag & SEQ_TIMELINE_NO_WAVEFORMS) != 0) {
    return false;
  }

  if (strip_is_valid && overlays_enabled && ovelay_option) {
    return true;
  }

  return false;
}

static bool strip_hides_text_overlay_first(TimelineDrawContext *ctx,
                                           const StripDrawContext *strip_ctx)
{
  return seq_draw_waveforms_poll(ctx->C, ctx->sseq, strip_ctx->seq) ||
         strip_ctx->seq->type == SEQ_TYPE_COLOR;
}

static void strip_draw_context_set_text_overlay_visibility(TimelineDrawContext *ctx,
                                                           StripDrawContext *strip_ctx)
{
  float threshold = 8 * UI_SCALE_FAC;
  if (strip_hides_text_overlay_first(ctx, strip_ctx)) {
    threshold = 20 * UI_SCALE_FAC;
  }

  const bool overlays_enabled = (ctx->sseq->timeline_overlay.flag &
                                 (SEQ_TIMELINE_SHOW_STRIP_NAME | SEQ_TIMELINE_SHOW_STRIP_SOURCE |
                                  SEQ_TIMELINE_SHOW_STRIP_DURATION)) != 0;

  strip_ctx->can_draw_text_overlay = (strip_ctx->top - strip_ctx->bottom) / ctx->pixely >=
                                     threshold;
  strip_ctx->can_draw_text_overlay &= overlays_enabled;
}

static void strip_draw_context_set_strip_content_visibility(TimelineDrawContext *ctx,
                                                            StripDrawContext *strip_ctx)
{
  float threshold = 20 * UI_SCALE_FAC;
  if (strip_hides_text_overlay_first(ctx, strip_ctx)) {
    threshold = 8 * UI_SCALE_FAC;
  }

  strip_ctx->can_draw_strip_content = ((strip_ctx->top - strip_ctx->bottom) / ctx->pixely) >
                                      threshold;
}

static StripDrawContext strip_draw_context_get(TimelineDrawContext *ctx, Sequence *seq)
{
  using namespace seq;
  StripDrawContext strip_ctx;
  Scene *scene = ctx->scene;

  strip_ctx.seq = seq;
  strip_ctx.bottom = seq->machine + SEQ_STRIP_OFSBOTTOM;
  strip_ctx.top = seq->machine + SEQ_STRIP_OFSTOP;
  strip_ctx.content_start = SEQ_time_left_handle_frame_get(scene, seq);
  strip_ctx.content_end = SEQ_time_right_handle_frame_get(scene, seq);
  if (SEQ_time_has_left_still_frames(scene, seq)) {
    strip_ctx.content_start = SEQ_time_start_frame_get(seq);
  }
  if (SEQ_time_has_right_still_frames(scene, seq)) {
    strip_ctx.content_end = SEQ_time_content_end_frame_get(scene, seq);
  }
  /* Limit body to strip bounds. Meta strip can end up with content outside of strip range. */
  strip_ctx.content_start = min_ff(strip_ctx.content_start,
                                   SEQ_time_right_handle_frame_get(scene, seq));
  strip_ctx.content_end = max_ff(strip_ctx.content_end,
                                 SEQ_time_left_handle_frame_get(scene, seq));
  strip_ctx.left_handle = SEQ_time_left_handle_frame_get(scene, seq);
  strip_ctx.right_handle = SEQ_time_right_handle_frame_get(scene, seq);
  strip_ctx.strip_length = strip_ctx.right_handle - strip_ctx.left_handle;

  strip_draw_context_set_text_overlay_visibility(ctx, &strip_ctx);
  strip_draw_context_set_strip_content_visibility(ctx, &strip_ctx);
  strip_ctx.strip_is_too_small = (!strip_ctx.can_draw_text_overlay &&
                                  !strip_ctx.can_draw_strip_content);
  strip_ctx.is_active_strip = seq == SEQ_select_active_get(scene);
  strip_ctx.is_single_image = SEQ_transform_single_image_check(seq);
  strip_ctx.handle_width = sequence_handle_size_get_clamped(ctx->scene, seq, ctx->pixelx);
  strip_ctx.show_strip_color_tag = (ctx->sseq->timeline_overlay.flag &
                                    SEQ_TIMELINE_SHOW_STRIP_COLOR_TAG);

  /* Determine if strip (or contents of meta strip) has missing data/media. */
  strip_ctx.missing_data_block = !SEQ_sequence_has_valid_data(seq);
  strip_ctx.missing_media = media_presence_is_missing(scene, seq);
  if (seq->type == SEQ_TYPE_META) {
    const ListBase *seqbase = &seq->seqbase;
    LISTBASE_FOREACH (const Sequence *, sub, seqbase) {
      if (!SEQ_sequence_has_valid_data(sub)) {
        strip_ctx.missing_data_block = true;
      }
      if (media_presence_is_missing(scene, sub)) {
        strip_ctx.missing_media = true;
      }
    }
  }

  if (strip_ctx.can_draw_text_overlay) {
    strip_ctx.strip_content_top = strip_ctx.top - min_ff(0.40f, 20 * UI_SCALE_FAC * ctx->pixely);
  }
  else {
    strip_ctx.strip_content_top = strip_ctx.top;
  }

  return strip_ctx;
}

static void color3ubv_from_seq(const Scene *curscene,
                               const Sequence *seq,
                               const bool show_strip_color_tag,
                               uchar r_col[3])
{
  Editing *ed = SEQ_editing_get(curscene);
  ListBase *channels = SEQ_channels_displayed_get(ed);

  if (show_strip_color_tag && uint(seq->color_tag) < SEQUENCE_COLOR_TOT &&
      seq->color_tag != SEQUENCE_COLOR_NONE)
  {
    bTheme *btheme = UI_GetTheme();
    const ThemeStripColor *strip_color = &btheme->strip_color[seq->color_tag];
    copy_v3_v3_uchar(r_col, strip_color->color);
    return;
  }

  uchar blendcol[3];

  /* Sometimes the active theme is not the sequencer theme, e.g. when an operator invokes the file
   * browser. This makes sure we get the right color values for the theme. */
  bThemeState theme_state;
  UI_Theme_Store(&theme_state);
  UI_SetTheme(SPACE_SEQ, RGN_TYPE_WINDOW);

  switch (seq->type) {
    case SEQ_TYPE_IMAGE:
      UI_GetThemeColor3ubv(TH_SEQ_IMAGE, r_col);
      break;

    case SEQ_TYPE_META:
      UI_GetThemeColor3ubv(TH_SEQ_META, r_col);
      break;

    case SEQ_TYPE_MOVIE:
      UI_GetThemeColor3ubv(TH_SEQ_MOVIE, r_col);
      break;

    case SEQ_TYPE_MOVIECLIP:
      UI_GetThemeColor3ubv(TH_SEQ_MOVIECLIP, r_col);
      break;

    case SEQ_TYPE_MASK:
      UI_GetThemeColor3ubv(TH_SEQ_MASK, r_col);
      break;

    case SEQ_TYPE_SCENE:
      UI_GetThemeColor3ubv(TH_SEQ_SCENE, r_col);

      if (seq->scene == curscene) {
        UI_GetColorPtrShade3ubv(r_col, r_col, 20);
      }
      break;

    /* Transitions use input colors, fallback for when the input is a transition itself. */
    case SEQ_TYPE_CROSS:
    case SEQ_TYPE_GAMCROSS:
    case SEQ_TYPE_WIPE:
      UI_GetThemeColor3ubv(TH_SEQ_TRANSITION, r_col);

      /* Slightly offset hue to distinguish different transition types. */
      if (seq->type == SEQ_TYPE_GAMCROSS) {
        rgb_byte_set_hue_float_offset(r_col, 0.03);
      }
      else if (seq->type == SEQ_TYPE_WIPE) {
        rgb_byte_set_hue_float_offset(r_col, 0.06);
      }
      break;

    /* Effects. */
    case SEQ_TYPE_TRANSFORM:
    case SEQ_TYPE_SPEED:
    case SEQ_TYPE_ADD:
    case SEQ_TYPE_SUB:
    case SEQ_TYPE_MUL:
    case SEQ_TYPE_ALPHAOVER:
    case SEQ_TYPE_ALPHAUNDER:
    case SEQ_TYPE_OVERDROP:
    case SEQ_TYPE_GLOW:
    case SEQ_TYPE_MULTICAM:
    case SEQ_TYPE_ADJUSTMENT:
    case SEQ_TYPE_GAUSSIAN_BLUR:
    case SEQ_TYPE_COLORMIX:
      UI_GetThemeColor3ubv(TH_SEQ_EFFECT, r_col);

      /* Slightly offset hue to distinguish different effects. */
      if (seq->type == SEQ_TYPE_ADD) {
        rgb_byte_set_hue_float_offset(r_col, 0.09);
      }
      else if (seq->type == SEQ_TYPE_SUB) {
        rgb_byte_set_hue_float_offset(r_col, 0.03);
      }
      else if (seq->type == SEQ_TYPE_MUL) {
        rgb_byte_set_hue_float_offset(r_col, 0.06);
      }
      else if (seq->type == SEQ_TYPE_ALPHAOVER) {
        rgb_byte_set_hue_float_offset(r_col, 0.16);
      }
      else if (seq->type == SEQ_TYPE_ALPHAUNDER) {
        rgb_byte_set_hue_float_offset(r_col, 0.19);
      }
      else if (seq->type == SEQ_TYPE_OVERDROP) {
        rgb_byte_set_hue_float_offset(r_col, 0.22);
      }
      else if (seq->type == SEQ_TYPE_COLORMIX) {
        rgb_byte_set_hue_float_offset(r_col, 0.25);
      }
      else if (seq->type == SEQ_TYPE_GAUSSIAN_BLUR) {
        rgb_byte_set_hue_float_offset(r_col, 0.31);
      }
      else if (seq->type == SEQ_TYPE_GLOW) {
        rgb_byte_set_hue_float_offset(r_col, 0.34);
      }
      else if (seq->type == SEQ_TYPE_ADJUSTMENT) {
        rgb_byte_set_hue_float_offset(r_col, 0.89);
      }
      else if (seq->type == SEQ_TYPE_SPEED) {
        rgb_byte_set_hue_float_offset(r_col, 0.72);
      }
      else if (seq->type == SEQ_TYPE_TRANSFORM) {
        rgb_byte_set_hue_float_offset(r_col, 0.75);
      }
      else if (seq->type == SEQ_TYPE_MULTICAM) {
        rgb_byte_set_hue_float_offset(r_col, 0.85);
      }
      break;

    case SEQ_TYPE_COLOR:
      UI_GetThemeColor3ubv(TH_SEQ_COLOR, r_col);
      break;

    case SEQ_TYPE_SOUND_RAM:
      UI_GetThemeColor3ubv(TH_SEQ_AUDIO, r_col);
      blendcol[0] = blendcol[1] = blendcol[2] = 128;
      if (SEQ_render_is_muted(channels, seq)) {
        UI_GetColorPtrBlendShade3ubv(r_col, blendcol, r_col, 0.5, 20);
      }
      break;

    case SEQ_TYPE_TEXT:
      UI_GetThemeColor3ubv(TH_SEQ_TEXT, r_col);
      break;

    default:
      r_col[0] = 10;
      r_col[1] = 255;
      r_col[2] = 40;
      break;
  }

  UI_Theme_Restore(&theme_state);
}

static void waveform_job_start_if_needed(const bContext *C, Sequence *seq)
{
  bSound *sound = seq->sound;

  BLI_spin_lock(static_cast<SpinLock *>(sound->spinlock));
  if (!sound->waveform) {
    /* Load the waveform data if it hasn't been loaded and cached already. */
    if (!(sound->tags & SOUND_TAGS_WAVEFORM_LOADING)) {
      /* Prevent sounds from reloading. */
      sound->tags |= SOUND_TAGS_WAVEFORM_LOADING;
      BLI_spin_unlock(static_cast<SpinLock *>(sound->spinlock));
      sequencer_preview_add_sound(C, seq);
    }
    else {
      BLI_spin_unlock(static_cast<SpinLock *>(sound->spinlock));
    }
  }
  BLI_spin_unlock(static_cast<SpinLock *>(sound->spinlock));
}

static float align_frame_with_pixel(float frame_coord, float frames_per_pixel)
{
  return round_fl_to_int(frame_coord / frames_per_pixel) * frames_per_pixel;
}

static void draw_seq_waveform_overlay(TimelineDrawContext *timeline_ctx,
                                      const StripDrawContext *strip_ctx)
{
  if (!seq_draw_waveforms_poll(timeline_ctx->C, timeline_ctx->sseq, strip_ctx->seq) ||
      strip_ctx->strip_is_too_small)
  {
    return;
  }

  const View2D *v2d = timeline_ctx->v2d;
  Scene *scene = timeline_ctx->scene;
  Sequence *seq = strip_ctx->seq;

  const bool half_style = (timeline_ctx->sseq->timeline_overlay.flag &
                           SEQ_TIMELINE_WAVEFORMS_HALF) != 0;

  const float frames_per_pixel = BLI_rctf_size_x(&v2d->cur) / timeline_ctx->region->winx;
  const float samples_per_frame = SOUND_WAVE_SAMPLES_PER_SECOND / FPS;
  const float samples_per_pixel = samples_per_frame * frames_per_pixel;
  const float bottom = strip_ctx->bottom + timeline_ctx->pixely * 2.0f;
  const float top = strip_ctx->strip_content_top;
  /* The y coordinate of signal level zero. */
  const float y_zero = half_style ? bottom : (bottom + top) / 2.0f;
  /* The y range of unit signal level. */
  const float y_scale = half_style ? top - bottom : (top - bottom) / 2.0f;

  /* Align strip start with nearest pixel to prevent waveform flickering. */
  const float strip_start_aligned = align_frame_with_pixel(
      strip_ctx->left_handle + timeline_ctx->pixelx * 3.0f, frames_per_pixel);
  /* Offset x1 and x2 values, to match view min/max, if strip is out of bounds. */
  const float draw_start_frame = max_ff(v2d->cur.xmin, strip_start_aligned);
  const float draw_end_frame = min_ff(v2d->cur.xmax,
                                      strip_ctx->right_handle - timeline_ctx->pixelx * 3.0f);
  /* Offset must be also aligned, otherwise waveform flickers when moving left handle. */
  float sample_start_frame = draw_start_frame + seq->sound->offset_time / FPS;

  const int pixels_to_draw = round_fl_to_int((draw_end_frame - draw_start_frame) /
                                             frames_per_pixel);

  if (pixels_to_draw < 2) {
    return; /* Not much to draw, exit before running job. */
  }

  waveform_job_start_if_needed(timeline_ctx->C, seq);

  SoundWaveform *waveform = static_cast<SoundWaveform *>(seq->sound->waveform);
  if (waveform == nullptr || waveform->length == 0) {
    return; /* Waveform was not built. */
  }

  /* F-Curve lookup is quite expensive, so do this after precondition. */
  const FCurve *fcu = id_data_find_fcurve(&scene->id, seq, &RNA_Sequence, "volume", 0, nullptr);

  /* Draw zero line (when actual samples close to zero are drawn, they might not cover a pixel. */
  uchar color[4] = {255, 255, 255, 127};
  uchar color_clip[4] = {255, 0, 0, 127};
  uchar color_rms[4] = {255, 255, 255, 204};
  timeline_ctx->quads->add_line(draw_start_frame, y_zero, draw_end_frame, y_zero, color);

  float prev_y_mid = y_zero;
  for (int i = 0; i < pixels_to_draw; i++) {
    float timeline_frame = sample_start_frame + i * frames_per_pixel;
    float frame_index = SEQ_give_frame_index(scene, seq, timeline_frame) + seq->anim_startofs;
    float sample = frame_index * samples_per_frame;
    int sample_index = round_fl_to_int(sample);

    if (sample_index < 0) {
      continue;
    }

    if (sample_index >= waveform->length) {
      break;
    }

    float value_min = waveform->data[sample_index * 3];
    float value_max = waveform->data[sample_index * 3 + 1];
    float rms = waveform->data[sample_index * 3 + 2];

    if (samples_per_pixel > 1.0f) {
      /* We need to sum up the values we skip over until the next step. */
      float next_pos = sample + samples_per_pixel;
      int end_idx = round_fl_to_int(next_pos);

      for (int j = sample_index + 1; (j < waveform->length) && (j < end_idx); j++) {
        value_min = min_ff(value_min, waveform->data[j * 3]);
        value_max = max_ff(value_max, waveform->data[j * 3 + 1]);
        rms = max_ff(rms, waveform->data[j * 3 + 2]);
      }
    }

    float volume = seq->volume;
    if (fcu && !BKE_fcurve_is_empty(fcu)) {
      float evaltime = draw_start_frame + (i * frames_per_pixel);
      volume = evaluate_fcurve(fcu, evaltime);
      CLAMP_MIN(volume, 0.0f);
    }

    value_min *= volume;
    value_max *= volume;
    rms *= volume;

    bool is_clipping = false;
    float clamped_min = clamp_f(value_min, -1.0f, 1.0f);
    float clamped_max = clamp_f(value_max, -1.0f, 1.0f);
    if (clamped_min != value_min || clamped_max != value_max) {
      is_clipping = true;
    }
    value_min = clamped_min;
    value_max = clamped_max;

    /* We are drawing only half to the waveform, mirroring the lower part upwards.
     * If both min and max are on the same side of zero line, we want to draw a bar
     * between them. If min and max cross zero, we want to fill bar from zero to max
     * of those. */
    if (half_style) {
      bool pos_min = value_min > 0.0f;
      bool pos_max = value_max > 0.0f;
      float abs_min = std::abs(value_min);
      float abs_max = std::abs(value_max);
      if (pos_min == pos_max) {
        value_min = std::min(abs_min, abs_max);
        value_max = std::max(abs_min, abs_max);
      }
      else {
        value_min = 0;
        value_max = std::max(abs_min, abs_max);
      }
    }

    float x1 = draw_start_frame + i * frames_per_pixel;
    float x2 = draw_start_frame + (i + 1) * frames_per_pixel;
    float y_min = y_zero + value_min * y_scale;
    float y_max = y_zero + value_max * y_scale;
    float y_mid = (y_max + y_min) * 0.5f;

    /* If a bar would be below 2px, make it a line. */
    if (y_max - y_min < timeline_ctx->pixely * 2) {
      /* If previous segment was also a line of different enough
       * height, join them. */
      if (std::abs(y_mid - prev_y_mid) > timeline_ctx->pixely) {
        float x0 = draw_start_frame + (i - 1) * frames_per_pixel;
        timeline_ctx->quads->add_line(x0, prev_y_mid, x1, y_mid, is_clipping ? color_clip : color);
      }
      timeline_ctx->quads->add_line(x1, y_mid, x2, y_mid, is_clipping ? color_clip : color);
    }
    else {
      float rms_min = y_zero + max_ff(-rms, value_min) * y_scale;
      float rms_max = y_zero + min_ff(rms, value_max) * y_scale;
      /* RMS */
      timeline_ctx->quads->add_quad(
          x1, rms_min, x2, rms_max, is_clipping ? color_clip : color_rms);
      /* Sample */
      timeline_ctx->quads->add_quad(x1, y_min, x2, y_max, is_clipping ? color_clip : color);
    }

    prev_y_mid = y_mid;
  }
}

static void drawmeta_contents(TimelineDrawContext *timeline_ctx,
                              const StripDrawContext *strip_ctx,
                              float corner_radius)
{
  using namespace seq;
  Sequence *seq_meta = strip_ctx->seq;
  if (!strip_ctx->can_draw_strip_content || (timeline_ctx->sseq->flag & SEQ_SHOW_OVERLAY) == 0) {
    return;
  }
  if ((seq_meta->type != SEQ_TYPE_META) &&
      ((seq_meta->type != SEQ_TYPE_SCENE) || (seq_meta->flag & SEQ_SCENE_STRIPS) == 0))
  {
    return;
  }

  Scene *scene = timeline_ctx->scene;

  uchar col[4];

  int chan_min = MAXSEQ;
  int chan_max = 0;
  int chan_range = 0;
  float draw_range = strip_ctx->strip_content_top - strip_ctx->bottom;
  float draw_height;

  Editing *ed = SEQ_editing_get(scene);
  ListBase *channels = SEQ_channels_displayed_get(ed);
  ListBase *meta_seqbase;
  ListBase *meta_channels;
  int offset;

  meta_seqbase = SEQ_get_seqbase_from_sequence(seq_meta, &meta_channels, &offset);

  if (!meta_seqbase || BLI_listbase_is_empty(meta_seqbase)) {
    return;
  }

  if (seq_meta->type == SEQ_TYPE_SCENE) {
    offset = seq_meta->start - offset;
  }
  else {
    offset = 0;
  }

  LISTBASE_FOREACH (Sequence *, seq, meta_seqbase) {
    chan_min = min_ii(chan_min, seq->machine);
    chan_max = max_ii(chan_max, seq->machine);
  }

  chan_range = (chan_max - chan_min) + 1;
  draw_height = draw_range / chan_range;

  col[3] = 196; /* Alpha, used for all meta children. */

  const float meta_x1 = strip_ctx->left_handle + corner_radius * 0.8f * timeline_ctx->pixelx;
  const float meta_x2 = strip_ctx->right_handle - corner_radius * 0.8f * timeline_ctx->pixelx;

  /* Draw only immediate children (1 level depth). */
  LISTBASE_FOREACH (Sequence *, seq, meta_seqbase) {
    float x1_chan = SEQ_time_left_handle_frame_get(scene, seq) + offset;
    float x2_chan = SEQ_time_right_handle_frame_get(scene, seq) + offset;
    if (x1_chan <= meta_x2 && x2_chan >= meta_x1) {
      float y_chan = (seq->machine - chan_min) / float(chan_range) * draw_range;
      float y1_chan, y2_chan;

      if (seq->type == SEQ_TYPE_COLOR) {
        SolidColorVars *colvars = (SolidColorVars *)seq->effectdata;
        rgb_float_to_uchar(col, colvars->col);
      }
      else {
        color3ubv_from_seq(scene, seq, strip_ctx->show_strip_color_tag, col);
      }

      if (SEQ_render_is_muted(channels, seq_meta) || SEQ_render_is_muted(meta_channels, seq)) {
        col[3] = 64;
      }
      else {
        col[3] = 196;
      }

      const bool missing_data = !SEQ_sequence_has_valid_data(seq);
      const bool missing_media = media_presence_is_missing(scene, seq);
      if (missing_data || missing_media) {
        col[0] = 112;
        col[1] = 0;
        col[2] = 0;
      }

      /* Clamp within parent sequence strip bounds. */
      x1_chan = max_ff(x1_chan, meta_x1);
      x2_chan = min_ff(x2_chan, meta_x2);

      y1_chan = strip_ctx->bottom + y_chan + (draw_height * SEQ_STRIP_OFSBOTTOM);
      y2_chan = strip_ctx->bottom + y_chan + (draw_height * SEQ_STRIP_OFSTOP);

      timeline_ctx->quads->add_quad(x1_chan, y1_chan, x2_chan, y2_chan, col);
    }
  }
}

static void draw_handle_transform_text(const TimelineDrawContext *timeline_ctx,
                                       const StripDrawContext *strip_ctx,
                                       eSeqHandle handle)
{
  /* Draw numbers for start and end of the strip next to its handles. */
  if (strip_ctx->strip_is_too_small || (strip_ctx->seq->flag & SELECT) == 0) {
    return;
  }

  if (ED_sequencer_handle_is_selected(strip_ctx->seq, handle) == 0 &&
      (G.moving & G_TRANSFORM_SEQ) == 0)
  {
    return;
  }

  char numstr[64];
  BLF_set_default();

  /* Calculate if strip is wide enough for showing the labels. */
  size_t numstr_len = SNPRINTF_RLEN(
      numstr, "%d%d", int(strip_ctx->left_handle), int(strip_ctx->right_handle));
  const float tot_width = BLF_width(BLF_default(), numstr, numstr_len);

  if (strip_ctx->strip_length / timeline_ctx->pixelx < 20 + tot_width) {
    return;
  }

  const uchar col[4] = {255, 255, 255, 255};
  const float text_margin = 1.2f * strip_ctx->handle_width;
  const float text_y = strip_ctx->bottom + 0.09f;
  float text_x = strip_ctx->left_handle;

  if (handle == SEQ_HANDLE_RIGHT) {
    numstr_len = SNPRINTF_RLEN(numstr, "%d", int(strip_ctx->left_handle));
    text_x += text_margin;
  }
  else {
    numstr_len = SNPRINTF_RLEN(numstr, "%d", int(strip_ctx->right_handle - 1));
    text_x = strip_ctx->right_handle -
             (text_margin + timeline_ctx->pixelx * BLF_width(BLF_default(), numstr, numstr_len));
  }
  UI_view2d_text_cache_add(timeline_ctx->v2d, text_x, text_y, numstr, numstr_len, col);
}

float sequence_handle_size_get_clamped(const Scene *scene, Sequence *seq, const float pixelx)
{
  const bool use_thin_handle = (U.sequencer_editor_flag & USER_SEQ_ED_SIMPLE_TWEAKING) != 0;
  const float handle_size = use_thin_handle ? 5.0f : 8.0f;
  const float maxhandle = (pixelx * handle_size) * U.pixelsize;

  /* Ensure that handle is not wider, than quarter of strip. */
  return min_ff(maxhandle,
                (float(SEQ_time_right_handle_frame_get(scene, seq) -
                       SEQ_time_left_handle_frame_get(scene, seq)) /
                 4.0f));
}

static const char *draw_seq_text_get_name(const Sequence *seq)
{
  const char *name = seq->name + 2;
  if (name[0] == '\0') {
    name = SEQ_sequence_give_name(seq);
  }
  return name;
}

static void draw_seq_text_get_source(const Sequence *seq, char *r_source, size_t source_maxncpy)
{
  *r_source = '\0';

  /* Set source for the most common types. */
  switch (seq->type) {
    case SEQ_TYPE_IMAGE:
    case SEQ_TYPE_MOVIE: {
      BLI_path_join(
          r_source, source_maxncpy, seq->strip->dirpath, seq->strip->stripdata->filename);
      break;
    }
    case SEQ_TYPE_SOUND_RAM: {
      if (seq->sound != nullptr) {
        BLI_strncpy(r_source, seq->sound->filepath, source_maxncpy);
      }
      break;
    }
    case SEQ_TYPE_MULTICAM: {
      BLI_snprintf(r_source, source_maxncpy, "Channel: %d", seq->multicam_source);
      break;
    }
    case SEQ_TYPE_TEXT: {
      const TextVars *textdata = static_cast<TextVars *>(seq->effectdata);
      BLI_strncpy(r_source, textdata->text, source_maxncpy);
      break;
    }
    case SEQ_TYPE_SCENE: {
      if (seq->scene != nullptr) {
        if (seq->scene_camera != nullptr) {
          BLI_snprintf(r_source,
                       source_maxncpy,
                       "%s (%s)",
                       seq->scene->id.name + 2,
                       seq->scene_camera->id.name + 2);
        }
        else {
          BLI_strncpy(r_source, seq->scene->id.name + 2, source_maxncpy);
        }
      }
      break;
    }
    case SEQ_TYPE_MOVIECLIP: {
      if (seq->clip != nullptr) {
        BLI_strncpy(r_source, seq->clip->id.name + 2, source_maxncpy);
      }
      break;
    }
    case SEQ_TYPE_MASK: {
      if (seq->mask != nullptr) {
        BLI_strncpy(r_source, seq->mask->id.name + 2, source_maxncpy);
      }
      break;
    }
  }
}

static size_t draw_seq_text_get_overlay_string(TimelineDrawContext *timeline_ctx,
                                               const StripDrawContext *strip_ctx,
                                               char *r_overlay_string,
                                               size_t overlay_string_len)
{
  const Sequence *seq = strip_ctx->seq;

  const char *text_sep = " | ";
  const char *text_array[5];
  int i = 0;

  if (timeline_ctx->sseq->timeline_overlay.flag & SEQ_TIMELINE_SHOW_STRIP_NAME) {
    text_array[i++] = draw_seq_text_get_name(seq);
  }

  char source[FILE_MAX];
  if (timeline_ctx->sseq->timeline_overlay.flag & SEQ_TIMELINE_SHOW_STRIP_SOURCE) {
    draw_seq_text_get_source(seq, source, sizeof(source));
    if (source[0] != '\0') {
      if (i != 0) {
        text_array[i++] = text_sep;
      }
      text_array[i++] = source;
    }
  }

  char strip_duration_text[16];
  if (timeline_ctx->sseq->timeline_overlay.flag & SEQ_TIMELINE_SHOW_STRIP_DURATION) {
    SNPRINTF(strip_duration_text, "%d", int(strip_ctx->strip_length));
    if (i != 0) {
      text_array[i++] = text_sep;
    }
    text_array[i++] = strip_duration_text;
  }

  BLI_assert(i <= ARRAY_SIZE(text_array));

  return BLI_string_join_array(r_overlay_string, overlay_string_len, text_array, i);
}

static void get_strip_text_color(const TimelineDrawContext *ctx,
                                 const StripDrawContext *strip,
                                 uchar r_col[4])
{
  const Sequence *seq = strip->seq;
  const bool active_or_selected = (seq->flag & SELECT) || strip->is_active_strip;

  /* Text: white when selected/active, black otherwise. */
  r_col[0] = r_col[1] = r_col[2] = r_col[3] = 255;

  /* If not active or selected, draw text black. */
  if (!active_or_selected) {
    r_col[0] = r_col[1] = r_col[2] = 0;

    /* On muted and missing media/data-block strips: gray color, reduce opacity. */
    if ((SEQ_render_is_muted(ctx->channels, seq)) ||
        (strip->missing_data_block || strip->missing_media))
    {
      r_col[0] = r_col[1] = r_col[2] = 192;
      r_col[3] *= 0.66f;
    }
  }
}

static void draw_icon_centered(TimelineDrawContext &ctx,
                               const rctf &rect,
                               int icon_id,
                               const uchar color[4])
{
  UI_view2d_view_ortho(ctx.v2d);
  wmOrtho2_region_pixelspace(ctx.region);

  const float icon_size = 16 * UI_SCALE_FAC;
  if (BLI_rctf_size_x(&ctx.v2d->cur) < icon_size) {
    UI_view2d_view_restore(ctx.C);
    return;
  }

  const float left = ((rect.xmin - ctx.v2d->cur.xmin) / ctx.pixelx);
  const float right = ((rect.xmax - ctx.v2d->cur.xmin) / ctx.pixelx);
  const float bottom = ((rect.ymin - ctx.v2d->cur.ymin) / ctx.pixely);
  const float top = ((rect.ymax - ctx.v2d->cur.ymin) / ctx.pixely);
  const float x_offset = (right - left - icon_size) * 0.5f;
  const float y_offset = (top - bottom - icon_size) * 0.5f;

  UI_icon_draw_ex(left + x_offset,
                  bottom + y_offset,
                  icon_id,
                  UI_INV_SCALE_FAC,
                  1.0f,
                  0.0f,
                  color,
                  false,
                  UI_NO_ICON_OVERLAY_TEXT);

  /* Restore view matrix. */
  UI_view2d_view_restore(ctx.C);
}

static void draw_strip_icons(TimelineDrawContext *timeline_ctx,
                             const Vector<StripDrawContext> &strips)
{
  const float icon_size_x = MISSING_ICON_SIZE * timeline_ctx->pixelx * UI_SCALE_FAC;

  for (const StripDrawContext &strip : strips) {
    const bool missing_data = strip.missing_data_block;
    const bool missing_media = strip.missing_media;
    if (!missing_data && !missing_media) {
      continue;
    }

    /* Draw icon in the title bar area. */
    if ((timeline_ctx->sseq->flag & SEQ_SHOW_OVERLAY) != 0 && !strip.strip_is_too_small &&
        strip.can_draw_text_overlay)
    {
      uchar col[4];
      get_strip_text_color(timeline_ctx, &strip, col);

      float icon_indent = 2.0f * strip.handle_width - 4 * timeline_ctx->pixelx * UI_SCALE_FAC;
      rctf rect;
      rect.ymin = strip.strip_content_top;
      rect.ymax = strip.top;
      rect.xmin = max_ff(strip.left_handle, timeline_ctx->v2d->cur.xmin) + icon_indent;
      if (missing_data) {
        rect.xmax = min_ff(strip.right_handle - strip.handle_width, rect.xmin + icon_size_x);
        draw_icon_centered(*timeline_ctx, rect, ICON_LIBRARY_DATA_BROKEN, col);
        rect.xmin = rect.xmax;
      }
      if (missing_media) {
        rect.xmax = min_ff(strip.right_handle - strip.handle_width, rect.xmin + icon_size_x);
        draw_icon_centered(*timeline_ctx, rect, ICON_ERROR, col);
      }
    }

    /* Draw icon in center of content. */
    if (strip.can_draw_strip_content && strip.seq->type != SEQ_TYPE_META) {
      rctf rect;
      rect.xmin = strip.left_handle + strip.handle_width;
      rect.xmax = strip.right_handle - strip.handle_width;
      rect.ymin = strip.bottom;
      rect.ymax = strip.strip_content_top;
      uchar col[4] = {112, 0, 0, 255};
      if (missing_data) {
        draw_icon_centered(*timeline_ctx, rect, ICON_LIBRARY_DATA_BROKEN, col);
      }
      if (missing_media) {
        draw_icon_centered(*timeline_ctx, rect, ICON_ERROR, col);
      }
    }
  }
}

/* Draw info text on a sequence strip. */
static void draw_seq_text_overlay(TimelineDrawContext *timeline_ctx,
                                  const StripDrawContext *strip_ctx)
{
  if ((timeline_ctx->sseq->flag & SEQ_SHOW_OVERLAY) == 0) {
    return;
  }
  /* Draw text only if there is enough horizontal or vertical space. */
  if ((strip_ctx->strip_length <= 32 * timeline_ctx->pixelx * UI_SCALE_FAC) ||
      strip_ctx->strip_is_too_small || !strip_ctx->can_draw_text_overlay)
  {
    return;
  }

  char overlay_string[FILE_MAX];
  size_t overlay_string_len = draw_seq_text_get_overlay_string(
      timeline_ctx, strip_ctx, overlay_string, sizeof(overlay_string));

  if (overlay_string_len == 0) {
    return;
  }

  uchar col[4];
  get_strip_text_color(timeline_ctx, strip_ctx, col);

  float text_margin = 2.0f * strip_ctx->handle_width;
  rctf rect;
  rect.xmin = strip_ctx->left_handle + text_margin;
  rect.xmax = strip_ctx->right_handle - text_margin;
  rect.ymax = strip_ctx->top;
  /* Depending on the vertical space, draw text on top or in the center of strip. */
  rect.ymin = !strip_ctx->can_draw_strip_content ? strip_ctx->bottom :
                                                   strip_ctx->strip_content_top;
  rect.xmin = max_ff(rect.xmin, timeline_ctx->v2d->cur.xmin + text_margin);
  if (strip_ctx->missing_data_block) {
    rect.xmin += MISSING_ICON_SIZE * timeline_ctx->pixelx * UI_SCALE_FAC;
  }
  if (strip_ctx->missing_media) {
    rect.xmin += MISSING_ICON_SIZE * timeline_ctx->pixelx * UI_SCALE_FAC;
  }
  rect.xmin = min_ff(rect.xmin, timeline_ctx->v2d->cur.xmax);

  CLAMP(rect.xmax, timeline_ctx->v2d->cur.xmin + text_margin, timeline_ctx->v2d->cur.xmax);
  if (rect.xmin >= rect.xmax) { /* No space for label left. */
    return;
  }

  UI_view2d_text_cache_add_rectf(
      timeline_ctx->v2d, &rect, overlay_string, overlay_string_len, col);
}

static void draw_strip_offsets(TimelineDrawContext *timeline_ctx,
                               const StripDrawContext *strip_ctx)
{
  const Sequence *seq = strip_ctx->seq;
  if ((timeline_ctx->sseq->flag & SEQ_SHOW_OVERLAY) == 0) {
    return;
  }
  if (strip_ctx->is_single_image || timeline_ctx->pixely <= 0) {
    return;
  }
  if ((timeline_ctx->sseq->timeline_overlay.flag & SEQ_TIMELINE_SHOW_STRIP_OFFSETS) == 0 &&
      (strip_ctx->seq != ED_sequencer_special_preview_get()))
  {
    return;
  }

  const Scene *scene = timeline_ctx->scene;
  const ListBase *channels = timeline_ctx->channels;

  uchar col[4], blend_col[4];
  color3ubv_from_seq(scene, seq, strip_ctx->show_strip_color_tag, col);
  if (seq->flag & SELECT) {
    UI_GetColorPtrShade3ubv(col, col, 50);
  }
  col[3] = SEQ_render_is_muted(channels, seq) ? MUTE_ALPHA : 200;
  UI_GetColorPtrShade3ubv(col, blend_col, 10);
  blend_col[3] = 255;

  const int strip_start = SEQ_time_start_frame_get(seq);
  const int strip_end = SEQ_time_content_end_frame_get(scene, seq);

  if (strip_ctx->left_handle > strip_start) {
    timeline_ctx->quads->add_quad(strip_start,
                                  strip_ctx->bottom - timeline_ctx->pixely,
                                  strip_ctx->content_start,
                                  strip_ctx->bottom - SEQ_STRIP_OFSBOTTOM,
                                  col);
    timeline_ctx->quads->add_wire_quad(strip_start,
                                       strip_ctx->bottom - timeline_ctx->pixely,
                                       strip_ctx->content_start,
                                       strip_ctx->bottom - SEQ_STRIP_OFSBOTTOM,
                                       blend_col);
  }
  if (strip_ctx->right_handle < strip_end) {
    timeline_ctx->quads->add_quad(strip_ctx->right_handle,
                                  strip_ctx->top + timeline_ctx->pixely,
                                  strip_end,
                                  strip_ctx->top + SEQ_STRIP_OFSBOTTOM,
                                  col);
    timeline_ctx->quads->add_wire_quad(strip_ctx->right_handle,
                                       strip_ctx->top + timeline_ctx->pixely,
                                       strip_end,
                                       strip_ctx->top + SEQ_STRIP_OFSBOTTOM,
                                       blend_col);
  }
}

static uchar mute_alpha_factor_get(const ListBase *channels, const Sequence *seq)
{
  /* Draw muted strips semi-transparent. */
  if (SEQ_render_is_muted(channels, seq)) {
    return MUTE_ALPHA;
  }
  return 255;
}

/**
 * Draw f-curves as darkened regions of the strip:
 * - Volume for sound strips.
 * - Opacity for the other types.
 */
static void draw_seq_fcurve_overlay(TimelineDrawContext *timeline_ctx,
                                    const StripDrawContext *strip_ctx)
{
  if (!strip_ctx->can_draw_strip_content || (timeline_ctx->sseq->flag & SEQ_SHOW_OVERLAY) == 0 ||
      (timeline_ctx->sseq->timeline_overlay.flag & SEQ_TIMELINE_SHOW_FCURVES) == 0)
  {
    return;
  }

  Scene *scene = timeline_ctx->scene;
  const int eval_step = max_ii(1, floor(timeline_ctx->pixelx));
  uchar color[4] = {0, 0, 0, 38};

  const FCurve *fcu;
  if (strip_ctx->seq->type == SEQ_TYPE_SOUND_RAM) {
    fcu = id_data_find_fcurve(&scene->id, strip_ctx->seq, &RNA_Sequence, "volume", 0, nullptr);
  }
  else {
    fcu = id_data_find_fcurve(
        &scene->id, strip_ctx->seq, &RNA_Sequence, "blend_alpha", 0, nullptr);
  }

  if (fcu == nullptr || BKE_fcurve_is_empty(fcu)) {
    return;
  }

  /* Clamp curve evaluation to the editor's borders. */
  int eval_start = max_ff(strip_ctx->left_handle, timeline_ctx->v2d->cur.xmin);
  int eval_end = min_ff(strip_ctx->right_handle, timeline_ctx->v2d->cur.xmax + 1);
  if (eval_start >= eval_end) {
    return;
  }

  const float y_height = strip_ctx->top - strip_ctx->bottom;
  float prev_x = eval_start;
  float prev_val = evaluate_fcurve(fcu, eval_start);
  CLAMP(prev_val, 0.0f, 1.0f);
  bool skip = false;

  for (int timeline_frame = eval_start + eval_step; timeline_frame <= eval_end;
       timeline_frame += eval_step)
  {
    float curve_val = evaluate_fcurve(fcu, timeline_frame);
    CLAMP(curve_val, 0.0f, 1.0f);

    /* Avoid adding adjacent verts that have the same value. */
    if (curve_val == prev_val && timeline_frame < eval_end - eval_step) {
      skip = true;
      continue;
    }

    /* If some frames were skipped above, we need to close the shape. */
    if (skip) {
      timeline_ctx->quads->add_quad(prev_x,
                                    (prev_val * y_height) + strip_ctx->bottom,
                                    prev_x,
                                    strip_ctx->top,
                                    timeline_frame - eval_step,
                                    (prev_val * y_height) + strip_ctx->bottom,
                                    timeline_frame - eval_step,
                                    strip_ctx->top,
                                    color);
      skip = false;
      prev_x = timeline_frame - eval_step;
    }

    timeline_ctx->quads->add_quad(prev_x,
                                  (prev_val * y_height) + strip_ctx->bottom,
                                  prev_x,
                                  strip_ctx->top,
                                  timeline_frame,
                                  (curve_val * y_height) + strip_ctx->bottom,
                                  timeline_frame,
                                  strip_ctx->top,
                                  color);
    prev_x = timeline_frame;
    prev_val = curve_val;
  }
}

/* When active strip is a Multi-cam strip, highlight its source channel. */
static void draw_multicam_highlight(TimelineDrawContext *timeline_ctx,
                                    const StripDrawContext *strip_ctx)
{
  Sequence *act_seq = SEQ_select_active_get(timeline_ctx->scene);

  if (strip_ctx->seq != act_seq || act_seq == nullptr) {
    return;
  }
  if ((act_seq->flag & SELECT) == 0 || act_seq->type != SEQ_TYPE_MULTICAM) {
    return;
  }

  int channel = act_seq->multicam_source;

  if (channel == 0) {
    return;
  }

  View2D *v2d = timeline_ctx->v2d;
  uchar color[4] = {255, 255, 255, 48};
  timeline_ctx->quads->add_quad(v2d->cur.xmin, channel, v2d->cur.xmax, channel + 1, color);
}

/* Force redraw, when prefetching and using cache view. */
static void seq_prefetch_wm_notify(const bContext *C, Scene *scene)
{
  if (SEQ_prefetch_need_redraw(C, scene)) {
    WM_event_add_notifier(C, NC_SCENE | ND_SEQUENCER, nullptr);
  }
}

static void draw_seq_timeline_channels(TimelineDrawContext *ctx)
{
  View2D *v2d = ctx->v2d;
  UI_view2d_view_ortho(v2d);
  uint pos = GPU_vertformat_attr_add(immVertexFormat(), "pos", GPU_COMP_F32, 2, GPU_FETCH_FLOAT);
  immBindBuiltinProgram(GPU_SHADER_3D_UNIFORM_COLOR);
  GPU_blend(GPU_BLEND_ALPHA);
  immUniformThemeColor(TH_ROW_ALTERNATE);

  /* Alternating horizontal stripes. */
  int i = max_ii(1, int(v2d->cur.ymin) - 1);
  while (i < v2d->cur.ymax) {
    if (i & 1) {
      immRectf(pos, v2d->cur.xmin, i, v2d->cur.xmax, i + 1);
    }
    i++;
  }

  GPU_blend(GPU_BLEND_NONE);
  immUnbindProgram();
}

/* Get visible strips into two sets: unselected strips, and selected strips
 * (with selected active being the last in there). This is to make
 * sure that visually selected are always "on top" of others. It matters
 * while selection is being dragged over other strips. */
static void visible_strips_ordered_get(TimelineDrawContext *timeline_ctx,
                                       Vector<StripDrawContext> &r_bottom_layer,
                                       Vector<StripDrawContext> &r_top_layer)
{
  r_bottom_layer.clear();
  r_top_layer.clear();

  Vector<Sequence *> strips = sequencer_visible_strips_get(timeline_ctx->C);

  for (Sequence *seq : strips) {
    StripDrawContext strip_ctx = strip_draw_context_get(timeline_ctx, seq);
    if ((seq->flag & SEQ_OVERLAP) == 0) {
      r_bottom_layer.append(strip_ctx);
    }
    else {
      r_top_layer.append(strip_ctx);
    }
  }
}

static void draw_strips_background(TimelineDrawContext *timeline_ctx,
                                   StripsDrawBatch &strips_batch,
                                   const Vector<StripDrawContext> &strips)
{
  GPU_blend(GPU_BLEND_ALPHA_PREMULT);

  const bool show_overlay = (timeline_ctx->sseq->flag & SEQ_SHOW_OVERLAY) != 0;
  const Scene *scene = timeline_ctx->scene;
  for (const StripDrawContext &strip : strips) {
    SeqStripDrawData &data = strips_batch.add_strip(strip.content_start,
                                                    strip.content_end,
                                                    strip.top,
                                                    strip.bottom,
                                                    strip.strip_content_top,
                                                    strip.left_handle,
                                                    strip.right_handle,
                                                    strip.handle_width,
                                                    strip.is_single_image);

    /* Background color. */
    uchar col[4];
    data.flags |= GPU_SEQ_FLAG_BACKGROUND;
    color3ubv_from_seq(scene, strip.seq, strip.show_strip_color_tag, col);
    col[3] = mute_alpha_factor_get(timeline_ctx->channels, strip.seq);
    /* Muted strips: turn almost gray. */
    if (col[3] == MUTE_ALPHA) {
      uchar muted_color[3] = {128, 128, 128};
      UI_GetColorPtrBlendShade3ubv(col, muted_color, col, 0.5f, 0);
    }
    data.col_background = color_pack(col);

    /* Color band state. */
    if (show_overlay && (strip.seq->type == SEQ_TYPE_COLOR)) {
      data.flags |= GPU_SEQ_FLAG_COLOR_BAND;
      SolidColorVars *colvars = (SolidColorVars *)strip.seq->effectdata;
      rgb_float_to_uchar(col, colvars->col);
      data.col_color_band = color_pack(col);
    }

    /* Transition state. */
    if (show_overlay && strip.can_draw_strip_content &&
        ELEM(strip.seq->type, SEQ_TYPE_CROSS, SEQ_TYPE_GAMCROSS, SEQ_TYPE_WIPE))
    {
      data.flags |= GPU_SEQ_FLAG_TRANSITION;

      const Sequence *seq1 = strip.seq->seq1;
      const Sequence *seq2 = strip.seq->seq2;

      /* Left side. */
      if (seq1->type == SEQ_TYPE_COLOR) {
        rgb_float_to_uchar(col, ((const SolidColorVars *)seq1->effectdata)->col);
      }
      else {
        color3ubv_from_seq(scene, seq1, strip.show_strip_color_tag, col);
      }
      data.col_transition_in = color_pack(col);

      /* Right side. */
      if (seq2->type == SEQ_TYPE_COLOR) {
        rgb_float_to_uchar(col, ((const SolidColorVars *)seq2->effectdata)->col);
      }
      else {
        color3ubv_from_seq(scene, seq2, strip.show_strip_color_tag, col);
        /* If the transition inputs are of the same type, draw the right side slightly darker. */
        if (seq1->type == seq2->type) {
          UI_GetColorPtrShade3ubv(col, col, -15);
        }
      }
      data.col_transition_out = color_pack(col);
    }
  }
  strips_batch.flush_batch();
  GPU_blend(GPU_BLEND_ALPHA);
}

static void strip_data_missing_media_flags_set(const StripDrawContext &strip,
                                               const TimelineDrawContext *timeline_ctx,
                                               SeqStripDrawData &data)
{
  if (strip.missing_data_block || strip.missing_media) {
    /* Do not tint title area for muted strips; we want to see gray for them. */
    if (!SEQ_render_is_muted(timeline_ctx->channels, strip.seq)) {
      data.flags |= GPU_SEQ_FLAG_MISSING_TITLE;
    }
    /* Do not tint content area for meta strips; we want to display children. */
    if (strip.seq->type != SEQ_TYPE_META) {
      data.flags |= GPU_SEQ_FLAG_MISSING_CONTENT;
    }
  }
}

static void strip_data_lock_flags_set(const StripDrawContext &strip,
                                      const TimelineDrawContext *timeline_ctx,
                                      SeqStripDrawData &data)
{
  if (SEQ_transform_is_locked(timeline_ctx->channels, strip.seq)) {
    data.flags |= GPU_SEQ_FLAG_LOCKED;
  }
}

static void strip_data_outline_params_set(const StripDrawContext &strip,
                                          const TimelineDrawContext *timeline_ctx,
                                          SeqStripDrawData &data)
{
<<<<<<< HEAD
  const bool active = strip.is_active_strip;
  const bool selected = strip.seq->flag & SELECT;
  uchar4 col{0, 0, 0, 255};

  if (selected) {
    UI_GetThemeColor3ubv(TH_SEQ_SELECTED, col);
    data.flags |= GPU_SEQ_FLAG_SELECTED;
  }
  if (active) {
    UI_GetThemeColorShade3ubv(TH_SEQ_ACTIVE, -40, col);
    data.flags |= GPU_SEQ_FLAG_ACTIVE;
  }
  if (!selected && !active) {
    /* Color for unselected strips is a bit darker than the background. */
    UI_GetThemeColorShade3ubv(TH_BACK, -40, col);
  }

  const eSeqOverlapMode overlap_mode = SEQ_tool_settings_overlap_mode_get(timeline_ctx->scene);
  const bool use_overwrite = overlap_mode == SEQ_OVERLAP_OVERWRITE;
  const bool overlaps = (strip.seq->flag & SEQ_OVERLAP) && (G.moving & G_TRANSFORM_SEQ);

  /* Outline while translating strips:
   *  - Slightly lighter.
   *  - Red when overlapping with other strips. */
  if (G.moving & G_TRANSFORM_SEQ) {
    if (overlaps && !use_overwrite) {
      col[0] = 255;
      col[1] = col[2] = 33;
      data.flags |= GPU_SEQ_FLAG_OVERLAP;
=======
  const bool selected = strip.seq->flag & SELECT;
  const bool active = strip.is_active_strip;
  uchar col[4];

  if (selected) {
    UI_GetThemeColor3ubv(active ? TH_SEQ_ACTIVE : TH_SEQ_SELECTED, col);
  }
  else {
    /* Color for unselected strips is a bit darker than the background. */
    UI_GetThemeColorShade3ubv(TH_BACK, -40, col);
  }
  col[3] = 255;
  /* Outline while translating strips:
   *  - Slightly lighter.
   *  - Red when overlapping with other strips. */
  const eSeqOverlapMode overlap_mode = SEQ_tool_settings_overlap_mode_get(timeline_ctx->scene);
  if (G.moving & G_TRANSFORM_SEQ) {
    if ((strip.seq->flag & SEQ_OVERLAP) && (overlap_mode != SEQ_OVERLAP_OVERWRITE)) {
      col[0] = 255;
      col[1] = col[2] = 33;
>>>>>>> 41430ed4
    }
    else if (selected) {
      UI_GetColorPtrShade3ubv(col, col, 70);
    }
  }

<<<<<<< HEAD
=======
  const bool overlaps = (strip.seq->flag & SEQ_OVERLAP) && (G.moving & G_TRANSFORM_SEQ);
  if (overlaps) {
    data.flags |= GPU_SEQ_FLAG_OVERLAP;
  }

  if (selected) {
    data.flags |= GPU_SEQ_FLAG_SELECTED;
  }
  else if (active && !overlaps) {
    /* If the strips overlap when retiming, don't replace the red outline. */
    /* A subtle highlight outline when active but not selected. */
    UI_GetThemeColorShade3ubv(TH_SEQ_ACTIVE, -40, col);
    data.flags |= GPU_SEQ_FLAG_ACTIVE;
  }
>>>>>>> 41430ed4
  data.col_outline = color_pack(col);
}

static void strip_data_highlight_flags_set(const StripDrawContext &strip,
                                           const TimelineDrawContext *timeline_ctx,
                                           SeqStripDrawData &data)
{
  const Sequence *act_seq = SEQ_select_active_get(timeline_ctx->scene);
  const Sequence *special_preview = ED_sequencer_special_preview_get();
  /* Highlight if strip is an input of an active strip, or if the strip is solo preview. */
  if (act_seq != nullptr && (act_seq->flag & SELECT) != 0) {
    if (act_seq->seq1 == strip.seq || act_seq->seq2 == strip.seq) {
      data.flags |= GPU_SEQ_FLAG_HIGHLIGHT;
    }
  }
  if (special_preview == strip.seq) {
    data.flags |= GPU_SEQ_FLAG_HIGHLIGHT;
  }
}

static void strip_data_handle_flags_set(const StripDrawContext &strip,
                                        const TimelineDrawContext *timeline_ctx,
                                        SeqStripDrawData &data)
{
  const Scene *scene = timeline_ctx->scene;
  const bool selected = strip.seq->flag & SELECT;
  const bool show_handles = (U.sequencer_editor_flag & USER_SEQ_ED_SIMPLE_TWEAKING) == 0;
  /* Handles on left/right side. */
  if (!SEQ_transform_is_locked(timeline_ctx->channels, strip.seq) &&
      ED_sequencer_can_select_handle(scene, strip.seq, timeline_ctx->v2d))
  {
    const bool selected_l = selected &&
                            ED_sequencer_handle_is_selected(strip.seq, SEQ_HANDLE_LEFT);
    const bool selected_r = selected &&
                            ED_sequencer_handle_is_selected(strip.seq, SEQ_HANDLE_RIGHT);
    const bool show_l = show_handles || selected_l;
    const bool show_r = show_handles || selected_r;
    if (show_l) {
      data.flags |= GPU_SEQ_FLAG_DRAW_LH;
    }
    if (show_r) {
      data.flags |= GPU_SEQ_FLAG_DRAW_RH;
    }
    if (selected_l) {
      data.flags |= GPU_SEQ_FLAG_SELECTED_LH;
    }
    if (selected_r) {
      data.flags |= GPU_SEQ_FLAG_SELECTED_RH;
    }
  }
}

static void draw_strips_foreground(TimelineDrawContext *timeline_ctx,
                                   StripsDrawBatch &strips_batch,
                                   const Vector<StripDrawContext> &strips)
{
  GPU_blend(GPU_BLEND_ALPHA_PREMULT);

  for (const StripDrawContext &strip : strips) {
    SeqStripDrawData &data = strips_batch.add_strip(strip.content_start,
                                                    strip.content_end,
                                                    strip.top,
                                                    strip.bottom,
                                                    strip.strip_content_top,
                                                    strip.left_handle,
                                                    strip.right_handle,
                                                    strip.handle_width,
                                                    strip.is_single_image);
    data.flags |= GPU_SEQ_FLAG_BORDER;
    strip_data_missing_media_flags_set(strip, timeline_ctx, data);
    strip_data_lock_flags_set(strip, timeline_ctx, data);
    strip_data_outline_params_set(strip, timeline_ctx, data);
    strip_data_highlight_flags_set(strip, timeline_ctx, data);
    strip_data_handle_flags_set(strip, timeline_ctx, data);
<<<<<<< HEAD
    strips_batch.flush_batch();
    GPU_blend(GPU_BLEND_ALPHA);
  }
=======
  }

  strips_batch.flush_batch();
  GPU_blend(GPU_BLEND_ALPHA);
>>>>>>> 41430ed4
}

static void draw_seq_strips(TimelineDrawContext *timeline_ctx,
                            StripsDrawBatch &strips_batch,
                            const Vector<StripDrawContext> &strips)
{
  if (strips.is_empty()) {
    return;
  }

  UI_view2d_view_ortho(timeline_ctx->v2d);

  /* Draw parts of strips below thumbnails. */
  GPU_blend(GPU_BLEND_ALPHA);
  draw_strips_background(timeline_ctx, strips_batch, strips);

  const float round_radius = calc_strip_round_radius(timeline_ctx->pixely);
  for (const StripDrawContext &strip_ctx : strips) {
    draw_strip_offsets(timeline_ctx, &strip_ctx);
    drawmeta_contents(timeline_ctx, &strip_ctx, round_radius);
  }
  timeline_ctx->quads->draw();

  /* Draw all thumbnails. */
  GPU_blend(GPU_BLEND_ALPHA);
  for (const StripDrawContext &strip_ctx : strips) {
    draw_seq_strip_thumbnail(timeline_ctx->v2d,
                             timeline_ctx->C,
                             timeline_ctx->scene,
                             strip_ctx.seq,
                             strip_ctx.bottom,
                             strip_ctx.strip_content_top,
                             strip_ctx.top,
                             timeline_ctx->pixelx,
                             timeline_ctx->pixely,
                             round_radius);
  }

  /* Draw parts of strips above thumbnails. */
  GPU_blend(GPU_BLEND_ALPHA);
  for (const StripDrawContext &strip_ctx : strips) {
    draw_seq_fcurve_overlay(timeline_ctx, &strip_ctx);
    draw_seq_waveform_overlay(timeline_ctx, &strip_ctx);
    draw_multicam_highlight(timeline_ctx, &strip_ctx);
    draw_handle_transform_text(timeline_ctx, &strip_ctx, SEQ_HANDLE_LEFT);
    draw_handle_transform_text(timeline_ctx, &strip_ctx, SEQ_HANDLE_RIGHT);
    draw_seq_text_overlay(timeline_ctx, &strip_ctx);
  }
  timeline_ctx->quads->draw();

  draw_strips_foreground(timeline_ctx, strips_batch, strips);

  /* Draw icons. */
  draw_strip_icons(timeline_ctx, strips);

  /* Draw text labels. */
  UI_view2d_text_cache_draw(timeline_ctx->region);
  GPU_blend(GPU_BLEND_NONE);
}

static void draw_seq_strips(TimelineDrawContext *timeline_ctx, StripsDrawBatch &strips_batch)
{
  if (timeline_ctx->ed == nullptr) {
    return;
  }

  Vector<StripDrawContext> bottom_layer, top_layer;
  visible_strips_ordered_get(timeline_ctx, bottom_layer, top_layer);
  draw_seq_strips(timeline_ctx, strips_batch, bottom_layer);
  draw_seq_strips(timeline_ctx, strips_batch, top_layer);
}

static void draw_timeline_sfra_efra(TimelineDrawContext *ctx)
{
  const Scene *scene = ctx->scene;
  const View2D *v2d = ctx->v2d;
  const Editing *ed = SEQ_editing_get(scene);
  const int frame_sta = scene->r.sfra;
  const int frame_end = scene->r.efra + 1;

  GPU_blend(GPU_BLEND_ALPHA);

  uint pos = GPU_vertformat_attr_add(immVertexFormat(), "pos", GPU_COMP_F32, 2, GPU_FETCH_FLOAT);
  immBindBuiltinProgram(GPU_SHADER_3D_UNIFORM_COLOR);

  /* Draw overlay outside of frame range. */
  immUniformThemeColorShadeAlpha(TH_BACK, -10, -100);

  if (frame_sta < frame_end) {
    immRectf(pos, v2d->cur.xmin, v2d->cur.ymin, float(frame_sta), v2d->cur.ymax);
    immRectf(pos, float(frame_end), v2d->cur.ymin, v2d->cur.xmax, v2d->cur.ymax);
  }
  else {
    immRectf(pos, v2d->cur.xmin, v2d->cur.ymin, v2d->cur.xmax, v2d->cur.ymax);
  }

  immUniformThemeColorShade(TH_BACK, -60);

  /* Draw frame range boundary. */
  immBegin(GPU_PRIM_LINES, 4);

  immVertex2f(pos, frame_sta, v2d->cur.ymin);
  immVertex2f(pos, frame_sta, v2d->cur.ymax);

  immVertex2f(pos, frame_end, v2d->cur.ymin);
  immVertex2f(pos, frame_end, v2d->cur.ymax);

  immEnd();

  /* While in meta strip, draw a checkerboard overlay outside of frame range. */
  if (ed && !BLI_listbase_is_empty(&ed->metastack)) {
    const MetaStack *ms = static_cast<const MetaStack *>(ed->metastack.last);
    immUnbindProgram();

    immBindBuiltinProgram(GPU_SHADER_2D_CHECKER);

    immUniform4f("color1", 0.0f, 0.0f, 0.0f, 0.22f);
    immUniform4f("color2", 1.0f, 1.0f, 1.0f, 0.0f);
    immUniform1i("size", 8);

    immRectf(pos, v2d->cur.xmin, v2d->cur.ymin, ms->disp_range[0], v2d->cur.ymax);
    immRectf(pos, ms->disp_range[1], v2d->cur.ymin, v2d->cur.xmax, v2d->cur.ymax);

    immUnbindProgram();

    immBindBuiltinProgram(GPU_SHADER_3D_UNIFORM_COLOR);
    immUniformThemeColorShade(TH_BACK, -40);

    immBegin(GPU_PRIM_LINES, 4);

    immVertex2f(pos, ms->disp_range[0], v2d->cur.ymin);
    immVertex2f(pos, ms->disp_range[0], v2d->cur.ymax);

    immVertex2f(pos, ms->disp_range[1], v2d->cur.ymin);
    immVertex2f(pos, ms->disp_range[1], v2d->cur.ymax);

    immEnd();
  }

  immUnbindProgram();

  GPU_blend(GPU_BLEND_NONE);
}

struct CacheDrawData {
  const View2D *v2d;
  float stripe_ofs_y;
  float stripe_ht;
  int cache_flag;
  SeqQuadsBatch *quads;
};

/* Called as a callback. */
static bool draw_cache_view_init_fn(void * /*userdata*/, size_t item_count)
{
  return item_count == 0;
}

/* Called as a callback */
static bool draw_cache_view_iter_fn(void *userdata,
                                    Sequence *seq,
                                    int timeline_frame,
                                    int cache_type)
{
  CacheDrawData *drawdata = static_cast<CacheDrawData *>(userdata);
  const View2D *v2d = drawdata->v2d;
  float stripe_top, stripe_bot;

  /* NOTE: Final color is the same as the movie clip cache color.
   * See ED_region_cache_draw_cached_segments.
   */
  const uchar4 col_final{108, 108, 210, 255};
  const uchar4 col_raw{255, 25, 5, 100};
  const uchar4 col_preproc{25, 25, 191, 100};
  const uchar4 col_composite{255, 153, 0, 100};

  uchar4 col{0, 0, 0, 0};

  bool dev_ui = (U.flag & USER_DEVELOPER_UI);

  if ((cache_type & SEQ_CACHE_STORE_FINAL_OUT) &&
      (drawdata->cache_flag & SEQ_CACHE_SHOW_FINAL_OUT))
  {
    /* Draw the final cache on top of the timeline */
    stripe_top = v2d->cur.ymax - (UI_TIME_SCRUB_MARGIN_Y / UI_view2d_scale_get_y(v2d));
    stripe_bot = stripe_top - (UI_TIME_CACHE_MARGIN_Y / UI_view2d_scale_get_y(v2d));
    col = col_final;
  }
  else {
    if (!dev_ui) {
      /* Don't show these cache types below unless developer extras is on. */
      return false;
    }
    if ((cache_type & SEQ_CACHE_STORE_RAW) && (drawdata->cache_flag & SEQ_CACHE_SHOW_RAW)) {
      stripe_bot = seq->machine + SEQ_STRIP_OFSBOTTOM + drawdata->stripe_ofs_y;
      col = col_raw;
    }
    else if ((cache_type & SEQ_CACHE_STORE_PREPROCESSED) &&
             (drawdata->cache_flag & SEQ_CACHE_SHOW_PREPROCESSED))
    {
      stripe_bot = seq->machine + SEQ_STRIP_OFSBOTTOM + drawdata->stripe_ht +
                   drawdata->stripe_ofs_y * 2;
      col = col_preproc;
    }
    else if ((cache_type & SEQ_CACHE_STORE_COMPOSITE) &&
             (drawdata->cache_flag & SEQ_CACHE_SHOW_COMPOSITE))
    {
      stripe_bot = seq->machine + SEQ_STRIP_OFSTOP - drawdata->stripe_ofs_y - drawdata->stripe_ht;
      col = col_composite;
    }
    else {
      return false;
    }
    stripe_top = stripe_bot + drawdata->stripe_ht;
  }

  drawdata->quads->add_quad(timeline_frame, stripe_bot, timeline_frame + 1, stripe_top, col);

  return false;
}

static void draw_cache_stripe(const Scene *scene,
                              const Sequence *seq,
                              SeqQuadsBatch &quads,
                              const float stripe_bot,
                              const float stripe_ht,
                              const uchar color[4])
{
  quads.add_quad(SEQ_time_left_handle_frame_get(scene, seq),
                 stripe_bot,
                 SEQ_time_right_handle_frame_get(scene, seq),
                 stripe_bot + stripe_ht,
                 color);
}

static void draw_cache_background(const bContext *C, CacheDrawData *draw_data)
{
  const Scene *scene = CTX_data_scene(C);
  const View2D *v2d = UI_view2d_fromcontext(C);
  const SpaceSeq *sseq = CTX_wm_space_seq(C);

  /* NOTE: Final bg color is the same as the movie clip cache color.
   * See ED_region_cache_draw_background.
   */
  const uchar4 bg_final{78, 78, 145, 255};
  const uchar4 bg_raw{255, 25, 5, 25};
  const uchar4 bg_preproc{25, 25, 191, 25};
  const uchar4 bg_composite{255, 153, 0, 25};

  float stripe_bot;
  bool dev_ui = (U.flag & USER_DEVELOPER_UI);

  if (sseq->cache_overlay.flag & SEQ_CACHE_SHOW_FINAL_OUT) {
    /* Draw the final cache on top of the timeline */
    float stripe_top = v2d->cur.ymax - (UI_TIME_SCRUB_MARGIN_Y / UI_view2d_scale_get_y(v2d));
    stripe_bot = stripe_top - (UI_TIME_CACHE_MARGIN_Y / UI_view2d_scale_get_y(v2d));

    draw_data->quads->add_quad(scene->r.sfra, stripe_bot, scene->r.efra, stripe_top, bg_final);
  }

  if (!dev_ui) {
    /* Don't show these cache types below unless developer extras is on. */
    return;
  }

  Vector<Sequence *> strips = sequencer_visible_strips_get(C);
  strips.remove_if([&](Sequence *seq) { return seq->type == SEQ_TYPE_SOUND_RAM; });

  for (const Sequence *seq : strips) {
    stripe_bot = seq->machine + SEQ_STRIP_OFSBOTTOM + draw_data->stripe_ofs_y;
    if (sseq->cache_overlay.flag & SEQ_CACHE_SHOW_RAW) {
      draw_cache_stripe(scene, seq, *draw_data->quads, stripe_bot, draw_data->stripe_ht, bg_raw);
    }

    if (sseq->cache_overlay.flag & SEQ_CACHE_SHOW_PREPROCESSED) {
      stripe_bot += draw_data->stripe_ht + draw_data->stripe_ofs_y;
      draw_cache_stripe(
          scene, seq, *draw_data->quads, stripe_bot, draw_data->stripe_ht, bg_preproc);
    }

    if (sseq->cache_overlay.flag & SEQ_CACHE_SHOW_COMPOSITE) {
      stripe_bot = seq->machine + SEQ_STRIP_OFSTOP - draw_data->stripe_ofs_y -
                   draw_data->stripe_ht;
      draw_cache_stripe(
          scene, seq, *draw_data->quads, stripe_bot, draw_data->stripe_ht, bg_composite);
    }
  }
}

static void draw_cache_view(const bContext *C)
{
  Scene *scene = CTX_data_scene(C);
  const View2D *v2d = UI_view2d_fromcontext(C);
  const SpaceSeq *sseq = CTX_wm_space_seq(C);

  if ((sseq->flag & SEQ_SHOW_OVERLAY) == 0 || (sseq->cache_overlay.flag & SEQ_CACHE_SHOW) == 0) {
    return;
  }

  float stripe_ofs_y = UI_view2d_region_to_view_y(v2d, 1.0f) - v2d->cur.ymin;
  float stripe_ht = UI_view2d_region_to_view_y(v2d, 4.0f * UI_SCALE_FAC * U.pixelsize) -
                    v2d->cur.ymin;

  CLAMP_MAX(stripe_ht, 0.2f);
  CLAMP_MIN(stripe_ofs_y, stripe_ht / 2);

  SeqQuadsBatch quads;
  CacheDrawData userdata;
  userdata.v2d = v2d;
  userdata.stripe_ofs_y = stripe_ofs_y;
  userdata.stripe_ht = stripe_ht;
  userdata.cache_flag = sseq->cache_overlay.flag;
  userdata.quads = &quads;

  GPU_blend(GPU_BLEND_ALPHA);

  draw_cache_background(C, &userdata);
  SEQ_cache_iterate(scene, &userdata, draw_cache_view_init_fn, draw_cache_view_iter_fn);

  quads.draw();
  GPU_blend(GPU_BLEND_NONE);
}

/* Draw sequencer timeline. */
static void draw_overlap_frame_indicator(const Scene *scene, const View2D *v2d)
{
  int overlap_frame = (scene->ed->overlay_frame_flag & SEQ_EDIT_OVERLAY_FRAME_ABS) ?
                          scene->ed->overlay_frame_abs :
                          scene->r.cfra + scene->ed->overlay_frame_ofs;

  uint pos = GPU_vertformat_attr_add(immVertexFormat(), "pos", GPU_COMP_F32, 2, GPU_FETCH_FLOAT);
  immBindBuiltinProgram(GPU_SHADER_3D_LINE_DASHED_UNIFORM_COLOR);
  float viewport_size[4];
  GPU_viewport_size_get_f(viewport_size);
  immUniform2f("viewport_size", viewport_size[2], viewport_size[3]);
  /* Shader may have color set from past usage - reset it. */
  immUniform1i("colors_len", 0);
  immUniform1f("dash_width", 20.0f * U.pixelsize);
  immUniform1f("udash_factor", 0.5f);
  immUniformThemeColor(TH_CFRAME);

  immBegin(GPU_PRIM_LINES, 2);
  immVertex2f(pos, overlap_frame, v2d->cur.ymin);
  immVertex2f(pos, overlap_frame, v2d->cur.ymax);
  immEnd();

  immUnbindProgram();
}

static void draw_timeline_grid(TimelineDrawContext *ctx)
{
  if ((ctx->sseq->flag & SEQ_SHOW_OVERLAY) == 0 ||
      (ctx->sseq->timeline_overlay.flag & SEQ_TIMELINE_SHOW_GRID) == 0)
  {
    return;
  }

  U.v2d_min_gridsize *= 3;
  UI_view2d_draw_lines_x__discrete_frames_or_seconds(
      ctx->v2d, ctx->scene, (ctx->sseq->flag & SEQ_DRAWFRAMES) == 0, false);
  U.v2d_min_gridsize /= 3;
}

static void draw_timeline_backdrop(TimelineDrawContext *ctx)
{
  if (ctx->sseq->view != SEQ_VIEW_SEQUENCE || (ctx->sseq->draw_flag & SEQ_DRAW_BACKDROP) == 0) {
    return;
  }

  int preview_frame = ctx->scene->r.cfra;
  if (sequencer_draw_get_transform_preview(ctx->sseq, ctx->scene)) {
    preview_frame = sequencer_draw_get_transform_preview_frame(ctx->scene);
  }

  sequencer_draw_preview(
      ctx->C, ctx->scene, ctx->region, ctx->sseq, preview_frame, 0, false, true);
  UI_view2d_view_ortho(ctx->v2d);
}

static void draw_timeline_markers(TimelineDrawContext *ctx)
{
  if ((ctx->sseq->flag & SEQ_SHOW_MARKERS) == 0) {
    return;
  }

  UI_view2d_view_orthoSpecial(ctx->region, ctx->v2d, true);
  ED_markers_draw(ctx->C, DRAW_MARKERS_MARGIN);
}

static void draw_timeline_gizmos(TimelineDrawContext *ctx)
{
  if ((ctx->sseq->gizmo_flag & SEQ_GIZMO_HIDE) != 0) {
    return;
  }

  WM_gizmomap_draw(ctx->region->gizmo_map, ctx->C, WM_GIZMOMAP_DRAWSTEP_2D);
}

static void draw_timeline_pre_view_callbacks(TimelineDrawContext *ctx)
{
  GPU_framebuffer_bind_no_srgb(ctx->framebuffer_overlay);
  GPU_depth_test(GPU_DEPTH_NONE);
  GPU_framebuffer_bind(ctx->framebuffer_overlay);
  ED_region_draw_cb_draw(ctx->C, ctx->region, REGION_DRAW_PRE_VIEW);
  GPU_framebuffer_bind_no_srgb(ctx->framebuffer_overlay);
}

static void draw_timeline_post_view_callbacks(TimelineDrawContext *ctx)
{
  GPU_framebuffer_bind(ctx->framebuffer_overlay);
  ED_region_draw_cb_draw(ctx->C, ctx->region, REGION_DRAW_POST_VIEW);
  GPU_framebuffer_bind_no_srgb(ctx->framebuffer_overlay);
}

void draw_timeline_seq(const bContext *C, ARegion *region)
{
  SeqQuadsBatch quads_batch;
  TimelineDrawContext ctx = timeline_draw_context_get(C, &quads_batch);
  StripsDrawBatch strips_batch(ctx.pixelx, ctx.pixely);

  draw_timeline_pre_view_callbacks(&ctx);
  UI_ThemeClearColor(TH_BACK);
  draw_seq_timeline_channels(&ctx);
  draw_timeline_grid(&ctx);
  draw_timeline_backdrop(&ctx);
  draw_timeline_sfra_efra(&ctx);
  draw_seq_strips(&ctx, strips_batch);
  sequencer_draw_retiming(C, &quads_batch);
  draw_timeline_markers(&ctx);
  UI_view2d_view_ortho(ctx.v2d);
  ANIM_draw_previewrange(C, ctx.v2d, 1);
  draw_timeline_gizmos(&ctx);
  draw_timeline_post_view_callbacks(&ctx);
  ED_time_scrub_draw(region, ctx.scene, !(ctx.sseq->flag & SEQ_DRAWFRAMES), true);

  seq_prefetch_wm_notify(C, ctx.scene);
}

void draw_timeline_seq_display(const bContext *C, ARegion *region)
{
  const Scene *scene = CTX_data_scene(C);
  const SpaceSeq *sseq = CTX_wm_space_seq(C);
  View2D *v2d = &region->v2d;

  if (scene->ed != nullptr) {
    UI_view2d_view_ortho(v2d);
    draw_cache_view(C);
    if (scene->ed->overlay_frame_flag & SEQ_EDIT_OVERLAY_FRAME_SHOW) {
      draw_overlap_frame_indicator(scene, v2d);
    }
    UI_view2d_view_restore(C);
  }

  ED_time_scrub_draw_current_frame(region, scene, !(sseq->flag & SEQ_DRAWFRAMES));

  const ListBase *seqbase = SEQ_active_seqbase_get(SEQ_editing_get(scene));
  SEQ_timeline_boundbox(scene, seqbase, &v2d->tot);
  const rcti scroller_mask = ED_time_scrub_clamp_scroller_mask(v2d->mask);
  UI_view2d_scrollers_draw(v2d, &scroller_mask);
}<|MERGE_RESOLUTION|>--- conflicted
+++ resolved
@@ -1374,7 +1374,6 @@
                                           const TimelineDrawContext *timeline_ctx,
                                           SeqStripDrawData &data)
 {
-<<<<<<< HEAD
   const bool active = strip.is_active_strip;
   const bool selected = strip.seq->flag & SELECT;
   uchar4 col{0, 0, 0, 255};
@@ -1404,51 +1403,12 @@
       col[0] = 255;
       col[1] = col[2] = 33;
       data.flags |= GPU_SEQ_FLAG_OVERLAP;
-=======
-  const bool selected = strip.seq->flag & SELECT;
-  const bool active = strip.is_active_strip;
-  uchar col[4];
-
-  if (selected) {
-    UI_GetThemeColor3ubv(active ? TH_SEQ_ACTIVE : TH_SEQ_SELECTED, col);
-  }
-  else {
-    /* Color for unselected strips is a bit darker than the background. */
-    UI_GetThemeColorShade3ubv(TH_BACK, -40, col);
-  }
-  col[3] = 255;
-  /* Outline while translating strips:
-   *  - Slightly lighter.
-   *  - Red when overlapping with other strips. */
-  const eSeqOverlapMode overlap_mode = SEQ_tool_settings_overlap_mode_get(timeline_ctx->scene);
-  if (G.moving & G_TRANSFORM_SEQ) {
-    if ((strip.seq->flag & SEQ_OVERLAP) && (overlap_mode != SEQ_OVERLAP_OVERWRITE)) {
-      col[0] = 255;
-      col[1] = col[2] = 33;
->>>>>>> 41430ed4
     }
     else if (selected) {
       UI_GetColorPtrShade3ubv(col, col, 70);
     }
   }
 
-<<<<<<< HEAD
-=======
-  const bool overlaps = (strip.seq->flag & SEQ_OVERLAP) && (G.moving & G_TRANSFORM_SEQ);
-  if (overlaps) {
-    data.flags |= GPU_SEQ_FLAG_OVERLAP;
-  }
-
-  if (selected) {
-    data.flags |= GPU_SEQ_FLAG_SELECTED;
-  }
-  else if (active && !overlaps) {
-    /* If the strips overlap when retiming, don't replace the red outline. */
-    /* A subtle highlight outline when active but not selected. */
-    UI_GetThemeColorShade3ubv(TH_SEQ_ACTIVE, -40, col);
-    data.flags |= GPU_SEQ_FLAG_ACTIVE;
-  }
->>>>>>> 41430ed4
   data.col_outline = color_pack(col);
 }
 
@@ -1523,16 +1483,10 @@
     strip_data_outline_params_set(strip, timeline_ctx, data);
     strip_data_highlight_flags_set(strip, timeline_ctx, data);
     strip_data_handle_flags_set(strip, timeline_ctx, data);
-<<<<<<< HEAD
-    strips_batch.flush_batch();
-    GPU_blend(GPU_BLEND_ALPHA);
-  }
-=======
   }
 
   strips_batch.flush_batch();
   GPU_blend(GPU_BLEND_ALPHA);
->>>>>>> 41430ed4
 }
 
 static void draw_seq_strips(TimelineDrawContext *timeline_ctx,
