--- conflicted
+++ resolved
@@ -1571,18 +1571,13 @@
   draw_seq_waveform_overlay(timeline_ctx, strip_ctx);
   draw_seq_locked(timeline_ctx, strip_ctx);
   draw_seq_invalid(strip_ctx); /* Draw Red line on the top of invalid strip (Missing media). */
-<<<<<<< HEAD
   draw_seq_handle(timeline_ctx, strip_ctx, SEQ_LEFTSEL);
   draw_handle_transform_text(timeline_ctx, strip_ctx, SEQ_LEFTSEL);
   draw_seq_handle(timeline_ctx, strip_ctx, SEQ_RIGHTSEL);
   draw_handle_transform_text(timeline_ctx, strip_ctx, SEQ_RIGHTSEL);
-=======
   draw_effect_inputs_highlight(timeline_ctx, strip_ctx);
   draw_multicam_highlight(timeline_ctx, strip_ctx);
   draw_seq_solo_highlight(strip_ctx);
-  draw_seq_handle(timeline_ctx, strip_ctx, SEQ_LEFTHANDLE);
-  draw_seq_handle(timeline_ctx, strip_ctx, SEQ_RIGHTHANDLE);
->>>>>>> d0c07389
   draw_seq_outline(timeline_ctx, strip_ctx);
   draw_seq_text_overlay(timeline_ctx, strip_ctx);
 }
@@ -1779,13 +1774,8 @@
   size_t *vert_count;
 
   if ((cache_type & SEQ_CACHE_STORE_FINAL_OUT) &&
-<<<<<<< HEAD
       (drawdata->cache_flag & SEQ_CACHE_VIEW_FINAL_OUT))
   {
-    stripe_ht = UI_view2d_region_to_view_y(v2d, 4.0f * UI_SCALE_FAC * U.pixelsize) - v2d->cur.ymin;
-=======
-      (drawdata->cache_flag & SEQ_CACHE_VIEW_FINAL_OUT)) {
->>>>>>> d0c07389
     stripe_bot = UI_view2d_region_to_view_y(v2d, V2D_SCROLL_HANDLE_HEIGHT);
     vbo = drawdata->final_out_vbo;
     vert_count = &drawdata->final_out_vert_count;
