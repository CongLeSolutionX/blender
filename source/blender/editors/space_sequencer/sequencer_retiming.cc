/* SPDX-FileCopyrightText: 2001-2002 NaN Holding BV. All rights reserved.
 *
 * SPDX-License-Identifier: GPL-2.0-or-later */

/** \file
 * \ingroup spseq
 */

#include "MEM_guardedalloc.h"

#include "BLI_blenlib.h"
<<<<<<< HEAD
#include "BLI_map.hh"
#include "BLI_math.h"
=======
>>>>>>> 9269afda

#include "DNA_anim_types.h"
#include "DNA_scene_types.h"
#include "DNA_workspace_types.h"

#include "BKE_context.h"
#include "BKE_report.h"
#include "BKE_scene.h"

#include "ED_select_utils.hh"

#include "SEQ_iterator.h"
#include "SEQ_relations.h"
#include "SEQ_retiming.h"
#include "SEQ_retiming.hh"
#include "SEQ_sequencer.h"
#include "SEQ_time.h"
#include "SEQ_transform.h"

#include "WM_api.hh"
#include "WM_toolsystem.h"

#include "RNA_define.hh"

#include "UI_interface.hh"
#include "UI_view2d.hh"

#include "DEG_depsgraph.h"

/* Own include. */
#include "sequencer_intern.h"
#include "sequencer_intern.hh"

using blender::MutableSpan;

bool sequencer_retiming_tool_is_active(const bContext *C)
{
  ScrArea *area = CTX_wm_area(C);
  if (area->runtime.is_tool_set) {
    return STREQ(area->runtime.tool->idname, "builtin.retime");
  }
  return false;
}

static bool retiming_poll(bContext *C)
{
  const Editing *ed = SEQ_editing_get(CTX_data_scene(C));
  if (ed == nullptr) {
    return false;
  }
  Sequence *seq = ed->act_seq;
  if (seq == nullptr) {
    return false;
  }
  if (!SEQ_retiming_is_allowed(seq)) {
    CTX_wm_operator_poll_msg_set(C, "This strip type can not be retimed");
    return false;
  }
  return true;
}

static void retiming_key_overlap(Scene *scene, Sequence *seq)
{
  ListBase *seqbase = SEQ_active_seqbase_get(SEQ_editing_get(scene));
  SeqCollection *strips = SEQ_collection_create(__func__);
  SEQ_collection_append_strip(seq, strips);
  SeqCollection *dependant = SEQ_collection_create(__func__);
  SEQ_collection_expand(scene, seqbase, strips, SEQ_query_strip_effect_chain);
  SEQ_collection_remove_strip(seq, dependant);
  SEQ_transform_handle_overlap(scene, seqbase, strips, dependant, true);
  SEQ_collection_free(strips);
  SEQ_collection_free(dependant);
}

/*-------------------------------------------------------------------- */
/** \name Retiming Reset
 * \{ */

static int sequencer_retiming_reset_exec(bContext *C, wmOperator * /* op */)
{
  Scene *scene = CTX_data_scene(C);
  const Editing *ed = SEQ_editing_get(scene);
  Sequence *seq = ed->act_seq;

  SEQ_retiming_data_clear(seq);

  retiming_key_overlap(scene, seq);
  WM_event_add_notifier(C, NC_SCENE | ND_SEQUENCER, scene);
  return OPERATOR_FINISHED;
}

void SEQUENCER_OT_retiming_reset(wmOperatorType *ot)
{
  /* identifiers */
  ot->name = "Reset Retiming";
  ot->description = "Reset strip retiming";
  ot->idname = "SEQUENCER_OT_retiming_reset";

  /* api callbacks */
  ot->exec = sequencer_retiming_reset_exec;
  ot->poll = retiming_poll;

  /* flags */
  ot->flag = OPTYPE_REGISTER | OPTYPE_UNDO;
}

/** \} */

/* -------------------------------------------------------------------- */
/** \name Retiming Add Key
 * \{ */

static int sequencer_retiming_key_add_exec(bContext *C, wmOperator *op)
{
  Scene *scene = CTX_data_scene(C);

  float timeline_frame;
  if (RNA_struct_property_is_set(op->ptr, "timeline_frame")) {
    timeline_frame = RNA_int_get(op->ptr, "timeline_frame");
  }
  else {
    timeline_frame = BKE_scene_frame_get(scene);
  }

  bool inserted = false;

  SeqCollection *strips = selected_strips_from_context(C);
  Sequence *seq;
  SEQ_ITERATOR_FOREACH (seq, strips) {
    SEQ_retiming_data_ensure(scene, seq);
    const int frame_index = BKE_scene_frame_get(scene) - SEQ_time_start_frame_get(seq);
    const SeqRetimingKey *key = SEQ_retiming_find_segment_start_key(seq, frame_index);

    if (SEQ_retiming_key_is_transition_start(key)) {
      BKE_report(op->reports, RPT_WARNING, "Can not create key inside of speed transition");
      continue;
    }

    const float end_frame = seq->start + SEQ_time_strip_length_get(scene, seq);
    if (seq->start < timeline_frame && end_frame > timeline_frame) {
      SEQ_retiming_add_key(scene, seq, timeline_frame);
      inserted = true;
    }
  }
  SEQ_collection_free(strips);

  WM_event_add_notifier(C, NC_SCENE | ND_SEQUENCER, scene);

  return inserted ? OPERATOR_FINISHED : OPERATOR_PASS_THROUGH;
}

void SEQUENCER_OT_retiming_key_add(wmOperatorType *ot)
{
  /* identifiers */
  ot->name = "Add Retiming Key";
  ot->description = "Add retiming Key";
  ot->idname = "SEQUENCER_OT_retiming_key_add";

  /* api callbacks */
  ot->exec = sequencer_retiming_key_add_exec;
  ot->poll = retiming_poll;

  /* flags */
  ot->flag = OPTYPE_REGISTER | OPTYPE_UNDO;

  RNA_def_int(ot->srna,
              "timeline_frame",
              0,
              0,
              INT_MAX,
              "Timeline Frame",
              "Frame where key will be added",
              0,
              INT_MAX);
}

/** \} */

/* -------------------------------------------------------------------- */
/** \name Retiming Add Freeze Frame
 * \{ */

static bool freeze_frame_add_new_for_seq(const bContext *C,
                                         const wmOperator *op,
                                         Sequence *seq,
                                         const int timeline_frame,
                                         const int duration)
{
  Scene *scene = CTX_data_scene(C);
  SEQ_retiming_data_ensure(scene, seq);
  SeqRetimingKey *key = SEQ_retiming_add_key(scene, seq, timeline_frame);

  if (key == nullptr) {
    key = SEQ_retiming_key_get_by_timeline_frame(scene, seq, timeline_frame);
  }

  if (SEQ_retiming_key_is_transition_start(key)) {
    BKE_report(op->reports, RPT_WARNING, "Can not create key inside of speed transition");
    return false;
  }
  if (key == nullptr) {
    BKE_report(op->reports, RPT_WARNING, "Can not create freeze frame");
    return false;
  }

  SeqRetimingKey *freeze = SEQ_retiming_add_freeze_frame(scene, seq, key, duration);

  if (freeze == nullptr) {
    BKE_report(op->reports, RPT_WARNING, "Can not create freeze frame");
    return false;
  }

  SEQ_relations_invalidate_cache_raw(scene, seq);
  return true;
}

static bool freeze_frame_add_from_strip_selection(bContext *C,
                                                  const wmOperator *op,
                                                  const int duration)
{
  Scene *scene = CTX_data_scene(C);
  SeqCollection *strips = selected_strips_from_context(C);
  const int timeline_frame = BKE_scene_frame_get(scene);
  bool success = false;

  Sequence *seq;
  SEQ_ITERATOR_FOREACH (seq, strips) {
    success |= freeze_frame_add_new_for_seq(C, op, seq, timeline_frame, duration);
    SEQ_relations_invalidate_cache_raw(scene, seq);
  }
  SEQ_collection_free(strips);
  return success;
}

static bool freeze_frame_add_from_retiming_selection(const bContext *C,
                                                     const wmOperator *op,
                                                     const int duration)
{
  Scene *scene = CTX_data_scene(C);
  bool success = false;

  for (auto item: SEQ_retiming_selection_get(scene).items()) {
    const int timeline_frame = SEQ_retiming_key_timeline_frame_get(scene, item.value, item.key);
    success |= freeze_frame_add_new_for_seq(C, op, item.value, timeline_frame, duration);
    SEQ_relations_invalidate_cache_raw(scene, item.value);
  }
  return success;
}

static int sequencer_retiming_freeze_frame_add_exec(bContext *C, wmOperator *op)
{
  Scene *scene = CTX_data_scene(C);
  bool success = false;

  const float fps = scene->r.frs_sec / scene->r.frs_sec_base;
  int duration = 4 * fps;

  if (RNA_property_is_set(op->ptr, RNA_struct_find_property(op->ptr, "duration"))) {
    duration = RNA_int_get(op->ptr, "duration");
  }

  if (sequencer_retiming_tool_is_active(C)) {
    success = freeze_frame_add_from_retiming_selection(C, op, duration);
  }
  else {
    success = freeze_frame_add_from_strip_selection(C, op, duration);
  }

  WM_event_add_notifier(C, NC_SCENE | ND_SEQUENCER, scene);

  return success ? OPERATOR_FINISHED : OPERATOR_PASS_THROUGH;
}

void SEQUENCER_OT_retiming_freeze_frame_add(wmOperatorType *ot)
{
  /* identifiers */
  ot->name = "Add Freeze Frame";
  ot->description = "Add freeze frame";
  ot->idname = "SEQUENCER_OT_retiming_freeze_frame_add";

  /* api callbacks */
  ot->exec = sequencer_retiming_freeze_frame_add_exec;
  ot->poll = retiming_poll;

  /* flags */
  ot->flag = OPTYPE_REGISTER | OPTYPE_UNDO;

  /* properties */
  RNA_def_int(ot->srna,
              "duration",
              0,
              0,
              INT_MAX,
              "Duration",
              "Duration of freeze frame segment",
              0,
              INT_MAX);
}

/** \} */

/* -------------------------------------------------------------------- */
/** \name Retiming Add Speed Transition
 * \{ */

static bool transition_add_new_for_seq(const bContext *C,
                                       const wmOperator *op,
                                       Sequence *seq,
                                       const int timeline_frame,
                                       const int duration)
{
  Scene *scene = CTX_data_scene(C);
  SEQ_retiming_data_ensure(scene, seq);
  SeqRetimingKey *key = SEQ_retiming_add_key(scene, seq, timeline_frame);

  if (key == nullptr) {
    key = SEQ_retiming_key_get_by_timeline_frame(scene, seq, timeline_frame);
  }

  SeqRetimingKey *transition = SEQ_retiming_add_transition(scene, seq, key, duration);

  if (transition == nullptr) {
    BKE_report(op->reports, RPT_WARNING, "Can not create transition");
    return false;
  }

  SEQ_relations_invalidate_cache_raw(scene, seq);
  return true;
}

static bool transition_add_from_retiming_selection(const bContext *C,
                                                   const wmOperator *op,
                                                   const int duration)
{
  Scene *scene = CTX_data_scene(C);
  bool success = false;

  for (auto item: SEQ_retiming_selection_get(scene).items()) {
    const int timeline_frame = SEQ_retiming_key_timeline_frame_get(scene, item.value, item.key);
    success |= transition_add_new_for_seq(C, op, item.value, timeline_frame, duration);
  }
  return success;
}

static int sequencer_retiming_transition_add_exec(bContext *C, wmOperator *op)
{
  Scene *scene = CTX_data_scene(C);
  bool success = false;

  const float fps = scene->r.frs_sec / scene->r.frs_sec_base;
  int duration = 4 * fps;

  if (RNA_property_is_set(op->ptr, RNA_struct_find_property(op->ptr, "duration"))) {
    duration = RNA_int_get(op->ptr, "duration");
  }

  if (sequencer_retiming_tool_is_active(C)) {
    success = transition_add_from_retiming_selection(C, op, duration);
  }
  else {
    BKE_report(op->reports, RPT_WARNING, "Retiming key must be selected");
    return false;
  }

  WM_event_add_notifier(C, NC_SCENE | ND_SEQUENCER, scene);

  return success ? OPERATOR_FINISHED : OPERATOR_PASS_THROUGH;
}

void SEQUENCER_OT_retiming_transition_add(wmOperatorType *ot)
{
  /* identifiers */
  ot->name = "Add Speed Transition";
  ot->description = "Add smooth transition between 2 retimed segments";
  ot->idname = "SEQUENCER_OT_retiming_transition_add";

  /* api callbacks */
  ot->exec = sequencer_retiming_transition_add_exec;
  ot->poll = retiming_poll;

  /* flags */
  ot->flag = OPTYPE_REGISTER | OPTYPE_UNDO;

  /* properties */
  RNA_def_int(ot->srna,
              "duration",
              0,
              0,
              INT_MAX,
              "Duration",
              "Duration of freeze frame segment",
              0,
              INT_MAX);
}

/** \} */

/* -------------------------------------------------------------------- */
/** \name Retiming Remove Key
 * \{ */

static int sequencer_retiming_key_remove_exec(bContext *C, wmOperator * /* op */)
{
  Scene *scene = CTX_data_scene(C);

  blender::Vector<Sequence *> strips_to_handle;

  for (auto item: SEQ_retiming_selection_get(scene).items()) {
    strips_to_handle.append_non_duplicates(item.value);
    item.key->flag |= DELETE_KEY;
  }

  for (Sequence *seq : strips_to_handle) {
    for (int i = 0; i < seq->retiming_keys_num;) {
      SeqRetimingKey *key = seq->retiming_keys + i;
      i++;

      if ((key->flag & DELETE_KEY) == 0) {
        continue;
      }

      SEQ_retiming_remove_key(scene, seq, key);
    }
    SEQ_relations_invalidate_cache_raw(scene, seq);
  }

  SEQ_retiming_selection_clear(SEQ_editing_get(scene));

  WM_event_add_notifier(C, NC_SCENE | ND_SEQUENCER, scene);
  return OPERATOR_FINISHED;
}

void SEQUENCER_OT_retiming_key_remove(wmOperatorType *ot)
{
  /* identifiers */
  ot->name = "Remove Retiming Key";
  ot->description = "Remove retiming key";
  ot->idname = "SEQUENCER_OT_retiming_key_remove";

  /* api callbacks */
  ot->exec = sequencer_retiming_key_remove_exec;
  ot->poll = retiming_poll;

  /* flags */
  ot->flag = OPTYPE_REGISTER | OPTYPE_UNDO;
}

/** \} */

/* -------------------------------------------------------------------- */
/** \name Retiming Set Segment Speed
 * \{ */

static int strip_speed_set_exec(bContext *C, const wmOperator *op)
{
  Scene *scene = CTX_data_scene(C);
  SeqCollection *strips = selected_strips_from_context(C);

  Sequence *seq;
  SEQ_ITERATOR_FOREACH (seq, strips) {
    if (SEQ_retiming_is_active(seq)) {
      /* TODO: Can't modify retimed strips with simple logic, probably even with complex logic. */
      continue;
    }
    SEQ_retiming_data_ensure(scene, seq);
    SeqRetimingKey *key = SEQ_retiming_ensure_last_key(scene, seq);

    if (key == nullptr) {
      continue;
    }
    SEQ_retiming_key_speed_set(scene, seq, key, RNA_float_get(op->ptr, "speed"));
  }
  SEQ_collection_free(strips);

  WM_event_add_notifier(C, NC_SCENE | ND_SEQUENCER, scene);
  return OPERATOR_FINISHED;
}

static int segment_speed_set_exec(const bContext *C, const wmOperator *op)
{
  Scene *scene = CTX_data_scene(C);
  const Editing *ed = SEQ_editing_get(scene);

  if (BLI_listbase_is_empty(&ed->retiming_selection)) {
    BKE_report(op->reports, RPT_ERROR, "No key available");
    return OPERATOR_CANCELLED;
  }

  for (auto item: SEQ_retiming_selection_get(scene).items()) {
    SEQ_retiming_key_speed_set(scene, item.value, item.key, RNA_float_get(op->ptr, "speed"));
    SEQ_relations_invalidate_cache_raw(scene, item.value);
  }

  WM_event_add_notifier(C, NC_SCENE | ND_SEQUENCER, scene);
  return OPERATOR_FINISHED;
}

static int sequencer_retiming_segment_speed_set_exec(bContext *C, wmOperator *op)
{
  const Editing *ed = SEQ_editing_get(CTX_data_scene(C));

  /* Strip mode. */
  if (!sequencer_retiming_tool_is_active(C)) {
    return strip_speed_set_exec(C, op);
  }

  /* Retiming mode. */
  if (!BLI_listbase_is_empty(&ed->retiming_selection)) {
    return segment_speed_set_exec(C, op);
  }

  BKE_report(op->reports, RPT_ERROR, "No keys or strips selected");
  return OPERATOR_CANCELLED;
}

static int sequencer_retiming_segment_speed_set_invoke(bContext *C,
                                                       wmOperator *op,
                                                       const wmEvent *event)
{
  if (!RNA_struct_property_is_set(op->ptr, "speed")) {
    return WM_operator_props_popup(C, op, event);
  }
  return sequencer_retiming_segment_speed_set_exec(C, op);
}

void SEQUENCER_OT_retiming_segment_speed_set(wmOperatorType *ot)
{
  /* identifiers */
  ot->name = "Set Speed";
  ot->description = "Set speed of retimed segment";
  ot->idname = "SEQUENCER_OT_retiming_segment_speed_set";

  /* api callbacks */
  ot->invoke = sequencer_retiming_segment_speed_set_invoke;
  ot->exec = sequencer_retiming_segment_speed_set_exec;
  ot->poll = retiming_poll;

  /* flags */
  ot->flag = OPTYPE_REGISTER | OPTYPE_UNDO;

  /* properties */
  RNA_def_float(ot->srna,
                "speed",
                100.0f,
                0.001f,
                FLT_MAX,
                "Speed",
                "New speed of retimed segment",
                0.1f,
                FLT_MAX);
}

/** \} */

/* -------------------------------------------------------------------- */
/** \name Retiming Key Select
 * \{ */

static int sequencer_retiming_key_select_exec(bContext *C, wmOperator *op)
{
  Scene *scene = CTX_data_scene(C);
  Editing *ed = SEQ_editing_get(scene);
  const int mval[2] = {RNA_int_get(op->ptr, "mouse_x"), RNA_int_get(op->ptr, "mouse_y")};

  int hand;
  const Sequence *seq_click_exact = find_nearest_seq(scene, UI_view2d_fromcontext(C), &hand, mval);
  Sequence *seq_key_owner = nullptr;
  const SeqRetimingKey *key = retiming_mousover_key_get(C, mval, &seq_key_owner);

  const bool wait_to_deselect_others = RNA_boolean_get(op->ptr, "wait_to_deselect_others");
  const bool toggle = RNA_boolean_get(op->ptr, "toggle");

  const bool clicked_on_strip = seq_click_exact != nullptr;
  const bool clicked_on_selected_key = key != nullptr &&
                                       SEQ_retiming_selection_contains(ed, seq_key_owner, key);

  /* Clicking on already selected element falls on modal operation.
   * All strips are deselected on mouse button release unless extend mode is used. */
  if (clicked_on_selected_key && wait_to_deselect_others && !toggle) {
    return OPERATOR_RUNNING_MODAL;
  }

  /* Make it possible for box select to begin on strip. */
  if (clicked_on_strip && wait_to_deselect_others && !toggle) {
    SEQ_retiming_selection_clear(ed);
    return OPERATOR_RUNNING_MODAL;
  }

  if (clicked_on_strip && key == nullptr) {
    WM_toolsystem_ref_set_by_id(C, "builtin.select");
    WM_event_add_notifier(C, NC_SCENE | ND_SEQUENCER, scene);
    return OPERATOR_FINISHED;
  }

  bool changed = false;
  if (RNA_boolean_get(op->ptr, "deselect_all")) {
    changed = SEQ_retiming_selection_clear(ed);
  }

  if (seq_key_owner == nullptr && !changed) {
    return OPERATOR_CANCELLED;
  }

  if (seq_key_owner != nullptr) {
    if (toggle && SEQ_retiming_selection_contains(ed, seq_key_owner, key)) {
      SEQ_retiming_selection_remove(ed, seq_key_owner, key);
    }
    else {
      SEQ_retiming_selection_append(ed, seq_key_owner, key);
    }
  }

  WM_toolsystem_ref_set_by_id(C, "builtin.retime"); /* Switch to retiming tool. */
  WM_event_add_notifier(C, NC_SCENE | ND_SEQUENCER, scene);
  return changed ? OPERATOR_FINISHED : OPERATOR_CANCELLED;
}

static int sequencer_retiming_key_select_invoke(bContext *C, wmOperator *op, const wmEvent *event)
{
  return WM_generic_select_invoke(C, op, event);
}

void SEQUENCER_OT_retiming_key_select(wmOperatorType *ot)
{
  /* identifiers */
  ot->name = "Select Retiming Key";
  ot->description = "Select retiming key";
  ot->idname = "SEQUENCER_OT_retiming_key_select";

  /* api callbacks */
  ot->exec = sequencer_retiming_key_select_exec;
  ot->invoke = sequencer_retiming_key_select_invoke;
  ot->poll = retiming_poll;
  ot->modal = WM_generic_select_modal;
  ot->get_name = ED_select_pick_get_name;

  /* flags */
  ot->flag = OPTYPE_REGISTER | OPTYPE_UNDO;

  /* properties */
  WM_operator_properties_generic_select(ot);
  WM_operator_properties_mouse_select(ot);
}

/** \} */

/* -------------------------------------------------------------------- */
/** \name Retiming Key Box Select
 * \{ */

static int sequencer_retiming_box_select_exec(bContext *C, wmOperator *op)
{

  const Scene *scene = CTX_data_scene(C);
  const View2D *v2d = UI_view2d_fromcontext(C);
  Editing *ed = SEQ_editing_get(scene);

  if (ed == nullptr) {
    return OPERATOR_CANCELLED;
  }

  const eSelectOp sel_op = eSelectOp(RNA_enum_get(op->ptr, "mode"));
  bool changed = false;

  if (SEL_OP_USE_PRE_DESELECT(sel_op)) {
    changed |= SEQ_retiming_selection_clear(ed);
  }

  rctf rectf;
  WM_operator_properties_border_to_rctf(op, &rectf);
  UI_view2d_region_to_view_rctf(v2d, &rectf, &rectf);

  blender::Map<const SeqRetimingKey *, const Sequence *> and_keys;

  for (const Sequence *seq : sequencer_visible_strips_get(C)) {
    for (const SeqRetimingKey &key : SEQ_retiming_keys_get(seq)) {
      if (seq->machine < rectf.ymin || seq->machine > rectf.ymax) {
        continue;
      }
      const int key_frame = SEQ_retiming_key_timeline_frame_get(scene, seq, &key);
      const int strip_start = SEQ_time_left_handle_frame_get(scene, seq);
      const int strip_end = SEQ_time_right_handle_frame_get(scene, seq);
      if (key_frame <= strip_start || key_frame > strip_end) {
        continue;
      }
      if (key_frame > rectf.xmax || key_frame < rectf.xmin) {
        continue;
      }

      switch (sel_op) {
        case SEL_OP_ADD:
        case SEL_OP_SET: {
          SEQ_retiming_selection_append(ed, seq, &key);
          break;
        }
        case SEL_OP_SUB: {
          SEQ_retiming_selection_remove(ed, seq, &key);
          break;
        }
        case SEL_OP_XOR: { /* Toggle */
          if (SEQ_retiming_selection_contains(ed, seq, &key)) {
            SEQ_retiming_selection_remove(ed, seq, &key);
          }
          else {
            SEQ_retiming_selection_append(ed, seq, &key);
          }
          break;
          case SEL_OP_AND: {
            if (SEQ_retiming_selection_contains(ed, seq, &key)) {
              and_keys.add(&key, seq);
            }
            break;
          }
        }
      }
      changed = true;
    }
  }

  if (and_keys.size() > 0) {
    SEQ_retiming_selection_clear(ed);
    for (auto item : and_keys.items()) {
      SEQ_retiming_selection_append(ed, item.value, item.key);
    }
  }

  return changed ? OPERATOR_FINISHED : OPERATOR_CANCELLED;
}

static int sequencer_retiming_box_select_invoke(bContext *C, wmOperator *op, const wmEvent *event)
{
  if (RNA_boolean_get(op->ptr, "tweak") &&
      retiming_mousover_key_get(C, event->mval, nullptr) != nullptr)
  {
    return OPERATOR_CANCELLED | OPERATOR_PASS_THROUGH;
  }

  return WM_gesture_box_invoke(C, op, event);
}

void SEQUENCER_OT_retiming_select_box(wmOperatorType *ot)
{
  /* Identifiers. */
  ot->name = "Box Select";
  ot->idname = "SEQUENCER_OT_retiming_select_box";
  ot->description = "Select retiming keys using box selection";

  /* Api callbacks. */
  ot->invoke = sequencer_retiming_box_select_invoke;
  ot->exec = sequencer_retiming_box_select_exec;
  ot->modal = WM_gesture_box_modal;
  ot->cancel = WM_gesture_box_cancel;

  ot->poll = retiming_poll;

  /* Flags. */
  ot->flag = OPTYPE_UNDO;

  /* Properties. */
  WM_operator_properties_gesture_box(ot);
  WM_operator_properties_select_operation_simple(ot);
  RNA_def_boolean(
      ot->srna, "tweak", 0, "Tweak", "Operator has been activated using a click-drag event");
}

/** \} */

/* -------------------------------------------------------------------- */
/** \name Retiming Key Deselect All
 * \{ */

static int sequencer_retiming_deselect_all_exec(bContext *C, wmOperator * /* op */)
{
  Scene *scene = CTX_data_scene(C);
  SEQ_retiming_selection_clear(SEQ_editing_get(scene));
  WM_event_add_notifier(C, NC_SCENE | ND_SEQUENCER, scene);
  return OPERATOR_FINISHED;
}

void SEQUENCER_OT_retiming_deselect_all(wmOperatorType *ot)
{
  /* Identifiers. */
  ot->name = "Deselect All";
  ot->idname = "SEQUENCER_OT_retiming_deselect_all";
  ot->description = "Select strips using box selection";

  /* Api callbacks. */
  ot->exec = sequencer_retiming_deselect_all_exec;
  ot->poll = sequencer_editing_initialized_and_active;

  /* Flags. */
  ot->flag = OPTYPE_UNDO;
}

/** \} */<|MERGE_RESOLUTION|>--- conflicted
+++ resolved
@@ -9,11 +9,7 @@
 #include "MEM_guardedalloc.h"
 
 #include "BLI_blenlib.h"
-<<<<<<< HEAD
 #include "BLI_map.hh"
-#include "BLI_math.h"
-=======
->>>>>>> 9269afda
 
 #include "DNA_anim_types.h"
 #include "DNA_scene_types.h"
@@ -255,7 +251,7 @@
   Scene *scene = CTX_data_scene(C);
   bool success = false;
 
-  for (auto item: SEQ_retiming_selection_get(scene).items()) {
+  for (auto item : SEQ_retiming_selection_get(scene).items()) {
     const int timeline_frame = SEQ_retiming_key_timeline_frame_get(scene, item.value, item.key);
     success |= freeze_frame_add_new_for_seq(C, op, item.value, timeline_frame, duration);
     SEQ_relations_invalidate_cache_raw(scene, item.value);
@@ -351,7 +347,7 @@
   Scene *scene = CTX_data_scene(C);
   bool success = false;
 
-  for (auto item: SEQ_retiming_selection_get(scene).items()) {
+  for (auto item : SEQ_retiming_selection_get(scene).items()) {
     const int timeline_frame = SEQ_retiming_key_timeline_frame_get(scene, item.value, item.key);
     success |= transition_add_new_for_seq(C, op, item.value, timeline_frame, duration);
   }
@@ -421,7 +417,7 @@
 
   blender::Vector<Sequence *> strips_to_handle;
 
-  for (auto item: SEQ_retiming_selection_get(scene).items()) {
+  for (auto item : SEQ_retiming_selection_get(scene).items()) {
     strips_to_handle.append_non_duplicates(item.value);
     item.key->flag |= DELETE_KEY;
   }
@@ -502,7 +498,7 @@
     return OPERATOR_CANCELLED;
   }
 
-  for (auto item: SEQ_retiming_selection_get(scene).items()) {
+  for (auto item : SEQ_retiming_selection_get(scene).items()) {
     SEQ_retiming_key_speed_set(scene, item.value, item.key, RNA_float_get(op->ptr, "speed"));
     SEQ_relations_invalidate_cache_raw(scene, item.value);
   }
