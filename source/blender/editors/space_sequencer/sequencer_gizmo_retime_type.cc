/* SPDX-FileCopyrightText: 2022 Blender Foundation
 *
 * SPDX-License-Identifier: GPL-2.0-or-later */

/** \file
 * \ingroup spseq
 */

#include "MEM_guardedalloc.h"

#include "BLI_blenlib.h"
#include "BLI_span.hh"

#include "DNA_anim_types.h"
#include "DNA_sequence_types.h"

#include "BKE_context.h"
#include "BKE_fcurve.h"
#include "BKE_scene.h"

#include "BLF_api.h"

#include "GPU_batch.h"
#include "GPU_batch_utils.h"
#include "GPU_immediate.h"
#include "GPU_immediate_util.h"
#include "GPU_matrix.h"
#include "GPU_select.h"
#include "GPU_state.h"

#include "RNA_access.h"
#include "RNA_define.h"
#include "RNA_enum_types.h"

#include "WM_api.h"
#include "WM_types.h"

#include "ED_gizmo_library.h"
#include "ED_screen.h"
#include "ED_view3d.h"

#include "UI_interface.h"
#include "UI_interface_icons.h"
#include "UI_resources.h"
#include "UI_view2d.h"

#include "SEQ_iterator.h"
#include "SEQ_retiming.h"
#include "SEQ_retiming.hh"
#include "SEQ_sequencer.h"
#include "SEQ_time.h"

/* Own include. */
#include "sequencer_intern.h"

using blender::MutableSpan;

/** Size in pixels. */
#define RETIME_HANDLE_MOUSEOVER_THRESHOLD (16.0f * UI_SCALE_FAC)
/** Factor based on icon size. */
#define RETIME_BUTTON_SIZE 0.6f

static float remove_gizmo_height_get(const View2D *v2d)
{
  const float max_size = (SEQ_STRIP_OFSTOP - SEQ_STRIP_OFSBOTTOM) * UI_view2d_scale_get_y(v2d);
  return min_ff(14.0f * UI_SCALE_FAC, max_size * 0.4f);
}

static float strip_y_rescale(const Sequence *seq, const float y_value)
{
  const float y_range = SEQ_STRIP_OFSTOP - SEQ_STRIP_OFSBOTTOM;
  return (y_value * y_range) + seq->machine + SEQ_STRIP_OFSBOTTOM;
}

static float handle_x_get(const Scene *scene, const Sequence *seq, const SeqRetimingHandle *handle)
{

  const SeqRetimingHandle *last_handle = SEQ_retiming_last_handle_get(seq);
  const bool is_last_handle = (handle == last_handle);

  return SEQ_retiming_handle_timeline_frame_get(scene, seq, handle) + (is_last_handle ? 1 : 0);
}

static const SeqRetimingHandle *mouse_over_handle_get(const Scene *scene,
                                                      const Sequence *seq,
                                                      const View2D *v2d,
                                                      const int mval[2])
{
  int best_distance = INT_MAX;
  const SeqRetimingHandle *best_handle = nullptr;

  MutableSpan handles = SEQ_retiming_handles_get(seq);
  for (const SeqRetimingHandle &handle : handles) {
    int distance = round_fl_to_int(
        fabsf(UI_view2d_view_to_region_x(v2d, handle_x_get(scene, seq, &handle)) - mval[0]));

    if (distance < RETIME_HANDLE_MOUSEOVER_THRESHOLD && distance < best_distance) {
      best_distance = distance;
      best_handle = &handle;
    }
  }

  return best_handle;
}

static float pixels_to_view_width(const bContext *C, const float width)
{
  const View2D *v2d = UI_view2d_fromcontext(C);
  float scale_x = UI_view2d_view_to_region_x(v2d, 1) - UI_view2d_view_to_region_x(v2d, 0.0f);
  return width / scale_x;
}

static float pixels_to_view_height(const bContext *C, const float height)
{
  const View2D *v2d = UI_view2d_fromcontext(C);
  float scale_y = UI_view2d_view_to_region_y(v2d, 1) - UI_view2d_view_to_region_y(v2d, 0.0f);
  return height / scale_y;
}

static float strip_start_screenspace_get(const bContext *C, const Sequence *seq)
{
  const View2D *v2d = UI_view2d_fromcontext(C);
  const Scene *scene = CTX_data_scene(C);
  return UI_view2d_view_to_region_x(v2d, SEQ_time_left_handle_frame_get(scene, seq));
}

static float strip_end_screenspace_get(const bContext *C, const Sequence *seq)
{
  const View2D *v2d = UI_view2d_fromcontext(C);
  const Scene *scene = CTX_data_scene(C);
  return UI_view2d_view_to_region_x(v2d, SEQ_time_right_handle_frame_get(scene, seq));
}

static Sequence *active_seq_from_context(const bContext *C)
{
  const Editing *ed = SEQ_editing_get(CTX_data_scene(C));
  return ed->act_seq;
}

static rctf strip_box_get(const bContext *C, const Sequence *seq)
{
  const View2D *v2d = UI_view2d_fromcontext(C);
  rctf rect;
  rect.xmin = strip_start_screenspace_get(C, seq);
  rect.xmax = strip_end_screenspace_get(C, seq);
  rect.ymin = UI_view2d_view_to_region_y(v2d, strip_y_rescale(seq, 0));
  rect.ymax = UI_view2d_view_to_region_y(v2d, strip_y_rescale(seq, 1));
  return rect;
}

static rctf remove_box_get(const bContext *C, const Sequence *seq)
{
  const View2D *v2d = UI_view2d_fromcontext(C);
  rctf rect = strip_box_get(C, seq);
  rect.ymax = rect.ymin + remove_gizmo_height_get(v2d);
  return rect;
}

static bool mouse_is_inside_box(const rctf *box, const int mval[2])
{
  return mval[0] >= box->xmin && mval[0] <= box->xmax && mval[1] >= box->ymin &&
         mval[1] <= box->ymax;
}

/* -------------------------------------------------------------------- */
/** \name Retiming Add Handle Gizmo
 * \{ */

typedef struct RetimeButtonGizmo {
  wmGizmo gizmo;
  int icon_id;
  const Sequence *seq_under_mouse;
  bool is_mouse_over_gizmo;
} RetimeButtonGizmo;

typedef struct ButtonDimensions {
  float height;
  float width;
  float x;
  float y;
} ButtonDimensions;

static ButtonDimensions button_dimensions_get(const bContext *C, const RetimeButtonGizmo *gizmo)
{
  const Scene *scene = CTX_data_scene(C);
  const View2D *v2d = UI_view2d_fromcontext(C);
  const Sequence *seq = active_seq_from_context(C);

  const float icon_height = UI_icon_get_height(gizmo->icon_id) * UI_SCALE_FAC;
  const float icon_width = UI_icon_get_width(gizmo->icon_id) * UI_SCALE_FAC;
  const float icon_x = UI_view2d_view_to_region_x(v2d, BKE_scene_frame_get(scene)) +
                       icon_width / 2;
  const float icon_y = UI_view2d_view_to_region_y(v2d, strip_y_rescale(seq, 0.5)) -
                       icon_height / 2;
  const ButtonDimensions dimensions = {icon_height, icon_width, icon_x, icon_y};
  return dimensions;
}

static rctf button_box_get(const bContext *C, const RetimeButtonGizmo *gizmo)
{
  ButtonDimensions button_dimensions = button_dimensions_get(C, gizmo);

  float x_range = button_dimensions.width;
  float y_range = button_dimensions.height;

  rctf rect;
  rect.xmin = button_dimensions.x;
  rect.xmax = button_dimensions.x + x_range;
  rect.ymin = button_dimensions.y;
  rect.ymax = button_dimensions.y + y_range;

  return rect;
}

static void gizmo_retime_handle_add_draw(const bContext *C, wmGizmo *gz)
{
  RetimeButtonGizmo *gizmo = (RetimeButtonGizmo *)gz;

  if (ED_screen_animation_playing(CTX_wm_manager(C))) {
    return;
  }

  const Scene *scene = CTX_data_scene(C);
  const Sequence *seq = active_seq_from_context(C);
  const int frame_index = BKE_scene_frame_get(scene) - SEQ_time_start_frame_get(seq);
  const SeqRetimingHandle *handle = SEQ_retiming_find_segment_start_handle(seq, frame_index);

  if (handle != nullptr && (SEQ_retiming_handle_is_transition_type(handle) ||
                            SEQ_retiming_handle_is_freeze_frame(handle)))
  {
    return;
  }

  const ButtonDimensions button = button_dimensions_get(C, gizmo);
  const rctf strip_box = strip_box_get(C, active_seq_from_context(C));
  if (!BLI_rctf_isect_pt(&strip_box, button.x, button.y)) {
    return;
  }

  wmOrtho2_region_pixelspace(CTX_wm_region(C));
  GPU_blend(GPU_BLEND_ALPHA);
  uint pos = GPU_vertformat_attr_add(immVertexFormat(), "pos", GPU_COMP_F32, 2, GPU_FETCH_FLOAT);
  immBindBuiltinProgram(GPU_SHADER_3D_UNIFORM_COLOR);

  const float alpha = gizmo->is_mouse_over_gizmo ? 1.0f : 0.6f;

  immUniformColor4f(0.2f, 0.2f, 0.2f, alpha);
  imm_draw_circle_fill_2d(pos,
                          button.x + button.width / 2,
                          button.y + button.height / 2,
                          button.width * RETIME_BUTTON_SIZE,
                          32);
  immUnbindProgram();

  GPU_polygon_smooth(false);
  UI_icon_draw_alpha(button.x, button.y, gizmo->icon_id, alpha);
  GPU_polygon_smooth(true);

  GPU_blend(GPU_BLEND_NONE);
}

static int gizmo_retime_handle_add_test_select(bContext *C, wmGizmo *gz, const int mval[2])
{
  RetimeButtonGizmo *gizmo = (RetimeButtonGizmo *)gz;
  Sequence *seq = active_seq_from_context(C);

  Sequence *mouse_over_seq = nullptr;
  gizmo->is_mouse_over_gizmo = false;

  /* Store strip under mouse cursor. */
  const rctf strip_box = strip_box_get(C, seq);
  if (mouse_is_inside_box(&strip_box, mval)) {
    mouse_over_seq = seq;
  }

  if (gizmo->seq_under_mouse != mouse_over_seq) {
    gizmo->seq_under_mouse = mouse_over_seq;
    WM_event_add_notifier(C, NC_SCENE | ND_SEQUENCER, CTX_data_scene(C));
  }

  if (gizmo->seq_under_mouse == nullptr) {
    return -1;
  }

  const rctf button_box = button_box_get(C, gizmo);
  if (!mouse_is_inside_box(&button_box, mval)) {
    return -1;
  }

  gizmo->is_mouse_over_gizmo = true;
  const Scene *scene = CTX_data_scene(C);
  wmGizmoOpElem *op_elem = WM_gizmo_operator_get(gz, 0);
  RNA_int_set(&op_elem->ptr, "timeline_frame", BKE_scene_frame_get(scene));

  WM_event_add_notifier(C, NC_SCENE | ND_SEQUENCER, CTX_data_scene(C));
  return 0;
}

static void gizmo_retime_handle_add_setup(wmGizmo *gz)
{
  RetimeButtonGizmo *gizmo = (RetimeButtonGizmo *)gz;
  gizmo->icon_id = ICON_ADD;
}

void GIZMO_GT_retime_handle_add(wmGizmoType *gzt)
{
  /* Identifiers. */
  gzt->idname = "GIZMO_GT_retime_handle_add";

  /* Api callbacks. */
  gzt->setup = gizmo_retime_handle_add_setup;
  gzt->draw = gizmo_retime_handle_add_draw;
  gzt->test_select = gizmo_retime_handle_add_test_select;
  gzt->struct_size = sizeof(RetimeButtonGizmo);

  /* Currently only used for cursor display. */
  RNA_def_boolean(gzt->srna, "show_drag", true, "Show Drag", "");
}

/** \} */

/* -------------------------------------------------------------------- */
/** \name Retiming Move Handle Gizmo
 * \{ */

enum eHandleMoveOperation {
  DEFAULT_MOVE,
  MAKE_TRANSITION,
  MAKE_FREEZE_FRAME,
};

typedef struct RetimeHandleMoveGizmo {
  wmGizmo gizmo;
  const Sequence *mouse_over_seq;
  int mouse_over_handle_x;
  eHandleMoveOperation operation;
} RetimeHandleMoveGizmo;

static void retime_handle_draw(const bContext *C,
                               const RetimeHandleMoveGizmo *gizmo,
                               uint pos,
                               const Sequence *seq,
                               const SeqRetimingHandle *handle)
{
  const Scene *scene = CTX_data_scene(C);
  const float handle_x = handle_x_get(scene, seq, handle);

  if (handle_x == SEQ_time_left_handle_frame_get(scene, seq)) {
    return;
  }
  if (handle_x == SEQ_time_right_handle_frame_get(scene, seq)) {
    return;
  }

  const View2D *v2d = UI_view2d_fromcontext(C);
  const rctf strip_box = strip_box_get(C, seq);
  if (!BLI_rctf_isect_x(&strip_box, UI_view2d_view_to_region_x(v2d, handle_x))) {
    return; /* Handle out of strip bounds. */
  }

  const int ui_triangle_size = remove_gizmo_height_get(v2d);
  const float bottom = UI_view2d_view_to_region_y(v2d, strip_y_rescale(seq, 0.0f)) + 2;
  const float top = UI_view2d_view_to_region_y(v2d, strip_y_rescale(seq, 1.0f)) - 2;
  const float handle_position = UI_view2d_view_to_region_x(v2d, handle_x);

  float col[4] = {1.0f, 1.0f, 1.0f, 1.0f};

  if (seq == gizmo->mouse_over_seq && handle_x == gizmo->mouse_over_handle_x) {
    bool handle_is_transition = SEQ_retiming_handle_is_transition_type(handle);
    bool prev_handle_is_transition = SEQ_retiming_handle_is_transition_type(handle - 1);
    bool handle_is_freeze_frame = SEQ_retiming_handle_is_freeze_frame(handle);
    bool prev_handle_is_freeze_frame = SEQ_retiming_handle_is_freeze_frame(handle - 1);

    if (!(handle_is_transition || prev_handle_is_transition || handle_is_freeze_frame ||
          prev_handle_is_freeze_frame))
    {
      if (gizmo->operation == MAKE_TRANSITION) {
        col[0] = 0.5f;
        col[2] = 0.4f;
      }
      else if (gizmo->operation == MAKE_FREEZE_FRAME) {
        col[0] = 0.4f;
        col[1] = 0.8f;
      }
    }
  }
  else {
    mul_v3_fl(col, 0.65f);
  }

  immUniformColor4fv(col);

  immBegin(GPU_PRIM_TRI_FAN, 3);
  immVertex2f(pos, handle_position - ui_triangle_size / 2, bottom);
  immVertex2f(pos, handle_position + ui_triangle_size / 2, bottom);
  immVertex2f(pos, handle_position, bottom + ui_triangle_size);

  immEnd();

  immBegin(GPU_PRIM_LINES, 2);
  immVertex2f(pos, handle_position, bottom);
  immVertex2f(pos, handle_position, top);
  immEnd();
}

static void gizmo_retime_handle_draw(const bContext *C, wmGizmo *gz)
{
  RetimeHandleMoveGizmo *gizmo = (RetimeHandleMoveGizmo *)gz;
  const View2D *v2d = UI_view2d_fromcontext(C);

  /* TODO: This is hard-coded behavior, same as pre-select gizmos in 3D view.
   * Better solution would be to check operator keymap and display this information in status bar
   * and tool-tip. */
  wmEvent *event = CTX_wm_window(C)->eventstate;

  if ((event->modifier & KM_SHIFT) != 0) {
    gizmo->operation = MAKE_TRANSITION;
  }
<<<<<<< HEAD

  const float speed = SEQ_retiming_handle_speed_get(scene, seq, next_handle);

  char label_str[20];
  const size_t label_len = BLI_snprintf_rlen(
      label_str, sizeof(label_str), "%d%%", round_fl_to_int(speed * 100.0f));

  const float width = pixels_to_view_width(C, BLF_width(BLF_default(), label_str, label_len));

  const float xmin = max_ff(SEQ_time_left_handle_frame_get(scene, seq),
                            handle_x_get(scene, seq, handle));
  const float xmax = min_ff(SEQ_time_right_handle_frame_get(scene, seq),
                            handle_x_get(scene, seq, next_handle));

  const float text_x = (xmin + xmax - width) / 2;
  const float text_y = strip_y_rescale(seq, 0) + pixels_to_view_height(C, 5);

  if (width > xmax - xmin) {
    return; /* Not enough space to draw label. */
=======
  else if ((event->modifier & KM_CTRL) != 0) {
    gizmo->operation = MAKE_FREEZE_FRAME;
  }
  else {
    gizmo->operation = DEFAULT_MOVE;
>>>>>>> c0632e17
  }

  wmOrtho2_region_pixelspace(CTX_wm_region(C));
  GPU_blend(GPU_BLEND_ALPHA);
  uint pos = GPU_vertformat_attr_add(immVertexFormat(), "pos", GPU_COMP_F32, 2, GPU_FETCH_FLOAT);
  immBindBuiltinProgram(GPU_SHADER_3D_UNIFORM_COLOR);

  Sequence *seq = active_seq_from_context(C);
  SEQ_retiming_data_ensure(CTX_data_scene(C), seq);
  MutableSpan handles = SEQ_retiming_handles_get(seq);

  for (const SeqRetimingHandle &handle : handles) {
    if (&handle == handles.begin()) {
      continue; /* Ignore first handle. */
    }
    retime_handle_draw(C, gizmo, pos, seq, &handle);
  }

  immUnbindProgram();
  GPU_blend(GPU_BLEND_NONE);

  UI_view2d_text_cache_draw(CTX_wm_region(C));
  UI_view2d_view_ortho(v2d); /* 'UI_view2d_text_cache_draw()' messes up current view. */
}

static int gizmo_retime_handle_test_select(bContext *C, wmGizmo *gz, const int mval[2])
{
  RetimeHandleMoveGizmo *gizmo = (RetimeHandleMoveGizmo *)gz;
  Scene *scene = CTX_data_scene(C);

  gizmo->mouse_over_seq = nullptr;

  Sequence *seq = active_seq_from_context(C);
  SEQ_retiming_data_ensure(CTX_data_scene(C), seq);
  const SeqRetimingHandle *handle = mouse_over_handle_get(
      scene, seq, UI_view2d_fromcontext(C), mval);
  const int handle_index = SEQ_retiming_handle_index_get(seq, handle);

  if (handle == nullptr) {
    return -1;
  }

  if (handle_x_get(scene, seq, handle) == SEQ_time_left_handle_frame_get(scene, seq) ||
      handle_index == 0)
  {
    return -1;
  }

  const View2D *v2d = UI_view2d_fromcontext(C);
  rctf strip_box = strip_box_get(C, seq);
  BLI_rctf_resize_x(&strip_box, BLI_rctf_size_x(&strip_box) + 2 * remove_gizmo_height_get(v2d));
  if (!mouse_is_inside_box(&strip_box, mval)) {
    return -1;
  }

  gizmo->mouse_over_seq = seq;
  gizmo->mouse_over_handle_x = handle_x_get(scene, seq, handle);

  wmGizmoOpElem *op_elem = WM_gizmo_operator_get(gz, 0);
  RNA_int_set(&op_elem->ptr, "handle_index", handle_index);

  WM_event_add_notifier(C, NC_SCENE | ND_SEQUENCER, scene);
  return 0;
}

static int gizmo_retime_handle_cursor_get(wmGizmo *gz)
{
  if (RNA_boolean_get(gz->ptr, "show_drag")) {
    return WM_CURSOR_EW_SCROLL;
  }
  return WM_CURSOR_DEFAULT;
}

static void gizmo_retime_handle_setup(wmGizmo *gz)
{
  gz->flag = WM_GIZMO_DRAW_MODAL;
}

void GIZMO_GT_retime_handle(wmGizmoType *gzt)
{
  /* Identifiers. */
  gzt->idname = "GIZMO_GT_retime_handle_move";

  /* Api callbacks. */
  gzt->setup = gizmo_retime_handle_setup;
  gzt->draw = gizmo_retime_handle_draw;
  gzt->test_select = gizmo_retime_handle_test_select;
  gzt->cursor_get = gizmo_retime_handle_cursor_get;
  gzt->struct_size = sizeof(RetimeHandleMoveGizmo);

  /* Currently only used for cursor display. */
  RNA_def_boolean(gzt->srna, "show_drag", true, "Show Drag", "");
}

/** \} */

/* -------------------------------------------------------------------- */
/** \name Retiming Remove Handle Gizmo
 * \{ */

static void gizmo_retime_remove_draw(const bContext * /* C */, wmGizmo * /* gz */)
{
  /* Pass. */
}

static int gizmo_retime_remove_test_select(bContext *C, wmGizmo *gz, const int mval[2])
{
  Scene *scene = CTX_data_scene(C);
  Sequence *seq = active_seq_from_context(C);

  SEQ_retiming_data_ensure(scene, seq);
  const SeqRetimingHandle *handle = mouse_over_handle_get(
      scene, seq, UI_view2d_fromcontext(C), mval);
  const int handle_index = SEQ_retiming_handle_index_get(seq, handle);

  if (handle == nullptr) {
    return -1;
  }

  if (handle_x_get(scene, seq, handle) == SEQ_time_left_handle_frame_get(scene, seq) ||
      handle_index == 0)
  {
    return -1; /* Ignore first handle. */
  }

  SeqRetimingHandle *last_handle = SEQ_retiming_last_handle_get(seq);
  if (handle == last_handle) {
    return -1; /* Last handle can not be removed. */
  }

  const View2D *v2d = UI_view2d_fromcontext(C);
  rctf box = remove_box_get(C, seq);
  BLI_rctf_resize_x(&box, BLI_rctf_size_x(&box) + 2 * remove_gizmo_height_get(v2d));
  if (!mouse_is_inside_box(&box, mval)) {
    return -1;
  }

  wmGizmoOpElem *op_elem = WM_gizmo_operator_get(gz, 0);
  RNA_int_set(&op_elem->ptr, "handle_index", handle_index);

  WM_event_add_notifier(C, NC_SCENE | ND_SEQUENCER, scene);
  return 0;
}

static int gizmo_retime_remove_cursor_get(wmGizmo *gz)
{
  if (RNA_boolean_get(gz->ptr, "show_drag")) {
    return WM_CURSOR_ERASER;
  }
  return WM_CURSOR_DEFAULT;
}

void GIZMO_GT_retime_remove(wmGizmoType *gzt)
{
  /* Identifiers. */
  gzt->idname = "GIZMO_GT_retime_handle_remove";

  /* Api callbacks. */
  gzt->draw = gizmo_retime_remove_draw;
  gzt->test_select = gizmo_retime_remove_test_select;
  gzt->cursor_get = gizmo_retime_remove_cursor_get;
  gzt->struct_size = sizeof(wmGizmo);

  /* Currently only used for cursor display. */
  RNA_def_boolean(gzt->srna, "show_drag", true, "Show Drag", "");
}

/** \} */

/* -------------------------------------------------------------------- */
/** \name Retiming Speed Set Gizmo
 * \{ */

static size_t label_str_get(const Sequence *seq,
                            const SeqRetimingHandle *handle,
                            size_t str_len,
                            char *r_label_str)
{
  const SeqRetimingHandle *next_handle = handle + 1;
  if (SEQ_retiming_handle_is_transition_type(handle)) {
    const float prev_speed = SEQ_retiming_handle_speed_get(seq, handle - 1);
    const float next_speed = SEQ_retiming_handle_speed_get(seq, next_handle + 1);
    return BLI_snprintf_rlen(r_label_str,
                             str_len,
                             "%d%% - %d%%",
                             round_fl_to_int(prev_speed * 100.0f),
                             round_fl_to_int(next_speed * 100.0f));
  }
  const float speed = SEQ_retiming_handle_speed_get(seq, next_handle);
  return BLI_snprintf_rlen(r_label_str, str_len, "%d%%", round_fl_to_int(speed * 100.0f));
}

static bool label_rect_get(const bContext *C,
                           const Sequence *seq,
                           const SeqRetimingHandle *handle,
                           char *label_str,
                           size_t label_len,
                           rctf *rect)
{
  const Scene *scene = CTX_data_scene(C);
  const SeqRetimingHandle *next_handle = handle + 1;
  const float width = pixels_to_view_width(C, BLF_width(BLF_default(), label_str, label_len));
  const float height = pixels_to_view_height(C, BLF_height(BLF_default(), label_str, label_len));

  const float xmin = max_ff(SEQ_time_left_handle_frame_get(scene, seq),
                            handle_x_get(scene, seq, handle));
  const float xmax = min_ff(SEQ_time_right_handle_frame_get(scene, seq),
                            handle_x_get(scene, seq, next_handle));

  rect->xmin = (xmin + xmax - width) / 2;
  rect->xmax = rect->xmin + width;
  rect->ymin = strip_y_rescale(seq, 0) + pixels_to_view_height(C, 5);
  rect->ymax = rect->ymin + height;

  return width < xmax - xmin;
}

static void label_rect_apply_mouseover_offset(const View2D *v2d, rctf *rect)
{
  float scale_x, scale_y;
  UI_view2d_scale_get_inverse(v2d, &scale_x, &scale_y);
  rect->xmin -= RETIME_HANDLE_MOUSEOVER_THRESHOLD * scale_x;
  rect->xmax += RETIME_HANDLE_MOUSEOVER_THRESHOLD * scale_x;
  rect->ymax += RETIME_HANDLE_MOUSEOVER_THRESHOLD * scale_y;
}

static void retime_speed_text_draw(const bContext *C,
                                   const Sequence *seq,
                                   const SeqRetimingHandle *handle)
{
  SeqRetimingHandle *last_handle = SEQ_retiming_last_handle_get(seq);
  if (handle == last_handle) {
    return;
  }

  const Scene *scene = CTX_data_scene(C);
  const int start_frame = SEQ_time_left_handle_frame_get(scene, seq);
  const int end_frame = SEQ_time_right_handle_frame_get(scene, seq);

  const SeqRetimingHandle *next_handle = handle + 1;
  if (handle_x_get(scene, seq, next_handle) < start_frame ||
      handle_x_get(scene, seq, handle) > end_frame)
  {
    return; /* Label out of strip bounds. */
  }

  char label_str[40];
  rctf label_rect;
  size_t label_len = label_str_get(seq, handle, sizeof(label_str), label_str);

  if (!label_rect_get(C, seq, handle, label_str, label_len, &label_rect)) {
    return; /* Not enough space to draw label. */
  }

  const uchar col[4] = {255, 255, 255, 255};
  UI_view2d_text_cache_add(
      UI_view2d_fromcontext(C), label_rect.xmin, label_rect.ymin, label_str, label_len, col);
}

static void gizmo_retime_speed_set_draw(const bContext *C, wmGizmo * /* gz */)
{
  const View2D *v2d = UI_view2d_fromcontext(C);

  wmOrtho2_region_pixelspace(CTX_wm_region(C));
  GPU_blend(GPU_BLEND_ALPHA);
  GPU_vertformat_attr_add(immVertexFormat(), "pos", GPU_COMP_F32, 2, GPU_FETCH_FLOAT);
  immBindBuiltinProgram(GPU_SHADER_3D_UNIFORM_COLOR);

  Sequence *seq = active_seq_from_context(C);
  SEQ_retiming_data_ensure(seq);
  MutableSpan handles = SEQ_retiming_handles_get(seq);

  for (const SeqRetimingHandle &handle : handles) {
    retime_speed_text_draw(C, seq, &handle);
  }

  immUnbindProgram();
  GPU_blend(GPU_BLEND_NONE);

  UI_view2d_text_cache_draw(CTX_wm_region(C));
  UI_view2d_view_ortho(v2d); /* 'UI_view2d_text_cache_draw()' messes up current view. */
}

static int gizmo_retime_speed_set_test_select(bContext *C, wmGizmo *gz, const int mval[2])
{
  Scene *scene = CTX_data_scene(C);
  wmGizmoOpElem *op_elem = WM_gizmo_operator_get(gz, 0);
  const View2D *v2d = UI_view2d_fromcontext(C);

  Sequence *seq = active_seq_from_context(C);
  SEQ_retiming_data_ensure(seq);

  for (const SeqRetimingHandle &handle : SEQ_retiming_handles_get(seq)) {
    if (SEQ_retiming_handle_is_transition_type(&handle)) {
      continue;
    }

    char label_str[40];
    rctf label_rect;
    size_t label_len = label_str_get(seq, &handle, sizeof(label_str), label_str);

    if (!label_rect_get(C, seq, &handle, label_str, label_len, &label_rect)) {
      continue;
    }

    label_rect_apply_mouseover_offset(v2d, &label_rect);

    float mouse_view[2];
    UI_view2d_region_to_view(v2d, mval[0], mval[1], &mouse_view[0], &mouse_view[1]);

    if (!BLI_rctf_isect_pt(&label_rect, mouse_view[0], mouse_view[1])) {
      continue;
    }

    /* Store next handle in RNA property, since label rect uses first handle as reference. */
    const int handle_index = SEQ_retiming_handle_index_get(seq, &handle) + 1;
    RNA_int_set(&op_elem->ptr, "handle_index", handle_index);
    WM_event_add_notifier(C, NC_SCENE | ND_SEQUENCER, scene);
    return 0;
  }

  return -1;
}

static int gizmo_retime_speed_set_cursor_get(wmGizmo *gz)
{
  if (RNA_boolean_get(gz->ptr, "show_drag")) {
    return WM_CURSOR_TEXT_EDIT;
  }
  return WM_CURSOR_DEFAULT;
}

void GIZMO_GT_speed_set_remove(wmGizmoType *gzt)
{
  /* Identifiers. */
  gzt->idname = "GIZMO_GT_retime_speed_set";

  /* Api callbacks. */
  gzt->draw = gizmo_retime_speed_set_draw;
  gzt->test_select = gizmo_retime_speed_set_test_select;
  gzt->cursor_get = gizmo_retime_speed_set_cursor_get;
  gzt->struct_size = sizeof(wmGizmo);

  /* Currently only used for cursor display. */
  RNA_def_boolean(gzt->srna, "show_drag", true, "Show Drag", "");
}

/** \} */<|MERGE_RESOLUTION|>--- conflicted
+++ resolved
@@ -222,7 +222,7 @@
 
   const Scene *scene = CTX_data_scene(C);
   const Sequence *seq = active_seq_from_context(C);
-  const int frame_index = BKE_scene_frame_get(scene) - SEQ_time_start_frame_get(seq);
+  const int frame_index = BKE_scene_frame_get(scene) - SEQ_time_start_frame_get(scene, seq);
   const SeqRetimingHandle *handle = SEQ_retiming_find_segment_start_handle(seq, frame_index);
 
   if (handle != nullptr && (SEQ_retiming_handle_is_transition_type(handle) ||
@@ -407,7 +407,7 @@
 {
   RetimeHandleMoveGizmo *gizmo = (RetimeHandleMoveGizmo *)gz;
   const View2D *v2d = UI_view2d_fromcontext(C);
-
+  const Scene *scene = CTX_data_scene(C);
   /* TODO: This is hard-coded behavior, same as pre-select gizmos in 3D view.
    * Better solution would be to check operator keymap and display this information in status bar
    * and tool-tip. */
@@ -416,33 +416,11 @@
   if ((event->modifier & KM_SHIFT) != 0) {
     gizmo->operation = MAKE_TRANSITION;
   }
-<<<<<<< HEAD
-
-  const float speed = SEQ_retiming_handle_speed_get(scene, seq, next_handle);
-
-  char label_str[20];
-  const size_t label_len = BLI_snprintf_rlen(
-      label_str, sizeof(label_str), "%d%%", round_fl_to_int(speed * 100.0f));
-
-  const float width = pixels_to_view_width(C, BLF_width(BLF_default(), label_str, label_len));
-
-  const float xmin = max_ff(SEQ_time_left_handle_frame_get(scene, seq),
-                            handle_x_get(scene, seq, handle));
-  const float xmax = min_ff(SEQ_time_right_handle_frame_get(scene, seq),
-                            handle_x_get(scene, seq, next_handle));
-
-  const float text_x = (xmin + xmax - width) / 2;
-  const float text_y = strip_y_rescale(seq, 0) + pixels_to_view_height(C, 5);
-
-  if (width > xmax - xmin) {
-    return; /* Not enough space to draw label. */
-=======
   else if ((event->modifier & KM_CTRL) != 0) {
     gizmo->operation = MAKE_FREEZE_FRAME;
   }
   else {
     gizmo->operation = DEFAULT_MOVE;
->>>>>>> c0632e17
   }
 
   wmOrtho2_region_pixelspace(CTX_wm_region(C));
@@ -451,7 +429,7 @@
   immBindBuiltinProgram(GPU_SHADER_3D_UNIFORM_COLOR);
 
   Sequence *seq = active_seq_from_context(C);
-  SEQ_retiming_data_ensure(CTX_data_scene(C), seq);
+  SEQ_retiming_data_ensure(scene, seq);
   MutableSpan handles = SEQ_retiming_handles_get(seq);
 
   for (const SeqRetimingHandle &handle : handles) {
@@ -476,7 +454,7 @@
   gizmo->mouse_over_seq = nullptr;
 
   Sequence *seq = active_seq_from_context(C);
-  SEQ_retiming_data_ensure(CTX_data_scene(C), seq);
+  SEQ_retiming_data_ensure(scene, seq);
   const SeqRetimingHandle *handle = mouse_over_handle_get(
       scene, seq, UI_view2d_fromcontext(C), mval);
   const int handle_index = SEQ_retiming_handle_index_get(seq, handle);
@@ -616,22 +594,23 @@
 /** \name Retiming Speed Set Gizmo
  * \{ */
 
-static size_t label_str_get(const Sequence *seq,
+static size_t label_str_get(const Scene *scene,
+                            const Sequence *seq,
                             const SeqRetimingHandle *handle,
                             size_t str_len,
                             char *r_label_str)
 {
   const SeqRetimingHandle *next_handle = handle + 1;
   if (SEQ_retiming_handle_is_transition_type(handle)) {
-    const float prev_speed = SEQ_retiming_handle_speed_get(seq, handle - 1);
-    const float next_speed = SEQ_retiming_handle_speed_get(seq, next_handle + 1);
+    const float prev_speed = SEQ_retiming_handle_speed_get(scene, seq, handle - 1);
+    const float next_speed = SEQ_retiming_handle_speed_get(scene, seq, next_handle + 1);
     return BLI_snprintf_rlen(r_label_str,
                              str_len,
                              "%d%% - %d%%",
                              round_fl_to_int(prev_speed * 100.0f),
                              round_fl_to_int(next_speed * 100.0f));
   }
-  const float speed = SEQ_retiming_handle_speed_get(seq, next_handle);
+  const float speed = SEQ_retiming_handle_speed_get(scene, seq, next_handle);
   return BLI_snprintf_rlen(r_label_str, str_len, "%d%%", round_fl_to_int(speed * 100.0f));
 }
 
@@ -691,7 +670,7 @@
 
   char label_str[40];
   rctf label_rect;
-  size_t label_len = label_str_get(seq, handle, sizeof(label_str), label_str);
+  size_t label_len = label_str_get(scene, seq, handle, sizeof(label_str), label_str);
 
   if (!label_rect_get(C, seq, handle, label_str, label_len, &label_rect)) {
     return; /* Not enough space to draw label. */
@@ -705,6 +684,7 @@
 static void gizmo_retime_speed_set_draw(const bContext *C, wmGizmo * /* gz */)
 {
   const View2D *v2d = UI_view2d_fromcontext(C);
+  const Scene *scene = CTX_data_scene(C);
 
   wmOrtho2_region_pixelspace(CTX_wm_region(C));
   GPU_blend(GPU_BLEND_ALPHA);
@@ -712,7 +692,7 @@
   immBindBuiltinProgram(GPU_SHADER_3D_UNIFORM_COLOR);
 
   Sequence *seq = active_seq_from_context(C);
-  SEQ_retiming_data_ensure(seq);
+  SEQ_retiming_data_ensure(scene, seq);
   MutableSpan handles = SEQ_retiming_handles_get(seq);
 
   for (const SeqRetimingHandle &handle : handles) {
@@ -733,7 +713,7 @@
   const View2D *v2d = UI_view2d_fromcontext(C);
 
   Sequence *seq = active_seq_from_context(C);
-  SEQ_retiming_data_ensure(seq);
+  SEQ_retiming_data_ensure(scene, seq);
 
   for (const SeqRetimingHandle &handle : SEQ_retiming_handles_get(seq)) {
     if (SEQ_retiming_handle_is_transition_type(&handle)) {
@@ -742,7 +722,7 @@
 
     char label_str[40];
     rctf label_rect;
-    size_t label_len = label_str_get(seq, &handle, sizeof(label_str), label_str);
+    size_t label_len = label_str_get(scene, seq, &handle, sizeof(label_str), label_str);
 
     if (!label_rect_get(C, seq, &handle, label_str, label_len, &label_rect)) {
       continue;
