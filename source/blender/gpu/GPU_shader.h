/* SPDX-FileCopyrightText: 2005 Blender Authors
 *
 * SPDX-License-Identifier: GPL-2.0-or-later */

/** \file
 * \ingroup gpu
 *
 * A #GPUShader is a container for backend specific shader program.
 */

#pragma once

#include "GPU_shader_builtin.h"

#ifdef __cplusplus
extern "C" {
#endif

struct GPUVertBuf;

/** Opaque type hiding #blender::gpu::shader::ShaderCreateInfo */
typedef struct GPUShaderCreateInfo GPUShaderCreateInfo;
/** Opaque type hiding #blender::gpu::Shader */
typedef struct GPUShader GPUShader;

/* Hardware limit is 16. Position attribute is always needed so we reduce to 15.
 * This makes sure the GPUVertexFormat name buffer does not overflow. */
#define GPU_MAX_ATTR 15

/* Determined by the maximum uniform buffer size divided by chunk size. */
#define GPU_MAX_UNIFORM_ATTR 8

/* -------------------------------------------------------------------- */
/** \name Creation
 * \{ */

/**
 * Create a shader using the given #GPUShaderCreateInfo.
 * Can return a NULL pointer if compilation fails.
 */
GPUShader *GPU_shader_create_from_info(const GPUShaderCreateInfo *_info);

/**
 * Create a shader using a named #GPUShaderCreateInfo registered at startup.
 * These are declared inside `*_info.hh` files using the `GPU_SHADER_CREATE_INFO()` macro.
 * They are also expected to have been flagged using `do_static_compilation`.
 * Can return a NULL pointer if compilation fails.
 */
GPUShader *GPU_shader_create_from_info_name(const char *info_name);

/**
 * Fetch a named #GPUShaderCreateInfo registered at startup.
 * These are declared inside `*_info.hh` files using the `GPU_SHADER_CREATE_INFO()` macro.
 * Can return a NULL pointer if no match is found.
 */
const GPUShaderCreateInfo *GPU_shader_create_info_get(const char *info_name);

/**
 * Error checking for user created shaders.
 * \return true is create info is valid.
 */
bool GPU_shader_create_info_check_error(const GPUShaderCreateInfo *_info, char r_error[128]);

/** \} */

/* -------------------------------------------------------------------- */
/** \name Free
 * \{ */

void GPU_shader_free(GPUShader *shader);

/** \} */

/* -------------------------------------------------------------------- */
/** \name Binding
 * \{ */

/**
 * Set the given shader as active shader for the active GPU context.
 * It replaces any already bound shader.
 * All following draw-calls and dispatches will use this shader.
 * Uniform functions need to have the shader bound in order to work. (TODO: until we use
 * glProgramUniform)
 */
void GPU_shader_bind(GPUShader *shader);

/**
 * Unbind the active shader.
 * \note this is a no-op in release builds. But it make sense to actually do it in user land code
 * to detect incorrect API usage.
 */
void GPU_shader_unbind(void);

/**
 * Return the currently bound shader to the active GPU context.
 * \return NULL pointer if no shader is bound of if no context is active.
 */
GPUShader *GPU_shader_get_bound(void);

/** \} */

/* -------------------------------------------------------------------- */
/** \name Debugging introspection API.
 * \{ */

const char *GPU_shader_get_name(GPUShader *shader);

/** \} */

/* -------------------------------------------------------------------- */
/** \name Uniform API.
 * \{ */

/**
 * Returns binding point location.
 * Binding location are given to be set at shader compile time and immutable.
 */
int GPU_shader_get_ubo_binding(GPUShader *shader, const char *name);
int GPU_shader_get_ssbo_binding(GPUShader *shader, const char *name);
int GPU_shader_get_sampler_binding(GPUShader *shader, const char *name);

/**
 * Returns uniform location.
 * If cached, it is faster than querying the interface for each uniform assignment.
 */
int GPU_shader_get_uniform(GPUShader *shader, const char *name);

/**
 * Sets a generic push constant (a.k.a. uniform).
 * \a length and \a array_size should match the create info push_constant declaration.
 */
void GPU_shader_uniform_float_ex(
    GPUShader *shader, int location, int length, int array_size, const float *value);
void GPU_shader_uniform_int_ex(
    GPUShader *shader, int location, int length, int array_size, const int *value);

/**
 * Sets a generic push constant (a.k.a. uniform).
 * \a length and \a array_size should match the create info push_constant declaration.
 * These functions need to have the shader bound in order to work. (TODO: until we use
 * glProgramUniform)
 */
void GPU_shader_uniform_1i(GPUShader *sh, const char *name, int value);
void GPU_shader_uniform_1b(GPUShader *sh, const char *name, bool value);
void GPU_shader_uniform_1f(GPUShader *sh, const char *name, float value);
void GPU_shader_uniform_2f(GPUShader *sh, const char *name, float x, float y);
void GPU_shader_uniform_3f(GPUShader *sh, const char *name, float x, float y, float z);
void GPU_shader_uniform_4f(GPUShader *sh, const char *name, float x, float y, float z, float w);
void GPU_shader_uniform_2fv(GPUShader *sh, const char *name, const float data[2]);
void GPU_shader_uniform_3fv(GPUShader *sh, const char *name, const float data[3]);
void GPU_shader_uniform_4fv(GPUShader *sh, const char *name, const float data[4]);
void GPU_shader_uniform_2iv(GPUShader *sh, const char *name, const int data[2]);
void GPU_shader_uniform_mat4(GPUShader *sh, const char *name, const float data[4][4]);
void GPU_shader_uniform_mat3_as_mat4(GPUShader *sh, const char *name, const float data[3][3]);
<<<<<<< HEAD
void GPU_shader_uniform_1fv_array(GPUShader *sh, const char *name, int len, const float *val);
=======
void GPU_shader_uniform_1f_array(GPUShader *sh, const char *name, int len, const float *val);
>>>>>>> 048f70e7
void GPU_shader_uniform_2fv_array(GPUShader *sh, const char *name, int len, const float (*val)[2]);
void GPU_shader_uniform_4fv_array(GPUShader *sh, const char *name, int len, const float (*val)[4]);

/** \} */

/* -------------------------------------------------------------------- */
/** \name Attribute API.
 *
 * Used to create #GPUVertexFormat from the shader's vertex input layout.
 * \{ */

unsigned int GPU_shader_get_attribute_len(const GPUShader *shader);
int GPU_shader_get_attribute(const GPUShader *shader, const char *name);
bool GPU_shader_get_attribute_info(const GPUShader *shader,
                                   int attr_location,
                                   char r_name[256],
                                   int *r_type);

/** \} */

/* -------------------------------------------------------------------- */
/** \name Legacy API
 *
 * All of this section is deprecated and should be ported to use the API described above.
 * \{ */

typedef enum eGPUShaderTFBType {
  GPU_SHADER_TFB_NONE = 0, /* Transform feedback unsupported. */
  GPU_SHADER_TFB_POINTS = 1,
  GPU_SHADER_TFB_LINES = 2,
  GPU_SHADER_TFB_TRIANGLES = 3,
} eGPUShaderTFBType;

GPUShader *GPU_shader_create(const char *vertcode,
                             const char *fragcode,
                             const char *geomcode,
                             const char *libcode,
                             const char *defines,
                             const char *shname);
GPUShader *GPU_shader_create_compute(const char *computecode,
                                     const char *libcode,
                                     const char *defines,
                                     const char *shname);
GPUShader *GPU_shader_create_from_python(const char *vertcode,
                                         const char *fragcode,
                                         const char *geomcode,
                                         const char *libcode,
                                         const char *defines,
                                         const char *name);
GPUShader *GPU_shader_create_ex(const char *vertcode,
                                const char *fragcode,
                                const char *geomcode,
                                const char *computecode,
                                const char *libcode,
                                const char *defines,
                                eGPUShaderTFBType tf_type,
                                const char **tf_names,
                                int tf_count,
                                const char *shname);

/**
 * Returns true if transform feedback was successfully enabled.
 */
bool GPU_shader_transform_feedback_enable(GPUShader *shader, struct GPUVertBuf *vertbuf);
void GPU_shader_transform_feedback_disable(GPUShader *shader);

/**
 * SSBO Vertex-fetch is used as an alternative path to geometry shaders wherein the vertex count is
 * expanded up-front. This function fetches the number of specified output vertices per input
 * primitive.
 */
int GPU_shader_get_ssbo_vertex_fetch_num_verts_per_prim(GPUShader *shader);
bool GPU_shader_uses_ssbo_vertex_fetch(GPUShader *shader);

/**
 * Shader cache warming.
 * For each shader, rendering APIs perform a two-step compilation:
 *
 *  * The first stage is Front-End compilation which only needs to be performed once, and generates
 * a portable intermediate representation. This happens during `gpu::Shader::finalize()`.
 *
 *  * The second is Back-End compilation which compiles a device-specific executable shader
 * program. This compilation requires some contextual pipeline state which is baked into the
 * executable shader source, producing a Pipeline State Object (PSO). In OpenGL, backend
 * compilation happens in the background, within the driver, but can still incur runtime stutters.
 * In Metal/Vulkan, PSOs are compiled explicitly. These are currently resolved within the backend
 * based on the current pipeline state and can incur runtime stalls when they occur.
 *
 * Shader Cache warming uses the specified parent shader set using `GPU_shader_set_parent(..)` as a
 * template reference for pre-compiling Render Pipeline State Objects (PSOs) outside of the main
 * render pipeline.
 *
 * PSOs require descriptors containing information on the render state for a given shader, which
 * includes input vertex data layout and output pixel formats, along with some state such as
 * blend mode and color output masks. As this state information is usually consistent between
 * similar draws, we can assign a parent shader and use this shader's cached pipeline state's to
 * prime compilations.
 *
 * Shaders do not necessarily have to be similar in functionality to be used as a parent, so long
 * as the #GPUVertFormt and #GPUFrameBuffer which they are used with remain the same.
 * Other bindings such as textures, uniforms and UBOs are all assigned independently as dynamic
 * state.
 *
 * This function should be called asynchronously, mitigating the impact of run-time stuttering from
 * dynamic compilation of PSOs during normal rendering.
 *
 * \param: shader: The shader whose cache to warm.
 * \param limit: The maximum number of PSOs to compile within a call. Specifying
 * a limit <= 0 will compile a PSO for all cached PSOs in the parent shader. */
void GPU_shader_warm_cache(GPUShader *shader, int limit);

/* We expect the parent shader to be compiled and already have some cached PSOs when being assigned
 * as a reference. Ensure the parent shader still exists when `GPU_shader_cache_warm(..)` is
 * called. */
void GPU_shader_set_parent(GPUShader *shader, GPUShader *parent);

/** DEPRECATED: Kept only because of BGL API. */
int GPU_shader_get_program(GPUShader *shader);

/**
 * Indexed commonly used uniform name for faster lookup into the uniform cache.
 */
typedef enum {
  GPU_UNIFORM_MODEL = 0,      /* mat4 ModelMatrix */
  GPU_UNIFORM_VIEW,           /* mat4 ViewMatrix */
  GPU_UNIFORM_MODELVIEW,      /* mat4 ModelViewMatrix */
  GPU_UNIFORM_PROJECTION,     /* mat4 ProjectionMatrix */
  GPU_UNIFORM_VIEWPROJECTION, /* mat4 ViewProjectionMatrix */
  GPU_UNIFORM_MVP,            /* mat4 ModelViewProjectionMatrix */

  GPU_UNIFORM_MODEL_INV,          /* mat4 ModelMatrixInverse */
  GPU_UNIFORM_VIEW_INV,           /* mat4 ViewMatrixInverse */
  GPU_UNIFORM_MODELVIEW_INV,      /* mat4 ModelViewMatrixInverse */
  GPU_UNIFORM_PROJECTION_INV,     /* mat4 ProjectionMatrixInverse */
  GPU_UNIFORM_VIEWPROJECTION_INV, /* mat4 ViewProjectionMatrixInverse */

  GPU_UNIFORM_NORMAL,     /* mat3 NormalMatrix */
  GPU_UNIFORM_ORCO,       /* vec4 OrcoTexCoFactors[] */
  GPU_UNIFORM_CLIPPLANES, /* vec4 WorldClipPlanes[] */

  GPU_UNIFORM_COLOR,          /* vec4 color */
  GPU_UNIFORM_BASE_INSTANCE,  /* int baseInstance */
  GPU_UNIFORM_RESOURCE_CHUNK, /* int resourceChunk */
  GPU_UNIFORM_RESOURCE_ID,    /* int resourceId */
  GPU_UNIFORM_SRGB_TRANSFORM, /* bool srgbTarget */
} GPUUniformBuiltin;
#define GPU_NUM_UNIFORMS (GPU_UNIFORM_SRGB_TRANSFORM + 1)

/**
 * TODO: To be moved as private API. Not really used outside of gpu_matrix.cc and doesn't really
 * offer a noticeable performance boost.
 */
int GPU_shader_get_builtin_uniform(GPUShader *shader, int builtin);

/** DEPRECATED: Use hardcoded buffer location instead. */
typedef enum {
  GPU_UNIFORM_BLOCK_VIEW = 0, /* viewBlock */
  GPU_UNIFORM_BLOCK_MODEL,    /* modelBlock */
  GPU_UNIFORM_BLOCK_INFO,     /* infoBlock */

  GPU_UNIFORM_BLOCK_DRW_VIEW,
  GPU_UNIFORM_BLOCK_DRW_MODEL,
  GPU_UNIFORM_BLOCK_DRW_INFOS,
  GPU_UNIFORM_BLOCK_DRW_CLIPPING,

  GPU_NUM_UNIFORM_BLOCKS, /* Special value, denotes number of builtin uniforms block. */
} GPUUniformBlockBuiltin;

/** DEPRECATED: Use hardcoded buffer location instead. */
int GPU_shader_get_builtin_block(GPUShader *shader, int builtin);

/** DEPRECATED: Kept only because of Python GPU API. */
int GPU_shader_get_uniform_block(GPUShader *shader, const char *name);

/** \} */

#ifdef __cplusplus
}
#endif<|MERGE_RESOLUTION|>--- conflicted
+++ resolved
@@ -152,11 +152,7 @@
 void GPU_shader_uniform_2iv(GPUShader *sh, const char *name, const int data[2]);
 void GPU_shader_uniform_mat4(GPUShader *sh, const char *name, const float data[4][4]);
 void GPU_shader_uniform_mat3_as_mat4(GPUShader *sh, const char *name, const float data[3][3]);
-<<<<<<< HEAD
-void GPU_shader_uniform_1fv_array(GPUShader *sh, const char *name, int len, const float *val);
-=======
 void GPU_shader_uniform_1f_array(GPUShader *sh, const char *name, int len, const float *val);
->>>>>>> 048f70e7
 void GPU_shader_uniform_2fv_array(GPUShader *sh, const char *name, int len, const float (*val)[2]);
 void GPU_shader_uniform_4fv_array(GPUShader *sh, const char *name, int len, const float (*val)[4]);
 
