--- conflicted
+++ resolved
@@ -7,10 +7,7 @@
 
 #include "vk_pipeline.hh"
 #include "vk_backend.hh"
-<<<<<<< HEAD
 #include "vk_batch.hh"
-=======
->>>>>>> f428fd82
 #include "vk_context.hh"
 #include "vk_framebuffer.hh"
 #include "vk_memory.hh"
@@ -41,21 +38,12 @@
 {
   VK_ALLOCATION_CALLBACKS
   const VKDevice &device = VKBackend::get().device_get();
-<<<<<<< HEAD
   for (VkPipeline vk_pipeline : vk_pipelines_) {
     vkDestroyPipeline(device.device_get(), vk_pipeline, vk_allocation_callbacks);
-=======
-  if (vk_pipeline_ != VK_NULL_HANDLE) {
-    vkDestroyPipeline(device.device_get(), vk_pipeline_, vk_allocation_callbacks);
->>>>>>> f428fd82
   }
 }
 
 VKPipeline VKPipeline::create_compute_pipeline(
-<<<<<<< HEAD
-    VKContext & /*context*/,
-=======
->>>>>>> f428fd82
     VkShaderModule compute_module,
     VkDescriptorSetLayout &descriptor_set_layout,
     VkPipelineLayout &pipeline_layout,
@@ -205,7 +193,7 @@
    * also be done using a VkPipelineCache. For now we just destroy any available pipeline so it
    * won't be overwritten by the newly created one. */
   vk_pipelines_.append(active_vk_pipeline_);
-  debug::object_label(&context, active_vk_pipeline_, "GraphicsPipeline");
+  debug::object_label(active_vk_pipeline_, "GraphicsPipeline");
 }
 
 void VKPipeline::update_and_bind(VKContext &context,
