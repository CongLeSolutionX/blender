/* SPDX-License-Identifier: GPL-2.0-or-later
 * Copyright 2023 Blender Foundation */

/** \file
 * \ingroup gpu
 */

#include "vk_pipeline.hh"
#include "vk_backend.hh"
#include "vk_batch.hh"
#include "vk_context.hh"
#include "vk_framebuffer.hh"
#include "vk_memory.hh"
#include "vk_state_manager.hh"
#include "vk_vertex_attribute_object.hh"

namespace blender::gpu {

VKPipeline::VKPipeline(VkDescriptorSetLayout vk_descriptor_set_layout,
                       VKPushConstants &&push_constants)
    : active_vk_pipeline_(VK_NULL_HANDLE),
      descriptor_set_(vk_descriptor_set_layout),
      push_constants_(std::move(push_constants))
{
}

VKPipeline::VKPipeline(VkPipeline vk_pipeline,
                       VkDescriptorSetLayout vk_descriptor_set_layout,
                       VKPushConstants &&push_constants)
    : active_vk_pipeline_(vk_pipeline),
      descriptor_set_(vk_descriptor_set_layout),
      push_constants_(std::move(push_constants))
{
  vk_pipelines_.append(vk_pipeline);
}

VKPipeline::~VKPipeline()
{
  VK_ALLOCATION_CALLBACKS
  const VKDevice &device = VKBackend::get().device_get();
  for (VkPipeline vk_pipeline : vk_pipelines_) {
    vkDestroyPipeline(device.device_get(), vk_pipeline, vk_allocation_callbacks);
  }
}

VKPipeline VKPipeline::create_compute_pipeline(
    VKContext & /*context*/,
    VkShaderModule compute_module,
    VkDescriptorSetLayout &descriptor_set_layout,
    VkPipelineLayout &pipeline_layout,
    const VKPushConstants::Layout &push_constants_layout)
{
  VK_ALLOCATION_CALLBACKS
  const VKDevice &device = VKBackend::get().device_get();
  VkComputePipelineCreateInfo pipeline_info = {};
  pipeline_info.sType = VK_STRUCTURE_TYPE_COMPUTE_PIPELINE_CREATE_INFO;
  pipeline_info.flags = 0;
  pipeline_info.stage = {};
  pipeline_info.stage.sType = VK_STRUCTURE_TYPE_PIPELINE_SHADER_STAGE_CREATE_INFO;
  pipeline_info.stage.flags = 0;
  pipeline_info.stage.stage = VK_SHADER_STAGE_COMPUTE_BIT;
  pipeline_info.stage.module = compute_module;
  pipeline_info.layout = pipeline_layout;
  pipeline_info.stage.pName = "main";

  VkPipeline vk_pipeline;
<<<<<<< HEAD
  if (vkCreateComputePipelines(device.device_get(),
                               nullptr,
                               1,
                               &pipeline_info,
                               vk_allocation_callbacks,
                               &vk_pipeline) != VK_SUCCESS) {
=======
  if (vkCreateComputePipelines(
          vk_device, nullptr, 1, &pipeline_info, vk_allocation_callbacks, &vk_pipeline) !=
      VK_SUCCESS)
  {
>>>>>>> 3b5aba8c
    return VKPipeline();
  }

  VKPushConstants push_constants(&push_constants_layout);
  return VKPipeline(vk_pipeline, descriptor_set_layout, std::move(push_constants));
}

VKPipeline VKPipeline::create_graphics_pipeline(
    VkDescriptorSetLayout &descriptor_set_layout,
    const VKPushConstants::Layout &push_constants_layout)
{
  VKPushConstants push_constants(&push_constants_layout);
  return VKPipeline(descriptor_set_layout, std::move(push_constants));
}

VkPipeline VKPipeline::vk_handle() const
{
  return active_vk_pipeline_;
}

bool VKPipeline::is_valid() const
{
  return active_vk_pipeline_ != VK_NULL_HANDLE;
}

void VKPipeline::finalize(VKContext &context,
                          VkShaderModule vertex_module,
                          VkShaderModule geometry_module,
                          VkShaderModule fragment_module,
                          VkPipelineLayout &pipeline_layout,
                          const GPUPrimType prim_type,
                          const VKVertexAttributeObject &vertex_attribute_object)
{
  BLI_assert(vertex_module != VK_NULL_HANDLE);

  VK_ALLOCATION_CALLBACKS

  Vector<VkPipelineShaderStageCreateInfo> pipeline_stages;
  VkPipelineShaderStageCreateInfo vertex_stage_info = {};
  vertex_stage_info.sType = VK_STRUCTURE_TYPE_PIPELINE_SHADER_STAGE_CREATE_INFO;
  vertex_stage_info.stage = VK_SHADER_STAGE_VERTEX_BIT;
  vertex_stage_info.module = vertex_module;
  vertex_stage_info.pName = "main";
  pipeline_stages.append(vertex_stage_info);

  if (geometry_module != VK_NULL_HANDLE) {
    VkPipelineShaderStageCreateInfo geometry_stage_info = {};
    geometry_stage_info.sType = VK_STRUCTURE_TYPE_PIPELINE_SHADER_STAGE_CREATE_INFO;
    geometry_stage_info.stage = VK_SHADER_STAGE_GEOMETRY_BIT;
    geometry_stage_info.module = geometry_module;
    geometry_stage_info.pName = "main";
    pipeline_stages.append(geometry_stage_info);
  }

  if (fragment_module != VK_NULL_HANDLE) {
    VkPipelineShaderStageCreateInfo fragment_stage_info = {};
    fragment_stage_info.sType = VK_STRUCTURE_TYPE_PIPELINE_SHADER_STAGE_CREATE_INFO;
    fragment_stage_info.stage = VK_SHADER_STAGE_FRAGMENT_BIT;
    fragment_stage_info.module = fragment_module;
    fragment_stage_info.pName = "main";
    pipeline_stages.append(fragment_stage_info);
  }

  VKFrameBuffer &framebuffer = *context.active_framebuffer_get();

  VkGraphicsPipelineCreateInfo pipeline_create_info = {};
  pipeline_create_info.sType = VK_STRUCTURE_TYPE_GRAPHICS_PIPELINE_CREATE_INFO;
  pipeline_create_info.stageCount = pipeline_stages.size();
  pipeline_create_info.pStages = pipeline_stages.data();
  pipeline_create_info.layout = pipeline_layout;
  pipeline_create_info.renderPass = framebuffer.vk_render_pass_get();
  pipeline_create_info.subpass = 0;

  /* Vertex input state. */
  VkPipelineVertexInputStateCreateInfo vertex_input_state = {};
  vertex_input_state.sType = VK_STRUCTURE_TYPE_PIPELINE_VERTEX_INPUT_STATE_CREATE_INFO;
  vertex_input_state.vertexBindingDescriptionCount = vertex_attribute_object.bindings.size();
  vertex_input_state.pVertexBindingDescriptions = vertex_attribute_object.bindings.data();
  vertex_input_state.vertexAttributeDescriptionCount = vertex_attribute_object.attributes.size();
  vertex_input_state.pVertexAttributeDescriptions = vertex_attribute_object.attributes.data();
  pipeline_create_info.pVertexInputState = &vertex_input_state;

  /* Input assembly state. */
  VkPipelineInputAssemblyStateCreateInfo pipeline_input_assembly = {};
  pipeline_input_assembly.sType = VK_STRUCTURE_TYPE_PIPELINE_INPUT_ASSEMBLY_STATE_CREATE_INFO;
  pipeline_input_assembly.topology = to_vk_primitive_topology(prim_type);
  pipeline_create_info.pInputAssemblyState = &pipeline_input_assembly;

  /* Viewport state. */
  VkPipelineViewportStateCreateInfo viewport_state = {};
  viewport_state.sType = VK_STRUCTURE_TYPE_PIPELINE_VIEWPORT_STATE_CREATE_INFO;
  VkViewport viewport = framebuffer.vk_viewport_get();
  viewport_state.pViewports = &viewport;
  viewport_state.viewportCount = 1;
  VkRect2D scissor = framebuffer.vk_render_area_get();
  viewport_state.pScissors = &scissor;
  viewport_state.scissorCount = 1;
  pipeline_create_info.pViewportState = &viewport_state;

  /* Multisample state. */
  VkPipelineMultisampleStateCreateInfo multisample_state = {};
  multisample_state.sType = VK_STRUCTURE_TYPE_PIPELINE_MULTISAMPLE_STATE_CREATE_INFO;
  multisample_state.rasterizationSamples = VK_SAMPLE_COUNT_1_BIT;
  multisample_state.minSampleShading = 1.0f;
  pipeline_create_info.pMultisampleState = &multisample_state;

  /* States from the state manager. */
  const VKPipelineStateManager &state_manager = state_manager_get();
  pipeline_create_info.pColorBlendState = &state_manager.pipeline_color_blend_state;
  pipeline_create_info.pRasterizationState = &state_manager.rasterization_state;
  pipeline_create_info.pDepthStencilState = &state_manager.depth_stencil_state;

  const VKDevice &device = VKBackend::get().device_get();
  vkCreateGraphicsPipelines(device.device_get(),
                            VK_NULL_HANDLE,
                            1,
                            &pipeline_create_info,
                            vk_allocation_callbacks,
                            &active_vk_pipeline_);
  /* TODO: we should cache several pipeline instances and detect pipelines we can reuse. This might
   * also be done using a VkPipelineCache. For now we just destroy any available pipeline so it
   * won't be overwritten by the newly created one. */
  vk_pipelines_.append(active_vk_pipeline_);
  debug::object_label(&context, active_vk_pipeline_, "GraphicsPipeline");
}

void VKPipeline::update_and_bind(VKContext &context,
                                 VkPipelineLayout vk_pipeline_layout,
                                 VkPipelineBindPoint vk_pipeline_bind_point)
{
  VKCommandBuffer &command_buffer = context.command_buffer_get();
  command_buffer.bind(*this, vk_pipeline_bind_point);
  push_constants_.update(context);
  if (descriptor_set_.has_layout()) {
    descriptor_set_.update(context);
    command_buffer.bind(
        *descriptor_set_.active_descriptor_set(), vk_pipeline_layout, vk_pipeline_bind_point);
  }
}

}  // namespace blender::gpu<|MERGE_RESOLUTION|>--- conflicted
+++ resolved
@@ -64,19 +64,13 @@
   pipeline_info.stage.pName = "main";
 
   VkPipeline vk_pipeline;
-<<<<<<< HEAD
   if (vkCreateComputePipelines(device.device_get(),
                                nullptr,
                                1,
                                &pipeline_info,
                                vk_allocation_callbacks,
-                               &vk_pipeline) != VK_SUCCESS) {
-=======
-  if (vkCreateComputePipelines(
-          vk_device, nullptr, 1, &pipeline_info, vk_allocation_callbacks, &vk_pipeline) !=
-      VK_SUCCESS)
+                               &vk_pipeline) != VK_SUCCESS)
   {
->>>>>>> 3b5aba8c
     return VKPipeline();
   }
 
