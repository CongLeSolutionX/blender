/* SPDX-License-Identifier: GPL-2.0-or-later
 * Copyright 2023 Blender Foundation */

/** \file
 * \ingroup gpu
 */

#include "vk_common.hh"

namespace blender::gpu {
VkImageAspectFlagBits to_vk_image_aspect_flag_bits(const eGPUTextureFormat format)
{
  switch (format) {
    /* Formats texture & render-buffer */
    case GPU_RGBA32UI:
    case GPU_RG32UI:
    case GPU_R32UI:
    case GPU_RGBA16UI:
    case GPU_RG16UI:
    case GPU_R16UI:
    case GPU_RGBA8UI:
    case GPU_RG8UI:
    case GPU_R8UI:
    case GPU_RGBA32I:
    case GPU_RG32I:
    case GPU_R32I:
    case GPU_RGBA16I:
    case GPU_RG16I:
    case GPU_R16I:
    case GPU_RGBA8I:
    case GPU_RG8I:
    case GPU_R8I:
    case GPU_RGBA32F:
    case GPU_RG32F:
    case GPU_R32F:
    case GPU_RGBA16F:
    case GPU_RG16F:
    case GPU_R16F:
    case GPU_RGBA16:
    case GPU_RG16:
    case GPU_R16:
    case GPU_RGBA8:
    case GPU_RG8:
    case GPU_R8:
      return VK_IMAGE_ASPECT_COLOR_BIT;

    /* Special formats texture & render-buffer */
    case GPU_RGB10_A2:
    case GPU_RGB10_A2UI:
    case GPU_R11F_G11F_B10F:
    case GPU_SRGB8_A8:
      return VK_IMAGE_ASPECT_COLOR_BIT;
<<<<<<< HEAD
    case GPU_DEPTH32F_STENCIL8:
    case GPU_DEPTH24_STENCIL8:
      return static_cast<VkImageAspectFlagBits>(VK_IMAGE_ASPECT_DEPTH_BIT);
=======
>>>>>>> 93b64631

    /* Depth Formats. */
    case GPU_DEPTH_COMPONENT32F:
    case GPU_DEPTH_COMPONENT24:
    case GPU_DEPTH_COMPONENT16:
    case GPU_DEPTH32F_STENCIL8:
    case GPU_DEPTH24_STENCIL8:
      return VK_IMAGE_ASPECT_DEPTH_BIT;

    /* Texture only formats. */
    case GPU_RGB32UI:
    case GPU_RGB16UI:
    case GPU_RGB8UI:
    case GPU_RGB32I:
    case GPU_RGB16I:
    case GPU_RGB8I:
    case GPU_RGB16:
    case GPU_RGB8:
    case GPU_RGBA16_SNORM:
    case GPU_RGB16_SNORM:
    case GPU_RG16_SNORM:
    case GPU_R16_SNORM:
    case GPU_RGBA8_SNORM:
    case GPU_RGB8_SNORM:
    case GPU_RG8_SNORM:
    case GPU_R8_SNORM:
    case GPU_RGB32F:
    case GPU_RGB16F:
      return VK_IMAGE_ASPECT_COLOR_BIT;

    /* Special formats, texture only. */
    case GPU_SRGB8_A8_DXT1:
    case GPU_SRGB8_A8_DXT3:
    case GPU_SRGB8_A8_DXT5:
    case GPU_RGBA8_DXT1:
    case GPU_RGBA8_DXT3:
    case GPU_RGBA8_DXT5:
    case GPU_SRGB8:
    case GPU_RGB9_E5:
      return VK_IMAGE_ASPECT_COLOR_BIT;
  }
  BLI_assert_unreachable();
  return static_cast<VkImageAspectFlagBits>(0);
}

VkFormat to_vk_format(const eGPUTextureFormat format)
{
  switch (format) {
    /* Formats texture & render-buffer */
    case GPU_RGBA32UI:
      return VK_FORMAT_R32G32B32A32_UINT;
    case GPU_RG32UI:
      return VK_FORMAT_R32G32_UINT;
    case GPU_R32UI:
      return VK_FORMAT_R32_UINT;
    case GPU_RGBA16UI:
      return VK_FORMAT_R16G16B16A16_UINT;
    case GPU_RG16UI:
      return VK_FORMAT_R16G16_UINT;
    case GPU_R16UI:
      return VK_FORMAT_R16_UINT;
    case GPU_RGBA8UI:
      return VK_FORMAT_R8G8B8A8_UINT;
    case GPU_RG8UI:
      return VK_FORMAT_R8G8_UINT;
    case GPU_R8UI:
      return VK_FORMAT_R8_UINT;
    case GPU_RGBA32I:
      return VK_FORMAT_R32G32B32A32_SINT;
    case GPU_RG32I:
      return VK_FORMAT_R32G32_SINT;
    case GPU_R32I:
      return VK_FORMAT_R32_SINT;
    case GPU_RGBA16I:
      return VK_FORMAT_R16G16B16A16_SINT;
    case GPU_RG16I:
      return VK_FORMAT_R16G16_SINT;
    case GPU_R16I:
      return VK_FORMAT_R16_SINT;
    case GPU_RGBA8I:
      return VK_FORMAT_R8G8B8A8_SINT;
    case GPU_RG8I:
      return VK_FORMAT_R8G8_SINT;
    case GPU_R8I:
      return VK_FORMAT_R8_SINT;
    case GPU_RGBA32F:
      return VK_FORMAT_R32G32B32A32_SFLOAT;
    case GPU_RG32F:
      return VK_FORMAT_R32G32_SFLOAT;
    case GPU_R32F:
      return VK_FORMAT_R32_SFLOAT;
    case GPU_RGBA16F:
      return VK_FORMAT_R16G16B16A16_SFLOAT;
    case GPU_RG16F:
      return VK_FORMAT_R16G16_SFLOAT;
    case GPU_R16F:
      return VK_FORMAT_R16_SFLOAT;
    case GPU_RGBA16:
      return VK_FORMAT_R16G16B16A16_UNORM;
    case GPU_RG16:
      return VK_FORMAT_R16G16_UNORM;
    case GPU_R16:
      return VK_FORMAT_R16_UNORM;
    case GPU_RGBA8:
      return VK_FORMAT_R8G8B8A8_UNORM;
    case GPU_RG8:
      return VK_FORMAT_R8G8_UNORM;
    case GPU_R8:
      return VK_FORMAT_R8_UNORM;

    /* Special formats texture & render-buffer */
    case GPU_RGB10_A2:
      return VK_FORMAT_A2B10G10R10_UNORM_PACK32;
    case GPU_RGB10_A2UI:
      return VK_FORMAT_A2B10G10R10_UINT_PACK32;
    case GPU_R11F_G11F_B10F:
      return VK_FORMAT_B10G11R11_UFLOAT_PACK32;
    case GPU_SRGB8_A8:
      return VK_FORMAT_R8G8B8A8_SRGB;
    case GPU_DEPTH32F_STENCIL8:
      return VK_FORMAT_D32_SFLOAT_S8_UINT;
    case GPU_DEPTH24_STENCIL8:
      return VK_FORMAT_D24_UNORM_S8_UINT;

    /* Depth Formats. */
    case GPU_DEPTH_COMPONENT32F:
      return VK_FORMAT_D32_SFLOAT;
    case GPU_DEPTH_COMPONENT24:
      return VK_FORMAT_X8_D24_UNORM_PACK32;
    case GPU_DEPTH_COMPONENT16:
      return VK_FORMAT_D16_UNORM;

    /* Texture only formats. */
    case GPU_RGB32UI:
      return VK_FORMAT_R32G32B32_UINT;
    case GPU_RGB16UI:
      return VK_FORMAT_R16G16B16_UINT;
    case GPU_RGB8UI:
      return VK_FORMAT_R8G8B8_UINT;
    case GPU_RGB32I:
      return VK_FORMAT_R32G32B32_SINT;
    case GPU_RGB16I:
      return VK_FORMAT_R16G16B16_SINT;
    case GPU_RGB8I:
      return VK_FORMAT_R8G8B8_SINT;
    case GPU_RGB16:
      return VK_FORMAT_R16G16B16_UNORM;
    case GPU_RGB8:
      return VK_FORMAT_R8G8B8_UNORM;
    case GPU_RGBA16_SNORM:
      return VK_FORMAT_R16G16B16A16_SNORM;
    case GPU_RGB16_SNORM:
      return VK_FORMAT_R16G16B16_SNORM;
    case GPU_RG16_SNORM:
      return VK_FORMAT_R16G16_SNORM;
    case GPU_R16_SNORM:
      return VK_FORMAT_R16_SNORM;
    case GPU_RGBA8_SNORM:
      return VK_FORMAT_R8G8B8A8_SNORM;
    case GPU_RGB8_SNORM:
      return VK_FORMAT_R8G8B8_SNORM;
    case GPU_RG8_SNORM:
      return VK_FORMAT_R8G8_SNORM;
    case GPU_R8_SNORM:
      return VK_FORMAT_R8_SNORM;
    case GPU_RGB32F:
      return VK_FORMAT_R32G32B32_SFLOAT;
    case GPU_RGB16F:
      return VK_FORMAT_R16G16B16_SFLOAT;

    /* Special formats, texture only. */
    case GPU_SRGB8_A8_DXT1:
      return VK_FORMAT_BC1_RGBA_SRGB_BLOCK;
    case GPU_SRGB8_A8_DXT3:
      return VK_FORMAT_BC2_SRGB_BLOCK;
    case GPU_SRGB8_A8_DXT5:
      return VK_FORMAT_BC3_SRGB_BLOCK;
    case GPU_RGBA8_DXT1:
      return VK_FORMAT_BC1_RGBA_UNORM_BLOCK;
    case GPU_RGBA8_DXT3:
      return VK_FORMAT_BC2_UNORM_BLOCK;
    case GPU_RGBA8_DXT5:
      return VK_FORMAT_BC3_UNORM_BLOCK;
    case GPU_SRGB8:
      return VK_FORMAT_R8G8B8_SRGB;
    case GPU_RGB9_E5:
      return VK_FORMAT_E5B9G9R9_UFLOAT_PACK32;
  }
  return VK_FORMAT_UNDEFINED;
}

VkFormat to_vk_format(const GPUVertCompType type, const uint32_t size)
{
  switch (type) {
    case GPU_COMP_I8:
      switch (size) {
        case 1:
          return VK_FORMAT_R8_SNORM;
        case 2:
          return VK_FORMAT_R8G8_SNORM;
        case 3:
          return VK_FORMAT_R8G8B8_SNORM;
        case 4:
          return VK_FORMAT_R8G8B8A8_SNORM;
        default:
          break;
      }
      break;

    case GPU_COMP_U8:
      switch (size) {
        case 1:
          return VK_FORMAT_R8_UNORM;
        case 2:
          return VK_FORMAT_R8G8_UNORM;
        case 3:
          return VK_FORMAT_R8G8B8_UNORM;
        case 4:
          return VK_FORMAT_R8G8B8A8_UNORM;
        default:
          break;
      }
      break;

    case GPU_COMP_I16:
      switch (size) {
        case 2:
          return VK_FORMAT_R16_SNORM;
        case 4:
          return VK_FORMAT_R16G16_SNORM;
        case 6:
          return VK_FORMAT_R16G16B16_SNORM;
        case 8:
          return VK_FORMAT_R16G16B16A16_SNORM;
        default:
          break;
      }
      break;

    case GPU_COMP_U16:
      switch (size) {
        case 2:
          return VK_FORMAT_R16_UNORM;
        case 4:
          return VK_FORMAT_R16G16_UNORM;
        case 6:
          return VK_FORMAT_R16G16B16_UNORM;
        case 8:
          return VK_FORMAT_R16G16B16A16_UNORM;
        default:
          break;
      }
      break;

    case GPU_COMP_I32:
      switch (size) {
        case 4:
          return VK_FORMAT_R32_SINT;
        case 8:
          return VK_FORMAT_R32G32_SINT;
        case 12:
          return VK_FORMAT_R32G32B32_SINT;
        case 16:
          return VK_FORMAT_R32G32B32A32_SINT;
        default:
          break;
      }
      break;

    case GPU_COMP_U32:
      switch (size) {
        case 4:
          return VK_FORMAT_R32_UINT;
        case 8:
          return VK_FORMAT_R32G32_UINT;
        case 12:
          return VK_FORMAT_R32G32B32_UINT;
        case 16:
          return VK_FORMAT_R32G32B32A32_UINT;
        default:
          break;
      }
      break;

    case GPU_COMP_F32:
      switch (size) {
        case 4:
          return VK_FORMAT_R32_SFLOAT;
        case 8:
          return VK_FORMAT_R32G32_SFLOAT;
        case 12:
          return VK_FORMAT_R32G32B32_SFLOAT;
        case 16:
          return VK_FORMAT_R32G32B32A32_SFLOAT;
        case 64:
          return VK_FORMAT_R32G32B32A32_SFLOAT;
        default:
          break;
      }
      break;

    case GPU_COMP_I10:
      BLI_assert(size == 4);
      return VK_FORMAT_A2B10G10R10_UNORM_PACK32;

    default:
      break;
  }
  BLI_assert_unreachable();
  return VK_FORMAT_R32_SFLOAT;
}

VkImageType to_vk_image_type(const eGPUTextureType type)
{
  switch (type) {
    case GPU_TEXTURE_1D:
    case GPU_TEXTURE_BUFFER:
    case GPU_TEXTURE_1D_ARRAY:
      return VK_IMAGE_TYPE_1D;
    case GPU_TEXTURE_2D:
    case GPU_TEXTURE_2D_ARRAY:
      return VK_IMAGE_TYPE_2D;
    case GPU_TEXTURE_3D:
    case GPU_TEXTURE_CUBE:
    case GPU_TEXTURE_CUBE_ARRAY:
      return VK_IMAGE_TYPE_3D;

    case GPU_TEXTURE_ARRAY:
      /* GPU_TEXTURE_ARRAY should always be used together with 1D, 2D, or CUBE*/
      break;
  }

  BLI_assert_unreachable();
  return VK_IMAGE_TYPE_1D;
}

VkImageViewType to_vk_image_view_type(const eGPUTextureType type)
{
  switch (type) {
    case GPU_TEXTURE_1D:
    case GPU_TEXTURE_BUFFER:
      return VK_IMAGE_VIEW_TYPE_1D;
    case GPU_TEXTURE_2D:
      return VK_IMAGE_VIEW_TYPE_2D;
    case GPU_TEXTURE_3D:
      return VK_IMAGE_VIEW_TYPE_3D;
    case GPU_TEXTURE_CUBE:
      return VK_IMAGE_VIEW_TYPE_CUBE;
    case GPU_TEXTURE_1D_ARRAY:
      return VK_IMAGE_VIEW_TYPE_1D_ARRAY;
    case GPU_TEXTURE_2D_ARRAY:
      return VK_IMAGE_VIEW_TYPE_2D_ARRAY;
    case GPU_TEXTURE_CUBE_ARRAY:
      return VK_IMAGE_VIEW_TYPE_CUBE_ARRAY;

    case GPU_TEXTURE_ARRAY:
      /* GPU_TEXTURE_ARRAY should always be used together with 1D, 2D, or CUBE*/
      break;
  }

  BLI_assert_unreachable();
  return VK_IMAGE_VIEW_TYPE_1D;
}

VkComponentMapping to_vk_component_mapping(const eGPUTextureFormat /*format*/)
{
  /* TODO: this should map to OpenGL defaults based on the eGPUTextureFormat. The implementation of
   * this function will be implemented when implementing other parts of VKTexture. */
  VkComponentMapping component_mapping;
  component_mapping.r = VK_COMPONENT_SWIZZLE_R;
  component_mapping.g = VK_COMPONENT_SWIZZLE_G;
  component_mapping.b = VK_COMPONENT_SWIZZLE_B;
  component_mapping.a = VK_COMPONENT_SWIZZLE_A;
  return component_mapping;
}

template<typename T> void copy_color(T dst[4], const T *src)
{
  dst[0] = src[0];
  dst[1] = src[1];
  dst[2] = src[2];
  dst[3] = src[3];
}

VkClearColorValue to_vk_clear_color_value(const eGPUDataFormat format, const void *data)
{
  VkClearColorValue result = {0.0f};
  switch (format) {
    case GPU_DATA_FLOAT: {
      const float *float_data = static_cast<const float *>(data);
      copy_color<float>(result.float32, float_data);
      break;
    }

    case GPU_DATA_INT: {
      const int32_t *int_data = static_cast<const int32_t *>(data);
      copy_color<int32_t>(result.int32, int_data);
      break;
    }

    case GPU_DATA_UINT: {
      const uint32_t *uint_data = static_cast<const uint32_t *>(data);
      copy_color<uint32_t>(result.uint32, uint_data);
      break;
    }

    case GPU_DATA_HALF_FLOAT:
    case GPU_DATA_UBYTE:
    case GPU_DATA_UINT_24_8:
    case GPU_DATA_10_11_11_REV:
    case GPU_DATA_2_10_10_10_REV: {
      BLI_assert_unreachable();
      break;
    }
  }
  return result;
}

VkIndexType to_vk_index_type(const GPUIndexBufType index_type)
{
  switch (index_type) {
    case GPU_INDEX_U16:
      return VK_INDEX_TYPE_UINT16;
    case GPU_INDEX_U32:
      return VK_INDEX_TYPE_UINT32;
    default:
      break;
  }
  BLI_assert_unreachable();
  return VK_INDEX_TYPE_UINT16;
}

VkPrimitiveTopology to_vk_primitive_topology(const GPUPrimType prim_type)
{
  switch (prim_type) {
    case GPU_PRIM_POINTS:
      return VK_PRIMITIVE_TOPOLOGY_POINT_LIST;
    case GPU_PRIM_LINES:
      return VK_PRIMITIVE_TOPOLOGY_LINE_LIST;
    case GPU_PRIM_TRIS:
      return VK_PRIMITIVE_TOPOLOGY_TRIANGLE_LIST;
    case GPU_PRIM_LINE_STRIP:
      return VK_PRIMITIVE_TOPOLOGY_LINE_STRIP;
    case GPU_PRIM_LINE_LOOP:
      return VK_PRIMITIVE_TOPOLOGY_LINE_LIST;
    case GPU_PRIM_TRI_STRIP:
      return VK_PRIMITIVE_TOPOLOGY_TRIANGLE_STRIP;
    case GPU_PRIM_TRI_FAN:
      return VK_PRIMITIVE_TOPOLOGY_TRIANGLE_FAN;
    case GPU_PRIM_LINES_ADJ:
      return VK_PRIMITIVE_TOPOLOGY_LINE_LIST_WITH_ADJACENCY;
    case GPU_PRIM_TRIS_ADJ:
      return VK_PRIMITIVE_TOPOLOGY_TRIANGLE_LIST_WITH_ADJACENCY;
    case GPU_PRIM_LINE_STRIP_ADJ:
      return VK_PRIMITIVE_TOPOLOGY_LINE_STRIP_WITH_ADJACENCY;

    case GPU_PRIM_NONE:
      break;
  }

  BLI_assert_unreachable();
  return VK_PRIMITIVE_TOPOLOGY_POINT_LIST;
}

VkCullModeFlags to_vk_cull_mode_flags(const eGPUFaceCullTest cull_test)
{
  switch (cull_test) {
    case GPU_CULL_FRONT:
      return VK_CULL_MODE_FRONT_BIT;
    case GPU_CULL_BACK:
      return VK_CULL_MODE_BACK_BIT;
    case GPU_CULL_NONE:
      return VK_CULL_MODE_NONE;
  }
  BLI_assert_unreachable();
  return VK_CULL_MODE_NONE;
}
}  // namespace blender::gpu<|MERGE_RESOLUTION|>--- conflicted
+++ resolved
@@ -50,12 +50,6 @@
     case GPU_R11F_G11F_B10F:
     case GPU_SRGB8_A8:
       return VK_IMAGE_ASPECT_COLOR_BIT;
-<<<<<<< HEAD
-    case GPU_DEPTH32F_STENCIL8:
-    case GPU_DEPTH24_STENCIL8:
-      return static_cast<VkImageAspectFlagBits>(VK_IMAGE_ASPECT_DEPTH_BIT);
-=======
->>>>>>> 93b64631
 
     /* Depth Formats. */
     case GPU_DEPTH_COMPONENT32F:
@@ -533,4 +527,5 @@
   BLI_assert_unreachable();
   return VK_CULL_MODE_NONE;
 }
+
 }  // namespace blender::gpu