/* SPDX-License-Identifier: GPL-2.0-or-later
 * Copyright 2023 Blender Foundation */

/** \file
 * \ingroup gpu
 */

#include "vk_common.hh"

namespace blender::gpu {
VkImageAspectFlagBits to_vk_image_aspect_flag_bits(const eGPUTextureFormat format)
{
  switch (format) {
    /* Formats texture & render-buffer */
    case GPU_RGBA32UI:
    case GPU_RG32UI:
    case GPU_R32UI:
    case GPU_RGBA16UI:
    case GPU_RG16UI:
    case GPU_R16UI:
    case GPU_RGBA8UI:
    case GPU_RG8UI:
    case GPU_R8UI:
    case GPU_RGBA32I:
    case GPU_RG32I:
    case GPU_R32I:
    case GPU_RGBA16I:
    case GPU_RG16I:
    case GPU_R16I:
    case GPU_RGBA8I:
    case GPU_RG8I:
    case GPU_R8I:
    case GPU_RGBA32F:
    case GPU_RG32F:
    case GPU_R32F:
    case GPU_RGBA16F:
    case GPU_RG16F:
    case GPU_R16F:
    case GPU_RGBA16:
    case GPU_RG16:
    case GPU_R16:
    case GPU_RGBA8:
    case GPU_RG8:
    case GPU_R8:
      return VK_IMAGE_ASPECT_COLOR_BIT;

    /* Special formats texture & render-buffer */
    case GPU_RGB10_A2:
    case GPU_RGB10_A2UI:
    case GPU_R11F_G11F_B10F:
    case GPU_SRGB8_A8:
      return VK_IMAGE_ASPECT_COLOR_BIT;

    /* Depth Formats. */
    case GPU_DEPTH_COMPONENT32F:
    case GPU_DEPTH_COMPONENT24:
    case GPU_DEPTH_COMPONENT16:
    case GPU_DEPTH32F_STENCIL8:
    case GPU_DEPTH24_STENCIL8:
      return VK_IMAGE_ASPECT_DEPTH_BIT;

    /* Texture only formats. */
    case GPU_RGB32UI:
    case GPU_RGB16UI:
    case GPU_RGB8UI:
    case GPU_RGB32I:
    case GPU_RGB16I:
    case GPU_RGB8I:
    case GPU_RGB16:
    case GPU_RGB8:
    case GPU_RGBA16_SNORM:
    case GPU_RGB16_SNORM:
    case GPU_RG16_SNORM:
    case GPU_R16_SNORM:
    case GPU_RGBA8_SNORM:
    case GPU_RGB8_SNORM:
    case GPU_RG8_SNORM:
    case GPU_R8_SNORM:
    case GPU_RGB32F:
    case GPU_RGB16F:
      return VK_IMAGE_ASPECT_COLOR_BIT;

    /* Special formats, texture only. */
    case GPU_SRGB8_A8_DXT1:
    case GPU_SRGB8_A8_DXT3:
    case GPU_SRGB8_A8_DXT5:
    case GPU_RGBA8_DXT1:
    case GPU_RGBA8_DXT3:
    case GPU_RGBA8_DXT5:
    case GPU_SRGB8:
    case GPU_RGB9_E5:
      return VK_IMAGE_ASPECT_COLOR_BIT;
  }
  BLI_assert_unreachable();
  return static_cast<VkImageAspectFlagBits>(0);
}

VkFormat to_vk_format(const eGPUTextureFormat format)
{
  switch (format) {
    /* Formats texture & render-buffer */
    case GPU_RGBA32UI:
      return VK_FORMAT_R32G32B32A32_UINT;
    case GPU_RG32UI:
      return VK_FORMAT_R32G32_UINT;
    case GPU_R32UI:
      return VK_FORMAT_R32_UINT;
    case GPU_RGBA16UI:
      return VK_FORMAT_R16G16B16A16_UINT;
    case GPU_RG16UI:
      return VK_FORMAT_R16G16_UINT;
    case GPU_R16UI:
      return VK_FORMAT_R16_UINT;
    case GPU_RGBA8UI:
      return VK_FORMAT_R8G8B8A8_UINT;
    case GPU_RG8UI:
      return VK_FORMAT_R8G8_UINT;
    case GPU_R8UI:
      return VK_FORMAT_R8_UINT;
    case GPU_RGBA32I:
      return VK_FORMAT_R32G32B32A32_SINT;
    case GPU_RG32I:
      return VK_FORMAT_R32G32_SINT;
    case GPU_R32I:
      return VK_FORMAT_R32_SINT;
    case GPU_RGBA16I:
      return VK_FORMAT_R16G16B16A16_SINT;
    case GPU_RG16I:
      return VK_FORMAT_R16G16_SINT;
    case GPU_R16I:
      return VK_FORMAT_R16_SINT;
    case GPU_RGBA8I:
      return VK_FORMAT_R8G8B8A8_SINT;
    case GPU_RG8I:
      return VK_FORMAT_R8G8_SINT;
    case GPU_R8I:
      return VK_FORMAT_R8_SINT;
    case GPU_RGBA32F:
      return VK_FORMAT_R32G32B32A32_SFLOAT;
    case GPU_RG32F:
      return VK_FORMAT_R32G32_SFLOAT;
    case GPU_R32F:
      return VK_FORMAT_R32_SFLOAT;
    case GPU_RGBA16F:
      return VK_FORMAT_R16G16B16A16_SFLOAT;
    case GPU_RG16F:
      return VK_FORMAT_R16G16_SFLOAT;
    case GPU_R16F:
      return VK_FORMAT_R16_SFLOAT;
    case GPU_RGBA16:
      return VK_FORMAT_R16G16B16A16_UNORM;
    case GPU_RG16:
      return VK_FORMAT_R16G16_UNORM;
    case GPU_R16:
      return VK_FORMAT_R16_UNORM;
    case GPU_RGBA8:
      return VK_FORMAT_R8G8B8A8_UNORM;
    case GPU_RG8:
      return VK_FORMAT_R8G8_UNORM;
    case GPU_R8:
      return VK_FORMAT_R8_UNORM;

    /* Special formats texture & render-buffer */
    case GPU_RGB10_A2:
      return VK_FORMAT_A2B10G10R10_UNORM_PACK32;
    case GPU_RGB10_A2UI:
      return VK_FORMAT_A2B10G10R10_UINT_PACK32;
    case GPU_R11F_G11F_B10F:
      return VK_FORMAT_B10G11R11_UFLOAT_PACK32;
    case GPU_SRGB8_A8:
      return VK_FORMAT_R8G8B8A8_SRGB;
    case GPU_DEPTH32F_STENCIL8:
      return VK_FORMAT_D32_SFLOAT_S8_UINT;
    case GPU_DEPTH24_STENCIL8:
      return VK_FORMAT_D24_UNORM_S8_UINT;

    /* Depth Formats. */
    case GPU_DEPTH_COMPONENT32F:
      return VK_FORMAT_D32_SFLOAT;
    case GPU_DEPTH_COMPONENT24:
      return VK_FORMAT_X8_D24_UNORM_PACK32;
    case GPU_DEPTH_COMPONENT16:
      return VK_FORMAT_D16_UNORM;

    /* Texture only formats. */
    case GPU_RGB32UI:
      return VK_FORMAT_R32G32B32_UINT;
    case GPU_RGB16UI:
      return VK_FORMAT_R16G16B16_UINT;
    case GPU_RGB8UI:
      return VK_FORMAT_R8G8B8_UINT;
    case GPU_RGB32I:
      return VK_FORMAT_R32G32B32_SINT;
    case GPU_RGB16I:
      return VK_FORMAT_R16G16B16_SINT;
    case GPU_RGB8I:
      return VK_FORMAT_R8G8B8_SINT;
    case GPU_RGB16:
      return VK_FORMAT_R16G16B16_UNORM;
    case GPU_RGB8:
      return VK_FORMAT_R8G8B8_UNORM;
    case GPU_RGBA16_SNORM:
      return VK_FORMAT_R16G16B16A16_SNORM;
    case GPU_RGB16_SNORM:
      return VK_FORMAT_R16G16B16_SNORM;
    case GPU_RG16_SNORM:
      return VK_FORMAT_R16G16_SNORM;
    case GPU_R16_SNORM:
      return VK_FORMAT_R16_SNORM;
    case GPU_RGBA8_SNORM:
      return VK_FORMAT_R8G8B8A8_SNORM;
    case GPU_RGB8_SNORM:
      return VK_FORMAT_R8G8B8_SNORM;
    case GPU_RG8_SNORM:
      return VK_FORMAT_R8G8_SNORM;
    case GPU_R8_SNORM:
      return VK_FORMAT_R8_SNORM;
    case GPU_RGB32F:
      return VK_FORMAT_R32G32B32_SFLOAT;
    case GPU_RGB16F:
      return VK_FORMAT_R16G16B16_SFLOAT;

    /* Special formats, texture only. */
    case GPU_SRGB8_A8_DXT1:
      return VK_FORMAT_BC1_RGBA_SRGB_BLOCK;
    case GPU_SRGB8_A8_DXT3:
      return VK_FORMAT_BC2_SRGB_BLOCK;
    case GPU_SRGB8_A8_DXT5:
      return VK_FORMAT_BC3_SRGB_BLOCK;
    case GPU_RGBA8_DXT1:
      return VK_FORMAT_BC1_RGBA_UNORM_BLOCK;
    case GPU_RGBA8_DXT3:
      return VK_FORMAT_BC2_UNORM_BLOCK;
    case GPU_RGBA8_DXT5:
      return VK_FORMAT_BC3_UNORM_BLOCK;
    case GPU_SRGB8:
      return VK_FORMAT_R8G8B8_SRGB;
    case GPU_RGB9_E5:
      return VK_FORMAT_E5B9G9R9_UFLOAT_PACK32;
  }
  return VK_FORMAT_UNDEFINED;
}

static VkFormat to_vk_format_norm(const GPUVertCompType type, const uint32_t size)
{
  switch (type) {
    case GPU_COMP_I8:
      switch (size) {
        case 1:
          return VK_FORMAT_R8_SNORM;
        case 2:
          return VK_FORMAT_R8G8_SNORM;
        case 3:
          return VK_FORMAT_R8G8B8_SNORM;
        case 4:
          return VK_FORMAT_R8G8B8A8_SNORM;
        case 16:
          return VK_FORMAT_R8G8B8A8_SNORM;
        default:
          BLI_assert_unreachable();
          return VK_FORMAT_R8_SNORM;
      }
      break;

    case GPU_COMP_U8:
      switch (size) {
        case 1:
          return VK_FORMAT_R8_UNORM;
        case 2:
          return VK_FORMAT_R8G8_UNORM;
        case 3:
          return VK_FORMAT_R8G8B8_UNORM;
        case 4:
          return VK_FORMAT_R8G8B8A8_UNORM;
        case 16:
          return VK_FORMAT_R8G8B8A8_UNORM;
        default:
          BLI_assert_unreachable();
          return VK_FORMAT_R8_UNORM;
      }
      break;

    case GPU_COMP_I16:
      switch (size) {
        case 2:
          return VK_FORMAT_R16_SNORM;
        case 4:
          return VK_FORMAT_R16G16_SNORM;
        case 6:
          return VK_FORMAT_R16G16B16_SNORM;
        case 8:
          return VK_FORMAT_R16G16B16A16_SNORM;
        default:
          BLI_assert_unreachable();
          return VK_FORMAT_R16_SNORM;
      }
      break;

    case GPU_COMP_U16:
      switch (size) {
        case 2:
          return VK_FORMAT_R16_UNORM;
        case 4:
          return VK_FORMAT_R16G16_UNORM;
        case 6:
          return VK_FORMAT_R16G16B16_UNORM;
        case 8:
          return VK_FORMAT_R16G16B16A16_UNORM;
        default:
          BLI_assert_unreachable();
          return VK_FORMAT_R16_UNORM;
      }
      break;

    case GPU_COMP_I10:
      BLI_assert(size == 4);
      return VK_FORMAT_A2B10G10R10_SNORM_PACK32;

    case GPU_COMP_I32:
    case GPU_COMP_U32:
    case GPU_COMP_F32:
    default:
      break;
  }
  BLI_assert_unreachable();
  return VK_FORMAT_R32_SFLOAT;
}

static VkFormat to_vk_format_float(const GPUVertCompType type, const uint32_t size)
{
  switch (type) {
    case GPU_COMP_I8:
      switch (size) {
        case 1:
          return VK_FORMAT_R8_SSCALED;
        case 2:
          return VK_FORMAT_R8G8_SSCALED;
        case 3:
          return VK_FORMAT_R8G8B8_SSCALED;
        case 4:
          return VK_FORMAT_R8G8B8A8_SSCALED;
        default:
          BLI_assert_unreachable();
          return VK_FORMAT_R8_SSCALED;
      }
    case GPU_COMP_U8:
      switch (size) {
        case 1:
          return VK_FORMAT_R8_USCALED;
        case 2:
          return VK_FORMAT_R8G8_USCALED;
        case 3:
          return VK_FORMAT_R8G8B8_USCALED;
        case 4:
          return VK_FORMAT_R8G8B8A8_USCALED;
        default:
          BLI_assert_unreachable();
          return VK_FORMAT_R8_USCALED;
      }
    case GPU_COMP_I16:
      switch (size) {
        case 2:
          return VK_FORMAT_R16_SSCALED;
        case 4:
          return VK_FORMAT_R16G16_SSCALED;
        case 6:
          return VK_FORMAT_R16G16B16_SSCALED;
        case 8:
          return VK_FORMAT_R16G16B16A16_SSCALED;
        default:
          BLI_assert_unreachable();
          return VK_FORMAT_R16_SSCALED;
      }
    case GPU_COMP_U16:
      switch (size) {
        case 2:
          return VK_FORMAT_R16_USCALED;
        case 4:
          return VK_FORMAT_R16G16_USCALED;
        case 6:
          return VK_FORMAT_R16G16B16_USCALED;
        case 8:
          return VK_FORMAT_R16G16B16A16_USCALED;
        default:
          BLI_assert_unreachable();
          return VK_FORMAT_R16_USCALED;
      }

    case GPU_COMP_I32:
    case GPU_COMP_U32:
<<<<<<< HEAD
=======
      /* NOTE: GPU_COMP_I32/U32 using GPU_FETCH_INT_TO_FLOAT isn't natively supported. These are
       * converted on host-side to signed floats. */
>>>>>>> 8aff7132
      switch (size) {
        case 4:
          return VK_FORMAT_R32_SFLOAT;
        case 8:
          return VK_FORMAT_R32G32_SFLOAT;
        case 12:
          return VK_FORMAT_R32G32B32_SFLOAT;
        case 16:
          return VK_FORMAT_R32G32B32A32_SFLOAT;
        default:
          BLI_assert_unreachable();
          return VK_FORMAT_R32_SFLOAT;
      }

    case GPU_COMP_F32:
      switch (size) {
        case 4:
          return VK_FORMAT_R32_SFLOAT;
        case 8:
          return VK_FORMAT_R32G32_SFLOAT;
        case 12:
          return VK_FORMAT_R32G32B32_SFLOAT;
        case 16:
          return VK_FORMAT_R32G32B32A32_SFLOAT;
        case 64:
          return VK_FORMAT_R32G32B32A32_SFLOAT;
        default:
          BLI_assert_unreachable();
          return VK_FORMAT_R32_SFLOAT;
      }

    case GPU_COMP_I10:
      BLI_assert(size == 4);
      return VK_FORMAT_A2B10G10R10_SSCALED_PACK32;

    default:
      break;
  }
  BLI_assert_unreachable();
  return VK_FORMAT_R32_SFLOAT;
}

static VkFormat to_vk_format_int(const GPUVertCompType type, const uint32_t size)
{
  switch (type) {
    case GPU_COMP_I8:
      switch (size) {
        case 1:
          return VK_FORMAT_R8_SINT;
        case 2:
          return VK_FORMAT_R8G8_SINT;
        case 3:
          return VK_FORMAT_R8G8B8_SINT;
        case 4:
          return VK_FORMAT_R8G8B8A8_SINT;
        default:
          BLI_assert_unreachable();
          return VK_FORMAT_R8_SINT;
      }
      break;

    case GPU_COMP_U8:
      switch (size) {
        case 1:
          return VK_FORMAT_R8_USCALED;
        case 2:
          return VK_FORMAT_R8G8_USCALED;
        case 3:
          return VK_FORMAT_R8G8B8_USCALED;
        case 4:
          return VK_FORMAT_R8G8B8A8_USCALED;
        default:
          BLI_assert_unreachable();
          return VK_FORMAT_R8_USCALED;
      }
      break;

    case GPU_COMP_I16:
      switch (size) {
        case 2:
          return VK_FORMAT_R16_SINT;
        case 4:
          return VK_FORMAT_R16G16_SINT;
        case 6:
          return VK_FORMAT_R16G16B16_SINT;
        case 8:
          return VK_FORMAT_R16G16B16A16_SINT;
        default:
          BLI_assert_unreachable();
          return VK_FORMAT_R16_SINT;
      }
      break;

    case GPU_COMP_U16:
      switch (size) {
        case 2:
          return VK_FORMAT_R16_USCALED;
        case 4:
          return VK_FORMAT_R16G16_USCALED;
        case 6:
          return VK_FORMAT_R16G16B16_USCALED;
        case 8:
          return VK_FORMAT_R16G16B16A16_USCALED;
        default:
          BLI_assert_unreachable();
          return VK_FORMAT_R16_USCALED;
      }
      break;

    case GPU_COMP_I32:
      switch (size) {
        case 4:
          return VK_FORMAT_R32_SINT;
        case 8:
          return VK_FORMAT_R32G32_SINT;
        case 12:
          return VK_FORMAT_R32G32B32_SINT;
        case 16:
          return VK_FORMAT_R32G32B32A32_SINT;
        default:
          BLI_assert_unreachable();
          return VK_FORMAT_R32_SINT;
      }
      break;

    case GPU_COMP_U32:
      switch (size) {
        case 4:
          return VK_FORMAT_R32_UINT;
        case 8:
          return VK_FORMAT_R32G32_UINT;
        case 12:
          return VK_FORMAT_R32G32B32_UINT;
        case 16:
          return VK_FORMAT_R32G32B32A32_UINT;
        default:
          BLI_assert_unreachable();
          return VK_FORMAT_R32_UINT;
      }
      break;

    case GPU_COMP_F32:
      switch (size) {
        case 4:
          return VK_FORMAT_R32_SINT;
        case 8:
          return VK_FORMAT_R32G32_SINT;
        case 12:
          return VK_FORMAT_R32G32B32_SINT;
        case 16:
          return VK_FORMAT_R32G32B32A32_SINT;
        default:
          BLI_assert_unreachable();
          return VK_FORMAT_R32_SINT;
      }
      break;

    case GPU_COMP_I10:
      BLI_assert(size == 4);
      return VK_FORMAT_A2B10G10R10_SINT_PACK32;

    default:
      break;
  }

  BLI_assert_unreachable();
  return VK_FORMAT_R32_SFLOAT;
}

VkFormat to_vk_format(const GPUVertCompType type, const uint32_t size, GPUVertFetchMode fetch_mode)
{
  switch (fetch_mode) {
    case GPU_FETCH_FLOAT:
    case GPU_FETCH_INT_TO_FLOAT:
      return to_vk_format_float(type, size);
      break;
    case GPU_FETCH_INT:
      return to_vk_format_int(type, size);
      break;
    case GPU_FETCH_INT_TO_FLOAT_UNIT:
      return to_vk_format_norm(type, size);
      break;
    default:
      break;
  }

  BLI_assert_unreachable();
  return VK_FORMAT_R32_SFLOAT;
}

VkImageType to_vk_image_type(const eGPUTextureType type)
{
  switch (type) {
    case GPU_TEXTURE_1D:
    case GPU_TEXTURE_BUFFER:
    case GPU_TEXTURE_1D_ARRAY:
      return VK_IMAGE_TYPE_1D;
    case GPU_TEXTURE_2D:
    case GPU_TEXTURE_2D_ARRAY:
      return VK_IMAGE_TYPE_2D;
    case GPU_TEXTURE_3D:
    case GPU_TEXTURE_CUBE:
    case GPU_TEXTURE_CUBE_ARRAY:
      return VK_IMAGE_TYPE_3D;

    case GPU_TEXTURE_ARRAY:
      /* GPU_TEXTURE_ARRAY should always be used together with 1D, 2D, or CUBE*/
      break;
  }

  BLI_assert_unreachable();
  return VK_IMAGE_TYPE_1D;
}

VkImageViewType to_vk_image_view_type(const eGPUTextureType type)
{
  switch (type) {
    case GPU_TEXTURE_1D:
    case GPU_TEXTURE_BUFFER:
      return VK_IMAGE_VIEW_TYPE_1D;
    case GPU_TEXTURE_2D:
      return VK_IMAGE_VIEW_TYPE_2D;
    case GPU_TEXTURE_3D:
      return VK_IMAGE_VIEW_TYPE_3D;
    case GPU_TEXTURE_CUBE:
      return VK_IMAGE_VIEW_TYPE_CUBE;
    case GPU_TEXTURE_1D_ARRAY:
      return VK_IMAGE_VIEW_TYPE_1D_ARRAY;
    case GPU_TEXTURE_2D_ARRAY:
      return VK_IMAGE_VIEW_TYPE_2D_ARRAY;
    case GPU_TEXTURE_CUBE_ARRAY:
      return VK_IMAGE_VIEW_TYPE_CUBE_ARRAY;

    case GPU_TEXTURE_ARRAY:
      /* GPU_TEXTURE_ARRAY should always be used together with 1D, 2D, or CUBE*/
      break;
  }

  BLI_assert_unreachable();
  return VK_IMAGE_VIEW_TYPE_1D;
}

VkComponentMapping to_vk_component_mapping(const eGPUTextureFormat /*format*/)
{
  /* TODO: this should map to OpenGL defaults based on the eGPUTextureFormat. The implementation of
   * this function will be implemented when implementing other parts of VKTexture. */
  VkComponentMapping component_mapping;
  component_mapping.r = VK_COMPONENT_SWIZZLE_R;
  component_mapping.g = VK_COMPONENT_SWIZZLE_G;
  component_mapping.b = VK_COMPONENT_SWIZZLE_B;
  component_mapping.a = VK_COMPONENT_SWIZZLE_A;
  return component_mapping;
}

template<typename T> void copy_color(T dst[4], const T *src)
{
  dst[0] = src[0];
  dst[1] = src[1];
  dst[2] = src[2];
  dst[3] = src[3];
}

VkClearColorValue to_vk_clear_color_value(const eGPUDataFormat format, const void *data)
{
  VkClearColorValue result = {0.0f};
  switch (format) {
    case GPU_DATA_FLOAT: {
      const float *float_data = static_cast<const float *>(data);
      copy_color<float>(result.float32, float_data);
      break;
    }

    case GPU_DATA_INT: {
      const int32_t *int_data = static_cast<const int32_t *>(data);
      copy_color<int32_t>(result.int32, int_data);
      break;
    }

    case GPU_DATA_UINT: {
      const uint32_t *uint_data = static_cast<const uint32_t *>(data);
      copy_color<uint32_t>(result.uint32, uint_data);
      break;
    }

    case GPU_DATA_HALF_FLOAT:
    case GPU_DATA_UBYTE:
    case GPU_DATA_UINT_24_8:
    case GPU_DATA_10_11_11_REV:
    case GPU_DATA_2_10_10_10_REV: {
      BLI_assert_unreachable();
      break;
    }
  }
  return result;
}

VkIndexType to_vk_index_type(const GPUIndexBufType index_type)
{
  switch (index_type) {
    case GPU_INDEX_U16:
      return VK_INDEX_TYPE_UINT16;
    case GPU_INDEX_U32:
      return VK_INDEX_TYPE_UINT32;
    default:
      break;
  }
  BLI_assert_unreachable();
  return VK_INDEX_TYPE_UINT16;
}

VkPrimitiveTopology to_vk_primitive_topology(const GPUPrimType prim_type)
{
  switch (prim_type) {
    case GPU_PRIM_POINTS:
      return VK_PRIMITIVE_TOPOLOGY_POINT_LIST;
    case GPU_PRIM_LINES:
      return VK_PRIMITIVE_TOPOLOGY_LINE_LIST;
    case GPU_PRIM_TRIS:
      return VK_PRIMITIVE_TOPOLOGY_TRIANGLE_LIST;
    case GPU_PRIM_LINE_STRIP:
      return VK_PRIMITIVE_TOPOLOGY_LINE_STRIP;
    case GPU_PRIM_LINE_LOOP:
      return VK_PRIMITIVE_TOPOLOGY_LINE_LIST;
    case GPU_PRIM_TRI_STRIP:
      return VK_PRIMITIVE_TOPOLOGY_TRIANGLE_STRIP;
    case GPU_PRIM_TRI_FAN:
      return VK_PRIMITIVE_TOPOLOGY_TRIANGLE_FAN;
    case GPU_PRIM_LINES_ADJ:
      return VK_PRIMITIVE_TOPOLOGY_LINE_LIST_WITH_ADJACENCY;
    case GPU_PRIM_TRIS_ADJ:
      return VK_PRIMITIVE_TOPOLOGY_TRIANGLE_LIST_WITH_ADJACENCY;
    case GPU_PRIM_LINE_STRIP_ADJ:
      return VK_PRIMITIVE_TOPOLOGY_LINE_STRIP_WITH_ADJACENCY;

    case GPU_PRIM_NONE:
      break;
  }

  BLI_assert_unreachable();
  return VK_PRIMITIVE_TOPOLOGY_POINT_LIST;
}

VkCullModeFlags to_vk_cull_mode_flags(const eGPUFaceCullTest cull_test)
{
  switch (cull_test) {
    case GPU_CULL_FRONT:
      return VK_CULL_MODE_FRONT_BIT;
    case GPU_CULL_BACK:
      return VK_CULL_MODE_BACK_BIT;
    case GPU_CULL_NONE:
      return VK_CULL_MODE_NONE;
  }
  BLI_assert_unreachable();
  return VK_CULL_MODE_NONE;
}

}  // namespace blender::gpu<|MERGE_RESOLUTION|>--- conflicted
+++ resolved
@@ -388,11 +388,8 @@
 
     case GPU_COMP_I32:
     case GPU_COMP_U32:
-<<<<<<< HEAD
-=======
       /* NOTE: GPU_COMP_I32/U32 using GPU_FETCH_INT_TO_FLOAT isn't natively supported. These are
        * converted on host-side to signed floats. */
->>>>>>> 8aff7132
       switch (size) {
         case 4:
           return VK_FORMAT_R32_SFLOAT;
