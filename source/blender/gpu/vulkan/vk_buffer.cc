--- conflicted
+++ resolved
@@ -81,27 +81,14 @@
 
 void VKBuffer::update(const void *data) const
 {
-<<<<<<< HEAD
-  /* TODO: When size <64Kb we should use vkCmdUpdateBuffer. */
-  void *mapped_memory;
-  bool result = map(context, &mapped_memory);
-  if (result) {
-    memcpy(mapped_memory, data, size_in_bytes_);
-    unmap(context);
-  }
-  return result;
+  BLI_assert_msg(is_mapped(), "Cannot update a non-mapped buffer.");
+  memcpy(mapped_memory_, data, size_in_bytes_);
 }
 
 void VKBuffer::clear(VKContext &context, uint32_t clear_value)
 {
   VKCommandBuffer &command_buffer = context.command_buffer_get();
   command_buffer.fill(*this, clear_value);
-}
-
-bool VKBuffer::map(VKContext &context, void **r_mapped_memory) const
-=======
-  BLI_assert_msg(is_mapped(), "Cannot update a non-mapped buffer.");
-  memcpy(mapped_memory_, data, size_in_bytes_);
 }
 
 void VKBuffer::read(void *data) const
@@ -116,7 +103,6 @@
 }
 
 bool VKBuffer::map(VKContext &context)
->>>>>>> 945022a9
 {
   BLI_assert(!is_mapped());
   VmaAllocator allocator = context.mem_allocator_get();
