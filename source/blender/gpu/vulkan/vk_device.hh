--- conflicted
+++ resolved
@@ -17,10 +17,7 @@
 #include "vk_debug.hh"
 #include "vk_descriptor_pools.hh"
 #include "vk_descriptor_set_layouts.hh"
-<<<<<<< HEAD
 #include "vk_pipelines.hh"
-=======
->>>>>>> 5556f181
 #include "vk_samplers.hh"
 #include "vk_timeline_semaphore.hh"
 
@@ -67,13 +64,9 @@
   VkQueue vk_queue_ = VK_NULL_HANDLE;
 
   VKSamplers samplers_;
-<<<<<<< HEAD
   VKPipelines pipelines_;
   VKDescriptorSetLayouts descriptor_set_layouts_;
-  render_graph::VKResources resources_;
-=======
-  VKDescriptorSetLayouts descriptor_set_layouts_;
->>>>>>> 5556f181
+  render_graph::VKResourceStateTracker resources_;
 
   /* Semaphore for CPU GPU synchronization when submitting commands to the queue. */
   VKTimelineSemaphore timeline_semaphore_;
@@ -177,14 +170,11 @@
     return vk_pipeline_cache_;
   }
 
-<<<<<<< HEAD
   VKPipelines &pipelines_get()
   {
     return pipelines_;
   }
 
-=======
->>>>>>> 5556f181
   VKDescriptorSetLayouts &descriptor_set_layouts_get()
   {
     return descriptor_set_layouts_;
@@ -204,7 +194,7 @@
   {
     return samplers_;
   }
-  render_graph::VKResources &resources_get()
+  render_graph::VKResourceStateTracker &resources_get()
   {
     return resources_;
   }
