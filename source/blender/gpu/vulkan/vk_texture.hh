/* SPDX-FileCopyrightText: 2022 Blender Authors
 *
 * SPDX-License-Identifier: GPL-2.0-or-later */

/** \file
 * \ingroup gpu
 */

#pragma once

#include "gpu_texture_private.hh"

#include "vk_bindable_resource.hh"
#include "vk_context.hh"
#include "vk_image_view.hh"

namespace blender::gpu {

class VKSampler;

class VKTexture : public Texture, public VKBindableResource {
  /**
   * Texture format how the texture is stored on the device.
   *
   * This can be a different format then #Texture.format_ in case the texture format isn't natively
   * supported by the device.
   */
  eGPUTextureFormat device_format_ = (eGPUTextureFormat)-1;

  /** When set the instance is considered to be a texture view from `source_texture_` */
  VKTexture *source_texture_ = nullptr;
  VkImage vk_image_ = VK_NULL_HANDLE;
  VmaAllocation allocation_ = VK_NULL_HANDLE;

  /* Image view when used in a shader. */
  std::optional<VKImageView> image_view_;

  /* Last image layout of the texture. Frame-buffer and barriers can alter/require the actual
   * layout to be changed. During this it requires to set the current layout in order to know which
   * conversion should happen. #current_layout_ keep track of the layout so the correct conversion
   * can be done. */
  VkImageLayout current_layout_ = VK_IMAGE_LAYOUT_UNDEFINED;

  int layer_offset_ = 0;
  bool use_stencil_ = false;

  VkComponentMapping vk_component_mapping_ = {VK_COMPONENT_SWIZZLE_IDENTITY,
                                              VK_COMPONENT_SWIZZLE_IDENTITY,
                                              VK_COMPONENT_SWIZZLE_IDENTITY,
                                              VK_COMPONENT_SWIZZLE_IDENTITY};

  enum eDirtyFlags {
    IMAGE_VIEW_DIRTY = (1 << 0),
  };

  int flags_ = IMAGE_VIEW_DIRTY;

 public:
  VKTexture(const char *name) : Texture(name) {}

  virtual ~VKTexture() override;

  void init(VkImage vk_image, VkImageLayout layout, eGPUTextureFormat texture_format);

  void generate_mipmap() override;
  void copy_to(Texture *tex) override;
  void copy_to(VKTexture &dst_texture, VkImageAspectFlags vk_image_aspect);
  void clear(eGPUDataFormat format, const void *data) override;
  void clear_depth_stencil(const eGPUFrameBufferBits buffer,
                           float clear_depth,
                           uint clear_stencil);
  void swizzle_set(const char swizzle_mask[4]) override;
  void mip_range_set(int min, int max) override;
  void *read(int mip, eGPUDataFormat format) override;
  void read_sub(
      int mip, eGPUDataFormat format, const int area[6], IndexRange layers, void *r_data);
  void update_sub(
      int mip, int offset[3], int extent[3], eGPUDataFormat format, const void *data) override;
  void update_sub(int offset[3],
                  int extent[3],
                  eGPUDataFormat format,
                  GPUPixelBuffer *pixbuf) override;

  /* TODO(fclem): Legacy. Should be removed at some point. */
  uint gl_bindcode_get() const override;

<<<<<<< HEAD
  void try_add_to_descriptor_set(AddToDescriptorSetData &data,
                                 int location,
                                 shader::ShaderCreateInfo::Resource::BindType bind_type,
                                 const GPUSamplerState sampler_state) override;
=======
  void add_to_descriptor_set(AddToDescriptorSetContext &data,
                             int location,
                             shader::ShaderCreateInfo::Resource::BindType bind_type,
                             const GPUSamplerState sampler_state) override;
>>>>>>> 3f6e2ea9

  VkImage vk_image_handle() const
  {
    if (is_texture_view()) {
      return source_texture_->vk_image_handle();
    }
    BLI_assert(vk_image_ != VK_NULL_HANDLE);
    return vk_image_;
  }

  /**
   * Get the texture format how the texture is stored on the device.
   */
  eGPUTextureFormat device_format_get() const
  {
    return device_format_;
  }

 protected:
  bool init_internal() override;
  bool init_internal(VertBuf *vbo) override;
  bool init_internal(GPUTexture *src, int mip_offset, int layer_offset, bool use_stencil) override;

 private:
  /** Is this texture a view of another texture. */
  bool is_texture_view() const;

  /**
   * Allocate the texture of the device. Result is `true` when texture is successfully allocated
   * on the device.
   */
  bool allocate();

  VkImageViewType vk_image_view_type() const;

  /**
   * Determine the layerCount for vulkan based on the texture type. Will pass the
   * #non_layered_value for non layered textures.
   */
  int vk_layer_count(int non_layered_value) const;

  /**
   * Determine the VkExtent3D for the given mip_level.
   */
  VkExtent3D vk_extent_3d(int mip_level) const;

  /* -------------------------------------------------------------------- */
  /** \name Image Layout
   * \{ */
 public:
  /**
   * Update the current layout attribute, without actually changing the layout.
   *
   * Vulkan can change the layout of an image, when a command is being executed.
   * The start of a render pass or the end of a render pass can also alter the
   * actual layout of the image. This method allows to change the last known layout
   * that the image is using.
   *
   * NOTE: When we add command encoding, this should partly being done inside
   * the command encoder, as there is more accurate determination of the transition
   * of the layout. Only the final transition should then be stored inside the texture
   * to be used by as initial layout for the next set of commands.
   */
  void current_layout_set(VkImageLayout new_layout);
  VkImageLayout current_layout_get() const;

  /**
   * Ensure the layout of the texture. This also performs the conversion by adding a memory
   * barrier to the active command buffer to perform the conversion.
   *
   * When texture is already in the requested layout, nothing will be done.
   */
  void layout_ensure(VKContext &context,
                     VkImageLayout requested_layout,
                     VkPipelineStageFlags src_stage = VK_PIPELINE_STAGE_TOP_OF_PIPE_BIT,
                     VkAccessFlags src_access = VK_ACCESS_MEMORY_WRITE_BIT,
                     VkPipelineStageFlags dst_stage = VK_PIPELINE_STAGE_TOP_OF_PIPE_BIT,
                     VkAccessFlags dst_access = VK_ACCESS_MEMORY_READ_BIT);

 private:
  /**
   * Internal function to ensure the layout of a single mipmap level. Note that the caller is
   * responsible to update the current_layout of the image at the end of the operation and make
   * sure that all mipmap levels are in that given layout.
   */
  void layout_ensure(VKContext &context,
                     IndexRange mipmap_range,
                     VkImageLayout current_layout,
                     VkImageLayout requested_layout,
                     VkPipelineStageFlags src_stage,
                     VkAccessFlags src_access,
                     VkPipelineStageFlags dst_stage,
                     VkAccessFlags dst_access);

  /** \} */

  /* -------------------------------------------------------------------- */
  /** \name Image Views
   * \{ */
 public:
  VKImageView &image_view_get()
  {
    image_view_ensure();
    return *image_view_;
  }

  const VkComponentMapping &vk_component_mapping_get() const
  {
    return vk_component_mapping_;
  }

 private:
  IndexRange mip_map_range() const;
  IndexRange layer_range() const;
  void image_view_ensure();
  void image_view_update();

  /** \} */
};

BLI_INLINE VKTexture *unwrap(Texture *tex)
{
  return static_cast<VKTexture *>(tex);
}

BLI_INLINE Texture *wrap(VKTexture *texture)
{
  return static_cast<Texture *>(texture);
}

}  // namespace blender::gpu<|MERGE_RESOLUTION|>--- conflicted
+++ resolved
@@ -84,17 +84,10 @@
   /* TODO(fclem): Legacy. Should be removed at some point. */
   uint gl_bindcode_get() const override;
 
-<<<<<<< HEAD
-  void try_add_to_descriptor_set(AddToDescriptorSetData &data,
-                                 int location,
-                                 shader::ShaderCreateInfo::Resource::BindType bind_type,
-                                 const GPUSamplerState sampler_state) override;
-=======
   void add_to_descriptor_set(AddToDescriptorSetContext &data,
                              int location,
                              shader::ShaderCreateInfo::Resource::BindType bind_type,
                              const GPUSamplerState sampler_state) override;
->>>>>>> 3f6e2ea9
 
   VkImage vk_image_handle() const
   {
