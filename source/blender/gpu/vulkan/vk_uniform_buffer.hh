/* SPDX-FileCopyrightText: 2022 Blender Authors
 *
 * SPDX-License-Identifier: GPL-2.0-or-later */

/** \file
 * \ingroup gpu
 */

#pragma once

#include "BLI_utility_mixins.hh"

#include "gpu_uniform_buffer_private.hh"

#include "vk_bindable_resource.hh"
#include "vk_buffer.hh"

namespace blender::gpu {

class VKUniformBuffer : public UniformBuf, public VKBindableResource, NonCopyable {
  VKBuffer buffer_;

 public:
  VKUniformBuffer(int size, const char *name) : UniformBuf(size, name) {}

  void update(const void *data) override;
  void clear_to_zero() override;
  void bind(int slot) override;
  void bind_as_ssbo(int slot) override;

  /**
   * Unbind uniform buffer from active context.
   */
  void unbind() override;

  VkBuffer vk_handle() const
  {
    return buffer_.vk_handle();
  }

  size_t size_in_bytes() const
  {
    return size_in_bytes_;
  }

  /* Bindable resource */
<<<<<<< HEAD
  void try_add_to_descriptor_set(AddToDescriptorSetData &data,
                                 int binding,
                                 shader::ShaderCreateInfo::Resource::BindType bind_type,
                                 const GPUSamplerState sampler_state) override;
=======
  void add_to_descriptor_set(AddToDescriptorSetContext &data,
                             int binding,
                             shader::ShaderCreateInfo::Resource::BindType bind_type,
                             const GPUSamplerState sampler_state) override;
>>>>>>> 3f6e2ea9

 private:
  void allocate();
};

BLI_INLINE UniformBuf *wrap(VKUniformBuffer *uniform_buffer)
{
  return static_cast<UniformBuf *>(uniform_buffer);
}

}  // namespace blender::gpu<|MERGE_RESOLUTION|>--- conflicted
+++ resolved
@@ -44,17 +44,10 @@
   }
 
   /* Bindable resource */
-<<<<<<< HEAD
-  void try_add_to_descriptor_set(AddToDescriptorSetData &data,
-                                 int binding,
-                                 shader::ShaderCreateInfo::Resource::BindType bind_type,
-                                 const GPUSamplerState sampler_state) override;
-=======
   void add_to_descriptor_set(AddToDescriptorSetContext &data,
                              int binding,
                              shader::ShaderCreateInfo::Resource::BindType bind_type,
                              const GPUSamplerState sampler_state) override;
->>>>>>> 3f6e2ea9
 
  private:
   void allocate();
