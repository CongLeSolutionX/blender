--- conflicted
+++ resolved
@@ -26,7 +26,6 @@
   if (is_allocated()) {
     VK_ALLOCATION_CALLBACKS
 
-<<<<<<< HEAD
     const VKDevice &device = VKBackend::get().device_get();
     vmaDestroyImage(device.mem_allocator_get(), vk_image_, allocation_);
     vkDestroyImageView(device.device_get(), vk_image_view_, vk_allocation_callbacks);
@@ -37,11 +36,6 @@
 {
   vk_image_ = vk_image;
   current_layout_ = layout;
-=======
-  const VKDevice &device = VKBackend::get().device_get();
-  vmaDestroyImage(device.mem_allocator_get(), vk_image_, allocation_);
-  vkDestroyImageView(device.device_get(), vk_image_view_, vk_allocation_callbacks);
->>>>>>> f428fd82
 }
 
 void VKTexture::generate_mipmap() {}
@@ -324,11 +318,7 @@
 
   result = vkCreateImageView(
       device.device_get(), &image_view_info, vk_allocation_callbacks, &vk_image_view_);
-<<<<<<< HEAD
-  debug::object_label(&context, vk_image_view_, name_);
-=======
   debug::object_label( vk_image_view_, name_);
->>>>>>> f428fd82
   return result == VK_SUCCESS;
 }
 
