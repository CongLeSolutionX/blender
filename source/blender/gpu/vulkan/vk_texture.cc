/* SPDX-FileCopyrightText: 2022 Blender Authors
 *
 * SPDX-License-Identifier: GPL-2.0-or-later */

/** \file
 * \ingroup gpu
 */

#include "vk_texture.hh"

#include "vk_buffer.hh"
#include "vk_context.hh"
#include "vk_data_conversion.hh"
#include "vk_memory.hh"
#include "vk_shader.hh"
#include "vk_shader_interface.hh"
#include "vk_state_manager.hh"
#include "vk_vertex_buffer.hh"

#include "BLI_math_vector.hh"

#include "BKE_global.hh"

namespace blender::gpu {

static VkImageAspectFlags to_vk_image_aspect_single_bit(const VkImageAspectFlags format,
                                                        bool stencil)
{
  switch (format) {
    case VK_IMAGE_ASPECT_DEPTH_BIT | VK_IMAGE_ASPECT_STENCIL_BIT:
      return (stencil) ? VK_IMAGE_ASPECT_STENCIL_BIT : VK_IMAGE_ASPECT_DEPTH_BIT;
    default:
      break;
  }
  return format;
}

VKTexture::~VKTexture()
{
  if (vk_image_ != VK_NULL_HANDLE && allocation_ != VK_NULL_HANDLE) {
    VKDevice &device = VKBackend::get().device_get();
    device.discard_image(vk_image_, allocation_);

    vk_image_ = VK_NULL_HANDLE;
    allocation_ = VK_NULL_HANDLE;
  }
}

void VKTexture::init(VkImage vk_image, VkImageLayout layout, eGPUTextureFormat texture_format)
{
  vk_image_ = vk_image;
  current_layout_ = layout;
  format_ = texture_format;
  device_format_ = texture_format;
}

void VKTexture::generate_mipmap()
{
  BLI_assert(!is_texture_view());
  if (mipmaps_ <= 1) {
    return;
  }
  /* Allow users to provide mipmaps stored in compressed textures.
   * Skip generating mipmaps to avoid overriding the existing ones. */
  if (format_flag_ & GPU_FORMAT_COMPRESSED) {
    return;
  }

  VKContext &context = *VKContext::get();
  VKCommandBuffers &command_buffers = context.command_buffers_get();
  command_buffers.submit();

  layout_ensure(context,
                VK_IMAGE_LAYOUT_TRANSFER_DST_OPTIMAL,
                VK_PIPELINE_STAGE_TOP_OF_PIPE_BIT,
                VK_ACCESS_MEMORY_WRITE_BIT,
                VK_PIPELINE_STAGE_TRANSFER_BIT,
                VK_ACCESS_TRANSFER_READ_BIT);

  for (int src_mipmap : IndexRange(mipmaps_ - 1)) {
    int dst_mipmap = src_mipmap + 1;
    int3 src_size(1);
    int3 dst_size(1);
    mip_size_get(src_mipmap, src_size);
    mip_size_get(dst_mipmap, dst_size);

    /* GPU Texture stores the array length in the first unused dimension size.
     * Vulkan uses layers and the array length should be removed from the dimensions. */
    if (ELEM(this->type_get(), GPU_TEXTURE_1D_ARRAY)) {
      src_size.y = 1;
      src_size.z = 1;
      dst_size.y = 1;
      dst_size.z = 1;
    }
    if (ELEM(this->type_get(), GPU_TEXTURE_2D_ARRAY)) {
      src_size.z = 1;
      dst_size.z = 1;
    }

    layout_ensure(context,
                  IndexRange(src_mipmap, 1),
                  VK_IMAGE_LAYOUT_TRANSFER_DST_OPTIMAL,
                  VK_IMAGE_LAYOUT_TRANSFER_SRC_OPTIMAL,
                  VK_PIPELINE_STAGE_TRANSFER_BIT,
                  VK_ACCESS_TRANSFER_WRITE_BIT,
                  VK_PIPELINE_STAGE_TRANSFER_BIT,
                  VK_ACCESS_TRANSFER_READ_BIT);

    VkImageBlit image_blit = {};
    image_blit.srcOffsets[0] = {0, 0, 0};
    image_blit.srcOffsets[1] = {src_size.x, src_size.y, src_size.z};
    image_blit.srcSubresource.aspectMask = to_vk_image_aspect_flag_bits(device_format_);
    image_blit.srcSubresource.mipLevel = src_mipmap;
    image_blit.srcSubresource.baseArrayLayer = 0;
    image_blit.srcSubresource.layerCount = vk_layer_count(1);

    image_blit.dstOffsets[0] = {0, 0, 0};
    image_blit.dstOffsets[1] = {dst_size.x, dst_size.y, dst_size.z};
    image_blit.dstSubresource.aspectMask = to_vk_image_aspect_flag_bits(device_format_);
    image_blit.dstSubresource.mipLevel = dst_mipmap;
    image_blit.dstSubresource.baseArrayLayer = 0;
    image_blit.dstSubresource.layerCount = vk_layer_count(1);

    command_buffers.blit(*this,
                         VK_IMAGE_LAYOUT_TRANSFER_DST_OPTIMAL,
                         *this,
                         VK_IMAGE_LAYOUT_TRANSFER_SRC_OPTIMAL,
                         Span<VkImageBlit>(&image_blit, 1));
  }

  /* Ensure that all mipmap levels are in `VK_IMAGE_LAYOUT_TRANSFER_SRC_OPTIMAL`. */
  layout_ensure(context,
                IndexRange(mipmaps_ - 1, 1),
                VK_IMAGE_LAYOUT_TRANSFER_DST_OPTIMAL,
                VK_IMAGE_LAYOUT_TRANSFER_SRC_OPTIMAL,
                VK_PIPELINE_STAGE_TRANSFER_BIT,
                VK_ACCESS_TRANSFER_WRITE_BIT,
                VK_PIPELINE_STAGE_TOP_OF_PIPE_BIT,
                VK_ACCESS_MEMORY_READ_BIT);
  current_layout_set(VK_IMAGE_LAYOUT_TRANSFER_SRC_OPTIMAL);
}

void VKTexture::copy_to(VKTexture &dst_texture, VkImageAspectFlags vk_image_aspect)
{
  render_graph::VKCopyImageNode::CreateInfo copy_image = {};
  copy_image.src_image = vk_image_handle();
  copy_image.dst_image = dst_texture.vk_image_handle();
  copy_image.region.srcSubresource.aspectMask = vk_image_aspect;
  copy_image.region.srcSubresource.mipLevel = 0;
  copy_image.region.srcSubresource.layerCount = vk_layer_count(1);
  copy_image.region.dstSubresource.aspectMask = vk_image_aspect;
  copy_image.region.dstSubresource.mipLevel = 0;
  copy_image.region.dstSubresource.layerCount = vk_layer_count(1);
  copy_image.region.extent = vk_extent_3d(0);

  VKContext &context = *VKContext::get();
  if (use_render_graph) {
    context.render_graph.add_node(copy_image);
  }
  else {
    layout_ensure(context, VK_IMAGE_LAYOUT_TRANSFER_SRC_OPTIMAL);
    dst_texture.layout_ensure(context, VK_IMAGE_LAYOUT_TRANSFER_DST_OPTIMAL);

    VKCommandBuffers &command_buffers = context.command_buffers_get();
    command_buffers.copy(dst_texture, *this, Span<VkImageCopy>(&copy_image.region, 1));
    context.flush();
  }
}

void VKTexture::copy_to(Texture *tex)
{
  VKTexture *dst = unwrap(tex);
  VKTexture *src = this;
  BLI_assert(dst);
  BLI_assert(src->w_ == dst->w_ && src->h_ == dst->h_ && src->d_ == dst->d_);
  BLI_assert(src->device_format_ == dst->device_format_);
  BLI_assert(!is_texture_view());
  UNUSED_VARS_NDEBUG(src);

  copy_to(*dst, to_vk_image_aspect_flag_bits(device_format_));
}

void VKTexture::clear(eGPUDataFormat format, const void *data)
{
  BLI_assert(!is_texture_view());

  render_graph::VKClearColorImageNode::CreateInfo clear_color_image = {};
  clear_color_image.vk_clear_color_value = to_vk_clear_color_value(format, data);
  clear_color_image.vk_image = vk_image_handle();
  clear_color_image.vk_image_subresource_range.aspectMask = to_vk_image_aspect_flag_bits(
      device_format_);
  clear_color_image.vk_image_subresource_range.layerCount = VK_REMAINING_ARRAY_LAYERS;
  clear_color_image.vk_image_subresource_range.levelCount = VK_REMAINING_MIP_LEVELS;

  VKContext &context = *VKContext::get();

  if (use_render_graph) {
    context.render_graph.add_node(clear_color_image);
  }
  else {
    layout_ensure(context, VK_IMAGE_LAYOUT_GENERAL);
    VKCommandBuffers &command_buffers = context.command_buffers_get();
    command_buffers.clear(
        clear_color_image.vk_image,
        current_layout_get(),
        clear_color_image.vk_clear_color_value,
        Span<VkImageSubresourceRange>(&clear_color_image.vk_image_subresource_range, 1));
  }
}

void VKTexture::clear_depth_stencil(const eGPUFrameBufferBits buffers,
                                    float clear_depth,
                                    uint clear_stencil)
{
  BLI_assert(buffers & (GPU_DEPTH_BIT | GPU_STENCIL_BIT));

  render_graph::VKClearDepthStencilImageNode::CreateInfo clear_depth_stencil_image = {};
  clear_depth_stencil_image.vk_image = vk_image_handle();
  clear_depth_stencil_image.vk_clear_depth_stencil_value.depth = clear_depth;
  clear_depth_stencil_image.vk_clear_depth_stencil_value.stencil = clear_stencil;
  clear_depth_stencil_image.vk_image_subresource_range.aspectMask = to_vk_image_aspect_flag_bits(
      buffers & (GPU_DEPTH_BIT | GPU_STENCIL_BIT));
  clear_depth_stencil_image.vk_image_subresource_range.layerCount = VK_REMAINING_ARRAY_LAYERS;
  clear_depth_stencil_image.vk_image_subresource_range.levelCount = VK_REMAINING_MIP_LEVELS;

  VKContext &context = *VKContext::get();
  if (use_render_graph) {
    context.render_graph.add_node(clear_depth_stencil_image);
  }
  else {
    VKCommandBuffers &command_buffers = context.command_buffers_get();
    layout_ensure(context, VK_IMAGE_LAYOUT_GENERAL);
    command_buffers.clear(
        clear_depth_stencil_image.vk_image,
        current_layout_get(),
        clear_depth_stencil_image.vk_clear_depth_stencil_value,
        Span<VkImageSubresourceRange>(&clear_depth_stencil_image.vk_image_subresource_range, 1));
  }
}

void VKTexture::swizzle_set(const char swizzle_mask[4])
{
  vk_component_mapping_.r = to_vk_component_swizzle(swizzle_mask[0]);
  vk_component_mapping_.g = to_vk_component_swizzle(swizzle_mask[1]);
  vk_component_mapping_.b = to_vk_component_swizzle(swizzle_mask[2]);
  vk_component_mapping_.a = to_vk_component_swizzle(swizzle_mask[3]);

  flags_ |= IMAGE_VIEW_DIRTY;
}

void VKTexture::mip_range_set(int min, int max)
{
  mip_min_ = min;
  mip_max_ = max;

  flags_ |= IMAGE_VIEW_DIRTY;
}

void VKTexture::read_sub(
    int mip, eGPUDataFormat format, const int region[6], const IndexRange layers, void *r_data)
{
  /* Vulkan images cannot be directly mapped to host memory and requires a staging buffer. */
  VKBuffer staging_buffer;

  size_t sample_len = (region[5] - region[2]) * (region[3] - region[0]) * (region[4] - region[1]) *
                      layers.size();
  size_t device_memory_size = sample_len * to_bytesize(device_format_);

  staging_buffer.create(device_memory_size, GPU_USAGE_DYNAMIC, VK_BUFFER_USAGE_TRANSFER_DST_BIT);

  render_graph::VKCopyImageToBufferNode::CreateInfo copy_image_to_buffer = {};
  copy_image_to_buffer.src_image = vk_image_handle();
  copy_image_to_buffer.dst_buffer = staging_buffer.vk_handle();
  copy_image_to_buffer.region.imageOffset.x = region[0];
  copy_image_to_buffer.region.imageOffset.y = region[1];
  copy_image_to_buffer.region.imageOffset.z = region[2];
  copy_image_to_buffer.region.imageExtent.width = region[3];
  copy_image_to_buffer.region.imageExtent.height = region[4];
  copy_image_to_buffer.region.imageExtent.depth = region[5];
  copy_image_to_buffer.region.imageSubresource.aspectMask = to_vk_image_aspect_single_bit(
      to_vk_image_aspect_flag_bits(device_format_), false);
  copy_image_to_buffer.region.imageSubresource.mipLevel = mip;
  copy_image_to_buffer.region.imageSubresource.baseArrayLayer = layers.start();
  copy_image_to_buffer.region.imageSubresource.layerCount = layers.size();

  VKContext &context = *VKContext::get();
  if (use_render_graph) {
    context.render_graph.add_node(copy_image_to_buffer);
    context.render_graph.submit_buffer_for_read(staging_buffer.vk_handle());
  }
  else {
    layout_ensure(context, VK_IMAGE_LAYOUT_TRANSFER_SRC_OPTIMAL);
    VKCommandBuffers &command_buffers = context.command_buffers_get();
    command_buffers.copy(
        staging_buffer, *this, Span<VkBufferImageCopy>(&copy_image_to_buffer.region, 1));
    context.flush();
  }

  convert_device_to_host(
      r_data, staging_buffer.mapped_memory_get(), sample_len, format, format_, device_format_);
}

void *VKTexture::read(int mip, eGPUDataFormat format)
{
  BLI_assert(!(format_flag_ & GPU_FORMAT_COMPRESSED));

  int mip_size[3] = {1, 1, 1};
  VkImageType vk_image_type = to_vk_image_type(type_);
  mip_size_get(mip, mip_size);
  switch (vk_image_type) {
    case VK_IMAGE_TYPE_1D: {
      mip_size[1] = 1;
      mip_size[2] = 1;
    } break;
    case VK_IMAGE_TYPE_2D: {
      mip_size[2] = 1;
    } break;
    case VK_IMAGE_TYPE_3D:
    default:
      break;
  }

  if (mip_size[2] == 0) {
    mip_size[2] = 1;
  }
  IndexRange layers = IndexRange(layer_offset_, vk_layer_count(1));
  size_t sample_len = mip_size[0] * mip_size[1] * mip_size[2] * layers.size();
  size_t host_memory_size = sample_len * to_bytesize(format_, format);

  void *data = MEM_mallocN(host_memory_size, __func__);
  int region[6] = {0, 0, 0, mip_size[0], mip_size[1], mip_size[2]};
  read_sub(mip, format, region, layers, data);
  return data;
}

void VKTexture::update_sub(
    int mip, int offset[3], int extent_[3], eGPUDataFormat format, const void *data)
{
  BLI_assert(!is_texture_view());

  const bool is_compressed = (format_flag_ & GPU_FORMAT_COMPRESSED);

  int3 extent = int3(extent_[0], max_ii(extent_[1], 1), max_ii(extent_[2], 1));
  if (type_ & GPU_TEXTURE_1D) {
    extent.y = 1;
    extent.z = 1;
  }
  if (type_ & (GPU_TEXTURE_2D | GPU_TEXTURE_CUBE)) {
    extent.z = 1;
  }

  /* Vulkan images cannot be directly mapped to host memory and requires a staging buffer. */
  VKContext &context = *VKContext::get();
  int layers = vk_layer_count(1);
  size_t sample_len = size_t(extent.x) * extent.y * extent.z * layers;
  size_t device_memory_size = sample_len * to_bytesize(device_format_);

  if (is_compressed) {
    BLI_assert_msg(extent.z == 1, "Compressed 3D textures are not supported");
    size_t block_size = to_block_size(device_format_);
    size_t blocks_x = divide_ceil_u(extent.x, 4);
    size_t blocks_y = divide_ceil_u(extent.y, 4);
    device_memory_size = blocks_x * blocks_y * block_size;
    /* `convert_buffer` later on will use `sample_len * to_bytesize(device_format_)`
     * as total memory size calculation. Make that work for compressed case. */
    sample_len = device_memory_size / to_bytesize(device_format_);
  }

  VKBuffer staging_buffer;
  staging_buffer.create(device_memory_size, GPU_USAGE_DYNAMIC, VK_BUFFER_USAGE_TRANSFER_SRC_BIT);
  convert_host_to_device(
      staging_buffer.mapped_memory_get(), data, sample_len, format, format_, device_format_);

  render_graph::VKCopyBufferToImageNode::CreateInfo copy_buffer_to_image = {};
  copy_buffer_to_image.src_buffer = staging_buffer.vk_handle();
  copy_buffer_to_image.dst_image = vk_image_handle();
  copy_buffer_to_image.region.imageExtent.width = extent.x;
  copy_buffer_to_image.region.imageExtent.height = extent.y;
  copy_buffer_to_image.region.imageExtent.depth = extent.z;
  copy_buffer_to_image.region.bufferRowLength =
      context.state_manager_get().texture_unpack_row_length_get();
  copy_buffer_to_image.region.imageOffset.x = offset[0];
  copy_buffer_to_image.region.imageOffset.y = offset[1];
  copy_buffer_to_image.region.imageOffset.z = offset[2];
  copy_buffer_to_image.region.imageSubresource.aspectMask = to_vk_image_aspect_single_bit(
      to_vk_image_aspect_flag_bits(device_format_), false);
  copy_buffer_to_image.region.imageSubresource.mipLevel = mip;
  copy_buffer_to_image.region.imageSubresource.layerCount = layers;

  if (use_render_graph) {
    context.render_graph.add_node(copy_buffer_to_image);
  }
  else {
    layout_ensure(context, VK_IMAGE_LAYOUT_TRANSFER_DST_OPTIMAL);
    VKCommandBuffers &command_buffers = context.command_buffers_get();
    command_buffers.copy(
        *this, staging_buffer, Span<VkBufferImageCopy>(&copy_buffer_to_image.region, 1));
    context.flush();
  }
}

void VKTexture::update_sub(int /*offset*/[3],
                           int /*extent*/[3],
                           eGPUDataFormat /*format*/,
                           GPUPixelBuffer * /*pixbuf*/)
{
  BLI_assert(!is_texture_view());
  NOT_YET_IMPLEMENTED;
}

/* TODO(fclem): Legacy. Should be removed at some point. */
uint VKTexture::gl_bindcode_get() const
{
  return 0;
}

bool VKTexture::init_internal()
{
  const VKDevice &device = VKBackend::get().device_get();
  const VKWorkarounds &workarounds = device.workarounds_get();
  device_format_ = format_;
  if (device_format_ == GPU_DEPTH_COMPONENT24 && workarounds.not_aligned_pixel_formats) {
    device_format_ = GPU_DEPTH_COMPONENT32F;
  }
  if (device_format_ == GPU_DEPTH24_STENCIL8 && workarounds.not_aligned_pixel_formats) {
    device_format_ = GPU_DEPTH32F_STENCIL8;
  }
  /* R16G16F16 formats are typically not supported (<1%) but R16G16B16A16 is
   * typically supported (+90%). */
  if (device_format_ == GPU_RGB16F) {
    device_format_ = GPU_RGBA16F;
  }
  if (device_format_ == GPU_RGB32F) {
    device_format_ = GPU_RGBA32F;
  }

  if (!allocate()) {
    return false;
  }
  this->mip_range_set(0, mipmaps_ - 1);

  return true;
}

bool VKTexture::init_internal(VertBuf *vbo)
{
  device_format_ = format_;
  if (!allocate()) {
    return false;
  }
  VKVertexBuffer *vertex_buffer = unwrap(vbo);

  render_graph::VKCopyBufferToImageNode::CreateInfo copy_buffer_to_image = {};
  copy_buffer_to_image.src_buffer = vertex_buffer->vk_handle();
  copy_buffer_to_image.dst_image = vk_image_handle();
  copy_buffer_to_image.region.imageExtent.width = w_;
  copy_buffer_to_image.region.imageExtent.height = 1;
  copy_buffer_to_image.region.imageExtent.depth = 1;
  copy_buffer_to_image.region.imageSubresource.aspectMask = to_vk_image_aspect_flag_bits(
      device_format_);
  copy_buffer_to_image.region.imageSubresource.mipLevel = 0;
  copy_buffer_to_image.region.imageSubresource.layerCount = 1;

  VKContext &context = *VKContext::get();
  if (use_render_graph) {
    context.render_graph.add_node(copy_buffer_to_image);
  }
  else {
    layout_ensure(context, VK_IMAGE_LAYOUT_TRANSFER_DST_OPTIMAL);
    VKCommandBuffers &command_buffers = context.command_buffers_get();
    command_buffers.copy(
        *this, vertex_buffer->buffer_, Span<VkBufferImageCopy>(&copy_buffer_to_image.region, 1));
    context.flush();
  }

  return true;
}

bool VKTexture::init_internal(GPUTexture *src, int mip_offset, int layer_offset, bool use_stencil)
{
  BLI_assert(source_texture_ == nullptr);
  BLI_assert(src);

  VKTexture *texture = unwrap(unwrap(src));
  source_texture_ = texture;
  device_format_ = texture->device_format_;
  mip_min_ = mip_offset;
  mip_max_ = mip_offset;
  layer_offset_ = layer_offset;
  use_stencil_ = use_stencil;
  flags_ |= IMAGE_VIEW_DIRTY;

  return true;
}

bool VKTexture::is_texture_view() const
{
  return source_texture_ != nullptr;
}

static VkImageUsageFlags to_vk_image_usage(const eGPUTextureUsage usage,
                                           const eGPUTextureFormatFlag format_flag)
{
  VkImageUsageFlags result = VK_IMAGE_USAGE_TRANSFER_SRC_BIT | VK_IMAGE_USAGE_TRANSFER_DST_BIT |
                             VK_IMAGE_USAGE_SAMPLED_BIT;
  if (usage & GPU_TEXTURE_USAGE_SHADER_READ) {
    result |= VK_IMAGE_USAGE_STORAGE_BIT;
  }
  if (usage & GPU_TEXTURE_USAGE_SHADER_WRITE) {
    result |= VK_IMAGE_USAGE_STORAGE_BIT;
  }
  if (usage & GPU_TEXTURE_USAGE_ATTACHMENT) {
    if (format_flag & GPU_FORMAT_COMPRESSED) {
      /* These formats aren't supported as an attachment. When using GPU_TEXTURE_USAGE_DEFAULT they
       * are still being evaluated to be attachable. So we need to skip them. */
    }
    else {
      if (format_flag & (GPU_FORMAT_DEPTH | GPU_FORMAT_STENCIL)) {
        result |= VK_IMAGE_USAGE_DEPTH_STENCIL_ATTACHMENT_BIT;
      }
      else {
        result |= VK_IMAGE_USAGE_COLOR_ATTACHMENT_BIT;
      }
    }
  }
  if (usage & GPU_TEXTURE_USAGE_HOST_READ) {
    result |= VK_IMAGE_USAGE_TRANSFER_SRC_BIT;
  }

  /* Disable some usages based on the given format flag to support more devices. */
  if (format_flag & GPU_FORMAT_SRGB) {
    /* NVIDIA devices don't create SRGB textures when it storage bit is set. */
    result &= ~VK_IMAGE_USAGE_STORAGE_BIT;
  }
  if (format_flag & (GPU_FORMAT_DEPTH | GPU_FORMAT_STENCIL)) {
    /* NVIDIA devices don't create depth textures when it storage bit is set. */
    result &= ~VK_IMAGE_USAGE_STORAGE_BIT;
  }

  return result;
}

static VkImageCreateFlags to_vk_image_create(const eGPUTextureType texture_type,
                                             const eGPUTextureFormatFlag format_flag,
                                             const eGPUTextureUsage usage)
{
  VkImageCreateFlags result = 0;

  if (ELEM(texture_type, GPU_TEXTURE_CUBE, GPU_TEXTURE_CUBE_ARRAY)) {
    result |= VK_IMAGE_CREATE_CUBE_COMPATIBLE_BIT;
  }

  /* sRGB textures needs to be mutable as they can be used as non-sRGB frame-buffer attachments. */
  if (usage & GPU_TEXTURE_USAGE_ATTACHMENT && format_flag & GPU_FORMAT_SRGB) {
    result |= VK_IMAGE_CREATE_MUTABLE_FORMAT_BIT;
  }

  return result;
}

bool VKTexture::allocate()
{
  BLI_assert(vk_image_ == VK_NULL_HANDLE);
  BLI_assert(!is_texture_view());

  VKContext &context = *VKContext::get();
  VKDevice &device = VKBackend::get().device_get();
  VkImageCreateInfo image_info = {};
  image_info.sType = VK_STRUCTURE_TYPE_IMAGE_CREATE_INFO;
  image_info.flags = to_vk_image_create(type_, format_flag_, usage_get());
  image_info.imageType = to_vk_image_type(type_);
  image_info.extent = vk_extent_3d(0);
  image_info.mipLevels = max_ii(mipmaps_, 1);
  image_info.arrayLayers = vk_layer_count(1);
  image_info.format = to_vk_format(device_format_);
  /* Some platforms (NVIDIA) requires that attached textures are always tiled optimal.
   *
   * As image data are always accessed via an staging buffer we can enable optimal tiling for all
   * texture. Tilings based on actual usages should be done in `VKFramebuffer`.
   */
  image_info.tiling = VK_IMAGE_TILING_OPTIMAL;
  image_info.initialLayout = VK_IMAGE_LAYOUT_UNDEFINED;
  image_info.usage = to_vk_image_usage(gpu_image_usage_flags_, format_flag_);
  image_info.samples = VK_SAMPLE_COUNT_1_BIT;

  VkResult result;
  if (G.debug & G_DEBUG_GPU) {
    VkImageFormatProperties image_format = {};
    result = vkGetPhysicalDeviceImageFormatProperties(device.physical_device_get(),
                                                      image_info.format,
                                                      image_info.imageType,
                                                      image_info.tiling,
                                                      image_info.usage,
                                                      image_info.flags,
                                                      &image_format);
    if (result != VK_SUCCESS) {
      printf("Image type not supported on device.\n");
      return false;
    }
  }

  VmaAllocationCreateInfo allocCreateInfo = {};
  allocCreateInfo.usage = VMA_MEMORY_USAGE_AUTO;
  allocCreateInfo.priority = 1.0f;
  result = vmaCreateImage(device.mem_allocator_get(),
                          &image_info,
                          &allocCreateInfo,
                          &vk_image_,
                          &allocation_,
                          nullptr);
  if (result != VK_SUCCESS) {
    return false;
  }
  debug::object_label(vk_image_, name_);

  if (use_render_graph) {
    device.resources.add_image(
        vk_image_, VK_IMAGE_LAYOUT_UNDEFINED, render_graph::ResourceOwner::APPLICATION);
  }
  else {
    /* Promote image to the correct layout. */
    layout_ensure(context, VK_IMAGE_LAYOUT_GENERAL);
  }

  return result == VK_SUCCESS;
}

<<<<<<< HEAD
void VKTexture::try_add_to_descriptor_set(AddToDescriptorSetData &data,
                                          int binding,
                                          shader::ShaderCreateInfo::Resource::BindType bind_type,
                                          const GPUSamplerState sampler_state)
=======
void VKTexture::add_to_descriptor_set(AddToDescriptorSetContext &data,
                                      int binding,
                                      shader::ShaderCreateInfo::Resource::BindType bind_type,
                                      const GPUSamplerState sampler_state)
>>>>>>> 3f6e2ea9
{
  const std::optional<VKDescriptorSet::Location> location =
      data.shader_interface.descriptor_set_location(bind_type, binding);
  if (location) {
    if (bind_type == shader::ShaderCreateInfo::Resource::BindType::IMAGE) {
      data.descriptor_set.image_bind(*this, *location);
    }
    else {
      VKDevice &device = VKBackend::get().device_get();
      const VKSampler &sampler = device.samplers().get(sampler_state);
      data.descriptor_set.bind(*this, *location, sampler);
    }
    render_graph::VKImageAccess image_access = {};
    image_access.vk_image = vk_image_handle();
    image_access.vk_access_flags = data.shader_interface.access_mask(bind_type, *location);
    data.resource_access_info.images.append(image_access);
  }
}

/* -------------------------------------------------------------------- */
/** \name Image Layout
 * \{ */

VkImageLayout VKTexture::current_layout_get() const
{
  if (is_texture_view()) {
    return source_texture_->current_layout_get();
  }
  return current_layout_;
}

void VKTexture::current_layout_set(const VkImageLayout new_layout)
{
  BLI_assert(!is_texture_view());
  current_layout_ = new_layout;
}

void VKTexture::layout_ensure(VKContext &context,
                              const VkImageLayout requested_layout,
                              const VkPipelineStageFlags src_stage,
                              const VkAccessFlags src_access,
                              const VkPipelineStageFlags dst_stage,
                              const VkAccessFlags dst_access)
{
  if (is_texture_view()) {
    source_texture_->layout_ensure(context, requested_layout);
    return;
  }
  const VkImageLayout current_layout = current_layout_get();
  if (current_layout == requested_layout) {
    return;
  }
  layout_ensure(context,
                IndexRange(0, VK_REMAINING_MIP_LEVELS),
                current_layout,
                requested_layout,
                src_stage,
                src_access,
                dst_stage,
                dst_access);
  current_layout_set(requested_layout);
}

void VKTexture::layout_ensure(VKContext &context,
                              const IndexRange mipmap_range,
                              const VkImageLayout current_layout,
                              const VkImageLayout requested_layout,
                              const VkPipelineStageFlags src_stages,
                              const VkAccessFlags src_access,
                              const VkPipelineStageFlags dst_stages,
                              const VkAccessFlags dst_access)
{
  BLI_assert(vk_image_ != VK_NULL_HANDLE);
  VkImageMemoryBarrier barrier{};
  barrier.sType = VK_STRUCTURE_TYPE_IMAGE_MEMORY_BARRIER;
  barrier.oldLayout = current_layout;
  barrier.newLayout = requested_layout;
  barrier.srcAccessMask = src_access;
  barrier.dstAccessMask = dst_access;
  barrier.image = vk_image_;
  barrier.subresourceRange.aspectMask = to_vk_image_aspect_flag_bits(device_format_);
  barrier.subresourceRange.baseMipLevel = uint32_t(mipmap_range.start());
  barrier.subresourceRange.levelCount = uint32_t(mipmap_range.size());
  barrier.subresourceRange.baseArrayLayer = 0;
  barrier.subresourceRange.layerCount = VK_REMAINING_ARRAY_LAYERS;
  context.command_buffers_get().pipeline_barrier(
      src_stages, dst_stages, Span<VkImageMemoryBarrier>(&barrier, 1));
}

/** \} */

/* -------------------------------------------------------------------- */
/** \name Image Views
 * \{ */

void VKTexture::image_view_ensure()
{
  if (flags_ & IMAGE_VIEW_DIRTY) {
    image_view_update();
    flags_ &= ~IMAGE_VIEW_DIRTY;
  }
}

void VKTexture::image_view_update()
{
  image_view_.emplace(VKImageView(*this,
                                  eImageViewUsage::ShaderBinding,
                                  layer_range(),
                                  mip_map_range(),
                                  use_stencil_,
                                  true,
                                  name_));
}

IndexRange VKTexture::mip_map_range() const
{
  return IndexRange(mip_min_, mip_max_ - mip_min_ + 1);
}

IndexRange VKTexture::layer_range() const
{
  if (is_texture_view()) {
    return IndexRange(layer_offset_, 1);
  }
  else {
    return IndexRange(
        0, ELEM(type_, GPU_TEXTURE_CUBE, GPU_TEXTURE_CUBE_ARRAY) ? d_ : VK_REMAINING_ARRAY_LAYERS);
  }
}

int VKTexture::vk_layer_count(int non_layered_value) const
{
  if (is_texture_view()) {
    return 1;
  }
  return type_ == GPU_TEXTURE_CUBE   ? d_ :
         (type_ & GPU_TEXTURE_ARRAY) ? layer_count() :
                                       non_layered_value;
}

VkExtent3D VKTexture::vk_extent_3d(int mip_level) const
{
  int extent[3] = {1, 1, 1};
  mip_size_get(mip_level, extent);
  if (ELEM(type_, GPU_TEXTURE_CUBE, GPU_TEXTURE_CUBE_ARRAY, GPU_TEXTURE_2D_ARRAY)) {
    extent[2] = 1;
  }
  if (ELEM(type_, GPU_TEXTURE_1D_ARRAY)) {
    extent[1] = 1;
    extent[2] = 1;
  }

  VkExtent3D result{uint32_t(extent[0]), uint32_t(extent[1]), uint32_t(extent[2])};
  return result;
}

/** \} */

}  // namespace blender::gpu<|MERGE_RESOLUTION|>--- conflicted
+++ resolved
@@ -625,17 +625,10 @@
   return result == VK_SUCCESS;
 }
 
-<<<<<<< HEAD
-void VKTexture::try_add_to_descriptor_set(AddToDescriptorSetData &data,
-                                          int binding,
-                                          shader::ShaderCreateInfo::Resource::BindType bind_type,
-                                          const GPUSamplerState sampler_state)
-=======
 void VKTexture::add_to_descriptor_set(AddToDescriptorSetContext &data,
                                       int binding,
                                       shader::ShaderCreateInfo::Resource::BindType bind_type,
                                       const GPUSamplerState sampler_state)
->>>>>>> 3f6e2ea9
 {
   const std::optional<VKDescriptorSet::Location> location =
       data.shader_interface.descriptor_set_location(bind_type, binding);
