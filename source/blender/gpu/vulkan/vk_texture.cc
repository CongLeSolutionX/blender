/* SPDX-License-Identifier: GPL-2.0-or-later
 * Copyright 2022 Blender Foundation */

/** \file
 * \ingroup gpu
 */

#include "vk_texture.hh"

#include "vk_buffer.hh"
#include "vk_context.hh"
#include "vk_data_conversion.hh"
#include "vk_memory.hh"
#include "vk_shader.hh"
#include "vk_shader_interface.hh"
#include "vk_state_manager.hh"

#include "BLI_math_vector.hh"

#include "BKE_global.h"

namespace blender::gpu {

VKTexture::~VKTexture()
{
  if (is_allocated()) {
    VK_ALLOCATION_CALLBACKS

    VKContext &context = *VKContext::get();
    vmaDestroyImage(context.mem_allocator_get(), vk_image_, allocation_);
    vkDestroyImageView(context.device_get(), vk_image_view_, vk_allocation_callbacks);
  }
}

void VKTexture::init(VkImage vk_image, VkImageLayout layout)
{
  vk_image_ = vk_image;
  current_layout_ = layout;
}

void VKTexture::generate_mipmap() {}

void VKTexture::copy_to(Texture * /*tex*/)
{
  BLI_assert_unreachable();
}

void VKTexture::clear(eGPUDataFormat format, const void *data)
{
  if (!is_allocated()) {
    allocate();
  }

  VKContext &context = *VKContext::get();
  VKCommandBuffer &command_buffer = context.command_buffer_get();
  VkClearColorValue clear_color = to_vk_clear_color_value(format, data);
  VkImageSubresourceRange range = {0};
  range.aspectMask = to_vk_image_aspect_flag_bits(format_);
  range.levelCount = VK_REMAINING_MIP_LEVELS;
  range.layerCount = VK_REMAINING_ARRAY_LAYERS;
  layout_ensure(context, VK_IMAGE_LAYOUT_GENERAL);

  command_buffer.clear(
      vk_image_, current_layout_get(), clear_color, Span<VkImageSubresourceRange>(&range, 1));
}

void VKTexture::swizzle_set(const char /*swizzle_mask*/[4]) {}

void VKTexture::stencil_texture_mode_set(bool /*use_stencil*/) {}

void VKTexture::mip_range_set(int /*min*/, int /*max*/) {}

void *VKTexture::read(int mip, eGPUDataFormat format)
{
  VKContext &context = *VKContext::get();
  layout_ensure(context, VK_IMAGE_LAYOUT_TRANSFER_SRC_OPTIMAL);

  /* Vulkan images cannot be directly mapped to host memory and requires a staging buffer. */
  VKBuffer staging_buffer;

  /* NOTE: mip_size_get() won't override any dimension that is equal to 0. */
  int extent[3] = {1, 1, 1};
  mip_size_get(mip, extent);
  size_t sample_len = extent[0] * extent[1] * extent[2];
  size_t device_memory_size = sample_len * to_bytesize(format_);
  size_t host_memory_size = sample_len * to_bytesize(format_, format);

  staging_buffer.create(
      context, device_memory_size, GPU_USAGE_DEVICE_ONLY, VK_BUFFER_USAGE_TRANSFER_DST_BIT);

  VkBufferImageCopy region = {};
  region.imageExtent.width = extent[0];
  region.imageExtent.height = extent[1];
  region.imageExtent.depth = extent[2];
  region.imageSubresource.aspectMask = to_vk_image_aspect_flag_bits(format_);
  region.imageSubresource.mipLevel = mip;
  region.imageSubresource.layerCount = 1;

  VKCommandBuffer &command_buffer = context.command_buffer_get();
  command_buffer.copy(staging_buffer, *this, Span<VkBufferImageCopy>(&region, 1));
  command_buffer.submit();

  void *data = MEM_mallocN(host_memory_size, __func__);
  convert_device_to_host(data, staging_buffer.mapped_memory_get(), sample_len, format, format_);
  return data;
}

void VKTexture::update_sub(
    int mip, int offset[3], int extent_[3], eGPUDataFormat format, const void *data)
{
<<<<<<< HEAD
  /* TODO: Add support for mip levels. */
  if (mip != 0) {
=======
  if (mip != 0) {
    /* TODO: not implemented yet. */
>>>>>>> 89afdd6f
    return;
  }
  if (!is_allocated()) {
    allocate();
  }

  /* Vulkan images cannot be directly mapped to host memory and requires a staging buffer. */
  VKContext &context = *VKContext::get();
  VKBuffer staging_buffer;
  int3 extent = int3(extent_[0], max_ii(extent_[1], 1), max_ii(extent_[2], 1));
  size_t sample_len = extent.x * extent.y * extent.z;
  size_t device_memory_size = sample_len * to_bytesize(format_);

  staging_buffer.create(
      context, device_memory_size, GPU_USAGE_DEVICE_ONLY, VK_BUFFER_USAGE_TRANSFER_SRC_BIT);

  uint buffer_row_length = context.state_manager_get().texture_unpack_row_length_get();
  if (buffer_row_length) {
    /* Use custom row length #GPU_texture_unpack_row_length */
    convert_host_to_device(staging_buffer.mapped_memory_get(),
                           data,
                           uint2(extent),
                           buffer_row_length,
                           format,
                           format_);
  }
  else {
    convert_host_to_device(staging_buffer.mapped_memory_get(), data, sample_len, format, format_);
  }

  VkBufferImageCopy region = {};
  region.imageExtent.width = extent.x;
  region.imageExtent.height = extent.y;
  region.imageExtent.depth = extent.z;
  region.imageOffset.x = offset[0];
  region.imageOffset.y = offset[1];
  region.imageOffset.z = offset[2];
  region.imageSubresource.aspectMask = to_vk_image_aspect_flag_bits(format_);
  region.imageSubresource.mipLevel = mip;
  region.imageSubresource.layerCount = 1;

  layout_ensure(context, VK_IMAGE_LAYOUT_TRANSFER_DST_OPTIMAL);
  VKCommandBuffer &command_buffer = context.command_buffer_get();
  command_buffer.copy(*this, staging_buffer, Span<VkBufferImageCopy>(&region, 1));
  command_buffer.submit();
}

void VKTexture::update_sub(int /*offset*/[3],
                           int /*extent*/[3],
                           eGPUDataFormat /*format*/,
                           GPUPixelBuffer * /*pixbuf*/)
{
}

/* TODO(fclem): Legacy. Should be removed at some point. */
uint VKTexture::gl_bindcode_get() const
{
  return 0;
}

bool VKTexture::init_internal()
{
  /* Initialization can only happen after the usage is known. By the current API this isn't set
   * at this moment, so we cannot initialize here. The initialization is postponed until the
   * allocation of the texture on the device. */

  /* TODO: return false when texture format isn't supported. */
  return true;
}

bool VKTexture::init_internal(GPUVertBuf * /*vbo*/)
{
  return false;
}

bool VKTexture::init_internal(const GPUTexture * /*src*/, int /*mip_offset*/, int /*layer_offset*/)
{
  return false;
}

void VKTexture::ensure_allocated()
{
  if (!is_allocated()) {
    allocate();
  }
}

bool VKTexture::is_allocated() const
{
  return vk_image_ != VK_NULL_HANDLE && allocation_ != VK_NULL_HANDLE;
}

static VkImageUsageFlagBits to_vk_image_usage(const eGPUTextureUsage usage,
                                              const eGPUTextureFormatFlag format_flag)
{
  VkImageUsageFlagBits result = static_cast<VkImageUsageFlagBits>(VK_IMAGE_USAGE_TRANSFER_SRC_BIT |
                                                                  VK_IMAGE_USAGE_TRANSFER_DST_BIT |
                                                                  VK_IMAGE_USAGE_SAMPLED_BIT);
  if (usage & GPU_TEXTURE_USAGE_SHADER_READ) {
    result = static_cast<VkImageUsageFlagBits>(result | VK_IMAGE_USAGE_STORAGE_BIT);
  }
  if (usage & GPU_TEXTURE_USAGE_SHADER_WRITE) {
    result = static_cast<VkImageUsageFlagBits>(result | VK_IMAGE_USAGE_STORAGE_BIT);
  }
  if (usage & GPU_TEXTURE_USAGE_ATTACHMENT) {
<<<<<<< HEAD
    if (format_flag & (GPU_FORMAT_COMPRESSED)) {
=======
    if (format_flag & GPU_FORMAT_COMPRESSED) {
>>>>>>> 89afdd6f
      /* These formats aren't supported as an attachment. When using GPU_TEXTURE_USAGE_DEFAULT they
       * are still being evaluated to be attachable. So we need to skip them. */
    }
    else {
      if (format_flag & (GPU_FORMAT_DEPTH | GPU_FORMAT_STENCIL)) {
        result = static_cast<VkImageUsageFlagBits>(result |
                                                   VK_IMAGE_USAGE_DEPTH_STENCIL_ATTACHMENT_BIT);
      }
      else {
        result = static_cast<VkImageUsageFlagBits>(result | VK_IMAGE_USAGE_COLOR_ATTACHMENT_BIT);
      }
    }
  }
  if (usage & GPU_TEXTURE_USAGE_HOST_READ) {
    result = static_cast<VkImageUsageFlagBits>(result | VK_IMAGE_USAGE_TRANSFER_SRC_BIT);
  }

  return result;
}

bool VKTexture::allocate()
{
  BLI_assert(vk_image_ == VK_NULL_HANDLE);
  BLI_assert(!is_allocated());

  int extent[3] = {1, 1, 1};
  mip_size_get(0, extent);

  VKContext &context = *VKContext::get();
  VkImageCreateInfo image_info = {};
  image_info.sType = VK_STRUCTURE_TYPE_IMAGE_CREATE_INFO;
  image_info.imageType = to_vk_image_type(type_);
  image_info.extent.width = extent[0];
  image_info.extent.height = extent[1];
  image_info.extent.depth = extent[2];
  image_info.mipLevels = 1;
  image_info.arrayLayers = 1;
  image_info.format = to_vk_format(format_);
  /* Some platforms (NVIDIA) requires that attached textures are always tiled optimal.
   *
   * As image data are always accessed via an staging buffer we can enable optimal tiling for all
   * texture. Tilings based on actual usages should be done in `VKFramebuffer`.
   */
  image_info.tiling = VK_IMAGE_TILING_OPTIMAL;
  image_info.initialLayout = VK_IMAGE_LAYOUT_UNDEFINED;
  image_info.usage = to_vk_image_usage(gpu_image_usage_flags_, format_flag_);
  image_info.samples = VK_SAMPLE_COUNT_1_BIT;

  VkResult result;
  if (G.debug & G_DEBUG_GPU) {
    VkImageFormatProperties image_format = {};
    result = vkGetPhysicalDeviceImageFormatProperties(context.physical_device_get(),
                                                      image_info.format,
                                                      image_info.imageType,
                                                      image_info.tiling,
                                                      image_info.usage,
                                                      image_info.flags,
                                                      &image_format);
    if (result != VK_SUCCESS) {
      printf("Image type not supported on device.\n");
      return false;
    }
  }

  VmaAllocationCreateInfo allocCreateInfo = {};
  allocCreateInfo.usage = VMA_MEMORY_USAGE_AUTO;
  allocCreateInfo.priority = 1.0f;
  result = vmaCreateImage(context.mem_allocator_get(),
                          &image_info,
                          &allocCreateInfo,
                          &vk_image_,
                          &allocation_,
                          nullptr);
  if (result != VK_SUCCESS) {
    return false;
  }
  debug::object_label(&context, vk_image_, name_);

  /* Promote image to the correct layout. */
  layout_ensure(context, VK_IMAGE_LAYOUT_GENERAL);

  VK_ALLOCATION_CALLBACKS
  VkImageViewCreateInfo image_view_info = {};
  image_view_info.sType = VK_STRUCTURE_TYPE_IMAGE_VIEW_CREATE_INFO;
  image_view_info.image = vk_image_;
  image_view_info.viewType = to_vk_image_view_type(type_);
  image_view_info.format = to_vk_format(format_);
  image_view_info.components = to_vk_component_mapping(format_);
  image_view_info.subresourceRange.aspectMask = to_vk_image_aspect_flag_bits(format_);
  image_view_info.subresourceRange.levelCount = VK_REMAINING_MIP_LEVELS;
  image_view_info.subresourceRange.layerCount = VK_REMAINING_ARRAY_LAYERS;

  result = vkCreateImageView(
      context.device_get(), &image_view_info, vk_allocation_callbacks, &vk_image_view_);
  debug::object_label(&context, vk_image_view_, name_);
  return result == VK_SUCCESS;
}

void VKTexture::bind(int unit, VKSampler &sampler)
{
  if (!is_allocated()) {
    allocate();
  }
  VKContext &context = *VKContext::get();
  VKShader *shader = static_cast<VKShader *>(context.shader);
  const VKShaderInterface &shader_interface = shader->interface_get();
  const VKDescriptorSet::Location location = shader_interface.descriptor_set_location(
      shader::ShaderCreateInfo::Resource::BindType::SAMPLER, unit);
  VKDescriptorSetTracker &descriptor_set = shader->pipeline_get().descriptor_set_get();
  descriptor_set.bind(*this, location, sampler);
}

void VKTexture::image_bind(int binding)
{
  if (!is_allocated()) {
    allocate();
  }
  VKContext &context = *VKContext::get();
  VKShader *shader = static_cast<VKShader *>(context.shader);
  const VKShaderInterface &shader_interface = shader->interface_get();
  const VKDescriptorSet::Location location = shader_interface.descriptor_set_location(
      shader::ShaderCreateInfo::Resource::BindType::IMAGE, binding);
  shader->pipeline_get().descriptor_set_get().image_bind(*this, location);
}

void VKTexture::unbind()
{
  VKContext &context = *VKContext::get();
  /* TODO get a list of shaders this texture is bound to. */
  VKShader *shader = static_cast<VKShader *>(context.shader);
  if (shader) {
    VKDescriptorSetTracker &descriptor_set = shader->pipeline_get().descriptor_set_get();
    descriptor_set.unbind(*this);
  }
}

/* -------------------------------------------------------------------- */
/** \name Image Layout
 * \{ */

VkImageLayout VKTexture::current_layout_get() const
{
  return current_layout_;
}

void VKTexture::current_layout_set(const VkImageLayout new_layout)
{
  current_layout_ = new_layout;
}

void VKTexture::layout_ensure(VKContext &context, const VkImageLayout requested_layout)
{
  const VkImageLayout current_layout = current_layout_get();
  if (current_layout == requested_layout) {
    return;
  }
  VkImageMemoryBarrier barrier{};
  barrier.sType = VK_STRUCTURE_TYPE_IMAGE_MEMORY_BARRIER;
  barrier.oldLayout = current_layout;
  barrier.newLayout = requested_layout;
  barrier.image = vk_image_;
  barrier.subresourceRange.aspectMask = to_vk_image_aspect_flag_bits(format_);
  barrier.subresourceRange.levelCount = VK_REMAINING_MIP_LEVELS;
  barrier.subresourceRange.layerCount = VK_REMAINING_ARRAY_LAYERS;
  context.command_buffer_get().pipeline_barrier(Span<VkImageMemoryBarrier>(&barrier, 1));
  current_layout_set(requested_layout);
}
/** \} */

}  // namespace blender::gpu<|MERGE_RESOLUTION|>--- conflicted
+++ resolved
@@ -108,13 +108,8 @@
 void VKTexture::update_sub(
     int mip, int offset[3], int extent_[3], eGPUDataFormat format, const void *data)
 {
-<<<<<<< HEAD
-  /* TODO: Add support for mip levels. */
-  if (mip != 0) {
-=======
   if (mip != 0) {
     /* TODO: not implemented yet. */
->>>>>>> 89afdd6f
     return;
   }
   if (!is_allocated()) {
@@ -220,11 +215,7 @@
     result = static_cast<VkImageUsageFlagBits>(result | VK_IMAGE_USAGE_STORAGE_BIT);
   }
   if (usage & GPU_TEXTURE_USAGE_ATTACHMENT) {
-<<<<<<< HEAD
-    if (format_flag & (GPU_FORMAT_COMPRESSED)) {
-=======
     if (format_flag & GPU_FORMAT_COMPRESSED) {
->>>>>>> 89afdd6f
       /* These formats aren't supported as an attachment. When using GPU_TEXTURE_USAGE_DEFAULT they
        * are still being evaluated to be attachable. So we need to skip them. */
     }
