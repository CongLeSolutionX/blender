--- conflicted
+++ resolved
@@ -266,18 +266,11 @@
    * allocation of the texture on the device. */
 
   const VKDevice &device = VKBackend::get().device_get();
-<<<<<<< HEAD
-  if (format_ == GPU_DEPTH_COMPONENT24 && device.get_component_24_workaround()) {
-    format_ = GPU_DEPTH_COMPONENT32F;
-  }
-  if (format_ == GPU_DEPTH24_STENCIL8 && device.get_component_24_workaround()) {
-=======
   const VKWorkarounds &workarounds = device.workarounds_get();
   if (format_ == GPU_DEPTH_COMPONENT24 && workarounds.not_aligned_pixel_formats) {
     format_ = GPU_DEPTH_COMPONENT32F;
   }
   if (format_ == GPU_DEPTH24_STENCIL8 && workarounds.not_aligned_pixel_formats) {
->>>>>>> c71d198d
     format_ = GPU_DEPTH32F_STENCIL8;
   }
 
