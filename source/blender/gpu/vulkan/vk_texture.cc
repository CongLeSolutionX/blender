/* SPDX-FileCopyrightText: 2022 Blender Authors
 *
 * SPDX-License-Identifier: GPL-2.0-or-later */

/** \file
 * \ingroup gpu
 */

#include "vk_texture.hh"

#include "vk_buffer.hh"
#include "vk_context.hh"
#include "vk_data_conversion.hh"
#include "vk_memory.hh"
#include "vk_shader.hh"
#include "vk_shader_interface.hh"
#include "vk_state_manager.hh"
#include "vk_vertex_buffer.hh"

#include "BLI_math_vector.hh"

#include "BKE_global.h"

namespace blender::gpu {

VKTexture::~VKTexture()
{
  if (is_allocated() && !is_texture_view()) {
    const VKDevice &device = VKBackend::get().device_get();
    vmaDestroyImage(device.mem_allocator_get(), vk_image_, allocation_);
  }
}

void VKTexture::init(VkImage vk_image, VkImageLayout layout, eGPUTextureFormat texture_format)
{
  vk_image_ = vk_image;
  current_layout_ = layout;
  format_ = texture_format;
}

void VKTexture::generate_mipmap()
{
  BLI_assert(!is_texture_view());
  if (mipmaps_ <= 1) {
    return;
  }

  ensure_allocated();

  VKContext &context = *VKContext::get();
  VKCommandBuffer &command_buffer = context.command_buffer_get();
  layout_ensure(context, VK_IMAGE_LAYOUT_TRANSFER_DST_OPTIMAL);

  for (int src_mipmap : IndexRange(mipmaps_ - 1)) {
    int dst_mipmap = src_mipmap + 1;
    int3 src_size(1);
    int3 dst_size(1);
    mip_size_get(src_mipmap, src_size);
    mip_size_get(dst_mipmap, dst_size);

    layout_ensure(context,
                  IndexRange(src_mipmap, 1),
                  VK_IMAGE_LAYOUT_TRANSFER_DST_OPTIMAL,
                  VK_IMAGE_LAYOUT_TRANSFER_SRC_OPTIMAL);

    VkImageBlit image_blit = {};
    image_blit.srcOffsets[0] = {0, 0, 0};
    image_blit.srcOffsets[1] = {src_size.x, src_size.y, src_size.z};
    image_blit.srcSubresource.aspectMask = to_vk_image_aspect_flag_bits(format_);
    image_blit.srcSubresource.mipLevel = src_mipmap;
    image_blit.srcSubresource.baseArrayLayer = 0;
    image_blit.srcSubresource.layerCount = vk_layer_count(1);

    image_blit.dstOffsets[0] = {0, 0, 0};
    image_blit.dstOffsets[1] = {dst_size.x, dst_size.y, dst_size.z};
    image_blit.dstSubresource.aspectMask = to_vk_image_aspect_flag_bits(format_);
    image_blit.dstSubresource.mipLevel = dst_mipmap;
    image_blit.dstSubresource.baseArrayLayer = 0;
    image_blit.dstSubresource.layerCount = vk_layer_count(1);

    command_buffer.blit(*this,
                        VK_IMAGE_LAYOUT_TRANSFER_DST_OPTIMAL,
                        *this,
                        VK_IMAGE_LAYOUT_TRANSFER_SRC_OPTIMAL,
                        Span<VkImageBlit>(&image_blit, 1));
    /* TODO: Until we do actual command encoding we need to submit each transfer operation
     * individually. */
    command_buffer.submit();
  }
  /* Ensure that all mipmap levels are in `VK_IMAGE_LAYOUT_TRANSFER_SRC_OPTIMAL`.
   * All MIP-levels are except the last one. */
  layout_ensure(context,
                IndexRange(mipmaps_ - 1, 1),
                VK_IMAGE_LAYOUT_TRANSFER_DST_OPTIMAL,
                VK_IMAGE_LAYOUT_TRANSFER_SRC_OPTIMAL);
  current_layout_set(VK_IMAGE_LAYOUT_TRANSFER_SRC_OPTIMAL);
}

void VKTexture::copy_to(Texture *tex)
{
  VKTexture *dst = unwrap(tex);
  VKTexture *src = this;
  BLI_assert(dst);
  BLI_assert(src->w_ == dst->w_ && src->h_ == dst->h_ && src->d_ == dst->d_);
  BLI_assert(src->format_ == dst->format_);
  BLI_assert(!is_texture_view());
  UNUSED_VARS_NDEBUG(src);

  VKContext &context = *VKContext::get();
  ensure_allocated();
  layout_ensure(context, VK_IMAGE_LAYOUT_TRANSFER_SRC_OPTIMAL);
  dst->ensure_allocated();
  dst->layout_ensure(context, VK_IMAGE_LAYOUT_TRANSFER_DST_OPTIMAL);

  VkImageCopy region = {};
  region.srcSubresource.aspectMask = to_vk_image_aspect_flag_bits(format_);
  region.srcSubresource.mipLevel = 0;
  region.srcSubresource.layerCount = vk_layer_count(1);
  region.dstSubresource.aspectMask = to_vk_image_aspect_flag_bits(format_);
  region.dstSubresource.mipLevel = 0;
  region.dstSubresource.layerCount = vk_layer_count(1);
  region.extent = vk_extent_3d(0);

  VKCommandBuffer &command_buffer = context.command_buffer_get();
  command_buffer.copy(*dst, *this, Span<VkImageCopy>(&region, 1));
  command_buffer.submit();
}

void VKTexture::clear(eGPUDataFormat format, const void *data)
{
  BLI_assert(!is_texture_view());
  if (!is_allocated()) {
    allocate();
  }

  VKContext &context = *VKContext::get();
  VKCommandBuffer &command_buffer = context.command_buffer_get();
  VkClearColorValue clear_color = to_vk_clear_color_value(format, data);
  VkImageSubresourceRange range = {0};
  range.aspectMask = to_vk_image_aspect_flag_bits(format_);
  range.levelCount = VK_REMAINING_MIP_LEVELS;
  range.layerCount = VK_REMAINING_ARRAY_LAYERS;
  layout_ensure(context, VK_IMAGE_LAYOUT_GENERAL);

  command_buffer.clear(
      vk_image_, current_layout_get(), clear_color, Span<VkImageSubresourceRange>(&range, 1));
}

void VKTexture::clear_depth_stencil(const eGPUFrameBufferBits buffers,
                                    float clear_depth,
                                    uint clear_stencil)
{
  BLI_assert(buffers & (GPU_DEPTH_BIT | GPU_STENCIL_BIT));

  if (!is_allocated()) {
    allocate();
  }
  VKContext &context = *VKContext::get();
  VKCommandBuffer &command_buffer = context.command_buffer_get();
  VkClearDepthStencilValue clear_depth_stencil;
  clear_depth_stencil.depth = clear_depth;
  clear_depth_stencil.stencil = clear_stencil;
  VkImageSubresourceRange range = {0};
  range.aspectMask = to_vk_image_aspect_flag_bits(buffers & (GPU_DEPTH_BIT | GPU_STENCIL_BIT));
  range.levelCount = VK_REMAINING_MIP_LEVELS;
  range.layerCount = VK_REMAINING_ARRAY_LAYERS;

  layout_ensure(context, VK_IMAGE_LAYOUT_GENERAL);
  command_buffer.clear(vk_image_,
                       current_layout_get(),
                       clear_depth_stencil,
                       Span<VkImageSubresourceRange>(&range, 1));
}

void VKTexture::swizzle_set(const char /*swizzle_mask*/[4])
{
  NOT_YET_IMPLEMENTED;
}

void VKTexture::mip_range_set(int min, int max)
{
  mip_min_ = min;
  mip_max_ = max;

  flags_ |= IMAGE_VIEW_DIRTY;
}

void VKTexture::read_sub(int mip, eGPUDataFormat format, const int area[4], void *r_data)
{
  BLI_assert(!is_texture_view());
  VKContext &context = *VKContext::get();
  layout_ensure(context, VK_IMAGE_LAYOUT_TRANSFER_SRC_OPTIMAL);

  /* Vulkan images cannot be directly mapped to host memory and requires a staging buffer. */
  VKBuffer staging_buffer;

  size_t sample_len = area[2] * area[3] * vk_layer_count(1);
  size_t device_memory_size = sample_len * to_bytesize(format_);

  staging_buffer.create(device_memory_size, GPU_USAGE_DYNAMIC, VK_BUFFER_USAGE_TRANSFER_DST_BIT);

  VkBufferImageCopy region = {};
  region.imageOffset.x = area[0];
  region.imageOffset.y = area[1];
  region.imageExtent.width = area[2];
  region.imageExtent.height = area[3];
  region.imageExtent.depth = 1;
  region.imageSubresource.aspectMask = to_vk_image_aspect_flag_bits(format_);
  region.imageSubresource.mipLevel = mip;
  region.imageSubresource.layerCount = vk_layer_count(1);

  VKCommandBuffer &command_buffer = context.command_buffer_get();
  command_buffer.copy(staging_buffer, *this, Span<VkBufferImageCopy>(&region, 1));
  command_buffer.submit();

  convert_device_to_host(r_data, staging_buffer.mapped_memory_get(), sample_len, format, format_);
}

void *VKTexture::read(int mip, eGPUDataFormat format)
{
  BLI_assert(!is_texture_view());
  int mip_size[3] = {1, 1, 1};
  mip_size_get(mip, mip_size);
  size_t sample_len = mip_size[0] * mip_size[1] * vk_layer_count(1);
  size_t host_memory_size = sample_len * to_bytesize(format_, format);

  void *data = MEM_mallocN(host_memory_size, __func__);
  int area[4] = {0, 0, mip_size[0], mip_size[1]};
  read_sub(mip, format, area, data);
  return data;
}

void VKTexture::update_sub(
    int mip, int offset[3], int extent_[3], eGPUDataFormat format, const void *data)
{
  BLI_assert(!is_texture_view());
  if (!is_allocated()) {
    allocate();
  }

  /* Vulkan images cannot be directly mapped to host memory and requires a staging buffer. */
  VKContext &context = *VKContext::get();
  VKBuffer staging_buffer;
  int layers = vk_layer_count(1);
  int3 extent = int3(extent_[0], max_ii(extent_[1], 1), max_ii(extent_[2], 1));
  size_t sample_len = extent.x * extent.y * extent.z;
  size_t device_memory_size = sample_len * to_bytesize(format_);

  if (type_ & GPU_TEXTURE_1D) {
    extent.y = 1;
    extent.z = 1;
  }
  if (type_ & (GPU_TEXTURE_2D | GPU_TEXTURE_CUBE)) {
    extent.z = 1;
  }

  staging_buffer.create(device_memory_size, GPU_USAGE_DYNAMIC, VK_BUFFER_USAGE_TRANSFER_SRC_BIT);

  uint buffer_row_length = context.state_manager_get().texture_unpack_row_length_get();
  if (buffer_row_length) {
    /* Use custom row length #GPU_texture_unpack_row_length */
    convert_host_to_device(staging_buffer.mapped_memory_get(),
                           data,
                           uint2(extent),
                           buffer_row_length,
                           format,
                           format_);
  }
  else {
    convert_host_to_device(staging_buffer.mapped_memory_get(), data, sample_len, format, format_);
  }

  VkBufferImageCopy region = {};
  region.imageExtent.width = extent.x;
  region.imageExtent.height = extent.y;
  region.imageExtent.depth = extent.z;
  region.imageOffset.x = offset[0];
  region.imageOffset.y = offset[1];
  region.imageOffset.z = offset[2];
  region.imageSubresource.aspectMask = to_vk_image_aspect_flag_bits(format_);
  region.imageSubresource.mipLevel = mip;
  region.imageSubresource.layerCount = layers;

  layout_ensure(context, VK_IMAGE_LAYOUT_TRANSFER_DST_OPTIMAL);
  VKCommandBuffer &command_buffer = context.command_buffer_get();
  command_buffer.copy(*this, staging_buffer, Span<VkBufferImageCopy>(&region, 1));
  command_buffer.submit();
}

void VKTexture::update_sub(int /*offset*/[3],
                           int /*extent*/[3],
                           eGPUDataFormat /*format*/,
                           GPUPixelBuffer * /*pixbuf*/)
{
  BLI_assert(!is_texture_view());
  NOT_YET_IMPLEMENTED;
}

/* TODO(fclem): Legacy. Should be removed at some point. */
uint VKTexture::gl_bindcode_get() const
{
  return 0;
}

bool VKTexture::init_internal()
{
  /* Initialization can only happen after the usage is known. By the current API this isn't set
   * at this moment, so we cannot initialize here. The initialization is postponed until the
   * allocation of the texture on the device. */

  const VKDevice &device = VKBackend::get().device_get();
  const VKWorkarounds &workarounds = device.workarounds_get();
  if (format_ == GPU_DEPTH_COMPONENT24 && workarounds.not_aligned_pixel_formats) {
    format_ = GPU_DEPTH_COMPONENT32F;
  }
  if (format_ == GPU_DEPTH24_STENCIL8 && workarounds.not_aligned_pixel_formats) {
    format_ = GPU_DEPTH32F_STENCIL8;
  }

  /* TODO: return false when texture format isn't supported. */
  return true;
}

bool VKTexture::init_internal(GPUVertBuf *vbo)
{
  if (!allocate()) {
    return false;
  }

  VKVertexBuffer *vertex_buffer = unwrap(unwrap(vbo));

  VkBufferImageCopy region = {};
  region.imageExtent.width = w_;
  region.imageExtent.height = 1;
  region.imageExtent.depth = 1;
  region.imageSubresource.aspectMask = to_vk_image_aspect_flag_bits(format_);
  region.imageSubresource.mipLevel = 0;
  region.imageSubresource.layerCount = 1;

  VKContext &context = *VKContext::get();
  layout_ensure(context, VK_IMAGE_LAYOUT_TRANSFER_DST_OPTIMAL);
  VKCommandBuffer &command_buffer = context.command_buffer_get();
  command_buffer.copy(*this, vertex_buffer->buffer_, Span<VkBufferImageCopy>(&region, 1));
  command_buffer.submit();

  return true;
}

bool VKTexture::init_internal(GPUTexture *src,
                              int mip_offset,
                              int layer_offset,
                              bool /*use_stencil*/)
{
  BLI_assert(source_texture_ == nullptr);
  BLI_assert(src);

  VKTexture *texture = unwrap(unwrap(src));
  source_texture_ = texture;
  NOT_YET_IMPLEMENTED;
  mip_min_ = mip_offset;
  layer_offset_ = layer_offset;
  flags_ |= IMAGE_VIEW_DIRTY;

  return true;
}

bool VKTexture::is_texture_view() const
{
  return source_texture_ != nullptr;
}

void VKTexture::ensure_allocated()
{
  BLI_assert(!is_texture_view());
  if (!is_allocated()) {
    allocate();
  }
}

bool VKTexture::is_allocated() const
{
  return (vk_image_ != VK_NULL_HANDLE && allocation_ != VK_NULL_HANDLE) || is_texture_view();
}

static VkImageUsageFlagBits to_vk_image_usage(const eGPUTextureUsage usage,
                                              const eGPUTextureFormatFlag format_flag)
{
  VkImageUsageFlagBits result = static_cast<VkImageUsageFlagBits>(VK_IMAGE_USAGE_TRANSFER_SRC_BIT |
                                                                  VK_IMAGE_USAGE_TRANSFER_DST_BIT |
                                                                  VK_IMAGE_USAGE_SAMPLED_BIT);
  if (usage & GPU_TEXTURE_USAGE_SHADER_READ) {
    result = static_cast<VkImageUsageFlagBits>(result | VK_IMAGE_USAGE_STORAGE_BIT);
  }
  if (usage & GPU_TEXTURE_USAGE_SHADER_WRITE) {
    result = static_cast<VkImageUsageFlagBits>(result | VK_IMAGE_USAGE_STORAGE_BIT);
  }
  if (usage & GPU_TEXTURE_USAGE_ATTACHMENT) {
    if (format_flag & GPU_FORMAT_COMPRESSED) {
      /* These formats aren't supported as an attachment. When using GPU_TEXTURE_USAGE_DEFAULT they
       * are still being evaluated to be attachable. So we need to skip them. */
    }
    else {
      if (format_flag & (GPU_FORMAT_DEPTH | GPU_FORMAT_STENCIL)) {
        result = static_cast<VkImageUsageFlagBits>(result |
                                                   VK_IMAGE_USAGE_DEPTH_STENCIL_ATTACHMENT_BIT);
      }
      else {
        result = static_cast<VkImageUsageFlagBits>(result | VK_IMAGE_USAGE_COLOR_ATTACHMENT_BIT);
      }
    }
  }
  if (usage & GPU_TEXTURE_USAGE_HOST_READ) {
    result = static_cast<VkImageUsageFlagBits>(result | VK_IMAGE_USAGE_TRANSFER_SRC_BIT);
  }

  /* Disable some usages based on the given format flag to support more devices. */
  if (format_flag & GPU_FORMAT_SRGB) {
    /* NVIDIA devices don't create SRGB textures when it storage bit is set. */
    result = static_cast<VkImageUsageFlagBits>(result & ~VK_IMAGE_USAGE_STORAGE_BIT);
  }
  if (format_flag & (GPU_FORMAT_DEPTH | GPU_FORMAT_STENCIL)) {
    /* NVIDIA devices don't create depth textures when it storage bit is set. */
    result = static_cast<VkImageUsageFlagBits>(result & ~VK_IMAGE_USAGE_STORAGE_BIT);
  }

  return result;
}

static VkImageCreateFlagBits to_vk_image_create(const eGPUTextureType texture_type)
{
  VkImageCreateFlagBits result = static_cast<VkImageCreateFlagBits>(0);

  if (ELEM(texture_type, GPU_TEXTURE_CUBE, GPU_TEXTURE_CUBE_ARRAY)) {
    result = static_cast<VkImageCreateFlagBits>(result | VK_IMAGE_CREATE_CUBE_COMPATIBLE_BIT);
  }

  return result;
}

bool VKTexture::allocate()
{
  BLI_assert(vk_image_ == VK_NULL_HANDLE);
  BLI_assert(!is_allocated());
  BLI_assert(!is_texture_view());

  VKContext &context = *VKContext::get();
  const VKDevice &device = VKBackend::get().device_get();
  VkImageCreateInfo image_info = {};
  image_info.sType = VK_STRUCTURE_TYPE_IMAGE_CREATE_INFO;
  image_info.flags = to_vk_image_create(type_);
  image_info.imageType = to_vk_image_type(type_);
  image_info.extent = vk_extent_3d(0);
  image_info.mipLevels = max_ii(mipmaps_, 1);
  image_info.arrayLayers = vk_layer_count(1);
  image_info.format = to_vk_format(format_);
  /* Some platforms (NVIDIA) requires that attached textures are always tiled optimal.
   *
   * As image data are always accessed via an staging buffer we can enable optimal tiling for all
   * texture. Tilings based on actual usages should be done in `VKFramebuffer`.
   */
  image_info.tiling = VK_IMAGE_TILING_OPTIMAL;
  image_info.initialLayout = VK_IMAGE_LAYOUT_UNDEFINED;
  image_info.usage = to_vk_image_usage(gpu_image_usage_flags_, format_flag_);
  image_info.samples = VK_SAMPLE_COUNT_1_BIT;

  VkResult result;
  if (G.debug & G_DEBUG_GPU) {
    VkImageFormatProperties image_format = {};
    result = vkGetPhysicalDeviceImageFormatProperties(device.physical_device_get(),
                                                      image_info.format,
                                                      image_info.imageType,
                                                      image_info.tiling,
                                                      image_info.usage,
                                                      image_info.flags,
                                                      &image_format);
    if (result != VK_SUCCESS) {
      printf("Image type not supported on device.\n");
      return false;
    }
  }

  VmaAllocationCreateInfo allocCreateInfo = {};
  allocCreateInfo.usage = VMA_MEMORY_USAGE_AUTO;
  allocCreateInfo.priority = 1.0f;
  result = vmaCreateImage(device.mem_allocator_get(),
                          &image_info,
                          &allocCreateInfo,
                          &vk_image_,
                          &allocation_,
                          nullptr);
  if (result != VK_SUCCESS) {
    return false;
  }
  debug::object_label(vk_image_, name_);

  /* Promote image to the correct layout. */
  layout_ensure(context, VK_IMAGE_LAYOUT_GENERAL);

  return result == VK_SUCCESS;
}

void VKTexture::bind(int binding, shader::ShaderCreateInfo::Resource::BindType bind_type)
{
  if (!is_allocated()) {
    allocate();
  }
  VKContext &context = *VKContext::get();
  VKShader *shader = static_cast<VKShader *>(context.shader);
  const VKShaderInterface &shader_interface = shader->interface_get();
  const std::optional<VKDescriptorSet::Location> location =
      shader_interface.descriptor_set_location(bind_type, binding);
  if (location) {
    VKDescriptorSetTracker &descriptor_set = shader->pipeline_get().descriptor_set_get();
    if (bind_type == shader::ShaderCreateInfo::Resource::BindType::IMAGE) {
      descriptor_set.image_bind(*this, *location);
    }
    else {
      const VKDevice &device = VKBackend::get().device_get();
      descriptor_set.bind(*this, *location, device.sampler_get());
    }
  }
}

/* -------------------------------------------------------------------- */
/** \name Image Layout
 * \{ */

VkImageLayout VKTexture::current_layout_get() const
{
  return current_layout_;
}

void VKTexture::current_layout_set(const VkImageLayout new_layout)
{
  current_layout_ = new_layout;
}

void VKTexture::layout_ensure(VKContext &context, const VkImageLayout requested_layout)
{
<<<<<<< HEAD
  BLI_assert(is_allocated());
  if (is_texture_view()) {
    source_texture_->layout_ensure(context, requested_layout);
    return;
  }
=======
>>>>>>> 71821d12
  const VkImageLayout current_layout = current_layout_get();
  if (current_layout == requested_layout) {
    return;
  }
  layout_ensure(context, IndexRange(0, VK_REMAINING_MIP_LEVELS), current_layout, requested_layout);
  current_layout_set(requested_layout);
}

void VKTexture::layout_ensure(VKContext &context,
                              const IndexRange mipmap_range,
                              const VkImageLayout current_layout,
                              const VkImageLayout requested_layout)
{
  VkImageMemoryBarrier barrier{};
  barrier.sType = VK_STRUCTURE_TYPE_IMAGE_MEMORY_BARRIER;
  barrier.oldLayout = current_layout;
  barrier.newLayout = requested_layout;
  barrier.image = vk_image_;
  barrier.subresourceRange.aspectMask = to_vk_image_aspect_flag_bits(format_);
  barrier.subresourceRange.baseMipLevel = uint32_t(mipmap_range.start());
  barrier.subresourceRange.levelCount = uint32_t(mipmap_range.size());
  barrier.subresourceRange.baseArrayLayer = 0;
  barrier.subresourceRange.layerCount = VK_REMAINING_ARRAY_LAYERS;
  context.command_buffer_get().pipeline_barrier(Span<VkImageMemoryBarrier>(&barrier, 1));
}

/** \} */

/* -------------------------------------------------------------------- */
/** \name Image Views
 * \{ */

void VKTexture::image_view_ensure()
{
  if (flags_ & IMAGE_VIEW_DIRTY) {
    image_view_update();
    flags_ &= ~IMAGE_VIEW_DIRTY;
  }
}

void VKTexture::image_view_update()
{
<<<<<<< HEAD
  VK_ALLOCATION_CALLBACKS
  VkImage vk_image = vk_image_handle();
  VkImageViewCreateInfo image_view_info = {};
  image_view_info.sType = VK_STRUCTURE_TYPE_IMAGE_VIEW_CREATE_INFO;
  image_view_info.image = vk_image;
  image_view_info.viewType = to_vk_image_view_type(type_, eImageViewUsage::ShaderBinding);
  image_view_info.format = to_vk_format(format_);
  image_view_info.components = to_vk_component_mapping(format_);
  image_view_info.subresourceRange.aspectMask = to_vk_image_aspect_flag_bits(format_);
  IndexRange mip_range = mip_map_range();
  image_view_info.subresourceRange.baseMipLevel = mip_range.first();
  image_view_info.subresourceRange.levelCount = mip_range.size();
  // TODO: Clean this up. when layer_offset_ is set, layerCount should be 1.
  image_view_info.subresourceRange.baseArrayLayer = layer_offset_;
  image_view_info.subresourceRange.layerCount = layer_offset_ == 0 ?
                                                    vk_layer_count(VK_REMAINING_ARRAY_LAYERS) :
                                                    1;

  const VKDevice &device = VKBackend::get().device_get();
  VkImageView image_view = VK_NULL_HANDLE;
  vkCreateImageView(device.device_get(), &image_view_info, vk_allocation_callbacks, &image_view);
  debug::object_label(image_view, name_);
  image_view_.emplace(image_view);
=======
  IndexRange mip_range = mip_map_range();
  IndexRange layer_range(
      0, ELEM(type_, GPU_TEXTURE_CUBE, GPU_TEXTURE_CUBE_ARRAY) ? d_ : VK_REMAINING_ARRAY_LAYERS);
  image_view_.emplace(
      VKImageView(*this, eImageViewUsage::ShaderBinding, layer_range, mip_range, name_));
>>>>>>> 71821d12
}

IndexRange VKTexture::mip_map_range() const
{
  return IndexRange(mip_min_, mip_max_ - mip_min_ + 1);
}

int VKTexture::vk_layer_count(int non_layered_value) const
{
  return type_ == GPU_TEXTURE_CUBE   ? d_ :
         (type_ & GPU_TEXTURE_ARRAY) ? layer_count() :
                                       non_layered_value;
}

VkExtent3D VKTexture::vk_extent_3d(int mip_level) const
{
  int extent[3] = {1, 1, 1};
  mip_size_get(mip_level, extent);
  if (ELEM(type_, GPU_TEXTURE_CUBE, GPU_TEXTURE_CUBE_ARRAY, GPU_TEXTURE_2D_ARRAY)) {
    extent[2] = 1;
  }
  if (ELEM(type_, GPU_TEXTURE_1D_ARRAY)) {
    extent[1] = 1;
    extent[2] = 1;
  }

  VkExtent3D result{static_cast<uint32_t>(extent[0]),
                    static_cast<uint32_t>(extent[1]),
                    static_cast<uint32_t>(extent[2])};
  return result;
}

/** \} */

}  // namespace blender::gpu<|MERGE_RESOLUTION|>--- conflicted
+++ resolved
@@ -537,14 +537,10 @@
 
 void VKTexture::layout_ensure(VKContext &context, const VkImageLayout requested_layout)
 {
-<<<<<<< HEAD
-  BLI_assert(is_allocated());
   if (is_texture_view()) {
     source_texture_->layout_ensure(context, requested_layout);
     return;
   }
-=======
->>>>>>> 71821d12
   const VkImageLayout current_layout = current_layout_get();
   if (current_layout == requested_layout) {
     return;
@@ -587,37 +583,11 @@
 
 void VKTexture::image_view_update()
 {
-<<<<<<< HEAD
-  VK_ALLOCATION_CALLBACKS
-  VkImage vk_image = vk_image_handle();
-  VkImageViewCreateInfo image_view_info = {};
-  image_view_info.sType = VK_STRUCTURE_TYPE_IMAGE_VIEW_CREATE_INFO;
-  image_view_info.image = vk_image;
-  image_view_info.viewType = to_vk_image_view_type(type_, eImageViewUsage::ShaderBinding);
-  image_view_info.format = to_vk_format(format_);
-  image_view_info.components = to_vk_component_mapping(format_);
-  image_view_info.subresourceRange.aspectMask = to_vk_image_aspect_flag_bits(format_);
-  IndexRange mip_range = mip_map_range();
-  image_view_info.subresourceRange.baseMipLevel = mip_range.first();
-  image_view_info.subresourceRange.levelCount = mip_range.size();
-  // TODO: Clean this up. when layer_offset_ is set, layerCount should be 1.
-  image_view_info.subresourceRange.baseArrayLayer = layer_offset_;
-  image_view_info.subresourceRange.layerCount = layer_offset_ == 0 ?
-                                                    vk_layer_count(VK_REMAINING_ARRAY_LAYERS) :
-                                                    1;
-
-  const VKDevice &device = VKBackend::get().device_get();
-  VkImageView image_view = VK_NULL_HANDLE;
-  vkCreateImageView(device.device_get(), &image_view_info, vk_allocation_callbacks, &image_view);
-  debug::object_label(image_view, name_);
-  image_view_.emplace(image_view);
-=======
   IndexRange mip_range = mip_map_range();
   IndexRange layer_range(
       0, ELEM(type_, GPU_TEXTURE_CUBE, GPU_TEXTURE_CUBE_ARRAY) ? d_ : VK_REMAINING_ARRAY_LAYERS);
   image_view_.emplace(
       VKImageView(*this, eImageViewUsage::ShaderBinding, layer_range, mip_range, name_));
->>>>>>> 71821d12
 }
 
 IndexRange VKTexture::mip_map_range() const
