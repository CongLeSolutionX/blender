--- conflicted
+++ resolved
@@ -51,34 +51,18 @@
   VKContext::get()->state_manager_get().storage_buffer_bind(*this, binding);
 }
 
-<<<<<<< HEAD
-void VKIndexBuffer::try_add_to_descriptor_set(
-    AddToDescriptorSetData &data,
-    int binding,
-    shader::ShaderCreateInfo::Resource::BindType bind_type,
-    const GPUSamplerState /*sampler_state*/)
-=======
 void VKIndexBuffer::add_to_descriptor_set(AddToDescriptorSetContext &data,
                                           int binding,
                                           shader::ShaderCreateInfo::Resource::BindType bind_type,
                                           const GPUSamplerState /*sampler_state*/)
->>>>>>> 3f6e2ea9
 {
   BLI_assert(bind_type == shader::ShaderCreateInfo::Resource::BindType::STORAGE_BUFFER);
   ensure_updated();
 
-<<<<<<< HEAD
-  VKContext &context = *VKContext::get();
-  const std::optional<VKDescriptorSet::Location> location =
-      data.shader_interface.descriptor_set_location(bind_type, binding);
-  if (location) {
-    context.descriptor_set_get().bind_as_ssbo(*this, *location);
-=======
   const std::optional<VKDescriptorSet::Location> location =
       data.shader_interface.descriptor_set_location(bind_type, binding);
   if (location) {
     data.descriptor_set.bind_as_ssbo(*this, *location);
->>>>>>> 3f6e2ea9
     render_graph::VKBufferAccess buffer_access = {};
     buffer_access.vk_buffer = buffer_.vk_handle();
     buffer_access.vk_access_flags = data.shader_interface.access_mask(bind_type, binding);
