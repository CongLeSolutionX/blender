--- conflicted
+++ resolved
@@ -211,11 +211,7 @@
     BLI_assert(STREQ(input_name_get(input), SUBPASS_FALLBACK_NAME));
     descriptor_set_location_update(input,
                                    descriptor_set_location++,
-<<<<<<< HEAD
-                                   shader::ShaderCreateInfo::Resource::BindType::INPUT_ATTACHMENT,
-=======
                                    VKBindType::INPUT_ATTACHMENT,
->>>>>>> 94fda917
                                    std::nullopt,
                                    VKImageViewArrayed::DONT_CARE);
   }
@@ -295,20 +291,10 @@
     VKImageViewArrayed arrayed)
 {
   BLI_assert_msg(resource.has_value() ||
-<<<<<<< HEAD
-                     ELEM(bind_type,
-                          shader::ShaderCreateInfo::Resource::BindType::UNIFORM_BUFFER) ||
-                     ELEM(bind_type,
-                          shader::ShaderCreateInfo::Resource::BindType::INPUT_ATTACHMENT),
-                 "Incorrect parameters, when no resource is given, it must be the uniform buffer "
-                 "for storing push constants, or an input attachment.");
-  BLI_assert_msg(!resource.has_value() || resource->bind_type == bind_type,
-=======
                      ELEM(bind_type, VKBindType::UNIFORM_BUFFER, VKBindType::INPUT_ATTACHMENT),
                  "Incorrect parameters, when no resource is given, it must be the uniform buffer "
                  "for storing push constants or input attachment for subpass inputs.");
   BLI_assert_msg(!resource.has_value() || to_bind_type(resource->bind_type) == bind_type,
->>>>>>> 94fda917
                  "Incorrect parameter, bind types do not match.");
 
   int32_t index = shader_input_index(inputs_, shader_input);
@@ -350,13 +336,8 @@
   else if (bind_type == VKBindType::UNIFORM_BUFFER) {
     vk_access_flags |= VK_ACCESS_UNIFORM_READ_BIT;
   }
-<<<<<<< HEAD
-  else if (bind_type == shader::ShaderCreateInfo::Resource::BindType::INPUT_ATTACHMENT) {
+  else if (bind_type == VKBindType::INPUT_ATTACHMENT) {
     vk_access_flags |= VK_ACCESS_INPUT_ATTACHMENT_READ_BIT;
-=======
-  else if (bind_type == VKBindType::INPUT_ATTACHMENT) {
-    vk_access_flags |= VK_ACCESS_SHADER_READ_BIT;
->>>>>>> 94fda917
   }
 
   VKResourceBinding &resource_binding = resource_bindings_[index];
@@ -433,7 +414,6 @@
   BLI_assert(descriptor_set_layout_info_.bindings.is_empty());
   const VKWorkarounds &workarounds = VKBackend::get().device.workarounds_get();
   descriptor_set_layout_info_.bindings.reserve(resources_len);
-<<<<<<< HEAD
   if (!(info.compute_source_.is_empty() && info.compute_source_generated.empty()))
   {
     descriptor_set_layout_info_.vk_shader_stage_flags = VK_SHADER_STAGE_COMPUTE_BIT;
@@ -450,16 +430,6 @@
     UNUSED_VARS(index);
     descriptor_set_layout_info_.bindings.append(VK_DESCRIPTOR_TYPE_INPUT_ATTACHMENT);
   }
-=======
-  descriptor_set_layout_info_.vk_shader_stage_flags =
-      info.compute_source_.is_empty() && info.compute_source_generated.empty() ?
-          VK_SHADER_STAGE_ALL_GRAPHICS :
-          VK_SHADER_STAGE_COMPUTE_BIT;
-  descriptor_set_layout_info_.bindings.append_n_times(
-      workarounds.dynamic_rendering ? VK_DESCRIPTOR_TYPE_INPUT_ATTACHMENT :
-                                      VK_DESCRIPTOR_TYPE_COMBINED_IMAGE_SAMPLER,
-      info.subpass_inputs_.size());
->>>>>>> 94fda917
   for (const shader::ShaderCreateInfo::Resource &res : all_resources) {
     descriptor_set_layout_info_.bindings.append(to_vk_descriptor_type(res));
   }
