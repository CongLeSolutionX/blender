--- conflicted
+++ resolved
@@ -145,12 +145,7 @@
   }
 
   /* Determine the descriptor set locations after the inputs have been sorted. */
-<<<<<<< HEAD
-  /* TODO: input_tot_len isn't exact, could be determined a bit more precise to reduce some memory
-   * overhead and remove possible read of uninitialized values in the array.*/
-=======
   /* Note: input_tot_len is sometimes more than we need. */
->>>>>>> 7691d19a
   const uint32_t resources_len = input_tot_len;
   descriptor_set_locations_ = Array<VKDescriptorSet::Location>(resources_len);
   uint32_t descriptor_set_location = 0;
