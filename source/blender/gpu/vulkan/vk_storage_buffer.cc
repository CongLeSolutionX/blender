/* SPDX-License-Identifier: GPL-2.0-or-later
 * Copyright 2022 Blender Foundation. All rights reserved. */

/** \file
 * \ingroup gpu
 */
#include "vk_shader.hh"
#include "vk_shader_interface.hh"
#include "vk_vertex_buffer.hh"

#include "vk_storage_buffer.hh"

namespace blender::gpu {

void VKStorageBuffer::update(const void *data)
{
  VKContext &context = *VKContext::get();
  if (!buffer_.is_allocated()) {
    allocate(context);
  }
  buffer_.update(context, data);
}

void VKStorageBuffer::allocate(VKContext &context)
{
  buffer_.create(context,
                 size_in_bytes_,
                 usage_,
                 static_cast<VkBufferUsageFlagBits>(VK_BUFFER_USAGE_STORAGE_BUFFER_BIT |
                                                    VK_BUFFER_USAGE_TRANSFER_DST_BIT));
}

void VKStorageBuffer::bind(int slot)
{
  VKContext &context = *VKContext::get();
  if (!buffer_.is_allocated()) {
    allocate(context);
  }
  VKShader *shader = static_cast<VKShader *>(context.shader);
  const VKShaderInterface &shader_interface = shader->interface_get();
  const VKDescriptorSet::Location location = shader_interface.descriptor_set_location(
      shader::ShaderCreateInfo::Resource::BindType::STORAGE_BUFFER, slot);
  shader->pipeline_get().descriptor_set_get().bind(*this, location);
}

void VKStorageBuffer::unbind()
{
}

<<<<<<< HEAD
void VKStorageBuffer::clear(Span<uint32_t> data)
=======
void VKStorageBuffer::clear(uint32_t /*clear_value*/)
>>>>>>> f24852e1
{
  VKContext &context = *VKContext::get();
  if (!buffer_.is_allocated()) {
    allocate(context);
  }
  buffer_.clear(context, data);
}

void VKStorageBuffer::copy_sub(VertBuf * /*src*/,
                               uint /*dst_offset*/,
                               uint /*src_offset*/,
                               uint /*copy_size*/)
{
}

void VKStorageBuffer::read(void *data)
{
  VKContext &context = *VKContext::get();
  if (!buffer_.is_allocated()) {
    allocate(context);
  }

  VKCommandBuffer &command_buffer = context.command_buffer_get();
  command_buffer.submit();

  void *mapped_memory;
  if (buffer_.map(context, &mapped_memory)) {
    memcpy(data, mapped_memory, size_in_bytes_);
    buffer_.unmap(context);
  }
}

}  // namespace blender::gpu<|MERGE_RESOLUTION|>--- conflicted
+++ resolved
@@ -47,17 +47,13 @@
 {
 }
 
-<<<<<<< HEAD
-void VKStorageBuffer::clear(Span<uint32_t> data)
-=======
-void VKStorageBuffer::clear(uint32_t /*clear_value*/)
->>>>>>> f24852e1
+void VKStorageBuffer::clear(uint32_t clear_value)
 {
   VKContext &context = *VKContext::get();
   if (!buffer_.is_allocated()) {
     allocate(context);
   }
-  buffer_.clear(context, data);
+  buffer_.clear(context, clear_value);
 }
 
 void VKStorageBuffer::copy_sub(VertBuf * /*src*/,
