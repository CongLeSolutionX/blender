/* SPDX-FileCopyrightText: 2022 Blender Authors
 *
 * SPDX-License-Identifier: GPL-2.0-or-later */

/** \file
 * \ingroup gpu
 */
#include "vk_shader.hh"
#include "vk_shader_interface.hh"
#include "vk_staging_buffer.hh"
#include "vk_state_manager.hh"
#include "vk_vertex_buffer.hh"

#include "vk_storage_buffer.hh"

namespace blender::gpu {

VKStorageBuffer::VKStorageBuffer(int size, GPUUsageType usage, const char *name)
    : StorageBuf(size, name), usage_(usage)
{
}

void VKStorageBuffer::update(const void *data)
{
  VKContext &context = *VKContext::get();
  ensure_allocated();
  VKStagingBuffer staging_buffer(buffer_, VKStagingBuffer::Direction::HostToDevice);
  staging_buffer.host_buffer_get().update(data);
  staging_buffer.copy_to_device(context);
}

void VKStorageBuffer::ensure_allocated()
{
  if (!buffer_.is_allocated()) {
    allocate();
  }
}

void VKStorageBuffer::allocate()
{
  const bool is_host_visible = false;
  const VkBufferUsageFlags buffer_usage_flags = VK_BUFFER_USAGE_INDIRECT_BUFFER_BIT |
                                                VK_BUFFER_USAGE_STORAGE_BUFFER_BIT |
                                                VK_BUFFER_USAGE_TRANSFER_SRC_BIT |
                                                VK_BUFFER_USAGE_TRANSFER_DST_BIT;
  buffer_.create(size_in_bytes_, usage_, buffer_usage_flags, is_host_visible);
  debug::object_label(buffer_.vk_handle(), name_);
}

void VKStorageBuffer::bind(int slot)
{
  VKContext &context = *VKContext::get();
  context.state_manager_get().storage_buffer_bind(*this, slot);
}

<<<<<<< HEAD
void VKStorageBuffer::try_add_to_descriptor_set(
    AddToDescriptorSetData &data,
    int binding,
    shader::ShaderCreateInfo::Resource::BindType bind_type,
    const GPUSamplerState /*sampler_state*/)
=======
void VKStorageBuffer::add_to_descriptor_set(AddToDescriptorSetContext &data,
                                            int binding,
                                            shader::ShaderCreateInfo::Resource::BindType bind_type,
                                            const GPUSamplerState /*sampler_state*/)
>>>>>>> 3f6e2ea9
{
  ensure_allocated();
  const std::optional<VKDescriptorSet::Location> location =
      data.shader_interface.descriptor_set_location(bind_type, binding);
  if (location) {
    data.descriptor_set.bind(*this, *location);
    render_graph::VKBufferAccess buffer_access = {};
    buffer_access.vk_buffer = buffer_.vk_handle();
    buffer_access.vk_access_flags = data.shader_interface.access_mask(bind_type, binding);
    data.resource_access_info.buffers.append(buffer_access);
  }
}

void VKStorageBuffer::unbind()
{
  unbind_from_active_context();
}

void VKStorageBuffer::clear(uint32_t clear_value)
{
  ensure_allocated();
  VKContext &context = *VKContext::get();
  buffer_.clear(context, clear_value);
}

void VKStorageBuffer::copy_sub(VertBuf *src, uint dst_offset, uint src_offset, uint copy_size)
{
  ensure_allocated();

  VKVertexBuffer &src_vertex_buffer = *unwrap(src);
  src_vertex_buffer.upload();

  render_graph::VKCopyBufferNode::CreateInfo copy_buffer = {};
  copy_buffer.src_buffer = src_vertex_buffer.vk_handle();
  copy_buffer.dst_buffer = vk_handle();
  copy_buffer.region.srcOffset = src_offset;
  copy_buffer.region.dstOffset = dst_offset;
  copy_buffer.region.size = copy_size;

  VKContext &context = *VKContext::get();
  if (use_render_graph) {
    context.render_graph.add_node(copy_buffer);
  }
  else {
    VKCommandBuffers &command_buffers = context.command_buffers_get();
    command_buffers.copy(
        buffer_, copy_buffer.src_buffer, Span<VkBufferCopy>(&copy_buffer.region, 1));
    context.flush();
  }
}

void VKStorageBuffer::async_flush_to_host()
{
  GPU_memory_barrier(GPU_BARRIER_BUFFER_UPDATE);
}

void VKStorageBuffer::read(void *data)
{
  ensure_allocated();
  VKContext &context = *VKContext::get();
  if (!use_render_graph) {
    context.flush();
  }

  VKStagingBuffer staging_buffer(buffer_, VKStagingBuffer::Direction::DeviceToHost);
  staging_buffer.copy_from_device(context);
  staging_buffer.host_buffer_get().read(context, data);
}

}  // namespace blender::gpu<|MERGE_RESOLUTION|>--- conflicted
+++ resolved
@@ -53,18 +53,10 @@
   context.state_manager_get().storage_buffer_bind(*this, slot);
 }
 
-<<<<<<< HEAD
-void VKStorageBuffer::try_add_to_descriptor_set(
-    AddToDescriptorSetData &data,
-    int binding,
-    shader::ShaderCreateInfo::Resource::BindType bind_type,
-    const GPUSamplerState /*sampler_state*/)
-=======
 void VKStorageBuffer::add_to_descriptor_set(AddToDescriptorSetContext &data,
                                             int binding,
                                             shader::ShaderCreateInfo::Resource::BindType bind_type,
                                             const GPUSamplerState /*sampler_state*/)
->>>>>>> 3f6e2ea9
 {
   ensure_allocated();
   const std::optional<VKDescriptorSet::Location> location =
