--- conflicted
+++ resolved
@@ -67,9 +67,8 @@
 
 void VKVertexBuffer::upload_data()
 {
-  VKContext &context = *VKContext::get();
   if (!buffer_.is_allocated()) {
-    allocate(context);
+    allocate();
   }
 
   if (flag &= GPU_VERTBUF_DATA_DIRTY) {
@@ -87,19 +86,11 @@
 
 void VKVertexBuffer::allocate()
 {
-<<<<<<< HEAD
-  buffer_.create(size_alloc_get(),
-                 usage_,
-                 static_cast<VkBufferUsageFlagBits>(VK_BUFFER_USAGE_STORAGE_BUFFER_BIT |
-                                                    VK_BUFFER_USAGE_VERTEX_BUFFER_BIT));
-  debug::object_label(&context, buffer_.vk_handle(), "VertexBuffer");
-=======
   buffer_.create(size_used_get(),
                  usage_,
                  static_cast<VkBufferUsageFlagBits>(VK_BUFFER_USAGE_STORAGE_BUFFER_BIT |
                                                     VK_BUFFER_USAGE_VERTEX_BUFFER_BIT));
   debug::object_label(buffer_.vk_handle(), "VertexBuffer");
->>>>>>> f428fd82
 }
 
 }  // namespace blender::gpu