/* SPDX-License-Identifier: GPL-2.0-or-later
 * Copyright 2022 Blender Foundation */

/** \file
 * \ingroup gpu
 */
#include "vk_context.hh"
#include "vk_debug.hh"

#include "vk_backend.hh"
#include "vk_framebuffer.hh"
#include "vk_immediate.hh"
#include "vk_memory.hh"
#include "vk_shader.hh"
#include "vk_state_manager.hh"
#include "vk_texture.hh"

#include "GHOST_C-api.h"

namespace blender::gpu {

VKContext::VKContext(void *ghost_window, void *ghost_context)
{
  ghost_window_ = ghost_window;
  if (ghost_window) {
    ghost_context = GHOST_GetDrawingContext((GHOST_WindowHandle)ghost_window);
  }
  ghost_context_ = ghost_context;
  VKDevice &device = VKBackend::get().device_;
  if (!device.is_initialized()) {
    device.init(ghost_context);
  }
<<<<<<< HEAD

  debug::init_callbacks(this, vkGetInstanceProcAddr);

  debug::object_label(this, device.device_get(), "LogicalDevice");
  debug::object_label(this, device.queue_get(), "GenericQueue");
=======
>>>>>>> f428fd82

  state_manager = new VKStateManager(*this);
  imm = new VKImmediate();

  /* For off-screen contexts. Default frame-buffer is empty. */
  VKFrameBuffer *framebuffer = new VKFrameBuffer("back_left");
  back_left = framebuffer;
  active_fb = framebuffer;
}

<<<<<<< HEAD
VKContext::~VKContext()
{
  /* IMM owns a buffer that should be freed before the memory allocator is freed. */
  /* TODO: Introduce a buffer pool for temporary buffers. */
  delete imm;
  imm = nullptr;
  debug::destroy_callbacks(this);
}

void VKContext::sync_backbuffer()
=======
VKContext::~VKContext() {}

void VKContext::activate()
>>>>>>> f428fd82
{
  if (ghost_window_) {
    VkImage vk_image;
    VkFramebuffer vk_framebuffer;
    VkRenderPass render_pass;
    VkExtent2D extent;
    uint32_t fb_id;

    GHOST_GetVulkanBackbuffer((GHOST_WindowHandle)ghost_window_,
                              &vk_image,
                              &vk_framebuffer,
                              &render_pass,
                              &extent,
                              &fb_id);

    /* Recreate the gpu::VKFrameBuffer wrapper after every swap. */
    if (has_active_framebuffer()) {
      deactivate_framebuffer();
    }
    delete back_left;

    VKFrameBuffer *framebuffer = new VKFrameBuffer(
        "back_left", vk_image, vk_framebuffer, render_pass, extent);
    back_left = framebuffer;
    back_left->bind(false);
  }

  if (ghost_context_) {
    /* TODO deduplicate this with begin frame.*/
    VkCommandBuffer command_buffer = VK_NULL_HANDLE;
    GHOST_GetVulkanCommandBuffer(static_cast<GHOST_ContextHandle>(ghost_context_),
                                 &command_buffer);
    VKDevice &device = VKBackend::get().device_;
    command_buffer_.init(device.device_get(), device.queue_get(), command_buffer);
    command_buffer_.begin_recording();
    device.descriptor_pools_get().reset();
  }
}

void VKContext::activate()
{
  /* Make sure no other context is already bound to this thread. */
  BLI_assert(is_active_ == false);

  is_active_ = true;

  sync_backbuffer();

  immActivate();
}

void VKContext::deactivate()
{
<<<<<<< HEAD
  immDeactivate();
  is_active_ = false;
}

void VKContext::begin_frame()
{
  sync_backbuffer();
=======
  VkCommandBuffer command_buffer = VK_NULL_HANDLE;
  GHOST_GetVulkanCommandBuffer(static_cast<GHOST_ContextHandle>(ghost_context_), &command_buffer);
  VKDevice &device = VKBackend::get().device_;
  command_buffer_.init(device.device_get(), device.queue_get(), command_buffer);
  command_buffer_.begin_recording();
  device.descriptor_pools_get().reset();
>>>>>>> f428fd82
}

void VKContext::end_frame()
{
  command_buffer_.end_recording();
}

void VKContext::flush()
{
  command_buffer_.submit();
}

void VKContext::finish()
{
  command_buffer_.submit();
}

void VKContext::memory_statistics_get(int * /*total_mem*/, int * /*free_mem*/) {}

/* -------------------------------------------------------------------- */
/** \name State manager
 * \{ */

const VKStateManager &VKContext::state_manager_get() const
{
  return *static_cast<const VKStateManager *>(state_manager);
}

/** \} */

/* -------------------------------------------------------------------- */
/** \name Framebuffer
 * \{ */

void VKContext::activate_framebuffer(VKFrameBuffer &framebuffer)
{
  if (has_active_framebuffer()) {
    deactivate_framebuffer();
  }

  BLI_assert(active_fb == nullptr);
  active_fb = &framebuffer;
  command_buffer_.begin_render_pass(framebuffer);
}

VKFrameBuffer *VKContext::active_framebuffer_get() const
{
  return unwrap(active_fb);
}

bool VKContext::has_active_framebuffer() const
{
  return active_framebuffer_get() != nullptr;
}

void VKContext::deactivate_framebuffer()
{
  VKFrameBuffer *framebuffer = active_framebuffer_get();
  BLI_assert(framebuffer != nullptr);
  if (framebuffer->is_valid()) {
    command_buffer_.end_render_pass(*framebuffer);
  }
  active_fb = nullptr;
}

/** \} */

/* -------------------------------------------------------------------- */
/** \name Compute pipeline
 * \{ */

void VKContext::bind_compute_pipeline()
{
  VKShader *shader = unwrap(this->shader);
  BLI_assert(shader);
  VKPipeline &pipeline = shader->pipeline_get();
  pipeline.update_and_bind(
      *this, shader->vk_pipeline_layout_get(), VK_PIPELINE_BIND_POINT_COMPUTE);
}

/** \} */

/* -------------------------------------------------------------------- */
/** \name Graphics pipeline
 * \{ */

void VKContext::bind_graphics_pipeline(const GPUPrimType prim_type,
                                       const VKVertexAttributeObject &vertex_attribute_object)
{
  VKShader *shader = unwrap(this->shader);
  BLI_assert(shader);
  shader->update_graphics_pipeline(*this, prim_type, vertex_attribute_object);

  VKPipeline &pipeline = shader->pipeline_get();
  pipeline.update_and_bind(
      *this, shader->vk_pipeline_layout_get(), VK_PIPELINE_BIND_POINT_GRAPHICS);
}

/** \} */

}  // namespace blender::gpu<|MERGE_RESOLUTION|>--- conflicted
+++ resolved
@@ -30,16 +30,8 @@
   if (!device.is_initialized()) {
     device.init(ghost_context);
   }
-<<<<<<< HEAD
-
-  debug::init_callbacks(this, vkGetInstanceProcAddr);
-
-  debug::object_label(this, device.device_get(), "LogicalDevice");
-  debug::object_label(this, device.queue_get(), "GenericQueue");
-=======
->>>>>>> f428fd82
-
-  state_manager = new VKStateManager(*this);
+
+  state_manager = new VKStateManager();
   imm = new VKImmediate();
 
   /* For off-screen contexts. Default frame-buffer is empty. */
@@ -48,22 +40,15 @@
   active_fb = framebuffer;
 }
 
-<<<<<<< HEAD
 VKContext::~VKContext()
 {
   /* IMM owns a buffer that should be freed before the memory allocator is freed. */
   /* TODO: Introduce a buffer pool for temporary buffers. */
   delete imm;
   imm = nullptr;
-  debug::destroy_callbacks(this);
 }
 
 void VKContext::sync_backbuffer()
-=======
-VKContext::~VKContext() {}
-
-void VKContext::activate()
->>>>>>> f428fd82
 {
   if (ghost_window_) {
     VkImage vk_image;
@@ -117,7 +102,6 @@
 
 void VKContext::deactivate()
 {
-<<<<<<< HEAD
   immDeactivate();
   is_active_ = false;
 }
@@ -125,14 +109,6 @@
 void VKContext::begin_frame()
 {
   sync_backbuffer();
-=======
-  VkCommandBuffer command_buffer = VK_NULL_HANDLE;
-  GHOST_GetVulkanCommandBuffer(static_cast<GHOST_ContextHandle>(ghost_context_), &command_buffer);
-  VKDevice &device = VKBackend::get().device_;
-  command_buffer_.init(device.device_get(), device.queue_get(), command_buffer);
-  command_buffer_.begin_recording();
-  device.descriptor_pools_get().reset();
->>>>>>> f428fd82
 }
 
 void VKContext::end_frame()
