/* SPDX-FileCopyrightText: 2022 Blender Authors
 *
 * SPDX-License-Identifier: GPL-2.0-or-later */

/** \file
 * \ingroup gpu
 */

#include <sstream>

#include "GPU_capabilities.hh"

#include "vk_shader.hh"

#include "vk_backend.hh"
#include "vk_memory.hh"
#include "vk_shader_interface.hh"
#include "vk_shader_log.hh"

#include "BLI_string_utils.hh"
#include "BLI_vector.hh"

#include "BKE_global.hh"

using namespace blender::gpu::shader;

namespace blender::gpu {

/* -------------------------------------------------------------------- */
/** \name Create Info
 * \{ */

static const char *to_string(const Interpolation &interp)
{
  switch (interp) {
    case Interpolation::SMOOTH:
      return "smooth";
    case Interpolation::FLAT:
      return "flat";
    case Interpolation::NO_PERSPECTIVE:
      return "noperspective";
    default:
      return "unknown";
  }
}

static const char *to_string(const Type &type)
{
  switch (type) {
    case Type::FLOAT:
      return "float";
    case Type::VEC2:
      return "vec2";
    case Type::VEC3:
      return "vec3";
    case Type::VEC4:
      return "vec4";
    case Type::MAT3:
      return "mat3";
    case Type::MAT4:
      return "mat4";
    case Type::UINT:
      return "uint";
    case Type::UVEC2:
      return "uvec2";
    case Type::UVEC3:
      return "uvec3";
    case Type::UVEC4:
      return "uvec4";
    case Type::INT:
      return "int";
    case Type::IVEC2:
      return "ivec2";
    case Type::IVEC3:
      return "ivec3";
    case Type::IVEC4:
      return "ivec4";
    case Type::BOOL:
      return "bool";
    default:
      return "unknown";
  }
}

static const char *to_string(const eGPUTextureFormat &type)
{
  switch (type) {
    case GPU_RGBA8UI:
      return "rgba8ui";
    case GPU_RGBA8I:
      return "rgba8i";
    case GPU_RGBA8:
      return "rgba8";
    case GPU_RGBA32UI:
      return "rgba32ui";
    case GPU_RGBA32I:
      return "rgba32i";
    case GPU_RGBA32F:
      return "rgba32f";
    case GPU_RGBA16UI:
      return "rgba16ui";
    case GPU_RGBA16I:
      return "rgba16i";
    case GPU_RGBA16F:
      return "rgba16f";
    case GPU_RGBA16:
      return "rgba16";
    case GPU_RG8UI:
      return "rg8ui";
    case GPU_RG8I:
      return "rg8i";
    case GPU_RG8:
      return "rg8";
    case GPU_RG32UI:
      return "rg32ui";
    case GPU_RG32I:
      return "rg32i";
    case GPU_RG32F:
      return "rg32f";
    case GPU_RG16UI:
      return "rg16ui";
    case GPU_RG16I:
      return "rg16i";
    case GPU_RG16F:
      return "rg16f";
    case GPU_RG16:
      return "rg16";
    case GPU_R8UI:
      return "r8ui";
    case GPU_R8I:
      return "r8i";
    case GPU_R8:
      return "r8";
    case GPU_R32UI:
      return "r32ui";
    case GPU_R32I:
      return "r32i";
    case GPU_R32F:
      return "r32f";
    case GPU_R16UI:
      return "r16ui";
    case GPU_R16I:
      return "r16i";
    case GPU_R16F:
      return "r16f";
    case GPU_R16:
      return "r16";
    case GPU_R11F_G11F_B10F:
      return "r11f_g11f_b10f";
    case GPU_RGB10_A2:
      return "rgb10_a2";
    default:
      return "unknown";
  }
}

static const char *to_string(const PrimitiveIn &layout)
{
  switch (layout) {
    case PrimitiveIn::POINTS:
      return "points";
    case PrimitiveIn::LINES:
      return "lines";
    case PrimitiveIn::LINES_ADJACENCY:
      return "lines_adjacency";
    case PrimitiveIn::TRIANGLES:
      return "triangles";
    case PrimitiveIn::TRIANGLES_ADJACENCY:
      return "triangles_adjacency";
    default:
      return "unknown";
  }
}

static const char *to_string(const PrimitiveOut &layout)
{
  switch (layout) {
    case PrimitiveOut::POINTS:
      return "points";
    case PrimitiveOut::LINE_STRIP:
      return "line_strip";
    case PrimitiveOut::TRIANGLE_STRIP:
      return "triangle_strip";
    default:
      return "unknown";
  }
}

static const char *to_string(const DepthWrite &value)
{
  switch (value) {
    case DepthWrite::ANY:
      return "depth_any";
    case DepthWrite::GREATER:
      return "depth_greater";
    case DepthWrite::LESS:
      return "depth_less";
    default:
      return "depth_unchanged";
  }
}

static void print_image_type(std::ostream &os,
                             const ImageType &type,
                             const ShaderCreateInfo::Resource::BindType bind_type)
{
  switch (type) {
    case ImageType::INT_BUFFER:
    case ImageType::INT_1D:
    case ImageType::INT_1D_ARRAY:
    case ImageType::INT_2D:
    case ImageType::INT_2D_ARRAY:
    case ImageType::INT_3D:
    case ImageType::INT_CUBE:
    case ImageType::INT_CUBE_ARRAY:
    case ImageType::INT_2D_ATOMIC:
    case ImageType::INT_2D_ARRAY_ATOMIC:
    case ImageType::INT_3D_ATOMIC:
      os << "i";
      break;
    case ImageType::UINT_BUFFER:
    case ImageType::UINT_1D:
    case ImageType::UINT_1D_ARRAY:
    case ImageType::UINT_2D:
    case ImageType::UINT_2D_ARRAY:
    case ImageType::UINT_3D:
    case ImageType::UINT_CUBE:
    case ImageType::UINT_CUBE_ARRAY:
    case ImageType::UINT_2D_ATOMIC:
    case ImageType::UINT_2D_ARRAY_ATOMIC:
    case ImageType::UINT_3D_ATOMIC:
      os << "u";
      break;
    default:
      break;
  }

  if (bind_type == ShaderCreateInfo::Resource::BindType::IMAGE) {
    os << "image";
  }
  else {
    os << "sampler";
  }

  switch (type) {
    case ImageType::FLOAT_BUFFER:
    case ImageType::INT_BUFFER:
    case ImageType::UINT_BUFFER:
      os << "Buffer";
      break;
    case ImageType::FLOAT_1D:
    case ImageType::FLOAT_1D_ARRAY:
    case ImageType::INT_1D:
    case ImageType::INT_1D_ARRAY:
    case ImageType::UINT_1D:
    case ImageType::UINT_1D_ARRAY:
      os << "1D";
      break;
    case ImageType::FLOAT_2D:
    case ImageType::FLOAT_2D_ARRAY:
    case ImageType::INT_2D:
    case ImageType::INT_2D_ARRAY:
    case ImageType::UINT_2D:
    case ImageType::UINT_2D_ARRAY:
    case ImageType::SHADOW_2D:
    case ImageType::SHADOW_2D_ARRAY:
    case ImageType::DEPTH_2D:
    case ImageType::DEPTH_2D_ARRAY:
    case ImageType::INT_2D_ATOMIC:
    case ImageType::INT_2D_ARRAY_ATOMIC:
    case ImageType::UINT_2D_ATOMIC:
    case ImageType::UINT_2D_ARRAY_ATOMIC:
      os << "2D";
      break;
    case ImageType::FLOAT_3D:
    case ImageType::INT_3D:
    case ImageType::INT_3D_ATOMIC:
    case ImageType::UINT_3D:
    case ImageType::UINT_3D_ATOMIC:
      os << "3D";
      break;
    case ImageType::FLOAT_CUBE:
    case ImageType::FLOAT_CUBE_ARRAY:
    case ImageType::INT_CUBE:
    case ImageType::INT_CUBE_ARRAY:
    case ImageType::UINT_CUBE:
    case ImageType::UINT_CUBE_ARRAY:
    case ImageType::SHADOW_CUBE:
    case ImageType::SHADOW_CUBE_ARRAY:
    case ImageType::DEPTH_CUBE:
    case ImageType::DEPTH_CUBE_ARRAY:
      os << "Cube";
      break;
    default:
      break;
  }

  switch (type) {
    case ImageType::FLOAT_1D_ARRAY:
    case ImageType::FLOAT_2D_ARRAY:
    case ImageType::FLOAT_CUBE_ARRAY:
    case ImageType::INT_1D_ARRAY:
    case ImageType::INT_2D_ARRAY:
    case ImageType::INT_CUBE_ARRAY:
    case ImageType::UINT_1D_ARRAY:
    case ImageType::UINT_2D_ARRAY:
    case ImageType::UINT_CUBE_ARRAY:
    case ImageType::SHADOW_2D_ARRAY:
    case ImageType::SHADOW_CUBE_ARRAY:
    case ImageType::DEPTH_2D_ARRAY:
    case ImageType::DEPTH_CUBE_ARRAY:
    case ImageType::UINT_2D_ARRAY_ATOMIC:
      os << "Array";
      break;
    default:
      break;
  }

  switch (type) {
    case ImageType::SHADOW_2D:
    case ImageType::SHADOW_2D_ARRAY:
    case ImageType::SHADOW_CUBE:
    case ImageType::SHADOW_CUBE_ARRAY:
      os << "Shadow";
      break;
    default:
      break;
  }
  os << " ";
}

static std::ostream &print_qualifier(std::ostream &os, const Qualifier &qualifiers)
{
  if (bool(qualifiers & Qualifier::NO_RESTRICT) == false) {
    os << "restrict ";
  }
  if (bool(qualifiers & Qualifier::READ) == false) {
    os << "writeonly ";
  }
  if (bool(qualifiers & Qualifier::WRITE) == false) {
    os << "readonly ";
  }
  return os;
}

static void print_resource(std::ostream &os,
                           const VKDescriptorSet::Location location,
                           const ShaderCreateInfo::Resource &res)
{
  os << "layout(binding = " << uint32_t(location);
  if (res.bind_type == ShaderCreateInfo::Resource::BindType::IMAGE) {
    os << ", " << to_string(res.image.format);
  }
  else if (res.bind_type == ShaderCreateInfo::Resource::BindType::UNIFORM_BUFFER) {
    os << ", std140";
  }
  else if (res.bind_type == ShaderCreateInfo::Resource::BindType::STORAGE_BUFFER) {
    os << ", std430";
  }
  os << ") ";

  int64_t array_offset;
  StringRef name_no_array;

  switch (res.bind_type) {
    case ShaderCreateInfo::Resource::BindType::SAMPLER:
      os << "uniform ";
      print_image_type(os, res.sampler.type, res.bind_type);
      os << res.sampler.name << ";\n";
      break;
    case ShaderCreateInfo::Resource::BindType::IMAGE:
      os << "uniform ";
      print_qualifier(os, res.image.qualifiers);
      print_image_type(os, res.image.type, res.bind_type);
      os << res.image.name << ";\n";
      break;
    case ShaderCreateInfo::Resource::BindType::UNIFORM_BUFFER:
      array_offset = res.uniformbuf.name.find_first_of("[");
      name_no_array = (array_offset == -1) ? res.uniformbuf.name :
                                             StringRef(res.uniformbuf.name.c_str(), array_offset);
      os << "uniform _" << name_no_array << " { " << res.uniformbuf.type_name << " "
         << res.uniformbuf.name << "; };\n";
      break;
    case ShaderCreateInfo::Resource::BindType::STORAGE_BUFFER:
      array_offset = res.storagebuf.name.find_first_of("[");
      name_no_array = (array_offset == -1) ? res.storagebuf.name :
                                             StringRef(res.storagebuf.name.c_str(), array_offset);
      print_qualifier(os, res.storagebuf.qualifiers);
      os << "buffer _";
      os << name_no_array << " { " << res.storagebuf.type_name << " " << res.storagebuf.name
         << "; };\n";
      break;
  }
}

static void print_resource(std::ostream &os,
                           const VKShaderInterface &shader_interface,
                           const ShaderCreateInfo::Resource &res)
{
  const VKDescriptorSet::Location location = shader_interface.descriptor_set_location(res);
  print_resource(os, location, res);
}

inline int get_location_count(const Type &type)
{
  if (type == shader::Type::MAT4) {
    return 4;
  }
  else if (type == shader::Type::MAT3) {
    return 3;
  }
  return 1;
}

static void print_interface_as_attributes(std::ostream &os,
                                          const std::string &prefix,
                                          const StageInterfaceInfo &iface,
                                          int &location)
{
  for (const StageInterfaceInfo::InOut &inout : iface.inouts) {
    os << "layout(location=" << location << ") " << prefix << " " << to_string(inout.interp) << " "
       << to_string(inout.type) << " " << inout.name << ";\n";
    location += get_location_count(inout.type);
  }
}

static void print_interface_as_struct(std::ostream &os,
                                      const std::string &prefix,
                                      const StageInterfaceInfo &iface,
                                      int &location,
                                      const StringRefNull &suffix)
{
  std::string struct_name = prefix + iface.name;
  Interpolation qualifier = iface.inouts[0].interp;

  os << "struct " << struct_name << " {\n";
  for (const StageInterfaceInfo::InOut &inout : iface.inouts) {
    os << "  " << to_string(inout.type) << " " << inout.name << ";\n";
  }
  os << "};\n";
  os << "layout(location=" << location << ") " << prefix << " " << to_string(qualifier) << " "
     << struct_name << " " << iface.instance_name << suffix << ";\n";

  for (const StageInterfaceInfo::InOut &inout : iface.inouts) {
    location += get_location_count(inout.type);
  }
}

static void print_interface(std::ostream &os,
                            const std::string &prefix,
                            const StageInterfaceInfo &iface,
                            int &location,
                            const StringRefNull &suffix = "")
{
  if (iface.instance_name.is_empty()) {
    print_interface_as_attributes(os, prefix, iface, location);
  }
  else {
    print_interface_as_struct(os, prefix, iface, location, suffix);
  }
}

/** \} */
static std::string main_function_wrapper(std::string &pre_main, std::string &post_main)
{
  std::stringstream ss;
  /* Prototype for the original main. */
  ss << "\n";
  ss << "void main_function_();\n";
  /* Wrapper to the main function in order to inject code processing on globals. */
  ss << "void main() {\n";
  ss << pre_main;
  ss << "  main_function_();\n";
  ss << post_main;
  ss << "}\n";
  /* Rename the original main. */
  ss << "#define main main_function_\n";
  ss << "\n";
  return ss.str();
}

static const std::string to_stage_name(shaderc_shader_kind stage)
{
  switch (stage) {
    case shaderc_vertex_shader:
      return std::string("vertex");
    case shaderc_geometry_shader:
      return std::string("geometry");
    case shaderc_fragment_shader:
      return std::string("fragment");
    case shaderc_compute_shader:
      return std::string("compute");

    default:
      BLI_assert_msg(false, "Do not know how to convert shaderc_shader_kind to stage name.");
      break;
  }
  return std::string("unknown stage");
}

static std::string combine_sources(Span<const char *> sources)
{
  char *sources_combined = BLI_string_join_arrayN((const char **)sources.data(), sources.size());
  std::string result(sources_combined);
  MEM_freeN(sources_combined);
  return result;
}

Vector<uint32_t> VKShader::compile_glsl_to_spirv(Span<const char *> sources,
                                                 shaderc_shader_kind stage)
{
  std::string combined_sources = combine_sources(sources);
  VKBackend &backend = VKBackend::get();
  shaderc::Compiler &compiler = backend.get_shaderc_compiler();
  shaderc::CompileOptions options;
  options.SetOptimizationLevel(shaderc_optimization_level_performance);
  options.SetTargetEnvironment(shaderc_target_env_vulkan, shaderc_env_version_vulkan_1_2);
  if (G.debug & G_DEBUG_GPU_RENDERDOC) {
    options.SetOptimizationLevel(shaderc_optimization_level_zero);
    options.SetGenerateDebugInfo();
  }

  shaderc::SpvCompilationResult module = compiler.CompileGlslToSpv(
      combined_sources, stage, name, options);
  if (module.GetNumErrors() != 0 || module.GetNumWarnings() != 0) {
    std::string log = module.GetErrorMessage();
    Vector<char> logcstr(log.c_str(), log.c_str() + log.size() + 1);

    VKLogParser parser;
    print_log(sources,
              logcstr.data(),
              to_stage_name(stage).c_str(),
              module.GetCompilationStatus() != shaderc_compilation_status_success,
              &parser);
  }

  if (module.GetCompilationStatus() != shaderc_compilation_status_success) {
    compilation_failed_ = true;
    return Vector<uint32_t>();
  }

  return Vector<uint32_t>(module.cbegin(), module.cend());
}

void VKShader::build_shader_module(Span<uint32_t> spirv_module, VkShaderModule *r_shader_module)
{
  VK_ALLOCATION_CALLBACKS;

  VkShaderModuleCreateInfo create_info = {};
  create_info.sType = VK_STRUCTURE_TYPE_SHADER_MODULE_CREATE_INFO;
  create_info.codeSize = spirv_module.size() * sizeof(uint32_t);
  create_info.pCode = spirv_module.data();

  const VKDevice &device = VKBackend::get().device_get();
  VkResult result = vkCreateShaderModule(
      device.device_get(), &create_info, vk_allocation_callbacks, r_shader_module);
  if (result == VK_SUCCESS) {
    debug::object_label(*r_shader_module, name);
  }
  else {
    compilation_failed_ = true;
    *r_shader_module = VK_NULL_HANDLE;
  }
}

VKShader::VKShader(const char *name) : Shader(name)
{
  context_ = VKContext::get();
}

VKShader::~VKShader()
{
  VK_ALLOCATION_CALLBACKS
  const VKDevice &device = VKBackend::get().device_get();
  if (vertex_module_ != VK_NULL_HANDLE) {
    vkDestroyShaderModule(device.device_get(), vertex_module_, vk_allocation_callbacks);
    vertex_module_ = VK_NULL_HANDLE;
  }
  if (geometry_module_ != VK_NULL_HANDLE) {
    vkDestroyShaderModule(device.device_get(), geometry_module_, vk_allocation_callbacks);
    geometry_module_ = VK_NULL_HANDLE;
  }
  if (fragment_module_ != VK_NULL_HANDLE) {
    vkDestroyShaderModule(device.device_get(), fragment_module_, vk_allocation_callbacks);
    fragment_module_ = VK_NULL_HANDLE;
  }
  if (compute_module_ != VK_NULL_HANDLE) {
    vkDestroyShaderModule(device.device_get(), compute_module_, vk_allocation_callbacks);
    compute_module_ = VK_NULL_HANDLE;
  }
  if (vk_pipeline_layout_ != VK_NULL_HANDLE) {
    vkDestroyPipelineLayout(device.device_get(), vk_pipeline_layout_, vk_allocation_callbacks);
    vk_pipeline_layout_ = VK_NULL_HANDLE;
  }
  /* Reset not owning handles. */
  vk_descriptor_set_layout_ = VK_NULL_HANDLE;
}

void VKShader::build_shader_module(MutableSpan<const char *> sources,
                                   shaderc_shader_kind stage,
                                   VkShaderModule *r_shader_module)
{
  BLI_assert_msg(ELEM(stage,
                      shaderc_vertex_shader,
                      shaderc_geometry_shader,
                      shaderc_fragment_shader,
                      shaderc_compute_shader),
                 "Only forced ShaderC shader kinds are supported.");
  const VKDevice &device = VKBackend::get().device_get();
  sources[SOURCES_INDEX_VERSION] = device.glsl_patch_get();
  Vector<uint32_t> spirv_module = compile_glsl_to_spirv(sources, stage);
  build_shader_module(spirv_module, r_shader_module);
}

void VKShader::vertex_shader_from_glsl(MutableSpan<const char *> sources)
{
  build_shader_module(sources, shaderc_vertex_shader, &vertex_module_);
}

void VKShader::geometry_shader_from_glsl(MutableSpan<const char *> sources)
{
  build_shader_module(sources, shaderc_geometry_shader, &geometry_module_);
}

void VKShader::fragment_shader_from_glsl(MutableSpan<const char *> sources)
{
  build_shader_module(sources, shaderc_fragment_shader, &fragment_module_);
}

void VKShader::compute_shader_from_glsl(MutableSpan<const char *> sources)
{
  build_shader_module(sources, shaderc_compute_shader, &compute_module_);
}

void VKShader::warm_cache(int /*limit*/)
{
  NOT_YET_IMPLEMENTED
}

bool VKShader::finalize(const shader::ShaderCreateInfo *info)
{
  if (compilation_failed_) {
    return false;
  }

  if (do_geometry_shader_injection(info)) {
    std::string source = workaround_geometry_shader_source_create(*info);
    Vector<const char *> sources;
    sources.append("version");
    sources.append(source.c_str());
    geometry_shader_from_glsl(sources);
  }

  VKShaderInterface *vk_interface = new VKShaderInterface();
  vk_interface->init(*info);

  VKDevice &device = VKBackend::get().device_get();
  if (!finalize_descriptor_set_layouts(device, *vk_interface)) {
    return false;
  }
  if (!finalize_pipeline_layout(device.device_get(), *vk_interface)) {
    return false;
  }

  /* TODO we might need to move the actual pipeline construction to a later stage as the graphics
   * pipeline requires more data before it can be constructed. */
  bool result;
  if (is_graphics_shader()) {
    BLI_assert((fragment_module_ != VK_NULL_HANDLE && info->tf_type_ == GPU_SHADER_TFB_NONE) ||
               (fragment_module_ == VK_NULL_HANDLE && info->tf_type_ != GPU_SHADER_TFB_NONE));
    BLI_assert(compute_module_ == VK_NULL_HANDLE);
    pipeline_ = VKPipeline::create_graphics_pipeline(vk_interface->push_constants_layout_get());
    result = true;
  }
  else {
    BLI_assert(vertex_module_ == VK_NULL_HANDLE);
    BLI_assert(geometry_module_ == VK_NULL_HANDLE);
    BLI_assert(fragment_module_ == VK_NULL_HANDLE);
    BLI_assert(compute_module_ != VK_NULL_HANDLE);
    pipeline_ = VKPipeline::create_compute_pipeline(
        compute_module_, vk_pipeline_layout_, vk_interface->push_constants_layout_get());
    result = pipeline_.is_valid();
  }

  if (result) {
    interface = vk_interface;
  }
  else {
    delete vk_interface;
  }
  return result;
}

bool VKShader::finalize_pipeline_layout(VkDevice vk_device,
                                        const VKShaderInterface &shader_interface)
{
  VK_ALLOCATION_CALLBACKS

  const uint32_t layout_count = vk_descriptor_set_layout_ == VK_NULL_HANDLE ? 0 : 1;
  VkPipelineLayoutCreateInfo pipeline_info = {};
  VkPushConstantRange push_constant_range = {};
  pipeline_info.sType = VK_STRUCTURE_TYPE_PIPELINE_LAYOUT_CREATE_INFO;
  pipeline_info.flags = 0;
  pipeline_info.setLayoutCount = layout_count;
  pipeline_info.pSetLayouts = &vk_descriptor_set_layout_;

  /* Setup push constants. */
  const VKPushConstants::Layout &push_constants_layout =
      shader_interface.push_constants_layout_get();
  if (push_constants_layout.storage_type_get() == VKPushConstants::StorageType::PUSH_CONSTANTS) {
    push_constant_range.offset = 0;
    push_constant_range.size = push_constants_layout.size_in_bytes();
    push_constant_range.stageFlags = is_graphics_shader() ? VK_SHADER_STAGE_ALL_GRAPHICS :
                                                            VK_SHADER_STAGE_COMPUTE_BIT;
    pipeline_info.pushConstantRangeCount = 1;
    pipeline_info.pPushConstantRanges = &push_constant_range;
  }

  if (vkCreatePipelineLayout(
          vk_device, &pipeline_info, vk_allocation_callbacks, &vk_pipeline_layout_) != VK_SUCCESS)
  {
    return false;
  };

  return true;
}

bool VKShader::finalize_descriptor_set_layouts(VKDevice &vk_device,
                                               const VKShaderInterface &shader_interface)
{
  bool created;
  bool needed;
<<<<<<< HEAD

  vk_descriptor_set_layout_ = vk_device.descriptor_set_layouts_get().get_or_create(
      shader_interface.descriptor_set_layout_info_get(), created, needed);
  if (created) {
    debug::object_label(vk_descriptor_set_layout_, name_get());
  }

=======

  vk_descriptor_set_layout_ = vk_device.descriptor_set_layouts_get().get_or_create(
      shader_interface.descriptor_set_layout_info_get(), created, needed);
  if (created) {
    debug::object_label(vk_descriptor_set_layout_, name_get());
  }
>>>>>>> 5556f181
  if (!needed) {
    BLI_assert(vk_descriptor_set_layout_ == VK_NULL_HANDLE);
    return true;
  }
  return vk_descriptor_set_layout_ != VK_NULL_HANDLE;
}

void VKShader::transform_feedback_names_set(Span<const char *> /*name_list*/,
                                            eGPUShaderTFBType /*geom_type*/)
{
  NOT_YET_IMPLEMENTED
}

bool VKShader::transform_feedback_enable(VertBuf *)
{
  NOT_YET_IMPLEMENTED
  return false;
}

void VKShader::transform_feedback_disable()
{
  NOT_YET_IMPLEMENTED
}

void VKShader::update_graphics_pipeline(VKContext &context,
                                        const GPUPrimType prim_type,
                                        const VKVertexAttributeObject &vertex_attribute_object)
{
  BLI_assert(is_graphics_shader());
  pipeline_get().finalize(context,
                          vertex_module_,
                          geometry_module_,
                          fragment_module_,
                          vk_pipeline_layout_,
                          prim_type,
                          vertex_attribute_object);
}

void VKShader::bind()
{
  /* Intentionally empty. Binding of the pipeline are done just before drawing/dispatching.
   * See #VKPipeline.update_and_bind */
}

void VKShader::unbind() {}

void VKShader::uniform_float(int location, int comp_len, int array_size, const float *data)
{
  VKPushConstants &push_constants = pipeline_get().push_constants_get();
  push_constants.push_constant_set(location, comp_len, array_size, data);
}

void VKShader::uniform_int(int location, int comp_len, int array_size, const int *data)
{
  VKPushConstants &push_constants = pipeline_get().push_constants_get();
  push_constants.push_constant_set(location, comp_len, array_size, data);
}

std::string VKShader::resources_declare(const shader::ShaderCreateInfo &info) const
{
  VKShaderInterface interface;
  interface.init(info);
  std::stringstream ss;

  /* TODO: Add support for specialization constants at compile time. */
  ss << "\n/* Specialization Constants (pass-through). */\n";
  uint constant_id = 0;
  for (const ShaderCreateInfo::SpecializationConstant &sc : info.specialization_constants_) {
    ss << "layout (constant_id=" << constant_id++ << ") const ";
    switch (sc.type) {
      case Type::INT:
        ss << "int " << sc.name << "=" << std::to_string(sc.default_value.i) << ";\n";
        break;
      case Type::UINT:
        ss << "uint " << sc.name << "=" << std::to_string(sc.default_value.u) << "u;\n";
        break;
      case Type::BOOL:
        ss << "bool " << sc.name << "=" << (sc.default_value.u ? "true" : "false") << ";\n";
        break;
      case Type::FLOAT:
        /* Use uint representation to allow exact same bit pattern even if NaN. uintBitsToFloat
         * isn't supported during global const initialization.  */
        ss << "uint " << sc.name << "_uint=" << std::to_string(sc.default_value.u) << "u;\n";
        ss << "#define " << sc.name << " uintBitsToFloat(" << sc.name << "_uint)\n";
        break;
      default:
        BLI_assert_unreachable();
        break;
    }
  }

  ss << "\n/* Pass Resources. */\n";
  for (const ShaderCreateInfo::Resource &res : info.pass_resources_) {
    print_resource(ss, interface, res);
  }

  ss << "\n/* Batch Resources. */\n";
  for (const ShaderCreateInfo::Resource &res : info.batch_resources_) {
    print_resource(ss, interface, res);
  }

  /* Push constants. */
  const VKPushConstants::Layout &push_constants_layout = interface.push_constants_layout_get();
  const VKPushConstants::StorageType push_constants_storage =
      push_constants_layout.storage_type_get();
  if (push_constants_storage != VKPushConstants::StorageType::NONE) {
    ss << "\n/* Push Constants. */\n";
    if (push_constants_storage == VKPushConstants::StorageType::PUSH_CONSTANTS) {
      ss << "layout(push_constant, std430) uniform constants\n";
    }
    else if (push_constants_storage == VKPushConstants::StorageType::UNIFORM_BUFFER) {
      ss << "layout(binding = " << push_constants_layout.descriptor_set_location_get()
         << ", std140) uniform constants\n";
    }
    ss << "{\n";
    for (const ShaderCreateInfo::PushConst &uniform : info.push_constants_) {
      ss << "  " << to_string(uniform.type) << " pc_" << uniform.name;
      if (uniform.array_size > 0) {
        ss << "[" << uniform.array_size << "]";
      }
      ss << ";\n";
    }
    ss << "} PushConstants;\n";
    for (const ShaderCreateInfo::PushConst &uniform : info.push_constants_) {
      ss << "#define " << uniform.name << " (PushConstants.pc_" << uniform.name << ")\n";
    }
  }

  ss << "\n";
  return ss.str();
}

std::string VKShader::vertex_interface_declare(const shader::ShaderCreateInfo &info) const
{
  std::stringstream ss;
  std::string post_main;
  const VKWorkarounds &workarounds = VKBackend::get().device_get().workarounds_get();

  ss << "\n/* Inputs. */\n";
  for (const ShaderCreateInfo::VertIn &attr : info.vertex_inputs_) {
    ss << "layout(location = " << attr.index << ") ";
    ss << "in " << to_string(attr.type) << " " << attr.name << ";\n";
  }
  ss << "\n/* Interfaces. */\n";
  int location = 0;
  for (const StageInterfaceInfo *iface : info.vertex_out_interfaces_) {
    print_interface(ss, "out", *iface, location);
  }
  if (workarounds.shader_output_layer && bool(info.builtins_ & BuiltinBits::LAYER)) {
    ss << "layout(location=" << (location++) << ") out int gpu_Layer;\n ";
  }
  if (workarounds.shader_output_viewport_index &&
      bool(info.builtins_ & BuiltinBits::VIEWPORT_INDEX))
  {
    ss << "layout(location=" << (location++) << ") out int gpu_ViewportIndex;\n";
  }
  if (bool(info.builtins_ & BuiltinBits::BARYCENTRIC_COORD)) {
    /* Need this for stable barycentric. */
    ss << "flat out vec4 gpu_pos_flat;\n";
    ss << "out vec4 gpu_pos;\n";

    post_main += "  gpu_pos = gpu_pos_flat = gl_Position;\n";
  }
  ss << "\n";

  /* Retarget depth from -1..1 to 0..1. This will be done by geometry stage, when geometry shaders
   * are used. */
  const bool has_geometry_stage = bool(info.builtins_ & BuiltinBits::BARYCENTRIC_COORD) ||
                                  !info.geometry_source_.is_empty();
  const bool retarget_depth = !has_geometry_stage;
  if (retarget_depth) {
    post_main += "gl_Position.z = (gl_Position.z + gl_Position.w) * 0.5;\n";
  }

  if (post_main.empty() == false) {
    std::string pre_main;
    ss << main_function_wrapper(pre_main, post_main);
  }
  return ss.str();
}

std::string VKShader::fragment_interface_declare(const shader::ShaderCreateInfo &info) const
{
  std::stringstream ss;
  std::string pre_main;
  const VKWorkarounds &workarounds = VKBackend::get().device_get().workarounds_get();

  ss << "\n/* Interfaces. */\n";
  const Span<StageInterfaceInfo *> in_interfaces = info.geometry_source_.is_empty() ?
                                                       info.vertex_out_interfaces_ :
                                                       info.geometry_out_interfaces_;
  int location = 0;
  for (const StageInterfaceInfo *iface : in_interfaces) {
    print_interface(ss, "in", *iface, location);
  }
  if (workarounds.shader_output_layer && bool(info.builtins_ & BuiltinBits::LAYER)) {
    ss << "#define gpu_Layer gl_Layer\n";
  }
  if (workarounds.shader_output_viewport_index &&
      bool(info.builtins_ & BuiltinBits::VIEWPORT_INDEX))
  {
    ss << "#define gpu_ViewportIndex gl_ViewportIndex\n";
  }

  if (bool(info.builtins_ & BuiltinBits::BARYCENTRIC_COORD)) {
    std::cout << "native" << std::endl;
    /* NOTE(fclem): This won't work with geometry shader. Hopefully, we don't need geometry
     * shader workaround if this extension/feature is detected. */
    ss << "\n/* Stable Barycentric Coordinates. */\n";
    ss << "flat in vec4 gpu_pos_flat;\n";
    ss << "__explicitInterpAMD in vec4 gpu_pos;\n";
    /* Globals. */
    ss << "vec3 gpu_BaryCoord;\n";
    ss << "vec3 gpu_BaryCoordNoPersp;\n";
    ss << "\n";
    ss << "vec2 stable_bary_(vec2 in_bary) {\n";
    ss << "  vec3 bary = vec3(in_bary, 1.0 - in_bary.x - in_bary.y);\n";
    ss << "  if (interpolateAtVertexAMD(gpu_pos, 0) == gpu_pos_flat) { return bary.zxy; }\n";
    ss << "  if (interpolateAtVertexAMD(gpu_pos, 2) == gpu_pos_flat) { return bary.yzx; }\n";
    ss << "  return bary.xyz;\n";
    ss << "}\n";
    ss << "\n";
    ss << "vec4 gpu_position_at_vertex(int v) {\n";
    ss << "  if (interpolateAtVertexAMD(gpu_pos, 0) == gpu_pos_flat) { v = (v + 2) % 3; }\n";
    ss << "  if (interpolateAtVertexAMD(gpu_pos, 2) == gpu_pos_flat) { v = (v + 1) % 3; }\n";
    ss << "  return interpolateAtVertexAMD(gpu_pos, v);\n";
    ss << "}\n";

    pre_main += "  gpu_BaryCoord = stable_bary_(gl_BaryCoordSmoothAMD);\n";
    pre_main += "  gpu_BaryCoordNoPersp = stable_bary_(gl_BaryCoordNoPerspAMD);\n";
  }
  if (info.early_fragment_test_) {
    ss << "layout(early_fragment_tests) in;\n";
  }
  ss << "layout(" << to_string(info.depth_write_) << ") out float gl_FragDepth;\n";

  ss << "\n/* Sub-pass Inputs. */\n";
  for (const ShaderCreateInfo::SubpassIn &input : info.subpass_inputs_) {
    /* Declare global for input. */
    ss << to_string(input.type) << " " << input.name << ";\n";

    std::stringstream ss_pre;
    /* Populate the global before main. */
    ss_pre << "  " << input.name << " = " << to_string(input.type) << "(0);\n";

    pre_main += ss_pre.str();
  }

  ss << "\n/* Outputs. */\n";
  for (const ShaderCreateInfo::FragOut &output : info.fragment_outputs_) {
    ss << "layout(location = " << output.index;
    switch (output.blend) {
      case DualBlend::SRC_0:
        ss << ", index = 0";
        break;
      case DualBlend::SRC_1:
        ss << ", index = 1";
        break;
      default:
        break;
    }
    ss << ") ";
    ss << "out " << to_string(output.type) << " " << output.name << ";\n";
  }
  ss << "\n";

  if (pre_main.empty() == false) {
    std::string post_main;
    ss << main_function_wrapper(pre_main, post_main);
  }
  return ss.str();
}

std::string VKShader::geometry_interface_declare(const shader::ShaderCreateInfo &info) const
{
  int max_verts = info.geometry_layout_.max_vertices;
  int invocations = info.geometry_layout_.invocations;

  std::stringstream ss;
  ss << "\n/* Geometry Layout. */\n";
  ss << "layout(" << to_string(info.geometry_layout_.primitive_in);
  if (invocations != -1) {
    ss << ", invocations = " << invocations;
  }
  ss << ") in;\n";

  ss << "layout(" << to_string(info.geometry_layout_.primitive_out)
     << ", max_vertices = " << max_verts << ") out;\n";
  ss << "\n";
  return ss.str();
}

static StageInterfaceInfo *find_interface_by_name(const Span<StageInterfaceInfo *> ifaces,
                                                  const StringRefNull name)
{
  for (StageInterfaceInfo *iface : ifaces) {
    if (iface->instance_name == name) {
      return iface;
    }
  }
  return nullptr;
}

static void declare_emit_vertex(std::stringstream &ss)
{
  ss << "void gpu_EmitVertex() {\n";
  ss << "  gl_Position.z = (gl_Position.z + gl_Position.w) * 0.5;\n";
  ss << "  EmitVertex();\n";
  ss << "}\n";
}

std::string VKShader::geometry_layout_declare(const shader::ShaderCreateInfo &info) const
{
  std::stringstream ss;

  ss << "\n/* Interfaces. */\n";
  int location = 0;
  for (const StageInterfaceInfo *iface : info.vertex_out_interfaces_) {
    bool has_matching_output_iface = find_interface_by_name(info.geometry_out_interfaces_,
                                                            iface->instance_name) != nullptr;
    const char *suffix = (has_matching_output_iface) ? "_in[]" : "[]";
    print_interface(ss, "in", *iface, location, suffix);
  }
  ss << "\n";

  location = 0;
  for (const StageInterfaceInfo *iface : info.geometry_out_interfaces_) {
    bool has_matching_input_iface = find_interface_by_name(info.vertex_out_interfaces_,
                                                           iface->instance_name) != nullptr;
    const char *suffix = (has_matching_input_iface) ? "_out" : "";
    print_interface(ss, "out", *iface, location, suffix);
  }
  ss << "\n";

  declare_emit_vertex(ss);

  return ss.str();
}

std::string VKShader::compute_layout_declare(const shader::ShaderCreateInfo &info) const
{
  std::stringstream ss;
  ss << "\n/* Compute Layout. */\n";
  ss << "layout(local_size_x = " << info.compute_layout_.local_size_x;
  if (info.compute_layout_.local_size_y != -1) {
    ss << ", local_size_y = " << info.compute_layout_.local_size_y;
  }
  if (info.compute_layout_.local_size_z != -1) {
    ss << ", local_size_z = " << info.compute_layout_.local_size_z;
  }
  ss << ") in;\n";
  ss << "\n";
  return ss.str();
}

/* -------------------------------------------------------------------- */
/** \name Passthrough geometry shader emulation
 *
 * \{ */

std::string VKShader::workaround_geometry_shader_source_create(
    const shader::ShaderCreateInfo &info)
{
  std::stringstream ss;
  const VKWorkarounds &workarounds = VKBackend::get().device_get().workarounds_get();

  const bool do_layer_workaround = workarounds.shader_output_layer &&
                                   bool(info.builtins_ & BuiltinBits::LAYER);
  const bool do_viewport_workaround = workarounds.shader_output_viewport_index &&
                                      bool(info.builtins_ & BuiltinBits::VIEWPORT_INDEX);
  const bool do_barycentric_workaround = bool(info.builtins_ & BuiltinBits::BARYCENTRIC_COORD);

  shader::ShaderCreateInfo info_modified = info;
  info_modified.geometry_out_interfaces_ = info_modified.vertex_out_interfaces_;
  /**
   * NOTE(@fclem): Assuming we will render TRIANGLES. This will not work with other primitive
   * types. In this case, it might not trigger an error on some implementations.
   */
  info_modified.geometry_layout(PrimitiveIn::TRIANGLES, PrimitiveOut::TRIANGLE_STRIP, 3);

  ss << geometry_layout_declare(info_modified);
  ss << geometry_interface_declare(info_modified);
  int location = 0;
  for (const StageInterfaceInfo *iface : info.vertex_out_interfaces_) {
    for (const StageInterfaceInfo::InOut &inout : iface->inouts) {
      location += get_location_count(inout.type);
    }
  }

  if (do_layer_workaround) {
    ss << "layout(location=" << (location++) << ") in int gpu_Layer[];\n";
  }
  if (do_viewport_workaround) {
    ss << "layout(location=" << (location++) << ") in int gpu_ViewportIndex[];\n";
  }
  if (do_barycentric_workaround) {
    ss << "flat out vec4 gpu_pos[3];\n";
    ss << "smooth out vec3 gpu_BaryCoord;\n";
    ss << "noperspective out vec3 gpu_BaryCoordNoPersp;\n";
  }
  ss << "\n";

  ss << "void main()\n";
  ss << "{\n";
  if (do_layer_workaround) {
    ss << "  gl_Layer = gpu_Layer[0];\n";
  }
  if (do_viewport_workaround) {
    ss << "  gl_ViewportIndex = gpu_ViewportIndex[0];\n";
  }
  if (do_barycentric_workaround) {
    ss << "  gpu_pos[0] = gl_in[0].gl_Position;\n";
    ss << "  gpu_pos[1] = gl_in[1].gl_Position;\n";
    ss << "  gpu_pos[2] = gl_in[2].gl_Position;\n";
  }
  for (auto i : IndexRange(3)) {
    for (StageInterfaceInfo *iface : info_modified.vertex_out_interfaces_) {
      for (auto &inout : iface->inouts) {
        ss << "  " << iface->instance_name << "_out." << inout.name;
        ss << " = " << iface->instance_name << "_in[" << i << "]." << inout.name << ";\n";
      }
    }
    if (do_barycentric_workaround) {
      ss << "  gpu_BaryCoordNoPersp = gpu_BaryCoord =";
      ss << " vec3(" << int(i == 0) << ", " << int(i == 1) << ", " << int(i == 2) << ");\n";
    }
    ss << "  gl_Position = gl_in[" << i << "].gl_Position;\n";
    ss << "  EmitVertex();\n";
  }
  ss << "}\n";
  return ss.str();
}

bool VKShader::do_geometry_shader_injection(const shader::ShaderCreateInfo *info)
{
  const VKWorkarounds &workarounds = VKBackend::get().device_get().workarounds_get();
  BuiltinBits builtins = info->builtins_;
  if (bool(builtins & BuiltinBits::BARYCENTRIC_COORD)) {
    return true;
  }
  if (workarounds.shader_output_layer && bool(builtins & BuiltinBits::LAYER)) {
    return true;
  }
  if (workarounds.shader_output_viewport_index && bool(builtins & BuiltinBits::VIEWPORT_INDEX)) {
    return true;
  }
  return false;
}

/** \} */

int VKShader::program_handle_get() const
{
  return -1;
}

VKPipeline &VKShader::pipeline_get()
{
  return pipeline_;
}

const VKShaderInterface &VKShader::interface_get() const
{
  BLI_assert_msg(interface != nullptr,
                 "Unable to access the shader interface when finalizing the shader, use the "
                 "instance created in the finalize method.");
  return *static_cast<const VKShaderInterface *>(interface);
}

}  // namespace blender::gpu<|MERGE_RESOLUTION|>--- conflicted
+++ resolved
@@ -730,22 +730,12 @@
 {
   bool created;
   bool needed;
-<<<<<<< HEAD
 
   vk_descriptor_set_layout_ = vk_device.descriptor_set_layouts_get().get_or_create(
       shader_interface.descriptor_set_layout_info_get(), created, needed);
   if (created) {
     debug::object_label(vk_descriptor_set_layout_, name_get());
   }
-
-=======
-
-  vk_descriptor_set_layout_ = vk_device.descriptor_set_layouts_get().get_or_create(
-      shader_interface.descriptor_set_layout_info_get(), created, needed);
-  if (created) {
-    debug::object_label(vk_descriptor_set_layout_, name_get());
-  }
->>>>>>> 5556f181
   if (!needed) {
     BLI_assert(vk_descriptor_set_layout_ == VK_NULL_HANDLE);
     return true;
