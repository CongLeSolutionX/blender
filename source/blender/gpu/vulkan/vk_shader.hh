/* SPDX-FileCopyrightText: 2022 Blender Authors
 *
 * SPDX-License-Identifier: GPL-2.0-or-later */

/** \file
 * \ingroup gpu
 */

#pragma once

#include "gpu_shader_private.hh"

#include "vk_backend.hh"
#include "vk_context.hh"
#include "vk_pipeline.hh"

#include "BLI_string_ref.hh"

namespace blender::gpu {
class VKShaderInterface;

class VKShader : public Shader {
 private:
  VKContext *context_ = nullptr;
  VkShaderModule vertex_module_ = VK_NULL_HANDLE;
  VkShaderModule geometry_module_ = VK_NULL_HANDLE;
  VkShaderModule fragment_module_ = VK_NULL_HANDLE;
  VkShaderModule compute_module_ = VK_NULL_HANDLE;
  bool compilation_failed_ = false;

  /**
   * Not owning handle to the descriptor layout.
   * The handle is owned by `VKDescriptorSetLayouts` of the device.
   */
  VkDescriptorSetLayout vk_descriptor_set_layout_ = VK_NULL_HANDLE;
  VkPipelineLayout vk_pipeline_layout_ = VK_NULL_HANDLE;
  /* deprecated `when use_render_graph=true`. In that case use vk_pipeline_ */
  VKPipeline pipeline_;
  /**
   * Last created VkPipeline handle. This handle is used as template when building a variation of
   * the shader. In case for compute shaders without specialization constants this handle is also
   * used as an early exit. In this case there is only 1 variation.
   */
  VkPipeline vk_pipeline_ = VK_NULL_HANDLE;

 public:
  VKPushConstants push_constants;

  VKShader(const char *name);
  virtual ~VKShader();

<<<<<<< HEAD
  void init(const shader::ShaderCreateInfo & /*info*/, bool /*is_batch_compilation*/) override {}
=======
  void init(const shader::ShaderCreateInfo &info) override;
>>>>>>> 5a643cfa

  void vertex_shader_from_glsl(MutableSpan<const char *> sources) override;
  void geometry_shader_from_glsl(MutableSpan<const char *> sources) override;
  void fragment_shader_from_glsl(MutableSpan<const char *> sources) override;
  void compute_shader_from_glsl(MutableSpan<const char *> sources) override;
  bool finalize(const shader::ShaderCreateInfo *info = nullptr) override;
  void warm_cache(int limit) override;

  void transform_feedback_names_set(Span<const char *> name_list,
                                    eGPUShaderTFBType geom_type) override;
  bool transform_feedback_enable(VertBuf *) override;
  void transform_feedback_disable() override;

  void bind() override;
  void unbind() override;

  void uniform_float(int location, int comp_len, int array_size, const float *data) override;
  void uniform_int(int location, int comp_len, int array_size, const int *data) override;

  std::string resources_declare(const shader::ShaderCreateInfo &info) const override;
  std::string vertex_interface_declare(const shader::ShaderCreateInfo &info) const override;
  std::string fragment_interface_declare(const shader::ShaderCreateInfo &info) const override;
  std::string geometry_interface_declare(const shader::ShaderCreateInfo &info) const override;
  std::string geometry_layout_declare(const shader::ShaderCreateInfo &info) const override;
  std::string compute_layout_declare(const shader::ShaderCreateInfo &info) const override;

  /* Unused: SSBO vertex fetch draw parameters. */
  bool get_uses_ssbo_vertex_fetch() const override
  {
    return false;
  }
  int get_ssbo_vertex_fetch_output_num_verts() const override
  {
    return 0;
  }

  /* DEPRECATED: Kept only because of BGL API. */
  int program_handle_get() const override;
  VkPipeline ensure_and_get_compute_pipeline();

  VKPipeline &pipeline_get();
  VkPipelineLayout vk_pipeline_layout_get() const
  {
    return vk_pipeline_layout_;
  }

  const VKShaderInterface &interface_get() const;

  void update_graphics_pipeline(VKContext &context,
                                const GPUPrimType prim_type,
                                const VKVertexAttributeObject &vertex_attribute_object);

  bool is_graphics_shader() const
  {
    return !is_compute_shader();
  }

  bool is_compute_shader() const
  {
    return compute_module_ != VK_NULL_HANDLE;
  }

  /**
   * Some shaders don't have a descriptor set and should not bind any descriptor set to the
   * pipeline. This function can be used to determine if a descriptor set can be bound when this
   * shader or one of its pipelines are active.
   */
  bool has_descriptor_set() const
  {
    return vk_descriptor_set_layout_ != VK_NULL_HANDLE;
  }

  VkDescriptorSetLayout vk_descriptor_set_layout_get() const
  {
    return vk_descriptor_set_layout_;
  }

 private:
  Vector<uint32_t> compile_glsl_to_spirv(Span<const char *> sources, shaderc_shader_kind kind);
  void build_shader_module(Span<uint32_t> spirv_module, VkShaderModule *r_shader_module);
  void build_shader_module(MutableSpan<const char *> sources,
                           shaderc_shader_kind stage,
                           VkShaderModule *r_shader_module);
  bool finalize_descriptor_set_layouts(VKDevice &vk_device,
                                       const VKShaderInterface &shader_interface);
  bool finalize_pipeline_layout(VkDevice vk_device, const VKShaderInterface &shader_interface);

  /**
   * \brief features available on newer implementation such as native barycentric coordinates
   * and layered rendering, necessitate a geometry shader to work on older hardware.
   */
  std::string workaround_geometry_shader_source_create(const shader::ShaderCreateInfo &info);
  bool do_geometry_shader_injection(const shader::ShaderCreateInfo *info);
};

static inline VKShader &unwrap(Shader &shader)
{
  return static_cast<VKShader &>(shader);
}

static inline VKShader *unwrap(Shader *shader)
{
  return static_cast<VKShader *>(shader);
}

}  // namespace blender::gpu<|MERGE_RESOLUTION|>--- conflicted
+++ resolved
@@ -49,11 +49,7 @@
   VKShader(const char *name);
   virtual ~VKShader();
 
-<<<<<<< HEAD
-  void init(const shader::ShaderCreateInfo & /*info*/, bool /*is_batch_compilation*/) override {}
-=======
-  void init(const shader::ShaderCreateInfo &info) override;
->>>>>>> 5a643cfa
+  void init(const shader::ShaderCreateInfo &info, bool is_batch_compilation) override;
 
   void vertex_shader_from_glsl(MutableSpan<const char *> sources) override;
   void geometry_shader_from_glsl(MutableSpan<const char *> sources) override;
