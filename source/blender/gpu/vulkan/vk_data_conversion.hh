--- conflicted
+++ resolved
@@ -73,16 +73,6 @@
                             eGPUTextureFormat device_format);
 
 /**
-<<<<<<< HEAD
- * Is the given vertex format natively supported or does it need conversion in order to be used.
- *
- * Vulkan doesn't support int32_t/uint32_t to float conversions.
- *
- * \param vertex_format: the vertex format to check if a associated buffer requires conversion
- *                       being done on the host.
- */
-bool conversion_needed(const GPUVertFormat &vertex_format);
-=======
  * Are all attributes of the given vertex format natively supported or does conversion needs to
  * happen.
  *
@@ -104,7 +94,6 @@
  *  \param vertex_len: Number of vertices of the given data buffer;
  *        The number of vertices to convert.
  */
->>>>>>> 8aff7132
 void convert_in_place(void *data, const GPUVertFormat &vertex_format, const uint vertex_len);
 
 };  // namespace blender::gpu