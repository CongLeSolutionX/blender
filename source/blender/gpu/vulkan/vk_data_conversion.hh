/* SPDX-FileCopyrightText: 2023 Blender Foundation.
 *
 * SPDX-License-Identifier: GPL-2.0-or-later */

/** \file
 * \ingroup gpu
 */

#pragma once

#include "BLI_math_vector_types.hh"

#include "gpu_texture_private.hh"

namespace blender::gpu {

/**
 * Convert host buffer to device buffer.
 *
 * \param dst_buffer: device buffer.
 * \param src_buffer: host buffer.
 * \param buffer_size: number of pixels to convert from the start of the given buffer.
 * \param host_format: format of the host buffer.
 * \param device_format: format of the device buffer.
 *
 * \note Will assert when the host_format/device_format combination isn't valid
 * (#validate_data_format) or supported. Some combinations aren't supported in Vulkan due to
 * platform incompatibility.
 */
void convert_host_to_device(void *dst_buffer,
                            const void *src_buffer,
                            size_t buffer_size,
                            eGPUDataFormat host_format,
                            eGPUTextureFormat device_format);

/**
 * Convert host buffer to device buffer with row length.
 *
 * \param dst_buffer: device buffer.
 * \param src_buffer: host buffer.
 * \param src_size: size of the host buffer.
 * \param src_row_length: Length of a single row of the buffer (in pixels).
 * \param host_format: format of the host buffer.
 * \param device_format: format of the device buffer.
 *
 * \note Will assert when the host_format/device_format combination isn't valid
 * (#validate_data_format) or supported. Some combinations aren't supported in Vulkan due to
 * platform incompatibility.
 */
void convert_host_to_device(void *dst_buffer,
                            const void *src_buffer,
                            uint2 src_size,
                            uint src_row_length,
                            eGPUDataFormat host_format,
                            eGPUTextureFormat device_format);

/**
 * Convert device buffer to host buffer.
 *
 * \param dst_buffer: host buffer
 * \param src_buffer: device buffer.
 * \param buffer_size: number of pixels to convert from the start of the given buffer.
 * \param host_format: format of the host buffer
 * \param device_format: format of the device buffer.
 *
 * \note Will assert when the host_format/device_format combination isn't valid
 * (#validate_data_format) or supported. Some combinations aren't supported in Vulkan due to
 * platform incompatibility.
 */
void convert_device_to_host(void *dst_buffer,
                            const void *src_buffer,
                            size_t buffer_size,
                            eGPUDataFormat host_format,
                            eGPUTextureFormat device_format);

/**
 * Are all attributes of the given vertex format natively supported or does conversion needs to
 * happen.
 *
 * \param vertex_format: the vertex format to check if an associated buffer requires conversion
 *                       being done on the host.
 */
bool conversion_needed(const GPUVertFormat &vertex_format);

/**
 * Convert the given `data` to contain Vulkan natively supported data formats.
 *
 * When for an vertex attribute the fetch mode is set to GPU_FETCH_INT_TO_FLOAT and the attribute
 * is an int32_t or uint32_t the conversion will be done. Attributes of 16 or 8 bits are supported
 * natively and will be done in Vulkan.
 *
 * \param data: Buffer to convert. Data will be converted in place.
 * \param vertex_format: Vertex format of the given data. Attributes that aren't supported will be
 *        converted to a supported one.
 *  \param vertex_len: Number of vertices of the given data buffer;
 *        The number of vertices to convert.
 */
void convert_in_place(void *data, const GPUVertFormat &vertex_format, const uint vertex_len);

/* -------------------------------------------------------------------- */
/** \name Floating point conversions
 * \{ */

/**
<<<<<<< HEAD
 * Description of a IEEE 754-1985 standard floating point data type.
=======
 * Description of a IEEE 754-1985 floating point data type.
>>>>>>> 288460ad
 */
template<bool HasSignBit, uint8_t MantissaBitLen, uint8_t ExponentBitLen>
class FloatingPointFormat {
 public:
<<<<<<< HEAD
  static constexpr bool HasSign = HasSignBit;
  static constexpr uint8_t SignShift = MantissaBitLen + ExponentBitLen;
  static constexpr uint32_t SignMask = HasSignBit ? 1 : 0;
  static constexpr uint8_t MantissaLen = MantissaBitLen;
  static constexpr uint8_t MantissaShift = 0;
  static constexpr uint32_t MantissaMask = (1 << MantissaBitLen) - 1;
  static constexpr uint32_t MantissaNanMask = MantissaMask;
  static constexpr uint8_t ExponentShift = MantissaBitLen;
  static constexpr uint8_t ExponentLen = ExponentBitLen;
  static constexpr uint32_t ExponentMask = (1 << ExponentBitLen) - 1;
  static constexpr int32_t ExponentBias = (1 << (ExponentBitLen - 1)) - 1;
  static constexpr int32_t ExponentSpecialMask = ExponentMask;

  static uint32_t get_mantissa(uint32_t floating_point_number)
  {
    return (floating_point_number >> MantissaShift) & MantissaMask;
  }
  static uint32_t clear_mantissa(uint32_t floating_point_number)
  {
    return floating_point_number & ~(MantissaMask << MantissaShift);
=======
  static constexpr bool HAS_SIGN = HasSignBit;
  static constexpr uint8_t SIGN_SHIFT = MantissaBitLen + ExponentBitLen;
  static constexpr uint32_t SIGN_MASK = HasSignBit ? 1 : 0;
  static constexpr uint8_t MANTISSA_LEN = MantissaBitLen;
  static constexpr uint8_t MANTISSA_SHIFT = 0;
  static constexpr uint32_t MANTISSA_MASK = (1 << MantissaBitLen) - 1;
  static constexpr uint32_t MANTISSA_NAN_MASK = MANTISSA_MASK;
  static constexpr uint8_t EXPONENT_SHIFT = MantissaBitLen;
  static constexpr uint8_t EXPONENT_LEN = ExponentBitLen;
  static constexpr uint32_t EXPONENT_MASK = (1 << ExponentBitLen) - 1;
  static constexpr int32_t EXPONENT_BIAS = (1 << (ExponentBitLen - 1)) - 1;
  static constexpr int32_t EXPONENT_SPECIAL_MASK = EXPONENT_MASK;

  static uint32_t get_mantissa(uint32_t floating_point_number)
  {
    return (floating_point_number >> MANTISSA_SHIFT) & MANTISSA_MASK;
  }
  static uint32_t clear_mantissa(uint32_t floating_point_number)
  {
    return floating_point_number & ~(MANTISSA_MASK << MANTISSA_SHIFT);
>>>>>>> 288460ad
  }
  static uint32_t set_mantissa(uint32_t mantissa, uint32_t floating_point_number)
  {
    uint32_t result = clear_mantissa(floating_point_number);
<<<<<<< HEAD
    result |= mantissa << MantissaShift;
=======
    result |= mantissa << MANTISSA_SHIFT;
>>>>>>> 288460ad
    return result;
  }

  static uint32_t get_exponent(uint32_t floating_point_number)
  {
<<<<<<< HEAD
    return ((floating_point_number >> ExponentShift) & ExponentMask);
  }
  static uint32_t clear_exponent(uint32_t floating_point_number)
  {
    return floating_point_number & ~(ExponentMask << ExponentShift);
=======
    return ((floating_point_number >> EXPONENT_SHIFT) & EXPONENT_MASK);
  }
  static uint32_t clear_exponent(uint32_t floating_point_number)
  {
    return floating_point_number & ~(EXPONENT_MASK << EXPONENT_SHIFT);
>>>>>>> 288460ad
  }
  static uint32_t set_exponent(uint32_t exponent, uint32_t floating_point_number)
  {
    uint32_t result = clear_exponent(floating_point_number);
<<<<<<< HEAD
    result |= (exponent) << ExponentShift;
=======
    result |= (exponent) << EXPONENT_SHIFT;
>>>>>>> 288460ad
    return result;
  }

  static bool is_signed(uint32_t floating_point_number)
  {
    if constexpr (HasSignBit) {
<<<<<<< HEAD
      return (floating_point_number >> SignShift) & SignMask;
=======
      return (floating_point_number >> SIGN_SHIFT) & SIGN_MASK;
>>>>>>> 288460ad
    }
    return false;
  }
  static uint32_t clear_sign(uint32_t floating_point_number)
  {
<<<<<<< HEAD
    return floating_point_number & ~(1 << SignShift);
=======
    return floating_point_number & ~(1 << SIGN_SHIFT);
>>>>>>> 288460ad
  }

  static uint32_t set_sign(bool sign, uint32_t floating_point_number)
  {
    if constexpr (!HasSignBit) {
      return floating_point_number;
    }
    uint32_t result = clear_sign(floating_point_number);
<<<<<<< HEAD
    result |= uint32_t(sign) << SignShift;
=======
    result |= uint32_t(sign) << SIGN_SHIFT;
>>>>>>> 288460ad
    return result;
  }
};

using FormatF32 = FloatingPointFormat<true, 23, 8>;
using FormatF16 = FloatingPointFormat<true, 10, 5>;
using FormatF11 = FloatingPointFormat<false, 6, 5>;
using FormatF10 = FloatingPointFormat<false, 5, 5>;

/**
 * Convert between low precision floating (including 32 bit floats).
 *
 * The input and output values are bits (uint32_t) as this function does a bit-wise operations to
 * convert between the formats. Additional conversion rules can be applied to the conversion
 * function. Due to the implementation the compiler would make an optimized version depending on
 * the actual possibilities.
 */
template<
    /**
     * FloatingPointFormat of the the value that is converted to.
     */
    typename DestinationFormat,

    /**
     * FloatingPointFormat of the the value that is converted from.
     */
    typename SourceFormat,

    /**
     * Should negative values be clamped to zero when DestinationFormat doesn't contain a sign
     * bit. Also -Inf will be clamped to zero.
     *
     * When set to `false` and DestinationFormat doesn't contain a sign bit the value will be
     * made absolute.
     */
    bool ClampNegativeToZero = true>
uint32_t convert_float_formats(uint32_t value)
{
  bool is_signed = SourceFormat::is_signed(value);
  uint32_t mantissa = SourceFormat::get_mantissa(value);
  int32_t exponent = SourceFormat::get_exponent(value);

<<<<<<< HEAD
  const bool is_nan = (exponent == SourceFormat::ExponentSpecialMask) && mantissa;
  const bool is_inf = (exponent == SourceFormat::ExponentSpecialMask) && (mantissa == 0);
  const bool is_zero = (exponent == 0 && mantissa == 0);

  /* Sign conversion */
  if constexpr (!DestinationFormat::HasSign && ClampNegativeToZero) {
=======
  const bool is_nan = (exponent == SourceFormat::EXPONENT_SPECIAL_MASK) && mantissa;
  const bool is_inf = (exponent == SourceFormat::EXPONENT_SPECIAL_MASK) && (mantissa == 0);
  const bool is_zero = (exponent == 0 && mantissa == 0);

  /* Sign conversion */
  if constexpr (!DestinationFormat::HAS_SIGN && ClampNegativeToZero) {
>>>>>>> 288460ad
    if (is_signed && !is_nan) {
      return 0;
    }
  }
  if (is_zero) {
    return 0;
  }

  if (is_inf) {
<<<<<<< HEAD
    exponent = DestinationFormat::ExponentSpecialMask;
  }
  else if (is_nan) {
    exponent = DestinationFormat::ExponentSpecialMask;
    mantissa = DestinationFormat::MantissaNanMask;
  }
  else {
    /* Exponent conversion */
    exponent -= SourceFormat::ExponentBias;
    /* Clamping when destination has lower precision. */
    if constexpr (SourceFormat::ExponentLen > DestinationFormat::ExponentLen) {
      if (exponent > DestinationFormat::ExponentBias) {
        exponent = 0;
        mantissa = SourceFormat::MantissaMask;
      }
      else if (exponent < -DestinationFormat::ExponentBias) {
        return 0;
      }
    }
    exponent += DestinationFormat::ExponentBias;

    /* Mantissa conversion */
    if constexpr (SourceFormat::MantissaLen > DestinationFormat::MantissaLen) {
      mantissa = mantissa >> (SourceFormat::MantissaLen - DestinationFormat::MantissaLen);
    }
    else if constexpr (SourceFormat::MantissaLen < DestinationFormat::MantissaLen) {
      mantissa = mantissa << (DestinationFormat::MantissaLen - SourceFormat::MantissaLen);
=======
    exponent = DestinationFormat::EXPONENT_SPECIAL_MASK;
  }
  else if (is_nan) {
    exponent = DestinationFormat::EXPONENT_SPECIAL_MASK;
    mantissa = DestinationFormat::MANTISSA_NAN_MASK;
  }
  else {
    /* Exponent conversion */
    exponent -= SourceFormat::EXPONENT_BIAS;
    /* Clamping when destination has lower precision. */
    if constexpr (SourceFormat::EXPONENT_LEN > DestinationFormat::EXPONENT_LEN) {
      if (exponent > DestinationFormat::EXPONENT_BIAS) {
        exponent = 0;
        mantissa = SourceFormat::MANTISSA_MASK;
      }
      else if (exponent < -DestinationFormat::EXPONENT_BIAS) {
        return 0;
      }
    }
    exponent += DestinationFormat::EXPONENT_BIAS;

    /* Mantissa conversion */
    if constexpr (SourceFormat::MANTISSA_LEN > DestinationFormat::MANTISSA_LEN) {
      mantissa = mantissa >> (SourceFormat::MANTISSA_LEN - DestinationFormat::MANTISSA_LEN);
    }
    else if constexpr (SourceFormat::MANTISSA_LEN < DestinationFormat::MANTISSA_LEN) {
      mantissa = mantissa << (DestinationFormat::MANTISSA_LEN - SourceFormat::MANTISSA_LEN);
>>>>>>> 288460ad
    }
  }

  uint32_t result = 0;
  result = DestinationFormat::set_sign(is_signed, result);
  result = DestinationFormat::set_exponent(exponent, result);
  result = DestinationFormat::set_mantissa(mantissa, result);
  return result;
}

/* \} */
};  // namespace blender::gpu<|MERGE_RESOLUTION|>--- conflicted
+++ resolved
@@ -102,37 +102,11 @@
  * \{ */
 
 /**
-<<<<<<< HEAD
- * Description of a IEEE 754-1985 standard floating point data type.
-=======
  * Description of a IEEE 754-1985 floating point data type.
->>>>>>> 288460ad
  */
 template<bool HasSignBit, uint8_t MantissaBitLen, uint8_t ExponentBitLen>
 class FloatingPointFormat {
  public:
-<<<<<<< HEAD
-  static constexpr bool HasSign = HasSignBit;
-  static constexpr uint8_t SignShift = MantissaBitLen + ExponentBitLen;
-  static constexpr uint32_t SignMask = HasSignBit ? 1 : 0;
-  static constexpr uint8_t MantissaLen = MantissaBitLen;
-  static constexpr uint8_t MantissaShift = 0;
-  static constexpr uint32_t MantissaMask = (1 << MantissaBitLen) - 1;
-  static constexpr uint32_t MantissaNanMask = MantissaMask;
-  static constexpr uint8_t ExponentShift = MantissaBitLen;
-  static constexpr uint8_t ExponentLen = ExponentBitLen;
-  static constexpr uint32_t ExponentMask = (1 << ExponentBitLen) - 1;
-  static constexpr int32_t ExponentBias = (1 << (ExponentBitLen - 1)) - 1;
-  static constexpr int32_t ExponentSpecialMask = ExponentMask;
-
-  static uint32_t get_mantissa(uint32_t floating_point_number)
-  {
-    return (floating_point_number >> MantissaShift) & MantissaMask;
-  }
-  static uint32_t clear_mantissa(uint32_t floating_point_number)
-  {
-    return floating_point_number & ~(MantissaMask << MantissaShift);
-=======
   static constexpr bool HAS_SIGN = HasSignBit;
   static constexpr uint8_t SIGN_SHIFT = MantissaBitLen + ExponentBitLen;
   static constexpr uint32_t SIGN_MASK = HasSignBit ? 1 : 0;
@@ -153,64 +127,39 @@
   static uint32_t clear_mantissa(uint32_t floating_point_number)
   {
     return floating_point_number & ~(MANTISSA_MASK << MANTISSA_SHIFT);
->>>>>>> 288460ad
   }
   static uint32_t set_mantissa(uint32_t mantissa, uint32_t floating_point_number)
   {
     uint32_t result = clear_mantissa(floating_point_number);
-<<<<<<< HEAD
-    result |= mantissa << MantissaShift;
-=======
     result |= mantissa << MANTISSA_SHIFT;
->>>>>>> 288460ad
     return result;
   }
 
   static uint32_t get_exponent(uint32_t floating_point_number)
   {
-<<<<<<< HEAD
-    return ((floating_point_number >> ExponentShift) & ExponentMask);
+    return ((floating_point_number >> EXPONENT_SHIFT) & EXPONENT_MASK);
   }
   static uint32_t clear_exponent(uint32_t floating_point_number)
   {
-    return floating_point_number & ~(ExponentMask << ExponentShift);
-=======
-    return ((floating_point_number >> EXPONENT_SHIFT) & EXPONENT_MASK);
-  }
-  static uint32_t clear_exponent(uint32_t floating_point_number)
-  {
     return floating_point_number & ~(EXPONENT_MASK << EXPONENT_SHIFT);
->>>>>>> 288460ad
   }
   static uint32_t set_exponent(uint32_t exponent, uint32_t floating_point_number)
   {
     uint32_t result = clear_exponent(floating_point_number);
-<<<<<<< HEAD
-    result |= (exponent) << ExponentShift;
-=======
     result |= (exponent) << EXPONENT_SHIFT;
->>>>>>> 288460ad
     return result;
   }
 
   static bool is_signed(uint32_t floating_point_number)
   {
     if constexpr (HasSignBit) {
-<<<<<<< HEAD
-      return (floating_point_number >> SignShift) & SignMask;
-=======
       return (floating_point_number >> SIGN_SHIFT) & SIGN_MASK;
->>>>>>> 288460ad
     }
     return false;
   }
   static uint32_t clear_sign(uint32_t floating_point_number)
   {
-<<<<<<< HEAD
-    return floating_point_number & ~(1 << SignShift);
-=======
     return floating_point_number & ~(1 << SIGN_SHIFT);
->>>>>>> 288460ad
   }
 
   static uint32_t set_sign(bool sign, uint32_t floating_point_number)
@@ -219,11 +168,7 @@
       return floating_point_number;
     }
     uint32_t result = clear_sign(floating_point_number);
-<<<<<<< HEAD
-    result |= uint32_t(sign) << SignShift;
-=======
     result |= uint32_t(sign) << SIGN_SHIFT;
->>>>>>> 288460ad
     return result;
   }
 };
@@ -266,21 +211,12 @@
   uint32_t mantissa = SourceFormat::get_mantissa(value);
   int32_t exponent = SourceFormat::get_exponent(value);
 
-<<<<<<< HEAD
-  const bool is_nan = (exponent == SourceFormat::ExponentSpecialMask) && mantissa;
-  const bool is_inf = (exponent == SourceFormat::ExponentSpecialMask) && (mantissa == 0);
-  const bool is_zero = (exponent == 0 && mantissa == 0);
-
-  /* Sign conversion */
-  if constexpr (!DestinationFormat::HasSign && ClampNegativeToZero) {
-=======
   const bool is_nan = (exponent == SourceFormat::EXPONENT_SPECIAL_MASK) && mantissa;
   const bool is_inf = (exponent == SourceFormat::EXPONENT_SPECIAL_MASK) && (mantissa == 0);
   const bool is_zero = (exponent == 0 && mantissa == 0);
 
   /* Sign conversion */
   if constexpr (!DestinationFormat::HAS_SIGN && ClampNegativeToZero) {
->>>>>>> 288460ad
     if (is_signed && !is_nan) {
       return 0;
     }
@@ -290,35 +226,6 @@
   }
 
   if (is_inf) {
-<<<<<<< HEAD
-    exponent = DestinationFormat::ExponentSpecialMask;
-  }
-  else if (is_nan) {
-    exponent = DestinationFormat::ExponentSpecialMask;
-    mantissa = DestinationFormat::MantissaNanMask;
-  }
-  else {
-    /* Exponent conversion */
-    exponent -= SourceFormat::ExponentBias;
-    /* Clamping when destination has lower precision. */
-    if constexpr (SourceFormat::ExponentLen > DestinationFormat::ExponentLen) {
-      if (exponent > DestinationFormat::ExponentBias) {
-        exponent = 0;
-        mantissa = SourceFormat::MantissaMask;
-      }
-      else if (exponent < -DestinationFormat::ExponentBias) {
-        return 0;
-      }
-    }
-    exponent += DestinationFormat::ExponentBias;
-
-    /* Mantissa conversion */
-    if constexpr (SourceFormat::MantissaLen > DestinationFormat::MantissaLen) {
-      mantissa = mantissa >> (SourceFormat::MantissaLen - DestinationFormat::MantissaLen);
-    }
-    else if constexpr (SourceFormat::MantissaLen < DestinationFormat::MantissaLen) {
-      mantissa = mantissa << (DestinationFormat::MantissaLen - SourceFormat::MantissaLen);
-=======
     exponent = DestinationFormat::EXPONENT_SPECIAL_MASK;
   }
   else if (is_nan) {
@@ -346,7 +253,6 @@
     }
     else if constexpr (SourceFormat::MANTISSA_LEN < DestinationFormat::MANTISSA_LEN) {
       mantissa = mantissa << (DestinationFormat::MANTISSA_LEN - SourceFormat::MANTISSA_LEN);
->>>>>>> 288460ad
     }
   }
 
