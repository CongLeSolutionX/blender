/* SPDX-FileCopyrightText: 2022 Blender Authors
 *
 * SPDX-License-Identifier: GPL-2.0-or-later */

/** \file
 * \ingroup gpu
 */

#pragma once

#include "GPU_index_buffer.hh"

#include "vk_bindable_resource.hh"
#include "vk_buffer.hh"

namespace blender::gpu {

class VKIndexBuffer : public IndexBuf, public VKBindableResource {
  VKBuffer buffer_;

 public:
  void upload_data() override;

  void bind_as_ssbo(uint binding) override;
  void bind(VKContext &context);
<<<<<<< HEAD
  void try_add_to_descriptor_set(AddToDescriptorSetData &data,
                                 int binding,
                                 shader::ShaderCreateInfo::Resource::BindType bind_type,
                                 const GPUSamplerState sampler_state) override;
=======
  void add_to_descriptor_set(AddToDescriptorSetContext &data,
                             int binding,
                             shader::ShaderCreateInfo::Resource::BindType bind_type,
                             const GPUSamplerState sampler_state) override;
>>>>>>> 3f6e2ea9

  void read(uint32_t *data) const override;

  void update_sub(uint start, uint len, const void *data) override;

  VkBuffer vk_handle() const
  {
    return buffer_.vk_handle();
  }

 private:
  void strip_restart_indices() override;
  void allocate();
  void ensure_updated();
  VKBuffer &buffer_get();
};

static inline VKIndexBuffer *unwrap(IndexBuf *index_buffer)
{
  return static_cast<VKIndexBuffer *>(index_buffer);
}

}  // namespace blender::gpu<|MERGE_RESOLUTION|>--- conflicted
+++ resolved
@@ -23,17 +23,10 @@
 
   void bind_as_ssbo(uint binding) override;
   void bind(VKContext &context);
-<<<<<<< HEAD
-  void try_add_to_descriptor_set(AddToDescriptorSetData &data,
-                                 int binding,
-                                 shader::ShaderCreateInfo::Resource::BindType bind_type,
-                                 const GPUSamplerState sampler_state) override;
-=======
   void add_to_descriptor_set(AddToDescriptorSetContext &data,
                              int binding,
                              shader::ShaderCreateInfo::Resource::BindType bind_type,
                              const GPUSamplerState sampler_state) override;
->>>>>>> 3f6e2ea9
 
   void read(uint32_t *data) const override;
 
