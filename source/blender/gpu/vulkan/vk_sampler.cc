/* SPDX-FileCopyrightText: 2023 Blender Authors
 *
 * SPDX-License-Identifier: GPL-2.0-or-later */

/** \file
 * \ingroup gpu
 */

#include "vk_sampler.hh"
#include "vk_backend.hh"
#include "vk_context.hh"
#include "vk_memory.hh"

#include "DNA_userdef_types.h"

namespace blender::gpu {
VKSampler::~VKSampler()
{
  free();
}

void VKSampler::create(const GPUSamplerState &sampler_state)
{
  BLI_assert(sampler_state.type != GPU_SAMPLER_STATE_TYPE_INTERNAL);
  BLI_assert(vk_sampler_ == VK_NULL_HANDLE);

  const VKDevice &device = VKBackend::get().device_get();

  VkSamplerCreateInfo sampler_info = {};
  sampler_info.sType = VK_STRUCTURE_TYPE_SAMPLER_CREATE_INFO;
  /* Extend */
  sampler_info.addressModeU = to_vk_sampler_address_mode(sampler_state.extend_x);
  sampler_info.addressModeV = sampler_info.addressModeW = to_vk_sampler_address_mode(
      sampler_state.extend_yz);
<<<<<<< HEAD
  sampler_info.minLod = -1000;
  sampler_info.maxLod = 1000;
=======
  sampler_info.minLod = 0;
  sampler_info.maxLod = 1000;

>>>>>>> 5139a9c0
  if (sampler_state.type == GPU_SAMPLER_STATE_TYPE_PARAMETERS) {
    /* Apply filtering. */
    if (sampler_state.filtering & GPU_SAMPLER_FILTERING_LINEAR) {
      sampler_info.magFilter = VK_FILTER_LINEAR;
      sampler_info.minFilter = VK_FILTER_LINEAR;
    }
    if (sampler_state.filtering & GPU_SAMPLER_FILTERING_MIPMAP) {
      sampler_info.mipmapMode = VK_SAMPLER_MIPMAP_MODE_LINEAR;
    }
    if ((sampler_state.filtering & GPU_SAMPLER_FILTERING_ANISOTROPIC) &&
        (U.anisotropic_filter > 1) &&
        (device.physical_device_features_get().samplerAnisotropy == VK_TRUE))
    {
      sampler_info.anisotropyEnable = VK_TRUE;
<<<<<<< HEAD
      sampler_info.maxAnisotropy = min_ff(16.0f, max_ff(1.0f, U.anisotropic_filter));
=======
      sampler_info.maxAnisotropy = U.anisotropic_filter;
>>>>>>> 5139a9c0
    }
  }
  else if (sampler_state.type == GPU_SAMPLER_STATE_TYPE_CUSTOM) {
    if (sampler_state.custom_type == GPU_SAMPLER_CUSTOM_ICON) {
      sampler_info.magFilter = VK_FILTER_LINEAR;
      sampler_info.minFilter = VK_FILTER_LINEAR;
      sampler_info.mipmapMode = VK_SAMPLER_MIPMAP_MODE_NEAREST;
      sampler_info.minLod = 0;
      sampler_info.maxLod = 1;
    }
    else if (sampler_state.custom_type == GPU_SAMPLER_CUSTOM_COMPARE) {
      sampler_info.magFilter = VK_FILTER_LINEAR;
      sampler_info.minFilter = VK_FILTER_LINEAR;
      sampler_info.compareEnable = VK_TRUE;
      sampler_info.compareOp = VK_COMPARE_OP_LESS_OR_EQUAL;
    }
  }

  VK_ALLOCATION_CALLBACKS
  vkCreateSampler(device.device_get(), &sampler_info, vk_allocation_callbacks, &vk_sampler_);
  debug::object_label(vk_sampler_, sampler_state.to_string().c_str());
}

void VKSampler::free()
{

  if (vk_sampler_ != VK_NULL_HANDLE) {
    VK_ALLOCATION_CALLBACKS

    const VKDevice &device = VKBackend::get().device_get();
    if (device.device_get() != VK_NULL_HANDLE) {
      vkDestroySampler(device.device_get(), vk_sampler_, vk_allocation_callbacks);
    }
    vk_sampler_ = VK_NULL_HANDLE;
  }
}

}  // namespace blender::gpu<|MERGE_RESOLUTION|>--- conflicted
+++ resolved
@@ -32,14 +32,9 @@
   sampler_info.addressModeU = to_vk_sampler_address_mode(sampler_state.extend_x);
   sampler_info.addressModeV = sampler_info.addressModeW = to_vk_sampler_address_mode(
       sampler_state.extend_yz);
-<<<<<<< HEAD
-  sampler_info.minLod = -1000;
-  sampler_info.maxLod = 1000;
-=======
   sampler_info.minLod = 0;
   sampler_info.maxLod = 1000;
 
->>>>>>> 5139a9c0
   if (sampler_state.type == GPU_SAMPLER_STATE_TYPE_PARAMETERS) {
     /* Apply filtering. */
     if (sampler_state.filtering & GPU_SAMPLER_FILTERING_LINEAR) {
@@ -54,11 +49,7 @@
         (device.physical_device_features_get().samplerAnisotropy == VK_TRUE))
     {
       sampler_info.anisotropyEnable = VK_TRUE;
-<<<<<<< HEAD
-      sampler_info.maxAnisotropy = min_ff(16.0f, max_ff(1.0f, U.anisotropic_filter));
-=======
       sampler_info.maxAnisotropy = U.anisotropic_filter;
->>>>>>> 5139a9c0
     }
   }
   else if (sampler_state.type == GPU_SAMPLER_STATE_TYPE_CUSTOM) {
