/* SPDX-License-Identifier: GPL-2.0-or-later
 * Copyright 2022 Blender Foundation. All rights reserved. */

/** \file
 * \ingroup gpu
 */

#include "gpu_capabilities_private.hh"
#include "gpu_platform_private.hh"

#include "vk_batch.hh"
#include "vk_context.hh"
#include "vk_drawlist.hh"
#include "vk_fence.hh"
#include "vk_framebuffer.hh"
#include "vk_index_buffer.hh"
#include "vk_pixel_buffer.hh"
#include "vk_query.hh"
#include "vk_shader.hh"
#include "vk_storage_buffer.hh"
#include "vk_texture.hh"
#include "vk_uniform_buffer.hh"
#include "vk_vertex_buffer.hh"

#include "vk_backend.hh"

namespace blender::gpu {

void VKBackend::init_platform()
{
  BLI_assert(!GPG.initialized);

  eGPUDeviceType device = GPU_DEVICE_ANY;
  eGPUOSType os = GPU_OS_ANY;
  eGPUDriverType driver = GPU_DRIVER_ANY;
  eGPUSupportLevel support_level = GPU_SUPPORT_LEVEL_SUPPORTED;

#ifdef _WIN32
  os = GPU_OS_WIN;
#elif defined(__APPLE__)
  os = GPU_OS_MAC;
#else
  os = GPU_OS_UNIX;
#endif

  GPG.init(device, os, driver, support_level, GPU_BACKEND_VULKAN, "", "", "");
}

void VKBackend::platform_exit()
{
  BLI_assert(GPG.initialized);
  GPG.clear();
}

void VKBackend::delete_resources()
{
}

void VKBackend::samplers_update()
{
}

void VKBackend::compute_dispatch(int groups_x_len, int groups_y_len, int groups_z_len)
{
  VKContext &context = *VKContext::get();
  VKShader *shader = static_cast<VKShader *>(context.shader);
  VKCommandBuffer &command_buffer = context.command_buffer_get();
  VKPipeline &pipeline = shader->pipeline_get();
  VKDescriptorSet &descriptor_set = pipeline.descriptor_set_get();
  VKPushConstants &push_constants = pipeline.push_constants_get();

<<<<<<< HEAD
  /* Update push constants based on their storage type.*/
  switch (push_constants.layout_get().storage_type_get()) {
    case VKPushConstants::StorageType::NONE:
      break;

    case VKPushConstants::StorageType::PUSH_CONSTANTS:
      command_buffer.push_constants(
          push_constants, shader->vk_pipeline_layout_get(), VK_SHADER_STAGE_ALL);
      break;

    case VKPushConstants::StorageType::UNIFORM_BUFFER:
      push_constants.update_uniform_buffer();
      descriptor_set.bind(push_constants.uniform_buffer_get(),
                          push_constants.layout_get().descriptor_set_location_get());
      break;
  }
=======
  push_constants.update(context);
>>>>>>> 61b457d3
  descriptor_set.update(context.device_get());
  command_buffer.bind(
      descriptor_set, shader->vk_pipeline_layout_get(), VK_PIPELINE_BIND_POINT_COMPUTE);
  command_buffer.dispatch(groups_x_len, groups_y_len, groups_z_len);
}

void VKBackend::compute_dispatch_indirect(StorageBuf * /*indirect_buf*/)
{
}

Context *VKBackend::context_alloc(void *ghost_window, void *ghost_context)
{
  return new VKContext(ghost_window, ghost_context);
}

Batch *VKBackend::batch_alloc()
{
  return new VKBatch();
}

DrawList *VKBackend::drawlist_alloc(int /*list_length*/)
{
  return new VKDrawList();
}

Fence *VKBackend::fence_alloc()
{
  return new VKFence();
}

FrameBuffer *VKBackend::framebuffer_alloc(const char *name)
{
  return new VKFrameBuffer(name);
}

IndexBuf *VKBackend::indexbuf_alloc()
{
  return new VKIndexBuffer();
}

PixelBuffer *VKBackend::pixelbuf_alloc(uint size)
{
  return new VKPixelBuffer(size);
}

QueryPool *VKBackend::querypool_alloc()
{
  return new VKQueryPool();
}

Shader *VKBackend::shader_alloc(const char *name)
{
  return new VKShader(name);
}

Texture *VKBackend::texture_alloc(const char *name)
{
  return new VKTexture(name);
}

UniformBuf *VKBackend::uniformbuf_alloc(int size, const char *name)
{
  return new VKUniformBuffer(size, name);
}

StorageBuf *VKBackend::storagebuf_alloc(int size, GPUUsageType usage, const char *name)
{
  return new VKStorageBuffer(size, usage, name);
}

VertBuf *VKBackend::vertbuf_alloc()
{
  return new VKVertexBuffer();
}

void VKBackend::render_begin()
{
}

void VKBackend::render_end()
{
}

void VKBackend::render_step()
{
}

shaderc::Compiler &VKBackend::get_shaderc_compiler()
{
  return shaderc_compiler_;
}

void VKBackend::capabilities_init(VKContext & /*context*/)
{
  /* Reset all capabilities from previous context. */
  GCaps = {};
  GCaps.compute_shader_support = true;
  GCaps.shader_storage_buffer_objects_support = true;
  GCaps.shader_image_load_store_support = true;
}

}  // namespace blender::gpu<|MERGE_RESOLUTION|>--- conflicted
+++ resolved
@@ -69,26 +69,7 @@
   VKDescriptorSet &descriptor_set = pipeline.descriptor_set_get();
   VKPushConstants &push_constants = pipeline.push_constants_get();
 
-<<<<<<< HEAD
-  /* Update push constants based on their storage type.*/
-  switch (push_constants.layout_get().storage_type_get()) {
-    case VKPushConstants::StorageType::NONE:
-      break;
-
-    case VKPushConstants::StorageType::PUSH_CONSTANTS:
-      command_buffer.push_constants(
-          push_constants, shader->vk_pipeline_layout_get(), VK_SHADER_STAGE_ALL);
-      break;
-
-    case VKPushConstants::StorageType::UNIFORM_BUFFER:
-      push_constants.update_uniform_buffer();
-      descriptor_set.bind(push_constants.uniform_buffer_get(),
-                          push_constants.layout_get().descriptor_set_location_get());
-      break;
-  }
-=======
   push_constants.update(context);
->>>>>>> 61b457d3
   descriptor_set.update(context.device_get());
   command_buffer.bind(
       descriptor_set, shader->vk_pipeline_layout_get(), VK_PIPELINE_BIND_POINT_COMPUTE);
