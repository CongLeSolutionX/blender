/* SPDX-FileCopyrightText: 2022 Blender Foundation
 *
 * SPDX-License-Identifier: GPL-2.0-or-later */

/** \file
 * \ingroup gpu
 */

#include "gpu_capabilities_private.hh"
#include "gpu_platform_private.hh"

#include "vk_batch.hh"
#include "vk_context.hh"
#include "vk_drawlist.hh"
#include "vk_fence.hh"
#include "vk_framebuffer.hh"
#include "vk_index_buffer.hh"
#include "vk_pixel_buffer.hh"
#include "vk_query.hh"
#include "vk_shader.hh"
#include "vk_state_manager.hh"
#include "vk_storage_buffer.hh"
#include "vk_texture.hh"
#include "vk_uniform_buffer.hh"
#include "vk_vertex_buffer.hh"

#include "vk_backend.hh"

namespace blender::gpu {

static eGPUOSType determine_os_type()
{
#ifdef _WIN32
  return GPU_OS_WIN;
#elif defined(__APPLE__)
  return GPU_OS_MAC;
#else
  return GPU_OS_UNIX;
#endif
}

void VKBackend::platform_init()
{
  GPG.init(GPU_DEVICE_ANY,
           determine_os_type(),
           GPU_DRIVER_ANY,
           GPU_SUPPORT_LEVEL_SUPPORTED,
           GPU_BACKEND_VULKAN,
           "",
           "",
           "");
}

void VKBackend::platform_init(const VKDevice &device)
{
  const VkPhysicalDeviceProperties &properties = device.physical_device_properties_get();

  eGPUDeviceType device_type = device.device_type();
  eGPUOSType os = determine_os_type();
  eGPUDriverType driver = GPU_DRIVER_ANY;
  eGPUSupportLevel support_level = GPU_SUPPORT_LEVEL_SUPPORTED;

  std::string vendor_name = device.vendor_name();
  std::string driver_version = device.driver_version();

  GPG.init(device_type,
           os,
           driver,
           support_level,
           GPU_BACKEND_VULKAN,
           vendor_name.c_str(),
           properties.deviceName,
           driver_version.c_str());
}

void VKBackend::detect_workarounds(VKDevice &device)
{
<<<<<<< HEAD
  device.workarounds_.depth_component_24 = false;

  /* */
  if (GPU_type_matches(GPU_DEVICE_ATI, GPU_OS_ANY, GPU_DRIVER_ANY)) {
    device.workarounds_.depth_component_24 = true;
  }
=======
  VKWorkarounds workarounds;

  /* AMD GPUs don't support texture formats that use are aligned to 24 or 48 bits. */
  if (GPU_type_matches(GPU_DEVICE_ATI, GPU_OS_ANY, GPU_DRIVER_ANY)) {
    workarounds.not_aligned_pixel_formats = true;
  }

  device.workarounds_ = workarounds;
>>>>>>> c71d198d
}

void VKBackend::platform_exit()
{
  GPG.clear();
}

void VKBackend::delete_resources()
{
  if (device_.is_initialized()) {
    device_.deinit();
  }
}

void VKBackend::samplers_update() {}

void VKBackend::compute_dispatch(int groups_x_len, int groups_y_len, int groups_z_len)
{
  VKContext &context = *VKContext::get();
  context.state_manager_get().apply_bindings();
  context.bind_compute_pipeline();
  VKCommandBuffer &command_buffer = context.command_buffer_get();
  command_buffer.dispatch(groups_x_len, groups_y_len, groups_z_len);
}

void VKBackend::compute_dispatch_indirect(StorageBuf * /*indirect_buf*/) {}

Context *VKBackend::context_alloc(void *ghost_window, void *ghost_context)
{
  return new VKContext(ghost_window, ghost_context);
}

Batch *VKBackend::batch_alloc()
{
  return new VKBatch();
}

DrawList *VKBackend::drawlist_alloc(int /*list_length*/)
{
  return new VKDrawList();
}

Fence *VKBackend::fence_alloc()
{
  return new VKFence();
}

FrameBuffer *VKBackend::framebuffer_alloc(const char *name)
{
  return new VKFrameBuffer(name);
}

IndexBuf *VKBackend::indexbuf_alloc()
{
  return new VKIndexBuffer();
}

PixelBuffer *VKBackend::pixelbuf_alloc(uint size)
{
  return new VKPixelBuffer(size);
}

QueryPool *VKBackend::querypool_alloc()
{
  return new VKQueryPool();
}

Shader *VKBackend::shader_alloc(const char *name)
{
  return new VKShader(name);
}

Texture *VKBackend::texture_alloc(const char *name)
{
  return new VKTexture(name);
}

UniformBuf *VKBackend::uniformbuf_alloc(int size, const char *name)
{
  return new VKUniformBuffer(size, name);
}

StorageBuf *VKBackend::storagebuf_alloc(int size, GPUUsageType usage, const char *name)
{
  return new VKStorageBuffer(size, usage, name);
}

VertBuf *VKBackend::vertbuf_alloc()
{
  return new VKVertexBuffer();
}

void VKBackend::render_begin() {}

void VKBackend::render_end() {}

void VKBackend::render_step() {}

shaderc::Compiler &VKBackend::get_shaderc_compiler()
{
  return shaderc_compiler_;
}

void VKBackend::capabilities_init(VKDevice &device)
{
  const VkPhysicalDeviceProperties &properties = device.physical_device_properties_get();
  const VkPhysicalDeviceLimits &limits = properties.limits;

  /* Reset all capabilities from previous context. */
  GCaps = {};
  GCaps.compute_shader_support = true;
  GCaps.shader_storage_buffer_objects_support = true;
  GCaps.shader_image_load_store_support = true;
  GCaps.texture_clamp_to_half = true;

  GCaps.max_texture_size = max_ii(limits.maxImageDimension1D, limits.maxImageDimension2D);
  GCaps.max_texture_3d_size = limits.maxImageDimension3D;
  GCaps.max_texture_layers = limits.maxImageArrayLayers;
  GCaps.max_textures = limits.maxDescriptorSetSampledImages;
  GCaps.max_textures_vert = limits.maxPerStageDescriptorSampledImages;
  GCaps.max_textures_geom = limits.maxPerStageDescriptorSampledImages;
  GCaps.max_textures_frag = limits.maxPerStageDescriptorSampledImages;
  GCaps.max_samplers = limits.maxSamplerAllocationCount;
  for (int i = 0; i < 3; i++) {
    GCaps.max_work_group_count[i] = limits.maxComputeWorkGroupCount[i];
    GCaps.max_work_group_size[i] = limits.maxComputeWorkGroupSize[i];
  }
  GCaps.max_uniforms_vert = limits.maxPerStageDescriptorUniformBuffers;
  GCaps.max_uniforms_frag = limits.maxPerStageDescriptorUniformBuffers;
  GCaps.max_batch_indices = limits.maxDrawIndirectCount;
  GCaps.max_batch_vertices = limits.maxDrawIndexedIndexValue;
  GCaps.max_vertex_attribs = limits.maxVertexInputAttributes;
  GCaps.max_varying_floats = limits.maxVertexOutputComponents;
  GCaps.max_shader_storage_buffer_bindings = limits.maxPerStageDescriptorStorageBuffers;
  GCaps.max_compute_shader_storage_blocks = limits.maxPerStageDescriptorStorageBuffers;

  detect_workarounds(device);
}

}  // namespace blender::gpu<|MERGE_RESOLUTION|>--- conflicted
+++ resolved
@@ -75,14 +75,6 @@
 
 void VKBackend::detect_workarounds(VKDevice &device)
 {
-<<<<<<< HEAD
-  device.workarounds_.depth_component_24 = false;
-
-  /* */
-  if (GPU_type_matches(GPU_DEVICE_ATI, GPU_OS_ANY, GPU_DRIVER_ANY)) {
-    device.workarounds_.depth_component_24 = true;
-  }
-=======
   VKWorkarounds workarounds;
 
   /* AMD GPUs don't support texture formats that use are aligned to 24 or 48 bits. */
@@ -91,7 +83,6 @@
   }
 
   device.workarounds_ = workarounds;
->>>>>>> c71d198d
 }
 
 void VKBackend::platform_exit()
