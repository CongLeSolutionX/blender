/* SPDX-FileCopyrightText: 2024 Blender Authors
 *
 * SPDX-License-Identifier: GPL-2.0-or-later */

/** \file
 * \ingroup gpu
 */

#pragma once

#include "vk_node_info.hh"

namespace blender::gpu::render_graph {

/**
 * Information stored inside the render graph node. See `VKRenderGraphNode`.
 */
struct VKSynchronizationData {};

/**
 * Information needed to add a node to the render graph.
 */
struct VKSynchronizationCreateInfo {
  VkImage vk_image;
  VkImageLayout vk_image_layout;
};
<<<<<<< HEAD
class VKSynchronizationNode : public VKNodeClass<VKNodeType::SYNCHRONIZATION,
                                                 VKSynchronizationCreateInfo,
                                                 VKSynchronizationData,
                                                 VK_PIPELINE_STAGE_TOP_OF_PIPE_BIT,
                                                 VKResourceType::IMAGE | VKResourceType::BUFFER> {
=======

class VKSynchronizationNode : public VKNodeInfo<VKNodeType::SYNCHRONIZATION,
                                                VKSynchronizationCreateInfo,
                                                VKSynchronizationData,
                                                VK_PIPELINE_STAGE_TOP_OF_PIPE_BIT,
                                                VKResourceType::IMAGE | VKResourceType::BUFFER> {
>>>>>>> 5556f181
 public:
  /**
   * Update the node data with the data inside create_info.
   *
   * Has been implemented as a template to ensure all node specific data
   * (`VK*Data`/`VK*CreateInfo`) types can be included in the same header file as the logic. The
   * actual node data (`VKRenderGraphNode` includes all header files.)
   */
  template<typename Node> static void set_node_data(Node &node, const CreateInfo &create_info)
  {
    UNUSED_VARS(create_info);
    node.synchronization = {};
  }

  /**
   * Extract read/write resource dependencies from `create_info` and add them to `node_links`.
   */
  void build_links(VKResourceStateTracker &resources,
                   VKRenderGraphNodeLinks &node_links,
                   const CreateInfo &create_info) override
  {
    ResourceWithStamp resource = resources.get_image_and_increase_stamp(create_info.vk_image);
    node_links.add_output(resource, VK_ACCESS_TRANSFER_WRITE_BIT, create_info.vk_image_layout);
  }

  /**
   * Build the commands and add them to the command_buffer.
   */
  void build_commands(VKCommandBufferInterface &command_buffer,
                      const Data &data,
                      VKBoundPipelines & /*r_bound_pipelines*/) override
  {
    UNUSED_VARS(command_buffer, data);
    /* Intentionally left empty: A pipeline barrier has already been send to the command buffer. */
  }
};
}  // namespace blender::gpu::render_graph<|MERGE_RESOLUTION|>--- conflicted
+++ resolved
@@ -24,20 +24,12 @@
   VkImage vk_image;
   VkImageLayout vk_image_layout;
 };
-<<<<<<< HEAD
-class VKSynchronizationNode : public VKNodeClass<VKNodeType::SYNCHRONIZATION,
-                                                 VKSynchronizationCreateInfo,
-                                                 VKSynchronizationData,
-                                                 VK_PIPELINE_STAGE_TOP_OF_PIPE_BIT,
-                                                 VKResourceType::IMAGE | VKResourceType::BUFFER> {
-=======
 
 class VKSynchronizationNode : public VKNodeInfo<VKNodeType::SYNCHRONIZATION,
                                                 VKSynchronizationCreateInfo,
                                                 VKSynchronizationData,
                                                 VK_PIPELINE_STAGE_TOP_OF_PIPE_BIT,
                                                 VKResourceType::IMAGE | VKResourceType::BUFFER> {
->>>>>>> 5556f181
  public:
   /**
    * Update the node data with the data inside create_info.
