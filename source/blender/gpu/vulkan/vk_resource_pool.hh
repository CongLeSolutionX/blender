/* SPDX-FileCopyrightText: 2024 Blender Authors
 *
 * SPDX-License-Identifier: GPL-2.0-or-later */

/** \file
 * \ingroup gpu
 */

#pragma once

#include "vk_common.hh"

#include "vk_descriptor_pools.hh"
#include "vk_immediate.hh"

namespace blender::gpu {
class VKDevice;

/**
 * Pool of resources that are discarded, but can still be in used and cannot be destroyed.
 *
 * When GPU resources are deleted (`GPU_*_delete`) the GPU handles are kept inside a discard pool.
 * When we are sure that the resource isn't used on the GPU anymore we can safely destroy it.
 *
 * When preparing the next frame, the previous frame can still be rendered. Resources that needs to
 * be destroyed can only be when the previous frame has been completed and being displayed on the
 * screen.
 */
class VKDiscardPool {
  friend class VKDevice;

 private:
  Vector<std::pair<VkImage, VmaAllocation>> images_;
  Vector<std::pair<VkBuffer, VmaAllocation>> buffers_;
  Vector<VkImageView> image_views_;
  Vector<VkShaderModule> shader_modules_;
  Vector<VkPipelineLayout> pipeline_layouts_;
<<<<<<< HEAD
  Map<VkCommandPool, Vector<VkCommandBuffer>> command_buffers_;

=======
  Vector<VkRenderPass> render_passes_;
  Vector<VkFramebuffer> framebuffers_;
>>>>>>> e42416d0
  std::mutex mutex_;

  /**
   * Free command buffers generated from `vk_command_pool`.
   *
   * Command buffers are freed in `destroy_discarded_resources`, however if a `vk_command_pool` is
   * going to be destroyed, commands buffers generated from this command pool needs to be freed at
   * forehand.
   */
  void free_command_pool_buffers(VkCommandPool vk_command_pool, VKDevice &device);

 public:
  void deinit(VKDevice &device);

  void discard_image(VkImage vk_image, VmaAllocation vma_allocation);
  void discard_command_buffer(VkCommandBuffer vk_command_buffer, VkCommandPool vk_command_pool);
  void discard_image_view(VkImageView vk_image_view);
  void discard_buffer(VkBuffer vk_buffer, VmaAllocation vma_allocation);
  void discard_shader_module(VkShaderModule vk_shader_module);
  void discard_pipeline_layout(VkPipelineLayout vk_pipeline_layout);
  void discard_framebuffer(VkFramebuffer vk_framebuffer);
  void discard_render_pass(VkRenderPass vk_render_pass);

  /**
   * Move discarded resources from src_pool into this.
   *
   * GPU resources that are discarded from the dependency graph are stored in the device orphaned
   * data. When a swap chain context list is made active the orphaned data can be merged into a
   * swap chain discard pool.
   */
  void move_data(VKDiscardPool &src_pool);
  void destroy_discarded_resources(VKDevice &device);
};

class VKResourcePool {

 public:
  VKDescriptorPools descriptor_pools;
  VKDescriptorSetTracker descriptor_set;
  VKDiscardPool discard_pool;
  VKImmediate immediate;

  void init(VKDevice &device);
  void deinit(VKDevice &device);
  void reset();
};
}  // namespace blender::gpu<|MERGE_RESOLUTION|>--- conflicted
+++ resolved
@@ -35,13 +35,10 @@
   Vector<VkImageView> image_views_;
   Vector<VkShaderModule> shader_modules_;
   Vector<VkPipelineLayout> pipeline_layouts_;
-<<<<<<< HEAD
+  Vector<VkRenderPass> render_passes_;
+  Vector<VkFramebuffer> framebuffers_;
   Map<VkCommandPool, Vector<VkCommandBuffer>> command_buffers_;
 
-=======
-  Vector<VkRenderPass> render_passes_;
-  Vector<VkFramebuffer> framebuffers_;
->>>>>>> e42416d0
   std::mutex mutex_;
 
   /**
