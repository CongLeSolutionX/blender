--- conflicted
+++ resolved
@@ -253,15 +253,10 @@
 void GLBatch::draw(int v_first, int v_count, int i_first, int i_count)
 {
   GL_CHECK_RESOURCES("Batch");
-<<<<<<< HEAD
   if (G.debug_value == 12345) {
     GPU_debug_capture_begin_title(GLContext::get()->shader->name_get());
   }
-  this->bind(i_first);
-=======
-
   this->bind();
->>>>>>> 835b9a50
 
   BLI_assert(v_count > 0 && i_count > 0);
 
@@ -288,17 +283,10 @@
 void GLBatch::draw_indirect(GPUStorageBuf *indirect_buf, intptr_t offset)
 {
   GL_CHECK_RESOURCES("Batch");
-<<<<<<< HEAD
   if (G.debug_value == 12345) {
     GPU_debug_capture_begin_title(GLContext::get()->shader->name_get());
   }
-  this->bind(0);
-
-  /* TODO(fclem): Make the barrier and binding optional if consecutive draws are issued. */
-=======
-
   this->bind();
->>>>>>> 835b9a50
   dynamic_cast<GLStorageBuf *>(unwrap(indirect_buf))->bind_as(GL_DRAW_INDIRECT_BUFFER);
 
   GLenum gl_type = to_gl(prim_type);
@@ -323,17 +311,10 @@
                                   intptr_t stride)
 {
   GL_CHECK_RESOURCES("Batch");
-<<<<<<< HEAD
   if (G.debug_value == 12345) {
     GPU_debug_capture_begin_title(GLContext::get()->shader->name_get());
   }
-  this->bind(0);
-
-  /* TODO(fclem): Make the barrier and binding optional if consecutive draws are issued. */
-=======
-
   this->bind();
->>>>>>> 835b9a50
   dynamic_cast<GLStorageBuf *>(unwrap(indirect_buf))->bind_as(GL_DRAW_INDIRECT_BUFFER);
 
   GLenum gl_type = to_gl(prim_type);
