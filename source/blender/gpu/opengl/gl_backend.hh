--- conflicted
+++ resolved
@@ -162,11 +162,7 @@
   void render_end(void) override{};
   void render_step(void) override{};
 
-<<<<<<< HEAD
-  void debug_capture_begin();
-=======
   bool debug_capture_begin();
->>>>>>> d5df7719
   void debug_capture_end();
 
  private:
