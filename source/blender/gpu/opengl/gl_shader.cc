--- conflicted
+++ resolved
@@ -1287,20 +1287,7 @@
     geometry_shader_from_glsl(sources);
   }
 
-<<<<<<< HEAD
-  glLinkProgram(shader_program_);
-
-  GLint status;
-  glGetProgramiv(shader_program_, GL_LINK_STATUS, &status);
-  if (!status) {
-    char log[5000];
-    glGetProgramInfoLog(shader_program_, sizeof(log), nullptr, log);
-    Span<const char *> sources = {debug_source.c_str()};
-    GLLogParser parser;
-    this->print_log(sources, log, "Linking", true, &parser);
-=======
   if (!program_link()) {
->>>>>>> 1446b05c
     return false;
   }
 
@@ -1547,7 +1534,7 @@
   if (!status) {
     char log[5000];
     glGetProgramInfoLog(program_id, sizeof(log), nullptr, log);
-    Span<const char *> sources;
+    Span<const char *> sources = {debug_source.c_str()};
     GLLogParser parser;
     print_log(sources, log, "Linking", true, &parser);
   }
