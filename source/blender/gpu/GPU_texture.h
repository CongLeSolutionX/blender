--- conflicted
+++ resolved
@@ -547,11 +547,7 @@
   /* Whether the texture needs to be read from by the CPU. */
   GPU_TEXTURE_USAGE_HOST_READ = (1 << 4),
   /* When used, the texture will not have any backing storage and can solely exist as a virtual
-<<<<<<< HEAD
-   * framebuffer attachment.*/
-=======
    * framebuffer attachment. */
->>>>>>> 715eb4d8
   GPU_TEXTURE_USAGE_MEMORYLESS = (1 << 5),
   /* Create a texture whose usage cannot be defined prematurely.
    * This is unoptimized and should not be used. */
