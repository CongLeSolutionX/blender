/* SPDX-FileCopyrightText: 2018-2022 Blender Authors
 *
 * SPDX-License-Identifier: GPL-2.0-or-later */

#define ANTIALIAS 0.75

float get_line_alpha(float center, float relative_radius)
{
  float radius = relative_radius * lineThickness;
  float sdf = abs(lineThickness * (lineUV.y - center));
  return smoothstep(radius, radius - ANTIALIAS, sdf);
}

float get_line_alpha(float center, float relative_radius) {
  float radius = relative_radius * lineThickness;
  float sdf = abs(lineThickness * (lineUV.y - center));
  return smoothstep(radius, max(0.0, radius - ANTIALIAS), sdf);
}

void main()
{
  if (isMainLine == 0) {
    fragColor = finalColor;
    fragColor.a *= get_line_alpha(0.5, 0.5);
    return;
  }

  float dash_frag_alpha = 1.0;
  if (dashFactor < 1.0) {
    float distance_along_line = lineLength * lineUV.x;
    float normalized_distance = fract(distance_along_line / dashLength);

    /* Checking if `normalized_distance <= dashFactor` is already enough for a basic
     * dash, however we want to handle a nice anti-alias. */

    float dash_center = dashLength * dashFactor * 0.5;
    float normalized_distance_triangle =
        1.0 - abs((fract((distance_along_line - dash_center) / dashLength)) * 2.0 - 1.0);
    float t = aspect * ANTIALIAS / dashLength;
    float slope = 1.0 / (2.0 * t);

    float unclamped_alpha = 1.0 - slope * (normalized_distance_triangle - dashFactor + t);
    float alpha = max(dashAlpha, min(unclamped_alpha, 1.0));

    dash_frag_alpha = alpha;
  }

<<<<<<< HEAD
  if (isSplitLine == 0) {
    fragColor = finalColor;
    fragColor.a *= get_line_alpha(0.5, 0.5);
  }
  else {
    vec4 main_link = finalColor;
    main_link.a *= get_line_alpha(2.0 / 3.0, 1.0 / 3.0);
    vec4 secondary_link = vec4(vec3(0.8), 1.0);
    secondary_link.a *= get_line_alpha(0.2, 0.25);
    fragColor.rgb = main_link.rgb * main_link.a + secondary_link.rgb * secondary_link.a;
    fragColor.a = main_link.a + secondary_link.a;
  }
=======
  fragColor = finalColor;
  fragColor.a *= get_line_alpha(0.5, 0.5) * dash_frag_alpha;
>>>>>>> da4746fe
}<|MERGE_RESOLUTION|>--- conflicted
+++ resolved
@@ -45,7 +45,6 @@
     dash_frag_alpha = alpha;
   }
 
-<<<<<<< HEAD
   if (isSplitLine == 0) {
     fragColor = finalColor;
     fragColor.a *= get_line_alpha(0.5, 0.5);
@@ -58,8 +57,4 @@
     fragColor.rgb = main_link.rgb * main_link.a + secondary_link.rgb * secondary_link.a;
     fragColor.a = main_link.a + secondary_link.a;
   }
-=======
-  fragColor = finalColor;
-  fragColor.a *= get_line_alpha(0.5, 0.5) * dash_frag_alpha;
->>>>>>> da4746fe
 }