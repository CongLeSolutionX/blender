/* SPDX-FileCopyrightText: 2022 Blender Authors
 *
 * SPDX-License-Identifier: GPL-2.0-or-later */

/** Special header for mapping commonly defined tokens to API-specific variations.
 * Where possible, this will adhere closely to base GLSL, where semantics are the same.
 * However, host code shader code may need modifying to support types where necessary variations
 * exist between APIs but are not expressed through the source. (e.g. distinction between depth2d
 * and texture2d types in metal).
 */

/* Suppress unhelpful shader compiler warnings. */
#pragma clang diagnostic ignored "-Wunused-variable"
#pragma clang diagnostic ignored "-Wcomment"

/* Base instance with offsets. */
#define gpu_BaseInstance gl_BaseInstanceARB
#define gpu_InstanceIndex (gl_InstanceID + gpu_BaseInstance)

/* derivative signs. */
#define DFDX_SIGN 1.0
#define DFDY_SIGN 1.0

/* Type definitions. */
/* int implicitly cast to bool in MSL. */
using bool32_t = int32_t;
using vec3_1010102_Unorm = uint32_t;
using vec3_1010102_Inorm = int32_t;
/* GLSL types aliases. */
using vec2 = float2;
using vec3 = float3;
using vec4 = float4;
using mat2x2 = float2x2;
using mat2x3 = float2x3;
using mat2x4 = float2x4;
using mat3x2 = float3x2;
using mat3x3 = float3x3;
using mat3x4 = float3x4;
using mat4x2 = float4x2;
using mat4x3 = float4x3;
using mat4x4 = float4x4;
using mat2 = float2x2;
using mat3 = float3x3;
using mat4 = float4x4;
using ivec2 = int2;
using ivec3 = int3;
using ivec4 = int4;
using uvec2 = uint2;
using uvec3 = uint3;
using uvec4 = uint4;
using bvec2 = bool2;
using bvec3 = bool3;
using bvec4 = bool4;

/* Compute decorators. */
#define TG threadgroup
#define barrier() \
  threadgroup_barrier(mem_flags::mem_threadgroup | mem_flags::mem_device | mem_flags::mem_texture)

#ifdef MTL_USE_WORKGROUP_SIZE
/* Compute work-group size. */
struct constexp_uvec3 {
  /* Type union to cover all syntax accessors:
   * .x, .y, .z, .xy, .xyz
   * Swizzle types invalid.*/
  union {
    struct {
      uint x, y, z;
    };
    struct {
      uint2 xy;
    };
    uint3 xyz;
  };

  constexpr constexp_uvec3(uint _x, uint _y, uint _z) : x(_x), y(_y), z(_z) {}
  constexpr uint operator[](int i)
  {
    /* Note: Need to switch on each elem value as array accessor triggers
     * non-constant sizing error. This will be statically evaluated at compile time. */
    switch (i) {
      case 0:
        return x;
      case 1:
        return y;
      case 2:
        return z;
      default:
        return 0;
    }
  }
  constexpr inline operator uint3() const
  {
    return xyz;
  }
  constexpr inline operator uint2() const
  {
    return xy;
  }
  constexpr inline operator uint() const
  {
    return x;
  }
};

constexpr constexp_uvec3 __internal_workgroupsize_get()
{
  return constexp_uvec3(MTL_WORKGROUP_SIZE_X, MTL_WORKGROUP_SIZE_Y, MTL_WORKGROUP_SIZE_Z);
}

#  define gl_WorkGroupSize __internal_workgroupsize_get()
#endif

/** Shader atomics:
 * In order to emulate GLSL-style atomic operations, wherein variables can be used within atomic
 * operations, even if they are not explicitly declared atomic, we can cast the pointer to atomic,
 * to ensure that the load instruction follows atomic_load/store idioms.
 *
 * NOTE: We cannot hoist the address space into the template declaration, so these must be declared
 * for each relevant address space. */

/* Thread-group memory. */
template<typename T> T atomicMax(threadgroup T &mem, T data)
{
  return atomic_fetch_max_explicit((threadgroup _atomic<T> *)&mem, data, memory_order_relaxed);
}
template<typename T> T atomicMin(threadgroup T &mem, T data)
{
  return atomic_fetch_min_explicit((threadgroup _atomic<T> *)&mem, data, memory_order_relaxed);
}
template<typename T> T atomicAdd(threadgroup T &mem, T data)
{
  return atomic_fetch_add_explicit((threadgroup _atomic<T> *)&mem, data, memory_order_relaxed);
}
template<typename T> T atomicSub(threadgroup T &mem, T data)
{
  return atomic_fetch_sub_explicit((threadgroup _atomic<T> *)&mem, data, memory_order_relaxed);
}
template<typename T> T atomicAnd(threadgroup T &mem, T data)
{
  return atomic_fetch_and_explicit((threadgroup _atomic<T> *)&mem, data, memory_order_relaxed);
}
template<typename T> T atomicOr(threadgroup T &mem, T data)
{
  return atomic_fetch_or_explicit((threadgroup _atomic<T> *)&mem, data, memory_order_relaxed);
}
template<typename T> T atomicXor(threadgroup T &mem, T data)
{
  return atomic_fetch_xor_explicit((threadgroup _atomic<T> *)&mem, data, memory_order_relaxed);
}
template<typename T> T atomicExchange(threadgroup T &mem, T data)
{
  return atomic_exchange_explicit((threadgroup _atomic<T> *)&mem, data, memory_order_relaxed);
}

/* Device memory. */
template<typename T> T atomicMax(device T &mem, T data)
{
  return atomic_fetch_max_explicit((device _atomic<T> *)&mem, data, memory_order_relaxed);
}
template<typename T> T atomicMin(device T &mem, T data)
{
  return atomic_fetch_min_explicit((device _atomic<T> *)&mem, data, memory_order_relaxed);
}
template<typename T> T atomicAdd(device T &mem, T data)
{
  return atomic_fetch_add_explicit((device _atomic<T> *)&mem, data, memory_order_relaxed);
}
template<typename T> T atomicSub(device T &mem, T data)
{
  return atomic_fetch_sub_explicit((device _atomic<T> *)&mem, data, memory_order_relaxed);
}
template<typename T> T atomicAnd(device T &mem, T data)
{
  return atomic_fetch_and_explicit((device _atomic<T> *)&mem, data, memory_order_relaxed);
}
template<typename T> T atomicOr(device T &mem, T data)
{
  return atomic_fetch_or_explicit((device _atomic<T> *)&mem, data, memory_order_relaxed);
}
template<typename T> T atomicXor(device T &mem, T data)
{
  return atomic_fetch_xor_explicit((device _atomic<T> *)&mem, data, memory_order_relaxed);
}
template<typename T> T atomicExchange(device T &mem, T data)
{
  return atomic_exchange_explicit((device _atomic<T> *)&mem, data, memory_order_relaxed);
}

/* Used to replace 'out' in function parameters with thread-local reference
 * shortened to avoid expanding the GLSL source string. */
#define THD thread
#define OUT(type, name, array) thread type(&name)[array]

/* Generate wrapper structs for combined texture and sampler type. */
#ifdef USE_ARGUMENT_BUFFER_FOR_SAMPLERS
#  define SAMPLER_DECLARATION constant sampler *samp;
#else
#  define SAMPLER_DECLARATION thread sampler *samp;
#endif

#define COMBINED_SAMPLER_TYPE(STRUCT_NAME, TEX_TYPE) \
  template<typename T, access A = access::sample> struct STRUCT_NAME { \
    thread TEX_TYPE<T, A> *texture; \
    SAMPLER_DECLARATION \
  }

/* If native texture atomics are unsupported, we instead utilize a custom type which wraps a
 * buffer-backed texture. This texture will always be a Texture2D, but will emulate access to
 * Texture3D and Texture2DArray by stacking layers.
 * Access pattern will be derived based on the source type. 2DArray and 3D atomic texture
 * support will require information on the size of each layer within the source 2D texture.
 *
 * A device pointer to the backing buffer will also be available for the atomic operations.
 * NOTE: For atomic ops, it will only be valid to use access::read_write.
 * We still need to use the wrapped type for access:sample, as texture2DArray and texture3D
 * will require access indirection.
 *
 * NOTE: Only type of UINT is valid, but full template provided to match syntax of standard
 * textures. */
#ifndef MTL_SUPPORTS_TEXTURE_ATOMICS

template<typename T, access A = access::sample>
struct _mtl_combined_image_sampler_2d_atomic_fallback {
  thread texture2d<T, A> *texture;
  SAMPLER_DECLARATION
  device T *buffer;
  /* Aligned width matches the number of buffer elements in bytes_per_row. This may be greater than
   * the texture's native width to satisfy device alignment rules. We need to use the padded width
   * when writing to ensure the
   * correct writing location aligns with a given pixel location in the texture. */
  uint aligned_width;
};

template<typename T, access A = access::sample>
struct _mtl_combined_image_sampler_2d_array_atomic_fallback {
  thread texture2d<T, A> *texture;
  SAMPLER_DECLARATION
  device T *buffer;
  /* Aligned width matches the number of buffer elements in bytes_per_row. This may be greater than
   * the texture's native width to satisfy device alignment rules. We need to use the padded width
   * when writing to ensure the
   * correct writing location aligns with a given pixel location in the texture. */
  uint aligned_width;
  /* Texture size required to determine location offset of array layer with 2D texture space. */
  ushort3 texture_size;
};

template<typename T, access A = access::sample>
struct _mtl_combined_image_sampler_3d_atomic_fallback {
  thread texture2d<T, A> *texture;
  SAMPLER_DECLARATION
  device T *buffer;
  /* Aligned width matches the number of buffer elements in bytes_per_row. This may be greater than
   * the texture's native width to satisfy device alignment rules. We need to use the padded width
   * when writing to ensure the
   * correct writing location aligns with a given pixel location in the texture. */
  uint aligned_width;
  /* Texture size required to determine location offset of array layer with 2D texture space. */
  ushort3 texture_size;
};
#endif

/* Add any types as needed. */
COMBINED_SAMPLER_TYPE(_mtl_combined_image_sampler_1d, texture1d);
COMBINED_SAMPLER_TYPE(_mtl_combined_image_sampler_1d_array, texture1d_array);
COMBINED_SAMPLER_TYPE(_mtl_combined_image_sampler_2d, texture2d);
COMBINED_SAMPLER_TYPE(_mtl_combined_image_sampler_depth_2d, depth2d);
COMBINED_SAMPLER_TYPE(_mtl_combined_image_sampler_2d_array, texture2d_array);
COMBINED_SAMPLER_TYPE(_mtl_combined_image_sampler_depth_2d_array, depth2d_array);
COMBINED_SAMPLER_TYPE(_mtl_combined_image_sampler_3d, texture3d);
COMBINED_SAMPLER_TYPE(_mtl_combined_image_sampler_buffer, texture_buffer);
COMBINED_SAMPLER_TYPE(_mtl_combined_image_sampler_cube, texturecube);
COMBINED_SAMPLER_TYPE(_mtl_combined_image_sampler_cube_array, texturecube_array);
COMBINED_SAMPLER_TYPE(_mtl_combined_image_sampler_depth_cube, texturecube_array);
COMBINED_SAMPLER_TYPE(_mtl_combined_image_sampler_depth_cube_array, texturecube_array);

/* Sampler struct for argument buffer. */
#ifdef USE_ARGUMENT_BUFFER_FOR_SAMPLERS
struct SStruct {
  array<sampler, ARGUMENT_BUFFER_NUM_SAMPLERS> sampler_args [[id(0)]];
};
#endif

/* Samplers as function parameters. */
#define sampler1D thread _mtl_combined_image_sampler_1d<float>
#define sampler1DArray thread _mtl_combined_image_sampler_1d_array<float>
#define sampler2D thread _mtl_combined_image_sampler_2d<float>
#define depth2D thread _mtl_combined_image_sampler_depth_2d<float>
#define sampler2DArray thread _mtl_combined_image_sampler_2d_array<float>
#define sampler2DArrayShadow thread _mtl_combined_image_sampler_depth_2d_array<float>
#define depth2DArray thread _mtl_combined_image_sampler_depth_2d_array<float>
#define depth2DArrayShadow thread _mtl_combined_image_sampler_depth_2d_array<float>
#define sampler3D thread _mtl_combined_image_sampler_3d<float>
#define samplerBuffer thread _mtl_combined_image_sampler_buffer<float, access::read>
#define samplerCube thread _mtl_combined_image_sampler_cube<float>
#define samplerCubeArray thread _mtl_combined_image_sampler_cube_array<float>

#define usampler1D thread _mtl_combined_image_sampler_1d<uint>
#define usampler1DArray thread _mtl_combined_image_sampler_1d_array<uint>
#define usampler2D thread _mtl_combined_image_sampler_2d<uint>
#define udepth2D thread _mtl_combined_image_sampler_depth_2d<uint>
#define usampler2DArray thread _mtl_combined_image_sampler_2d_array<uint>
#define usampler2DArrayShadow thread _mtl_combined_image_sampler_depth_2d_array<uint>
#define udepth2DArrayShadow thread _mtl_combined_image_sampler_depth_2d_array<uint>
#define usampler3D thread _mtl_combined_image_sampler_3d<uint>
#define usamplerBuffer thread _mtl_combined_image_sampler_buffer<uint, access::read>
#define usamplerCube thread _mtl_combined_image_sampler_cube<uint>
#define usamplerCubeArray thread _mtl_combined_image_sampler_cube_array<uint>

#define isampler1D thread _mtl_combined_image_sampler_1d<int>
#define isampler1DArray thread _mtl_combined_image_sampler_1d_array<int>
#define isampler2D thread _mtl_combined_image_sampler_2d<int>
#define idepth2D thread _mtl_combined_image_sampler_depth_2d<int>
#define isampler2DArray thread _mtl_combined_image_sampler_2d_array<int>
#define isampler2DArrayShadow thread _mtl_combined_image_sampler_depth_2d_array<int>
#define idepth2DArrayShadow thread _mtl_combined_image_sampler_depth_2d_array<int>
#define isampler3D thread _mtl_combined_image_sampler_3d<int>
#define isamplerBuffer thread _mtl_combined_image_sampler_buffer<int, access::read>
#define isamplerCube thread _mtl_combined_image_sampler_cube<int>
#define isamplerCubeArray thread _mtl_combined_image_sampler_cube_array<int>

#ifndef MTL_SUPPORTS_TEXTURE_ATOMICS
/* If texture atomics are unsupported, map atomic types to internal atomic fallback type. */
#  define usampler2DArrayAtomic _mtl_combined_image_sampler_2d_array_atomic_fallback<uint>
#  define usampler2DAtomic _mtl_combined_image_sampler_2d_atomic_fallback<uint>
#  define usampler3DAtomic _mtl_combined_image_sampler_3d_atomic_fallback<uint>
#  define isampler2DArrayAtomic _mtl_combined_image_sampler_2d_array_atomic_fallback<int>
#  define isampler2DAtomic _mtl_combined_image_sampler_2d_atomic_fallback<int>
#  define isampler3DAtomic _mtl_combined_image_sampler_3d_atomic_fallback<int>
#else
#  define usampler2DArrayAtomic usampler2DArray
#  define usampler2DAtomic usampler2D
#  define usampler3DAtomic usampler3D
#  define isampler2DArrayAtomic isampler2DArray
#  define isampler2DAtomic isampler2D
#  define isampler3DAtomic isampler3D
#endif

/* Vector accessor aliases. */
#define st xy

/* Texture functions. */
#define texelFetch _texelFetch_internal
#define texelFetchOffset(__tex, __texel, __lod, __offset) \
  _texelFetch_internal(__tex, __texel, __lod, __offset)
#define imageLoad(__image, __coord) _texelFetch_internal(__image, __coord, 0)
#define imageLoadFast(__image, __coord) _texelFetch_internal_fast(__image, __coord, 0)
#define texture2(__tex, __uv) _texture_internal_samp(__tex, __uv)
#define texture3(__tex, __uv, _bias) _texture_internal_bias(__tex, __uv, bias(float(_bias)))
#define textureLod(__tex, __uv, __lod) _texture_internal_level(__tex, __uv, level(float(__lod)))
#define textureLodOffset(__tex, __uv, __lod, __offset) \
  _texture_internal_level(__tex, __uv, level(float(__lod)), __offset)
#define textureGather2(__tex, __uv) _texture_gather_internal(__tex, __uv, 0)
#define textureGather3(__tex, __uv, __comp) _texture_gather_internal(__tex, __uv, __comp)
#define textureGatherOffset(__tex, __offset, __uv, __comp) \
  _texture_gather_internal(__tex, __uv, __comp, __offset)
#define textureGrad(__tex, __uv, __dpdx, __dpdy) \
  _texture_grad_internal(__tex, __uv, __dpdx, __dpdy)

#define TEXURE_MACRO(_1, _2, _3, TEXNAME, ...) TEXNAME
#define texture(...) TEXURE_MACRO(__VA_ARGS__, texture3, texture2)(__VA_ARGS__)
#define textureGather(...) TEXURE_MACRO(__VA_ARGS__, textureGather3, textureGather2)(__VA_ARGS__)

/* Texture-write functions. */
#define imageStore(_tex, _coord, _value) _texture_write_internal(_tex, _coord, _value)
#define imageStoreFast(_tex, _coord, _value) _texture_write_internal_fast(_tex, _coord, _value)

/* Singular return values from texture functions of type DEPTH are often indexed with either .r or
 * .x. This is a lightweight wrapper type for handling this syntax. */
union _msl_return_float {
  float r;
  float x;
  inline operator float() const
  {
    return r;
  }
};

/* Add custom texture sampling/reading routines for each type to account for special return cases,
 * e.g. returning a float with an r parameter Note: Cannot use template specialization for input
 * type, as return types are specific to the signature of 'tex'. */

/* Use point sampler instead of texture read to benefit from texture caching and reduce branching
 * through removal of bounds tests, as these are handled by the sample operation. */
constexpr sampler _point_sample_(address::clamp_to_zero, filter::nearest, coord::pixel);

/* Texture Read via point sampling.
 * NOTE: These templates will evaluate first for texture resources bound with sample. */
template<typename S, typename T>
inline vec<S, 4> _texelFetch_internal(thread _mtl_combined_image_sampler_1d<S, access::sample> tex,
                                      T texel,
                                      uint lod = 0)
{
  return tex.texture->sample(_point_sample_, float(texel));
}

template<typename S, typename T>
inline vec<S, 4> _texelFetch_internal(thread _mtl_combined_image_sampler_1d<S, access::sample> tex,
                                      T texel,
                                      uint lod,
                                      T offset)
{
  return tex.texture->sample(_point_sample_, float(texel + offset));
}

template<typename S, typename T>
inline vec<S, 4> _texelFetch_internal(
    thread _mtl_combined_image_sampler_1d_array<S, access::sample> tex,
    vec<T, 2> texel,
    uint lod,
    vec<T, 2> offset = vec<T, 2>(0, 0))
{
  return tex.texture->sample(_point_sample_, float(texel.x + offset.x), uint(texel.y + offset.y));
}

template<typename S, typename T>
inline vec<S, 4> _texelFetch_internal(thread _mtl_combined_image_sampler_2d<S, access::sample> tex,
                                      vec<T, 2> texel,
                                      uint lod,
                                      vec<T, 2> offset = vec<T, 2>(0))
{
  return tex.texture->sample(_point_sample_, float2(texel.xy + offset.xy), level(lod));
}

template<typename S, typename T>
inline vec<S, 4> _texelFetch_internal(
    thread _mtl_combined_image_sampler_2d_array<S, access::sample> tex,
    vec<T, 3> texel,
    uint lod,
    vec<T, 3> offset = vec<T, 3>(0))
{
  return tex.texture->sample(
      _point_sample_, float2(texel.xy + offset.xy), uint(texel.z + offset.z), level(lod));
}

template<typename S, typename T>
inline vec<S, 4> _texelFetch_internal(thread _mtl_combined_image_sampler_3d<S, access::sample> tex,
                                      vec<T, 3> texel,
                                      uint lod,
                                      vec<T, 3> offset = vec<T, 3>(0))
{
  return tex.texture->sample(_point_sample_, float3(texel.xyz + offset.xyz), level(lod));
}

template<typename T>
inline _msl_return_float _texelFetch_internal(
    thread _mtl_combined_image_sampler_depth_2d<float, access::sample> tex,
    vec<T, 2> texel,
    uint lod,
    vec<T, 2> offset = vec<T, 2>(0))
{
  _msl_return_float fl = {
      tex.texture->sample(_point_sample_, float2(texel.xy + offset.xy), level(lod))};
  return fl;
}

template<typename S, typename T>
inline vec<S, 4> _texture_internal_samp(
    thread _mtl_combined_image_sampler_2d_array<S, access::sample> tex,
    vec<T, 3> texel,
    uint lod,
    vec<T, 3> offset = vec<T, 3>(0))
{
  return tex.texture->sample(
      _point_sample_, float2(texel.xy + offset.xy), uint(texel.z + offset.z), level(lod));
}

/* Texture Read via read operation. Required by compute/image-bindings. */
template<typename S, typename T, access A>
inline vec<S, 4> _texelFetch_internal(thread _mtl_combined_image_sampler_1d<S, A> tex,
                                      T texel,
                                      uint lod = 0)
{
  float w = tex.texture->get_width();
  if (texel >= 0 && texel < w) {
    return tex.texture->read(uint(texel));
  }
  else {
    return vec<S, 4>(0);
  }
}

template<typename S, typename T, access A>
inline vec<S, 4> _texelFetch_internal_fast(thread _mtl_combined_image_sampler_1d<S, A> tex,
                                           T texel,
                                           uint lod = 0)
{
  return tex.texture->read(uint(texel));
}

template<typename S, typename T>
inline vec<S, 4> _texelFetch_internal(
    const thread _mtl_combined_image_sampler_buffer<S, access::read> tex, T texel, uint lod = 0)
{
  float w = tex.texture->get_width();
  if (texel >= 0 && texel < w) {
    return tex.texture->read(uint(texel));
  }
  else {
    return vec<S, 4>(0);
  }
}

template<typename S, typename T>
inline vec<S, 4> _texelFetch_internal_fast(
    const thread _mtl_combined_image_sampler_buffer<S, access::read> tex, T texel, uint lod = 0)
{
  return tex.texture->read(uint(texel));
}

template<typename S, typename T, access A>
inline vec<S, 4> _texelFetch_internal(thread _mtl_combined_image_sampler_1d<S, A> tex,
                                      T texel,
                                      uint lod,
                                      T offset)
{
  float w = tex.texture->get_width();
  if ((texel + offset) >= 0 && (texel + offset) < w) {
    /* LODs not supported for 1d textures. This must be zero. */
    return tex.texture->read(uint(texel + offset), 0);
  }
  else {
    return vec<S, 4>(0);
  }
}

template<typename S, typename T, access A>
inline vec<S, 4> _texelFetch_internal_fast(thread _mtl_combined_image_sampler_1d<S, A> tex,
                                           T texel,
                                           uint lod,
                                           T offset)
{
<<<<<<< HEAD
=======
  /* LODs not supported for 1d textures. This must be zero. */
>>>>>>> 61a88e52
  return tex.texture->read(uint(texel + offset), 0);
}

template<typename S, typename T, access A>
inline vec<S, 4> _texelFetch_internal(thread _mtl_combined_image_sampler_1d_array<S, A> tex,
                                      vec<T, 2> texel,
                                      uint lod,
                                      vec<T, 2> offset = vec<T, 2>(0, 0))
{

  float w = tex.texture->get_width();
  float h = tex.texture->get_array_size();
  if ((texel.x + offset.x) >= 0 && (texel.x + offset.x) < w && (texel.y + offset.y) >= 0 &&
      (texel.y + offset.y) < h)
  {
    /* LODs not supported for 1d textures. This must be zero. */
    return tex.texture->read(uint(texel.x + offset.x), uint(texel.y + offset.y), 0);
  }
  else {
    return vec<S, 4>(0);
  }
}

template<typename S, typename T, access A>
inline vec<S, 4> _texelFetch_internal_fast(thread _mtl_combined_image_sampler_1d_array<S, A> tex,
                                           vec<T, 2> texel,
                                           uint lod,
                                           vec<T, 2> offset = vec<T, 2>(0, 0))
{
  /* LODs not supported for 1d textures. This must be zero. */
  return tex.texture->read(uint(texel.x + offset.x), uint(texel.y + offset.y), 0);
}

template<typename S, typename T, access A>
inline vec<S, 4> _texelFetch_internal(thread _mtl_combined_image_sampler_2d<S, A> tex,
                                      vec<T, 2> texel,
                                      uint lod,
                                      vec<T, 2> offset = vec<T, 2>(0))
{

  float w = tex.texture->get_width() >> lod;
  float h = tex.texture->get_height() >> lod;
  if ((texel.x + offset.x) >= 0 && (texel.x + offset.x) < w && (texel.y + offset.y) >= 0 &&
      (texel.y + offset.y) < h)
  {
    return tex.texture->read(uint2(texel + offset), lod);
  }
  else {
    return vec<S, 4>(0);
  }
}

template<typename S, typename T, access A>
inline vec<S, 4> _texelFetch_internal_fast(thread _mtl_combined_image_sampler_2d<S, A> tex,
                                           vec<T, 2> texel,
                                           uint lod,
                                           vec<T, 2> offset = vec<T, 2>(0))
{
  return tex.texture->read(uint2(texel + offset), lod);
}

template<typename S, typename T, access A>
inline vec<S, 4> _texelFetch_internal(thread _mtl_combined_image_sampler_2d_array<S, A> tex,
                                      vec<T, 3> texel,
                                      uint lod,
                                      vec<T, 3> offset = vec<T, 3>(0))
{
  float w = tex.texture->get_width() >> lod;
  float h = tex.texture->get_height() >> lod;
  float d = tex.texture->get_array_size();
  if ((texel.x + offset.x) >= 0 && (texel.x + offset.x) < w && (texel.y + offset.y) >= 0 &&
      (texel.y + offset.y) < h && (texel.z + offset.z) >= 0 && (texel.z + offset.z) < d)
  {
    return tex.texture->read(uint2(texel.xy + offset.xy), uint(texel.z + offset.z), lod);
  }
  else {
    return vec<S, 4>(0);
  }
}

template<typename S, typename T, access A>
inline vec<S, 4> _texelFetch_internal_fast(thread _mtl_combined_image_sampler_2d_array<S, A> tex,
                                           vec<T, 3> texel,
                                           uint lod,
                                           vec<T, 3> offset = vec<T, 3>(0))
{
  return tex.texture->read(uint2(texel.xy + offset.xy), uint(texel.z + offset.z), lod);
}

template<typename S, typename T, access A>
inline vec<S, 4> _texelFetch_internal(thread _mtl_combined_image_sampler_3d<S, A> tex,
                                      vec<T, 3> texel,
                                      uint lod,
                                      vec<T, 3> offset = vec<T, 3>(0))
{

  float w = tex.texture->get_width() >> lod;
  float h = tex.texture->get_height() >> lod;
  float d = tex.texture->get_depth() >> lod;
  if ((texel.x + offset.x) >= 0 && (texel.x + offset.x) < w && (texel.y + offset.y) >= 0 &&
      (texel.y + offset.y) < h && (texel.z + offset.z) >= 0 && (texel.z + offset.z) < d)
  {
    return tex.texture->read(uint3(texel + offset), lod);
  }
  else {
    return vec<S, 4>(0);
  }
}

template<typename S, typename T, access A>
inline vec<S, 4> _texelFetch_internal_fast(thread _mtl_combined_image_sampler_3d<S, A> tex,
                                           vec<T, 3> texel,
                                           uint lod,
                                           vec<T, 3> offset = vec<T, 3>(0))
{
  return tex.texture->read(uint3(texel + offset), lod);
}

template<typename T, access A>
inline _msl_return_float _texelFetch_internal(
    thread _mtl_combined_image_sampler_depth_2d<float, A> tex,
    vec<T, 2> texel,
    uint lod,
    vec<T, 2> offset = vec<T, 2>(0))
{

  float w = tex.texture->get_width() >> lod;
  float h = tex.texture->get_height() >> lod;
  if ((texel.x + offset.x) >= 0 && (texel.x + offset.x) < w && (texel.y + offset.y) >= 0 &&
      (texel.y + offset.y) < h)
  {
    _msl_return_float fl = {tex.texture->read(uint2(texel + offset), lod)};
    return fl;
  }
  else {
    _msl_return_float fl = {0};
    return fl;
  }
}

template<typename T, access A>
inline _msl_return_float _texelFetch_internal_fast(
    thread _mtl_combined_image_sampler_depth_2d<float, A> tex,
    vec<T, 2> texel,
    uint lod,
    vec<T, 2> offset = vec<T, 2>(0))
{
  _msl_return_float fl = {tex.texture->read(uint2(texel + offset), lod)};
  return fl;
}

template<typename S, typename T, access A>
inline vec<S, 4> _texture_internal_samp(thread _mtl_combined_image_sampler_2d_array<S, A> tex,
                                        vec<T, 3> texel,
                                        uint lod,
                                        vec<T, 3> offset = vec<T, 3>(0))
{

  float w = tex.texture->get_width() >> lod;
  float h = tex.texture->get_height() >> lod;
  float d = tex.texture->get_array_size();
  if ((texel.x + offset.x) >= 0 && (texel.x + offset.x) < w && (texel.y + offset.y) >= 0 &&
      (texel.y + offset.y) < h && (texel.z + offset.z) >= 0 && (texel.z + offset.z) < d)
  {
    return tex.texture->read(uint2(texel.xy + offset.xy), uint(texel.z + offset.z), lod);
  }
  else {
    return vec<S, 4>(0);
  }
}

/* Sample. */
template<typename T>
inline vec<T, 4> _texture_internal_samp(
    thread _mtl_combined_image_sampler_1d<T, access::sample> tex, float u)
{
  return tex.texture->sample(*tex.samp, u);
}

inline float4 _texture_internal_samp(
    thread _mtl_combined_image_sampler_1d_array<float, access::sample> tex, float2 ua)
{
  return tex.texture->sample(*tex.samp, ua.x, uint(ua.y));
}

inline int4 _texture_internal_samp(thread _mtl_combined_image_sampler_2d<int, access::sample> tex,
                                   float2 uv)
{
  return tex.texture->sample(*tex.samp, uv);
}

inline uint4 _texture_internal_samp(
    thread _mtl_combined_image_sampler_2d<uint, access::sample> tex, float2 uv)
{
  return tex.texture->sample(*tex.samp, uv);
}

inline float4 _texture_internal_samp(
    thread _mtl_combined_image_sampler_2d<float, access::sample> tex, float2 uv)
{
  return tex.texture->sample(*tex.samp, uv);
}

inline _msl_return_float _texture_internal_samp(
    thread _mtl_combined_image_sampler_depth_2d<float, access::sample> tex, float2 uv)
{
  _msl_return_float fl = {tex.texture->sample(*tex.samp, uv)};
  return fl;
}

template<typename T>
inline vec<T, 4> _texture_internal_samp(
    thread _mtl_combined_image_sampler_3d<T, access::sample> tex, float3 uvw)
{
  return tex.texture->sample(*tex.samp, uvw);
}

template<typename T>
inline vec<T, 4> _texture_internal_samp(
    thread _mtl_combined_image_sampler_2d_array<T, access::sample> tex, float3 uva)
{
  return tex.texture->sample(*tex.samp, uva.xy, uint(uva.z));
}

inline _msl_return_float _texture_internal_samp(
    thread _mtl_combined_image_sampler_depth_2d_array<float, access::sample> tex, float3 uva)
{
  _msl_return_float fl = {tex.texture->sample(*tex.samp, uva.xy, uint(uva.z))};
  return fl;
}

inline _msl_return_float _texture_internal_samp(
    thread _mtl_combined_image_sampler_depth_2d_array<float, access::sample> tex, float4 uvac)
{
  _msl_return_float fl = {
      tex.texture->sample_compare(*tex.samp, uvac.xy, uint(uvac.z), uvac.w, level(0))};
  return fl;
}

template<typename T>
inline vec<T, 4> _texture_internal_samp(
    thread _mtl_combined_image_sampler_cube<T, access::sample> tex, float3 uvs)
{
  return tex.texture->sample(*tex.samp, uvs.xyz);
}

template<typename T>
inline vec<T, 4> _texture_internal_samp(
    thread _mtl_combined_image_sampler_cube_array<T, access::sample> tex, float4 coord_a)
{
  return tex.texture->sample(*tex.samp, coord_a.xyz, uint(coord_a.w));
}

/* Sample Level. */
template<typename T>
inline vec<T, 4> _texture_internal_level(
    thread _mtl_combined_image_sampler_1d<T, access::sample> tex,
    float u,
    level options,
    int offset = 0)
{
  /* LODs not supported for 1d textures. This must be zero. */
  return tex.texture->sample(*tex.samp, u);
}

inline float4 _texture_internal_level(
    thread _mtl_combined_image_sampler_1d_array<float, access::sample> tex,
    float2 ua,
    level options,
    int offset = 0)
{
  /* LODs not supported for 1d textures. This must be zero. */
  return tex.texture->sample(*tex.samp, ua.x, uint(ua.y));
}

inline int4 _texture_internal_level(thread _mtl_combined_image_sampler_2d<int, access::sample> tex,
                                    float2 uv,
                                    level options,
                                    int2 offset = int2(0))
{
  return tex.texture->sample(*tex.samp, uv, options, offset);
}

inline uint4 _texture_internal_level(
    thread _mtl_combined_image_sampler_2d<uint, access::sample> tex,
    float2 uv,
    level options,
    int2 offset = int2(0))
{
  return tex.texture->sample(*tex.samp, uv, options, offset);
}

inline float4 _texture_internal_level(
    thread _mtl_combined_image_sampler_2d<float, access::sample> tex,
    float2 uv,
    level options,
    int2 offset = int2(0))
{
  return tex.texture->sample(*tex.samp, uv, options, offset);
}

inline _msl_return_float _texture_internal_level(
    thread _mtl_combined_image_sampler_depth_2d<float, access::sample> tex,
    float2 uv,
    level options,
    int2 offset = int2(0))
{
  _msl_return_float fl = {tex.texture->sample(*tex.samp, uv, options, offset)};
  return fl;
}

template<typename T>
inline vec<T, 4> _texture_internal_level(
    thread _mtl_combined_image_sampler_3d<T, access::sample> tex,
    float3 uvw,
    level options = level(0),
    int3 offset = int3(0))
{
  return tex.texture->sample(*tex.samp, uvw, options, offset);
}

template<typename T>
inline vec<T, 4> _texture_internal_level(
    thread _mtl_combined_image_sampler_2d_array<T, access::sample> tex,
    float3 uva,
    level options = level(0),
    int2 offset = int2(0))
{
  return tex.texture->sample(*tex.samp, uva.xy, uint(uva.z), options, offset);
}

inline _msl_return_float _texture_internal_level(
    thread _mtl_combined_image_sampler_depth_2d_array<float, access::sample> tex,
    float3 uva,
    level options = level(0),
    int2 offset = int2(0))
{
  _msl_return_float fl = {tex.texture->sample(*tex.samp, uva.xy, uint(uva.z), options, offset)};
  return fl;
}

inline _msl_return_float _texture_internal_level(
    thread _mtl_combined_image_sampler_depth_2d_array<float, access::sample> tex,
    float4 uvac,
    level options = level(0),
    int2 offset = int2(0))
{
  _msl_return_float fl = {
      tex.texture->sample_compare(*tex.samp, uvac.xy, uint(uvac.z), uvac.w, level(0), offset)};
  return fl;
}

template<typename T>
inline vec<T, 4> _texture_internal_level(
    thread _mtl_combined_image_sampler_cube<T, access::sample> tex,
    float3 uvs,
    level options = level(0),
    int2 offset = int2(0))
{
  return tex.texture->sample(*tex.samp, uvs.xyz, options);
}

template<typename T>
inline vec<T, 4> _texture_internal_level(
    thread _mtl_combined_image_sampler_cube_array<T, access::sample> tex,
    float4 coord_a,
    level options = level(0),
    int3 offset = int3(0))
{
  return tex.texture->sample(*tex.samp, coord_a.xyz, uint(coord_a.w), options);
}

/* Sample Bias. */
template<typename T>
inline vec<T, 4> _texture_internal_bias(
    thread _mtl_combined_image_sampler_1d<T, access::sample> tex,
    float u,
    bias options = bias(0.0),
    int offset = 0)
{
  return tex.texture->sample(*tex.samp, u);
}

inline float4 _texture_internal_bias(
    thread _mtl_combined_image_sampler_2d<float, access::sample> tex,
    float2 uv,
    bias options = bias(0.0),
    int2 offset = int2(0))
{
  return tex.texture->sample(*tex.samp, uv, options, offset);
}

inline _msl_return_float _texture_internal_bias(
    thread _mtl_combined_image_sampler_depth_2d<float, access::sample> tex,
    float2 uv,
    bias options = bias(0),
    int2 offset = int2(0))
{
  _msl_return_float fl = {tex.texture->sample(*tex.samp, uv, options, offset)};
  return fl;
}

/* Texture Gather. */
component int_to_component(const int comp)
{
  switch (comp) {
    default:
    case 0:
      return component::x;
    case 1:
      return component::y;
    case 2:
      return component::z;
    case 3:
      return component::w;
  }
  return component::x;
}

inline float4 _texture_gather_internal(
    thread _mtl_combined_image_sampler_depth_2d<float, access::sample> tex,
    float2 uv,
    const int comp = 0,
    int2 offset = int2(0))
{
  return tex.texture->gather(*tex.samp, uv, offset);
}

inline float4 _texture_gather_internal(
    thread _mtl_combined_image_sampler_depth_2d_array<float, access::sample> tex,
    float3 uva,
    const int comp = 0,
    int2 offset = int2(0))
{
  return tex.texture->gather(*tex.samp, uva.xy, uint(uva.z), offset);
}

template<typename T>
inline vec<T, 4> _texture_gather_internal(
    thread _mtl_combined_image_sampler_2d<T, access::sample> tex,
    float2 uv,
    const int comp = 0,
    int2 offset = int2(0))
{
  return tex.texture->gather(*tex.samp, uv, offset);
}

template<typename T>
inline vec<T, 4> _texture_gather_internal(
    thread _mtl_combined_image_sampler_2d_array<T, access::sample> tex,
    float3 uva,
    const int comp = 0,
    int2 offset = int2(0))
{
  return tex.texture->gather(*tex.samp, uva.xy, uint(uva.z), offset);
}

/* Texture Grad. */
inline float4 _texture_grad_internal(
    thread _mtl_combined_image_sampler_2d<float, access::sample> tex,
    float2 uv,
    float2 dpdx,
    float2 dpdy)
{
  return tex.texture->sample(*tex.samp, uv, gradient2d(dpdx, dpdy));
}

inline float4 _texture_grad_internal(
    thread _mtl_combined_image_sampler_2d_array<float, access::sample> tex,
    float3 uva,
    float2 dpdx,
    float2 dpdy)
{
  return tex.texture->sample(*tex.samp, uva.xy, uint(uva.z), gradient2d(dpdx, dpdy));
}

inline float4 _texture_grad_internal(
    thread _mtl_combined_image_sampler_3d<float, access::sample> tex,
    float3 uvw,
    float3 dpdx,
    float3 dpdy)
{
  return tex.texture->sample(*tex.samp, uvw, gradient3d(dpdx, dpdy));
}

/* Texture write support. */
template<typename S, typename T, access A>
inline void _texture_write_internal(thread _mtl_combined_image_sampler_1d<S, A> tex,
                                    T _coord,
                                    vec<S, 4> value)
{
  float w = tex.texture->get_width();
  if (_coord >= 0 && _coord < w) {
    tex.texture->write(value, uint(_coord));
  }
}

template<typename S, typename T, access A>
inline void _texture_write_internal_fast(thread _mtl_combined_image_sampler_1d<S, A> tex,
                                         T _coord,
                                         vec<S, 4> value)
{
  tex.texture->write(value, uint(_coord));
}

template<typename S, typename T, access A>
inline void _texture_write_internal_fast(thread _mtl_combined_image_sampler_1d<S, A> tex,
                                         T _coord,
                                         S value)
{
  tex.texture->write(value, uint(_coord));
}

template<typename S, typename T, access A>
inline void _texture_write_internal(thread _mtl_combined_image_sampler_2d<S, A> tex,
                                    T _coord,
                                    vec<S, 4> value)
{
  float w = tex.texture->get_width();
  float h = tex.texture->get_height();
  if (_coord.x >= 0 && _coord.x < w && _coord.y >= 0 && _coord.y < h) {
    tex.texture->write(value, uint2(_coord.xy));
  }
}

template<typename S, typename T, access A>
inline void _texture_write_internal_fast(thread _mtl_combined_image_sampler_2d<S, A> tex,
                                         T _coord,
                                         vec<S, 4> value)
{
  tex.texture->write(value, uint2(_coord.xy));
}

template<typename S, typename T, access A>
inline void _texture_write_internal_fast(thread _mtl_combined_image_sampler_2d<S, A> tex,
                                         T _coord,
                                         S value)
{
  tex.texture->write(value, uint2(_coord.xy));
}

template<typename S, typename T, access A>
inline void _texture_write_internal(thread _mtl_combined_image_sampler_2d_array<S, A> tex,
                                    T _coord,
                                    vec<S, 4> value)
{
  float w = tex.texture->get_width();
  float h = tex.texture->get_height();
  float d = tex.texture->get_array_size();
  if (_coord.x >= 0 && _coord.x < w && _coord.y >= 0 && _coord.y < h && _coord.z >= 0 &&
      _coord.z < d)
  {
    tex.texture->write(value, uint2(_coord.xy), _coord.z);
  }
}

template<typename S, typename T, access A>
inline void _texture_write_internal_fast(thread _mtl_combined_image_sampler_2d_array<S, A> tex,
                                         T _coord,
                                         vec<S, 4> value)
{
  tex.texture->write(value, uint2(_coord.xy), _coord.z);
}

template<typename S, typename T, access A>
inline void _texture_write_internal_fast(thread _mtl_combined_image_sampler_2d_array<S, A> tex,
                                         T _coord,
                                         S value)
{
  tex.texture->write(value, uint2(_coord.xy), _coord.z);
}

template<typename S, typename T, access A>
inline void _texture_write_internal(thread _mtl_combined_image_sampler_3d<S, A> tex,
                                    T _coord,
                                    vec<S, 4> value)
{
  float w = tex.texture->get_width();
  float h = tex.texture->get_height();
  float d = tex.texture->get_depth();
  if (_coord.x >= 0 && _coord.x < w && _coord.y >= 0 && _coord.y < h && _coord.z >= 0 &&
      _coord.z < d)
  {
    tex.texture->write(value, uint3(_coord.xyz));
  }
}

template<typename S, typename T, access A>
inline void _texture_write_internal_fast(thread _mtl_combined_image_sampler_3d<S, A> tex,
                                         T _coord,
                                         vec<S, 4> value)
{
  tex.texture->write(value, uint3(_coord.xyz));
}

template<typename S, typename T, access A>
inline void _texture_write_internal_fast(thread _mtl_combined_image_sampler_3d<S, A> tex,
                                         T _coord,
                                         S value)
{
  tex.texture->write(value, uint3(_coord.xyz));
}

/* Texture atomic operations are only supported in Metal 3.1 and onward (macOS 14.0 Sonoma). */
#ifdef MTL_SUPPORTS_TEXTURE_ATOMICS

/* Image atomic operations. */
#  define imageAtomicMin(tex, coord, data) _texture_image_atomic_min_internal(tex, coord, data)
#  define imageAtomicAdd(tex, coord, data) _texture_image_atomic_add_internal(tex, coord, data)
#  define imageAtomicExchange(tex, coord, data) \
    _texture_image_atomic_exchange_internal(tex, coord, data)
#  define imageAtomicXor(tex, coord, data) _texture_image_atomic_xor_internal(tex, coord, data)
#  define imageAtomicOr(tex, coord, data) _texture_image_atomic_or_internal(tex, coord, data)

/* Atomic OR. */
template<typename S, access A>
S _texture_image_atomic_or_internal(thread _mtl_combined_image_sampler_1d<S, A> tex,
                                    int coord,
                                    S data)
{
  return tex.texture->atomic_fetch_or(uint(coord), vec<S, 4>(data)).x;
}

template<typename S, access A>
S _texture_image_atomic_or_internal(thread _mtl_combined_image_sampler_1d_array<S, A> tex,
                                    int2 coord,
                                    S data)
{
  return tex.texture->atomic_fetch_or(uint(coord.x), uint(coord.y), vec<S, 4>(data)).x;
}

template<typename S, access A>
S _texture_image_atomic_or_internal(thread _mtl_combined_image_sampler_2d<S, A> tex,
                                    int2 coord,
                                    S data)
{
  return tex.texture->atomic_fetch_or(uint2(coord.xy), vec<S, 4>(data)).x;
}

template<typename S, access A>
S _texture_image_atomic_or_internal(thread _mtl_combined_image_sampler_2d_array<S, A> tex,
                                    int3 coord,
                                    S data)
{
  return tex.texture->atomic_fetch_or(uint2(coord.xy), uint(coord.z), vec<S, 4>(data)).x;
}

template<typename S, access A>
S _texture_image_atomic_or_internal(thread _mtl_combined_image_sampler_3d<S, A> tex,
                                    int3 coord,
                                    S data)
{
  return tex.texture->atomic_fetch_or(uint3(coord), vec<S, 4>(data)).x;
}

/* Atomic XOR. */
template<typename S, access A>
S _texture_image_atomic_xor_internal(thread _mtl_combined_image_sampler_1d<S, A> tex,
                                     int coord,
                                     S data)
{
  return tex.texture->atomic_fetch_xor(uint(coord), vec<S, 4>(data)).x;
}

template<typename S, access A>
S _texture_image_atomic_xor_internal(thread _mtl_combined_image_sampler_1d_array<S, A> tex,
                                     int2 coord,
                                     S data)
{
  return tex.texture->atomic_fetch_xor(uint(coord.x), uint(coord.y), vec<S, 4>(data)).x;
}

template<typename S, access A>
S _texture_image_atomic_xor_internal(thread _mtl_combined_image_sampler_2d<S, A> tex,
                                     int2 coord,
                                     S data)
{
  return tex.texture->atomic_fetch_xor(uint2(coord.xy), vec<S, 4>(data)).x;
}

template<typename S, access A>
S _texture_image_atomic_xor_internal(thread _mtl_combined_image_sampler_2d_array<S, A> tex,
                                     int3 coord,
                                     S data)
{
  return tex.texture->atomic_fetch_xor(uint2(coord.xy), uint(coord.z), vec<S, 4>(data)).x;
}

template<typename S, access A>
S _texture_image_atomic_xor_internal(thread _mtl_combined_image_sampler_3d<S, A> tex,
                                     int3 coord,
                                     S data)
{
  return tex.texture->atomic_fetch_xor(uint3(coord), vec<S, 4>(data)).x;
}

/* Atomic Min. */
template<typename S, access A>
S _texture_image_atomic_min_internal(thread _mtl_combined_image_sampler_1d<S, A> tex,
                                     int coord,
                                     S data)
{
  return tex.texture->atomic_fetch_min(uint(coord), vec<S, 4>(data)).x;
}

template<typename S, access A>
S _texture_image_atomic_min_internal(thread _mtl_combined_image_sampler_1d_array<S, A> tex,
                                     int2 coord,
                                     S data)
{
  return tex.texture->atomic_fetch_min(uint(coord.x), uint(coord.y), vec<S, 4>(data)).x;
}

template<typename S, access A>
S _texture_image_atomic_min_internal(thread _mtl_combined_image_sampler_2d<S, A> tex,
                                     int2 coord,
                                     S data)
{
  return tex.texture->atomic_fetch_min(uint2(coord.xy), vec<S, 4>(data)).x;
}

template<typename S, access A>
S _texture_image_atomic_min_internal(thread _mtl_combined_image_sampler_2d_array<S, A> tex,
                                     int3 coord,
                                     S data)
{
  return tex.texture->atomic_fetch_min(uint2(coord.xy), uint(coord.z), vec<S, 4>(data)).x;
}

template<typename S, access A>
S _texture_image_atomic_min_internal(thread _mtl_combined_image_sampler_3d<S, A> tex,
                                     int3 coord,
                                     S data)
{
  return tex.texture->atomic_fetch_min(uint3(coord), vec<S, 4>(data)).x;
}

/* Atomic Add. */
template<typename S, access A>
S _texture_image_atomic_add_internal(thread _mtl_combined_image_sampler_1d<S, A> tex,
                                     int coord,
                                     S data)
{
  return tex.texture->atomic_fetch_add(uint(coord), vec<S, 4>(data)).x;
}

template<typename S, access A>
S _texture_image_atomic_add_internal(thread _mtl_combined_image_sampler_1d_array<S, A> tex,
                                     int2 coord,
                                     S data)
{
  return tex.texture->atomic_fetch_add(uint(coord.x), uint(coord.y), vec<S, 4>(data)).x;
}

template<typename S, access A>
S _texture_image_atomic_add_internal(thread _mtl_combined_image_sampler_2d<S, A> tex,
                                     int2 coord,
                                     S data)
{
  return tex.texture->atomic_fetch_add(uint2(coord.xy), vec<S, 4>(data)).x;
}

template<typename S, access A>
S _texture_image_atomic_add_internal(thread _mtl_combined_image_sampler_2d_array<S, A> tex,
                                     int3 coord,
                                     S data)
{
  return tex.texture->atomic_fetch_add(uint2(coord.xy), uint(coord.z), vec<S, 4>(data)).x;
}

template<typename S, access A>
S _texture_image_atomic_add_internal(thread _mtl_combined_image_sampler_3d<S, A> tex,
                                     int3 coord,
                                     S data)
{
  return tex.texture->atomic_fetch_add(uint3(coord), vec<S, 4>(data)).x;
}

/* Atomic Exchange. */
template<typename S, access A>
S _texture_image_atomic_exchange_internal(thread _mtl_combined_image_sampler_1d<S, A> tex,
                                          int coord,
                                          S data)
{
  return tex.texture->atomic_exchange(uint(coord), vec<S, 4>(data)).x;
}

template<typename S, access A>
S _texture_image_atomic_exchange_internal(thread _mtl_combined_image_sampler_1d_array<S, A> tex,
                                          int2 coord,
                                          S data)
{
  return tex.texture->atomic_exchange(uint(coord.x), uint(coord.y), vec<S, 4>(data)).x;
}

template<typename S, access A>
S _texture_image_atomic_exchange_internal(thread _mtl_combined_image_sampler_2d<S, A> tex,
                                          int2 coord,
                                          S data)
{
  return tex.texture->atomic_exchange(uint2(coord.xy), vec<S, 4>(data)).x;
}

template<typename S, access A>
S _texture_image_atomic_exchange_internal(thread _mtl_combined_image_sampler_2d_array<S, A> tex,
                                          int3 coord,
                                          S data)
{
  return tex.texture->atomic_exchange(uint2(coord.xy), uint(coord.z), vec<S, 4>(data)).x;
}

template<typename S, access A>
S _texture_image_atomic_exchange_internal(thread _mtl_combined_image_sampler_3d<S, A> tex,
                                          int3 coord,
                                          S data)
{
  return tex.texture->atomic_exchange(uint3(coord), vec<S, 4>(data)).x;
}

#else

/**
 * Texture atomic fallback function entry points.
 * NOTE: When texture atomics are unsupported, the wrapped type contains a buffer-backed 2D
 * texture. Atomic operations happen directly on the underlying buffer, and texture coordinates are
 * remapped into 2D texture space from 2D Array or 3D texture coordinates.
 */

/* Image atomic operations. */
#  define imageAtomicMin(tex, coord, data) \
    _texture_image_atomic_min_internal_fallback(tex, coord, data)
#  define imageAtomicAdd(tex, coord, data) \
    _texture_image_atomic_add_internal_fallack(tex, coord, data)
#  define imageAtomicExchange(tex, coord, data) \
    _texture_image_atomic_exchange_internal_fallack(tex, coord, data)
#  define imageAtomicXor(tex, coord, data) \
    _texture_image_atomic_xor_internal_fallack(tex, coord, data)
#  define imageAtomicOr(tex, coord, data) \
    _texture_image_atomic_or_internal_fallack(tex, coord, data)

/** Pixel address location remapping. */

/* Map 2D/3D texture coordinate into a linear pixel ID. */
template<typename S, access A>
uint tex_coord_to_linear_px(thread _mtl_combined_image_sampler_2d_atomic_fallback<S, A> tex,
                            uint2 coord)
{
  return (coord.x + coord.y * uint(tex.texture->get_width()));
}
template<typename S, access A>
uint tex_coord_to_linear_px(thread _mtl_combined_image_sampler_2d_atomic_fallback<S, A> tex,
                            int2 coord)
{
  return tex_coord_to_linear_px(tex, uint2(coord));
}

template<typename S, access A>
uint tex_coord_to_linear_px(thread _mtl_combined_image_sampler_2d_array_atomic_fallback<S, A> tex,
                            uint3 coord)
{
  return (coord.x + coord.y * tex.texture_size.x +
          coord.z * (tex.texture_size.x * tex.texture_size.y));
}
template<typename S, access A>
uint tex_coord_to_linear_px(thread _mtl_combined_image_sampler_2d_array_atomic_fallback<S, A> tex,
                            int3 coord)
{
  return tex_coord_to_linear_px(tex, uint3(coord));
}

template<typename S, access A>
uint tex_coord_to_linear_px(thread _mtl_combined_image_sampler_3d_atomic_fallback<S, A> tex,
                            uint3 coord)
{
  return (coord.x + coord.y * tex.texture_size.x +
          coord.z * (tex.texture_size.x * tex.texture_size.y));
}
template<typename S, access A>
uint tex_coord_to_linear_px(thread _mtl_combined_image_sampler_3d_atomic_fallback<S, A> tex,
                            int3 coord)
{
  return tex_coord_to_linear_px(tex, uint3(coord));
}

/* Map 3D texture coordinate into 2D texture space. */
template<typename S, access A>
uint2 tex_coord_3d_to_2d(thread _mtl_combined_image_sampler_2d_array_atomic_fallback<S, A> tex,
                         uint3 coord)
{
  uint linear_id = tex_coord_to_linear_px(tex, coord);
  uint tex_full_w = uint(tex.texture->get_width());
  uint2 out_2dcoord;
  out_2dcoord.y = linear_id / tex_full_w;
  out_2dcoord.x = linear_id - (out_2dcoord.y * tex_full_w);
  return out_2dcoord;
}

template<typename S, access A>
uint2 tex_coord_3d_to_2d(thread _mtl_combined_image_sampler_3d_atomic_fallback<S, A> tex,
                         uint3 coord)
{
  uint linear_id = tex_coord_to_linear_px(tex, coord);
  uint tex_full_w = uint(tex.texture->get_width());
  uint2 out_2dcoord;
  out_2dcoord.y = linear_id / tex_full_w;
  out_2dcoord.x = linear_id - (out_2dcoord.y * tex_full_w);
  return out_2dcoord;
}

template<int N> bool in_range(vec<int, N> value, vec<int, N> min, vec<int, N> max)
{
  return (all(value >= min) && all(value < max));
}

/* Map 2D/3D texture coordinate into buffer index, accounting for padded row widths. */
template<typename S, access A>
uint tex_coord_to_linear_buffer_id(thread _mtl_combined_image_sampler_2d_atomic_fallback<S, A> tex,
                                   uint2 coord)
{
  return (coord.x + coord.y * uint(tex.aligned_width));
}
template<typename S, access A>
uint tex_coord_to_linear_buffer_id(thread _mtl_combined_image_sampler_2d_atomic_fallback<S, A> tex,
                                   int2 coord)
{
  return tex_coord_to_linear_buffer_id(tex, uint2(coord));
}

template<typename S, access A>
uint tex_coord_to_linear_buffer_id(
    thread _mtl_combined_image_sampler_2d_array_atomic_fallback<S, A> tex, uint3 coord)
{
  uint2 coord2d = tex_coord_3d_to_2d(tex, coord);
  return (coord2d.x + coord2d.y * uint(tex.aligned_width));
}
template<typename S, access A>
uint tex_coord_to_linear_buffer_id(
    thread _mtl_combined_image_sampler_2d_array_atomic_fallback<S, A> tex, int3 coord)
{
  return tex_coord_to_linear_buffer_id(tex, uint3(coord));
}

template<typename S, access A>
uint tex_coord_to_linear_buffer_id(thread _mtl_combined_image_sampler_3d_atomic_fallback<S, A> tex,
                                   uint3 coord)
{
  uint2 coord2d = tex_coord_3d_to_2d(tex, coord);
  return (coord2d.x + coord2d.y * uint(tex.aligned_width));
}
template<typename S, access A>
uint tex_coord_to_linear_buffer_id(thread _mtl_combined_image_sampler_3d_atomic_fallback<S, A> tex,
                                   int3 coord)
{
  return tex_coord_to_linear_buffer_id(tex, uint3(coord));
}

/* imageAtomicMin. */

template<typename S, access A>
S _texture_image_atomic_min_internal_fallback(
    thread _mtl_combined_image_sampler_2d_atomic_fallback<S, A> tex, int2 coord, S data)
{
  if (!in_range(coord.xy, int2(0, 0), int2(tex.texture->get_width(0), tex.texture->get_height(0))))
  {
    return S(0);
  }
  uint linear_id = tex_coord_to_linear_buffer_id(tex, coord);
  return atomicMin(tex.buffer[linear_id], data);
}

template<typename S, access A>
S _texture_image_atomic_min_internal_fallback(
    thread _mtl_combined_image_sampler_2d_array_atomic_fallback<S, A> tex, int3 coord, S data)
{
  if (!in_range(coord.xyz, int3(0, 0, 0), int3(tex.texture_size.xyz))) {
    return S(0);
  }
  uint linear_id = tex_coord_to_linear_buffer_id(tex, coord);
  return atomicMin(tex.buffer[linear_id], data);
}

template<typename S, access A>
S _texture_image_atomic_min_internal_fallback(
    thread _mtl_combined_image_sampler_3d_atomic_fallback<S, A> tex, int3 coord, S data)
{
  if (!in_range(coord.xyz, int3(0, 0, 0), int3(tex.texture_size.xyz))) {
    return S(0);
  }
  uint linear_id = tex_coord_to_linear_buffer_id(tex, coord);
  return atomicMin(tex.buffer[linear_id], data);
}

/* imageAtomicAdd. */
template<typename S, access A>
S _texture_image_atomic_add_internal_fallack(
    thread _mtl_combined_image_sampler_2d_atomic_fallback<S, A> tex, int2 coord, S data)
{
  if (!in_range(coord.xy, int2(0, 0), int2(tex.texture->get_width(0), tex.texture->get_height(0))))
  {
    return S(0);
  }
  uint linear_id = tex_coord_to_linear_buffer_id(tex, coord);
  return atomicAdd(tex.buffer[linear_id], data);
}

template<typename S, access A>
S _texture_image_atomic_add_internal_fallack(
    thread _mtl_combined_image_sampler_2d_array_atomic_fallback<S, A> tex, int3 coord, S data)
{
  if (!in_range(coord.xyz, int3(0, 0, 0), int3(tex.texture_size.xyz))) {
    return S(0);
  }
  uint linear_id = tex_coord_to_linear_buffer_id(tex, coord);
  return atomicAdd(tex.buffer[linear_id], data);
}

template<typename S, access A>
S _texture_image_atomic_add_internal_fallack(
    thread _mtl_combined_image_sampler_3d_atomic_fallback<S, A> tex, int3 coord, S data)
{
  if (!in_range(coord.xyz, int3(0, 0, 0), int3(tex.texture_size.xyz))) {
    return S(0);
  }
  uint linear_id = tex_coord_to_linear_buffer_id(tex, coord);
  return atomicAdd(tex.buffer[linear_id], data);
}

/* imageAtomicExchange. */
template<typename S, access A>
S _texture_image_atomic_exchange_internal_fallack(
    thread _mtl_combined_image_sampler_2d_atomic_fallback<S, A> tex, int2 coord, S data)
{
  if (!in_range(coord.xy, int2(0, 0), int2(tex.texture->get_width(0), tex.texture->get_height(0))))
  {
    return S(0);
  }
  uint linear_id = tex_coord_to_linear_buffer_id(tex, coord);
  return atomicExchange(tex.buffer[linear_id], data);
}

template<typename S, access A>
S _texture_image_atomic_exchange_internal_fallack(
    thread _mtl_combined_image_sampler_2d_array_atomic_fallback<S, A> tex, int3 coord, S data)
{
  if (!in_range(coord.xyz, int3(0, 0, 0), int3(tex.texture_size.xyz))) {
    return S(0);
  }
  uint linear_id = tex_coord_to_linear_buffer_id(tex, coord);
  return atomicExchange(tex.buffer[linear_id], data);
}

template<typename S, access A>
S _texture_image_atomic_exchange_internal_fallack(
    thread _mtl_combined_image_sampler_3d_atomic_fallback<S, A> tex, int3 coord, S data)
{
  if (!in_range(coord.xyz, int3(0, 0, 0), int3(tex.texture_size.xyz))) {
    return S(0);
  }
  uint linear_id = tex_coord_to_linear_buffer_id(tex, coord);
  return atomicExchange(tex.buffer[linear_id], data);
}

/* imageAtomicXor. */
template<typename S, access A>
S _texture_image_atomic_xor_internal_fallack(
    thread _mtl_combined_image_sampler_2d_atomic_fallback<S, A> tex, int2 coord, S data)
{
  if (!in_range(coord.xy, int2(0, 0), int2(tex.texture->get_width(0), tex.texture->get_height(0))))
  {
    return S(0);
  }
  uint linear_id = tex_coord_to_linear_buffer_id(tex, coord);
  return atomicXor(tex.buffer[linear_id], data);
}

template<typename S, access A>
S _texture_image_atomic_xor_internal_fallack(
    thread _mtl_combined_image_sampler_2d_array_atomic_fallback<S, A> tex, int3 coord, S data)
{
  if (!in_range(coord.xyz, int3(0, 0, 0), int3(tex.texture_size.xyz))) {
    return S(0);
  }
  uint linear_id = tex_coord_to_linear_buffer_id(tex, coord);
  return atomicXor(tex.buffer[linear_id], data);
}

template<typename S, access A>
S _texture_image_atomic_xor_internal_fallack(
    thread _mtl_combined_image_sampler_3d_atomic_fallback<S, A> tex, int3 coord, S data)
{
  if (!in_range(coord.xyz, int3(0, 0, 0), int3(tex.texture_size.xyz))) {
    return S(0);
  }
  uint linear_id = tex_coord_to_linear_buffer_id(tex, coord);
  return atomicXor(tex.buffer[linear_id], data);
}

/* imageAtomicOr. */
template<typename S, access A>
S _texture_image_atomic_or_internal_fallack(
    thread _mtl_combined_image_sampler_2d_atomic_fallback<S, A> tex, int2 coord, S data)
{
  if (!in_range(coord.xy, int2(0, 0), int2(tex.texture->get_width(0), tex.texture->get_height(0))))
  {
    return S(0);
  }
  uint linear_id = tex_coord_to_linear_buffer_id(tex, coord);
  return atomicOr(tex.buffer[linear_id], data);
}

template<typename S, access A>
S _texture_image_atomic_or_internal_fallack(
    thread _mtl_combined_image_sampler_2d_array_atomic_fallback<S, A> tex, int3 coord, S data)
{
  if (!in_range(coord.xyz, int3(0, 0, 0), int3(tex.texture_size.xyz))) {
    return S(0);
  }
  uint linear_id = tex_coord_to_linear_buffer_id(tex, coord);
  return atomicOr(tex.buffer[linear_id], data);
}

template<typename S, access A>
S _texture_image_atomic_or_internal_fallack(
    thread _mtl_combined_image_sampler_3d_atomic_fallback<S, A> tex, int3 coord, S data)
{
  if (!in_range(coord.xyz, int3(0, 0, 0), int3(tex.texture_size.xyz))) {
    return S(0);
  }
  uint linear_id = tex_coord_to_linear_buffer_id(tex, coord);
  return atomicOr(tex.buffer[linear_id], data);
}

/** Texture sampling, reading and writing functions with layer mapping. */

/* Texel Fetch. */
template<typename S, typename T>
inline vec<S, 4> _texelFetch_internal(
    thread _mtl_combined_image_sampler_2d_atomic_fallback<S, access::sample> tex,
    vec<T, 2> texel,
    uint lod,
    vec<T, 2> offset = vec<T, 2>(0))
{
  return tex.texture->sample(_point_sample_, float2(texel.xy + offset.xy), level(lod));
}

template<typename S, typename T>
inline vec<S, 4> _texelFetch_internal(
    thread _mtl_combined_image_sampler_2d_array_atomic_fallback<S, access::sample> tex,
    vec<T, 3> texel,
    uint lod,
    vec<T, 3> offset = vec<T, 3>(0))
{
  return tex.texture->sample(
      _point_sample_, float2(tex_coord_3d_to_2d(tex, uint3(texel + offset))), level(lod));
}

template<typename S, typename T>
inline vec<S, 4> _texelFetch_internal(
    thread _mtl_combined_image_sampler_3d_atomic_fallback<S, access::sample> tex,
    vec<T, 3> texel,
    uint lod,
    vec<T, 3> offset = vec<T, 3>(0))
{
  return tex.texture->sample(
      _point_sample_, float2(tex_coord_3d_to_2d(tex, uint3(texel + offset))), level(lod));
}

template<typename S, typename T, access A>
inline vec<S, 4> _texelFetch_internal(
    thread _mtl_combined_image_sampler_2d_atomic_fallback<S, A> tex,
    vec<T, 2> texel,
    uint lod,
    vec<T, 2> offset = vec<T, 2>(0))
{

  float w = tex.texture->get_width() >> lod;
  float h = tex.texture->get_height() >> lod;
  if ((texel.x + offset.x) >= 0 && (texel.x + offset.x) < w && (texel.y + offset.y) >= 0 &&
      (texel.y + offset.y) < h)
  {
    return tex.texture->read(uint2(texel + offset), lod);
  }
  else {
    return vec<S, 4>(0);
  }
}

template<typename S, typename T, access A>
inline vec<S, 4> _texelFetch_internal(
    thread _mtl_combined_image_sampler_2d_array_atomic_fallback<S, A> tex,
    vec<T, 3> texel,
    uint lod,
    vec<T, 3> offset = vec<T, 3>(0))
{
  return tex.texture->read(tex_coord_3d_to_2d(tex, uint3(texel + offset)), lod);
}

template<typename S, typename T, access A>
inline vec<S, 4> _texelFetch_internal(
    thread _mtl_combined_image_sampler_3d_atomic_fallback<S, A> tex,
    vec<T, 3> texel,
    uint lod,
    vec<T, 3> offset = vec<T, 3>(0))
{
  return tex.texture->read(tex_coord_3d_to_2d(tex, uint3(texel + offset)), lod);
}

/* imageStore. */

template<typename S, typename T, access A>
inline void _texture_write_internal(
    thread _mtl_combined_image_sampler_2d_atomic_fallback<S, A> tex, T _coord, vec<S, 4> value)
{
  float w = tex.texture_size.x;
  float h = tex.texture_size.y;
  if (_coord.x >= 0 && _coord.x < w && _coord.y >= 0 && _coord.y < h) {
    tex.texture->write(value, uint2(_coord.xy));
  }
}

template<typename S, typename T, access A>
inline void _texture_write_internal_fast(
    thread _mtl_combined_image_sampler_2d_atomic_fallback<S, A> tex, T _coord, vec<S, 4> value)
{
  tex.texture->write(value, uint2(_coord.xy));
}

template<typename S, typename T, access A>
inline void _texture_write_internal(
    thread _mtl_combined_image_sampler_2d_array_atomic_fallback<S, A> tex,
    T _coord,
    vec<S, 4> value)
{
  float w = tex.texture_size.x;
  float h = tex.texture_size.y;
  float d = tex.texture_size.z;
  if (_coord.x >= 0 && _coord.x < w && _coord.y >= 0 && _coord.y < h && _coord.z >= 0 &&
      _coord.z < d)
  {
    tex.texture->write(value, tex_coord_3d_to_2d(tex, uint3(_coord)));
  }
}

template<typename S, typename T, access A>
inline void _texture_write_internal_fast(
    thread _mtl_combined_image_sampler_2d_array_atomic_fallback<S, A> tex,
    T _coord,
    vec<S, 4> value)
{
  tex.texture->write(value, tex_coord_3d_to_2d(tex, uint3(_coord)));
}

template<typename S, typename T, access A>
inline void _texture_write_internal(
    thread _mtl_combined_image_sampler_3d_atomic_fallback<S, A> tex, T _coord, vec<S, 4> value)
{
  float w = tex.texture_size.x;
  float h = tex.texture_size.y;
  float d = tex.texture_size.z;
  if (_coord.x >= 0 && _coord.x < w && _coord.y >= 0 && _coord.y < h && _coord.z >= 0 &&
      _coord.z < d)
  {
    tex.texture->write(value, tex_coord_3d_to_2d(tex, uint3(_coord)));
  }
}

template<typename S, typename T, access A>
inline void _texture_write_internal_fast(
    thread _mtl_combined_image_sampler_3d_atomic_fallback<S, A> tex, T _coord, vec<S, 4> value)
{
  tex.texture->write(value, tex_coord_3d_to_2d(tex, uint3(_coord)));
}

#endif

/* Matrix compare operators. */
/** TODO(fclem): Template. */
inline bool operator==(float4x4 a, float4x4 b)
{
  for (int i = 0; i < 4; i++) {
    if (any(a[i] != b[i])) {
      return false;
    }
  }
  return true;
}
inline bool operator==(float3x3 a, float3x3 b)
{
  for (int i = 0; i < 3; i++) {
    if (any(a[i] != b[i])) {
      return false;
    }
  }
  return true;
}
inline bool operator==(float2x2 a, float2x2 b)
{
  for (int i = 0; i < 2; i++) {
    if (any(a[i] != b[i])) {
      return false;
    }
  }
  return true;
}

inline bool operator!=(float4x4 a, float4x4 b)
{
  return !(a == b);
}
inline bool operator!=(float3x3 a, float3x3 b)
{
  return !(a == b);
}
inline bool operator!=(float2x2 a, float2x2 b)
{
  return !(a == b);
}

/* Matrix unary minus operator. */

inline float4x4 operator-(float4x4 a)
{
  float4x4 b;
  for (int i = 0; i < 4; i++) {
    b[i] = -a[i];
  }
  return b;
}
inline float3x3 operator-(float3x3 a)
{
  float3x3 b;
  for (int i = 0; i < 3; i++) {
    b[i] = -a[i];
  }
  return b;
}
inline float2x2 operator-(float2x2 a)
{
  float2x2 b;
  for (int i = 0; i < 2; i++) {
    b[i] = -a[i];
  }
  return b;
}

/* SSBO Vertex Fetch Mode. */
#ifdef MTL_SSBO_VERTEX_FETCH
/**
 * Enabled when geometry is passed via raw buffer bindings, rather than using
 * vertex assembly in the vertex-descriptor.
 *
 *  To describe the layout of input attribute data, we will generate uniforms (defaulting to 0)
 * with the names per unique input attribute with name `attr`:
 *
 * - uniform_ssbo_stride_##attr  -- Representing the stride between element.
 * - uniform_ssbo_offset_##attr  -- Representing the base offset within the vertex.
 * - uniform_ssbo_fetchmode_##attr - Whether using per-vertex (=0) or per-instance fetch (=1).
 * - uniform_ssbo_vbo_id_##attr - buffer binding index for VBO with data for this attribute.
 * - uniform_ssbo_type_##attr - The type of data in the currently bound buffer.
 *
 * If the uniform_ssbo_type_* does not match with the desired type, then it is the responsibility
 * of the shader to perform the conversion. Types should always be read as the raw attribute type,
 * and then converted. e.g. If the uniform_ssbo_type_* is `int`, but we want to read it to be
 * normalized to a float.
 * The implementation should query the attribute type using vertex_fetch_get_attr_type(attr_name):
 *
 * \code{.cc}
 * float fweight = 0.0;
 * if(vertex_fetch_get_attr_type(in_weight) == GPU_SHADER_ATTR_TYPE_INT) {
 *   int iweight = vertex_fetch_attribute(gl_VertexID, in_weight, int);
 *   fweight = (float)iweight/(float)INT32_MAX;
 * } else {
 *   fweight = = vertex_fetch_attribute(gl_VertexID, in_weight, float);
 * }
 * \endcode
 *
 * Note: These uniforms are generated as part of the same data block used for regular uniforms
 * and attribute data is written prior to each draw call, depending on the configuration of
 * the vertex descriptor for an MTLBatch or MTLImmedaite call. */
#  define PPCAT_NX(A, B) A##B
#  define PPCAT(A, B) PPCAT_NX(A, B)

#  define RESOLVE_VERTEX(v_id) \
    ((UNIFORM_SSBO_USES_INDEXED_RENDERING_STR > 0) ? \
         ((UNIFORM_SSBO_INDEX_MODE_U16_STR > 0) ? MTL_INDEX_DATA_U16[v_id] : \
                                                  MTL_INDEX_DATA_U32[v_id]) : \
         v_id)
#  define ATTR_TYPE(attr) PPCAT(SSBO_ATTR_TYPE_, attr)
#  define vertex_fetch_attribute_raw(n, attr, type) \
    (reinterpret_cast<constant type *>( \
        &MTL_VERTEX_DATA[PPCAT(UNIFORM_SSBO_VBO_ID_STR, attr)] \
                        [(PPCAT(UNIFORM_SSBO_STRIDE_STR, attr) * \
                          ((PPCAT(UNIFORM_SSBO_FETCHMODE_STR, attr)) ? gl_InstanceID : n)) + \
                         PPCAT(UNIFORM_SSBO_OFFSET_STR, attr)]))[0]
#  define vertex_fetch_attribute(n, attr, type) \
    vertex_fetch_attribute_raw(RESOLVE_VERTEX(n), attr, type)
#  define vertex_id_from_index_id(n) RESOLVE_VERTEX(n)
#  define vertex_fetch_get_input_prim_type() UNIFORM_SSBO_INPUT_PRIM_TYPE_STR
#  define vertex_fetch_get_input_vert_count() UNIFORM_SSBO_INPUT_VERT_COUNT_STR
#  define vertex_fetch_get_attr_type(attr) PPCAT(UNIFORM_SSBO_TYPE_STR, attr)

/* Must mirror GPU_primitive.h. */
#  define GPU_PRIM_POINTS 0
#  define GPU_PRIM_LINES 1
#  define GPU_PRIM_TRIS 2
#  define GPU_PRIM_LINE_STRIP 3
#  define GPU_PRIM_LINE_LOOP 4
#  define GPU_PRIM_TRI_STRIP 5
#  define GPU_PRIM_TRI_FAN 6
#  define GPU_PRIM_LINES_ADJ 7
#  define GPU_PRIM_TRIS_ADJ 8
#  define GPU_PRIM_LINE_STRIP_ADJ 9
#endif

/* Common Functions. */
#define dFdx(x) dfdx(x)
#define dFdy(x) dfdy(x)
#define mod(x, y) _mtlmod(x, y)
#define discard discard_fragment()
#define inversesqrt rsqrt

inline float radians(float deg)
{
  /* Constant factor: M_PI_F/180.0. */
  return deg * 0.01745329251f;
}

inline float degrees(float rad)
{
  /* Constant factor: 180.0/M_PI_F. */
  return rad * 57.2957795131;
}

#define select(A, B, C) mix(A, B, C)

/* Type conversions and type truncation. */
inline float4 to_float4(float3 val)
{
  return float4(val, 1.0);
}

/* Type conversions and type truncation (Utility Functions). */
inline float3x3 mat4_to_mat3(float4x4 matrix)
{
  return float3x3(matrix[0].xyz, matrix[1].xyz, matrix[2].xyz);
}

inline int floatBitsToInt(float f)
{
  return as_type<int>(f);
}

inline int2 floatBitsToInt(float2 f)
{
  return as_type<int2>(f);
}

inline int3 floatBitsToInt(float3 f)
{
  return as_type<int3>(f);
}

inline int4 floatBitsToInt(float4 f)
{
  return as_type<int4>(f);
}

inline uint floatBitsToUint(float f)
{
  return as_type<uint>(f);
}

inline uint2 floatBitsToUint(float2 f)
{
  return as_type<uint2>(f);
}

inline uint3 floatBitsToUint(float3 f)
{
  return as_type<uint3>(f);
}

inline uint4 floatBitsToUint(float4 f)
{
  return as_type<uint4>(f);
}

inline float intBitsToFloat(int f)
{
  return as_type<float>(f);
}

inline float2 intBitsToFloat(int2 f)
{
  return as_type<float2>(f);
}

inline float3 intBitsToFloat(int3 f)
{
  return as_type<float3>(f);
}

inline float4 intBitsToFloat(int4 f)
{
  return as_type<float4>(f);
}

inline float uintBitsToFloat(uint f)
{
  return as_type<float>(f);
}

inline float2 uintBitsToFloat(uint2 f)
{
  return as_type<float2>(f);
}

inline float3 uintBitsToFloat(uint3 f)
{
  return as_type<float3>(f);
}

inline float4 uintBitsToFloat(uint4 f)
{
  return as_type<float4>(f);
}

#define bitfieldReverse reverse_bits
#define bitfieldExtract extract_bits
#define bitfieldInsert insert_bits
#define bitCount popcount

template<typename T> int findLSB(T x)
{
  /* ctz returns the number of trailing zeroes. To fetch the index of the LSB, we can also use this
   * value as index, however we need to filter out the case where the input value is zero to match
   * GLSL functionality. */
  return (x == T(0)) ? int(-1) : int(ctz(x));
}

template<typename T> int findMSB(T x)
{
  /* clz returns the number of leading zeroes. To fetch the index of the MSB, we can also use this
   * value as index when offset by 1. */
  return int(sizeof(T) * 8) - 1 - int(clz(x));
}

/* Texture size functions. Add texture types as needed. */
#define imageSize(image) textureSize(image, 0)

template<typename T, access A>
int textureSize(thread _mtl_combined_image_sampler_1d<T, A> image, uint lod)
{
  return int(image.texture->get_width());
}

template<typename T, access A>
int2 textureSize(thread _mtl_combined_image_sampler_1d_array<T, A> image, uint lod)
{
  return int2(image.texture->get_width(), image.texture->get_array_size());
}

template<typename T, access A>
int2 textureSize(thread _mtl_combined_image_sampler_2d<T, A> image, uint lod)
{
  return int2(image.texture->get_width(lod), image.texture->get_height(lod));
}

template<typename T, access A>
int2 textureSize(thread _mtl_combined_image_sampler_depth_2d<T, A> image, uint lod)
{
  return int2(image.texture->get_width(lod), image.texture->get_height(lod));
}

template<typename T, access A>
int3 textureSize(thread _mtl_combined_image_sampler_2d_array<T, A> image, uint lod)
{
  return int3(image.texture->get_width(lod),
              image.texture->get_height(lod),
              image.texture->get_array_size());
}

template<typename T, access A>
int3 textureSize(thread _mtl_combined_image_sampler_depth_2d_array<T, A> image, uint lod)
{
  return int3(image.texture->get_width(lod),
              image.texture->get_height(lod),
              image.texture->get_array_size());
}

template<typename T, access A>
int2 textureSize(thread _mtl_combined_image_sampler_cube<T, A> image, uint lod)
{
  return int2(image.texture->get_width(lod), image.texture->get_height(lod));
}

template<typename T, access A>
int3 textureSize(thread _mtl_combined_image_sampler_3d<T, A> image, uint lod)
{
  return int3(image.texture->get_width(lod),
              image.texture->get_height(lod),
              image.texture->get_depth(lod));
}

#ifndef MTL_SUPPORTS_TEXTURE_ATOMICS
/* textureSize functions for fallback atomic textures. */
template<typename T, access A>
int2 textureSize(thread _mtl_combined_image_sampler_2d_atomic_fallback<T, A> image, uint lod)
{
  return int2(image.texture->get_width(lod), image.texture->get_height(lod));
}

template<typename T, access A>
int3 textureSize(thread _mtl_combined_image_sampler_2d_array_atomic_fallback<T, A> image, uint lod)
{
  return int3(image.texture_size);
}

template<typename T, access A>
int3 textureSize(thread _mtl_combined_image_sampler_3d_atomic_fallback<T, A> image, uint lod)
{
  return int3(image.texture_size);
}
#endif

/* Equality and comparison functions. */
#define lessThan(a, b) ((a) < (b))
#define lessThanEqual(a, b) ((a) <= (b))
#define greaterThan(a, b) ((a) > (b))
#define greaterThanEqual(a, b) ((a) >= (b))
#define equal(a, b) ((a) == (b))
#define notEqual(a, b) ((a) != (b))

template<typename T, int n> bool all(vec<T, n> x)
{
  bool _all = true;
  for (int i = 0; i < n; i++) {
    _all = _all && (x[i] > 0);
  }
  return _all;
}

template<typename T, int n> bool any(vec<T, n> x)
{
  bool _any = false;
  for (int i = 0; i < n; i++) {
    _any = _any || (x[i] > 0);
  }
  return _any;
}

/* Modulo functionality. */
int _mtlmod(int a, int b)
{
  return a - b * (a / b);
}

float _mtlmod(float a, float b)
{
  return a - b * floor(a / b);
}

template<typename T, int n> vec<T, n> _mtlmod(vec<T, n> x, vec<T, n> y)
{
  return x - (y * floor(x / y));
}

template<typename T, int n, typename U> vec<T, n> _mtlmod(vec<T, n> x, U y)
{
  return x - (vec<T, n>(y) * floor(x / vec<T, n>(y)));
}

template<typename T, typename U, int n> vec<U, n> _mtlmod(T x, vec<U, n> y)
{
  return vec<U, n>(x) - (y * floor(vec<U, n>(x) / y));
}

/* Mathematical functions. */
template<typename T> T atan(T y, T x)
{
  return atan2(y, x);
}

/* Matrix Inverse. */
float4x4 inverse(float4x4 a)
{
  float b00 = a[0][0] * a[1][1] - a[0][1] * a[1][0];
  float b01 = a[0][0] * a[1][2] - a[0][2] * a[1][0];
  float b02 = a[0][0] * a[1][3] - a[0][3] * a[1][0];
  float b03 = a[0][1] * a[1][2] - a[0][2] * a[1][1];
  float b04 = a[0][1] * a[1][3] - a[0][3] * a[1][1];
  float b05 = a[0][2] * a[1][3] - a[0][3] * a[1][2];
  float b06 = a[2][0] * a[3][1] - a[2][1] * a[3][0];
  float b07 = a[2][0] * a[3][2] - a[2][2] * a[3][0];
  float b08 = a[2][0] * a[3][3] - a[2][3] * a[3][0];
  float b09 = a[2][1] * a[3][2] - a[2][2] * a[3][1];
  float b10 = a[2][1] * a[3][3] - a[2][3] * a[3][1];
  float b11 = a[2][2] * a[3][3] - a[2][3] * a[3][2];

  float inv_det = 1.0 / (b00 * b11 - b01 * b10 + b02 * b09 + b03 * b08 - b04 * b07 + b05 * b06);

  float4x4 adjoint{};
  adjoint[0][0] = a[1][1] * b11 - a[1][2] * b10 + a[1][3] * b09;
  adjoint[0][1] = a[0][2] * b10 - a[0][1] * b11 - a[0][3] * b09;
  adjoint[0][2] = a[3][1] * b05 - a[3][2] * b04 + a[3][3] * b03;
  adjoint[0][3] = a[2][2] * b04 - a[2][1] * b05 - a[2][3] * b03;
  adjoint[1][0] = a[1][2] * b08 - a[1][0] * b11 - a[1][3] * b07;
  adjoint[1][1] = a[0][0] * b11 - a[0][2] * b08 + a[0][3] * b07;
  adjoint[1][2] = a[3][2] * b02 - a[3][0] * b05 - a[3][3] * b01;
  adjoint[1][3] = a[2][0] * b05 - a[2][2] * b02 + a[2][3] * b01;
  adjoint[2][0] = a[1][0] * b10 - a[1][1] * b08 + a[1][3] * b06;
  adjoint[2][1] = a[0][1] * b08 - a[0][0] * b10 - a[0][3] * b06;
  adjoint[2][2] = a[3][0] * b04 - a[3][1] * b02 + a[3][3] * b00;
  adjoint[2][3] = a[2][1] * b02 - a[2][0] * b04 - a[2][3] * b00;
  adjoint[3][0] = a[1][1] * b07 - a[1][0] * b09 - a[1][2] * b06;
  adjoint[3][1] = a[0][0] * b09 - a[0][1] * b07 + a[0][2] * b06;
  adjoint[3][2] = a[3][1] * b01 - a[3][0] * b03 - a[3][2] * b00;
  adjoint[3][3] = a[2][0] * b03 - a[2][1] * b01 + a[2][2] * b00;
  return adjoint * inv_det;
}

float3x3 inverse(float3x3 m)
{
  float b00 = m[1][1] * m[2][2] - m[2][1] * m[1][2];
  float b01 = m[0][1] * m[2][2] - m[2][1] * m[0][2];
  float b02 = m[0][1] * m[1][2] - m[1][1] * m[0][2];

  float inv_det = 1.0 / (m[0][0] * b00 - m[1][0] * b01 + m[2][0] * b02);

  float3x3 adjoint{};
  adjoint[0][0] = +b00;
  adjoint[0][1] = -b01;
  adjoint[0][2] = +b02;
  adjoint[1][0] = -(m[1][0] * m[2][2] - m[2][0] * m[1][2]);
  adjoint[1][1] = +(m[0][0] * m[2][2] - m[2][0] * m[0][2]);
  adjoint[1][2] = -(m[0][0] * m[1][2] - m[1][0] * m[0][2]);
  adjoint[2][0] = +(m[1][0] * m[2][1] - m[2][0] * m[1][1]);
  adjoint[2][1] = -(m[0][0] * m[2][1] - m[2][0] * m[0][1]);
  adjoint[2][2] = +(m[0][0] * m[1][1] - m[1][0] * m[0][1]);
  return adjoint * inv_det;
}

float2x2 inverse(float2x2 m)
{
  float inv_det = 1.0 / (m[0][0] * m[1][1] - m[1][0] * m[0][1]);

  float2x2 adjoint{};
  adjoint[0][0] = +m[1][1];
  adjoint[1][0] = -m[1][0];
  adjoint[0][1] = -m[0][1];
  adjoint[1][1] = +m[0][0];
  return adjoint * inv_det;
}

/* Additional overloads for builtin functions. */
float distance(float x, float y)
{
  return abs(y - x);
}

/* Overload for mix(A, B, float ratio). */
template<typename T, int Size> vec<T, Size> mix(vec<T, Size> a, vec<T, Size> b, float val)
{
  return mix(a, b, vec<T, Size>(val));
}

/* Overload for mix(A, B, bvec<N>). */
template<typename T, int Size>
vec<T, Size> mix(vec<T, Size> a, vec<T, Size> b, vec<int, Size> mask)
{
  vec<T, Size> result;
  for (int i = 0; i < Size; i++) {
    result[i] = mask[i] ? b[i] : a[i];
  }
  return result;
}

/* Using vec<bool, S> does not appear to work, splitting cases. */
/* Overload for mix(A, B, bvec<N>). */
template<typename T> vec<T, 4> mix(vec<T, 4> a, vec<T, 4> b, bvec4 mask)
{
  vec<T, 4> result;
  for (int i = 0; i < 4; i++) {
    result[i] = mask[i] ? b[i] : a[i];
  }
  return result;
}

/* Overload for mix(A, B, bvec<N>). */
template<typename T> vec<T, 3> mix(vec<T, 3> a, vec<T, 3> b, bvec3 mask)
{
  vec<T, 3> result;
  for (int i = 0; i < 3; i++) {
    result[i] = mask[i] ? b[i] : a[i];
  }
  return result;
}

/* Overload for mix(A, B, bvec<N>). */
template<typename T> vec<T, 2> mix(vec<T, 2> a, vec<T, 2> b, bvec2 mask)
{
  vec<T, 2> result;
  for (int i = 0; i < 2; i++) {
    result[i] = mask[i] ? b[i] : a[i];
  }
  return result;
}

/* Overload for mix(A, B, bvec<N>). */
template<typename T> T mix(T a, T b, bool mask)
{
  return (mask) ? b : a;
}

template<typename T, int Size> bool is_zero(vec<T, Size> a)
{
  for (int i = 0; i < Size; i++) {
    if (a[i] != T(0)) {
      return false;
    }
  }
  return true;
}

/**
 * Matrix conversion fallback for functional style casting & constructors.
 * To avoid name collision with the types, they are replaced with uppercase version
 * before compilation.
 */

mat2 MAT2x2(vec2 a, vec2 b)
{
  return mat2(a, b);
}
mat2 MAT2x2(float a1, float a2, float b1, float b2)
{
  return mat2(vec2(a1, a2), vec2(b1, b2));
}
mat2 MAT2x2(float f)
{
  return mat2(f);
}
mat2 MAT2x2(mat3 m)
{
  return mat2(m[0].xy, m[1].xy);
}
mat2 MAT2x2(mat4 m)
{
  return mat2(m[0].xy, m[1].xy);
}

mat3 MAT3x3(vec3 a, vec3 b, vec3 c)
{
  return mat3(a, b, c);
}
mat3 MAT3x3(
    float a1, float a2, float a3, float b1, float b2, float b3, float c1, float c2, float c3)
{
  return mat3(vec3(a1, a2, a3), vec3(b1, b2, b3), vec3(c1, c2, c3));
}
mat3 MAT3x3(vec3 a, float b1, float b2, float b3, float c1, float c2, float c3)
{
  return mat3(a, vec3(b1, b2, b3), vec3(c1, c2, c3));
}
mat3 MAT3x3(float f)
{
  return mat3(f);
}
mat3 MAT3x3(mat4 m)
{
  return mat3(m[0].xyz, m[1].xyz, m[2].xyz);
}
mat3 MAT3x3(mat3x4 m)
{
  return mat3(m[0].xyz, m[1].xyz, m[2].xyz);
}
mat3 MAT3x3(mat2 m)
{
  return mat3(vec3(m[0].xy, 0.0), vec3(m[1].xy, 0.0), vec3(0.0, 0.0, 1.0));
}

mat4 MAT4x4(vec4 a, vec4 b, vec4 c, vec4 d)
{
  return mat4(a, b, c, d);
}
mat4 MAT4x4(float a1,
            float a2,
            float a3,
            float a4,
            float b1,
            float b2,
            float b3,
            float b4,
            float c1,
            float c2,
            float c3,
            float c4,
            float d1,
            float d2,
            float d3,
            float d4)
{
  return mat4(
      vec4(a1, a2, a3, a4), vec4(b1, b2, b3, b4), vec4(c1, c2, c3, c4), vec4(d1, d2, d3, d4));
}
mat4 MAT4x4(float f)
{
  return mat4(f);
}
mat4 MAT4x4(mat3 m)
{
  return mat4(
      vec4(m[0].xyz, 0.0), vec4(m[1].xyz, 0.0), vec4(m[2].xyz, 0.0), vec4(0.0, 0.0, 0.0, 1.0));
}
mat4 MAT4x4(mat3x4 m)
{
  return mat4(m[0], m[1], m[2], vec4(0.0, 0.0, 0.0, 1.0));
}
mat4 MAT4x4(mat2 m)
{
  return mat4(vec4(m[0].xy, 0.0, 0.0),
              vec4(m[1].xy, 0.0, 0.0),
              vec4(0.0, 0.0, 1.0, 0.0),
              vec4(0.0, 0.0, 0.0, 1.0));
}

mat3x4 MAT3x4(vec4 a, vec4 b, vec4 c)
{
  return mat3x4(a, b, c);
}
mat3x4 MAT3x4(float a1,
              float a2,
              float a3,
              float a4,
              float b1,
              float b2,
              float b3,
              float b4,
              float c1,
              float c2,
              float c3,
              float c4)
{
  return mat3x4(vec4(a1, a2, a3, a4), vec4(b1, b2, b3, b4), vec4(c1, c2, c3, c4));
}
mat3x4 MAT3x4(float f)
{
  return mat3x4(f);
}
mat3x4 MAT3x4(mat3 m)
{
  return mat3x4(vec4(m[0].xyz, 0.0), vec4(m[1].xyz, 0.0), vec4(m[2].xyz, 0.0));
}
mat3x4 MAT3x4(mat2 m)
{
  return mat3x4(vec4(m[0].xy, 0.0, 0.0), vec4(m[1].xy, 0.0, 0.0), vec4(0.0, 0.0, 1.0, 0.0));
}

#define MAT2 MAT2x2
#define MAT3 MAT3x3
#define MAT4 MAT4x4<|MERGE_RESOLUTION|>--- conflicted
+++ resolved
@@ -531,10 +531,7 @@
                                            uint lod,
                                            T offset)
 {
-<<<<<<< HEAD
-=======
   /* LODs not supported for 1d textures. This must be zero. */
->>>>>>> 61a88e52
   return tex.texture->read(uint(texel + offset), 0);
 }
 
