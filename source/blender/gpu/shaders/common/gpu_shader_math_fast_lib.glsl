--- conflicted
+++ resolved
@@ -4,11 +4,6 @@
 
 #pragma once
 
-<<<<<<< HEAD
-#include "gpu_glsl_cpp_stubs.hh"
-
-=======
->>>>>>> c99d4f15
 #include "gpu_shader_math_base_lib.glsl"
 
 /* WORKAROUND: to guard against double include in EEVEE. */
