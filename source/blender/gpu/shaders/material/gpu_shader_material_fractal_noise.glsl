/* SPDX-FileCopyrightText: 2019-2023 Blender Authors
 *
 * SPDX-License-Identifier: GPL-2.0-or-later */

#pragma BLENDER_REQUIRE(gpu_shader_common_hash.glsl)
#pragma BLENDER_REQUIRE(gpu_shader_material_noise.glsl)

<<<<<<< HEAD
/* The fractal_noise functions are all exactly the same except for the input type. */
float fractal_noise(
    float p, float octaves, float roughness, float lacunarity, bool normalize, bool hard)
{
  float fscale = 1.0;
  float amp = 1.0;
  float maxamp = 0.0;
  float sum = 0.0;
  octaves = clamp(octaves, 0.0, 15.0);
  int n = int(octaves);
  for (int i = 0; i <= n; i++) {
    float t = snoise(fscale * p);
    t = hard ? abs(t) * 2.0 - 1.0 : t;
    sum += t * amp;
    maxamp += amp;
    amp *= clamp(roughness, 0.0, 1.0);
    fscale *= lacunarity;
  }
  float rmd = octaves - floor(octaves);
  if (rmd != 0.0) {
    float t = snoise(fscale * p);
    t = hard ? abs(t) * 2.0 - 1.0 : t;
    float sum2 = sum + t * amp;
    return normalize ? mix(0.5 * sum / maxamp + 0.5, 0.5 * sum2 / (maxamp + amp) + 0.5, rmd) :
                       mix(sum, sum2, rmd);
  }
  else {
    return normalize ? 0.5 * sum / maxamp + 0.5 : sum;
  }
}

/* The fractal_noise functions are all exactly the same except for the input type. */
float fractal_noise(
    vec2 p, float octaves, float roughness, float lacunarity, bool normalize, bool hard)
{
  float fscale = 1.0;
  float amp = 1.0;
  float maxamp = 0.0;
  float sum = 0.0;
  octaves = clamp(octaves, 0.0, 15.0);
  int n = int(octaves);
  for (int i = 0; i <= n; i++) {
    float t = snoise(fscale * p);
    t = hard ? abs(t) * 2.0 - 1.0 : t;
    sum += t * amp;
    maxamp += amp;
    amp *= clamp(roughness, 0.0, 1.0);
    fscale *= lacunarity;
  }
  float rmd = octaves - floor(octaves);
  if (rmd != 0.0) {
    float t = snoise(fscale * p);
    t = hard ? abs(t) * 2.0 - 1.0 : t;
    float sum2 = sum + t * amp;
    return normalize ? mix(0.5 * sum / maxamp + 0.5, 0.5 * sum2 / (maxamp + amp) + 0.5, rmd) :
                       mix(sum, sum2, rmd);
  }
  else {
    return normalize ? 0.5 * sum / maxamp + 0.5 : sum;
  }
}

/* The fractal_noise functions are all exactly the same except for the input type. */
float fractal_noise(
    vec3 p, float octaves, float roughness, float lacunarity, bool normalize, bool hard)
{
  float fscale = 1.0;
  float amp = 1.0;
  float maxamp = 0.0;
  float sum = 0.0;
  octaves = clamp(octaves, 0.0, 15.0);
  int n = int(octaves);
  for (int i = 0; i <= n; i++) {
    float t = snoise(fscale * p);
    t = hard ? abs(t) * 2.0 - 1.0 : t;
    sum += t * amp;
    maxamp += amp;
    amp *= clamp(roughness, 0.0, 1.0);
    fscale *= lacunarity;
  }
  float rmd = octaves - floor(octaves);
  if (rmd != 0.0) {
    float t = snoise(fscale * p);
    t = hard ? abs(t) * 2.0 - 1.0 : t;
    float sum2 = sum + t * amp;
    return normalize ? mix(0.5 * sum / maxamp + 0.5, 0.5 * sum2 / (maxamp + amp) + 0.5, rmd) :
                       mix(sum, sum2, rmd);
  }
  else {
    return normalize ? 0.5 * sum / maxamp + 0.5 : sum;
  }
}

/* The fractal_noise functions are all exactly the same except for the input type. */
float fractal_noise(
    vec4 p, float octaves, float roughness, float lacunarity, bool normalize, bool hard)
{
  float fscale = 1.0;
  float amp = 1.0;
  float maxamp = 0.0;
  float sum = 0.0;
  octaves = clamp(octaves, 0.0, 15.0);
  int n = int(octaves);
  for (int i = 0; i <= n; i++) {
    float t = snoise(fscale * p);
    t = hard ? abs(t) * 2.0 - 1.0 : t;
    sum += t * amp;
    maxamp += amp;
    amp *= clamp(roughness, 0.0, 1.0);
    fscale *= lacunarity;
  }
  float rmd = octaves - floor(octaves);
  if (rmd != 0.0) {
    float t = snoise(fscale * p);
    t = hard ? abs(t) * 2.0 - 1.0 : t;
    float sum2 = sum + t * amp;
    return normalize ? mix(0.5 * sum / maxamp + 0.5, 0.5 * sum2 / (maxamp + amp) + 0.5, rmd) :
                       mix(sum, sum2, rmd);
=======
#define NOISE_FBM(T) \
  float noise_fbm(T co, \
                  float detail, \
                  float roughness, \
                  float lacunarity, \
                  float offset, \
                  float gain, \
                  bool normalize) \
  { \
    T p = co; \
    float fscale = 1.0; \
    float amp = 1.0; \
    float maxamp = 0.0; \
    float sum = 0.0; \
\
    for (int i = 0; i <= int(detail); i++) { \
      float t = snoise(fscale * p); \
      sum += t * amp; \
      maxamp += amp; \
      amp *= roughness; \
      fscale *= lacunarity; \
    } \
    float rmd = detail - floor(detail); \
    if (rmd != 0.0) { \
      float t = snoise(fscale * p); \
      float sum2 = sum + t * amp; \
      return normalize ? mix(0.5 * sum / maxamp + 0.5, 0.5 * sum2 / (maxamp + amp) + 0.5, rmd) : \
                         mix(sum, sum2, rmd); \
    } \
    else { \
      return normalize ? 0.5 * sum / maxamp + 0.5 : sum; \
    } \
  }

#define NOISE_MULTI_FRACTAL(T) \
  float noise_multi_fractal(T co, \
                            float detail, \
                            float roughness, \
                            float lacunarity, \
                            float offset, \
                            float gain, \
                            bool normalize) \
  { \
    T p = co; \
    float value = 1.0; \
    float pwr = 1.0; \
\
    for (int i = 0; i <= int(detail); i++) { \
      value *= (pwr * snoise(p) + 1.0); \
      pwr *= roughness; \
      p *= lacunarity; \
    } \
\
    float rmd = detail - floor(detail); \
    if (rmd != 0.0) { \
      value *= (rmd * pwr * snoise(p) + 1.0); /* correct? */ \
    } \
\
    return value; \
  }

#define NOISE_HETERO_TERRAIN(T) \
  float noise_hetero_terrain(T co, \
                             float detail, \
                             float roughness, \
                             float lacunarity, \
                             float offset, \
                             float gain, \
                             bool normalize) \
  { \
    T p = co; \
    float pwr = roughness; \
\
    /* first unscaled octave of function; later octaves are scaled */ \
    float value = offset + snoise(p); \
    p *= lacunarity; \
\
    for (int i = 1; i <= int(detail); i++) { \
      float increment = (snoise(p) + offset) * pwr * value; \
      value += increment; \
      pwr *= roughness; \
      p *= lacunarity; \
    } \
\
    float rmd = detail - floor(detail); \
    if (rmd != 0.0) { \
      float increment = (snoise(p) + offset) * pwr * value; \
      value += rmd * increment; \
    } \
\
    return value; \
  }

#define NOISE_HYBRID_MULTI_FRACTAL(T) \
  float noise_hybrid_multi_fractal(T co, \
                                   float detail, \
                                   float roughness, \
                                   float lacunarity, \
                                   float offset, \
                                   float gain, \
                                   bool normalize) \
  { \
    T p = co; \
    float pwr = 1.0; \
    float value = 0.0; \
    float weight = 1.0; \
\
    for (int i = 0; (weight > 0.001) && (i <= int(detail)); i++) { \
      if (weight > 1.0) { \
        weight = 1.0; \
      } \
\
      float signal = (snoise(p) + offset) * pwr; \
      pwr *= roughness; \
      value += weight * signal; \
      weight *= gain * signal; \
      p *= lacunarity; \
    } \
\
    float rmd = detail - floor(detail); \
    if ((rmd != 0.0) && (weight > 0.001)) { \
      if (weight > 1.0) { \
        weight = 1.0; \
      } \
      float signal = (snoise(p) + offset) * pwr; \
      value += rmd * weight * signal; \
    } \
\
    return value; \
>>>>>>> 21b820cd
  }

#define NOISE_RIDGED_MULTI_FRACTAL(T) \
  float noise_ridged_multi_fractal(T co, \
                                   float detail, \
                                   float roughness, \
                                   float lacunarity, \
                                   float offset, \
                                   float gain, \
                                   bool normalize) \
  { \
    T p = co; \
    float pwr = roughness; \
\
    float signal = offset - abs(snoise(p)); \
    signal *= signal; \
    float value = signal; \
    float weight = 1.0; \
\
    for (int i = 1; i <= int(detail); i++) { \
      p *= lacunarity; \
      weight = clamp(signal * gain, 0.0, 1.0); \
      signal = offset - abs(snoise(p)); \
      signal *= signal; \
      signal *= weight; \
      value += signal * pwr; \
      pwr *= roughness; \
    } \
\
    return value; \
  }

/* Noise fBM. */

NOISE_FBM(float)
NOISE_FBM(vec2)
NOISE_FBM(vec3)
NOISE_FBM(vec4)

/* Noise Multi-fractal. */

NOISE_MULTI_FRACTAL(float)
NOISE_MULTI_FRACTAL(vec2)
NOISE_MULTI_FRACTAL(vec3)
NOISE_MULTI_FRACTAL(vec4)

/* Noise Hetero Terrain. */

NOISE_HETERO_TERRAIN(float)
NOISE_HETERO_TERRAIN(vec2)
NOISE_HETERO_TERRAIN(vec3)
NOISE_HETERO_TERRAIN(vec4)

/* Noise Hybrid Multi-fractal. */

NOISE_HYBRID_MULTI_FRACTAL(float)
NOISE_HYBRID_MULTI_FRACTAL(vec2)
NOISE_HYBRID_MULTI_FRACTAL(vec3)
NOISE_HYBRID_MULTI_FRACTAL(vec4)

/* Noise Ridged Multi-fractal. */

NOISE_RIDGED_MULTI_FRACTAL(float)
NOISE_RIDGED_MULTI_FRACTAL(vec2)
NOISE_RIDGED_MULTI_FRACTAL(vec3)
NOISE_RIDGED_MULTI_FRACTAL(vec4)<|MERGE_RESOLUTION|>--- conflicted
+++ resolved
@@ -5,126 +5,6 @@
 #pragma BLENDER_REQUIRE(gpu_shader_common_hash.glsl)
 #pragma BLENDER_REQUIRE(gpu_shader_material_noise.glsl)
 
-<<<<<<< HEAD
-/* The fractal_noise functions are all exactly the same except for the input type. */
-float fractal_noise(
-    float p, float octaves, float roughness, float lacunarity, bool normalize, bool hard)
-{
-  float fscale = 1.0;
-  float amp = 1.0;
-  float maxamp = 0.0;
-  float sum = 0.0;
-  octaves = clamp(octaves, 0.0, 15.0);
-  int n = int(octaves);
-  for (int i = 0; i <= n; i++) {
-    float t = snoise(fscale * p);
-    t = hard ? abs(t) * 2.0 - 1.0 : t;
-    sum += t * amp;
-    maxamp += amp;
-    amp *= clamp(roughness, 0.0, 1.0);
-    fscale *= lacunarity;
-  }
-  float rmd = octaves - floor(octaves);
-  if (rmd != 0.0) {
-    float t = snoise(fscale * p);
-    t = hard ? abs(t) * 2.0 - 1.0 : t;
-    float sum2 = sum + t * amp;
-    return normalize ? mix(0.5 * sum / maxamp + 0.5, 0.5 * sum2 / (maxamp + amp) + 0.5, rmd) :
-                       mix(sum, sum2, rmd);
-  }
-  else {
-    return normalize ? 0.5 * sum / maxamp + 0.5 : sum;
-  }
-}
-
-/* The fractal_noise functions are all exactly the same except for the input type. */
-float fractal_noise(
-    vec2 p, float octaves, float roughness, float lacunarity, bool normalize, bool hard)
-{
-  float fscale = 1.0;
-  float amp = 1.0;
-  float maxamp = 0.0;
-  float sum = 0.0;
-  octaves = clamp(octaves, 0.0, 15.0);
-  int n = int(octaves);
-  for (int i = 0; i <= n; i++) {
-    float t = snoise(fscale * p);
-    t = hard ? abs(t) * 2.0 - 1.0 : t;
-    sum += t * amp;
-    maxamp += amp;
-    amp *= clamp(roughness, 0.0, 1.0);
-    fscale *= lacunarity;
-  }
-  float rmd = octaves - floor(octaves);
-  if (rmd != 0.0) {
-    float t = snoise(fscale * p);
-    t = hard ? abs(t) * 2.0 - 1.0 : t;
-    float sum2 = sum + t * amp;
-    return normalize ? mix(0.5 * sum / maxamp + 0.5, 0.5 * sum2 / (maxamp + amp) + 0.5, rmd) :
-                       mix(sum, sum2, rmd);
-  }
-  else {
-    return normalize ? 0.5 * sum / maxamp + 0.5 : sum;
-  }
-}
-
-/* The fractal_noise functions are all exactly the same except for the input type. */
-float fractal_noise(
-    vec3 p, float octaves, float roughness, float lacunarity, bool normalize, bool hard)
-{
-  float fscale = 1.0;
-  float amp = 1.0;
-  float maxamp = 0.0;
-  float sum = 0.0;
-  octaves = clamp(octaves, 0.0, 15.0);
-  int n = int(octaves);
-  for (int i = 0; i <= n; i++) {
-    float t = snoise(fscale * p);
-    t = hard ? abs(t) * 2.0 - 1.0 : t;
-    sum += t * amp;
-    maxamp += amp;
-    amp *= clamp(roughness, 0.0, 1.0);
-    fscale *= lacunarity;
-  }
-  float rmd = octaves - floor(octaves);
-  if (rmd != 0.0) {
-    float t = snoise(fscale * p);
-    t = hard ? abs(t) * 2.0 - 1.0 : t;
-    float sum2 = sum + t * amp;
-    return normalize ? mix(0.5 * sum / maxamp + 0.5, 0.5 * sum2 / (maxamp + amp) + 0.5, rmd) :
-                       mix(sum, sum2, rmd);
-  }
-  else {
-    return normalize ? 0.5 * sum / maxamp + 0.5 : sum;
-  }
-}
-
-/* The fractal_noise functions are all exactly the same except for the input type. */
-float fractal_noise(
-    vec4 p, float octaves, float roughness, float lacunarity, bool normalize, bool hard)
-{
-  float fscale = 1.0;
-  float amp = 1.0;
-  float maxamp = 0.0;
-  float sum = 0.0;
-  octaves = clamp(octaves, 0.0, 15.0);
-  int n = int(octaves);
-  for (int i = 0; i <= n; i++) {
-    float t = snoise(fscale * p);
-    t = hard ? abs(t) * 2.0 - 1.0 : t;
-    sum += t * amp;
-    maxamp += amp;
-    amp *= clamp(roughness, 0.0, 1.0);
-    fscale *= lacunarity;
-  }
-  float rmd = octaves - floor(octaves);
-  if (rmd != 0.0) {
-    float t = snoise(fscale * p);
-    t = hard ? abs(t) * 2.0 - 1.0 : t;
-    float sum2 = sum + t * amp;
-    return normalize ? mix(0.5 * sum / maxamp + 0.5, 0.5 * sum2 / (maxamp + amp) + 0.5, rmd) :
-                       mix(sum, sum2, rmd);
-=======
 #define NOISE_FBM(T) \
   float noise_fbm(T co, \
                   float detail, \
@@ -254,7 +134,6 @@
     } \
 \
     return value; \
->>>>>>> 21b820cd
   }
 
 #define NOISE_RIDGED_MULTI_FRACTAL(T) \
