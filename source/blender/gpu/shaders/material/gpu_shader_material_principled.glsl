/* SPDX-FileCopyrightText: 2019-2023 Blender Authors
 *
 * SPDX-License-Identifier: GPL-2.0-or-later */

vec3 tint_from_color(vec3 color)
{
  float lum = dot(color, vec3(0.3, 0.6, 0.1));  /* luminance approx. */
  return (lum > 0.0) ? color / lum : vec3(1.0); /* normalize lum. to isolate hue+sat */
}

float principled_sheen(float NV, float rough)
{
  /* Empirical approximation (manual curve fitting) to the sheen albedo. Can be refined. */
  float den = 35.6694f * rough * rough - 24.4269f * rough * NV - 0.1405f * NV * NV +
              6.1211f * rough + 0.28105f * NV - 0.1405f;
  float num = 58.5299f * rough * rough - 85.0941f * rough * NV + 9.8955f * NV * NV +
              1.9250f * rough + 74.2268f * NV - 0.2246f;
  return saturate(den / num);
}

void node_bsdf_principled(vec4 base_color,
                          float subsurface,
                          float subsurface_scale,
                          vec3 subsurface_radius,
                          float subsurface_ior,
                          float subsurface_anisotropy,
                          float metallic,
                          float specular,
                          float specular_tint,
                          float roughness,
                          float anisotropic,
                          float anisotropic_rotation,
                          float sheen,
                          float sheen_roughness,
                          vec4 sheen_tint,
                          float coat,
                          float coat_roughness,
                          float coat_ior,
                          vec4 coat_tint,
                          float ior,
                          float transmission,
                          vec4 emission,
                          float emission_strength,
                          float alpha,
                          vec3 N,
                          vec3 CN,
                          vec3 T,
                          float weight,
                          const float do_diffuse,
                          const float do_coat,
                          const float do_refraction,
                          const float do_multiscatter,
                          float do_sss,
                          out Closure result)
{
  /* Match cycles. */
  metallic = clamp(metallic, 0.0, 1.0);
  transmission = clamp(transmission, 0.0, 1.0);
  coat = max(coat, 0.0);
  coat_ior = max(coat_ior, 1.0);

  N = safe_normalize(N);
  CN = safe_normalize(CN);
  vec3 V = cameraVec(g_data.P);
  float NV = dot(N, V);

  ClosureTransparency transparency_data;
  transparency_data.weight = weight;
  transparency_data.transmittance = vec3(1.0 - alpha);
  transparency_data.holdout = 0.0;
  weight *= alpha;

  /* First layer: Sheen */
  /* TODO: Maybe sheen should be specular. */
  vec3 sheen_color = sheen * sheen_tint.rgb * principled_sheen(NV, sheen_roughness);
  ClosureDiffuse diffuse_data;
  diffuse_data.color = weight * sheen_color;
  diffuse_data.N = N;
  /* Attenuate lower layers */
  weight *= (1.0 - max_v3(sheen_color));

  /* Second layer: Coat */
  ClosureReflection coat_data;
  coat_data.N = CN;
  coat_data.roughness = coat_roughness;
  float coat_NV = dot(coat_data.N, V);
  float reflectance = btdf_lut(coat_NV, coat_data.roughness, coat_ior, 0.0).y;
  coat_data.weight = weight * coat * reflectance;
  coat_data.color = vec3(1.0);
  /* Attenuate lower layers */
  weight *= (1.0 - reflectance * coat);

  if (coat == 0) {
    coat_tint.rgb = vec3(1.0);
  }
  else if (!all(equal(coat_tint.rgb, vec3(1.0)))) {
    float coat_neta = 1.0 / coat_ior;
    float NT = fast_sqrt(1.0 - coat_neta * coat_neta * (1 - NV * NV));
    /* Tint lower layers. */
    coat_tint.rgb = pow(coat_tint.rgb, vec3(coat / NT));
  }

  /* Attenuated by sheen and coat. */
  ClosureEmission emission_data;
  emission_data.weight = weight;
  emission_data.emission = coat_tint.rgb * emission.rgb * emission_strength;

  /* Metallic component */
  ClosureReflection reflection_data;
  reflection_data.N = N;
  reflection_data.roughness = roughness;
  vec2 split_sum = brdf_lut(NV, roughness);
  if (true) {
    vec3 f0 = base_color.rgb;
    vec3 f90 = vec3(1.0);
    vec3 metallic_brdf = (do_multiscatter != 0.0) ? F_brdf_multi_scatter(f0, f90, split_sum) :
                                                    F_brdf_single_scatter(f0, f90, split_sum);
    reflection_data.color = weight * metallic * metallic_brdf;
    /* Attenuate lower layers */
    weight *= (1.0 - metallic);
  }

  /* Transmission component */
  ClosureRefraction refraction_data;
  /* TODO: change `specular_tint` to rgb. */
  vec3 reflection_tint = mix(vec3(1.0), base_color.rgb, specular_tint);
  if (true) {
    vec2 bsdf = btdf_lut(NV, roughness, ior, do_multiscatter);

    reflection_data.color += weight * transmission * bsdf.y * reflection_tint;

    refraction_data.weight = weight * transmission * bsdf.x;
    refraction_data.color = base_color.rgb * coat_tint.rgb;
    refraction_data.N = N;
    refraction_data.roughness = roughness;
    refraction_data.ior = ior;
    /* Attenuate lower layers */
    weight *= (1.0 - transmission);
  }

  /* Specular component */
  if (true) {
    vec3 f0 = vec3(F0_from_ior(ior));
    /* Gradually increase `f90` from 0 to 1 when IOR is in the range of [1.0, 1.33], to avoid harsh
     * transition at `IOR == 1`. */
    vec3 f90 = sqrt(saturate(f0 / 0.02));
    f0 *= 2.0 * specular * reflection_tint;

    vec3 specular_brdf = (do_multiscatter != 0.0) ? F_brdf_multi_scatter(f0, f90, split_sum) :
                                                    F_brdf_single_scatter(f0, f90, split_sum);
    reflection_data.color += weight * specular_brdf;
    /* Attenuate lower layers */
    weight *= (1.0 - max_v3(specular_brdf));
  }

  /* Diffuse component */
  if (true) {
    diffuse_data.sss_radius = subsurface_radius * subsurface_scale;
    diffuse_data.sss_id = uint(do_sss);
<<<<<<< HEAD
    diffuse_data.color += weight * base_color.rgb;
=======
    diffuse_data.color += weight * diffuse_color * coat_tint.rgb;
>>>>>>> 158dbc1b
  }

  /* Adjust the weight of picking the closure. */
  reflection_data.color *= coat_tint.rgb;
  reflection_data.weight = avg(reflection_data.color);
  reflection_data.color *= safe_rcp(reflection_data.weight);

  diffuse_data.weight = avg(diffuse_data.color);
  diffuse_data.color *= safe_rcp(diffuse_data.weight);

  /* Ref. #98190: Defines are optimizations for old compilers.
   * Might become unnecessary with EEVEE-Next. */
  if (do_diffuse == 0.0 && do_refraction == 0.0 && do_coat != 0.0) {
#ifdef PRINCIPLED_COAT
    /* Metallic & Coat case. */
    result = closure_eval(reflection_data, coat_data);
#endif
  }
  else if (do_diffuse == 0.0 && do_refraction == 0.0 && do_coat == 0.0) {
#ifdef PRINCIPLED_METALLIC
    /* Metallic case. */
    result = closure_eval(reflection_data);
#endif
  }
  else if (do_diffuse != 0.0 && do_refraction == 0.0 && do_coat == 0.0) {
#ifdef PRINCIPLED_DIELECTRIC
    /* Dielectric case. */
    result = closure_eval(diffuse_data, reflection_data);
#endif
  }
  else if (do_diffuse == 0.0 && do_refraction != 0.0 && do_coat == 0.0) {
#ifdef PRINCIPLED_GLASS
    /* Glass case. */
    result = closure_eval(reflection_data, refraction_data);
#endif
  }
  else {
#ifdef PRINCIPLED_ANY
    /* Un-optimized case. */
    result = closure_eval(diffuse_data, reflection_data, coat_data, refraction_data);
#endif
  }
  Closure emission_cl = closure_eval(emission_data);
  Closure transparency_cl = closure_eval(transparency_data);
  result = closure_add(result, emission_cl);
  result = closure_add(result, transparency_cl);
}<|MERGE_RESOLUTION|>--- conflicted
+++ resolved
@@ -157,11 +157,7 @@
   if (true) {
     diffuse_data.sss_radius = subsurface_radius * subsurface_scale;
     diffuse_data.sss_id = uint(do_sss);
-<<<<<<< HEAD
-    diffuse_data.color += weight * base_color.rgb;
-=======
-    diffuse_data.color += weight * diffuse_color * coat_tint.rgb;
->>>>>>> 158dbc1b
+    diffuse_data.color += weight * base_color.rgb * coat_tint.rgb;
   }
 
   /* Adjust the weight of picking the closure. */
