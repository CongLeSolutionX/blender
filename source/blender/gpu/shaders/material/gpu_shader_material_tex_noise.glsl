--- conflicted
+++ resolved
@@ -6,7 +6,10 @@
  * OSL only support float hashes.
  */
 
-<<<<<<< HEAD
+#pragma BLENDER_REQUIRE(gpu_shader_common_hash.glsl)
+#pragma BLENDER_REQUIRE(gpu_shader_material_noise.glsl)
+#pragma BLENDER_REQUIRE(gpu_shader_material_fractal_noise.glsl)
+
 #define NOISE_FRACTAL_DISTORTED_1D(NOISE_TYPE) \
   if (distortion != 0.0) { \
     p += snoise(p + random_float_offset(0.0)) * distortion; \
@@ -104,11 +107,6 @@
                           gain, \
                           normalize != 0.0), \
                1.0);
-=======
-#pragma BLENDER_REQUIRE(gpu_shader_common_hash.glsl)
-#pragma BLENDER_REQUIRE(gpu_shader_material_noise.glsl)
-#pragma BLENDER_REQUIRE(gpu_shader_material_fractal_noise.glsl)
->>>>>>> 4f72240c
 
 float random_float_offset(float seed)
 {
