--- conflicted
+++ resolved
@@ -14,10 +14,6 @@
   vec3 V = cameraVec(g_data.P);
   float NV = dot(N, V);
 
-<<<<<<< HEAD
-  vec3 reflectance, transmittance;
-=======
->>>>>>> e0dacfdd
   vec2 bsdf = bsdf_lut(NV, roughness, ior, do_multiscatter);
 
   ClosureReflection reflection_data;
