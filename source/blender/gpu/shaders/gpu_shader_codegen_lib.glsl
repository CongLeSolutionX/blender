--- conflicted
+++ resolved
@@ -180,12 +180,6 @@
   packed_vec3 color;
 #ifndef CLOSURE_NO_WEIGHT
   float weight;
-<<<<<<< HEAD
-#endif
-  packed_vec3 N;
-  packed_vec3 sss_radius;
-  uint sss_id;
-=======
   vec3 color;
   vec3 N;
 };
@@ -195,7 +189,6 @@
   vec3 color;
   vec3 N;
   vec3 sss_radius;
->>>>>>> eb747c5d
 };
 
 struct ClosureTranslucent {
