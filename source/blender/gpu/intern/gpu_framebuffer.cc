/* SPDX-FileCopyrightText: 2005 Blender Authors
 *
 * SPDX-License-Identifier: GPL-2.0-or-later */

/** \file
 * \ingroup gpu
 */

#include "MEM_guardedalloc.h"

#include "BLI_math_base.h"
#include "BLI_string.h"
#include "BLI_utildefines.h"

#include "GPU_batch.h"
#include "GPU_capabilities.h"
#include "GPU_shader.h"
#include "GPU_texture.h"

#include "gpu_backend.hh"
#include "gpu_context_private.hh"
#include "gpu_texture_private.hh"

#include "gpu_framebuffer_private.hh"

namespace blender::gpu {

/* -------------------------------------------------------------------- */
/** \name Constructor / Destructor
 * \{ */

FrameBuffer::FrameBuffer(const char *name)
{
  if (name) {
    STRNCPY(name_, name);
  }
  else {
    name_[0] = '\0';
  }
  /* Force config on first use. */
  dirty_attachments_ = true;
  dirty_state_ = true;

  for (GPUAttachment &attachment : attachments_) {
    attachment.tex = nullptr;
    attachment.mip = -1;
    attachment.layer = -1;
  }
}

FrameBuffer::~FrameBuffer()
{
  for (GPUAttachment &attachment : attachments_) {
    if (attachment.tex != nullptr) {
      reinterpret_cast<Texture *>(attachment.tex)->detach_from(this);
    }
  }

#ifndef GPU_NO_USE_PY_REFERENCES
  if (this->py_ref) {
    *this->py_ref = nullptr;
  }
#endif
}

/** \} */

/* -------------------------------------------------------------------- */
/** \name Attachments Management
 * \{ */

void FrameBuffer::attachment_set(GPUAttachmentType type, const GPUAttachment &new_attachment)
{
  if (new_attachment.mip == -1) {
    return; /* GPU_ATTACHMENT_LEAVE */
  }

  if (type >= GPU_FB_MAX_ATTACHMENT) {
    fprintf(stderr,
            "GPUFramebuffer: Error: Trying to attach texture to type %d but maximum slot is %d.\n",
            type - GPU_FB_COLOR_ATTACHMENT0,
            GPU_FB_MAX_COLOR_ATTACHMENT);
    return;
  }

  if (new_attachment.tex) {
    if (new_attachment.layer > 0) {
      BLI_assert(GPU_texture_is_cube(new_attachment.tex) ||
                 GPU_texture_is_array(new_attachment.tex));
    }
    if (GPU_texture_has_stencil_format(new_attachment.tex)) {
      BLI_assert(ELEM(type, GPU_FB_DEPTH_STENCIL_ATTACHMENT));
    }
    else if (GPU_texture_has_depth_format(new_attachment.tex)) {
      BLI_assert(ELEM(type, GPU_FB_DEPTH_ATTACHMENT));
    }
  }

  GPUAttachment &attachment = attachments_[type];

  if (attachment.tex == new_attachment.tex && attachment.layer == new_attachment.layer &&
      attachment.mip == new_attachment.mip)
  {
    return; /* Exact same texture already bound here. */
  }
  /* Unbind previous and bind new. */
  /* TODO(fclem): cleanup the casts. */
  if (attachment.tex) {
    reinterpret_cast<Texture *>(attachment.tex)->detach_from(this);
  }

  /* Might be null if this is for unbinding. */
  if (new_attachment.tex) {
    reinterpret_cast<Texture *>(new_attachment.tex)->attach_to(this, type);
  }
  else {
    /* GPU_ATTACHMENT_NONE */
  }

  attachment = new_attachment;
  dirty_attachments_ = true;
}

void FrameBuffer::attachment_remove(GPUAttachmentType type)
{
  attachments_[type] = GPU_ATTACHMENT_NONE;
  dirty_attachments_ = true;
}

void FrameBuffer::load_store_config_array(const GPULoadStore *load_store_actions, uint actions_len)
{
  /* Follows attachment structure of GPU_framebuffer_config_array/GPU_framebuffer_ensure_config */
  const GPULoadStore &depth_action = load_store_actions[0];
  Span<GPULoadStore> color_attachment_actions(load_store_actions + 1, actions_len - 1);

  if (this->attachments_[GPU_FB_DEPTH_STENCIL_ATTACHMENT].tex) {
    this->attachment_set_loadstore_op(GPU_FB_DEPTH_STENCIL_ATTACHMENT, depth_action);
  }
  if (this->attachments_[GPU_FB_DEPTH_ATTACHMENT].tex) {
    this->attachment_set_loadstore_op(GPU_FB_DEPTH_ATTACHMENT, depth_action);
  }

  GPUAttachmentType type = GPU_FB_COLOR_ATTACHMENT0;
<<<<<<< HEAD
  for (const GPULoadStore &action : color_attachments) {
=======
  for (const GPULoadStore &action : color_attachment_actions) {
>>>>>>> 715eb4d8
    if (this->attachments_[type].tex) {
      this->attachment_set_loadstore_op(type, action);
    }
    ++type;
  }
}

uint FrameBuffer::get_bits_per_pixel()
{
  uint total_bits = 0;
  for (GPUAttachment &attachment : attachments_) {
    Texture *tex = reinterpret_cast<Texture *>(attachment.tex);
    if (tex != nullptr) {
      int bits = to_bytesize(tex->format_get()) * to_component_len(tex->format_get());
      total_bits += bits;
    }
  }
  return total_bits;
}

void FrameBuffer::recursive_downsample(int max_lvl,
                                       void (*callback)(void *user_data, int level),
                                       void *user_data)
{
  /* Bind to make sure the frame-buffer is up to date. */
  this->bind(true);

  /* FIXME(fclem): This assumes all mips are defined which may not be the case. */
  max_lvl = min_ii(max_lvl, floor(log2(max_ii(width_, height_))));

  for (int mip_lvl = 1; mip_lvl <= max_lvl; mip_lvl++) {
    /* Replace attached mip-level for each attachment. */
    for (GPUAttachment &attachment : attachments_) {
      Texture *tex = reinterpret_cast<Texture *>(attachment.tex);
      if (tex != nullptr) {
        /* Some Intel HDXXX have issue with rendering to a mipmap that is below
         * the texture GL_TEXTURE_MAX_LEVEL. So even if it not correct, in this case
         * we allow GL_TEXTURE_MAX_LEVEL to be one level lower. In practice it does work! */
        int mip_max = GPU_mip_render_workaround() ? mip_lvl : (mip_lvl - 1);
        /* Restrict fetches only to previous level. */
        tex->mip_range_set(mip_lvl - 1, mip_max);
        /* Bind next level. */
        attachment.mip = mip_lvl;
      }
    }

    /* Update the internal attachments and viewport size. */
    dirty_attachments_ = true;
    this->bind(true);

    /* Optimize load-store state. */
    GPUAttachmentType type = GPU_FB_DEPTH_ATTACHMENT;
    for (GPUAttachment &attachment : attachments_) {
      Texture *tex = reinterpret_cast<Texture *>(attachment.tex);
      if (tex != nullptr) {
<<<<<<< HEAD
        this->attachment_set_loadstore_op(type, {GPU_LOADACTION_DONT_CARE, GPU_STOREACTION_STORE});
=======
        this->attachment_set_loadstore_op(
            type, {GPU_LOADACTION_DONT_CARE, GPU_STOREACTION_STORE, NULL_ATTACHMENT_COLOR});
>>>>>>> 715eb4d8
      }
      ++type;
    }

    callback(user_data, mip_lvl);
  }

  for (GPUAttachment &attachment : attachments_) {
    if (attachment.tex != nullptr) {
      /* Reset mipmap level range. */
      reinterpret_cast<Texture *>(attachment.tex)->mip_range_set(0, max_lvl);
      /* Reset base level. NOTE: might not be the one bound at the start of this function. */
      attachment.mip = 0;
    }
  }
  dirty_attachments_ = true;
}

/** \} */

}  // namespace blender::gpu

/* -------------------------------------------------------------------- */
/** \name C-API
 * \{ */

using namespace blender;
using namespace blender::gpu;

GPUFrameBuffer *GPU_framebuffer_create(const char *name)
{
  /* We generate the FB object later at first use in order to
   * create the frame-buffer in the right opengl context. */
  return wrap(GPUBackend::get()->framebuffer_alloc(name));
}

void GPU_framebuffer_free(GPUFrameBuffer *gpu_fb)
{
  delete unwrap(gpu_fb);
}

const char *GPU_framebuffer_get_name(GPUFrameBuffer *gpu_fb)
{
  return unwrap(gpu_fb)->name_get();
}

/* ---------- Binding ----------- */

void GPU_framebuffer_bind(GPUFrameBuffer *gpu_fb)
{
  const bool enable_srgb = true;
  unwrap(gpu_fb)->bind(enable_srgb);
}

void GPU_framebuffer_bind_loadstore(GPUFrameBuffer *gpu_fb,
                                    const GPULoadStore *load_store_actions,
                                    uint actions_len)
{
  /* Bind */
  GPU_framebuffer_bind(gpu_fb);

  /* Update load store */
  FrameBuffer *fb = unwrap(gpu_fb);
  fb->load_store_config_array(load_store_actions, actions_len);
}

void GPU_framebuffer_bind_no_srgb(GPUFrameBuffer *gpu_fb)
{
  const bool enable_srgb = false;
  unwrap(gpu_fb)->bind(enable_srgb);
}

void GPU_backbuffer_bind(eGPUBackBuffer buffer)
{
  Context *ctx = Context::get();

  if (buffer == GPU_BACKBUFFER_LEFT) {
    ctx->back_left->bind(false);
  }
  else {
    ctx->back_right->bind(false);
  }
}

void GPU_framebuffer_restore()
{
  Context::get()->back_left->bind(false);
}

GPUFrameBuffer *GPU_framebuffer_active_get()
{
  Context *ctx = Context::get();
  return wrap(ctx ? ctx->active_fb : nullptr);
}

GPUFrameBuffer *GPU_framebuffer_back_get()
{
  Context *ctx = Context::get();
  return wrap(ctx ? ctx->back_left : nullptr);
}

bool GPU_framebuffer_bound(GPUFrameBuffer *gpu_fb)
{
  return (gpu_fb == GPU_framebuffer_active_get());
}

/* ---------- Attachment Management ----------- */

bool GPU_framebuffer_check_valid(GPUFrameBuffer *gpu_fb, char err_out[256])
{
  return unwrap(gpu_fb)->check(err_out);
}

static void gpu_framebuffer_texture_attach_ex(GPUFrameBuffer *gpu_fb,
                                              GPUAttachment attachment,
                                              int slot)
{
  Texture *tex = reinterpret_cast<Texture *>(attachment.tex);
  GPUAttachmentType type = tex->attachment_type(slot);
  unwrap(gpu_fb)->attachment_set(type, attachment);
}

void GPU_framebuffer_texture_attach(GPUFrameBuffer *fb, GPUTexture *tex, int slot, int mip)
{
  GPUAttachment attachment = GPU_ATTACHMENT_TEXTURE_MIP(tex, mip);
  gpu_framebuffer_texture_attach_ex(fb, attachment, slot);
}

void GPU_framebuffer_texture_layer_attach(
    GPUFrameBuffer *fb, GPUTexture *tex, int slot, int layer, int mip)
{
  GPUAttachment attachment = GPU_ATTACHMENT_TEXTURE_LAYER_MIP(tex, layer, mip);
  gpu_framebuffer_texture_attach_ex(fb, attachment, slot);
}

void GPU_framebuffer_texture_cubeface_attach(
    GPUFrameBuffer *fb, GPUTexture *tex, int slot, int face, int mip)
{
  GPUAttachment attachment = GPU_ATTACHMENT_TEXTURE_CUBEFACE_MIP(tex, face, mip);
  gpu_framebuffer_texture_attach_ex(fb, attachment, slot);
}

void GPU_framebuffer_texture_detach(GPUFrameBuffer *fb, GPUTexture *tex)
{
  unwrap(tex)->detach_from(unwrap(fb));
}

void GPU_framebuffer_config_array(GPUFrameBuffer *gpu_fb,
                                  const GPUAttachment *config,
                                  int config_len)
{
  FrameBuffer *fb = unwrap(gpu_fb);

  const GPUAttachment &depth_attachment = config[0];
  Span<GPUAttachment> color_attachments(config + 1, config_len - 1);

  if (depth_attachment.mip == -1) {
    /* GPU_ATTACHMENT_LEAVE */
  }
  else if (depth_attachment.tex == nullptr) {
    /* GPU_ATTACHMENT_NONE: Need to clear both targets. */
    fb->attachment_set(GPU_FB_DEPTH_STENCIL_ATTACHMENT, depth_attachment);
    fb->attachment_set(GPU_FB_DEPTH_ATTACHMENT, depth_attachment);
  }
  else {
    GPUAttachmentType type = GPU_texture_has_stencil_format(depth_attachment.tex) ?
                                 GPU_FB_DEPTH_STENCIL_ATTACHMENT :
                                 GPU_FB_DEPTH_ATTACHMENT;
    fb->attachment_set(type, depth_attachment);
  }

  GPUAttachmentType type = GPU_FB_COLOR_ATTACHMENT0;
  for (const GPUAttachment &attachment : color_attachments) {
    fb->attachment_set(type, attachment);
    ++type;
  }
}

void GPU_framebuffer_default_size(GPUFrameBuffer *gpu_fb, int width, int height)
{
  unwrap(gpu_fb)->default_size_set(width, height);
}

/* ---------- Viewport & Scissor Region ----------- */

void GPU_framebuffer_viewport_set(GPUFrameBuffer *gpu_fb, int x, int y, int width, int height)
{
  int viewport_rect[4] = {x, y, width, height};
  unwrap(gpu_fb)->viewport_set(viewport_rect);
}

void GPU_framebuffer_multi_viewports_set(GPUFrameBuffer *gpu_fb,
                                         const int viewport_rects[GPU_MAX_VIEWPORTS][4])
{
  unwrap(gpu_fb)->viewport_multi_set(viewport_rects);
}

void GPU_framebuffer_viewport_get(GPUFrameBuffer *gpu_fb, int r_viewport[4])
{
  unwrap(gpu_fb)->viewport_get(r_viewport);
}

void GPU_framebuffer_viewport_reset(GPUFrameBuffer *gpu_fb)
{
  unwrap(gpu_fb)->viewport_reset();
}

/* ---------- Frame-buffer Operations ----------- */

void GPU_framebuffer_clear(GPUFrameBuffer *gpu_fb,
                           eGPUFrameBufferBits buffers,
                           const float clear_col[4],
                           float clear_depth,
                           uint clear_stencil)
{
  unwrap(gpu_fb)->clear(buffers, clear_col, clear_depth, clear_stencil);
}

void GPU_framebuffer_clear_color(GPUFrameBuffer *fb, const float clear_col[4])
{
  GPU_framebuffer_clear(fb, GPU_COLOR_BIT, clear_col, 0.0f, 0x00);
}

void GPU_framebuffer_clear_depth(GPUFrameBuffer *fb, float clear_depth)
{
  GPU_framebuffer_clear(fb, GPU_DEPTH_BIT, nullptr, clear_depth, 0x00);
}

void GPU_framebuffer_clear_color_depth(GPUFrameBuffer *fb,
                                       const float clear_col[4],
                                       float clear_depth)
{
  GPU_framebuffer_clear(fb, GPU_COLOR_BIT | GPU_DEPTH_BIT, clear_col, clear_depth, 0x00);
}

void GPU_framebuffer_clear_stencil(GPUFrameBuffer *fb, uint clear_stencil)
{
  GPU_framebuffer_clear(fb, GPU_STENCIL_BIT, nullptr, 0.0f, clear_stencil);
}

void GPU_framebuffer_clear_depth_stencil(GPUFrameBuffer *fb, float clear_depth, uint clear_stencil)
{
  GPU_framebuffer_clear(fb, GPU_DEPTH_BIT | GPU_STENCIL_BIT, nullptr, clear_depth, clear_stencil);
}

void GPU_framebuffer_clear_color_depth_stencil(GPUFrameBuffer *fb,
                                               const float clear_col[4],
                                               float clear_depth,
                                               uint clear_stencil)
{
  GPU_framebuffer_clear(
      fb, GPU_COLOR_BIT | GPU_DEPTH_BIT | GPU_STENCIL_BIT, clear_col, clear_depth, clear_stencil);
}

void GPU_framebuffer_multi_clear(GPUFrameBuffer *gpu_fb, const float (*clear_cols)[4])
{
  unwrap(gpu_fb)->clear_multi(clear_cols);
}

void GPU_clear_color(float red, float green, float blue, float alpha)
{
  float clear_col[4] = {red, green, blue, alpha};
  Context::get()->active_fb->clear(GPU_COLOR_BIT, clear_col, 0.0f, 0x0);
}

void GPU_clear_depth(float depth)
{
  float clear_col[4] = {0};
  Context::get()->active_fb->clear(GPU_DEPTH_BIT, clear_col, depth, 0x0);
}

void GPU_framebuffer_read_depth(
    GPUFrameBuffer *gpu_fb, int x, int y, int w, int h, eGPUDataFormat format, void *data)
{
  int rect[4] = {x, y, w, h};
  unwrap(gpu_fb)->read(GPU_DEPTH_BIT, format, rect, 1, 1, data);
}

void GPU_framebuffer_read_color(GPUFrameBuffer *gpu_fb,
                                int x,
                                int y,
                                int w,
                                int h,
                                int channels,
                                int slot,
                                eGPUDataFormat format,
                                void *data)
{
  int rect[4] = {x, y, w, h};
  unwrap(gpu_fb)->read(GPU_COLOR_BIT, format, rect, channels, slot, data);
}

void GPU_frontbuffer_read_color(
    int x, int y, int w, int h, int channels, eGPUDataFormat format, void *data)
{
  int rect[4] = {x, y, w, h};
  Context::get()->front_left->read(GPU_COLOR_BIT, format, rect, channels, 0, data);
}

/* TODO(fclem): port as texture operation. */
void GPU_framebuffer_blit(GPUFrameBuffer *gpufb_read,
                          int read_slot,
                          GPUFrameBuffer *gpufb_write,
                          int write_slot,
                          eGPUFrameBufferBits blit_buffers)
{
  FrameBuffer *fb_read = unwrap(gpufb_read);
  FrameBuffer *fb_write = unwrap(gpufb_write);
  BLI_assert(blit_buffers != 0);

  FrameBuffer *prev_fb = Context::get()->active_fb;

#ifndef NDEBUG
  GPUTexture *read_tex, *write_tex;
  if (blit_buffers & (GPU_DEPTH_BIT | GPU_STENCIL_BIT)) {
    read_tex = fb_read->depth_tex();
    write_tex = fb_write->depth_tex();
  }
  else {
    read_tex = fb_read->color_tex(read_slot);
    write_tex = fb_write->color_tex(write_slot);
  }

  if (blit_buffers & GPU_DEPTH_BIT) {
    BLI_assert(GPU_texture_has_depth_format(read_tex) && GPU_texture_has_depth_format(write_tex));
    BLI_assert(GPU_texture_format(read_tex) == GPU_texture_format(write_tex));
  }
  if (blit_buffers & GPU_STENCIL_BIT) {
    BLI_assert(GPU_texture_has_stencil_format(read_tex) &&
               GPU_texture_has_stencil_format(write_tex));
    BLI_assert(GPU_texture_format(read_tex) == GPU_texture_format(write_tex));
  }
#endif

  fb_read->blit_to(blit_buffers, read_slot, fb_write, write_slot, 0, 0);

  /* FIXME(@fclem): sRGB is not saved. */
  prev_fb->bind(true);
}

void GPU_framebuffer_recursive_downsample(GPUFrameBuffer *gpu_fb,
                                          int max_lvl,
                                          void (*callback)(void *user_data, int level),
                                          void *user_data)
{
  unwrap(gpu_fb)->recursive_downsample(max_lvl, callback, user_data);
}

#ifndef GPU_NO_USE_PY_REFERENCES
void **GPU_framebuffer_py_reference_get(GPUFrameBuffer *gpu_fb)
{
  return unwrap(gpu_fb)->py_ref;
}

void GPU_framebuffer_py_reference_set(GPUFrameBuffer *gpu_fb, void **py_ref)
{
  BLI_assert(py_ref == nullptr || unwrap(gpu_fb)->py_ref == nullptr);
  unwrap(gpu_fb)->py_ref = py_ref;
}
#endif

/** \} */

/* -------------------------------------------------------------------- */
/** \name Frame-Buffer Stack
 *
 * Keeps track of frame-buffer binding operation to restore previously bound frame-buffers.
 * \{ */

#define FRAMEBUFFER_STACK_DEPTH 16

static struct {
  GPUFrameBuffer *framebuffers[FRAMEBUFFER_STACK_DEPTH];
  uint top;
} FrameBufferStack = {{nullptr}};

void GPU_framebuffer_push(GPUFrameBuffer *fb)
{
  BLI_assert(FrameBufferStack.top < FRAMEBUFFER_STACK_DEPTH);
  FrameBufferStack.framebuffers[FrameBufferStack.top] = fb;
  FrameBufferStack.top++;
}

GPUFrameBuffer *GPU_framebuffer_pop()
{
  BLI_assert(FrameBufferStack.top > 0);
  FrameBufferStack.top--;
  return FrameBufferStack.framebuffers[FrameBufferStack.top];
}

uint GPU_framebuffer_stack_level_get()
{
  return FrameBufferStack.top;
}

#undef FRAMEBUFFER_STACK_DEPTH

/** \} */

/* -------------------------------------------------------------------- */
/** \name GPUOffScreen
 *
 * Container that holds a frame-buffer and its textures.
 * Might be bound to multiple contexts.
 * \{ */

#define MAX_CTX_FB_LEN 3

struct GPUOffScreen {
  struct {
    Context *ctx;
    GPUFrameBuffer *fb;
  } framebuffers[MAX_CTX_FB_LEN];

  GPUTexture *color;
  GPUTexture *depth;
};

/**
 * Returns the correct frame-buffer for the current context.
 */
static GPUFrameBuffer *gpu_offscreen_fb_get(GPUOffScreen *ofs)
{
  Context *ctx = Context::get();
  BLI_assert(ctx);

  for (auto &framebuffer : ofs->framebuffers) {
    if (framebuffer.fb == nullptr) {
      framebuffer.ctx = ctx;
      GPU_framebuffer_ensure_config(&framebuffer.fb,
                                    {
                                        GPU_ATTACHMENT_TEXTURE(ofs->depth),
                                        GPU_ATTACHMENT_TEXTURE(ofs->color),
                                    });
    }

    if (framebuffer.ctx == ctx) {
      return framebuffer.fb;
    }
  }

  /* List is full, this should never happen or
   * it might just slow things down if it happens
   * regularly. In this case we just empty the list
   * and start over. This is most likely never going
   * to happen under normal usage. */
  BLI_assert(0);
  printf(
      "Warning: GPUOffscreen used in more than 3 GPUContext. "
      "This may create performance drop.\n");

  for (auto &framebuffer : ofs->framebuffers) {
    GPU_framebuffer_free(framebuffer.fb);
    framebuffer.fb = nullptr;
  }

  return gpu_offscreen_fb_get(ofs);
}

GPUOffScreen *GPU_offscreen_create(int width,
                                   int height,
                                   bool depth,
                                   eGPUTextureFormat format,
                                   eGPUTextureUsage usage,
                                   char err_out[256])
{
  GPUOffScreen *ofs = MEM_cnew<GPUOffScreen>(__func__);

  /* Sometimes areas can have 0 height or width and this will
   * create a 1D texture which we don't want. */
  height = max_ii(1, height);
  width = max_ii(1, width);

  /* Always add GPU_TEXTURE_USAGE_ATTACHMENT for convenience. */
  usage |= GPU_TEXTURE_USAGE_ATTACHMENT;

  ofs->color = GPU_texture_create_2d("ofs_color", width, height, 1, format, usage, nullptr);

  if (depth) {
    ofs->depth = GPU_texture_create_2d(
        "ofs_depth", width, height, 1, GPU_DEPTH24_STENCIL8, usage, nullptr);
  }

  if ((depth && !ofs->depth) || !ofs->color) {
    const char error[] = "GPUTexture: Texture allocation failed.";
    if (err_out) {
      BLI_strncpy(err_out, error, 256);
    }
    else {
      fprintf(stderr, "%s", error);
    }
    GPU_offscreen_free(ofs);
    return nullptr;
  }

  GPUFrameBuffer *fb = gpu_offscreen_fb_get(ofs);

  /* check validity at the very end! */
  if (!GPU_framebuffer_check_valid(fb, err_out)) {
    GPU_offscreen_free(ofs);
    return nullptr;
  }
  GPU_framebuffer_restore();
  return ofs;
}

void GPU_offscreen_free(GPUOffScreen *ofs)
{
  for (auto &framebuffer : ofs->framebuffers) {
    if (framebuffer.fb) {
      GPU_framebuffer_free(framebuffer.fb);
    }
  }
  if (ofs->color) {
    GPU_texture_free(ofs->color);
  }
  if (ofs->depth) {
    GPU_texture_free(ofs->depth);
  }

  MEM_freeN(ofs);
}

void GPU_offscreen_bind(GPUOffScreen *ofs, bool save)
{
  if (save) {
    GPUFrameBuffer *fb = GPU_framebuffer_active_get();
    GPU_framebuffer_push(fb);
  }
  unwrap(gpu_offscreen_fb_get(ofs))->bind(false);
}

void GPU_offscreen_unbind(GPUOffScreen * /*ofs*/, bool restore)
{
  GPUFrameBuffer *fb = nullptr;
  if (restore) {
    fb = GPU_framebuffer_pop();
  }

  if (fb) {
    GPU_framebuffer_bind(fb);
  }
  else {
    GPU_framebuffer_restore();
  }
}

void GPU_offscreen_draw_to_screen(GPUOffScreen *ofs, int x, int y)
{
  Context *ctx = Context::get();
  FrameBuffer *ofs_fb = unwrap(gpu_offscreen_fb_get(ofs));
  ofs_fb->blit_to(GPU_COLOR_BIT, 0, ctx->active_fb, 0, x, y);
}

void GPU_offscreen_read_color_region(
    GPUOffScreen *ofs, eGPUDataFormat format, int x, int y, int w, int h, void *r_data)
{
  BLI_assert(ELEM(format, GPU_DATA_UBYTE, GPU_DATA_FLOAT));
  BLI_assert(x >= 0 && y >= 0 && w > 0 && h > 0);
  BLI_assert(x + w <= GPU_texture_width(ofs->color));
  BLI_assert(y + h <= GPU_texture_height(ofs->color));

  GPUFrameBuffer *ofs_fb = gpu_offscreen_fb_get(ofs);
  GPU_framebuffer_read_color(ofs_fb, x, y, w, h, 4, 0, format, r_data);
}

void GPU_offscreen_read_color(GPUOffScreen *ofs, eGPUDataFormat format, void *r_data)
{
  BLI_assert(ELEM(format, GPU_DATA_UBYTE, GPU_DATA_FLOAT));

  const int w = GPU_texture_width(ofs->color);
  const int h = GPU_texture_height(ofs->color);

  GPU_offscreen_read_color_region(ofs, format, 0, 0, w, h, r_data);
}

int GPU_offscreen_width(const GPUOffScreen *ofs)
{
  return GPU_texture_width(ofs->color);
}

int GPU_offscreen_height(const GPUOffScreen *ofs)
{
  return GPU_texture_height(ofs->color);
}

GPUTexture *GPU_offscreen_color_texture(const GPUOffScreen *ofs)
{
  return ofs->color;
}

eGPUTextureFormat GPU_offscreen_format(const GPUOffScreen *offscreen)
{
  return GPU_texture_format(offscreen->color);
}

void GPU_offscreen_viewport_data_get(GPUOffScreen *ofs,
                                     GPUFrameBuffer **r_fb,
                                     GPUTexture **r_color,
                                     GPUTexture **r_depth)
{
  *r_fb = gpu_offscreen_fb_get(ofs);
  *r_color = ofs->color;
  *r_depth = ofs->depth;
}

/** \} */<|MERGE_RESOLUTION|>--- conflicted
+++ resolved
@@ -141,11 +141,7 @@
   }
 
   GPUAttachmentType type = GPU_FB_COLOR_ATTACHMENT0;
-<<<<<<< HEAD
-  for (const GPULoadStore &action : color_attachments) {
-=======
   for (const GPULoadStore &action : color_attachment_actions) {
->>>>>>> 715eb4d8
     if (this->attachments_[type].tex) {
       this->attachment_set_loadstore_op(type, action);
     }
@@ -201,12 +197,8 @@
     for (GPUAttachment &attachment : attachments_) {
       Texture *tex = reinterpret_cast<Texture *>(attachment.tex);
       if (tex != nullptr) {
-<<<<<<< HEAD
-        this->attachment_set_loadstore_op(type, {GPU_LOADACTION_DONT_CARE, GPU_STOREACTION_STORE});
-=======
         this->attachment_set_loadstore_op(
             type, {GPU_LOADACTION_DONT_CARE, GPU_STOREACTION_STORE, NULL_ATTACHMENT_COLOR});
->>>>>>> 715eb4d8
       }
       ++type;
     }
