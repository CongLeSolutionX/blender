--- conflicted
+++ resolved
@@ -666,11 +666,6 @@
   height = max_ii(1, height);
   width = max_ii(1, width);
 
-<<<<<<< HEAD
-  eGPUTextureUsage usage = GPU_TEXTURE_USAGE_SHADER_READ | GPU_TEXTURE_USAGE_ATTACHMENT |
-                           GPU_TEXTURE_USAGE_HOST_READ;
-=======
->>>>>>> 29cc37cf
   ofs->color = GPU_texture_create_2d("ofs_color", width, height, 1, format, usage, nullptr);
 
   if (depth) {
