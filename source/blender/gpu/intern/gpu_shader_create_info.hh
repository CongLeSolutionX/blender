/* SPDX-FileCopyrightText: 2021 Blender Authors
 *
 * SPDX-License-Identifier: GPL-2.0-or-later */

/** \file
 * \ingroup gpu
 *
 * Descriptor type used to define shader structure, resources and interfaces.
 *
 * Some rule of thumb:
 * - Do not include anything else than this file in each info file.
 */

#pragma once

#include "BLI_map.hh"
#include "BLI_string_ref.hh"
#include "BLI_vector.hh"
#include "GPU_material.h"
#include "GPU_texture.h"

#include <iostream>

namespace blender::gpu::shader {

/* Helps intellisense / auto-completion. */
#ifndef GPU_SHADER_CREATE_INFO
#  define GPU_SHADER_INTERFACE_INFO(_interface, _inst_name) \
    StageInterfaceInfo _interface(#_interface, _inst_name); \
    _interface
#  define GPU_SHADER_CREATE_INFO(_info) \
    ShaderCreateInfo _info(#_info); \
    _info
#endif

enum class Type {
  /* Types supported natively across all GPU back-ends. */
  FLOAT = 0,
  VEC2,
  VEC3,
  VEC4,
  MAT3,
  MAT4,
  UINT,
  UVEC2,
  UVEC3,
  UVEC4,
  INT,
  IVEC2,
  IVEC3,
  IVEC4,
  BOOL,
  /* Additionally supported types to enable data optimization and native
   * support in some GPU back-ends.
   * NOTE: These types must be representable in all APIs. E.g. `VEC3_101010I2` is aliased as vec3
   * in the GL back-end, as implicit type conversions from packed normal attribute data to vec3 is
   * supported. UCHAR/CHAR types are natively supported in Metal and can be used to avoid
   * additional data conversions for `GPU_COMP_U8` vertex attributes. */
  VEC3_101010I2,
  UCHAR,
  UCHAR2,
  UCHAR3,
  UCHAR4,
  CHAR,
  CHAR2,
  CHAR3,
  CHAR4,
  USHORT,
  USHORT2,
  USHORT3,
  USHORT4,
  SHORT,
  SHORT2,
  SHORT3,
  SHORT4
};

/** Custom parameter types.
 * These represent optional value assignments for shaders which can provide hints for specific GPU
 * backends, for fine-tuning of performance or enablement of optional features and settings. Add
 * entries as required for custom parameters.
 *
 * NOTE: Add new parameter keys to enum as required. Each parameter should have a description and
 * an expected type which is any of int, float or boolean.  */
enum class CustomParameterKey : uint {

  /** MTL_MAX_THREADS_PER_THREADGROUP - unsigned int:
   * This controls the pipeline descriptor parmeter `maxTotalThreadsPerThreadgroup` which can be
   * used to fine-tune target workload memory requirements based on the known runtime performance
   * characteristics of a given kernel. This enables tuned kernels to run at a higher target
   * occupancy resulting in improved performance.
   *
   * Must be > 0 and <= 1024.
   * Applies to Apple M1 and M2 GPU generations only. */
  MTL_MAX_THREADS_PER_THREADGROUP = 0,

  /* MAX must be at end for custom parameter array sizing. */
  MAX
};

/* All of these functions is a bit out of place */
static inline Type to_type(const eGPUType type)
{
  switch (type) {
    case GPU_FLOAT:
      return Type::FLOAT;
    case GPU_VEC2:
      return Type::VEC2;
    case GPU_VEC3:
      return Type::VEC3;
    case GPU_VEC4:
      return Type::VEC4;
    case GPU_MAT3:
      return Type::MAT3;
    case GPU_MAT4:
      return Type::MAT4;
    default:
      BLI_assert_msg(0, "Error: Cannot convert eGPUType to shader::Type.");
      return Type::FLOAT;
  }
}

static inline std::ostream &operator<<(std::ostream &stream, const Type type)
{
  switch (type) {
    case Type::FLOAT:
      return stream << "float";
    case Type::VEC2:
      return stream << "vec2";
    case Type::VEC3:
      return stream << "vec3";
    case Type::VEC4:
      return stream << "vec4";
    case Type::MAT3:
      return stream << "mat3";
    case Type::MAT4:
      return stream << "mat4";
    case Type::VEC3_101010I2:
      return stream << "vec3_1010102_Inorm";
    case Type::UCHAR:
      return stream << "uchar";
    case Type::UCHAR2:
      return stream << "uchar2";
    case Type::UCHAR3:
      return stream << "uchar3";
    case Type::UCHAR4:
      return stream << "uchar4";
    case Type::CHAR:
      return stream << "char";
    case Type::CHAR2:
      return stream << "char2";
    case Type::CHAR3:
      return stream << "char3";
    case Type::CHAR4:
      return stream << "char4";
    case Type::INT:
      return stream << "int";
    case Type::IVEC2:
      return stream << "ivec2";
    case Type::IVEC3:
      return stream << "ivec3";
    case Type::IVEC4:
      return stream << "ivec4";
    case Type::UINT:
      return stream << "uint";
    case Type::UVEC2:
      return stream << "uvec2";
    case Type::UVEC3:
      return stream << "uvec3";
    case Type::UVEC4:
      return stream << "uvec4";
    case Type::USHORT:
      return stream << "ushort";
    case Type::USHORT2:
      return stream << "ushort2";
    case Type::USHORT3:
      return stream << "ushort3";
    case Type::USHORT4:
      return stream << "ushort4";
    case Type::SHORT:
      return stream << "short";
    case Type::SHORT2:
      return stream << "short2";
    case Type::SHORT3:
      return stream << "short3";
    case Type::SHORT4:
      return stream << "short4";
    case Type::BOOL:
      return stream << "bool";
    default:
      BLI_assert(0);
      return stream;
  }
}

static inline std::ostream &operator<<(std::ostream &stream, const eGPUType type)
{
  switch (type) {
    case GPU_CLOSURE:
      return stream << "Closure";
    default:
      return stream << to_type(type);
  }
}

enum class BuiltinBits {
  NONE = 0,
  /**
   * Allow getting barycentric coordinates inside the fragment shader.
   * \note Emulated on OpenGL.
   */
  BARYCENTRIC_COORD = (1 << 0),
  FRAG_COORD = (1 << 2),
  FRONT_FACING = (1 << 4),
  GLOBAL_INVOCATION_ID = (1 << 5),
  INSTANCE_ID = (1 << 6),
  /**
   * Allow setting the target layer when the output is a layered frame-buffer.
   * \note Emulated through geometry shader on older hardware.
   */
  LAYER = (1 << 7),
  LOCAL_INVOCATION_ID = (1 << 8),
  LOCAL_INVOCATION_INDEX = (1 << 9),
  NUM_WORK_GROUP = (1 << 10),
  POINT_COORD = (1 << 11),
  POINT_SIZE = (1 << 12),
  PRIMITIVE_ID = (1 << 13),
  VERTEX_ID = (1 << 14),
  WORK_GROUP_ID = (1 << 15),
  WORK_GROUP_SIZE = (1 << 16),
  /**
   * Allow setting the target viewport when using multi viewport feature.
   * \note Emulated through geometry shader on older hardware.
   */
  VIEWPORT_INDEX = (1 << 17),

  /* Texture atomics requires usage options to alter compilation flag. */
  TEXTURE_ATOMIC = (1 << 18),

  /* Not a builtin but a flag we use to tag shaders that use the debug features. */
  USE_DEBUG_DRAW = (1 << 29),
  USE_DEBUG_PRINT = (1 << 30),
};
ENUM_OPERATORS(BuiltinBits, BuiltinBits::USE_DEBUG_PRINT);

/**
 * Follow convention described in:
 * https://www.khronos.org/registry/OpenGL/extensions/ARB/ARB_conservative_depth.txt
 */
enum class DepthWrite {
  /* UNCHANGED specified as default to indicate gl_FragDepth is not used. */
  UNCHANGED = 0,
  ANY,
  GREATER,
  LESS,
};

/* Samplers & images. */
enum class ImageType {
  /** Color samplers/image. */
  FLOAT_BUFFER = 0,
  FLOAT_1D,
  FLOAT_1D_ARRAY,
  FLOAT_2D,
  FLOAT_2D_ARRAY,
  FLOAT_3D,
  FLOAT_CUBE,
  FLOAT_CUBE_ARRAY,
  INT_BUFFER,
  INT_1D,
  INT_1D_ARRAY,
  INT_2D,
  INT_2D_ARRAY,
  INT_3D,
  INT_CUBE,
  INT_CUBE_ARRAY,
  UINT_BUFFER,
  UINT_1D,
  UINT_1D_ARRAY,
  UINT_2D,
  UINT_2D_ARRAY,
  UINT_3D,
  UINT_CUBE,
  UINT_CUBE_ARRAY,
  /** Depth samplers (not supported as image). */
  SHADOW_2D,
  SHADOW_2D_ARRAY,
  SHADOW_CUBE,
  SHADOW_CUBE_ARRAY,
  DEPTH_2D,
  DEPTH_2D_ARRAY,
  DEPTH_CUBE,
  DEPTH_CUBE_ARRAY,
  /** Atomic texture type wrappers.
   * For OpenGL, these map to the equivalent (U)INT_* types.
   * NOTE: Atomic variants MUST be used if the texture bound to this resource has usage flag:
   * `GPU_TEXTURE_USAGE_ATOMIC`, even if atomic texture operations are not used in the given
   * shader.
   * The shader source MUST also utilize the correct atomic sampler handle e.g.
   * `usampler2DAtomic` in conjunction with these types, for passing texture/image resources into
   * functions. */
  UINT_2D_ATOMIC,
  UINT_2D_ARRAY_ATOMIC,
  UINT_3D_ATOMIC,
  INT_2D_ATOMIC,
  INT_2D_ARRAY_ATOMIC,
  INT_3D_ATOMIC
};

/* Storage qualifiers. */
enum class Qualifier {
  /** Restrict flag is set by default. Unless specified otherwise. */
  NO_RESTRICT = (1 << 0),
  READ = (1 << 1),
  WRITE = (1 << 2),
  /** Shorthand version of combined flags. */
  READ_WRITE = READ | WRITE,
  QUALIFIER_MAX = (WRITE << 1) - 1,
};
ENUM_OPERATORS(Qualifier, Qualifier::QUALIFIER_MAX);

enum class Frequency {
  BATCH = 0,
  PASS,
};

/* Dual Source Blending Index. */
enum class DualBlend {
  NONE = 0,
  SRC_0,
  SRC_1,
};

/* Interpolation qualifiers. */
enum class Interpolation {
  SMOOTH = 0,
  FLAT,
  NO_PERSPECTIVE,
};

/** Input layout for geometry shader. */
enum class PrimitiveIn {
  POINTS = 0,
  LINES,
  LINES_ADJACENCY,
  TRIANGLES,
  TRIANGLES_ADJACENCY,
};

/** Output layout for geometry shader. */
enum class PrimitiveOut {
  POINTS = 0,
  LINE_STRIP,
  TRIANGLE_STRIP,
  LINES,
  TRIANGLES,
};

struct StageInterfaceInfo {
  struct InOut {
    Interpolation interp;
    Type type;
    StringRefNull name;
  };

  StringRefNull name;
  /**
   * Name of the instance of the block (used to access).
   * Can be empty string (i.e: "") only if not using geometry shader.
   */
  StringRefNull instance_name;
  /** List of all members of the interface. */
  Vector<InOut> inouts;

  StageInterfaceInfo(const char *name_, const char *instance_name_)
      : name(name_), instance_name(instance_name_){};
  ~StageInterfaceInfo(){};

  using Self = StageInterfaceInfo;

  Self &smooth(Type type, StringRefNull _name)
  {
    inouts.append({Interpolation::SMOOTH, type, _name});
    return *(Self *)this;
  }

  Self &flat(Type type, StringRefNull _name)
  {
    inouts.append({Interpolation::FLAT, type, _name});
    return *(Self *)this;
  }

  Self &no_perspective(Type type, StringRefNull _name)
  {
    inouts.append({Interpolation::NO_PERSPECTIVE, type, _name});
    return *(Self *)this;
  }
};

/**
 * \brief Describe inputs & outputs, stage interfaces, resources and sources of a shader.
 *        If all data is correctly provided, this is all that is needed to create and compile
 *        a #GPUShader.
 *
 * IMPORTANT: All strings are references only. Make sure all the strings used by a
 *            #ShaderCreateInfo are not freed until it is consumed or deleted.
 */
struct ShaderCreateInfo {
  /** Shader name for debugging. */
  StringRefNull name_;
  /** True if the shader is static and can be pre-compiled at compile time. */
  bool do_static_compilation_ = false;
  /** If true, all additionally linked create info will be merged into this one. */
  bool finalized_ = false;
  /** If true, all resources will have an automatic location assigned. */
  bool auto_resource_location_ = false;
  /** If true, force depth and stencil tests to always happen before fragment shader invocation. */
  bool early_fragment_test_ = false;
  /** If true, force the use of the GL shader introspection for resource location. */
  bool legacy_resource_location_ = false;
  /** Allow optimization when fragment shader writes to `gl_FragDepth`. */
  DepthWrite depth_write_ = DepthWrite::UNCHANGED;
  /** GPU Backend compatibility flag. Temporary requirement until Metal enablement is fully
   * complete. */
  bool metal_backend_only_ = false;
  /**
   * Maximum length of all the resource names including each null terminator.
   * Only for names used by #gpu::ShaderInterface.
   */
  size_t interface_names_size_ = 0;
  /** Manually set builtins. */
  BuiltinBits builtins_ = BuiltinBits::NONE;
  /** Manually set generated code. */
  std::string vertex_source_generated = "";
  std::string fragment_source_generated = "";
  std::string compute_source_generated = "";
  std::string geometry_source_generated = "";
  std::string typedef_source_generated = "";
  /** Manually set generated dependencies. */
  Vector<const char *, 0> dependencies_generated;

#define TEST_EQUAL(a, b, _member) \
  if (!((a)._member == (b)._member)) { \
    return false; \
  }

#define TEST_VECTOR_EQUAL(a, b, _vector) \
  TEST_EQUAL(a, b, _vector.size()); \
  for (auto i : _vector.index_range()) { \
    TEST_EQUAL(a, b, _vector[i]); \
  }

  struct VertIn {
    int index;
    Type type;
    StringRefNull name;

    bool operator==(const VertIn &b) const
    {
      TEST_EQUAL(*this, b, index);
      TEST_EQUAL(*this, b, type);
      TEST_EQUAL(*this, b, name);
      return true;
    }
  };
  Vector<VertIn> vertex_inputs_;

  struct GeometryStageLayout {
    PrimitiveIn primitive_in;
    int invocations;
    PrimitiveOut primitive_out;
    /** Set to -1 by default to check if used. */
    int max_vertices = -1;

    bool operator==(const GeometryStageLayout &b)
    {
      TEST_EQUAL(*this, b, primitive_in);
      TEST_EQUAL(*this, b, invocations);
      TEST_EQUAL(*this, b, primitive_out);
      TEST_EQUAL(*this, b, max_vertices);
      return true;
    }
  };
  GeometryStageLayout geometry_layout_;

  struct ComputeStageLayout {
    int local_size_x = -1;
    int local_size_y = -1;
    int local_size_z = -1;

    bool operator==(const ComputeStageLayout &b)
    {
      TEST_EQUAL(*this, b, local_size_x);
      TEST_EQUAL(*this, b, local_size_y);
      TEST_EQUAL(*this, b, local_size_z);
      return true;
    }
  };
  ComputeStageLayout compute_layout_;

  struct FragOut {
    int index;
    Type type;
    DualBlend blend;
    StringRefNull name;
    /* Note: Currently only supported by Metal. */
    int raster_order_group;

    bool operator==(const FragOut &b) const
    {
      TEST_EQUAL(*this, b, index);
      TEST_EQUAL(*this, b, type);
      TEST_EQUAL(*this, b, blend);
      TEST_EQUAL(*this, b, name);
      TEST_EQUAL(*this, b, raster_order_group);
      return true;
    }
  };
  Vector<FragOut> fragment_outputs_;

  using SubpassIn = FragOut;
  Vector<SubpassIn> subpass_inputs_;

  struct SpecializationConstant {
    struct Value {
      union {
        uint32_t u;
        int32_t i;
        float f;
      };

      bool operator==(const Value &other) const
      {
        return u == other.u;
      }
    };

    Type type;
    StringRefNull name;
    Value default_value;

    bool operator==(const SpecializationConstant &b) const
    {
      TEST_EQUAL(*this, b, type);
      TEST_EQUAL(*this, b, name);
      TEST_EQUAL(*this, b, default_value);
      return true;
    }
  };
  Vector<SpecializationConstant> specialization_constants_;

  struct Sampler {
    ImageType type;
    GPUSamplerState sampler;
    StringRefNull name;
  };

  struct Image {
    eGPUTextureFormat format;
    ImageType type;
    Qualifier qualifiers;
    StringRefNull name;
  };

  struct UniformBuf {
    StringRefNull type_name;
    StringRefNull name;
  };

  struct StorageBuf {
    Qualifier qualifiers;
    StringRefNull type_name;
    StringRefNull name;
  };

  struct Resource {
    enum BindType {
      UNIFORM_BUFFER = 0,
      STORAGE_BUFFER,
      SAMPLER,
      IMAGE,
    };

    BindType bind_type;
    int slot;
    union {
      Sampler sampler;
      Image image;
      UniformBuf uniformbuf;
      StorageBuf storagebuf;
    };

    Resource(BindType type, int _slot) : bind_type(type), slot(_slot){};

    bool operator==(const Resource &b) const
    {
      TEST_EQUAL(*this, b, bind_type);
      TEST_EQUAL(*this, b, slot);
      switch (bind_type) {
        case UNIFORM_BUFFER:
          TEST_EQUAL(*this, b, uniformbuf.type_name);
          TEST_EQUAL(*this, b, uniformbuf.name);
          break;
        case STORAGE_BUFFER:
          TEST_EQUAL(*this, b, storagebuf.qualifiers);
          TEST_EQUAL(*this, b, storagebuf.type_name);
          TEST_EQUAL(*this, b, storagebuf.name);
          break;
        case SAMPLER:
          TEST_EQUAL(*this, b, sampler.type);
          TEST_EQUAL(*this, b, sampler.sampler);
          TEST_EQUAL(*this, b, sampler.name);
          break;
        case IMAGE:
          TEST_EQUAL(*this, b, image.format);
          TEST_EQUAL(*this, b, image.type);
          TEST_EQUAL(*this, b, image.qualifiers);
          TEST_EQUAL(*this, b, image.name);
          break;
      }
      return true;
    }
  };
  /**
   * Resources are grouped by frequency of change.
   * Pass resources are meant to be valid for the whole pass.
   * Batch resources can be changed in a more granular manner (per object/material).
   * Mis-usage will only produce suboptimal performance.
   */
  Vector<Resource> pass_resources_, batch_resources_;

  Vector<StageInterfaceInfo *> vertex_out_interfaces_;
  Vector<StageInterfaceInfo *> geometry_out_interfaces_;

  struct PushConst {
    Type type;
    StringRefNull name;
    int array_size;

    bool operator==(const PushConst &b) const
    {
      TEST_EQUAL(*this, b, type);
      TEST_EQUAL(*this, b, name);
      TEST_EQUAL(*this, b, array_size);
      return true;
    }
  };

  Vector<PushConst> push_constants_;

  /** Struct containing array of custom parameters indexed by CustomParameterKey enum. */
  struct CustomParameters {
    union {
      int int_value;
      float float_value;
      bool bool_value;
    } parameters[static_cast<uint>(CustomParameterKey::MAX)] = {{0}};

    inline int fetch_i(CustomParameterKey key) const
    {
      return parameters[static_cast<uint>(key)].int_value;
    }
    inline float fetch_f(CustomParameterKey key) const
    {
      return parameters[static_cast<uint>(key)].float_value;
    }
    inline bool fetch_b(CustomParameterKey key) const
    {
      return parameters[static_cast<uint>(key)].bool_value;
    }
  };
  CustomParameters custom_parameters_;

  /* Sources for resources type definitions. */
  Vector<StringRefNull> typedef_sources_;

  StringRefNull vertex_source_, geometry_source_, fragment_source_, compute_source_;

  Vector<std::array<StringRefNull, 2>> defines_;
  /**
   * Name of other infos to recursively merge with this one.
   * No data slot must overlap otherwise we throw an error.
   */
  Vector<StringRefNull> additional_infos_;

  /* Transform feedback properties. */
  eGPUShaderTFBType tf_type_ = GPU_SHADER_TFB_NONE;
  Vector<const char *> tf_names_;

 public:
  ShaderCreateInfo(const char *name) : name_(name){};
  ~ShaderCreateInfo(){};

  using Self = ShaderCreateInfo;

  /* -------------------------------------------------------------------- */
  /** \name Shaders in/outs (fixed function pipeline config)
   * \{ */

  Self &vertex_in(int slot, Type type, StringRefNull name)
  {
    vertex_inputs_.append({slot, type, name});
    interface_names_size_ += name.size() + 1;
    return *(Self *)this;
  }

  Self &vertex_out(StageInterfaceInfo &interface)
  {
    vertex_out_interfaces_.append(&interface);
    return *(Self *)this;
  }

  /**
   * IMPORTANT: invocations count is only used if GL_ARB_gpu_shader5 is supported. On
   * implementations that do not supports it, the max_vertices will be multiplied by invocations.
   * Your shader needs to account for this fact. Use `#ifdef GPU_ARB_gpu_shader5` and make a code
   * path that does not rely on #gl_InvocationID.
   */
  Self &geometry_layout(PrimitiveIn prim_in,
                        PrimitiveOut prim_out,
                        int max_vertices,
                        int invocations = -1)
  {
    geometry_layout_.primitive_in = prim_in;
    geometry_layout_.primitive_out = prim_out;
    geometry_layout_.max_vertices = max_vertices;
    geometry_layout_.invocations = invocations;
    return *(Self *)this;
  }

  Self &local_group_size(int local_size_x = -1, int local_size_y = -1, int local_size_z = -1)
  {
    compute_layout_.local_size_x = local_size_x;
    compute_layout_.local_size_y = local_size_y;
    compute_layout_.local_size_z = local_size_z;
    return *(Self *)this;
  }

  /**
   * Force fragment tests before fragment shader invocation.
   * IMPORTANT: This is incompatible with using the gl_FragDepth output.
   */
  Self &early_fragment_test(bool enable)
  {
    early_fragment_test_ = enable;
    return *(Self *)this;
  }

  /**
   * Only needed if geometry shader is enabled.
   * IMPORTANT: Input and output instance name will have respectively "_in" and "_out" suffix
   * appended in the geometry shader IF AND ONLY IF the vertex_out interface instance name matches
   * the geometry_out interface instance name.
   */
  Self &geometry_out(StageInterfaceInfo &interface)
  {
    geometry_out_interfaces_.append(&interface);
    return *(Self *)this;
  }

  Self &fragment_out(int slot,
                     Type type,
                     StringRefNull name,
                     DualBlend blend = DualBlend::NONE,
                     int raster_order_group = -1)
  {
    fragment_outputs_.append({slot, type, blend, name, raster_order_group});
    return *(Self *)this;
  }

  /**
   * Allows to fetch frame-buffer values from previous render sub-pass.
   *
   * On Apple Silicon, the additional `raster_order_group` is there to set the sub-pass
   * dependencies. Any sub-pass input need to have the same `raster_order_group` defined in the
   * shader writing them.
   *
   * IMPORTANT: Currently emulated on all backend except Metal. This is only for debugging purpose
   * as it is too slow to be viable.
   *
   * TODO(fclem): Vulkan can implement that using `subpassInput`. However sub-pass boundaries might
   * be difficult to inject implicitly and will require more high level changes.
   * TODO(fclem): OpenGL can emulate that using `GL_EXT_shader_framebuffer_fetch`.
   */
  Self &subpass_in(int slot, Type type, StringRefNull name, int raster_order_group = -1)
  {
    subpass_inputs_.append({slot, type, DualBlend::NONE, name, raster_order_group});
    return *(Self *)this;
  }

  /** \} */

  /* -------------------------------------------------------------------- */
<<<<<<< HEAD
  /** \name Custom parameters.
   * API TO allow declaration of custom key-value pairs to be consumed as desired
   * by the backends. These can be used for optional feature enablements without
   * introducing API requiring implementation from each API.
   * \{ */

  Self &custom_parameter(CustomParameterKey parameter_key, int int_val)
  {
    custom_parameters_.parameters[static_cast<uint>(parameter_key)].int_value = int_val;
    return *(Self *)this;
  }

  Self &custom_parameter(CustomParameterKey parameter_key, float float_val)
  {
    custom_parameters_.parameters[static_cast<uint>(parameter_key)].float_value = float_val;
    return *(Self *)this;
  }

  Self &custom_parameter(CustomParameterKey parameter_key, bool bool_val)
  {
    custom_parameters_.parameters[static_cast<uint>(parameter_key)].bool_value = bool_val;
    return *(Self *)this;
  }
=======
  /** \name Shader specialization constants
   * \{ */

  /* Adds a specialization constant which is a dynamically modifiable value, which will be
   * statically compiled into a PSO configuration to provide optimal runtime performance,
   * with a reduced re-compilation cost vs Macro's with easier generation of unique permutations
   * based on run-time values.
   *
   * Tip: To evaluate use-cases of where specialization constants can provide a performance
   * gain, benchmark a given shader in its default case. Attempt to statically disable branches or
   * conditions which rely on uniform look-ups and measure if there is a marked improvement in
   * performance and/or reduction in memory bandwidth/register pressure.
   *
   * NOTE: Specialization constants will incur new compilation of PSOs and thus can incur an
   * unexpected cost. Specialization constants should be reserved for infrequently changing
   * parameters (e.g. user setting parameters such as toggling of features or quality level
   * presets), or those with a low set of possible runtime permutations.
   *
   * Specialization constants are assigned at runtime using:
   *  - `GPU_shader_constant_*(shader, name, value)`
   * or
   *  - `DrawPass::specialize_constant(shader, name, value)`
   *
   * All constants **MUST** be specified before binding a shader.
   */
  Self &specialization_constant(Type type, StringRefNull name, double default_value)
  {
    SpecializationConstant constant;
    constant.type = type;
    constant.name = name;
    switch (type) {
      case Type::INT:
        constant.default_value.i = static_cast<int>(default_value);
        break;
      case Type::BOOL:
      case Type::UINT:
        constant.default_value.u = static_cast<uint>(default_value);
        break;
      case Type::FLOAT:
        constant.default_value.f = static_cast<float>(default_value);
        break;
      default:
        BLI_assert_msg(0, "Only scalar types can be used as constants");
        break;
    }
    specialization_constants_.append(constant);
    interface_names_size_ += name.size() + 1;
    return *(Self *)this;
  }

  /* TODO: Add API to specify unique specialization config permutations in CreateInfo, allowing
   * specialized compilation to be primed and handled in the background at start-up, rather than
   * waiting for a given permutation to occur dynamically. */
>>>>>>> 9a7ea993

  /** \} */

  /* -------------------------------------------------------------------- */
  /** \name Resources bindings points
   * \{ */

  Self &uniform_buf(int slot,
                    StringRefNull type_name,
                    StringRefNull name,
                    Frequency freq = Frequency::PASS)
  {
    Resource res(Resource::BindType::UNIFORM_BUFFER, slot);
    res.uniformbuf.name = name;
    res.uniformbuf.type_name = type_name;
    ((freq == Frequency::PASS) ? pass_resources_ : batch_resources_).append(res);
    interface_names_size_ += name.size() + 1;
    return *(Self *)this;
  }

  Self &storage_buf(int slot,
                    Qualifier qualifiers,
                    StringRefNull type_name,
                    StringRefNull name,
                    Frequency freq = Frequency::PASS)
  {
    Resource res(Resource::BindType::STORAGE_BUFFER, slot);
    res.storagebuf.qualifiers = qualifiers;
    res.storagebuf.type_name = type_name;
    res.storagebuf.name = name;
    ((freq == Frequency::PASS) ? pass_resources_ : batch_resources_).append(res);
    interface_names_size_ += name.size() + 1;
    return *(Self *)this;
  }

  Self &image(int slot,
              eGPUTextureFormat format,
              Qualifier qualifiers,
              ImageType type,
              StringRefNull name,
              Frequency freq = Frequency::PASS)
  {
    Resource res(Resource::BindType::IMAGE, slot);
    res.image.format = format;
    res.image.qualifiers = qualifiers;
    res.image.type = type;
    res.image.name = name;
    ((freq == Frequency::PASS) ? pass_resources_ : batch_resources_).append(res);
    interface_names_size_ += name.size() + 1;
    return *(Self *)this;
  }

  Self &sampler(int slot,
                ImageType type,
                StringRefNull name,
                Frequency freq = Frequency::PASS,
                GPUSamplerState sampler = GPUSamplerState::internal_sampler())
  {
    Resource res(Resource::BindType::SAMPLER, slot);
    res.sampler.type = type;
    res.sampler.name = name;
    /* Produces ASAN errors for the moment. */
    // res.sampler.sampler = sampler;
    UNUSED_VARS(sampler);
    ((freq == Frequency::PASS) ? pass_resources_ : batch_resources_).append(res);
    interface_names_size_ += name.size() + 1;
    return *(Self *)this;
  }

  /** \} */

  /* -------------------------------------------------------------------- */
  /** \name Shader Source
   * \{ */

  Self &vertex_source(StringRefNull filename)
  {
    vertex_source_ = filename;
    return *(Self *)this;
  }

  Self &geometry_source(StringRefNull filename)
  {
    geometry_source_ = filename;
    return *(Self *)this;
  }

  Self &fragment_source(StringRefNull filename)
  {
    fragment_source_ = filename;
    return *(Self *)this;
  }

  Self &compute_source(StringRefNull filename)
  {
    compute_source_ = filename;
    return *(Self *)this;
  }

  /** \} */

  /* -------------------------------------------------------------------- */
  /** \name Push constants
   *
   * Data managed by GPUShader. Can be set through uniform functions. Must be less than 128bytes.
   * \{ */

  Self &push_constant(Type type, StringRefNull name, int array_size = 0)
  {
    /* We don't have support for UINT push constants yet, use INT instead. */
    BLI_assert(type != Type::UINT);
    BLI_assert_msg(name.find("[") == -1,
                   "Array syntax is forbidden for push constants."
                   "Use the array_size parameter instead.");
    push_constants_.append({type, name, array_size});
    interface_names_size_ += name.size() + 1;
    return *(Self *)this;
  }

  /** \} */

  /* -------------------------------------------------------------------- */
  /** \name Defines
   * \{ */

  Self &define(StringRefNull name, StringRefNull value = "")
  {
    defines_.append({name, value});
    return *(Self *)this;
  }

  /** \} */

  /* -------------------------------------------------------------------- */
  /** \name Defines
   * \{ */

  Self &do_static_compilation(bool value)
  {
    do_static_compilation_ = value;
    return *(Self *)this;
  }

  Self &builtins(BuiltinBits builtin)
  {
    builtins_ |= builtin;
    return *(Self *)this;
  }

  /* Defines how the fragment shader will write to gl_FragDepth. */
  Self &depth_write(DepthWrite value)
  {
    depth_write_ = value;
    return *(Self *)this;
  }

  Self &auto_resource_location(bool value)
  {
    auto_resource_location_ = value;
    return *(Self *)this;
  }

  Self &legacy_resource_location(bool value)
  {
    legacy_resource_location_ = value;
    return *(Self *)this;
  }

  Self &metal_backend_only(bool flag)
  {
    metal_backend_only_ = flag;
    return *(Self *)this;
  }

  /** \} */

  /* -------------------------------------------------------------------- */
  /** \name Additional Create Info
   *
   * Used to share parts of the infos that are common to many shaders.
   * \{ */

  Self &additional_info(StringRefNull info_name)
  {
    additional_infos_.append(info_name);
    return *(Self *)this;
  }

  template<typename... Args> Self &additional_info(StringRefNull info_name, Args... args)
  {
    additional_info(info_name);
    additional_info(args...);
    return *(Self *)this;
  }

  /** \} */

  /* -------------------------------------------------------------------- */
  /** \name Typedef Sources
   *
   * Some resource declarations might need some special structure defined.
   * Adding a file using typedef_source will include it before the resource
   * and interface definitions.
   * \{ */

  Self &typedef_source(StringRefNull filename)
  {
    typedef_sources_.append(filename);
    return *(Self *)this;
  }

  /** \} */

  /* -------------------------------------------------------------------- */
  /** \name Transform feedback properties
   *
   * Transform feedback enablement and output binding assignment.
   * \{ */

  Self &transform_feedback_mode(eGPUShaderTFBType tf_mode)
  {
    BLI_assert(tf_mode != GPU_SHADER_TFB_NONE);
    tf_type_ = tf_mode;
    return *(Self *)this;
  }

  Self &transform_feedback_output_name(const char *name)
  {
    BLI_assert(tf_type_ != GPU_SHADER_TFB_NONE);
    tf_names_.append(name);
    return *(Self *)this;
  }
  /** \} */

  /* -------------------------------------------------------------------- */
  /** \name Recursive evaluation.
   *
   * Flatten all dependency so that this descriptor contains all the data from the additional
   * descriptors. This avoids tedious traversal in shader source creation.
   * \{ */

  /* WARNING: Recursive. */
  void finalize();

  std::string check_error() const;
  bool is_vulkan_compatible() const;

  /** Error detection that some backend compilers do not complain about. */
  void validate_merge(const ShaderCreateInfo &other_info);
  void validate_vertex_attributes(const ShaderCreateInfo *other_info = nullptr);

  /** \} */

  /* -------------------------------------------------------------------- */
  /** \name Operators.
   *
   * \{ */

  /* Comparison operator for GPUPass cache. We only compare if it will create the same shader
   * code. So we do not compare name and some other internal stuff. */
  bool operator==(const ShaderCreateInfo &b)
  {
    TEST_EQUAL(*this, b, builtins_);
    TEST_EQUAL(*this, b, vertex_source_generated);
    TEST_EQUAL(*this, b, fragment_source_generated);
    TEST_EQUAL(*this, b, compute_source_generated);
    TEST_EQUAL(*this, b, typedef_source_generated);
    TEST_VECTOR_EQUAL(*this, b, vertex_inputs_);
    TEST_EQUAL(*this, b, geometry_layout_);
    TEST_EQUAL(*this, b, compute_layout_);
    TEST_VECTOR_EQUAL(*this, b, fragment_outputs_);
    TEST_VECTOR_EQUAL(*this, b, pass_resources_);
    TEST_VECTOR_EQUAL(*this, b, batch_resources_);
    TEST_VECTOR_EQUAL(*this, b, vertex_out_interfaces_);
    TEST_VECTOR_EQUAL(*this, b, geometry_out_interfaces_);
    TEST_VECTOR_EQUAL(*this, b, push_constants_);
    TEST_VECTOR_EQUAL(*this, b, typedef_sources_);
    TEST_VECTOR_EQUAL(*this, b, subpass_inputs_);
    TEST_EQUAL(*this, b, vertex_source_);
    TEST_EQUAL(*this, b, geometry_source_);
    TEST_EQUAL(*this, b, fragment_source_);
    TEST_EQUAL(*this, b, compute_source_);
    TEST_VECTOR_EQUAL(*this, b, additional_infos_);
    TEST_VECTOR_EQUAL(*this, b, defines_);
    return true;
  }

  /** Debug print */
  friend std::ostream &operator<<(std::ostream &stream, const ShaderCreateInfo &info)
  {
    /* TODO(@fclem): Complete print. */

    auto print_resource = [&](const Resource &res) {
      switch (res.bind_type) {
        case Resource::BindType::UNIFORM_BUFFER:
          stream << "UNIFORM_BUFFER(" << res.slot << ", " << res.uniformbuf.name << ")"
                 << std::endl;
          break;
        case Resource::BindType::STORAGE_BUFFER:
          stream << "STORAGE_BUFFER(" << res.slot << ", " << res.storagebuf.name << ")"
                 << std::endl;
          break;
        case Resource::BindType::SAMPLER:
          stream << "SAMPLER(" << res.slot << ", " << res.sampler.name << ")" << std::endl;
          break;
        case Resource::BindType::IMAGE:
          stream << "IMAGE(" << res.slot << ", " << res.image.name << ")" << std::endl;
          break;
      }
    };

    /* TODO(@fclem): Order the resources. */
    for (auto &res : info.batch_resources_) {
      print_resource(res);
    }
    for (auto &res : info.pass_resources_) {
      print_resource(res);
    }
    return stream;
  }

  bool has_resource_type(Resource::BindType bind_type) const
  {
    for (auto &res : batch_resources_) {
      if (res.bind_type == bind_type) {
        return true;
      }
    }
    for (auto &res : pass_resources_) {
      if (res.bind_type == bind_type) {
        return true;
      }
    }
    return false;
  }

  bool has_resource_image() const
  {
    return has_resource_type(Resource::BindType::IMAGE);
  }

  /** \} */

#undef TEST_EQUAL
#undef TEST_VECTOR_EQUAL
};

}  // namespace blender::gpu::shader<|MERGE_RESOLUTION|>--- conflicted
+++ resolved
@@ -73,29 +73,6 @@
   SHORT2,
   SHORT3,
   SHORT4
-};
-
-/** Custom parameter types.
- * These represent optional value assignments for shaders which can provide hints for specific GPU
- * backends, for fine-tuning of performance or enablement of optional features and settings. Add
- * entries as required for custom parameters.
- *
- * NOTE: Add new parameter keys to enum as required. Each parameter should have a description and
- * an expected type which is any of int, float or boolean.  */
-enum class CustomParameterKey : uint {
-
-  /** MTL_MAX_THREADS_PER_THREADGROUP - unsigned int:
-   * This controls the pipeline descriptor parmeter `maxTotalThreadsPerThreadgroup` which can be
-   * used to fine-tune target workload memory requirements based on the known runtime performance
-   * characteristics of a given kernel. This enables tuned kernels to run at a higher target
-   * occupancy resulting in improved performance.
-   *
-   * Must be > 0 and <= 1024.
-   * Applies to Apple M1 and M2 GPU generations only. */
-  MTL_MAX_THREADS_PER_THREADGROUP = 0,
-
-  /* MAX must be at end for custom parameter array sizing. */
-  MAX
 };
 
 /* All of these functions is a bit out of place */
@@ -648,29 +625,6 @@
 
   Vector<PushConst> push_constants_;
 
-  /** Struct containing array of custom parameters indexed by CustomParameterKey enum. */
-  struct CustomParameters {
-    union {
-      int int_value;
-      float float_value;
-      bool bool_value;
-    } parameters[static_cast<uint>(CustomParameterKey::MAX)] = {{0}};
-
-    inline int fetch_i(CustomParameterKey key) const
-    {
-      return parameters[static_cast<uint>(key)].int_value;
-    }
-    inline float fetch_f(CustomParameterKey key) const
-    {
-      return parameters[static_cast<uint>(key)].float_value;
-    }
-    inline bool fetch_b(CustomParameterKey key) const
-    {
-      return parameters[static_cast<uint>(key)].bool_value;
-    }
-  };
-  CustomParameters custom_parameters_;
-
   /* Sources for resources type definitions. */
   Vector<StringRefNull> typedef_sources_;
 
@@ -686,6 +640,11 @@
   /* Transform feedback properties. */
   eGPUShaderTFBType tf_type_ = GPU_SHADER_TFB_NONE;
   Vector<const char *> tf_names_;
+
+  /* Api-specific parameters. */
+#ifdef WITH_METAL_BACKEND
+  ushort mtl_max_threads_per_threadgroup_ = 0;
+#endif
 
  public:
   ShaderCreateInfo(const char *name) : name_(name){};
@@ -791,31 +750,6 @@
   /** \} */
 
   /* -------------------------------------------------------------------- */
-<<<<<<< HEAD
-  /** \name Custom parameters.
-   * API TO allow declaration of custom key-value pairs to be consumed as desired
-   * by the backends. These can be used for optional feature enablements without
-   * introducing API requiring implementation from each API.
-   * \{ */
-
-  Self &custom_parameter(CustomParameterKey parameter_key, int int_val)
-  {
-    custom_parameters_.parameters[static_cast<uint>(parameter_key)].int_value = int_val;
-    return *(Self *)this;
-  }
-
-  Self &custom_parameter(CustomParameterKey parameter_key, float float_val)
-  {
-    custom_parameters_.parameters[static_cast<uint>(parameter_key)].float_value = float_val;
-    return *(Self *)this;
-  }
-
-  Self &custom_parameter(CustomParameterKey parameter_key, bool bool_val)
-  {
-    custom_parameters_.parameters[static_cast<uint>(parameter_key)].bool_value = bool_val;
-    return *(Self *)this;
-  }
-=======
   /** \name Shader specialization constants
    * \{ */
 
@@ -869,7 +803,6 @@
   /* TODO: Add API to specify unique specialization config permutations in CreateInfo, allowing
    * specialized compilation to be primed and handled in the background at start-up, rather than
    * waiting for a given permutation to occur dynamically. */
->>>>>>> 9a7ea993
 
   /** \} */
 
@@ -1102,6 +1035,23 @@
     tf_names_.append(name);
     return *(Self *)this;
   }
+  /** \} */
+
+  /* -------------------------------------------------------------------- */
+  /** \name API-specific parameters.
+   * Optional parameters exposed by specific backends to enable additional features and performance
+   * tuning.
+   * NOTE: These functions can be exposed as a pass-through on unsupported configurations.
+   * \{ */
+
+  Self &mtl_max_total_threads_per_threadgroup(ushort max_total_threads_per_threadgroup)
+  {
+#ifdef WITH_METAL_BACKEND
+    mtl_max_threads_per_threadgroup_ = max_total_threads_per_threadgroup;
+#endif
+    return *(Self *)this;
+  }
+
   /** \} */
 
   /* -------------------------------------------------------------------- */
