--- conflicted
+++ resolved
@@ -147,13 +147,8 @@
 /** \name Stubs of BKE_mesh.h
  * \{ */
 void BKE_mesh_calc_poly_normal(const struct MPoly * /*mpoly*/,
-<<<<<<< HEAD
                                const int * /*corner_verts*/,
-                               const float (*positions)[3],
-=======
-                               const struct MLoop * /*loopstart*/,
                                const float (*vert_positions)[3],
->>>>>>> 0c358882
                                float[3] /*col*/)
 {
   UNUSED_VARS(vert_positions);
