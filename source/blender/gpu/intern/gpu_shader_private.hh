/* SPDX-FileCopyrightText: 2023 Blender Authors
 *
 * SPDX-License-Identifier: GPL-2.0-or-later */

/** \file
 * \ingroup gpu
 */

#pragma once

#include "BLI_span.hh"
#include "BLI_string_ref.hh"

#include "GPU_shader.hh"
#include "gpu_shader_create_info.hh"
#include "gpu_shader_interface.hh"

#include "BLI_map.hh"

#include <mutex>
#include <string>

namespace blender::gpu {

class GPULogParser;
class Context;

/* Set to 1 to log the full source of shaders that fail to compile. */
#define DEBUG_LOG_SHADER_SRC_ON_ERROR 0

/**
 * Compilation is done on a list of GLSL sources. This list contains placeholders that should be
 * provided by the backend shader. These defines contains the locations where the backend can patch
 * the sources.
 */
#define SOURCES_INDEX_VERSION 0
#define SOURCES_INDEX_SPECIALIZATION_CONSTANTS 1

/**
 * Implementation of shader compilation and uniforms handling.
 * Base class which is then specialized for each implementation (GL, VK, ...).
 */
class Shader {
 public:
  /** Uniform & attribute locations for shader. */
  ShaderInterface *interface = nullptr;

  /**
   * Specialization constants as a Struct-of-Arrays. Allow simpler comparison and reset.
   * The backend is free to implement their support as they see fit.
   */
  struct Constants {
    using Value = shader::SpecializationConstant::Value;
    Vector<gpu::shader::Type> types;
    /* Current values set by `GPU_shader_constant_*()` call. The backend can choose to interpret
     * that however it wants (i.e: bind another shader instead). */
    Vector<Value> values;

    /**
     * OpenGL needs to know if a different program needs to be attached when constants are
     * changed. Vulkan and Metal uses pipelines and don't have this issue. Attribute can be
     * removed after the OpenGL backend has been phased out.
     */
    bool is_dirty;
  } constants;

 protected:
  /** For debugging purpose. */
  char name[64];

  /* Parent shader can be used for shaders which are derived from the same source material.
   * The child shader can pull information from its parent to prepare additional resources
   * such as PSOs upfront. This enables asynchronous PSO compilation which mitigates stuttering
   * when updating new materials. */
  Shader *parent_shader_ = nullptr;

 public:
  Shader(const char *name);
  virtual ~Shader();

  /* `is_batch_compilation` is true when the shader is being compiled as part of a
   * `GPU_shader_batch`. Backends that use the `ShaderCompilerGeneric` can ignore it. */
  virtual void init(const shader::ShaderCreateInfo &info, bool is_batch_compilation) = 0;

  virtual void vertex_shader_from_glsl(MutableSpan<StringRefNull> sources) = 0;
  virtual void geometry_shader_from_glsl(MutableSpan<StringRefNull> sources) = 0;
  virtual void fragment_shader_from_glsl(MutableSpan<StringRefNull> sources) = 0;
  virtual void compute_shader_from_glsl(MutableSpan<StringRefNull> sources) = 0;
  virtual bool finalize(const shader::ShaderCreateInfo *info = nullptr) = 0;
  /* Pre-warms PSOs using parent shader's cached PSO descriptors. Limit specifies maximum PSOs to
   * warm. If -1, compiles all PSO permutations in parent shader.
   *
   * See `GPU_shader_warm_cache(..)` in `GPU_shader.hh` for more information. */
  virtual void warm_cache(int limit) = 0;

  virtual void transform_feedback_names_set(Span<const char *> name_list,
                                            eGPUShaderTFBType geom_type) = 0;
  virtual bool transform_feedback_enable(VertBuf *) = 0;
  virtual void transform_feedback_disable() = 0;

  virtual void bind() = 0;
  virtual void unbind() = 0;

  virtual void uniform_float(int location, int comp_len, int array_size, const float *data) = 0;
  virtual void uniform_int(int location, int comp_len, int array_size, const int *data) = 0;

  /* Add specialization constant declarations to shader instance. */
  void specialization_constants_init(const shader::ShaderCreateInfo &info);

  std::string defines_declare(const shader::ShaderCreateInfo &info) const;
  virtual std::string resources_declare(const shader::ShaderCreateInfo &info) const = 0;
  virtual std::string vertex_interface_declare(const shader::ShaderCreateInfo &info) const = 0;
  virtual std::string fragment_interface_declare(const shader::ShaderCreateInfo &info) const = 0;
  virtual std::string geometry_interface_declare(const shader::ShaderCreateInfo &info) const = 0;
  virtual std::string geometry_layout_declare(const shader::ShaderCreateInfo &info) const = 0;
  virtual std::string compute_layout_declare(const shader::ShaderCreateInfo &info) const = 0;

  /* DEPRECATED: Kept only because of BGL API. */
  virtual int program_handle_get() const = 0;

  /* Only used by SSBO Vertex fetch. */
  virtual bool get_uses_ssbo_vertex_fetch() const = 0;
  virtual int get_ssbo_vertex_fetch_output_num_verts() const = 0;

<<<<<<< HEAD
  inline StringRefNull name_get() const
=======
  inline const char *name_get() const
>>>>>>> 9d7bb542
  {
    return name;
  }

  inline void parent_set(Shader *parent)
  {
    parent_shader_ = parent;
  }

  inline Shader *parent_get() const
  {
    return parent_shader_;
  }

  static bool srgb_uniform_dirty_get();
  static void set_srgb_uniform(GPUShader *shader);
  static void set_framebuffer_srgb_target(int use_srgb_to_linear);

 protected:
  void print_log(Span<StringRefNull> sources,
                 const char *log,
                 const char *stage,
                 bool error,
                 GPULogParser *parser);
};

/* Syntactic sugar. */
static inline GPUShader *wrap(Shader *vert)
{
  return reinterpret_cast<GPUShader *>(vert);
}
static inline Shader *unwrap(GPUShader *vert)
{
  return reinterpret_cast<Shader *>(vert);
}
static inline const Shader *unwrap(const GPUShader *vert)
{
  return reinterpret_cast<const Shader *>(vert);
}

class ShaderCompiler {
 protected:
  struct Sources {
    std::string vert;
    std::string geom;
    std::string frag;
    std::string comp;
  };

 public:
  virtual ~ShaderCompiler() = default;

  Shader *compile(const shader::ShaderCreateInfo &info, bool is_batch_compilation);

  virtual BatchHandle batch_compile(Span<const shader::ShaderCreateInfo *> &infos) = 0;
  virtual bool batch_is_ready(BatchHandle handle) = 0;
  virtual Vector<Shader *> batch_finalize(BatchHandle &handle) = 0;

  virtual SpecializationBatchHandle precompile_specializations(
      Span<ShaderSpecialization> /*specializations*/)
  {
    /* No-op.*/
    return 0;
  };

  virtual bool specialization_batch_is_ready(SpecializationBatchHandle &handle)
  {
    handle = 0;
    return true;
  };
};

/* Generic (fully synchronous) implementation for backends that don't implement their own
 * ShaderCompiler. Used by Vulkan and Metal. */
class ShaderCompilerGeneric : public ShaderCompiler {
 private:
  struct Batch {
    Vector<Shader *> shaders;
    Vector<const shader::ShaderCreateInfo *> infos;
    bool is_ready = false;
  };
  BatchHandle next_batch_handle = 1;
  Map<BatchHandle, Batch> batches;

 public:
  ~ShaderCompilerGeneric() override;

  BatchHandle batch_compile(Span<const shader::ShaderCreateInfo *> &infos) override;
  bool batch_is_ready(BatchHandle handle) override;
  Vector<Shader *> batch_finalize(BatchHandle &handle) override;
};

enum class Severity {
  Unknown,
  Warning,
  Error,
  Note,
};

struct LogCursor {
  int source = -1;
  int row = -1;
  int column = -1;
  StringRef file_name_and_error_line = {};
};

struct GPULogItem {
  LogCursor cursor;
  Severity severity = Severity::Unknown;
};

class GPULogParser {
 public:
  virtual const char *parse_line(const char *source_combined,
                                 const char *log_line,
                                 GPULogItem &log_item) = 0;

 protected:
  const char *skip_severity(const char *log_line,
                            GPULogItem &log_item,
                            const char *error_msg,
                            const char *warning_msg,
                            const char *note_msg) const;
  const char *skip_separators(const char *log_line, const StringRef separators) const;
  const char *skip_until(const char *log_line, char stop_char) const;
  bool at_number(const char *log_line) const;
  bool at_any(const char *log_line, const StringRef chars) const;
  int parse_number(const char *log_line, const char **r_new_position) const;

  MEM_CXX_CLASS_ALLOC_FUNCS("GPULogParser");
};

void printf_begin(Context *ctx);
void printf_end(Context *ctx);

}  // namespace blender::gpu

/* XXX do not use it. Special hack to use OCIO with batch API. */
GPUShader *immGetShader();<|MERGE_RESOLUTION|>--- conflicted
+++ resolved
@@ -122,11 +122,7 @@
   virtual bool get_uses_ssbo_vertex_fetch() const = 0;
   virtual int get_ssbo_vertex_fetch_output_num_verts() const = 0;
 
-<<<<<<< HEAD
   inline StringRefNull name_get() const
-=======
-  inline const char *name_get() const
->>>>>>> 9d7bb542
   {
     return name;
   }
