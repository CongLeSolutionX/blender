--- conflicted
+++ resolved
@@ -301,14 +301,6 @@
   return wrap(Context::get()->compiler->compile(info, false));
 }
 
-<<<<<<< HEAD
-GPUShader *GPU_shader_create_from_python(std::optional<blender::StringRefNull> vertcode,
-                                         std::optional<blender::StringRefNull> fragcode,
-                                         std::optional<blender::StringRefNull> geomcode,
-                                         std::optional<blender::StringRefNull> libcode,
-                                         std::optional<blender::StringRefNull> defines,
-                                         std::optional<blender::StringRefNull> name)
-=======
 static std::string preprocess_source(StringRefNull original)
 {
   gpu::shader::Preprocessor processor;
@@ -347,7 +339,6 @@
                                          const char *libcode,
                                          const char *defines,
                                          const char *name)
->>>>>>> c428765b
 {
   std::string libcodecat;
 
