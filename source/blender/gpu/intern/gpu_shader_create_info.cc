/* SPDX-FileCopyrightText: 2021 Blender Authors
 *
 * SPDX-License-Identifier: GPL-2.0-or-later */

/** \file
 * \ingroup gpu
 *
 * Descriptor type used to define shader structure, resources and interfaces.
 */

#include "BLI_map.hh"
#include "BLI_set.hh"
#include "BLI_string_ref.hh"

#include "GPU_capabilities.h"
#include "GPU_context.h"
#include "GPU_platform.h"
#include "GPU_shader.h"
#include "GPU_texture.h"

#include "gpu_shader_create_info.hh"
#include "gpu_shader_create_info_private.hh"
#include "gpu_shader_dependency_private.h"

#undef GPU_SHADER_INTERFACE_INFO
#undef GPU_SHADER_CREATE_INFO

namespace blender::gpu::shader {

using CreateInfoDictionnary = Map<StringRef, ShaderCreateInfo *>;
using InterfaceDictionnary = Map<StringRef, StageInterfaceInfo *>;

static CreateInfoDictionnary *g_create_infos = nullptr;
static InterfaceDictionnary *g_interfaces = nullptr;

/* -------------------------------------------------------------------- */
/** \name Check Backend Support
 *
 * \{ */

static bool is_vulkan_compatible_interface(const StageInterfaceInfo &iface)
{
  if (iface.instance_name.is_empty()) {
    return true;
  }

  bool use_flat = false;
  bool use_smooth = false;
  bool use_noperspective = false;
  for (const StageInterfaceInfo::InOut &attr : iface.inouts) {
    switch (attr.interp) {
      case Interpolation::FLAT:
        use_flat = true;
        break;
      case Interpolation::SMOOTH:
        use_smooth = true;
        break;
      case Interpolation::NO_PERSPECTIVE:
        use_noperspective = true;
        break;
    }
  }
  int num_used_interpolation_types = (use_flat ? 1 : 0) + (use_smooth ? 1 : 0) +
                                     (use_noperspective ? 1 : 0);

#if 0
  if (num_used_interpolation_types > 1) {
    std::cout << "'" << iface.name << "' uses multiple interpolation types\n";
  }
#endif

  return num_used_interpolation_types <= 1;
}

bool ShaderCreateInfo::is_vulkan_compatible() const
{
  /* Vulkan doesn't support setting an interpolation mode per attribute in a struct. */
  for (const StageInterfaceInfo *iface : vertex_out_interfaces_) {
    if (!is_vulkan_compatible_interface(*iface)) {
      return false;
    }
  }
  for (const StageInterfaceInfo *iface : geometry_out_interfaces_) {
    if (!is_vulkan_compatible_interface(*iface)) {
      return false;
    }
  }

  return true;
}

/** \} */

void ShaderCreateInfo::finalize()
{
  if (finalized_) {
    return;
  }
  finalized_ = true;

  Set<StringRefNull> deps_merged;

  validate_vertex_attributes();

  for (auto &info_name : additional_infos_) {

    /* Fetch create info. */
    const ShaderCreateInfo &info = *reinterpret_cast<const ShaderCreateInfo *>(
        gpu_shader_create_info_get(info_name.c_str()));

    /* Recursive. */
    const_cast<ShaderCreateInfo &>(info).finalize();

    interface_names_size_ += info.interface_names_size_;

    /* NOTE: EEVEE Materials can result in nested includes. To avoid duplicate
     * shader resources, we need to avoid inserting duplicates.
     * TODO: Optimize create info preparation to include each individual "additional_info"
     * only a single time. */
    vertex_inputs_.extend_non_duplicates(info.vertex_inputs_);
    fragment_outputs_.extend_non_duplicates(info.fragment_outputs_);
    vertex_out_interfaces_.extend_non_duplicates(info.vertex_out_interfaces_);
    geometry_out_interfaces_.extend_non_duplicates(info.geometry_out_interfaces_);
    subpass_inputs_.extend_non_duplicates(info.subpass_inputs_);

    validate_vertex_attributes(&info);

    /* Insert with duplicate check. */
    push_constants_.extend_non_duplicates(info.push_constants_);
    defines_.extend_non_duplicates(info.defines_);
    batch_resources_.extend_non_duplicates(info.batch_resources_);
    pass_resources_.extend_non_duplicates(info.pass_resources_);
    typedef_sources_.extend_non_duplicates(info.typedef_sources_);

    if (info.early_fragment_test_) {
      early_fragment_test_ = true;
    }
    /* Modify depth write if has been changed from default.
     * `UNCHANGED` implies gl_FragDepth is not used at all. */
    if (info.depth_write_ != DepthWrite::UNCHANGED) {
      depth_write_ = info.depth_write_;
    }

    /* Inherit builtin bits from additional info. */
    builtins_ |= info.builtins_;

    validate_merge(info);

    auto assert_no_overlap = [&](const bool test, const StringRefNull error) {
      if (!test) {
        std::cout << name_ << ": Validation failed while merging " << info.name_ << " : ";
        std::cout << error << std::endl;
        BLI_assert(0);
      }
    };

    if (!deps_merged.add(info.name_)) {
      assert_no_overlap(false, "additional info already merged via another info");
    }

    if (info.compute_layout_.local_size_x != -1) {
      assert_no_overlap(compute_layout_.local_size_x == -1, "Compute layout already defined");
      compute_layout_ = info.compute_layout_;
    }

    if (!info.vertex_source_.is_empty()) {
      assert_no_overlap(vertex_source_.is_empty(), "Vertex source already existing");
      vertex_source_ = info.vertex_source_;
    }
    if (!info.geometry_source_.is_empty()) {
      assert_no_overlap(geometry_source_.is_empty(), "Geometry source already existing");
      geometry_source_ = info.geometry_source_;
      geometry_layout_ = info.geometry_layout_;
    }
    if (!info.fragment_source_.is_empty()) {
      assert_no_overlap(fragment_source_.is_empty(), "Fragment source already existing");
      fragment_source_ = info.fragment_source_;
    }
    if (!info.compute_source_.is_empty()) {
      assert_no_overlap(compute_source_.is_empty(), "Compute source already existing");
      compute_source_ = info.compute_source_;
    }
<<<<<<< HEAD
=======
  }

  if (!geometry_source_.is_empty() && bool(builtins_ & BuiltinBits::LAYER)) {
    std::cout << name_
              << ": Validation failed. BuiltinBits::LAYER shouldn't be used with geometry shaders."
              << std::endl;
    BLI_assert(0);
>>>>>>> 6a0f98ae
  }

  if (auto_resource_location_) {
    int images = 0, samplers = 0, ubos = 0, ssbos = 0;

    auto set_resource_slot = [&](Resource &res) {
      switch (res.bind_type) {
        case Resource::BindType::UNIFORM_BUFFER:
          res.slot = ubos++;
          break;
        case Resource::BindType::STORAGE_BUFFER:
          res.slot = ssbos++;
          break;
        case Resource::BindType::SAMPLER:
          res.slot = samplers++;
          break;
        case Resource::BindType::IMAGE:
          res.slot = images++;
          break;
      }
    };

    for (auto &res : batch_resources_) {
      set_resource_slot(res);
    }
    for (auto &res : pass_resources_) {
      set_resource_slot(res);
    }
  }
}

std::string ShaderCreateInfo::check_error() const
{
  std::string error;

  /* At least a vertex shader and a fragment shader are required, or only a compute shader. */
  if (this->compute_source_.is_empty()) {
    if (this->vertex_source_.is_empty()) {
      error += "Missing vertex shader in " + this->name_ + ".\n";
    }
    if (tf_type_ == GPU_SHADER_TFB_NONE && this->fragment_source_.is_empty()) {
      error += "Missing fragment shader in " + this->name_ + ".\n";
    }
  }
  else {
    if (!this->vertex_source_.is_empty()) {
      error += "Compute shader has vertex_source_ shader attached in " + this->name_ + ".\n";
    }
    if (!this->geometry_source_.is_empty()) {
      error += "Compute shader has geometry_source_ shader attached in " + this->name_ + ".\n";
    }
    if (!this->fragment_source_.is_empty()) {
      error += "Compute shader has fragment_source_ shader attached in " + this->name_ + ".\n";
    }
  }

#ifdef DEBUG
  if (!this->is_vulkan_compatible()) {
    error += this->name_ +
             " contains a stage interface using an instance name and mixed interpolation modes. "
             "This is not compatible with Vulkan and need to be adjusted.\n";
  }
#endif

  return error;
}

void ShaderCreateInfo::validate_merge(const ShaderCreateInfo &other_info)
{
  if (!auto_resource_location_) {
    /* Check same bind-points usage in OGL. */
    Set<int> images, samplers, ubos, ssbos;

    auto register_resource = [&](const Resource &res) -> bool {
      switch (res.bind_type) {
        case Resource::BindType::UNIFORM_BUFFER:
          return images.add(res.slot);
        case Resource::BindType::STORAGE_BUFFER:
          return samplers.add(res.slot);
        case Resource::BindType::SAMPLER:
          return ubos.add(res.slot);
        case Resource::BindType::IMAGE:
          return ssbos.add(res.slot);
        default:
          return false;
      }
    };

    auto print_error_msg = [&](const Resource &res, Vector<Resource> &resources) {
      auto print_resource_name = [&](const Resource &res) {
        switch (res.bind_type) {
          case Resource::BindType::UNIFORM_BUFFER:
            std::cout << "Uniform Buffer " << res.uniformbuf.name;
            break;
          case Resource::BindType::STORAGE_BUFFER:
            std::cout << "Storage Buffer " << res.storagebuf.name;
            break;
          case Resource::BindType::SAMPLER:
            std::cout << "Sampler " << res.sampler.name;
            break;
          case Resource::BindType::IMAGE:
            std::cout << "Image " << res.image.name;
            break;
          default:
            std::cout << "Unknown Type";
            break;
        }
      };

      for (const Resource &_res : resources) {
        if (&res != &_res && res.bind_type == _res.bind_type && res.slot == _res.slot) {
          std::cout << name_ << ": Validation failed : Overlapping ";
          print_resource_name(res);
          std::cout << " and ";
          print_resource_name(_res);
          std::cout << " at (" << res.slot << ") while merging " << other_info.name_ << std::endl;
        }
      }
    };

    for (auto &res : batch_resources_) {
      if (register_resource(res) == false) {
        print_error_msg(res, batch_resources_);
        print_error_msg(res, pass_resources_);
      }
    }

    for (auto &res : pass_resources_) {
      if (register_resource(res) == false) {
        print_error_msg(res, batch_resources_);
        print_error_msg(res, pass_resources_);
      }
    }
  }
}

void ShaderCreateInfo::validate_vertex_attributes(const ShaderCreateInfo *other_info)
{
  uint32_t attr_bits = 0;
  for (auto &attr : vertex_inputs_) {
    if (attr.index >= 16 || attr.index < 0) {
      std::cout << name_ << ": \"" << attr.name
                << "\" : Type::MAT3 unsupported as vertex attribute." << std::endl;
      BLI_assert(0);
    }
    if (attr.index >= 16 || attr.index < 0) {
      std::cout << name_ << ": Invalid index for attribute \"" << attr.name << "\"" << std::endl;
      BLI_assert(0);
    }
    uint32_t attr_new = 0;
    if (attr.type == Type::MAT4) {
      for (int i = 0; i < 4; i++) {
        attr_new |= 1 << (attr.index + i);
      }
    }
    else {
      attr_new |= 1 << attr.index;
    }

    if ((attr_bits & attr_new) != 0) {
      std::cout << name_ << ": Attribute \"" << attr.name
                << "\" overlap one or more index from another attribute."
                   " Note that mat4 takes up 4 indices.";
      if (other_info) {
        std::cout << " While merging " << other_info->name_ << std::endl;
      }
      std::cout << std::endl;
      BLI_assert(0);
    }
    attr_bits |= attr_new;
  }
}

}  // namespace blender::gpu::shader

using namespace blender::gpu::shader;

void gpu_shader_create_info_init()
{
  g_create_infos = new CreateInfoDictionnary();
  g_interfaces = new InterfaceDictionnary();

#define GPU_SHADER_INTERFACE_INFO(_interface, _inst_name) \
  StageInterfaceInfo *ptr_##_interface = new StageInterfaceInfo(#_interface, _inst_name); \
  StageInterfaceInfo &_interface = *ptr_##_interface; \
  g_interfaces->add_new(#_interface, ptr_##_interface); \
  _interface

#define GPU_SHADER_CREATE_INFO(_info) \
  ShaderCreateInfo *ptr_##_info = new ShaderCreateInfo(#_info); \
  ShaderCreateInfo &_info = *ptr_##_info; \
  g_create_infos->add_new(#_info, ptr_##_info); \
  _info

/* Declare, register and construct the infos. */
#include "compositor_shader_create_info_list.hh"
#include "gpu_shader_create_info_list.hh"

/* Baked shader data appended to create infos. */
/* TODO(jbakker): should call a function with a callback. so we could switch implementations.
 * We cannot compile bf_gpu twice. */
#ifdef GPU_RUNTIME
#  include "gpu_shader_baked.hh"
#endif

  /* WORKAROUND: Replace draw_mesh info with the legacy one for systems that have problems with UBO
   * indexing. */
  if (GPU_type_matches_ex(GPU_DEVICE_INTEL | GPU_DEVICE_INTEL_UHD,
                          GPU_OS_ANY,
                          GPU_DRIVER_ANY,
                          GPU_BACKEND_OPENGL) ||
      GPU_type_matches_ex(GPU_DEVICE_ANY, GPU_OS_MAC, GPU_DRIVER_ANY, GPU_BACKEND_OPENGL) ||
      GPU_crappy_amd_driver())
  {
    draw_modelmat = draw_modelmat_legacy;
  }

  /* WORKAROUND: Replace the use of gpu_BaseInstance by an instance attribute. */
  if (GPU_shader_draw_parameters_support() == false) {
    draw_resource_id_new = draw_resource_id_fallback;
    draw_resource_with_custom_id_new = draw_resource_with_custom_id_fallback;
  }

#ifdef WITH_METAL_BACKEND
  /* Metal-specific alternatives for Geometry shaders. */
  if (GPU_type_matches_ex(GPU_DEVICE_ANY, GPU_OS_MAC, GPU_DRIVER_ANY, GPU_BACKEND_METAL)) {
    /* 3D polyline. */
    gpu_shader_3D_polyline_uniform_color = gpu_shader_3D_polyline_uniform_color_no_geom;
    gpu_shader_3D_polyline_flat_color = gpu_shader_3D_polyline_flat_color_no_geom;
    gpu_shader_3D_polyline_smooth_color = gpu_shader_3D_polyline_smooth_color_no_geom;
    gpu_shader_3D_polyline_uniform_color_clipped =
        gpu_shader_3D_polyline_uniform_color_clipped_no_geom;

    /* Overlay Edit Mesh. */
    overlay_edit_mesh_edge = overlay_edit_mesh_edge_no_geom;
    overlay_edit_mesh_edge_flat = overlay_edit_mesh_edge_flat_no_geom;
    overlay_edit_mesh_edge_clipped = overlay_edit_mesh_edge_clipped_no_geom;
    overlay_edit_mesh_edge_flat_clipped = overlay_edit_mesh_edge_flat_clipped_no_geom;
    overlay_edit_curve_handle = overlay_edit_curve_handle_no_geom;
    overlay_edit_curve_handle_clipped = overlay_edit_curve_handle_clipped_no_geom;

    /* Overlay Armature Shape outline. */
    overlay_armature_shape_outline = overlay_armature_shape_outline_no_geom;
    overlay_armature_shape_outline_clipped = overlay_armature_shape_outline_clipped_no_geom;

    /* Overlay Motion Path Line. */
    overlay_motion_path_line = overlay_motion_path_line_no_geom;
    overlay_motion_path_line_clipped = overlay_motion_path_line_clipped_no_geom;

    /* Workbench shadows.
     * NOTE: Updates additional-info used by workbench shadow permutations.
     * Must be prepared prior to permutation preparation. */
    workbench_shadow_manifold = workbench_shadow_manifold_no_geom;
    workbench_shadow_no_manifold = workbench_shadow_no_manifold_no_geom;
    workbench_shadow_caps = workbench_shadow_caps_no_geom;

    /* Conservative rasterization. */
    basic_depth_mesh_conservative = basic_depth_mesh_conservative_no_geom;
    basic_depth_mesh_conservative_clipped = basic_depth_mesh_conservative_no_geom_clipped;
    basic_depth_pointcloud_conservative = basic_depth_pointcloud_conservative_no_geom;
    basic_depth_pointcloud_conservative_clipped =
        basic_depth_pointcloud_conservative_no_geom_clipped;

    /* Overlay pre-pass wire. */
    overlay_outline_prepass_wire = overlay_outline_prepass_wire_no_geom;

    /* Edit UV Edges. */
    overlay_edit_uv_edges = overlay_edit_uv_edges_no_geom;

    /* Down-sample Cube/Probe rendering. */
    eevee_legacy_effect_downsample_cube = eevee_legacy_effect_downsample_cube_no_geom;
    eevee_legacy_probe_filter_glossy = eevee_legacy_probe_filter_glossy_no_geom;
    eevee_legacy_lightprobe_planar_downsample = eevee_legacy_lightprobe_planar_downsample_no_geom;

    /* EEVEE Volumetrics */
    eevee_legacy_volumes_clear = eevee_legacy_volumes_clear_no_geom;
    eevee_legacy_volumes_scatter = eevee_legacy_volumes_scatter_no_geom;
    eevee_legacy_volumes_scatter_with_lights = eevee_legacy_volumes_scatter_with_lights_no_geom;
    eevee_legacy_volumes_integration = eevee_legacy_volumes_integration_no_geom;
    eevee_legacy_volumes_integration_OPTI = eevee_legacy_volumes_integration_OPTI_no_geom;

    /* EEVEE Volumetric Material */
    eevee_legacy_material_volumetric_vert = eevee_legacy_material_volumetric_vert_no_geom;

    /* GPencil stroke. */
    gpu_shader_gpencil_stroke = gpu_shader_gpencil_stroke_no_geom;
  }
#endif

  for (ShaderCreateInfo *info : g_create_infos->values()) {
    info->builtins_ |= gpu_shader_dependency_get_builtins(info->vertex_source_);
    info->builtins_ |= gpu_shader_dependency_get_builtins(info->fragment_source_);
    info->builtins_ |= gpu_shader_dependency_get_builtins(info->geometry_source_);
    info->builtins_ |= gpu_shader_dependency_get_builtins(info->compute_source_);

#ifdef DEBUG
    /* Automatically amend the create info for ease of use of the debug feature. */
    if ((info->builtins_ & BuiltinBits::USE_DEBUG_DRAW) == BuiltinBits::USE_DEBUG_DRAW) {
      info->additional_info("draw_debug_draw");
    }
    if ((info->builtins_ & BuiltinBits::USE_DEBUG_PRINT) == BuiltinBits::USE_DEBUG_PRINT) {
      info->additional_info("draw_debug_print");
    }
#endif
  }

  /* TEST */
  // gpu_shader_create_info_compile_all();
}

void gpu_shader_create_info_exit()
{
  for (auto *value : g_create_infos->values()) {
    delete value;
  }
  delete g_create_infos;

  for (auto *value : g_interfaces->values()) {
    delete value;
  }
  delete g_interfaces;
}

bool gpu_shader_create_info_compile_all()
{
  using namespace blender::gpu;
  int success = 0;
  int skipped = 0;
  int total = 0;
  for (ShaderCreateInfo *info : g_create_infos->values()) {
    info->finalize();
    if (info->do_static_compilation_) {
      if ((info->metal_backend_only_ && GPU_backend_get_type() != GPU_BACKEND_METAL) ||
          (GPU_compute_shader_support() == false && info->compute_source_ != nullptr) ||
          (GPU_geometry_shader_support() == false && info->geometry_source_ != nullptr) ||
          (GPU_shader_image_load_store_support() == false && info->has_resource_image()) ||
          (GPU_shader_storage_buffer_objects_support() == false && info->has_resource_storage()))
      {
        skipped++;
        continue;
      }
      total++;
      GPUShader *shader = GPU_shader_create_from_info(
          reinterpret_cast<const GPUShaderCreateInfo *>(info));
      if (shader == nullptr) {
        std::cerr << "Compilation " << info->name_.c_str() << " Failed\n";
      }
      else {
        success++;

#if 0 /* TODO(fclem): This is too verbose for now. Make it a cmake option. */
        /* Test if any resource is optimized out and print a warning if that's the case. */
        /* TODO(fclem): Limit this to OpenGL backend. */
        const ShaderInterface *interface = unwrap(shader)->interface;

        blender::Vector<ShaderCreateInfo::Resource> all_resources;
        all_resources.extend(info->pass_resources_);
        all_resources.extend(info->batch_resources_);

        for (ShaderCreateInfo::Resource &res : all_resources) {
          blender::StringRefNull name = "";
          const ShaderInput *input = nullptr;

          switch (res.bind_type) {
            case ShaderCreateInfo::Resource::BindType::UNIFORM_BUFFER:
              input = interface->ubo_get(res.slot);
              name = res.uniformbuf.name;
              break;
            case ShaderCreateInfo::Resource::BindType::STORAGE_BUFFER:
              input = interface->ssbo_get(res.slot);
              name = res.storagebuf.name;
              break;
            case ShaderCreateInfo::Resource::BindType::SAMPLER:
              input = interface->texture_get(res.slot);
              name = res.sampler.name;
              break;
            case ShaderCreateInfo::Resource::BindType::IMAGE:
              input = interface->texture_get(res.slot);
              name = res.image.name;
              break;
          }

          if (input == nullptr) {
            std::cerr << "Error: " << info->name_;
            std::cerr << ": Resource « " << name << " » not found in the shader interface\n";
          }
          else if (input->location == -1) {
            std::cerr << "Warning: " << info->name_;
            std::cerr << ": Resource « " << name << " » is optimized out\n";
          }
        }
#endif
      }
      GPU_shader_free(shader);
    }
  }
  printf("Shader Test compilation result: %d / %d passed", success, total);
  if (skipped > 0) {
    printf(" (skipped %d for compatibility reasons)", skipped);
  }
  printf("\n");
  return success == total;
}

const GPUShaderCreateInfo *gpu_shader_create_info_get(const char *info_name)
{
  if (g_create_infos->contains(info_name) == false) {
    printf("Error: Cannot find shader create info named \"%s\"\n", info_name);
    return nullptr;
  }
  ShaderCreateInfo *info = g_create_infos->lookup(info_name);
  return reinterpret_cast<const GPUShaderCreateInfo *>(info);
}<|MERGE_RESOLUTION|>--- conflicted
+++ resolved
@@ -180,8 +180,6 @@
       assert_no_overlap(compute_source_.is_empty(), "Compute source already existing");
       compute_source_ = info.compute_source_;
     }
-<<<<<<< HEAD
-=======
   }
 
   if (!geometry_source_.is_empty() && bool(builtins_ & BuiltinBits::LAYER)) {
@@ -189,7 +187,6 @@
               << ": Validation failed. BuiltinBits::LAYER shouldn't be used with geometry shaders."
               << std::endl;
     BLI_assert(0);
->>>>>>> 6a0f98ae
   }
 
   if (auto_resource_location_) {
