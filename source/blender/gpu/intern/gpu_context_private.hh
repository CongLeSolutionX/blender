/* SPDX-FileCopyrightText: 2016 by Mike Erwin. All rights reserved.
 *
 * SPDX-License-Identifier: GPL-2.0-or-later */

/** \file
 * \ingroup gpu
 *
 * This interface allow GPU to manage GL objects for multiple context and threads.
 */

#pragma once

#include "MEM_guardedalloc.h"

<<<<<<< HEAD
#include "BKE_global.hh"

=======
#include "GPU_batch.hh"
>>>>>>> 00a8d006
#include "GPU_context.hh"

#include "gpu_debug_private.hh"
#include "gpu_framebuffer_private.hh"
#include "gpu_immediate_private.hh"
#include "gpu_shader_private.hh"
#include "gpu_state_private.hh"

#include <pthread.h>

struct GPUMatrixState;

namespace blender::gpu {

class Context {
 public:
  /** State management */
  Shader *shader = nullptr;
  FrameBuffer *active_fb = nullptr;
  GPUMatrixState *matrix_state = nullptr;
  StateManager *state_manager = nullptr;
  Immediate *imm = nullptr;

  ShaderCompiler *compiler = nullptr;

  /**
   * All 4 window frame-buffers.
   * None of them are valid in an off-screen context.
   * Right frame-buffers are only available if using stereo rendering.
   * Front frame-buffers contains (in principle, but not always) the last frame color.
   * Default frame-buffer is back_left.
   */
  FrameBuffer *back_left = nullptr;
  FrameBuffer *front_left = nullptr;
  FrameBuffer *back_right = nullptr;
  FrameBuffer *front_right = nullptr;

  DebugStack debug_stack;
  bool debug_is_capturing = false;

  /* GPUContext counter used to assign a unique ID to each GPUContext.
   * NOTE(Metal): This is required by the Metal Backend, as a bug exists in the global OS shader
   * cache wherein compilation of identical source from two distinct threads can result in an
   * invalid cache collision, result in a broken shader object. Appending the unique context ID
   * onto compiled sources ensures the source hashes are different. */
  static int context_counter;
  int context_id = 0;

  /* Used as a stack. Each render_begin/end pair will push pop from the stack. */
  Vector<GPUStorageBuf *> printf_buf;

  /** Dummy triangle batch for polyline workaround. */
  Batch *polyline_batch = nullptr;

 protected:
  /** Thread on which this context is active. */
  pthread_t thread_;
  bool is_active_;
  /** Avoid including GHOST headers. Can be nullptr for off-screen contexts. */
  void *ghost_window_;

 public:
  Context();
  virtual ~Context();

  static Context *get();

  virtual void activate() = 0;
  virtual void deactivate() = 0;
  virtual void begin_frame() = 0;
  virtual void end_frame() = 0;

  /* Will push all pending commands to the GPU. */
  virtual void flush() = 0;
  /* Will wait until the GPU has finished executing all command. */
  virtual void finish() = 0;

  virtual void memory_statistics_get(int *r_total_mem, int *r_free_mem) = 0;

  virtual void debug_group_begin(const char * /*name*/, int /*index*/){};
  virtual void debug_group_end(){};

  /* Returns true if capture successfully started. */
  virtual bool debug_capture_begin(const char *title) = 0;
  virtual void debug_capture_end() = 0;
  virtual void *debug_capture_scope_create(const char *name) = 0;
  virtual bool debug_capture_scope_begin(void *scope) = 0;
  virtual void debug_capture_scope_end(void *scope) = 0;

  /* Consider all buffers slot empty after these call for error checking.
   * But doesn't really free them. */
  virtual void debug_unbind_all_ubo() = 0;
  virtual void debug_unbind_all_ssbo() = 0;

  bool is_active_on_thread();

<<<<<<< HEAD
  void assert_framebuffer_shader_compatibility()
  {
    if (!(G.debug & G_DEBUG_GPU)) {
      return;
    }

    if (!(state_manager->state.write_mask & eGPUWriteMask::GPU_WRITE_COLOR)) {
      return;
    }

    uint16_t fragment_output_bits = shader->fragment_output_bits;
    uint16_t fb_attachments_bits = active_fb->get_color_attachments_bitset();

    BLI_assert((fb_attachments_bits & ~fragment_output_bits) == 0);
  }
=======
  Batch *polyline_batch_get();
>>>>>>> 00a8d006
};

/* Syntactic sugar. */
static inline GPUContext *wrap(Context *ctx)
{
  return reinterpret_cast<GPUContext *>(ctx);
}
static inline Context *unwrap(GPUContext *ctx)
{
  return reinterpret_cast<Context *>(ctx);
}
static inline const Context *unwrap(const GPUContext *ctx)
{
  return reinterpret_cast<const Context *>(ctx);
}

}  // namespace blender::gpu<|MERGE_RESOLUTION|>--- conflicted
+++ resolved
@@ -12,12 +12,9 @@
 
 #include "MEM_guardedalloc.h"
 
-<<<<<<< HEAD
 #include "BKE_global.hh"
 
-=======
 #include "GPU_batch.hh"
->>>>>>> 00a8d006
 #include "GPU_context.hh"
 
 #include "gpu_debug_private.hh"
@@ -114,7 +111,8 @@
 
   bool is_active_on_thread();
 
-<<<<<<< HEAD
+  Batch *polyline_batch_get();
+
   void assert_framebuffer_shader_compatibility()
   {
     if (!(G.debug & G_DEBUG_GPU)) {
@@ -130,9 +128,6 @@
 
     BLI_assert((fb_attachments_bits & ~fragment_output_bits) == 0);
   }
-=======
-  Batch *polyline_batch_get();
->>>>>>> 00a8d006
 };
 
 /* Syntactic sugar. */
