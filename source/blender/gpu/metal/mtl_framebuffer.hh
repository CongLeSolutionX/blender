/* SPDX-FileCopyrightText: 2023 Blender Authors
 *
 * SPDX-License-Identifier: GPL-2.0-or-later */

/** \file
 * \ingroup gpu
 *
 * Encapsulation of Frame-buffer states (attached textures, viewport, scissors).
 */

#pragma once

#include "GPU_common_types.hh"
#include "MEM_guardedalloc.h"

#include "gpu_framebuffer_private.hh"
#include "mtl_texture.hh"

#include <Metal/Metal.h>

namespace blender::gpu {

class MTLContext;

struct MTLAttachment {
  bool used = false;
<<<<<<< HEAD
  gpu::MTLTexture *texture;
=======
  gpu::MTLTexture *texture = nullptr;
>>>>>>> 4306e746
  union {
    float color[4];
    float depth;
    uint stencil;
  } clear_value;

<<<<<<< HEAD
  eGPULoadOp load_action = GPU_LOADACTION_CLEAR;
  eGPUStoreOp store_action = GPU_STOREACTION_STORE;
=======
  eGPULoadOp load_action = GPU_LOADACTION_DONT_CARE;
  eGPUStoreOp store_action = GPU_STOREACTION_DONT_CARE;
>>>>>>> 4306e746
  uint mip = 0;
  uint slice = 0;
  uint depth_plane = 0;

  /* If Array Length is larger than zero, use multilayered rendering. */
  uint render_target_array_length = 0;
};

/**
 * Implementation of FrameBuffer object using Metal.
 */
class MTLFrameBuffer : public FrameBuffer {
 private:
  /* Context Handle. */
  MTLContext *context_;

  /* Metal Attachment properties. */
  uint colour_attachment_count_;
  MTLAttachment mtl_color_attachments_[GPU_FB_MAX_COLOR_ATTACHMENT];
  MTLAttachment mtl_depth_attachment_;
  MTLAttachment mtl_stencil_attachment_;
  bool use_multilayered_rendering_ = false;

  /* State. */

  /**
   * Whether global frame-buffer properties have changed and require
   * re-generation of #MTLRenderPassDescriptor / #RenderCommandEncoders.
   */
  bool is_dirty_;

  /** Whether `loadstore` properties have changed (only affects certain cached configurations). */
  bool is_loadstore_dirty_;

  /**
   * Context that the latest modified state was last applied to.
   * If this does not match current ctx, re-apply state.
   */
  MTLContext *dirty_state_ctx_;

  /**
   * Whether a clear is pending -- Used to toggle between clear and load FB configurations
   * (without dirtying the state) - Frame-buffer load config is used if no `GPU_clear_*` command
   * was issued after binding the #FrameBuffer.
   */
  bool has_pending_clear_;

  /**
   * Render Pass Descriptors:
   * There are 3 #MTLRenderPassDescriptors for different ways in which a frame-buffer
   * can be configured:
   * [0] = CLEAR CONFIG -- Used when a GPU_framebuffer_clear_* command has been issued.
   * [1] = LOAD CONFIG -- Used if bound, but no clear is required.
   * [2] = CUSTOM CONFIG -- When using GPU_framebuffer_bind_ex to manually specify
   * load-store configuration for optimal bandwidth utilization.
   * -- We cache these different configs to avoid re-generation --
   */
  enum {
    MTL_FB_CONFIG_CLEAR = 0,
    MTL_FB_CONFIG_LOAD = 1,
    MTL_FB_CONFIG_CUSTOM = 2,

    MTL_FB_CONFIG_MAX = (MTL_FB_CONFIG_CUSTOM + 1),
  };

  MTLRenderPassDescriptor *framebuffer_descriptor_[MTL_FB_CONFIG_MAX];
  MTLRenderPassColorAttachmentDescriptor
      *colour_attachment_descriptors_[GPU_FB_MAX_COLOR_ATTACHMENT];
  /** Whether `MTLRenderPassDescriptor[N]` requires updating with latest state. */
  bool descriptor_dirty_[MTL_FB_CONFIG_MAX];
  /** Whether SRGB is enabled for this frame-buffer configuration. */
  bool enabled_srgb_;
  /** Whether the primary Frame-buffer attachment is an SRGB target or not. */
  bool srgb_;

  /** Default width/height represent raw size of active framebuffer attachments.
   * For consistency with OpenGL backend, as width_/height_ can affect viewport and scissor
   * size, we need to track this differently to ensure viewport state does not get reset.
   * This size is only used to reset viewport/scissor regions when viewports and scissor are
   * disabled, as Metal does not provide a utility to fully disable either without manually
   * specifying the size.
   */
  int default_width_ = 0;
  int default_height_ = 0;

 public:
  /**
   * Create a conventional framebuffer to attach texture to.
   */
  MTLFrameBuffer(MTLContext *ctx, const char *name);

  ~MTLFrameBuffer() override;

  void bind(bool enabled_srgb) override;

  bool check(char err_out[256]) override;

  void clear(eGPUFrameBufferBits buffers,
             const float clear_col[4],
             float clear_depth,
             uint clear_stencil) override;
  void clear_multi(const float (*clear_cols)[4]) override;
  void clear_attachment(GPUAttachmentType type,
                        eGPUDataFormat data_format,
                        const void *clear_value) override;

  void attachment_set_loadstore_op(GPUAttachmentType type, GPULoadStore ls) override;

  void read(eGPUFrameBufferBits planes,
            eGPUDataFormat format,
            const int area[4],
            int channel_len,
            int slot,
            void *r_data) override;

  void blit_to(eGPUFrameBufferBits planes,
               int src_slot,
               FrameBuffer *dst,
               int dst_slot,
               int dst_offset_x,
               int dst_offset_y) override;

 protected:
  void subpass_transition_impl(const GPUAttachmentState /*depth_attachment_state*/,
                               Span<GPUAttachmentState> color_attachment_states) override;

 public:
  void apply_state();

  /* State. */
  /* Flag MTLFramebuffer configuration as having changed. */
  void mark_dirty();
  void mark_loadstore_dirty();
  /* Mark that a pending clear has been performed. */
  void mark_cleared();
  /* Mark that we have a pending clear. */
  void mark_do_clear();

  /* Attachment management. */
  /* When dirty_attachments_ is true, we need to reprocess attachments to extract Metal
   * information. */
  void ensure_attachments_and_viewport();
  void update_attachments(bool update_viewport);
  bool add_color_attachment(gpu::MTLTexture *texture, uint slot, int miplevel, int layer);
  bool add_depth_attachment(gpu::MTLTexture *texture, int miplevel, int layer);
  bool add_stencil_attachment(gpu::MTLTexture *texture, int miplevel, int layer);
  bool remove_color_attachment(uint slot);
  bool remove_depth_attachment();
  bool remove_stencil_attachment();
  void remove_all_attachments();
  void ensure_render_target_size();

  /* Clear values -> Load/store actions. */
  bool set_color_attachment_clear_color(uint slot, const float clear_color[4]);
  bool set_depth_attachment_clear_value(float depth_clear);
  bool set_stencil_attachment_clear_value(uint stencil_clear);
  bool set_color_loadstore_op(uint slot, eGPULoadOp load_action, eGPUStoreOp store_action);
  bool set_depth_loadstore_op(eGPULoadOp load_action, eGPUStoreOp store_action);
  bool set_stencil_loadstore_op(eGPULoadOp load_action, eGPUStoreOp store_action);

  /* Remove any pending clears - Ensure "load" configuration is used. */
  bool reset_clear_state();

  /* Fetch values */
  bool has_attachment_at_slot(uint slot);
  bool has_color_attachment_with_texture(gpu::MTLTexture *texture);
  bool has_depth_attachment();
  bool has_stencil_attachment();
  int get_color_attachment_slot_from_texture(gpu::MTLTexture *texture);
  uint get_attachment_count();
  uint get_attachment_limit()
  {
    return GPU_FB_MAX_COLOR_ATTACHMENT;
  };
  MTLAttachment get_color_attachment(uint slot);
  MTLAttachment get_depth_attachment();
  MTLAttachment get_stencil_attachment();

  /* Metal API resources and validation. */
  bool validate_render_pass();
  MTLRenderPassDescriptor *bake_render_pass_descriptor(bool load_contents);

  /* Blitting. */
  void blit(uint read_slot,
            uint src_x_offset,
            uint src_y_offset,
            MTLFrameBuffer *metal_fb_write,
            uint write_slot,
            uint dst_x_offset,
            uint dst_y_offset,
            uint width,
            uint height,
            eGPUFrameBufferBits blit_buffers);

  int get_width();
  int get_height();
  int get_default_width();
  int get_default_height();

  bool get_dirty()
  {
    return is_dirty_ || is_loadstore_dirty_;
  }

  bool get_pending_clear()
  {
    return has_pending_clear_;
  }

  bool get_srgb_enabled()
  {
    return enabled_srgb_;
  }

  bool get_is_srgb()
  {
    return srgb_;
  }

  inline void default_size_set(int w, int h)
  {
    default_width_ = w;
    default_height_ = h;
  }

 private:
  /* Clears a render target by force-opening a render pass. */
  void force_clear();

  MEM_CXX_CLASS_ALLOC_FUNCS("MTLFrameBuffer");
};

}  // namespace blender::gpu<|MERGE_RESOLUTION|>--- conflicted
+++ resolved
@@ -24,24 +24,15 @@
 
 struct MTLAttachment {
   bool used = false;
-<<<<<<< HEAD
-  gpu::MTLTexture *texture;
-=======
   gpu::MTLTexture *texture = nullptr;
->>>>>>> 4306e746
   union {
     float color[4];
     float depth;
     uint stencil;
   } clear_value;
 
-<<<<<<< HEAD
-  eGPULoadOp load_action = GPU_LOADACTION_CLEAR;
-  eGPUStoreOp store_action = GPU_STOREACTION_STORE;
-=======
   eGPULoadOp load_action = GPU_LOADACTION_DONT_CARE;
   eGPUStoreOp store_action = GPU_STOREACTION_DONT_CARE;
->>>>>>> 4306e746
   uint mip = 0;
   uint slice = 0;
   uint depth_plane = 0;
