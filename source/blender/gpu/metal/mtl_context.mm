/* SPDX-License-Identifier: GPL-2.0-or-later */

/** \file
 * \ingroup gpu
 */
#include "mtl_context.hh"
#include "mtl_debug.hh"
#include "mtl_framebuffer.hh"
#include "mtl_immediate.hh"
#include "mtl_memory.hh"
#include "mtl_primitive.hh"
#include "mtl_shader.hh"
#include "mtl_shader_interface.hh"
#include "mtl_state.hh"
#include "mtl_storage_buffer.hh"
#include "mtl_uniform_buffer.hh"
#include "mtl_vertex_buffer.hh"

#include "DNA_userdef_types.h"

#include "GPU_capabilities.h"
#include "GPU_matrix.h"
#include "GPU_shader.h"
#include "GPU_storage_buffer.h"
#include "GPU_texture.h"
#include "GPU_uniform_buffer.h"
#include "GPU_vertex_buffer.h"
#include "intern/gpu_matrix_private.h"

#include "PIL_time.h"

#include <fstream>
#include <string>

using namespace blender;
using namespace blender::gpu;

/* Debug option to bind null buffer for missing UBOs. 
 * Enabled by default. TODO: Ensure all required UBO bindings are present. */
#define DEBUG_BIND_NULL_BUFFER_FOR_MISSING_UBO 1



/* Debug option to bind null buffer for missing SSBOs. NOTE: This is unsafe if replacing a
 * write-enabled SSBO and should only be used for debugging to identify binding-related issues. */
#define DEBUG_BIND_NULL_BUFFER_FOR_MISSING_SSBO 0


/* Error or warning depending on debug flag. */
#if DEBUG_BIND_NULL_BUFFER_FOR_MISSING_UBO == 1
#  define MTL_LOG_UBO_ERROR MTL_LOG_WARNING
#else
#  define MTL_LOG_UBO_ERROR MTL_LOG_ERROR
#endif

#if DEBUG_BIND_NULL_BUFFER_FOR_MISSING_SSBO == 1
#  define MTL_LOG_SSBO_ERROR MTL_LOG_WARNING
#else
#  define MTL_LOG_SSBO_ERROR MTL_LOG_ERROR
#endif

namespace blender::gpu {

/* Global memory manager. */
std::mutex MTLContext::global_memory_manager_reflock;
int MTLContext::global_memory_manager_refcount = 0;
MTLBufferPool *MTLContext::global_memory_manager = nullptr;

/* Swap-chain and latency management. */
std::atomic<int> MTLContext::max_drawables_in_flight = 0;
std::atomic<int64_t> MTLContext::avg_drawable_latency_us = 0;
int64_t MTLContext::frame_latency[MTL_FRAME_AVERAGE_COUNT] = {0};

/* -------------------------------------------------------------------- */
/** \name GHOST Context interaction.
 * \{ */

void MTLContext::set_ghost_context(GHOST_ContextHandle ghostCtxHandle)
{
  GHOST_Context *ghost_ctx = reinterpret_cast<GHOST_Context *>(ghostCtxHandle);
  BLI_assert(ghost_ctx != nullptr);

  /* Release old MTLTexture handle */
  if (default_fbo_mtltexture_) {
    [default_fbo_mtltexture_ release];
    default_fbo_mtltexture_ = nil;
  }

  /* Release Framebuffer attachments */
  MTLFrameBuffer *mtl_front_left = static_cast<MTLFrameBuffer *>(this->front_left);
  MTLFrameBuffer *mtl_back_left = static_cast<MTLFrameBuffer *>(this->back_left);
  mtl_front_left->remove_all_attachments();
  mtl_back_left->remove_all_attachments();

  GHOST_ContextCGL *ghost_cgl_ctx = dynamic_cast<GHOST_ContextCGL *>(ghost_ctx);
  if (ghost_cgl_ctx != NULL) {
    default_fbo_mtltexture_ = ghost_cgl_ctx->metalOverlayTexture();

    MTL_LOG_INFO(
        "Binding GHOST context CGL %p to GPU context %p. (Device: %p, queue: %p, texture: %p)\n",
        ghost_cgl_ctx,
        this,
        this->device,
        this->queue,
        default_fbo_gputexture_);

    /* Check if the GHOST Context provides a default framebuffer: */
    if (default_fbo_mtltexture_) {

      /* Release old GPUTexture handle */
      if (default_fbo_gputexture_) {
        GPU_texture_free(wrap(static_cast<Texture *>(default_fbo_gputexture_)));
        default_fbo_gputexture_ = nullptr;
      }

      /* Retain handle */
      [default_fbo_mtltexture_ retain];

      /*** Create front and back-buffers ***/
      /* Create gpu::MTLTexture objects */
      default_fbo_gputexture_ = new gpu::MTLTexture(
          "MTL_BACKBUFFER", GPU_RGBA16F, GPU_TEXTURE_2D, default_fbo_mtltexture_);

      /* Update frame-buffers with new texture attachments. */
      mtl_front_left->add_color_attachment(default_fbo_gputexture_, 0, 0, 0);
      mtl_back_left->add_color_attachment(default_fbo_gputexture_, 0, 0, 0);
#ifndef NDEBUG
      this->label = default_fbo_mtltexture_.label;
#endif
    }
    else {

      /* Add default texture for cases where no other framebuffer is bound */
      if (!default_fbo_gputexture_) {
        default_fbo_gputexture_ = static_cast<gpu::MTLTexture *>(unwrap(GPU_texture_create_2d(
            __func__, 16, 16, 1, GPU_RGBA16F, GPU_TEXTURE_USAGE_GENERAL, nullptr)));
      }
      mtl_back_left->add_color_attachment(default_fbo_gputexture_, 0, 0, 0);

      MTL_LOG_INFO(
          "-- Bound context %p for GPU context: %p is offscreen and does not have a default "
          "framebuffer\n",
          ghost_cgl_ctx,
          this);
#ifndef NDEBUG
      this->label = @"Offscreen Metal Context";
#endif
    }
  }
  else {
    MTL_LOG_INFO(
        "[ERROR] Failed to bind GHOST context to MTLContext -- GHOST_ContextCGL is null "
        "(GhostContext: %p, GhostContext_CGL: %p)\n",
        ghost_ctx,
        ghost_cgl_ctx);
    BLI_assert(false);
  }
}

void MTLContext::set_ghost_window(GHOST_WindowHandle ghostWinHandle)
{
  GHOST_Window *ghostWin = reinterpret_cast<GHOST_Window *>(ghostWinHandle);
  this->set_ghost_context((GHOST_ContextHandle)(ghostWin ? ghostWin->getContext() : NULL));
}

/** \} */

/* -------------------------------------------------------------------- */
/** \name MTLContext
 * \{ */

/* Placeholder functions */
MTLContext::MTLContext(void *ghost_window, void *ghost_context)
    : memory_manager(*this), main_command_buffer(*this)
{
  /* Init debug. */
  debug::mtl_debug_init();

  /* Initialize Render-pass and Frame-buffer State. */
  this->back_left = nullptr;

  /* Initialize command buffer state. */
  this->main_command_buffer.prepare();

  /* Initialize IMM and pipeline state */
  this->pipeline_state.initialised = false;

  /* Frame management. */
  is_inside_frame_ = false;
  current_frame_index_ = 0;

  /* Prepare null data buffer. */
  null_buffer_ = nil;
  null_attribute_buffer_ = nil;

  /* Zero-initialize MTL textures. */
  default_fbo_mtltexture_ = nil;
  default_fbo_gputexture_ = nullptr;

  /** Fetch GHOSTContext and fetch Metal device/queue. */
  ghost_window_ = ghost_window;
  if (ghost_window_ && ghost_context == NULL) {
    /* NOTE(Metal): Fetch ghost_context from ghost_window if it is not provided.
     * Regardless of whether windowed or not, we need access to the GhostContext
     * for presentation, and device/queue access. */
    GHOST_Window *ghostWin = reinterpret_cast<GHOST_Window *>(ghost_window_);
    ghost_context = (ghostWin ? ghostWin->getContext() : NULL);
  }
  BLI_assert(ghost_context);
  this->ghost_context_ = static_cast<GHOST_ContextCGL *>(ghost_context);
  this->queue = (id<MTLCommandQueue>)this->ghost_context_->metalCommandQueue();
  this->device = (id<MTLDevice>)this->ghost_context_->metalDevice();
  BLI_assert(this->queue);
  BLI_assert(this->device);
  [this->queue retain];
  [this->device retain];

#pragma clang diagnostic push
#pragma clang diagnostic ignored "-Wobjc-method-access"
  /* Enable increased concurrent shader compiler limit.
   * Note: Disable warning for missing method when building on older OS's, as compiled code will
   * still work correctly when run on a system with the API available. */
  if (@available(macOS 13.3, *)) {
    [this->device setShouldMaximizeConcurrentCompilation:YES];
  }
#pragma clang diagnostic pop

  /* Register present callback. */
  this->ghost_context_->metalRegisterPresentCallback(&present);

  /* Create FrameBuffer handles. */
  MTLFrameBuffer *mtl_front_left = new MTLFrameBuffer(this, "front_left");
  MTLFrameBuffer *mtl_back_left = new MTLFrameBuffer(this, "back_left");
  this->front_left = mtl_front_left;
  this->back_left = mtl_back_left;
  this->active_fb = this->back_left;

  /* Prepare platform and capabilities. (NOTE: With METAL, this needs to be done after CTX
   * initialization). */
  MTLBackend::platform_init(this);
  MTLBackend::capabilities_init(this);

  /* Initialize Metal modules. */
  this->memory_manager.init();
  this->state_manager = new MTLStateManager(this);
  this->imm = new MTLImmediate(this);

  /* Ensure global memory manager is initialized. */
  MTLContext::global_memory_manager_acquire_ref();
  MTLContext::get_global_memory_manager()->init(this->device);

  /* Initialize texture read/update structures. */
  this->get_texture_utils().init();

  /* Bound Samplers struct. */
  for (int i = 0; i < MTL_MAX_TEXTURE_SLOTS; i++) {
    samplers_.mtl_sampler[i] = nil;
    samplers_.mtl_sampler_flags[i] = DEFAULT_SAMPLER_STATE;
  }

  /* Initialize samplers. */
  this->sampler_state_cache_init();
}

MTLContext::~MTLContext()
{
  BLI_assert(this == reinterpret_cast<MTLContext *>(GPU_context_active_get()));
  /* Ensure rendering is complete command encoders/command buffers are freed. */
  if (MTLBackend::get()->is_inside_render_boundary()) {
    this->finish();

    /* End frame. */
    if (this->get_inside_frame()) {
      this->end_frame();
    }
  }

  /* Release context textures. */
  if (default_fbo_gputexture_) {
    GPU_texture_free(wrap(static_cast<Texture *>(default_fbo_gputexture_)));
    default_fbo_gputexture_ = nullptr;
  }
  if (default_fbo_mtltexture_) {
    [default_fbo_mtltexture_ release];
    default_fbo_mtltexture_ = nil;
  }

  /* Release Memory Manager */
  this->get_scratchbuffer_manager().free();

  /* Release update/blit shaders. */
  this->get_texture_utils().cleanup();

  /* Detach resource references. */
  GPU_texture_unbind_all();

  /* Unbind UBOs. */
  for (int i = 0; i < MTL_MAX_BUFFER_BINDINGS; i++) {
    if (this->pipeline_state.ubo_bindings[i].bound &&
        this->pipeline_state.ubo_bindings[i].ubo != nullptr)
    {
      GPUUniformBuf *ubo = wrap(
          static_cast<UniformBuf *>(this->pipeline_state.ubo_bindings[i].ubo));
      GPU_uniformbuf_unbind(ubo);
    }
  }

  /* Unbind SSBOs. */
  for (int i = 0; i < MTL_MAX_BUFFER_BINDINGS; i++) {
    if (this->pipeline_state.ssbo_bindings[i].bound &&
        this->pipeline_state.ssbo_bindings[i].ssbo != nullptr) {
      GPUStorageBuf *ssbo = wrap(
          static_cast<StorageBuf *>(this->pipeline_state.ssbo_bindings[i].ssbo));
      GPU_storagebuf_unbind(ssbo);
    }
  }

  /* Release Dummy resources. */
  this->free_dummy_resources();

  /* Release Sampler States. */
  for (int extend_yz_i = 0; extend_yz_i < GPU_SAMPLER_EXTEND_MODES_COUNT; extend_yz_i++) {
    for (int extend_x_i = 0; extend_x_i < GPU_SAMPLER_EXTEND_MODES_COUNT; extend_x_i++) {
      for (int filtering_i = 0; filtering_i < GPU_SAMPLER_FILTERING_TYPES_COUNT; filtering_i++) {
        if (sampler_state_cache_[extend_yz_i][extend_x_i][filtering_i] != nil) {
          [sampler_state_cache_[extend_yz_i][extend_x_i][filtering_i] release];
          sampler_state_cache_[extend_yz_i][extend_x_i][filtering_i] = nil;
        }
      }
    }
  }

  /* Release Custom Sampler States. */
  for (int i = 0; i < GPU_SAMPLER_CUSTOM_TYPES_COUNT; i++) {
    if (custom_sampler_state_cache_[i] != nil) {
      [custom_sampler_state_cache_[i] release];
      custom_sampler_state_cache_[i] = nil;
    }
  }

  /* Empty cached sampler argument buffers. */
  for (auto entry : cached_sampler_buffers_.values()) {
    entry->free();
  }
  cached_sampler_buffers_.clear();

  /* Free null buffers. */
  if (null_buffer_) {
    [null_buffer_ release];
  }
  if (null_attribute_buffer_) {
    [null_attribute_buffer_ release];
  }

  /* Release memory manager reference. */
  MTLContext::global_memory_manager_release_ref();

  /* Free Metal objects. */
  if (this->queue) {
    [this->queue release];
  }
  if (this->device) {
    [this->device release];
  }
}

void MTLContext::begin_frame()
{
  BLI_assert(MTLBackend::get()->is_inside_render_boundary());
  if (this->get_inside_frame()) {
    return;
  }

  /* Begin Command buffer for next frame. */
  is_inside_frame_ = true;
}

void MTLContext::end_frame()
{
  BLI_assert(this->get_inside_frame());

  /* Ensure pre-present work is committed. */
  this->flush();

  /* Increment frame counter. */
  is_inside_frame_ = false;
}

void MTLContext::check_error(const char *info)
{
  /* TODO(Metal): Implement. */
}

void MTLContext::activate()
{
  /* Make sure no other context is already bound to this thread. */
  BLI_assert(is_active_ == false);
  is_active_ = true;
  thread_ = pthread_self();

  /* Re-apply ghost window/context for resizing */
  if (ghost_window_) {
    this->set_ghost_window((GHOST_WindowHandle)ghost_window_);
  }
  else if (ghost_context_) {
    this->set_ghost_context((GHOST_ContextHandle)ghost_context_);
  }

  /* Reset UBO bind state. */
  for (int i = 0; i < MTL_MAX_BUFFER_BINDINGS; i++) {
    if (this->pipeline_state.ubo_bindings[i].bound &&
        this->pipeline_state.ubo_bindings[i].ubo != nullptr)
    {
      this->pipeline_state.ubo_bindings[i].bound = false;
      this->pipeline_state.ubo_bindings[i].ubo = nullptr;
    }
  }

  /* Reset SSBO bind state. */
  for (int i = 0; i < MTL_MAX_BUFFER_BINDINGS; i++) {
    if (this->pipeline_state.ssbo_bindings[i].bound &&
        this->pipeline_state.ssbo_bindings[i].ssbo != nullptr) {
      this->pipeline_state.ssbo_bindings[i].bound = false;
      this->pipeline_state.ssbo_bindings[i].ssbo = nullptr;
    }
  }

  /* Ensure imm active. */
  immActivate();
}

void MTLContext::deactivate()
{
  BLI_assert(this->is_active_on_thread());
  /* Flush context on deactivate. */
  this->flush();
  is_active_ = false;
  immDeactivate();
}

void MTLContext::flush()
{
  this->main_command_buffer.submit(false);
}

void MTLContext::finish()
{
  this->main_command_buffer.submit(true);
}

void MTLContext::memory_statistics_get(int *total_mem, int *free_mem)
{
  /* TODO(Metal): Implement. */
  *total_mem = 0;
  *free_mem = 0;
}

void MTLContext::framebuffer_bind(MTLFrameBuffer *framebuffer)
{
  /* We do not yet begin the pass -- We defer beginning the pass until a draw is requested. */
  BLI_assert(framebuffer);
  this->active_fb = framebuffer;
}

void MTLContext::framebuffer_restore()
{
  /* Bind default framebuffer from context --
   * We defer beginning the pass until a draw is requested. */
  this->active_fb = this->back_left;
}

id<MTLRenderCommandEncoder> MTLContext::ensure_begin_render_pass()
{
  BLI_assert(this);

  /* Ensure the rendering frame has started. */
  if (!this->get_inside_frame()) {
    this->begin_frame();
  }

  /* Check whether a framebuffer is bound. */
  if (!this->active_fb) {
    BLI_assert(false && "No framebuffer is bound!");
    return this->main_command_buffer.get_active_render_command_encoder();
  }

  /* Ensure command buffer workload submissions are optimal --
   * Though do not split a batch mid-IMM recording. */
  if (this->main_command_buffer.do_break_submission() &&
      !((MTLImmediate *)(this->imm))->imm_is_recording())
  {
    this->flush();
  }

  /* Begin pass or perform a pass switch if the active framebuffer has been changed, or if the
   * framebuffer state has been modified (is_dirty). */
  if (!this->main_command_buffer.is_inside_render_pass() ||
      this->active_fb != this->main_command_buffer.get_active_framebuffer() ||
      this->main_command_buffer.get_active_framebuffer()->get_dirty() ||
      this->is_visibility_dirty())
  {

    /* Validate bound framebuffer before beginning render pass. */
    if (!static_cast<MTLFrameBuffer *>(this->active_fb)->validate_render_pass()) {
      MTL_LOG_WARNING("Framebuffer validation failed, falling back to default framebuffer\n");
      this->framebuffer_restore();

      if (!static_cast<MTLFrameBuffer *>(this->active_fb)->validate_render_pass()) {
        MTL_LOG_ERROR("CRITICAL: DEFAULT FRAMEBUFFER FAIL VALIDATION!!\n");
      }
    }

    /* Begin RenderCommandEncoder on main CommandBuffer. */
    bool new_render_pass = false;
    id<MTLRenderCommandEncoder> new_enc =
        this->main_command_buffer.ensure_begin_render_command_encoder(
            static_cast<MTLFrameBuffer *>(this->active_fb), true, &new_render_pass);
    if (new_render_pass) {
      /* Flag context pipeline state as dirty - dynamic pipeline state need re-applying. */
      this->pipeline_state.dirty_flags = MTL_PIPELINE_STATE_ALL_FLAG;
    }
    return new_enc;
  }
  BLI_assert(!this->main_command_buffer.get_active_framebuffer()->get_dirty());
  return this->main_command_buffer.get_active_render_command_encoder();
}

MTLFrameBuffer *MTLContext::get_current_framebuffer()
{
  MTLFrameBuffer *last_bound = static_cast<MTLFrameBuffer *>(this->active_fb);
  return last_bound ? last_bound : this->get_default_framebuffer();
}

MTLFrameBuffer *MTLContext::get_default_framebuffer()
{
  return static_cast<MTLFrameBuffer *>(this->back_left);
}

MTLShader *MTLContext::get_active_shader()
{
  return this->pipeline_state.active_shader;
}

id<MTLBuffer> MTLContext::get_null_buffer()
{
  if (null_buffer_ != nil) {
    return null_buffer_;
  }

  /* TODO(mpw_apple_gpusw): Null buffer size temporarily increased to cover
   * maximum possible UBO size. There are a number of cases which need to be
   * resolved in the high level where an expected UBO does not have a bound
   * buffer. The null buffer needs to at least cover the size of these
   * UBOs to avoid any GPU memory issues. */
  static const int null_buffer_size = 20480;
  null_buffer_ = [this->device newBufferWithLength:null_buffer_size
                                           options:MTLResourceStorageModeManaged];
  [null_buffer_ retain];
  uint32_t *null_data = (uint32_t *)calloc(1, null_buffer_size);
  memcpy([null_buffer_ contents], null_data, null_buffer_size);
  [null_buffer_ didModifyRange:NSMakeRange(0, null_buffer_size)];
  free(null_data);

  BLI_assert(null_buffer_ != nil);
  return null_buffer_;
}

id<MTLBuffer> MTLContext::get_null_attribute_buffer()
{
  if (null_attribute_buffer_ != nil) {
    return null_attribute_buffer_;
  }

  /* Allocate Null buffer if it has not yet been created.
   * Min buffer size is 256 bytes -- though we only need 64 bytes of data. */
  static const int null_buffer_size = 256;
  null_attribute_buffer_ = [this->device newBufferWithLength:null_buffer_size
                                                     options:MTLResourceStorageModeManaged];
  BLI_assert(null_attribute_buffer_ != nil);
  [null_attribute_buffer_ retain];
  float data[4] = {0.0f, 0.0f, 0.0f, 1.0f};
  memcpy([null_attribute_buffer_ contents], data, sizeof(float) * 4);
  [null_attribute_buffer_ didModifyRange:NSMakeRange(0, null_buffer_size)];

  return null_attribute_buffer_;
}

gpu::MTLTexture *MTLContext::get_dummy_texture(eGPUTextureType type,
                                               eGPUSamplerFormat sampler_format)
{
  /* Decrement 1 from texture type as they start from 1 and go to 32 (inclusive). Remap to 0..31 */
  gpu::MTLTexture *dummy_tex = dummy_textures_[sampler_format][type - 1];
  if (dummy_tex != nullptr) {
    return dummy_tex;
  }
  else {
    /* Determine format for dummy texture. */
    eGPUTextureFormat format = GPU_RGBA8;
    switch (sampler_format) {
      case GPU_SAMPLER_TYPE_FLOAT:
        format = GPU_RGBA8;
        break;
      case GPU_SAMPLER_TYPE_INT:
        format = GPU_RGBA8I;
        break;
      case GPU_SAMPLER_TYPE_UINT:
        format = GPU_RGBA8UI;
        break;
      case GPU_SAMPLER_TYPE_DEPTH:
        format = GPU_DEPTH32F_STENCIL8;
        break;
      default:
        BLI_assert_unreachable();
    }

    /* Create dummy texture based on desired type. */
    GPUTexture *tex = nullptr;
    eGPUTextureUsage usage = GPU_TEXTURE_USAGE_GENERAL;
    switch (type) {
      case GPU_TEXTURE_1D:
        tex = GPU_texture_create_1d("Dummy 1D", 128, 1, format, usage, nullptr);
        break;
      case GPU_TEXTURE_1D_ARRAY:
        tex = GPU_texture_create_1d_array("Dummy 1DArray", 128, 1, 1, format, usage, nullptr);
        break;
      case GPU_TEXTURE_2D:
        tex = GPU_texture_create_2d("Dummy 2D", 128, 128, 1, format, usage, nullptr);
        break;
      case GPU_TEXTURE_2D_ARRAY:
        tex = GPU_texture_create_2d_array("Dummy 2DArray", 128, 128, 1, 1, format, usage, nullptr);
        break;
      case GPU_TEXTURE_3D:
        tex = GPU_texture_create_3d("Dummy 3D", 128, 128, 1, 1, format, usage, nullptr);
        break;
      case GPU_TEXTURE_CUBE:
        tex = GPU_texture_create_cube("Dummy Cube", 128, 1, format, usage, nullptr);
        break;
      case GPU_TEXTURE_CUBE_ARRAY:
        tex = GPU_texture_create_cube_array("Dummy CubeArray", 128, 1, 1, format, usage, nullptr);
        break;
      case GPU_TEXTURE_BUFFER:
        if (!dummy_verts_[sampler_format]) {
          GPU_vertformat_clear(&dummy_vertformat_[sampler_format]);

          GPUVertCompType comp_type = GPU_COMP_F32;
          GPUVertFetchMode fetch_mode = GPU_FETCH_FLOAT;

          switch (sampler_format) {
            case GPU_SAMPLER_TYPE_FLOAT:
            case GPU_SAMPLER_TYPE_DEPTH:
              comp_type = GPU_COMP_F32;
              fetch_mode = GPU_FETCH_FLOAT;
              break;
            case GPU_SAMPLER_TYPE_INT:
              comp_type = GPU_COMP_I32;
              fetch_mode = GPU_FETCH_INT;
              break;
            case GPU_SAMPLER_TYPE_UINT:
              comp_type = GPU_COMP_U32;
              fetch_mode = GPU_FETCH_INT;
              break;
            default:
              BLI_assert_unreachable();
          }

          GPU_vertformat_attr_add(
              &dummy_vertformat_[sampler_format], "dummy", comp_type, 4, fetch_mode);
          dummy_verts_[sampler_format] = GPU_vertbuf_create_with_format_ex(
              &dummy_vertformat_[sampler_format],
              GPU_USAGE_STATIC | GPU_USAGE_FLAG_BUFFER_TEXTURE_ONLY);
          GPU_vertbuf_data_alloc(dummy_verts_[sampler_format], 64);
        }
        tex = GPU_texture_create_from_vertbuf("Dummy TextureBuffer", dummy_verts_[sampler_format]);
        break;
      default:
        BLI_assert_msg(false, "Unrecognised texture type");
        return nullptr;
    }
    gpu::MTLTexture *metal_tex = static_cast<gpu::MTLTexture *>(reinterpret_cast<Texture *>(tex));
    dummy_textures_[sampler_format][type - 1] = metal_tex;
    return metal_tex;
  }
  return nullptr;
}

void MTLContext::free_dummy_resources()
{
  for (int format = 0; format < GPU_SAMPLER_TYPE_MAX; format++) {
    for (int tex = 0; tex < GPU_TEXTURE_BUFFER; tex++) {
      if (dummy_textures_[format][tex]) {
        GPU_texture_free(
            reinterpret_cast<GPUTexture *>(static_cast<Texture *>(dummy_textures_[format][tex])));
        dummy_textures_[format][tex] = nullptr;
      }
    }
    if (dummy_verts_[format]) {
      GPU_vertbuf_discard(dummy_verts_[format]);
    }
  }
}

/** \} */

/* -------------------------------------------------------------------- */
/** \name Global Context State
 * \{ */

/* Metal Context Pipeline State. */
void MTLContext::pipeline_state_init()
{
  /*** Initialize state only once. ***/
  if (!this->pipeline_state.initialised) {
    this->pipeline_state.initialised = true;
    this->pipeline_state.active_shader = nullptr;

    /* Clear bindings state. */
    for (int t = 0; t < GPU_max_textures(); t++) {
      /* Textures. */
      this->pipeline_state.texture_bindings[t].used = false;
      this->pipeline_state.texture_bindings[t].slot_index = -1;
      this->pipeline_state.texture_bindings[t].texture_resource = nullptr;

      /* Images. */
      this->pipeline_state.image_bindings[t].used = false;
      this->pipeline_state.image_bindings[t].slot_index = -1;
      this->pipeline_state.image_bindings[t].texture_resource = nullptr;
    }
    for (int s = 0; s < MTL_MAX_SAMPLER_SLOTS; s++) {
      this->pipeline_state.sampler_bindings[s].used = false;
    }
    for (int u = 0; u < MTL_MAX_BUFFER_BINDINGS; u++) {
      this->pipeline_state.ubo_bindings[u].bound = false;
      this->pipeline_state.ubo_bindings[u].ubo = nullptr;
    }
    for (int u = 0; u < MTL_MAX_BUFFER_BINDINGS; u++) {
      this->pipeline_state.ssbo_bindings[u].bound = false;
      this->pipeline_state.ssbo_bindings[u].ssbo = nullptr;
    }
  }

  /*** State defaults -- restored by GPU_state_init. ***/
  /* Clear blending State. */
  this->pipeline_state.color_write_mask = MTLColorWriteMaskRed | MTLColorWriteMaskGreen |
                                          MTLColorWriteMaskBlue | MTLColorWriteMaskAlpha;
  this->pipeline_state.blending_enabled = false;
  this->pipeline_state.alpha_blend_op = MTLBlendOperationAdd;
  this->pipeline_state.rgb_blend_op = MTLBlendOperationAdd;
  this->pipeline_state.dest_alpha_blend_factor = MTLBlendFactorZero;
  this->pipeline_state.dest_rgb_blend_factor = MTLBlendFactorZero;
  this->pipeline_state.src_alpha_blend_factor = MTLBlendFactorOne;
  this->pipeline_state.src_rgb_blend_factor = MTLBlendFactorOne;

  /* Viewport and scissor. */
  this->pipeline_state.viewport_offset_x = 0;
  this->pipeline_state.viewport_offset_y = 0;
  this->pipeline_state.viewport_width = 0;
  this->pipeline_state.viewport_height = 0;
  this->pipeline_state.scissor_x = 0;
  this->pipeline_state.scissor_y = 0;
  this->pipeline_state.scissor_width = 0;
  this->pipeline_state.scissor_height = 0;
  this->pipeline_state.scissor_enabled = false;

  /* Culling State. */
  this->pipeline_state.culling_enabled = false;
  this->pipeline_state.cull_mode = GPU_CULL_NONE;
  this->pipeline_state.front_face = GPU_COUNTERCLOCKWISE;

  /* DATA and IMAGE access state. */
  this->pipeline_state.unpack_row_length = 0;

  /* Depth State. */
  this->pipeline_state.depth_stencil_state.depth_write_enable = false;
  this->pipeline_state.depth_stencil_state.depth_test_enabled = false;
  this->pipeline_state.depth_stencil_state.depth_range_near = 0.0;
  this->pipeline_state.depth_stencil_state.depth_range_far = 1.0;
  this->pipeline_state.depth_stencil_state.depth_function = MTLCompareFunctionAlways;
  this->pipeline_state.depth_stencil_state.depth_bias = 0.0;
  this->pipeline_state.depth_stencil_state.depth_slope_scale = 0.0;
  this->pipeline_state.depth_stencil_state.depth_bias_enabled_for_points = false;
  this->pipeline_state.depth_stencil_state.depth_bias_enabled_for_lines = false;
  this->pipeline_state.depth_stencil_state.depth_bias_enabled_for_tris = false;

  /* Stencil State. */
  this->pipeline_state.depth_stencil_state.stencil_test_enabled = false;
  this->pipeline_state.depth_stencil_state.stencil_read_mask = 0xFF;
  this->pipeline_state.depth_stencil_state.stencil_write_mask = 0xFF;
  this->pipeline_state.depth_stencil_state.stencil_ref = 0;
  this->pipeline_state.depth_stencil_state.stencil_func = MTLCompareFunctionAlways;
  this->pipeline_state.depth_stencil_state.stencil_op_front_stencil_fail = MTLStencilOperationKeep;
  this->pipeline_state.depth_stencil_state.stencil_op_front_depth_fail = MTLStencilOperationKeep;
  this->pipeline_state.depth_stencil_state.stencil_op_front_depthstencil_pass =
      MTLStencilOperationKeep;
  this->pipeline_state.depth_stencil_state.stencil_op_back_stencil_fail = MTLStencilOperationKeep;
  this->pipeline_state.depth_stencil_state.stencil_op_back_depth_fail = MTLStencilOperationKeep;
  this->pipeline_state.depth_stencil_state.stencil_op_back_depthstencil_pass =
      MTLStencilOperationKeep;
}

void MTLContext::set_viewport(int origin_x, int origin_y, int width, int height)
{
  BLI_assert(this);
  BLI_assert(width > 0);
  BLI_assert(height > 0);
  BLI_assert(origin_x >= 0);
  BLI_assert(origin_y >= 0);
  bool changed = (this->pipeline_state.viewport_offset_x != origin_x) ||
                 (this->pipeline_state.viewport_offset_y != origin_y) ||
                 (this->pipeline_state.viewport_width != width) ||
                 (this->pipeline_state.viewport_height != height);
  this->pipeline_state.viewport_offset_x = origin_x;
  this->pipeline_state.viewport_offset_y = origin_y;
  this->pipeline_state.viewport_width = width;
  this->pipeline_state.viewport_height = height;
  if (changed) {
    this->pipeline_state.dirty_flags = (this->pipeline_state.dirty_flags |
                                        MTL_PIPELINE_STATE_VIEWPORT_FLAG);
  }
}

void MTLContext::set_scissor(int scissor_x, int scissor_y, int scissor_width, int scissor_height)
{
  BLI_assert(this);
  bool changed = (this->pipeline_state.scissor_x != scissor_x) ||
                 (this->pipeline_state.scissor_y != scissor_y) ||
                 (this->pipeline_state.scissor_width != scissor_width) ||
                 (this->pipeline_state.scissor_height != scissor_height) ||
                 (this->pipeline_state.scissor_enabled != true);
  this->pipeline_state.scissor_x = scissor_x;
  this->pipeline_state.scissor_y = scissor_y;
  this->pipeline_state.scissor_width = scissor_width;
  this->pipeline_state.scissor_height = scissor_height;
  this->pipeline_state.scissor_enabled = (scissor_width > 0 && scissor_height > 0);

  if (changed) {
    this->pipeline_state.dirty_flags = (this->pipeline_state.dirty_flags |
                                        MTL_PIPELINE_STATE_SCISSOR_FLAG);
  }
}

void MTLContext::set_scissor_enabled(bool scissor_enabled)
{
  /* Only turn on Scissor if requested scissor region is valid */
  scissor_enabled = scissor_enabled && (this->pipeline_state.scissor_width > 0 &&
                                        this->pipeline_state.scissor_height > 0);

  bool changed = (this->pipeline_state.scissor_enabled != scissor_enabled);
  this->pipeline_state.scissor_enabled = scissor_enabled;
  if (changed) {
    this->pipeline_state.dirty_flags = (this->pipeline_state.dirty_flags |
                                        MTL_PIPELINE_STATE_SCISSOR_FLAG);
  }
}

/** \} */

/* -------------------------------------------------------------------- */
/** \name Command Encoder and pipeline state
 * These utilities ensure that all of the globally bound resources and state have been
 * correctly encoded within the current RenderCommandEncoder. This involves managing
 * buffer bindings, texture bindings, depth stencil state and dynamic pipeline state.
 *
 * We will also trigger compilation of new PSOs where the input state has changed
 * and is required.
 * All of this setup is required in order to perform a valid draw call.
 * \{ */

bool MTLContext::ensure_render_pipeline_state(MTLPrimitiveType mtl_prim_type)
{
  BLI_assert(this->pipeline_state.initialised);

  /* Check if an active shader is bound. */
  if (!this->pipeline_state.active_shader) {
    MTL_LOG_WARNING("No Metal shader for bound GL shader\n");
    return false;
  }

  /* Also ensure active shader is valid. */
  if (!this->pipeline_state.active_shader->is_valid()) {
    MTL_LOG_WARNING(
        "Bound active shader is not valid (Missing/invalid implementation for Metal).\n", );
    return false;
  }

  /* Apply global state. */
  this->state_manager->apply_state();

  /* Main command buffer tracks the current state of the render pass, based on bound
   * MTLFrameBuffer. */
  MTLRenderPassState &rps = this->main_command_buffer.get_render_pass_state();

  /* Debug Check: Ensure Framebuffer instance is not dirty. */
  BLI_assert(!this->main_command_buffer.get_active_framebuffer()->get_dirty());

  /* Fetch shader interface. */
  MTLShaderInterface *shader_interface = this->pipeline_state.active_shader->get_interface();
  if (shader_interface == nullptr) {
    MTL_LOG_WARNING("Bound active shader does not have a valid shader interface!\n", );
    return false;
  }

  /* Fetch shader and bake valid PipelineStateObject (PSO) based on current
   * shader and state combination. This PSO represents the final GPU-executable
   * permutation of the shader. */
  MTLRenderPipelineStateInstance *pipeline_state_instance =
      this->pipeline_state.active_shader->bake_current_pipeline_state(
          this, mtl_prim_type_to_topology_class(mtl_prim_type));
  if (!pipeline_state_instance) {
    MTL_LOG_ERROR("Failed to bake Metal pipeline state for shader: %s\n",
                  shader_interface->get_name());
    return false;
  }

  bool result = false;
  if (pipeline_state_instance->pso) {

    /* Fetch render command encoder. A render pass should already be active.
     * This will be NULL if invalid. */
    id<MTLRenderCommandEncoder> rec =
        this->main_command_buffer.get_active_render_command_encoder();
    BLI_assert(rec);
    if (rec == nil) {
      MTL_LOG_ERROR("ensure_render_pipeline_state called while render pass is not active.\n");
      return false;
    }

    /* Bind Render Pipeline State. */
    BLI_assert(pipeline_state_instance->pso);
    if (rps.bound_pso != pipeline_state_instance->pso) {
      [rec setRenderPipelineState:pipeline_state_instance->pso];
      rps.bound_pso = pipeline_state_instance->pso;
    }

    /** Ensure resource bindings. */
    /* Texture Bindings. */
    /* We will iterate through all texture bindings on the context and determine if any of the
     * active slots match those in our shader interface. If so, textures will be bound. */
    if (shader_interface->get_total_textures() > 0) {
      this->ensure_texture_bindings(rec, shader_interface, pipeline_state_instance);
    }

    /* Transform feedback buffer binding. */
    GPUVertBuf *tf_vbo =
        this->pipeline_state.active_shader->get_transform_feedback_active_buffer();
    if (tf_vbo != nullptr && pipeline_state_instance->transform_feedback_buffer_index >= 0) {

      /* Ensure primitive type is either GPU_LINES, GPU_TRIANGLES or GPU_POINT */
      BLI_assert(mtl_prim_type == MTLPrimitiveTypeLine ||
                 mtl_prim_type == MTLPrimitiveTypeTriangle ||
                 mtl_prim_type == MTLPrimitiveTypePoint);

      /* Fetch active transform feedback buffer from vertbuf */
      MTLVertBuf *tf_vbo_mtl = static_cast<MTLVertBuf *>(reinterpret_cast<VertBuf *>(tf_vbo));
      /* Ensure TF buffer is ready. */
      tf_vbo_mtl->bind();
      id<MTLBuffer> tf_buffer_mtl = tf_vbo_mtl->get_metal_buffer();
      BLI_assert(tf_buffer_mtl != nil);

      if (tf_buffer_mtl != nil) {
        [rec setVertexBuffer:tf_buffer_mtl
                      offset:0
                     atIndex:pipeline_state_instance->transform_feedback_buffer_index];
        MTL_LOG_INFO("Successfully bound VBO: %p for transform feedback (MTL Buffer: %p)\n",
                     tf_vbo_mtl,
                     tf_buffer_mtl);
      }
    }

    /* Matrix Bindings. */
    /* This is now called upon shader bind. We may need to re-evaluate this though,
     * as was done here to ensure uniform changes between draws were tracked.
     * NOTE(Metal): We may be able to remove this. */
    GPU_matrix_bind(reinterpret_cast<struct GPUShader *>(
        static_cast<Shader *>(this->pipeline_state.active_shader)));

    /* Bind Uniforms */
    this->ensure_uniform_buffer_bindings(rec, shader_interface, pipeline_state_instance);

    /* Bind Null attribute buffer, if needed. */
    if (pipeline_state_instance->null_attribute_buffer_index >= 0) {
      if (G.debug & G_DEBUG_GPU) {
        MTL_LOG_INFO("Binding null attribute buffer at index: %d\n",
                     pipeline_state_instance->null_attribute_buffer_index);
      }
      rps.bind_vertex_buffer(this->get_null_attribute_buffer(),
                             0,
                             pipeline_state_instance->null_attribute_buffer_index);
    }

    /** Dynamic Per-draw Render State on RenderCommandEncoder. */
    /* State: Viewport. */
    if (this->pipeline_state.dirty_flags & MTL_PIPELINE_STATE_VIEWPORT_FLAG) {
      MTLViewport viewport;
      viewport.originX = (double)this->pipeline_state.viewport_offset_x;
      viewport.originY = (double)this->pipeline_state.viewport_offset_y;
      viewport.width = (double)this->pipeline_state.viewport_width;
      viewport.height = (double)this->pipeline_state.viewport_height;
      viewport.znear = this->pipeline_state.depth_stencil_state.depth_range_near;
      viewport.zfar = this->pipeline_state.depth_stencil_state.depth_range_far;
      [rec setViewport:viewport];

      this->pipeline_state.dirty_flags = (this->pipeline_state.dirty_flags &
                                          ~MTL_PIPELINE_STATE_VIEWPORT_FLAG);
    }

    /* State: Scissor. */
    if (this->pipeline_state.dirty_flags & MTL_PIPELINE_STATE_SCISSOR_FLAG) {

      /* Get FrameBuffer associated with active RenderCommandEncoder. */
      MTLFrameBuffer *render_fb = this->main_command_buffer.get_active_framebuffer();

      MTLScissorRect scissor;
      if (this->pipeline_state.scissor_enabled) {
        scissor.x = this->pipeline_state.scissor_x;
        scissor.y = this->pipeline_state.scissor_y;
        scissor.width = this->pipeline_state.scissor_width;
        scissor.height = this->pipeline_state.scissor_height;

        /* Some scissor assignments exceed the bounds of the viewport due to implicitly added
         * padding to the width/height - Clamp width/height. */
        BLI_assert(scissor.x >= 0 && scissor.x < render_fb->get_default_width());
        BLI_assert(scissor.y >= 0 && scissor.y < render_fb->get_default_height());
        scissor.width = (uint)min_ii(scissor.width,
                                     max_ii(render_fb->get_default_width() - (int)(scissor.x), 0));
        scissor.height = (uint)min_ii(
            scissor.height, max_ii(render_fb->get_default_height() - (int)(scissor.y), 0));
        BLI_assert(scissor.width > 0 &&
                   (scissor.x + scissor.width <= render_fb->get_default_width()));
        BLI_assert(scissor.height > 0 && (scissor.height <= render_fb->get_default_height()));
      }
      else {
        /* Scissor is disabled, reset to default size as scissor state may have been previously
         * assigned on this encoder. */
        scissor.x = 0;
        scissor.y = 0;
        scissor.width = render_fb->get_default_width();
        scissor.height = render_fb->get_default_height();
      }

      /* Scissor state can still be flagged as changed if it is toggled on and off, without
       * parameters changing between draws. */
      if (memcmp(&scissor, &rps.last_scissor_rect, sizeof(MTLScissorRect))) {
        [rec setScissorRect:scissor];
        rps.last_scissor_rect = scissor;
      }
      this->pipeline_state.dirty_flags = (this->pipeline_state.dirty_flags &
                                          ~MTL_PIPELINE_STATE_SCISSOR_FLAG);
    }

    /* State: Face winding. */
    if (this->pipeline_state.dirty_flags & MTL_PIPELINE_STATE_FRONT_FACING_FLAG) {
      /* We need to invert the face winding in Metal, to account for the inverted-Y coordinate
       * system. */
      MTLWinding winding = (this->pipeline_state.front_face == GPU_CLOCKWISE) ?
                               MTLWindingClockwise :
                               MTLWindingCounterClockwise;
      [rec setFrontFacingWinding:winding];
      this->pipeline_state.dirty_flags = (this->pipeline_state.dirty_flags &
                                          ~MTL_PIPELINE_STATE_FRONT_FACING_FLAG);
    }

    /* State: cull-mode. */
    if (this->pipeline_state.dirty_flags & MTL_PIPELINE_STATE_CULLMODE_FLAG) {

      MTLCullMode mode = MTLCullModeNone;
      if (this->pipeline_state.culling_enabled) {
        switch (this->pipeline_state.cull_mode) {
          case GPU_CULL_NONE:
            mode = MTLCullModeNone;
            break;
          case GPU_CULL_FRONT:
            mode = MTLCullModeFront;
            break;
          case GPU_CULL_BACK:
            mode = MTLCullModeBack;
            break;
          default:
            BLI_assert_unreachable();
            break;
        }
      }
      [rec setCullMode:mode];
      this->pipeline_state.dirty_flags = (this->pipeline_state.dirty_flags &
                                          ~MTL_PIPELINE_STATE_CULLMODE_FLAG);
    }

    /* Pipeline state is now good. */
    result = true;
  }
  return result;
}

/* Bind uniform buffers to an active render command encoder using the rendering state of the
 * current context -> Active shader, Bound UBOs). */
bool MTLContext::ensure_uniform_buffer_bindings(
    id<MTLRenderCommandEncoder> rec,
    const MTLShaderInterface *shader_interface,
    const MTLRenderPipelineStateInstance *pipeline_state_instance)
{
  /* Fetch Render Pass state. */
  MTLRenderPassState &rps = this->main_command_buffer.get_render_pass_state();

  /* Shader owned push constant block for uniforms.. */
  bool active_shader_changed = (rps.last_bound_shader_state.shader_ !=
                                    this->pipeline_state.active_shader ||
                                rps.last_bound_shader_state.shader_ == nullptr ||
                                rps.last_bound_shader_state.pso_index_ !=
                                    pipeline_state_instance->shader_pso_index);

  const MTLShaderBufferBlock &push_constant_block = shader_interface->get_push_constant_block();
  if (push_constant_block.size > 0) {

    /* Fetch uniform buffer base binding index from pipeline_state_instance - There buffer index
     * will be offset by the number of bound VBOs. */
    uint32_t block_size = push_constant_block.size;
    uint32_t buffer_index = pipeline_state_instance->base_uniform_buffer_index +
                            push_constant_block.buffer_index;
    BLI_assert(buffer_index >= 0 && buffer_index < MTL_MAX_BUFFER_BINDINGS);

    /* Only need to rebind block if push constants have been modified -- or if no data is bound for
     * the current RenderCommandEncoder. */
    if (this->pipeline_state.active_shader->get_push_constant_is_dirty() ||
        active_shader_changed || !rps.cached_vertex_buffer_bindings[buffer_index].is_bytes ||
        !rps.cached_fragment_buffer_bindings[buffer_index].is_bytes || true)
    {

      /* Bind push constant data. */
      BLI_assert(this->pipeline_state.active_shader->get_push_constant_data() != nullptr);
      rps.bind_vertex_bytes(
          this->pipeline_state.active_shader->get_push_constant_data(), block_size, buffer_index);
      rps.bind_fragment_bytes(
          this->pipeline_state.active_shader->get_push_constant_data(), block_size, buffer_index);

      /* Only need to rebind block if it has been modified. */
      this->pipeline_state.active_shader->push_constant_bindstate_mark_dirty(false);
    }
  }
  rps.last_bound_shader_state.set(this->pipeline_state.active_shader,
                                  pipeline_state_instance->shader_pso_index);

  /* Bind Global GPUUniformBuffers */
  /* Iterate through expected UBOs in the shader interface, and check if the globally bound ones
   * match. This is used to support the gpu_uniformbuffer module, where the uniform data is global,
   * and not owned by the shader instance. */
  for (const uint ubo_index : IndexRange(shader_interface->get_total_uniform_blocks())) {
    const MTLShaderBufferBlock &ubo = shader_interface->get_uniform_block(ubo_index);

    if (ubo.buffer_index >= 0 && ubo.location >= 0) {
      /* Explicit lookup location for UBO in bind table. */
      const uint32_t ubo_location = ubo.location;
      /* buffer(N) index of where to bind the UBO. */
      const uint32_t buffer_index = ubo.buffer_index;
      id<MTLBuffer> ubo_buffer = nil;
      int ubo_size = 0;

      bool bind_dummy_buffer = false;
      if (this->pipeline_state.ubo_bindings[ubo_location].bound) {

        /* Fetch UBO global-binding properties from slot. */
        ubo_buffer = this->pipeline_state.ubo_bindings[ubo_location].ubo->get_metal_buffer();
        ubo_size = this->pipeline_state.ubo_bindings[ubo_location].ubo->get_size();

        /* Use dummy zero buffer if no buffer assigned -- this is an optimization to avoid
         * allocating zero buffers. */
        if (ubo_buffer == nil) {
          bind_dummy_buffer = true;
        }
        else {
          BLI_assert(ubo_buffer != nil);
          BLI_assert(ubo_size > 0);

          if (pipeline_state_instance->reflection_data_available) {
            /* NOTE: While the vertex and fragment stages have different UBOs, the indices in each
             * case will be the same for the same UBO.
             * We also determine expected size and then ensure buffer of the correct size
             * exists in one of the vertex/fragment shader binding tables. This path is used
             * to verify that the size of the bound UBO matches what is expected in the shader. */
            uint32_t expected_size =
                (buffer_index <
                 pipeline_state_instance->buffer_bindings_reflection_data_vert.size()) ?
                    pipeline_state_instance->buffer_bindings_reflection_data_vert[buffer_index]
                        .size :
                    0;
            if (expected_size == 0) {
              expected_size =
                  (buffer_index <
                   pipeline_state_instance->buffer_bindings_reflection_data_frag.size()) ?
                      pipeline_state_instance->buffer_bindings_reflection_data_frag[buffer_index]
                          .size :
                      0;
            }
            BLI_assert_msg(
                expected_size > 0,
                "Shader interface expects UBO, but shader reflection data reports that it "
                "is not present");

            /* If ubo size is smaller than the size expected by the shader, we need to bind the
             * dummy buffer, which will be big enough, to avoid an OOB error. */
            if (ubo_size < expected_size) {
              MTL_LOG_UBO_ERROR(
                  "[Error][UBO] UBO (UBO Name: %s) bound at location: %d (buffer[[%d]]) with size "
                  "%d (Expected size "
                  "%d)  (Shader Name: %s) is too small -- binding NULL buffer. This is likely an "
                  "over-binding, which is not used,  but we need this to avoid validation "
                  "issues\n",
                  shader_interface->get_name_at_offset(ubo.name_offset),
                  ubo_location,
                  pipeline_state_instance->base_uniform_buffer_index + buffer_index,
                  ubo_size,
                  expected_size,
                  shader_interface->get_name());
              bind_dummy_buffer = true;
            }
          }
        }
      }
      else {
        MTL_LOG_UBO_ERROR(
            "[Warning][UBO] Shader '%s' expected UBO '%s' to be bound at buffer slot: %d "
            "(buffer[[%d]])-- but "
            "nothing was bound -- binding dummy buffer\n",
            shader_interface->get_name(),
            shader_interface->get_name_at_offset(ubo.name_offset),
            ubo_location,
            pipeline_state_instance->base_uniform_buffer_index + buffer_index);
        bind_dummy_buffer = true;
      }

      if (bind_dummy_buffer) {
        /* Perform Dummy binding. */
        ubo_buffer = this->get_null_buffer();
        ubo_size = [ubo_buffer length];
      }

      if (ubo_buffer != nil) {

        uint32_t buffer_bind_index = pipeline_state_instance->base_uniform_buffer_index +
                                     buffer_index;

        /* Bind Vertex UBO. */
        if (bool(ubo.stage_mask & ShaderStage::VERTEX)) {
          BLI_assert(buffer_bind_index >= 0 && buffer_bind_index < MTL_MAX_BUFFER_BINDINGS);
          rps.bind_vertex_buffer(ubo_buffer, 0, buffer_bind_index);
        }

        /* Bind Fragment UBOs. */
        if (bool(ubo.stage_mask & ShaderStage::FRAGMENT)) {
          BLI_assert(buffer_bind_index >= 0 && buffer_bind_index < MTL_MAX_BUFFER_BINDINGS);
          rps.bind_fragment_buffer(ubo_buffer, 0, buffer_bind_index);
        }
      }
      else {
        MTL_LOG_UBO_ERROR(
            "[UBO] Shader '%s' has UBO '%s' bound at buffer index: %d -- but MTLBuffer "
            "is NULL!\n",
            shader_interface->get_name(),
            shader_interface->get_name_at_offset(ubo.name_offset),
            buffer_index);
      }
    }
  }

  /* Bind Global GPUStorageBuf's */
  /* Iterate through expected SSBOs in the shader interface, and check if the globally bound ones
   * match. This is used to support the gpu_uniformbuffer module, where the uniform data is global,
   * and not owned by the shader instance. */
  for (const uint ssbo_index : IndexRange(shader_interface->get_total_storage_blocks())) {
    const MTLShaderBufferBlock &ssbo = shader_interface->get_storage_block(ssbo_index);

    if (ssbo.buffer_index >= 0 && ssbo.location >= 0) {
      /* Explicit lookup location for UBO in bind table.*/
      const uint32_t ssbo_location = ssbo.location;
      /* buffer(N) index of where to bind the UBO. */
      const uint32_t buffer_index = ssbo.buffer_index;
      id<MTLBuffer> ssbo_buffer = nil;
      int ssbo_size = 0;
      UNUSED_VARS_NDEBUG(ssbo_size);

      if (this->pipeline_state.ssbo_bindings[ssbo_location].bound) {

        /* Fetch UBO global-binding properties from slot. */
        ssbo_buffer = this->pipeline_state.ssbo_bindings[ssbo_location].ssbo->get_metal_buffer();
        ssbo_size = this->pipeline_state.ssbo_bindings[ssbo_location].ssbo->get_size();

        /* For SSBOs, we always need to ensure the buffer exists, as it may be written to. */
        BLI_assert(ssbo_buffer != nil);
        BLI_assert(ssbo_size > 0);
      }
      else {
        MTL_LOG_SSBO_ERROR(
            "[Error][SSBO] Shader '%s' expected SSBO '%s' to be bound at buffer location: %d "
            "(buffer[[%d]]) -- "
            "but "
            "nothing was bound.\n",
            shader_interface->get_name(),
            shader_interface->get_name_at_offset(ssbo.name_offset),
            ssbo_location,
            pipeline_state_instance->base_storage_buffer_index + buffer_index);

#if DEBUG_BIND_NULL_BUFFER_FOR_MISSING_SSBO == 1
        ssbo_buffer = this->get_null_buffer();
        ssbo_size = [ssbo_buffer length];
#endif
      }

      if (ssbo_buffer != nil) {
        uint32_t buffer_bind_index = pipeline_state_instance->base_storage_buffer_index +
                                     buffer_index;

        /* Bind Vertex UBO. */
        if (bool(ssbo.stage_mask & ShaderStage::VERTEX)) {
          BLI_assert(buffer_bind_index >= 0 && buffer_bind_index < MTL_MAX_BUFFER_BINDINGS);
          rps.bind_vertex_buffer(ssbo_buffer, 0, buffer_bind_index);
        }

        /* Bind Fragment UBOs. */
        if (bool(ssbo.stage_mask & ShaderStage::FRAGMENT)) {
          BLI_assert(buffer_bind_index >= 0 && buffer_bind_index < MTL_MAX_BUFFER_BINDINGS);
          rps.bind_fragment_buffer(ssbo_buffer, 0, buffer_bind_index);
        }
      }
      else {
        MTL_LOG_SSBO_ERROR(
            "[Error][SSBO] Shader '%s' had SSBO '%s' bound at SSBO location: %d "
            "(buffer[["
            "%d]]) -- but bound MTLStorageBuf was nil.\n",
            shader_interface->get_name(),
            shader_interface->get_name_at_offset(ssbo.name_offset),
            ssbo_location,
            pipeline_state_instance->base_storage_buffer_index + buffer_index);
      }
    }
  }

  return true;
}

/* Variant for compute. Bind uniform buffers to an active compute command encoder using the
 * rendering state of the current context -> Active shader, Bound UBOs). */
bool MTLContext::ensure_uniform_buffer_bindings(
    id<MTLComputeCommandEncoder> rec,
    const MTLShaderInterface *shader_interface,
    const MTLComputePipelineStateInstance &pipeline_state_instance)
{
  /* Fetch Compute Pass state. */
  MTLComputeState &cs = this->main_command_buffer.get_compute_state();

  /* Fetch push constant block and bind. */
  const MTLShaderBufferBlock &push_constant_block = shader_interface->get_push_constant_block();
  if (push_constant_block.size > 0) {

    /* Fetch uniform buffer base binding index from pipeline_state_instance - There buffer index
     * will be offset by the number of bound VBOs. */
    uint32_t block_size = push_constant_block.size;
    uint32_t buffer_index = pipeline_state_instance.base_uniform_buffer_index +
                            push_constant_block.buffer_index;
    BLI_assert(buffer_index >= 0 && buffer_index < MTL_MAX_BUFFER_BINDINGS);

    /* For compute, we must always re-bind the push constant block as other compute
     * operations may have assigned resources over the top, outside of the compiled
     * compute shader path. */
    /* Bind push constant data. */
    BLI_assert(this->pipeline_state.active_shader->get_push_constant_data() != nullptr);
    cs.bind_compute_bytes(
        this->pipeline_state.active_shader->get_push_constant_data(), block_size, buffer_index);

    /* Only need to rebind block if it has been modified. */
    this->pipeline_state.active_shader->push_constant_bindstate_mark_dirty(false);
  }

  /* Bind Global GPUUniformBuffers */
  /* Iterate through expected UBOs in the shader interface, and check if the globally bound ones
   * match. This is used to support the gpu_uniformbuffer module, where the uniform data is global,
   * and not owned by the shader instance. */
  for (const uint ubo_index : IndexRange(shader_interface->get_total_uniform_blocks())) {
    const MTLShaderBufferBlock &ubo = shader_interface->get_uniform_block(ubo_index);

    if (ubo.buffer_index >= 0) {
      /* Explicit lookup location for UBO in bind table. */
      const uint32_t ubo_location = ubo.location;
      /* buffer(N) index of where to bind the UBO. */
      const uint32_t buffer_index = ubo.buffer_index;
      id<MTLBuffer> ubo_buffer = nil;
      int ubo_size = 0;

      bool bind_dummy_buffer = false;
      if (this->pipeline_state.ubo_bindings[ubo_location].bound) {

        /* Fetch UBO global-binding properties from slot. */
        ubo_buffer = this->pipeline_state.ubo_bindings[ubo_location].ubo->get_metal_buffer();
        ubo_size = this->pipeline_state.ubo_bindings[ubo_location].ubo->get_size();
        UNUSED_VARS_NDEBUG(ubo_size);

        /* Use dummy zero buffer if no buffer assigned -- this is an optimization to avoid
         * allocating zero buffers. */
        if (ubo_buffer == nil) {
          bind_dummy_buffer = true;
        }
        else {
          BLI_assert(ubo_buffer != nil);
          BLI_assert(ubo_size > 0);
        }
      }
      else {
        MTL_LOG_UBO_ERROR(
            "[Warning][UBO] Shader '%s' expected UBO '%s' to be bound at buffer location: %d "
            "(buffer[[%d]]) -- but "
            "nothing was bound -- binding dummy buffer\n",
            shader_interface->get_name(),
            shader_interface->get_name_at_offset(ubo.name_offset),
            ubo_location,
            pipeline_state_instance.base_uniform_buffer_index + buffer_index);
        bind_dummy_buffer = true;
      }

      if (bind_dummy_buffer) {
        /* Perform Dummy binding. */
        ubo_buffer = this->get_null_buffer();
        ubo_size = [ubo_buffer length];
      }

      if (ubo_buffer != nil) {
        uint32_t buffer_bind_index = pipeline_state_instance.base_uniform_buffer_index +
                                     buffer_index;

        /* Bind Compute UBO. */
        if (bool(ubo.stage_mask & ShaderStage::COMPUTE)) {
          BLI_assert(buffer_bind_index >= 0 && buffer_bind_index < MTL_MAX_BUFFER_BINDINGS);
          cs.bind_compute_buffer(ubo_buffer, 0, buffer_bind_index);
        }
      }
      else {
        MTL_LOG_UBO_ERROR(
            "[UBO] Compute Shader '%s' has UBO '%s' bound at buffer index: %d -- but MTLBuffer "
            "is NULL!\n",
            shader_interface->get_name(),
            shader_interface->get_name_at_offset(ubo.name_offset),
            buffer_index);
      }
    }
  }

  /* Bind Global GPUStorageBuffers. */
  /* Iterate through expected SSBOs in the shader interface, and check if the globally bound ones
   * match. */
  for (const uint ssbo_index : IndexRange(shader_interface->get_total_storage_blocks())) {
    const MTLShaderBufferBlock &ssbo = shader_interface->get_storage_block(ssbo_index);

    if (ssbo.buffer_index >= 0 && ssbo.location >= 0) {
      /* Explicit lookup location for UBO in bind table.*/
      const uint32_t ssbo_location = ssbo.location;
      /* buffer(N) index of where to bind the UBO. */
      const uint32_t buffer_index = ssbo.buffer_index;
      id<MTLBuffer> ssbo_buffer = nil;
      int ssbo_size = 0;

      if (this->pipeline_state.ssbo_bindings[ssbo_location].bound) {

        /* Fetch UBO global-binding properties from slot. */
        ssbo_buffer = this->pipeline_state.ssbo_bindings[ssbo_location].ssbo->get_metal_buffer();
        ssbo_size = this->pipeline_state.ssbo_bindings[ssbo_location].ssbo->get_size();
        UNUSED_VARS_NDEBUG(ssbo_size);

        /* For SSBOs, we always need to ensure the buffer exists, as it may be written to. */
        BLI_assert(ssbo_buffer != nil);
        BLI_assert(ssbo_size > 0);
      }
      else {
        MTL_LOG_SSBO_ERROR(
            "[Error][SSBO] Shader '%s' expected SSBO '%s' to be bound at SSBO location: %d "
            "(buffer[["
            "%d]]) -- but "
            "nothing was bound.\n",
            shader_interface->get_name(),
            shader_interface->get_name_at_offset(ssbo.name_offset),
            ssbo_location,
            pipeline_state_instance.base_storage_buffer_index + buffer_index);

#if DEBUG_BIND_NULL_BUFFER_FOR_MISSING_SSBO == 1
        ssbo_buffer = this->get_null_buffer();
        ssbo_size = [ssbo_buffer length];
#endif
      }

      if (ssbo_buffer != nil) {
        uint32_t buffer_bind_index = pipeline_state_instance.base_storage_buffer_index +
                                     buffer_index;

        /* Bind Vertex UBO. */
        if (bool(ssbo.stage_mask & ShaderStage::COMPUTE)) {
          BLI_assert(buffer_bind_index >= 0 && buffer_bind_index < MTL_MAX_BUFFER_BINDINGS);
          cs.bind_compute_buffer(ssbo_buffer, 0, buffer_bind_index);
        }
      }
      else {
        MTL_LOG_SSBO_ERROR(
            "[Error][SSBO] Shader '%s' had SSBO '%s' bound at SSBO location: %d "
            "(buffer[["
            "%d]]) -- but bound MTLStorageBuf was nil.\n",
            shader_interface->get_name(),
            shader_interface->get_name_at_offset(ssbo.name_offset),
            ssbo_location,
            pipeline_state_instance.base_storage_buffer_index + buffer_index);
      }
    }
  }

  return true;
}

/* Ensure texture bindings are correct and up to date for current draw call. */
void MTLContext::ensure_texture_bindings(
    id<MTLRenderCommandEncoder> rec,
    MTLShaderInterface *shader_interface,
    const MTLRenderPipelineStateInstance *pipeline_state_instance)
{
  BLI_assert(shader_interface != nil);
  BLI_assert(rec != nil);

  /* Fetch Render Pass state. */
  MTLRenderPassState &rps = this->main_command_buffer.get_render_pass_state();

  @autoreleasepool {
    int vertex_arg_buffer_bind_index = -1;
    int fragment_arg_buffer_bind_index = -1;

    /* Argument buffers are used for samplers, when the limit of 16 is exceeded. */
    bool use_argument_buffer_for_samplers = shader_interface->uses_argument_buffer_for_samplers();
    vertex_arg_buffer_bind_index = shader_interface->get_argument_buffer_bind_index(
        ShaderStage::VERTEX);
    fragment_arg_buffer_bind_index = shader_interface->get_argument_buffer_bind_index(
        ShaderStage::FRAGMENT);

    /* Loop through expected textures in shader interface and resolve bindings with currently
     * bound textures.. */
    for (const uint t : IndexRange(shader_interface->get_max_texture_index() + 1)) {
      /* Ensure the bound texture is compatible with the shader interface. If the
       * shader does not expect a texture to be bound for the current slot, we skip
       * binding.
       * NOTE: Global texture bindings may be left over from prior draw calls. */
      const MTLShaderTexture &shader_texture_info = shader_interface->get_texture(t);
      if (!shader_texture_info.used) {
        /* Skip unused binding points if explicit indices are specified. */
        continue;
      }

      /* Determine bind lookup table depending on whether an image binding or texture.
       * NOTE: Images and Texture Samplers share a binding table in Metal. */
      bool is_resource_sampler = shader_texture_info.is_texture_sampler;
      MTLTextureBinding(&resource_bind_table)[MTL_MAX_TEXTURE_SLOTS] =
          (is_resource_sampler) ? this->pipeline_state.texture_bindings :
                                  this->pipeline_state.image_bindings;

      /* Texture resource bind slot in shader `[[texture(n)]]`. */
      int slot = shader_texture_info.slot_index;
      /* Explicit bind location for texture. */
      int location = shader_texture_info.location;
      /* Default sampler. */
      MTLSamplerBinding default_binding = {true, DEFAULT_SAMPLER_STATE};

      if (slot >= 0 && slot < GPU_max_textures()) {
        bool bind_dummy_texture = true;
        if (resource_bind_table[location].used) {
          gpu::MTLTexture *bound_texture = resource_bind_table[location].texture_resource;
          MTLSamplerBinding &bound_sampler = (is_resource_sampler) ?
                                                 this->pipeline_state.sampler_bindings[location] :
                                                 default_binding;
          BLI_assert(bound_texture);
          BLI_assert(bound_sampler.used);

          if (shader_texture_info.type == bound_texture->type_) {
            /* Bind texture and sampler if the bound texture matches the type expected by the
             * shader. */
            id<MTLTexture> tex = bound_texture->get_metal_handle();

            if (bool(shader_texture_info.stage_mask & ShaderStage::VERTEX)) {
              rps.bind_vertex_texture(tex, slot);
              rps.bind_vertex_sampler(bound_sampler, use_argument_buffer_for_samplers, slot);
            }

            if (bool(shader_texture_info.stage_mask & ShaderStage::FRAGMENT)) {
              rps.bind_fragment_texture(tex, slot);
              rps.bind_fragment_sampler(bound_sampler, use_argument_buffer_for_samplers, slot);
            }

            /* Texture state resolved, no need to bind dummy texture */
            bind_dummy_texture = false;
          }
          else {
            /* Texture type for bound texture (e.g. Texture2DArray) does not match what was
             * expected in the shader interface. This is a problem and we will need to bind
             * a dummy texture to ensure correct API usage. */
            MTL_LOG_WARNING(
                "(Shader '%s') Texture (%s) %p bound to slot %d is incompatible -- Wrong "
                "texture target type. (Expecting type %d, actual type %d) (binding "
                "name:'%s')(texture name:'%s')\n",
                shader_interface->get_name(),
                is_resource_sampler ? "TextureSampler" : "TextureImage",
                bound_texture,
                slot,
                shader_texture_info.type,
                bound_texture->type_,
                shader_interface->get_name_at_offset(shader_texture_info.name_offset),
                bound_texture->get_name());
          }
        }
        else {
          MTL_LOG_WARNING(
              "Shader '%s' expected texture (%s) to be bound to location %d (texture[[%d]]) -- No "
              "texture was "
              "bound. (name:'%s')\n",
              shader_interface->get_name(),
              is_resource_sampler ? "TextureSampler" : "TextureImage",
              location,
              slot,
              shader_interface->get_name_at_offset(shader_texture_info.name_offset));
        }

        /* Bind Dummy texture -- will temporarily resolve validation issues while incorrect formats
         * are provided -- as certain configurations may not need any binding. These issues should
         * be fixed in the high-level, if problems crop up. */
        if (bind_dummy_texture) {
          if (bool(shader_texture_info.stage_mask & ShaderStage::VERTEX)) {
            rps.bind_vertex_texture(
                get_dummy_texture(shader_texture_info.type, shader_texture_info.sampler_format)
                    ->get_metal_handle(),
                slot);

            /* Bind default sampler state. */
            rps.bind_vertex_sampler(default_binding, use_argument_buffer_for_samplers, slot);
          }
          if (bool(shader_texture_info.stage_mask & ShaderStage::FRAGMENT)) {
            rps.bind_fragment_texture(
                get_dummy_texture(shader_texture_info.type, shader_texture_info.sampler_format)
                    ->get_metal_handle(),
                slot);

            /* Bind default sampler state. */
            rps.bind_fragment_sampler(default_binding, use_argument_buffer_for_samplers, slot);
          }
        }
      }
      else {
        MTL_LOG_WARNING(
            "Shader %p expected texture (%s) to be bound to slot %d -- Slot exceeds the "
            "hardware/API limit of '%d'. (name:'%s')\n",
            this->pipeline_state.active_shader,
            is_resource_sampler ? "TextureSampler" : "TextureImage",
            slot,
            GPU_max_textures(),
            shader_interface->get_name_at_offset(shader_texture_info.name_offset));
      }
    }

    /* Construct and Bind argument buffer.
     * NOTE(Metal): Samplers use an argument buffer when the limit of 16 samplers is exceeded. */
    if (use_argument_buffer_for_samplers) {
#ifndef NDEBUG
      /* Debug check to validate each expected texture in the shader interface has a valid
       * sampler object bound to the context. We will need all of these to be valid
       * when constructing the sampler argument buffer. */
      for (const uint i : IndexRange(shader_interface->get_max_texture_index() + 1)) {
        const MTLShaderTexture &texture = shader_interface->get_texture(i);
        if (texture.used) {
          BLI_assert(this->samplers_.mtl_sampler[i] != nil);
        }
      }
#endif

      /* Check to ensure the buffer binding index for the argument buffer has been assigned.
       * This PSO property will be set if we expect to use argument buffers, and the shader
       * uses any amount of textures. */
      BLI_assert(vertex_arg_buffer_bind_index >= 0 || fragment_arg_buffer_bind_index >= 0);
      if (vertex_arg_buffer_bind_index >= 0 || fragment_arg_buffer_bind_index >= 0) {
        /* Offset binding index to be relative to the start of static uniform buffer binding slots.
         * The first N slots, prior to `pipeline_state_instance->base_uniform_buffer_index` are
         * used by vertex and index buffer bindings, and the number of buffers present will vary
         * between PSOs. */
        int arg_buffer_idx = (pipeline_state_instance->base_uniform_buffer_index +
                              vertex_arg_buffer_bind_index);
        assert(arg_buffer_idx < 32);
        id<MTLArgumentEncoder> argument_encoder = shader_interface->find_argument_encoder(
            arg_buffer_idx);
        if (argument_encoder == nil) {
          argument_encoder = [pipeline_state_instance->vert
              newArgumentEncoderWithBufferIndex:arg_buffer_idx];
          shader_interface->insert_argument_encoder(arg_buffer_idx, argument_encoder);
        }

        /* Generate or Fetch argument buffer sampler configuration.
         * NOTE(Metal): we need to base sampler counts off of the maximal texture
         * index. This is not the most optimal, but in practice, not a use-case
         * when argument buffers are required.
         * This is because with explicit texture indices, the binding indices
         * should match across draws, to allow the high-level to optimize bind-points. */
        gpu::MTLBuffer *encoder_buffer = nullptr;
        this->samplers_.num_samplers = shader_interface->get_max_texture_index() + 1;

        gpu::MTLBuffer **cached_smp_buffer_search = this->cached_sampler_buffers_.lookup_ptr(
            this->samplers_);
        if (cached_smp_buffer_search != nullptr) {
          encoder_buffer = *cached_smp_buffer_search;
        }
        else {
          /* Populate argument buffer with current global sampler bindings. */
          int size = [argument_encoder encodedLength];
          int alignment = max_uu([argument_encoder alignment], 256);
          int size_align_delta = (size % alignment);
          int aligned_alloc_size = ((alignment > 1) && (size_align_delta > 0)) ?
                                       size + (alignment - (size % alignment)) :
                                       size;

          /* Allocate buffer to store encoded sampler arguments. */
          encoder_buffer = MTLContext::get_global_memory_manager()->allocate(aligned_alloc_size,
                                                                             true);
          BLI_assert(encoder_buffer);
          BLI_assert(encoder_buffer->get_metal_buffer());
          [argument_encoder setArgumentBuffer:encoder_buffer->get_metal_buffer() offset:0];
          [argument_encoder
              setSamplerStates:this->samplers_.mtl_sampler
                     withRange:NSMakeRange(0, shader_interface->get_max_texture_index() + 1)];
          encoder_buffer->flush();

          /* Insert into cache. */
          this->cached_sampler_buffers_.add_new(this->samplers_, encoder_buffer);
        }

        BLI_assert(encoder_buffer != nullptr);
        int vert_buffer_index = (pipeline_state_instance->base_uniform_buffer_index +
                                 vertex_arg_buffer_bind_index);
        rps.bind_vertex_buffer(encoder_buffer->get_metal_buffer(), 0, vert_buffer_index);

        /* Fragment shader shares its argument buffer binding with the vertex shader, So no need to
         * re-encode. We can use the same argument buffer. */
        if (fragment_arg_buffer_bind_index >= 0) {
          BLI_assert(fragment_arg_buffer_bind_index);
          int frag_buffer_index = (pipeline_state_instance->base_uniform_buffer_index +
                                   fragment_arg_buffer_bind_index);
          rps.bind_fragment_buffer(encoder_buffer->get_metal_buffer(), 0, frag_buffer_index);
        }
      }
    }
  }
}

/* Texture binding variant for compute command encoder.
 * Ensure bound texture resources are bound to the active MTLComputeCommandEncoder. */
void MTLContext::ensure_texture_bindings(
    id<MTLComputeCommandEncoder> rec,
    MTLShaderInterface *shader_interface,
    const MTLComputePipelineStateInstance &pipeline_state_instance)
{
  BLI_assert(shader_interface != nil);
  BLI_assert(rec != nil);

  /* Fetch Render Pass state. */
  MTLComputeState &cs = this->main_command_buffer.get_compute_state();

  @autoreleasepool {
    int compute_arg_buffer_bind_index = -1;

    /* Argument buffers are used for samplers, when the limit of 16 is exceeded.
     * NOTE: Compute uses vertex argument for arg buffer bind index. */
    bool use_argument_buffer_for_samplers = shader_interface->uses_argument_buffer_for_samplers();
    compute_arg_buffer_bind_index = shader_interface->get_argument_buffer_bind_index(
        ShaderStage::COMPUTE);

    /* Loop through expected textures in shader interface and resolve bindings with currently
     * bound textures.. */
    for (const uint t : IndexRange(shader_interface->get_max_texture_index() + 1)) {
      /* Ensure the bound texture is compatible with the shader interface. If the
       * shader does not expect a texture to be bound for the current slot, we skip
       * binding.
       * NOTE: Global texture bindings may be left over from prior draw calls. */
      const MTLShaderTexture &shader_texture_info = shader_interface->get_texture(t);
      if (!shader_texture_info.used) {
        /* Skip unused binding points if explicit indices are specified. */
        continue;
      }

      /* Determine bind lookup table depending on whether an image binding or texture.
       * NOTE: Images and Texture Samplers share a binding table in Metal. */
      bool is_resource_sampler = shader_texture_info.is_texture_sampler;
      MTLTextureBinding(&resource_bind_table)[MTL_MAX_TEXTURE_SLOTS] =
          (is_resource_sampler) ? this->pipeline_state.texture_bindings :
                                  this->pipeline_state.image_bindings;

      /* Texture resource bind slot in shader `[[texture(n)]]`. */
      int slot = shader_texture_info.slot_index;
      /* Explicit bind location for texture. */
      int location = shader_texture_info.location;
      /* Default sampler. */
      MTLSamplerBinding default_binding = {true, DEFAULT_SAMPLER_STATE};

      if (slot >= 0 && slot < GPU_max_textures()) {
        bool bind_dummy_texture = true;
        if (resource_bind_table[location].used) {
          gpu::MTLTexture *bound_texture = resource_bind_table[location].texture_resource;
          MTLSamplerBinding &bound_sampler = (is_resource_sampler) ?
                                                 this->pipeline_state.sampler_bindings[location] :
                                                 default_binding;
          BLI_assert(bound_texture);
          BLI_assert(bound_sampler.used);

          if (shader_texture_info.type == bound_texture->type_) {
            /* Bind texture and sampler if the bound texture matches the type expected by the
             * shader. */
            id<MTLTexture> tex = bound_texture->get_metal_handle();

            if (bool(shader_texture_info.stage_mask & ShaderStage::COMPUTE)) {
              cs.bind_compute_texture(tex, slot);
              cs.bind_compute_sampler(bound_sampler, use_argument_buffer_for_samplers, slot);
            }

            /* Texture state resolved, no need to bind dummy texture */
            bind_dummy_texture = false;
          }
          else {
            /* Texture type for bound texture (e.g. Texture2DArray) does not match what was
             * expected in the shader interface. This is a problem and we will need to bind
             * a dummy texture to ensure correct API usage. */
            MTL_LOG_WARNING(
                "(Shader '%s') Texture (%s) %p bound to slot %d is incompatible -- Wrong "
                "texture target type. (Expecting type %d, actual type %d) (binding "
                "name:'%s')(texture name:'%s')\n",
                shader_interface->get_name(),
                is_resource_sampler ? "TextureSampler" : "TextureImage",
                bound_texture,
                slot,
                shader_texture_info.type,
                bound_texture->type_,
                shader_interface->get_name_at_offset(shader_texture_info.name_offset),
                bound_texture->get_name());
          }
        }
        else {
          MTL_LOG_WARNING(
              "Shader '%s' expected texture (%s) to be bound to location %d (texture[[%d]]) -- No "
              "texture was "
              "bound. (name:'%s')\n",
              shader_interface->get_name(),
              is_resource_sampler ? "TextureSampler" : "TextureImage",
              location,
              slot,
              shader_interface->get_name_at_offset(shader_texture_info.name_offset));
        }

        /* Bind Dummy texture -- will temporarily resolve validation issues while incorrect formats
         * are provided -- as certain configurations may not need any binding. These issues should
         * be fixed in the high-level, if problems crop up. */
        if (bind_dummy_texture) {
          if (bool(shader_texture_info.stage_mask & ShaderStage::COMPUTE)) {
            cs.bind_compute_texture(
                get_dummy_texture(shader_texture_info.type, shader_texture_info.sampler_format)
                    ->get_metal_handle(),
                slot);

            /* Bind default sampler state. */
            MTLSamplerBinding default_binding = {true, DEFAULT_SAMPLER_STATE};
            cs.bind_compute_sampler(default_binding, use_argument_buffer_for_samplers, slot);
          }
        }
      }
      else {
        MTL_LOG_WARNING(
            "Shader %p expected texture (%s) to be bound to slot %d -- Slot exceeds the "
            "hardware/API limit of '%d'. (name:'%s')\n",
            this->pipeline_state.active_shader,
            is_resource_sampler ? "TextureSampler" : "TextureImage",
            slot,
            GPU_max_textures(),
            shader_interface->get_name_at_offset(shader_texture_info.name_offset));
      }
    }

    /* Construct and Bind argument buffer.
     * NOTE(Metal): Samplers use an argument buffer when the limit of 16 samplers is exceeded. */
    if (use_argument_buffer_for_samplers) {
#ifndef NDEBUG
      /* Debug check to validate each expected texture in the shader interface has a valid
       * sampler object bound to the context. We will need all of these to be valid
       * when constructing the sampler argument buffer. */
      for (const uint i : IndexRange(shader_interface->get_max_texture_index() + 1)) {
        const MTLShaderTexture &texture = shader_interface->get_texture(i);
        if (texture.used) {
          BLI_assert(this->samplers_.mtl_sampler[i] != nil);
        }
      }
#endif

      /* Check to ensure the buffer binding index for the argument buffer has been assigned.
       * This PSO property will be set if we expect to use argument buffers, and the shader
       * uses any amount of textures. */
      BLI_assert(compute_arg_buffer_bind_index >= 0);
      if (compute_arg_buffer_bind_index >= 0) {
        /* Offset binding index to be relative to the start of static uniform buffer binding slots.
         * The first N slots, prior to `pipeline_state_instance->base_uniform_buffer_index` are
         * used by vertex and index buffer bindings, and the number of buffers present will vary
         * between PSOs. */
        int arg_buffer_idx = (pipeline_state_instance.base_uniform_buffer_index +
                              compute_arg_buffer_bind_index);
        assert(arg_buffer_idx < 32);
        id<MTLArgumentEncoder> argument_encoder = shader_interface->find_argument_encoder(
            arg_buffer_idx);
        if (argument_encoder == nil) {
          argument_encoder = [pipeline_state_instance.compute
              newArgumentEncoderWithBufferIndex:arg_buffer_idx];
          shader_interface->insert_argument_encoder(arg_buffer_idx, argument_encoder);
        }

        /* Generate or Fetch argument buffer sampler configuration.
         * NOTE(Metal): we need to base sampler counts off of the maximal texture
         * index. This is not the most optimal, but in practice, not a use-case
         * when argument buffers are required.
         * This is because with explicit texture indices, the binding indices
         * should match across draws, to allow the high-level to optimize bind-points. */
        gpu::MTLBuffer *encoder_buffer = nullptr;
        this->samplers_.num_samplers = shader_interface->get_max_texture_index() + 1;

        gpu::MTLBuffer **cached_smp_buffer_search = this->cached_sampler_buffers_.lookup_ptr(
            this->samplers_);
        if (cached_smp_buffer_search != nullptr) {
          encoder_buffer = *cached_smp_buffer_search;
        }
        else {
          /* Populate argument buffer with current global sampler bindings. */
          int size = [argument_encoder encodedLength];
          int alignment = max_uu([argument_encoder alignment], 256);
          int size_align_delta = (size % alignment);
          int aligned_alloc_size = ((alignment > 1) && (size_align_delta > 0)) ?
                                       size + (alignment - (size % alignment)) :
                                       size;

          /* Allocate buffer to store encoded sampler arguments. */
          encoder_buffer = MTLContext::get_global_memory_manager()->allocate(aligned_alloc_size,
                                                                             true);
          BLI_assert(encoder_buffer);
          BLI_assert(encoder_buffer->get_metal_buffer());
          [argument_encoder setArgumentBuffer:encoder_buffer->get_metal_buffer() offset:0];
          [argument_encoder
              setSamplerStates:this->samplers_.mtl_sampler
                     withRange:NSMakeRange(0, shader_interface->get_max_texture_index() + 1)];
          encoder_buffer->flush();

          /* Insert into cache. */
          this->cached_sampler_buffers_.add_new(this->samplers_, encoder_buffer);
        }

        BLI_assert(encoder_buffer != nullptr);
        int compute_buffer_index = (pipeline_state_instance.base_uniform_buffer_index +
                                    compute_arg_buffer_bind_index);
        cs.bind_compute_buffer(encoder_buffer->get_metal_buffer(), 0, compute_buffer_index);
      }
    }
  }
}

/* Encode latest depth-stencil state. */
void MTLContext::ensure_depth_stencil_state(MTLPrimitiveType prim_type)
{
  /* Check if we need to update state. */
  if (!(this->pipeline_state.dirty_flags & MTL_PIPELINE_STATE_DEPTHSTENCIL_FLAG)) {
    return;
  }

  /* Fetch render command encoder. */
  id<MTLRenderCommandEncoder> rec = this->main_command_buffer.get_active_render_command_encoder();
  BLI_assert(rec);

  /* Fetch Render Pass state. */
  MTLRenderPassState &rps = this->main_command_buffer.get_render_pass_state();

  /** Prepare Depth-stencil state based on current global pipeline state. */
  MTLFrameBuffer *fb = this->get_current_framebuffer();
  bool hasDepthTarget = fb->has_depth_attachment();
  bool hasStencilTarget = fb->has_stencil_attachment();

  if (hasDepthTarget || hasStencilTarget) {
    /* Update FrameBuffer State. */
    this->pipeline_state.depth_stencil_state.has_depth_target = hasDepthTarget;
    this->pipeline_state.depth_stencil_state.has_stencil_target = hasStencilTarget;

    /* Check if current MTLContextDepthStencilState maps to an existing state object in
     * the Depth-stencil state cache. */
    id<MTLDepthStencilState> ds_state = nil;
    id<MTLDepthStencilState> *depth_stencil_state_lookup =
        this->depth_stencil_state_cache.lookup_ptr(this->pipeline_state.depth_stencil_state);

    /* If not, populate DepthStencil state descriptor. */
    if (depth_stencil_state_lookup == nullptr) {

      MTLDepthStencilDescriptor *ds_state_desc = [[[MTLDepthStencilDescriptor alloc] init]
          autorelease];

      if (hasDepthTarget) {
        ds_state_desc.depthWriteEnabled =
            this->pipeline_state.depth_stencil_state.depth_write_enable;
        ds_state_desc.depthCompareFunction =
            this->pipeline_state.depth_stencil_state.depth_test_enabled ?
                this->pipeline_state.depth_stencil_state.depth_function :
                MTLCompareFunctionAlways;
      }

      if (hasStencilTarget) {
        ds_state_desc.backFaceStencil.readMask =
            this->pipeline_state.depth_stencil_state.stencil_read_mask;
        ds_state_desc.backFaceStencil.writeMask =
            this->pipeline_state.depth_stencil_state.stencil_write_mask;
        ds_state_desc.backFaceStencil.stencilFailureOperation =
            this->pipeline_state.depth_stencil_state.stencil_op_back_stencil_fail;
        ds_state_desc.backFaceStencil.depthFailureOperation =
            this->pipeline_state.depth_stencil_state.stencil_op_back_depth_fail;
        ds_state_desc.backFaceStencil.depthStencilPassOperation =
            this->pipeline_state.depth_stencil_state.stencil_op_back_depthstencil_pass;
        ds_state_desc.backFaceStencil.stencilCompareFunction =
            (this->pipeline_state.depth_stencil_state.stencil_test_enabled) ?
                this->pipeline_state.depth_stencil_state.stencil_func :
                MTLCompareFunctionAlways;

        ds_state_desc.frontFaceStencil.readMask =
            this->pipeline_state.depth_stencil_state.stencil_read_mask;
        ds_state_desc.frontFaceStencil.writeMask =
            this->pipeline_state.depth_stencil_state.stencil_write_mask;
        ds_state_desc.frontFaceStencil.stencilFailureOperation =
            this->pipeline_state.depth_stencil_state.stencil_op_front_stencil_fail;
        ds_state_desc.frontFaceStencil.depthFailureOperation =
            this->pipeline_state.depth_stencil_state.stencil_op_front_depth_fail;
        ds_state_desc.frontFaceStencil.depthStencilPassOperation =
            this->pipeline_state.depth_stencil_state.stencil_op_front_depthstencil_pass;
        ds_state_desc.frontFaceStencil.stencilCompareFunction =
            (this->pipeline_state.depth_stencil_state.stencil_test_enabled) ?
                this->pipeline_state.depth_stencil_state.stencil_func :
                MTLCompareFunctionAlways;
      }

      /* Bake new DS state. */
      ds_state = [this->device newDepthStencilStateWithDescriptor:ds_state_desc];

      /* Store state in cache. */
      BLI_assert(ds_state != nil);
      this->depth_stencil_state_cache.add_new(this->pipeline_state.depth_stencil_state, ds_state);
    }
    else {
      ds_state = *depth_stencil_state_lookup;
      BLI_assert(ds_state != nil);
    }

    /* Bind Depth Stencil State to render command encoder. */
    BLI_assert(ds_state != nil);
    if (ds_state != nil) {
      if (rps.bound_ds_state != ds_state) {
        [rec setDepthStencilState:ds_state];
        rps.bound_ds_state = ds_state;
      }
    }

    /* Apply dynamic depth-stencil state on encoder. */
    if (hasStencilTarget) {
      uint32_t stencil_ref_value =
          (this->pipeline_state.depth_stencil_state.stencil_test_enabled) ?
              this->pipeline_state.depth_stencil_state.stencil_ref :
              0;
      if (stencil_ref_value != rps.last_used_stencil_ref_value) {
        [rec setStencilReferenceValue:stencil_ref_value];
        rps.last_used_stencil_ref_value = stencil_ref_value;
      }
    }

    if (hasDepthTarget) {
      bool doBias = false;
      switch (prim_type) {
        case MTLPrimitiveTypeTriangle:
        case MTLPrimitiveTypeTriangleStrip:
          doBias = this->pipeline_state.depth_stencil_state.depth_bias_enabled_for_tris;
          break;
        case MTLPrimitiveTypeLine:
        case MTLPrimitiveTypeLineStrip:
          doBias = this->pipeline_state.depth_stencil_state.depth_bias_enabled_for_lines;
          break;
        case MTLPrimitiveTypePoint:
          doBias = this->pipeline_state.depth_stencil_state.depth_bias_enabled_for_points;
          break;
      }
      [rec setDepthBias:(doBias) ? this->pipeline_state.depth_stencil_state.depth_bias : 0
             slopeScale:(doBias) ? this->pipeline_state.depth_stencil_state.depth_slope_scale : 0
                  clamp:0];
    }
  }
}

/** \} */

/* -------------------------------------------------------------------- */
/** \name Compute dispatch.
 * \{ */

bool MTLContext::ensure_compute_pipeline_state()
{
  /* Verify if bound shader is valid and fetch MTLComputePipelineStateInstance. */
  /* Check if an active shader is bound. */
  if (!this->pipeline_state.active_shader) {
    MTL_LOG_WARNING("No Metal shader bound!\n");
    return false;
  }
  /* Also ensure active shader is valid. */
  if (!this->pipeline_state.active_shader->is_valid()) {
    MTL_LOG_WARNING(
        "Bound active shader is not valid (Missing/invalid implementation for Metal).\n", );
    return false;
  }
  /* Verify this is a compute shader. */

  /* Fetch shader interface. */
  MTLShaderInterface *shader_interface = this->pipeline_state.active_shader->get_interface();
  if (shader_interface == nullptr) {
    MTL_LOG_WARNING("Bound active shader does not have a valid shader interface!\n", );
    return false;
  }

  bool success = this->pipeline_state.active_shader->bake_compute_pipeline_state(this);
  const MTLComputePipelineStateInstance &compute_pso_inst =
      this->pipeline_state.active_shader->get_compute_pipeline_state();
  if (!success || compute_pso_inst.pso == nil) {
    MTL_LOG_WARNING("No valid compute PSO for compute dispatch!\n", );
    return false;
  }
  return true;
}

void MTLContext::compute_dispatch(int groups_x_len, int groups_y_len, int groups_z_len)
{
  /* Ensure all resources required by upcoming compute submission are correctly bound. */
  if (this->ensure_compute_pipeline_state()) {
    /* Shader instance. */
    MTLShaderInterface *shader_interface = this->pipeline_state.active_shader->get_interface();
    const MTLComputePipelineStateInstance &compute_pso_inst =
        this->pipeline_state.active_shader->get_compute_pipeline_state();

    /* Begin compute encoder. */
    id<MTLComputeCommandEncoder> compute_encoder =
        this->main_command_buffer.ensure_begin_compute_encoder();
    BLI_assert(compute_encoder != nil);

    /* Bind PSO. */
    MTLComputeState &cs = this->main_command_buffer.get_compute_state();
    cs.bind_pso(compute_pso_inst.pso);

    /* Bind buffers. */
    this->ensure_uniform_buffer_bindings(compute_encoder, shader_interface, compute_pso_inst);
    /** Ensure resource bindings. */
    /* Texture Bindings. */
    /* We will iterate through all texture bindings on the context and determine if any of the
     * active slots match those in our shader interface. If so, textures will be bound. */
    if (shader_interface->get_total_textures() > 0) {
      this->ensure_texture_bindings(compute_encoder, shader_interface, compute_pso_inst);
    }

    /* Dispatch compute. */
    [compute_encoder dispatchThreadgroups:MTLSizeMake(max_ii(groups_x_len, 1),
                                                      max_ii(groups_y_len, 1),
                                                      max_ii(groups_z_len, 1))
                    threadsPerThreadgroup:MTLSizeMake(compute_pso_inst.threadgroup_x_len,
                                                      compute_pso_inst.threadgroup_y_len,
                                                      compute_pso_inst.threadgroup_z_len)];
  }
}

void MTLContext::compute_dispatch_indirect(StorageBuf *indirect_buf)
{
  /* Ensure all resources required by upcoming compute submission are correctly bound. */
  if (this->ensure_compute_pipeline_state()) {
    /* Shader instance. */
    MTLShaderInterface *shader_interface = this->pipeline_state.active_shader->get_interface();
    const MTLComputePipelineStateInstance &compute_pso_inst =
        this->pipeline_state.active_shader->get_compute_pipeline_state();

    /* Begin compute encoder. */
    id<MTLComputeCommandEncoder> compute_encoder =
        this->main_command_buffer.ensure_begin_compute_encoder();
    BLI_assert(compute_encoder != nil);

    /* Bind PSO. */
    MTLComputeState &cs = this->main_command_buffer.get_compute_state();
    cs.bind_pso(compute_pso_inst.pso);

    /* Bind buffers. */
    this->ensure_uniform_buffer_bindings(compute_encoder, shader_interface, compute_pso_inst);
    /** Ensure resource bindings. */
    /* Texture Bindings. */
    /* We will iterate through all texture bindings on the context and determine if any of the
     * active slots match those in our shader interface. If so, textures will be bound. */
    if (shader_interface->get_total_textures() > 0) {
      this->ensure_texture_bindings(compute_encoder, shader_interface, compute_pso_inst);
    }

    /* Indirect Dispatch compute. */
    MTLStorageBuf *mtlssbo = static_cast<MTLStorageBuf *>(indirect_buf);
    id<MTLBuffer> mtl_indirect_buf = mtlssbo->get_metal_buffer();
    BLI_assert(mtl_indirect_buf != nil);
    if (mtl_indirect_buf == nil) {
      printf("Metal Indirect Compute dispatch storage buffer does not exist.\n");
      MTL_LOG_WARNING("Metal Indirect Compute dispatch storage buffer does not exist.\n");
      return;
    }

    /* Indirect Compute dispatch. */
    [compute_encoder
        dispatchThreadgroupsWithIndirectBuffer:mtl_indirect_buf
                          indirectBufferOffset:0
                         threadsPerThreadgroup:MTLSizeMake(compute_pso_inst.threadgroup_x_len,
                                                           compute_pso_inst.threadgroup_y_len,
                                                           compute_pso_inst.threadgroup_z_len)];
  }
}

/** \} */

/* -------------------------------------------------------------------- */
/** \name Visibility buffer control for MTLQueryPool.
 * \{ */

void MTLContext::set_visibility_buffer(gpu::MTLBuffer *buffer)
{
  /* Flag visibility buffer as dirty if the buffer being used for visibility has changed --
   * This is required by the render pass, and we will break the pass if the results destination
   * buffer is modified. */
  if (buffer) {
    visibility_is_dirty_ = (buffer != visibility_buffer_) || visibility_is_dirty_;
    visibility_buffer_ = buffer;
    visibility_buffer_->debug_ensure_used();
  }
  else {
    /* If buffer is null, reset visibility state, mark dirty to break render pass if results are no
     * longer needed. */
    visibility_is_dirty_ = (visibility_buffer_ != nullptr) || visibility_is_dirty_;
    visibility_buffer_ = nullptr;
  }
}

gpu::MTLBuffer *MTLContext::get_visibility_buffer() const
{
  return visibility_buffer_;
}

void MTLContext::clear_visibility_dirty()
{
  visibility_is_dirty_ = false;
}

bool MTLContext::is_visibility_dirty() const
{
  return visibility_is_dirty_;
}

/** \} */

/* -------------------------------------------------------------------- */
/** \name Texture State Management
 * \{ */

void MTLContext::texture_bind(gpu::MTLTexture *mtl_texture, uint texture_unit, bool is_image)
{
  BLI_assert(this);
  BLI_assert(mtl_texture);

  if (texture_unit < 0 || texture_unit >= GPU_max_textures() ||
      texture_unit >= MTL_MAX_TEXTURE_SLOTS)
  {
    MTL_LOG_WARNING("Attempting to bind texture '%s' to invalid texture unit %d\n",
                    mtl_texture->get_name(),
                    texture_unit);
    BLI_assert(false);
    return;
  }

  MTLTextureBinding(
      &resource_bind_table)[MTL_MAX_TEXTURE_SLOTS] = (is_image) ?
                                                         this->pipeline_state.image_bindings :
                                                         this->pipeline_state.texture_bindings;

  /* Bind new texture. */
  resource_bind_table[texture_unit].texture_resource = mtl_texture;
  resource_bind_table[texture_unit].used = true;
  mtl_texture->is_bound_ = true;
}

void MTLContext::sampler_bind(MTLSamplerState sampler_state, uint sampler_unit)
{
  BLI_assert(this);
  if (sampler_unit < 0 || sampler_unit >= GPU_max_textures() ||
      sampler_unit >= MTL_MAX_SAMPLER_SLOTS)
  {
    MTL_LOG_WARNING("Attempting to bind sampler to invalid sampler unit %d\n", sampler_unit);
    BLI_assert(false);
    return;
  }

  /* Apply binding. */
  this->pipeline_state.sampler_bindings[sampler_unit] = {true, sampler_state};
}

void MTLContext::texture_unbind(gpu::MTLTexture *mtl_texture, bool is_image)
{
  BLI_assert(mtl_texture);

  MTLTextureBinding(
      &resource_bind_table)[MTL_MAX_TEXTURE_SLOTS] = (is_image) ?
                                                         this->pipeline_state.image_bindings :
                                                         this->pipeline_state.texture_bindings;

  /* Iterate through textures in state and unbind. */
  for (int i = 0; i < min_uu(GPU_max_textures(), MTL_MAX_TEXTURE_SLOTS); i++) {
    if (resource_bind_table[i].texture_resource == mtl_texture) {
      resource_bind_table[i].texture_resource = nullptr;
      resource_bind_table[i].used = false;
    }
  }

  /* Locally unbind texture. */
  mtl_texture->is_bound_ = false;
}

void MTLContext::texture_unbind_all(bool is_image)
{
  MTLTextureBinding(
      &resource_bind_table)[MTL_MAX_TEXTURE_SLOTS] = (is_image) ?
                                                         this->pipeline_state.image_bindings :
                                                         this->pipeline_state.texture_bindings;

  /* Iterate through context's bound textures. */
  for (int t = 0; t < min_uu(GPU_max_textures(), MTL_MAX_TEXTURE_SLOTS); t++) {
<<<<<<< HEAD
    if (resource_bind_table[t].used && resource_bind_table[t].texture_resource) {
=======
    if (this->pipeline_state.texture_bindings[t].used &&
        this->pipeline_state.texture_bindings[t].texture_resource)
    {
>>>>>>> dc73b634

      resource_bind_table[t].used = false;
      resource_bind_table[t].texture_resource = nullptr;
    }
  }
}

id<MTLSamplerState> MTLContext::get_sampler_from_state(MTLSamplerState sampler_state)
{
  /* Internal sampler states are signal values and do not correspond to actual samplers. */
  BLI_assert(sampler_state.state.type != GPU_SAMPLER_STATE_TYPE_INTERNAL);

  if (sampler_state.state.type == GPU_SAMPLER_STATE_TYPE_CUSTOM) {
    return custom_sampler_state_cache_[sampler_state.state.custom_type];
  }

  return sampler_state_cache_[sampler_state.state.extend_yz][sampler_state.state.extend_x]
                             [sampler_state.state.filtering];
}

/** A function that maps GPUSamplerExtendMode values to their Metal enum counterparts. */
static inline MTLSamplerAddressMode to_mtl_type(GPUSamplerExtendMode wrap_mode)
{
  switch (wrap_mode) {
    case GPU_SAMPLER_EXTEND_MODE_EXTEND:
      return MTLSamplerAddressModeClampToEdge;
    case GPU_SAMPLER_EXTEND_MODE_REPEAT:
      return MTLSamplerAddressModeRepeat;
    case GPU_SAMPLER_EXTEND_MODE_MIRRORED_REPEAT:
      return MTLSamplerAddressModeMirrorRepeat;
    case GPU_SAMPLER_EXTEND_MODE_CLAMP_TO_BORDER:
      return MTLSamplerAddressModeClampToBorderColor;
    default:
      BLI_assert_unreachable();
      return MTLSamplerAddressModeClampToEdge;
  }
}

void MTLContext::sampler_state_cache_init()
{
  for (int extend_yz_i = 0; extend_yz_i < GPU_SAMPLER_EXTEND_MODES_COUNT; extend_yz_i++) {
    const GPUSamplerExtendMode extend_yz = static_cast<GPUSamplerExtendMode>(extend_yz_i);
    const MTLSamplerAddressMode extend_t = to_mtl_type(extend_yz);

    for (int extend_x_i = 0; extend_x_i < GPU_SAMPLER_EXTEND_MODES_COUNT; extend_x_i++) {
      const GPUSamplerExtendMode extend_x = static_cast<GPUSamplerExtendMode>(extend_x_i);
      const MTLSamplerAddressMode extend_s = to_mtl_type(extend_x);

      for (int filtering_i = 0; filtering_i < GPU_SAMPLER_FILTERING_TYPES_COUNT; filtering_i++) {
        const GPUSamplerFiltering filtering = GPUSamplerFiltering(filtering_i);

        MTLSamplerDescriptor *descriptor = [[MTLSamplerDescriptor alloc] init];
        descriptor.normalizedCoordinates = true;
        descriptor.sAddressMode = extend_s;
        descriptor.tAddressMode = extend_t;
        descriptor.rAddressMode = extend_t;
        descriptor.borderColor = MTLSamplerBorderColorTransparentBlack;
        descriptor.minFilter = (filtering & GPU_SAMPLER_FILTERING_LINEAR) ?
                                   MTLSamplerMinMagFilterLinear :
                                   MTLSamplerMinMagFilterNearest;
        descriptor.magFilter = (filtering & GPU_SAMPLER_FILTERING_LINEAR) ?
                                   MTLSamplerMinMagFilterLinear :
                                   MTLSamplerMinMagFilterNearest;
        descriptor.mipFilter = (filtering & GPU_SAMPLER_FILTERING_MIPMAP) ?
                                   MTLSamplerMipFilterLinear :
                                   MTLSamplerMipFilterNotMipmapped;
        descriptor.lodMinClamp = -1000;
        descriptor.lodMaxClamp = 1000;
        float aniso_filter = max_ff(16, U.anisotropic_filter);
        descriptor.maxAnisotropy = (filtering & GPU_SAMPLER_FILTERING_MIPMAP) ? aniso_filter : 1;
        descriptor.compareFunction = MTLCompareFunctionAlways;
        descriptor.supportArgumentBuffers = true;

        id<MTLSamplerState> state = [this->device newSamplerStateWithDescriptor:descriptor];
        sampler_state_cache_[extend_yz_i][extend_x_i][filtering_i] = state;

        BLI_assert(state != nil);
        [descriptor autorelease];
      }
    }
  }

  /* Compare sampler for depth textures. */
  {
    MTLSamplerDescriptor *descriptor = [[MTLSamplerDescriptor alloc] init];
    descriptor.minFilter = MTLSamplerMinMagFilterLinear;
    descriptor.magFilter = MTLSamplerMinMagFilterLinear;
    descriptor.compareFunction = MTLCompareFunctionLessEqual;
    descriptor.lodMinClamp = -1000;
    descriptor.lodMaxClamp = 1000;
    descriptor.supportArgumentBuffers = true;

    id<MTLSamplerState> compare_state = [this->device newSamplerStateWithDescriptor:descriptor];
    custom_sampler_state_cache_[GPU_SAMPLER_CUSTOM_COMPARE] = compare_state;

    BLI_assert(compare_state != nil);
    [descriptor autorelease];
  }

  /* Custom sampler for icons. The icon texture is sampled within the shader using a -0.5f LOD
   * bias. */
  {
    MTLSamplerDescriptor *descriptor = [[MTLSamplerDescriptor alloc] init];
    descriptor.minFilter = MTLSamplerMinMagFilterLinear;
    descriptor.magFilter = MTLSamplerMinMagFilterLinear;
    descriptor.mipFilter = MTLSamplerMipFilterNearest;
    descriptor.lodMinClamp = 0;
    descriptor.lodMaxClamp = 1;

    id<MTLSamplerState> icon_state = [this->device newSamplerStateWithDescriptor:descriptor];
    custom_sampler_state_cache_[GPU_SAMPLER_CUSTOM_ICON] = icon_state;

    BLI_assert(icon_state != nil);
    [descriptor autorelease];
  }
}

id<MTLSamplerState> MTLContext::get_default_sampler_state()
{
  if (default_sampler_state_ == nil) {
    default_sampler_state_ = this->get_sampler_from_state({GPUSamplerState::default_sampler()});
  }
  return default_sampler_state_;
}

/** \} */

/* -------------------------------------------------------------------- */
/** \name Swap-chain management and Metal presentation.
 * \{ */

void present(MTLRenderPassDescriptor *blit_descriptor,
             id<MTLRenderPipelineState> blit_pso,
             id<MTLTexture> swapchain_texture,
             id<CAMetalDrawable> drawable)
{

  MTLContext *ctx = static_cast<MTLContext *>(unwrap(GPU_context_active_get()));
  BLI_assert(ctx);

  /* Flush any outstanding work. */
  ctx->flush();

  /* Always pace CPU to maximum of 3 drawables in flight.
   * nextDrawable may have more in flight if backing swapchain
   * textures are re-allocate, such as during resize events.
   *
   * Determine frames in flight based on current latency. If
   * we are in a high-latency situation, limit frames in flight
   * to increase app responsiveness and keep GPU execution under control.
   * If latency improves, increase frames in flight to improve overall
   * performance. */
  int perf_max_drawables = MTL_MAX_DRAWABLES;
  if (MTLContext::avg_drawable_latency_us > 185000) {
    perf_max_drawables = 1;
  }
  else if (MTLContext::avg_drawable_latency_us > 85000) {
    perf_max_drawables = 2;
  }

  while (MTLContext::max_drawables_in_flight > min_ii(perf_max_drawables, MTL_MAX_DRAWABLES)) {
    PIL_sleep_ms(2);
  }

  /* Present is submitted in its own CMD Buffer to ensure drawable reference released as early as
   * possible. This command buffer is separate as it does not utilize the global state
   * for rendering as the main context does. */
  id<MTLCommandBuffer> cmdbuf = [ctx->queue commandBuffer];
  MTLCommandBufferManager::num_active_cmd_bufs++;

  /* Do Present Call and final Blit to MTLDrawable. */
  id<MTLRenderCommandEncoder> enc = [cmdbuf renderCommandEncoderWithDescriptor:blit_descriptor];
  [enc setRenderPipelineState:blit_pso];
  [enc setFragmentTexture:swapchain_texture atIndex:0];
  [enc drawPrimitives:MTLPrimitiveTypeTriangle vertexStart:0 vertexCount:3];
  [enc endEncoding];

  /* Present drawable. */
  BLI_assert(drawable);
  [cmdbuf presentDrawable:drawable];

  /* Ensure freed buffers have usage tracked against active CommandBuffer submissions. */
  MTLSafeFreeList *cmd_free_buffer_list =
      MTLContext::get_global_memory_manager()->get_current_safe_list();
  BLI_assert(cmd_free_buffer_list);

  id<MTLCommandBuffer> cmd_buffer_ref = cmdbuf;
  [cmd_buffer_ref retain];

  /* Increment drawables in flight limiter. */
  MTLContext::max_drawables_in_flight++;
  std::chrono::time_point submission_time = std::chrono::high_resolution_clock::now();

  /* Increment free pool reference and decrement upon command buffer completion. */
  cmd_free_buffer_list->increment_reference();
  [cmdbuf addCompletedHandler:^(id<MTLCommandBuffer> cb) {
    /* Flag freed buffers associated with this CMD buffer as ready to be freed. */
    cmd_free_buffer_list->decrement_reference();
    [cmd_buffer_ref release];

    /* Decrement count */
    MTLCommandBufferManager::num_active_cmd_bufs--;
    MTL_LOG_INFO("[Metal] Active command buffers: %d\n",
                 MTLCommandBufferManager::num_active_cmd_bufs);

    /* Drawable count and latency management. */
    MTLContext::max_drawables_in_flight--;
    std::chrono::time_point completion_time = std::chrono::high_resolution_clock::now();
    int64_t microseconds_per_frame = std::chrono::duration_cast<std::chrono::microseconds>(
                                         completion_time - submission_time)
                                         .count();
    MTLContext::latency_resolve_average(microseconds_per_frame);

    MTL_LOG_INFO("Frame Latency: %f ms  (Rolling avg: %f ms  Drawables: %d)\n",
                 ((float)microseconds_per_frame) / 1000.0f,
                 ((float)MTLContext::avg_drawable_latency_us) / 1000.0f,
                 perf_max_drawables);
  }];

  [cmdbuf commit];

  /* When debugging, fetch advanced command buffer errors. */
  if (G.debug & G_DEBUG_GPU) {
    [cmdbuf waitUntilCompleted];
    NSError *error = [cmdbuf error];
    if (error != nil) {
      NSLog(@"%@", error);
      BLI_assert(false);

      @autoreleasepool {
        const char *stringAsChar = [[NSString stringWithFormat:@"%@", error] UTF8String];

        std::ofstream outfile;
        outfile.open("command_buffer_error.txt", std::fstream::out | std::fstream::app);
        outfile << stringAsChar;
        outfile.close();
      }
    }
    else {
      @autoreleasepool {
        NSString *str = @"Command buffer completed successfully!\n";
        const char *stringAsChar = [str UTF8String];

        std::ofstream outfile;
        outfile.open("command_buffer_error.txt", std::fstream::out | std::fstream::app);
        outfile << stringAsChar;
        outfile.close();
      }
    }
  }
}

/** \} */

}  // namespace blender::gpu<|MERGE_RESOLUTION|>--- conflicted
+++ resolved
@@ -35,16 +35,13 @@
 using namespace blender;
 using namespace blender::gpu;
 
-/* Debug option to bind null buffer for missing UBOs. 
+/* Debug option to bind null buffer for missing UBOs.
  * Enabled by default. TODO: Ensure all required UBO bindings are present. */
 #define DEBUG_BIND_NULL_BUFFER_FOR_MISSING_UBO 1
-
-
 
 /* Debug option to bind null buffer for missing SSBOs. NOTE: This is unsafe if replacing a
  * write-enabled SSBO and should only be used for debugging to identify binding-related issues. */
 #define DEBUG_BIND_NULL_BUFFER_FOR_MISSING_SSBO 0
-
 
 /* Error or warning depending on debug flag. */
 #if DEBUG_BIND_NULL_BUFFER_FOR_MISSING_UBO == 1
@@ -308,7 +305,8 @@
   /* Unbind SSBOs. */
   for (int i = 0; i < MTL_MAX_BUFFER_BINDINGS; i++) {
     if (this->pipeline_state.ssbo_bindings[i].bound &&
-        this->pipeline_state.ssbo_bindings[i].ssbo != nullptr) {
+        this->pipeline_state.ssbo_bindings[i].ssbo != nullptr)
+    {
       GPUStorageBuf *ssbo = wrap(
           static_cast<StorageBuf *>(this->pipeline_state.ssbo_bindings[i].ssbo));
       GPU_storagebuf_unbind(ssbo);
@@ -419,7 +417,8 @@
   /* Reset SSBO bind state. */
   for (int i = 0; i < MTL_MAX_BUFFER_BINDINGS; i++) {
     if (this->pipeline_state.ssbo_bindings[i].bound &&
-        this->pipeline_state.ssbo_bindings[i].ssbo != nullptr) {
+        this->pipeline_state.ssbo_bindings[i].ssbo != nullptr)
+    {
       this->pipeline_state.ssbo_bindings[i].bound = false;
       this->pipeline_state.ssbo_bindings[i].ssbo = nullptr;
     }
@@ -2329,14 +2328,7 @@
 
   /* Iterate through context's bound textures. */
   for (int t = 0; t < min_uu(GPU_max_textures(), MTL_MAX_TEXTURE_SLOTS); t++) {
-<<<<<<< HEAD
     if (resource_bind_table[t].used && resource_bind_table[t].texture_resource) {
-=======
-    if (this->pipeline_state.texture_bindings[t].used &&
-        this->pipeline_state.texture_bindings[t].texture_resource)
-    {
->>>>>>> dc73b634
-
       resource_bind_table[t].used = false;
       resource_bind_table[t].texture_resource = nullptr;
     }
