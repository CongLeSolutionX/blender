# SPDX-FileCopyrightText: 2006 Blender Authors
#
# SPDX-License-Identifier: GPL-2.0-or-later

set(INC
  .
  dummy
  intern
  metal
  opengl
  vulkan
  ../blenkernel
  ../bmesh
  ../draw
  ../imbuf
  ../makesrna

  # For theme color access.
  ../editors/include

  # For *_info.hh includes.
  ../compositor/realtime_compositor
  ../draw/engines/eevee_next
  ../draw/engines/gpencil
  ../draw/engines/select
  ../draw/engines/workbench
  ../draw/intern

  # For node muting stuff.
  ../nodes

  ../../../intern/ghost
  ../../../intern/mantaflow/extern
)

if(WITH_RENDERDOC)
  list(APPEND INC
    ../../../extern/renderdoc/include
    ../../../intern/renderdoc_dynload/include
  )
  add_definitions(-DWITH_RENDERDOC)
endif()

set(INC_SYS
)

set(SRC
  intern/gpu_batch.cc
  intern/gpu_batch_presets.cc
  intern/gpu_batch_utils.cc
  intern/gpu_capabilities.cc
  intern/gpu_codegen.cc
  intern/gpu_compute.cc
  intern/gpu_context.cc
  intern/gpu_debug.cc
  intern/gpu_drawlist.cc
  intern/gpu_framebuffer.cc
  intern/gpu_immediate.cc
  intern/gpu_immediate_util.cc
  intern/gpu_index_buffer.cc
  intern/gpu_init_exit.cc
  intern/gpu_material.cc
  intern/gpu_matrix.cc
  intern/gpu_node_graph.cc
  intern/gpu_platform.cc
  intern/gpu_query.cc
  intern/gpu_select.cc
  intern/gpu_select_next.cc
  intern/gpu_select_pick.cc
  intern/gpu_select_sample_query.cc
  intern/gpu_shader.cc
  intern/gpu_shader_builtin.cc
  intern/gpu_shader_create_info.cc
  intern/gpu_shader_dependency.cc
  intern/gpu_shader_interface.cc
  intern/gpu_shader_log.cc
  intern/gpu_state.cc
  intern/gpu_storage_buffer.cc
  intern/gpu_texture.cc
  intern/gpu_uniform_buffer.cc
  intern/gpu_vertex_buffer.cc
  intern/gpu_vertex_format.cc
  intern/gpu_viewport.cc

  GPU_batch.hh
  GPU_batch_presets.hh
  GPU_batch_utils.hh
  GPU_capabilities.hh
  GPU_common.hh
  GPU_common_types.hh
  GPU_compilation_subprocess.hh
  GPU_compute.hh
  GPU_context.hh
  GPU_debug.hh
  GPU_drawlist.hh
  GPU_framebuffer.hh
  GPU_immediate.hh
  GPU_immediate_util.hh
  GPU_index_buffer.hh
  GPU_init_exit.hh
  GPU_material.hh
  GPU_matrix.hh
  GPU_platform.hh
  GPU_primitive.hh
  GPU_select.hh
  GPU_shader.hh
  GPU_shader_builtin.hh
  GPU_shader_shared.hh
  GPU_state.hh
  GPU_storage_buffer.hh
  GPU_texture.hh
  GPU_uniform_buffer.hh
  GPU_vertex_buffer.hh
  GPU_vertex_format.hh
  GPU_viewport.hh

  intern/gpu_backend.hh
  intern/gpu_capabilities_private.hh
  intern/gpu_codegen.hh
  intern/gpu_context_private.hh
  intern/gpu_debug_private.hh
  intern/gpu_drawlist_private.hh
  intern/gpu_framebuffer_private.hh
  intern/gpu_immediate_private.hh
  intern/gpu_material_library.hh
  intern/gpu_matrix_private.hh
  intern/gpu_node_graph.hh
  intern/gpu_platform_private.hh
<<<<<<< HEAD
  intern/gpu_private.h
  intern/gpu_profile_report.hh
=======
  intern/gpu_private.hh
>>>>>>> b5f8a50c
  intern/gpu_query.hh
  intern/gpu_select_private.hh
  intern/gpu_shader_create_info.hh
  intern/gpu_shader_create_info_private.hh
  intern/gpu_shader_dependency_private.hh
  intern/gpu_shader_interface.hh
  intern/gpu_shader_private.hh
  intern/gpu_state_private.hh
  intern/gpu_storage_buffer_private.hh
  intern/gpu_texture_private.hh
  intern/gpu_uniform_buffer_private.hh
  intern/gpu_vertex_format_private.hh

  dummy/dummy_backend.hh
  dummy/dummy_batch.hh
  dummy/dummy_context.hh
  dummy/dummy_framebuffer.hh
  dummy/dummy_vertex_buffer.hh
)

set(OPENGL_SRC

  opengl/gl_backend.cc
  opengl/gl_batch.cc
  opengl/gl_compilation_subprocess.cc
  opengl/gl_compute.cc
  opengl/gl_context.cc
  opengl/gl_debug.cc
  opengl/gl_debug_layer.cc
  opengl/gl_drawlist.cc
  opengl/gl_framebuffer.cc
  opengl/gl_immediate.cc
  opengl/gl_index_buffer.cc
  opengl/gl_query.cc
  opengl/gl_shader.cc
  opengl/gl_shader_interface.cc
  opengl/gl_shader_log.cc
  opengl/gl_state.cc
  opengl/gl_storage_buffer.cc
  opengl/gl_texture.cc
  opengl/gl_uniform_buffer.cc
  opengl/gl_vertex_array.cc
  opengl/gl_vertex_buffer.cc

  opengl/gl_backend.hh
  opengl/gl_batch.hh
  opengl/gl_compilation_subprocess.hh
  opengl/gl_compute.hh
  opengl/gl_context.hh
  opengl/gl_debug.hh
  opengl/gl_drawlist.hh
  opengl/gl_framebuffer.hh
  opengl/gl_immediate.hh
  opengl/gl_index_buffer.hh
  opengl/gl_primitive.hh
  opengl/gl_query.hh
  opengl/gl_shader.hh
  opengl/gl_shader_interface.hh
  opengl/gl_state.hh
  opengl/gl_storage_buffer.hh
  opengl/gl_texture.hh
  opengl/gl_uniform_buffer.hh
  opengl/gl_vertex_array.hh
  opengl/gl_vertex_buffer.hh
)

set(VULKAN_SRC
  vulkan/vk_backend.cc
  vulkan/vk_batch.cc
  vulkan/vk_bindable_resource.cc
  vulkan/vk_buffer.cc
  vulkan/vk_common.cc
  vulkan/vk_context.cc
  vulkan/vk_data_conversion.cc
  vulkan/vk_debug.cc
  vulkan/vk_descriptor_pools.cc
  vulkan/vk_descriptor_set.cc
  vulkan/vk_descriptor_set_layouts.cc
  vulkan/vk_device.cc
  vulkan/vk_drawlist.cc
  vulkan/vk_fence.cc
  vulkan/vk_framebuffer.cc
  vulkan/vk_image_view.cc
  vulkan/vk_immediate.cc
  vulkan/vk_index_buffer.cc
  vulkan/vk_memory.cc
  vulkan/vk_memory_layout.cc
  vulkan/vk_pipeline_pool.cc
  vulkan/vk_pixel_buffer.cc
  vulkan/vk_push_constants.cc
  vulkan/vk_query.cc
  vulkan/render_graph/nodes/vk_pipeline_data.cc
  vulkan/render_graph/vk_command_buffer_wrapper.cc
  vulkan/render_graph/vk_command_builder.cc
  vulkan/render_graph/vk_render_graph.cc
  vulkan/render_graph/vk_render_graph_links.cc
  vulkan/render_graph/vk_resource_access_info.cc
  vulkan/render_graph/vk_resource_state_tracker.cc
  vulkan/render_graph/vk_scheduler.cc
  vulkan/vk_resource_tracker.cc
  vulkan/vk_sampler.cc
  vulkan/vk_samplers.cc
  vulkan/vk_shader.cc
  vulkan/vk_shader_interface.cc
  vulkan/vk_shader_log.cc
  vulkan/vk_staging_buffer.cc
  vulkan/vk_state_manager.cc
  vulkan/vk_storage_buffer.cc
  vulkan/vk_texture.cc
  vulkan/vk_to_string.cc
  vulkan/vk_uniform_buffer.cc
  vulkan/vk_vertex_attribute_object.cc
  vulkan/vk_vertex_buffer.cc

  vulkan/vk_backend.hh
  vulkan/vk_batch.hh
  vulkan/vk_bindable_resource.hh
  vulkan/vk_buffer.hh
  vulkan/vk_common.hh
  vulkan/vk_context.hh
  vulkan/vk_data_conversion.hh
  vulkan/vk_debug.hh
  vulkan/vk_descriptor_pools.hh
  vulkan/vk_descriptor_set.hh
  vulkan/vk_descriptor_set_layouts.hh
  vulkan/vk_device.hh
  vulkan/vk_drawlist.hh
  vulkan/vk_fence.hh
  vulkan/vk_framebuffer.hh
  vulkan/vk_image_view.hh
  vulkan/vk_immediate.hh
  vulkan/vk_index_buffer.hh
  vulkan/vk_memory.hh
  vulkan/vk_memory_layout.hh
  vulkan/vk_pipeline_pool.hh
  vulkan/vk_pixel_buffer.hh
  vulkan/vk_push_constants.hh
  vulkan/vk_query.hh
  vulkan/render_graph/nodes/vk_blit_image_node.hh
  vulkan/render_graph/nodes/vk_begin_rendering_node.hh
  vulkan/render_graph/nodes/vk_clear_attachments_node.hh
  vulkan/render_graph/nodes/vk_clear_color_image_node.hh
  vulkan/render_graph/nodes/vk_clear_depth_stencil_image_node.hh
  vulkan/render_graph/nodes/vk_copy_buffer_node.hh
  vulkan/render_graph/nodes/vk_copy_buffer_to_image_node.hh
  vulkan/render_graph/nodes/vk_copy_image_node.hh
  vulkan/render_graph/nodes/vk_copy_image_to_buffer_node.hh
  vulkan/render_graph/nodes/vk_dispatch_node.hh
  vulkan/render_graph/nodes/vk_draw_node.hh
  vulkan/render_graph/nodes/vk_draw_indexed_node.hh
  vulkan/render_graph/nodes/vk_draw_indexed_indirect_node.hh
  vulkan/render_graph/nodes/vk_draw_indirect_node.hh
  vulkan/render_graph/nodes/vk_end_rendering_node.hh
  vulkan/render_graph/nodes/vk_fill_buffer_node.hh
  vulkan/render_graph/nodes/vk_node_info.hh
  vulkan/render_graph/nodes/vk_pipeline_data.hh
  vulkan/render_graph/nodes/vk_synchronization_node.hh
  vulkan/render_graph/nodes/vk_update_mipmaps_node.hh
  vulkan/render_graph/vk_command_buffer_wrapper.hh
  vulkan/render_graph/vk_command_builder.hh
  vulkan/render_graph/vk_render_graph.hh
  vulkan/render_graph/vk_render_graph_links.hh
  vulkan/render_graph/vk_render_graph_node.hh
  vulkan/render_graph/vk_resource_access_info.hh
  vulkan/render_graph/vk_resource_state_tracker.hh
  vulkan/render_graph/vk_scheduler.hh
  vulkan/vk_resource_tracker.hh
  vulkan/vk_sampler.hh
  vulkan/vk_samplers.hh
  vulkan/vk_shader.hh
  vulkan/vk_shader_interface.hh
  vulkan/vk_shader_log.hh
  vulkan/vk_staging_buffer.hh
  vulkan/vk_state_manager.hh
  vulkan/vk_storage_buffer.hh
  vulkan/vk_texture.hh
  vulkan/vk_to_string.hh
  vulkan/vk_uniform_buffer.hh
  vulkan/vk_vertex_attribute_object.hh
  vulkan/vk_vertex_buffer.hh
)

set(METAL_SRC
  metal/mtl_backend.mm
  metal/mtl_batch.mm
  metal/mtl_command_buffer.mm
  metal/mtl_context.mm
  metal/mtl_debug.mm
  metal/mtl_drawlist.mm
  metal/mtl_framebuffer.mm
  metal/mtl_immediate.mm
  metal/mtl_index_buffer.mm
  metal/mtl_memory.mm
  metal/mtl_query.mm
  metal/mtl_shader.mm
  metal/mtl_shader_generator.mm
  metal/mtl_shader_interface.mm
  metal/mtl_shader_log.mm
  metal/mtl_state.mm
  metal/mtl_storage_buffer.mm
  metal/mtl_texture.mm
  metal/mtl_texture_util.mm
  metal/mtl_uniform_buffer.mm
  metal/mtl_vertex_buffer.mm

  metal/mtl_backend.hh
  metal/mtl_batch.hh
  metal/mtl_capabilities.hh
  metal/mtl_common.hh
  metal/mtl_context.hh
  metal/mtl_debug.hh
  metal/mtl_drawlist.hh
  metal/mtl_framebuffer.hh
  metal/mtl_immediate.hh
  metal/mtl_index_buffer.hh
  metal/mtl_memory.hh
  metal/mtl_primitive.hh
  metal/mtl_pso_descriptor_state.hh
  metal/mtl_query.hh
  metal/mtl_shader.hh
  metal/mtl_shader_generator.hh
  metal/mtl_shader_interface.hh
  metal/mtl_shader_interface_type.hh
  metal/mtl_shader_log.hh
  metal/mtl_shader_shared.h
  metal/mtl_state.hh
  metal/mtl_storage_buffer.hh
  metal/mtl_texture.hh
  metal/mtl_uniform_buffer.hh
  metal/mtl_vertex_buffer.hh
)

set(LIB
  PRIVATE bf::blenlib
  PRIVATE bf::dna
  PRIVATE bf::intern::atomic
  PRIVATE bf::intern::clog
  PRIVATE bf::intern::guardedalloc
)

# Select Backend source based on availability
if(WITH_OPENGL_BACKEND)
  list(APPEND INC_SYS
    ${Epoxy_INCLUDE_DIRS}
  )
  list(APPEND SRC
    ${OPENGL_SRC}
  )
  list(APPEND LIB
    ${Epoxy_LIBRARIES}
  )
  add_definitions(-DWITH_OPENGL_BACKEND)
endif()

if(WITH_METAL_BACKEND)
  list(APPEND SRC ${METAL_SRC})
endif()


if(WITH_VULKAN_BACKEND)
  if(APPLE)
    list(APPEND INC_SYS
      ${MOLTENVK_INCLUDE_DIRS}
    )

    list(APPEND LIB
      ${MOLTENVK_LIBRARIES}
    )
  endif()

  list(APPEND INC
    ../../../extern/vulkan_memory_allocator
  )
  list(APPEND INC_SYS
    ${VULKAN_INCLUDE_DIRS}
  )

  list(APPEND INC_SYS
    ${SHADERC_INCLUDE_DIRS}
  )
  list(APPEND SRC
    ${VULKAN_SRC}
  )

  list(APPEND LIB
    ${VULKAN_LIBRARIES}
    ${SHADERC_LIBRARIES}
    extern_vulkan_memory_allocator
  )

  add_definitions(-DWITH_VULKAN_BACKEND)
endif()

if(WITH_VULKAN_GUARDEDALLOC)
  add_definitions(-DWITH_VULKAN_GUARDEDALLOC)
endif()

set(MSL_SRC
  shaders/metal/mtl_shader_defines.msl
  shaders/metal/mtl_shader_common.msl

  metal/kernels/compute_texture_update.msl
  metal/kernels/compute_texture_read.msl
  metal/kernels/depth_2d_update_float_frag.glsl
  metal/kernels/depth_2d_update_int24_frag.glsl
  metal/kernels/depth_2d_update_int32_frag.glsl
  metal/kernels/depth_2d_update_vert.glsl
  metal/kernels/gpu_shader_fullscreen_blit_vert.glsl
  metal/kernels/gpu_shader_fullscreen_blit_frag.glsl
)

set(GLSL_SRC
  GPU_shader_shared.hh
  shaders/opengl/glsl_shader_defines.glsl

  shaders/gpu_shader_depth_only_frag.glsl
  shaders/gpu_shader_uniform_color_frag.glsl
  shaders/gpu_shader_checker_frag.glsl
  shaders/gpu_shader_diag_stripes_frag.glsl
  shaders/gpu_shader_simple_lighting_frag.glsl
  shaders/gpu_shader_flat_color_frag.glsl
  shaders/gpu_shader_flat_color_alpha_test_0_frag.glsl
  shaders/gpu_shader_flat_id_frag.glsl
  shaders/gpu_shader_2D_vert.glsl
  shaders/gpu_shader_2D_area_borders_vert.glsl
  shaders/gpu_shader_2D_area_borders_frag.glsl
  shaders/gpu_shader_2D_widget_base_vert.glsl
  shaders/gpu_shader_2D_widget_base_frag.glsl
  shaders/gpu_shader_2D_widget_shadow_vert.glsl
  shaders/gpu_shader_2D_widget_shadow_frag.glsl
  shaders/gpu_shader_2D_nodelink_frag.glsl
  shaders/gpu_shader_2D_nodelink_vert.glsl
  shaders/gpu_shader_2D_line_dashed_frag.glsl
  shaders/gpu_shader_2D_image_vert.glsl
  shaders/gpu_shader_2D_image_rect_vert.glsl
  shaders/gpu_shader_icon_multi_vert.glsl
  shaders/gpu_shader_icon_frag.glsl
  shaders/gpu_shader_icon_vert.glsl
  shaders/gpu_shader_image_frag.glsl
  shaders/gpu_shader_image_desaturate_frag.glsl
  shaders/gpu_shader_image_overlays_merge_frag.glsl
  shaders/gpu_shader_image_overlays_stereo_merge_frag.glsl
  shaders/gpu_shader_image_shuffle_color_frag.glsl
  shaders/gpu_shader_image_color_frag.glsl
  shaders/gpu_shader_3D_image_vert.glsl
  shaders/gpu_shader_3D_vert.glsl
  shaders/gpu_shader_3D_normal_vert.glsl
  shaders/gpu_shader_3D_flat_color_vert.glsl
  shaders/gpu_shader_3D_line_dashed_uniform_color_vert.glsl
  shaders/gpu_shader_3D_polyline_frag.glsl
  shaders/gpu_shader_3D_polyline_geom.glsl
  shaders/gpu_shader_3D_polyline_vert.glsl
  shaders/gpu_shader_3D_polyline_vert_no_geom.glsl
  shaders/gpu_shader_3D_smooth_color_vert.glsl
  shaders/gpu_shader_3D_smooth_color_frag.glsl
  shaders/gpu_shader_3D_passthrough_vert.glsl
  shaders/gpu_shader_3D_clipped_uniform_color_vert.glsl

  shaders/gpu_shader_instance_variying_size_variying_color_vert.glsl

  shaders/gpu_shader_point_uniform_color_aa_frag.glsl
  shaders/gpu_shader_point_uniform_color_outline_aa_frag.glsl
  shaders/gpu_shader_point_varying_color_varying_outline_aa_frag.glsl
  shaders/gpu_shader_point_varying_color_frag.glsl
  shaders/gpu_shader_3D_point_varying_size_varying_color_vert.glsl
  shaders/gpu_shader_3D_point_uniform_size_aa_vert.glsl
  shaders/gpu_shader_2D_point_varying_size_varying_color_vert.glsl
  shaders/gpu_shader_2D_point_uniform_size_aa_vert.glsl
  shaders/gpu_shader_2D_point_uniform_size_outline_aa_vert.glsl

  shaders/gpu_shader_text_vert.glsl
  shaders/gpu_shader_text_frag.glsl
  shaders/gpu_shader_keyframe_shape_vert.glsl
  shaders/gpu_shader_keyframe_shape_frag.glsl

  shaders/gpu_shader_sequencer_strips_vert.glsl
  shaders/gpu_shader_sequencer_strips_frag.glsl

  shaders/gpu_shader_codegen_lib.glsl

  shaders/common/gpu_shader_bicubic_sampler_lib.glsl
  shaders/common/gpu_shader_common_color_ramp.glsl
  shaders/common/gpu_shader_common_color_utils.glsl
  shaders/common/gpu_shader_common_curves.glsl
  shaders/common/gpu_shader_common_hash.glsl
  shaders/common/gpu_shader_common_math.glsl
  shaders/common/gpu_shader_common_math_utils.glsl
  shaders/common/gpu_shader_common_mix_rgb.glsl
  shaders/common/gpu_shader_debug_gradients_lib.glsl
  shaders/common/gpu_shader_math_base_lib.glsl
  shaders/common/gpu_shader_math_fast_lib.glsl
  shaders/common/gpu_shader_math_matrix_lib.glsl
  shaders/common/gpu_shader_math_rotation_lib.glsl
  shaders/common/gpu_shader_math_vector_lib.glsl
  shaders/common/gpu_shader_shared_exponent_lib.glsl
  shaders/common/gpu_shader_smaa_lib.glsl
  shaders/common/gpu_shader_test_lib.glsl
  shaders/common/gpu_shader_utildefines_lib.glsl

  shaders/material/gpu_shader_material_add_shader.glsl
  shaders/material/gpu_shader_material_ambient_occlusion.glsl
  shaders/material/gpu_shader_material_attribute.glsl
  shaders/material/gpu_shader_material_background.glsl
  shaders/material/gpu_shader_material_bevel.glsl
  shaders/material/gpu_shader_material_wavelength.glsl
  shaders/material/gpu_shader_material_blackbody.glsl
  shaders/material/gpu_shader_material_bright_contrast.glsl
  shaders/material/gpu_shader_material_bump.glsl
  shaders/material/gpu_shader_material_camera.glsl
  shaders/material/gpu_shader_material_clamp.glsl
  shaders/material/gpu_shader_material_combine_color.glsl
  shaders/material/gpu_shader_material_combine_hsv.glsl
  shaders/material/gpu_shader_material_combine_rgb.glsl
  shaders/material/gpu_shader_material_combine_xyz.glsl
  shaders/material/gpu_shader_material_diffuse.glsl
  shaders/material/gpu_shader_material_displacement.glsl
  shaders/material/gpu_shader_material_eevee_specular.glsl
  shaders/material/gpu_shader_material_emission.glsl
  shaders/material/gpu_shader_material_fractal_noise.glsl
  shaders/material/gpu_shader_material_fractal_voronoi.glsl
  shaders/material/gpu_shader_material_fresnel.glsl
  shaders/material/gpu_shader_material_gamma.glsl
  shaders/material/gpu_shader_material_geometry.glsl
  shaders/material/gpu_shader_material_glass.glsl
  shaders/material/gpu_shader_material_glossy.glsl
  shaders/material/gpu_shader_material_hair_info.glsl
  shaders/material/gpu_shader_material_hair.glsl
  shaders/material/gpu_shader_material_holdout.glsl
  shaders/material/gpu_shader_material_hue_sat_val.glsl
  shaders/material/gpu_shader_material_invert.glsl
  shaders/material/gpu_shader_material_layer_weight.glsl
  shaders/material/gpu_shader_material_light_falloff.glsl
  shaders/material/gpu_shader_material_light_path.glsl
  shaders/material/gpu_shader_material_mapping.glsl
  shaders/material/gpu_shader_material_map_range.glsl
  shaders/material/gpu_shader_material_mix_color.glsl
  shaders/material/gpu_shader_material_mix_shader.glsl
  shaders/material/gpu_shader_material_noise.glsl
  shaders/material/gpu_shader_material_normal.glsl
  shaders/material/gpu_shader_material_normal_map.glsl
  shaders/material/gpu_shader_material_object_info.glsl
  shaders/material/gpu_shader_material_output_aov.glsl
  shaders/material/gpu_shader_material_output_material.glsl
  shaders/material/gpu_shader_material_output_world.glsl
  shaders/material/gpu_shader_material_particle_info.glsl
  shaders/material/gpu_shader_material_point_info.glsl
  shaders/material/gpu_shader_material_principled.glsl
  shaders/material/gpu_shader_material_ray_portal.glsl
  shaders/material/gpu_shader_material_refraction.glsl
  shaders/material/gpu_shader_material_rgb_to_bw.glsl
  shaders/material/gpu_shader_material_separate_color.glsl
  shaders/material/gpu_shader_material_separate_hsv.glsl
  shaders/material/gpu_shader_material_separate_rgb.glsl
  shaders/material/gpu_shader_material_separate_xyz.glsl
  shaders/material/gpu_shader_material_set.glsl
  shaders/material/gpu_shader_material_shader_to_rgba.glsl
  shaders/material/gpu_shader_material_sheen.glsl
  shaders/material/gpu_shader_material_squeeze.glsl
  shaders/material/gpu_shader_material_subsurface_scattering.glsl
  shaders/material/gpu_shader_material_tangent.glsl
  shaders/material/gpu_shader_material_tex_brick.glsl
  shaders/material/gpu_shader_material_tex_checker.glsl
  shaders/material/gpu_shader_material_tex_environment.glsl
  shaders/material/gpu_shader_material_tex_gabor.glsl
  shaders/material/gpu_shader_material_tex_gradient.glsl
  shaders/material/gpu_shader_material_tex_image.glsl
  shaders/material/gpu_shader_material_tex_magic.glsl
  shaders/material/gpu_shader_material_tex_noise.glsl
  shaders/material/gpu_shader_material_tex_sky.glsl
  shaders/material/gpu_shader_material_texture_coordinates.glsl
  shaders/material/gpu_shader_material_tex_voronoi.glsl
  shaders/material/gpu_shader_material_tex_wave.glsl
  shaders/material/gpu_shader_material_tex_white_noise.glsl
  shaders/material/gpu_shader_material_toon.glsl
  shaders/material/gpu_shader_material_transform_utils.glsl
  shaders/material/gpu_shader_material_translucent.glsl
  shaders/material/gpu_shader_material_transparent.glsl
  shaders/material/gpu_shader_material_uv_map.glsl
  shaders/material/gpu_shader_material_vector_displacement.glsl
  shaders/material/gpu_shader_material_vector_math.glsl
  shaders/material/gpu_shader_material_vector_rotate.glsl
  shaders/material/gpu_shader_material_vertex_color.glsl
  shaders/material/gpu_shader_material_volume_absorption.glsl
  shaders/material/gpu_shader_material_volume_principled.glsl
  shaders/material/gpu_shader_material_volume_scatter.glsl
  shaders/material/gpu_shader_material_voronoi.glsl
  shaders/material/gpu_shader_material_wireframe.glsl
  shaders/material/gpu_shader_material_world_normals.glsl

  shaders/gpu_shader_gpencil_stroke_vert.glsl
  shaders/gpu_shader_gpencil_stroke_vert_no_geom.glsl
  shaders/gpu_shader_gpencil_stroke_frag.glsl
  shaders/gpu_shader_gpencil_stroke_geom.glsl

  shaders/gpu_shader_display_fallback_vert.glsl
  shaders/gpu_shader_display_fallback_frag.glsl

  shaders/gpu_shader_cfg_world_clip_lib.glsl
  shaders/gpu_shader_colorspace_lib.glsl

  shaders/gpu_shader_index_2d_array_points.glsl
  shaders/gpu_shader_index_2d_array_lines.glsl
  shaders/gpu_shader_index_2d_array_tris.glsl

  GPU_shader_shared_utils.hh
)

set(GLSL_SRC_TEST
  tests/shaders/gpu_math_test.glsl
  tests/shaders/gpu_buffer_texture_test.glsl
  tests/shaders/gpu_compute_1d_test.glsl
  tests/shaders/gpu_compute_2d_test.glsl
  tests/shaders/gpu_compute_ibo_test.glsl
  tests/shaders/gpu_compute_ssbo_test.glsl
  tests/shaders/gpu_compute_vbo_test.glsl
  tests/shaders/gpu_compute_dummy_test.glsl
  tests/shaders/gpu_specialization_test.glsl
  tests/shaders/gpu_framebuffer_layer_viewport_test.glsl
  tests/shaders/gpu_framebuffer_subpass_input_test.glsl
  tests/shaders/gpu_push_constants_test.glsl
)

set(MTL_BACKEND_GLSL_SRC
  metal/kernels/compute_texture_update.msl
  metal/kernels/compute_texture_read.msl
  metal/kernels/depth_2d_update_float_frag.glsl
  metal/kernels/depth_2d_update_int24_frag.glsl
  metal/kernels/depth_2d_update_int32_frag.glsl
  metal/kernels/depth_2d_update_vert.glsl
  metal/kernels/gpu_shader_fullscreen_blit_vert.glsl
  metal/kernels/gpu_shader_fullscreen_blit_frag.glsl
)

set(MSL_SRC
  shaders/metal/mtl_shader_defines.msl
  shaders/metal/mtl_shader_common.msl
  metal/mtl_shader_shared.h
)

if(WITH_GTESTS)
  if(WITH_GPU_DRAW_TESTS)
    list(APPEND GLSL_SRC ${GLSL_SRC_TEST})
  endif()
endif()

if(WITH_METAL_BACKEND)
  list(APPEND GLSL_SRC ${MTL_BACKEND_GLSL_SRC})

  set(MSL_C)
  foreach(MSL_FILE ${MSL_SRC})
    data_to_c_simple(${MSL_FILE} MSL_C STRIP_LEADING_C_COMMENTS)
  endforeach()
endif()

set(GLSL_C)
foreach(GLSL_FILE ${GLSL_SRC})
  data_to_c_simple(${GLSL_FILE} GLSL_C STRIP_LEADING_C_COMMENTS)
endforeach()

set(SHADER_C)
list(APPEND SHADER_C ${GLSL_C})
if(WITH_METAL_BACKEND)
  list(APPEND SHADER_C ${MSL_C})
endif()

blender_add_lib(bf_gpu_shaders "${SHADER_C}" "" "" "")

list(APPEND LIB
  bf_gpu_shaders
)

set(GLSL_SOURCE_CONTENT "")
foreach(GLSL_FILE ${GLSL_SRC})
  get_filename_component(GLSL_FILE_NAME ${GLSL_FILE} NAME)
  string(REPLACE "." "_" GLSL_FILE_NAME_UNDERSCORES ${GLSL_FILE_NAME})
  string(APPEND GLSL_SOURCE_CONTENT "SHADER_SOURCE\(datatoc_${GLSL_FILE_NAME_UNDERSCORES}, \"${GLSL_FILE_NAME}\", \"${GLSL_FILE}\"\)\n")
endforeach()

set(glsl_source_list_file "${CMAKE_CURRENT_BINARY_DIR}/glsl_gpu_source_list.h")
file(GENERATE OUTPUT ${glsl_source_list_file} CONTENT "${GLSL_SOURCE_CONTENT}")
list(APPEND SRC ${glsl_source_list_file})
list(APPEND INC ${CMAKE_CURRENT_BINARY_DIR})

set(SRC_SHADER_CREATE_INFOS
  ../draw/engines/basic/shaders/infos/basic_depth_info.hh
  ../draw/engines/eevee_next/shaders/infos/eevee_ambient_occlusion_info.hh
  ../draw/engines/eevee_next/shaders/infos/eevee_deferred_info.hh
  ../draw/engines/eevee_next/shaders/infos/eevee_depth_of_field_info.hh
  ../draw/engines/eevee_next/shaders/infos/eevee_film_info.hh
  ../draw/engines/eevee_next/shaders/infos/eevee_hiz_info.hh
  ../draw/engines/eevee_next/shaders/infos/eevee_light_culling_info.hh
  ../draw/engines/eevee_next/shaders/infos/eevee_lightprobe_volume_info.hh
  ../draw/engines/eevee_next/shaders/infos/eevee_lightprobe_sphere_info.hh
  ../draw/engines/eevee_next/shaders/infos/eevee_lookdev_info.hh
  ../draw/engines/eevee_next/shaders/infos/eevee_lut_info.hh
  ../draw/engines/eevee_next/shaders/infos/eevee_material_info.hh
  ../draw/engines/eevee_next/shaders/infos/eevee_motion_blur_info.hh
  ../draw/engines/eevee_next/shaders/infos/eevee_shadow_info.hh
  ../draw/engines/eevee_next/shaders/infos/eevee_subsurface_info.hh
  ../draw/engines/eevee_next/shaders/infos/eevee_tracing_info.hh
  ../draw/engines/eevee_next/shaders/infos/eevee_velocity_info.hh
  ../draw/engines/eevee_next/shaders/infos/eevee_volume_info.hh
  ../draw/engines/gpencil/shaders/infos/gpencil_info.hh
  ../draw/engines/gpencil/shaders/infos/gpencil_vfx_info.hh
  ../draw/engines/overlay/shaders/infos/overlay_antialiasing_info.hh
  ../draw/engines/overlay/shaders/infos/overlay_armature_info.hh
  ../draw/engines/overlay/shaders/infos/overlay_background_info.hh
  ../draw/engines/overlay/shaders/infos/overlay_edit_mode_info.hh
  ../draw/engines/overlay/shaders/infos/overlay_extra_info.hh
  ../draw/engines/overlay/shaders/infos/overlay_facing_info.hh
  ../draw/engines/overlay/shaders/infos/overlay_grid_info.hh
  ../draw/engines/overlay/shaders/infos/overlay_outline_info.hh
  ../draw/engines/overlay/shaders/infos/overlay_paint_info.hh
  ../draw/engines/overlay/shaders/infos/overlay_sculpt_curves_info.hh
  ../draw/engines/overlay/shaders/infos/overlay_sculpt_info.hh
  ../draw/engines/overlay/shaders/infos/overlay_viewer_attribute_info.hh
  ../draw/engines/overlay/shaders/infos/overlay_volume_info.hh
  ../draw/engines/overlay/shaders/infos/overlay_wireframe_info.hh
  ../draw/engines/select/shaders/infos/select_id_info.hh
  ../draw/engines/workbench/shaders/infos/workbench_composite_info.hh
  ../draw/engines/workbench/shaders/infos/workbench_depth_info.hh
  ../draw/engines/workbench/shaders/infos/workbench_effect_antialiasing_info.hh
  ../draw/engines/workbench/shaders/infos/workbench_effect_dof_info.hh
  ../draw/engines/workbench/shaders/infos/workbench_effect_outline_info.hh
  ../draw/engines/workbench/shaders/infos/workbench_prepass_info.hh
  ../draw/engines/workbench/shaders/infos/workbench_shadow_info.hh
  ../draw/engines/workbench/shaders/infos/workbench_transparent_resolve_info.hh
  ../draw/engines/workbench/shaders/infos/workbench_volume_info.hh

  ../draw/engines/image/shaders/infos/engine_image_info.hh
  ../draw/intern/shaders/draw_debug_info.hh
  ../draw/intern/shaders/draw_fullscreen_info.hh
  ../draw/intern/shaders/draw_hair_refine_info.hh
  ../draw/intern/shaders/draw_object_infos_info.hh
  ../draw/intern/shaders/draw_view_info.hh

  shaders/infos/gpu_clip_planes_info.hh
  shaders/infos/gpu_shader_2D_area_borders_info.hh
  shaders/infos/gpu_shader_2D_checker_info.hh
  shaders/infos/gpu_shader_2D_diag_stripes_info.hh
  shaders/infos/gpu_shader_2D_image_desaturate_color_info.hh
  shaders/infos/gpu_shader_2D_image_info.hh
  shaders/infos/gpu_shader_2D_image_overlays_merge_info.hh
  shaders/infos/gpu_shader_2D_image_overlays_stereo_merge_info.hh
  shaders/infos/gpu_shader_2D_image_rect_color_info.hh
  shaders/infos/gpu_shader_2D_image_shuffle_color_info.hh
  shaders/infos/gpu_shader_2D_nodelink_info.hh
  shaders/infos/gpu_shader_2D_point_uniform_size_uniform_color_aa_info.hh
  shaders/infos/gpu_shader_2D_point_uniform_size_uniform_color_outline_aa_info.hh
  shaders/infos/gpu_shader_2D_point_varying_size_varying_color_info.hh
  shaders/infos/gpu_shader_2D_widget_info.hh
  shaders/infos/gpu_shader_3D_depth_only_info.hh
  shaders/infos/gpu_shader_3D_flat_color_info.hh
  shaders/infos/gpu_shader_3D_image_info.hh
  shaders/infos/gpu_shader_3D_point_info.hh
  shaders/infos/gpu_shader_3D_polyline_info.hh
  shaders/infos/gpu_shader_3D_smooth_color_info.hh
  shaders/infos/gpu_shader_3D_uniform_color_info.hh
  shaders/infos/gpu_shader_gpencil_stroke_info.hh
  shaders/infos/gpu_shader_icon_info.hh
  shaders/infos/gpu_shader_index_info.hh
  shaders/infos/gpu_shader_instance_varying_color_varying_size_info.hh
  shaders/infos/gpu_shader_keyframe_shape_info.hh
  shaders/infos/gpu_shader_line_dashed_uniform_color_info.hh
  shaders/infos/gpu_shader_sequencer_info.hh
  shaders/infos/gpu_shader_simple_lighting_info.hh
  shaders/infos/gpu_shader_text_info.hh
  shaders/infos/gpu_srgb_to_framebuffer_space_info.hh
)

set(SRC_SHADER_CREATE_INFOS_TEST
  shaders/infos/gpu_shader_test_info.hh
)


set(SRC_SHADER_CREATE_INFOS_MTL
  metal/kernels/depth_2d_update_info.hh
  metal/kernels/gpu_shader_fullscreen_blit_info.hh
)

if(WITH_GTESTS)
  if(WITH_GPU_DRAW_TESTS)
    list(APPEND SRC_SHADER_CREATE_INFOS ${SRC_SHADER_CREATE_INFOS_TEST})
  endif()
endif()

if(WITH_METAL_BACKEND)
  list(APPEND SRC_SHADER_CREATE_INFOS ${SRC_SHADER_CREATE_INFOS_MTL})
endif()


set(SHADER_CREATE_INFOS_CONTENT "")
foreach(DESCRIPTOR_FILE ${SRC_SHADER_CREATE_INFOS})
  string(APPEND SHADER_CREATE_INFOS_CONTENT "#include \"${DESCRIPTOR_FILE}\"\n")
endforeach()

set(shader_create_info_list_file "${CMAKE_CURRENT_BINARY_DIR}/gpu_shader_create_info_list.hh")
file(GENERATE OUTPUT ${shader_create_info_list_file} CONTENT "${SHADER_CREATE_INFOS_CONTENT}")

if(WITH_MOD_FLUID)
  add_definitions(-DWITH_FLUID)
endif()

if(WITH_OPENCOLORIO)
  add_definitions(-DWITH_OCIO)
endif()

blender_add_lib(bf_gpu "${SRC}" "${INC}" "${INC_SYS}" "${LIB}")
target_link_libraries(bf_gpu PUBLIC
  bf_compositor_shaders
  bf_draw_shaders
  bf_gpu_shaders
)

if(WITH_OPENGL_BACKEND AND UNIX)
target_link_libraries(bf_gpu PUBLIC rt)
endif()

if(WITH_OPENCOLORIO)
  target_link_libraries(bf_gpu PUBLIC bf_ocio_shaders)
endif()

if(WITH_RENDERDOC)
  target_link_libraries(bf_gpu PUBLIC bf_intern_renderdoc_dynload)
endif()


if(CXX_WARN_NO_SUGGEST_OVERRIDE)
  target_compile_options(bf_gpu PRIVATE $<$<COMPILE_LANGUAGE:CXX>:-Wsuggest-override>)
endif()



if(WITH_GPU_BUILDTIME_SHADER_BUILDER)
  set(_manifest)
  if(WIN32)
    # We can re-use the manifest from tests.exe here since it's
    # rather generic and just selects the appropriate common
    # controls version.
    set(_manifest "${CMAKE_BINARY_DIR}/tests.exe.manifest")
  endif()
  add_executable(shader_builder
    intern/gpu_shader_builder.cc
    intern/gpu_shader_builder_stubs.cc
    ${shader_create_info_list_file}
    ${_manifest}
  )
  unset(_manifest)
  setup_platform_linker_flags(shader_builder)

  if(WITH_BUILD_INFO)
    target_link_libraries(shader_builder PRIVATE buildinfoobj)
  endif()
  target_link_libraries(shader_builder PRIVATE
    bf_gpu
    bf_intern_clog
    bf_blenlib
    bf_intern_ghost
    ${PLATFORM_LINKLIBS}
    PRIVATE bf::intern::guardedalloc
  )
  target_include_directories(shader_builder SYSTEM PRIVATE ${INC_SYS})
  target_include_directories(shader_builder PRIVATE ${INC} ${CMAKE_CURRENT_BINARY_DIR})

  set(SRC_BAKED_CREATE_INFOS_FILE ${CMAKE_CURRENT_BINARY_DIR}/shader_baked.hh)

  add_custom_command(
    OUTPUT
    ${SRC_BAKED_CREATE_INFOS_FILE}
    COMMAND ${CMAKE_COMMAND} -E env ${PLATFORM_ENV_BUILD} $<TARGET_FILE:shader_builder> ${SRC_BAKED_CREATE_INFOS_FILE}
    DEPENDS shader_builder
  )
  set(GPU_SHADER_INFO_SRC
    intern/gpu_shader_info_baked.cc
    ${SRC_BAKED_CREATE_INFOS_FILE}

    # For project files to be aware of these headers.
    ${SRC_SHADER_CREATE_INFOS}
    shaders/infos/gpu_interface_info.hh
  )

  blender_add_lib(bf_gpu_shader_infos "${GPU_SHADER_INFO_SRC}" "" "" "")
endif()


if(WITH_GTESTS)
  set(TEST_SRC)
  set(TEST_INC)
  set(TEST_LIB
    bf_intern_ghost
    bf_imbuf
    bf_windowmanager
  )

  if(WITH_GPU_DRAW_TESTS)
    list(APPEND TEST_SRC
      tests/buffer_texture_test.cc
      tests/compute_test.cc
      tests/framebuffer_test.cc
      tests/immediate_test.cc
      tests/index_buffer_test.cc
      tests/push_constants_test.cc
      tests/shader_create_info_test.cc
      tests/shader_test.cc
      tests/specialization_constants_test.cc
      tests/state_blend_test.cc
      tests/storage_buffer_test.cc
      tests/texture_test.cc
      tests/vertex_buffer_test.cc
    )
  endif()

  if(WITH_VULKAN_BACKEND)
    list(APPEND TEST_SRC
      vulkan/tests/vk_data_conversion_test.cc
      vulkan/tests/vk_memory_layout_test.cc
      vulkan/render_graph/tests/vk_render_graph_test_compute.cc
      vulkan/render_graph/tests/vk_render_graph_test_present.cc
      vulkan/render_graph/tests/vk_render_graph_test_render.cc
      vulkan/render_graph/tests/vk_render_graph_test_scheduler.cc
      vulkan/render_graph/tests/vk_render_graph_test_transfer.cc
    )
  endif()

  # Enable shader validation on buildbot for Metal
  if(WITH_METAL_BACKEND AND NOT WITH_GPU_DRAW_TESTS)
    list(APPEND TEST_SRC
      tests/shader_create_info_test.cc
    )
  endif()

  if(TEST_SRC)
    set(TEST_COMMON_SRC
      tests/gpu_testing.cc
      tests/gpu_testing.hh
    )

    blender_add_test_suite_lib(gpu
      "${TEST_SRC}" "${INC};${TEST_INC}" "${INC_SYS}" "${LIB};${TEST_LIB}" "${TEST_COMMON_SRC}"
    )
  endif()
endif()<|MERGE_RESOLUTION|>--- conflicted
+++ resolved
@@ -126,12 +126,8 @@
   intern/gpu_matrix_private.hh
   intern/gpu_node_graph.hh
   intern/gpu_platform_private.hh
-<<<<<<< HEAD
-  intern/gpu_private.h
+  intern/gpu_private.hh
   intern/gpu_profile_report.hh
-=======
-  intern/gpu_private.hh
->>>>>>> b5f8a50c
   intern/gpu_query.hh
   intern/gpu_select_private.hh
   intern/gpu_shader_create_info.hh
