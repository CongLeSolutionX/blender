# SPDX-FileCopyrightText: 2006 Blender Authors
#
# SPDX-License-Identifier: GPL-2.0-or-later

set(INC
  .
  dummy
  intern
  metal
  opengl
  vulkan
  ../blenkernel
  ../bmesh
  ../draw
  ../imbuf
  ../makesrna

  # For theme color access.
  ../editors/include

  # For `*_info.hh` includes.
  ../compositor/realtime_compositor/shaders/infos
  ../draw/engines/basic/shaders/infos
  ../draw/engines/eevee_next
  ../draw/engines/eevee_next/shaders/infos
  ../draw/engines/gpencil
  ../draw/engines/gpencil/shaders/infos
  ../draw/engines/image/shaders/infos
  ../draw/engines/overlay/shaders/infos
  ../draw/engines/select
  ../draw/engines/select/shaders/infos
  ../draw/engines/workbench
  ../draw/engines/workbench/shaders/infos
  ../draw/intern
  ../draw/intern/shaders
  metal/kernels
  shaders/infos

  # For node muting stuff.
  ../nodes

  # For shader includes
  shaders/common
  shaders

  ../../../intern/ghost
  ../../../intern/mantaflow/extern
)

if(WITH_BUILDINFO)
  add_definitions(-DWITH_BUILDINFO)
endif()

if(WITH_RENDERDOC)
  list(APPEND INC
    ../../../extern/renderdoc/include
    ../../../intern/renderdoc_dynload/include
  )
  add_definitions(-DWITH_RENDERDOC)
endif()

set(INC_SYS
)

set(SRC
  intern/gpu_batch.cc
  intern/gpu_batch_presets.cc
  intern/gpu_batch_utils.cc
  intern/gpu_capabilities.cc
  intern/gpu_codegen.cc
  intern/gpu_compute.cc
  intern/gpu_context.cc
  intern/gpu_debug.cc
  intern/gpu_drawlist.cc
  intern/gpu_framebuffer.cc
  intern/gpu_immediate.cc
  intern/gpu_immediate_util.cc
  intern/gpu_index_buffer.cc
  intern/gpu_init_exit.cc
  intern/gpu_material.cc
  intern/gpu_matrix.cc
  intern/gpu_node_graph.cc
  intern/gpu_platform.cc
  intern/gpu_query.cc
  intern/gpu_select.cc
  intern/gpu_select_next.cc
  intern/gpu_select_pick.cc
  intern/gpu_select_sample_query.cc
  intern/gpu_shader.cc
  intern/gpu_shader_builtin.cc
  intern/gpu_shader_create_info.cc
  intern/gpu_shader_dependency.cc
  intern/gpu_shader_interface.cc
  intern/gpu_shader_log.cc
  intern/gpu_state.cc
  intern/gpu_storage_buffer.cc
  intern/gpu_texture.cc
  intern/gpu_uniform_buffer.cc
  intern/gpu_vertex_buffer.cc
  intern/gpu_vertex_format.cc
  intern/gpu_viewport.cc

  GPU_batch.hh
  GPU_batch_presets.hh
  GPU_batch_utils.hh
  GPU_capabilities.hh
  GPU_common.hh
  GPU_common_types.hh
  GPU_compilation_subprocess.hh
  GPU_compute.hh
  GPU_context.hh
  GPU_debug.hh
  GPU_drawlist.hh
  GPU_framebuffer.hh
  GPU_immediate.hh
  GPU_immediate_util.hh
  GPU_index_buffer.hh
  GPU_init_exit.hh
  GPU_material.hh
  GPU_matrix.hh
  GPU_platform.hh
  GPU_platform_backend_enum.h
  GPU_primitive.hh
  GPU_select.hh
  GPU_shader.hh
  GPU_shader_builtin.hh
  GPU_shader_shared.hh
  GPU_state.hh
  GPU_storage_buffer.hh
  GPU_texture.hh
  GPU_uniform_buffer.hh
  GPU_vertex_buffer.hh
  GPU_vertex_format.hh
  GPU_viewport.hh

  intern/gpu_backend.hh
  intern/gpu_capabilities_private.hh
  intern/gpu_codegen.hh
  intern/gpu_context_private.hh
  intern/gpu_debug_private.hh
  intern/gpu_drawlist_private.hh
  intern/gpu_framebuffer_private.hh
  intern/gpu_immediate_private.hh
  intern/gpu_material_library.hh
  intern/gpu_matrix_private.hh
  intern/gpu_node_graph.hh
  intern/gpu_platform_private.hh
  intern/gpu_private.hh
  intern/gpu_query.hh
  intern/gpu_select_private.hh
  intern/gpu_shader_create_info.hh
  intern/gpu_shader_create_info_private.hh
  intern/gpu_shader_dependency_private.hh
  intern/gpu_shader_interface.hh
  intern/gpu_shader_private.hh
  intern/gpu_state_private.hh
  intern/gpu_storage_buffer_private.hh
  intern/gpu_texture_private.hh
  intern/gpu_uniform_buffer_private.hh
  intern/gpu_vertex_format_private.hh

  dummy/dummy_backend.hh
  dummy/dummy_batch.hh
  dummy/dummy_context.hh
  dummy/dummy_framebuffer.hh
  dummy/dummy_vertex_buffer.hh
)

set(OPENGL_SRC

  opengl/gl_backend.cc
  opengl/gl_batch.cc
  opengl/gl_compilation_subprocess.cc
  opengl/gl_compute.cc
  opengl/gl_context.cc
  opengl/gl_debug.cc
  opengl/gl_debug_layer.cc
  opengl/gl_drawlist.cc
  opengl/gl_framebuffer.cc
  opengl/gl_immediate.cc
  opengl/gl_index_buffer.cc
  opengl/gl_query.cc
  opengl/gl_shader.cc
  opengl/gl_shader_interface.cc
  opengl/gl_shader_log.cc
  opengl/gl_state.cc
  opengl/gl_storage_buffer.cc
  opengl/gl_texture.cc
  opengl/gl_uniform_buffer.cc
  opengl/gl_vertex_array.cc
  opengl/gl_vertex_buffer.cc

  opengl/gl_backend.hh
  opengl/gl_batch.hh
  opengl/gl_compilation_subprocess.hh
  opengl/gl_compute.hh
  opengl/gl_context.hh
  opengl/gl_debug.hh
  opengl/gl_drawlist.hh
  opengl/gl_framebuffer.hh
  opengl/gl_immediate.hh
  opengl/gl_index_buffer.hh
  opengl/gl_primitive.hh
  opengl/gl_query.hh
  opengl/gl_shader.hh
  opengl/gl_shader_interface.hh
  opengl/gl_state.hh
  opengl/gl_storage_buffer.hh
  opengl/gl_texture.hh
  opengl/gl_uniform_buffer.hh
  opengl/gl_vertex_array.hh
  opengl/gl_vertex_buffer.hh
)

set(VULKAN_SRC
  vulkan/vk_backend.cc
  vulkan/vk_batch.cc
  vulkan/vk_buffer.cc
  vulkan/vk_common.cc
  vulkan/vk_context.cc
  vulkan/vk_data_conversion.cc
  vulkan/vk_debug.cc
  vulkan/vk_descriptor_pools.cc
  vulkan/vk_descriptor_set.cc
  vulkan/vk_descriptor_set_layouts.cc
  vulkan/vk_device.cc
  vulkan/vk_drawlist.cc
  vulkan/vk_fence.cc
  vulkan/vk_framebuffer.cc
  vulkan/vk_image_view.cc
  vulkan/vk_immediate.cc
  vulkan/vk_index_buffer.cc
  vulkan/vk_memory_layout.cc
  vulkan/vk_pipeline_pool.cc
  vulkan/vk_pixel_buffer.cc
  vulkan/vk_push_constants.cc
  vulkan/vk_query.cc
  vulkan/render_graph/nodes/vk_pipeline_data.cc
  vulkan/render_graph/vk_command_buffer_wrapper.cc
  vulkan/render_graph/vk_command_builder.cc
  vulkan/render_graph/vk_render_graph.cc
  vulkan/render_graph/vk_render_graph_links.cc
  vulkan/render_graph/vk_resource_access_info.cc
  vulkan/render_graph/vk_resource_state_tracker.cc
  vulkan/render_graph/vk_scheduler.cc
  vulkan/vk_resource_pool.cc
  vulkan/vk_resource_tracker.cc
  vulkan/vk_sampler.cc
  vulkan/vk_samplers.cc
  vulkan/vk_shader.cc
  vulkan/vk_shader_compiler.cc
  vulkan/vk_shader_interface.cc
  vulkan/vk_shader_log.cc
  vulkan/vk_shader_module.cc
  vulkan/vk_staging_buffer.cc
  vulkan/vk_state_manager.cc
  vulkan/vk_storage_buffer.cc
  vulkan/vk_texture.cc
  vulkan/vk_to_string.cc
  vulkan/vk_uniform_buffer.cc
  vulkan/vk_vertex_attribute_object.cc
  vulkan/vk_vertex_buffer.cc

  vulkan/vk_backend.hh
  vulkan/vk_batch.hh
  vulkan/vk_buffer.hh
  vulkan/vk_common.hh
  vulkan/vk_context.hh
  vulkan/vk_data_conversion.hh
  vulkan/vk_debug.hh
  vulkan/vk_descriptor_pools.hh
  vulkan/vk_descriptor_set.hh
  vulkan/vk_descriptor_set_layouts.hh
  vulkan/vk_device.hh
  vulkan/vk_drawlist.hh
  vulkan/vk_fence.hh
  vulkan/vk_framebuffer.hh
  vulkan/vk_image_view.hh
  vulkan/vk_immediate.hh
  vulkan/vk_index_buffer.hh
  vulkan/vk_memory_layout.hh
  vulkan/vk_pipeline_pool.hh
  vulkan/vk_pixel_buffer.hh
  vulkan/vk_push_constants.hh
  vulkan/vk_query.hh
  vulkan/render_graph/nodes/vk_begin_query_node.hh
  vulkan/render_graph/nodes/vk_begin_rendering_node.hh
  vulkan/render_graph/nodes/vk_blit_image_node.hh
  vulkan/render_graph/nodes/vk_clear_attachments_node.hh
  vulkan/render_graph/nodes/vk_clear_color_image_node.hh
  vulkan/render_graph/nodes/vk_clear_depth_stencil_image_node.hh
  vulkan/render_graph/nodes/vk_copy_buffer_node.hh
  vulkan/render_graph/nodes/vk_copy_buffer_to_image_node.hh
  vulkan/render_graph/nodes/vk_copy_image_node.hh
  vulkan/render_graph/nodes/vk_copy_image_to_buffer_node.hh
  vulkan/render_graph/nodes/vk_dispatch_indirect_node.hh
  vulkan/render_graph/nodes/vk_dispatch_node.hh
  vulkan/render_graph/nodes/vk_draw_indexed_indirect_node.hh
  vulkan/render_graph/nodes/vk_draw_indexed_node.hh
  vulkan/render_graph/nodes/vk_draw_indirect_node.hh
  vulkan/render_graph/nodes/vk_draw_node.hh
  vulkan/render_graph/nodes/vk_end_query_node.hh
  vulkan/render_graph/nodes/vk_end_rendering_node.hh
  vulkan/render_graph/nodes/vk_fill_buffer_node.hh
  vulkan/render_graph/nodes/vk_node_info.hh
  vulkan/render_graph/nodes/vk_pipeline_data.hh
  vulkan/render_graph/nodes/vk_reset_query_pool_node.hh
  vulkan/render_graph/nodes/vk_synchronization_node.hh
  vulkan/render_graph/nodes/vk_update_buffer_node.hh
  vulkan/render_graph/nodes/vk_update_mipmaps_node.hh
  vulkan/render_graph/vk_command_buffer_wrapper.hh
  vulkan/render_graph/vk_command_builder.hh
  vulkan/render_graph/vk_render_graph.hh
  vulkan/render_graph/vk_render_graph_links.hh
  vulkan/render_graph/vk_render_graph_node.hh
  vulkan/render_graph/vk_resource_access_info.hh
  vulkan/render_graph/vk_resource_state_tracker.hh
  vulkan/render_graph/vk_scheduler.hh
  vulkan/vk_resource_pool.hh
  vulkan/vk_resource_tracker.hh
  vulkan/vk_sampler.hh
  vulkan/vk_samplers.hh
  vulkan/vk_shader.hh
  vulkan/vk_shader_compiler.hh
  vulkan/vk_shader_interface.hh
  vulkan/vk_shader_log.hh
  vulkan/vk_shader_module.hh
  vulkan/vk_staging_buffer.hh
  vulkan/vk_state_manager.hh
  vulkan/vk_storage_buffer.hh
  vulkan/vk_texture.hh
  vulkan/vk_to_string.hh
  vulkan/vk_uniform_buffer.hh
  vulkan/vk_vertex_attribute_object.hh
  vulkan/vk_vertex_buffer.hh
)

set(METAL_SRC
  metal/mtl_backend.mm
  metal/mtl_batch.mm
  metal/mtl_command_buffer.mm
  metal/mtl_context.mm
  metal/mtl_debug.mm
  metal/mtl_drawlist.mm
  metal/mtl_framebuffer.mm
  metal/mtl_immediate.mm
  metal/mtl_index_buffer.mm
  metal/mtl_memory.mm
  metal/mtl_query.mm
  metal/mtl_shader.mm
  metal/mtl_shader_generator.mm
  metal/mtl_shader_interface.mm
  metal/mtl_shader_log.mm
  metal/mtl_state.mm
  metal/mtl_storage_buffer.mm
  metal/mtl_texture.mm
  metal/mtl_texture_util.mm
  metal/mtl_uniform_buffer.mm
  metal/mtl_vertex_buffer.mm

  metal/mtl_backend.hh
  metal/mtl_batch.hh
  metal/mtl_capabilities.hh
  metal/mtl_common.hh
  metal/mtl_context.hh
  metal/mtl_debug.hh
  metal/mtl_drawlist.hh
  metal/mtl_framebuffer.hh
  metal/mtl_immediate.hh
  metal/mtl_index_buffer.hh
  metal/mtl_memory.hh
  metal/mtl_primitive.hh
  metal/mtl_pso_descriptor_state.hh
  metal/mtl_query.hh
  metal/mtl_shader.hh
  metal/mtl_shader_generator.hh
  metal/mtl_shader_interface.hh
  metal/mtl_shader_interface_type.hh
  metal/mtl_shader_log.hh
  metal/mtl_shader_shared.h
  metal/mtl_state.hh
  metal/mtl_storage_buffer.hh
  metal/mtl_texture.hh
  metal/mtl_uniform_buffer.hh
  metal/mtl_vertex_buffer.hh
)

set(LIB
  PRIVATE bf::blenlib
  PRIVATE bf::dna
  PRIVATE bf::intern::atomic
  PRIVATE bf::intern::clog
  PRIVATE bf::intern::guardedalloc
)

# Select Backend source based on availability
if(WITH_OPENGL_BACKEND)
  list(APPEND INC_SYS
    ${Epoxy_INCLUDE_DIRS}
  )
  list(APPEND SRC
    ${OPENGL_SRC}
  )
  list(APPEND LIB
    ${Epoxy_LIBRARIES}
  )
  add_definitions(-DWITH_OPENGL_BACKEND)
endif()

if(WITH_METAL_BACKEND)
  list(APPEND SRC ${METAL_SRC})
endif()


if(WITH_VULKAN_BACKEND)
  if(APPLE)
    list(APPEND INC_SYS
      ${MOLTENVK_INCLUDE_DIRS}
    )

    list(APPEND LIB
      ${MOLTENVK_LIBRARIES}
    )
  endif()

  list(APPEND INC
    ../../../extern/vulkan_memory_allocator
  )
  list(APPEND INC_SYS
    ${VULKAN_INCLUDE_DIRS}
  )

  list(APPEND INC_SYS
    ${SHADERC_INCLUDE_DIRS}
  )
  list(APPEND SRC
    ${VULKAN_SRC}
  )

  list(APPEND LIB
    ${VULKAN_LIBRARIES}
    ${SHADERC_LIBRARIES}
    extern_vulkan_memory_allocator
  )

  add_definitions(-DWITH_VULKAN_BACKEND)
endif()

set(MSL_SRC
  shaders/metal/mtl_shader_defines.msl
  shaders/metal/mtl_shader_common.msl

  metal/kernels/compute_texture_update.msl
  metal/kernels/compute_texture_read.msl
  metal/kernels/depth_2d_update_float_frag.glsl
  metal/kernels/depth_2d_update_int24_frag.glsl
  metal/kernels/depth_2d_update_int32_frag.glsl
  metal/kernels/depth_2d_update_vert.glsl
  metal/kernels/gpu_shader_fullscreen_blit_vert.glsl
  metal/kernels/gpu_shader_fullscreen_blit_frag.glsl
)

set(GLSL_SRC
  GPU_shader_shared.hh
  shaders/opengl/glsl_shader_defines.glsl

  shaders/gpu_shader_depth_only_frag.glsl
  shaders/gpu_shader_uniform_color_frag.glsl
  shaders/gpu_shader_checker_frag.glsl
  shaders/gpu_shader_diag_stripes_frag.glsl
  shaders/gpu_shader_simple_lighting_frag.glsl
  shaders/gpu_shader_flat_color_frag.glsl
  shaders/gpu_shader_flat_color_alpha_test_0_frag.glsl
  shaders/gpu_shader_flat_id_frag.glsl
  shaders/gpu_shader_2D_vert.glsl
  shaders/gpu_shader_2D_area_borders_vert.glsl
  shaders/gpu_shader_2D_area_borders_frag.glsl
  shaders/gpu_shader_2D_widget_base_vert.glsl
  shaders/gpu_shader_2D_widget_base_frag.glsl
  shaders/gpu_shader_2D_widget_shadow_vert.glsl
  shaders/gpu_shader_2D_widget_shadow_frag.glsl
  shaders/gpu_shader_2D_nodelink_frag.glsl
  shaders/gpu_shader_2D_nodelink_vert.glsl
  shaders/gpu_shader_2D_line_dashed_frag.glsl
  shaders/gpu_shader_2D_image_vert.glsl
  shaders/gpu_shader_2D_image_rect_vert.glsl
  shaders/gpu_shader_icon_multi_vert.glsl
  shaders/gpu_shader_icon_frag.glsl
  shaders/gpu_shader_icon_vert.glsl
  shaders/gpu_shader_image_frag.glsl
  shaders/gpu_shader_image_desaturate_frag.glsl
  shaders/gpu_shader_image_overlays_merge_frag.glsl
  shaders/gpu_shader_image_overlays_stereo_merge_frag.glsl
  shaders/gpu_shader_image_shuffle_color_frag.glsl
  shaders/gpu_shader_image_color_frag.glsl
  shaders/gpu_shader_3D_image_vert.glsl
  shaders/gpu_shader_3D_vert.glsl
  shaders/gpu_shader_3D_normal_vert.glsl
  shaders/gpu_shader_3D_flat_color_vert.glsl
  shaders/gpu_shader_3D_line_dashed_uniform_color_vert.glsl
  shaders/gpu_shader_3D_polyline_frag.glsl
  shaders/gpu_shader_3D_polyline_geom.glsl
  shaders/gpu_shader_3D_polyline_vert.glsl
  shaders/gpu_shader_3D_polyline_vert_no_geom.glsl
  shaders/gpu_shader_3D_smooth_color_vert.glsl
  shaders/gpu_shader_3D_smooth_color_frag.glsl
  shaders/gpu_shader_3D_passthrough_vert.glsl
  shaders/gpu_shader_3D_clipped_uniform_color_vert.glsl

  shaders/gpu_shader_instance_variying_size_variying_color_vert.glsl

  shaders/gpu_shader_point_uniform_color_aa_frag.glsl
  shaders/gpu_shader_point_uniform_color_outline_aa_frag.glsl
  shaders/gpu_shader_point_varying_color_varying_outline_aa_frag.glsl
  shaders/gpu_shader_point_varying_color_frag.glsl
  shaders/gpu_shader_3D_point_varying_size_varying_color_vert.glsl
  shaders/gpu_shader_3D_point_uniform_size_aa_vert.glsl
  shaders/gpu_shader_2D_point_varying_size_varying_color_vert.glsl
  shaders/gpu_shader_2D_point_uniform_size_aa_vert.glsl
  shaders/gpu_shader_2D_point_uniform_size_outline_aa_vert.glsl

  shaders/gpu_shader_text_vert.glsl
  shaders/gpu_shader_text_frag.glsl
  shaders/gpu_shader_keyframe_shape_vert.glsl
  shaders/gpu_shader_keyframe_shape_frag.glsl

  shaders/gpu_shader_sequencer_strips_vert.glsl
  shaders/gpu_shader_sequencer_strips_frag.glsl
  shaders/gpu_shader_sequencer_thumbs_vert.glsl
  shaders/gpu_shader_sequencer_thumbs_frag.glsl

  shaders/gpu_shader_codegen_lib.glsl

  shaders/common/gpu_shader_attribute_load_lib.glsl
  shaders/common/gpu_shader_bicubic_sampler_lib.glsl
  shaders/common/gpu_shader_common_color_ramp.glsl
  shaders/common/gpu_shader_common_color_utils.glsl
  shaders/common/gpu_shader_common_curves.glsl
  shaders/common/gpu_shader_common_hash.glsl
  shaders/common/gpu_shader_common_math.glsl
  shaders/common/gpu_shader_common_math_utils.glsl
  shaders/common/gpu_shader_common_mix_rgb.glsl
  shaders/common/gpu_shader_debug_gradients_lib.glsl
  shaders/common/gpu_shader_index_load_lib.glsl
  shaders/common/gpu_shader_math_base_lib.glsl
  shaders/common/gpu_shader_math_fast_lib.glsl
  shaders/common/gpu_shader_math_matrix_lib.glsl
  shaders/common/gpu_shader_math_rotation_lib.glsl
  shaders/common/gpu_shader_math_vector_lib.glsl
  shaders/common/gpu_shader_print_lib.glsl
  shaders/common/gpu_shader_sequencer_lib.glsl
  shaders/common/gpu_shader_shared_exponent_lib.glsl
  shaders/common/gpu_shader_smaa_lib.glsl
  shaders/common/gpu_shader_test_lib.glsl
  shaders/common/gpu_shader_utildefines_lib.glsl

  shaders/material/gpu_shader_material_add_shader.glsl
  shaders/material/gpu_shader_material_ambient_occlusion.glsl
  shaders/material/gpu_shader_material_attribute.glsl
  shaders/material/gpu_shader_material_background.glsl
  shaders/material/gpu_shader_material_bevel.glsl
  shaders/material/gpu_shader_material_wavelength.glsl
  shaders/material/gpu_shader_material_blackbody.glsl
  shaders/material/gpu_shader_material_bright_contrast.glsl
  shaders/material/gpu_shader_material_bump.glsl
  shaders/material/gpu_shader_material_camera.glsl
  shaders/material/gpu_shader_material_clamp.glsl
  shaders/material/gpu_shader_material_combine_color.glsl
  shaders/material/gpu_shader_material_combine_hsv.glsl
  shaders/material/gpu_shader_material_combine_rgb.glsl
  shaders/material/gpu_shader_material_combine_xyz.glsl
  shaders/material/gpu_shader_material_diffuse.glsl
  shaders/material/gpu_shader_material_displacement.glsl
  shaders/material/gpu_shader_material_eevee_specular.glsl
  shaders/material/gpu_shader_material_emission.glsl
  shaders/material/gpu_shader_material_fractal_noise.glsl
  shaders/material/gpu_shader_material_fractal_voronoi.glsl
  shaders/material/gpu_shader_material_fresnel.glsl
  shaders/material/gpu_shader_material_gamma.glsl
  shaders/material/gpu_shader_material_geometry.glsl
  shaders/material/gpu_shader_material_glass.glsl
  shaders/material/gpu_shader_material_glossy.glsl
  shaders/material/gpu_shader_material_hair_info.glsl
  shaders/material/gpu_shader_material_hair.glsl
  shaders/material/gpu_shader_material_holdout.glsl
  shaders/material/gpu_shader_material_hue_sat_val.glsl
  shaders/material/gpu_shader_material_invert.glsl
  shaders/material/gpu_shader_material_layer_weight.glsl
  shaders/material/gpu_shader_material_light_falloff.glsl
  shaders/material/gpu_shader_material_light_path.glsl
  shaders/material/gpu_shader_material_mapping.glsl
  shaders/material/gpu_shader_material_map_range.glsl
  shaders/material/gpu_shader_material_metallic.glsl
  shaders/material/gpu_shader_material_mix_color.glsl
  shaders/material/gpu_shader_material_mix_shader.glsl
  shaders/material/gpu_shader_material_noise.glsl
  shaders/material/gpu_shader_material_normal.glsl
  shaders/material/gpu_shader_material_normal_map.glsl
  shaders/material/gpu_shader_material_object_info.glsl
  shaders/material/gpu_shader_material_output_aov.glsl
  shaders/material/gpu_shader_material_output_material.glsl
  shaders/material/gpu_shader_material_output_world.glsl
  shaders/material/gpu_shader_material_particle_info.glsl
  shaders/material/gpu_shader_material_point_info.glsl
  shaders/material/gpu_shader_material_principled.glsl
  shaders/material/gpu_shader_material_ray_portal.glsl
  shaders/material/gpu_shader_material_refraction.glsl
  shaders/material/gpu_shader_material_rgb_to_bw.glsl
  shaders/material/gpu_shader_material_separate_color.glsl
  shaders/material/gpu_shader_material_separate_hsv.glsl
  shaders/material/gpu_shader_material_separate_rgb.glsl
  shaders/material/gpu_shader_material_separate_xyz.glsl
  shaders/material/gpu_shader_material_set.glsl
  shaders/material/gpu_shader_material_shader_to_rgba.glsl
  shaders/material/gpu_shader_material_sheen.glsl
  shaders/material/gpu_shader_material_squeeze.glsl
  shaders/material/gpu_shader_material_subsurface_scattering.glsl
  shaders/material/gpu_shader_material_tangent.glsl
  shaders/material/gpu_shader_material_tex_brick.glsl
  shaders/material/gpu_shader_material_tex_checker.glsl
  shaders/material/gpu_shader_material_tex_environment.glsl
  shaders/material/gpu_shader_material_tex_gabor.glsl
  shaders/material/gpu_shader_material_tex_gradient.glsl
  shaders/material/gpu_shader_material_tex_image.glsl
  shaders/material/gpu_shader_material_tex_magic.glsl
  shaders/material/gpu_shader_material_tex_noise.glsl
  shaders/material/gpu_shader_material_tex_sky.glsl
  shaders/material/gpu_shader_material_texture_coordinates.glsl
  shaders/material/gpu_shader_material_tex_voronoi.glsl
  shaders/material/gpu_shader_material_tex_wave.glsl
  shaders/material/gpu_shader_material_tex_white_noise.glsl
  shaders/material/gpu_shader_material_toon.glsl
  shaders/material/gpu_shader_material_transform_utils.glsl
  shaders/material/gpu_shader_material_translucent.glsl
  shaders/material/gpu_shader_material_transparent.glsl
  shaders/material/gpu_shader_material_uv_map.glsl
  shaders/material/gpu_shader_material_vector_displacement.glsl
  shaders/material/gpu_shader_material_vector_math.glsl
  shaders/material/gpu_shader_material_vector_rotate.glsl
  shaders/material/gpu_shader_material_vertex_color.glsl
  shaders/material/gpu_shader_material_volume_absorption.glsl
  shaders/material/gpu_shader_material_volume_principled.glsl
  shaders/material/gpu_shader_material_volume_scatter.glsl
  shaders/material/gpu_shader_material_voronoi.glsl
  shaders/material/gpu_shader_material_wireframe.glsl
  shaders/material/gpu_shader_material_world_normals.glsl

  shaders/gpu_shader_gpencil_stroke_vert.glsl
  shaders/gpu_shader_gpencil_stroke_vert_no_geom.glsl
  shaders/gpu_shader_gpencil_stroke_frag.glsl
  shaders/gpu_shader_gpencil_stroke_geom.glsl

  shaders/gpu_shader_display_fallback_vert.glsl
  shaders/gpu_shader_display_fallback_frag.glsl

  shaders/gpu_shader_cfg_world_clip_lib.glsl
  shaders/gpu_shader_colorspace_lib.glsl

  shaders/gpu_shader_index_2d_array_points.glsl
  shaders/gpu_shader_index_2d_array_lines.glsl
  shaders/gpu_shader_index_2d_array_tris.glsl

  GPU_shader_shared_utils.hh
)

set(GLSL_SRC_TEST
  tests/shaders/gpu_math_test.glsl
  tests/shaders/gpu_buffer_texture_test.glsl
  tests/shaders/gpu_compute_1d_test.glsl
  tests/shaders/gpu_compute_2d_test.glsl
  tests/shaders/gpu_compute_ibo_test.glsl
  tests/shaders/gpu_compute_ssbo_test.glsl
  tests/shaders/gpu_compute_vbo_test.glsl
  tests/shaders/gpu_compute_dummy_test.glsl
  tests/shaders/gpu_specialization_test.glsl
  tests/shaders/gpu_framebuffer_layer_viewport_test.glsl
  tests/shaders/gpu_framebuffer_subpass_input_test.glsl
  tests/shaders/gpu_push_constants_test.glsl
)

set(MTL_BACKEND_GLSL_SRC
  metal/kernels/compute_texture_update.msl
  metal/kernels/compute_texture_read.msl
  metal/kernels/depth_2d_update_float_frag.glsl
  metal/kernels/depth_2d_update_int24_frag.glsl
  metal/kernels/depth_2d_update_int32_frag.glsl
  metal/kernels/depth_2d_update_vert.glsl
  metal/kernels/gpu_shader_fullscreen_blit_vert.glsl
  metal/kernels/gpu_shader_fullscreen_blit_frag.glsl
)

set(MSL_SRC
  shaders/metal/mtl_shader_defines.msl
  shaders/metal/mtl_shader_common.msl
  metal/mtl_shader_shared.h
)

if(WITH_GTESTS)
  if(WITH_GPU_DRAW_TESTS)
    list(APPEND GLSL_SRC ${GLSL_SRC_TEST})
  endif()
endif()

if(WITH_METAL_BACKEND)
  list(APPEND GLSL_SRC ${MTL_BACKEND_GLSL_SRC})

  set(MSL_C)
  foreach(MSL_FILE ${MSL_SRC})
    data_to_c_simple(${MSL_FILE} MSL_C)
  endforeach()
endif()

set(GLSL_C)
foreach(GLSL_FILE ${GLSL_SRC})
  glsl_to_c(${GLSL_FILE} GLSL_C)
endforeach()

set(SHADER_C)
list(APPEND SHADER_C ${GLSL_C})
if(WITH_METAL_BACKEND)
  list(APPEND SHADER_C ${MSL_C})
endif()

blender_add_lib(bf_gpu_shaders "${SHADER_C}" "" "" "")

list(APPEND LIB
  bf_gpu_shaders
)

set(GLSL_SOURCE_CONTENT "")
foreach(GLSL_FILE ${GLSL_SRC})
  get_filename_component(GLSL_FILE_NAME ${GLSL_FILE} NAME)
  string(REPLACE "." "_" GLSL_FILE_NAME_UNDERSCORES ${GLSL_FILE_NAME})
  string(APPEND GLSL_SOURCE_CONTENT "SHADER_SOURCE\(datatoc_${GLSL_FILE_NAME_UNDERSCORES}, \"${GLSL_FILE_NAME}\", \"${GLSL_FILE}\"\)\n")
endforeach()

set(glsl_source_list_file "${CMAKE_CURRENT_BINARY_DIR}/glsl_gpu_source_list.h")
file(GENERATE OUTPUT ${glsl_source_list_file} CONTENT "${GLSL_SOURCE_CONTENT}")
list(APPEND SRC ${glsl_source_list_file})
list(APPEND INC ${CMAKE_CURRENT_BINARY_DIR})

if(WITH_MOD_FLUID)
  add_definitions(-DWITH_FLUID)
endif()

if(WITH_OPENCOLORIO)
  add_definitions(-DWITH_OCIO)
endif()


blender_add_lib(bf_gpu "${SRC}" "${INC}" "${INC_SYS}" "${LIB}")
target_link_libraries(bf_gpu PUBLIC
  bf_compositor_shaders
  bf_draw_shaders
  bf_gpu_shaders
)

if(WITH_OPENGL_BACKEND AND UNIX)
target_link_libraries(bf_gpu PUBLIC rt)
endif()

if(WITH_OPENCOLORIO)
  target_link_libraries(bf_gpu PUBLIC bf_ocio_shaders)
endif()

if(WITH_RENDERDOC)
  target_link_libraries(bf_gpu PUBLIC bf_intern_renderdoc_dynload)
endif()


if(CXX_WARN_NO_SUGGEST_OVERRIDE)
  target_compile_options(bf_gpu PRIVATE $<$<COMPILE_LANGUAGE:CXX>:-Wsuggest-override>)
endif()


<<<<<<< HEAD
=======

if(WITH_GPU_BUILDTIME_SHADER_BUILDER)
  set(_manifest)
  if(WIN32)
    # We can re-use the manifest from `tests.exe` here since it's
    # rather generic and just selects the appropriate common
    # controls version.
    set(_manifest "${CMAKE_BINARY_DIR}/tests.exe.manifest")
  endif()
  add_executable(shader_builder
    intern/gpu_shader_builder.cc
    intern/gpu_shader_builder_stubs.cc
    ${_manifest}
  )
  unset(_manifest)
  setup_platform_linker_flags(shader_builder)

  if(WITH_BUILD_INFO)
    target_link_libraries(shader_builder PRIVATE buildinfoobj)
    add_definitions(-DWITH_BUILD_INFO)
  endif()
  target_link_libraries(shader_builder PRIVATE
    bf_gpu
    bf_intern_clog
    bf_blenlib
    bf_intern_ghost
    ${PLATFORM_LINKLIBS}
    PRIVATE bf::intern::guardedalloc
  )
  target_include_directories(shader_builder SYSTEM PRIVATE ${INC_SYS})
  target_include_directories(shader_builder PRIVATE ${INC} ${CMAKE_CURRENT_BINARY_DIR})

  set(SRC_BAKED_CREATE_INFOS_FILE ${CMAKE_CURRENT_BINARY_DIR}/shader_baked.hh)

  add_custom_command(
    OUTPUT
    ${SRC_BAKED_CREATE_INFOS_FILE}
    COMMAND
      ${CMAKE_COMMAND} -E env ${PLATFORM_ENV_BUILD}
      $<TARGET_FILE:shader_builder> ${SRC_BAKED_CREATE_INFOS_FILE}
    DEPENDS shader_builder
  )
  set(GPU_SHADER_INFO_SRC
    intern/gpu_shader_info_baked.cc
    ${SRC_BAKED_CREATE_INFOS_FILE}

    # For project files to be aware of these headers.
    ${SRC_SHADER_CREATE_INFOS}
    shaders/infos/gpu_interface_info.hh
  )

  blender_add_lib(bf_gpu_shader_infos "${GPU_SHADER_INFO_SRC}" "" "" "")
endif()


>>>>>>> 8cff5ecb
if(WITH_GTESTS)
  set(TEST_SRC)
  set(TEST_INC)
  set(TEST_LIB
    bf_intern_ghost
    bf_imbuf
    bf_windowmanager
  )

  if(WITH_GPU_DRAW_TESTS)
    list(APPEND TEST_SRC
      tests/buffer_texture_test.cc
      tests/compute_test.cc
      tests/framebuffer_test.cc
      tests/immediate_test.cc
      tests/index_buffer_test.cc
      tests/push_constants_test.cc
      tests/shader_create_info_test.cc
      tests/shader_test.cc
      tests/specialization_constants_test.cc
      tests/state_blend_test.cc
      tests/storage_buffer_test.cc
      tests/texture_test.cc
      tests/vertex_buffer_test.cc
    )
  endif()

  if(WITH_VULKAN_BACKEND)
    list(APPEND TEST_SRC
      vulkan/tests/vk_data_conversion_test.cc
      vulkan/tests/vk_memory_layout_test.cc
      vulkan/render_graph/tests/vk_render_graph_test_compute.cc
      vulkan/render_graph/tests/vk_render_graph_test_present.cc
      vulkan/render_graph/tests/vk_render_graph_test_render.cc
      vulkan/render_graph/tests/vk_render_graph_test_scheduler.cc
      vulkan/render_graph/tests/vk_render_graph_test_transfer.cc

      vulkan/render_graph/tests/vk_render_graph_test_types.hh
    )
  endif()

  # Enable shader validation on build-bot for Metal
  if(WITH_METAL_BACKEND AND NOT WITH_GPU_DRAW_TESTS)
    list(APPEND TEST_SRC
      tests/shader_create_info_test.cc
    )
  endif()

  if(TEST_SRC)
    set(TEST_COMMON_SRC
      tests/gpu_testing.cc
      tests/gpu_testing.hh
    )

    blender_add_test_suite_lib(gpu
      "${TEST_SRC}" "${INC};${TEST_INC}" "${INC_SYS}" "${LIB};${TEST_LIB}" "${TEST_COMMON_SRC}"
    )
  endif()
endif()<|MERGE_RESOLUTION|>--- conflicted
+++ resolved
@@ -773,64 +773,6 @@
 endif()
 
 
-<<<<<<< HEAD
-=======
-
-if(WITH_GPU_BUILDTIME_SHADER_BUILDER)
-  set(_manifest)
-  if(WIN32)
-    # We can re-use the manifest from `tests.exe` here since it's
-    # rather generic and just selects the appropriate common
-    # controls version.
-    set(_manifest "${CMAKE_BINARY_DIR}/tests.exe.manifest")
-  endif()
-  add_executable(shader_builder
-    intern/gpu_shader_builder.cc
-    intern/gpu_shader_builder_stubs.cc
-    ${_manifest}
-  )
-  unset(_manifest)
-  setup_platform_linker_flags(shader_builder)
-
-  if(WITH_BUILD_INFO)
-    target_link_libraries(shader_builder PRIVATE buildinfoobj)
-    add_definitions(-DWITH_BUILD_INFO)
-  endif()
-  target_link_libraries(shader_builder PRIVATE
-    bf_gpu
-    bf_intern_clog
-    bf_blenlib
-    bf_intern_ghost
-    ${PLATFORM_LINKLIBS}
-    PRIVATE bf::intern::guardedalloc
-  )
-  target_include_directories(shader_builder SYSTEM PRIVATE ${INC_SYS})
-  target_include_directories(shader_builder PRIVATE ${INC} ${CMAKE_CURRENT_BINARY_DIR})
-
-  set(SRC_BAKED_CREATE_INFOS_FILE ${CMAKE_CURRENT_BINARY_DIR}/shader_baked.hh)
-
-  add_custom_command(
-    OUTPUT
-    ${SRC_BAKED_CREATE_INFOS_FILE}
-    COMMAND
-      ${CMAKE_COMMAND} -E env ${PLATFORM_ENV_BUILD}
-      $<TARGET_FILE:shader_builder> ${SRC_BAKED_CREATE_INFOS_FILE}
-    DEPENDS shader_builder
-  )
-  set(GPU_SHADER_INFO_SRC
-    intern/gpu_shader_info_baked.cc
-    ${SRC_BAKED_CREATE_INFOS_FILE}
-
-    # For project files to be aware of these headers.
-    ${SRC_SHADER_CREATE_INFOS}
-    shaders/infos/gpu_interface_info.hh
-  )
-
-  blender_add_lib(bf_gpu_shader_infos "${GPU_SHADER_INFO_SRC}" "" "" "")
-endif()
-
-
->>>>>>> 8cff5ecb
 if(WITH_GTESTS)
   set(TEST_SRC)
   set(TEST_INC)
