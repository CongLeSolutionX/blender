--- conflicted
+++ resolved
@@ -182,26 +182,21 @@
 void GPU_indexbuf_set_line_restart(GPUIndexBufBuilder *builder, uint elem);
 void GPU_indexbuf_set_tri_restart(GPUIndexBufBuilder *builder, uint elem);
 
-<<<<<<< HEAD
-GPUIndexBuf *GPU_indexbuf_build(GPUIndexBufBuilder *);
-void GPU_indexbuf_build_in_place(GPUIndexBufBuilder *, GPUIndexBuf *);
+blender::gpu::IndexBuf *GPU_indexbuf_build(GPUIndexBufBuilder *);
+void GPU_indexbuf_build_in_place(GPUIndexBufBuilder *, blender::gpu::IndexBuf *);
 void GPU_indexbuf_build_in_place_ex(GPUIndexBufBuilder *builder,
                                     uint index_min,
                                     uint index_max,
                                     bool uses_restart_indices,
-                                    GPUIndexBuf *elem);
-
-void GPU_indexbuf_build_in_place_from_memory(GPUIndexBuf *ibo,
+                                    blender::gpu::IndexBuf *elem);
+
+void GPU_indexbuf_build_in_place_from_memory(blender::gpu::IndexBuf *ibo,
                                              GPUPrimType prim_type,
                                              const uint32_t *data,
                                              int32_t data_len,
                                              int32_t index_min,
                                              int32_t index_max,
                                              bool uses_restart_indices);
-=======
-blender::gpu::IndexBuf *GPU_indexbuf_build(GPUIndexBufBuilder *);
-void GPU_indexbuf_build_in_place(GPUIndexBufBuilder *, blender::gpu::IndexBuf *);
->>>>>>> fe76d8c9
 
 void GPU_indexbuf_bind_as_ssbo(blender::gpu::IndexBuf *elem, int binding);
 
