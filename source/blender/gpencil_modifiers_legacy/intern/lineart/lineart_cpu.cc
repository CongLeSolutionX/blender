/* SPDX-FileCopyrightText: 2019 Blender Authors
 *
 * SPDX-License-Identifier: GPL-2.0-or-later */

/* \file
 * \ingroup editors
 */

#include <algorithm>

#include "MOD_gpencil_legacy_lineart.h"
#include "MOD_lineart.h"

#include "BLI_listbase.h"
#include "BLI_math_base.hh"
#include "BLI_math_geom.h"
#include "BLI_math_matrix.h"
#include "BLI_math_matrix.hh"
#include "BLI_math_rotation.h"
<<<<<<< HEAD
#include "BLI_math_vector_types.hh"
=======
#include "BLI_math_vector.hh"
>>>>>>> e22034da
#include "BLI_sort.hh"
#include "BLI_string.h"
#include "BLI_task.h"
#include "BLI_time.h"
#include "BLI_utildefines.h"
#include "BLI_vector.hh"

#include "BKE_attribute.hh"
#include "BKE_camera.h"
#include "BKE_collection.hh"
#include "BKE_curves.hh"
#include "BKE_customdata.hh"
#include "BKE_deform.hh"
#include "BKE_global.hh"
#include "BKE_gpencil_geom_legacy.h"
#include "BKE_gpencil_legacy.h"
#include "BKE_gpencil_modifier_legacy.h"
#include "BKE_grease_pencil.hh"
#include "BKE_lib_id.hh"
#include "BKE_material.h"
#include "BKE_mesh.hh"
#include "BKE_object.hh"
#include "BKE_scene.hh"

#include "DEG_depsgraph_query.hh"

#include "DNA_camera_types.h"
#include "DNA_collection_types.h"
#include "DNA_gpencil_legacy_types.h"
#include "DNA_light_types.h"
#include "DNA_material_types.h"
#include "DNA_meshdata_types.h"
#include "DNA_modifier_types.h"
#include "DNA_scene_types.h"

#include "MEM_guardedalloc.h"

#include "RE_pipeline.h"
#include "intern/render_types.h"

#include "ED_grease_pencil.hh"

#include "lineart_intern.h"

#include <algorithm> /* For `min/max`. */

using blender::float3;
using blender::int3;
using blender::MutableSpan;
using namespace blender::bke;
using blender::bke::mesh::corner_tri_get_real_edges;

struct LineartIsecSingle {
  double v1[3], v2[3];
  LineartTriangle *tri1, *tri2;
};

struct LineartIsecThread {
  int thread_id;

  /* Scheduled work range. */
  LineartElementLinkNode *pending_from;
  LineartElementLinkNode *pending_to;
  int index_from;
  int index_to;

  /* Thread intersection result data. */
  LineartIsecSingle *array;
  int current;
  int max;
  int count_test;

  /* For individual thread reference. */
  LineartData *ld;
};

struct LineartIsecData {
  LineartData *ld;
  LineartIsecThread *threads;
  int thread_count;
};

static void lineart_bounding_area_link_edge(LineartData *ld,
                                            LineartBoundingArea *root_ba,
                                            LineartEdge *e);

static bool lineart_get_edge_bounding_areas(
    LineartData *ld, LineartEdge *e, int *rowbegin, int *rowend, int *colbegin, int *colend);

static bool lineart_triangle_edge_image_space_occlusion(const LineartTriangle *tri,
                                                        const LineartEdge *e,
                                                        const double *override_camera_loc,
                                                        const bool override_cam_is_persp,
                                                        const bool allow_overlapping_edges,
                                                        const double m_view_projection[4][4],
                                                        const double camera_dir[3],
                                                        const float cam_shift_x,
                                                        const float cam_shift_y,
                                                        double *from,
                                                        double *to);

static void lineart_bounding_area_link_triangle(LineartData *ld,
                                                LineartBoundingArea *root_ba,
                                                LineartTriangle *tri,
                                                double l_r_u_b[4],
                                                int recursive,
                                                int recursive_level,
                                                bool do_intersection,
                                                LineartIsecThread *th);

static void lineart_free_bounding_area_memory(LineartBoundingArea *ba, bool recursive);

static void lineart_free_bounding_area_memories(LineartData *ld);

static void lineart_discard_segment(LineartData *ld, LineartEdgeSegment *es)
{
  BLI_spin_lock(&ld->lock_cuts);

  memset(es, 0, sizeof(LineartEdgeSegment));

  /* Storing the node for potentially reuse the memory for new segment data.
   * Line Art data is not freed after all calculations are done. */
  BLI_addtail(&ld->wasted_cuts, es);

  BLI_spin_unlock(&ld->lock_cuts);
}

static LineartEdgeSegment *lineart_give_segment(LineartData *ld)
{
  BLI_spin_lock(&ld->lock_cuts);

  /* See if there is any already allocated memory we can reuse. */
  if (ld->wasted_cuts.first) {
    LineartEdgeSegment *es = (LineartEdgeSegment *)BLI_pophead(&ld->wasted_cuts);
    BLI_spin_unlock(&ld->lock_cuts);
    memset(es, 0, sizeof(LineartEdgeSegment));
    return es;
  }
  BLI_spin_unlock(&ld->lock_cuts);

  /* Otherwise allocate some new memory. */
  return (LineartEdgeSegment *)lineart_mem_acquire_thread(ld->edge_data_pool,
                                                          sizeof(LineartEdgeSegment));
}

void lineart_edge_cut(LineartData *ld,
                      LineartEdge *e,
                      double start,
                      double end,
                      uchar material_mask_bits,
                      uchar mat_occlusion,
                      uint32_t shadow_bits)
{
  LineartEdgeSegment *i_seg, *prev_seg;
  LineartEdgeSegment *cut_start_before = nullptr, *cut_end_before = nullptr;
  LineartEdgeSegment *new_seg1 = nullptr, *new_seg2 = nullptr;
  int untouched = 0;

  /* If for some reason the occlusion function may give a result that has zero length, or reversed
   * in direction, or NAN, we take care of them here. */
  if (LRT_DOUBLE_CLOSE_ENOUGH(start, end)) {
    return;
  }
  if (LRT_DOUBLE_CLOSE_ENOUGH(start, 1) || LRT_DOUBLE_CLOSE_ENOUGH(end, 0)) {
    return;
  }
  if (UNLIKELY(start != start)) {
    start = 0.0;
  }
  if (UNLIKELY(end != end)) {
    end = 0.0;
  }

  if (start > end) {
    double t = start;
    start = end;
    end = t;
  }

  /* Begin looking for starting position of the segment. */
  /* Not using a list iteration macro because of it more clear when using for loops to iterate
   * through the segments. */
  LISTBASE_FOREACH (LineartEdgeSegment *, seg, &e->segments) {
    if (LRT_DOUBLE_CLOSE_ENOUGH(seg->ratio, start)) {
      cut_start_before = seg;
      new_seg1 = cut_start_before;
      break;
    }
    if (seg->next == nullptr) {
      break;
    }
    i_seg = seg->next;
    if (i_seg->ratio > start + 1e-09 && start > seg->ratio) {
      cut_start_before = i_seg;
      new_seg1 = lineart_give_segment(ld);
      break;
    }
  }
  if (!cut_start_before && LRT_DOUBLE_CLOSE_ENOUGH(1, end)) {
    untouched = 1;
  }
  for (LineartEdgeSegment *seg = cut_start_before; seg; seg = seg->next) {
    /* We tried to cut ratio existing cutting point (e.g. where the line's occluded by a triangle
     * strip). */
    if (LRT_DOUBLE_CLOSE_ENOUGH(seg->ratio, end)) {
      cut_end_before = seg;
      new_seg2 = cut_end_before;
      break;
    }
    /* This check is to prevent `es->ratio == 1.0` (where we don't need to cut because we are ratio
     * the end point). */
    if (!seg->next && LRT_DOUBLE_CLOSE_ENOUGH(1, end)) {
      cut_end_before = seg;
      new_seg2 = cut_end_before;
      untouched = 1;
      break;
    }
    /* When an actual cut is needed in the line. */
    if (seg->ratio > end) {
      cut_end_before = seg;
      new_seg2 = lineart_give_segment(ld);
      break;
    }
  }

  /* When we still can't find any existing cut in the line, we allocate new ones. */
  if (new_seg1 == nullptr) {
    new_seg1 = lineart_give_segment(ld);
  }
  if (new_seg2 == nullptr) {
    if (untouched) {
      new_seg2 = new_seg1;
      cut_end_before = new_seg2;
    }
    else {
      new_seg2 = lineart_give_segment(ld);
    }
  }

  if (cut_start_before) {
    if (cut_start_before != new_seg1) {
      /* Insert cutting points for when a new cut is needed. */
      i_seg = cut_start_before->prev ? cut_start_before->prev : nullptr;
      if (i_seg) {
        new_seg1->occlusion = i_seg->occlusion;
        new_seg1->material_mask_bits = i_seg->material_mask_bits;
        new_seg1->shadow_mask_bits = i_seg->shadow_mask_bits;
      }
      BLI_insertlinkbefore(&e->segments, cut_start_before, new_seg1);
    }
    /* Otherwise we already found a existing cutting point, no need to insert a new one. */
  }
  else {
    /* We have yet to reach a existing cutting point even after we searched the whole line, so we
     * append the new cut to the end. */
    i_seg = static_cast<LineartEdgeSegment *>(e->segments.last);
    new_seg1->occlusion = i_seg->occlusion;
    new_seg1->material_mask_bits = i_seg->material_mask_bits;
    new_seg1->shadow_mask_bits = i_seg->shadow_mask_bits;
    BLI_addtail(&e->segments, new_seg1);
  }
  if (cut_end_before) {
    /* The same manipulation as on "cut_start_before". */
    if (cut_end_before != new_seg2) {
      i_seg = cut_end_before->prev ? cut_end_before->prev : nullptr;
      if (i_seg) {
        new_seg2->occlusion = i_seg->occlusion;
        new_seg2->material_mask_bits = i_seg->material_mask_bits;
        new_seg2->shadow_mask_bits = i_seg->shadow_mask_bits;
      }
      BLI_insertlinkbefore(&e->segments, cut_end_before, new_seg2);
    }
  }
  else {
    i_seg = static_cast<LineartEdgeSegment *>(e->segments.last);
    new_seg2->occlusion = i_seg->occlusion;
    new_seg2->material_mask_bits = i_seg->material_mask_bits;
    new_seg2->shadow_mask_bits = i_seg->shadow_mask_bits;
    if (!untouched) {
      BLI_addtail(&e->segments, new_seg2);
    }
  }

  /* If we touched the cut list, we assign the new cut position based on new cut position,
   * this way we accommodate precision lost due to multiple cut inserts. */
  new_seg1->ratio = start;
  if (!untouched) {
    new_seg2->ratio = end;
  }
  else {
    /* For the convenience of the loop below. */
    new_seg2 = new_seg2->next;
  }

  /* Register 1 level of occlusion for all touched segments. */
  for (LineartEdgeSegment *seg = new_seg1; seg && seg != new_seg2; seg = seg->next) {
    seg->occlusion += mat_occlusion;
    seg->material_mask_bits |= material_mask_bits;

    /* The enclosed shape flag will override regular lit/shaded
     * flags. See LineartEdgeSegment::shadow_mask_bits for details. */
    if (shadow_bits == LRT_SHADOW_MASK_ENCLOSED_SHAPE) {
      if (seg->shadow_mask_bits & LRT_SHADOW_MASK_ILLUMINATED ||
          e->flags & MOD_LINEART_EDGE_FLAG_LIGHT_CONTOUR)
      {
        seg->shadow_mask_bits |= LRT_SHADOW_MASK_INHIBITED;
      }
      else if (seg->shadow_mask_bits & LRT_SHADOW_MASK_SHADED) {
        seg->shadow_mask_bits |= LRT_SHADOW_MASK_ILLUMINATED_SHAPE;
      }
    }
    else {
      seg->shadow_mask_bits |= shadow_bits;
    }
  }

  /* Reduce adjacent cutting points of the same level, which saves memory. */
  int8_t min_occ = 127;
  prev_seg = nullptr;
  LISTBASE_FOREACH_MUTABLE (LineartEdgeSegment *, seg, &e->segments) {

    if (prev_seg && prev_seg->occlusion == seg->occlusion &&
        prev_seg->material_mask_bits == seg->material_mask_bits &&
        prev_seg->shadow_mask_bits == seg->shadow_mask_bits)
    {
      BLI_remlink(&e->segments, seg);
      /* This puts the node back to the render buffer, if more cut happens, these unused nodes get
       * picked first. */
      lineart_discard_segment(ld, seg);
      continue;
    }

    min_occ = std::min<int8_t>(min_occ, seg->occlusion);

    prev_seg = seg;
  }
  e->min_occ = min_occ;
}

/**
 * To see if given line is connected to an adjacent intersection line.
 */
BLI_INLINE bool lineart_occlusion_is_adjacent_intersection(LineartEdge *e, LineartTriangle *tri)
{
  return (((e->target_reference & LRT_LIGHT_CONTOUR_TARGET) == tri->target_reference) ||
          (((e->target_reference >> 32) & LRT_LIGHT_CONTOUR_TARGET) == tri->target_reference));
}

static void lineart_bounding_area_triangle_reallocate(LineartBoundingArea *ba)
{
  ba->max_triangle_count *= 2;
  ba->linked_triangles = static_cast<LineartTriangle **>(
      MEM_recallocN(ba->linked_triangles, sizeof(LineartTriangle *) * ba->max_triangle_count));
}

static void lineart_bounding_area_line_add(LineartBoundingArea *ba, LineartEdge *e)
{
  /* In case of too many lines concentrating in one point, do not add anymore, these lines will
   * be either shorter than a single pixel, or will still be added into the list of other less
   * dense areas. */
  if (ba->line_count >= 65535) {
    return;
  }
  if (ba->line_count >= ba->max_line_count) {
    LineartEdge **new_array = static_cast<LineartEdge **>(
        MEM_malloc_arrayN(ba->max_line_count * 2, sizeof(LineartEdge *), __func__));
    memcpy(new_array, ba->linked_lines, sizeof(LineartEdge *) * ba->max_line_count);
    ba->max_line_count *= 2;
    MEM_freeN(ba->linked_lines);
    ba->linked_lines = new_array;
  }
  ba->linked_lines[ba->line_count] = e;
  ba->line_count++;
}

static void lineart_occlusion_single_line(LineartData *ld, LineartEdge *e, int thread_id)
{
  LineartTriangleThread *tri;
  double l, r;
  LRT_EDGE_BA_MARCHING_BEGIN(e->v1->fbcoord, e->v2->fbcoord)
  {
    for (int i = 0; i < nba->triangle_count; i++) {
      tri = (LineartTriangleThread *)nba->linked_triangles[i];
      /* If we are already testing the line in this thread, then don't do it. */
      if (tri->testing_e[thread_id] == e || (tri->base.flags & LRT_TRIANGLE_INTERSECTION_ONLY) ||
          /* Ignore this triangle if an intersection line directly comes from it, */
          lineart_occlusion_is_adjacent_intersection(e, (LineartTriangle *)tri) ||
          /* Or if this triangle isn't effectively occluding anything nor it's providing a
           * material flag. */
          ((!tri->base.mat_occlusion) && (!tri->base.material_mask_bits)))
      {
        continue;
      }
      tri->testing_e[thread_id] = e;
      if (lineart_triangle_edge_image_space_occlusion((const LineartTriangle *)tri,
                                                      e,
                                                      ld->conf.camera_pos,
                                                      ld->conf.cam_is_persp,
                                                      ld->conf.allow_overlapping_edges,
                                                      ld->conf.view_projection,
                                                      ld->conf.view_vector,
                                                      ld->conf.shift_x,
                                                      ld->conf.shift_y,
                                                      &l,
                                                      &r))
      {
        lineart_edge_cut(ld, e, l, r, tri->base.material_mask_bits, tri->base.mat_occlusion, 0);
        if (e->min_occ > ld->conf.max_occlusion_level) {
          /* No need to calculate any longer on this line because no level more than set value is
           * going to show up in the rendered result. */
          return;
        }
      }
    }
    LRT_EDGE_BA_MARCHING_NEXT(e->v1->fbcoord, e->v2->fbcoord)
  }
  LRT_EDGE_BA_MARCHING_END
}

static int lineart_occlusion_make_task_info(LineartData *ld, LineartRenderTaskInfo *rti)
{
  int res = 0;
  int starting_index;

  BLI_spin_lock(&ld->lock_task);

  starting_index = ld->scheduled_count;
  ld->scheduled_count += LRT_THREAD_EDGE_COUNT;

  BLI_spin_unlock(&ld->lock_task);

  if (starting_index >= ld->pending_edges.next) {
    res = 0;
  }
  else {
    rti->pending_edges.array = &ld->pending_edges.array[starting_index];
    int remaining = ld->pending_edges.next - starting_index;
    rti->pending_edges.max = std::min(remaining, LRT_THREAD_EDGE_COUNT);
    res = 1;
  }

  return res;
}

static void lineart_occlusion_worker(TaskPool *__restrict /*pool*/, LineartRenderTaskInfo *rti)
{
  LineartData *ld = rti->ld;
  LineartEdge *eip;

  while (lineart_occlusion_make_task_info(ld, rti)) {
    for (int i = 0; i < rti->pending_edges.max; i++) {
      eip = rti->pending_edges.array[i];
      lineart_occlusion_single_line(ld, eip, rti->thread_id);
    }
  }
}

void lineart_main_occlusion_begin(LineartData *ld)
{
  int thread_count = ld->thread_count;
  LineartRenderTaskInfo *rti = static_cast<LineartRenderTaskInfo *>(
      MEM_callocN(sizeof(LineartRenderTaskInfo) * thread_count, __func__));
  int i;

  TaskPool *tp = BLI_task_pool_create(nullptr, TASK_PRIORITY_HIGH);

  for (i = 0; i < thread_count; i++) {
    rti[i].thread_id = i;
    rti[i].ld = ld;
    BLI_task_pool_push(tp, (TaskRunFunction)lineart_occlusion_worker, &rti[i], false, nullptr);
  }
  BLI_task_pool_work_and_wait(tp);
  BLI_task_pool_free(tp);

  MEM_freeN(rti);
}

/**
 * Test if v lies with in the triangle formed by v0, v1, and v2.
 * Returns false when v is exactly on the edge.
 *
 * For v to be inside the triangle, it needs to be at the same side of v0->v1, v1->v2, and
 * `v2->v0`, where the "side" is determined by checking the sign of `cross(v1-v0, v1-v)` and so on.
 */
static bool lineart_point_inside_triangle(const double v[2],
                                          const double v0[2],
                                          const double v1[2],
                                          const double v2[2])
{
  double cl, c, cl0;

  cl = (v0[0] - v[0]) * (v1[1] - v[1]) - (v0[1] - v[1]) * (v1[0] - v[0]);
  c = cl0 = cl;

  cl = (v1[0] - v[0]) * (v2[1] - v[1]) - (v1[1] - v[1]) * (v2[0] - v[0]);
  if (c * cl <= 0) {
    return false;
  }

  c = cl;

  cl = (v2[0] - v[0]) * (v0[1] - v[1]) - (v2[1] - v[1]) * (v0[0] - v[0]);
  if (c * cl <= 0) {
    return false;
  }

  c = cl;

  if (c * cl0 <= 0) {
    return false;
  }

  return true;
}

static int lineart_point_on_line_segment(double v[2], double v0[2], double v1[2])
{
  /* `c1 != c2` by default. */
  double c1 = 1, c2 = 0;
  double l0[2], l1[2];

  sub_v2_v2v2_db(l0, v, v0);
  sub_v2_v2v2_db(l1, v, v1);

  if (v1[0] == v0[0] && v1[1] == v0[1]) {
    return 0;
  }

  if (!LRT_DOUBLE_CLOSE_ENOUGH(v1[0], v0[0])) {
    c1 = ratiod(v0[0], v1[0], v[0]);
  }
  else {
    if (LRT_DOUBLE_CLOSE_ENOUGH(v[0], v1[0])) {
      c2 = ratiod(v0[1], v1[1], v[1]);
      return (c2 >= -DBL_TRIANGLE_LIM && c2 <= 1 + DBL_TRIANGLE_LIM);
    }
    return false;
  }

  if (!LRT_DOUBLE_CLOSE_ENOUGH(v1[1], v0[1])) {
    c2 = ratiod(v0[1], v1[1], v[1]);
  }
  else {
    if (LRT_DOUBLE_CLOSE_ENOUGH(v[1], v1[1])) {
      c1 = ratiod(v0[0], v1[0], v[0]);
      return (c1 >= -DBL_TRIANGLE_LIM && c1 <= 1 + DBL_TRIANGLE_LIM);
    }
    return false;
  }

  if (LRT_DOUBLE_CLOSE_ENOUGH(c1, c2) && c1 >= 0 && c1 <= 1) {
    return 1;
  }

  return 0;
}

enum LineartPointTri {
  LRT_OUTSIDE_TRIANGLE = 0,
  LRT_ON_TRIANGLE = 1,
  LRT_INSIDE_TRIANGLE = 2,
};

/**
 * Same algorithm as lineart_point_inside_triangle(), but returns differently:
 * 0-outside 1-on the edge 2-inside.
 */
static LineartPointTri lineart_point_triangle_relation(double v[2],
                                                       double v0[2],
                                                       double v1[2],
                                                       double v2[2])
{
  double cl, c;
  double r;
  if (lineart_point_on_line_segment(v, v0, v1) || lineart_point_on_line_segment(v, v1, v2) ||
      lineart_point_on_line_segment(v, v2, v0))
  {
    return LRT_ON_TRIANGLE;
  }

  cl = (v0[0] - v[0]) * (v1[1] - v[1]) - (v0[1] - v[1]) * (v1[0] - v[0]);
  c = cl;

  cl = (v1[0] - v[0]) * (v2[1] - v[1]) - (v1[1] - v[1]) * (v2[0] - v[0]);
  if ((r = c * cl) < 0) {
    return LRT_OUTSIDE_TRIANGLE;
  }

  c = cl;

  cl = (v2[0] - v[0]) * (v0[1] - v[1]) - (v2[1] - v[1]) * (v0[0] - v[0]);
  if ((r = c * cl) < 0) {
    return LRT_OUTSIDE_TRIANGLE;
  }

  c = cl;

  cl = (v0[0] - v[0]) * (v1[1] - v[1]) - (v0[1] - v[1]) * (v1[0] - v[0]);
  if ((r = c * cl) < 0) {
    return LRT_OUTSIDE_TRIANGLE;
  }

  if (r == 0) {
    return LRT_ON_TRIANGLE;
  }

  return LRT_INSIDE_TRIANGLE;
}

/**
 * Similar with #lineart_point_inside_triangle, but in 3d.
 * Returns false when not co-planar.
 */
static bool lineart_point_inside_triangle3d(double v[3], double v0[3], double v1[3], double v2[3])
{
  double l[3], r[3];
  double N1[3], N2[3];
  double d;

  sub_v3_v3v3_db(l, v1, v0);
  sub_v3_v3v3_db(r, v, v1);
  cross_v3_v3v3_db(N1, l, r);

  sub_v3_v3v3_db(l, v2, v1);
  sub_v3_v3v3_db(r, v, v2);
  cross_v3_v3v3_db(N2, l, r);

  if ((d = dot_v3v3_db(N1, N2)) < 0) {
    return false;
  }

  sub_v3_v3v3_db(l, v0, v2);
  sub_v3_v3v3_db(r, v, v0);
  cross_v3_v3v3_db(N1, l, r);

  if ((d = dot_v3v3_db(N1, N2)) < 0) {
    return false;
  }

  sub_v3_v3v3_db(l, v1, v0);
  sub_v3_v3v3_db(r, v, v1);
  cross_v3_v3v3_db(N2, l, r);

  if ((d = dot_v3v3_db(N1, N2)) < 0) {
    return false;
  }

  return true;
}

/**
 * The following `lineart_memory_get_XXX_space` functions are for allocating new memory for some
 * modified geometries in the culling stage.
 */
static LineartElementLinkNode *lineart_memory_get_triangle_space(LineartData *ld)
{
  /* We don't need to allocate a whole bunch of triangles because the amount of clipped triangles
   * are relatively small. */
  LineartTriangle *render_triangles = static_cast<LineartTriangle *>(
      lineart_mem_acquire(&ld->render_data_pool, 64 * ld->sizeof_triangle));

  LineartElementLinkNode *eln = static_cast<LineartElementLinkNode *>(
      lineart_list_append_pointer_pool_sized(&ld->geom.triangle_buffer_pointers,
                                             &ld->render_data_pool,
                                             render_triangles,
                                             sizeof(LineartElementLinkNode)));
  eln->element_count = 64;
  eln->flags |= LRT_ELEMENT_IS_ADDITIONAL;

  return eln;
}

static LineartElementLinkNode *lineart_memory_get_vert_space(LineartData *ld)
{
  LineartVert *render_vertices = static_cast<LineartVert *>(
      lineart_mem_acquire(&ld->render_data_pool, sizeof(LineartVert) * 64));

  LineartElementLinkNode *eln = static_cast<LineartElementLinkNode *>(
      lineart_list_append_pointer_pool_sized(&ld->geom.vertex_buffer_pointers,
                                             &ld->render_data_pool,
                                             render_vertices,
                                             sizeof(LineartElementLinkNode)));
  eln->element_count = 64;
  eln->flags |= LRT_ELEMENT_IS_ADDITIONAL;

  return eln;
}

static LineartElementLinkNode *lineart_memory_get_edge_space(LineartData *ld)
{
  LineartEdge *render_edges = static_cast<LineartEdge *>(
      lineart_mem_acquire(ld->edge_data_pool, sizeof(LineartEdge) * 64));

  LineartElementLinkNode *eln = static_cast<LineartElementLinkNode *>(
      lineart_list_append_pointer_pool_sized(&ld->geom.line_buffer_pointers,
                                             ld->edge_data_pool,
                                             render_edges,
                                             sizeof(LineartElementLinkNode)));
  eln->element_count = 64;
  eln->crease_threshold = ld->conf.crease_threshold;
  eln->flags |= LRT_ELEMENT_IS_ADDITIONAL;

  return eln;
}

static void lineart_triangle_post(LineartTriangle *tri, LineartTriangle *orig)
{
  /* Just re-assign normal and set cull flag. */
  copy_v3_v3_db(tri->gn, orig->gn);
  tri->flags = LRT_CULL_GENERATED;
  tri->intersection_mask = orig->intersection_mask;
  tri->material_mask_bits = orig->material_mask_bits;
  tri->mat_occlusion = orig->mat_occlusion;
  tri->intersection_priority = orig->intersection_priority;
  tri->target_reference = orig->target_reference;
}

static void lineart_triangle_set_cull_flag(LineartTriangle *tri, uchar flag)
{
  uchar intersection_only = (tri->flags & LRT_TRIANGLE_INTERSECTION_ONLY);
  tri->flags = flag;
  tri->flags |= intersection_only;
}

static bool lineart_edge_match(LineartTriangle *tri, LineartEdge *e, int v1, int v2)
{
  return ((tri->v[v1] == e->v1 && tri->v[v2] == e->v2) ||
          (tri->v[v2] == e->v1 && tri->v[v1] == e->v2));
}

static void lineart_discard_duplicated_edges(LineartEdge *old_e)
{
  LineartEdge *e = old_e;
  while (e->flags & MOD_LINEART_EDGE_FLAG_NEXT_IS_DUPLICATION) {
    e++;
    e->flags |= MOD_LINEART_EDGE_FLAG_CHAIN_PICKED;
  }
}

/**
 * Does near-plane cut on 1 triangle only. When cutting with far-plane, the camera vectors gets
 * reversed by the caller so don't need to implement one in a different direction.
 */
static void lineart_triangle_cull_single(LineartData *ld,
                                         LineartTriangle *tri,
                                         int in0,
                                         int in1,
                                         int in2,
                                         double cam_pos[3],
                                         double view_dir[3],
                                         bool allow_boundaries,
                                         double m_view_projection[4][4],
                                         Object *ob,
                                         int *r_v_count,
                                         int *r_e_count,
                                         int *r_t_count,
                                         LineartElementLinkNode *v_eln,
                                         LineartElementLinkNode *e_eln,
                                         LineartElementLinkNode *t_eln)
{
  double span_v1[3], span_v2[3], dot_v1, dot_v2;
  double a;
  int v_count = *r_v_count;
  int e_count = *r_e_count;
  int t_count = *r_t_count;
  uint16_t new_flag = 0;

  LineartEdge *new_e, *e, *old_e;
  LineartEdgeSegment *es;

  if (tri->flags & (LRT_CULL_USED | LRT_CULL_GENERATED | LRT_CULL_DISCARD)) {
    return;
  }

  /* See definition of tri->intersecting_verts and the usage in
   * lineart_geometry_object_load() for details. */
  LineartTriangleAdjacent *tri_adj = reinterpret_cast<LineartTriangleAdjacent *>(
      tri->intersecting_verts);

  LineartVert *vt = &((LineartVert *)v_eln->pointer)[v_count];
  LineartTriangle *tri1 = static_cast<LineartTriangle *>(
      (void *)(((uchar *)t_eln->pointer) + ld->sizeof_triangle * t_count));
  LineartTriangle *tri2 = static_cast<LineartTriangle *>(
      (void *)(((uchar *)t_eln->pointer) + ld->sizeof_triangle * (t_count + 1)));

  new_e = &((LineartEdge *)e_eln->pointer)[e_count];
  /* Init `edge` to the last `edge` entry. */
  e = new_e;

#define INCREASE_EDGE \
  new_e = &((LineartEdge *)e_eln->pointer)[e_count]; \
  e_count++; \
  e = new_e; \
  es = static_cast<LineartEdgeSegment *>( \
      lineart_mem_acquire(&ld->render_data_pool, sizeof(LineartEdgeSegment))); \
  BLI_addtail(&e->segments, es);

#define SELECT_EDGE(e_num, v1_link, v2_link, new_tri) \
  if (tri_adj->e[e_num]) { \
    old_e = tri_adj->e[e_num]; \
    new_flag = old_e->flags; \
    old_e->flags = MOD_LINEART_EDGE_FLAG_CHAIN_PICKED; \
    lineart_discard_duplicated_edges(old_e); \
    INCREASE_EDGE \
    e->v1 = (v1_link); \
    e->v2 = (v2_link); \
    e->v1->index = (v1_link)->index; \
    e->v2->index = (v1_link)->index; \
    e->flags = new_flag; \
    e->object_ref = ob; \
    e->t1 = ((old_e->t1 == tri) ? (new_tri) : (old_e->t1)); \
    e->t2 = ((old_e->t2 == tri) ? (new_tri) : (old_e->t2)); \
    lineart_add_edge_to_array(&ld->pending_edges, e); \
  }

#define RELINK_EDGE(e_num, new_tri) \
  if (tri_adj->e[e_num]) { \
    old_e = tri_adj->e[e_num]; \
    old_e->t1 = ((old_e->t1 == tri) ? (new_tri) : (old_e->t1)); \
    old_e->t2 = ((old_e->t2 == tri) ? (new_tri) : (old_e->t2)); \
  }

#define REMOVE_TRIANGLE_EDGE \
  if (tri_adj->e[0]) { \
    tri_adj->e[0]->flags = MOD_LINEART_EDGE_FLAG_CHAIN_PICKED; \
    lineart_discard_duplicated_edges(tri_adj->e[0]); \
  } \
  if (tri_adj->e[1]) { \
    tri_adj->e[1]->flags = MOD_LINEART_EDGE_FLAG_CHAIN_PICKED; \
    lineart_discard_duplicated_edges(tri_adj->e[1]); \
  } \
  if (tri_adj->e[2]) { \
    tri_adj->e[2]->flags = MOD_LINEART_EDGE_FLAG_CHAIN_PICKED; \
    lineart_discard_duplicated_edges(tri_adj->e[2]); \
  }

  switch (in0 + in1 + in2) {
    case 0: /* Triangle is visible. Ignore this triangle. */
      return;
    case 3:
      /* Triangle completely behind near plane, throw it away
       * also remove render lines form being computed. */
      lineart_triangle_set_cull_flag(tri, LRT_CULL_DISCARD);
      REMOVE_TRIANGLE_EDGE
      return;
    case 2:
      /* Two points behind near plane, cut those and
       * generate 2 new points, 3 lines and 1 triangle. */
      lineart_triangle_set_cull_flag(tri, LRT_CULL_USED);

      /**
       * (!in0) means "when point 0 is visible".
       * conditions for point 1, 2 are the same idea.
       *
       * \code{.txt}identify
       * 1-----|-------0
       * |     |   ---
       * |     |---
       * |  ---|
       * 2--   |
       *     (near)---------->(far)
       * Will become:
       *       |N******0
       *       |*  ***
       *       |N**
       *       |
       *       |
       *     (near)---------->(far)
       * \endcode
       */
      if (!in0) {

        /* Cut point for line 2---|-----0. */
        sub_v3_v3v3_db(span_v1, tri->v[0]->gloc, cam_pos);
        sub_v3_v3v3_db(span_v2, cam_pos, tri->v[2]->gloc);
        dot_v1 = dot_v3v3_db(span_v1, view_dir);
        dot_v2 = dot_v3v3_db(span_v2, view_dir);
        a = dot_v1 / (dot_v1 + dot_v2);
        /* Assign it to a new point. */
        interp_v3_v3v3_db(vt[0].gloc, tri->v[0]->gloc, tri->v[2]->gloc, a);
        mul_v4_m4v3_db(vt[0].fbcoord, m_view_projection, vt[0].gloc);
        vt[0].index = tri->v[2]->index;

        /* Cut point for line 1---|-----0. */
        sub_v3_v3v3_db(span_v1, tri->v[0]->gloc, cam_pos);
        sub_v3_v3v3_db(span_v2, cam_pos, tri->v[1]->gloc);
        dot_v1 = dot_v3v3_db(span_v1, view_dir);
        dot_v2 = dot_v3v3_db(span_v2, view_dir);
        a = dot_v1 / (dot_v1 + dot_v2);
        /* Assign it to another new point. */
        interp_v3_v3v3_db(vt[1].gloc, tri->v[0]->gloc, tri->v[1]->gloc, a);
        mul_v4_m4v3_db(vt[1].fbcoord, m_view_projection, vt[1].gloc);
        vt[1].index = tri->v[1]->index;

        /* New line connecting two new points. */
        INCREASE_EDGE
        if (allow_boundaries) {
          e->flags = MOD_LINEART_EDGE_FLAG_CONTOUR;
          lineart_add_edge_to_array(&ld->pending_edges, e);
        }
        /* NOTE: inverting `e->v1/v2` (left/right point) doesn't matter as long as
         * `tri->edge` and `tri->v` has the same sequence. and the winding direction
         * can be either CW or CCW but needs to be consistent throughout the calculation. */
        e->v1 = &vt[1];
        e->v2 = &vt[0];
        /* Only one adjacent triangle, because the other side is the near plane. */
        /* Use `tl` or `tr` doesn't matter. */
        e->t1 = tri1;
        e->object_ref = ob;

        /* New line connecting original point 0 and a new point, only when it's a selected line. */
        SELECT_EDGE(2, tri->v[0], &vt[0], tri1)
        /* New line connecting original point 0 and another new point. */
        SELECT_EDGE(0, tri->v[0], &vt[1], tri1)

        /* Re-assign triangle point array to two new points. */
        tri1->v[0] = tri->v[0];
        tri1->v[1] = &vt[1];
        tri1->v[2] = &vt[0];

        lineart_triangle_post(tri1, tri);

        v_count += 2;
        t_count += 1;
      }
      else if (!in2) {
        sub_v3_v3v3_db(span_v1, tri->v[2]->gloc, cam_pos);
        sub_v3_v3v3_db(span_v2, cam_pos, tri->v[0]->gloc);
        dot_v1 = dot_v3v3_db(span_v1, view_dir);
        dot_v2 = dot_v3v3_db(span_v2, view_dir);
        a = dot_v1 / (dot_v1 + dot_v2);
        interp_v3_v3v3_db(vt[0].gloc, tri->v[2]->gloc, tri->v[0]->gloc, a);
        mul_v4_m4v3_db(vt[0].fbcoord, m_view_projection, vt[0].gloc);
        vt[0].index = tri->v[0]->index;

        sub_v3_v3v3_db(span_v1, tri->v[2]->gloc, cam_pos);
        sub_v3_v3v3_db(span_v2, cam_pos, tri->v[1]->gloc);
        dot_v1 = dot_v3v3_db(span_v1, view_dir);
        dot_v2 = dot_v3v3_db(span_v2, view_dir);
        a = dot_v1 / (dot_v1 + dot_v2);
        interp_v3_v3v3_db(vt[1].gloc, tri->v[2]->gloc, tri->v[1]->gloc, a);
        mul_v4_m4v3_db(vt[1].fbcoord, m_view_projection, vt[1].gloc);
        vt[1].index = tri->v[1]->index;

        INCREASE_EDGE
        if (allow_boundaries) {
          e->flags = MOD_LINEART_EDGE_FLAG_CONTOUR;
          lineart_add_edge_to_array(&ld->pending_edges, e);
        }
        e->v1 = &vt[0];
        e->v2 = &vt[1];
        e->t1 = tri1;
        e->object_ref = ob;

        SELECT_EDGE(2, tri->v[2], &vt[0], tri1)
        SELECT_EDGE(1, tri->v[2], &vt[1], tri1)

        tri1->v[0] = &vt[0];
        tri1->v[1] = &vt[1];
        tri1->v[2] = tri->v[2];

        lineart_triangle_post(tri1, tri);

        v_count += 2;
        t_count += 1;
      }
      else if (!in1) {
        sub_v3_v3v3_db(span_v1, tri->v[1]->gloc, cam_pos);
        sub_v3_v3v3_db(span_v2, cam_pos, tri->v[2]->gloc);
        dot_v1 = dot_v3v3_db(span_v1, view_dir);
        dot_v2 = dot_v3v3_db(span_v2, view_dir);
        a = dot_v1 / (dot_v1 + dot_v2);
        interp_v3_v3v3_db(vt[0].gloc, tri->v[1]->gloc, tri->v[2]->gloc, a);
        mul_v4_m4v3_db(vt[0].fbcoord, m_view_projection, vt[0].gloc);
        vt[0].index = tri->v[2]->index;

        sub_v3_v3v3_db(span_v1, tri->v[1]->gloc, cam_pos);
        sub_v3_v3v3_db(span_v2, cam_pos, tri->v[0]->gloc);
        dot_v1 = dot_v3v3_db(span_v1, view_dir);
        dot_v2 = dot_v3v3_db(span_v2, view_dir);
        a = dot_v1 / (dot_v1 + dot_v2);
        interp_v3_v3v3_db(vt[1].gloc, tri->v[1]->gloc, tri->v[0]->gloc, a);
        mul_v4_m4v3_db(vt[1].fbcoord, m_view_projection, vt[1].gloc);
        vt[1].index = tri->v[0]->index;

        INCREASE_EDGE
        if (allow_boundaries) {
          e->flags = MOD_LINEART_EDGE_FLAG_CONTOUR;
          lineart_add_edge_to_array(&ld->pending_edges, e);
        }
        e->v1 = &vt[1];
        e->v2 = &vt[0];
        e->t1 = tri1;
        e->object_ref = ob;

        SELECT_EDGE(1, tri->v[1], &vt[0], tri1)
        SELECT_EDGE(0, tri->v[1], &vt[1], tri1)

        tri1->v[0] = &vt[0];
        tri1->v[1] = tri->v[1];
        tri1->v[2] = &vt[1];

        lineart_triangle_post(tri1, tri);

        v_count += 2;
        t_count += 1;
      }
      break;
    case 1:
      /* One point behind near plane, cut those and
       * generate 2 new points, 4 lines and 2 triangles. */
      lineart_triangle_set_cull_flag(tri, LRT_CULL_USED);

      /**
       * (in0) means "when point 0 is invisible".
       * conditions for point 1, 2 are the same idea.
       * \code{.txt}
       * 0------|----------1
       *   --   |          |
       *     ---|          |
       *        |--        |
       *        |  ---     |
       *        |     ---  |
       *        |        --2
       *      (near)---------->(far)
       * Will become:
       *        |N*********1
       *        |*     *** |
       *        |*  ***    |
       *        |N**       |
       *        |  ***     |
       *        |     ***  |
       *        |        **2
       *      (near)---------->(far)
       * \endcode
       */
      if (in0) {
        /* Cut point for line 0---|------1. */
        sub_v3_v3v3_db(span_v1, tri->v[1]->gloc, cam_pos);
        sub_v3_v3v3_db(span_v2, cam_pos, tri->v[0]->gloc);
        dot_v1 = dot_v3v3_db(span_v1, view_dir);
        dot_v2 = dot_v3v3_db(span_v2, view_dir);
        a = dot_v2 / (dot_v1 + dot_v2);
        /* Assign to a new point. */
        interp_v3_v3v3_db(vt[0].gloc, tri->v[0]->gloc, tri->v[1]->gloc, a);
        mul_v4_m4v3_db(vt[0].fbcoord, m_view_projection, vt[0].gloc);
        vt[0].index = tri->v[0]->index;

        /* Cut point for line 0---|------2. */
        sub_v3_v3v3_db(span_v1, tri->v[2]->gloc, cam_pos);
        sub_v3_v3v3_db(span_v2, cam_pos, tri->v[0]->gloc);
        dot_v1 = dot_v3v3_db(span_v1, view_dir);
        dot_v2 = dot_v3v3_db(span_v2, view_dir);
        a = dot_v2 / (dot_v1 + dot_v2);
        /* Assign to other new point. */
        interp_v3_v3v3_db(vt[1].gloc, tri->v[0]->gloc, tri->v[2]->gloc, a);
        mul_v4_m4v3_db(vt[1].fbcoord, m_view_projection, vt[1].gloc);
        vt[1].index = tri->v[0]->index;

        /* New line connects two new points. */
        INCREASE_EDGE
        if (allow_boundaries) {
          e->flags = MOD_LINEART_EDGE_FLAG_CONTOUR;
          lineart_add_edge_to_array(&ld->pending_edges, e);
        }
        e->v1 = &vt[1];
        e->v2 = &vt[0];
        e->t1 = tri1;
        e->object_ref = ob;

        /* New line connects new point 0 and old point 1,
         * this is a border line. */

        SELECT_EDGE(0, tri->v[1], &vt[0], tri1)
        SELECT_EDGE(2, tri->v[2], &vt[1], tri2)
        RELINK_EDGE(1, tri2)

        /* We now have one triangle closed. */
        tri1->v[0] = tri->v[1];
        tri1->v[1] = &vt[1];
        tri1->v[2] = &vt[0];
        /* Close the second triangle. */
        tri2->v[0] = &vt[1];
        tri2->v[1] = tri->v[1];
        tri2->v[2] = tri->v[2];

        lineart_triangle_post(tri1, tri);
        lineart_triangle_post(tri2, tri);

        v_count += 2;
        t_count += 2;
      }
      else if (in1) {

        sub_v3_v3v3_db(span_v1, tri->v[1]->gloc, cam_pos);
        sub_v3_v3v3_db(span_v2, cam_pos, tri->v[2]->gloc);
        dot_v1 = dot_v3v3_db(span_v1, view_dir);
        dot_v2 = dot_v3v3_db(span_v2, view_dir);
        a = dot_v1 / (dot_v1 + dot_v2);
        interp_v3_v3v3_db(vt[0].gloc, tri->v[1]->gloc, tri->v[2]->gloc, a);
        mul_v4_m4v3_db(vt[0].fbcoord, m_view_projection, vt[0].gloc);
        vt[0].index = tri->v[1]->index;

        sub_v3_v3v3_db(span_v1, tri->v[1]->gloc, cam_pos);
        sub_v3_v3v3_db(span_v2, cam_pos, tri->v[0]->gloc);
        dot_v1 = dot_v3v3_db(span_v1, view_dir);
        dot_v2 = dot_v3v3_db(span_v2, view_dir);
        a = dot_v1 / (dot_v1 + dot_v2);
        interp_v3_v3v3_db(vt[1].gloc, tri->v[1]->gloc, tri->v[0]->gloc, a);
        mul_v4_m4v3_db(vt[1].fbcoord, m_view_projection, vt[1].gloc);
        vt[1].index = tri->v[1]->index;

        INCREASE_EDGE
        if (allow_boundaries) {
          e->flags = MOD_LINEART_EDGE_FLAG_CONTOUR;
          lineart_add_edge_to_array(&ld->pending_edges, e);
        }
        e->v1 = &vt[1];
        e->v2 = &vt[0];

        e->t1 = tri1;
        e->object_ref = ob;

        SELECT_EDGE(1, tri->v[2], &vt[0], tri1)
        SELECT_EDGE(0, tri->v[0], &vt[1], tri2)
        RELINK_EDGE(2, tri2)

        tri1->v[0] = tri->v[2];
        tri1->v[1] = &vt[1];
        tri1->v[2] = &vt[0];

        tri2->v[0] = &vt[1];
        tri2->v[1] = tri->v[2];
        tri2->v[2] = tri->v[0];

        lineart_triangle_post(tri1, tri);
        lineart_triangle_post(tri2, tri);

        v_count += 2;
        t_count += 2;
      }
      else if (in2) {

        sub_v3_v3v3_db(span_v1, tri->v[2]->gloc, cam_pos);
        sub_v3_v3v3_db(span_v2, cam_pos, tri->v[0]->gloc);
        dot_v1 = dot_v3v3_db(span_v1, view_dir);
        dot_v2 = dot_v3v3_db(span_v2, view_dir);
        a = dot_v1 / (dot_v1 + dot_v2);
        interp_v3_v3v3_db(vt[0].gloc, tri->v[2]->gloc, tri->v[0]->gloc, a);
        mul_v4_m4v3_db(vt[0].fbcoord, m_view_projection, vt[0].gloc);
        vt[0].index = tri->v[2]->index;

        sub_v3_v3v3_db(span_v1, tri->v[2]->gloc, cam_pos);
        sub_v3_v3v3_db(span_v2, cam_pos, tri->v[1]->gloc);
        dot_v1 = dot_v3v3_db(span_v1, view_dir);
        dot_v2 = dot_v3v3_db(span_v2, view_dir);
        a = dot_v1 / (dot_v1 + dot_v2);
        interp_v3_v3v3_db(vt[1].gloc, tri->v[2]->gloc, tri->v[1]->gloc, a);
        mul_v4_m4v3_db(vt[1].fbcoord, m_view_projection, vt[1].gloc);
        vt[1].index = tri->v[2]->index;

        INCREASE_EDGE
        if (allow_boundaries) {
          e->flags = MOD_LINEART_EDGE_FLAG_CONTOUR;
          lineart_add_edge_to_array(&ld->pending_edges, e);
        }
        e->v1 = &vt[1];
        e->v2 = &vt[0];

        e->t1 = tri1;
        e->object_ref = ob;

        SELECT_EDGE(2, tri->v[0], &vt[0], tri1)
        SELECT_EDGE(1, tri->v[1], &vt[1], tri2)
        RELINK_EDGE(0, tri2)

        tri1->v[0] = tri->v[0];
        tri1->v[1] = &vt[1];
        tri1->v[2] = &vt[0];

        tri2->v[0] = &vt[1];
        tri2->v[1] = tri->v[0];
        tri2->v[2] = tri->v[1];

        lineart_triangle_post(tri1, tri);
        lineart_triangle_post(tri2, tri);

        v_count += 2;
        t_count += 2;
      }
      break;
  }
  *r_v_count = v_count;
  *r_e_count = e_count;
  *r_t_count = t_count;

#undef INCREASE_EDGE
#undef SELECT_EDGE
#undef RELINK_EDGE
#undef REMOVE_TRIANGLE_EDGE
}

void lineart_main_cull_triangles(LineartData *ld, bool clip_far)
{
  LineartTriangle *tri;
  LineartElementLinkNode *v_eln, *t_eln, *e_eln;
  double(*m_view_projection)[4] = ld->conf.view_projection;
  int i;
  int v_count = 0, t_count = 0, e_count = 0;
  Object *ob;
  bool allow_boundaries = ld->conf.allow_boundaries;
  double cam_pos[3];
  double clip_start = ld->conf.near_clip, clip_end = ld->conf.far_clip;
  double view_dir[3], clip_advance[3];

  copy_v3_v3_db(view_dir, ld->conf.view_vector);
  copy_v3_v3_db(clip_advance, ld->conf.view_vector);
  copy_v3_v3_db(cam_pos, ld->conf.camera_pos);

  if (clip_far) {
    /* Move starting point to end plane. */
    mul_v3db_db(clip_advance, -clip_end);
    add_v3_v3_db(cam_pos, clip_advance);

    /* "reverse looking". */
    mul_v3db_db(view_dir, -1.0f);
  }
  else {
    /* Clip Near. */
    mul_v3db_db(clip_advance, -clip_start);
    add_v3_v3_db(cam_pos, clip_advance);
  }

  v_eln = lineart_memory_get_vert_space(ld);
  t_eln = lineart_memory_get_triangle_space(ld);
  e_eln = lineart_memory_get_edge_space(ld);

  /* Additional memory space for storing generated points and triangles. */
#define LRT_CULL_ENSURE_MEMORY \
  if (v_count > 60) { \
    v_eln->element_count = v_count; \
    v_eln = lineart_memory_get_vert_space(ld); \
    v_count = 0; \
  } \
  if (t_count > 60) { \
    t_eln->element_count = t_count; \
    t_eln = lineart_memory_get_triangle_space(ld); \
    t_count = 0; \
  } \
  if (e_count > 60) { \
    e_eln->element_count = e_count; \
    e_eln = lineart_memory_get_edge_space(ld); \
    e_count = 0; \
  }

#define LRT_CULL_DECIDE_INSIDE \
  /* These three represents points that are in the clipping range or not. */ \
  in0 = 0, in1 = 0, in2 = 0; \
  if (clip_far) { \
    /* Point outside far plane. */ \
    if (tri->v[0]->fbcoord[use_w] > clip_end) { \
      in0 = 1; \
    } \
    if (tri->v[1]->fbcoord[use_w] > clip_end) { \
      in1 = 1; \
    } \
    if (tri->v[2]->fbcoord[use_w] > clip_end) { \
      in2 = 1; \
    } \
  } \
  else { \
    /* Point inside near plane. */ \
    if (tri->v[0]->fbcoord[use_w] < clip_start) { \
      in0 = 1; \
    } \
    if (tri->v[1]->fbcoord[use_w] < clip_start) { \
      in1 = 1; \
    } \
    if (tri->v[2]->fbcoord[use_w] < clip_start) { \
      in2 = 1; \
    } \
  }

  int use_w = 3;
  int in0 = 0, in1 = 0, in2 = 0;

  if (!ld->conf.cam_is_persp) {
    clip_start = -1;
    clip_end = 1;
    use_w = 2;
  }

  /* Then go through all the other triangles. */
  LISTBASE_FOREACH (LineartElementLinkNode *, eln, &ld->geom.triangle_buffer_pointers) {
    if (eln->flags & LRT_ELEMENT_IS_ADDITIONAL) {
      continue;
    }
    ob = static_cast<Object *>(eln->object_ref);
    for (i = 0; i < eln->element_count; i++) {
      /* Select the triangle in the array. */
      tri = static_cast<LineartTriangle *>(
          (void *)(((uchar *)eln->pointer) + ld->sizeof_triangle * i));

      if (tri->flags & LRT_CULL_DISCARD) {
        continue;
      }

      LRT_CULL_DECIDE_INSIDE
      LRT_CULL_ENSURE_MEMORY
      lineart_triangle_cull_single(ld,
                                   tri,
                                   in0,
                                   in1,
                                   in2,
                                   cam_pos,
                                   view_dir,
                                   allow_boundaries,
                                   m_view_projection,
                                   ob,
                                   &v_count,
                                   &e_count,
                                   &t_count,
                                   v_eln,
                                   e_eln,
                                   t_eln);
    }
    t_eln->element_count = t_count;
    v_eln->element_count = v_count;
  }

#undef LRT_CULL_ENSURE_MEMORY
#undef LRT_CULL_DECIDE_INSIDE
}

void lineart_main_free_adjacent_data(LineartData *ld)
{
  while (
      LinkData *link = static_cast<LinkData *>(BLI_pophead(&ld->geom.triangle_adjacent_pointers)))
  {
    MEM_freeN(link->data);
  }
  LISTBASE_FOREACH (LineartElementLinkNode *, eln, &ld->geom.triangle_buffer_pointers) {
    LineartTriangle *tri = static_cast<LineartTriangle *>(eln->pointer);
    int i;
    for (i = 0; i < eln->element_count; i++) {
      /* See definition of tri->intersecting_verts and the usage in
       * lineart_geometry_object_load() for detailed. */
      tri->intersecting_verts = nullptr;
      tri = (LineartTriangle *)(((uchar *)tri) + ld->sizeof_triangle);
    }
  }
}

void lineart_main_perspective_division(LineartData *ld)
{
  LISTBASE_FOREACH (LineartElementLinkNode *, eln, &ld->geom.vertex_buffer_pointers) {
    LineartVert *vt = static_cast<LineartVert *>(eln->pointer);
    for (int i = 0; i < eln->element_count; i++) {
      if (ld->conf.cam_is_persp) {
        /* Do not divide Z, we use Z to back transform cut points in later chaining process. */
        vt[i].fbcoord[0] /= vt[i].fbcoord[3];
        vt[i].fbcoord[1] /= vt[i].fbcoord[3];
        /* Re-map z into (0-1) range, because we no longer need NDC (Normalized Device Coordinates)
         * at the moment.
         * The algorithm currently doesn't need Z for operation, we use W instead. If Z is needed
         * in the future, the line below correctly transforms it to view space coordinates. */
        // `vt[i].fbcoord[2] = -2 * vt[i].fbcoord[2] / (far - near) - (far + near) / (far - near);
      }
      /* Shifting is always needed. */
      vt[i].fbcoord[0] -= ld->conf.shift_x * 2;
      vt[i].fbcoord[1] -= ld->conf.shift_y * 2;
    }
  }
}

void lineart_main_discard_out_of_frame_edges(LineartData *ld)
{
  LineartEdge *e;
  const float bounds[4][2] = {{-1.0f, -1.0f}, {-1.0f, 1.0f}, {1.0f, -1.0f}, {1.0f, 1.0f}};

#define LRT_VERT_OUT_OF_BOUND(v) \
  (v->fbcoord[0] < -1 || v->fbcoord[0] > 1 || v->fbcoord[1] < -1 || v->fbcoord[1] > 1)

  LISTBASE_FOREACH (LineartElementLinkNode *, eln, &ld->geom.line_buffer_pointers) {
    e = (LineartEdge *)eln->pointer;
<<<<<<< HEAD
    for (i = 0; i < eln->element_count; i++) {
      if (LRT_VERT_OUT_OF_BOUND(e[i].v1) && LRT_VERT_OUT_OF_BOUND(e[i].v2)) {
        e[i].flags = MOD_LINEART_EDGE_FLAG_CHAIN_PICKED;
=======
    for (int i = 0; i < eln->element_count; i++) {
      if (!e[i].v1 || !e[i].v2) {
        e[i].flags = LRT_EDGE_FLAG_CHAIN_PICKED;
        continue;
      }
      const blender::float2 vec1(e[i].v1->fbcoord), vec2(e[i].v2->fbcoord);
      if (LRT_VERT_OUT_OF_BOUND(e[i].v1) && LRT_VERT_OUT_OF_BOUND(e[i].v2)) {
        /* A line could still cross the image border even when both of the vertices are out of
         * bound. */
        if (isect_seg_seg_v2(bounds[0], bounds[1], vec1, vec2) == ISECT_LINE_LINE_NONE &&
            isect_seg_seg_v2(bounds[0], bounds[2], vec1, vec2) == ISECT_LINE_LINE_NONE &&
            isect_seg_seg_v2(bounds[1], bounds[3], vec1, vec2) == ISECT_LINE_LINE_NONE &&
            isect_seg_seg_v2(bounds[2], bounds[3], vec1, vec2) == ISECT_LINE_LINE_NONE)
        {
          e[i].flags = LRT_EDGE_FLAG_CHAIN_PICKED;
        }
>>>>>>> e22034da
      }
    }
  }
}

struct LineartEdgeNeighbor {
  int e;
  uint16_t flags;
  int v1, v2;
};

struct VertData {
  blender::Span<blender::float3> positions;
  LineartVert *v_arr;
  double (*model_view)[4];
  double (*model_view_proj)[4];
};

static void lineart_mvert_transform_task(void *__restrict userdata,
                                         const int i,
                                         const TaskParallelTLS *__restrict /*tls*/)
{
  VertData *vert_task_data = (VertData *)userdata;
  double co[4];
  LineartVert *v = &vert_task_data->v_arr[i];
  copy_v3db_v3fl(co, vert_task_data->positions[i]);
  mul_v3_m4v3_db(v->gloc, vert_task_data->model_view, co);
  mul_v4_m4v3_db(v->fbcoord, vert_task_data->model_view_proj, co);
  v->index = i;
}

static const int LRT_MESH_EDGE_TYPES[] = {
    MOD_LINEART_EDGE_FLAG_EDGE_MARK,
    MOD_LINEART_EDGE_FLAG_CONTOUR,
    MOD_LINEART_EDGE_FLAG_CREASE,
    MOD_LINEART_EDGE_FLAG_MATERIAL,
    MOD_LINEART_EDGE_FLAG_LOOSE,
    MOD_LINEART_EDGE_FLAG_CONTOUR_SECONDARY,
};

#define LRT_MESH_EDGE_TYPES_COUNT 6

static int lineart_edge_type_duplication_count(int eflag)
{
  int count = 0;
  /* See eLineartEdgeFlag for details. */
  for (int i = 0; i < LRT_MESH_EDGE_TYPES_COUNT; i++) {
    if (eflag & LRT_MESH_EDGE_TYPES[i]) {
      count++;
    }
  }
  return count;
}

/**
 * Because we have a variable size for #LineartTriangle, we need an access helper.
 * See #LineartTriangleThread for more info.
 */
static LineartTriangle *lineart_triangle_from_index(LineartData *ld,
                                                    LineartTriangle *rt_array,
                                                    int index)
{
  int8_t *b = (int8_t *)rt_array;
  b += (index * ld->sizeof_triangle);
  return (LineartTriangle *)b;
}

struct EdgeFeatData {
  LineartData *ld;
  Mesh *mesh;
  Object *ob_eval;                     /* For evaluated materials. */
  blender::Span<int> material_indices; /* May be empty. */
  blender::Span<blender::int2> edges;
  blender::Span<int> corner_verts;
  blender::Span<int> corner_edges;
  blender::Span<int3> corner_tris;
  blender::Span<int> tri_faces;
  LineartTriangle *tri_array;
  blender::VArray<bool> sharp_edges;
  blender::VArray<bool> sharp_faces;
  LineartVert *v_array;
  float crease_threshold;
  bool use_auto_smooth;
  bool use_freestyle_face;
  int freestyle_face_index;
  bool use_freestyle_edge;
  int freestyle_edge_index;
  LineartEdgeNeighbor *edge_nabr;
};

struct EdgeFeatReduceData {
  int feat_edges;
};

static void feat_data_sum_reduce(const void *__restrict /*userdata*/,
                                 void *__restrict chunk_join,
                                 void *__restrict chunk)
{
  EdgeFeatReduceData *feat_chunk_join = (EdgeFeatReduceData *)chunk_join;
  EdgeFeatReduceData *feat_chunk = (EdgeFeatReduceData *)chunk;
  feat_chunk_join->feat_edges += feat_chunk->feat_edges;
}

static void lineart_identify_corner_tri_feature_edges(void *__restrict userdata,
                                                      const int i,
                                                      const TaskParallelTLS *__restrict tls)
{
  EdgeFeatData *e_feat_data = (EdgeFeatData *)userdata;
  EdgeFeatReduceData *reduce_data = (EdgeFeatReduceData *)tls->userdata_chunk;
  Mesh *mesh = e_feat_data->mesh;
  Object *ob_eval = e_feat_data->ob_eval;
  LineartEdgeNeighbor *edge_nabr = e_feat_data->edge_nabr;
  const blender::Span<int3> corner_tris = e_feat_data->corner_tris;
  const blender::Span<int> tri_faces = e_feat_data->tri_faces;
  const blender::Span<int> material_indices = e_feat_data->material_indices;

  uint16_t edge_flag_result = 0;

  /* Because the edge neighbor array contains loop edge pairs, we only need to process the first
   * edge in the pair. Otherwise we would add the same edge that the loops represent twice. */
  if (i < edge_nabr[i].e) {
    return;
  }

  bool face_mark_filtered = false;
  bool enable_face_mark = (e_feat_data->use_freestyle_face &&
                           e_feat_data->ld->conf.filter_face_mark);
  bool only_contour = false;
  if (enable_face_mark) {
    FreestyleFace *ff1, *ff2;
    int index = e_feat_data->freestyle_face_index;
    if (index > -1) {
      ff1 = &((FreestyleFace *)mesh->face_data.layers[index].data)[tri_faces[i / 3]];
    }
    if (edge_nabr[i].e > -1) {
      ff2 = &((FreestyleFace *)mesh->face_data.layers[index].data)[tri_faces[edge_nabr[i].e / 3]];
    }
    else {
      /* Handle mesh boundary cases: We want mesh boundaries to respect
       * `filter_face_mark_boundaries` option the same way as face mark boundaries, and the code
       * path is simper when it's assuming both ff1 and ff2 not nullptr. */
      ff2 = ff1;
    }
    if (e_feat_data->ld->conf.filter_face_mark_boundaries ^
        e_feat_data->ld->conf.filter_face_mark_invert)
    {
      if ((ff1->flag & FREESTYLE_FACE_MARK) || (ff2->flag & FREESTYLE_FACE_MARK)) {
        face_mark_filtered = true;
      }
    }
    else {
      if ((ff1->flag & FREESTYLE_FACE_MARK) && (ff2->flag & FREESTYLE_FACE_MARK) && (ff2 != ff1)) {
        face_mark_filtered = true;
      }
    }
    if (e_feat_data->ld->conf.filter_face_mark_invert) {
      face_mark_filtered = !face_mark_filtered;
    }
    if (!face_mark_filtered) {
      edge_nabr[i].flags = MOD_LINEART_EDGE_FLAG_INHIBIT;
      if (e_feat_data->ld->conf.filter_face_mark_keep_contour) {
        only_contour = true;
      }
    }
  }

  if (enable_face_mark && !face_mark_filtered && !only_contour) {
    return;
  }

  /* Mesh boundary */
  if (edge_nabr[i].e == -1) {
    edge_nabr[i].flags = MOD_LINEART_EDGE_FLAG_CONTOUR;
    reduce_data->feat_edges += 1;
    return;
  }

  LineartTriangle *tri1, *tri2;
  LineartVert *vert;
  LineartData *ld = e_feat_data->ld;

  int f1 = i / 3, f2 = edge_nabr[i].e / 3;

  /* The mesh should already be triangulated now, so we can assume each face is a triangle. */
  tri1 = lineart_triangle_from_index(ld, e_feat_data->tri_array, f1);
  tri2 = lineart_triangle_from_index(ld, e_feat_data->tri_array, f2);

  vert = &e_feat_data->v_array[edge_nabr[i].v1];

  double view_vector_persp[3];
  double *view_vector = view_vector_persp;
  double dot_v1 = 0, dot_v2 = 0;
  double result;
  bool material_back_face = ((tri1->flags | tri2->flags) & LRT_TRIANGLE_MAT_BACK_FACE_CULLING);

  if (ld->conf.use_contour || ld->conf.use_back_face_culling || material_back_face) {
    if (ld->conf.cam_is_persp) {
      sub_v3_v3v3_db(view_vector, ld->conf.camera_pos, vert->gloc);
    }
    else {
      view_vector = ld->conf.view_vector;
    }

    dot_v1 = dot_v3v3_db(view_vector, tri1->gn);
    dot_v2 = dot_v3v3_db(view_vector, tri2->gn);

    if ((result = dot_v1 * dot_v2) <= 0 && (dot_v1 + dot_v2)) {
      edge_flag_result |= MOD_LINEART_EDGE_FLAG_CONTOUR;
    }

    if (ld->conf.use_back_face_culling) {
      if (dot_v1 < 0) {
        tri1->flags |= LRT_CULL_DISCARD;
      }
      if (dot_v2 < 0) {
        tri2->flags |= LRT_CULL_DISCARD;
      }
    }
    if (material_back_face) {
      if (tri1->flags & LRT_TRIANGLE_MAT_BACK_FACE_CULLING && dot_v1 < 0) {
        tri1->flags |= LRT_CULL_DISCARD;
      }
      if (tri2->flags & LRT_TRIANGLE_MAT_BACK_FACE_CULLING && dot_v2 < 0) {
        tri2->flags |= LRT_CULL_DISCARD;
      }
    }
  }

  if (ld->conf.use_contour_secondary) {
    view_vector = view_vector_persp;
    if (ld->conf.cam_is_persp_secondary) {
      sub_v3_v3v3_db(view_vector, vert->gloc, ld->conf.camera_pos_secondary);
    }
    else {
      view_vector = ld->conf.view_vector_secondary;
    }

    dot_v1 = dot_v3v3_db(view_vector, tri1->gn);
    dot_v2 = dot_v3v3_db(view_vector, tri2->gn);

    if ((result = dot_v1 * dot_v2) <= 0 && (dot_v1 + dot_v2)) {
      edge_flag_result |= MOD_LINEART_EDGE_FLAG_CONTOUR_SECONDARY;
    }
  }

  if (!only_contour) {
    if (ld->conf.use_crease) {
      bool do_crease = true;
      if (!ld->conf.force_crease && !e_feat_data->use_auto_smooth &&
          (!e_feat_data->sharp_faces[tri_faces[f1]]) && (!e_feat_data->sharp_faces[tri_faces[f2]]))
      {
        do_crease = false;
      }
      if (do_crease && (dot_v3v3_db(tri1->gn, tri2->gn) < e_feat_data->crease_threshold)) {
        edge_flag_result |= MOD_LINEART_EDGE_FLAG_CREASE;
      }
    }

    int mat1 = material_indices.is_empty() ? 0 : material_indices[tri_faces[f1]];
    int mat2 = material_indices.is_empty() ? 0 : material_indices[tri_faces[f2]];

    if (mat1 != mat2) {
      Material *m1 = BKE_object_material_get_eval(ob_eval, mat1 + 1);
      Material *m2 = BKE_object_material_get_eval(ob_eval, mat2 + 1);
      if (m1 && m2 &&
          ((m1->lineart.mat_occlusion == 0 && m2->lineart.mat_occlusion != 0) ||
           (m2->lineart.mat_occlusion == 0 && m1->lineart.mat_occlusion != 0)))
      {
        if (ld->conf.use_contour) {
          edge_flag_result |= MOD_LINEART_EDGE_FLAG_CONTOUR;
        }
      }
      if (ld->conf.use_material) {
        edge_flag_result |= MOD_LINEART_EDGE_FLAG_MATERIAL;
      }
    }
  }
  else {                     /* only_contour */
    if (!edge_flag_result) { /* Other edge types inhibited */
      return;
    }
  }

  const int3 real_edges = corner_tri_get_real_edges(e_feat_data->edges,
                                                    e_feat_data->corner_verts,
                                                    e_feat_data->corner_edges,
                                                    corner_tris[i / 3]);

  if (real_edges[i % 3] >= 0) {
    if (ld->conf.use_crease && ld->conf.sharp_as_crease &&
        e_feat_data->sharp_edges[real_edges[i % 3]])
    {
      edge_flag_result |= MOD_LINEART_EDGE_FLAG_CREASE;
    }

    if (ld->conf.use_edge_marks && e_feat_data->use_freestyle_edge) {
      FreestyleEdge *fe;
      int index = e_feat_data->freestyle_edge_index;
      fe = &((FreestyleEdge *)mesh->edge_data.layers[index].data)[real_edges[i % 3]];
      if (fe->flag & FREESTYLE_EDGE_MARK) {
        edge_flag_result |= MOD_LINEART_EDGE_FLAG_EDGE_MARK;
      }
    }
  }

  edge_nabr[i].flags = edge_flag_result;

  if (edge_flag_result) {
    /* Only allocate for feature edge (instead of all edges) to save memory.
     * If allow duplicated edges, one edge gets added multiple times if it has multiple types.
     */
    reduce_data->feat_edges += e_feat_data->ld->conf.allow_duplicated_types ?
                                   lineart_edge_type_duplication_count(edge_flag_result) :
                                   1;
  }
}

struct LooseEdgeData {
  int loose_count;
  int *loose_array;
};

void lineart_add_edge_to_array(LineartPendingEdges *pe, LineartEdge *e)
{
  if (pe->next >= pe->max || !pe->max) {
    if (!pe->max) {
      pe->max = 1000;
    }

    LineartEdge **new_array = static_cast<LineartEdge **>(
        MEM_mallocN(sizeof(LineartEdge *) * pe->max * 2, "LineartPendingEdges array"));
    if (LIKELY(pe->array)) {
      memcpy(new_array, pe->array, sizeof(LineartEdge *) * pe->max);
      MEM_freeN(pe->array);
    }
    pe->max *= 2;
    pe->array = new_array;
  }
  pe->array[pe->next] = e;
  pe->next++;
}
static void lineart_add_edge_to_array_thread(LineartObjectInfo *obi, LineartEdge *e)
{
  lineart_add_edge_to_array(&obi->pending_edges, e);
}

void lineart_finalize_object_edge_array_reserve(LineartPendingEdges *pe, int count)
{
  /* NOTE: For simplicity, this function doesn't actually do anything
   * if you already have data in #pe. */

  if (pe->max || pe->array || count == 0) {
    return;
  }

  pe->max = count;
  LineartEdge **new_array = static_cast<LineartEdge **>(
      MEM_mallocN(sizeof(LineartEdge *) * pe->max, "LineartPendingEdges array final"));
  pe->array = new_array;
}

static void lineart_finalize_object_edge_array(LineartPendingEdges *pe, LineartObjectInfo *obi)
{
  /* In case of line art "occlusion only" or contour not enabled, it's possible for an object to
   * not produce any feature lines. */
  if (!obi->pending_edges.array) {
    return;
  }
  memcpy(&pe->array[pe->next],
         obi->pending_edges.array,
         sizeof(LineartEdge *) * obi->pending_edges.next);
  MEM_freeN(obi->pending_edges.array);
  pe->next += obi->pending_edges.next;
}

static void lineart_triangle_adjacent_assign(LineartTriangle *tri,
                                             LineartTriangleAdjacent *tri_adj,
                                             LineartEdge *e)
{
  if (lineart_edge_match(tri, e, 0, 1)) {
    tri_adj->e[0] = e;
  }
  else if (lineart_edge_match(tri, e, 1, 2)) {
    tri_adj->e[1] = e;
  }
  else if (lineart_edge_match(tri, e, 2, 0)) {
    tri_adj->e[2] = e;
  }
}

struct TriData {
  LineartObjectInfo *ob_info;
  blender::Span<blender::float3> positions;
  blender::Span<int> corner_verts;
  blender::Span<int3> corner_tris;
  blender::Span<int> tri_faces;
  blender::Span<int> material_indices;
  LineartVert *vert_arr;
  LineartTriangle *tri_arr;
  int lineart_triangle_size;
  LineartTriangleAdjacent *tri_adj;
};

static void lineart_load_tri_task(void *__restrict userdata,
                                  const int i,
                                  const TaskParallelTLS *__restrict /*tls*/)
{
  TriData *tri_task_data = (TriData *)userdata;
  LineartObjectInfo *ob_info = tri_task_data->ob_info;
  const blender::Span<blender::float3> positions = tri_task_data->positions;
  const blender::Span<int> corner_verts = tri_task_data->corner_verts;
  const int3 &corner_tri = tri_task_data->corner_tris[i];
  const int face_i = tri_task_data->tri_faces[i];
  const blender::Span<int> material_indices = tri_task_data->material_indices;

  LineartVert *vert_arr = tri_task_data->vert_arr;
  LineartTriangle *tri = tri_task_data->tri_arr;

  tri = (LineartTriangle *)(((uchar *)tri) + tri_task_data->lineart_triangle_size * i);

  int v1 = corner_verts[corner_tri[0]];
  int v2 = corner_verts[corner_tri[1]];
  int v3 = corner_verts[corner_tri[2]];

  tri->v[0] = &vert_arr[v1];
  tri->v[1] = &vert_arr[v2];
  tri->v[2] = &vert_arr[v3];

  /* Material mask bits and occlusion effectiveness assignment. */
  Material *mat = BKE_object_material_get(
      ob_info->original_ob_eval, material_indices.is_empty() ? 1 : material_indices[face_i] + 1);
  tri->material_mask_bits |= ((mat && (mat->lineart.flags & LRT_MATERIAL_MASK_ENABLED)) ?
                                  mat->lineart.material_mask_bits :
                                  0);
  tri->mat_occlusion |= (mat ? mat->lineart.mat_occlusion : 1);
  tri->intersection_priority = ((mat && (mat->lineart.flags &
                                         LRT_MATERIAL_CUSTOM_INTERSECTION_PRIORITY)) ?
                                    mat->lineart.intersection_priority :
                                    ob_info->intersection_priority);
  tri->flags |= (mat && (mat->blend_flag & MA_BL_CULL_BACKFACE)) ?
                    LRT_TRIANGLE_MAT_BACK_FACE_CULLING :
                    0;

  tri->intersection_mask = ob_info->override_intersection_mask;

  tri->target_reference = (ob_info->obindex | (i & LRT_OBINDEX_LOWER));

  double gn[3];
  float no[3];
  normal_tri_v3(no, positions[v1], positions[v2], positions[v3]);
  copy_v3db_v3fl(gn, no);
  mul_v3_mat3_m4v3_db(tri->gn, ob_info->normal, gn);
  normalize_v3_db(tri->gn);

  if (ob_info->usage == OBJECT_LRT_INTERSECTION_ONLY) {
    tri->flags |= LRT_TRIANGLE_INTERSECTION_ONLY;
  }
  else if (ob_info->usage == OBJECT_LRT_FORCE_INTERSECTION) {
    tri->flags |= LRT_TRIANGLE_FORCE_INTERSECTION;
  }
  else if (ELEM(ob_info->usage, OBJECT_LRT_NO_INTERSECTION, OBJECT_LRT_OCCLUSION_ONLY)) {
    tri->flags |= LRT_TRIANGLE_NO_INTERSECTION;
  }

  /* Re-use this field to refer to adjacent info, will be cleared after culling stage. */
  tri->intersecting_verts = static_cast<LinkNode *>((void *)&tri_task_data->tri_adj[i]);
}
struct EdgeNeighborData {
  LineartEdgeNeighbor *edge_nabr;
  LineartAdjacentEdge *adj_e;
  blender::Span<int> corner_verts;
  blender::Span<int3> corner_tris;
  blender::Span<int> tri_faces;
};

static void lineart_edge_neighbor_init_task(void *__restrict userdata,
                                            const int i,
                                            const TaskParallelTLS *__restrict /*tls*/)
{
  EdgeNeighborData *en_data = (EdgeNeighborData *)userdata;
  LineartAdjacentEdge *adj_e = &en_data->adj_e[i];
  const int3 &tri = en_data->corner_tris[i / 3];
  LineartEdgeNeighbor *edge_nabr = &en_data->edge_nabr[i];
  const blender::Span<int> corner_verts = en_data->corner_verts;

  adj_e->e = i;
  adj_e->v1 = corner_verts[tri[i % 3]];
  adj_e->v2 = corner_verts[tri[(i + 1) % 3]];
  if (adj_e->v1 > adj_e->v2) {
    std::swap(adj_e->v1, adj_e->v2);
  }
  edge_nabr->e = -1;

  edge_nabr->v1 = adj_e->v1;
  edge_nabr->v2 = adj_e->v2;
  edge_nabr->flags = 0;
}

static void lineart_sort_adjacent_items(LineartAdjacentEdge *ai, int length)
{
  blender::parallel_sort(
      ai, ai + length, [](const LineartAdjacentEdge &p1, const LineartAdjacentEdge &p2) {
        int a = p1.v1 - p2.v1;
        int b = p1.v2 - p2.v2;
        /* `parallel_sort()` requires `cmp()` to return true when the first element needs to appear
         * before the second element in the sorted array, false otherwise (strict weak ordering),
         * see https://en.cppreference.com/w/cpp/named_req/Compare. */
        if (a < 0) {
          return true;
        }
        if (a > 0) {
          return false;
        }
        return b < 0;
      });
}

static LineartEdgeNeighbor *lineart_build_edge_neighbor(Mesh *mesh, int total_edges)
{
  /* Because the mesh is triangulated, so `mesh->edges_num` should be reliable? */
  LineartAdjacentEdge *adj_e = static_cast<LineartAdjacentEdge *>(
      MEM_mallocN(sizeof(LineartAdjacentEdge) * total_edges, "LineartAdjacentEdge arr"));
  LineartEdgeNeighbor *edge_nabr = static_cast<LineartEdgeNeighbor *>(
      MEM_mallocN(sizeof(LineartEdgeNeighbor) * total_edges, "LineartEdgeNeighbor arr"));

  TaskParallelSettings en_settings;
  BLI_parallel_range_settings_defaults(&en_settings);
  /* Set the minimum amount of edges a thread has to process. */
  en_settings.min_iter_per_thread = 50000;

  EdgeNeighborData en_data;
  en_data.adj_e = adj_e;
  en_data.edge_nabr = edge_nabr;
  en_data.corner_verts = mesh->corner_verts();
  en_data.corner_tris = mesh->corner_tris();
  en_data.tri_faces = mesh->corner_tri_faces();

  BLI_task_parallel_range(0, total_edges, &en_data, lineart_edge_neighbor_init_task, &en_settings);

  lineart_sort_adjacent_items(adj_e, total_edges);

  for (int i = 0; i < total_edges - 1; i++) {
    if (adj_e[i].v1 == adj_e[i + 1].v1 && adj_e[i].v2 == adj_e[i + 1].v2) {
      edge_nabr[adj_e[i].e].e = adj_e[i + 1].e;
      edge_nabr[adj_e[i + 1].e].e = adj_e[i].e;
    }
  }

  MEM_freeN(adj_e);

  return edge_nabr;
}

static void lineart_geometry_object_load(LineartObjectInfo *ob_info,
                                         LineartData *la_data,
                                         ListBase *shadow_elns)
{
  using namespace blender;
  Mesh *mesh = ob_info->original_me;
  if (!mesh->edges_num) {
    return;
  }

  /* Triangulate. */
  const Span<int3> corner_tris = mesh->corner_tris();
  const AttributeAccessor attributes = mesh->attributes();
  const VArraySpan material_indices = *attributes.lookup<int>("material_index", AttrDomain::Face);

  /* Check if we should look for custom data tags like Freestyle edges or faces. */
  bool can_find_freestyle_edge = false;
  int layer_index = CustomData_get_active_layer_index(&mesh->edge_data, CD_FREESTYLE_EDGE);
  if (layer_index != -1) {
    can_find_freestyle_edge = true;
  }

  bool can_find_freestyle_face = false;
  layer_index = CustomData_get_active_layer_index(&mesh->face_data, CD_FREESTYLE_FACE);
  if (layer_index != -1) {
    can_find_freestyle_face = true;
  }

  /* If we allow duplicated edges, one edge should get added multiple times if is has been
   * classified as more than one edge type. This is so we can create multiple different line type
   * chains containing the same edge. */
  LineartVert *la_v_arr = static_cast<LineartVert *>(lineart_mem_acquire_thread(
      &la_data->render_data_pool, sizeof(LineartVert) * mesh->verts_num));
  LineartTriangle *la_tri_arr = static_cast<LineartTriangle *>(lineart_mem_acquire_thread(
      &la_data->render_data_pool, corner_tris.size() * la_data->sizeof_triangle));

  Object *orig_ob = ob_info->original_ob;

  BLI_spin_lock(&la_data->lock_task);
  LineartElementLinkNode *elem_link_node = static_cast<LineartElementLinkNode *>(
      lineart_list_append_pointer_pool_sized_thread(&la_data->geom.vertex_buffer_pointers,
                                                    &la_data->render_data_pool,
                                                    la_v_arr,
                                                    sizeof(LineartElementLinkNode)));
  BLI_spin_unlock(&la_data->lock_task);

  elem_link_node->obindex = ob_info->obindex;
  elem_link_node->element_count = mesh->verts_num;
  elem_link_node->object_ref = orig_ob;
  ob_info->v_eln = elem_link_node;

  bool use_auto_smooth = false;
  float crease_angle = 0;
  if (orig_ob->lineart.flags & OBJECT_LRT_OWN_CREASE) {
    crease_angle = cosf(M_PI - orig_ob->lineart.crease_threshold);
  }
  else {
    crease_angle = la_data->conf.crease_threshold;
  }

  /* FIXME(Yiming): Hack for getting clean 3D text, the seam that extruded text object creates
   * erroneous detection on creases. Future configuration should allow options. */
  if (orig_ob->type == OB_FONT) {
    elem_link_node->flags |= LRT_ELEMENT_BORDER_ONLY;
  }

  BLI_spin_lock(&la_data->lock_task);
  elem_link_node = static_cast<LineartElementLinkNode *>(
      lineart_list_append_pointer_pool_sized_thread(&la_data->geom.triangle_buffer_pointers,
                                                    &la_data->render_data_pool,
                                                    la_tri_arr,
                                                    sizeof(LineartElementLinkNode)));
  BLI_spin_unlock(&la_data->lock_task);

  int usage = ob_info->usage;

  elem_link_node->element_count = corner_tris.size();
  elem_link_node->object_ref = orig_ob;
  elem_link_node->flags = eLineArtElementNodeFlag(
      elem_link_node->flags |
      ((usage == OBJECT_LRT_NO_INTERSECTION) ? LRT_ELEMENT_NO_INTERSECTION : 0));

  /* Note this memory is not from pool, will be deleted after culling. */
  LineartTriangleAdjacent *tri_adj = static_cast<LineartTriangleAdjacent *>(MEM_callocN(
      sizeof(LineartTriangleAdjacent) * corner_tris.size(), "LineartTriangleAdjacent"));
  /* Link is minimal so we use pool anyway. */
  BLI_spin_lock(&la_data->lock_task);
  lineart_list_append_pointer_pool_thread(
      &la_data->geom.triangle_adjacent_pointers, &la_data->render_data_pool, tri_adj);
  BLI_spin_unlock(&la_data->lock_task);

  /* Convert all vertices to lineart verts. */
  TaskParallelSettings vert_settings;
  BLI_parallel_range_settings_defaults(&vert_settings);
  /* Set the minimum amount of verts a thread has to process. */
  vert_settings.min_iter_per_thread = 4000;

  VertData vert_data;
  vert_data.positions = mesh->vert_positions();
  vert_data.v_arr = la_v_arr;
  vert_data.model_view = ob_info->model_view;
  vert_data.model_view_proj = ob_info->model_view_proj;

  BLI_task_parallel_range(
      0, mesh->verts_num, &vert_data, lineart_mvert_transform_task, &vert_settings);

  /* Convert all mesh triangles into lineart triangles.
   * Also create an edge map to get connectivity between edges and triangles. */
  TaskParallelSettings tri_settings;
  BLI_parallel_range_settings_defaults(&tri_settings);
  /* Set the minimum amount of triangles a thread has to process. */
  tri_settings.min_iter_per_thread = 4000;

  TriData tri_data;
  tri_data.ob_info = ob_info;
  tri_data.positions = mesh->vert_positions();
  tri_data.corner_tris = corner_tris;
  tri_data.tri_faces = mesh->corner_tri_faces();
  tri_data.corner_verts = mesh->corner_verts();
  tri_data.material_indices = material_indices;
  tri_data.vert_arr = la_v_arr;
  tri_data.tri_arr = la_tri_arr;
  tri_data.lineart_triangle_size = la_data->sizeof_triangle;
  tri_data.tri_adj = tri_adj;

  uint32_t total_edges = corner_tris.size() * 3;

  BLI_task_parallel_range(0, corner_tris.size(), &tri_data, lineart_load_tri_task, &tri_settings);

  /* Check for contour lines in the mesh.
   * IE check if the triangle edges lies in area where the triangles go from front facing to back
   * facing.
   */
  EdgeFeatReduceData edge_reduce = {0};
  TaskParallelSettings edge_feat_settings;
  BLI_parallel_range_settings_defaults(&edge_feat_settings);
  /* Set the minimum amount of edges a thread has to process. */
  edge_feat_settings.min_iter_per_thread = 4000;
  edge_feat_settings.userdata_chunk = &edge_reduce;
  edge_feat_settings.userdata_chunk_size = sizeof(EdgeFeatReduceData);
  edge_feat_settings.func_reduce = feat_data_sum_reduce;

  const VArray<bool> sharp_edges = *attributes.lookup_or_default<bool>(
      "sharp_edge", AttrDomain::Edge, false);
  const VArray<bool> sharp_faces = *attributes.lookup_or_default<bool>(
      "sharp_face", AttrDomain::Face, false);

  EdgeFeatData edge_feat_data = {nullptr};
  edge_feat_data.ld = la_data;
  edge_feat_data.mesh = mesh;
  edge_feat_data.ob_eval = ob_info->original_ob_eval;
  edge_feat_data.material_indices = material_indices;
  edge_feat_data.edges = mesh->edges();
  edge_feat_data.corner_verts = mesh->corner_verts();
  edge_feat_data.corner_edges = mesh->corner_edges();
  edge_feat_data.corner_tris = corner_tris;
  edge_feat_data.tri_faces = mesh->corner_tri_faces();
  edge_feat_data.sharp_edges = sharp_edges;
  edge_feat_data.sharp_faces = sharp_faces;
  edge_feat_data.edge_nabr = lineart_build_edge_neighbor(mesh, total_edges);
  edge_feat_data.tri_array = la_tri_arr;
  edge_feat_data.v_array = la_v_arr;
  edge_feat_data.crease_threshold = crease_angle;
  edge_feat_data.use_auto_smooth = use_auto_smooth;
  edge_feat_data.use_freestyle_face = can_find_freestyle_face;
  edge_feat_data.use_freestyle_edge = can_find_freestyle_edge;
  if (edge_feat_data.use_freestyle_face) {
    edge_feat_data.freestyle_face_index = CustomData_get_layer_index(&mesh->face_data,
                                                                     CD_FREESTYLE_FACE);
  }
  if (edge_feat_data.use_freestyle_edge) {
    edge_feat_data.freestyle_edge_index = CustomData_get_layer_index(&mesh->edge_data,
                                                                     CD_FREESTYLE_EDGE);
  }

  BLI_task_parallel_range(0,
                          total_edges,
                          &edge_feat_data,
                          lineart_identify_corner_tri_feature_edges,
                          &edge_feat_settings);

  LooseEdgeData loose_data = {0};

  if (la_data->conf.use_loose) {
    /* Only identifying floating edges at this point because other edges has been taken care of
     * inside #lineart_identify_corner_tri_feature_edges function. */
    const LooseEdgeCache &loose_edges = mesh->loose_edges();
    loose_data.loose_array = static_cast<int *>(
        MEM_malloc_arrayN(loose_edges.count, sizeof(int), __func__));
    if (loose_edges.count > 0) {
      loose_data.loose_count = 0;
      for (const int64_t edge_i : IndexRange(mesh->edges_num)) {
        if (loose_edges.is_loose_bits[edge_i]) {
          loose_data.loose_array[loose_data.loose_count] = int(edge_i);
          loose_data.loose_count++;
        }
      }
    }
  }

  int allocate_la_e = edge_reduce.feat_edges + loose_data.loose_count;

  LineartEdge *la_edge_arr = static_cast<LineartEdge *>(
      lineart_mem_acquire_thread(la_data->edge_data_pool, sizeof(LineartEdge) * allocate_la_e));
  LineartEdgeSegment *la_seg_arr = static_cast<LineartEdgeSegment *>(lineart_mem_acquire_thread(
      la_data->edge_data_pool, sizeof(LineartEdgeSegment) * allocate_la_e));
  BLI_spin_lock(&la_data->lock_task);
  elem_link_node = static_cast<LineartElementLinkNode *>(
      lineart_list_append_pointer_pool_sized_thread(&la_data->geom.line_buffer_pointers,
                                                    la_data->edge_data_pool,
                                                    la_edge_arr,
                                                    sizeof(LineartElementLinkNode)));
  BLI_spin_unlock(&la_data->lock_task);
  elem_link_node->element_count = allocate_la_e;
  elem_link_node->object_ref = orig_ob;
  elem_link_node->obindex = ob_info->obindex;

  LineartElementLinkNode *shadow_eln = nullptr;
  if (shadow_elns) {
    shadow_eln = lineart_find_matching_eln(shadow_elns, ob_info->obindex);
  }

  /* Start of the edge/seg arr */
  LineartEdge *la_edge;
  LineartEdgeSegment *la_seg;
  la_edge = la_edge_arr;
  la_seg = la_seg_arr;

  for (int i = 0; i < total_edges; i++) {
    LineartEdgeNeighbor *edge_nabr = &edge_feat_data.edge_nabr[i];

    if (i < edge_nabr->e) {
      continue;
    }

    /* Not a feature line, so we skip. */
    if (edge_nabr->flags == 0) {
      continue;
    }

    LineartEdge *edge_added = nullptr;

    /* See eLineartEdgeFlag for details. */
    for (int flag_bit = 0; flag_bit < LRT_MESH_EDGE_TYPES_COUNT; flag_bit++) {
      int use_type = LRT_MESH_EDGE_TYPES[flag_bit];
      if (!(use_type & edge_nabr->flags)) {
        continue;
      }

      la_edge->v1 = &la_v_arr[edge_nabr->v1];
      la_edge->v2 = &la_v_arr[edge_nabr->v2];
      int findex = i / 3;
      la_edge->t1 = lineart_triangle_from_index(la_data, la_tri_arr, findex);
      if (!edge_added) {
        lineart_triangle_adjacent_assign(la_edge->t1, &tri_adj[findex], la_edge);
      }
      if (edge_nabr->e != -1) {
        findex = edge_nabr->e / 3;
        la_edge->t2 = lineart_triangle_from_index(la_data, la_tri_arr, findex);
        if (!edge_added) {
          lineart_triangle_adjacent_assign(la_edge->t2, &tri_adj[findex], la_edge);
        }
      }
      la_edge->flags = use_type;
      la_edge->object_ref = orig_ob;
      la_edge->edge_identifier = LRT_EDGE_IDENTIFIER(ob_info, la_edge);
      BLI_addtail(&la_edge->segments, la_seg);

      if (shadow_eln) {
        /* TODO(Yiming): It's gonna be faster to do this operation after second stage occlusion if
         * we only need visible segments to have shadow info, however that way we lose information
         * on "shadow behind transparency window" type of region. */
        LineartEdge *shadow_e = lineart_find_matching_edge(shadow_eln, la_edge->edge_identifier);
        if (shadow_e) {
          lineart_register_shadow_cuts(la_data, la_edge, shadow_e);
        }
      }

      if (ELEM(usage,
               OBJECT_LRT_INHERIT,
               OBJECT_LRT_INCLUDE,
               OBJECT_LRT_NO_INTERSECTION,
               OBJECT_LRT_FORCE_INTERSECTION))
      {
        lineart_add_edge_to_array_thread(ob_info, la_edge);
      }

      if (edge_added) {
        edge_added->flags |= MOD_LINEART_EDGE_FLAG_NEXT_IS_DUPLICATION;
      }

      edge_added = la_edge;

      la_edge++;
      la_seg++;

      if (!la_data->conf.allow_duplicated_types) {
        break;
      }
    }
  }

  if (loose_data.loose_array) {
    const Span<int2> edges = mesh->edges();
    for (int i = 0; i < loose_data.loose_count; i++) {
      const int2 &edge = edges[loose_data.loose_array[i]];
      la_edge->v1 = &la_v_arr[edge[0]];
      la_edge->v2 = &la_v_arr[edge[1]];
      la_edge->flags = MOD_LINEART_EDGE_FLAG_LOOSE;
      la_edge->object_ref = orig_ob;
      la_edge->edge_identifier = LRT_EDGE_IDENTIFIER(ob_info, la_edge);
      BLI_addtail(&la_edge->segments, la_seg);
      if (ELEM(usage,
               OBJECT_LRT_INHERIT,
               OBJECT_LRT_INCLUDE,
               OBJECT_LRT_NO_INTERSECTION,
               OBJECT_LRT_FORCE_INTERSECTION))
      {
        lineart_add_edge_to_array_thread(ob_info, la_edge);
        if (shadow_eln) {
          LineartEdge *shadow_e = lineart_find_matching_edge(shadow_eln, la_edge->edge_identifier);
          if (shadow_e) {
            lineart_register_shadow_cuts(la_data, la_edge, shadow_e);
          }
        }
      }
      la_edge++;
      la_seg++;
    }
    MEM_SAFE_FREE(loose_data.loose_array);
  }

  MEM_freeN(edge_feat_data.edge_nabr);

  if (ob_info->free_use_mesh) {
    BKE_id_free(nullptr, mesh);
  }
}

static void lineart_object_load_worker(TaskPool *__restrict /*pool*/,
                                       LineartObjectLoadTaskInfo *olti)
{
  for (LineartObjectInfo *obi = olti->pending; obi; obi = obi->next) {
    lineart_geometry_object_load(obi, olti->ld, olti->shadow_elns);
  }
}

static uchar lineart_intersection_mask_check(Collection *c, Object *ob)
{
  LISTBASE_FOREACH (CollectionChild *, cc, &c->children) {
    uchar result = lineart_intersection_mask_check(cc->collection, ob);
    if (result) {
      return result;
    }
  }

  if (BKE_collection_has_object(c, (Object *)(ob->id.orig_id))) {
    if (c->lineart_flags & COLLECTION_LRT_USE_INTERSECTION_MASK) {
      return c->lineart_intersection_mask;
    }
  }

  return 0;
}

static uchar lineart_intersection_priority_check(Collection *c, Object *ob)
{
  if (ob->lineart.flags & OBJECT_LRT_OWN_INTERSECTION_PRIORITY) {
    return ob->lineart.intersection_priority;
  }

  LISTBASE_FOREACH (CollectionChild *, cc, &c->children) {
    uchar result = lineart_intersection_priority_check(cc->collection, ob);
    if (result) {
      return result;
    }
  }
  if (BKE_collection_has_object(c, (Object *)(ob->id.orig_id))) {
    if (c->lineart_flags & COLLECTION_LRT_USE_INTERSECTION_PRIORITY) {
      return c->lineart_intersection_priority;
    }
  }
  return 0;
}

/**
 * See if this object in such collection is used for generating line art,
 * Disabling a collection for line art will doable all objects inside.
 */
static int lineart_usage_check(Collection *c, Object *ob, bool is_render)
{

  if (!c) {
    return OBJECT_LRT_INHERIT;
  }

  int object_has_special_usage = (ob->lineart.usage != OBJECT_LRT_INHERIT);

  if (object_has_special_usage) {
    return ob->lineart.usage;
  }

  if (c->gobject.first) {
    if (BKE_collection_has_object(c, (Object *)(ob->id.orig_id))) {
      if ((is_render && (c->flag & COLLECTION_HIDE_RENDER)) ||
          ((!is_render) && (c->flag & COLLECTION_HIDE_VIEWPORT)))
      {
        return OBJECT_LRT_EXCLUDE;
      }
      if (ob->lineart.usage == OBJECT_LRT_INHERIT) {
        switch (c->lineart_usage) {
          case COLLECTION_LRT_OCCLUSION_ONLY:
            return OBJECT_LRT_OCCLUSION_ONLY;
          case COLLECTION_LRT_EXCLUDE:
            return OBJECT_LRT_EXCLUDE;
          case COLLECTION_LRT_INTERSECTION_ONLY:
            return OBJECT_LRT_INTERSECTION_ONLY;
          case COLLECTION_LRT_NO_INTERSECTION:
            return OBJECT_LRT_NO_INTERSECTION;
          case COLLECTION_LRT_FORCE_INTERSECTION:
            return OBJECT_LRT_FORCE_INTERSECTION;
        }
        return OBJECT_LRT_INHERIT;
      }
      return ob->lineart.usage;
    }
  }

  LISTBASE_FOREACH (CollectionChild *, cc, &c->children) {
    int result = lineart_usage_check(cc->collection, ob, is_render);
    if (result > OBJECT_LRT_INHERIT) {
      return result;
    }
  }

  return OBJECT_LRT_INHERIT;
}

static void lineart_geometry_load_assign_thread(LineartObjectLoadTaskInfo *olti_list,
                                                LineartObjectInfo *obi,
                                                int thread_count,
                                                int this_face_count)
{
  LineartObjectLoadTaskInfo *use_olti = olti_list;
  uint64_t min_face = use_olti->total_faces;
  for (int i = 0; i < thread_count; i++) {
    if (olti_list[i].total_faces < min_face) {
      min_face = olti_list[i].total_faces;
      use_olti = &olti_list[i];
    }
  }

  use_olti->total_faces += this_face_count;
  obi->next = use_olti->pending;
  use_olti->pending = obi;
}

static bool lineart_geometry_check_visible(double model_view_proj[4][4],
                                           double shift_x,
                                           double shift_y,
                                           Mesh *use_mesh)
{
  using namespace blender;
  if (!use_mesh) {
    return false;
  }
  const Bounds<float3> bounds = *use_mesh->bounds_min_max();
  BoundBox bb;
  BKE_boundbox_init_from_minmax(&bb, bounds.min, bounds.max);

  double co[8][4];
  double tmp[3];
  for (int i = 0; i < 8; i++) {
    copy_v3db_v3fl(co[i], bb.vec[i]);
    copy_v3_v3_db(tmp, co[i]);
    mul_v4_m4v3_db(co[i], model_view_proj, tmp);
    co[i][0] -= shift_x * 2 * co[i][3];
    co[i][1] -= shift_y * 2 * co[i][3];
  }

  bool cond[6] = {true, true, true, true, true, true};
  /* Because for a point to be inside clip space, it must satisfy `-Wc <= XYCc <= Wc`, here if
   * all verts falls to the same side of the clip space border, we know it's outside view. */
  for (int i = 0; i < 8; i++) {
    cond[0] &= (co[i][0] < -co[i][3]);
    cond[1] &= (co[i][0] > co[i][3]);
    cond[2] &= (co[i][1] < -co[i][3]);
    cond[3] &= (co[i][1] > co[i][3]);
    cond[4] &= (co[i][2] < -co[i][3]);
    cond[5] &= (co[i][2] > co[i][3]);
  }
  for (int i = 0; i < 6; i++) {
    if (cond[i]) {
      return false;
    }
  }
  return true;
}

static void lineart_object_load_single_instance(LineartData *ld,
                                                Depsgraph *depsgraph,
                                                Scene *scene,
                                                Object *ob,
                                                Object *ref_ob,
                                                const float use_mat[4][4],
                                                bool is_render,
                                                LineartObjectLoadTaskInfo *olti,
                                                int thread_count,
                                                int obindex)
{
  LineartObjectInfo *obi = static_cast<LineartObjectInfo *>(
      lineart_mem_acquire(&ld->render_data_pool, sizeof(LineartObjectInfo)));
  obi->usage = lineart_usage_check(scene->master_collection, ob, is_render);
  obi->override_intersection_mask = lineart_intersection_mask_check(scene->master_collection, ob);
  obi->intersection_priority = lineart_intersection_priority_check(scene->master_collection, ob);
  Mesh *use_mesh;

  if (obi->usage == OBJECT_LRT_EXCLUDE) {
    return;
  }

  obi->obindex = obindex << LRT_OBINDEX_SHIFT;

  /* Prepare the matrix used for transforming this specific object (instance). This has to be
   * done before mesh boundbox check because the function needs that. */
  mul_m4db_m4db_m4fl(obi->model_view_proj, ld->conf.view_projection, use_mat);
  mul_m4db_m4db_m4fl(obi->model_view, ld->conf.view, use_mat);

  if (!ELEM(ob->type, OB_MESH, OB_MBALL, OB_CURVES_LEGACY, OB_SURF, OB_FONT)) {
    return;
  }
  if (ob->type == OB_MESH) {
    use_mesh = BKE_object_get_evaluated_mesh(ob);
    if ((!use_mesh) || use_mesh->edit_mesh) {
      /* If the object is being edited, then the mesh is not evaluated fully into the final
       * result, do not load them. This could be caused by incorrect evaluation order due to
       * the way line art uses depsgraph.See #102612 for explanation of this workaround. */
      return;
    }
  }
  else {
    use_mesh = BKE_mesh_new_from_object(depsgraph, ob, true, true);
  }

  /* In case we still can not get any mesh geometry data from the object, same as above. */
  if (!use_mesh) {
    return;
  }

  if (!lineart_geometry_check_visible(
          obi->model_view_proj, ld->conf.shift_x, ld->conf.shift_y, use_mesh))
  {
    return;
  }

  if (ob->type != OB_MESH) {
    obi->free_use_mesh = true;
  }

  /* Make normal matrix. */
  float imat[4][4];
  invert_m4_m4(imat, use_mat);
  transpose_m4(imat);
  copy_m4d_m4(obi->normal, imat);

  obi->original_me = use_mesh;
  obi->original_ob = (ref_ob->id.orig_id ? (Object *)ref_ob->id.orig_id : (Object *)ref_ob);
  obi->original_ob_eval = DEG_get_evaluated_object(depsgraph, obi->original_ob);
  lineart_geometry_load_assign_thread(olti, obi, thread_count, use_mesh->faces_num);
}

void lineart_main_load_geometries(Depsgraph *depsgraph,
                                  Scene *scene,
                                  Object *camera /* Still use camera arg for convenience. */,
                                  LineartData *ld,
                                  bool allow_duplicates,
                                  bool do_shadow_casting,
                                  ListBase *shadow_elns)
{
  double proj[4][4], view[4][4], result[4][4];
  float inv[4][4];

  if (!do_shadow_casting) {
    Camera *cam = static_cast<Camera *>(camera->data);
    float sensor = BKE_camera_sensor_size(cam->sensor_fit, cam->sensor_x, cam->sensor_y);
    int fit = BKE_camera_sensor_fit(cam->sensor_fit, ld->w, ld->h);
    double asp = (double(ld->w) / double(ld->h));
    if (cam->type == CAM_PERSP) {
      if (fit == CAMERA_SENSOR_FIT_VERT && asp > 1) {
        sensor *= asp;
      }
      if (fit == CAMERA_SENSOR_FIT_HOR && asp < 1) {
        sensor /= asp;
      }
      const double fov = focallength_to_fov(cam->lens / (1 + ld->conf.overscan), sensor);
      lineart_matrix_perspective_44d(proj, fov, asp, cam->clip_start, cam->clip_end);
    }
    else if (cam->type == CAM_ORTHO) {
      const double w = cam->ortho_scale / 2;
      lineart_matrix_ortho_44d(proj, -w, w, -w / asp, w / asp, cam->clip_start, cam->clip_end);
    }

    invert_m4_m4(inv, ld->conf.cam_obmat);
    mul_m4db_m4db_m4fl(result, proj, inv);
    copy_m4_m4_db(proj, result);
    copy_m4_m4_db(ld->conf.view_projection, proj);

    unit_m4_db(view);
    copy_m4_m4_db(ld->conf.view, view);
  }

  BLI_listbase_clear(&ld->geom.triangle_buffer_pointers);
  BLI_listbase_clear(&ld->geom.vertex_buffer_pointers);

  double t_start;
  if (G.debug_value == 4000) {
    t_start = BLI_time_now_seconds();
  }

  int thread_count = ld->thread_count;
  int bound_box_discard_count = 0;
  int obindex = 0;

  /* This memory is in render buffer memory pool. So we don't need to free those after loading. */
  LineartObjectLoadTaskInfo *olti = static_cast<LineartObjectLoadTaskInfo *>(lineart_mem_acquire(
      &ld->render_data_pool, sizeof(LineartObjectLoadTaskInfo) * thread_count));

  eEvaluationMode eval_mode = DEG_get_mode(depsgraph);
  bool is_render = eval_mode == DAG_EVAL_RENDER;

  int flags = DEG_ITER_OBJECT_FLAG_LINKED_DIRECTLY | DEG_ITER_OBJECT_FLAG_LINKED_VIA_SET |
              DEG_ITER_OBJECT_FLAG_VISIBLE;

  /* Instance duplicated & particles. */
  if (allow_duplicates) {
    flags |= DEG_ITER_OBJECT_FLAG_DUPLI;
  }

  DEGObjectIterSettings deg_iter_settings = {nullptr};
  deg_iter_settings.depsgraph = depsgraph;
  deg_iter_settings.flags = flags;

  /* XXX(@Yiming): Temporary solution, this iterator is technically unsafe to use *during*
   * depsgraph evaluation, see D14997 for detailed explanations. */
  DEG_OBJECT_ITER_BEGIN (&deg_iter_settings, ob) {

    obindex++;

    Object *eval_ob = DEG_get_evaluated_object(depsgraph, ob);

    if (!eval_ob) {
      continue;
    }

    /* DEG_OBJECT_ITER_BEGIN will include the instanced mesh of these curve object types, so don't
     * load them twice. */
    if (allow_duplicates && ELEM(ob->type, OB_CURVES_LEGACY, OB_FONT, OB_SURF)) {
      continue;
    }

    if (BKE_object_visibility(eval_ob, eval_mode) & OB_VISIBLE_SELF) {
      lineart_object_load_single_instance(ld,
                                          depsgraph,
                                          scene,
                                          eval_ob,
                                          eval_ob,
                                          eval_ob->object_to_world().ptr(),
                                          is_render,
                                          olti,
                                          thread_count,
                                          obindex);
    }
  }
  DEG_OBJECT_ITER_END;

  TaskPool *tp = BLI_task_pool_create(nullptr, TASK_PRIORITY_HIGH);

  if (G.debug_value == 4000) {
    printf("thread count: %d\n", thread_count);
  }
  for (int i = 0; i < thread_count; i++) {
    olti[i].ld = ld;
    olti[i].shadow_elns = shadow_elns;
    olti[i].thread_id = i;
    BLI_task_pool_push(tp, (TaskRunFunction)lineart_object_load_worker, &olti[i], false, nullptr);
  }
  BLI_task_pool_work_and_wait(tp);
  BLI_task_pool_free(tp);

  /* The step below is to serialize vertex index in the whole scene, so
   * lineart_triangle_share_edge() can work properly from the lack of triangle adjacent info. */
  int global_i = 0;

  int edge_count = 0;
  for (int i = 0; i < thread_count; i++) {
    for (LineartObjectInfo *obi = olti[i].pending; obi; obi = obi->next) {
      if (!obi->v_eln) {
        continue;
      }
      edge_count += obi->pending_edges.next;
    }
  }
  lineart_finalize_object_edge_array_reserve(&ld->pending_edges, edge_count);

  for (int i = 0; i < thread_count; i++) {
    for (LineartObjectInfo *obi = olti[i].pending; obi; obi = obi->next) {
      if (!obi->v_eln) {
        continue;
      }
      LineartVert *v = (LineartVert *)obi->v_eln->pointer;
      int v_count = obi->v_eln->element_count;
      obi->v_eln->global_index_offset = global_i;
      for (int vi = 0; vi < v_count; vi++) {
        v[vi].index += global_i;
      }
      /* Register a global index increment. See #lineart_triangle_share_edge() and
       * #lineart_main_load_geometries() for detailed. It's okay that global_vindex might
       * eventually overflow, in such large scene it's virtually impossible for two vertex of the
       * same numeric index to come close together. */
      obi->global_i_offset = global_i;
      global_i += v_count;
      lineart_finalize_object_edge_array(&ld->pending_edges, obi);
    }
  }

  if (G.debug_value == 4000) {
    double t_elapsed = BLI_time_now_seconds() - t_start;
    printf("Line art loading time: %lf\n", t_elapsed);
    printf("Discarded %d object from bound box check\n", bound_box_discard_count);
  }
}

/**
 * Returns the two other verts of the triangle given a vertex. Returns false if the given vertex
 * doesn't belong to this triangle.
 */
static bool lineart_triangle_get_other_verts(const LineartTriangle *tri,
                                             const LineartVert *vt,
                                             LineartVert **l,
                                             LineartVert **r)
{
  if (tri->v[0] == vt) {
    *l = tri->v[1];
    *r = tri->v[2];
    return true;
  }
  if (tri->v[1] == vt) {
    *l = tri->v[2];
    *r = tri->v[0];
    return true;
  }
  if (tri->v[2] == vt) {
    *l = tri->v[0];
    *r = tri->v[1];
    return true;
  }
  return false;
}

bool lineart_edge_from_triangle(const LineartTriangle *tri,
                                const LineartEdge *e,
                                bool allow_overlapping_edges)
{
  const LineartEdge *use_e = e;
  if (e->flags & MOD_LINEART_EDGE_FLAG_LIGHT_CONTOUR) {
    if (((e->target_reference & LRT_LIGHT_CONTOUR_TARGET) == tri->target_reference) ||
        (((e->target_reference >> 32) & LRT_LIGHT_CONTOUR_TARGET) == tri->target_reference))
    {
      return true;
    }
  }
  else {
    /* Normally we just determine from identifiers of adjacent triangles. */
    if ((use_e->t1 && use_e->t1->target_reference == tri->target_reference) ||
        (use_e->t2 && use_e->t2->target_reference == tri->target_reference))
    {
      return true;
    }
  }

  /* If allows overlapping, then we compare the vertex coordinates one by one to determine if one
   * edge is from specific triangle. This is slower but can handle edge split cases very well. */
  if (allow_overlapping_edges) {
#define LRT_TRI_SAME_POINT(tri, i, pt) \
  ((LRT_DOUBLE_CLOSE_ENOUGH(tri->v[i]->gloc[0], pt->gloc[0]) && \
    LRT_DOUBLE_CLOSE_ENOUGH(tri->v[i]->gloc[1], pt->gloc[1]) && \
    LRT_DOUBLE_CLOSE_ENOUGH(tri->v[i]->gloc[2], pt->gloc[2])) || \
   (LRT_DOUBLE_CLOSE_ENOUGH(tri->v[i]->gloc[0], pt->gloc[0]) && \
    LRT_DOUBLE_CLOSE_ENOUGH(tri->v[i]->gloc[1], pt->gloc[1]) && \
    LRT_DOUBLE_CLOSE_ENOUGH(tri->v[i]->gloc[2], pt->gloc[2])))
    if ((LRT_TRI_SAME_POINT(tri, 0, e->v1) || LRT_TRI_SAME_POINT(tri, 1, e->v1) ||
         LRT_TRI_SAME_POINT(tri, 2, e->v1)) &&
        (LRT_TRI_SAME_POINT(tri, 0, e->v2) || LRT_TRI_SAME_POINT(tri, 1, e->v2) ||
         LRT_TRI_SAME_POINT(tri, 2, e->v2)))
    {
      return true;
    }
#undef LRT_TRI_SAME_POINT
  }
  return false;
}

/* Sorting three intersection points from min to max,
 * the order for each intersection is set in `lst[0]` to `lst[2]`. */
#define INTERSECT_SORT_MIN_TO_MAX_3(ia, ib, ic, lst) \
  { \
    lst[0] = LRT_MIN3_INDEX(ia, ib, ic); \
    lst[1] = (((ia <= ib && ib <= ic) || (ic <= ib && ib <= ia)) ? \
                  1 : \
                  (((ic <= ia && ia <= ib) || (ib < ia && ia <= ic)) ? 0 : 2)); \
    lst[2] = LRT_MAX3_INDEX(ia, ib, ic); \
  }

/* `ia ib ic` are ordered. */
#define INTERSECT_JUST_GREATER(is, order, num, index) \
  { \
    index = (num < is[order[0]] ? \
                 order[0] : \
                 (num < is[order[1]] ? order[1] : (num < is[order[2]] ? order[2] : -1))); \
  }

/* `ia ib ic` are ordered. */
#define INTERSECT_JUST_SMALLER(is, order, num, index) \
  { \
    index = (num > is[order[2]] ? \
                 order[2] : \
                 (num > is[order[1]] ? order[1] : (num > is[order[0]] ? order[0] : -1))); \
  }

#define LRT_ISEC(index) (index == 0 ? isec_e1 : (index == 1 ? isec_e2 : isec_e3))
#define LRT_PARALLEL(index) (index == 0 ? para_e1 : (index == 1 ? para_e2 : para_e3))

/**
 * This is the main function to calculate
 * the occlusion status between 1(one) triangle and 1(one) line.
 * if returns true, then from/to will carry the occluded segments
 * in ratio from `e->v1` to `e->v2`. The line is later cut with these two values.
 *
 * TODO(@Yiming): This function uses a convoluted method that needs to be redesigned.
 *
 * 1) The #lineart_intersect_seg_seg() and #lineart_point_triangle_relation() are separate calls,
 * which would potentially return results that doesn't agree, especially when it's an edge
 * extruding from one of the triangle's point. To get the information using one math process can
 * solve this problem.
 *
 * 2) Currently using discrete a/b/c/para_e1/para_e2/para_e3/is[3] values for storing
 * intersection/edge_aligned/intersection_order info, which isn't optimal, needs a better
 * representation (likely a struct) for readability and clarity of code path.
 *
 * I keep this function as-is because it's still fast, and more importantly the output value
 * threshold is already in tune with the cutting function in the next stage.
 * While current "edge aligned" fix isn't ideal, it does solve most of the precision issue
 * especially in orthographic camera mode.
 */
static bool lineart_triangle_edge_image_space_occlusion(const LineartTriangle *tri,
                                                        const LineartEdge *e,
                                                        const double *override_camera_loc,
                                                        const bool override_cam_is_persp,
                                                        const bool allow_overlapping_edges,
                                                        const double m_view_projection[4][4],
                                                        const double camera_dir[3],
                                                        const float cam_shift_x,
                                                        const float cam_shift_y,
                                                        double *from,
                                                        double *to)
{
  double cross_ratios[3] = {0};
  int cross_order[3];
  int cross_v1 = -1, cross_v2 = -1;
  /* If the edge intersects with the triangle edges (including extensions). */
  int isec_e1, isec_e2, isec_e3;
  /* If edge is parallel to one of the edges in the triangle. */
  bool para_e1, para_e2, para_e3;
  enum LineartPointTri state_v1 = LRT_OUTSIDE_TRIANGLE, state_v2 = LRT_OUTSIDE_TRIANGLE;

  double dir_v1[3];
  double dir_v2[3];
  double view_vector[4];
  double dir_cam[3];
  double dot_v1, dot_v2, dot_v1a, dot_v2a;
  double dot_f;
  double gloc[4], trans[4];
  double cut = -1;

  double *LFBC = e->v1->fbcoord, *RFBC = e->v2->fbcoord, *FBC0 = tri->v[0]->fbcoord,
         *FBC1 = tri->v[1]->fbcoord, *FBC2 = tri->v[2]->fbcoord;

  /* Overlapping not possible, return early. */
  if ((std::max({FBC0[0], FBC1[0], FBC2[0]}) < std::min(LFBC[0], RFBC[0])) ||
      (std::min({FBC0[0], FBC1[0], FBC2[0]}) > std::max(LFBC[0], RFBC[0])) ||
      (std::max({FBC0[1], FBC1[1], FBC2[1]}) < std::min(LFBC[1], RFBC[1])) ||
      (std::min({FBC0[1], FBC1[1], FBC2[1]}) > std::max(LFBC[1], RFBC[1])) ||
      (std::min({FBC0[3], FBC1[3], FBC2[3]}) > std::max(LFBC[3], RFBC[3])))
  {
    return false;
  }

  /* If the line is one of the edge in the triangle, then it's not occluded. */
  if (lineart_edge_from_triangle(tri, e, allow_overlapping_edges)) {
    return false;
  }

  /* Check if the line visually crosses one of the edge in the triangle. */
  isec_e1 = lineart_intersect_seg_seg(LFBC, RFBC, FBC0, FBC1, &cross_ratios[0], &para_e1);
  isec_e2 = lineart_intersect_seg_seg(LFBC, RFBC, FBC1, FBC2, &cross_ratios[1], &para_e2);
  isec_e3 = lineart_intersect_seg_seg(LFBC, RFBC, FBC2, FBC0, &cross_ratios[2], &para_e3);

  /* Sort the intersection distance. */
  INTERSECT_SORT_MIN_TO_MAX_3(cross_ratios[0], cross_ratios[1], cross_ratios[2], cross_order);

  sub_v3_v3v3_db(dir_v1, e->v1->gloc, tri->v[0]->gloc);
  sub_v3_v3v3_db(dir_v2, e->v2->gloc, tri->v[0]->gloc);

  copy_v3_v3_db(dir_cam, camera_dir);
  copy_v3_v3_db(view_vector, override_camera_loc);
  if (override_cam_is_persp) {
    sub_v3_v3v3_db(dir_cam, view_vector, tri->v[0]->gloc);
  }

  dot_v1 = dot_v3v3_db(dir_v1, tri->gn);
  dot_v2 = dot_v3v3_db(dir_v2, tri->gn);
  dot_f = dot_v3v3_db(dir_cam, tri->gn);

  if ((e->flags & MOD_LINEART_EDGE_FLAG_PROJECTED_SHADOW) &&
      (e->target_reference == tri->target_reference))
  {
    if (((dot_f > 0) && (e->flags & MOD_LINEART_EDGE_FLAG_SHADOW_FACING_LIGHT)) ||
        ((dot_f < 0) && !(e->flags & MOD_LINEART_EDGE_FLAG_SHADOW_FACING_LIGHT)))
    {
      *from = 0.0f;
      *to = 1.0f;
      return true;
    }

    return false;
  }

  /* NOTE(Yiming): When we don't use `dot_f==0` here, it's theoretically possible that _some_
   * faces in perspective mode would get erroneously caught in this condition where they really
   * are legit faces that would produce occlusion, but haven't encountered those yet in my test
   * files.
   */
  if (fabs(dot_f) < FLT_EPSILON) {
    return false;
  }

  /* Whether two end points are inside/on_the_edge/outside of the triangle. */
  state_v1 = lineart_point_triangle_relation(LFBC, FBC0, FBC1, FBC2);
  state_v2 = lineart_point_triangle_relation(RFBC, FBC0, FBC1, FBC2);

  /* If the edge doesn't visually cross any edge of the triangle... */
  if (!isec_e1 && !isec_e2 && !isec_e3) {
    /* And if both end point from the edge is outside of the triangle... */
    if ((!state_v1) && (!state_v2)) {
      return false; /* We don't have any occlusion. */
    }
  }

  /* Determine the cut position. */

  dot_v1a = fabs(dot_v1);
  if (dot_v1a < DBL_EPSILON) {
    dot_v1a = 0;
    dot_v1 = 0;
  }
  dot_v2a = fabs(dot_v2);
  if (dot_v2a < DBL_EPSILON) {
    dot_v2a = 0;
    dot_v2 = 0;
  }
  if (dot_v1 - dot_v2 == 0) {
    cut = 100000;
  }
  else if (dot_v1 * dot_v2 <= 0) {
    cut = dot_v1a / fabs(dot_v1 - dot_v2);
  }
  else {
    cut = fabs(dot_v2 + dot_v1) / fabs(dot_v1 - dot_v2);
    cut = dot_v2a > dot_v1a ? 1 - cut : cut;
  }

  /* Transform the cut from geometry space to image space. */
  if (override_cam_is_persp) {
    interp_v3_v3v3_db(gloc, e->v1->gloc, e->v2->gloc, cut);
    mul_v4_m4v3_db(trans, m_view_projection, gloc);
    mul_v3db_db(trans, (1 / trans[3]));
    trans[0] -= cam_shift_x * 2;
    trans[1] -= cam_shift_y * 2;
    /* To accommodate `k=0` and `k=inf` (vertical) lines. here the cut is in image space. */
    if (fabs(e->v1->fbcoord[0] - e->v2->fbcoord[0]) > fabs(e->v1->fbcoord[1] - e->v2->fbcoord[1]))
    {
      cut = ratiod(e->v1->fbcoord[0], e->v2->fbcoord[0], trans[0]);
    }
    else {
      cut = ratiod(e->v1->fbcoord[1], e->v2->fbcoord[1], trans[1]);
    }
  }

#define LRT_GUARD_NOT_FOUND \
  if (cross_v1 < 0 || cross_v2 < 0) { \
    return false; \
  }

  /* Determine the pair of edges that the line has crossed. The "|" symbol in the comment
   * indicates triangle boundary. DBL_TRIANGLE_LIM is needed to for floating point precision
   * tolerance. */

  if (state_v1 == LRT_INSIDE_TRIANGLE) {
    /* Left side is in the triangle. */
    if (state_v2 == LRT_INSIDE_TRIANGLE) {
      /* |   l---r   | */
      INTERSECT_JUST_SMALLER(cross_ratios, cross_order, DBL_TRIANGLE_LIM, cross_v1);
      INTERSECT_JUST_GREATER(cross_ratios, cross_order, 1 - DBL_TRIANGLE_LIM, cross_v2);
    }
    else if (state_v2 == LRT_ON_TRIANGLE) {
      /* |   l------r| */
      INTERSECT_JUST_SMALLER(cross_ratios, cross_order, DBL_TRIANGLE_LIM, cross_v1);
      INTERSECT_JUST_GREATER(cross_ratios, cross_order, 1 - DBL_TRIANGLE_LIM, cross_v2);
    }
    else if (state_v2 == LRT_OUTSIDE_TRIANGLE) {
      /* |   l-------|------r */
      INTERSECT_JUST_SMALLER(cross_ratios, cross_order, DBL_TRIANGLE_LIM, cross_v1);
      INTERSECT_JUST_GREATER(cross_ratios, cross_order, 0, cross_v2);
    }
  }
  else if (state_v1 == LRT_ON_TRIANGLE) {
    /* Left side is on some edge of the triangle. */
    if (state_v2 == LRT_INSIDE_TRIANGLE) {
      /* |l------r   | */
      INTERSECT_JUST_SMALLER(cross_ratios, cross_order, DBL_TRIANGLE_LIM, cross_v1);
      INTERSECT_JUST_GREATER(cross_ratios, cross_order, 1 - DBL_TRIANGLE_LIM, cross_v2);
    }
    else if (state_v2 == LRT_ON_TRIANGLE) {
      /* |l---------r| */
      INTERSECT_JUST_SMALLER(cross_ratios, cross_order, DBL_TRIANGLE_LIM, cross_v1);
      INTERSECT_JUST_GREATER(cross_ratios, cross_order, 1 - DBL_TRIANGLE_LIM, cross_v2);
    }
    else if (state_v2 == LRT_OUTSIDE_TRIANGLE) {
      /*           |l----------|-------r (crossing the triangle) [OR]
       * r---------|l          |         (not crossing the triangle) */
      INTERSECT_JUST_GREATER(cross_ratios, cross_order, DBL_TRIANGLE_LIM, cross_v2);
      if (cross_v2 >= 0 && LRT_ISEC(cross_v2) && cross_ratios[cross_v2] > (DBL_TRIANGLE_LIM)) {
        INTERSECT_JUST_SMALLER(cross_ratios, cross_order, DBL_TRIANGLE_LIM, cross_v1);
      }
      else {
        INTERSECT_JUST_SMALLER(cross_ratios, cross_order, DBL_TRIANGLE_LIM, cross_v2);
        if (cross_v2 > 0) {
          INTERSECT_JUST_SMALLER(cross_ratios, cross_order, cross_ratios[cross_v2], cross_v1);
        }
      }
      LRT_GUARD_NOT_FOUND
      /* We could have the edge being completely parallel to the triangle where there isn't a
       * viable occlusion result. */
      if ((LRT_PARALLEL(cross_v1) && !LRT_ISEC(cross_v1)) ||
          (LRT_PARALLEL(cross_v2) && !LRT_ISEC(cross_v2)))
      {
        return false;
      }
    }
  }
  else if (state_v1 == LRT_OUTSIDE_TRIANGLE) {
    /* Left side is outside of the triangle. */
    if (state_v2 == LRT_INSIDE_TRIANGLE) {
      /* l---|---r   | */
      INTERSECT_JUST_SMALLER(cross_ratios, cross_order, 1 - DBL_TRIANGLE_LIM, cross_v1);
      INTERSECT_JUST_GREATER(cross_ratios, cross_order, 1 - DBL_TRIANGLE_LIM, cross_v2);
    }
    else if (state_v2 == LRT_ON_TRIANGLE) {
      /*           |r----------|-------l (crossing the triangle) [OR]
       * l---------|r          |         (not crossing the triangle) */
      INTERSECT_JUST_SMALLER(cross_ratios, cross_order, 1 - DBL_TRIANGLE_LIM, cross_v1);
      if (cross_v1 >= 0 && LRT_ISEC(cross_v1) && cross_ratios[cross_v1] < (1 - DBL_TRIANGLE_LIM)) {
        INTERSECT_JUST_GREATER(cross_ratios, cross_order, 1 - DBL_TRIANGLE_LIM, cross_v2);
      }
      else {
        INTERSECT_JUST_GREATER(cross_ratios, cross_order, 1 - DBL_TRIANGLE_LIM, cross_v1);
        if (cross_v1 > 0) {
          INTERSECT_JUST_GREATER(cross_ratios, cross_order, cross_ratios[cross_v1], cross_v2);
        }
      }
      LRT_GUARD_NOT_FOUND
      /* The same logic applies as above case. */
      if ((LRT_PARALLEL(cross_v1) && !LRT_ISEC(cross_v1)) ||
          (LRT_PARALLEL(cross_v2) && !LRT_ISEC(cross_v2)))
      {
        return false;
      }
    }
    else if (state_v2 == LRT_OUTSIDE_TRIANGLE) {
      /*      l---|----|----r (crossing the triangle) [OR]
       * l----r   |    |      (not crossing the triangle) */
      INTERSECT_JUST_GREATER(cross_ratios, cross_order, -DBL_TRIANGLE_LIM, cross_v1);
      if (cross_v1 >= 0 && LRT_ISEC(cross_v1)) {
        INTERSECT_JUST_GREATER(cross_ratios, cross_order, cross_ratios[cross_v1], cross_v2);
      }
      else {
        if (cross_v1 >= 0) {
          INTERSECT_JUST_GREATER(cross_ratios, cross_order, cross_ratios[cross_v1], cross_v1);
          if (cross_v1 >= 0) {
            INTERSECT_JUST_GREATER(cross_ratios, cross_order, cross_ratios[cross_v1], cross_v2);
          }
        }
      }
    }
  }

  LRT_GUARD_NOT_FOUND

  double dot_1f = dot_v1 * dot_f, dot_2f = dot_v2 * dot_f;

  /* Determine the start and end point of image space cut on a line. */
  if (dot_1f <= 0 && dot_2f <= 0 && (dot_v1 || dot_v2)) {
    *from = std::max(0.0, cross_ratios[cross_v1]);
    *to = std::min(1.0, cross_ratios[cross_v2]);
    if (*from >= *to) {
      return false;
    }
    return true;
  }
  if (dot_1f >= 0 && dot_2f <= 0 && (dot_v1 || dot_v2)) {
    *from = std::max(cut, cross_ratios[cross_v1]);
    *to = std::min(1.0, cross_ratios[cross_v2]);
    if (*from >= *to) {
      return false;
    }
    return true;
  }
  if (dot_1f <= 0 && dot_2f >= 0 && (dot_v1 || dot_v2)) {
    *from = std::max(0.0, cross_ratios[cross_v1]);
    *to = std::min(cut, cross_ratios[cross_v2]);
    if (*from >= *to) {
      return false;
    }
    return true;
  }

  /* Unlikely, but here's the default failed value if anything fall through. */
  return false;
}

#undef INTERSECT_SORT_MIN_TO_MAX_3
#undef INTERSECT_JUST_GREATER
#undef INTERSECT_JUST_SMALLER
#undef LRT_ISEC
#undef LRT_PARALLEL

/**
 * At this stage of the computation we don't have triangle adjacent info anymore,
 * so we can only compare the global vert index.
 */
static bool lineart_triangle_share_edge(const LineartTriangle *l, const LineartTriangle *r)
{
  if (l->v[0]->index == r->v[0]->index) {
    if (l->v[1]->index == r->v[1]->index || l->v[1]->index == r->v[2]->index ||
        l->v[2]->index == r->v[2]->index || l->v[2]->index == r->v[1]->index)
    {
      return true;
    }
  }
  if (l->v[0]->index == r->v[1]->index) {
    if (l->v[1]->index == r->v[0]->index || l->v[1]->index == r->v[2]->index ||
        l->v[2]->index == r->v[2]->index || l->v[2]->index == r->v[0]->index)
    {
      return true;
    }
  }
  if (l->v[0]->index == r->v[2]->index) {
    if (l->v[1]->index == r->v[1]->index || l->v[1]->index == r->v[0]->index ||
        l->v[2]->index == r->v[0]->index || l->v[2]->index == r->v[1]->index)
    {
      return true;
    }
  }
  if (l->v[1]->index == r->v[0]->index) {
    if (l->v[2]->index == r->v[1]->index || l->v[2]->index == r->v[2]->index ||
        l->v[0]->index == r->v[2]->index || l->v[0]->index == r->v[1]->index)
    {
      return true;
    }
  }
  if (l->v[1]->index == r->v[1]->index) {
    if (l->v[2]->index == r->v[0]->index || l->v[2]->index == r->v[2]->index ||
        l->v[0]->index == r->v[2]->index || l->v[0]->index == r->v[0]->index)
    {
      return true;
    }
  }
  if (l->v[1]->index == r->v[2]->index) {
    if (l->v[2]->index == r->v[1]->index || l->v[2]->index == r->v[0]->index ||
        l->v[0]->index == r->v[0]->index || l->v[0]->index == r->v[1]->index)
    {
      return true;
    }
  }

  /* Otherwise not possible. */
  return false;
}

static LineartVert *lineart_triangle_share_point(const LineartTriangle *l,
                                                 const LineartTriangle *r)
{
  if (l->v[0] == r->v[0]) {
    return r->v[0];
  }
  if (l->v[0] == r->v[1]) {
    return r->v[1];
  }
  if (l->v[0] == r->v[2]) {
    return r->v[2];
  }
  if (l->v[1] == r->v[0]) {
    return r->v[0];
  }
  if (l->v[1] == r->v[1]) {
    return r->v[1];
  }
  if (l->v[1] == r->v[2]) {
    return r->v[2];
  }
  if (l->v[2] == r->v[0]) {
    return r->v[0];
  }
  if (l->v[2] == r->v[1]) {
    return r->v[1];
  }
  if (l->v[2] == r->v[2]) {
    return r->v[2];
  }
  return nullptr;
}

static bool lineart_triangle_2v_intersection_math(
    LineartVert *v1, LineartVert *v2, LineartTriangle *tri, const double *last, double *rv)
{
  /* Direction vectors for the edge verts. We will check if the verts are on the same side of the
   * triangle or not. */
  double dir_v1[3], dir_v2[3];
  double dot_v1, dot_v2;
  double gloc[3];

  sub_v3_v3v3_db(dir_v1, v1->gloc, tri->v[0]->gloc);
  sub_v3_v3v3_db(dir_v2, v2->gloc, tri->v[0]->gloc);

  dot_v1 = dot_v3v3_db(dir_v1, tri->gn);
  dot_v2 = dot_v3v3_db(dir_v2, tri->gn);

  if (dot_v1 * dot_v2 > 0 || (!dot_v1 && !dot_v2)) {
    return false;
  }

  dot_v1 = fabs(dot_v1);
  dot_v2 = fabs(dot_v2);

  interp_v3_v3v3_db(gloc, v1->gloc, v2->gloc, dot_v1 / (dot_v1 + dot_v2));

  /* Due to precision issue, we might end up with the same point as the one we already detected. */
  if (last && LRT_DOUBLE_CLOSE_ENOUGH(last[0], gloc[0]) &&
      LRT_DOUBLE_CLOSE_ENOUGH(last[1], gloc[1]) && LRT_DOUBLE_CLOSE_ENOUGH(last[2], gloc[2]))
  {
    return false;
  }

  if (!lineart_point_inside_triangle3d(gloc, tri->v[0]->gloc, tri->v[1]->gloc, tri->v[2]->gloc)) {
    return false;
  }

  copy_v3_v3_db(rv, gloc);

  return true;
}

static bool lineart_triangle_intersect_math(LineartTriangle *tri,
                                            LineartTriangle *t2,
                                            double *v1,
                                            double *v2)
{
  double *next = v1, *last = nullptr;
  LineartVert *sv1, *sv2;

  LineartVert *share = lineart_triangle_share_point(t2, tri);

  if (share) {
    /* If triangles have sharing points like `abc` and `acd`, then we only need to detect `bc`
     * against `acd` or `cd` against `abc`. */

    lineart_triangle_get_other_verts(tri, share, &sv1, &sv2);

    copy_v3_v3_db(v1, share->gloc);

    if (!lineart_triangle_2v_intersection_math(sv1, sv2, t2, nullptr, v2)) {
      lineart_triangle_get_other_verts(t2, share, &sv1, &sv2);
      if (lineart_triangle_2v_intersection_math(sv1, sv2, tri, nullptr, v2)) {
        return true;
      }
    }
  }
  else {
    /* If not sharing any points, then we need to try all the possibilities. */

    if (lineart_triangle_2v_intersection_math(tri->v[0], tri->v[1], t2, nullptr, v1)) {
      next = v2;
      last = v1;
    }

    if (lineart_triangle_2v_intersection_math(tri->v[1], tri->v[2], t2, last, next)) {
      if (last) {
        return true;
      }
      next = v2;
      last = v1;
    }
    if (lineart_triangle_2v_intersection_math(tri->v[2], tri->v[0], t2, last, next)) {
      if (last) {
        return true;
      }
      next = v2;
      last = v1;
    }

    if (lineart_triangle_2v_intersection_math(t2->v[0], t2->v[1], tri, last, next)) {
      if (last) {
        return true;
      }
      next = v2;
      last = v1;
    }
    if (lineart_triangle_2v_intersection_math(t2->v[1], t2->v[2], tri, last, next)) {
      if (last) {
        return true;
      }
      next = v2;
      last = v1;
    }
    if (lineart_triangle_2v_intersection_math(t2->v[2], t2->v[0], tri, last, next)) {
      if (last) {
        return true;
      }
      next = v2;
      last = v1;
    }
  }
  return false;
}

static void lineart_add_isec_thread(LineartIsecThread *th,
                                    const double *v1,
                                    const double *v2,
                                    LineartTriangle *tri1,
                                    LineartTriangle *tri2)
{
  if (th->current == th->max) {

    LineartIsecSingle *new_array = static_cast<LineartIsecSingle *>(
        MEM_mallocN(sizeof(LineartIsecSingle) * th->max * 2, "LineartIsecSingle"));
    memcpy(new_array, th->array, sizeof(LineartIsecSingle) * th->max);
    th->max *= 2;
    MEM_freeN(th->array);
    th->array = new_array;
  }
  LineartIsecSingle *isec_single = &th->array[th->current];
  copy_v3_v3_db(isec_single->v1, v1);
  copy_v3_v3_db(isec_single->v2, v2);
  isec_single->tri1 = tri1;
  isec_single->tri2 = tri2;
  if (tri1->target_reference > tri2->target_reference) {
    std::swap(isec_single->tri1, isec_single->tri2);
  }
  th->current++;
}

#define LRT_ISECT_TRIANGLE_PER_THREAD 4096

static bool lineart_schedule_new_triangle_task(LineartIsecThread *th)
{
  LineartData *ld = th->ld;
  int remaining = LRT_ISECT_TRIANGLE_PER_THREAD;

  BLI_spin_lock(&ld->lock_task);
  LineartElementLinkNode *eln = ld->isect_scheduled_up_to;

  if (!eln) {
    BLI_spin_unlock(&ld->lock_task);
    return false;
  }

  th->pending_from = eln;
  th->index_from = ld->isect_scheduled_up_to_index;

  while (remaining > 0 && eln) {
    int remaining_this_eln = eln->element_count - ld->isect_scheduled_up_to_index;
    int added_count = std::min(remaining, remaining_this_eln);
    remaining -= added_count;
    if (remaining || added_count == remaining_this_eln) {
      eln = eln->next;
      ld->isect_scheduled_up_to = eln;
      ld->isect_scheduled_up_to_index = 0;
    }
    else {
      ld->isect_scheduled_up_to_index += added_count;
    }
  }

  th->pending_to = eln ? eln :
                         static_cast<LineartElementLinkNode *>(
                             ld->geom.triangle_buffer_pointers.last);
  th->index_to = ld->isect_scheduled_up_to_index;

  BLI_spin_unlock(&ld->lock_task);

  return true;
}

/* This function initializes two things:
 * 1) Triangle array scheduling info, for each worker thread to get its chunk from the scheduler.
 * 2) Per-thread intersection result array. Does not store actual #LineartEdge, these results will
 * be finalized by #lineart_create_edges_from_isec_data
 */
static void lineart_init_isec_thread(LineartIsecData *d, LineartData *ld, int thread_count)
{
  d->threads = static_cast<LineartIsecThread *>(
      MEM_callocN(sizeof(LineartIsecThread) * thread_count, "LineartIsecThread arr"));
  d->ld = ld;
  d->thread_count = thread_count;

  ld->isect_scheduled_up_to = static_cast<LineartElementLinkNode *>(
      ld->geom.triangle_buffer_pointers.first);
  ld->isect_scheduled_up_to_index = 0;

  for (int i = 0; i < thread_count; i++) {
    LineartIsecThread *it = &d->threads[i];
    it->array = static_cast<LineartIsecSingle *>(
        MEM_mallocN(sizeof(LineartIsecSingle) * 100, "LineartIsecSingle arr"));
    it->max = 100;
    it->current = 0;
    it->thread_id = i;
    it->ld = ld;
  }
}

static void lineart_destroy_isec_thread(LineartIsecData *d)
{
  for (int i = 0; i < d->thread_count; i++) {
    LineartIsecThread *it = &d->threads[i];
    MEM_freeN(it->array);
  }
  MEM_freeN(d->threads);
}

static void lineart_triangle_intersect_in_bounding_area(LineartTriangle *tri,
                                                        LineartBoundingArea *ba,
                                                        LineartIsecThread *th,
                                                        int up_to)
{
  BLI_assert(th != nullptr);

  if (!th) {
    return;
  }

  double *G0 = tri->v[0]->gloc, *G1 = tri->v[1]->gloc, *G2 = tri->v[2]->gloc;

  /* If this _is_ the smallest subdivision bounding area, then do the intersections there. */
  for (int i = 0; i < up_to; i++) {
    /* Testing_triangle->testing[0] is used to store pairing triangle reference.
     * See definition of LineartTriangleThread for more info. */
    LineartTriangle *testing_triangle = ba->linked_triangles[i];
    LineartTriangleThread *tt = (LineartTriangleThread *)testing_triangle;

    if (testing_triangle == tri || tt->testing_e[th->thread_id] == (LineartEdge *)tri) {
      continue;
    }
    tt->testing_e[th->thread_id] = (LineartEdge *)tri;

    if (!((testing_triangle->flags | tri->flags) & LRT_TRIANGLE_FORCE_INTERSECTION)) {
      if (((testing_triangle->flags | tri->flags) & LRT_TRIANGLE_NO_INTERSECTION) ||
          (testing_triangle->flags & tri->flags & LRT_TRIANGLE_INTERSECTION_ONLY))
      {
        continue;
      }
    }

    double *RG0 = testing_triangle->v[0]->gloc, *RG1 = testing_triangle->v[1]->gloc,
           *RG2 = testing_triangle->v[2]->gloc;

    /* Bounding box not overlapping or triangles share edges, not potential of intersecting. */
    if ((std::min({G0[2], G1[2], G2[2]}) > std::max({RG0[2], RG1[2], RG2[2]})) ||
        (std::max({G0[2], G1[2], G2[2]}) < std::min({RG0[2], RG1[2], RG2[2]})) ||
        (std::min({G0[0], G1[0], G2[0]}) > std::max({RG0[0], RG1[0], RG2[0]})) ||
        (std::max({G0[0], G1[0], G2[0]}) < std::min({RG0[0], RG1[0], RG2[0]})) ||
        (std::min({G0[1], G1[1], G2[1]}) > std::max({RG0[1], RG1[1], RG2[1]})) ||
        (std::max({G0[1], G1[1], G2[1]}) < std::min({RG0[1], RG1[1], RG2[1]})) ||
        lineart_triangle_share_edge(tri, testing_triangle))
    {
      continue;
    }

    /* If we do need to compute intersection, then finally do it. */

    double iv1[3], iv2[3];
    if (lineart_triangle_intersect_math(tri, testing_triangle, iv1, iv2)) {
      lineart_add_isec_thread(th, iv1, iv2, tri, testing_triangle);
    }
  }
}

void lineart_main_get_view_vector(LineartData *ld)
{
  float direction[3] = {0, 0, 1};
  float trans[3];
  float inv[4][4];
  float obmat_no_scale[4][4];

  copy_m4_m4(obmat_no_scale, ld->conf.cam_obmat);
  normalize_v3(obmat_no_scale[0]);
  normalize_v3(obmat_no_scale[1]);
  normalize_v3(obmat_no_scale[2]);
  invert_m4_m4(inv, obmat_no_scale);
  transpose_m4(inv);
  mul_v3_mat3_m4v3(trans, inv, direction);
  copy_m4_m4(ld->conf.cam_obmat, obmat_no_scale);
  copy_v3db_v3fl(ld->conf.view_vector, trans);

  if (ld->conf.light_reference_available) {
    copy_m4_m4(obmat_no_scale, ld->conf.cam_obmat_secondary);
    normalize_v3(obmat_no_scale[0]);
    normalize_v3(obmat_no_scale[1]);
    normalize_v3(obmat_no_scale[2]);
    invert_m4_m4(inv, obmat_no_scale);
    transpose_m4(inv);
    mul_v3_mat3_m4v3(trans, inv, direction);
    copy_m4_m4(ld->conf.cam_obmat_secondary, obmat_no_scale);
    copy_v3db_v3fl(ld->conf.view_vector_secondary, trans);
  }
}

static void lineart_end_bounding_area_recursive(LineartBoundingArea *ba)
{
  BLI_spin_end(&ba->lock);
  if (ba->child) {
    for (int i = 0; i < 4; i++) {
      lineart_end_bounding_area_recursive(&ba->child[i]);
    }
  }
}

void lineart_destroy_render_data_keep_init(LineartData *ld)
{
  if (ld == nullptr) {
    return;
  }

  BLI_listbase_clear(&ld->chains);
  BLI_listbase_clear(&ld->wasted_cuts);

  BLI_listbase_clear(&ld->geom.vertex_buffer_pointers);
  BLI_listbase_clear(&ld->geom.line_buffer_pointers);
  BLI_listbase_clear(&ld->geom.triangle_buffer_pointers);

  if (ld->pending_edges.array) {
    MEM_freeN(ld->pending_edges.array);
  }

  for (int i = 0; i < ld->qtree.initial_tile_count; i++) {
    lineart_end_bounding_area_recursive(&ld->qtree.initials[i]);
  }
  lineart_free_bounding_area_memories(ld);

  lineart_mem_destroy(&ld->render_data_pool);
}

static void lineart_destroy_render_data(LineartData *ld)
{
  if (ld == nullptr) {
    return;
  }

  BLI_spin_end(&ld->lock_task);
  BLI_spin_end(&ld->lock_cuts);
  BLI_spin_end(&ld->render_data_pool.lock_mem);

  lineart_destroy_render_data_keep_init(ld);

  lineart_mem_destroy(&ld->render_data_pool);
}

void MOD_lineart_wrap_modifier_v3(const LineartGpencilModifierData *lmd_legacy,
                                  GreasePencilLineartModifierData *lmd)
{
#define LMD_WRAP(var) lmd->var = lmd_legacy->var

  LMD_WRAP(edge_types);
  LMD_WRAP(source_type);
  LMD_WRAP(use_multiple_levels);
  LMD_WRAP(level_start);
  LMD_WRAP(level_end);
  LMD_WRAP(source_camera);
  LMD_WRAP(light_contour_object);
  LMD_WRAP(source_object);
  LMD_WRAP(source_collection);
  LMD_WRAP(target_material);
  STRNCPY(lmd->source_vertex_group, lmd_legacy->source_vertex_group);
  STRNCPY(lmd->vgname, lmd_legacy->vgname);
  LMD_WRAP(overscan);
  LMD_WRAP(shadow_camera_fov);
  LMD_WRAP(shadow_camera_size);
  LMD_WRAP(shadow_camera_near);
  LMD_WRAP(shadow_camera_far);
  LMD_WRAP(opacity);
  LMD_WRAP(thickness);
  LMD_WRAP(mask_switches);
  LMD_WRAP(material_mask_bits);
  LMD_WRAP(intersection_mask);
  LMD_WRAP(shadow_selection);
  LMD_WRAP(silhouette_selection);
  LMD_WRAP(crease_threshold);
  LMD_WRAP(angle_splitting_threshold);
  LMD_WRAP(chain_smooth_tolerance);
  LMD_WRAP(chaining_image_threshold);
  LMD_WRAP(calculation_flags);
  LMD_WRAP(flags);
  LMD_WRAP(stroke_depth_offset);
  LMD_WRAP(level_start_override);
  LMD_WRAP(level_end_override);
  LMD_WRAP(edge_types_override);
  LMD_WRAP(shadow_selection_override);
  LMD_WRAP(shadow_use_silhouette_override);
  LMD_WRAP(cache);
  LMD_WRAP(la_data_ptr);

#undef LMD_WRAP
}

void MOD_lineart_unwrap_modifier_v3(LineartGpencilModifierData *lmd_legacy,
                                    const GreasePencilLineartModifierData *lmd)
{
#define LMD_UNWRAP(var) lmd_legacy->var = lmd->var

  LMD_UNWRAP(edge_types);
  LMD_UNWRAP(source_type);
  LMD_UNWRAP(use_multiple_levels);
  LMD_UNWRAP(level_start);
  LMD_UNWRAP(level_end);
  LMD_UNWRAP(source_camera);
  LMD_UNWRAP(light_contour_object);
  LMD_UNWRAP(source_object);
  LMD_UNWRAP(source_collection);
  LMD_UNWRAP(target_material);
  STRNCPY(lmd_legacy->source_vertex_group, lmd->source_vertex_group);
  STRNCPY(lmd_legacy->vgname, lmd->vgname);
  LMD_UNWRAP(overscan);
  LMD_UNWRAP(shadow_camera_fov);
  LMD_UNWRAP(shadow_camera_size);
  LMD_UNWRAP(shadow_camera_near);
  LMD_UNWRAP(shadow_camera_far);
  LMD_UNWRAP(opacity);
  LMD_UNWRAP(thickness);
  LMD_UNWRAP(mask_switches);
  LMD_UNWRAP(material_mask_bits);
  LMD_UNWRAP(intersection_mask);
  LMD_UNWRAP(shadow_selection);
  LMD_UNWRAP(silhouette_selection);
  LMD_UNWRAP(crease_threshold);
  LMD_UNWRAP(angle_splitting_threshold);
  LMD_UNWRAP(chain_smooth_tolerance);
  LMD_UNWRAP(chaining_image_threshold);
  LMD_UNWRAP(calculation_flags);
  LMD_UNWRAP(flags);
  LMD_UNWRAP(stroke_depth_offset);
  LMD_UNWRAP(level_start_override);
  LMD_UNWRAP(level_end_override);
  LMD_UNWRAP(edge_types_override);
  LMD_UNWRAP(shadow_selection_override);
  LMD_UNWRAP(shadow_use_silhouette_override);
  LMD_UNWRAP(cache);
  LMD_UNWRAP(la_data_ptr);

#undef LMD_UNWRAP
}

void MOD_lineart_destroy_render_data_v3(GreasePencilLineartModifierData *lmd)
{
  LineartData *ld = lmd->la_data_ptr;

  lineart_destroy_render_data(ld);

  if (ld) {
    MEM_freeN(ld);
    lmd->la_data_ptr = nullptr;
  }

  if (G.debug_value == 4000) {
    printf("LRT: Destroyed render data.\n");
  }
}

void MOD_lineart_destroy_render_data(LineartGpencilModifierData *lmd_legacy)
{
  GreasePencilLineartModifierData lmd;
  MOD_lineart_wrap_modifier_v3(lmd_legacy, &lmd);
  MOD_lineart_destroy_render_data_v3(&lmd);
  MOD_lineart_unwrap_modifier_v3(lmd_legacy, &lmd);
}

LineartCache *MOD_lineart_init_cache()
{
  LineartCache *lc = static_cast<LineartCache *>(
      MEM_callocN(sizeof(LineartCache), "Lineart Cache"));
  return lc;
}

void MOD_lineart_clear_cache(LineartCache **lc)
{
  if (!(*lc)) {
    return;
  }
  lineart_mem_destroy(&((*lc)->chain_data_pool));
  MEM_freeN(*lc);
  (*lc) = nullptr;
}

static LineartData *lineart_create_render_buffer_v3(Scene *scene,
                                                    GreasePencilLineartModifierData *lmd,
                                                    Object *camera,
                                                    Object *active_camera,
                                                    LineartCache *lc)
{
  LineartData *ld = static_cast<LineartData *>(
      MEM_callocN(sizeof(LineartData), "Line Art render buffer"));
  lmd->cache = lc;
  lmd->la_data_ptr = ld;
  lc->all_enabled_edge_types = lmd->edge_types_override;

  if (!scene || !camera || !lc) {
    return nullptr;
  }
  Camera *c = static_cast<Camera *>(camera->data);
  double clipping_offset = 0;

  if (lmd->calculation_flags & MOD_LINEART_ALLOW_CLIPPING_BOUNDARIES) {
    /* This way the clipped lines are "stably visible" by prevents depth buffer artifacts. */
    clipping_offset = 0.0001;
  }

  copy_v3db_v3fl(ld->conf.camera_pos, camera->object_to_world().location());
  if (active_camera) {
    copy_v3db_v3fl(ld->conf.active_camera_pos, active_camera->object_to_world().location());
  }
  copy_m4_m4(ld->conf.cam_obmat, camera->object_to_world().ptr());
  /* Make sure none of the scaling factor makes in, line art expects no scaling on cameras and
   * lights. */
  normalize_v3(ld->conf.cam_obmat[0]);
  normalize_v3(ld->conf.cam_obmat[1]);
  normalize_v3(ld->conf.cam_obmat[2]);

  ld->conf.cam_is_persp = (c->type == CAM_PERSP);
  ld->conf.near_clip = c->clip_start + clipping_offset;
  ld->conf.far_clip = c->clip_end - clipping_offset;
  ld->w = scene->r.xsch;
  ld->h = scene->r.ysch;

  if (ld->conf.cam_is_persp) {
    ld->qtree.recursive_level = LRT_TILE_RECURSIVE_PERSPECTIVE;
  }
  else {
    ld->qtree.recursive_level = LRT_TILE_RECURSIVE_ORTHO;
  }

  double asp = double(ld->w) / double(ld->h);
  int fit = BKE_camera_sensor_fit(c->sensor_fit, ld->w, ld->h);
  ld->conf.shift_x = fit == CAMERA_SENSOR_FIT_HOR ? c->shiftx : c->shiftx / asp;
  ld->conf.shift_y = fit == CAMERA_SENSOR_FIT_VERT ? c->shifty : c->shifty * asp;

  ld->conf.overscan = lmd->overscan;

  ld->conf.shift_x /= (1 + ld->conf.overscan);
  ld->conf.shift_y /= (1 + ld->conf.overscan);

  if (lmd->light_contour_object) {
    Object *light_obj = lmd->light_contour_object;
    copy_v3db_v3fl(ld->conf.camera_pos_secondary, light_obj->object_to_world().location());
    copy_m4_m4(ld->conf.cam_obmat_secondary, light_obj->object_to_world().ptr());
    /* Make sure none of the scaling factor makes in, line art expects no scaling on cameras and
     * lights. */
    normalize_v3(ld->conf.cam_obmat_secondary[0]);
    normalize_v3(ld->conf.cam_obmat_secondary[1]);
    normalize_v3(ld->conf.cam_obmat_secondary[2]);
    ld->conf.light_reference_available = true;
    if (light_obj->type == OB_LAMP) {
      ld->conf.cam_is_persp_secondary = ((Light *)light_obj->data)->type != LA_SUN;
    }
  }

  ld->conf.crease_threshold = cos(M_PI - lmd->crease_threshold);
  ld->conf.chaining_image_threshold = lmd->chaining_image_threshold;
  ld->conf.angle_splitting_threshold = lmd->angle_splitting_threshold;
  ld->conf.chain_smooth_tolerance = lmd->chain_smooth_tolerance;

  ld->conf.fuzzy_intersections = (lmd->calculation_flags & MOD_LINEART_INTERSECTION_AS_CONTOUR) !=
                                 0;
  ld->conf.fuzzy_everything = (lmd->calculation_flags & MOD_LINEART_EVERYTHING_AS_CONTOUR) != 0;
  ld->conf.allow_boundaries = (lmd->calculation_flags & MOD_LINEART_ALLOW_CLIPPING_BOUNDARIES) !=
                              0;
  ld->conf.use_loose_as_contour = (lmd->calculation_flags & MOD_LINEART_LOOSE_AS_CONTOUR) != 0;
  ld->conf.use_loose_edge_chain = (lmd->calculation_flags & MOD_LINEART_CHAIN_LOOSE_EDGES) != 0;
  ld->conf.use_geometry_space_chain = (lmd->calculation_flags &
                                       MOD_LINEART_CHAIN_GEOMETRY_SPACE) != 0;
  ld->conf.use_image_boundary_trimming = (lmd->calculation_flags &
                                          MOD_LINEART_USE_IMAGE_BOUNDARY_TRIMMING) != 0;

  /* See lineart_edge_from_triangle() for how this option may impact performance. */
  ld->conf.allow_overlapping_edges = (lmd->calculation_flags &
                                      MOD_LINEART_ALLOW_OVERLAPPING_EDGES) != 0;

  ld->conf.allow_duplicated_types = (lmd->calculation_flags &
                                     MOD_LINEART_ALLOW_OVERLAP_EDGE_TYPES) != 0;

  ld->conf.force_crease = (lmd->calculation_flags & MOD_LINEART_USE_CREASE_ON_SMOOTH_SURFACES) !=
                          0;
  ld->conf.sharp_as_crease = (lmd->calculation_flags & MOD_LINEART_USE_CREASE_ON_SHARP_EDGES) != 0;

  ld->conf.chain_preserve_details = (lmd->calculation_flags &
                                     MOD_LINEART_CHAIN_PRESERVE_DETAILS) != 0;

  /* This is used to limit calculation to a certain level to save time, lines who have higher
   * occlusion levels will get ignored. */
  ld->conf.max_occlusion_level = lmd->level_end_override;

  int16_t edge_types = lmd->edge_types_override;

  /* lmd->edge_types_override contains all used flags in the modifier stack. */
  ld->conf.use_contour = (edge_types & MOD_LINEART_EDGE_FLAG_CONTOUR) != 0;
  ld->conf.use_crease = (edge_types & MOD_LINEART_EDGE_FLAG_CREASE) != 0;
  ld->conf.use_material = (edge_types & MOD_LINEART_EDGE_FLAG_MATERIAL) != 0;
  ld->conf.use_edge_marks = (edge_types & MOD_LINEART_EDGE_FLAG_EDGE_MARK) != 0;
  ld->conf.use_intersections = (edge_types & MOD_LINEART_EDGE_FLAG_INTERSECTION) != 0;
  ld->conf.use_loose = (edge_types & MOD_LINEART_EDGE_FLAG_LOOSE) != 0;
  ld->conf.use_light_contour = ((edge_types & MOD_LINEART_EDGE_FLAG_LIGHT_CONTOUR) != 0 &&
                                (lmd->light_contour_object != nullptr));
  ld->conf.use_shadow = ((edge_types & MOD_LINEART_EDGE_FLAG_PROJECTED_SHADOW) != 0 &&
                         (lmd->light_contour_object != nullptr));

  ld->conf.shadow_selection = lmd->shadow_selection_override;
  ld->conf.shadow_enclose_shapes = lmd->shadow_selection_override ==
                                   LINEART_SHADOW_FILTER_ILLUMINATED_ENCLOSED_SHAPES;
  ld->conf.shadow_use_silhouette = lmd->shadow_use_silhouette_override != 0;

  ld->conf.use_back_face_culling = (lmd->calculation_flags & MOD_LINEART_USE_BACK_FACE_CULLING) !=
                                   0;

  ld->conf.filter_face_mark_invert = (lmd->calculation_flags &
                                      MOD_LINEART_FILTER_FACE_MARK_INVERT) != 0;
  ld->conf.filter_face_mark = (lmd->calculation_flags & MOD_LINEART_FILTER_FACE_MARK) != 0;
  ld->conf.filter_face_mark_boundaries = (lmd->calculation_flags &
                                          MOD_LINEART_FILTER_FACE_MARK_BOUNDARIES) != 0;
  ld->conf.filter_face_mark_keep_contour = (lmd->calculation_flags &
                                            MOD_LINEART_FILTER_FACE_MARK_KEEP_CONTOUR) != 0;

  ld->chain_data_pool = &lc->chain_data_pool;

  /* See #LineartData::edge_data_pool for explanation. */
  ld->edge_data_pool = &ld->render_data_pool;

  BLI_spin_init(&ld->lock_task);
  BLI_spin_init(&ld->lock_cuts);
  BLI_spin_init(&ld->render_data_pool.lock_mem);

  ld->thread_count = BKE_render_num_threads(&scene->r);

  return ld;
}

static int lineart_triangle_size_get(LineartData *ld)
{
  return sizeof(LineartTriangle) + (sizeof(LineartEdge *) * (ld->thread_count));
}

void lineart_main_bounding_area_make_initial(LineartData *ld)
{
  /* Initial tile split is defined as 4 (subdivided as 4*4), increasing the value allows the
   * algorithm to build the acceleration structure for bigger scenes a little faster but not as
   * efficient at handling medium to small scenes. */
  int sp_w = LRT_BA_ROWS;
  int sp_h = LRT_BA_ROWS;
  int row, col;
  LineartBoundingArea *ba;

  /* Always make sure the shortest side has at least LRT_BA_ROWS tiles. */
  if (ld->w > ld->h) {
    sp_w = sp_h * ld->w / ld->h;
  }
  else {
    sp_h = sp_w * ld->h / ld->w;
  }

  /* Because NDC (Normalized Device Coordinates) range is (-1,1),
   * so the span for each initial tile is double of that in the (0,1) range. */
  double span_w = 1.0 / sp_w * 2.0;
  double span_h = 1.0 / sp_h * 2.0;

  ld->qtree.count_x = sp_w;
  ld->qtree.count_y = sp_h;
  ld->qtree.tile_width = span_w;
  ld->qtree.tile_height = span_h;

  ld->qtree.initial_tile_count = sp_w * sp_h;
  ld->qtree.initials = static_cast<LineartBoundingArea *>(lineart_mem_acquire(
      &ld->render_data_pool, sizeof(LineartBoundingArea) * ld->qtree.initial_tile_count));
  for (int i = 0; i < ld->qtree.initial_tile_count; i++) {
    BLI_spin_init(&ld->qtree.initials[i].lock);
  }

  /* Initialize tiles. */
  for (row = 0; row < sp_h; row++) {
    for (col = 0; col < sp_w; col++) {
      ba = &ld->qtree.initials[row * ld->qtree.count_x + col];

      /* Set the four direction limits. */
      ba->l = span_w * col - 1.0;
      ba->r = (col == sp_w - 1) ? 1.0 : (span_w * (col + 1) - 1.0);
      ba->u = 1.0 - span_h * row;
      ba->b = (row == sp_h - 1) ? -1.0 : (1.0 - span_h * (row + 1));

      ba->cx = (ba->l + ba->r) / 2;
      ba->cy = (ba->u + ba->b) / 2;

      /* Init linked_triangles array. */
      ba->max_triangle_count = LRT_TILE_SPLITTING_TRIANGLE_LIMIT;
      ba->max_line_count = LRT_TILE_EDGE_COUNT_INITIAL;
      ba->linked_triangles = static_cast<LineartTriangle **>(
          MEM_callocN(sizeof(LineartTriangle *) * ba->max_triangle_count, "ba_linked_triangles"));
      ba->linked_lines = static_cast<LineartEdge **>(
          MEM_callocN(sizeof(LineartEdge *) * ba->max_line_count, "ba_linked_lines"));

      BLI_spin_init(&ba->lock);
    }
  }
}

/**
 * Re-link adjacent tiles after one gets subdivided.
 */
static void lineart_bounding_areas_connect_new(LineartData *ld, LineartBoundingArea *root)
{
  LineartBoundingArea *ba = root->child, *tba;
  LinkData *lip2, *next_lip;
  LineartStaticMemPool *mph = &ld->render_data_pool;

  /* Inter-connection with newly created 4 child bounding areas. */
  lineart_list_append_pointer_pool(&ba[1].rp, mph, &ba[0]);
  lineart_list_append_pointer_pool(&ba[0].lp, mph, &ba[1]);
  lineart_list_append_pointer_pool(&ba[1].bp, mph, &ba[2]);
  lineart_list_append_pointer_pool(&ba[2].up, mph, &ba[1]);
  lineart_list_append_pointer_pool(&ba[2].rp, mph, &ba[3]);
  lineart_list_append_pointer_pool(&ba[3].lp, mph, &ba[2]);
  lineart_list_append_pointer_pool(&ba[3].up, mph, &ba[0]);
  lineart_list_append_pointer_pool(&ba[0].bp, mph, &ba[3]);

  /* Connect 4 child bounding areas to other areas that are
   * adjacent to their original parents. */
  LISTBASE_FOREACH (LinkData *, lip, &root->lp) {

    /* For example, we are dealing with parent's left side
     * "tba" represents each adjacent neighbor of the parent. */
    tba = static_cast<LineartBoundingArea *>(lip->data);

    /* if this neighbor is adjacent to
     * the two new areas on the left side of the parent,
     * then add them to the adjacent list as well. */
    if (ba[1].u > tba->b && ba[1].b < tba->u) {
      lineart_list_append_pointer_pool(&ba[1].lp, mph, tba);
      lineart_list_append_pointer_pool(&tba->rp, mph, &ba[1]);
    }
    if (ba[2].u > tba->b && ba[2].b < tba->u) {
      lineart_list_append_pointer_pool(&ba[2].lp, mph, tba);
      lineart_list_append_pointer_pool(&tba->rp, mph, &ba[2]);
    }
  }
  LISTBASE_FOREACH (LinkData *, lip, &root->rp) {
    tba = static_cast<LineartBoundingArea *>(lip->data);
    if (ba[0].u > tba->b && ba[0].b < tba->u) {
      lineart_list_append_pointer_pool(&ba[0].rp, mph, tba);
      lineart_list_append_pointer_pool(&tba->lp, mph, &ba[0]);
    }
    if (ba[3].u > tba->b && ba[3].b < tba->u) {
      lineart_list_append_pointer_pool(&ba[3].rp, mph, tba);
      lineart_list_append_pointer_pool(&tba->lp, mph, &ba[3]);
    }
  }
  LISTBASE_FOREACH (LinkData *, lip, &root->up) {
    tba = static_cast<LineartBoundingArea *>(lip->data);
    if (ba[0].r > tba->l && ba[0].l < tba->r) {
      lineart_list_append_pointer_pool(&ba[0].up, mph, tba);
      lineart_list_append_pointer_pool(&tba->bp, mph, &ba[0]);
    }
    if (ba[1].r > tba->l && ba[1].l < tba->r) {
      lineart_list_append_pointer_pool(&ba[1].up, mph, tba);
      lineart_list_append_pointer_pool(&tba->bp, mph, &ba[1]);
    }
  }
  LISTBASE_FOREACH (LinkData *, lip, &root->bp) {
    tba = static_cast<LineartBoundingArea *>(lip->data);
    if (ba[2].r > tba->l && ba[2].l < tba->r) {
      lineart_list_append_pointer_pool(&ba[2].bp, mph, tba);
      lineart_list_append_pointer_pool(&tba->up, mph, &ba[2]);
    }
    if (ba[3].r > tba->l && ba[3].l < tba->r) {
      lineart_list_append_pointer_pool(&ba[3].bp, mph, tba);
      lineart_list_append_pointer_pool(&tba->up, mph, &ba[3]);
    }
  }

  /* Then remove the parent bounding areas from
   * their original adjacent areas. */
  LISTBASE_FOREACH (LinkData *, lip, &root->lp) {
    for (lip2 = static_cast<LinkData *>(((LineartBoundingArea *)lip->data)->rp.first); lip2;
         lip2 = next_lip)
    {
      next_lip = lip2->next;
      tba = static_cast<LineartBoundingArea *>(lip2->data);
      if (tba == root) {
        lineart_list_remove_pointer_item_no_free(&((LineartBoundingArea *)lip->data)->rp, lip2);
        if (ba[1].u > tba->b && ba[1].b < tba->u) {
          lineart_list_append_pointer_pool(&tba->rp, mph, &ba[1]);
        }
        if (ba[2].u > tba->b && ba[2].b < tba->u) {
          lineart_list_append_pointer_pool(&tba->rp, mph, &ba[2]);
        }
      }
    }
  }
  LISTBASE_FOREACH (LinkData *, lip, &root->rp) {
    for (lip2 = static_cast<LinkData *>(((LineartBoundingArea *)lip->data)->lp.first); lip2;
         lip2 = next_lip)
    {
      next_lip = lip2->next;
      tba = static_cast<LineartBoundingArea *>(lip2->data);
      if (tba == root) {
        lineart_list_remove_pointer_item_no_free(&((LineartBoundingArea *)lip->data)->lp, lip2);
        if (ba[0].u > tba->b && ba[0].b < tba->u) {
          lineart_list_append_pointer_pool(&tba->lp, mph, &ba[0]);
        }
        if (ba[3].u > tba->b && ba[3].b < tba->u) {
          lineart_list_append_pointer_pool(&tba->lp, mph, &ba[3]);
        }
      }
    }
  }
  LISTBASE_FOREACH (LinkData *, lip, &root->up) {
    for (lip2 = static_cast<LinkData *>(((LineartBoundingArea *)lip->data)->bp.first); lip2;
         lip2 = next_lip)
    {
      next_lip = lip2->next;
      tba = static_cast<LineartBoundingArea *>(lip2->data);
      if (tba == root) {
        lineart_list_remove_pointer_item_no_free(&((LineartBoundingArea *)lip->data)->bp, lip2);
        if (ba[0].r > tba->l && ba[0].l < tba->r) {
          lineart_list_append_pointer_pool(&tba->up, mph, &ba[0]);
        }
        if (ba[1].r > tba->l && ba[1].l < tba->r) {
          lineart_list_append_pointer_pool(&tba->up, mph, &ba[1]);
        }
      }
    }
  }
  LISTBASE_FOREACH (LinkData *, lip, &root->bp) {
    for (lip2 = static_cast<LinkData *>(((LineartBoundingArea *)lip->data)->up.first); lip2;
         lip2 = next_lip)
    {
      next_lip = lip2->next;
      tba = static_cast<LineartBoundingArea *>(lip2->data);
      if (tba == root) {
        lineart_list_remove_pointer_item_no_free(&((LineartBoundingArea *)lip->data)->up, lip2);
        if (ba[2].r > tba->l && ba[2].l < tba->r) {
          lineart_list_append_pointer_pool(&tba->bp, mph, &ba[2]);
        }
        if (ba[3].r > tba->l && ba[3].l < tba->r) {
          lineart_list_append_pointer_pool(&tba->bp, mph, &ba[3]);
        }
      }
    }
  }

  /* Finally clear parent's adjacent list. */
  BLI_listbase_clear(&root->lp);
  BLI_listbase_clear(&root->rp);
  BLI_listbase_clear(&root->up);
  BLI_listbase_clear(&root->bp);
}

static void lineart_bounding_areas_connect_recursive(LineartData *ld, LineartBoundingArea *root)
{
  if (root->child) {
    lineart_bounding_areas_connect_new(ld, root);
    for (int i = 0; i < 4; i++) {
      lineart_bounding_areas_connect_recursive(ld, &root->child[i]);
    }
  }
}

void lineart_main_bounding_areas_connect_post(LineartData *ld)
{
  int total_tile_initial = ld->qtree.count_x * ld->qtree.count_y;
  int tiles_per_row = ld->qtree.count_x;

  for (int row = 0; row < ld->qtree.count_y; row++) {
    for (int col = 0; col < ld->qtree.count_x; col++) {
      LineartBoundingArea *ba = &ld->qtree.initials[row * tiles_per_row + col];
      /* Link adjacent ones. */
      if (row) {
        lineart_list_append_pointer_pool(
            &ba->up, &ld->render_data_pool, &ld->qtree.initials[(row - 1) * tiles_per_row + col]);
      }
      if (col) {
        lineart_list_append_pointer_pool(
            &ba->lp, &ld->render_data_pool, &ld->qtree.initials[row * tiles_per_row + col - 1]);
      }
      if (row != ld->qtree.count_y - 1) {
        lineart_list_append_pointer_pool(
            &ba->bp, &ld->render_data_pool, &ld->qtree.initials[(row + 1) * tiles_per_row + col]);
      }
      if (col != ld->qtree.count_x - 1) {
        lineart_list_append_pointer_pool(
            &ba->rp, &ld->render_data_pool, &ld->qtree.initials[row * tiles_per_row + col + 1]);
      }
    }
  }
  for (int i = 0; i < total_tile_initial; i++) {
    lineart_bounding_areas_connect_recursive(ld, &ld->qtree.initials[i]);
  }
}

/**
 * Subdivide a tile after one tile contains too many triangles, then re-link triangles into all the
 * child tiles.
 */
static void lineart_bounding_area_split(LineartData *ld,
                                        LineartBoundingArea *root,
                                        int recursive_level)
{
  LineartBoundingArea *ba = static_cast<LineartBoundingArea *>(
      lineart_mem_acquire_thread(&ld->render_data_pool, sizeof(LineartBoundingArea) * 4));
  ba[0].l = root->cx;
  ba[0].r = root->r;
  ba[0].u = root->u;
  ba[0].b = root->cy;
  ba[0].cx = (ba[0].l + ba[0].r) / 2;
  ba[0].cy = (ba[0].u + ba[0].b) / 2;

  ba[1].l = root->l;
  ba[1].r = root->cx;
  ba[1].u = root->u;
  ba[1].b = root->cy;
  ba[1].cx = (ba[1].l + ba[1].r) / 2;
  ba[1].cy = (ba[1].u + ba[1].b) / 2;

  ba[2].l = root->l;
  ba[2].r = root->cx;
  ba[2].u = root->cy;
  ba[2].b = root->b;
  ba[2].cx = (ba[2].l + ba[2].r) / 2;
  ba[2].cy = (ba[2].u + ba[2].b) / 2;

  ba[3].l = root->cx;
  ba[3].r = root->r;
  ba[3].u = root->cy;
  ba[3].b = root->b;
  ba[3].cx = (ba[3].l + ba[3].r) / 2;
  ba[3].cy = (ba[3].u + ba[3].b) / 2;

  /* Init linked_triangles array and locks. */
  for (int i = 0; i < 4; i++) {
    ba[i].max_triangle_count = LRT_TILE_SPLITTING_TRIANGLE_LIMIT;
    ba[i].max_line_count = LRT_TILE_EDGE_COUNT_INITIAL;
    ba[i].linked_triangles = static_cast<LineartTriangle **>(
        MEM_callocN(sizeof(LineartTriangle *) * ba[i].max_triangle_count, "ba_linked_triangles"));
    ba[i].linked_lines = static_cast<LineartEdge **>(
        MEM_callocN(sizeof(LineartEdge *) * ba[i].max_line_count, "ba_linked_lines"));
    BLI_spin_init(&ba[i].lock);
  }

  for (uint32_t i = 0; i < root->triangle_count; i++) {
    LineartTriangle *tri = root->linked_triangles[i];

    double b[4];
    b[0] = std::min({tri->v[0]->fbcoord[0], tri->v[1]->fbcoord[0], tri->v[2]->fbcoord[0]});
    b[1] = std::max({tri->v[0]->fbcoord[0], tri->v[1]->fbcoord[0], tri->v[2]->fbcoord[0]});
    b[2] = std::max({tri->v[0]->fbcoord[1], tri->v[1]->fbcoord[1], tri->v[2]->fbcoord[1]});
    b[3] = std::min({tri->v[0]->fbcoord[1], tri->v[1]->fbcoord[1], tri->v[2]->fbcoord[1]});

    /* Re-link triangles into child tiles, not doing intersection lines during this because this
     * batch of triangles are all tested with each other for intersections. */
    if (LRT_BOUND_AREA_CROSSES(b, &ba[0].l)) {
      lineart_bounding_area_link_triangle(
          ld, &ba[0], tri, b, 0, recursive_level + 1, false, nullptr);
    }
    if (LRT_BOUND_AREA_CROSSES(b, &ba[1].l)) {
      lineart_bounding_area_link_triangle(
          ld, &ba[1], tri, b, 0, recursive_level + 1, false, nullptr);
    }
    if (LRT_BOUND_AREA_CROSSES(b, &ba[2].l)) {
      lineart_bounding_area_link_triangle(
          ld, &ba[2], tri, b, 0, recursive_level + 1, false, nullptr);
    }
    if (LRT_BOUND_AREA_CROSSES(b, &ba[3].l)) {
      lineart_bounding_area_link_triangle(
          ld, &ba[3], tri, b, 0, recursive_level + 1, false, nullptr);
    }
  }

  /* At this point the child tiles are fully initialized and it's safe for new triangles to be
   * inserted, so assign root->child for #lineart_bounding_area_link_triangle to use. */
  root->child = ba;
}

static bool lineart_bounding_area_edge_intersect(LineartData * /*fb*/,
                                                 const double l[2],
                                                 const double r[2],
                                                 LineartBoundingArea *ba)
{
  double dx, dy;
  double converted[4];
  double c1, c;

  if (((converted[0] = ba->l) > std::max(l[0], r[0])) ||
      ((converted[1] = ba->r) < std::min(l[0], r[0])) ||
      ((converted[2] = ba->b) > std::max(l[1], r[1])) ||
      ((converted[3] = ba->u) < std::min(l[1], r[1])))
  {
    return false;
  }

  dx = l[0] - r[0];
  dy = l[1] - r[1];

  c1 = dx * (converted[2] - l[1]) - dy * (converted[0] - l[0]);
  c = c1;

  c1 = dx * (converted[2] - l[1]) - dy * (converted[1] - l[0]);
  if (c1 * c <= 0) {
    return true;
  }
  c = c1;

  c1 = dx * (converted[3] - l[1]) - dy * (converted[0] - l[0]);
  if (c1 * c <= 0) {
    return true;
  }
  c = c1;

  c1 = dx * (converted[3] - l[1]) - dy * (converted[1] - l[0]);
  if (c1 * c <= 0) {
    return true;
  }
  c = c1;

  return false;
}

static bool lineart_bounding_area_triangle_intersect(LineartData *fb,
                                                     LineartTriangle *tri,
                                                     LineartBoundingArea *ba,
                                                     bool *r_triangle_vert_inside)
{
  double p1[2], p2[2], p3[2], p4[2];
  double *FBC1 = tri->v[0]->fbcoord, *FBC2 = tri->v[1]->fbcoord, *FBC3 = tri->v[2]->fbcoord;

  p3[0] = p1[0] = ba->l;
  p2[1] = p1[1] = ba->b;
  p2[0] = p4[0] = ba->r;
  p3[1] = p4[1] = ba->u;

  if ((FBC1[0] >= p1[0] && FBC1[0] <= p2[0] && FBC1[1] >= p1[1] && FBC1[1] <= p3[1]) ||
      (FBC2[0] >= p1[0] && FBC2[0] <= p2[0] && FBC2[1] >= p1[1] && FBC2[1] <= p3[1]) ||
      (FBC3[0] >= p1[0] && FBC3[0] <= p2[0] && FBC3[1] >= p1[1] && FBC3[1] <= p3[1]))
  {
    *r_triangle_vert_inside = true;
    return true;
  }

  *r_triangle_vert_inside = false;

  if (lineart_point_inside_triangle(p1, FBC1, FBC2, FBC3) ||
      lineart_point_inside_triangle(p2, FBC1, FBC2, FBC3) ||
      lineart_point_inside_triangle(p3, FBC1, FBC2, FBC3) ||
      lineart_point_inside_triangle(p4, FBC1, FBC2, FBC3))
  {
    return true;
  }

  if (lineart_bounding_area_edge_intersect(fb, FBC1, FBC2, ba) ||
      lineart_bounding_area_edge_intersect(fb, FBC2, FBC3, ba) ||
      lineart_bounding_area_edge_intersect(fb, FBC3, FBC1, ba))
  {
    return true;
  }

  return false;
}

/**
 * This function does two things:
 *
 * 1) Builds a quad-tree under ld->InitialBoundingAreas to achieve good geometry separation for
 * fast overlapping test between triangles and lines. This acceleration structure makes the
 * occlusion stage much faster.
 *
 * 2) Test triangles with other triangles that are previously linked into each tile
 * (#LineartBoundingArea) for intersection lines. When splitting the tile into 4 children and
 * re-linking triangles into the child tiles, intersections are inhibited so we don't get
 * duplicated intersection lines.
 */
static void lineart_bounding_area_link_triangle(LineartData *ld,
                                                LineartBoundingArea *root_ba,
                                                LineartTriangle *tri,
                                                double l_r_u_b[4],
                                                int recursive,
                                                int recursive_level,
                                                bool do_intersection,
                                                LineartIsecThread *th)
{
  bool triangle_vert_inside;
  if (!lineart_bounding_area_triangle_intersect(ld, tri, root_ba, &triangle_vert_inside)) {
    return;
  }

  LineartBoundingArea *old_ba = root_ba;

  if (old_ba->child) {
    /* If old_ba->child is not nullptr, then tile splitting is fully finished, safe to directly
     * insert into child tiles. */
    double *B1 = l_r_u_b;
    double b[4];
    if (!l_r_u_b) {
      b[0] = std::min({tri->v[0]->fbcoord[0], tri->v[1]->fbcoord[0], tri->v[2]->fbcoord[0]});
      b[1] = std::max({tri->v[0]->fbcoord[0], tri->v[1]->fbcoord[0], tri->v[2]->fbcoord[0]});
      b[2] = std::max({tri->v[0]->fbcoord[1], tri->v[1]->fbcoord[1], tri->v[2]->fbcoord[1]});
      b[3] = std::min({tri->v[0]->fbcoord[1], tri->v[1]->fbcoord[1], tri->v[2]->fbcoord[1]});
      B1 = b;
    }
    for (int iba = 0; iba < 4; iba++) {
      if (LRT_BOUND_AREA_CROSSES(B1, &old_ba->child[iba].l)) {
        lineart_bounding_area_link_triangle(
            ld, &old_ba->child[iba], tri, B1, recursive, recursive_level + 1, do_intersection, th);
      }
    }
    return;
  }

  /* When splitting tiles, triangles are relinked into new tiles by a single thread, #th is nullptr
   * in that situation. */
  if (th) {
    BLI_spin_lock(&old_ba->lock);
  }

  /* If there are still space left in this tile for insertion. */
  if (old_ba->triangle_count < old_ba->max_triangle_count) {
    const uint32_t old_tri_count = old_ba->triangle_count;

    old_ba->linked_triangles[old_tri_count] = tri;

    if (triangle_vert_inside) {
      old_ba->insider_triangle_count++;
    }
    old_ba->triangle_count++;

    /* Do intersections in place. */
    if (do_intersection && ld->conf.use_intersections) {
      lineart_triangle_intersect_in_bounding_area(tri, old_ba, th, old_tri_count);
    }

    if (th) {
      BLI_spin_unlock(&old_ba->lock);
    }
  }
  else { /* We need to wait for either splitting or array extension to be done. */

    if (recursive_level < ld->qtree.recursive_level &&
        old_ba->insider_triangle_count >= LRT_TILE_SPLITTING_TRIANGLE_LIMIT)
    {
      if (!old_ba->child) {
        /* old_ba->child==nullptr, means we are the thread that's doing the splitting. */
        lineart_bounding_area_split(ld, old_ba, recursive_level);
      } /* Otherwise other thread has completed the splitting process. */
    }
    else {
      if (old_ba->triangle_count == old_ba->max_triangle_count) {
        /* Means we are the thread that's doing the extension. */
        lineart_bounding_area_triangle_reallocate(old_ba);
      } /* Otherwise other thread has completed the extending the array. */
    }

    /* Unlock before going into recursive call. */
    if (th) {
      BLI_spin_unlock(&old_ba->lock);
    }

    /* Of course we still have our own triangle needs to be added. */
    lineart_bounding_area_link_triangle(
        ld, root_ba, tri, l_r_u_b, recursive, recursive_level, do_intersection, th);
  }
}

static void lineart_free_bounding_area_memory(LineartBoundingArea *ba, bool recursive)
{
  BLI_spin_end(&ba->lock);
  if (ba->linked_lines) {
    MEM_freeN(ba->linked_lines);
  }
  if (ba->linked_triangles) {
    MEM_freeN(ba->linked_triangles);
  }
  if (recursive && ba->child) {
    for (int i = 0; i < 4; i++) {
      lineart_free_bounding_area_memory(&ba->child[i], recursive);
    }
  }
}
static void lineart_free_bounding_area_memories(LineartData *ld)
{
  for (int i = 0; i < ld->qtree.count_y; i++) {
    for (int j = 0; j < ld->qtree.count_x; j++) {
      lineart_free_bounding_area_memory(&ld->qtree.initials[i * ld->qtree.count_x + j], true);
    }
  }
}

static void lineart_bounding_area_link_edge(LineartData *ld,
                                            LineartBoundingArea *root_ba,
                                            LineartEdge *e)
{
  if (root_ba->child == nullptr) {
    lineart_bounding_area_line_add(root_ba, e);
  }
  else {
    if (lineart_bounding_area_edge_intersect(
            ld, e->v1->fbcoord, e->v2->fbcoord, &root_ba->child[0]))
    {
      lineart_bounding_area_link_edge(ld, &root_ba->child[0], e);
    }
    if (lineart_bounding_area_edge_intersect(
            ld, e->v1->fbcoord, e->v2->fbcoord, &root_ba->child[1]))
    {
      lineart_bounding_area_link_edge(ld, &root_ba->child[1], e);
    }
    if (lineart_bounding_area_edge_intersect(
            ld, e->v1->fbcoord, e->v2->fbcoord, &root_ba->child[2]))
    {
      lineart_bounding_area_link_edge(ld, &root_ba->child[2], e);
    }
    if (lineart_bounding_area_edge_intersect(
            ld, e->v1->fbcoord, e->v2->fbcoord, &root_ba->child[3]))
    {
      lineart_bounding_area_link_edge(ld, &root_ba->child[3], e);
    }
  }
}

static void lineart_clear_linked_edges_recursive(LineartData *ld, LineartBoundingArea *root_ba)
{
  if (root_ba->child) {
    for (int i = 0; i < 4; i++) {
      lineart_clear_linked_edges_recursive(ld, &root_ba->child[i]);
    }
  }
  if (root_ba->linked_lines) {
    MEM_freeN(root_ba->linked_lines);
  }
  root_ba->line_count = 0;
  root_ba->max_line_count = 128;
  root_ba->linked_lines = static_cast<LineartEdge **>(
      MEM_callocN(sizeof(LineartEdge *) * root_ba->max_line_count, "cleared lineart edges"));
}
void lineart_main_clear_linked_edges(LineartData *ld)
{
  LineartBoundingArea *ba = ld->qtree.initials;
  for (int i = 0; i < ld->qtree.count_y; i++) {
    for (int j = 0; j < ld->qtree.count_x; j++) {
      lineart_clear_linked_edges_recursive(ld, &ba[i * ld->qtree.count_x + j]);
    }
  }
}

void lineart_main_link_lines(LineartData *ld)
{
  LRT_ITER_ALL_LINES_BEGIN
  {
    int r1, r2, c1, c2, row, col;
    if (lineart_get_edge_bounding_areas(ld, e, &r1, &r2, &c1, &c2)) {
      for (row = r1; row != r2 + 1; row++) {
        for (col = c1; col != c2 + 1; col++) {
          lineart_bounding_area_link_edge(
              ld, &ld->qtree.initials[row * ld->qtree.count_x + col], e);
        }
      }
    }
  }
  LRT_ITER_ALL_LINES_END
}

static void lineart_main_remove_unused_lines_recursive(LineartBoundingArea *ba,
                                                       uint8_t max_occlusion)
{
  if (ba->child) {
    for (int i = 0; i < 4; i++) {
      lineart_main_remove_unused_lines_recursive(&ba->child[i], max_occlusion);
    }
    return;
  }

  if (!ba->line_count) {
    return;
  }

  int usable_count = 0;
  for (int i = 0; i < ba->line_count; i++) {
    LineartEdge *e = ba->linked_lines[i];
    if (e->min_occ > max_occlusion) {
      continue;
    }
    usable_count++;
  }

  if (!usable_count) {
    ba->line_count = 0;
    return;
  }

  LineartEdge **new_array = static_cast<LineartEdge **>(
      MEM_callocN(sizeof(LineartEdge *) * usable_count, "cleaned lineart edge array"));

  int new_i = 0;
  for (int i = 0; i < ba->line_count; i++) {
    LineartEdge *e = ba->linked_lines[i];
    if (e->min_occ > max_occlusion) {
      continue;
    }
    new_array[new_i] = e;
    new_i++;
  }

  MEM_freeN(ba->linked_lines);
  ba->linked_lines = new_array;
  ba->max_line_count = ba->line_count = usable_count;
}

static void lineart_main_remove_unused_lines_from_tiles(LineartData *ld)
{
  for (int row = 0; row < ld->qtree.count_y; row++) {
    for (int col = 0; col < ld->qtree.count_x; col++) {
      lineart_main_remove_unused_lines_recursive(
          &ld->qtree.initials[row * ld->qtree.count_x + col], ld->conf.max_occlusion_level);
    }
  }
}

static bool lineart_get_triangle_bounding_areas(
    LineartData *ld, LineartTriangle *tri, int *rowbegin, int *rowend, int *colbegin, int *colend)
{
  double sp_w = ld->qtree.tile_width, sp_h = ld->qtree.tile_height;
  double b[4];

  if (!tri->v[0] || !tri->v[1] || !tri->v[2]) {
    return false;
  }

  b[0] = std::min({tri->v[0]->fbcoord[0], tri->v[1]->fbcoord[0], tri->v[2]->fbcoord[0]});
  b[1] = std::max({tri->v[0]->fbcoord[0], tri->v[1]->fbcoord[0], tri->v[2]->fbcoord[0]});
  b[2] = std::min({tri->v[0]->fbcoord[1], tri->v[1]->fbcoord[1], tri->v[2]->fbcoord[1]});
  b[3] = std::max({tri->v[0]->fbcoord[1], tri->v[1]->fbcoord[1], tri->v[2]->fbcoord[1]});

  if (b[0] > 1 || b[1] < -1 || b[2] > 1 || b[3] < -1) {
    return false;
  }

  (*colbegin) = int((b[0] + 1.0) / sp_w);
  (*colend) = int((b[1] + 1.0) / sp_w);
  (*rowend) = ld->qtree.count_y - int((b[2] + 1.0) / sp_h) - 1;
  (*rowbegin) = ld->qtree.count_y - int((b[3] + 1.0) / sp_h) - 1;

  if ((*colend) >= ld->qtree.count_x) {
    (*colend) = ld->qtree.count_x - 1;
  }
  if ((*rowend) >= ld->qtree.count_y) {
    (*rowend) = ld->qtree.count_y - 1;
  }
  if ((*colbegin) < 0) {
    (*colbegin) = 0;
  }
  if ((*rowbegin) < 0) {
    (*rowbegin) = 0;
  }

  return true;
}

static bool lineart_get_edge_bounding_areas(
    LineartData *ld, LineartEdge *e, int *rowbegin, int *rowend, int *colbegin, int *colend)
{
  double sp_w = ld->qtree.tile_width, sp_h = ld->qtree.tile_height;
  double b[4];

  if (!e->v1 || !e->v2) {
    return false;
  }

  if (e->v1->fbcoord[0] != e->v1->fbcoord[0] || e->v2->fbcoord[0] != e->v2->fbcoord[0]) {
    return false;
  }

  b[0] = std::min(e->v1->fbcoord[0], e->v2->fbcoord[0]);
  b[1] = std::max(e->v1->fbcoord[0], e->v2->fbcoord[0]);
  b[2] = std::min(e->v1->fbcoord[1], e->v2->fbcoord[1]);
  b[3] = std::max(e->v1->fbcoord[1], e->v2->fbcoord[1]);

  if (b[0] > 1 || b[1] < -1 || b[2] > 1 || b[3] < -1) {
    return false;
  }

  (*colbegin) = int((b[0] + 1.0) / sp_w);
  (*colend) = int((b[1] + 1.0) / sp_w);
  (*rowend) = ld->qtree.count_y - int((b[2] + 1.0) / sp_h) - 1;
  (*rowbegin) = ld->qtree.count_y - int((b[3] + 1.0) / sp_h) - 1;

  /* It's possible that the line stretches too much out to the side, resulting negative value. */
  if ((*rowend) < (*rowbegin)) {
    (*rowend) = ld->qtree.count_y - 1;
  }

  if ((*colend) < (*colbegin)) {
    (*colend) = ld->qtree.count_x - 1;
  }

  CLAMP((*colbegin), 0, ld->qtree.count_x - 1);
  CLAMP((*rowbegin), 0, ld->qtree.count_y - 1);
  CLAMP((*colend), 0, ld->qtree.count_x - 1);
  CLAMP((*rowend), 0, ld->qtree.count_y - 1);

  return true;
}

LineartBoundingArea *MOD_lineart_get_parent_bounding_area(LineartData *ld, double x, double y)
{
  double sp_w = ld->qtree.tile_width, sp_h = ld->qtree.tile_height;
  int col, row;

  if (x > 1 || x < -1 || y > 1 || y < -1) {
    return nullptr;
  }

  col = int((x + 1.0) / sp_w);
  row = ld->qtree.count_y - int((y + 1.0) / sp_h) - 1;

  if (col >= ld->qtree.count_x) {
    col = ld->qtree.count_x - 1;
  }
  if (row >= ld->qtree.count_y) {
    row = ld->qtree.count_y - 1;
  }
  if (col < 0) {
    col = 0;
  }
  if (row < 0) {
    row = 0;
  }

  return &ld->qtree.initials[row * ld->qtree.count_x + col];
}

static LineartBoundingArea *lineart_get_bounding_area(LineartData *ld, double x, double y)
{
  LineartBoundingArea *iba;
  double sp_w = ld->qtree.tile_width, sp_h = ld->qtree.tile_height;
  int c = int((x + 1.0) / sp_w);
  int r = ld->qtree.count_y - int((y + 1.0) / sp_h) - 1;
  if (r < 0) {
    r = 0;
  }
  if (c < 0) {
    c = 0;
  }
  if (r >= ld->qtree.count_y) {
    r = ld->qtree.count_y - 1;
  }
  if (c >= ld->qtree.count_x) {
    c = ld->qtree.count_x - 1;
  }

  iba = &ld->qtree.initials[r * ld->qtree.count_x + c];
  while (iba->child) {
    if (x > iba->cx) {
      if (y > iba->cy) {
        iba = &iba->child[0];
      }
      else {
        iba = &iba->child[3];
      }
    }
    else {
      if (y > iba->cy) {
        iba = &iba->child[1];
      }
      else {
        iba = &iba->child[2];
      }
    }
  }
  return iba;
}

LineartBoundingArea *MOD_lineart_get_bounding_area(LineartData *ld, double x, double y)
{
  LineartBoundingArea *ba;
  if ((ba = MOD_lineart_get_parent_bounding_area(ld, x, y)) != nullptr) {
    return lineart_get_bounding_area(ld, x, y);
  }
  return nullptr;
}

static void lineart_add_triangles_worker(TaskPool *__restrict /*pool*/, LineartIsecThread *th)
{
  LineartData *ld = th->ld;
  // int _dir_control = 0; /* UNUSED */
  while (lineart_schedule_new_triangle_task(th)) {
    for (LineartElementLinkNode *eln = th->pending_from; eln != th->pending_to->next;
         eln = eln->next)
    {
      int index_start = eln == th->pending_from ? th->index_from : 0;
      int index_end = eln == th->pending_to ? th->index_to : eln->element_count;
      LineartTriangle *tri = static_cast<LineartTriangle *>(
          (void *)(((uchar *)eln->pointer) + ld->sizeof_triangle * index_start));
      for (int ei = index_start; ei < index_end; ei++) {
        int x1, x2, y1, y2;
        int r, co;
        if ((tri->flags & LRT_CULL_USED) || (tri->flags & LRT_CULL_DISCARD)) {
          tri = static_cast<LineartTriangle *>((void *)(((uchar *)tri) + ld->sizeof_triangle));
          continue;
        }
        if (lineart_get_triangle_bounding_areas(ld, tri, &y1, &y2, &x1, &x2)) {
          // _dir_control++;
          for (co = x1; co <= x2; co++) {
            for (r = y1; r <= y2; r++) {
              lineart_bounding_area_link_triangle(ld,
                                                  &ld->qtree.initials[r * ld->qtree.count_x + co],
                                                  tri,
                                                  nullptr,
                                                  1,
                                                  0,
                                                  true,
                                                  th);
            }
          }
        } /* Else throw away. */
        tri = static_cast<LineartTriangle *>((void *)(((uchar *)tri) + ld->sizeof_triangle));
      }
    }
  }
}

static void lineart_create_edges_from_isec_data(LineartIsecData *d)
{
  LineartData *ld = d->ld;
  double ZMax = ld->conf.far_clip;
  double ZMin = ld->conf.near_clip;
  int total_lines = 0;

  for (int i = 0; i < d->thread_count; i++) {
    LineartIsecThread *th = &d->threads[i];
    if (G.debug_value == 4000) {
      printf("Thread %d isec generated %d lines.\n", i, th->current);
    }
    if (!th->current) {
      continue;
    }
    total_lines += th->current;
  }

  if (!total_lines) {
    return;
  }

  /* We don't care about removing duplicated vert in this method, chaining can handle that,
   * and it saves us from using locks and look up tables. */
  LineartVert *v = static_cast<LineartVert *>(
      lineart_mem_acquire(ld->edge_data_pool, sizeof(LineartVert) * total_lines * 2));
  LineartEdge *e = static_cast<LineartEdge *>(
      lineart_mem_acquire(ld->edge_data_pool, sizeof(LineartEdge) * total_lines));
  LineartEdgeSegment *es = static_cast<LineartEdgeSegment *>(
      lineart_mem_acquire(ld->edge_data_pool, sizeof(LineartEdgeSegment) * total_lines));

  LineartElementLinkNode *eln = static_cast<LineartElementLinkNode *>(
      lineart_mem_acquire(ld->edge_data_pool, sizeof(LineartElementLinkNode)));
  eln->element_count = total_lines;
  eln->pointer = e;
  eln->flags |= LRT_ELEMENT_INTERSECTION_DATA;
  BLI_addhead(&ld->geom.line_buffer_pointers, eln);

  for (int i = 0; i < d->thread_count; i++) {
    LineartIsecThread *th = &d->threads[i];
    if (!th->current) {
      continue;
    }

    for (int j = 0; j < th->current; j++) {
      LineartIsecSingle *is = &th->array[j];
      LineartVert *v1 = v;
      LineartVert *v2 = v + 1;
      copy_v3_v3_db(v1->gloc, is->v1);
      copy_v3_v3_db(v2->gloc, is->v2);
      /* The intersection line has been generated only in geometry space, so we need to transform
       * them as well. */
      mul_v4_m4v3_db(v1->fbcoord, ld->conf.view_projection, v1->gloc);
      mul_v4_m4v3_db(v2->fbcoord, ld->conf.view_projection, v2->gloc);
      mul_v3db_db(v1->fbcoord, (1 / v1->fbcoord[3]));
      mul_v3db_db(v2->fbcoord, (1 / v2->fbcoord[3]));

      v1->fbcoord[0] -= ld->conf.shift_x * 2;
      v1->fbcoord[1] -= ld->conf.shift_y * 2;
      v2->fbcoord[0] -= ld->conf.shift_x * 2;
      v2->fbcoord[1] -= ld->conf.shift_y * 2;

      /* This z transformation is not the same as the rest of the part, because the data don't go
       * through normal perspective division calls in the pipeline, but this way the 3D result and
       * occlusion on the generated line is correct, and we don't really use 2D for viewport stroke
       * generation anyway. */
      v1->fbcoord[2] = ZMin * ZMax / (ZMax - fabs(v1->fbcoord[2]) * (ZMax - ZMin));
      v2->fbcoord[2] = ZMin * ZMax / (ZMax - fabs(v2->fbcoord[2]) * (ZMax - ZMin));
      e->v1 = v1;
      e->v2 = v2;
      e->t1 = is->tri1;
      e->t2 = is->tri2;
      /* This is so we can also match intersection edges from shadow to later viewing stage. */
      e->edge_identifier = (uint64_t(e->t1->target_reference) << 32) | e->t2->target_reference;
      e->flags = MOD_LINEART_EDGE_FLAG_INTERSECTION;
      e->intersection_mask = (is->tri1->intersection_mask | is->tri2->intersection_mask);
      BLI_addtail(&e->segments, es);

      int obi1 = (e->t1->target_reference & LRT_OBINDEX_HIGHER);
      int obi2 = (e->t2->target_reference & LRT_OBINDEX_HIGHER);
      LineartElementLinkNode *eln1 = lineart_find_matching_eln(&ld->geom.line_buffer_pointers,
                                                               obi1);
      LineartElementLinkNode *eln2 = obi1 == obi2 ? eln1 :
                                                    lineart_find_matching_eln(
                                                        &ld->geom.line_buffer_pointers, obi2);
      Object *ob1 = eln1 ? static_cast<Object *>(eln1->object_ref) : nullptr;
      Object *ob2 = eln2 ? static_cast<Object *>(eln2->object_ref) : nullptr;
      if (e->t1->intersection_priority > e->t2->intersection_priority) {
        e->object_ref = ob1;
      }
      else if (e->t1->intersection_priority < e->t2->intersection_priority) {
        e->object_ref = ob2;
      }
      else { /* equal priority */
        if (ob1 == ob2) {
          /* object_ref should be ambiguous if intersection lines comes from different objects. */
          e->object_ref = ob1;
        }
      }

      lineart_add_edge_to_array(&ld->pending_edges, e);

      v += 2;
      e++;
      es++;
    }
  }
}

void lineart_main_add_triangles(LineartData *ld)
{
  double t_start;
  if (G.debug_value == 4000) {
    t_start = BLI_time_now_seconds();
  }

  /* Initialize per-thread data for thread task scheduling information and storing intersection
   * results. */
  LineartIsecData d = {nullptr};
  lineart_init_isec_thread(&d, ld, ld->thread_count);

  TaskPool *tp = BLI_task_pool_create(nullptr, TASK_PRIORITY_HIGH);
  for (int i = 0; i < ld->thread_count; i++) {
    BLI_task_pool_push(
        tp, (TaskRunFunction)lineart_add_triangles_worker, &d.threads[i], false, nullptr);
  }
  BLI_task_pool_work_and_wait(tp);
  BLI_task_pool_free(tp);

  if (ld->conf.use_intersections) {
    lineart_create_edges_from_isec_data(&d);
  }

  lineart_destroy_isec_thread(&d);

  if (G.debug_value == 4000) {
    double t_elapsed = BLI_time_now_seconds() - t_start;
    printf("Line art intersection time: %f\n", t_elapsed);
  }
}

LineartBoundingArea *lineart_edge_first_bounding_area(LineartData *ld,
                                                      double *fbcoord1,
                                                      double *fbcoord2)
{
  double data[2] = {fbcoord1[0], fbcoord1[1]};
  double LU[2] = {-1, 1}, RU[2] = {1, 1}, LB[2] = {-1, -1}, RB[2] = {1, -1};
  double r = 1, sr = 1;
  bool p_unused;

  if (data[0] > -1 && data[0] < 1 && data[1] > -1 && data[1] < 1) {
    return lineart_get_bounding_area(ld, data[0], data[1]);
  }

  if (lineart_intersect_seg_seg(fbcoord1, fbcoord2, LU, RU, &sr, &p_unused) && sr < r && sr > 0) {
    r = sr;
  }
  if (lineart_intersect_seg_seg(fbcoord1, fbcoord2, LB, RB, &sr, &p_unused) && sr < r && sr > 0) {
    r = sr;
  }
  if (lineart_intersect_seg_seg(fbcoord1, fbcoord2, LB, LU, &sr, &p_unused) && sr < r && sr > 0) {
    r = sr;
  }
  if (lineart_intersect_seg_seg(fbcoord1, fbcoord2, RB, RU, &sr, &p_unused) && sr < r && sr > 0) {
    r = sr;
  }
  interp_v2_v2v2_db(data, fbcoord1, fbcoord2, r);

  return lineart_get_bounding_area(ld, data[0], data[1]);
}

LineartBoundingArea *lineart_bounding_area_next(LineartBoundingArea *self,
                                                double *fbcoord1,
                                                double *fbcoord2,
                                                double x,
                                                double y,
                                                double k,
                                                int positive_x,
                                                int positive_y,
                                                double *next_x,
                                                double *next_y)
{
  double rx, ry, ux, uy, lx, ly, bx, by;
  double r1, r2;
  LineartBoundingArea *ba;

  /* If we are marching towards the right. */
  if (positive_x > 0) {
    rx = self->r;
    ry = y + k * (rx - x);

    /* If we are marching towards the top. */
    if (positive_y > 0) {
      uy = self->u;
      ux = x + (uy - y) / k;
      r1 = ratiod(fbcoord1[0], fbcoord2[0], rx);
      r2 = ratiod(fbcoord1[0], fbcoord2[0], ux);
      if (std::min(r1, r2) > 1) {
        return nullptr;
      }

      /* We reached the right side before the top side. */
      if (r1 <= r2) {
        LISTBASE_FOREACH (LinkData *, lip, &self->rp) {
          ba = static_cast<LineartBoundingArea *>(lip->data);
          if (ba->u >= ry && ba->b < ry) {
            *next_x = rx;
            *next_y = ry;
            return ba;
          }
        }
      }
      /* We reached the top side before the right side. */
      else {
        LISTBASE_FOREACH (LinkData *, lip, &self->up) {
          ba = static_cast<LineartBoundingArea *>(lip->data);
          if (ba->r >= ux && ba->l < ux) {
            *next_x = ux;
            *next_y = uy;
            return ba;
          }
        }
      }
    }
    /* If we are marching towards the bottom. */
    else if (positive_y < 0) {
      by = self->b;
      bx = x + (by - y) / k;
      r1 = ratiod(fbcoord1[0], fbcoord2[0], rx);
      r2 = ratiod(fbcoord1[0], fbcoord2[0], bx);
      if (std::min(r1, r2) > 1) {
        return nullptr;
      }
      if (r1 <= r2) {
        LISTBASE_FOREACH (LinkData *, lip, &self->rp) {
          ba = static_cast<LineartBoundingArea *>(lip->data);
          if (ba->u >= ry && ba->b < ry) {
            *next_x = rx;
            *next_y = ry;
            return ba;
          }
        }
      }
      else {
        LISTBASE_FOREACH (LinkData *, lip, &self->bp) {
          ba = static_cast<LineartBoundingArea *>(lip->data);
          if (ba->r >= bx && ba->l < bx) {
            *next_x = bx;
            *next_y = by;
            return ba;
          }
        }
      }
    }
    /* If the line is completely horizontal, in which Y difference == 0. */
    else {
      r1 = ratiod(fbcoord1[0], fbcoord2[0], self->r);
      if (r1 > 1) {
        return nullptr;
      }
      LISTBASE_FOREACH (LinkData *, lip, &self->rp) {
        ba = static_cast<LineartBoundingArea *>(lip->data);
        if (ba->u >= y && ba->b < y) {
          *next_x = self->r;
          *next_y = y;
          return ba;
        }
      }
    }
  }

  /* If we are marching towards the left. */
  else if (positive_x < 0) {
    lx = self->l;
    ly = y + k * (lx - x);

    /* If we are marching towards the top. */
    if (positive_y > 0) {
      uy = self->u;
      ux = x + (uy - y) / k;
      r1 = ratiod(fbcoord1[0], fbcoord2[0], lx);
      r2 = ratiod(fbcoord1[0], fbcoord2[0], ux);
      if (std::min(r1, r2) > 1) {
        return nullptr;
      }
      if (r1 <= r2) {
        LISTBASE_FOREACH (LinkData *, lip, &self->lp) {
          ba = static_cast<LineartBoundingArea *>(lip->data);
          if (ba->u >= ly && ba->b < ly) {
            *next_x = lx;
            *next_y = ly;
            return ba;
          }
        }
      }
      else {
        LISTBASE_FOREACH (LinkData *, lip, &self->up) {
          ba = static_cast<LineartBoundingArea *>(lip->data);
          if (ba->r >= ux && ba->l < ux) {
            *next_x = ux;
            *next_y = uy;
            return ba;
          }
        }
      }
    }

    /* If we are marching towards the bottom. */
    else if (positive_y < 0) {
      by = self->b;
      bx = x + (by - y) / k;
      r1 = ratiod(fbcoord1[0], fbcoord2[0], lx);
      r2 = ratiod(fbcoord1[0], fbcoord2[0], bx);
      if (std::min(r1, r2) > 1) {
        return nullptr;
      }
      if (r1 <= r2) {
        LISTBASE_FOREACH (LinkData *, lip, &self->lp) {
          ba = static_cast<LineartBoundingArea *>(lip->data);
          if (ba->u >= ly && ba->b < ly) {
            *next_x = lx;
            *next_y = ly;
            return ba;
          }
        }
      }
      else {
        LISTBASE_FOREACH (LinkData *, lip, &self->bp) {
          ba = static_cast<LineartBoundingArea *>(lip->data);
          if (ba->r >= bx && ba->l < bx) {
            *next_x = bx;
            *next_y = by;
            return ba;
          }
        }
      }
    }
    /* Again, horizontal. */
    else {
      r1 = ratiod(fbcoord1[0], fbcoord2[0], self->l);
      if (r1 > 1) {
        return nullptr;
      }
      LISTBASE_FOREACH (LinkData *, lip, &self->lp) {
        ba = static_cast<LineartBoundingArea *>(lip->data);
        if (ba->u >= y && ba->b < y) {
          *next_x = self->l;
          *next_y = y;
          return ba;
        }
      }
    }
  }
  /* If the line is completely vertical, hence X difference == 0. */
  else {
    if (positive_y > 0) {
      r1 = ratiod(fbcoord1[1], fbcoord2[1], self->u);
      if (r1 > 1) {
        return nullptr;
      }
      LISTBASE_FOREACH (LinkData *, lip, &self->up) {
        ba = static_cast<LineartBoundingArea *>(lip->data);
        if (ba->r > x && ba->l <= x) {
          *next_x = x;
          *next_y = self->u;
          return ba;
        }
      }
    }
    else if (positive_y < 0) {
      r1 = ratiod(fbcoord1[1], fbcoord2[1], self->b);
      if (r1 > 1) {
        return nullptr;
      }
      LISTBASE_FOREACH (LinkData *, lip, &self->bp) {
        ba = static_cast<LineartBoundingArea *>(lip->data);
        if (ba->r > x && ba->l <= x) {
          *next_x = x;
          *next_y = self->b;
          return ba;
        }
      }
    }
    else {
      /* Segment has no length. */
      return nullptr;
    }
  }
  return nullptr;
}

bool MOD_lineart_compute_feature_lines_v3(Depsgraph *depsgraph,
                                          GreasePencilLineartModifierData &lmd,
                                          LineartCache **cached_result,
                                          bool enable_stroke_depth_offset)
{
  LineartData *ld;
  Scene *scene = DEG_get_evaluated_scene(depsgraph);
  int intersections_only = 0; /* Not used right now, but preserve for future. */
  Object *lineart_camera = nullptr;

  double t_start;
  if (G.debug_value == 4000) {
    t_start = BLI_time_now_seconds();
  }

  bool use_render_camera_override = false;
  if (lmd.calculation_flags & MOD_LINEART_USE_CUSTOM_CAMERA) {
    if (!lmd.source_camera ||
        (lineart_camera = DEG_get_evaluated_object(depsgraph, lmd.source_camera))->type !=
            OB_CAMERA)
    {
      return false;
    }
  }
  else {
    Render *render = RE_GetSceneRender(scene);
    if (render && render->camera_override) {
      lineart_camera = DEG_get_evaluated_object(depsgraph, render->camera_override);
      use_render_camera_override = true;
    }
    if (!lineart_camera) {
      BKE_scene_camera_switch_update(scene);
      if (!scene->camera) {
        return false;
      }
      lineart_camera = scene->camera;
    }
  }

  LineartCache *lc = MOD_lineart_init_cache();
  *cached_result = lc;

  ld = lineart_create_render_buffer_v3(scene,
                                       &lmd,
                                       lineart_camera,
                                       use_render_camera_override ? lineart_camera : scene->camera,
                                       lc);

  /* Triangle thread testing data size varies depending on the thread count.
   * See definition of LineartTriangleThread for details. */
  ld->sizeof_triangle = lineart_triangle_size_get(ld);

  LineartData *shadow_rb = nullptr;
  LineartElementLinkNode *shadow_veln, *shadow_eeln;
  ListBase *shadow_elns = ld->conf.shadow_selection ? &lc->shadow_elns : nullptr;
  bool shadow_generated = lineart_main_try_generate_shadow_v3(depsgraph,
                                                              scene,
                                                              ld,
                                                              &lmd,
                                                              &lc->shadow_data_pool,
                                                              &shadow_veln,
                                                              &shadow_eeln,
                                                              shadow_elns,
                                                              &shadow_rb);

  /* Get view vector before loading geometries, because we detect feature lines there. */
  lineart_main_get_view_vector(ld);

  lineart_main_load_geometries(depsgraph,
                               scene,
                               lineart_camera,
                               ld,
                               lmd.calculation_flags & MOD_LINEART_ALLOW_DUPLI_OBJECTS,
                               false,
                               shadow_elns);

  if (shadow_generated) {
    lineart_main_transform_and_add_shadow(ld, shadow_veln, shadow_eeln);
  }

  if (!ld->geom.vertex_buffer_pointers.first) {
    /* No geometry loaded, return early. */
    return true;
  }

  /* Initialize the bounding box acceleration structure, it's a lot like BVH in 3D. */
  lineart_main_bounding_area_make_initial(ld);

  /* We need to get cut into triangles that are crossing near/far plans, only this way can we get
   * correct coordinates of those clipped lines. Done in two steps,
   * setting clip_far==false for near plane. */
  lineart_main_cull_triangles(ld, false);
  /* `clip_far == true` for far plane. */
  lineart_main_cull_triangles(ld, true);

  /* At this point triangle adjacent info pointers is no longer needed, free them. */
  lineart_main_free_adjacent_data(ld);

  /* Do the perspective division after clipping is done. */
  lineart_main_perspective_division(ld);

  lineart_main_discard_out_of_frame_edges(ld);

  /* Triangle intersections are done here during sequential adding of them. Only after this,
   * triangles and lines are all linked with acceleration structure, and the 2D occlusion stage
   * can do its job. */
  lineart_main_add_triangles(ld);

  /* Add shadow cuts to intersection lines as well. */
  lineart_register_intersection_shadow_cuts(ld, shadow_elns);

  /* Re-link bounding areas because they have been subdivided by worker threads and we need
   * adjacent info. */
  lineart_main_bounding_areas_connect_post(ld);

  /* Link lines to acceleration structure, this can only be done after perspective division, if
   * we do it after triangles being added, the acceleration structure has already been
   * subdivided, this way we do less list manipulations. */
  lineart_main_link_lines(ld);

  /* "intersection_only" is preserved for being called in a standalone fashion.
   * If so the data will already be available at the stage. Otherwise we do the occlusion and
   * chaining etc. */

  if (!intersections_only) {

    /* Occlusion is work-and-wait. This call will not return before work is completed. */
    lineart_main_occlusion_begin(ld);

    lineart_main_make_enclosed_shapes(ld, shadow_rb);

    lineart_main_remove_unused_lines_from_tiles(ld);

    /* Chaining is all single threaded. See `lineart_chain.cc`.
     * In this particular call, only lines that are geometrically connected (share the _exact_
     * same end point) will be chained together. */
    MOD_lineart_chain_feature_lines(ld);

    /* We are unable to take care of occlusion if we only connect end points, so here we do a
     * spit, where the splitting point could be any cut in e->segments. */
    MOD_lineart_chain_split_for_fixed_occlusion(ld);

    /* Then we connect chains based on the _proximity_ of their end points in image space, here's
     * the place threshold value gets involved. */
    MOD_lineart_chain_connect(ld);

    if (ld->conf.chain_smooth_tolerance > FLT_EPSILON) {
      /* Keeping UI range of 0-1 for ease of read while scaling down the actual value for best
       * effective range in image-space (Coordinate only goes from -1 to 1). This value is
       * somewhat arbitrary, but works best for the moment. */
      MOD_lineart_smooth_chains(ld, ld->conf.chain_smooth_tolerance / 50);
    }

    if (ld->conf.use_image_boundary_trimming) {
      MOD_lineart_chain_clip_at_border(ld);
    }

    if (ld->conf.angle_splitting_threshold > FLT_EPSILON) {
      MOD_lineart_chain_split_angle(ld, ld->conf.angle_splitting_threshold);
    }

    if (enable_stroke_depth_offset && lmd.stroke_depth_offset > FLT_EPSILON) {
      MOD_lineart_chain_offset_towards_camera(
          ld, lmd.stroke_depth_offset, lmd.flags & MOD_LINEART_OFFSET_TOWARDS_CUSTOM_CAMERA);
    }

    if (ld->conf.shadow_use_silhouette) {
      MOD_lineart_chain_find_silhouette_backdrop_objects(ld);
    }

    /* Finally transfer the result list into cache. */
    memcpy(&lc->chains, &ld->chains, sizeof(ListBase));

    /* At last, we need to clear flags so we don't confuse GPencil generation calls. */
    MOD_lineart_chain_clear_picked_flag(lc);

    MOD_lineart_finalize_chains(ld);
  }

  lineart_mem_destroy(&lc->shadow_data_pool);

  if (ld->conf.shadow_enclose_shapes && shadow_rb) {
    lineart_destroy_render_data_keep_init(shadow_rb);
    MEM_freeN(shadow_rb);
  }

  if (G.debug_value == 4000) {
    lineart_count_and_print_render_buffer_memory(ld);

    double t_elapsed = BLI_time_now_seconds() - t_start;
    printf("Line art total time: %lf\n", t_elapsed);
  }

  return true;
}

bool MOD_lineart_compute_feature_lines(Depsgraph *depsgraph,
                                       LineartGpencilModifierData *lmd_legacy,
                                       LineartCache **cached_result,
                                       bool enable_stroke_depth_offset)
{
  bool ret = false;
  GreasePencilLineartModifierData lmd;
  MOD_lineart_wrap_modifier_v3(lmd_legacy, &lmd);
  ret = MOD_lineart_compute_feature_lines_v3(
      depsgraph, lmd, cached_result, enable_stroke_depth_offset);
  MOD_lineart_unwrap_modifier_v3(lmd_legacy, &lmd);
  return ret;
}

static void lineart_gpencil_generate(LineartCache *cache,
                                     Depsgraph *depsgraph,
                                     Object *gpencil_object,
                                     float (*gp_obmat_inverse)[4],
                                     bGPDlayer * /*gpl*/,
                                     bGPDframe *gpf,
                                     int level_start,
                                     int level_end,
                                     int material_nr,
                                     Object *source_object,
                                     Collection *source_collection,
                                     int types,
                                     uchar mask_switches,
                                     uchar material_mask_bits,
                                     uchar intersection_mask,
                                     int16_t thickness,
                                     float opacity,
                                     uchar shaodow_selection,
                                     uchar silhouette_mode,
                                     const char *source_vgname,
                                     const char *vgname,
                                     int modifier_flags,
                                     int modifier_calculation_flags)
{
  if (cache == nullptr) {
    if (G.debug_value == 4000) {
      printf("nullptr Lineart cache!\n");
    }
    return;
  }

  int stroke_count = 0;
  int color_idx = 0;

  Object *orig_ob = nullptr;
  if (source_object) {
    orig_ob = source_object->id.orig_id ? (Object *)source_object->id.orig_id : source_object;
  }

  Collection *orig_col = nullptr;
  if (source_collection) {
    orig_col = source_collection->id.orig_id ? (Collection *)source_collection->id.orig_id :
                                               source_collection;
  }

  /* (!orig_col && !orig_ob) means the whole scene is selected. */

  int enabled_types = cache->all_enabled_edge_types;
  bool invert_input = modifier_calculation_flags & MOD_LINEART_INVERT_SOURCE_VGROUP;
  bool match_output = modifier_calculation_flags & MOD_LINEART_MATCH_OUTPUT_VGROUP;
  bool inverse_silhouette = modifier_flags & MOD_LINEART_INVERT_SILHOUETTE_FILTER;

  LISTBASE_FOREACH (LineartEdgeChain *, ec, &cache->chains) {

    if (ec->picked) {
      continue;
    }
    if (!(ec->type & (types & enabled_types))) {
      continue;
    }
    if (ec->level > level_end || ec->level < level_start) {
      continue;
    }
    if (orig_ob && orig_ob != ec->object_ref) {
      continue;
    }
    if (orig_col && ec->object_ref) {
      if (BKE_collection_has_object_recursive_instanced(orig_col, (Object *)ec->object_ref)) {
        if (modifier_flags & MOD_LINEART_INVERT_COLLECTION) {
          continue;
        }
      }
      else {
        if (!(modifier_flags & MOD_LINEART_INVERT_COLLECTION)) {
          continue;
        }
      }
    }
    if (mask_switches & MOD_LINEART_MATERIAL_MASK_ENABLE) {
      if (mask_switches & MOD_LINEART_MATERIAL_MASK_MATCH) {
        if (ec->material_mask_bits != material_mask_bits) {
          continue;
        }
      }
      else {
        if (!(ec->material_mask_bits & material_mask_bits)) {
          continue;
        }
      }
    }
    if (ec->type & MOD_LINEART_EDGE_FLAG_INTERSECTION) {
      if (mask_switches & MOD_LINEART_INTERSECTION_MATCH) {
        if (ec->intersection_mask != intersection_mask) {
          continue;
        }
      }
      else {
        if ((intersection_mask) && !(ec->intersection_mask & intersection_mask)) {
          continue;
        }
      }
    }
    if (shaodow_selection) {
      if (ec->shadow_mask_bits != LRT_SHADOW_MASK_UNDEFINED) {
        /* TODO(@Yiming): Give a behavior option for how to display undefined shadow info. */
        if (shaodow_selection == LINEART_SHADOW_FILTER_ILLUMINATED &&
            !(ec->shadow_mask_bits & LRT_SHADOW_MASK_ILLUMINATED))
        {
          continue;
        }
        if (shaodow_selection == LINEART_SHADOW_FILTER_SHADED &&
            !(ec->shadow_mask_bits & LRT_SHADOW_MASK_SHADED))
        {
          continue;
        }
        if (shaodow_selection == LINEART_SHADOW_FILTER_ILLUMINATED_ENCLOSED_SHAPES) {
          uint32_t test_bits = ec->shadow_mask_bits & LRT_SHADOW_TEST_SHAPE_BITS;
          if ((test_bits != LRT_SHADOW_MASK_ILLUMINATED) &&
              (test_bits != (LRT_SHADOW_MASK_SHADED | LRT_SHADOW_MASK_ILLUMINATED_SHAPE)))
          {
            continue;
          }
        }
      }
    }
    if (silhouette_mode && (ec->type & (MOD_LINEART_EDGE_FLAG_CONTOUR))) {
      bool is_silhouette = false;
      if (orig_col) {
        if (!ec->silhouette_backdrop) {
          is_silhouette = true;
        }
        else if (!BKE_collection_has_object_recursive_instanced(orig_col, ec->silhouette_backdrop))
        {
          is_silhouette = true;
        }
      }
      else {
        if ((!orig_ob) && (!ec->silhouette_backdrop)) {
          is_silhouette = true;
        }
      }

      if ((silhouette_mode == LINEART_SILHOUETTE_FILTER_INDIVIDUAL || orig_ob) &&
          ec->silhouette_backdrop != ec->object_ref)
      {
        is_silhouette = true;
      }

      if (inverse_silhouette) {
        is_silhouette = !is_silhouette;
      }
      if (!is_silhouette) {
        continue;
      }
    }

    /* Preserved: If we ever do asynchronous generation, this picked flag should be set here. */
    // ec->picked = 1;

    const int count = MOD_lineart_chain_count(ec);
    if (count < 2) {
      continue;
    }

    bGPDstroke *gps = BKE_gpencil_stroke_add(gpf, color_idx, count, thickness, false);

    int i;
    LISTBASE_FOREACH_INDEX (LineartEdgeChainItem *, eci, &ec->chain, i) {
      bGPDspoint *point = &gps->points[i];
      mul_v3_m4v3(&point->x, gp_obmat_inverse, eci->gpos);
      point->pressure = 1.0f;
      point->strength = opacity;
    }

    BKE_gpencil_dvert_ensure(gps);
    gps->mat_nr = max_ii(material_nr, 0);

    if (source_vgname && vgname) {
      Object *eval_ob = DEG_get_evaluated_object(depsgraph, ec->object_ref);
      int gpdg = -1;
      if (match_output || (gpdg = BKE_object_defgroup_name_index(gpencil_object, vgname)) >= 0) {
        if (eval_ob && eval_ob->type == OB_MESH) {
          int dindex = 0;
          Mesh *mesh = BKE_object_get_evaluated_mesh(eval_ob);
          MDeformVert *dvert = mesh->deform_verts_for_write().data();
          if (dvert) {
            LISTBASE_FOREACH (bDeformGroup *, db, &mesh->vertex_group_names) {
              if ((!source_vgname) || strstr(db->name, source_vgname) == db->name) {
                if (match_output) {
                  gpdg = BKE_object_defgroup_name_index(gpencil_object, db->name);
                  if (gpdg < 0) {
                    continue;
                  }
                }
                int sindex = 0, vindex;
                LISTBASE_FOREACH (LineartEdgeChainItem *, eci, &ec->chain) {
                  vindex = eci->index;
                  if (vindex >= mesh->verts_num) {
                    break;
                  }
                  MDeformWeight *mdw = BKE_defvert_ensure_index(&dvert[vindex], dindex);
                  MDeformWeight *gdw = BKE_defvert_ensure_index(&gps->dvert[sindex], gpdg);

                  float use_weight = mdw->weight;
                  if (invert_input) {
                    use_weight = 1 - use_weight;
                  }
                  gdw->weight = std::max(use_weight, gdw->weight);

                  sindex++;
                }
              }
              dindex++;
            }
          }
        }
      }
    }

    if (G.debug_value == 4000) {
      BKE_gpencil_stroke_set_random_color(gps);
    }
    BKE_gpencil_stroke_geometry_update(static_cast<bGPdata *>(gpencil_object->data), gps);
    stroke_count++;
  }

  if (G.debug_value == 4000) {
    printf("LRT: Generated %d strokes.\n", stroke_count);
  }
}

typedef struct LineartChainWriteInfo {
  LineartEdgeChain *chain;
  int point_count;
} LineartChainWriteInfo;

void MOD_lineart_gpencil_generate(LineartCache *cache,
                                  Depsgraph *depsgraph,
                                  Object *ob,
                                  bGPDlayer *gpl,
                                  bGPDframe *gpf,
                                  int8_t source_type,
                                  void *source_reference,
                                  int level_start,
                                  int level_end,
                                  int mat_nr,
                                  int16_t edge_types,
                                  uchar mask_switches,
                                  uchar material_mask_bits,
                                  uchar intersection_mask,
                                  int16_t thickness,
                                  float opacity,
                                  uchar shadow_selection,
                                  uchar silhouette_mode,
                                  const char *source_vgname,
                                  const char *vgname,
                                  int modifier_flags,
                                  int modifier_calculation_flags)
{

  if (!gpl || !gpf || !ob) {
    return;
  }

  Object *source_object = nullptr;
  Collection *source_collection = nullptr;
  int16_t use_types = edge_types;
  if (source_type == LINEART_SOURCE_OBJECT) {
    if (!source_reference) {
      return;
    }
    source_object = (Object *)source_reference;
  }
  else if (source_type == LINEART_SOURCE_COLLECTION) {
    if (!source_reference) {
      return;
    }
    source_collection = (Collection *)source_reference;
  }

  float gp_obmat_inverse[4][4];
  invert_m4_m4(gp_obmat_inverse, ob->object_to_world().ptr());
  lineart_gpencil_generate(cache,
                           depsgraph,
                           ob,
                           gp_obmat_inverse,
                           gpl,
                           gpf,
                           level_start,
                           level_end,
                           mat_nr,
                           source_object,
                           source_collection,
                           use_types,
                           mask_switches,
                           material_mask_bits,
                           intersection_mask,
                           thickness,
                           opacity,
                           shadow_selection,
                           silhouette_mode,
                           source_vgname,
                           vgname,
                           modifier_flags,
                           modifier_calculation_flags);
}

void MOD_lineart_gpencil_generate_v3(const LineartCache *cache,
                                     Depsgraph *depsgraph,
                                     blender::bke::greasepencil::Drawing &drawing,
                                     const int8_t source_type,
                                     Object *source_object,
                                     Collection *source_collection,
                                     const int level_start,
                                     const int level_end,
                                     const int mat_nr,
                                     const int16_t edge_types,
                                     const uchar mask_switches,
                                     const uchar material_mask_bits,
                                     const uchar intersection_mask,
                                     const float thickness,
                                     const float opacity,
                                     const uchar shadow_selection,
                                     const uchar silhouette_mode,
                                     const char *source_vgname,
                                     const char *vgname,
                                     const int modifier_flags,
                                     const int modifier_calculation_flags)
{
  if (G.debug_value == 4000) {
    printf("Line Art v3: Generating...\n");
  }

  if (cache == nullptr) {
    if (G.debug_value == 4000) {
      printf("nullptr Lineart cache!\n");
    }
    return;
  }

  Object *orig_ob = nullptr;
  Collection *orig_col = nullptr;

  if (source_type == LINEART_SOURCE_OBJECT) {
    if (!source_object) {
      return;
    }
    orig_ob = source_object->id.orig_id ? (Object *)source_object->id.orig_id : source_object;
    orig_col = nullptr;
  }
  else if (source_type == LINEART_SOURCE_COLLECTION) {
    if (!source_collection) {
      return;
    }
    orig_col = source_collection->id.orig_id ? (Collection *)source_collection->id.orig_id :
                                               source_collection;
    orig_ob = nullptr;
  }
  /* Otherwise the whole scene is selected. */

  int enabled_types = cache->all_enabled_edge_types;

  bool invert_input = modifier_calculation_flags & MOD_LINEART_INVERT_SOURCE_VGROUP;

  bool inverse_silhouette = modifier_flags & MOD_LINEART_INVERT_SILHOUETTE_FILTER;

  blender::Vector<LineartChainWriteInfo> writer;
  writer.reserve(128);
  int total_point_count = 0;
  int stroke_count = 0;
  LISTBASE_FOREACH (LineartEdgeChain *, ec, &cache->chains) {

    if (ec->picked) {
      continue;
    }
    if (!(ec->type & (edge_types & enabled_types))) {
      continue;
    }
    if (ec->level > level_end || ec->level < level_start) {
      continue;
    }
    if (orig_ob && orig_ob != ec->object_ref) {
      continue;
    }
    if (orig_col && ec->object_ref) {
      if (BKE_collection_has_object_recursive_instanced(orig_col, (Object *)ec->object_ref)) {
        if (modifier_flags & MOD_LINEART_INVERT_COLLECTION) {
          continue;
        }
      }
      else {
        if (!(modifier_flags & MOD_LINEART_INVERT_COLLECTION)) {
          continue;
        }
      }
    }
    if (mask_switches & MOD_LINEART_MATERIAL_MASK_ENABLE) {
      if (mask_switches & MOD_LINEART_MATERIAL_MASK_MATCH) {
        if (ec->material_mask_bits != material_mask_bits) {
          continue;
        }
      }
      else {
        if (!(ec->material_mask_bits & material_mask_bits)) {
          continue;
        }
      }
    }
    if (ec->type & MOD_LINEART_EDGE_FLAG_INTERSECTION) {
      if (mask_switches & MOD_LINEART_INTERSECTION_MATCH) {
        if (ec->intersection_mask != intersection_mask) {
          continue;
        }
      }
      else {
        if ((intersection_mask) && !(ec->intersection_mask & intersection_mask)) {
          continue;
        }
      }
    }
    if (shadow_selection) {
      if (ec->shadow_mask_bits != LRT_SHADOW_MASK_UNDEFINED) {
        /* TODO(@Yiming): Give a behavior option for how to display undefined shadow info. */
        if (shadow_selection == LINEART_SHADOW_FILTER_ILLUMINATED &&
            !(ec->shadow_mask_bits & LRT_SHADOW_MASK_ILLUMINATED))
        {
          continue;
        }
        if (shadow_selection == LINEART_SHADOW_FILTER_SHADED &&
            !(ec->shadow_mask_bits & LRT_SHADOW_MASK_SHADED))
        {
          continue;
        }
        if (shadow_selection == LINEART_SHADOW_FILTER_ILLUMINATED_ENCLOSED_SHAPES) {
          uint32_t test_bits = ec->shadow_mask_bits & LRT_SHADOW_TEST_SHAPE_BITS;
          if ((test_bits != LRT_SHADOW_MASK_ILLUMINATED) &&
              (test_bits != (LRT_SHADOW_MASK_SHADED | LRT_SHADOW_MASK_ILLUMINATED_SHAPE)))
          {
            continue;
          }
        }
      }
    }
    if (silhouette_mode && (ec->type & (MOD_LINEART_EDGE_FLAG_CONTOUR))) {
      bool is_silhouette = false;
      if (orig_col) {
        if (!ec->silhouette_backdrop) {
          is_silhouette = true;
        }
        else if (!BKE_collection_has_object_recursive_instanced(orig_col, ec->silhouette_backdrop))
        {
          is_silhouette = true;
        }
      }
      else {
        if ((!orig_ob) && (!ec->silhouette_backdrop)) {
          is_silhouette = true;
        }
      }

      if ((silhouette_mode == LINEART_SILHOUETTE_FILTER_INDIVIDUAL || orig_ob) &&
          ec->silhouette_backdrop != ec->object_ref)
      {
        is_silhouette = true;
      }

      if (inverse_silhouette) {
        is_silhouette = !is_silhouette;
      }
      if (!is_silhouette) {
        continue;
      }
    }

    /* Preserved: If we ever do asynchronous generation, this picked flag should be set here. */
    // ec->picked = 1;

    const int count = MOD_lineart_chain_count(ec);
    if (count < 2) {
      continue;
    }

    total_point_count += count;
    writer.append({ec, count});

    stroke_count++;
  }

  if (!total_point_count || !stroke_count) {
    return;
  }

  blender::bke::CurvesGeometry new_curves(total_point_count, stroke_count);
  new_curves.fill_curve_types(CURVE_TYPE_POLY);

  MutableAttributeAccessor attributes = new_curves.attributes_for_write();
  MutableSpan<float3> point_positions = new_curves.positions_for_write();

  SpanAttributeWriter<float> point_radii = attributes.lookup_or_add_for_write_only_span<float>(
      "radius", AttrDomain::Point);

  SpanAttributeWriter<float> point_opacities = attributes.lookup_or_add_for_write_span<float>(
      "opacity", AttrDomain::Point);

  SpanAttributeWriter<int> stroke_materials = attributes.lookup_or_add_for_write_span<int>(
      "material_index", AttrDomain::Curve);

  MutableSpan<int> offsets = new_curves.offsets_for_write();

  SpanAttributeWriter<float> vgroup_weights;
  if (vgname) {
    vgroup_weights = attributes.lookup_or_add_for_write_span<float>(vgname, AttrDomain::Point);
  }

  int up_to_point = 0;
  for (int chain_i : writer.index_range()) {
    LineartChainWriteInfo &cwi = writer[chain_i];

    MDeformVert *src_dvert = nullptr;
    int src_deform_group = -1;
    Mesh *src_mesh = nullptr;
    if (source_vgname && vgroup_weights) {
      Object *eval_ob = DEG_get_evaluated_object(depsgraph, cwi.chain->object_ref);
      if (eval_ob && eval_ob->type == OB_MESH) {
        src_mesh = BKE_object_get_evaluated_mesh(eval_ob);
        src_dvert = src_mesh->deform_verts_for_write().data();
        src_deform_group = BKE_id_defgroup_name_index(&src_mesh->id, source_vgname);
      }
    }

    int i;
    LISTBASE_FOREACH_INDEX (LineartEdgeChainItem *, eci, &cwi.chain->chain, i) {
      int point_i = i + up_to_point;
      float *point = (float *)&point_positions[point_i];
      copy_v3_v3(point, eci->gpos);
      point_radii.span[point_i] = thickness / 2.0f;
      point_opacities.span[point_i] = opacity;

      if (src_deform_group >= 0) {
        int vindex;
        vindex = eci->index;
        if (vindex >= src_mesh->verts_num) {
          break;
        }
        MDeformWeight *mdw = BKE_defvert_ensure_index(&src_dvert[vindex], src_deform_group);

        vgroup_weights.span[point_i] = invert_input ? (1 - mdw->weight) : mdw->weight;
      }
    }
    offsets[chain_i] = up_to_point;
    stroke_materials.span[chain_i] = max_ii(mat_nr, 0);
    up_to_point += cwi.point_count;
  }
  offsets[writer.index_range().last() + 1] = up_to_point;

  SpanAttributeWriter<bool> stroke_cyclic = attributes.lookup_or_add_for_write_span<bool>(
      "cyclic", AttrDomain::Curve);
  stroke_cyclic.span.fill(false);
  stroke_cyclic.finish();

  point_radii.finish();
  point_opacities.finish();
  stroke_materials.finish();

  drawing.strokes_for_write() = std::move(new_curves);
  drawing.tag_topology_changed();

  if (G.debug_value == 4000) {
    printf("LRT: Generated %d strokes.\n", stroke_count);
  }
}<|MERGE_RESOLUTION|>--- conflicted
+++ resolved
@@ -17,11 +17,7 @@
 #include "BLI_math_matrix.h"
 #include "BLI_math_matrix.hh"
 #include "BLI_math_rotation.h"
-<<<<<<< HEAD
-#include "BLI_math_vector_types.hh"
-=======
 #include "BLI_math_vector.hh"
->>>>>>> e22034da
 #include "BLI_sort.hh"
 #include "BLI_string.h"
 #include "BLI_task.h"
@@ -1407,14 +1403,9 @@
 
   LISTBASE_FOREACH (LineartElementLinkNode *, eln, &ld->geom.line_buffer_pointers) {
     e = (LineartEdge *)eln->pointer;
-<<<<<<< HEAD
-    for (i = 0; i < eln->element_count; i++) {
-      if (LRT_VERT_OUT_OF_BOUND(e[i].v1) && LRT_VERT_OUT_OF_BOUND(e[i].v2)) {
-        e[i].flags = MOD_LINEART_EDGE_FLAG_CHAIN_PICKED;
-=======
     for (int i = 0; i < eln->element_count; i++) {
       if (!e[i].v1 || !e[i].v2) {
-        e[i].flags = LRT_EDGE_FLAG_CHAIN_PICKED;
+        e[i].flags = MOD_LINEART_EDGE_FLAG_CHAIN_PICKED;
         continue;
       }
       const blender::float2 vec1(e[i].v1->fbcoord), vec2(e[i].v2->fbcoord);
@@ -1426,9 +1417,8 @@
             isect_seg_seg_v2(bounds[1], bounds[3], vec1, vec2) == ISECT_LINE_LINE_NONE &&
             isect_seg_seg_v2(bounds[2], bounds[3], vec1, vec2) == ISECT_LINE_LINE_NONE)
         {
-          e[i].flags = LRT_EDGE_FLAG_CHAIN_PICKED;
-        }
->>>>>>> e22034da
+          e[i].flags = MOD_LINEART_EDGE_FLAG_CHAIN_PICKED;
+        }
       }
     }
   }
