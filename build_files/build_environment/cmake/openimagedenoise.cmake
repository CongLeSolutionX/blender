# SPDX-FileCopyrightText: 2019-2022 Blender Authors
#
# SPDX-License-Identifier: GPL-2.0-or-later

set(OIDN_EXTRA_ARGS
  -DOIDN_APPS=OFF
  -DTBB_ROOT=${LIBDIR}/tbb
  -DISPC_EXECUTABLE=${LIBDIR}/ispc/bin/ispc
  -DOIDN_FILTER_RTLIGHTMAP=OFF
  -DPython_EXECUTABLE=${PYTHON_BINARY}
)
if(NOT APPLE)
  set(OIDN_EXTRA_ARGS
    ${OIDN_EXTRA_ARGS}
    -DOIDN_DEVICE_SYCL=ON
    -DOIDN_DEVICE_SYCL_AOT=OFF
<<<<<<< HEAD
    -DOIDN_DEVICE_METAL=ON
    -DLEVEL_ZERO_ROOT=${LIBDIR}/level-zero/lib
=======
    -DOIDN_DEVICE_CUDA=ON
    -DOIDN_DEVICE_HIP=ON
    -DLEVEL_ZERO_ROOT=${LIBDIR}/level-zero
>>>>>>> 80906eb0
  )
endif()

if(WIN32)
  set(OIDN_EXTRA_ARGS
    ${OIDN_EXTRA_ARGS}
    -DTBB_DEBUG_LIBRARY=${LIBDIR}/tbb/lib/tbb.lib
    -DTBB_DEBUG_LIBRARY_MALLOC=${LIBDIR}/tbb/lib/tbbmalloc.lib
    -DCMAKE_CXX_COMPILER=${LIBDIR}/dpcpp/bin/clang++.exe
    -DCMAKE_C_COMPILER=${LIBDIR}/dpcpp/bin/clang.exe
    -DCMAKE_DEBUG_POSTFIX=_d
  )
  set(OIDN_CMAKE_FLAGS ${DEFAULT_CLANG_CMAKE_FLAGS}
    -DCMAKE_CXX_COMPILER=${LIBDIR}/dpcpp/bin/clang++.exe
    -DCMAKE_C_COMPILER=${LIBDIR}/dpcpp/bin/clang.exe
    -DCMAKE_SHARED_LINKER_FLAGS=-L"${LIBDIR}/dpcpp/lib"
    -DCMAKE_EXE_LINKER_FLAGS=-L"${LIBDIR}/dpcpp/lib"
  )
else()
  if(NOT APPLE)
    set(OIDN_EXTRA_ARGS
      ${OIDN_EXTRA_ARGS}
      -DCMAKE_CXX_COMPILER=${LIBDIR}/dpcpp/bin/clang++
      -DCMAKE_C_COMPILER=${LIBDIR}/dpcpp/bin/clang
      -DCMAKE_FIND_ROOT_PATH=${LIBDIR}/ocloc
    )
  endif()
  set(OIDN_CMAKE_FLAGS ${DEFAULT_CMAKE_FLAGS})
endif()

ExternalProject_Add(external_openimagedenoise
  URL file://${PACKAGE_DIR}/${OIDN_FILE}
  DOWNLOAD_DIR ${DOWNLOAD_DIR}
  URL_HASH ${OIDN_HASH_TYPE}=${OIDN_HASH}
  PREFIX ${BUILD_DIR}/openimagedenoise
  CMAKE_GENERATOR ${PLATFORM_ALT_GENERATOR}
  CMAKE_ARGS -DCMAKE_INSTALL_PREFIX=${LIBDIR}/openimagedenoise ${OIDN_CMAKE_FLAGS} ${OIDN_EXTRA_ARGS}
  PATCH_COMMAND ${PATCH_CMD} --verbose -p 1 -N -d ${BUILD_DIR}/openimagedenoise/src/external_openimagedenoise < ${PATCH_DIR}/oidn.diff
  INSTALL_DIR ${LIBDIR}/openimagedenoise
)

add_dependencies(
  external_openimagedenoise
  external_tbb
  external_ispc
  external_python
)

if(UNIX AND NOT APPLE)
  add_dependencies(
    external_openimagedenoise
    external_dpcpp
    external_ocloc
  )
endif()

if(NOT APPLE)
  add_dependencies(
    external_openimagedenoise
    external_level-zero
  )
endif()

if(BUILD_MODE STREQUAL Release AND WIN32)
    ExternalProject_Add_Step(external_openimagedenoise after_install
      COMMAND ${CMAKE_COMMAND} -E copy_directory ${LIBDIR}/openimagedenoise/bin ${HARVEST_TARGET}/openimagedenoise/bin
      COMMAND ${CMAKE_COMMAND} -E copy_directory ${LIBDIR}/openimagedenoise/lib ${HARVEST_TARGET}/openimagedenoise/lib
      COMMAND ${CMAKE_COMMAND} -E copy_directory ${LIBDIR}/openimagedenoise/include ${HARVEST_TARGET}/openimagedenoise/include
      DEPENDEES install
    )
endif()<|MERGE_RESOLUTION|>--- conflicted
+++ resolved
@@ -14,14 +14,10 @@
     ${OIDN_EXTRA_ARGS}
     -DOIDN_DEVICE_SYCL=ON
     -DOIDN_DEVICE_SYCL_AOT=OFF
-<<<<<<< HEAD
     -DOIDN_DEVICE_METAL=ON
-    -DLEVEL_ZERO_ROOT=${LIBDIR}/level-zero/lib
-=======
     -DOIDN_DEVICE_CUDA=ON
     -DOIDN_DEVICE_HIP=ON
     -DLEVEL_ZERO_ROOT=${LIBDIR}/level-zero
->>>>>>> 80906eb0
   )
 endif()
 
