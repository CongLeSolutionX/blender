--- conflicted
+++ resolved
@@ -14,13 +14,9 @@
     ${OIDN_EXTRA_ARGS}
     -DOIDN_DEVICE_SYCL=ON
     -DOIDN_DEVICE_SYCL_AOT=OFF
-<<<<<<< HEAD
     -DOIDN_DEVICE_CUDA=ON
-    -DLEVEL_ZERO_ROOT=${LIBDIR}/level-zero/lib
-=======
     -DOIDN_DEVICE_HIP=ON
     -DLEVEL_ZERO_ROOT=${LIBDIR}/level-zero
->>>>>>> 0618de49
   )
 endif()
 
