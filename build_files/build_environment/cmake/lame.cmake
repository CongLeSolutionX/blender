# SPDX-FileCopyrightText: 2017-2023 Blender Authors
#
# SPDX-License-Identifier: GPL-2.0-or-later

set(LAME_EXTRA_ARGS)
if(MSVC)
<<<<<<< HEAD
  if(BLENDER_PLATFORM_ARM)
    set(LAME_ARCH ARM64)
  else()
    set(LAME_ARCH Win64)
  endif()
  set (LAME_CONFIGURE echo .)
  set (LAME_BUILD cd ${BUILD_DIR}/lame/src/external_lame/ && nmake /F MakeFile.msvc MSVCVER=${LAME_ARCH} all)
  set (LAME_INSTALL cd ${BUILD_DIR}/lame/src/external_lame/ &&
                      ${CMAKE_COMMAND} -E copy include/lame.h ${LIBDIR}/lame/include/lame/lame.h &&
                      ${CMAKE_COMMAND} -E copy output/libmp3lame-static.lib ${LIBDIR}/lame/lib/mp3lame.lib )
=======
  set(LAME_ARCH Win64)
  set(LAME_CONFIGURE echo .)
  set(LAME_BUILD
    cd ${BUILD_DIR}/lame/src/external_lame/ &&
    nmake /F MakeFile.msvc MSVCVER=${LAME_ARCH} all
  )
  set(LAME_INSTALL
    cd ${BUILD_DIR}/lame/src/external_lame/ &&
    ${CMAKE_COMMAND} -E copy
      include/lame.h
      ${LIBDIR}/lame/include/lame/lame.h &&
    ${CMAKE_COMMAND} -E copy
      output/libmp3lame-static.lib
      ${LIBDIR}/lame/lib/mp3lame.lib
  )
>>>>>>> d284941e
else()
  set(LAME_CONFIGURE
    ${CONFIGURE_ENV} &&
    cd ${BUILD_DIR}/lame/src/external_lame/ &&
    ${CONFIGURE_COMMAND}
      --prefix=${LIBDIR}/lame
      --disable-shared
      --enable-static
      ${LAME_EXTRA_ARGS}
      --enable-export=full
      --with-fileio=sndfile
      --without-vorbis
      --with-pic
      --disable-mp3x
      --disable-mp3rtp
      --disable-gtktest
      --disable-frontend)
  set(LAME_BUILD ${CONFIGURE_ENV} &&
    cd ${BUILD_DIR}/lame/src/external_lame/ &&
    make -j${MAKE_THREADS}
  )
  set(LAME_INSTALL ${CONFIGURE_ENV} &&
    cd ${BUILD_DIR}/lame/src/external_lame/ &&
    make install
  )
endif()

ExternalProject_Add(external_lame
  URL file://${PACKAGE_DIR}/${LAME_FILE}
  DOWNLOAD_DIR ${DOWNLOAD_DIR}
  URL_HASH ${LAME_HASH_TYPE}=${LAME_HASH}
  PREFIX ${BUILD_DIR}/lame

  PATCH_COMMAND COMMAND ${PATCH_CMD} -p 1 -d
    ${BUILD_DIR}/lame/src/external_lame <
    ${PATCH_DIR}/lame.diff

  CONFIGURE_COMMAND ${LAME_CONFIGURE}
  BUILD_COMMAND ${LAME_BUILD}
  INSTALL_COMMAND ${LAME_INSTALL}
  INSTALL_DIR ${LIBDIR}/lame
)<|MERGE_RESOLUTION|>--- conflicted
+++ resolved
@@ -4,19 +4,11 @@
 
 set(LAME_EXTRA_ARGS)
 if(MSVC)
-<<<<<<< HEAD
   if(BLENDER_PLATFORM_ARM)
     set(LAME_ARCH ARM64)
   else()
     set(LAME_ARCH Win64)
   endif()
-  set (LAME_CONFIGURE echo .)
-  set (LAME_BUILD cd ${BUILD_DIR}/lame/src/external_lame/ && nmake /F MakeFile.msvc MSVCVER=${LAME_ARCH} all)
-  set (LAME_INSTALL cd ${BUILD_DIR}/lame/src/external_lame/ &&
-                      ${CMAKE_COMMAND} -E copy include/lame.h ${LIBDIR}/lame/include/lame/lame.h &&
-                      ${CMAKE_COMMAND} -E copy output/libmp3lame-static.lib ${LIBDIR}/lame/lib/mp3lame.lib )
-=======
-  set(LAME_ARCH Win64)
   set(LAME_CONFIGURE echo .)
   set(LAME_BUILD
     cd ${BUILD_DIR}/lame/src/external_lame/ &&
@@ -31,7 +23,6 @@
       output/libmp3lame-static.lib
       ${LIBDIR}/lame/lib/mp3lame.lib
   )
->>>>>>> d284941e
 else()
   set(LAME_CONFIGURE
     ${CONFIGURE_ENV} &&
