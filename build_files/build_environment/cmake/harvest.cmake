--- conflicted
+++ resolved
@@ -24,20 +24,14 @@
         ${HARVEST_TARGET}/jpeg/include/ &&
 
       # PNG.
-<<<<<<< HEAD
-      ${CMAKE_COMMAND} -E copy ${LIBDIR}/png/lib/libpng16_static.lib ${HARVEST_TARGET}/png/lib/libpng.lib &&
-      ${CMAKE_COMMAND} -E copy_directory ${LIBDIR}/png/include/ ${HARVEST_TARGET}/png/include/ #&&
-      #DEPENDS
-=======
       ${CMAKE_COMMAND} -E copy
         ${LIBDIR}/png/lib/libpng16_static.lib
         ${HARVEST_TARGET}/png/lib/libpng.lib &&
       ${CMAKE_COMMAND} -E copy_directory
         ${LIBDIR}/png/include/
-        ${HARVEST_TARGET}/png/include/ &&
-
-      DEPENDS
->>>>>>> d284941e
+        ${HARVEST_TARGET}/png/include/ #&&
+
+      #DEPENDS
     )
   endif()
 
