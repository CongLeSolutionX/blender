diff -Naur ffmpeg-clean/configure ffmpeg-dirty/configure
--- ffmpeg-clean/configure	2022-08-31 19:58:25.000000000 +0100
+++ ffmpeg-dirty/configure	2023-03-22 09:43:21.688874500 +0000
@@ -6523,7 +6523,7 @@
 enabled jni               && { [ $target_os = "android" ] && check_headers jni.h && enabled pthreads || die "ERROR: jni not found"; }
 enabled ladspa            && require_headers "ladspa.h dlfcn.h"
 enabled lcms2             && require_pkg_config lcms2 "lcms2 >= 2.13" lcms2.h cmsCreateContext
-enabled libaom            && require_pkg_config libaom "aom >= 1.0.0" aom/aom_codec.h aom_codec_version
+enabled libaom            && { require libaom aom/aom_codec.h aom_codec_version -laom; }
 enabled libaribb24        && { check_pkg_config libaribb24 "aribb24 > 1.0.3" "aribb24/aribb24.h" arib_instance_new ||
                                { enabled gpl && require_pkg_config libaribb24 aribb24 "aribb24/aribb24.h" arib_instance_new; } ||
                                die "ERROR: libaribb24 requires version higher than 1.0.3 or --enable-gpl."; }
@@ -6596,16 +6596,15 @@
                                  require libopencv opencv2/core/core_c.h cvCreateImageHeader -lopencv_core -lopencv_imgproc; } ||
                                require_pkg_config libopencv opencv opencv/cxcore.h cvCreateImageHeader; }
 enabled libopenh264       && require_pkg_config libopenh264 openh264 wels/codec_api.h WelsGetCodecVersion
-enabled libopenjpeg       && { check_pkg_config libopenjpeg "libopenjp2 >= 2.1.0" openjpeg.h opj_version ||
-                               { require_pkg_config libopenjpeg "libopenjp2 >= 2.1.0" openjpeg.h opj_version -DOPJ_STATIC && add_cppflags -DOPJ_STATIC; } }
+enabled libopenjpeg       && require libopenjpeg openjpeg.h opj_version "-DOPJ_STATIC" -lopenjp2
 enabled libopenmpt        && require_pkg_config libopenmpt "libopenmpt >= 0.2.6557" libopenmpt/libopenmpt.h openmpt_module_create -lstdc++ && append libopenmpt_extralibs "-lstdc++"
 enabled libopenvino       && require libopenvino c_api/ie_c_api.h ie_c_api_version -linference_engine_c_api
 enabled libopus           && {
<<<<<<< HEAD
     enabled libopus_decoder && {
-        require_pkg_config libopus opus opus_multistream.h opus_multistream_decoder_create
+        require libopus opus_multistream.h opus_multistream_decoder_create -lopus
     }
     enabled libopus_encoder && {
-        require_pkg_config libopus opus opus_multistream.h opus_multistream_surround_encoder_create
+		require libopus opus_multistream.h opus_multistream_encoder_create -lopus
     }
 }
 enabled libplacebo        && require_pkg_config libplacebo "libplacebo >= 4.192.0" libplacebo/vulkan.h pl_vulkan_create
@@ -6638,8 +6637,8 @@
 enabled libvidstab        && require_pkg_config libvidstab "vidstab >= 0.98" vid.stab/libvidstab.h vsMotionDetectInit
 enabled libvmaf           && require_pkg_config libvmaf "libvmaf >= 2.0.0" libvmaf.h vmaf_init
 enabled libvo_amrwbenc    && require libvo_amrwbenc vo-amrwbenc/enc_if.h E_IF_init -lvo-amrwbenc
-enabled libvorbis         && require_pkg_config libvorbis vorbis vorbis/codec.h vorbis_info_init &&
-                             require_pkg_config libvorbisenc vorbisenc vorbis/vorbisenc.h vorbis_encode_init
+enabled libvorbis         && require libvorbis vorbis/codec.h vorbis_info_init -lvorbis -logg -lvorbisfile &&
+                             require libvorbisenc vorbis/vorbisenc.h vorbis_encode_init -lvorbis -lvorbisenc -logg -lvorbisfile
 
 enabled libvpx            && {
     enabled libvpx_vp8_decoder && {
@@ -6666,7 +6665,7 @@
 enabled libwebp           && {
     enabled libwebp_encoder      && require_pkg_config libwebp "libwebp >= 0.2.0" webp/encode.h WebPGetEncoderVersion
     enabled libwebp_anim_encoder && check_pkg_config libwebp_anim_encoder "libwebpmux >= 0.4.0" webp/mux.h WebPAnimEncoderOptionsInit; }
-enabled libx264           && require_pkg_config libx264 x264 "stdint.h x264.h" x264_encoder_encode &&
+enabled libx264           && require libx264 "stdint.h x264.h" x264_encoder_encode -lx264 &&
                              require_cpp_condition libx264 x264.h "X264_BUILD >= 118" && {
                              [ "$toolchain" != "msvc" ] ||
                              require_cpp_condition libx264 x264.h "X264_BUILD >= 158"; } &&
diff -Naur ffmpeg-clean/libavcodec/cfhddata.c ffmpeg-dirty/libavcodec/cfhddata.c
--- ffmpeg-clean/libavcodec/cfhddata.c	2022-07-22 18:58:39.000000000 +0100
+++ ffmpeg-dirty/libavcodec/cfhddata.c	2022-12-21 17:18:31.553744000 +0000
@@ -276,10 +276,10 @@
 av_cold int ff_cfhd_init_vlcs(CFHDContext *s)
 {
     int i, j, ret = 0;
-    uint32_t new_cfhd_vlc_bits[NB_VLC_TABLE_18 * 2];
-    uint8_t  new_cfhd_vlc_len[NB_VLC_TABLE_18 * 2];
-    uint16_t new_cfhd_vlc_run[NB_VLC_TABLE_18 * 2];
-    int16_t  new_cfhd_vlc_level[NB_VLC_TABLE_18 * 2];
+    uint32_t *new_cfhd_vlc_bits = av_calloc(sizeof(uint32_t), NB_VLC_TABLE_18 * 2);
+    uint8_t  *new_cfhd_vlc_len = av_calloc(sizeof(uint8_t), NB_VLC_TABLE_18 * 2);
+    uint16_t *new_cfhd_vlc_run = av_calloc(sizeof(uint16_t), NB_VLC_TABLE_18 * 2);
+    int16_t  *new_cfhd_vlc_level = av_calloc(sizeof(int16_t), NB_VLC_TABLE_18 * 2);
 
     /** Similar to dv.c, generate signed VLC tables **/
 
@@ -305,8 +305,13 @@
 
     ret = init_vlc(&s->vlc_9, VLC_BITS, j, new_cfhd_vlc_len,
                    1, 1, new_cfhd_vlc_bits, 4, 4, 0);
-    if (ret < 0)
+    if (ret < 0) {
+        av_free(new_cfhd_vlc_bits);
+        av_free(new_cfhd_vlc_len);
+        av_free(new_cfhd_vlc_run);
+        av_free(new_cfhd_vlc_level);
         return ret;
+    }
     for (i = 0; i < s->vlc_9.table_size; i++) {
         int code = s->vlc_9.table[i].sym;
         int len  = s->vlc_9.table[i].len;
@@ -346,8 +351,14 @@
 
     ret = init_vlc(&s->vlc_18, VLC_BITS, j, new_cfhd_vlc_len,
                    1, 1, new_cfhd_vlc_bits, 4, 4, 0);
-    if (ret < 0)
+    if (ret < 0) {
+        av_free(new_cfhd_vlc_bits);
+        av_free(new_cfhd_vlc_len);
+        av_free(new_cfhd_vlc_run);
+        av_free(new_cfhd_vlc_level);
         return ret;
+    }
+
     av_assert0(s->vlc_18.table_size == 4572);
 
     for (i = 0; i < s->vlc_18.table_size; i++) {
@@ -367,5 +378,10 @@
         s->table_18_rl_vlc[i].run   = run;
     }
 
+    av_free(new_cfhd_vlc_bits);
+    av_free(new_cfhd_vlc_len);
+    av_free(new_cfhd_vlc_run);
+    av_free(new_cfhd_vlc_level);
+
     return ret;
 }
diff -Naur ffmpeg-clean/libavcodec/x86/simple_idct.asm ffmpeg-dirty/libavcodec/x86/simple_idct.asm
--- ffmpeg-clean/libavcodec/x86/simple_idct.asm	2022-07-22 18:58:39.000000000 +0100
+++ ffmpeg-dirty/libavcodec/x86/simple_idct.asm	2022-12-21 17:18:31.570744100 +0000
@@ -25,9 +25,9 @@
 
 %include "libavutil/x86/x86util.asm"
 
-%if ARCH_X86_32
 SECTION_RODATA
 
+%if ARCH_X86_32
 cextern pb_80
 
 wm1010: dw 0, 0xffff, 0, 0xffff
=======
     enabled libopus_decoder && {
>>>>>>> 06be6520
<|MERGE_RESOLUTION|>--- conflicted
+++ resolved
@@ -1,7 +1,7 @@
 diff -Naur ffmpeg-clean/configure ffmpeg-dirty/configure
---- ffmpeg-clean/configure	2022-08-31 19:58:25.000000000 +0100
-+++ ffmpeg-dirty/configure	2023-03-22 09:43:21.688874500 +0000
-@@ -6523,7 +6523,7 @@
+--- ffmpeg-clean/configure	2023-02-27 20:43:45.000000000 +0000
++++ ffmpeg-dirty/configure	2023-05-25 09:49:24.949566500 +0100
+@@ -6563,7 +6563,7 @@
  enabled jni               && { [ $target_os = "android" ] && check_headers jni.h && enabled pthreads || die "ERROR: jni not found"; }
  enabled ladspa            && require_headers "ladspa.h dlfcn.h"
  enabled lcms2             && require_pkg_config lcms2 "lcms2 >= 2.13" lcms2.h cmsCreateContext
@@ -10,7 +10,7 @@
  enabled libaribb24        && { check_pkg_config libaribb24 "aribb24 > 1.0.3" "aribb24/aribb24.h" arib_instance_new ||
                                 { enabled gpl && require_pkg_config libaribb24 aribb24 "aribb24/aribb24.h" arib_instance_new; } ||
                                 die "ERROR: libaribb24 requires version higher than 1.0.3 or --enable-gpl."; }
-@@ -6596,16 +6596,15 @@
+@@ -6654,16 +6654,15 @@
                                   require libopencv opencv2/core/core_c.h cvCreateImageHeader -lopencv_core -lopencv_imgproc; } ||
                                 require_pkg_config libopencv opencv opencv/cxcore.h cvCreateImageHeader; }
  enabled libopenh264       && require_pkg_config libopenh264 openh264 wels/codec_api.h WelsGetCodecVersion
@@ -20,18 +20,17 @@
  enabled libopenmpt        && require_pkg_config libopenmpt "libopenmpt >= 0.2.6557" libopenmpt/libopenmpt.h openmpt_module_create -lstdc++ && append libopenmpt_extralibs "-lstdc++"
  enabled libopenvino       && require libopenvino c_api/ie_c_api.h ie_c_api_version -linference_engine_c_api
  enabled libopus           && {
-<<<<<<< HEAD
      enabled libopus_decoder && {
 -        require_pkg_config libopus opus opus_multistream.h opus_multistream_decoder_create
 +        require libopus opus_multistream.h opus_multistream_decoder_create -lopus
      }
      enabled libopus_encoder && {
 -        require_pkg_config libopus opus opus_multistream.h opus_multistream_surround_encoder_create
-+		require libopus opus_multistream.h opus_multistream_encoder_create -lopus
++        require libopus opus_multistream.h opus_multistream_encoder_create -lopus
      }
  }
  enabled libplacebo        && require_pkg_config libplacebo "libplacebo >= 4.192.0" libplacebo/vulkan.h pl_vulkan_create
-@@ -6638,8 +6637,8 @@
+@@ -6696,8 +6695,8 @@
  enabled libvidstab        && require_pkg_config libvidstab "vidstab >= 0.98" vid.stab/libvidstab.h vsMotionDetectInit
  enabled libvmaf           && require_pkg_config libvmaf "libvmaf >= 2.0.0" libvmaf.h vmaf_init
  enabled libvo_amrwbenc    && require libvo_amrwbenc vo-amrwbenc/enc_if.h E_IF_init -lvo-amrwbenc
@@ -42,89 +41,12 @@
  
  enabled libvpx            && {
      enabled libvpx_vp8_decoder && {
-@@ -6666,7 +6665,7 @@
+@@ -6724,7 +6723,7 @@
  enabled libwebp           && {
      enabled libwebp_encoder      && require_pkg_config libwebp "libwebp >= 0.2.0" webp/encode.h WebPGetEncoderVersion
      enabled libwebp_anim_encoder && check_pkg_config libwebp_anim_encoder "libwebpmux >= 0.4.0" webp/mux.h WebPAnimEncoderOptionsInit; }
 -enabled libx264           && require_pkg_config libx264 x264 "stdint.h x264.h" x264_encoder_encode &&
 +enabled libx264           && require libx264 "stdint.h x264.h" x264_encoder_encode -lx264 &&
-                              require_cpp_condition libx264 x264.h "X264_BUILD >= 118" && {
+                              require_cpp_condition libx264 x264.h "X264_BUILD >= 122" && {
                               [ "$toolchain" != "msvc" ] ||
-                              require_cpp_condition libx264 x264.h "X264_BUILD >= 158"; } &&
-diff -Naur ffmpeg-clean/libavcodec/cfhddata.c ffmpeg-dirty/libavcodec/cfhddata.c
---- ffmpeg-clean/libavcodec/cfhddata.c	2022-07-22 18:58:39.000000000 +0100
-+++ ffmpeg-dirty/libavcodec/cfhddata.c	2022-12-21 17:18:31.553744000 +0000
-@@ -276,10 +276,10 @@
- av_cold int ff_cfhd_init_vlcs(CFHDContext *s)
- {
-     int i, j, ret = 0;
--    uint32_t new_cfhd_vlc_bits[NB_VLC_TABLE_18 * 2];
--    uint8_t  new_cfhd_vlc_len[NB_VLC_TABLE_18 * 2];
--    uint16_t new_cfhd_vlc_run[NB_VLC_TABLE_18 * 2];
--    int16_t  new_cfhd_vlc_level[NB_VLC_TABLE_18 * 2];
-+    uint32_t *new_cfhd_vlc_bits = av_calloc(sizeof(uint32_t), NB_VLC_TABLE_18 * 2);
-+    uint8_t  *new_cfhd_vlc_len = av_calloc(sizeof(uint8_t), NB_VLC_TABLE_18 * 2);
-+    uint16_t *new_cfhd_vlc_run = av_calloc(sizeof(uint16_t), NB_VLC_TABLE_18 * 2);
-+    int16_t  *new_cfhd_vlc_level = av_calloc(sizeof(int16_t), NB_VLC_TABLE_18 * 2);
- 
-     /** Similar to dv.c, generate signed VLC tables **/
- 
-@@ -305,8 +305,13 @@
- 
-     ret = init_vlc(&s->vlc_9, VLC_BITS, j, new_cfhd_vlc_len,
-                    1, 1, new_cfhd_vlc_bits, 4, 4, 0);
--    if (ret < 0)
-+    if (ret < 0) {
-+        av_free(new_cfhd_vlc_bits);
-+        av_free(new_cfhd_vlc_len);
-+        av_free(new_cfhd_vlc_run);
-+        av_free(new_cfhd_vlc_level);
-         return ret;
-+    }
-     for (i = 0; i < s->vlc_9.table_size; i++) {
-         int code = s->vlc_9.table[i].sym;
-         int len  = s->vlc_9.table[i].len;
-@@ -346,8 +351,14 @@
- 
-     ret = init_vlc(&s->vlc_18, VLC_BITS, j, new_cfhd_vlc_len,
-                    1, 1, new_cfhd_vlc_bits, 4, 4, 0);
--    if (ret < 0)
-+    if (ret < 0) {
-+        av_free(new_cfhd_vlc_bits);
-+        av_free(new_cfhd_vlc_len);
-+        av_free(new_cfhd_vlc_run);
-+        av_free(new_cfhd_vlc_level);
-         return ret;
-+    }
-+
-     av_assert0(s->vlc_18.table_size == 4572);
- 
-     for (i = 0; i < s->vlc_18.table_size; i++) {
-@@ -367,5 +378,10 @@
-         s->table_18_rl_vlc[i].run   = run;
-     }
- 
-+    av_free(new_cfhd_vlc_bits);
-+    av_free(new_cfhd_vlc_len);
-+    av_free(new_cfhd_vlc_run);
-+    av_free(new_cfhd_vlc_level);
-+
-     return ret;
- }
-diff -Naur ffmpeg-clean/libavcodec/x86/simple_idct.asm ffmpeg-dirty/libavcodec/x86/simple_idct.asm
---- ffmpeg-clean/libavcodec/x86/simple_idct.asm	2022-07-22 18:58:39.000000000 +0100
-+++ ffmpeg-dirty/libavcodec/x86/simple_idct.asm	2022-12-21 17:18:31.570744100 +0000
-@@ -25,9 +25,9 @@
- 
- %include "libavutil/x86/x86util.asm"
- 
--%if ARCH_X86_32
- SECTION_RODATA
- 
-+%if ARCH_X86_32
- cextern pb_80
- 
- wm1010: dw 0, 0xffff, 0, 0xffff
-=======
-     enabled libopus_decoder && {
->>>>>>> 06be6520
+                              require_cpp_condition libx264 x264.h "X264_BUILD >= 158"; } &&