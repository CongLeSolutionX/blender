--- conflicted
+++ resolved
@@ -573,12 +573,6 @@
       debug ${BOOST_LIBPATH}/${BOOST_PREFIX}boost_thread-${BOOST_DEBUG_POSTFIX}.lib
       debug ${BOOST_LIBPATH}/${BOOST_PREFIX}boost_chrono-${BOOST_DEBUG_POSTFIX}.lib
     )
-<<<<<<< HEAD
-    set(BOOST_PYTHON_LIBRARIES
-      optimized ${BOOST_LIBPATH}/boost_python310-${BOOST_POSTFIX}
-      debug ${BOOST_LIBPATH}/boost_python310-${BOOST_DEBUG_POSTFIX}
-    )
-=======
     if (EXISTS ${BOOST_34_TRIGGER_FILE})
       if(WITH_USD)
         set(BOOST_PYTHON_LIBRARIES
@@ -587,7 +581,6 @@
         )
       endif()
     endif()
->>>>>>> 51759e65
     if(WITH_CYCLES AND WITH_CYCLES_OSL)
       set(BOOST_LIBRARIES ${BOOST_LIBRARIES}
         optimized ${BOOST_LIBPATH}/${BOOST_PREFIX}boost_wave-${BOOST_POSTFIX}.lib
@@ -888,8 +881,6 @@
     set(USD_RELEASE_LIB ${LIBDIR}/usd/lib/usd_usd_ms.lib)
     set(USD_DEBUG_LIB ${LIBDIR}/usd/lib/usd_usd_ms_d.lib)
     set(USD_LIBRARY_DIR ${LIBDIR}/usd/lib)
-<<<<<<< HEAD
-=======
     if(NOT EXISTS "${USD_RELEASE_LIB}") # 3.5 22.11 libs
       set(USD_RELEASE_LIB ${LIBDIR}/usd/lib/usd_ms.lib)
       set(USD_DEBUG_LIB ${LIBDIR}/usd/lib/usd_ms_d.lib)
@@ -901,7 +892,6 @@
       set(USD_RELEASE_LIB ${LIBDIR}/usd/lib/usd_usd_m.lib)
       set(USD_DEBUG_LIB ${LIBDIR}/usd/lib/usd_usd_m_d.lib)
     endif()
->>>>>>> 51759e65
     set(USD_LIBRARIES
       debug ${USD_DEBUG_LIB}
       optimized ${USD_RELEASE_LIB}
