# SPDX-FileCopyrightText: 2006 Blender Authors
#
# SPDX-License-Identifier: GPL-2.0-or-later

macro(list_insert_after
  list_id item_check item_add
  )
  set(_index)
  list(FIND "${list_id}" "${item_check}" _index)
  if("${_index}" MATCHES "-1")
    message(FATAL_ERROR "'${list_id}' doesn't contain '${item_check}'")
  endif()
  math(EXPR _index "${_index} + 1")
  list(INSERT ${list_id} "${_index}" ${item_add})
  unset(_index)
endmacro()

macro(list_insert_before
  list_id item_check item_add
  )
  set(_index)
  list(FIND "${list_id}" "${item_check}" _index)
  if("${_index}" MATCHES "-1")
    message(FATAL_ERROR "'${list_id}' doesn't contain '${item_check}'")
  endif()
  list(INSERT ${list_id} "${_index}" ${item_add})
  unset(_index)
endmacro()

function(list_assert_duplicates
  list_id
  )

  # message(STATUS "list data: ${list_id}")

  list(REMOVE_ITEM list_id "PUBLIC" "PRIVATE" "INTERFACE")
  list(LENGTH list_id _len_before)
  list(REMOVE_DUPLICATES list_id)
  list(LENGTH list_id _len_after)
  # message(STATUS "list size ${_len_before} -> ${_len_after}")
  if(NOT _len_before EQUAL _len_after)
    message(FATAL_ERROR "duplicate found in list which should not contain duplicates: ${list_id}")
  endif()
  unset(_len_before)
  unset(_len_after)
endfunction()

# Adds a native path separator to the end of the path:
#
# - 'example' -> 'example/'
# - '/example///' -> '/example/'
#
macro(path_ensure_trailing_slash
  path_new path_input
  )
  file(TO_NATIVE_PATH "/" _path_sep)
  string(REGEX REPLACE "[${_path_sep}]+$" "" ${path_new} ${path_input})
  set(${path_new} "${${path_new}}${_path_sep}")
  unset(_path_sep)
endmacro()

macro(path_strip_trailing_slash
  path_new path_input
  )
  file(TO_NATIVE_PATH "/" _path_sep)
  string(REGEX REPLACE "[${_path_sep}]+$" "" ${path_new} ${path_input})
endmacro()

# Our own version of `cmake_path(IS_PREFIX ..)`.
# This can be removed when 3.20 or greater is the minimum supported version.
macro(path_is_prefix
  path_prefix path result_var
  )
  # Remove when CMAKE version is bumped to "3.20" or greater.
  # `cmake_path(IS_PREFIX ${path_prefix} ${path} NORMALIZE result_var)`
  # Get the normalized paths (needed to remove `..`).
  get_filename_component(_abs_prefix "${${path_prefix}}" ABSOLUTE)
  get_filename_component(_abs_suffix "${${path}}" ABSOLUTE)
  string(LENGTH "${_abs_prefix}" _len)
  string(SUBSTRING "${_abs_suffix}" 0 "${_len}" _substr)
  string(COMPARE EQUAL "${_abs_prefix}" "${_substr}" "${result_var}")
  unset(_abs_prefix)
  unset(_abs_suffix)
  unset(_len)
  unset(_substr)
endmacro()

# foo_bar.spam --> foo_barMySuffix.spam
macro(file_suffix
  file_name_new file_name file_suffix
  )

  get_filename_component(_file_name_PATH ${file_name} PATH)
  get_filename_component(_file_name_NAME_WE ${file_name} NAME_WE)
  get_filename_component(_file_name_EXT ${file_name} EXT)
  set(${file_name_new} "${_file_name_PATH}/${_file_name_NAME_WE}${file_suffix}${_file_name_EXT}")

  unset(_file_name_PATH)
  unset(_file_name_NAME_WE)
  unset(_file_name_EXT)
endmacro()

# useful for adding debug suffix to library lists:
# /somepath/foo.lib --> /somepath/foo_d.lib
macro(file_list_suffix
  fp_list_new fp_list fn_suffix
  )

  # incase of empty list
  set(_fp)
  set(_fp_suffixed)

  set(fp_list_new)

  foreach(_fp ${fp_list})
    file_suffix(_fp_suffixed "${_fp}" "${fn_suffix}")
    list(APPEND "${fp_list_new}" "${_fp_suffixed}")
  endforeach()

  unset(_fp)
  unset(_fp_suffixed)

endmacro()

if(UNIX AND NOT APPLE)
  macro(find_package_static)
    set(_cmake_find_library_suffixes_back ${CMAKE_FIND_LIBRARY_SUFFIXES})
    set(CMAKE_FIND_LIBRARY_SUFFIXES .a ${CMAKE_FIND_LIBRARY_SUFFIXES})
    find_package(${ARGV})
    set(CMAKE_FIND_LIBRARY_SUFFIXES ${_cmake_find_library_suffixes_back})
    unset(_cmake_find_library_suffixes_back)
  endmacro()

  macro(find_library_static)
    set(_cmake_find_library_suffixes_back ${CMAKE_FIND_LIBRARY_SUFFIXES})
    set(CMAKE_FIND_LIBRARY_SUFFIXES .a ${CMAKE_FIND_LIBRARY_SUFFIXES})
    find_library(${ARGV})
    set(CMAKE_FIND_LIBRARY_SUFFIXES ${_cmake_find_library_suffixes_back})
    unset(_cmake_find_library_suffixes_back)
  endmacro()
endif()

function(target_link_libraries_optimized
  TARGET
  LIBS
  )

  foreach(_LIB ${LIBS})
    target_link_libraries(${TARGET} INTERFACE optimized "${_LIB}")
  endforeach()
endfunction()

function(target_link_libraries_debug
  TARGET
  LIBS
  )

  foreach(_LIB ${LIBS})
    target_link_libraries(${TARGET} INTERFACE debug "${_LIB}")
  endforeach()
endfunction()

# Nicer makefiles with -I/1/foo/ instead of -I/1/2/3/../../foo/
# use it instead of include_directories()
function(absolute_include_dirs
  includes_absolute)

  set(_ALL_INCS "")
  foreach(_INC ${ARGN})
    # Pass any scoping keywords as is
    if(("${_INC}" STREQUAL "PUBLIC") OR
       ("${_INC}" STREQUAL "PRIVATE") OR
       ("${_INC}" STREQUAL "INTERFACE"))
      list(APPEND _ALL_INCS ${_INC})
    else()
      get_filename_component(_ABS_INC ${_INC} ABSOLUTE)
      list(APPEND _ALL_INCS ${_ABS_INC})
      # for checking for invalid includes, disable for regular use
      # if(NOT EXISTS "${_ABS_INC}/")
      #   message(FATAL_ERROR "Include not found: ${_ABS_INC}/")
      # endif()
    endif()
  endforeach()

  set(${includes_absolute} ${_ALL_INCS} PARENT_SCOPE)
endfunction()

function(blender_target_include_dirs_impl
  target
  system
  includes
  )
  set(next_interface_mode "PRIVATE")
  foreach(_INC ${includes})
    if(("${_INC}" STREQUAL "PUBLIC") OR
       ("${_INC}" STREQUAL "PRIVATE") OR
       ("${_INC}" STREQUAL "INTERFACE"))
      set(next_interface_mode "${_INC}")
    else()
      if(system)
        target_include_directories(${target} SYSTEM ${next_interface_mode} ${_INC})
      else()
        target_include_directories(${target} ${next_interface_mode} ${_INC})
      endif()
      set(next_interface_mode "PRIVATE")
    endif()
  endforeach()
endfunction()

# Nicer makefiles with -I/1/foo/ instead of -I/1/2/3/../../foo/
# use it instead of target_include_directories()
function(blender_target_include_dirs
  target
  )
  absolute_include_dirs(_ALL_INCS ${ARGN})
  blender_target_include_dirs_impl(${target} FALSE "${_ALL_INCS}")
endfunction()

function(blender_target_include_dirs_sys
  target
  )
  absolute_include_dirs(_ALL_INCS ${ARGN})
  blender_target_include_dirs_impl(${target} TRUE "${_ALL_INCS}")
endfunction()

# Set include paths for header files included with "*.h" syntax.
# This enables auto-complete suggestions for user header files on Xcode.
# Build process is not affected since the include paths are the same
# as in HEADER_SEARCH_PATHS.
function(blender_user_header_search_paths
  name
  includes
  )

  if(XCODE)
    set(_ALL_INCS "")
    foreach(_INC ${includes})
      get_filename_component(_ABS_INC ${_INC} ABSOLUTE)
      # _ALL_INCS is a space-separated string of file paths in quotes.
      string(APPEND _ALL_INCS " \"${_ABS_INC}\"")
    endforeach()
    set_target_properties(
      ${name} PROPERTIES
      XCODE_ATTRIBUTE_USER_HEADER_SEARCH_PATHS "${_ALL_INCS}"
    )
  endif()
endfunction()

function(blender_source_group
  name
  sources
  )

  # if enabled, use the sources directories as filters.
  if(IDE_GROUP_SOURCES_IN_FOLDERS)
    foreach(_SRC ${sources})
      # remove ../'s
      get_filename_component(_SRC_DIR ${_SRC} REALPATH)
      get_filename_component(_SRC_DIR ${_SRC_DIR} DIRECTORY)
      string(FIND ${_SRC_DIR} "${CMAKE_CURRENT_SOURCE_DIR}/" _pos)
      if(NOT _pos EQUAL -1)
        string(REPLACE "${CMAKE_CURRENT_SOURCE_DIR}/" "" GROUP_ID ${_SRC_DIR})
        string(REPLACE "/" "\\" GROUP_ID ${GROUP_ID})
        source_group("${GROUP_ID}" FILES ${_SRC})
      endif()
      unset(_pos)
    endforeach()
  else()
    # Group by location on disk
    source_group("Source Files" FILES CMakeLists.txt)
    foreach(_SRC ${sources})
      get_filename_component(_SRC_EXT ${_SRC} EXT)
      if((${_SRC_EXT} MATCHES ".h") OR
         (${_SRC_EXT} MATCHES ".hpp") OR
         (${_SRC_EXT} MATCHES ".hh"))

        set(GROUP_ID "Header Files")
      elseif(${_SRC_EXT} MATCHES ".glsl$")
        set(GROUP_ID "Shaders")
      else()
        set(GROUP_ID "Source Files")
      endif()
      source_group("${GROUP_ID}" FILES ${_SRC})
    endforeach()
  endif()

  # if enabled, set the FOLDER property for the projects
  if(IDE_GROUP_PROJECTS_IN_FOLDERS)
    get_filename_component(FolderDir ${CMAKE_CURRENT_SOURCE_DIR} DIRECTORY)
    string(REPLACE ${CMAKE_SOURCE_DIR} "" FolderDir ${FolderDir})
    set_target_properties(${name} PROPERTIES FOLDER ${FolderDir})
  endif()
endfunction()


# Support per-target CMake flags
# Read from: CMAKE_C_FLAGS_**** (made upper case) when set.
#
# 'name' should always match the target name,
# use this macro before add_library or add_executable.
#
# Optionally takes an arg passed to set(), eg PARENT_SCOPE.
macro(add_cc_flags_custom_test
  name
  )

  string(TOUPPER ${name} _name_upper)
  if(DEFINED CMAKE_C_FLAGS_${_name_upper})
    message(
      STATUS
      "Using custom CFLAGS: "
      "CMAKE_C_FLAGS_${_name_upper} in \"${CMAKE_CURRENT_SOURCE_DIR}\"")
    string(APPEND CMAKE_C_FLAGS " ${CMAKE_C_FLAGS_${_name_upper}}" ${ARGV1})
  endif()
  if(DEFINED CMAKE_CXX_FLAGS_${_name_upper})
    message(
      STATUS
      "Using custom CXXFLAGS: "
      "CMAKE_CXX_FLAGS_${_name_upper} in \"${CMAKE_CURRENT_SOURCE_DIR}\""
    )
    string(APPEND CMAKE_CXX_FLAGS " ${CMAKE_CXX_FLAGS_${_name_upper}}" ${ARGV1})
  endif()
  unset(_name_upper)

endmacro()

function(blender_link_libraries
  target
  library_deps
  )

  # On Windows certain libraries have two sets of binaries: one for debug builds and one for
  # release builds. The root of this requirement goes into ABI, I believe, but that's outside
  # of a scope of this comment.
  #
  # CMake have a native way of dealing with this, which is specifying what build type the
  # libraries are provided for:
  #
  #   target_link_libraries(tagret optimized|debug|general <libraries>)
  #
  # The build type is to be provided as a separate argument to the function.
  #
  # CMake's variables for libraries will contain build type in such cases. For example:
  #
  #   set(FOO_LIBRARIES optimized libfoo.lib debug libfoo_d.lib)
  #
  # Complications starts with a single argument for library_deps: all the elements are being
  # put to a list: "${FOO_LIBRARIES}" will become "optimized;libfoo.lib;debug;libfoo_d.lib".
  # This makes it impossible to pass it as-is to target_link_libraries sine it will treat
  # this argument as a list of libraries to be linked against, causing missing libraries
  # for optimized.lib.
  #
  # What this code does it traverses library_deps and extracts information about whether
  # library is to provided as general, debug or optimized. This is a little state machine which
  # keeps track of which build type library is to provided for:
  #
  # - If "debug" or "optimized" word is found, the next element in the list is expected to be
  #   a library which will be passed to target_link_libraries() under corresponding build type.
  #
  # - If there is no "debug" or "optimized" used library is specified for all build types.
  #
  # NOTE: If separated libraries for debug and release are needed every library is the list are
  # to be prefixed explicitly.
  #
  # Use: "optimized libfoo optimized libbar debug libfoo_d debug libbar_d"
  # NOT: "optimized libfoo libbar debug libfoo_d libbar_d"
  if(NOT "${library_deps}" STREQUAL "")
    set(next_library_mode "")
    set(next_interface_mode "PRIVATE")
    foreach(library ${library_deps})
      string(TOLOWER "${library}" library_lower)
      if(("${library_lower}" STREQUAL "optimized") OR
         ("${library_lower}" STREQUAL "debug"))
        set(next_library_mode "${library_lower}")
      elseif(("${library}" STREQUAL "PUBLIC") OR
             ("${library}" STREQUAL "PRIVATE") OR
             ("${library}" STREQUAL "INTERFACE"))
        set(next_interface_mode "${library}")
      else()
        if("${next_library_mode}" STREQUAL "optimized")
          target_link_libraries(${target} ${next_interface_mode} optimized ${library})
        elseif("${next_library_mode}" STREQUAL "debug")
          target_link_libraries(${target} ${next_interface_mode} debug ${library})
        else()
          target_link_libraries(${target} ${next_interface_mode} ${library})
        endif()
        set(next_library_mode "")
      endif()
    endforeach()
  endif()
endfunction()

# only MSVC uses SOURCE_GROUP
function(blender_add_lib__impl
  name
  sources
  includes
  includes_sys
  library_deps
  )

  # message(STATUS "Configuring library ${name}")

  add_library(${name} ${sources})

  # On windows vcpkg goes out of its way to make its libs the preferred
  # libs, and needs to be explicitly be told not to do that.
  if(WIN32)
    set_target_properties(${name} PROPERTIES VS_GLOBAL_VcpkgEnabled "false")
  endif()
  blender_target_include_dirs(${name} ${includes})
  blender_target_include_dirs_sys(${name} ${includes_sys})

  if(library_deps)
    blender_link_libraries(${name} "${library_deps}")
  endif()

  # works fine without having the includes
  # listed is helpful for IDE's (QtCreator/MSVC)
  blender_source_group("${name}" "${sources}")
  blender_user_header_search_paths("${name}" "${includes}")

  list_assert_duplicates("${sources}")
  list_assert_duplicates("${includes}")
  # Not for system includes because they can resolve to the same path
  # list_assert_duplicates("${includes_sys}")

endfunction()


function(blender_add_lib_nolist
  name
  sources
  includes
  includes_sys
  library_deps
  )

  add_cc_flags_custom_test(${name} PARENT_SCOPE)

  blender_add_lib__impl(${name} "${sources}" "${includes}" "${includes_sys}" "${library_deps}")
endfunction()

function(blender_add_lib
  name
  sources
  includes
  includes_sys
  library_deps
  )

  add_cc_flags_custom_test(${name} PARENT_SCOPE)

  blender_add_lib__impl(${name} "${sources}" "${includes}" "${includes_sys}" "${library_deps}")

  set_property(GLOBAL APPEND PROPERTY BLENDER_LINK_LIBS ${name})
endfunction()

<<<<<<< HEAD
function(blender_add_ctests)
  if(ARGC LESS 1)
    message(FATAL_ERROR "No arguments supplied to blender_add_ctests()")
  endif()

  # Parse the arguments
  set(oneValueArgs DISCOVER_TESTS TARGET SUITE_NAME)
  set(multiValueArgs SOURCES)
  cmake_parse_arguments(ARGS "" "${oneValueArgs}" "${multiValueArgs}" ${ARGN})

  # Figure out the release dir, as some tests need files from there.
  get_blender_test_install_dir(TEST_INSTALL_DIR)
  if(APPLE)
    set(_test_release_dir ${TEST_INSTALL_DIR}/Blender.app/Contents/Resources/${BLENDER_VERSION})
  else()
    if(WIN32 OR WITH_INSTALL_PORTABLE)
      set(_test_release_dir ${TEST_INSTALL_DIR}/${BLENDER_VERSION})
    else()
      set(_test_release_dir ${TEST_INSTALL_DIR}/share/blender/${BLENDER_VERSION})
    endif()
  endif()

  # Define a test case with our custom gtest_add_tests() command.
  if(${ARGS_DISCOVER_TESTS})
    include(GTest)
    gtest_add_tests(
      TARGET ${ARGS_TARGET}
      SOURCES "${ARGS_SOURCES}"
      TEST_PREFIX ${ARGS_SUITE_NAME}
      WORKING_DIRECTORY "${TEST_INSTALL_DIR}"
      EXTRA_ARGS
        --test-assets-dir "${CMAKE_SOURCE_DIR}/../lib/tests"
        --test-release-dir "${_test_release_dir}"
    )
  else()
    add_test(
      NAME ${ARGS_SUITE_NAME}
      COMMAND ${ARGS_TARGET}
        --test-assets-dir "${CMAKE_SOURCE_DIR}/../lib/tests"
        --test-release-dir "${_test_release_dir}"
      WORKING_DIRECTORY ${TEST_INSTALL_DIR}
    )
  endif()

  if(WIN32)
    set_tests_properties(
      ${ARGS_SUITE_NAME} PROPERTIES
      ENVIRONMENT "PATH=${CMAKE_INSTALL_PREFIX_WITH_CONFIG}/blender.shared/;$ENV{PATH}"
    )
  endif()
  unset(_test_release_dir)
endfunction()

# Add tests for a Blender library, to be called in tandem with blender_add_lib().
#
# If WITH_TESTS_SINGLE_BINARY is enabled, tests will be put into the blender_test
# executable, and a separate ctest will be generated for every gtest contained in it.
#
# If WITH_TESTS_SINGLE_BINARY is disabled, this works identically to
# blender_add_test_suite_executable.
function(blender_add_test_suite_lib
  name
  sources
  includes
  includes_sys
  library_deps
  )

  if(WITH_TESTS_SINGLE_BINARY)
    add_cc_flags_custom_test(${name}_tests PARENT_SCOPE)

    # Otherwise external projects will produce warnings that we cannot fix.
    remove_strict_flags()

    # This duplicates logic that's also in GTestTesting.cmake, macro BLENDER_SRC_GTEST_EX.
    # TODO(Sybren): deduplicate after the general approach in D7649 has been approved.
    list(APPEND includes
      ${CMAKE_SOURCE_DIR}/tests/gtests
    )
    list(APPEND includes_sys
      ${GLOG_INCLUDE_DIRS}
      ${GFLAGS_INCLUDE_DIRS}
      ${CMAKE_SOURCE_DIR}/extern/gtest/include
      ${CMAKE_SOURCE_DIR}/extern/gmock/include
    )

    blender_add_lib__impl(${name}_tests "${sources}" "${includes}" "${includes_sys}" "${library_deps}")

    target_compile_definitions(${name}_tests PRIVATE ${GFLAGS_DEFINES})
    target_compile_definitions(${name}_tests PRIVATE ${GLOG_DEFINES})

    set_property(GLOBAL APPEND PROPERTY BLENDER_TEST_LIBS ${name}_tests)

    blender_add_ctests(
      TARGET blender_test
      SUITE_NAME ${name}
      SOURCES "${sources}"
      DISCOVER_TESTS TRUE
    )
  else()
    blender_add_test_suite_executable(
      "${name}"
      "${sources}"
      "${includes}"
      "${includes_sys}"
      "${library_deps}"
    )
  endif()
endfunction()


function(blender_add_test_executable_impl
  name
  sources
  includes
  includes_sys
  library_deps
  )

  set(oneValueArgs ADD_CTESTS DISCOVER_TESTS)
  cmake_parse_arguments(ARGS "" "${oneValueArgs}" "${multiValueArgs}" ${ARGN})

  add_cc_flags_custom_test(${name} PARENT_SCOPE)

  ## Otherwise external projects will produce warnings that we cannot fix.
  remove_strict_flags()

  blender_src_gtest_ex(
    NAME ${name}
    SRC "${sources}"
    EXTRA_LIBS "${library_deps}"
  )

  if(ARGS_ADD_CTESTS)
    blender_add_ctests(
      TARGET ${name}_test
      SUITE_NAME ${name}
      SOURCES "${sources}"
      DISCOVER_TESTS ${ARGS_DISCOVER_TESTS}
    )
  endif()

  blender_target_include_dirs(${name}_test ${includes})
  blender_target_include_dirs_sys(${name}_test ${includes_sys})
endfunction()

# Add tests for a Blender library, to be called in tandem with blender_add_lib().
#
# If WITH_TESTS_SINGLE_BINARY is enabled, this will generate a single executable
# named ${name}_test, and generate a separate ctest for every gtest contained in it.
#
# If WITH_TESTS_SINGLE_BINARY is disabled, this will generate an executable
# named ${name}_${source}_test for every source file (with redundant prefixes and
# postfixes stripped).
#
# To be used for smaller isolated libraries, that do not have many dependencies.
# For libraries that do drag in many other Blender libraries and would create a
# very large executable, blender_add_test_suite_lib() should be used instead.
function(blender_add_test_suite_executable
  name
  sources
  includes
  includes_sys
  library_deps
  )

  if(WITH_TESTS_SINGLE_BINARY)
    blender_add_test_executable_impl(
      "${name}"
      "${sources}"
      "${includes}"
      "${includes_sys}"
      "${library_deps}"
      ADD_CTESTS TRUE
      DISCOVER_TESTS TRUE
     )
  else()
    foreach(source ${sources})
      get_filename_component(_source_ext ${source} LAST_EXT)
      if(NOT ${_source_ext} MATCHES "^\.h")
        # Generate test name without redundant prefixes and postfixes.
        get_filename_component(_test_name ${source} NAME_WE)
        if(NOT ${_test_name} MATCHES "^${name}_")
          set(_test_name "${name}_${_test_name}")
        endif()
        string(REGEX REPLACE "_test$" "" _test_name ${_test_name})
        string(REGEX REPLACE "_tests$" "" _test_name ${_test_name})

        blender_add_test_executable_impl(
          "${_test_name}"
          "${source}"
          "${includes}"
          "${includes_sys}"
          "${library_deps}"
          ADD_CTESTS TRUE
          DISCOVER_TESTS FALSE
         )
      endif()
    endforeach()
  endif()
endfunction()

# Add test for a Blender library, to be called in tandem with blender_add_lib().
# Source files will be compiled into a single ${name}_test executable.
#
# To be used for smaller isolated libraries, that do not have many dependencies.
# For libraries that do drag in many other Blender libraries and would create a
# very large executable, blender_add_test_lib() should be used instead.
function(blender_add_test_executable
  name
  sources
  includes
  includes_sys
  library_deps
  )
  blender_add_test_executable_impl(
    "${name}"
    "${sources}"
    "${includes}"
    "${includes_sys}"
    "${library_deps}"
    ADD_CTESTS TRUE
    DISCOVER_TESTS FALSE
  )
endfunction()

# Add performance test. This is like blender_add_test_executable, but no ctest
# is generated and the binary should be run manually.
function(blender_add_test_performance_executable
  name
  sources
  includes
  includes_sys
  library_deps
  )
  blender_add_test_executable_impl(
    "${name}"
    "${sources}"
    "${includes}"
    "${includes_sys}"
    "${library_deps}"
    ADD_CTESTS FALSE
    DISCOVER_TESTS FALSE
  )
endfunction()

=======
>>>>>>> 4190a610
# Ninja only: assign 'heavy pool' to some targets that are especially RAM-consuming to build.
function(setup_heavy_lib_pool)
  if(WITH_NINJA_POOL_JOBS AND NINJA_MAX_NUM_PARALLEL_COMPILE_HEAVY_JOBS)
    if(WITH_CYCLES)
      list(APPEND _HEAVY_LIBS "cycles_device" "cycles_kernel")
    endif()
    if(WITH_LIBMV)
      list(APPEND _HEAVY_LIBS "extern_ceres" "bf_intern_libmv")
    endif()
    if(WITH_OPENVDB)
      list(APPEND _HEAVY_LIBS "bf_intern_openvdb")
    endif()

    foreach(TARGET ${_HEAVY_LIBS})
      if(TARGET ${TARGET})
        set_property(TARGET ${TARGET} PROPERTY JOB_POOL_COMPILE compile_heavy_job_pool)
      endif()
    endforeach()
  endif()
endfunction()

# Platform specific linker flags for targets.
function(setup_platform_linker_flags
  target)
  set_property(
    TARGET ${target} APPEND_STRING PROPERTY
    LINK_FLAGS " ${PLATFORM_LINKFLAGS}"
  )
  set_property(
    TARGET ${target} APPEND_STRING PROPERTY
    LINK_FLAGS_RELEASE " ${PLATFORM_LINKFLAGS_RELEASE}"
  )
  set_property(
    TARGET ${target} APPEND_STRING PROPERTY
    LINK_FLAGS_DEBUG " ${PLATFORM_LINKFLAGS_DEBUG}"
  )

  get_target_property(target_type ${target} TYPE)
  if(target_type STREQUAL "EXECUTABLE")
    set_property(
      TARGET ${target} APPEND_STRING PROPERTY
      LINK_FLAGS " ${PLATFORM_LINKFLAGS_EXECUTABLE}"
    )
  endif()
endfunction()

# Platform specific libraries for targets.
function(setup_platform_linker_libs
  target
  )
  # jemalloc must be early in the list, to be before pthread (see #57998).
  if(WITH_MEM_JEMALLOC)
    target_link_libraries(${target} PRIVATE ${JEMALLOC_LIBRARIES})
  endif()

  if(WIN32 AND NOT UNIX)
    if(DEFINED PTHREADS_LIBRARIES)
      target_link_libraries(${target} PRIVATE ${PTHREADS_LIBRARIES})
    endif()
  endif()

  # target_link_libraries(${target} ${PLATFORM_LINKLIBS} ${CMAKE_DL_LIBS})
  target_link_libraries(${target} PRIVATE ${PLATFORM_LINKLIBS})
endfunction()

macro(TEST_SSE_SUPPORT
  _sse_flags
  _sse2_flags)

  include(CheckCSourceRuns)

  # message(STATUS "Detecting SSE support")
  if(CMAKE_COMPILER_IS_GNUCC OR (CMAKE_C_COMPILER_ID MATCHES "Clang"))
    set(${_sse_flags} "-msse")
    set(${_sse2_flags} "-msse2")
  elseif(MSVC)
    # x86_64 has this auto enabled
    if("${CMAKE_SIZEOF_VOID_P}" EQUAL "8")
      set(${_sse_flags} "")
      set(${_sse2_flags} "")
    else()
      set(${_sse_flags} "/arch:SSE")
      set(${_sse2_flags} "/arch:SSE2")
    endif()
  elseif(CMAKE_C_COMPILER_ID MATCHES "Intel")
    set(${_sse_flags} "")  # icc defaults to -msse
    set(${_sse2_flags} "")  # icc defaults to -msse2
  else()
    message(WARNING "SSE flags for this compiler: '${CMAKE_C_COMPILER_ID}' not known")
    set(${_sse_flags})
    set(${_sse2_flags})
  endif()

  set(CMAKE_REQUIRED_FLAGS "${${_sse_flags}} ${${_sse2_flags}}")

  if(NOT DEFINED SUPPORT_SSE_BUILD)
    # result cached
    check_c_source_runs("
      #include <xmmintrin.h>
      int main(void) { __m128 v = _mm_setzero_ps(); return 0; }"
    SUPPORT_SSE_BUILD)
  endif()

  if(NOT DEFINED SUPPORT_SSE2_BUILD)
    # result cached
    check_c_source_runs("
      #include <emmintrin.h>
      int main(void) { __m128d v = _mm_setzero_pd(); return 0; }"
    SUPPORT_SSE2_BUILD)
  endif()

  unset(CMAKE_REQUIRED_FLAGS)
endmacro()

macro(TEST_NEON_SUPPORT)
  if(NOT DEFINED SUPPORT_NEON_BUILD)
    include(CheckCXXSourceCompiles)
    check_cxx_source_compiles(
      "#include <arm_neon.h>
       int main() {return vaddvq_s32(vdupq_n_s32(1));}"
      SUPPORT_NEON_BUILD)
  endif()
endmacro()

# Only print message if running CMake first time
macro(message_first_run)
  if(FIRST_RUN)
    message(${ARGV})
  endif()
endmacro()

# when we have warnings as errors applied globally this
# needs to be removed for some external libs which we don't maintain.


macro(remove_c_flag
  _flag)

  foreach(f ${ARGV})
    string(REGEX REPLACE ${f} "" CMAKE_C_FLAGS "${CMAKE_C_FLAGS}")
    string(REGEX REPLACE ${f} "" CMAKE_C_FLAGS_DEBUG "${CMAKE_C_FLAGS_DEBUG}")
    string(REGEX REPLACE ${f} "" CMAKE_C_FLAGS_RELEASE "${CMAKE_C_FLAGS_RELEASE}")
    string(REGEX REPLACE ${f} "" CMAKE_C_FLAGS_MINSIZEREL "${CMAKE_C_FLAGS_MINSIZEREL}")
    string(REGEX REPLACE ${f} "" CMAKE_C_FLAGS_RELWITHDEBINFO "${CMAKE_C_FLAGS_RELWITHDEBINFO}")
  endforeach()
  unset(f)
endmacro()

macro(remove_cxx_flag
  _flag)

  foreach(f ${ARGV})
    string(REGEX REPLACE ${f} "" CMAKE_CXX_FLAGS "${CMAKE_CXX_FLAGS}")
    string(REGEX REPLACE ${f} "" CMAKE_CXX_FLAGS_DEBUG "${CMAKE_CXX_FLAGS_DEBUG}")
    string(REGEX REPLACE ${f} "" CMAKE_CXX_FLAGS_RELEASE "${CMAKE_CXX_FLAGS_RELEASE}")
    string(REGEX REPLACE ${f} "" CMAKE_CXX_FLAGS_MINSIZEREL "${CMAKE_CXX_FLAGS_MINSIZEREL}")
    string(REGEX REPLACE ${f} "" CMAKE_CXX_FLAGS_RELWITHDEBINFO "${CMAKE_CXX_FLAGS_RELWITHDEBINFO}")
  endforeach()
  unset(f)
endmacro()

# utility macro
macro(remove_cc_flag
  _flag)

  remove_c_flag(${ARGV})
  remove_cxx_flag(${ARGV})
endmacro()

macro(add_c_flag
  flag)

  string(APPEND CMAKE_C_FLAGS " ${flag}")
  string(APPEND CMAKE_CXX_FLAGS " ${flag}")
endmacro()

macro(add_cxx_flag
  flag)

  string(APPEND CMAKE_CXX_FLAGS " ${flag}")
endmacro()

macro(remove_strict_flags)

  if(CMAKE_COMPILER_IS_GNUCC)
    remove_cc_flag(
      "-Wstrict-prototypes"
      "-Wsuggest-attribute=format"
      "-Wmissing-prototypes"
      "-Wmissing-declarations"
      "-Wmissing-format-attribute"
      "-Wunused-local-typedefs"
      "-Wunused-macros"
      "-Wunused-parameter"
      "-Wwrite-strings"
      "-Wredundant-decls"
      "-Wundef"
      "-Wshadow"
      "-Wdouble-promotion"
      "-Wold-style-definition"
      "-Werror=[^ ]+"
      "-Werror"
    )

    # negate flags implied by '-Wall'
    add_c_flag("${C_REMOVE_STRICT_FLAGS}")
    add_cxx_flag("${CXX_REMOVE_STRICT_FLAGS}")
  endif()

  if(CMAKE_C_COMPILER_ID MATCHES "Clang")
    remove_cc_flag(
      "-Wunused-parameter"
      "-Wunused-variable"
      "-Werror=[^ ]+"
      "-Werror"
    )

    # negate flags implied by '-Wall'
    add_c_flag("${C_REMOVE_STRICT_FLAGS}")
    add_cxx_flag("${CXX_REMOVE_STRICT_FLAGS}")
  endif()

  if(MSVC)
    remove_cc_flag(
      # Restore warn C4100 (unreferenced formal parameter) back to w4.
      "/w34100"
      # Restore warn C4189 (unused variable) back to w4.
      "/w34189"
    )
  endif()

endmacro()

macro(remove_extra_strict_flags)
  if(CMAKE_COMPILER_IS_GNUCC)
    remove_cc_flag(
      "-Wunused-parameter"
    )
  endif()

  if(CMAKE_C_COMPILER_ID MATCHES "Clang")
    remove_cc_flag(
      "-Wunused-parameter"
    )
  endif()

  if(MSVC)
    remove_cc_flag(
      # Restore warn C4100 (unreferenced formal parameter) back to w4.
      "/w34100"
    )
  endif()
endmacro()

# note, we can only append flags on a single file so we need to negate the options.
# at the moment we can't shut up ffmpeg deprecations, so use this, but will
# probably add more removals here.
macro(remove_strict_c_flags_file
  filenames)
  foreach(_SOURCE ${ARGV})
    if(CMAKE_COMPILER_IS_GNUCC OR
       (CMAKE_C_COMPILER_ID MATCHES "Clang"))
      set_source_files_properties(
        ${_SOURCE} PROPERTIES
        COMPILE_FLAGS "${C_REMOVE_STRICT_FLAGS}"
      )
    endif()
    if(MSVC)
      # TODO
    endif()
  endforeach()
  unset(_SOURCE)
endmacro()

macro(remove_strict_cxx_flags_file
  filenames)
  remove_strict_c_flags_file(${filenames} ${ARHV})
  foreach(_SOURCE ${ARGV})
    if(CMAKE_COMPILER_IS_GNUCC OR
       (CMAKE_CXX_COMPILER_ID MATCHES "Clang"))
      set_source_files_properties(
        ${_SOURCE} PROPERTIES
        COMPILE_FLAGS "${CXX_REMOVE_STRICT_FLAGS}"
      )
    endif()
    if(MSVC)
      # TODO
    endif()
  endforeach()
  unset(_SOURCE)
endmacro()

# External libs may need 'signed char' to be default.
macro(remove_cc_flag_unsigned_char)
  if(CMAKE_COMPILER_IS_GNUCC OR
     (CMAKE_C_COMPILER_ID MATCHES "Clang") OR
     (CMAKE_C_COMPILER_ID MATCHES "Intel"))
    remove_cc_flag("-funsigned-char")
  elseif(MSVC)
    remove_cc_flag("/J")
  else()
    message(WARNING
      "Compiler '${CMAKE_C_COMPILER_ID}' failed to disable 'unsigned char' flag."
      "Build files need updating."
    )
  endif()
endmacro()

function(add_check_c_compiler_flag_impl
  _CFLAGS
  _CACHE_VAR
  _FLAG
  )

  include(CheckCCompilerFlag)

  check_c_compiler_flag("${_FLAG}" "${_CACHE_VAR}")
  if(${_CACHE_VAR})
    # message(STATUS "Using CFLAG: ${_FLAG}")
    set(${_CFLAGS} "${${_CFLAGS}} ${_FLAG}" PARENT_SCOPE)
  else()
    message(STATUS "Unsupported CFLAG: ${_FLAG}")
  endif()
endfunction()

function(add_check_cxx_compiler_flag_impl
  _CXXFLAGS
  _CACHE_VAR
  _FLAG
  )

  include(CheckCXXCompilerFlag)

  check_cxx_compiler_flag("${_FLAG}" "${_CACHE_VAR}")
  if(${_CACHE_VAR})
    # message(STATUS "Using CXXFLAG: ${_FLAG}")
    set(${_CXXFLAGS} "${${_CXXFLAGS}} ${_FLAG}" PARENT_SCOPE)
  else()
    message(STATUS "Unsupported CXXFLAG: ${_FLAG}")
  endif()
endfunction()

function(ADD_CHECK_C_COMPILER_FLAGS _CFLAGS)
  # Iterate over pairs & check each.
  set(cache_var "")
  foreach(arg ${ARGN})
    if(cache_var)
      add_check_c_compiler_flag_impl("${_CFLAGS}" "${cache_var}" "${arg}")
      set(cache_var "")
    else()
      set(cache_var "${arg}")
    endif()
  endforeach()
  set(${_CFLAGS} "${${_CFLAGS}}" PARENT_SCOPE)
endfunction()

function(ADD_CHECK_CXX_COMPILER_FLAGS _CXXFLAGS)
  # Iterate over pairs & check each.
  set(cache_var "")
  foreach(arg ${ARGN})
    if(cache_var)
      add_check_cxx_compiler_flag_impl("${_CXXFLAGS}" "${cache_var}" "${arg}")
      set(cache_var "")
    else()
      set(cache_var "${arg}")
    endif()
  endforeach()
  set(${_CXXFLAGS} "${${_CXXFLAGS}}" PARENT_SCOPE)
endfunction()

function(get_blender_version)
  # extracts header vars and defines them in the parent scope:
  #
  # - BLENDER_VERSION (major.minor)
  # - BLENDER_VERSION_MAJOR
  # - BLENDER_VERSION_MINOR
  # - BLENDER_VERSION_PATCH
  # - BLENDER_VERSION_CYCLE (alpha, beta, rc, release)

  # So CMAKE depends on `BKE_blender.h`, beware of infinite-loops!
  configure_file(
    ${CMAKE_SOURCE_DIR}/source/blender/blenkernel/BKE_blender_version.h
    ${CMAKE_BINARY_DIR}/source/blender/blenkernel/BKE_blender_version.h.done
  )

  file(
    STRINGS ${CMAKE_SOURCE_DIR}/source/blender/blenkernel/BKE_blender_version.h
    _contents REGEX "^#define[ \t]+BLENDER_.*$"
  )

  string(
    REGEX REPLACE ".*#define[ \t]+BLENDER_VERSION[ \t]+([0-9]+).*" "\\1"
    _out_version "${_contents}"
  )
  string(
    REGEX REPLACE ".*#define[ \t]+BLENDER_VERSION_PATCH[ \t]+([0-9]+).*" "\\1"
    _out_version_patch "${_contents}"
  )
  string(
    REGEX REPLACE ".*#define[ \t]+BLENDER_VERSION_CYCLE[ \t]+([a-z]+).*" "\\1"
    _out_version_cycle "${_contents}"
  )

  if(NOT ${_out_version} MATCHES "[0-9]+")
    message(FATAL_ERROR "Version parsing failed for BLENDER_VERSION")
  endif()

  if(NOT ${_out_version_patch} MATCHES "[0-9]+")
    message(FATAL_ERROR "Version parsing failed for BLENDER_VERSION_PATCH")
  endif()

  if(NOT ${_out_version_cycle} MATCHES "[a-z]+")
    message(FATAL_ERROR "Version parsing failed for BLENDER_VERSION_CYCLE")
  endif()

  math(EXPR _out_version_major "${_out_version} / 100")
  math(EXPR _out_version_minor "${_out_version} % 100")

  # output vars
  set(BLENDER_VERSION "${_out_version_major}.${_out_version_minor}" PARENT_SCOPE)
  set(BLENDER_VERSION_MAJOR "${_out_version_major}" PARENT_SCOPE)
  set(BLENDER_VERSION_MINOR "${_out_version_minor}" PARENT_SCOPE)
  set(BLENDER_VERSION_PATCH "${_out_version_patch}" PARENT_SCOPE)
  set(BLENDER_VERSION_CYCLE "${_out_version_cycle}" PARENT_SCOPE)

endfunction()


# hacks to override initial project settings
# these macros must be called directly before/after project(Blender)
macro(blender_project_hack_pre)
  # ------------------
  # GCC -O3 HACK START
  # needed because O3 can cause problems but
  # allow the builder to set O3 manually after.
  if(DEFINED CMAKE_C_FLAGS_RELEASE)
    set(_reset_standard_cflags_rel OFF)
  else()
    set(_reset_standard_cflags_rel ON)
  endif()
  if(DEFINED CMAKE_CXX_FLAGS_RELEASE)
    set(_reset_standard_cxxflags_rel OFF)
  else()
    set(_reset_standard_cxxflags_rel ON)
  endif()
endmacro()


macro(blender_project_hack_post)
  # ----------------
  # GCC -O3 HACK END
  if(_reset_standard_cflags_rel)
    string(REGEX REPLACE "-O3" "-O2" CMAKE_C_FLAGS_RELEASE "${CMAKE_C_FLAGS_RELEASE}")
    set(CMAKE_C_FLAGS_RELEASE "${CMAKE_C_FLAGS_RELEASE}" CACHE STRING "" FORCE)
    mark_as_advanced(CMAKE_C_FLAGS_RELEASE)
  endif()

  if(_reset_standard_cxxflags_rel)
    string(REGEX REPLACE "-O3" "-O2" CMAKE_CXX_FLAGS_RELEASE "${CMAKE_CXX_FLAGS_RELEASE}")
    set(CMAKE_CXX_FLAGS_RELEASE "${CMAKE_CXX_FLAGS_RELEASE}" CACHE STRING "" FORCE)
    mark_as_advanced(CMAKE_CXX_FLAGS_RELEASE)
  endif()

  unset(_reset_standard_cflags_rel)
  unset(_reset_standard_cxxflags_rel)

endmacro()

# pair of macros to allow libraries to be specify files to install, but to
# only install them at the end so the directories don't get cleared with
# the files in them. used by cycles to install addon.
function(delayed_install
  base
  files
  destination)

  foreach(f ${files})
    if(IS_ABSOLUTE ${f} OR "${base}" STREQUAL "")
      set_property(GLOBAL APPEND PROPERTY DELAYED_INSTALL_FILES ${f})
    else()
      set_property(GLOBAL APPEND PROPERTY DELAYED_INSTALL_FILES ${base}/${f})
    endif()
    set_property(GLOBAL APPEND PROPERTY DELAYED_INSTALL_DESTINATIONS ${destination})
  endforeach()
  unset(f)
endfunction()

# note this is a function instead of a macro so that ${BUILD_TYPE} in targetdir
# does not get expanded in calling but is preserved
function(delayed_do_install
  targetdir)

  get_property(files GLOBAL PROPERTY DELAYED_INSTALL_FILES)
  get_property(destinations GLOBAL PROPERTY DELAYED_INSTALL_DESTINATIONS)

  if(files)
    list(LENGTH files n)
    math(EXPR n "${n}-1")

    foreach(i RANGE ${n})
      list(GET files ${i} f)
      list(GET destinations ${i} d)
      if(NOT IS_ABSOLUTE ${d})
        install(FILES ${f} DESTINATION ${targetdir}/${d})
      else()
        install(FILES ${f} DESTINATION ${d})
      endif()
    endforeach()
  endif()
endfunction()

# Same as above but generates the var name and output automatic.
# Takes optional: `STRIP_LEADING_C_COMMENTS` argument.
function(data_to_c
  file_from file_to
  list_to_add
  )

  list(APPEND ${list_to_add} ${file_to})
  set(${list_to_add} ${${list_to_add}} PARENT_SCOPE)

  get_filename_component(_file_to_path ${file_to} PATH)

  set(optional_args "")
  foreach(f ${ARGN})
    if(f STREQUAL "STRIP_LEADING_C_COMMENTS")
      set(optional_args "--options=strip_leading_c_comments")
    else()
      message(FATAL_ERROR "Unknown optional argument ${f} to \"data_to_c\"")
    endif()
  endforeach()

  add_custom_command(
    OUTPUT ${file_to}
    COMMAND ${CMAKE_COMMAND} -E make_directory ${_file_to_path}
    COMMAND "$<TARGET_FILE:datatoc>" ${file_from} ${file_to} ${optional_args}
    DEPENDS ${file_from} datatoc)

  set_source_files_properties(${file_to} PROPERTIES GENERATED TRUE)
endfunction()


# Same as above but generates the var name and output automatic.
# Takes optional: `STRIP_LEADING_C_COMMENTS` argument.
function(data_to_c_simple
  file_from
  list_to_add
  )

  # remove ../'s
  get_filename_component(_file_from ${CMAKE_CURRENT_SOURCE_DIR}/${file_from}   REALPATH)
  get_filename_component(_file_to   ${CMAKE_CURRENT_BINARY_DIR}/${file_from}.c REALPATH)

  list(APPEND ${list_to_add} ${_file_to})
  source_group(Generated FILES ${_file_to})
  list(APPEND ${list_to_add} ${file_from})
  set(${list_to_add} ${${list_to_add}} PARENT_SCOPE)

  get_filename_component(_file_to_path ${_file_to} PATH)

  set(optional_args "")
  foreach(f ${ARGN})
    if(f STREQUAL "STRIP_LEADING_C_COMMENTS")
      set(optional_args "--options=strip_leading_c_comments")
    else()
      message(FATAL_ERROR "Unknown optional argument ${f} to \"data_to_c_simple\"")
    endif()
  endforeach()

  add_custom_command(
    OUTPUT  ${_file_to}
    COMMAND ${CMAKE_COMMAND} -E make_directory ${_file_to_path}
    COMMAND "$<TARGET_FILE:datatoc>" ${_file_from} ${_file_to} ${optional_args}
    DEPENDS ${_file_from} datatoc)

  set_source_files_properties(${_file_to} PROPERTIES GENERATED TRUE)
endfunction()

# Function for converting pixmap directory to a '.png' and then a '.c' file.
function(data_to_c_simple_icons
  path_from icon_prefix icon_names
  list_to_add
  )

  # Conversion steps
  #  path_from  ->  _file_from  ->  _file_to
  #  foo/*.dat  ->  foo.png     ->  foo.png.c

  get_filename_component(_path_from_abs ${path_from} ABSOLUTE)
  # remove ../'s
  get_filename_component(_file_from ${CMAKE_CURRENT_BINARY_DIR}/${path_from}.png   REALPATH)
  get_filename_component(_file_to   ${CMAKE_CURRENT_BINARY_DIR}/${path_from}.png.c REALPATH)

  list(APPEND ${list_to_add} ${_file_to})
  set(${list_to_add} ${${list_to_add}} PARENT_SCOPE)

  get_filename_component(_file_to_path ${_file_to} PATH)

  # Construct a list of absolute paths from input
  set(_icon_files)
  foreach(_var ${icon_names})
    list(APPEND _icon_files "${_path_from_abs}/${icon_prefix}${_var}.dat")
  endforeach()

  add_custom_command(
    OUTPUT  ${_file_from} ${_file_to}
    COMMAND ${CMAKE_COMMAND} -E make_directory ${_file_to_path}
    # COMMAND python3 ${CMAKE_SOURCE_DIR}/source/blender/datatoc/datatoc_icon.py
    #         ${_path_from_abs} ${_file_from}
    COMMAND "$<TARGET_FILE:datatoc_icon>" ${_path_from_abs} ${_file_from}
    COMMAND "$<TARGET_FILE:datatoc>" ${_file_from} ${_file_to}
    DEPENDS
      ${_icon_files}
      datatoc_icon
      datatoc
      # could be an arg but for now we only create icons depending on UI_icons.hh
      ${CMAKE_SOURCE_DIR}/source/blender/editors/include/UI_icons.hh
    )

  set_source_files_properties(${_file_from} ${_file_to} PROPERTIES GENERATED TRUE)
endfunction()

# XXX Not used for now...
function(svg_to_png
  file_from
  file_to
  dpi
  list_to_add
  )

  # remove ../'s
  get_filename_component(_file_from ${CMAKE_CURRENT_SOURCE_DIR}/${file_from} REALPATH)
  get_filename_component(_file_to   ${CMAKE_CURRENT_SOURCE_DIR}/${file_to}   REALPATH)

  list(APPEND ${list_to_add} ${_file_to})
  set(${list_to_add} ${${list_to_add}} PARENT_SCOPE)

  find_program(INKSCAPE_EXE inkscape)
  mark_as_advanced(INKSCAPE_EXE)

  if(INKSCAPE_EXE)
    if(APPLE)
      # in OS X app bundle, the binary is a shim that doesn't take any
      # command line arguments, replace it with the actual binary
      string(REPLACE "MacOS/Inkscape" "Resources/bin/inkscape" INKSCAPE_REAL_EXE ${INKSCAPE_EXE})
      if(EXISTS "${INKSCAPE_REAL_EXE}")
        set(INKSCAPE_EXE ${INKSCAPE_REAL_EXE})
      endif()
    endif()

    add_custom_command(
      OUTPUT  ${_file_to}

      COMMAND ${INKSCAPE_EXE}
      ${_file_from} --export-dpi=${dpi}  --without-gui --export-png=${_file_to}

      DEPENDS ${_file_from} ${INKSCAPE_EXE}
    )
  else()
    message(WARNING "Inkscape not found, could not re-generate ${_file_to} from ${_file_from}!")
  endif()
endfunction()

function(msgfmt_simple
  file_from
  list_to_add
  )

  # remove ../'s
  get_filename_component(_file_from_we ${file_from} NAME_WE)

  get_filename_component(_file_from ${file_from} REALPATH)
  get_filename_component(_file_to ${CMAKE_CURRENT_BINARY_DIR}/${_file_from_we}.mo REALPATH)

  list(APPEND ${list_to_add} ${_file_to})
  set(${list_to_add} ${${list_to_add}} PARENT_SCOPE)

  get_filename_component(_file_to_path ${_file_to} PATH)

  add_custom_command(
    OUTPUT  ${_file_to}

    COMMAND ${CMAKE_COMMAND} -E
    make_directory ${_file_to_path}

    COMMAND ${CMAKE_COMMAND} -E
    env ${PLATFORM_ENV_BUILD} "$<TARGET_FILE:msgfmt>" ${_file_from} ${_file_to}

    DEPENDS msgfmt ${_file_from})

  set_source_files_properties(${_file_to} PROPERTIES GENERATED TRUE)
endfunction()

function(find_python_package
    package
    relative_inc_dir
  )

  string(TOUPPER ${package} _upper_package)

  # Set but invalid.
  if((NOT ${PYTHON_${_upper_package}_PATH} STREQUAL "") AND
     (NOT ${PYTHON_${_upper_package}_PATH} MATCHES NOTFOUND))
    # if(NOT EXISTS "${PYTHON_${_upper_package}_PATH}/${package}")
    #   message(
    #     WARNING
    #     "PYTHON_${_upper_package}_PATH is invalid, ${package} not found in "
    #     "'${PYTHON_${_upper_package}_PATH}' "
    #     "WITH_PYTHON_INSTALL_${_upper_package} option will be ignored when installing Python"
    #   )
    #   set(WITH_PYTHON_INSTALL${_upper_package} OFF)
    # endif()
    # Not set, so initialize.
  else()
    string(REPLACE "." ";" _PY_VER_SPLIT "${PYTHON_VERSION}")
    list(GET _PY_VER_SPLIT 0 _PY_VER_MAJOR)

    # re-cache
    unset(PYTHON_${_upper_package}_PATH CACHE)
    find_path(PYTHON_${_upper_package}_PATH
      NAMES
        ${package}
      HINTS
        "${PYTHON_LIBPATH}/"
        "${PYTHON_LIBPATH}/python${PYTHON_VERSION}/"
        "${PYTHON_LIBPATH}/python${_PY_VER_MAJOR}/"
      PATH_SUFFIXES
        site-packages
        dist-packages
        vendor-packages
      NO_DEFAULT_PATH
      DOC
        "Path to python site-packages or dist-packages containing '${package}' module"
    )
    mark_as_advanced(PYTHON_${_upper_package}_PATH)

    if(NOT EXISTS "${PYTHON_${_upper_package}_PATH}")
      message(WARNING
        "Python package '${package}' path could not be found in:\n"
        "'${PYTHON_LIBPATH}/python${PYTHON_VERSION}/site-packages/${package}', "
        "'${PYTHON_LIBPATH}/python${_PY_VER_MAJOR}/site-packages/${package}', "
        "'${PYTHON_LIBPATH}/python${PYTHON_VERSION}/dist-packages/${package}', "
        "'${PYTHON_LIBPATH}/python${_PY_VER_MAJOR}/dist-packages/${package}', "
        "'${PYTHON_LIBPATH}/python${PYTHON_VERSION}/vendor-packages/${package}', "
        "'${PYTHON_LIBPATH}/python${_PY_VER_MAJOR}/vendor-packages/${package}', "
        "\n"
        "The 'WITH_PYTHON_INSTALL_${_upper_package}' option will be ignored "
        "when installing Python.\n"
        "The build will be usable, only add-ons that depend on this package won't be functional."
      )
      set(WITH_PYTHON_INSTALL_${_upper_package} OFF PARENT_SCOPE)
    else()
      message(STATUS "${package} found at '${PYTHON_${_upper_package}_PATH}'")

      if(NOT "${relative_inc_dir}" STREQUAL "")
        set(_relative_inc_dir "${package}/${relative_inc_dir}")
        unset(PYTHON_${_upper_package}_INCLUDE_DIRS CACHE)
        find_path(PYTHON_${_upper_package}_INCLUDE_DIRS
          NAMES
            "${_relative_inc_dir}"
          HINTS
            "${PYTHON_LIBPATH}/"
            "${PYTHON_LIBPATH}/python${PYTHON_VERSION}/"
            "${PYTHON_LIBPATH}/python${_PY_VER_MAJOR}/"
          PATH_SUFFIXES
            "site-packages/"
            "dist-packages/"
            "vendor-packages/"
          NO_DEFAULT_PATH
          DOC
            "\
Path to python site-packages or dist-packages containing '${package}' module header files"
        )
        mark_as_advanced(PYTHON_${_upper_package}_INCLUDE_DIRS)

        if(NOT EXISTS "${PYTHON_${_upper_package}_INCLUDE_DIRS}")
          message(WARNING
            "Python package '${package}' include dir path could not be found in:\n"
            "'${PYTHON_LIBPATH}/python${PYTHON_VERSION}/site-packages/${_relative_inc_dir}', "
            "'${PYTHON_LIBPATH}/python${_PY_VER_MAJOR}/site-packages/${_relative_inc_dir}', "
            "'${PYTHON_LIBPATH}/python${PYTHON_VERSION}/dist-packages/${_relative_inc_dir}', "
            "'${PYTHON_LIBPATH}/python${_PY_VER_MAJOR}/dist-packages/${_relative_inc_dir}', "
            "'${PYTHON_LIBPATH}/python${PYTHON_VERSION}/vendor-packages/${_relative_inc_dir}', "
            "'${PYTHON_LIBPATH}/python${_PY_VER_MAJOR}/vendor-packages/${_relative_inc_dir}', "
            "\n"
            "The 'WITH_PYTHON_${_upper_package}' option will be disabled.\n"
            "The build will be usable, only add-ons that depend on this package "
            "won't be functional."
          )
          set(WITH_PYTHON_${_upper_package} OFF PARENT_SCOPE)
        else()
          set(_temp "${PYTHON_${_upper_package}_INCLUDE_DIRS}/${package}/${relative_inc_dir}")
          unset(PYTHON_${_upper_package}_INCLUDE_DIRS CACHE)
          set(PYTHON_${_upper_package}_INCLUDE_DIRS "${_temp}"
              CACHE PATH "Path to the include directory of the ${package} module")

          message(STATUS
            "${package} include files found at '${PYTHON_${_upper_package}_INCLUDE_DIRS}'"
          )
        endif()
      endif()
    endif()
  endif()
endfunction()

# Find a file in Python's module path and cache it.
# Re-generating cache upon changes to the Python installation.
# `out_var_abs`: absolute path (cached).
# `out_var_rel`: `PYTHON_ROOT` relative path (not cached).
macro(find_python_module_file
  module_file
  out_var_abs
  out_var_rel
  )

  # Reset if the file isn't found.
  if(DEFINED ${out_var_abs})
    if(NOT EXISTS ${${out_var_abs}})
      unset(${out_var_abs} CACHE)
    endif()
  endif()

  # Reset if the version number or Python path changes.
  set(_python_mod_file_deps_test "${PYTHON_LIBPATH};${PYTHON_VERSION}")
  if(DEFINED _${out_var_abs}_DEPS)
    if(NOT (_${out_var_abs}_DEPS STREQUAL _python_mod_file_deps_test))
      unset(${out_var_abs} CACHE)
    endif()
  else()
    unset(${out_var_abs} CACHE)
  endif()

  path_strip_trailing_slash(_python_root "${PYTHON_LIBPATH}")
  set(_python_base "${_python_root}/python${PYTHON_VERSION}")
  # This always moves up one level (even if there is a trailing slash).
  get_filename_component(_python_root "${_python_root}" DIRECTORY)
  path_ensure_trailing_slash(_python_root "${_python_root}")

  if(NOT (DEFINED ${out_var_abs}))
    message(STATUS "Finding Python Module File: ${module_file}")
    find_file(${out_var_abs}
      NAMES
        "${module_file}"
      PATHS
        "${_python_base}"
      PATH_SUFFIXES
        "site-packages"
        "dist-packages"
        "vendor-packages"
        ""
      NO_DEFAULT_PATH
    )
    if(${out_var_abs})
      # Internal because this is only to track changes (users never need to manipulate it).
      set(_${out_var_abs}_DEPS "${_python_mod_file_deps_test}" CACHE INTERNAL STRING "")
    endif()
  endif()

  if(${out_var_abs})
    string(LENGTH "${_python_root}" _python_root_len)
    string(SUBSTRING ${${out_var_abs}} ${_python_root_len} -1 ${out_var_rel})
    unset(_python_root_len)
  endif()

  unset(_python_mod_file_deps_test)
  unset(_python_base)
  unset(_python_root)
endmacro()


# like Python's 'print(dir())'
function(print_all_vars)
  get_cmake_property(_vars VARIABLES)
  foreach(_var ${_vars})
    message("${_var}=${${_var}}")
  endforeach()
endfunction()

macro(openmp_delayload
  projectname
  )
  if(MSVC)
    if(WITH_OPENMP)
      if(MSVC_CLANG)
        set(OPENMP_DLL_NAME "libomp")
      else()
        set(OPENMP_DLL_NAME "vcomp140")
      endif()
      set_property(
        TARGET ${projectname} APPEND_STRING PROPERTY
        LINK_FLAGS_RELEASE " /DELAYLOAD:${OPENMP_DLL_NAME}.dll delayimp.lib"
      )
      set_property(
        TARGET ${projectname} APPEND_STRING PROPERTY
        LINK_FLAGS_DEBUG " /DELAYLOAD:${OPENMP_DLL_NAME}d.dll delayimp.lib"
      )
      set_property(
        TARGET ${projectname} APPEND_STRING PROPERTY
        LINK_FLAGS_RELWITHDEBINFO " /DELAYLOAD:${OPENMP_DLL_NAME}.dll delayimp.lib"
      )
      set_property(
        TARGET ${projectname} APPEND_STRING PROPERTY
        LINK_FLAGS_MINSIZEREL " /DELAYLOAD:${OPENMP_DLL_NAME}.dll delayimp.lib"
      )
    endif()
  endif()
endmacro()

macro(set_and_warn_dependency
  _dependency _setting _val)
  # when $_dependency is disabled, forces $_setting = $_val
  if(NOT ${${_dependency}} AND ${${_setting}})
    if(WITH_STRICT_BUILD_OPTIONS)
      message(SEND_ERROR "${_dependency} disabled but required by ${_setting}")
    else()
      message(STATUS "${_dependency} is disabled, setting ${_setting}=${_val}")
    endif()
    set(${_setting} ${_val})
  endif()
endmacro()

macro(set_and_warn_incompatible
  _dependency _setting _val)
  # when $_dependency is enabled, forces $_setting = $_val
  # Both should be defined, warn if they're not.
  if(NOT DEFINED ${_dependency})
    message(STATUS "${_dependency} not defined!")
  elseif(NOT DEFINED ${_setting})
    message(STATUS "${_setting} not defined!")
  elseif(${${_dependency}} AND ${${_setting}})
    if(WITH_STRICT_BUILD_OPTIONS)
      message(SEND_ERROR "${_dependency} enabled but incompatible with ${_setting}")
    else()
      message(STATUS "${_dependency} is enabled but incompatible, setting ${_setting}=${_val}")
    endif()
    set(${_setting} ${_val})
  endif()
endmacro()

macro(set_and_warn_library_found
  _library_name _library_found _setting)
  if(((NOT ${_library_found}) OR (NOT ${${_library_found}})) AND ${${_setting}})
    if(WITH_STRICT_BUILD_OPTIONS)
      message(SEND_ERROR "${_library_name} required but not found")
    else()
      message(STATUS "${_library_name} not found, disabling ${_setting}")
    endif()
    set(${_setting} OFF)
  endif()
endmacro()

macro(without_system_libs_begin)
  set(CMAKE_IGNORE_PATH
    "${CMAKE_PLATFORM_IMPLICIT_LINK_DIRECTORIES}"
    "${CMAKE_SYSTEM_INCLUDE_PATH}"
    "${CMAKE_C_IMPLICIT_INCLUDE_DIRECTORIES}"
    "${CMAKE_CXX_IMPLICIT_INCLUDE_DIRECTORIES}"
  )
endmacro()

macro(without_system_libs_end)
  unset(CMAKE_IGNORE_PATH)
endmacro()

# Utility to gather and install precompiled shared libraries.
macro(add_bundled_libraries library_dir)
  if(DEFINED LIBDIR)
    set(_library_dir ${LIBDIR}/${library_dir})
    if(WIN32)
      file(GLOB _all_library_versions ${_library_dir}/*\.dll)
    elseif(APPLE)
      file(GLOB _all_library_versions ${_library_dir}/*\.dylib*)
    else()
      file(GLOB _all_library_versions ${_library_dir}/*\.so*)
    endif()
    list(APPEND PLATFORM_BUNDLED_LIBRARIES ${_all_library_versions})
    list(APPEND PLATFORM_BUNDLED_LIBRARY_DIRS ${_library_dir})
    unset(_all_library_versions)
    unset(_library_dir)
  endif()
endmacro()

macro(windows_install_shared_manifest)
  set(options OPTIONAL DEBUG RELEASE ALL)
  set(oneValueArgs)
  set(multiValueArgs FILES)
  cmake_parse_arguments(
    WINDOWS_INSTALL
    "${options}"
    "${oneValueArgs}"
    "${multiValueArgs}"
    ${ARGN}
  )
  # If none of the options are set assume ALL.
  unset(WINDOWS_CONFIGURATIONS)
  if(NOT WINDOWS_INSTALL_ALL AND
     NOT WINDOWS_INSTALL_DEBUG AND
     NOT WINDOWS_INSTALL_RELEASE)
    set(WINDOWS_INSTALL_ALL TRUE)
  endif()
  # If all is set, turn both DEBUG and RELEASE on.
  if(WINDOWS_INSTALL_ALL)
    set(WINDOWS_INSTALL_DEBUG TRUE)
    set(WINDOWS_INSTALL_RELEASE TRUE)
  endif()
  if(WINDOWS_INSTALL_DEBUG)
    set(WINDOWS_CONFIGURATIONS "${WINDOWS_CONFIGURATIONS};Debug")
  endif()
  if(WINDOWS_INSTALL_RELEASE)
    set(WINDOWS_CONFIGURATIONS "${WINDOWS_CONFIGURATIONS};Release;RelWithDebInfo;MinSizeRel")
  endif()
  if(NOT WITH_PYTHON_MODULE)
    # Blender executable with manifest.
    if(WINDOWS_INSTALL_DEBUG)
      list(APPEND WINDOWS_SHARED_MANIFEST_DEBUG ${WINDOWS_INSTALL_FILES})
    endif()
    if(WINDOWS_INSTALL_RELEASE)
      list(APPEND WINDOWS_SHARED_MANIFEST_RELEASE ${WINDOWS_INSTALL_FILES})
    endif()
    install(
      FILES ${WINDOWS_INSTALL_FILES}
      DESTINATION "./blender.shared"
      CONFIGURATIONS ${WINDOWS_CONFIGURATIONS}
    )
  else()
    # Python module without manifest.
    install(
      FILES ${WINDOWS_INSTALL_FILES}
      DESTINATION "./bpy"
      CONFIGURATIONS ${WINDOWS_CONFIGURATIONS}
    )
  endif()
endmacro()

macro(windows_generate_manifest)
  set(options)
  set(oneValueArgs OUTPUT NAME)
  set(multiValueArgs FILES)
  cmake_parse_arguments(
    WINDOWS_MANIFEST
    "${options}"
    "${oneValueArgs}"
    "${multiValueArgs}"
    ${ARGN}
  )
  set(MANIFEST_LIBS "")
  foreach(lib ${WINDOWS_MANIFEST_FILES})
    get_filename_component(filename ${lib} NAME)
    set(MANIFEST_LIBS "${MANIFEST_LIBS}    <file name=\"${filename}\"/>\n")
  endforeach()
  configure_file(
    ${CMAKE_SOURCE_DIR}/release/windows/manifest/blender.manifest.in
    ${WINDOWS_MANIFEST_OUTPUT}
    @ONLY
  )
endmacro()

macro(windows_generate_shared_manifest)
  if(WINDOWS_SHARED_MANIFEST_DEBUG)
    windows_generate_manifest(
      FILES "${WINDOWS_SHARED_MANIFEST_DEBUG}"
      OUTPUT "${CMAKE_BINARY_DIR}/Debug/blender.shared.manifest"
      NAME "blender.shared"
    )
    install(
      FILES ${CMAKE_BINARY_DIR}/Debug/blender.shared.manifest
      DESTINATION "./blender.shared"
      CONFIGURATIONS Debug
    )
  endif()
  if(WINDOWS_SHARED_MANIFEST_RELEASE)
    windows_generate_manifest(
      FILES "${WINDOWS_SHARED_MANIFEST_RELEASE}"
      OUTPUT "${CMAKE_BINARY_DIR}/Release/blender.shared.manifest"
      NAME "blender.shared"
    )
    install(
      FILES ${CMAKE_BINARY_DIR}/Release/blender.shared.manifest
      DESTINATION "./blender.shared"
      CONFIGURATIONS Release;RelWithDebInfo;MinSizeRel
    )
  endif()
endmacro()

macro(windows_process_platform_bundled_libraries library_deps)
  if(NOT "${library_deps}" STREQUAL "")
    set(next_library_mode "ALL")
    foreach(library ${library_deps})
      string(TOUPPER "${library}" library_upper)
      if(("${library_upper}" STREQUAL "RELEASE") OR
         ("${library_upper}" STREQUAL "DEBUG") OR
         ("${library_upper}" STREQUAL "ALL"))
        set(next_library_mode "${library_upper}")
      else()
        windows_install_shared_manifest(
            FILES ${library}
            ${next_library_mode}
        )
        set(next_library_mode "ALL")
      endif()
    endforeach()
  endif()
endmacro()<|MERGE_RESOLUTION|>--- conflicted
+++ resolved
@@ -456,255 +456,6 @@
   set_property(GLOBAL APPEND PROPERTY BLENDER_LINK_LIBS ${name})
 endfunction()
 
-<<<<<<< HEAD
-function(blender_add_ctests)
-  if(ARGC LESS 1)
-    message(FATAL_ERROR "No arguments supplied to blender_add_ctests()")
-  endif()
-
-  # Parse the arguments
-  set(oneValueArgs DISCOVER_TESTS TARGET SUITE_NAME)
-  set(multiValueArgs SOURCES)
-  cmake_parse_arguments(ARGS "" "${oneValueArgs}" "${multiValueArgs}" ${ARGN})
-
-  # Figure out the release dir, as some tests need files from there.
-  get_blender_test_install_dir(TEST_INSTALL_DIR)
-  if(APPLE)
-    set(_test_release_dir ${TEST_INSTALL_DIR}/Blender.app/Contents/Resources/${BLENDER_VERSION})
-  else()
-    if(WIN32 OR WITH_INSTALL_PORTABLE)
-      set(_test_release_dir ${TEST_INSTALL_DIR}/${BLENDER_VERSION})
-    else()
-      set(_test_release_dir ${TEST_INSTALL_DIR}/share/blender/${BLENDER_VERSION})
-    endif()
-  endif()
-
-  # Define a test case with our custom gtest_add_tests() command.
-  if(${ARGS_DISCOVER_TESTS})
-    include(GTest)
-    gtest_add_tests(
-      TARGET ${ARGS_TARGET}
-      SOURCES "${ARGS_SOURCES}"
-      TEST_PREFIX ${ARGS_SUITE_NAME}
-      WORKING_DIRECTORY "${TEST_INSTALL_DIR}"
-      EXTRA_ARGS
-        --test-assets-dir "${CMAKE_SOURCE_DIR}/../lib/tests"
-        --test-release-dir "${_test_release_dir}"
-    )
-  else()
-    add_test(
-      NAME ${ARGS_SUITE_NAME}
-      COMMAND ${ARGS_TARGET}
-        --test-assets-dir "${CMAKE_SOURCE_DIR}/../lib/tests"
-        --test-release-dir "${_test_release_dir}"
-      WORKING_DIRECTORY ${TEST_INSTALL_DIR}
-    )
-  endif()
-
-  if(WIN32)
-    set_tests_properties(
-      ${ARGS_SUITE_NAME} PROPERTIES
-      ENVIRONMENT "PATH=${CMAKE_INSTALL_PREFIX_WITH_CONFIG}/blender.shared/;$ENV{PATH}"
-    )
-  endif()
-  unset(_test_release_dir)
-endfunction()
-
-# Add tests for a Blender library, to be called in tandem with blender_add_lib().
-#
-# If WITH_TESTS_SINGLE_BINARY is enabled, tests will be put into the blender_test
-# executable, and a separate ctest will be generated for every gtest contained in it.
-#
-# If WITH_TESTS_SINGLE_BINARY is disabled, this works identically to
-# blender_add_test_suite_executable.
-function(blender_add_test_suite_lib
-  name
-  sources
-  includes
-  includes_sys
-  library_deps
-  )
-
-  if(WITH_TESTS_SINGLE_BINARY)
-    add_cc_flags_custom_test(${name}_tests PARENT_SCOPE)
-
-    # Otherwise external projects will produce warnings that we cannot fix.
-    remove_strict_flags()
-
-    # This duplicates logic that's also in GTestTesting.cmake, macro BLENDER_SRC_GTEST_EX.
-    # TODO(Sybren): deduplicate after the general approach in D7649 has been approved.
-    list(APPEND includes
-      ${CMAKE_SOURCE_DIR}/tests/gtests
-    )
-    list(APPEND includes_sys
-      ${GLOG_INCLUDE_DIRS}
-      ${GFLAGS_INCLUDE_DIRS}
-      ${CMAKE_SOURCE_DIR}/extern/gtest/include
-      ${CMAKE_SOURCE_DIR}/extern/gmock/include
-    )
-
-    blender_add_lib__impl(${name}_tests "${sources}" "${includes}" "${includes_sys}" "${library_deps}")
-
-    target_compile_definitions(${name}_tests PRIVATE ${GFLAGS_DEFINES})
-    target_compile_definitions(${name}_tests PRIVATE ${GLOG_DEFINES})
-
-    set_property(GLOBAL APPEND PROPERTY BLENDER_TEST_LIBS ${name}_tests)
-
-    blender_add_ctests(
-      TARGET blender_test
-      SUITE_NAME ${name}
-      SOURCES "${sources}"
-      DISCOVER_TESTS TRUE
-    )
-  else()
-    blender_add_test_suite_executable(
-      "${name}"
-      "${sources}"
-      "${includes}"
-      "${includes_sys}"
-      "${library_deps}"
-    )
-  endif()
-endfunction()
-
-
-function(blender_add_test_executable_impl
-  name
-  sources
-  includes
-  includes_sys
-  library_deps
-  )
-
-  set(oneValueArgs ADD_CTESTS DISCOVER_TESTS)
-  cmake_parse_arguments(ARGS "" "${oneValueArgs}" "${multiValueArgs}" ${ARGN})
-
-  add_cc_flags_custom_test(${name} PARENT_SCOPE)
-
-  ## Otherwise external projects will produce warnings that we cannot fix.
-  remove_strict_flags()
-
-  blender_src_gtest_ex(
-    NAME ${name}
-    SRC "${sources}"
-    EXTRA_LIBS "${library_deps}"
-  )
-
-  if(ARGS_ADD_CTESTS)
-    blender_add_ctests(
-      TARGET ${name}_test
-      SUITE_NAME ${name}
-      SOURCES "${sources}"
-      DISCOVER_TESTS ${ARGS_DISCOVER_TESTS}
-    )
-  endif()
-
-  blender_target_include_dirs(${name}_test ${includes})
-  blender_target_include_dirs_sys(${name}_test ${includes_sys})
-endfunction()
-
-# Add tests for a Blender library, to be called in tandem with blender_add_lib().
-#
-# If WITH_TESTS_SINGLE_BINARY is enabled, this will generate a single executable
-# named ${name}_test, and generate a separate ctest for every gtest contained in it.
-#
-# If WITH_TESTS_SINGLE_BINARY is disabled, this will generate an executable
-# named ${name}_${source}_test for every source file (with redundant prefixes and
-# postfixes stripped).
-#
-# To be used for smaller isolated libraries, that do not have many dependencies.
-# For libraries that do drag in many other Blender libraries and would create a
-# very large executable, blender_add_test_suite_lib() should be used instead.
-function(blender_add_test_suite_executable
-  name
-  sources
-  includes
-  includes_sys
-  library_deps
-  )
-
-  if(WITH_TESTS_SINGLE_BINARY)
-    blender_add_test_executable_impl(
-      "${name}"
-      "${sources}"
-      "${includes}"
-      "${includes_sys}"
-      "${library_deps}"
-      ADD_CTESTS TRUE
-      DISCOVER_TESTS TRUE
-     )
-  else()
-    foreach(source ${sources})
-      get_filename_component(_source_ext ${source} LAST_EXT)
-      if(NOT ${_source_ext} MATCHES "^\.h")
-        # Generate test name without redundant prefixes and postfixes.
-        get_filename_component(_test_name ${source} NAME_WE)
-        if(NOT ${_test_name} MATCHES "^${name}_")
-          set(_test_name "${name}_${_test_name}")
-        endif()
-        string(REGEX REPLACE "_test$" "" _test_name ${_test_name})
-        string(REGEX REPLACE "_tests$" "" _test_name ${_test_name})
-
-        blender_add_test_executable_impl(
-          "${_test_name}"
-          "${source}"
-          "${includes}"
-          "${includes_sys}"
-          "${library_deps}"
-          ADD_CTESTS TRUE
-          DISCOVER_TESTS FALSE
-         )
-      endif()
-    endforeach()
-  endif()
-endfunction()
-
-# Add test for a Blender library, to be called in tandem with blender_add_lib().
-# Source files will be compiled into a single ${name}_test executable.
-#
-# To be used for smaller isolated libraries, that do not have many dependencies.
-# For libraries that do drag in many other Blender libraries and would create a
-# very large executable, blender_add_test_lib() should be used instead.
-function(blender_add_test_executable
-  name
-  sources
-  includes
-  includes_sys
-  library_deps
-  )
-  blender_add_test_executable_impl(
-    "${name}"
-    "${sources}"
-    "${includes}"
-    "${includes_sys}"
-    "${library_deps}"
-    ADD_CTESTS TRUE
-    DISCOVER_TESTS FALSE
-  )
-endfunction()
-
-# Add performance test. This is like blender_add_test_executable, but no ctest
-# is generated and the binary should be run manually.
-function(blender_add_test_performance_executable
-  name
-  sources
-  includes
-  includes_sys
-  library_deps
-  )
-  blender_add_test_executable_impl(
-    "${name}"
-    "${sources}"
-    "${includes}"
-    "${includes_sys}"
-    "${library_deps}"
-    ADD_CTESTS FALSE
-    DISCOVER_TESTS FALSE
-  )
-endfunction()
-
-=======
->>>>>>> 4190a610
 # Ninja only: assign 'heavy pool' to some targets that are especially RAM-consuming to build.
 function(setup_heavy_lib_pool)
   if(WITH_NINJA_POOL_JOBS AND NINJA_MAX_NUM_PARALLEL_COMPILE_HEAVY_JOBS)
