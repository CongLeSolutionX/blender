--- conflicted
+++ resolved
@@ -1649,22 +1649,6 @@
     # Note: this gives mem in MB.
     cmake_host_system_information(RESULT _TOT_MEM QUERY TOTAL_PHYSICAL_MEMORY)
 
-<<<<<<< HEAD
-    # Heuristics: the more cores we have, the more free memory we have to keep
-    # for the non-heavy tasks too.
-    if(${_TOT_MEM} LESS 8000 AND ${_NUM_CORES} GREATER 1)
-      set(_compile_heavy_jobs "1")
-    elseif(${_TOT_MEM} LESS 16000 AND ${_NUM_CORES} GREATER 3)
-      set(_compile_heavy_jobs "2")
-    elseif(${_TOT_MEM} LESS 24000 AND ${_NUM_CORES} GREATER 7)
-      set(_compile_heavy_jobs "3")
-    elseif(${_TOT_MEM} LESS 32000 AND ${_NUM_CORES} GREATER 15)
-      set(_compile_heavy_jobs "4")
-    elseif(${_TOT_MEM} LESS 64000 AND ${_NUM_CORES} GREATER 31)
-      set(_compile_heavy_jobs "8")
-    else()
-      set(_compile_heavy_jobs "")
-=======
     # Heuristics: Assume 8Gb of RAM is needed per heavy compile job.
     # Typical RAM peak usage of these is actually less than 3GB currently,
     # but this also accounts for the part of the physical RAM being used by other unrelated
@@ -1688,7 +1672,6 @@
       set(_compile_heavy_jobs ${_compile_heavy_jobs_max})
     elseif(${_compile_heavy_jobs} LESS 1)
       set(_compile_heavy_jobs 1)
->>>>>>> 95b30b35
     endif()
     set(NINJA_MAX_NUM_PARALLEL_COMPILE_HEAVY_JOBS "${_compile_heavy_jobs}" CACHE STRING "\
 Define the maximum number of concurrent heavy compilation jobs, for ninja build system \
