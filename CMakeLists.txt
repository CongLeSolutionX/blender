# SPDX-License-Identifier: GPL-2.0-or-later
# Copyright 2006 Blender Foundation

# -----------------------------------------------------------------------------
# Early Initialization

# NOTE: We don't allow in-source builds. This causes no end of troubles because
# all out-of-source builds will use the CMakeCache.txt file there and even
# build the libs and objects in it.
if(${CMAKE_SOURCE_DIR} STREQUAL ${CMAKE_BINARY_DIR})
  if(NOT DEFINED WITH_IN_SOURCE_BUILD)
    message(FATAL_ERROR
      "CMake generation for blender is not allowed within the source directory!"
      "\n Remove \"${CMAKE_SOURCE_DIR}/CMakeCache.txt\" and try again from another folder, e.g.:"
      "\n "
      "\n rm -rf CMakeCache.txt CMakeFiles"
      "\n cd .."
      "\n mkdir cmake-make"
      "\n cd cmake-make"
      "\n cmake ../blender"
      "\n "
      "\n Alternately define WITH_IN_SOURCE_BUILD to force this option (not recommended!)"
    )
  endif()
endif()

cmake_minimum_required(VERSION 3.10)

if(NOT EXECUTABLE_OUTPUT_PATH)
  set(FIRST_RUN TRUE)
else()
  set(FIRST_RUN FALSE)
endif()

# this starts out unset
list(APPEND CMAKE_MODULE_PATH "${CMAKE_SOURCE_DIR}/build_files/cmake/Modules")
list(APPEND CMAKE_MODULE_PATH "${CMAKE_SOURCE_DIR}/build_files/cmake/platform")

# Avoid having an empty `CMAKE_BUILD_TYPE`.
if(NOT DEFINED CMAKE_BUILD_TYPE_INIT)
  set(CMAKE_BUILD_TYPE_INIT "Release")
  # Internal logic caches this variable, avoid showing it by default
  # since it's easy to accidentally set instead of the build type.
  mark_as_advanced(CMAKE_BUILD_TYPE_INIT)
endif()

# Omit superfluous "Up-to-date" messages.
if(NOT DEFINED CMAKE_INSTALL_MESSAGE)
  set(CMAKE_INSTALL_MESSAGE "LAZY")
endif()

# quiet output for Makefiles, 'make -s' helps too
# set_property(GLOBAL PROPERTY RULE_MESSAGES OFF)

# global compile definitions since add_definitions() adds for all.
set_property(DIRECTORY APPEND PROPERTY COMPILE_DEFINITIONS
  $<$<CONFIG:Debug>:DEBUG;_DEBUG>
  $<$<CONFIG:Release>:NDEBUG>
  $<$<CONFIG:MinSizeRel>:NDEBUG>
  $<$<CONFIG:RelWithDebInfo>:NDEBUG>
)


# -----------------------------------------------------------------------------
# Set policy

# see "cmake --help-policy CMP0003"
# So library linking is more sane
cmake_policy(SET CMP0003 NEW)

# So BUILDINFO and BLENDERPATH strings are automatically quoted
cmake_policy(SET CMP0005 NEW)

# So syntax problems are errors
cmake_policy(SET CMP0010 NEW)

# Input directories must have CMakeLists.txt
cmake_policy(SET CMP0014 NEW)

# Silence draco warning on macOS, new policy works fine.
if(POLICY CMP0068)
  cmake_policy(SET CMP0068 NEW)
endif()

# find_package() uses <PackageName>_ROOT variables.
if(POLICY CMP0074)
  cmake_policy(SET CMP0074 NEW)
endif()

# Install CODE|SCRIPT allow the use of generator expressions.
if(POLICY CMP0087)
  cmake_policy(SET CMP0087 NEW)
endif()


# -----------------------------------------------------------------------------
# Load Blender's Local Macros

include(build_files/cmake/macros.cmake)


# -----------------------------------------------------------------------------
# Initialize Project

blender_project_hack_pre()

project(Blender)

blender_project_hack_post()

enable_testing()


# -----------------------------------------------------------------------------
# Test Compiler Support
#
# Keep in sync with: https://wiki.blender.org/wiki/Building_Blender

if(CMAKE_COMPILER_IS_GNUCC)
  if("${CMAKE_C_COMPILER_VERSION}" VERSION_LESS "11.0.0")
    message(FATAL_ERROR "The minimum supported version of GCC is 11.0.0, found ${CMAKE_C_COMPILER_VERSION}")
  endif()
elseif(CMAKE_C_COMPILER_ID MATCHES "Clang")
  if(CMAKE_COMPILER_IS_GNUCC AND ("${CMAKE_C_COMPILER_VERSION}" VERSION_LESS "8.0"))
    message(FATAL_ERROR "The minimum supported version of CLANG is 8.0, found ${CMAKE_C_COMPILER_VERSION}")
  endif()
elseif(CMAKE_CXX_COMPILER_ID MATCHES MSVC)
  if(MSVC_VERSION VERSION_LESS "1928")
    # MSVC_VERSION is an internal version number, it doesn't map to something
    # the end user would recognize as a version. Because of this, for MSVC we do
    # not show the found number. When using our make.bat the actual VS version
    # will be displayed on the console before starting the build, anyway.
    message(FATAL_ERROR "The minimum supported version of MSVC is 2019 (16.9.16)")
  endif()
endif()

# -----------------------------------------------------------------------------
# Test Compiler/Library Features

include(build_files/cmake/have_features.cmake)


# -----------------------------------------------------------------------------
# Redirect Output Files

set(EXECUTABLE_OUTPUT_PATH ${CMAKE_BINARY_DIR}/bin CACHE INTERNAL "" FORCE)
set(LIBRARY_OUTPUT_PATH ${CMAKE_BINARY_DIR}/lib CACHE INTERNAL "" FORCE)

get_property(GENERATOR_IS_MULTI_CONFIG GLOBAL PROPERTY GENERATOR_IS_MULTI_CONFIG)
if(GENERATOR_IS_MULTI_CONFIG)
  set(TESTS_OUTPUT_DIR ${EXECUTABLE_OUTPUT_PATH}/tests/$<CONFIG>/ CACHE INTERNAL "" FORCE)
else()
  set(TESTS_OUTPUT_DIR ${EXECUTABLE_OUTPUT_PATH}/tests/ CACHE INTERNAL "" FORCE)
endif()


# -----------------------------------------------------------------------------
# Set Default Configuration Options

get_blender_version()

if(WIN32)
  add_definitions(
    # This is the app ID used for file registration, given it's used from several modules
    # there really is no nice way to get this information consistent without a global define.
    -DBLENDER_WIN_APPID="blender.${BLENDER_VERSION_MAJOR}.${BLENDER_VERSION_MINOR}"
    # This is the name that will be shown in the taskbar and OpenWith windows UI
    -DBLENDER_WIN_APPID_FRIENDLY_NAME="Blender ${BLENDER_VERSION_MAJOR}.${BLENDER_VERSION_MINOR}"
  )
endif()

# -----------------------------------------------------------------------------
# Declare Options

# Blender internal features
option(WITH_BLENDER "Build blender (disable to build only Cycles stand-alone)." ON)
mark_as_advanced(WITH_BLENDER)

if(WIN32)
  option(WITH_BLENDER_THUMBNAILER "\
Build \"BlendThumb.dll\" helper for Windows explorer integration to support extracting \
thumbnails from `.blend` files."
    ON
  )
else()
  set(_option_default ON)
  if(APPLE)
    # In future, can be used with `quicklookthumbnailing/qlthumbnailreply`
    # to create file thumbnails for say Finder.
    # Turn it off for now, even though it can build on APPLE, it's not likely to be useful.
    set(_option_default OFF)
  endif()
  option(WITH_BLENDER_THUMBNAILER "\
Build stand-alone \"blender-thumbnailer\" command-line thumbnail extraction utility, \
intended for use by file-managers to extract PNG images from `.blend` files."
    ${_option_default}
  )
  unset(_option_default)
endif()

option(WITH_INTERNATIONAL "Enable I18N (International fonts and text)" ON)

option(WITH_PYTHON        "Enable Embedded Python API  (only disable for development)" ON)
option(WITH_PYTHON_SECURITY "Disables execution of scripts within blend files by default" ON)
# Don't want people disabling this unless they really know what they are doing.
mark_as_advanced(WITH_PYTHON)
# Some distributions see this as a security issue, rather than have them patch it,
# make a build option.
mark_as_advanced(WITH_PYTHON_SECURITY)

option(WITH_PYTHON_SAFETY "Enable internal API error checking to track invalid data to prevent crash on access (at the expense of some efficiency, only enable for development)." OFF)
mark_as_advanced(WITH_PYTHON_SAFETY)
option(WITH_PYTHON_MODULE "Enable building as a python module which runs without a user interface, like running regular blender in background mode (experimental, only enable for development), installs to PYTHON_SITE_PACKAGES (or CMAKE_INSTALL_PREFIX if WITH_INSTALL_PORTABLE is enabled)." OFF)

option(WITH_BUILDINFO     "Include extra build details (only disable for development & faster builds)" ON)
set(BUILDINFO_OVERRIDE_DATE "" CACHE STRING "Use instead of the current date for reproducible builds (empty string disables this option)")
set(BUILDINFO_OVERRIDE_TIME "" CACHE STRING "Use instead of the current time for reproducible builds (empty string disables this option)")
set(CPACK_OVERRIDE_PACKAGENAME "" CACHE STRING "Use instead of the standard packagename (empty string disables this option)")
mark_as_advanced(CPACK_OVERRIDE_PACKAGENAME)
mark_as_advanced(BUILDINFO_OVERRIDE_DATE)
mark_as_advanced(BUILDINFO_OVERRIDE_TIME)

if(${CMAKE_VERSION} VERSION_GREATER_EQUAL "3.16")
  option(WITH_UNITY_BUILD   "Enable unity build for modules that support it to improve compile times" ON)
  mark_as_advanced(WITH_UNITY_BUILD)
else()
  set(WITH_UNITY_BUILD OFF)
endif()

option(WITH_IK_ITASC      "Enable ITASC IK solver (only disable for development & for incompatible C++ compilers)" ON)
option(WITH_IK_SOLVER     "Enable Legacy IK solver (only disable for development)" ON)
option(WITH_FFTW3         "Enable FFTW3 support (Used for smoke, ocean sim, and audio effects)" ON)
option(WITH_PUGIXML       "Enable PugiXML support (Used for OpenImageIO, Grease Pencil SVG export)" ON)
option(WITH_BULLET        "Enable Bullet (Physics Engine)" ON)
option(WITH_SYSTEM_BULLET "Use the systems bullet library (currently unsupported due to missing features in upstream!)" )
mark_as_advanced(WITH_SYSTEM_BULLET)
option(WITH_OPENCOLORIO   "Enable OpenColorIO color management" ON)

set(_option_default ON)
if(APPLE)
  # There's no OpenXR runtime in sight for macOS, neither is code well
  # tested there -> disable it by default.
  set(_option_default OFF)
endif()
option(WITH_XR_OPENXR "Enable VR features through the OpenXR specification" ${_option_default})
if(APPLE)
  mark_as_advanced(WITH_XR_OPENXR)
endif()
unset(_option_default)

option(WITH_GMP "Enable features depending on GMP (Exact Boolean)" ON)

# Compositor
option(WITH_COMPOSITOR_CPU     "Enable the tile based CPU nodal compositor" ON)
option(WITH_OPENIMAGEDENOISE   "Enable the OpenImageDenoise compositing node" ON)

option(WITH_OPENSUBDIV    "Enable OpenSubdiv for surface subdivision" ON)

option(WITH_POTRACE       "Enable features relying on potrace" ON)
option(WITH_OPENVDB       "Enable features relying on OpenVDB" ON)
option(WITH_OPENVDB_BLOSC "Enable blosc compression for OpenVDB, only enable if OpenVDB was built with blosc support" ON)
option(WITH_OPENVDB_3_ABI_COMPATIBLE "Assume OpenVDB library has been compiled with version 3 ABI compatibility" OFF)
mark_as_advanced(WITH_OPENVDB_3_ABI_COMPATIBLE)
option(WITH_NANOVDB       "Enable usage of NanoVDB data structure for rendering on the GPU" ON)
option(WITH_HARU          "Enable features relying on Libharu (Grease pencil PDF export)" ON)

# GHOST Windowing Library Options
option(WITH_GHOST_DEBUG   "Enable debugging output for the GHOST library" OFF)
mark_as_advanced(WITH_GHOST_DEBUG)

option(WITH_GHOST_SDL    "Enable building Blender against SDL for windowing rather than the native APIs" OFF)
mark_as_advanced(WITH_GHOST_SDL)

if(UNIX AND NOT (APPLE OR HAIKU))
  option(WITH_GHOST_X11 "Enable building Blender against X11 for windowing" ON)
  mark_as_advanced(WITH_GHOST_X11)

  option(WITH_GHOST_WAYLAND "Enable building Blender against Wayland for windowing" ON)
  mark_as_advanced(WITH_GHOST_WAYLAND)

  if(WITH_GHOST_WAYLAND)
    option(WITH_GHOST_WAYLAND_LIBDECOR "Optionally build with LibDecor window decorations" ON)
    mark_as_advanced(WITH_GHOST_WAYLAND_LIBDECOR)

    option(WITH_GHOST_WAYLAND_DBUS "Optionally build with DBUS support (used for Cursor themes). May hang on startup systems where DBUS is not used." OFF)
    mark_as_advanced(WITH_GHOST_WAYLAND_DBUS)

    option(WITH_GHOST_WAYLAND_DYNLOAD  "Enable runtime dynamic WAYLAND libraries loading" ON)
    mark_as_advanced(WITH_GHOST_WAYLAND_DYNLOAD)

    set(WITH_GHOST_WAYLAND_APP_ID "" CACHE STRING "\
The application ID used for Blender (use default when an empty string), \
this can be used to differentiate Blender instances by version or branch for example."
    )
    mark_as_advanced(WITH_GHOST_WAYLAND_APP_ID)
  endif()
endif()

if(WITH_GHOST_X11)
  option(WITH_GHOST_XDND    "Enable drag'n'drop support on X11 using XDND protocol" ON)
endif()

# Misc...
option(WITH_HEADLESS      "Build without graphical support (renderfarm, server mode only)" OFF)
mark_as_advanced(WITH_HEADLESS)

option(WITH_QUADRIFLOW    "Build with quadriflow remesher support" ON)

option(WITH_AUDASPACE    "Build with blenders audio library (only disable if you know what you're doing!)" ON)
option(WITH_SYSTEM_AUDASPACE "Build with external audaspace library installed on the system (only enable if you know what you're doing!)" OFF)
mark_as_advanced(WITH_AUDASPACE)
mark_as_advanced(WITH_SYSTEM_AUDASPACE)

set_and_warn_dependency(WITH_AUDASPACE WITH_SYSTEM_AUDASPACE OFF)

option(WITH_OPENMP        "Enable OpenMP (has to be supported by the compiler)" ON)
if(UNIX AND NOT APPLE)
  option(WITH_OPENMP_STATIC "Link OpenMP statically (only used by the release environment)" OFF)
  mark_as_advanced(WITH_OPENMP_STATIC)
endif()

if(WITH_GHOST_X11)
  option(WITH_X11_XINPUT    "Enable X11 Xinput (tablet support and unicode input)"  ON)
  option(WITH_X11_XF86VMODE "Enable X11 video mode switching"                       ON)
  option(WITH_X11_XFIXES    "Enable X11 XWayland cursor warping workaround"         ON)
endif()

if(UNIX AND NOT APPLE)
  option(WITH_SYSTEM_FREETYPE "Use the freetype library provided by the operating system" OFF)
  option(WITH_SYSTEM_EIGEN3 "Use the systems Eigen3 library" OFF)
else()
  set(WITH_SYSTEM_FREETYPE OFF)
  set(WITH_SYSTEM_EIGEN3 OFF)
endif()


# Modifiers
option(WITH_MOD_FLUID           "Enable Mantaflow Fluid Simulation Framework" ON)
option(WITH_MOD_REMESH          "Enable Remesh Modifier" ON)
option(WITH_MOD_OCEANSIM        "Enable Ocean Modifier" ON)

# Image format support
option(WITH_IMAGE_OPENEXR       "Enable OpenEXR Support (http://www.openexr.com)" ON)
option(WITH_IMAGE_OPENJPEG      "Enable OpenJpeg Support (http://www.openjpeg.org)" ON)
option(WITH_IMAGE_CINEON        "Enable CINEON and DPX Image Support" ON)
option(WITH_IMAGE_WEBP          "Enable WebP Image Support" ON)

# Audio/Video format support
option(WITH_CODEC_AVI           "Enable Blenders own AVI file support (raw/jpeg)" ON)
option(WITH_CODEC_FFMPEG        "Enable FFMPeg Support (http://ffmpeg.org)" ON)
option(WITH_CODEC_SNDFILE       "Enable libsndfile Support (http://www.mega-nerd.com/libsndfile)" ON)

# Alembic support
option(WITH_ALEMBIC             "Enable Alembic Support" ON)

# Universal Scene Description support
option(WITH_USD                 "Enable Universal Scene Description (USD) Support" ON)

# MaterialX
option(WITH_MATERIALX           "Enable MaterialX Support" OFF)

# 3D format support
# Disable opencollada when we don't have precompiled libs
option(WITH_OPENCOLLADA   "Enable OpenCollada Support (http://www.opencollada.org)" ON)
option(WITH_IO_WAVEFRONT_OBJ  "Enable Wavefront-OBJ 3D file format support (*.obj)" ON)
option(WITH_IO_PLY            "Enable PLY 3D file format support (*.ply)" ON)
option(WITH_IO_STL            "Enable STL 3D file format support (*.stl)" ON)
option(WITH_IO_GPENCIL        "Enable grease-pencil file format IO (*.svg, *.pdf)" ON)

# Sound output
option(WITH_SDL           "Enable SDL for sound" ON)
option(WITH_OPENAL        "Enable OpenAL Support (http://www.openal.org)" ON)
if(APPLE)
  option(WITH_COREAUDIO    "Enable CoreAudio for audio support on macOS" ON)
else()
  set(WITH_COREAUDIO OFF)
endif()
if(NOT WIN32)
  set(_option_default ON)
  if(APPLE)
    set(_option_default OFF)
  endif()
  option(WITH_JACK "Enable JACK Support (http://www.jackaudio.org)" ${_option_default})
  unset(_option_default)
  option(WITH_JACK_DYNLOAD "Enable runtime dynamic JACK libraries loading" OFF)
else()
  set(WITH_JACK OFF)
endif()
if(UNIX AND NOT APPLE)
  option(WITH_SDL_DYNLOAD  "Enable runtime dynamic SDL libraries loading" OFF)
endif()
if(UNIX AND NOT APPLE)
  option(WITH_PULSEAUDIO   "Enable PulseAudio for audio support on Linux" ON)
  option(WITH_PULSEAUDIO_DYNLOAD  "Enable runtime dynamic PulseAudio libraries loading" OFF)
else()
  set(WITH_PULSEAUDIO OFF)
endif()
if(WIN32)
  option(WITH_WASAPI      "Enable Windows Audio Sessions API for audio support on Windows" ON)
else()
  set(WITH_WASAPI OFF)
endif()

# Compression
option(WITH_LZO           "Enable fast LZO compression (used for pointcache)" ON)
option(WITH_LZMA          "Enable best LZMA compression, (used for pointcache)" ON)
if(UNIX AND NOT APPLE)
  option(WITH_SYSTEM_LZO    "Use the system LZO library" OFF)
endif()
option(WITH_DRACO         "Enable Draco mesh compression Python module (used for glTF)" ON)

# Camera/motion tracking
option(WITH_LIBMV         "Enable Libmv structure from motion library" ON)
option(WITH_LIBMV_SCHUR_SPECIALIZATIONS "Enable fixed-size schur specializations." ON)
mark_as_advanced(WITH_LIBMV_SCHUR_SPECIALIZATIONS)

# Logging/unbit test libraries.
option(WITH_SYSTEM_GFLAGS   "Use system-wide Gflags instead of a bundled one" OFF)
option(WITH_SYSTEM_GLOG     "Use system-wide Glog instead of a bundled one" OFF)
mark_as_advanced(WITH_SYSTEM_GFLAGS)
mark_as_advanced(WITH_SYSTEM_GLOG)

# Freestyle
option(WITH_FREESTYLE     "Enable Freestyle (advanced edges rendering)" ON)

# Libraries.
if(UNIX AND NOT APPLE)
  # Optionally build without pre-compiled libraries.
  # NOTE: this could be supported on all platforms however in practice UNIX is the only platform
  # that has good support for detecting installed libraries.
  option(WITH_LIBS_PRECOMPILED "\
Detect and link against pre-compiled libraries (typically found under \"../lib/\"). \
Disabling this option will use the system libraries although cached paths \
that point to pre-compiled libraries will be left as-is."
    ON
  )
  mark_as_advanced(WITH_LIBS_PRECOMPILED)

  option(WITH_STATIC_LIBS "Try to link with static libraries, as much as possible, to make blender more portable across distributions" OFF)
  if(WITH_STATIC_LIBS)
    option(WITH_BOOST_ICU "Boost uses ICU library (required for linking with static Boost built with libicu)." OFF)
    mark_as_advanced(WITH_BOOST_ICU)
  endif()
endif()

# Misc
if(WIN32 OR APPLE)
  option(WITH_INPUT_IME "Enable Input Method Editor (IME) for complex Asian character input" ON)
endif()
option(WITH_INPUT_NDOF "Enable NDOF input devices (SpaceNavigator and friends)" ON)
if(UNIX AND NOT APPLE)
  option(WITH_INSTALL_PORTABLE "Install redistributable runtime, otherwise install into CMAKE_INSTALL_PREFIX" ON)
endif()

option(WITH_PYTHON_INSTALL       "Copy system python into the blender install folder" ON)

option(WITH_INSTALL_COPYRIGHT    "Copy the official Blender Foundation's copyright.txt into the Blender install folder" OFF)
mark_as_advanced(WITH_INSTALL_COPYRIGHT)

if((WITH_AUDASPACE AND NOT WITH_SYSTEM_AUDASPACE) OR WITH_MOD_FLUID)
  option(WITH_PYTHON_NUMPY "Include NumPy in Blender (used by Audaspace and Mantaflow)"  ON)
endif()

if(WIN32 OR APPLE)
  # Windows and macOS have this bundled with Python libraries.
elseif(WITH_PYTHON_INSTALL OR WITH_PYTHON_NUMPY)
  set(PYTHON_NUMPY_PATH            "" CACHE PATH "Path to python site-packages or dist-packages containing 'numpy' module")
  mark_as_advanced(PYTHON_NUMPY_PATH)
  set(PYTHON_NUMPY_INCLUDE_DIRS    "" CACHE PATH "Path to the include directory of the NumPy module")
  mark_as_advanced(PYTHON_NUMPY_INCLUDE_DIRS)
endif()
if(WITH_PYTHON_INSTALL)
  option(WITH_PYTHON_INSTALL_NUMPY "Copy system NumPy into the blender install folder"  ON)

  if(UNIX AND NOT APPLE)
    option(WITH_PYTHON_INSTALL_REQUESTS "Copy system requests into the blender install folder" ON)
    set(PYTHON_REQUESTS_PATH "" CACHE PATH "Path to python site-packages or dist-packages containing 'requests' module")
    mark_as_advanced(PYTHON_REQUESTS_PATH)
  endif()

  option(WITH_PYTHON_INSTALL_ZSTANDARD "Copy zstandard into the blender install folder" ON)
  set(PYTHON_ZSTANDARD_PATH "" CACHE PATH "Path to python site-packages or dist-packages containing 'zstandard' module")
  mark_as_advanced(PYTHON_ZSTANDARD_PATH)
endif()

option(WITH_CPU_SIMD              "Enable SIMD instruction if they're detected on the host machine" ON)
mark_as_advanced(WITH_CPU_SIMD)

# Cycles
option(WITH_CYCLES                   "Enable Cycles Render Engine" ON)
option(WITH_CYCLES_OSL               "Build Cycles with OpenShadingLanguage support" ON)
option(WITH_CYCLES_PATH_GUIDING      "Build Cycles with path guiding support" ON)
option(WITH_CYCLES_EMBREE            "Build Cycles with Embree support" ON)
option(WITH_CYCLES_LOGGING           "Build Cycles with logging support" ON)
option(WITH_CYCLES_DEBUG             "Build Cycles with options useful for debugging (e.g., MIS)" OFF)

option(WITH_CYCLES_STANDALONE        "Build Cycles standalone application" OFF)
option(WITH_CYCLES_STANDALONE_GUI    "Build Cycles standalone with GUI" OFF)
option(WITH_CYCLES_PRECOMPUTE        "Build Cycles data precomputation tool" OFF)

option(WITH_CYCLES_HYDRA_RENDER_DELEGATE "Build Cycles Hydra render delegate" OFF)

option(WITH_CYCLES_DEBUG_NAN         "Build Cycles with additional asserts for detecting NaNs and invalid values" OFF)
option(WITH_CYCLES_NATIVE_ONLY       "Build Cycles with native kernel only (which fits current CPU, use for development only)" OFF)
option(WITH_CYCLES_KERNEL_ASAN       "Build Cycles kernels with address sanitizer when WITH_COMPILER_ASAN is on, even if it's very slow" OFF)
set(CYCLES_TEST_DEVICES CPU CACHE STRING "Run regression tests on the specified device types (CPU CUDA OPTIX HIP)" )
mark_as_advanced(WITH_CYCLES_KERNEL_ASAN)
mark_as_advanced(WITH_CYCLES_LOGGING)
mark_as_advanced(WITH_CYCLES_DEBUG_NAN)
mark_as_advanced(WITH_CYCLES_NATIVE_ONLY)
mark_as_advanced(WITH_CYCLES_PRECOMPUTE)

# NVIDIA CUDA & OptiX
if(NOT APPLE)
  option(WITH_CYCLES_DEVICE_CUDA       "Enable Cycles NVIDIA CUDA compute support" ON)
  option(WITH_CYCLES_DEVICE_OPTIX      "Enable Cycles NVIDIA OptiX support" ON)
  mark_as_advanced(WITH_CYCLES_DEVICE_CUDA)

  option(WITH_CYCLES_CUDA_BINARIES     "Build Cycles NVIDIA CUDA binaries" OFF)
  set(CYCLES_CUDA_BINARIES_ARCH sm_30 sm_35 sm_37 sm_50 sm_52 sm_60 sm_61 sm_70 sm_75 sm_86 sm_89 compute_75 CACHE STRING "CUDA architectures to build binaries for")
  option(WITH_CYCLES_CUDA_BUILD_SERIAL "Build cubins one after another (useful on machines with limited RAM)" OFF)
  option(WITH_CUDA_DYNLOAD             "Dynamically load CUDA libraries at runtime (for developers, makes cuda-gdb work)" ON)

  set(OPTIX_ROOT_DIR                   "" CACHE PATH "Path to the OptiX SDK root directory, for building Cycles OptiX kernels.")
  set(CYCLES_RUNTIME_OPTIX_ROOT_DIR    "" CACHE PATH "Path to the OptiX SDK root directory. When set, this path will be used at runtime to compile OptiX kernels.")

  mark_as_advanced(CYCLES_CUDA_BINARIES_ARCH)
  mark_as_advanced(WITH_CYCLES_CUDA_BUILD_SERIAL)
  mark_as_advanced(WITH_CUDA_DYNLOAD)
  mark_as_advanced(OPTIX_ROOT_DIR)
  mark_as_advanced(CYCLES_RUNTIME_OPTIX_ROOT_DIR)
endif()

# AMD HIP
if(NOT APPLE)
  option(WITH_CYCLES_DEVICE_HIP        "Enable Cycles AMD HIP support" ON)
  option(WITH_CYCLES_HIP_BINARIES      "Build Cycles AMD HIP binaries" OFF)
  # Radeon VII (gfx906) not currently working with HIP SDK, so left out of the list.
  set(CYCLES_HIP_BINARIES_ARCH gfx900 gfx90c gfx902 gfx1010 gfx1011 gfx1012 gfx1030 gfx1031 gfx1032 gfx1034 gfx1035 gfx1100 gfx1101 gfx1102 CACHE STRING "AMD HIP architectures to build binaries for")
  mark_as_advanced(WITH_CYCLES_DEVICE_HIP)
  mark_as_advanced(CYCLES_HIP_BINARIES_ARCH)

  # HIPRT is only available on Windows for now.
  if(WIN32)
    option(WITH_CYCLES_DEVICE_HIPRT      "Enable Cycles AMD HIPRT support" OFF)
    mark_as_advanced(WITH_CYCLES_DEVICE_HIPRT)
  endif()
endif()

# Apple Metal
if(APPLE)
  option(WITH_CYCLES_DEVICE_METAL       "Enable Cycles Apple Metal compute support" ON)
endif()

# oneAPI
if(NOT APPLE)
  option(WITH_CYCLES_DEVICE_ONEAPI "Enable Cycles oneAPI compute support" OFF)
  option(WITH_CYCLES_ONEAPI_BINARIES "Enable Ahead-Of-Time compilation for Cycles oneAPI device" OFF)
  option(WITH_CYCLES_ONEAPI_HOST_TASK_EXECUTION "Switch target of oneAPI implementation from SYCL devices to Host Task (single thread on CPU). This option is only for debugging purposes." OFF)

  # https://www.intel.com/content/www/us/en/develop/documentation/oneapi-dpcpp-cpp-compiler-dev-guide-and-reference/top/compilation/ahead-of-time-compilation.html
  # acm-g10 is the target for the first Intel Arc Alchemist GPUs.
  set(CYCLES_ONEAPI_SPIR64_GEN_DEVICES "acm-g10" CACHE STRING "oneAPI Intel GPU architectures to build binaries for")
  set(CYCLES_ONEAPI_SYCL_TARGETS spir64 spir64_gen CACHE STRING "oneAPI targets to build AOT binaries for")

  mark_as_advanced(WITH_CYCLES_ONEAPI_HOST_TASK_EXECUTION)
  mark_as_advanced(CYCLES_ONEAPI_SPIR64_GEN_DEVICES)
  mark_as_advanced(CYCLES_ONEAPI_SYCL_TARGETS)
endif()

# Draw Manager
option(WITH_DRAW_DEBUG "Add extra debug capabilities to Draw Manager" OFF)
mark_as_advanced(WITH_DRAW_DEBUG)

# LLVM
option(WITH_LLVM                    "Use LLVM" OFF)
if(APPLE)
  option(LLVM_STATIC                  "Link with LLVM static libraries" ON) # we prefer static llvm build on Apple, dyn build possible though
else()
  option(LLVM_STATIC                  "Link with LLVM static libraries" OFF)
endif()
mark_as_advanced(LLVM_STATIC)
option(WITH_CLANG                   "Use Clang" OFF)

# disable for now, but plan to support on all platforms eventually
option(WITH_MEM_JEMALLOC   "Enable malloc replacement (http://www.canonware.com/jemalloc)" ON)
mark_as_advanced(WITH_MEM_JEMALLOC)

# currently only used for BLI_mempool
option(WITH_MEM_VALGRIND "Enable extended valgrind support for better reporting" OFF)
mark_as_advanced(WITH_MEM_VALGRIND)

# Debug
option(WITH_CXX_GUARDEDALLOC "Enable GuardedAlloc for C++ memory allocation tracking (only enable for development)" OFF)
mark_as_advanced(WITH_CXX_GUARDEDALLOC)

option(WITH_ASSERT_ABORT "Call abort() when raising an assertion through BLI_assert()" ON)
mark_as_advanced(WITH_ASSERT_ABORT)

if((UNIX AND NOT APPLE) OR (CMAKE_GENERATOR MATCHES "^Visual Studio.+"))
  option(WITH_CLANG_TIDY "Use Clang Tidy to analyze the source code (only enable for development on Linux using Clang, or Windows using the Visual Studio IDE)" OFF)
  mark_as_advanced(WITH_CLANG_TIDY)
endif()

option(WITH_BOOST "Enable features depending on boost" ON)
option(WITH_TBB   "Enable multithreading. TBB is also required for features such as Cycles, OpenVDB and USD" ON)

# TBB malloc is only supported on for windows currently
if(WIN32)
  option(WITH_TBB_MALLOC_PROXY "Enable the TBB malloc replacement" ON)
endif()

# This should be turned off when Blender enter beta/rc/release
if("${BLENDER_VERSION_CYCLE}" STREQUAL "alpha")
  set(WITH_EXPERIMENTAL_FEATURES ON)
else()
  set(WITH_EXPERIMENTAL_FEATURES OFF)
endif()

# Unit testing
option(WITH_GTESTS "Enable GTest unit testing" OFF)
option(WITH_OPENGL_RENDER_TESTS "Enable OpenGL render related unit testing (Experimental)" OFF)
option(WITH_OPENGL_DRAW_TESTS "Enable OpenGL UI drawing related unit testing (Experimental)" OFF)
# NOTE: All callers of this must add `TEST_PYTHON_EXE_EXTRA_ARGS` before any other arguments.
set(TEST_PYTHON_EXE "" CACHE PATH "Python executable to run unit tests")
mark_as_advanced(TEST_PYTHON_EXE)

# Documentation
if(UNIX AND NOT APPLE)
  option(WITH_DOC_MANPAGE "Create a manual page (Unix manpage)" OFF)
endif()


# OpenGL

option(WITH_OPENGL "When off limits visibility of the opengl headers to just bf_gpu and gawain (temporary option for development purposes)" ON)
option(WITH_GPU_BUILDTIME_SHADER_BUILDER "Shader builder is a developer option enabling linting on GLSL during compilation" OFF)
option(WITH_RENDERDOC "Use Renderdoc API to capture frames" OFF)

mark_as_advanced(
  WITH_OPENGL
  WITH_GPU_BUILDTIME_SHADER_BUILDER
  WITH_RENDERDOC
)

# Vulkan
option(WITH_VULKAN_BACKEND "Enable Vulkan as graphics backend (only for development)" OFF)
option(WITH_VULKAN_GUARDEDALLOC "Use guardedalloc for host allocations done inside Vulkan (development option)" OFF)
mark_as_advanced(
  WITH_VULKAN_BACKEND
  WITH_VULKAN_GUARDEDALLOC
)

# Metal

if(APPLE)
  option(WITH_METAL_BACKEND "Use Metal for graphics instead of (or as well as) OpenGL on macOS." ON)
  mark_as_advanced(WITH_METAL_BACKEND)
else()
  set(WITH_METAL_BACKEND OFF)
endif()

if(WIN32)
  getDefaultWindowsPrefixBase(CMAKE_GENERIC_PROGRAM_FILES)
  set(CPACK_INSTALL_PREFIX ${CMAKE_GENERIC_PROGRAM_FILES}/${})
endif()

option(WITH_STRSIZE_DEBUG "\
Ensure string operations on fixed size buffers \
(works well with with \"WITH_COMPILER_ASAN\" & valgrind to detect incorrect buffer size arguments)"
  OFF)
mark_as_advanced(WITH_STRSIZE_DEBUG)

# Compiler tool-chain.
if(UNIX)
  if(CMAKE_COMPILER_IS_GNUCC)
    option(WITH_LINKER_GOLD "Use ld.gold linker which is usually faster than ld.bfd" ON)
    mark_as_advanced(WITH_LINKER_GOLD)
  endif()
  if(CMAKE_COMPILER_IS_GNUCC OR CMAKE_C_COMPILER_ID MATCHES "Clang")
    option(WITH_LINKER_LLD "Use ld.lld linker which is usually faster than ld.gold" OFF)
    mark_as_advanced(WITH_LINKER_LLD)
    option(WITH_LINKER_MOLD "Use ld.mold linker which is usually faster than ld.gold & ld.lld. Needs \"sold\" subscription on macOS." OFF)
    mark_as_advanced(WITH_LINKER_MOLD)
  endif()
endif()

option(WITH_COMPILER_ASAN "Build and link against address sanitizer (only for Debug & RelWithDebInfo targets)." OFF)
mark_as_advanced(WITH_COMPILER_ASAN)

if(CMAKE_COMPILER_IS_GNUCC OR CMAKE_C_COMPILER_ID MATCHES "Clang")
  if(WITH_COMPILER_ASAN)
    set(_asan_defaults "\
-fsanitize=address \
-fsanitize=bool \
-fsanitize=bounds \
-fsanitize=enum \
-fsanitize=float-cast-overflow \
-fsanitize=float-divide-by-zero \
-fsanitize=nonnull-attribute \
-fsanitize=returns-nonnull-attribute \
-fsanitize=signed-integer-overflow \
-fsanitize=undefined \
-fsanitize=vla-bound \
-fno-sanitize=alignment \
")

    if(MSVC)
      # clang-cl doesn't support all sanitizers, but leak and object-size give errors/warnings.
      set(_asan_defaults "${_asan_defaults}")
    elseif(APPLE)
      # AppleClang doesn't support all sanitizers, but leak gives error.
      # Build type is not known for multi-config generator, so don't add object-size sanitizer.
      if(CMAKE_BUILD_TYPE MATCHES "Debug" OR GENERATOR_IS_MULTI_CONFIG)
        # Silence the warning that object-size is not effective in -O0.
        set(_asan_defaults "${_asan_defaults}")
      else()
        string(APPEND _asan_defaults " -fsanitize=object-size")
      endif()
    elseif(CMAKE_COMPILER_IS_GNUCC)
      string(APPEND _asan_defaults " -fsanitize=leak -fsanitize=object-size")
    else()
      string(APPEND _asan_defaults " -fsanitize=leak")
    endif()

    set(COMPILER_ASAN_CFLAGS "${_asan_defaults}" CACHE STRING "C flags for address sanitizer")
    mark_as_advanced(COMPILER_ASAN_CFLAGS)
    set(COMPILER_ASAN_CXXFLAGS "${_asan_defaults}" CACHE STRING "C++ flags for address sanitizer")
    mark_as_advanced(COMPILER_ASAN_CXXFLAGS)

    unset(_asan_defaults)

    if(MSVC)
      find_library(
        COMPILER_ASAN_LIBRARY NAMES clang_rt.asan-x86_64
        PATHS
        [HKEY_LOCAL_MACHINE\\SOFTWARE\\Wow6432Node\\LLVM\\LLVM;]/lib/clang/7.0.0/lib/windows
        [HKEY_LOCAL_MACHINE\\SOFTWARE\\Wow6432Node\\LLVM\\LLVM;]/lib/clang/6.0.0/lib/windows
      )
      mark_as_advanced(COMPILER_ASAN_LIBRARY)
    elseif(APPLE)
      execute_process(COMMAND ${CMAKE_CXX_COMPILER}
        -print-file-name=lib
        OUTPUT_VARIABLE CLANG_LIB_DIR
      )
      string(STRIP "${CLANG_LIB_DIR}" CLANG_LIB_DIR)
      find_library(
        COMPILER_ASAN_LIBRARY
        NAMES
          libclang_rt.asan_osx_dynamic.dylib
        PATHS
          "${CLANG_LIB_DIR}/darwin/"
      )
      unset(CLANG_LIB_DIR)
      mark_as_advanced(COMPILER_ASAN_LIBRARY)
    elseif(CMAKE_COMPILER_IS_GNUCC)
      find_library(
        COMPILER_ASAN_LIBRARY asan ${CMAKE_C_IMPLICIT_LINK_DIRECTORIES}
      )
      mark_as_advanced(COMPILER_ASAN_LIBRARY)
    endif()

  endif()
endif()

if(CMAKE_COMPILER_IS_GNUCC OR CMAKE_C_COMPILER_ID MATCHES "Clang")
  option(WITH_COMPILER_SHORT_FILE_MACRO "Make paths in macros like __FILE__ relative to top level source and build directories." ON)
  mark_as_advanced(WITH_COMPILER_SHORT_FILE_MACRO)
endif()

if(WIN32)
  # Use hardcoded paths or find_package to find externals
  option(WITH_WINDOWS_FIND_MODULES "Use find_package to locate libraries" OFF)
  mark_as_advanced(WITH_WINDOWS_FIND_MODULES)

  option(WINDOWS_PYTHON_DEBUG "Include the files needed for debugging python scripts with visual studio 2017+." OFF)
  mark_as_advanced(WINDOWS_PYTHON_DEBUG)

  option(WITH_WINDOWS_BUNDLE_CRT "Bundle the C runtime for install free distribution." ON)
  mark_as_advanced(WITH_WINDOWS_BUNDLE_CRT)

  option(WITH_WINDOWS_SCCACHE "Use sccache to speed up builds (Ninja builder only)" OFF)
  mark_as_advanced(WITH_WINDOWS_SCCACHE)

  option(WITH_WINDOWS_PDB "Generate a pdb file for client side stacktraces" ON)
  mark_as_advanced(WITH_WINDOWS_PDB)

  option(WITH_WINDOWS_STRIPPED_PDB "Use a stripped PDB file" ON)
  mark_as_advanced(WITH_WINDOWS_STRIPPED_PDB)

endif()

if(WIN32 OR XCODE)
  option(IDE_GROUP_SOURCES_IN_FOLDERS "Organize the source files in filters matching the source folders." ON)
  mark_as_advanced(IDE_GROUP_SOURCES_IN_FOLDERS)

  option(IDE_GROUP_PROJECTS_IN_FOLDERS "Organize the projects according to source folder structure." ON)
  mark_as_advanced(IDE_GROUP_PROJECTS_IN_FOLDERS)

  if(IDE_GROUP_PROJECTS_IN_FOLDERS)
    set_property(GLOBAL PROPERTY USE_FOLDERS ON)
  endif()
endif()

if(UNIX)
  # See WITH_WINDOWS_SCCACHE for Windows.
  option(WITH_COMPILER_CCACHE "Use ccache to improve rebuild times (Works with Ninja, Makefiles and Xcode)" OFF)
  mark_as_advanced(WITH_COMPILER_CCACHE)
endif()

# The following only works with the Ninja generator in CMake >= 3.0.
if("${CMAKE_GENERATOR}" MATCHES "Ninja")
  option(WITH_NINJA_POOL_JOBS
         "Enable Ninja pools of jobs, to try to ease building on machines with 16GB of RAM or less (if not yet defined, will try to set best values based on detected machine specifications)."
         OFF)
  mark_as_advanced(WITH_NINJA_POOL_JOBS)
endif()

# Installation process.
set(POSTINSTALL_SCRIPT "" CACHE FILEPATH "Run given CMake script after installation process")
mark_as_advanced(POSTINSTALL_SCRIPT)

set(POSTCONFIGURE_SCRIPT "" CACHE FILEPATH "Run given CMake script as the last step of CMake configuration")
mark_as_advanced(POSTCONFIGURE_SCRIPT)

# end option(...)



# By default we want to install to the directory we are compiling our executables
# unless specified otherwise, which we currently do not allow
if(CMAKE_INSTALL_PREFIX_INITIALIZED_TO_DEFAULT)
  if(WIN32)
    set(CMAKE_INSTALL_PREFIX ${EXECUTABLE_OUTPUT_PATH}/\${BUILD_TYPE} CACHE PATH "default install path" FORCE)
  elseif(APPLE)
    set(CMAKE_INSTALL_PREFIX ${EXECUTABLE_OUTPUT_PATH}/\${BUILD_TYPE} CACHE PATH "default install path" FORCE)
  else()
    if(WITH_INSTALL_PORTABLE)
      set(CMAKE_INSTALL_PREFIX ${EXECUTABLE_OUTPUT_PATH} CACHE PATH "default install path" FORCE)
    endif()
  endif()
endif()

# Effective install path including config folder, as a generator expression.
get_property(GENERATOR_IS_MULTI_CONFIG GLOBAL PROPERTY GENERATOR_IS_MULTI_CONFIG)
if(GENERATOR_IS_MULTI_CONFIG)
  string(REPLACE "\${BUILD_TYPE}" "$<CONFIG>" CMAKE_INSTALL_PREFIX_WITH_CONFIG ${CMAKE_INSTALL_PREFIX})
else()
  string(REPLACE "\${BUILD_TYPE}" "" CMAKE_INSTALL_PREFIX_WITH_CONFIG ${CMAKE_INSTALL_PREFIX})
endif()


# Apple

if(APPLE)
  include(platform_apple_xcode)
endif()


# -----------------------------------------------------------------------------
# Check for Conflicting/Unsupported Configurations

option(WITH_STRICT_BUILD_OPTIONS "When requirements for a build option are not met, error instead of disabling the option" OFF)

if(NOT WITH_BLENDER AND NOT WITH_CYCLES_STANDALONE AND NOT WITH_CYCLES_HYDRA_RENDER_DELEGATE)
  message(FATAL_ERROR
    "At least one of WITH_BLENDER or WITH_CYCLES_STANDALONE "
    "or WITH_CYCLES_HYDRA_RENDER_DELEGATE "
    "must be enabled, nothing to do!"
  )
endif()

set_and_warn_dependency(WITH_AUDASPACE WITH_OPENAL OFF)
set_and_warn_dependency(WITH_AUDASPACE WITH_COREAUDIO OFF)
set_and_warn_dependency(WITH_AUDASPACE WITH_JACK OFF)
set_and_warn_dependency(WITH_AUDASPACE WITH_PULSEAUDIO OFF)
set_and_warn_dependency(WITH_AUDASPACE WITH_WASAPI OFF)

if(NOT WITH_SDL AND WITH_GHOST_SDL)
  message(FATAL_ERROR "WITH_GHOST_SDL requires WITH_SDL")
endif()

# python module, needs some different options
if(WITH_PYTHON_MODULE AND WITH_PYTHON_INSTALL)
  message(FATAL_ERROR "WITH_PYTHON_MODULE requires WITH_PYTHON_INSTALL to be OFF")
endif()

set_and_warn_dependency(WITH_PYTHON WITH_CYCLES        OFF)
set_and_warn_dependency(WITH_PYTHON WITH_DRACO         OFF)
set_and_warn_dependency(WITH_PYTHON WITH_MOD_FLUID     OFF)

if(WITH_DRACO AND NOT WITH_PYTHON_INSTALL)
  message(STATUS "WITH_DRACO requires WITH_PYTHON_INSTALL to be ON, disabling WITH_DRACO for now")
  set(WITH_DRACO OFF)
endif()

# enable boost for cycles, audaspace or i18n
# otherwise if the user disabled

set_and_warn_dependency(WITH_BOOST WITH_INTERNATIONAL  OFF)
set_and_warn_dependency(WITH_BOOST WITH_OPENVDB        OFF)
set_and_warn_dependency(WITH_BOOST WITH_QUADRIFLOW     OFF)
set_and_warn_dependency(WITH_BOOST WITH_USD            OFF)
if(WITH_CYCLES)
  set_and_warn_dependency(WITH_BOOST   WITH_CYCLES_OSL   OFF)
  set_and_warn_dependency(WITH_PUGIXML WITH_CYCLES_OSL   OFF)
endif()

set_and_warn_dependency(WITH_TBB WITH_CYCLES            OFF)
set_and_warn_dependency(WITH_TBB WITH_USD               OFF)
set_and_warn_dependency(WITH_TBB WITH_OPENVDB           OFF)
set_and_warn_dependency(WITH_TBB WITH_MOD_FLUID         OFF)

# NanoVDB requires OpenVDB to convert the data structure
set_and_warn_dependency(WITH_OPENVDB WITH_NANOVDB       OFF)

<<<<<<< HEAD
# OpenVDB, Alembic, OSL uses 'half' or 'imath' from OpenEXR
=======
# OpenVDB, Alembic and OSL uses 'half' or 'imath' from OpenEXR
>>>>>>> 288460ad
set_and_warn_dependency(WITH_IMAGE_OPENEXR WITH_OPENVDB OFF)
set_and_warn_dependency(WITH_IMAGE_OPENEXR WITH_ALEMBIC OFF)
set_and_warn_dependency(WITH_IMAGE_OPENEXR WITH_CYCLES_OSL OFF)

# auto enable openimageio for cycles
if(WITH_CYCLES)
  # auto enable llvm for cycles_osl
  if(WITH_CYCLES_OSL)
    set(WITH_LLVM ON CACHE BOOL "" FORCE)
    set(WITH_CLANG ON CACHE BOOL "" FORCE)
  endif()
else()
  set(WITH_CYCLES_OSL OFF)
endif()

# don't store paths to libs for portable distribution
if(WITH_INSTALL_PORTABLE)
  set(CMAKE_SKIP_BUILD_RPATH TRUE)
endif()

if(WITH_GHOST_SDL OR WITH_HEADLESS)
  message(STATUS "Disabling Ghost Wayland, X11, Input IME, and OpenXR")
  set(WITH_GHOST_WAYLAND OFF)
  set(WITH_GHOST_X11     OFF)
  set(WITH_X11_XINPUT    OFF)
  set(WITH_X11_XF86VMODE OFF)
  set(WITH_X11_XFIXES    OFF)
  set(WITH_GHOST_XDND    OFF)
  set(WITH_INPUT_IME     OFF)
  set(WITH_XR_OPENXR     OFF)
endif()

if(WITH_BUILDINFO)
  find_package(Git)
  set_and_warn_library_found("Git" GIT_FOUND WITH_BUILDINFO)
endif()

if(WITH_AUDASPACE)
  if(NOT WITH_SYSTEM_AUDASPACE)
    set(AUDASPACE_C_INCLUDE_DIRS "${CMAKE_SOURCE_DIR}/extern/audaspace/bindings/C" "${CMAKE_BINARY_DIR}/extern/audaspace")
    set(AUDASPACE_PY_INCLUDE_DIRS "${CMAKE_SOURCE_DIR}/extern/audaspace/bindings")
  endif()
endif()

# Auto-enable CUDA dynload if toolkit is not found.
if(WITH_CYCLES AND WITH_CYCLES_DEVICE_CUDA AND NOT WITH_CUDA_DYNLOAD)
  find_package(CUDA)
  if(NOT CUDA_FOUND)
    message(
      STATUS
      "CUDA toolkit not found, "
      "using dynamic runtime loading of libraries (WITH_CUDA_DYNLOAD) instead"
    )
    set(WITH_CUDA_DYNLOAD ON)
  endif()
endif()

if(WITH_CYCLES_DEVICE_HIP)
  # Currently HIP must be dynamically loaded, this may change in future toolkits
  set(WITH_HIP_DYNLOAD ON)
endif()


# -----------------------------------------------------------------------------
# Check if Sub-modules are Cloned

if(WITH_PYTHON)
  # While we have this as an '#error' in 'bpy_capi_utils.h',
  # upgrading Python tends to cause confusion for users who build.
  # Give the error message early to make this more obvious.
  #
  # Do this before main 'platform_*' checks,
  # because UNIX will search for the old Python paths which may not exist.
  # giving errors about missing paths before this case is met.
  if(DEFINED PYTHON_VERSION AND "${PYTHON_VERSION}" VERSION_LESS "3.10")
    message(
      FATAL_ERROR
      "At least Python 3.10 is required to build, but found Python ${PYTHON_VERSION}"
    )
  endif()

  file(GLOB RESULT "${CMAKE_SOURCE_DIR}/scripts/addons")
  list(LENGTH RESULT DIR_LEN)
  if(DIR_LEN EQUAL 0)
    message(
      WARNING
      "Addons path '${CMAKE_SOURCE_DIR}/scripts/addons' is missing. "
      "This is an external repository which needs to be checked out. Use `make update` to do so. "
      "* CONTINUING WITHOUT ADDONS *"
    )
  endif()
endif()


# -----------------------------------------------------------------------------
# InitialIze Un-cached Vars, Avoid Unused Warning

# linux only, not cached
set(WITH_BINRELOC OFF)

# MACOSX only, set to avoid uninitialized
set(EXETYPE "")

# C/C++ flags
set(PLATFORM_CFLAGS)

# these are added to later on.
set(C_WARNINGS)
set(CXX_WARNINGS)

# NOTE: These flags are intended for situations where where it's impractical to
# suppress warnings by modifying the code or for code which is maintained externally.
# For GCC this typically means adding `-Wno-*` arguments to negate warnings
# that are useful in the general case.
set(C_REMOVE_STRICT_FLAGS)
set(CXX_REMOVE_STRICT_FLAGS)

# Libraries to link to targets in setup_platform_linker_libs
set(PLATFORM_LINKLIBS "")

# Added to target linker flags in setup_platform_linker_flags
# - CMAKE_EXE_LINKER_FLAGS
# - CMAKE_EXE_LINKER_FLAGS_DEBUG
set(PLATFORM_LINKFLAGS "")
set(PLATFORM_LINKFLAGS_DEBUG "")
set(PLATFORM_LINKFLAGS_RELEASE "")
set(PLATFORM_LINKFLAGS_EXECUTABLE "")

if(NOT CMAKE_BUILD_TYPE MATCHES "Release")
  if(WITH_COMPILER_ASAN)
    if(NOT APPLE)
      # Avoid passing address sanitizer compiler flags to `try_compile`.
      # Since linker flags are not set, all compiler checks and `find_package`
      # calls that rely on `try_compile` will fail.
      # See CMP0066 also.
      string(APPEND CMAKE_C_FLAGS_DEBUG " ${COMPILER_ASAN_CFLAGS}")
      string(APPEND CMAKE_C_FLAGS_RELWITHDEBINFO " ${COMPILER_ASAN_CFLAGS}")

      string(APPEND CMAKE_CXX_FLAGS_DEBUG " ${COMPILER_ASAN_CXXFLAGS}")
      string(APPEND CMAKE_CXX_FLAGS_RELWITHDEBINFO " ${COMPILER_ASAN_CXXFLAGS}")
    endif()
    if(MSVC)
      set(COMPILER_ASAN_LINKER_FLAGS "/FUNCTIONPADMIN:6")
    endif()

    if(APPLE AND COMPILER_ASAN_LIBRARY)
      string(REPLACE " " ";" _list_COMPILER_ASAN_CFLAGS ${COMPILER_ASAN_CFLAGS})
      set(_is_CONFIG_DEBUG "$<OR:$<CONFIG:Debug>,$<CONFIG:RelWithDebInfo>>")
      add_compile_options("$<${_is_CONFIG_DEBUG}:${_list_COMPILER_ASAN_CFLAGS}>")
      add_link_options("$<${_is_CONFIG_DEBUG}:-fno-omit-frame-pointer;-fsanitize=address>")
      unset(_list_COMPILER_ASAN_CFLAGS)
      unset(_is_CONFIG_DEBUG)
    elseif(COMPILER_ASAN_LIBRARY)
      set(PLATFORM_LINKLIBS "${PLATFORM_LINKLIBS};${COMPILER_ASAN_LIBRARY}")
      set(PLATFORM_LINKFLAGS "${COMPILER_ASAN_LIBRARY} ${COMPILER_ASAN_LINKER_FLAGS}")
      set(PLATFORM_LINKFLAGS_DEBUG "${COMPILER_ASAN_LIBRARY} ${COMPILER_ASAN_LINKER_FLAGS}")
    endif()
  endif()
endif()

# Test SIMD support, before platform includes to determine if sse2neon is needed.
if(WITH_CPU_SIMD)
  set(COMPILER_SSE_FLAG)
  set(COMPILER_SSE2_FLAG)

  # Test Neon first since macOS Arm can compile and run x86-64 SSE binaries.
  test_neon_support()
  if(NOT SUPPORT_NEON_BUILD)
    test_sse_support(COMPILER_SSE_FLAG COMPILER_SSE2_FLAG)
  endif()
endif()


# ----------------------------------------------------------------------------
# Main Platform Checks
#
# - UNIX
# - WIN32
# - APPLE

if(UNIX AND NOT APPLE)
  include(platform_unix)
elseif(WIN32)
  include(platform_win32)
elseif(APPLE)
  include(platform_apple)
endif()


# -----------------------------------------------------------------------------
# Common Checks for Compatible Options

if(NOT WITH_FFTW3 AND WITH_MOD_OCEANSIM)
  message(FATAL_ERROR "WITH_MOD_OCEANSIM requires WITH_FFTW3 to be ON")
endif()

if(WITH_CYCLES)
  if(WITH_CYCLES_OSL)
    if(NOT WITH_LLVM)
      message(
        FATAL_ERROR
        "Cycles OSL requires WITH_LLVM, the library may not have been found. "
        "Configure LLVM or disable WITH_CYCLES_OSL"
      )
    endif()
  endif()
endif()

if(WITH_INTERNATIONAL)
  if(NOT WITH_BOOST)
    message(
      FATAL_ERROR
      "Internationalization requires WITH_BOOST, the library may not have been found. "
      "Configure BOOST or disable WITH_INTERNATIONAL"
    )
  endif()
endif()

# Enable SIMD support if detected by `test_sse_support()` or `test_neon_support()`.
#
# This is done globally, so that all modules can use it if available, and
# because these are used in headers used by many modules.
if(WITH_CPU_SIMD)
  if(SUPPORT_NEON_BUILD)
    # Neon
    if(SSE2NEON_FOUND)
      include_directories(SYSTEM "${SSE2NEON_INCLUDE_DIRS}")
      add_definitions(-DWITH_SSE2NEON)
    endif()
  else()
    # SSE
    if(SUPPORT_SSE_BUILD)
      string(PREPEND PLATFORM_CFLAGS "${COMPILER_SSE_FLAG} ")
      add_definitions(-D__SSE__ -D__MMX__)
    endif()
    if(SUPPORT_SSE2_BUILD)
      string(APPEND PLATFORM_CFLAGS " ${COMPILER_SSE2_FLAG}")
      add_definitions(-D__SSE2__)
      if(NOT SUPPORT_SSE_BUILD) # don't double up
        add_definitions(-D__MMX__)
      endif()
    endif()
  endif()

  # Print instructions used
  if(SUPPORT_NEON_BUILD)
    if(SSE2NEON_FOUND)
      message(STATUS "Neon SIMD instructions enabled")
    else()
      message(STATUS "Neon SIMD instructions detected but unused, requires sse2neon")
    endif()
  elseif(SUPPORT_SSE2_BUILD)
    message(STATUS "SSE2 SIMD instructions enabled")
  elseif(SUPPORT_SSE_BUILD)
    message(STATUS "SSE SIMD instructions enabled")
  else()
    message(STATUS "No SIMD instructions detected")
  endif()
else()
  message(STATUS "SIMD instructions disabled")
endif()

# set the endian define
if(MSVC)
  # for some reason this fails on msvc
  add_definitions(-D__LITTLE_ENDIAN__)

  # OSX-Note: as we do cross-compiling with specific set architecture,
  # endianness-detection and auto-setting is counterproductive
  # so we just set endianness according CMAKE_OSX_ARCHITECTURES

elseif(CMAKE_OSX_ARCHITECTURES MATCHES i386 OR CMAKE_OSX_ARCHITECTURES MATCHES x86_64 OR CMAKE_OSX_ARCHITECTURES MATCHES arm64)
  add_definitions(-D__LITTLE_ENDIAN__)
elseif(CMAKE_OSX_ARCHITECTURES MATCHES ppc OR CMAKE_OSX_ARCHITECTURES MATCHES ppc64)
  add_definitions(-D__BIG_ENDIAN__)

else()
  include(TestBigEndian)
  test_big_endian(_SYSTEM_BIG_ENDIAN)
  if(_SYSTEM_BIG_ENDIAN)
    add_definitions(-D__BIG_ENDIAN__)
  else()
    add_definitions(-D__LITTLE_ENDIAN__)
  endif()
  unset(_SYSTEM_BIG_ENDIAN)
endif()
if(WITH_IMAGE_OPENJPEG)
  # Special handling of Windows platform where openjpeg is always static.
  if(WIN32)
    set(OPENJPEG_DEFINES "-DOPJ_STATIC")
  else()
    set(OPENJPEG_DEFINES "")
  endif()
endif()

if(NOT WITH_SYSTEM_EIGEN3)
  set(EIGEN3_INCLUDE_DIRS ${CMAKE_SOURCE_DIR}/extern/Eigen3)
endif()

if(WITH_OPENVDB)
  list(APPEND OPENVDB_DEFINITIONS -DWITH_OPENVDB)

  if(WITH_OPENVDB_3_ABI_COMPATIBLE)
    list(APPEND OPENVDB_DEFINITIONS -DOPENVDB_3_ABI_COMPATIBLE)
  endif()

  # OpenVDB headers use deprecated TBB headers, silence warning.
  list(APPEND OPENVDB_DEFINITIONS -DTBB_SUPPRESS_DEPRECATED_MESSAGES=1)

  list(APPEND OPENVDB_INCLUDE_DIRS
    ${BOOST_INCLUDE_DIR}
    ${TBB_INCLUDE_DIRS}
    ${OPENEXR_INCLUDE_DIRS}
  )

  list(APPEND OPENVDB_LIBRARIES ${OPENEXR_LIBRARIES} ${ZLIB_LIBRARIES})

  if(WITH_OPENVDB_BLOSC)
    list(APPEND OPENVDB_DEFINITIONS -DWITH_OPENVDB_BLOSC)
    list(APPEND OPENVDB_LIBRARIES ${BLOSC_LIBRARIES} ${ZLIB_LIBRARIES})
  endif()

  list(APPEND OPENVDB_LIBRARIES ${BOOST_LIBRARIES} ${TBB_LIBRARIES})
endif()


# -----------------------------------------------------------------------------
# Configure OpenGL

if(WITH_OPENGL)
  add_definitions(-DWITH_OPENGL)
endif()

# -----------------------------------------------------------------------------
# Configure Metal

if(WITH_METAL_BACKEND)
  add_definitions(-DWITH_METAL_BACKEND)

  # No need to add frameworks here, all the ones we need for Metal and
  # Metal-OpenGL Interop are already being added by
  # build_files/cmake/platform/platform_apple.cmake
endif()


# -----------------------------------------------------------------------------
# Configure OpenMP

if(WITH_OPENMP)
  if(NOT OPENMP_CUSTOM)
    find_package(OpenMP)
  endif()

  set_and_warn_library_found("OpenMP" OPENMP_FOUND WITH_OPENMP)

  if(OPENMP_FOUND)
    if(NOT WITH_OPENMP_STATIC)
      string(APPEND CMAKE_C_FLAGS " ${OpenMP_C_FLAGS}")
      string(APPEND CMAKE_CXX_FLAGS " ${OpenMP_CXX_FLAGS}")
      string(APPEND CMAKE_EXE_LINKER_FLAGS " ${OpenMP_LINKER_FLAGS}")
      string(APPEND CMAKE_MODULE_LINKER_FLAGS " ${OpenMP_LINKER_FLAGS}")
    else()
      # Typically avoid adding flags as defines but we can't
      # pass OpenMP flags to the linker for static builds, meaning
      # we can't add any OpenMP related flags to CFLAGS variables
      # since they're passed to the linker as well.
      add_definitions("${OpenMP_C_FLAGS}")

      find_library_static(OpenMP_LIBRARIES gomp ${CMAKE_CXX_IMPLICIT_LINK_DIRECTORIES})
    endif()
  endif()

  mark_as_advanced(
    OpenMP_C_FLAGS
    OpenMP_CXX_FLAGS
  )
endif()


# -----------------------------------------------------------------------------
# Configure Bullet

if(WITH_BULLET)
  if(WITH_SYSTEM_BULLET)
    find_package(Bullet)
    set_and_warn_library_found("Bullet" BULLET_FOUND WITH_BULLET)
  else()
    set(BULLET_INCLUDE_DIRS "${CMAKE_SOURCE_DIR}/extern/bullet2/src")
    set(BULLET_LIBRARIES "extern_bullet")
  endif()
endif()


# -----------------------------------------------------------------------------
# Configure Python

if(WITH_PYTHON_MODULE)
  # Not currently supported due to different required Python link flags.
  if(WITH_GTESTS)
    message(STATUS "GTests not compatible with Python module, disabling WITH_GTESTS")
    set(WITH_GTESTS OFF)
  endif()
endif()


# -----------------------------------------------------------------------------
# Configure `GLog/GFlags`

if(WITH_LIBMV OR WITH_GTESTS OR (WITH_CYCLES AND WITH_CYCLES_LOGGING))
  if(WITH_SYSTEM_GFLAGS)
    find_package(Gflags)
    if(NOT GFLAGS_FOUND)
      message(FATAL_ERROR "System wide Gflags is requested but was not found")
    endif()
    # `FindGflags` does not define this, and we are not even sure what to use here.
    set(GFLAGS_DEFINES)
  else()
    set(GFLAGS_DEFINES
      -DGFLAGS_DLL_DEFINE_FLAG=
      -DGFLAGS_DLL_DECLARE_FLAG=
      -DGFLAGS_DLL_DECL=
    )
    set(GFLAGS_NAMESPACE "gflags")
    set(GFLAGS_LIBRARIES extern_gflags)
    set(GFLAGS_INCLUDE_DIRS "${PROJECT_SOURCE_DIR}/extern/gflags/src")
  endif()

  if(WITH_SYSTEM_GLOG)
    find_package(Glog)
    if(NOT GLOG_FOUND)
      message(FATAL_ERROR "System wide Glog is requested but was not found")
    endif()
    # `FindGlog` does not define this, and we are not even sure what to use here.
    set(GLOG_DEFINES)
  else()
    set(GLOG_DEFINES
      -DGOOGLE_GLOG_DLL_DECL=
    )
    set(GLOG_LIBRARIES extern_glog)
    if(WIN32)
      set(GLOG_INCLUDE_DIRS ${CMAKE_SOURCE_DIR}/extern/glog/src/windows)
    else()
      set(GLOG_INCLUDE_DIRS ${CMAKE_SOURCE_DIR}/extern/glog/include)
    endif()
  endif()
endif()


# -----------------------------------------------------------------------------
# Ninja Job Limiting

# Extra limits to number of jobs running in parallel for some kind os tasks.
# Only supported by Ninja build system currently.

if("${CMAKE_GENERATOR}" MATCHES "Ninja" AND WITH_NINJA_POOL_JOBS)
  if(NOT NINJA_MAX_NUM_PARALLEL_COMPILE_JOBS AND
     NOT NINJA_MAX_NUM_PARALLEL_COMPILE_HEAVY_JOBS AND
     NOT NINJA_MAX_NUM_PARALLEL_LINK_JOBS)
    # Try to define good default values.
    # Max mem of heavy cpp files compilation: about 2.5GB
    # Max mem during linking: about 3.3GB
    cmake_host_system_information(RESULT _NUM_CORES QUERY NUMBER_OF_LOGICAL_CORES)
    # Note: this gives mem in MB.
    cmake_host_system_information(RESULT _TOT_MEM QUERY TOTAL_PHYSICAL_MEMORY)

    # Heuristics: the more cores we have, the more free memory we have to keep
    # for the non-heavy tasks too.
    if(${_TOT_MEM} LESS 8000 AND ${_NUM_CORES} GREATER 2)
      set(_compile_heavy_jobs "1")
    elseif(${_TOT_MEM} LESS 16000 AND ${_NUM_CORES} GREATER 4)
      set(_compile_heavy_jobs "2")
    elseif(${_TOT_MEM} LESS 24000 AND ${_NUM_CORES} GREATER 8)
      set(_compile_heavy_jobs "3")
    elseif(${_TOT_MEM} LESS 32000 AND ${_NUM_CORES} GREATER 16)
      set(_compile_heavy_jobs "4")
    elseif(${_TOT_MEM} LESS 64000 AND ${_NUM_CORES} GREATER 32)
      set(_compile_heavy_jobs "8")
    else()
      set(_compile_heavy_jobs "")
    endif()

    set(NINJA_MAX_NUM_PARALLEL_COMPILE_HEAVY_JOBS "${_compile_heavy_jobs}" CACHE STRING
        "Define the maximum number of concurrent heavy compilation jobs, for ninja build system (used for some targets which cpp files can take several GB each during compilation)." FORCE)
    mark_as_advanced(NINJA_MAX_NUM_PARALLEL_COMPILE_HEAVY_JOBS)
    set(_compile_heavy_jobs)

    # Only set regular compile jobs if we set heavy jobs,
    # otherwise default (using all cores) if fine.
    if(NINJA_MAX_NUM_PARALLEL_COMPILE_HEAVY_JOBS)
      math(EXPR _compile_jobs "${_NUM_CORES} - 1")
    else()
      set(_compile_jobs "")
    endif()
    set(NINJA_MAX_NUM_PARALLEL_COMPILE_JOBS "${_compile_jobs}" CACHE STRING
        "Define the maximum number of concurrent compilation jobs, for ninja build system." FORCE)
    mark_as_advanced(NINJA_MAX_NUM_PARALLEL_COMPILE_JOBS)
    set(_compile_jobs)

    # In practice, even when there is RAM available,
    # this proves to be quicker than running in parallel (due to slow disks accesses).
    set(NINJA_MAX_NUM_PARALLEL_LINK_JOBS "1" CACHE STRING
        "Define the maximum number of concurrent link jobs, for ninja build system." FORCE)
    mark_as_advanced(NINJA_MAX_NUM_PARALLEL_LINK_JOBS)

    set(_NUM_CORES)
    set(_TOT_MEM)
  endif()

  if(NINJA_MAX_NUM_PARALLEL_COMPILE_JOBS)
    set_property(GLOBAL APPEND PROPERTY JOB_POOLS compile_job_pool=${NINJA_MAX_NUM_PARALLEL_COMPILE_JOBS})
    set(CMAKE_JOB_POOL_COMPILE compile_job_pool)
  endif()

  if(NINJA_MAX_NUM_PARALLEL_COMPILE_HEAVY_JOBS)
    set_property(GLOBAL APPEND PROPERTY JOB_POOLS compile_heavy_job_pool=${NINJA_MAX_NUM_PARALLEL_COMPILE_HEAVY_JOBS})
  endif()

  if(NINJA_MAX_NUM_PARALLEL_LINK_JOBS)
    set_property(GLOBAL APPEND PROPERTY JOB_POOLS link_job_pool=${NINJA_MAX_NUM_PARALLEL_LINK_JOBS})
    set(CMAKE_JOB_POOL_LINK link_job_pool)
  endif()
endif()


# -----------------------------------------------------------------------------
# Extra Compile Flags

if(CMAKE_COMPILER_IS_GNUCC)

  add_check_c_compiler_flag(C_WARNINGS C_WARN_ALL -Wall)
  add_check_c_compiler_flag(C_WARNINGS C_WARN_ERROR_IMPLICIT_FUNCTION_DECLARATION -Werror=implicit-function-declaration)
  add_check_c_compiler_flag(C_WARNINGS C_WARN_ERROR_RETURN_TYPE  -Werror=return-type)
  add_check_c_compiler_flag(C_WARNINGS C_WARN_ERROR_VLA -Werror=vla)
  # system headers sometimes do this, disable for now, was: -Werror=strict-prototypes
  add_check_c_compiler_flag(C_WARNINGS C_WARN_STRICT_PROTOTYPES  -Wstrict-prototypes)
  add_check_c_compiler_flag(C_WARNINGS C_WARN_MISSING_PROTOTYPES -Wmissing-prototypes)
  add_check_c_compiler_flag(C_WARNINGS C_WARN_NO_CHAR_SUBSCRIPTS -Wno-char-subscripts)
  add_check_c_compiler_flag(C_WARNINGS C_WARN_NO_UNKNOWN_PRAGMAS -Wno-unknown-pragmas)
  add_check_c_compiler_flag(C_WARNINGS C_WARN_POINTER_ARITH -Wpointer-arith)
  add_check_c_compiler_flag(C_WARNINGS C_WARN_UNUSED_PARAMETER -Wunused-parameter)
  add_check_c_compiler_flag(C_WARNINGS C_WARN_WRITE_STRINGS -Wwrite-strings)
  add_check_c_compiler_flag(C_WARNINGS C_WARN_LOGICAL_OP -Wlogical-op)
  add_check_c_compiler_flag(C_WARNINGS C_WARN_UNDEF -Wundef)
  add_check_c_compiler_flag(C_WARNINGS C_WARN_INIT_SELF -Winit-self)  # needs -Wuninitialized
  add_check_c_compiler_flag(C_WARNINGS C_WARN_MISSING_INCLUDE_DIRS -Wmissing-include-dirs)
  add_check_c_compiler_flag(C_WARNINGS C_WARN_NO_DIV_BY_ZERO -Wno-div-by-zero)
  add_check_c_compiler_flag(C_WARNINGS C_WARN_TYPE_LIMITS -Wtype-limits)
  add_check_c_compiler_flag(C_WARNINGS C_WARN_FORMAT_SIGN -Wformat-signedness)
  add_check_c_compiler_flag(C_WARNINGS C_WARN_RESTRICT -Wrestrict)
  # Useful but too many false positives and inconvenient to suppress each occurrence.
  add_check_c_compiler_flag(C_WARNINGS C_WARN_NO_STRINGOP_OVERREAD -Wno-stringop-overread)
  add_check_c_compiler_flag(C_WARNINGS C_WARN_NO_STRINGOP_OVERFLOW -Wno-stringop-overflow)

  # C-only.
  add_check_c_compiler_flag(C_WARNINGS C_WARN_NO_NULL -Wnonnull)
  add_check_c_compiler_flag(C_WARNINGS C_WARN_ABSOLUTE_VALUE -Wabsolute-value)

  add_check_c_compiler_flag(C_WARNINGS C_WARN_UNINITIALIZED -Wuninitialized)
  add_check_cxx_compiler_flag(CXX_WARNINGS CXX_WARN_UNINITIALIZED -Wuninitialized)

  add_check_c_compiler_flag(C_WARNINGS C_WARN_REDUNDANT_DECLS       -Wredundant-decls)
  add_check_cxx_compiler_flag(CXX_WARNINGS CXX_WARN_REDUNDANT_DECLS -Wredundant-decls)

  add_check_c_compiler_flag(C_WARNINGS C_WARN_SHADOW -Wshadow)

  # disable because it gives warnings for printf() & friends.
  # add_check_c_compiler_flag(C_WARNINGS C_WARN_DOUBLE_PROMOTION -Wdouble-promotion -Wno-error=double-promotion)

  if(NOT APPLE)
    add_check_c_compiler_flag(C_WARNINGS C_WARN_NO_ERROR_UNUSED_BUT_SET_VARIABLE -Wno-error=unused-but-set-variable)
  endif()

  add_check_cxx_compiler_flag(CXX_WARNINGS CXX_WARN_ALL -Wall)
  add_check_cxx_compiler_flag(CXX_WARNINGS CXX_WARN_NO_INVALID_OFFSETOF -Wno-invalid-offsetof)
  add_check_cxx_compiler_flag(CXX_WARNINGS CXX_WARN_NO_SIGN_COMPARE -Wno-sign-compare)
  add_check_cxx_compiler_flag(CXX_WARNINGS CXX_WARN_LOGICAL_OP -Wlogical-op)
  add_check_cxx_compiler_flag(CXX_WARNINGS CXX_WARN_INIT_SELF -Winit-self)  # needs -Wuninitialized
  add_check_cxx_compiler_flag(CXX_WARNINGS CXX_WARN_MISSING_INCLUDE_DIRS -Wmissing-include-dirs)
  add_check_cxx_compiler_flag(CXX_WARNINGS CXX_WARN_NO_DIV_BY_ZERO -Wno-div-by-zero)
  add_check_cxx_compiler_flag(CXX_WARNINGS CXX_WARN_TYPE_LIMITS -Wtype-limits)
  add_check_cxx_compiler_flag(CXX_WARNINGS CXX_WARN_ERROR_RETURN_TYPE  -Werror=return-type)
  add_check_cxx_compiler_flag(CXX_WARNINGS CXX_WARN_NO_CHAR_SUBSCRIPTS -Wno-char-subscripts)
  add_check_cxx_compiler_flag(CXX_WARNINGS CXX_WARN_NO_UNKNOWN_PRAGMAS -Wno-unknown-pragmas)
  add_check_cxx_compiler_flag(CXX_WARNINGS CXX_WARN_POINTER_ARITH -Wpointer-arith)
  add_check_cxx_compiler_flag(CXX_WARNINGS CXX_WARN_UNUSED_PARAMETER -Wunused-parameter)
  add_check_cxx_compiler_flag(CXX_WARNINGS CXX_WARN_WRITE_STRINGS -Wwrite-strings)
  add_check_cxx_compiler_flag(CXX_WARNINGS CXX_WARN_UNDEF -Wundef)
  add_check_cxx_compiler_flag(CXX_WARNINGS CXX_WARN_FORMAT_SIGN -Wformat-signedness)
  add_check_cxx_compiler_flag(CXX_WARNINGS CXX_WARN_RESTRICT -Wrestrict)
  add_check_cxx_compiler_flag(CXX_WARNINGS CXX_WARN_NO_SUGGEST_OVERRIDE  -Wno-suggest-override)
  add_check_cxx_compiler_flag(CXX_WARNINGS CXX_WARN_UNINITIALIZED -Wuninitialized)
  # Useful but too many false positives and inconvenient to suppress each occurrence.
  add_check_cxx_compiler_flag(CXX_WARNINGS CXX_WARN_NO_STRINGOP_OVERREAD -Wno-stringop-overread)
  add_check_cxx_compiler_flag(CXX_WARNINGS CXX_WARN_NO_STRINGOP_OVERFLOW -Wno-stringop-overflow)

  # causes too many warnings
  if(NOT APPLE)
    add_check_cxx_compiler_flag(CXX_WARNINGS CXX_WARN_UNDEF -Wundef)
    add_check_cxx_compiler_flag(CXX_WARNINGS CXX_WARN_MISSING_DECLARATIONS -Wmissing-declarations)
  endif()

  # Use 'ATTR_FALLTHROUGH' macro to suppress.
  add_check_c_compiler_flag(C_WARNINGS C_WARN_IMPLICIT_FALLTHROUGH -Wimplicit-fallthrough=5)
  add_check_cxx_compiler_flag(CXX_WARNINGS CXX_WARN_IMPLICIT_FALLTHROUGH -Wimplicit-fallthrough=5)

  # ---------------------
  # Suppress Strict Flags
  #
  # Exclude the following warnings from this list:
  # - `-Wno-address`:
  #   This can give useful hints that point to bugs/misleading logic.
  # - `-Wno-strict-prototypes`:
  #   No need to support older C-style prototypes.
  #
  # If code in `./extern/` needs to suppress these flags that can be done on a case-by-case basis.

  # flags to undo strict flags
  add_check_c_compiler_flag(C_REMOVE_STRICT_FLAGS C_WARN_NO_DEPRECATED_DECLARATIONS -Wno-deprecated-declarations)
  add_check_c_compiler_flag(C_REMOVE_STRICT_FLAGS C_WARN_NO_UNUSED_PARAMETER        -Wno-unused-parameter)
  add_check_c_compiler_flag(C_REMOVE_STRICT_FLAGS C_WARN_NO_UNUSED_FUNCTION         -Wno-unused-function)
  add_check_c_compiler_flag(C_REMOVE_STRICT_FLAGS C_WARN_NO_TYPE_LIMITS             -Wno-type-limits)
  add_check_c_compiler_flag(C_REMOVE_STRICT_FLAGS C_WARN_NO_INT_IN_BOOL_CONTEXT     -Wno-int-in-bool-context)
  add_check_c_compiler_flag(C_REMOVE_STRICT_FLAGS C_WARN_NO_FORMAT                  -Wno-format)
  add_check_c_compiler_flag(C_REMOVE_STRICT_FLAGS C_WARN_NO_SWITCH                  -Wno-switch)
  add_check_c_compiler_flag(C_REMOVE_STRICT_FLAGS C_WARN_NO_UNUSED_VARIABLE         -Wno-unused-variable)
  add_check_c_compiler_flag(C_REMOVE_STRICT_FLAGS C_WARN_NO_UNUSED_VARIABLE         -Wno-uninitialized)

  add_check_cxx_compiler_flag(CXX_REMOVE_STRICT_FLAGS CXX_WARN_NO_CLASS_MEMACCESS     -Wno-class-memaccess)
  add_check_cxx_compiler_flag(CXX_REMOVE_STRICT_FLAGS CXX_WARN_NO_COMMENT             -Wno-comment)
  add_check_cxx_compiler_flag(CXX_REMOVE_STRICT_FLAGS CXX_WARN_NO_UNUSED_TYPEDEFS     -Wno-unused-local-typedefs)
  add_check_cxx_compiler_flag(CXX_REMOVE_STRICT_FLAGS CXX_WARN_NO_UNUSED_VARIABLE     -Wno-unused-variable)
  add_check_cxx_compiler_flag(CXX_REMOVE_STRICT_FLAGS CXX_WARN_NO_UNUSED_VARIABLE     -Wno-uninitialized)

  add_check_c_compiler_flag(C_REMOVE_STRICT_FLAGS C_WARN_NO_IMPLICIT_FALLTHROUGH    -Wno-implicit-fallthrough)

  if(NOT APPLE)
    add_check_c_compiler_flag(C_REMOVE_STRICT_FLAGS C_WARN_NO_ERROR_UNUSED_BUT_SET_VARIABLE -Wno-error=unused-but-set-variable)
  endif()

elseif(CMAKE_C_COMPILER_ID MATCHES "Clang")

  # strange, clang complains these are not supported, but then uses them.
  add_check_c_compiler_flag(C_WARNINGS C_WARN_ALL -Wall)
  add_check_c_compiler_flag(C_WARNINGS C_WARN_ERROR_IMPLICIT_FUNCTION_DECLARATION -Werror=implicit-function-declaration)
  add_check_c_compiler_flag(C_WARNINGS C_WARN_ERROR_RETURN_TYPE  -Werror=return-type)
  add_check_c_compiler_flag(C_WARNINGS C_WARN_NO_AUTOLOGICAL_COMPARE -Wno-tautological-compare)
  add_check_c_compiler_flag(C_WARNINGS C_WARN_NO_UNKNOWN_PRAGMAS -Wno-unknown-pragmas)
  add_check_c_compiler_flag(C_WARNINGS C_WARN_NO_CHAR_SUBSCRIPTS -Wno-char-subscripts)
  add_check_c_compiler_flag(C_WARNINGS C_WARN_STRICT_PROTOTYPES  -Wstrict-prototypes)
  add_check_c_compiler_flag(C_WARNINGS C_WARN_MISSING_PROTOTYPES -Wmissing-prototypes)
  add_check_c_compiler_flag(C_WARNINGS C_WARN_UNUSED_PARAMETER -Wunused-parameter)

  add_check_cxx_compiler_flag(CXX_WARNINGS CXX_WARN_ALL -Wall)
  # Using C++20 features while having C++17 as the project language isn't allowed by MSVC.
  add_check_cxx_compiler_flag(CXX_WARNINGS CXX_CXX20_DESIGNATOR -Wc++20-designator)

  add_check_cxx_compiler_flag(CXX_WARNINGS CXX_WARN_NO_AUTOLOGICAL_COMPARE -Wno-tautological-compare)
  add_check_cxx_compiler_flag(CXX_WARNINGS CXX_WARN_NO_UNKNOWN_PRAGMAS     -Wno-unknown-pragmas)
  add_check_cxx_compiler_flag(CXX_WARNINGS CXX_WARN_NO_CHAR_SUBSCRIPTS     -Wno-char-subscripts)
  add_check_cxx_compiler_flag(CXX_WARNINGS CXX_WARN_NO_OVERLOADED_VIRTUAL  -Wno-overloaded-virtual)  # we get a lot of these, if its a problem a dev needs to look into it.
  add_check_cxx_compiler_flag(CXX_WARNINGS CXX_WARN_NO_SIGN_COMPARE        -Wno-sign-compare)
  add_check_cxx_compiler_flag(CXX_WARNINGS CXX_WARN_NO_INVALID_OFFSETOF    -Wno-invalid-offsetof)
  # Apple Clang (tested on version 12) doesn't support this flag while LLVM Clang 11 does.
  add_check_cxx_compiler_flag(CXX_WARNINGS CXX_WARN_NO_SUGGEST_OVERRIDE    -Wno-suggest-override)

  # gives too many unfixable warnings
  # add_check_c_compiler_flag(C_WARNINGS C_WARN_UNUSED_MACROS      -Wunused-macros)
  # add_check_cxx_compiler_flag(CXX_WARNINGS CXX_WARN_UNUSED_MACROS          -Wunused-macros)

  add_check_c_compiler_flag(C_WARNINGS C_WARN_ERROR_UNGUARDED_AVAILABILITY_NEW -Werror=unguarded-availability-new)
  add_check_c_compiler_flag(CXX_WARNINGS CXX_WARN_ERROR_UNGUARDED_AVAILABILITY_NEW -Werror=unguarded-availability-new)

  # ---------------------
  # Suppress Strict Flags

  # flags to undo strict flags
  add_check_c_compiler_flag(C_REMOVE_STRICT_FLAGS C_WARN_NO_UNUSED_PARAMETER -Wno-unused-parameter)
  add_check_c_compiler_flag(C_REMOVE_STRICT_FLAGS C_WARN_NO_UNUSED_VARIABLE  -Wno-unused-variable)
  add_check_c_compiler_flag(C_REMOVE_STRICT_FLAGS C_WARN_NO_UNUSED_MACROS    -Wno-unused-macros)
  add_check_c_compiler_flag(C_REMOVE_STRICT_FLAGS C_WARN_NO_MISLEADING_INDENTATION    -Wno-misleading-indentation)

  add_check_c_compiler_flag(C_REMOVE_STRICT_FLAGS C_WARN_NO_MISSING_VARIABLE_DECLARATIONS -Wno-missing-variable-declarations)
  add_check_c_compiler_flag(C_REMOVE_STRICT_FLAGS C_WARN_NO_INCOMPAT_PTR_DISCARD_QUAL -Wno-incompatible-pointer-types-discards-qualifiers)
  add_check_c_compiler_flag(C_REMOVE_STRICT_FLAGS C_WARN_NO_UNUSED_FUNCTION -Wno-unused-function)
  add_check_c_compiler_flag(C_REMOVE_STRICT_FLAGS C_WARN_NO_INT_TO_VOID_POINTER_CAST -Wno-int-to-void-pointer-cast)
  add_check_c_compiler_flag(C_REMOVE_STRICT_FLAGS C_WARN_NO_MISSING_PROTOTYPES -Wno-missing-prototypes)
  add_check_c_compiler_flag(C_REMOVE_STRICT_FLAGS C_WARN_NO_DUPLICATE_ENUM -Wno-duplicate-enum)
  add_check_c_compiler_flag(C_REMOVE_STRICT_FLAGS C_WARN_NO_UNDEF -Wno-undef)
  add_check_c_compiler_flag(C_REMOVE_STRICT_FLAGS C_WARN_NO_MISSING_NORETURN -Wno-missing-noreturn)
  add_check_c_compiler_flag(C_REMOVE_STRICT_FLAGS C_WARN_NO_UNUSED_BUT_SET_VARIABLE -Wno-unused-but-set-variable)
  add_check_c_compiler_flag(C_REMOVE_STRICT_FLAGS C_WARN_NO_DEPRECATED_DECLARATIONS -Wno-deprecated-declarations)
  add_check_c_compiler_flag(C_REMOVE_STRICT_FLAGS C_WARN_NO_STRICT_PROTOTYPES -Wno-strict-prototypes)
  add_check_c_compiler_flag(C_REMOVE_STRICT_FLAGS C_WARN_NO_BITWISE_INSTEAD_OF_LOGICAL -Wno-bitwise-instead-of-logical)
  add_check_c_compiler_flag(C_REMOVE_STRICT_FLAGS C_WARN_NO_IMPLICIT_CONST_INT_FLOAT_CONVERSION -Wno-implicit-const-int-float-conversion)

  add_check_cxx_compiler_flag(CXX_REMOVE_STRICT_FLAGS CXX_WARN_NO_UNUSED_PARAMETER -Wno-unused-parameter)
  add_check_cxx_compiler_flag(CXX_REMOVE_STRICT_FLAGS CXX_WARN_NO_UNUSED_PRIVATE_FIELD -Wno-unused-private-field)
  add_check_cxx_compiler_flag(CXX_REMOVE_STRICT_FLAGS CXX_WARN_NO_CXX11_NARROWING -Wno-c++11-narrowing)
  add_check_cxx_compiler_flag(CXX_REMOVE_STRICT_FLAGS CXX_WARN_NO_NON_VIRTUAL_DTOR -Wno-non-virtual-dtor)
  add_check_cxx_compiler_flag(CXX_REMOVE_STRICT_FLAGS CXX_WARN_NO_UNUSED_MACROS -Wno-unused-macros)
  add_check_cxx_compiler_flag(CXX_REMOVE_STRICT_FLAGS CXX_WARN_NO_UNUSED_VARIABLE  -Wno-unused-variable)
  add_check_cxx_compiler_flag(CXX_REMOVE_STRICT_FLAGS CXX_WARN_NO_REORDER -Wno-reorder)
  add_check_cxx_compiler_flag(CXX_REMOVE_STRICT_FLAGS CXX_WARN_NO_COMMENT -Wno-comment)
  add_check_cxx_compiler_flag(CXX_REMOVE_STRICT_FLAGS CXX_WARN_NO_UNUSED_TYPEDEFS -Wno-unused-local-typedefs)
  add_check_cxx_compiler_flag(CXX_REMOVE_STRICT_FLAGS CXX_WARN_NO_UNDEFINED_VAR_TEMPLATE -Wno-undefined-var-template)
  add_check_cxx_compiler_flag(CXX_REMOVE_STRICT_FLAGS CXX_WARN_NO_INSTANTIATION_AFTER_SPECIALIZATION -Wno-instantiation-after-specialization)
  add_check_cxx_compiler_flag(CXX_REMOVE_STRICT_FLAGS CXX_WARN_NO_MISLEADING_INDENTATION    -Wno-misleading-indentation)
  add_check_cxx_compiler_flag(CXX_REMOVE_STRICT_FLAGS CXX_WARN_NO_BITWISE_INSTEAD_OF_LOGICAL -Wno-bitwise-instead-of-logical)
  add_check_cxx_compiler_flag(CXX_REMOVE_STRICT_FLAGS CXX_WARN_NO_IMPLICIT_CONST_INT_FLOAT_CONVERSION -Wno-implicit-const-int-float-conversion)

elseif(CMAKE_C_COMPILER_ID MATCHES "Intel")

  add_check_c_compiler_flag(C_WARNINGS C_WARN_ALL -Wall)
  add_check_c_compiler_flag(C_WARNINGS C_WARN_POINTER_ARITH -Wpointer-arith)
  add_check_c_compiler_flag(C_WARNINGS C_WARN_NO_UNKNOWN_PRAGMAS -Wno-unknown-pragmas)

  add_check_cxx_compiler_flag(CXX_WARNINGS CXX_WARN_ALL -Wall)
  add_check_cxx_compiler_flag(CXX_WARNINGS CXX_WARN_NO_INVALID_OFFSETOF -Wno-invalid-offsetof)
  add_check_cxx_compiler_flag(CXX_WARNINGS CXX_WARN_NO_SIGN_COMPARE -Wno-sign-compare)

  # disable numbered, false positives
  string(APPEND C_WARNINGS " -wd188,186,144,913,556,858,597,177,1292,167,279,592,94,2722,3199")
  string(APPEND CXX_WARNINGS " -wd188,186,144,913,556,858,597,177,1292,167,279,592,94,2722,3199")
elseif(CMAKE_C_COMPILER_ID MATCHES "MSVC")
  # most msvc warnings are C & C++
  set(_WARNINGS
    # warning level:
    "/W3"
    "/w34062"  # switch statement contains 'default' but no 'case' labels
    "/w34100"  # 'identifier' : unreferenced formal parameter
    "/w34115"  # 'type' : named type definition in parentheses
    "/w34189"  # local variable is initialized but not referenced
    # see https://docs.microsoft.com/en-us/cpp/error-messages/compiler-warnings/c5038?view=vs-2017
    "/w35038"  # order of initialization in c++ constructors
    # disable:
    "/wd4018"  # signed/unsigned mismatch
    "/wd4146"  # unary minus operator applied to unsigned type, result still unsigned
    "/wd4065"  # switch statement contains 'default' but no 'case' labels
    "/wd4127"  # conditional expression is constant
    "/wd4181"  # qualifier applied to reference type; ignored
    "/wd4200"  # zero-sized array in struct/union
    "/wd4244"  # conversion from 'type1' to 'type2', possible loss of data
    "/wd4267"  # conversion from 'size_t' to 'type', possible loss of data
    "/wd4305"  # truncation from 'type1' to 'type2'
    "/wd4800"  # forcing value to bool 'true' or 'false'
    "/wd4828"  # The file contains a character that is illegal
    "/wd4996"  # identifier was declared deprecated
    "/wd4661"  # no suitable definition provided for explicit template instantiation request
    "/wd4848"  # 'no_unique_address' is a vendor extension in C++17
    # errors:
    "/we4013"  # 'function' undefined; assuming extern returning int
    "/we4133"  # incompatible pointer types
    "/we4431"  # missing type specifier - int assumed
    "/we4033"  # 'function' must return a value
  )

  string(REPLACE ";" " " _WARNINGS "${_WARNINGS}")
  set(C_WARNINGS "${_WARNINGS}")
  set(CXX_WARNINGS "${_WARNINGS}")
  unset(_WARNINGS)
endif()

# ensure python header is found since detection can fail, this could happen
# with _any_ library but since we used a fixed python version this tends to
# be most problematic.
if(WITH_PYTHON)
  if(NOT EXISTS "${PYTHON_INCLUDE_DIR}/Python.h")
    message(
      FATAL_ERROR
      "Missing: \"${PYTHON_INCLUDE_DIR}/Python.h\",\n"
      "Set the cache entry 'PYTHON_INCLUDE_DIR' to point "
      "to a valid python include path. Containing "
      "Python.h for python version \"${PYTHON_VERSION}\""
    )
  endif()

  if(WIN32)
    # Always use numpy bundled in precompiled libs.
  elseif((WITH_PYTHON_INSTALL AND WITH_PYTHON_INSTALL_NUMPY) OR WITH_PYTHON_NUMPY)
    if(("${PYTHON_NUMPY_PATH}" STREQUAL "") OR (${PYTHON_NUMPY_PATH} MATCHES NOTFOUND))
      find_python_package(numpy "core/include")
    endif()
  endif()

  if(WIN32 OR APPLE)
    # Always copy from precompiled libs.
  elseif(WITH_PYTHON_INSTALL_REQUESTS)
    find_python_package(requests "")
  endif()

  if(WIN32 OR APPLE)
    # Always copy from precompiled libs.
  elseif(WITH_PYTHON_INSTALL_ZSTANDARD)
    find_python_package(zstandard "")
  endif()
endif()

# Select C++17 as the standard for C++ projects.
set(CMAKE_CXX_STANDARD 17)
# If C++17 is not available, downgrading to an earlier standard is NOT OK.
set(CMAKE_CXX_STANDARD_REQUIRED ON)
# Do not enable compiler specific language extensions.
set(CMAKE_CXX_EXTENSIONS OFF)

# Make MSVC properly report the value of the __cplusplus preprocessor macro
# Available MSVC 15.7 (1914) and up, without this it reports 199711L regardless
# of the C++ standard chosen above.
if(MSVC)
  string(APPEND CMAKE_CXX_FLAGS " /Zc:__cplusplus")
endif()

# Visual Studio has all standards it supports available by default
# Clang on windows copies this behavior and does not support these switches
if(
  CMAKE_COMPILER_IS_GNUCC OR
  (CMAKE_C_COMPILER_ID MATCHES "Clang" AND (NOT MSVC)) OR
  (CMAKE_C_COMPILER_ID MATCHES "Intel")
)
  # Use C11 + GNU extensions, works with GCC, Clang, ICC
  string(APPEND CMAKE_C_FLAGS " -std=gnu11")
endif()

if(WITH_COMPILER_SHORT_FILE_MACRO)
  # Use '-fmacro-prefix-map' for Clang and GCC (MSVC doesn't support this).
  add_check_c_compiler_flag(C_PREFIX_MAP_FLAGS C_MACRO_PREFIX_MAP -fmacro-prefix-map=foo=bar)
  add_check_cxx_compiler_flag(CXX_PREFIX_MAP_FLAGS CXX_MACRO_PREFIX_MAP -fmacro-prefix-map=foo=bar)
  if(C_MACRO_PREFIX_MAP AND CXX_MACRO_PREFIX_MAP)
    if(APPLE)
      if(XCODE AND ${XCODE_VERSION} VERSION_LESS 12.0)
      # Developers may have say LLVM Clang-10.0.1 toolchain (which supports the flag)
      # with Xcode-11 (the Clang of which doesn't support the flag).
        message(
          WARNING
          "-fmacro-prefix-map flag is NOT supported by Clang shipped with Xcode-${XCODE_VERSION}."
          " Some Xcode functionality in Product menu may not work. "
          "Disabling WITH_COMPILER_SHORT_FILE_MACRO."
        )
        set(WITH_COMPILER_SHORT_FILE_MACRO OFF)
      endif()
    endif()
    if(WITH_COMPILER_SHORT_FILE_MACRO)
      path_ensure_trailing_slash(_src_dir "${CMAKE_SOURCE_DIR}")
      path_ensure_trailing_slash(_bin_dir "${CMAKE_BINARY_DIR}")
      # Keep this variable so it can be stripped from build-info.
      set(PLATFORM_CFLAGS_FMACRO_PREFIX_MAP
        "-fmacro-prefix-map=\"${_src_dir}\"=\"\" -fmacro-prefix-map=\"${_bin_dir}\"=\"\"")
      string(APPEND PLATFORM_CFLAGS " ${PLATFORM_CFLAGS_FMACRO_PREFIX_MAP}")
      unset(_src_dir)
      unset(_bin_dir)
    endif()
  else()
    message(
      WARNING
      "-fmacro-prefix-map flag is NOT supported by C/C++ compiler."
      " Disabling WITH_COMPILER_SHORT_FILE_MACRO."
    )
    set(WITH_COMPILER_SHORT_FILE_MACRO OFF)
  endif()
endif()

# Include warnings first, so its possible to disable them with user defined flags
# eg: -Wno-uninitialized
set(CMAKE_C_FLAGS "${C_WARNINGS} ${CMAKE_C_FLAGS} ${PLATFORM_CFLAGS}")
set(CMAKE_CXX_FLAGS "${CXX_WARNINGS} ${CMAKE_CXX_FLAGS} ${PLATFORM_CFLAGS}")

# defined above, platform specific but shared names
mark_as_advanced(
  CYCLES_OSL
  OSL_LIB_EXEC
  OSL_COMPILER
  OSL_LIB_COMP
  OSL_LIB_QUERY
  OSL_INCLUDE_DIR
)

mark_as_advanced(
  LLVM_CONFIG
  LLVM_ROOT_DIR
  LLVM_LIBRARY
  LLVM_VERSION
)


# -------------------------------------------------------------------------------
# Global Defines

# better not set includes here but this debugging option is off by default.
if(WITH_CXX_GUARDEDALLOC)
  include_directories(${CMAKE_SOURCE_DIR}/intern/guardedalloc)
  add_definitions(-DWITH_CXX_GUARDEDALLOC)
endif()

if(WITH_ASSERT_ABORT)
  add_definitions(-DWITH_ASSERT_ABORT)
endif()

# message(STATUS "Using CFLAGS: ${CMAKE_C_FLAGS}")
# message(STATUS "Using CXXFLAGS: ${CMAKE_CXX_FLAGS}")


# -----------------------------------------------------------------------------
# Add Sub-Directories

if(WITH_BLENDER)
  add_subdirectory(intern)
  add_subdirectory(extern)

  # source after intern and extern to gather all
  # internal and external library information first, for test linking
  add_subdirectory(source)
elseif(WITH_CYCLES_STANDALONE OR WITH_CYCLES_HYDRA_RENDER_DELEGATE)
  add_subdirectory(intern/guardedalloc)
  add_subdirectory(intern/libc_compat)
  add_subdirectory(intern/sky)

  add_subdirectory(intern/cycles)
  if(WITH_CYCLES_LOGGING)
    if(NOT WITH_SYSTEM_GFLAGS)
      add_subdirectory(extern/gflags)
    endif()
    add_subdirectory(extern/glog)
  endif()
  if(WITH_CUDA_DYNLOAD)
    add_subdirectory(extern/cuew)
  endif()
  if(WITH_HIP_DYNLOAD)
    add_subdirectory(extern/hipew)
  endif()
endif()


# -----------------------------------------------------------------------------
# Add Testing Directory

add_subdirectory(tests)


# -----------------------------------------------------------------------------
# Add Blender Application

if(WITH_BLENDER)
  add_subdirectory(source/creator)
endif()


# -----------------------------------------------------------------------------
# Define 'heavy' sub-modules (for Ninja builder when using pools)
setup_heavy_lib_pool()


# -----------------------------------------------------------------------------
# CPack for generating packages

include(build_files/cmake/packaging.cmake)


# -----------------------------------------------------------------------------
# Use Dynamic Loading for OpenMP

if(WITH_BLENDER)
  openmp_delayload(blender)
endif()


# -----------------------------------------------------------------------------
# Print Final Configuration

if(FIRST_RUN)

  set(_config_msg "\nBlender Configuration\n=====================")

  function(info_cfg_option
    _setting
    )

    set(_msg "  - ${_setting}")
    string(LENGTH "${_msg}" _len)
    while("36" GREATER "${_len}")
      string(APPEND _msg " ")
      math(EXPR _len "${_len} + 1")
    endwhile()

    set(_config_msg "${_config_msg}\n${_msg}${${_setting}}" PARENT_SCOPE)
  endfunction()

  function(info_cfg_text
    _text
    )

    set(_config_msg "${_config_msg}\n\n  ${_text}" PARENT_SCOPE)
  endfunction()

  message(STATUS "C Compiler:   \"${CMAKE_C_COMPILER_ID}\"")
  message(STATUS "C++ Compiler: \"${CMAKE_CXX_COMPILER_ID}\"")

  info_cfg_text("Build Options:")
  info_cfg_option(WITH_ALEMBIC)
  info_cfg_option(WITH_BULLET)
  info_cfg_option(WITH_CLANG)
  info_cfg_option(WITH_CYCLES)
  info_cfg_option(WITH_FFTW3)
  info_cfg_option(WITH_FREESTYLE)
  info_cfg_option(WITH_GMP)
  info_cfg_option(WITH_HARU)
  info_cfg_option(WITH_IK_ITASC)
  info_cfg_option(WITH_IK_SOLVER)
  info_cfg_option(WITH_INPUT_NDOF)
  info_cfg_option(WITH_INPUT_IME)
  info_cfg_option(WITH_INTERNATIONAL)
  info_cfg_option(WITH_OPENCOLLADA)
  info_cfg_option(WITH_OPENCOLORIO)
  info_cfg_option(WITH_OPENIMAGEDENOISE)
  info_cfg_option(WITH_OPENVDB)
  info_cfg_option(WITH_POTRACE)
  info_cfg_option(WITH_PUGIXML)
  info_cfg_option(WITH_QUADRIFLOW)
  info_cfg_option(WITH_TBB)
  info_cfg_option(WITH_USD)
  info_cfg_option(WITH_MATERIALX)
  info_cfg_option(WITH_XR_OPENXR)

  info_cfg_text("Compiler Options:")
  info_cfg_option(WITH_BUILDINFO)
  info_cfg_option(WITH_OPENMP)

  info_cfg_text("System Options:")
  info_cfg_option(WITH_INSTALL_PORTABLE)
  info_cfg_option(WITH_MEM_JEMALLOC)
  info_cfg_option(WITH_MEM_VALGRIND)

  info_cfg_text("GHOST Options:")
  info_cfg_option(WITH_GHOST_DEBUG)
  info_cfg_option(WITH_GHOST_SDL)
  if(UNIX AND NOT APPLE)
    info_cfg_option(WITH_GHOST_X11)
    info_cfg_option(WITH_GHOST_WAYLAND)
    if(WITH_GHOST_X11)
      info_cfg_option(WITH_GHOST_XDND)
      info_cfg_option(WITH_X11_XF86VMODE)
      info_cfg_option(WITH_X11_XFIXES)
      info_cfg_option(WITH_X11_XINPUT)
    endif()
    if(WITH_GHOST_WAYLAND)
      info_cfg_option(WITH_GHOST_WAYLAND_DYNLOAD)
      info_cfg_option(WITH_GHOST_WAYLAND_LIBDECOR)
      info_cfg_option(WITH_GHOST_WAYLAND_DBUS)
    endif()
  endif()

  info_cfg_text("Image Formats:")
  info_cfg_option(WITH_IMAGE_CINEON)
  info_cfg_option(WITH_IMAGE_OPENEXR)
  info_cfg_option(WITH_IMAGE_OPENJPEG)

  info_cfg_text("Audio:")
  info_cfg_option(WITH_CODEC_AVI)
  info_cfg_option(WITH_CODEC_FFMPEG)
  info_cfg_option(WITH_CODEC_SNDFILE)
  info_cfg_option(WITH_COREAUDIO)
  info_cfg_option(WITH_JACK)
  info_cfg_option(WITH_JACK_DYNLOAD)
  info_cfg_option(WITH_OPENAL)
  info_cfg_option(WITH_PULSEAUDIO)
  info_cfg_option(WITH_PULSEAUDIO_DYNLOAD)
  info_cfg_option(WITH_SDL)
  info_cfg_option(WITH_SDL_DYNLOAD)
  info_cfg_option(WITH_WASAPI)

  info_cfg_text("Compression:")
  info_cfg_option(WITH_LZMA)
  info_cfg_option(WITH_LZO)

  info_cfg_text("Python:")
  info_cfg_option(WITH_PYTHON_INSTALL)
  info_cfg_option(WITH_PYTHON_INSTALL_NUMPY)
  info_cfg_option(WITH_PYTHON_INSTALL_ZSTANDARD)
  info_cfg_option(WITH_PYTHON_MODULE)
  info_cfg_option(WITH_PYTHON_SAFETY)

  info_cfg_text("Modifiers:")
  info_cfg_option(WITH_MOD_FLUID)
  info_cfg_option(WITH_MOD_OCEANSIM)
  info_cfg_option(WITH_MOD_REMESH)

  if(WITH_CYCLES)
    info_cfg_text("Cycles:")
    info_cfg_option(WITH_CYCLES_OSL)
    info_cfg_option(WITH_CYCLES_EMBREE)
    info_cfg_option(WITH_CYCLES_PATH_GUIDING)
    if(NOT APPLE)
      info_cfg_option(WITH_CYCLES_DEVICE_OPTIX)
      info_cfg_option(WITH_CYCLES_DEVICE_CUDA)
      info_cfg_option(WITH_CYCLES_CUDA_BINARIES)
      info_cfg_option(WITH_CYCLES_DEVICE_ONEAPI)
      info_cfg_option(WITH_CYCLES_ONEAPI_BINARIES)
      info_cfg_option(WITH_CYCLES_DEVICE_HIP)
      info_cfg_option(WITH_CYCLES_HIP_BINARIES)
    endif()
    if(WIN32)
      info_cfg_option(WITH_CYCLES_DEVICE_HIPRT)
    endif()
  endif()

  info_cfg_text("")

  message("${_config_msg}")
endif()

if(0)
  print_all_vars()
endif()

# Should be the last step of configuration.
if(POSTCONFIGURE_SCRIPT)
  include(${POSTCONFIGURE_SCRIPT})
endif()<|MERGE_RESOLUTION|>--- conflicted
+++ resolved
@@ -914,11 +914,7 @@
 # NanoVDB requires OpenVDB to convert the data structure
 set_and_warn_dependency(WITH_OPENVDB WITH_NANOVDB       OFF)
 
-<<<<<<< HEAD
-# OpenVDB, Alembic, OSL uses 'half' or 'imath' from OpenEXR
-=======
 # OpenVDB, Alembic and OSL uses 'half' or 'imath' from OpenEXR
->>>>>>> 288460ad
 set_and_warn_dependency(WITH_IMAGE_OPENEXR WITH_OPENVDB OFF)
 set_and_warn_dependency(WITH_IMAGE_OPENEXR WITH_ALEMBIC OFF)
 set_and_warn_dependency(WITH_IMAGE_OPENEXR WITH_CYCLES_OSL OFF)
