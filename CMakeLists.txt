# SPDX-FileCopyrightText: 2006 Blender Authors
#
# SPDX-License-Identifier: GPL-2.0-or-later

# -----------------------------------------------------------------------------
# Early Initialization

# NOTE: We don't allow in-source builds. This causes no end of troubles because
# all out-of-source builds will use the CMakeCache.txt file there and even
# build the libs and objects in it.
if(${CMAKE_SOURCE_DIR} STREQUAL ${CMAKE_BINARY_DIR})
  if(NOT DEFINED WITH_IN_SOURCE_BUILD)
    message(FATAL_ERROR
      "CMake generation for blender is not allowed within the source directory!"
      "\n Remove \"${CMAKE_SOURCE_DIR}/CMakeCache.txt\" and try again from another folder, e.g.:"
      "\n "
      "\n rm -rf CMakeCache.txt CMakeFiles"
      "\n cd .."
      "\n mkdir cmake-make"
      "\n cd cmake-make"
      "\n cmake ../blender"
      "\n "
      "\n Alternately define WITH_IN_SOURCE_BUILD to force this option (not recommended!)"
    )
  endif()
endif()

cmake_minimum_required(VERSION 3.10)

if(NOT EXECUTABLE_OUTPUT_PATH)
  set(FIRST_RUN TRUE)
else()
  set(FIRST_RUN FALSE)
endif()

# this starts out unset
list(APPEND CMAKE_MODULE_PATH "${CMAKE_SOURCE_DIR}/build_files/cmake/Modules")
list(APPEND CMAKE_MODULE_PATH "${CMAKE_SOURCE_DIR}/build_files/cmake/platform")

# Avoid having an empty `CMAKE_BUILD_TYPE`.
if(NOT DEFINED CMAKE_BUILD_TYPE_INIT)
  set(CMAKE_BUILD_TYPE_INIT "Release")
  # Internal logic caches this variable, avoid showing it by default
  # since it's easy to accidentally set instead of the build type.
endif()
mark_as_advanced(CMAKE_BUILD_TYPE_INIT)

# Omit superfluous "Up-to-date" messages.
if(NOT DEFINED CMAKE_INSTALL_MESSAGE)
  set(CMAKE_INSTALL_MESSAGE "LAZY")
endif()

# quiet output for Makefiles, 'make -s' helps too
# set_property(GLOBAL PROPERTY RULE_MESSAGES OFF)

# Global compile definitions since add_definitions() adds for all.
# _DEBUG is a Visual Studio define, enabled for all platforms.
set_property(DIRECTORY APPEND PROPERTY COMPILE_DEFINITIONS
  $<$<CONFIG:Debug>:_DEBUG>
)
# -----------------------------------------------------------------------------
# Set policy

# see "cmake --help-policy CMP0003"
# So library linking is more sane
cmake_policy(SET CMP0003 NEW)

# So BUILDINFO and BLENDERPATH strings are automatically quoted
cmake_policy(SET CMP0005 NEW)

# So syntax problems are errors
cmake_policy(SET CMP0010 NEW)

# Input directories must have CMakeLists.txt
cmake_policy(SET CMP0014 NEW)

# Silence draco warning on macOS, new policy works fine.
if(POLICY CMP0068)
  cmake_policy(SET CMP0068 NEW)
endif()

# find_package() uses <PackageName>_ROOT variables.
if(POLICY CMP0074)
  cmake_policy(SET CMP0074 NEW)
endif()

# Install CODE|SCRIPT allow the use of generator expressions.
if(POLICY CMP0087)
  cmake_policy(SET CMP0087 NEW)
endif()


# -----------------------------------------------------------------------------
# Load Blender's Local Macros

include(build_files/cmake/macros.cmake)

# -----------------------------------------------------------------------------
# Initialize Project

blender_project_hack_pre()

project(Blender)

blender_project_hack_post()

enable_testing()


# -----------------------------------------------------------------------------
# Test Compiler Support
#
# Keep in sync with: https://developer.blender.org/docs/handbook/building_blender/

if(CMAKE_COMPILER_IS_GNUCC)
  if("${CMAKE_C_COMPILER_VERSION}" VERSION_LESS "11.0.0")
    message(FATAL_ERROR "\
The minimum supported version of GCC is 11.0.0, found ${CMAKE_C_COMPILER_VERSION}"
    )
  endif()
elseif(CMAKE_C_COMPILER_ID MATCHES "Clang")
  if(CMAKE_COMPILER_IS_GNUCC AND ("${CMAKE_C_COMPILER_VERSION}" VERSION_LESS "8.0"))
    message(FATAL_ERROR "\
The minimum supported version of CLANG is 8.0, found ${CMAKE_C_COMPILER_VERSION}"
    )
  endif()
elseif(CMAKE_CXX_COMPILER_ID MATCHES MSVC)
  if(MSVC_VERSION VERSION_LESS "1928")
    # MSVC_VERSION is an internal version number, it doesn't map to something
    # the end user would recognize as a version. Because of this, for MSVC we do
    # not show the found number. When using our make.bat the actual VS version
    # will be displayed on the console before starting the build, anyway.
    message(FATAL_ERROR "The minimum supported version of MSVC is 2019 (16.9.16)")
  endif()
endif()

# -----------------------------------------------------------------------------
# Test Compiler/Library Features

include(build_files/cmake/have_features.cmake)


# -----------------------------------------------------------------------------
# Redirect Output Files

set(EXECUTABLE_OUTPUT_PATH ${CMAKE_BINARY_DIR}/bin CACHE INTERNAL "" FORCE)
set(LIBRARY_OUTPUT_PATH ${CMAKE_BINARY_DIR}/lib CACHE INTERNAL "" FORCE)

get_property(GENERATOR_IS_MULTI_CONFIG GLOBAL PROPERTY GENERATOR_IS_MULTI_CONFIG)
if(GENERATOR_IS_MULTI_CONFIG)
  set(TESTS_OUTPUT_DIR ${EXECUTABLE_OUTPUT_PATH}/tests/$<CONFIG>/ CACHE INTERNAL "" FORCE)
else()
  set(TESTS_OUTPUT_DIR ${EXECUTABLE_OUTPUT_PATH}/tests/ CACHE INTERNAL "" FORCE)
endif()


# -----------------------------------------------------------------------------
# Set Default Configuration Options

get_blender_version()

if(WIN32)
  add_definitions(
    # This is the app ID used for file registration, given it's used from several modules
    # there really is no nice way to get this information consistent without a global define.
    -DBLENDER_WIN_APPID="blender.${BLENDER_VERSION_MAJOR}.${BLENDER_VERSION_MINOR}"
    # This is the name that will be shown in the taskbar and OpenWith windows UI
    -DBLENDER_WIN_APPID_FRIENDLY_NAME="Blender ${BLENDER_VERSION_MAJOR}.${BLENDER_VERSION_MINOR}"
  )
endif()


if(${CMAKE_VERSION} VERSION_GREATER_EQUAL "3.19")
  # This changes the default value from Off to On, but will still allow people to manually change
  # this setting through their CMakeCache.txt if they desire to do so.
  set(CMAKE_OPTIMIZE_DEPENDENCIES ON CACHE INTERNAL "")
endif()

# -----------------------------------------------------------------------------
# Declare Options

# Blender internal features
option(WITH_BLENDER "Build blender (disable to build only Cycles stand-alone)." ON)
mark_as_advanced(WITH_BLENDER)

if(WIN32)
  option(WITH_BLENDER_THUMBNAILER "\
Build \"BlendThumb.dll\" helper for Windows explorer integration to support extracting \
thumbnails from `.blend` files."
    ON
  )
else()
  set(_option_default ON)
  if(APPLE)
    # In future, can be used with `quicklookthumbnailing/qlthumbnailreply`
    # to create file thumbnails for say Finder.
    # Turn it off for now, even though it can build on APPLE, it's not likely to be useful.
    set(_option_default OFF)
  endif()
  option(WITH_BLENDER_THUMBNAILER "\
Build stand-alone \"blender-thumbnailer\" command-line thumbnail extraction utility, \
intended for use by file-managers to extract PNG images from `.blend` files."
    ${_option_default}
  )
  unset(_option_default)
endif()

option(WITH_INTERNATIONAL "Enable I18N (International fonts and text)" ON)

option(WITH_PYTHON "Enable Embedded Python API (only disable for development)" ON)
option(WITH_PYTHON_SECURITY "Disables execution of scripts within blend files by default" ON)
# Don't want people disabling this unless they really know what they are doing.
mark_as_advanced(WITH_PYTHON)
# Some distributions see this as a security issue, rather than have them patch it,
# make a build option.
mark_as_advanced(WITH_PYTHON_SECURITY)

option(WITH_PYTHON_SAFETY "\
Enable internal API error checking to track invalid data to prevent crash on access \
(at the expense of some efficiency, only enable for development)."
  OFF
)
mark_as_advanced(WITH_PYTHON_SAFETY)
option(WITH_PYTHON_MODULE "\
Enable building as a python module which runs without a user interface, \
like running regular blender in background mode (only enable for development), \
installs to PYTHON_SITE_PACKAGES (or CMAKE_INSTALL_PREFIX if WITH_INSTALL_PORTABLE is enabled)."
  OFF
)

option(WITH_BUILDINFO "\
Include extra build details (only disable for development & faster builds)"
  ON
)
set(BUILDINFO_OVERRIDE_DATE "" CACHE STRING "\
Use instead of the current date for reproducible builds (empty string disables this option)"
)
set(BUILDINFO_OVERRIDE_TIME "" CACHE STRING "\
Use instead of the current time for reproducible builds (empty string disables this option)"
)
set(CPACK_OVERRIDE_PACKAGENAME "" CACHE STRING "\
Use instead of the standard packagename (empty string disables this option)"
)
mark_as_advanced(CPACK_OVERRIDE_PACKAGENAME)
mark_as_advanced(BUILDINFO_OVERRIDE_DATE)
mark_as_advanced(BUILDINFO_OVERRIDE_TIME)

# CMAKE 3.28.2 has issues with the combination of PCH and unity builds, disable for now.
# upstream ticket https://gitlab.kitware.com/cmake/cmake/-/issues/25650
if(${CMAKE_VERSION} VERSION_GREATER_EQUAL "3.16" AND NOT ${CMAKE_VERSION} VERSION_EQUAL "3.28.2")
  option(WITH_UNITY_BUILD "\
Enable unity build for modules that support it to improve compile times.\n\
WARNING: this option allows files to be built without all necessary headers!\n
This option should be disabled before manipulating or removing headers."
    ON
  )
  mark_as_advanced(WITH_UNITY_BUILD)
else()
  set(WITH_UNITY_BUILD OFF)
endif()

option(WITH_IK_ITASC "\
Enable ITASC IK solver (only disable for development & for incompatible C++ compilers)"
  ON
)
option(WITH_IK_SOLVER "\
Enable Legacy IK solver (only disable for development)"
  ON
)
option(WITH_FFTW3 "Enable FFTW3 support (Used for smoke, ocean sim, and audio effects)" ON)
option(WITH_PUGIXML "Enable PugiXML support (Used for OpenImageIO, Grease Pencil SVG export)" ON)
option(WITH_BULLET "Enable Bullet (Physics Engine)" ON)
option(WITH_SYSTEM_BULLET "\
Use the systems bullet library (currently unsupported due to missing features in upstream!)"
  OFF
)
mark_as_advanced(WITH_SYSTEM_BULLET)
option(WITH_OPENCOLORIO "Enable OpenColorIO color management" ON)

set(_option_default ON)
if(APPLE)
  # There's no OpenXR runtime in sight for macOS, neither is code well
  # tested there -> disable it by default.
  set(_option_default OFF)
endif()
option(WITH_XR_OPENXR "Enable VR features through the OpenXR specification" ${_option_default})
if(APPLE)
  mark_as_advanced(WITH_XR_OPENXR)
endif()
unset(_option_default)

option(WITH_GMP "Enable features depending on GMP (Exact Boolean)" ON)

# Compositor
option(WITH_COMPOSITOR_CPU "Enable the tile based CPU nodal compositor" ON)
option(WITH_OPENIMAGEDENOISE "Enable the OpenImageDenoise compositing node" ON)

option(WITH_OPENSUBDIV "Enable OpenSubdiv for surface subdivision" ON)

option(WITH_POTRACE "Enable features relying on potrace" ON)
option(WITH_OPENVDB "Enable features relying on OpenVDB" ON)
option(WITH_OPENVDB_BLOSC "\
Enable blosc compression for OpenVDB, only enable if OpenVDB was built with blosc support"
  ON
)
option(WITH_OPENVDB_3_ABI_COMPATIBLE "\
Assume OpenVDB library has been compiled with version 3 ABI compatibility"
  OFF
)
mark_as_advanced(WITH_OPENVDB_3_ABI_COMPATIBLE)
option(WITH_NANOVDB "Enable usage of NanoVDB data structure for rendering on the GPU" ON)
option(WITH_HARU "Enable features relying on Libharu (Grease pencil PDF export)" ON)

# GHOST Windowing Library Options
option(WITH_GHOST_DEBUG "Enable debugging output for the GHOST library" OFF)
mark_as_advanced(WITH_GHOST_DEBUG)

option(WITH_GHOST_SDL "\
Enable building Blender against SDL for windowing rather than the native APIs"
  OFF
)
mark_as_advanced(WITH_GHOST_SDL)

if(UNIX AND NOT (APPLE OR HAIKU))
  option(WITH_GHOST_X11 "Enable building Blender against X11 for windowing" ON)
  mark_as_advanced(WITH_GHOST_X11)

  option(WITH_GHOST_WAYLAND "Enable building Blender against Wayland for windowing" ON)
  mark_as_advanced(WITH_GHOST_WAYLAND)

  if(WITH_GHOST_WAYLAND)
    option(WITH_GHOST_WAYLAND_LIBDECOR "Optionally build with LibDecor window decorations" ON)
    mark_as_advanced(WITH_GHOST_WAYLAND_LIBDECOR)

    option(WITH_GHOST_WAYLAND_DYNLOAD "Enable runtime dynamic WAYLAND libraries loading" ON)
    mark_as_advanced(WITH_GHOST_WAYLAND_DYNLOAD)

    set(WITH_GHOST_WAYLAND_APP_ID "" CACHE STRING "\
The application ID used for Blender (use default when an empty string), \
this can be used to differentiate Blender instances by version or branch for example."
    )
    mark_as_advanced(WITH_GHOST_WAYLAND_APP_ID)
  endif()
endif()

if(WITH_GHOST_X11)
  option(WITH_GHOST_XDND "Enable drag'n'drop support on X11 using XDND protocol" ON)
endif()

# Misc...
option(WITH_HEADLESS "Build without graphical support (renderfarm, server mode only)" OFF)
mark_as_advanced(WITH_HEADLESS)

option(WITH_QUADRIFLOW "Build with quadriflow remesher support" ON)

option(WITH_AUDASPACE "\
Build with blenders audio library (only disable if you know what you're doing!)"
  ON
)
option(WITH_SYSTEM_AUDASPACE "\
Build with external audaspace library installed on the system \
(only enable if you know what you're doing!)"
  OFF
)
mark_as_advanced(WITH_AUDASPACE)
mark_as_advanced(WITH_SYSTEM_AUDASPACE)

set_and_warn_dependency(WITH_AUDASPACE WITH_SYSTEM_AUDASPACE OFF)

option(WITH_OPENMP "Enable OpenMP (has to be supported by the compiler)" ON)
if(UNIX AND NOT APPLE)
  option(WITH_OPENMP_STATIC "Link OpenMP statically (only used by the release environment)" OFF)
  mark_as_advanced(WITH_OPENMP_STATIC)
endif()

if(WITH_GHOST_X11)
  option(WITH_X11_XINPUT "Enable X11 Xinput (tablet support and unicode input)" ON)
  option(WITH_X11_XF86VMODE "Enable X11 video mode switching" ON)
  option(WITH_X11_XFIXES "Enable X11 XWayland cursor warping workaround" ON)
endif()

if(UNIX AND NOT APPLE)
  option(WITH_SYSTEM_FREETYPE "Use the freetype library provided by the operating system" OFF)
  option(WITH_SYSTEM_EIGEN3 "Use the systems Eigen3 library" OFF)
else()
  set(WITH_SYSTEM_FREETYPE OFF)
  set(WITH_SYSTEM_EIGEN3 OFF)
endif()


# Modifiers
option(WITH_MOD_FLUID "Enable Mantaflow Fluid Simulation Framework" ON)
option(WITH_MOD_REMESH "Enable Remesh Modifier" ON)
option(WITH_MOD_OCEANSIM "Enable Ocean Modifier" ON)

# Image format support
option(WITH_IMAGE_OPENEXR "Enable OpenEXR Support (http://www.openexr.com)" ON)
option(WITH_IMAGE_OPENJPEG "Enable OpenJpeg Support (http://www.openjpeg.org)" ON)
option(WITH_IMAGE_CINEON "Enable CINEON and DPX Image Support" ON)
option(WITH_IMAGE_WEBP "Enable WebP Image Support" ON)

# Audio/Video format support
option(WITH_CODEC_AVI "Enable Blenders own AVI file support (raw/jpeg)" ON)
option(WITH_CODEC_FFMPEG "Enable FFMPeg Support (http://ffmpeg.org)" ON)
option(WITH_CODEC_SNDFILE "Enable libsndfile Support (http://www.mega-nerd.com/libsndfile)" ON)

# Alembic support
option(WITH_ALEMBIC "Enable Alembic Support" ON)

# Universal Scene Description support
option(WITH_USD "Enable Universal Scene Description (USD) Support" ON)

# MaterialX
option(WITH_MATERIALX "Enable MaterialX Support" ON)

# Hydra render engine
option(WITH_HYDRA "Enable Hydra render engine" ON)

# RTL Languages, Complex Shaping, OpenType Features
option(WITH_FRIBIDI "Enable features relying on fribidi" OFF)
option(WITH_HARFBUZZ "Enable features relying on harfbuzz" OFF)

# 3D format support
# Disable opencollada when we don't have precompiled libs
option(WITH_OPENCOLLADA "Enable OpenCollada Support (http://www.opencollada.org)" ON)
option(WITH_IO_WAVEFRONT_OBJ "Enable Wavefront-OBJ 3D file format support (*.obj)" ON)
option(WITH_IO_PLY "Enable PLY 3D file format support (*.ply)" ON)
option(WITH_IO_STL "Enable STL 3D file format support (*.stl)" ON)
option(WITH_IO_GPENCIL "Enable grease-pencil file format IO (*.svg, *.pdf)" ON)

# Sound output
option(WITH_SDL "Enable SDL for sound" ON)
option(WITH_OPENAL "Enable OpenAL Support (http://www.openal.org)" ON)
if(APPLE)
  option(WITH_COREAUDIO "Enable CoreAudio for audio support on macOS" ON)
else()
  set(WITH_COREAUDIO OFF)
endif()
if(NOT WIN32)
  set(_option_default ON)
  if(APPLE)
    set(_option_default OFF)
  endif()
  option(WITH_JACK "Enable JACK Support (http://www.jackaudio.org)" ${_option_default})
  unset(_option_default)
  option(WITH_JACK_DYNLOAD "Enable runtime dynamic JACK libraries loading" OFF)
else()
  set(WITH_JACK OFF)
endif()
if(UNIX AND NOT APPLE)
  option(WITH_SDL_DYNLOAD "Enable runtime dynamic SDL libraries loading" OFF)
endif()
if(UNIX AND NOT APPLE)
  option(WITH_PULSEAUDIO "Enable PulseAudio for audio support on Linux" ON)
  option(WITH_PULSEAUDIO_DYNLOAD "Enable runtime dynamic PulseAudio libraries loading" OFF)
else()
  set(WITH_PULSEAUDIO OFF)
endif()
if(WIN32)
  option(WITH_WASAPI "Enable Windows Audio Sessions API for audio support on Windows" ON)
else()
  set(WITH_WASAPI OFF)
endif()

# Compression
option(WITH_LZO "Enable fast LZO compression (used for pointcache)" ON)
option(WITH_LZMA "Enable best LZMA compression, (used for pointcache)" ON)
if(UNIX AND NOT APPLE)
  option(WITH_SYSTEM_LZO "Use the system LZO library" OFF)
endif()
option(WITH_DRACO "Enable Draco mesh compression Python module (used for glTF)" ON)

# Camera/motion tracking
option(WITH_LIBMV "Enable Libmv structure from motion library" ON)
option(WITH_LIBMV_SCHUR_SPECIALIZATIONS "Enable fixed-size schur specializations." ON)
mark_as_advanced(WITH_LIBMV_SCHUR_SPECIALIZATIONS)

# Logging/unbit test libraries.
option(WITH_SYSTEM_GFLAGS "Use system-wide Gflags instead of a bundled one" OFF)
option(WITH_SYSTEM_GLOG "Use system-wide Glog instead of a bundled one" OFF)
mark_as_advanced(WITH_SYSTEM_GFLAGS)
mark_as_advanced(WITH_SYSTEM_GLOG)

# Freestyle
option(WITH_FREESTYLE "Enable Freestyle (advanced edges rendering)" ON)

# Libraries.
if(UNIX AND NOT APPLE)
  # Optionally build without pre-compiled libraries.
  # NOTE: this could be supported on all platforms however in practice UNIX is the only platform
  # that has good support for detecting installed libraries.
  option(WITH_LIBS_PRECOMPILED "\
Detect and link against pre-compiled libraries (typically found under \"../lib/\"). \
Disabling this option will use the system libraries although cached paths \
that point to pre-compiled libraries will be left as-is."
    ON
  )
  mark_as_advanced(WITH_LIBS_PRECOMPILED)

  option(WITH_STATIC_LIBS "\
Try to link with static libraries, as much as possible, \
to make blender more portable across distributions"
    OFF
  )
  if(WITH_STATIC_LIBS)
    option(WITH_BOOST_ICU "\
Boost uses ICU library (required for linking with static Boost built with libicu)."
      OFF
    )
    mark_as_advanced(WITH_BOOST_ICU)
  endif()
endif()

# Misc
if(WIN32 OR APPLE OR ((UNIX AND (NOT HAIKU)) AND WITH_GHOST_WAYLAND))
  option(WITH_INPUT_IME "Enable Input Method Editor (IME) for complex Asian character input" ON)
else()
  set(WITH_INPUT_IME OFF)
endif()
option(WITH_INPUT_NDOF "Enable NDOF input devices (SpaceNavigator and friends)" ON)
# On Windows and for the Blender application on macOS, portable install
# is the only supported installation type, so there is no option.
if(UNIX AND (NOT APPLE OR WITH_PYTHON_MODULE))
  option(WITH_INSTALL_PORTABLE "\
Install redistributable runtime, otherwise install into CMAKE_INSTALL_PREFIX"
    ON
  )
endif()

option(WITH_PYTHON_INSTALL "Copy system python into the blender install folder" ON)

option(WITH_INSTALL_COPYRIGHT "\
Copy the official Blender Authors's copyright.txt into the Blender install folder"
  OFF
)
mark_as_advanced(WITH_INSTALL_COPYRIGHT)

if((WITH_AUDASPACE AND NOT WITH_SYSTEM_AUDASPACE) OR WITH_MOD_FLUID)
  option(WITH_PYTHON_NUMPY "Include NumPy in Blender (used by Audaspace and Mantaflow)" ON)
endif()

if(WIN32 OR APPLE)
  # Windows and macOS have this bundled with Python libraries.
elseif(WITH_PYTHON_INSTALL OR WITH_PYTHON_NUMPY)
  set(PYTHON_NUMPY_PATH "" CACHE PATH "\
Path to python site-packages or dist-packages containing 'numpy' module"
  )
  mark_as_advanced(PYTHON_NUMPY_PATH)
  set(PYTHON_NUMPY_INCLUDE_DIRS "" CACHE PATH "Path to the include directory of the NumPy module")
  mark_as_advanced(PYTHON_NUMPY_INCLUDE_DIRS)
endif()
if(WITH_PYTHON_INSTALL)
  option(WITH_PYTHON_INSTALL_NUMPY "Copy system NumPy into the blender install folder" ON)

  if(UNIX AND NOT APPLE)
    option(WITH_PYTHON_INSTALL_REQUESTS "Copy system requests into the blender install folder" ON)
    set(PYTHON_REQUESTS_PATH "" CACHE PATH "\
Path to python site-packages or dist-packages containing 'requests' module"
    )
    mark_as_advanced(PYTHON_REQUESTS_PATH)
  endif()

  option(WITH_PYTHON_INSTALL_ZSTANDARD "Copy zstandard into the blender install folder" ON)
  set(PYTHON_ZSTANDARD_PATH "" CACHE PATH "\
Path to python site-packages or dist-packages containing 'zstandard' module"
  )
  mark_as_advanced(PYTHON_ZSTANDARD_PATH)
endif()

option(WITH_CPU_SIMD "Enable SIMD instruction if they're detected on the host machine" ON)
mark_as_advanced(WITH_CPU_SIMD)

# Cycles
option(WITH_CYCLES "Enable Cycles Render Engine" ON)
option(WITH_CYCLES_OSL "Build Cycles with OpenShadingLanguage support" ON)
option(WITH_CYCLES_PATH_GUIDING "Build Cycles with path guiding support" ON)
option(WITH_CYCLES_EMBREE "Build Cycles with Embree support" ON)
option(WITH_CYCLES_LOGGING "Build Cycles with logging support" ON)
option(WITH_CYCLES_DEBUG "Build Cycles with options useful for debugging (e.g., MIS)" OFF)

option(WITH_CYCLES_STANDALONE "Build Cycles standalone application" OFF)
option(WITH_CYCLES_STANDALONE_GUI "Build Cycles standalone with GUI" OFF)
option(WITH_CYCLES_PRECOMPUTE "Build Cycles data precomputation tool" OFF)

option(WITH_CYCLES_HYDRA_RENDER_DELEGATE "Build Cycles Hydra render delegate" OFF)

option(WITH_CYCLES_DEBUG_NAN "\
Build Cycles with additional asserts for detecting NaNs and invalid values"
  OFF
)
option(WITH_CYCLES_NATIVE_ONLY "\
Build Cycles with native kernel only (which fits current CPU, use for development only)"
  OFF
)
option(WITH_CYCLES_KERNEL_ASAN "\
Build Cycles kernels with address sanitizer when WITH_COMPILER_ASAN is on, even if it's very slow"
  OFF
)
set(CYCLES_TEST_DEVICES CPU CACHE STRING "\
Run regression tests on the specified device types (CPU CUDA OPTIX HIP)"
)
mark_as_advanced(WITH_CYCLES_KERNEL_ASAN)
mark_as_advanced(WITH_CYCLES_LOGGING)
mark_as_advanced(WITH_CYCLES_DEBUG_NAN)
mark_as_advanced(WITH_CYCLES_NATIVE_ONLY)
mark_as_advanced(WITH_CYCLES_PRECOMPUTE)
mark_as_advanced(CYCLES_TEST_DEVICES)

# NVIDIA CUDA & OptiX
if(NOT APPLE)
  option(WITH_CYCLES_DEVICE_CUDA "Enable Cycles NVIDIA CUDA compute support" ON)
  option(WITH_CYCLES_DEVICE_OPTIX "Enable Cycles NVIDIA OptiX support" ON)
  mark_as_advanced(WITH_CYCLES_DEVICE_CUDA)

  option(WITH_CYCLES_CUDA_BINARIES "Build Cycles NVIDIA CUDA binaries" OFF)
  set(CYCLES_CUDA_BINARIES_ARCH
    sm_30 sm_35 sm_37 sm_50 sm_52 sm_60 sm_61 sm_70 sm_75 sm_86 sm_89 compute_75
    CACHE STRING "CUDA architectures to build binaries for"
  )
  option(WITH_CYCLES_CUDA_BUILD_SERIAL "\
Build cubins one after another (useful on machines with limited RAM)"
    OFF
  )
  option(WITH_CUDA_DYNLOAD "\
Dynamically load CUDA libraries at runtime (for developers, makes cuda-gdb work)"
    ON
  )

  set(OPTIX_ROOT_DIR "" CACHE PATH "\
Path to the OptiX SDK root directory, for building Cycles OptiX kernels."
  )
  set(CYCLES_RUNTIME_OPTIX_ROOT_DIR "" CACHE PATH "\
Path to the OptiX SDK root directory. \
When set, this path will be used at runtime to compile OptiX kernels."
  )

  mark_as_advanced(CYCLES_CUDA_BINARIES_ARCH)
  mark_as_advanced(WITH_CYCLES_CUDA_BUILD_SERIAL)
  mark_as_advanced(WITH_CUDA_DYNLOAD)
  mark_as_advanced(OPTIX_ROOT_DIR)
  mark_as_advanced(CYCLES_RUNTIME_OPTIX_ROOT_DIR)
endif()

# AMD HIP
if(NOT APPLE)
  option(WITH_CYCLES_DEVICE_HIP "Enable Cycles AMD HIP support" ON)
  option(WITH_CYCLES_HIP_BINARIES "Build Cycles AMD HIP binaries" OFF)
  # Radeon VII (gfx906) not currently working with HIP SDK, so left out of the list.
  set(CYCLES_HIP_BINARIES_ARCH
    gfx900 gfx90c gfx902
    gfx1010 gfx1011 gfx1012
    gfx1030 gfx1031 gfx1032 gfx1034 gfx1035 gfx1036
    gfx1100 gfx1101 gfx1102 gfx1103
    CACHE STRING "AMD HIP architectures to build binaries for"
  )
  mark_as_advanced(WITH_CYCLES_DEVICE_HIP)
  mark_as_advanced(CYCLES_HIP_BINARIES_ARCH)

  # HIPRT is only available on Windows for now.
  if(WIN32)
    option(WITH_CYCLES_DEVICE_HIPRT "Enable Cycles AMD HIPRT support" OFF)
    mark_as_advanced(WITH_CYCLES_DEVICE_HIPRT)
  endif()
endif()

# Apple Metal
if(APPLE)
  option(WITH_CYCLES_DEVICE_METAL "Enable Cycles Apple Metal compute support" ON)
endif()

# oneAPI
if(NOT APPLE)
  option(WITH_CYCLES_DEVICE_ONEAPI "Enable Cycles oneAPI compute support" OFF)
  option(WITH_CYCLES_ONEAPI_BINARIES "\
Enable Ahead-Of-Time compilation for Cycles oneAPI device"
    OFF
  )
  option(WITH_CYCLES_ONEAPI_HOST_TASK_EXECUTION "\
Switch target of oneAPI implementation from SYCL devices to Host Task (single thread on CPU). \
This option is only for debugging purposes."
    OFF
  )

  # https://www.intel.com/content/www/us/en/develop/documentation/oneapi-dpcpp-cpp-compiler-dev-guide-and-reference/top/compilation/ahead-of-time-compilation.html
  # The target architectures levels can be retrieved from `ocloc` output when running
  # `ocloc compile -device {device_id} test.c` for given GPUs PCI device IDs.
  # 12.55.8 is for Arc Alchemist GPUs. 12.70.0 for Meteor Lake iGPUs.
  set(CYCLES_ONEAPI_INTEL_BINARIES_ARCH 12.55.8 12.70.0 CACHE STRING "\
oneAPI Intel GPU architectures to build binaries for"
  )
  set(CYCLES_ONEAPI_SYCL_TARGETS spir64 spir64_gen CACHE STRING "\
oneAPI targets to build AOT binaries for"
  )

  mark_as_advanced(WITH_CYCLES_ONEAPI_HOST_TASK_EXECUTION)
  mark_as_advanced(CYCLES_ONEAPI_INTEL_BINARIES_ARCH)
  mark_as_advanced(CYCLES_ONEAPI_SYCL_TARGETS)
endif()

# Draw Manager
option(WITH_DRAW_DEBUG "Add extra debug capabilities to Draw Manager" OFF)
mark_as_advanced(WITH_DRAW_DEBUG)

# LLVM
option(WITH_LLVM "Use LLVM" OFF)
if(APPLE)
  # We prefer static llvm build on Apple, dyn build possible though.
  option(LLVM_STATIC "Link with LLVM static libraries" ON)
else()
  option(LLVM_STATIC "Link with LLVM static libraries" OFF)
endif()
mark_as_advanced(LLVM_STATIC)
option(WITH_CLANG "Use Clang" OFF)

# disable for now, but plan to support on all platforms eventually
option(WITH_MEM_JEMALLOC "Enable malloc replacement (http://www.canonware.com/jemalloc)" ON)
mark_as_advanced(WITH_MEM_JEMALLOC)

# currently only used for BLI_mempool
option(WITH_MEM_VALGRIND "Enable extended valgrind support for better reporting" OFF)
mark_as_advanced(WITH_MEM_VALGRIND)

# Debug
option(WITH_CXX_GUARDEDALLOC "\
Enable GuardedAlloc for C++ memory allocation tracking (only enable for development)"
  OFF
)
mark_as_advanced(WITH_CXX_GUARDEDALLOC)

option(WITH_ASSERT_ABORT "Call abort() when raising an assertion through BLI_assert()" ON)
mark_as_advanced(WITH_ASSERT_ABORT)

option(WITH_ASSERT_RELEASE "Build with asserts enabled even for non-debug configurations" OFF)
mark_as_advanced(WITH_ASSERT_RELEASE)

if((UNIX AND NOT APPLE) OR (CMAKE_GENERATOR MATCHES "^Visual Studio.+"))
  option(WITH_CLANG_TIDY "\
Use Clang Tidy to analyze the source code \
(only enable for development on Linux using Clang, or Windows using the Visual Studio IDE)"
    OFF
  )
  mark_as_advanced(WITH_CLANG_TIDY)
endif()

option(WITH_BOOST "Enable features depending on boost" ON)
option(WITH_TBB "\
Enable multi-threading. TBB is also required for features such as Cycles, OpenVDB and USD"
  ON
)

# TBB malloc is only supported on for windows currently
if(WIN32)
  option(WITH_TBB_MALLOC_PROXY "Enable the TBB malloc replacement" ON)
endif()

# This should be turned off when Blender enter beta/rc/release
if("${BLENDER_VERSION_CYCLE}" STREQUAL "alpha")
  set(WITH_EXPERIMENTAL_FEATURES ON)
else()
  set(WITH_EXPERIMENTAL_FEATURES OFF)
endif()

# Unit testing
option(WITH_GTESTS "Enable GTest unit testing" ON)
option(WITH_GPU_RENDER_TESTS "Enable GPU render related unit testing (EEVEE, Workbench and Grease Pencil)" OFF)
<<<<<<< HEAD
option(WITH_GPU_DRAW_TESTS "Enable GPU drawing related unit testing (GPU backends and draw manager)" ON)
=======
option(WITH_GPU_RENDER_TESTS_SILENT "Run GPU render tests silently (finished tests will pass). Generated report will show failing tests" ON)
option(WITH_GPU_DRAW_TESTS "Enable GPU drawing related unit testing (GPU backends and draw manager)" OFF)
>>>>>>> 835b9a50
option(WITH_COMPOSITOR_REALTIME_TESTS "Enable regression testing for realtime compositor" OFF)
if(UNIX AND NOT (APPLE OR HAIKU))
  option(WITH_UI_TESTS "\
Enable user-interface tests using a headless display server. \
Currently this depends on WITH_GHOST_WAYLAND and the weston compositor \
(Experimental)"
    OFF
  )
else()
  # TODO: support running GUI tests on other platforms.
  set(WITH_UI_TESTS OFF)
endif()

# Enabled by default for typical use cases to speed up development cycles. However, when looking
# into threading or memory related issues (in dependency graph, out-of-bounds, etc) forcing single
# test per Blender instance could give much better clues about the root of the problem.
option(WITH_TESTS_BATCHED "Run multiple tests in a single Blender invocation, for faster test execution" ON)
mark_as_advanced(WITH_TESTS_BATCHED)

option(WITH_TESTS_SINGLE_BINARY "\
Link GTest tests into a single binary. \
For faster overall build and less disk space, but slower individual test build"
  ON
)
mark_as_advanced(WITH_TESTS_SINGLE_BINARY)

# NOTE: All callers of this must add `TEST_PYTHON_EXE_EXTRA_ARGS` before any other arguments.
set(TEST_PYTHON_EXE "" CACHE PATH "Python executable to run unit tests")
mark_as_advanced(TEST_PYTHON_EXE)

# Documentation
if(UNIX AND NOT APPLE)
  option(WITH_DOC_MANPAGE "Create a manual page (Unix manpage)" OFF)
endif()


# GPU Module
option(WITH_GPU_BUILDTIME_SHADER_BUILDER "\
Shader builder is a developer option enabling linting on GLSL during compilation"
  OFF
)
option(WITH_RENDERDOC "Use Renderdoc API to capture frames" ON)

mark_as_advanced(
  WITH_GPU_BUILDTIME_SHADER_BUILDER
  WITH_RENDERDOC
)

# OpenGL
if(NOT APPLE)
  option(WITH_OPENGL_BACKEND "Enable OpenGL support as graphic backend" ON)
  mark_as_advanced(WITH_OPENGL_BACKEND)
else()
  set(WITH_OPENGL_BACKEND OFF)
endif()

# Vulkan
if(NOT APPLE)
  option(WITH_VULKAN_BACKEND "Enable Vulkan as graphics backend (experimental)" ON)
  option(WITH_VULKAN_GUARDEDALLOC "\
Use guardedalloc for host allocations done inside Vulkan (development option)"
    OFF
  )
  mark_as_advanced(
    WITH_VULKAN_BACKEND
    WITH_VULKAN_GUARDEDALLOC
  )
  if(NOT WITH_EXPERIMENTAL_FEATURES)
    set(WITH_VULKAN_BACKEND OFF)
  endif()
endif()

# Metal
if(APPLE)
  option(WITH_METAL_BACKEND "\
Use Metal for graphics instead of (or as well as) OpenGL on macOS."
    ON
  )
  mark_as_advanced(WITH_METAL_BACKEND)
else()
  set(WITH_METAL_BACKEND OFF)
endif()

if(WIN32)
  getDefaultWindowsPrefixBase(CMAKE_GENERIC_PROGRAM_FILES)
  set(CPACK_INSTALL_PREFIX ${CMAKE_GENERIC_PROGRAM_FILES}/${})
endif()

option(WITH_STRSIZE_DEBUG "\
Ensure string operations on fixed size buffers \
(works well with with \"WITH_COMPILER_ASAN\" & valgrind to detect incorrect buffer size arguments)"
  OFF)
mark_as_advanced(WITH_STRSIZE_DEBUG)

# Compiler tool-chain.
if(UNIX)
  if(CMAKE_COMPILER_IS_GNUCC)
    option(WITH_LINKER_GOLD "Use ld.gold linker which is usually faster than ld.bfd" ON)
    mark_as_advanced(WITH_LINKER_GOLD)
  endif()
  if(CMAKE_COMPILER_IS_GNUCC OR CMAKE_C_COMPILER_ID MATCHES "Clang")
    option(WITH_LINKER_LLD "Use ld.lld linker which is usually faster than ld.gold" OFF)
    mark_as_advanced(WITH_LINKER_LLD)
    option(WITH_LINKER_MOLD "Use ld.mold linker which is usually faster than ld.gold & ld.lld" OFF)
    mark_as_advanced(WITH_LINKER_MOLD)
  endif()
endif()

option(WITH_COMPILER_ASAN "\
Build and link against address sanitizer (only for Debug & RelWithDebInfo targets)."
  OFF
)
mark_as_advanced(WITH_COMPILER_ASAN)
option(WITH_COMPILER_ASAN_EXTERN "\
Build `extern` dependencies with address sanitizer when WITH_COMPILER_ASAN is on. \
Can cause linking issues due to too large binary size."
  OFF
)
mark_as_advanced(WITH_COMPILER_ASAN_EXTERN)

if(CMAKE_COMPILER_IS_GNUCC OR CMAKE_C_COMPILER_ID MATCHES "Clang")
  if(WITH_COMPILER_ASAN)
    set(_asan_defaults "\
-fsanitize=address \
-fsanitize=bool \
-fsanitize=bounds \
-fsanitize=enum \
-fsanitize=float-cast-overflow \
-fsanitize=float-divide-by-zero \
-fsanitize=nonnull-attribute \
-fsanitize=returns-nonnull-attribute \
-fsanitize=signed-integer-overflow \
-fsanitize=undefined \
-fsanitize=vla-bound \
-fno-sanitize=alignment \
")

    if(MSVC)
      # clang-cl doesn't support all sanitizers, but leak and object-size give errors/warnings.
      set(_asan_defaults "${_asan_defaults}")
    elseif(APPLE)
      # AppleClang doesn't support all sanitizers, but leak gives error.
      # Build type is not known for multi-config generator, so don't add object-size sanitizer.
      if(CMAKE_BUILD_TYPE MATCHES "Debug" OR GENERATOR_IS_MULTI_CONFIG)
        # Silence the warning that object-size is not effective in -O0.
        set(_asan_defaults "${_asan_defaults}")
      else()
        string(APPEND _asan_defaults " -fsanitize=object-size")
      endif()
    elseif(CMAKE_COMPILER_IS_GNUCC)
      string(APPEND _asan_defaults " -fsanitize=leak -fsanitize=object-size")
    else()
      string(APPEND _asan_defaults " -fsanitize=leak")
    endif()

    set(COMPILER_ASAN_CFLAGS "${_asan_defaults}" CACHE STRING "C flags for address sanitizer")
    mark_as_advanced(COMPILER_ASAN_CFLAGS)
    set(COMPILER_ASAN_CXXFLAGS "${_asan_defaults}" CACHE STRING "C++ flags for address sanitizer")
    mark_as_advanced(COMPILER_ASAN_CXXFLAGS)

    unset(_asan_defaults)

    if(MSVC)
      find_library(
        COMPILER_ASAN_LIBRARY NAMES clang_rt.asan-x86_64
        PATHS
        [HKEY_LOCAL_MACHINE\\SOFTWARE\\Wow6432Node\\LLVM\\LLVM;]/lib/clang/7.0.0/lib/windows
        [HKEY_LOCAL_MACHINE\\SOFTWARE\\Wow6432Node\\LLVM\\LLVM;]/lib/clang/6.0.0/lib/windows
      )
      mark_as_advanced(COMPILER_ASAN_LIBRARY)
    elseif(APPLE)
      execute_process(COMMAND ${CMAKE_CXX_COMPILER}
        -print-file-name=lib
        OUTPUT_VARIABLE CLANG_LIB_DIR
      )
      string(STRIP "${CLANG_LIB_DIR}" CLANG_LIB_DIR)
      find_library(
        COMPILER_ASAN_LIBRARY
        NAMES
          libclang_rt.asan_osx_dynamic.dylib
        PATHS
          "${CLANG_LIB_DIR}/darwin/"
      )
      unset(CLANG_LIB_DIR)
      mark_as_advanced(COMPILER_ASAN_LIBRARY)
    elseif(CMAKE_COMPILER_IS_GNUCC)
      find_library(
        COMPILER_ASAN_LIBRARY asan ${CMAKE_C_IMPLICIT_LINK_DIRECTORIES}
      )
      mark_as_advanced(COMPILER_ASAN_LIBRARY)
    endif()

  endif()
endif()

if(CMAKE_COMPILER_IS_GNUCC OR CMAKE_C_COMPILER_ID MATCHES "Clang")
  option(WITH_COMPILER_SHORT_FILE_MACRO "\
Make paths in macros like __FILE__ relative to top level source and build directories."
    ON
  )
  mark_as_advanced(WITH_COMPILER_SHORT_FILE_MACRO)
endif()

if(WIN32)
  # Use hardcoded paths or find_package to find externals
  option(WITH_WINDOWS_FIND_MODULES "Use find_package to locate libraries" OFF)
  mark_as_advanced(WITH_WINDOWS_FIND_MODULES)

  option(WINDOWS_PYTHON_DEBUG "\
Include the files needed for debugging python scripts with visual studio 2017+."
    OFF
  )
  mark_as_advanced(WINDOWS_PYTHON_DEBUG)

  option(WITH_WINDOWS_BUNDLE_CRT "Bundle the C runtime for install free distribution." ON)
  mark_as_advanced(WITH_WINDOWS_BUNDLE_CRT)

  option(WITH_WINDOWS_SCCACHE "Use sccache to speed up builds (Ninja builder only)" OFF)
  mark_as_advanced(WITH_WINDOWS_SCCACHE)

  option(WITH_WINDOWS_RELEASE_PDB "\
Generate a pdb file for client side stacktraces for release builds"
    ON
  )
  mark_as_advanced(WITH_WINDOWS_RELEASE_PDB)

  option(WITH_WINDOWS_RELEASE_STRIPPED_PDB "Use a stripped PDB file for release builds" ON)
  mark_as_advanced(WITH_WINDOWS_RELEASE_STRIPPED_PDB)

endif()

if(WIN32 OR XCODE)
  option(IDE_GROUP_SOURCES_IN_FOLDERS "\
Organize the source files in filters matching the source folders."
    ON
  )
  mark_as_advanced(IDE_GROUP_SOURCES_IN_FOLDERS)

  option(IDE_GROUP_PROJECTS_IN_FOLDERS "\
Organize the projects according to source folder structure."
    ON
  )
  mark_as_advanced(IDE_GROUP_PROJECTS_IN_FOLDERS)

  if(IDE_GROUP_PROJECTS_IN_FOLDERS)
    set_property(GLOBAL PROPERTY USE_FOLDERS ON)
  endif()
endif()

if(UNIX)
  # See WITH_WINDOWS_SCCACHE for Windows.
  option(WITH_COMPILER_CCACHE "\
Use ccache to improve rebuild times (Works with Ninja, Makefiles and Xcode)"
    OFF
  )
  mark_as_advanced(WITH_COMPILER_CCACHE)
endif()

# The following only works with the Ninja generator in CMake >= 3.0.
if("${CMAKE_GENERATOR}" MATCHES "Ninja")
  option(WITH_NINJA_POOL_JOBS "\
Enable Ninja pools of jobs, to try to ease building on machines with 16GB of RAM or less \
(if not yet defined, will try to set best values based on detected machine specifications)."
    ON
  )
  mark_as_advanced(WITH_NINJA_POOL_JOBS)
endif()

# Installation process.
set(POSTINSTALL_SCRIPT "" CACHE FILEPATH "Run given CMake script after installation process")
mark_as_advanced(POSTINSTALL_SCRIPT)

set(POSTCONFIGURE_SCRIPT "" CACHE FILEPATH "\
Run given CMake script as the last step of CMake configuration"
)
mark_as_advanced(POSTCONFIGURE_SCRIPT)

# end option(...)



# By default we want to install to the directory we are compiling our executables
# unless specified otherwise, which we currently do not allow
if(CMAKE_INSTALL_PREFIX_INITIALIZED_TO_DEFAULT)
  if(WIN32)
    set(CMAKE_INSTALL_PREFIX ${EXECUTABLE_OUTPUT_PATH}/\${BUILD_TYPE} CACHE PATH "\
default install path"
      FORCE
    )
  elseif(APPLE)
    set(CMAKE_INSTALL_PREFIX ${EXECUTABLE_OUTPUT_PATH}/\${BUILD_TYPE} CACHE PATH "\
default install path"
      FORCE
    )
  else()
    if(WITH_INSTALL_PORTABLE)
      set(CMAKE_INSTALL_PREFIX ${EXECUTABLE_OUTPUT_PATH} CACHE PATH "default install path" FORCE)
    endif()
  endif()
endif()

# Effective install path including config folder, as a generator expression.
get_property(GENERATOR_IS_MULTI_CONFIG GLOBAL PROPERTY GENERATOR_IS_MULTI_CONFIG)
if(GENERATOR_IS_MULTI_CONFIG)
  string(
    REPLACE "\${BUILD_TYPE}" "$<CONFIG>"
    CMAKE_INSTALL_PREFIX_WITH_CONFIG ${CMAKE_INSTALL_PREFIX}
  )
else()
  string(
    REPLACE "\${BUILD_TYPE}" ""
    CMAKE_INSTALL_PREFIX_WITH_CONFIG ${CMAKE_INSTALL_PREFIX}
  )
endif()


# Apple

if(APPLE)
  include(platform_apple_xcode)
endif()


# -----------------------------------------------------------------------------
# Check for Conflicting/Unsupported Configurations

option(WITH_STRICT_BUILD_OPTIONS "\
When requirements for a build option are not met, error instead of disabling the option."
  OFF
)

if(NOT WITH_BLENDER AND NOT WITH_CYCLES_STANDALONE AND NOT WITH_CYCLES_HYDRA_RENDER_DELEGATE)
  message(FATAL_ERROR
    "At least one of WITH_BLENDER or WITH_CYCLES_STANDALONE "
    "or WITH_CYCLES_HYDRA_RENDER_DELEGATE "
    "must be enabled, nothing to do!"
  )
endif()

set_and_warn_dependency(WITH_AUDASPACE WITH_OPENAL OFF)
set_and_warn_dependency(WITH_AUDASPACE WITH_COREAUDIO OFF)
set_and_warn_dependency(WITH_AUDASPACE WITH_JACK OFF)
set_and_warn_dependency(WITH_AUDASPACE WITH_PULSEAUDIO OFF)
set_and_warn_dependency(WITH_AUDASPACE WITH_WASAPI OFF)

if(NOT WITH_SDL AND WITH_GHOST_SDL)
  message(FATAL_ERROR "WITH_GHOST_SDL requires WITH_SDL")
endif()

# python module, needs some different options
if(WITH_PYTHON_MODULE AND WITH_PYTHON_INSTALL)
  message(FATAL_ERROR "WITH_PYTHON_MODULE requires WITH_PYTHON_INSTALL to be OFF")
endif()

set_and_warn_dependency(WITH_PYTHON WITH_CYCLES        OFF)
set_and_warn_dependency(WITH_PYTHON WITH_DRACO         OFF)
set_and_warn_dependency(WITH_PYTHON WITH_MOD_FLUID     OFF)

if(WITH_DRACO AND NOT WITH_PYTHON_INSTALL)
  message(STATUS "WITH_DRACO requires WITH_PYTHON_INSTALL to be ON, disabling WITH_DRACO for now")
  set(WITH_DRACO OFF)
endif()

# enable boost for cycles, audaspace or i18n
# otherwise if the user disabled

set_and_warn_dependency(WITH_BOOST WITH_INTERNATIONAL  OFF)
set_and_warn_dependency(WITH_BOOST WITH_OPENVDB        OFF)
set_and_warn_dependency(WITH_BOOST WITH_QUADRIFLOW     OFF)
set_and_warn_dependency(WITH_BOOST WITH_USD            OFF)
if(WITH_CYCLES)
  set_and_warn_dependency(WITH_BOOST   WITH_CYCLES_OSL   OFF)
  set_and_warn_dependency(WITH_PUGIXML WITH_CYCLES_OSL   OFF)
endif()

set_and_warn_dependency(WITH_TBB WITH_CYCLES            OFF)
set_and_warn_dependency(WITH_TBB WITH_USD               OFF)
set_and_warn_dependency(WITH_TBB WITH_OPENVDB           OFF)
set_and_warn_dependency(WITH_TBB WITH_MOD_FLUID         OFF)

# NanoVDB requires OpenVDB to convert the data structure
set_and_warn_dependency(WITH_OPENVDB WITH_NANOVDB       OFF)

# OpenVDB, Alembic and OSL uses 'half' or 'imath' from OpenEXR
set_and_warn_dependency(WITH_IMAGE_OPENEXR WITH_OPENVDB OFF)
set_and_warn_dependency(WITH_IMAGE_OPENEXR WITH_ALEMBIC OFF)
set_and_warn_dependency(WITH_IMAGE_OPENEXR WITH_CYCLES_OSL OFF)

# Hydra requires USD.
set_and_warn_dependency(WITH_USD WITH_HYDRA OFF)

# auto enable openimageio for cycles
if(WITH_CYCLES)
  # auto enable llvm for cycles_osl
  if(WITH_CYCLES_OSL)
    set(WITH_LLVM ON CACHE BOOL "" FORCE)
    set(WITH_CLANG ON CACHE BOOL "" FORCE)
  endif()
else()
  set(WITH_CYCLES_OSL OFF)
endif()

# don't store paths to libs for portable distribution
if(WITH_INSTALL_PORTABLE)
  set(CMAKE_SKIP_BUILD_RPATH TRUE)
endif()

if(UNIX AND NOT (APPLE OR HAIKU))
  set_and_warn_incompatible(WITH_HEADLESS WITH_GHOST_WAYLAND OFF)
  set_and_warn_incompatible(WITH_HEADLESS WITH_GHOST_X11 OFF)
endif()
set_and_warn_incompatible(WITH_HEADLESS WITH_GHOST_SDL OFF)

if(WITH_INPUT_IME)
  set_and_warn_incompatible(WITH_HEADLESS WITH_INPUT_IME OFF)
  set_and_warn_incompatible(WITH_GHOST_SDL WITH_INPUT_IME OFF)
endif()

set_and_warn_incompatible(WITH_HEADLESS WITH_XR_OPENXR OFF)
set_and_warn_incompatible(WITH_GHOST_SDL WITH_XR_OPENXR OFF)

if(WITH_UI_TESTS)
  set_and_warn_dependency(WITH_GHOST_WAYLAND WITH_UI_TESTS OFF)
endif()

if(WITH_BUILDINFO)
  find_package(Git)
  set_and_warn_library_found("Git" GIT_FOUND WITH_BUILDINFO)
endif()

if(WITH_AUDASPACE)
  if(NOT WITH_SYSTEM_AUDASPACE)
    set(AUDASPACE_C_INCLUDE_DIRS
      "${CMAKE_SOURCE_DIR}/extern/audaspace/bindings/C"
      "${CMAKE_BINARY_DIR}/extern/audaspace"
    )
    set(AUDASPACE_PY_INCLUDE_DIRS
      "${CMAKE_SOURCE_DIR}/extern/audaspace/bindings"
    )
  endif()
endif()

# Auto-enable CUDA dynload if toolkit is not found.
if(WITH_CYCLES AND WITH_CYCLES_DEVICE_CUDA AND NOT WITH_CUDA_DYNLOAD)
  find_package(CUDA)
  if(NOT CUDA_FOUND)
    message(
      STATUS
      "CUDA toolkit not found, "
      "using dynamic runtime loading of libraries (WITH_CUDA_DYNLOAD) instead"
    )
    set(WITH_CUDA_DYNLOAD ON)
  endif()
endif()

if(WITH_CYCLES_DEVICE_HIP)
  # Currently HIP must be dynamically loaded, this may change in future toolkits
  set(WITH_HIP_DYNLOAD ON)
endif()


# -----------------------------------------------------------------------------
# Check if Sub-modules are Cloned

if(WITH_PYTHON)
  # While we have this as an '#error' in 'bpy_capi_utils.h',
  # upgrading Python tends to cause confusion for users who build.
  # Give the error message early to make this more obvious.
  #
  # Do this before main 'platform_*' checks,
  # because UNIX will search for the old Python paths which may not exist.
  # giving errors about missing paths before this case is met.
  if(DEFINED PYTHON_VERSION AND "${PYTHON_VERSION}" VERSION_LESS "3.11")
    message(
      FATAL_ERROR
      "At least Python 3.11 is required to build, but found Python ${PYTHON_VERSION}"
    )
  endif()

  file(GLOB RESULT "${CMAKE_SOURCE_DIR}/scripts/addons")
  list(LENGTH RESULT DIR_LEN)
  if(DIR_LEN EQUAL 0)
    message(
      WARNING
      "Addons path '${CMAKE_SOURCE_DIR}/scripts/addons' is missing. "
      "This is an external repository which needs to be checked out. Use `make update` to do so. "
      "* CONTINUING WITHOUT ADDONS *"
    )
  endif()
endif()


# -----------------------------------------------------------------------------
# InitialIze Un-cached Vars, Avoid Unused Warning

# linux only, not cached
set(WITH_BINRELOC OFF)

# MACOSX only, set to avoid uninitialized
set(EXETYPE "")

# C/C++ flags
set(PLATFORM_CFLAGS)

# these are added to later on.
set(C_WARNINGS)
set(CXX_WARNINGS)

# NOTE: These flags are intended for situations where where it's impractical to
# suppress warnings by modifying the code or for code which is maintained externally.
# For GCC this typically means adding `-Wno-*` arguments to negate warnings
# that are useful in the general case.
set(C_REMOVE_STRICT_FLAGS)
set(CXX_REMOVE_STRICT_FLAGS)

# Libraries to link to targets in setup_platform_linker_libs
set(PLATFORM_LINKLIBS "")

# Added to target linker flags in setup_platform_linker_flags
# - CMAKE_EXE_LINKER_FLAGS
# - CMAKE_EXE_LINKER_FLAGS_DEBUG
set(PLATFORM_LINKFLAGS "")
set(PLATFORM_LINKFLAGS_DEBUG "")
set(PLATFORM_LINKFLAGS_RELEASE "")
set(PLATFORM_LINKFLAGS_EXECUTABLE "")

if(NOT CMAKE_BUILD_TYPE MATCHES "Release")
  if(WITH_COMPILER_ASAN)
    if(NOT APPLE)
      # Avoid passing address sanitizer compiler flags to `try_compile`.
      # Since linker flags are not set, all compiler checks and `find_package`
      # calls that rely on `try_compile` will fail.
      # See CMP0066 also.
      string(APPEND CMAKE_C_FLAGS_DEBUG " ${COMPILER_ASAN_CFLAGS}")
      string(APPEND CMAKE_C_FLAGS_RELWITHDEBINFO " ${COMPILER_ASAN_CFLAGS}")

      string(APPEND CMAKE_CXX_FLAGS_DEBUG " ${COMPILER_ASAN_CXXFLAGS}")
      string(APPEND CMAKE_CXX_FLAGS_RELWITHDEBINFO " ${COMPILER_ASAN_CXXFLAGS}")
    endif()
    if(MSVC)
      set(COMPILER_ASAN_LINKER_FLAGS "/FUNCTIONPADMIN:6")
    endif()

    if(APPLE AND COMPILER_ASAN_LIBRARY)
      string(REPLACE " " ";" _list_COMPILER_ASAN_CFLAGS ${COMPILER_ASAN_CFLAGS})
      set(_is_CONFIG_DEBUG "$<OR:$<CONFIG:Debug>,$<CONFIG:RelWithDebInfo>>")
      add_compile_options("$<${_is_CONFIG_DEBUG}:${_list_COMPILER_ASAN_CFLAGS}>")

      # Skip generation of the unwind tables, as they might require a lot of space when sanitizers
      # are enabled and not fit into the .eh_frame section. Disabling the unwind tables might have
      # side effects on code which does frame walking, such as
      #   - backtrace()
      #   - __attribute__((__cleanup__(f)))
      #   - __builtin_return_address(n), for n > 0
      #   - pthread_cleanup_push when it is implemented using __attribute__((__cleanup__(f)))
      # It should not have affect on debugging, since it uses -g flag which generates debugging
      # tables in the .debug_frame section.
      # At the time of adding these flags calling backtrace() from C code on Apple M2 did not
      # affect on the printed backtrace, and exception handling was correct as well.
      #
      # Related discussion:
      #  https://stackoverflow.com/questions/26300819/why-gcc-compiled-c-program-needs-eh-frame-section
      add_compile_options("$<${_is_CONFIG_DEBUG}:-fno-unwind-tables>")
      add_compile_options("$<${_is_CONFIG_DEBUG}:-fno-asynchronous-unwind-tables>")

      add_compile_options("$<${_is_CONFIG_DEBUG}:-fno-omit-frame-pointer>")
      add_link_options("$<${_is_CONFIG_DEBUG}:-fno-omit-frame-pointer;-fsanitize=address>")
      unset(_list_COMPILER_ASAN_CFLAGS)
      unset(_is_CONFIG_DEBUG)
    elseif(COMPILER_ASAN_LIBRARY)
      set(PLATFORM_LINKLIBS "${PLATFORM_LINKLIBS};${COMPILER_ASAN_LIBRARY}")
      set(PLATFORM_LINKFLAGS "${COMPILER_ASAN_LIBRARY}")
      set(PLATFORM_LINKFLAGS_DEBUG "${COMPILER_ASAN_LIBRARY}")
      if(DEFINED COMPILER_ASAN_LINKER_FLAGS)
        set(PLATFORM_LINKFLAGS "${PLATFORM_LINKFLAGS} ${COMPILER_ASAN_LINKER_FLAGS}")
        set(PLATFORM_LINKFLAGS_DEBUG "${PLATFORM_LINKFLAGS_DEBUG} ${COMPILER_ASAN_LINKER_FLAGS}")
      endif()
    endif()
  endif()
endif()

# Test SIMD support, before platform includes to determine if sse2neon is needed.
if(WITH_CPU_SIMD)
  set(COMPILER_SSE_FLAG)
  set(COMPILER_SSE2_FLAG)

  # Test Neon first since macOS Arm can compile and run x86-64 SSE binaries.
  test_neon_support()
  if(NOT SUPPORT_NEON_BUILD)
    test_sse_support(COMPILER_SSE_FLAG COMPILER_SSE2_FLAG)
  endif()
endif()


# ----------------------------------------------------------------------------
# Main Platform Checks
#
# - UNIX
# - WIN32
# - APPLE

if(UNIX AND NOT APPLE)
  include(platform_unix)
elseif(WIN32)
  include(platform_win32)
elseif(APPLE)
  include(platform_apple)
endif()


# -----------------------------------------------------------------------------
# Common Checks for Compatible Options

if(NOT WITH_FFTW3 AND WITH_MOD_OCEANSIM)
  message(FATAL_ERROR "WITH_MOD_OCEANSIM requires WITH_FFTW3 to be ON")
endif()

if(WITH_CYCLES)
  if(WITH_CYCLES_OSL)
    if(NOT WITH_LLVM)
      message(
        FATAL_ERROR
        "Cycles OSL requires WITH_LLVM, the library may not have been found. "
        "Configure LLVM or disable WITH_CYCLES_OSL"
      )
    endif()
  endif()
endif()

if(WITH_INTERNATIONAL)
  if(NOT WITH_BOOST)
    message(
      FATAL_ERROR
      "Internationalization requires WITH_BOOST, the library may not have been found. "
      "Configure BOOST or disable WITH_INTERNATIONAL"
    )
  endif()
endif()

# Enable SIMD support if detected by `test_sse_support()` or `test_neon_support()`.
#
# This is done globally, so that all modules can use it if available, and
# because these are used in headers used by many modules.
if(WITH_CPU_SIMD)
  if(SUPPORT_NEON_BUILD)
    # Neon
    if(SSE2NEON_FOUND)
      include_directories(SYSTEM "${SSE2NEON_INCLUDE_DIRS}")
      add_definitions(-DWITH_SSE2NEON)
    endif()
  else()
    # SSE
    if(SUPPORT_SSE_BUILD)
      string(PREPEND PLATFORM_CFLAGS "${COMPILER_SSE_FLAG} ")
      add_definitions(-D__SSE__ -D__MMX__)
    endif()
    if(SUPPORT_SSE2_BUILD)
      string(APPEND PLATFORM_CFLAGS " ${COMPILER_SSE2_FLAG}")
      add_definitions(-D__SSE2__)
      if(NOT SUPPORT_SSE_BUILD) # don't double up
        add_definitions(-D__MMX__)
      endif()
    endif()
  endif()
endif()

# Print instructions used on first run.
if(FIRST_RUN)
  if(WITH_CPU_SIMD)
    if(SUPPORT_NEON_BUILD)
      if(SSE2NEON_FOUND)
        message(STATUS "Neon SIMD instructions enabled")
      else()
        message(STATUS "Neon SIMD instructions detected but unused, requires sse2neon")
      endif()
    elseif(SUPPORT_SSE2_BUILD)
      message(STATUS "SSE2 SIMD instructions enabled")
    elseif(SUPPORT_SSE_BUILD)
      message(STATUS "SSE SIMD instructions enabled")
    else()
      message(STATUS "No SIMD instructions detected")
    endif()
  else()
    message(STATUS "SIMD instructions disabled")
  endif()
endif()

# set the endian define
if(MSVC)
  # for some reason this fails on msvc
  add_definitions(-D__LITTLE_ENDIAN__)

  # OSX-Note: as we do cross-compiling with specific set architecture,
  # endianness-detection and auto-setting is counterproductive
  # so we just set endianness according CMAKE_OSX_ARCHITECTURES

elseif(CMAKE_OSX_ARCHITECTURES MATCHES i386 OR
       CMAKE_OSX_ARCHITECTURES MATCHES x86_64 OR
       CMAKE_OSX_ARCHITECTURES MATCHES arm64)
  add_definitions(-D__LITTLE_ENDIAN__)
elseif(CMAKE_OSX_ARCHITECTURES MATCHES ppc OR CMAKE_OSX_ARCHITECTURES MATCHES ppc64)
  add_definitions(-D__BIG_ENDIAN__)

else()
  include(TestBigEndian)
  test_big_endian(_SYSTEM_BIG_ENDIAN)
  if(_SYSTEM_BIG_ENDIAN)
    add_definitions(-D__BIG_ENDIAN__)
  else()
    add_definitions(-D__LITTLE_ENDIAN__)
  endif()
  unset(_SYSTEM_BIG_ENDIAN)
endif()
if(WITH_IMAGE_OPENJPEG)
  # Special handling of Windows platform where openjpeg is always static.
  if(WIN32)
    set(OPENJPEG_DEFINES "-DOPJ_STATIC")
  else()
    set(OPENJPEG_DEFINES "")
  endif()
endif()

if(NOT WITH_SYSTEM_EIGEN3)
  set(EIGEN3_INCLUDE_DIRS ${CMAKE_SOURCE_DIR}/extern/Eigen3)
endif()

if(WITH_OPENVDB)
  list(APPEND OPENVDB_DEFINITIONS -DWITH_OPENVDB)

  if(WITH_OPENVDB_3_ABI_COMPATIBLE)
    list(APPEND OPENVDB_DEFINITIONS -DOPENVDB_3_ABI_COMPATIBLE)
  endif()

  # OpenVDB headers use deprecated TBB headers, silence warning.
  list(APPEND OPENVDB_DEFINITIONS -DTBB_SUPPRESS_DEPRECATED_MESSAGES=1)

  list(APPEND OPENVDB_INCLUDE_DIRS
    ${BOOST_INCLUDE_DIR}
    ${TBB_INCLUDE_DIRS}
    ${OPENEXR_INCLUDE_DIRS}
  )

  list(APPEND OPENVDB_LIBRARIES ${OPENEXR_LIBRARIES} ${ZLIB_LIBRARIES})

  if(WITH_OPENVDB_BLOSC)
    list(APPEND OPENVDB_DEFINITIONS -DWITH_OPENVDB_BLOSC)
    # Even when `WITH_OPENVDB_BLOSC` is set, `FindBlosc.cmake` isn't running.
    # As this might be used at some point, check the libraries are defined.
    if(DEFINED BLOSC_LIBRARIES)
      list(APPEND OPENVDB_LIBRARIES ${BLOSC_LIBRARIES})
    endif()
    list(APPEND OPENVDB_LIBRARIES ${ZLIB_LIBRARIES})
  endif()

  list(APPEND OPENVDB_LIBRARIES ${BOOST_LIBRARIES} ${TBB_LIBRARIES})
endif()

# -----------------------------------------------------------------------------
# Configure Metal

if(WITH_METAL_BACKEND)
  add_definitions(-DWITH_METAL_BACKEND)

  # No need to add frameworks here, all the ones we need for Metal and
  # Metal-OpenGL Interop are already being added by
  # build_files/cmake/platform/platform_apple.cmake
endif()


# -----------------------------------------------------------------------------
# Configure OpenMP

if(WITH_OPENMP)
  if(NOT OPENMP_CUSTOM)
    find_package(OpenMP)
  endif()

  set_and_warn_library_found("OpenMP" OPENMP_FOUND WITH_OPENMP)

  if(OPENMP_FOUND)
    if(NOT WITH_OPENMP_STATIC)
      string(APPEND CMAKE_C_FLAGS " ${OpenMP_C_FLAGS}")
      string(APPEND CMAKE_CXX_FLAGS " ${OpenMP_CXX_FLAGS}")
      string(APPEND CMAKE_EXE_LINKER_FLAGS " ${OpenMP_LINKER_FLAGS}")
      string(APPEND CMAKE_MODULE_LINKER_FLAGS " ${OpenMP_LINKER_FLAGS}")
    else()
      # Typically avoid adding flags as defines but we can't
      # pass OpenMP flags to the linker for static builds, meaning
      # we can't add any OpenMP related flags to CFLAGS variables
      # since they're passed to the linker as well.
      add_definitions("${OpenMP_C_FLAGS}")

      find_library_static(OpenMP_LIBRARIES gomp ${CMAKE_CXX_IMPLICIT_LINK_DIRECTORIES})
      mark_as_advanced(
        OpenMP_LIBRARIES
      )
    endif()
  endif()

  mark_as_advanced(
    OpenMP_C_FLAGS
    OpenMP_CXX_FLAGS
  )
endif()


# -----------------------------------------------------------------------------
# Configure Bullet

if(WITH_BULLET)
  if(WITH_SYSTEM_BULLET)
    find_package(Bullet)
    set_and_warn_library_found("Bullet" BULLET_FOUND WITH_BULLET)
  else()
    set(BULLET_INCLUDE_DIRS "${CMAKE_SOURCE_DIR}/extern/bullet2/src")
    set(BULLET_LIBRARIES "extern_bullet")
  endif()
endif()


# -----------------------------------------------------------------------------
# Configure Python

# Not currently supported due to different required Python link flags.
set_and_warn_incompatible(WITH_PYTHON_MODULE WITH_GTESTS OFF)


# -----------------------------------------------------------------------------
# Configure `GLog/GFlags`

if(WITH_LIBMV OR WITH_GTESTS OR (WITH_CYCLES AND WITH_CYCLES_LOGGING))
  if(WITH_SYSTEM_GFLAGS)
    find_package(Gflags)
    if(NOT GFLAGS_FOUND)
      message(FATAL_ERROR "System wide Gflags is requested but was not found")
    endif()
    # `FindGflags` does not define this, and we are not even sure what to use here.
    set(GFLAGS_DEFINES)
  else()
    set(GFLAGS_DEFINES
      -DGFLAGS_DLL_DEFINE_FLAG=
      -DGFLAGS_DLL_DECLARE_FLAG=
      -DGFLAGS_DLL_DECL=
    )
    set(GFLAGS_NAMESPACE "gflags")
    set(GFLAGS_LIBRARIES extern_gflags)
    set(GFLAGS_INCLUDE_DIRS "${PROJECT_SOURCE_DIR}/extern/gflags/src")
  endif()

  if(WITH_SYSTEM_GLOG)
    find_package(Glog)
    if(NOT GLOG_FOUND)
      message(FATAL_ERROR "System wide Glog is requested but was not found")
    endif()
    # `FindGlog` does not define this, and we are not even sure what to use here.
    set(GLOG_DEFINES)
  else()
    set(GLOG_DEFINES
      -DGOOGLE_GLOG_DLL_DECL=
    )
    set(GLOG_LIBRARIES extern_glog)
    if(WIN32)
      set(GLOG_INCLUDE_DIRS ${CMAKE_SOURCE_DIR}/extern/glog/src/windows)
    else()
      set(GLOG_INCLUDE_DIRS ${CMAKE_SOURCE_DIR}/extern/glog/include)
    endif()
  endif()
endif()


# -----------------------------------------------------------------------------
# Ninja Job Limiting

# Extra limits to number of jobs running in parallel for some kind os tasks.
# Only supported by Ninja build system currently.

if("${CMAKE_GENERATOR}" MATCHES "Ninja" AND WITH_NINJA_POOL_JOBS)
  if(NOT NINJA_MAX_NUM_PARALLEL_COMPILE_JOBS AND
     NOT NINJA_MAX_NUM_PARALLEL_COMPILE_HEAVY_JOBS AND
     NOT NINJA_MAX_NUM_PARALLEL_LINK_JOBS)
    # Try to define good default values.
    # Max mem of heavy cpp files compilation: about 2.5GB
    # Max mem during linking: about 3.3GB
    cmake_host_system_information(RESULT _NUM_CORES QUERY NUMBER_OF_LOGICAL_CORES)
    # Note: this gives mem in MB.
    cmake_host_system_information(RESULT _TOT_MEM QUERY TOTAL_PHYSICAL_MEMORY)

    # Heuristics: Assume 8Gb of RAM is needed per heavy compile job.
    # Typical RAM peak usage of these is actually less than 3GB currently,
    # but this also accounts for the part of the physical RAM being used by other unrelated
    # processes on the system, and the part being used by the 'regular' compile and linking jobs.
    #
    # Also always cap heavy jobs amount to `number of available threads - 1`, to ensure that even if
    # there would be enough RAM, the machine never ends up handling only heavy jobs at some point.
    # This can have annoying sides effects, like lack of output in the console for several minutes,
    # which can lead to a wrong detection of 'unresponsive' state by the buildbots e.g.
    #
    # Currently, these settings applied to a 64GB/16threads linux machine will use, for a full build:
    #   - release build:
    #      * RAM: typically less than 20%, with some peaks at 25%.
    #      * CPU: over 90% of usage on average over the whole build time.
    #   - debug with ASAN build:
    #      * RAM: typically less than 40%, with some peaks at 50%.
    #      * CPU: over 90% of usage on average over the whole build time.
    math(EXPR _compile_heavy_jobs "${_TOT_MEM} / 8000")
    math(EXPR _compile_heavy_jobs_max "${_NUM_CORES} - 1")
    if(${_compile_heavy_jobs} GREATER ${_compile_heavy_jobs_max})
      set(_compile_heavy_jobs ${_compile_heavy_jobs_max})
    elseif(${_compile_heavy_jobs} LESS 1)
      set(_compile_heavy_jobs 1)
    endif()
    set(NINJA_MAX_NUM_PARALLEL_COMPILE_HEAVY_JOBS "${_compile_heavy_jobs}" CACHE STRING "\
Define the maximum number of concurrent heavy compilation jobs, for ninja build system \
(used for some targets which cpp files can take several GB each during compilation)."
      FORCE
    )
    mark_as_advanced(NINJA_MAX_NUM_PARALLEL_COMPILE_HEAVY_JOBS)
    set(_compile_heavy_jobs)
    set(_compile_heavy_jobs_max)

    # Heuristics: Assume 2Gb of RAM is needed per heavy compile job.
    # Typical RAM peak usage of these is actually way less than 1GB usually,
    # but this also accounts for the part of the physical RAM being used by other unrelated
    # processes on the system, and the part being used by the 'heavy' compile and linking jobs.
    #
    # If there are 'enough' cores available, cap the maximum number of regular jobs to
    # `number of cores - 1`, otherwise allow using all cores if there is enough RAM available.
    # This allows to ensure that the heavy jobs won't get starved by too many normal jobs,
    # since the former usually take a long time to process.
    math(EXPR _compile_jobs "${_TOT_MEM} / 2000")
    if(${_NUM_CORES} GREATER 3)
      math(EXPR _compile_jobs_max "${_NUM_CORES} - 1")
    else()
      set(_compile_jobs_max ${_NUM_CORES})
    endif()
    if(${_compile_jobs} GREATER ${_compile_jobs_max})
      set(_compile_jobs ${_compile_jobs_max})
    elseif(${_compile_jobs} LESS 1)
      set(_compile_jobs 1)
    endif()
    set(NINJA_MAX_NUM_PARALLEL_COMPILE_JOBS "${_compile_jobs}" CACHE STRING
        "Define the maximum number of concurrent compilation jobs, for ninja build system." FORCE)
    mark_as_advanced(NINJA_MAX_NUM_PARALLEL_COMPILE_JOBS)
    set(_compile_jobs)
    set(_compile_jobs_max)

    # In practice, even when there is RAM available,
    # this proves to be quicker than running in parallel (due to slow disks accesses).
    set(NINJA_MAX_NUM_PARALLEL_LINK_JOBS "1" CACHE STRING
        "Define the maximum number of concurrent link jobs, for ninja build system." FORCE)
    mark_as_advanced(NINJA_MAX_NUM_PARALLEL_LINK_JOBS)

    set(_NUM_CORES)
    set(_TOT_MEM)
  endif()

  if(NINJA_MAX_NUM_PARALLEL_COMPILE_JOBS)
    set_property(
      GLOBAL APPEND PROPERTY
      JOB_POOLS compile_job_pool=${NINJA_MAX_NUM_PARALLEL_COMPILE_JOBS}
    )
    set(CMAKE_JOB_POOL_COMPILE compile_job_pool)
  endif()

  if(NINJA_MAX_NUM_PARALLEL_COMPILE_HEAVY_JOBS)
    set_property(
      GLOBAL APPEND PROPERTY
      JOB_POOLS compile_heavy_job_pool=${NINJA_MAX_NUM_PARALLEL_COMPILE_HEAVY_JOBS}
    )
  endif()

  if(NINJA_MAX_NUM_PARALLEL_LINK_JOBS)
    set_property(
      GLOBAL APPEND PROPERTY
      JOB_POOLS link_job_pool=${NINJA_MAX_NUM_PARALLEL_LINK_JOBS}
    )
    set(CMAKE_JOB_POOL_LINK link_job_pool)
  endif()
endif()


# -----------------------------------------------------------------------------
# Extra Compile Flags

if(CMAKE_COMPILER_IS_GNUCC)

  add_check_c_compiler_flags(
    C_WARNINGS

    C_WARN_ALL -Wall
    C_WARN_ERROR_IMPLICIT_FUNCTION_DECLARATION -Werror=implicit-function-declaration

    # System headers sometimes do this, disable for now, was: `-Werror=strict-prototypes`.
    C_WARN_STRICT_PROTOTYPES -Wstrict-prototypes

    C_WARN_ERROR_RETURN_TYPE -Werror=return-type
    C_WARN_ERROR_VLA -Werror=vla
    C_WARN_MISSING_PROTOTYPES -Wmissing-prototypes
    C_WARN_NO_CHAR_SUBSCRIPTS -Wno-char-subscripts
    C_WARN_NO_UNKNOWN_PRAGMAS -Wno-unknown-pragmas
    C_WARN_POINTER_ARITH -Wpointer-arith
    C_WARN_UNUSED_PARAMETER -Wunused-parameter
    C_WARN_WRITE_STRINGS -Wwrite-strings
    C_WARN_LOGICAL_OP -Wlogical-op
    C_WARN_UNDEF -Wundef

    # Needs: `-Wuninitialized`.
    C_WARN_INIT_SELF -Winit-self

    C_WARN_MISSING_INCLUDE_DIRS -Wmissing-include-dirs
    C_WARN_NO_DIV_BY_ZERO -Wno-div-by-zero
    C_WARN_TYPE_LIMITS -Wtype-limits
    C_WARN_FORMAT_SIGN -Wformat-signedness
    C_WARN_RESTRICT -Wrestrict

    # Useful but too many false positives and inconvenient to suppress each occurrence.
    C_WARN_NO_STRINGOP_OVERREAD -Wno-stringop-overread
    C_WARN_NO_STRINGOP_OVERFLOW -Wno-stringop-overflow

    # C-only.
    C_WARN_NO_NULL -Wnonnull
    C_WARN_ABSOLUTE_VALUE -Wabsolute-value

    C_WARN_UNINITIALIZED -Wuninitialized
    C_WARN_REDUNDANT_DECLS -Wredundant-decls
    C_WARN_SHADOW -Wshadow

    # Disable because it gives warnings for printf() & friends.
    # C_WARN_DOUBLE_PROMOTION "-Wdouble-promotion -Wno-error=double-promotion"

    # Use `ATTR_FALLTHROUGH` macro to suppress.
    C_WARN_IMPLICIT_FALLTHROUGH -Wimplicit-fallthrough=5
  )

  if(NOT APPLE)
    add_check_c_compiler_flags(
      C_WARNINGS
      C_WARN_NO_ERROR_UNUSED_BUT_SET_VARIABLE -Wno-error=unused-but-set-variable
    )
  endif()

  add_check_cxx_compiler_flags(
    CXX_WARNINGS

    CXX_WARN_UNINITIALIZED -Wuninitialized
    CXX_WARN_REDUNDANT_DECLS -Wredundant-decls

    CXX_WARN_ALL -Wall
    CXX_WARN_NO_INVALID_OFFSETOF -Wno-invalid-offsetof
    CXX_WARN_NO_SIGN_COMPARE -Wno-sign-compare
    CXX_WARN_LOGICAL_OP -Wlogical-op

    # Needs: `-Wuninitialized`.
    CXX_WARN_INIT_SELF -Winit-self

    CXX_WARN_MISSING_INCLUDE_DIRS -Wmissing-include-dirs
    CXX_WARN_NO_DIV_BY_ZERO -Wno-div-by-zero
    CXX_WARN_TYPE_LIMITS -Wtype-limits
    CXX_WARN_ERROR_RETURN_TYPE -Werror=return-type
    CXX_WARN_NO_CHAR_SUBSCRIPTS -Wno-char-subscripts
    CXX_WARN_NO_UNKNOWN_PRAGMAS -Wno-unknown-pragmas
    CXX_WARN_POINTER_ARITH -Wpointer-arith
    CXX_WARN_UNUSED_PARAMETER -Wunused-parameter
    CXX_WARN_WRITE_STRINGS -Wwrite-strings
    CXX_WARN_UNDEF -Wundef
    CXX_WARN_COMMA_SUBSCRIPT -Wcomma-subscript
    CXX_WARN_FORMAT_SIGN -Wformat-signedness
    CXX_WARN_RESTRICT -Wrestrict
    CXX_WARN_NO_SUGGEST_OVERRIDE -Wno-suggest-override
    CXX_WARN_UNINITIALIZED -Wuninitialized

    # NOTE(@ideasman42): In GCC 13.2.1 on Linux this causes internal compiler errors.
    # The crashes can be resolved by disabling the flag per module (but not via pragmas).
    # However this also causes a type mix-up FreeStyle  (Blender & FreeStyle's `Curve`)
    # so it seems to impact GCC's the internal state enough that it's too risky to enable.
    # When this is resolved the check can be enabled for fixed GCC versions.
    #
    # Prevents linking errors with MSVC.
    # `CXX_WARN_MISMATCHED_TAGS -Wmismatched-tags`

    # Useful but too many false positives and inconvenient to suppress each occurrence.
    CXX_WARN_NO_STRINGOP_OVERREAD -Wno-stringop-overread
    CXX_WARN_NO_STRINGOP_OVERFLOW -Wno-stringop-overflow

    # Use `[[fallthrough]]` or `ATTR_FALLTHROUGH` macro to suppress.
    CXX_WARN_IMPLICIT_FALLTHROUGH -Wimplicit-fallthrough=5
  )

  # causes too many warnings
  if(NOT APPLE)
    add_check_cxx_compiler_flags(
      CXX_WARNINGS
      CXX_WARN_UNDEF -Wundef
      CXX_WARN_MISSING_DECLARATIONS -Wmissing-declarations
    )
  endif()

  # ---------------------
  # Suppress Strict Flags
  #
  # Exclude the following warnings from this list:
  # - `-Wno-address`:
  #   This can give useful hints that point to bugs/misleading logic.
  # - `-Wno-strict-prototypes`:
  #   No need to support older C-style prototypes.
  #
  # If code in `./extern/` needs to suppress these flags that can be done on a case-by-case basis.

  # flags to undo strict flags
  add_check_c_compiler_flags(
    C_REMOVE_STRICT_FLAGS

    C_WARN_NO_DEPRECATED_DECLARATIONS -Wno-deprecated-declarations
    C_WARN_NO_UNUSED_PARAMETER -Wno-unused-parameter
    C_WARN_NO_UNUSED_FUNCTION -Wno-unused-function
    C_WARN_NO_TYPE_LIMITS -Wno-type-limits
    C_WARN_NO_INT_IN_BOOL_CONTEXT -Wno-int-in-bool-context
    C_WARN_NO_FORMAT -Wno-format
    C_WARN_NO_SWITCH -Wno-switch
    C_WARN_NO_UNUSED_VARIABLE -Wno-unused-variable
    C_WARN_NO_UNUSED_VARIABLE -Wno-uninitialized
    C_WARN_NO_IMPLICIT_FALLTHROUGH -Wno-implicit-fallthrough
  )


  add_check_cxx_compiler_flags(
    CXX_REMOVE_STRICT_FLAGS

    CXX_WARN_NO_CLASS_MEMACCESS -Wno-class-memaccess
    CXX_WARN_NO_COMMENT -Wno-comment
    CXX_WARN_NO_UNUSED_TYPEDEFS -Wno-unused-local-typedefs
    CXX_WARN_NO_UNUSED_VARIABLE -Wno-unused-variable
    CXX_WARN_NO_UNUSED_VARIABLE -Wno-uninitialized
  )


  if(NOT APPLE)
    add_check_c_compiler_flags(
      C_REMOVE_STRICT_FLAGS
      C_WARN_NO_ERROR_UNUSED_BUT_SET_VARIABLE -Wno-error=unused-but-set-variable
    )
  endif()

elseif(CMAKE_C_COMPILER_ID MATCHES "Clang")

  add_check_c_compiler_flags(
    C_WARNINGS

    # Strange, clang complains these are not supported, but then uses them.
    C_WARN_ALL -Wall
    C_WARN_ERROR_IMPLICIT_FUNCTION_DECLARATION -Werror=implicit-function-declaration
    C_WARN_ERROR_RETURN_TYPE -Werror=return-type
    C_WARN_NO_AUTOLOGICAL_COMPARE -Wno-tautological-compare
    C_WARN_NO_UNKNOWN_PRAGMAS -Wno-unknown-pragmas
    C_WARN_NO_CHAR_SUBSCRIPTS -Wno-char-subscripts
    C_WARN_STRICT_PROTOTYPES -Wstrict-prototypes
    C_WARN_MISSING_PROTOTYPES -Wmissing-prototypes
    C_WARN_UNUSED_PARAMETER -Wunused-parameter
    C_WARN_UNDEF -Wundef
    C_WARN_UNDEF_PREFIX -Wundef-prefix

    C_WARN_ERROR_UNGUARDED_AVAILABILITY_NEW -Werror=unguarded-availability-new
  )

  add_check_cxx_compiler_flags(
    CXX_WARNINGS

    CXX_WARN_ALL -Wall
    # Using C++20 features while having C++17 as the project language isn't allowed by MSVC.
    CXX_CXX20_DESIGNATOR -Wc++20-designator

    CXX_WARN_NO_AUTOLOGICAL_COMPARE -Wno-tautological-compare
    CXX_WARN_NO_UNKNOWN_PRAGMAS -Wno-unknown-pragmas
    CXX_WARN_NO_CHAR_SUBSCRIPTS -Wno-char-subscripts

    # We get a lot of these, if its a problem a dev needs to look into it.
    CXX_WARN_NO_OVERLOADED_VIRTUAL -Wno-overloaded-virtual

    CXX_WARN_NO_SIGN_COMPARE -Wno-sign-compare
    CXX_WARN_NO_INVALID_OFFSETOF -Wno-invalid-offsetof

    # Apple Clang (tested on version 12) doesn't support this flag while LLVM Clang 11 does.
    CXX_WARN_NO_SUGGEST_OVERRIDE -Wno-suggest-override

    CXX_WARN_UNDEF -Wundef
    CXX_WARN_UNDEF_PREFIX -Wundef-prefix
    CXX_WARN_UNUSED_PARAMETER -Wunused-parameter

    # Prevents linking errors with MSVC.
    CXX_WARN_MISMATCHED_TAGS -Wmismatched-tags

    # Gives too many unfixable warnings.
    # `C_WARN_UNUSED_MACROS -Wunused-macros`
    # `CXX_WARN_UNUSED_MACROS -Wunused-macros`

    CXX_WARN_ERROR_UNGUARDED_AVAILABILITY_NEW -Werror=unguarded-availability-new
  )




  # ---------------------
  # Suppress Strict Flags

  # flags to undo strict flags

  add_check_c_compiler_flags(
    C_REMOVE_STRICT_FLAGS

    C_WARN_NO_UNUSED_PARAMETER -Wno-unused-parameter
    C_WARN_NO_UNUSED_VARIABLE -Wno-unused-variable
    C_WARN_NO_UNUSED_MACROS -Wno-unused-macros
    C_WARN_NO_MISLEADING_INDENTATION -Wno-misleading-indentation

    C_WARN_NO_MISSING_VARIABLE_DECLARATIONS -Wno-missing-variable-declarations
    C_WARN_NO_INCOMPAT_PTR_DISCARD_QUAL -Wno-incompatible-pointer-types-discards-qualifiers
    C_WARN_NO_UNUSED_FUNCTION -Wno-unused-function
    C_WARN_NO_INT_TO_VOID_POINTER_CAST -Wno-int-to-void-pointer-cast
    C_WARN_NO_MISSING_PROTOTYPES -Wno-missing-prototypes
    C_WARN_NO_DUPLICATE_ENUM -Wno-duplicate-enum
    C_WARN_NO_UNDEF -Wno-undef
    C_WARN_NO_MISSING_NORETURN -Wno-missing-noreturn
    C_WARN_NO_UNUSED_BUT_SET_VARIABLE -Wno-unused-but-set-variable
    C_WARN_NO_DEPRECATED_DECLARATIONS -Wno-deprecated-declarations
    C_WARN_NO_STRICT_PROTOTYPES -Wno-strict-prototypes
    C_WARN_NO_BITWISE_INSTEAD_OF_LOGICAL -Wno-bitwise-instead-of-logical
    C_WARN_NO_IMPLICIT_CONST_INT_FLOAT_CONVERSION -Wno-implicit-const-int-float-conversion
    C_WARN_NO_SINGLE_BIT_BITFIELD_CONSTANT_CONVERSION -Wno-single-bit-bitfield-constant-conversion
  )

  add_check_cxx_compiler_flags(
    CXX_REMOVE_STRICT_FLAGS

    CXX_WARN_NO_UNUSED_PARAMETER -Wno-unused-parameter
    CXX_WARN_NO_UNUSED_PRIVATE_FIELD -Wno-unused-private-field
    CXX_WARN_NO_CXX11_NARROWING -Wno-c++11-narrowing
    CXX_WARN_NO_NON_VIRTUAL_DTOR -Wno-non-virtual-dtor
    CXX_WARN_NO_UNUSED_MACROS -Wno-unused-macros
    CXX_WARN_NO_UNUSED_VARIABLE -Wno-unused-variable
    CXX_WARN_NO_REORDER -Wno-reorder
    CXX_WARN_NO_COMMENT -Wno-comment
    CXX_WARN_NO_UNUSED_TYPEDEFS -Wno-unused-local-typedefs
    CXX_WARN_NO_UNDEFINED_VAR_TEMPLATE -Wno-undefined-var-template
    CXX_WARN_NO_INSTANTIATION_AFTER_SPECIALIZATION -Wno-instantiation-after-specialization
    CXX_WARN_NO_MISLEADING_INDENTATION -Wno-misleading-indentation
    CXX_WARN_NO_BITWISE_INSTEAD_OF_LOGICAL -Wno-bitwise-instead-of-logical
    CXX_WARN_NO_IMPLICIT_CONST_INT_FLOAT_CONVERSION -Wno-implicit-const-int-float-conversion
    CXX_WARN_NO_UNDEF -Wno-undef
    CXX_WARN_NO_UNDEF_PREFIX -Wno-undef-prefix
  )

elseif(CMAKE_C_COMPILER_ID MATCHES "Intel")

  add_check_c_compiler_flags(
    C_WARNINGS

    C_WARN_ALL -Wall
    C_WARN_POINTER_ARITH -Wpointer-arith
    C_WARN_NO_UNKNOWN_PRAGMAS -Wno-unknown-pragmas
  )

  add_check_cxx_compiler_flags(
    CXX_WARNINGS

    CXX_WARN_ALL -Wall
    CXX_WARN_NO_INVALID_OFFSETOF -Wno-invalid-offsetof
    CXX_WARN_NO_SIGN_COMPARE -Wno-sign-compare
  )

  # Disable numbered, false positives.
  string(APPEND C_WARNINGS " -wd188,186,144,913,556,858,597,177,1292,167,279,592,94,2722,3199")
  string(APPEND CXX_WARNINGS " -wd188,186,144,913,556,858,597,177,1292,167,279,592,94,2722,3199")
elseif(CMAKE_C_COMPILER_ID MATCHES "MSVC")
  # most msvc warnings are C & C++
  set(_WARNINGS
    # warning level:
    "/W3"
    "/w34062"  # switch statement contains 'default' but no 'case' labels
    "/w34100"  # 'identifier' : unreferenced formal parameter
    "/w34115"  # 'type' : named type definition in parentheses
    "/w34189"  # local variable is initialized but not referenced
    # see https://docs.microsoft.com/en-us/cpp/error-messages/compiler-warnings/c5038?view=vs-2017
    "/w35038"  # order of initialization in c++ constructors
    # disable:
    "/wd4018"  # signed/unsigned mismatch
    "/wd4146"  # unary minus operator applied to unsigned type, result still unsigned
    "/wd4065"  # switch statement contains 'default' but no 'case' labels
    "/wd4127"  # conditional expression is constant
    "/wd4181"  # qualifier applied to reference type; ignored
    "/wd4200"  # zero-sized array in struct/union
    "/wd4244"  # conversion from 'type1' to 'type2', possible loss of data
    "/wd4267"  # conversion from 'size_t' to 'type', possible loss of data
    "/wd4305"  # truncation from 'type1' to 'type2'
    "/wd4800"  # forcing value to bool 'true' or 'false'
    "/wd4828"  # The file contains a character that is illegal
    "/wd4996"  # identifier was declared deprecated
    "/wd4661"  # no suitable definition provided for explicit template instantiation request
    "/wd4848"  # 'no_unique_address' is a vendor extension in C++17
    # errors:
    "/we4013"  # 'function' undefined; assuming extern returning int
    "/we4133"  # incompatible pointer types
    "/we4431"  # missing type specifier - int assumed
    "/we4033"  # 'function' must return a value
  )

  string(REPLACE ";" " " _WARNINGS "${_WARNINGS}")
  set(C_WARNINGS "${_WARNINGS}")
  set(CXX_WARNINGS "${_WARNINGS}")
  unset(_WARNINGS)
endif()

# Xcode enables additional warning flags by default. Disable some to match
# command line build and other platforms more closely.
if(XCODE)
  set(CMAKE_XCODE_ATTRIBUTE_GCC_WARN_64_TO_32_BIT_CONVERSION NO)
endif()

# ensure python header is found since detection can fail, this could happen
# with _any_ library but since we used a fixed python version this tends to
# be most problematic.
if(WITH_PYTHON)
  if(NOT EXISTS "${PYTHON_INCLUDE_DIR}/Python.h")
    message(
      FATAL_ERROR
      "Missing: \"${PYTHON_INCLUDE_DIR}/Python.h\",\n"
      "Set the cache entry 'PYTHON_INCLUDE_DIR' to point "
      "to a valid python include path. Containing "
      "Python.h for python version \"${PYTHON_VERSION}\""
    )
  endif()

  if(WIN32)
    # Always use numpy bundled in precompiled libs.
  elseif((WITH_PYTHON_INSTALL AND WITH_PYTHON_INSTALL_NUMPY) OR WITH_PYTHON_NUMPY)
    if(("${PYTHON_NUMPY_PATH}" STREQUAL "") OR (${PYTHON_NUMPY_PATH} MATCHES NOTFOUND))
      find_python_package(numpy "core/include")
    endif()
  endif()

  if(WIN32 OR APPLE)
    # Always copy from precompiled libs.
  elseif(WITH_PYTHON_INSTALL_REQUESTS)
    find_python_package(requests "")
  endif()

  if(WIN32 OR APPLE)
    # Always copy from precompiled libs.
  elseif(WITH_PYTHON_INSTALL_ZSTANDARD)
    find_python_package(zstandard "")
  endif()
endif()

# Select C++17 as the standard for C++ projects.
set(CMAKE_CXX_STANDARD 17)
# If C++17 is not available, downgrading to an earlier standard is NOT OK.
set(CMAKE_CXX_STANDARD_REQUIRED ON)
# Do not enable compiler specific language extensions.
set(CMAKE_CXX_EXTENSIONS OFF)

# Make MSVC properly report the value of the __cplusplus preprocessor macro
# Available MSVC 15.7 (1914) and up, without this it reports 199711L regardless
# of the C++ standard chosen above.
if(MSVC)
  string(APPEND CMAKE_CXX_FLAGS " /Zc:__cplusplus")
endif()

# Visual Studio has all standards it supports available by default
# Clang on windows copies this behavior and does not support these switches
if(
  CMAKE_COMPILER_IS_GNUCC OR
  (CMAKE_C_COMPILER_ID MATCHES "Clang" AND (NOT MSVC)) OR
  (CMAKE_C_COMPILER_ID MATCHES "Intel")
)
  # Use C11 + GNU extensions, works with GCC, Clang, ICC
  string(APPEND CMAKE_C_FLAGS " -std=gnu11")
endif()

if(WITH_COMPILER_SHORT_FILE_MACRO)
  # Use '-fmacro-prefix-map' for Clang and GCC (MSVC doesn't support this).
  set(C_PREFIX_MAP_FLAGS "")
  set(CXX_PREFIX_MAP_FLAGS "")
  add_check_c_compiler_flags(
    C_PREFIX_MAP_FLAGS
    C_MACRO_PREFIX_MAP -fmacro-prefix-map=foo=bar
  )
  add_check_cxx_compiler_flags(
    CXX_PREFIX_MAP_FLAGS
    CXX_MACRO_PREFIX_MAP -fmacro-prefix-map=foo=bar
  )
  if(C_MACRO_PREFIX_MAP AND CXX_MACRO_PREFIX_MAP)
    if(APPLE)
      if(XCODE AND ${XCODE_VERSION} VERSION_LESS 12.0)
      # Developers may have say LLVM Clang-10.0.1 toolchain (which supports the flag)
      # with Xcode-11 (the Clang of which doesn't support the flag).
        message(
          WARNING
          "-fmacro-prefix-map flag is NOT supported by Clang shipped with Xcode-${XCODE_VERSION}."
          " Some Xcode functionality in Product menu may not work. "
          "Disabling WITH_COMPILER_SHORT_FILE_MACRO."
        )
        set(WITH_COMPILER_SHORT_FILE_MACRO OFF)
      endif()
    endif()
    if(WITH_COMPILER_SHORT_FILE_MACRO)
      path_ensure_trailing_slash(_src_dir "${CMAKE_SOURCE_DIR}")
      path_ensure_trailing_slash(_bin_dir "${CMAKE_BINARY_DIR}")
      # Keep this variable so it can be stripped from build-info.
      set(PLATFORM_CFLAGS_FMACRO_PREFIX_MAP
        "-fmacro-prefix-map=\"${_src_dir}\"=\"\" -fmacro-prefix-map=\"${_bin_dir}\"=\"\"")
      string(APPEND PLATFORM_CFLAGS " ${PLATFORM_CFLAGS_FMACRO_PREFIX_MAP}")
      unset(_src_dir)
      unset(_bin_dir)
    endif()
  else()
    message(
      WARNING
      "-fmacro-prefix-map flag is NOT supported by C/C++ compiler."
      " Disabling WITH_COMPILER_SHORT_FILE_MACRO."
    )
    set(WITH_COMPILER_SHORT_FILE_MACRO OFF)
  endif()
  unset(C_PREFIX_MAP_FLAGS)
  unset(CXX_PREFIX_MAP_FLAGS)
endif()

# Include warnings first, so its possible to disable them with user defined flags
# eg: -Wno-uninitialized
set(CMAKE_C_FLAGS "${C_WARNINGS} ${CMAKE_C_FLAGS} ${PLATFORM_CFLAGS}")
set(CMAKE_CXX_FLAGS "${CXX_WARNINGS} ${CMAKE_CXX_FLAGS} ${PLATFORM_CFLAGS}")

# defined above, platform specific but shared names
mark_as_advanced(
  CYCLES_OSL
  OSL_LIB_EXEC
  OSL_COMPILER
  OSL_LIB_COMP
  OSL_LIB_QUERY
  OSL_INCLUDE_DIR
)

mark_as_advanced(
  LLVM_CONFIG
  LLVM_ROOT_DIR
  LLVM_LIBRARY
  LLVM_VERSION
)


# -------------------------------------------------------------------------------
# Global Defines

# better not set includes here but this debugging option is off by default.
if(WITH_CXX_GUARDEDALLOC)
  include_directories(${CMAKE_SOURCE_DIR}/intern/guardedalloc)
  add_definitions(-DWITH_CXX_GUARDEDALLOC)
endif()

if(WITH_ASSERT_ABORT)
  add_definitions(-DWITH_ASSERT_ABORT)
endif()

# NDEBUG is the standard C define to disable asserts.
if(WITH_ASSERT_RELEASE)
  # CMake seemingly be setting the NDEBUG flag on its own already on some configurations
  # therefore we need to remove the flags if they happen to be set.
  remove_cc_flag("-DNDEBUG") # GCC/CLang
  remove_cc_flag("/DNDEBUG") # MSVC
else()
  set_property(DIRECTORY APPEND PROPERTY COMPILE_DEFINITIONS
    $<$<CONFIG:Release>:NDEBUG>
    $<$<CONFIG:MinSizeRel>:NDEBUG>
    $<$<CONFIG:RelWithDebInfo>:NDEBUG>
  )
endif()

# message(STATUS "Using CFLAGS: ${CMAKE_C_FLAGS}")
# message(STATUS "Using CXXFLAGS: ${CMAKE_CXX_FLAGS}")

# -----------------------------------------------------------------------------
# Testing Functions

include(build_files/cmake/testing.cmake)

# -----------------------------------------------------------------------------
# Add Sub-Directories

if(WITH_BLENDER)
  add_subdirectory(intern)
  add_subdirectory(extern)

  # source after intern and extern to gather all
  # internal and external library information first, for test linking
  add_subdirectory(source)
elseif(WITH_CYCLES_STANDALONE OR WITH_CYCLES_HYDRA_RENDER_DELEGATE)
  add_subdirectory(intern/guardedalloc)
  add_subdirectory(intern/libc_compat)
  add_subdirectory(intern/sky)

  add_subdirectory(intern/cycles)
  if(WITH_CYCLES_LOGGING)
    if(NOT WITH_SYSTEM_GFLAGS)
      add_subdirectory(extern/gflags)
    endif()
    add_subdirectory(extern/glog)
  endif()
  if(WITH_CUDA_DYNLOAD)
    add_subdirectory(extern/cuew)
  endif()
  if(WITH_HIP_DYNLOAD)
    add_subdirectory(extern/hipew)
  endif()
endif()


# -----------------------------------------------------------------------------
# Add Testing Directory

add_subdirectory(tests)


# -----------------------------------------------------------------------------
# Add Blender Application

if(WITH_BLENDER)
  add_subdirectory(source/creator)
endif()


# -----------------------------------------------------------------------------
# Define 'heavy' sub-modules (for Ninja builder when using pools)
setup_heavy_lib_pool()


# -----------------------------------------------------------------------------
# CPack for generating packages

include(build_files/cmake/packaging.cmake)


# -----------------------------------------------------------------------------
# Use Dynamic Loading for OpenMP

if(WITH_BLENDER)
  openmp_delayload(blender)
endif()


# -----------------------------------------------------------------------------
# Print Final Configuration

if(FIRST_RUN)

  set(_config_msg "\nBlender Configuration\n=====================")

  function(info_cfg_option
    _setting
    )

    set(_msg "  - ${_setting}")
    string(LENGTH "${_msg}" _len)
    while("36" GREATER "${_len}")
      string(APPEND _msg " ")
      math(EXPR _len "${_len} + 1")
    endwhile()

    set(_config_msg "${_config_msg}\n${_msg}${${_setting}}" PARENT_SCOPE)
  endfunction()

  function(info_cfg_text
    _text
    )

    set(_config_msg "${_config_msg}\n\n  ${_text}" PARENT_SCOPE)
  endfunction()

  message(STATUS "C Compiler:   \"${CMAKE_C_COMPILER_ID}\"")
  message(STATUS "C++ Compiler: \"${CMAKE_CXX_COMPILER_ID}\"")

  info_cfg_text("Build Options:")
  info_cfg_option(WITH_ALEMBIC)
  info_cfg_option(WITH_BULLET)
  info_cfg_option(WITH_CLANG)
  info_cfg_option(WITH_CYCLES)
  info_cfg_option(WITH_FFTW3)
  info_cfg_option(WITH_FREESTYLE)
  info_cfg_option(WITH_GMP)
  info_cfg_option(WITH_HARU)
  info_cfg_option(WITH_IK_ITASC)
  info_cfg_option(WITH_IK_SOLVER)
  info_cfg_option(WITH_INPUT_NDOF)
  info_cfg_option(WITH_INPUT_IME)
  info_cfg_option(WITH_INTERNATIONAL)
  info_cfg_option(WITH_OPENCOLLADA)
  info_cfg_option(WITH_OPENCOLORIO)
  info_cfg_option(WITH_OPENIMAGEDENOISE)
  info_cfg_option(WITH_OPENVDB)
  info_cfg_option(WITH_POTRACE)
  info_cfg_option(WITH_PUGIXML)
  info_cfg_option(WITH_QUADRIFLOW)
  info_cfg_option(WITH_TBB)
  info_cfg_option(WITH_USD)
  info_cfg_option(WITH_MATERIALX)
  info_cfg_option(WITH_XR_OPENXR)

  info_cfg_text("Compiler Options:")
  info_cfg_option(WITH_BUILDINFO)
  info_cfg_option(WITH_OPENMP)

  info_cfg_text("System Options:")
  info_cfg_option(WITH_INSTALL_PORTABLE)
  info_cfg_option(WITH_MEM_JEMALLOC)
  info_cfg_option(WITH_MEM_VALGRIND)

  info_cfg_text("GHOST Options:")
  info_cfg_option(WITH_GHOST_DEBUG)
  info_cfg_option(WITH_GHOST_SDL)
  if(UNIX AND NOT APPLE)
    info_cfg_option(WITH_GHOST_X11)
    info_cfg_option(WITH_GHOST_WAYLAND)
    if(WITH_GHOST_X11)
      info_cfg_option(WITH_GHOST_XDND)
      info_cfg_option(WITH_X11_XF86VMODE)
      info_cfg_option(WITH_X11_XFIXES)
      info_cfg_option(WITH_X11_XINPUT)
    endif()
    if(WITH_GHOST_WAYLAND)
      info_cfg_option(WITH_GHOST_WAYLAND_DYNLOAD)
      info_cfg_option(WITH_GHOST_WAYLAND_LIBDECOR)
    endif()
  endif()

  info_cfg_text("Image Formats:")
  info_cfg_option(WITH_IMAGE_CINEON)
  info_cfg_option(WITH_IMAGE_OPENEXR)
  info_cfg_option(WITH_IMAGE_OPENJPEG)

  info_cfg_text("Audio:")
  info_cfg_option(WITH_CODEC_AVI)
  info_cfg_option(WITH_CODEC_FFMPEG)
  info_cfg_option(WITH_CODEC_SNDFILE)
  info_cfg_option(WITH_COREAUDIO)
  info_cfg_option(WITH_JACK)
  info_cfg_option(WITH_JACK_DYNLOAD)
  info_cfg_option(WITH_OPENAL)
  info_cfg_option(WITH_PULSEAUDIO)
  info_cfg_option(WITH_PULSEAUDIO_DYNLOAD)
  info_cfg_option(WITH_SDL)
  info_cfg_option(WITH_SDL_DYNLOAD)
  info_cfg_option(WITH_WASAPI)

  info_cfg_text("Compression:")
  info_cfg_option(WITH_LZMA)
  info_cfg_option(WITH_LZO)

  if(WITH_PYTHON)
    info_cfg_text("Python:")
    info_cfg_option(WITH_PYTHON_INSTALL)
    info_cfg_option(WITH_PYTHON_INSTALL_NUMPY)
    info_cfg_option(WITH_PYTHON_INSTALL_ZSTANDARD)
    info_cfg_option(WITH_PYTHON_MODULE)
    info_cfg_option(WITH_PYTHON_SAFETY)
  endif()

  info_cfg_text("Modifiers:")
  info_cfg_option(WITH_MOD_FLUID)
  info_cfg_option(WITH_MOD_OCEANSIM)
  info_cfg_option(WITH_MOD_REMESH)

  info_cfg_text("Rendering:")
  info_cfg_option(WITH_HYDRA)

  if(WITH_CYCLES)
    info_cfg_text("Rendering (Cycles):")
    info_cfg_option(WITH_CYCLES_OSL)
    info_cfg_option(WITH_CYCLES_EMBREE)
    info_cfg_option(WITH_CYCLES_PATH_GUIDING)
    if(NOT APPLE)
      info_cfg_option(WITH_CYCLES_DEVICE_OPTIX)
      info_cfg_option(WITH_CYCLES_DEVICE_CUDA)
      info_cfg_option(WITH_CYCLES_CUDA_BINARIES)
      info_cfg_option(WITH_CYCLES_DEVICE_ONEAPI)
      info_cfg_option(WITH_CYCLES_ONEAPI_BINARIES)
      info_cfg_option(WITH_CYCLES_DEVICE_HIP)
      info_cfg_option(WITH_CYCLES_HIP_BINARIES)
    endif()
    if(WIN32)
      info_cfg_option(WITH_CYCLES_DEVICE_HIPRT)
    endif()
  endif()

  info_cfg_text("")

  message("${_config_msg}")
endif()

if(0)
  print_all_vars()
endif()

# Should be the last step of configuration.
if(POSTCONFIGURE_SCRIPT)
  include(${POSTCONFIGURE_SCRIPT})
endif()<|MERGE_RESOLUTION|>--- conflicted
+++ resolved
@@ -763,12 +763,8 @@
 # Unit testing
 option(WITH_GTESTS "Enable GTest unit testing" ON)
 option(WITH_GPU_RENDER_TESTS "Enable GPU render related unit testing (EEVEE, Workbench and Grease Pencil)" OFF)
-<<<<<<< HEAD
-option(WITH_GPU_DRAW_TESTS "Enable GPU drawing related unit testing (GPU backends and draw manager)" ON)
-=======
 option(WITH_GPU_RENDER_TESTS_SILENT "Run GPU render tests silently (finished tests will pass). Generated report will show failing tests" ON)
 option(WITH_GPU_DRAW_TESTS "Enable GPU drawing related unit testing (GPU backends and draw manager)" OFF)
->>>>>>> 835b9a50
 option(WITH_COMPOSITOR_REALTIME_TESTS "Enable regression testing for realtime compositor" OFF)
 if(UNIX AND NOT (APPLE OR HAIKU))
   option(WITH_UI_TESTS "\
