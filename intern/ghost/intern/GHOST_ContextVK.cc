--- conflicted
+++ resolved
@@ -1009,19 +1009,10 @@
   extensions_device.push_back(VK_KHR_DEDICATED_ALLOCATION_EXTENSION_NAME);
   extensions_device.push_back(VK_KHR_GET_MEMORY_REQUIREMENTS_2_EXTENSION_NAME);
 
-<<<<<<< HEAD
-#if __APPLE__
-  requireExtension(
-      extensions_available, extensions_enabled, VK_KHR_PORTABILITY_ENUMERATION_EXTENSION_NAME);
-  requireExtension(extensions_available,
-                   extensions_enabled,
-                   VK_KHR_GET_PHYSICAL_DEVICE_PROPERTIES_2_EXTENSION_NAME);
-=======
   /* Enable MoltenVK required instance extensions. */
 #ifdef __APPLE__
   requireExtension(
       extensions_available, extensions_enabled, VK_KHR_PORTABILITY_ENUMERATION_EXTENSION_NAME);
->>>>>>> 4ce2209f
 #endif
   requireExtension(extensions_available,
                    extensions_enabled,
@@ -1058,11 +1049,7 @@
       create_info.pNext = &validationFeatures;
     }
 
-<<<<<<< HEAD
-#if __APPLE__
-=======
 #ifdef __APPLE__
->>>>>>> 4ce2209f
     create_info.flags |= VK_INSTANCE_CREATE_ENUMERATE_PORTABILITY_BIT_KHR;
 #endif
 
