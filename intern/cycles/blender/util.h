--- conflicted
+++ resolved
@@ -93,7 +93,8 @@
        * UV are not empty. */
       if (mesh.is_editmode() ||
           (mesh.normal_domain_all_info() == BL::Mesh::normal_domain_all_info_CORNER &&
-           subdivision_type == Mesh::SUBDIVISION_NONE)) {
+           subdivision_type == Mesh::SUBDIVISION_NONE))
+      {
         BL::Depsgraph depsgraph(PointerRNA_NULL);
         mesh = b_ob_info.real_object.to_mesh(false, depsgraph);
       }
@@ -117,14 +118,8 @@
 #endif
 
   if ((bool)mesh && subdivision_type == Mesh::SUBDIVISION_NONE) {
-<<<<<<< HEAD
     if (mesh.normal_domain_all_info() == BL::Mesh::normal_domain_all_info_CORNER) {
-      mesh.split_faces(false);
-=======
-    if (mesh.use_auto_smooth()) {
-      mesh.calc_normals_split();
       mesh.split_faces();
->>>>>>> abdb2bd6
     }
 
     mesh.calc_loop_triangles();
