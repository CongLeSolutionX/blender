/* SPDX-License-Identifier: Apache-2.0
 * Copyright 2021-2022 Blender Foundation */

#include "GPU_context.h"
#include "GPU_immediate.h"
#include "GPU_shader.h"
#include "GPU_state.h"
#include "GPU_texture.h"

#include "RE_engine.h"

#include "blender/display_driver.h"

#include "device/device.h"
#include "util/log.h"
#include "util/math.h"

CCL_NAMESPACE_BEGIN

/* --------------------------------------------------------------------
 * BlenderDisplayShader.
 */

unique_ptr<BlenderDisplayShader> BlenderDisplayShader::create(BL::RenderEngine &b_engine,
                                                              BL::Scene &b_scene)
{
  if (b_engine.support_display_space_shader(b_scene)) {
    return make_unique<BlenderDisplaySpaceShader>(b_engine, b_scene);
  }

  return make_unique<BlenderFallbackDisplayShader>();
}

int BlenderDisplayShader::get_position_attrib_location()
{
  if (position_attribute_location_ == -1) {
    GPUShader *shader_program = get_shader_program();
    position_attribute_location_ = GPU_shader_get_attribute(shader_program,
                                                            position_attribute_name);
  }
  return position_attribute_location_;
}

int BlenderDisplayShader::get_tex_coord_attrib_location()
{
  if (tex_coord_attribute_location_ == -1) {
    GPUShader *shader_program = get_shader_program();
    tex_coord_attribute_location_ = GPU_shader_get_attribute(shader_program,
                                                             tex_coord_attribute_name);
  }
  return tex_coord_attribute_location_;
}

/* --------------------------------------------------------------------
 * BlenderFallbackDisplayShader.
 */

/* TODO move shaders to standalone .glsl file. */
static const char *FALLBACK_VERTEX_SHADER =
    "uniform vec2 fullscreen;\n"
    "in vec2 texCoord;\n"
    "in vec2 pos;\n"
    "out vec2 texCoord_interp;\n"
    "\n"
    "vec2 normalize_coordinates()\n"
    "{\n"
    "   return (vec2(2.0) * (pos / fullscreen)) - vec2(1.0);\n"
    "}\n"
    "\n"
    "void main()\n"
    "{\n"
    "   gl_Position = vec4(normalize_coordinates(), 0.0, 1.0);\n"
    "   texCoord_interp = texCoord;\n"
    "}\n\0";

static const char *FALLBACK_FRAGMENT_SHADER =
    "uniform sampler2D image_texture;\n"
    "in vec2 texCoord_interp;\n"
    "out vec4 fragColor;\n"
    "\n"
    "void main()\n"
    "{\n"
    "   fragColor = texture(image_texture, texCoord_interp);\n"
    "}\n\0";

static GPUShader *compile_fallback_shader(void)
{
  /* NOTE: Compilation errors are logged to console. */
  GPUShader *shader = GPU_shader_create(FALLBACK_VERTEX_SHADER,
                                        FALLBACK_FRAGMENT_SHADER,
                                        nullptr,
                                        nullptr,
                                        nullptr,
                                        "FallbackCyclesBlitShader");
  return shader;
}

GPUShader *BlenderFallbackDisplayShader::bind(int width, int height)
{
  create_shader_if_needed();

  if (!shader_program_) {
    return nullptr;
  }

  /* Bind shader now to enable uniform assignment. */
  GPU_shader_bind(shader_program_);
<<<<<<< HEAD
  float slot = 0;
=======
  int slot = 0;
>>>>>>> d42c803f
  GPU_shader_uniform_int_ex(shader_program_, image_texture_location_, 1, 1, &slot);
  float size[2];
  size[0] = width;
  size[1] = height;
  GPU_shader_uniform_float_ex(shader_program_, fullscreen_location_, 2, 1, size);
  return shader_program_;
}

void BlenderFallbackDisplayShader::unbind()
{
  GPU_shader_unbind();
}

GPUShader *BlenderFallbackDisplayShader::get_shader_program()
{
  return shader_program_;
}

void BlenderFallbackDisplayShader::create_shader_if_needed()
{
  if (shader_program_ || shader_compile_attempted_) {
    return;
  }

  shader_compile_attempted_ = true;

  shader_program_ = compile_fallback_shader();
  if (!shader_program_) {
    LOG(ERROR) << "Failed to compile fallback shader";
    return;
  }

  image_texture_location_ = GPU_shader_get_uniform(shader_program_, "image_texture");
  if (image_texture_location_ < 0) {
    LOG(ERROR) << "Shader doesn't contain the 'image_texture' uniform.";
    destroy_shader();
    return;
  }

  fullscreen_location_ = GPU_shader_get_uniform(shader_program_, "fullscreen");
  if (fullscreen_location_ < 0) {
    LOG(ERROR) << "Shader doesn't contain the 'fullscreen' uniform.";
    destroy_shader();
    return;
  }
}

void BlenderFallbackDisplayShader::destroy_shader()
{
  if (shader_program_) {
    GPU_shader_free(shader_program_);
    shader_program_ = nullptr;
  }
}

/* --------------------------------------------------------------------
 * BlenderDisplaySpaceShader.
 */

BlenderDisplaySpaceShader::BlenderDisplaySpaceShader(BL::RenderEngine &b_engine,
                                                     BL::Scene &b_scene)
    : b_engine_(b_engine), b_scene_(b_scene)
{
  DCHECK(b_engine_.support_display_space_shader(b_scene_));
}

GPUShader *BlenderDisplaySpaceShader::bind(int /*width*/, int /*height*/)
{
  b_engine_.bind_display_space_shader(b_scene_);
  return GPU_shader_get_bound();
}

void BlenderDisplaySpaceShader::unbind()
{
  b_engine_.unbind_display_space_shader();
}

GPUShader *BlenderDisplaySpaceShader::get_shader_program()
{
  if (!shader_program_) {
    shader_program_ = GPU_shader_get_bound();
  }
  if (!shader_program_) {
    LOG(ERROR) << "Error retrieving shader program for display space shader.";
  }

  return shader_program_;
}

/* --------------------------------------------------------------------
 * DrawTile.
 */

/* Higher level representation of a texture from the graphics library. */
class DisplayGPUTexture {
 public:
  /* Global counter for all allocated GPUTextures used by instances of this class. */
  static inline std::atomic<int> num_used = 0;

  DisplayGPUTexture() = default;

  ~DisplayGPUTexture()
  {
    assert(gpu_texture == nullptr);
  }

  DisplayGPUTexture(const DisplayGPUTexture &other) = delete;
  DisplayGPUTexture &operator=(DisplayGPUTexture &other) = delete;

  DisplayGPUTexture(DisplayGPUTexture &&other) noexcept
      : gpu_texture(other.gpu_texture), width(other.width), height(other.height)
  {
    other.reset();
  }

  DisplayGPUTexture &operator=(DisplayGPUTexture &&other)
  {
    if (this == &other) {
      return *this;
    }

    gpu_texture = other.gpu_texture;
    width = other.width;
    height = other.height;

    other.reset();

    return *this;
  }

  bool gpu_resources_ensure(const uint texture_width, const uint texture_height)
  {
    if (width != texture_width || height != texture_height) {
      gpu_resources_destroy();
    }

    if (gpu_texture) {
      return true;
    }

    width = texture_width;
    height = texture_height;

    /* Texture must have a minimum size of 1x1. */
    gpu_texture = GPU_texture_create_2d(
        "CyclesBlitTexture", max(width, 1), max(height, 1), 1, GPU_RGBA16F, nullptr);

    if (!gpu_texture) {
      LOG(ERROR) << "Error creating texture.";
      return false;
    }

    GPU_texture_filter_mode(gpu_texture, false);
    GPU_texture_wrap_mode(gpu_texture, false, true);

    ++num_used;

    return true;
  }

  void gpu_resources_destroy()
  {
    if (gpu_texture == nullptr) {
      return;
    }

    GPU_TEXTURE_FREE_SAFE(gpu_texture);

    reset();

    --num_used;
  }

  /* Texture resource allocated by the GPU module.
   *
   * NOTE: Allocated on the render engine's context. */
  GPUTexture *gpu_texture = nullptr;

  /* Dimensions of the texture in pixels. */
  int width = 0;
  int height = 0;

 protected:
  void reset()
  {
    gpu_texture = nullptr;
    width = 0;
    height = 0;
  }
};

/* Higher level representation of a Pixel Buffer Object (PBO) from the graphics library. */
class DisplayGPUPixelBuffer {
 public:
  /* Global counter for all allocated GPU module PBOs used by instances of this class. */
  static inline std::atomic<int> num_used = 0;

  DisplayGPUPixelBuffer() = default;

  ~DisplayGPUPixelBuffer()
  {
    assert(gpu_pixel_buffer == nullptr);
  }

  DisplayGPUPixelBuffer(const DisplayGPUPixelBuffer &other) = delete;
  DisplayGPUPixelBuffer &operator=(DisplayGPUPixelBuffer &other) = delete;

  DisplayGPUPixelBuffer(DisplayGPUPixelBuffer &&other) noexcept
      : gpu_pixel_buffer(other.gpu_pixel_buffer), width(other.width), height(other.height)
  {
    other.reset();
  }

  DisplayGPUPixelBuffer &operator=(DisplayGPUPixelBuffer &&other)
  {
    if (this == &other) {
      return *this;
    }

    gpu_pixel_buffer = other.gpu_pixel_buffer;
    width = other.width;
    height = other.height;

    other.reset();

    return *this;
  }

  bool gpu_resources_ensure(const uint new_width, const uint new_height)
  {
    const size_t required_size = sizeof(half4) * new_width * new_height * 4;

    /* Try to re-use the existing PBO if it has usable size. */
    if (gpu_pixel_buffer) {
      if (new_width != width || new_height != height ||
          GPU_pixel_buffer_size(gpu_pixel_buffer) < required_size) {
        gpu_resources_destroy();
      }
    }

    /* Update size. */
    width = new_width;
    height = new_height;

    /* Create pixel buffer if not already created. */
    if (!gpu_pixel_buffer) {
      gpu_pixel_buffer = GPU_pixel_buffer_create(required_size);
    }

    if (gpu_pixel_buffer == nullptr) {
      LOG(ERROR) << "Error creating texture pixel buffer object.";
      return false;
    }

    ++num_used;

    return true;
  }

  void gpu_resources_destroy()
  {
    if (!gpu_pixel_buffer) {
      return;
    }

    GPU_pixel_buffer_free(gpu_pixel_buffer);
    gpu_pixel_buffer = nullptr;

    reset();

    --num_used;
  }

  /* Pixel Buffer Object allocated by the GPU module.
   *
   * NOTE: Allocated on the render engine's context. */
  GPUPixelBuffer *gpu_pixel_buffer = nullptr;

  /* Dimensions of the PBO. */
  int width = 0;
  int height = 0;

 protected:
  void reset()
  {
    gpu_pixel_buffer = 0;
    width = 0;
    height = 0;
  }
};

class DrawTile {
 public:
  DrawTile() = default;
  ~DrawTile() = default;

  DrawTile(const DrawTile &other) = delete;
  DrawTile &operator=(const DrawTile &other) = delete;

  DrawTile(DrawTile &&other) noexcept = default;

  DrawTile &operator=(DrawTile &&other) = default;

  void gpu_resources_destroy()
  {
    texture.gpu_resources_destroy();
  }

  inline bool ready_to_draw() const
  {
    return texture.gpu_texture != 0;
  }

  /* Texture which contains pixels of the tile. */
  DisplayGPUTexture texture;

  /* Display parameters the texture of this tile has been updated for. */
  BlenderDisplayDriver::Params params;
};

class DrawTileAndPBO {
 public:
  void gpu_resources_destroy()
  {
    tile.gpu_resources_destroy();
    buffer_object.gpu_resources_destroy();
  }

  DrawTile tile;
  DisplayGPUPixelBuffer buffer_object;
  bool need_update_texture_pixels = false;
};

/* --------------------------------------------------------------------
 * BlenderDisplayDriver.
 */

struct BlenderDisplayDriver::Tiles {
  /* Resources of a tile which is being currently rendered. */
  DrawTileAndPBO current_tile;

  /* All tiles which rendering is finished and which content will not be changed. */
  struct {
    vector<DrawTile> tiles;

    void gl_resources_destroy_and_clear()
    {
      for (DrawTile &tile : tiles) {
        tile.gpu_resources_destroy();
      }

      tiles.clear();
    }
  } finished_tiles;
};

BlenderDisplayDriver::BlenderDisplayDriver(BL::RenderEngine &b_engine,
                                           BL::Scene &b_scene,
                                           const bool background)
    : b_engine_(b_engine),
      background_(background),
      display_shader_(BlenderDisplayShader::create(b_engine, b_scene)),
      tiles_(make_unique<Tiles>())
{
  /* Create context while on the main thread. */
  gpu_context_create();
}

BlenderDisplayDriver::~BlenderDisplayDriver()
{
  gpu_resources_destroy();
}

/* --------------------------------------------------------------------
 * Update procedure.
 */

void BlenderDisplayDriver::next_tile_begin()
{
  if (!tiles_->current_tile.tile.ready_to_draw()) {
    LOG(ERROR)
        << "Unexpectedly moving to the next tile without any data provided for current tile.";
    return;
  }

  /* Moving to the next tile without giving render data for the current tile is not an expected
   * situation. */
  DCHECK(!need_clear_);
  /* Texture should have been updated from the PBO at this point. */
  DCHECK(!tiles_->current_tile.need_update_texture_pixels);

  tiles_->finished_tiles.tiles.emplace_back(std::move(tiles_->current_tile.tile));
}

bool BlenderDisplayDriver::update_begin(const Params &params,
                                        int texture_width,
                                        int texture_height)
{
  /* Note that it's the responsibility of BlenderDisplayDriver to ensure updating and drawing
   * the texture does not happen at the same time. This is achieved indirectly.
   *
   * When enabling the OpenGL/GPU context, it uses an internal mutex lock DST.gpu_context_lock.
   * This same lock is also held when do_draw() is called, which together ensure mutual
   * exclusion.
   *
   * This locking is not performed on the Cycles side, because that would cause lock inversion. */
  if (!gpu_context_enable()) {
    return false;
  }

  GPU_fence_wait(gpu_render_sync_);

  DrawTile &current_tile = tiles_->current_tile.tile;
  DisplayGPUPixelBuffer &current_tile_buffer_object = tiles_->current_tile.buffer_object;

  /* Clear storage of all finished tiles when display clear is requested.
   * Do it when new tile data is provided to handle the display clear flag in a single place.
   * It also makes the logic reliable from the whether drawing did happen or not point of view. */
  if (need_clear_) {
    tiles_->finished_tiles.gl_resources_destroy_and_clear();
    need_clear_ = false;
  }

  /* Update PBO dimensions if needed.
   *
   * NOTE: Allocate the PBO for the size which will fit the final render resolution (as in,
   * at a resolution divider 1. This was we don't need to recreate graphics interoperability
   * objects which are costly and which are tied to the specific underlying buffer size.
   * The downside of this approach is that when graphics interoperability is not used we are
   * sending too much data to GPU when resolution divider is not 1. */
  /* TODO(sergey): Investigate whether keeping the PBO exact size of the texture makes non-interop
   * mode faster. */
  const int buffer_width = params.size.x;
  const int buffer_height = params.size.y;

  if (!current_tile_buffer_object.gpu_resources_ensure(buffer_width, buffer_height) ||
      !current_tile.texture.gpu_resources_ensure(texture_width, texture_height)) {
    tiles_->current_tile.gpu_resources_destroy();
    gpu_context_disable();
    return false;
  }

  /* Store an updated parameters of the current tile.
   * In theory it is only needed once per update of the tile, but doing it on every update is
   * the easiest and is not expensive. */
  tiles_->current_tile.tile.params = params;

  return true;
}

static void update_tile_texture_pixels(const DrawTileAndPBO &tile)
{
  const DisplayGPUTexture &texture = tile.tile.texture;

  if (!DCHECK_NOTNULL(tile.buffer_object.gpu_pixel_buffer)) {
    LOG(ERROR) << "Display driver tile pixel buffer unavailable.";
    return;
  }
  GPU_texture_update_sub_from_pixel_buffer(texture.gpu_texture,
                                           GPU_DATA_HALF_FLOAT,
                                           tile.buffer_object.gpu_pixel_buffer,
                                           0,
                                           0,
                                           0,
                                           texture.width,
                                           texture.height,
                                           0);
}

void BlenderDisplayDriver::update_end()
{
  /* Unpack the PBO into the texture as soon as the new content is provided.
   *
   * This allows to ensure that the unpacking happens while resources like graphics interop (which
   * lifetime is outside of control of the display driver) are still valid, as well as allows to
   * move the tile from being current to finished immediately after this call.
   *
   * One concern with this approach is that if the update happens more often than drawing then
   * doing the unpack here occupies GPU transfer for no good reason. However, the render scheduler
   * takes care of ensuring updates don't happen that often. In regular applications redraw will
   * happen much more often than this update.
   *
   * On some older GPUs on macOS, there is a driver crash when updating the texture for viewport
   * renders while Blender is drawing. As a workaround update texture during draw, under assumption
   * that there is no graphics interop on macOS and viewport render has a single tile. */
  if (!background_ &&
      GPU_type_matches_ex(GPU_DEVICE_NVIDIA, GPU_OS_MAC, GPU_DRIVER_ANY, GPU_BACKEND_ANY)) {
    tiles_->current_tile.need_update_texture_pixels = true;
  }
  else {
    update_tile_texture_pixels(tiles_->current_tile);
  }

  /* Ensure GPU fence exists to synchronize upload. */
  GPU_fence_signal(gpu_upload_sync_);

  GPU_flush();

  gpu_context_disable();
}

/* --------------------------------------------------------------------
 * Texture buffer mapping.
 */

half4 *BlenderDisplayDriver::map_texture_buffer()
{
  GPUPixelBuffer *pix_buf = tiles_->current_tile.buffer_object.gpu_pixel_buffer;
  if (!DCHECK_NOTNULL(pix_buf)) {
    LOG(ERROR) << "Display driver tile pixel buffer unavailable.";
    return nullptr;
  }
  half4 *mapped_rgba_pixels = reinterpret_cast<half4 *>(GPU_pixel_buffer_map(pix_buf));
  if (!mapped_rgba_pixels) {
    LOG(ERROR) << "Error mapping BlenderDisplayDriver pixel buffer object.";
  }
  return mapped_rgba_pixels;
}

void BlenderDisplayDriver::unmap_texture_buffer()
{
  GPUPixelBuffer *pix_buf = tiles_->current_tile.buffer_object.gpu_pixel_buffer;
  if (!DCHECK_NOTNULL(pix_buf)) {
    LOG(ERROR) << "Display driver tile pixel buffer unavailable.";
    return;
  }
  GPU_pixel_buffer_unmap(pix_buf);
}

/* --------------------------------------------------------------------
 * Graphics interoperability.
 */

BlenderDisplayDriver::GraphicsInterop BlenderDisplayDriver::graphics_interop_get()
{
  GraphicsInterop interop_dst;

  interop_dst.buffer_width = tiles_->current_tile.buffer_object.width;
  interop_dst.buffer_height = tiles_->current_tile.buffer_object.height;
  interop_dst.opengl_pbo_id = GPU_pixel_buffer_get_native_handle(
      tiles_->current_tile.buffer_object.gpu_pixel_buffer);

  return interop_dst;
}

void BlenderDisplayDriver::graphics_interop_activate()
{
  gpu_context_enable();
}

void BlenderDisplayDriver::graphics_interop_deactivate()
{
  gpu_context_disable();
}

/* --------------------------------------------------------------------
 * Drawing.
 */

void BlenderDisplayDriver::clear()
{
  need_clear_ = true;
}

void BlenderDisplayDriver::set_zoom(float zoom_x, float zoom_y)
{
  zoom_ = make_float2(zoom_x, zoom_y);
}

/* Update vertex buffer with new coordinates of vertex positions and texture coordinates.
 * This buffer is used to render texture in the viewport.
 *
 * NOTE: The buffer needs to be bound. */
static void vertex_draw(const DisplayDriver::Params &params,
                        int texcoord_attribute,
                        int position_attribute)
{
  const int x = params.full_offset.x;
  const int y = params.full_offset.y;

  const int width = params.size.x;
  const int height = params.size.y;

  immBegin(GPU_PRIM_TRI_STRIP, 4);

  immAttr2f(texcoord_attribute, 1.0f, 0.0f);
  immVertex2f(position_attribute, x + width, y);

  immAttr2f(texcoord_attribute, 1.0f, 1.0f);
  immVertex2f(position_attribute, x + width, y + height);

  immAttr2f(texcoord_attribute, 0.0f, 0.0f);
  immVertex2f(position_attribute, x, y);

  immAttr2f(texcoord_attribute, 0.0f, 1.0f);
  immVertex2f(position_attribute, x, y + height);

  immEnd();
}

static void draw_tile(const float2 &zoom,
                      const int texcoord_attribute,
                      const int position_attribute,
                      const DrawTile &draw_tile)
{
  if (!draw_tile.ready_to_draw()) {
    return;
  }

  const DisplayGPUTexture &texture = draw_tile.texture;

  if (!DCHECK_NOTNULL(texture.gpu_texture)) {
    LOG(ERROR) << "Display driver tile GPU texture resource unavailable.";
    return;
  }

  /* Trick to keep sharp rendering without jagged edges on all GPUs.
   *
   * The idea here is to enforce driver to use linear interpolation when the image is not zoomed
   * in.
   * For the render result with a resolution divider in effect we always use nearest interpolation.
   *
   * Use explicit MIN assignment to make sure the driver does not have an undefined behavior at
   * the zoom level 1. The MAG filter is always NEAREST. */
  const float zoomed_width = draw_tile.params.size.x * zoom.x;
  const float zoomed_height = draw_tile.params.size.y * zoom.y;
  if (texture.width != draw_tile.params.size.x || texture.height != draw_tile.params.size.y) {
    /* Resolution divider is different from 1, force nearest interpolation. */
    GPU_texture_bind_ex(texture.gpu_texture, GPU_SAMPLER_DEFAULT, 0, false);
  }
  else if (zoomed_width - draw_tile.params.size.x > 0.5f ||
           zoomed_height - draw_tile.params.size.y > 0.5f) {
    GPU_texture_bind_ex(texture.gpu_texture, GPU_SAMPLER_DEFAULT, 0, false);
  }
  else {
    GPU_texture_bind_ex(texture.gpu_texture, GPU_SAMPLER_FILTER, 0, false);
  }

  /* Draw at the parameters for which the texture has been updated for. This allows to always draw
   * texture during bordered-rendered camera view without flickering. The validness of the display
   * parameters for a texture is guaranteed by the initial "clear" state which makes drawing to
   * have an early output.
   *
   * Such approach can cause some extra "jelly" effect during panning, but it is not more jelly
   * than overlay of selected objects. Also, it's possible to redraw texture at an intersection of
   * the texture draw parameters and the latest updated draw parameters (although, complexity of
   * doing it might not worth it. */
  vertex_draw(draw_tile.params, texcoord_attribute, position_attribute);
}

void BlenderDisplayDriver::flush()
{
  /* This is called from the render thread that also calls update_begin/end, right before ending
   * the render loop. We wait for any queued PBO and render commands to be done, before destroying
   * the render thread and activating the context in the main thread to destroy resources.
   *
   * If we don't do this, the NVIDIA driver hangs for a few seconds for when ending 3D viewport
   * rendering, for unknown reasons. This was found with NVIDIA driver version 470.73 and a Quadro
   * RTX 6000 on Linux. */
  if (!gpu_context_enable()) {
    return;
  }

  GPU_fence_wait(gpu_upload_sync_);
  GPU_fence_wait(gpu_render_sync_);

  gpu_context_disable();
}

void BlenderDisplayDriver::draw(const Params &params)
{
  gpu_context_lock();

  if (need_clear_) {
    /* Texture is requested to be cleared and was not yet cleared.
     *
     * Do early return which should be equivalent of drawing all-zero texture.
     * Watch out for the lock though so that the clear happening during update is properly
     * synchronized here. */
    gpu_context_unlock();
    return;
  }

  GPU_fence_wait(gpu_upload_sync_);
  GPU_blend(GPU_BLEND_ALPHA_PREMULT);

  GPUShader *active_shader = display_shader_->bind(params.full_size.x, params.full_size.y);

  GPUVertFormat *format = immVertexFormat();
  const int texcoord_attribute = GPU_vertformat_attr_add(
      format, display_shader_->tex_coord_attribute_name, GPU_COMP_F32, 2, GPU_FETCH_FLOAT);
  const int position_attribute = GPU_vertformat_attr_add(
      format, display_shader_->position_attribute_name, GPU_COMP_F32, 2, GPU_FETCH_FLOAT);

  /* Note: Shader is bound again through IMM to register this shader with the IMM module
   * and perform required setup for IMM rendering. This is required as the IMM module
   * needs to be aware of which shader is bound, and the main display shader
   * is bound externally. */
  immBindShader(active_shader);

  if (tiles_->current_tile.need_update_texture_pixels) {
    update_tile_texture_pixels(tiles_->current_tile);
    tiles_->current_tile.need_update_texture_pixels = false;
  }

  draw_tile(zoom_, texcoord_attribute, position_attribute, tiles_->current_tile.tile);

  for (const DrawTile &tile : tiles_->finished_tiles.tiles) {
    draw_tile(zoom_, texcoord_attribute, position_attribute, tile);
  }

  /* Reset IMM shader bind state. */
  immUnbindProgram();

  display_shader_->unbind();

  GPU_blend(GPU_BLEND_NONE);

  GPU_fence_signal(gpu_render_sync_);
  GPU_flush();

  gpu_context_unlock();

  VLOG_DEVICE_STATS << "Display driver number of textures: " << DisplayGPUTexture::num_used;
  VLOG_DEVICE_STATS << "Display driver number of PBOs: " << DisplayGPUPixelBuffer::num_used;
}

void BlenderDisplayDriver::gpu_context_create()
{
  if (!RE_engine_gpu_context_create(reinterpret_cast<RenderEngine *>(b_engine_.ptr.data))) {
    LOG(ERROR) << "Error creating GPU context.";
    return;
  }

  /* Create global GPU resources for display driver. */
  if (!gpu_resources_create()) {
    LOG(ERROR) << "Error creating GPU resources for Cycles Display Driver.";
    return;
  }
}

bool BlenderDisplayDriver::gpu_context_enable()
{
  return RE_engine_gpu_context_enable(reinterpret_cast<RenderEngine *>(b_engine_.ptr.data));
}

void BlenderDisplayDriver::gpu_context_disable()
{
  RE_engine_gpu_context_disable(reinterpret_cast<RenderEngine *>(b_engine_.ptr.data));
}

void BlenderDisplayDriver::gpu_context_destroy()
{
  RE_engine_gpu_context_destroy(reinterpret_cast<RenderEngine *>(b_engine_.ptr.data));
}

void BlenderDisplayDriver::gpu_context_lock()
{
  RE_engine_gpu_context_lock(reinterpret_cast<RenderEngine *>(b_engine_.ptr.data));
}

void BlenderDisplayDriver::gpu_context_unlock()
{
  RE_engine_gpu_context_unlock(reinterpret_cast<RenderEngine *>(b_engine_.ptr.data));
}

bool BlenderDisplayDriver::gpu_resources_create()
{
  /* Ensure context is active for resource creation. */
  if (!gpu_context_enable()) {
    LOG(ERROR) << "Error enabling GPU context.";
    return false;
  }

  gpu_upload_sync_ = GPU_fence_create();
  gpu_render_sync_ = GPU_fence_create();

  if (!DCHECK_NOTNULL(gpu_upload_sync_) || !DCHECK_NOTNULL(gpu_render_sync_)) {
    LOG(ERROR) << "Error creating GPU synchronization primtiives.";
    assert(0);
    return false;
  }

  gpu_context_disable();
  return true;
}

void BlenderDisplayDriver::gpu_resources_destroy()
{
  gpu_context_enable();

  tiles_->current_tile.gpu_resources_destroy();
  tiles_->finished_tiles.gl_resources_destroy_and_clear();

  /* Fences. */
  if (gpu_render_sync_) {
    GPU_fence_free(gpu_render_sync_);
    gpu_render_sync_ = nullptr;
  }
  if (gpu_upload_sync_) {
    GPU_fence_free(gpu_upload_sync_);
    gpu_upload_sync_ = nullptr;
  }

  gpu_context_disable();

  gpu_context_destroy();
}

CCL_NAMESPACE_END<|MERGE_RESOLUTION|>--- conflicted
+++ resolved
@@ -105,11 +105,7 @@
 
   /* Bind shader now to enable uniform assignment. */
   GPU_shader_bind(shader_program_);
-<<<<<<< HEAD
-  float slot = 0;
-=======
   int slot = 0;
->>>>>>> d42c803f
   GPU_shader_uniform_int_ex(shader_program_, image_texture_location_, 1, 1, &slot);
   float size[2];
   size[0] = width;
