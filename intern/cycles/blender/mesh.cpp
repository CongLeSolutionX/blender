/* SPDX-FileCopyrightText: 2011-2022 Blender Foundation
 *
 * SPDX-License-Identifier: Apache-2.0 */

#include <optional>

#include "blender/attribute_convert.h"
#include "blender/session.h"
#include "blender/sync.h"
#include "blender/util.h"

#include "scene/camera.h"
#include "scene/colorspace.h"
#include "scene/mesh.h"
#include "scene/object.h"
#include "scene/scene.h"

#include "subd/patch.h"
#include "subd/split.h"

#include "util/algorithm.h"
#include "util/color.h"
#include "util/disjoint_set.h"
#include "util/foreach.h"
#include "util/hash.h"
#include "util/log.h"
#include "util/math.h"

#include "mikktspace.hh"

#include "BKE_attribute.hh"
#include "BKE_attribute_math.hh"
#include "BKE_mesh.hh"

CCL_NAMESPACE_BEGIN

/* Tangent Space */

template<bool is_subd> struct MikkMeshWrapper {
  MikkMeshWrapper(const ::Mesh &b_mesh,
                  const char *layer_name,
                  const Mesh *mesh,
                  float3 *tangent,
                  float *tangent_sign)
      : mesh(mesh), texface(NULL), orco(NULL), tangent(tangent), tangent_sign(tangent_sign)
  {
    const AttributeSet &attributes = is_subd ? mesh->subd_attributes : mesh->attributes;

    Attribute *attr_vN = attributes.find(ATTR_STD_VERTEX_NORMAL);
    vertex_normal = attr_vN->data_float3();

    if (layer_name == NULL) {
      Attribute *attr_orco = attributes.find(ATTR_STD_GENERATED);

      if (attr_orco) {
        orco = attr_orco->data_float3();
        float3 orco_size;
        mesh_texture_space(b_mesh, orco_loc, orco_size);
        inv_orco_size = 1.0f / orco_size;
      }
    }
    else {
      Attribute *attr_uv = attributes.find(ustring(layer_name));
      if (attr_uv != NULL) {
        texface = attr_uv->data_float2();
      }
    }
  }

  int GetNumFaces()
  {
    if constexpr (is_subd) {
      return mesh->get_num_subd_faces();
    }
    else {
      return mesh->num_triangles();
    }
  }

  int GetNumVerticesOfFace(const int face_num)
  {
    if constexpr (is_subd) {
      return mesh->get_subd_num_corners()[face_num];
    }
    else {
      return 3;
    }
  }

  int CornerIndex(const int face_num, const int vert_num)
  {
    if constexpr (is_subd) {
      const Mesh::SubdFace &face = mesh->get_subd_face(face_num);
      return face.start_corner + vert_num;
    }
    else {
      return face_num * 3 + vert_num;
    }
  }

  int VertexIndex(const int face_num, const int vert_num)
  {
    int corner = CornerIndex(face_num, vert_num);
    if constexpr (is_subd) {
      return mesh->get_subd_face_corners()[corner];
    }
    else {
      return mesh->get_triangles()[corner];
    }
  }

  mikk::float3 GetPosition(const int face_num, const int vert_num)
  {
    const float3 vP = mesh->get_verts()[VertexIndex(face_num, vert_num)];
    return mikk::float3(vP.x, vP.y, vP.z);
  }

  mikk::float3 GetTexCoord(const int face_num, const int vert_num)
  {
    /* TODO: Check whether introducing a template boolean in order to
     * turn this into a constexpr is worth it. */
    if (texface != NULL) {
      const int corner_index = CornerIndex(face_num, vert_num);
      float2 tfuv = texface[corner_index];
      return mikk::float3(tfuv.x, tfuv.y, 1.0f);
    }
    else if (orco != NULL) {
      const int vertex_index = VertexIndex(face_num, vert_num);
      const float2 uv = map_to_sphere((orco[vertex_index] + orco_loc) * inv_orco_size);
      return mikk::float3(uv.x, uv.y, 1.0f);
    }
    else {
      return mikk::float3(0.0f, 0.0f, 1.0f);
    }
  }

  mikk::float3 GetNormal(const int face_num, const int vert_num)
  {
    float3 vN;
    if (is_subd) {
      const Mesh::SubdFace &face = mesh->get_subd_face(face_num);
      if (face.smooth) {
        const int vertex_index = VertexIndex(face_num, vert_num);
        vN = vertex_normal[vertex_index];
      }
      else {
        vN = face.normal(mesh);
      }
    }
    else {
      if (mesh->get_smooth()[face_num]) {
        const int vertex_index = VertexIndex(face_num, vert_num);
        vN = vertex_normal[vertex_index];
      }
      else {
        const Mesh::Triangle tri = mesh->get_triangle(face_num);
        vN = tri.compute_normal(&mesh->get_verts()[0]);
      }
    }
    return mikk::float3(vN.x, vN.y, vN.z);
  }

  void SetTangentSpace(const int face_num, const int vert_num, mikk::float3 T, bool orientation)
  {
    const int corner_index = CornerIndex(face_num, vert_num);
    tangent[corner_index] = make_float3(T.x, T.y, T.z);
    if (tangent_sign != NULL) {
      tangent_sign[corner_index] = orientation ? 1.0f : -1.0f;
    }
  }

  const Mesh *mesh;
  int num_faces;

  float3 *vertex_normal;
  float2 *texface;
  float3 *orco;
  float3 orco_loc, inv_orco_size;

  float3 *tangent;
  float *tangent_sign;
};

static void mikk_compute_tangents(
    const ::Mesh &b_mesh, const char *layer_name, Mesh *mesh, bool need_sign, bool active_render)
{
  /* Create tangent attributes. */
  const bool is_subd = mesh->get_num_subd_faces();
  AttributeSet &attributes = is_subd ? mesh->subd_attributes : mesh->attributes;
  Attribute *attr;
  ustring name;
  if (layer_name != NULL) {
    name = ustring((string(layer_name) + ".tangent").c_str());
  }
  else {
    name = ustring("orco.tangent");
  }
  if (active_render) {
    attr = attributes.add(ATTR_STD_UV_TANGENT, name);
  }
  else {
    attr = attributes.add(name, TypeDesc::TypeVector, ATTR_ELEMENT_CORNER);
  }
  float3 *tangent = attr->data_float3();
  /* Create bitangent sign attribute. */
  float *tangent_sign = NULL;
  if (need_sign) {
    Attribute *attr_sign;
    ustring name_sign;
    if (layer_name != NULL) {
      name_sign = ustring((string(layer_name) + ".tangent_sign").c_str());
    }
    else {
      name_sign = ustring("orco.tangent_sign");
    }

    if (active_render) {
      attr_sign = attributes.add(ATTR_STD_UV_TANGENT_SIGN, name_sign);
    }
    else {
      attr_sign = attributes.add(name_sign, TypeDesc::TypeFloat, ATTR_ELEMENT_CORNER);
    }
    tangent_sign = attr_sign->data_float();
  }

  /* Setup userdata. */
  if (is_subd) {
    MikkMeshWrapper<true> userdata(b_mesh, layer_name, mesh, tangent, tangent_sign);
    /* Compute tangents. */
    mikk::Mikktspace(userdata).genTangSpace();
  }
  else {
    MikkMeshWrapper<false> userdata(b_mesh, layer_name, mesh, tangent, tangent_sign);
    /* Compute tangents. */
    mikk::Mikktspace(userdata).genTangSpace();
  }
}

static void attr_create_motion(Mesh *mesh,
                               const blender::Span<blender::float3> b_attr,
                               const float motion_scale)
{
  const int numverts = mesh->get_verts().size();

  /* Find or add attribute */
  float3 *P = &mesh->get_verts()[0];
  Attribute *attr_mP = mesh->attributes.find(ATTR_STD_MOTION_VERTEX_POSITION);

  if (!attr_mP) {
    attr_mP = mesh->attributes.add(ATTR_STD_MOTION_VERTEX_POSITION);
  }

  /* Only export previous and next frame, we don't have any in between data. */
  float motion_times[2] = {-1.0f, 1.0f};
  for (int step = 0; step < 2; step++) {
    const float relative_time = motion_times[step] * 0.5f * motion_scale;
    float3 *mP = attr_mP->data_float3() + step * numverts;

    for (int i = 0; i < numverts; i++) {
      mP[i] = P[i] + make_float3(b_attr[i][0], b_attr[i][1], b_attr[i][2]) * relative_time;
    }
  }
}

static void attr_create_generic(Scene *scene,
                                Mesh *mesh,
                                const ::Mesh &b_mesh,
                                const bool subdivision,
                                const bool need_motion,
                                const float motion_scale)
{
  blender::Span<MLoopTri> looptris;
  blender::Span<int> looptri_faces;
  if (!subdivision) {
    looptris = b_mesh.looptris();
    looptri_faces = b_mesh.looptri_faces();
  }
  const blender::bke::AttributeAccessor b_attributes = b_mesh.attributes();
  AttributeSet &attributes = (subdivision) ? mesh->subd_attributes : mesh->attributes;
  static const ustring u_velocity("velocity");
  const ustring default_color_name{BKE_id_attributes_default_color_name(&b_mesh.id)};

  b_attributes.for_all([&](const blender::bke::AttributeIDRef &id,
                           const blender::bke::AttributeMetaData meta_data) {
    const ustring name{std::string_view(id.name())};
    const bool is_render_color = name == default_color_name;

    if (need_motion && name == u_velocity) {
      const blender::VArraySpan b_attribute = *b_attributes.lookup<blender::float3>(
          id, ATTR_DOMAIN_POINT);
      attr_create_motion(mesh, b_attribute, motion_scale);
    }

    if (!(mesh->need_attribute(scene, name) ||
          (is_render_color && mesh->need_attribute(scene, ATTR_STD_VERTEX_COLOR))))
    {
      return true;
    }
    if (attributes.find(name)) {
      return true;
    }

    eAttrDomain b_domain = meta_data.domain;
    if (b_domain == ATTR_DOMAIN_EDGE) {
      /* Blender's attribute API handles edge to vertex attribute domain interpolation. */
      b_domain = ATTR_DOMAIN_POINT;
    }

    const blender::bke::GAttributeReader b_attr = b_attributes.lookup(id, b_domain);
    if (b_attr.varray.is_empty()) {
      return true;
    }

    if (b_attr.domain == ATTR_DOMAIN_CORNER && meta_data.data_type == CD_PROP_BYTE_COLOR) {
      Attribute *attr = attributes.add(name, TypeRGBA, ATTR_ELEMENT_CORNER_BYTE);
      if (is_render_color) {
        attr->std = ATTR_STD_VERTEX_COLOR;
      }

      uchar4 *data = attr->data_uchar4();
      const blender::VArraySpan src = b_attr.varray.typed<blender::ColorGeometry4b>();
      if (subdivision) {
        for (const int i : src.index_range()) {
          data[i] = make_uchar4(src[i][0], src[i][1], src[i][2], src[i][3]);
        }
      }
      else {
        for (const int i : looptris.index_range()) {
          const MLoopTri &tri = looptris[i];
          data[i * 3 + 0] = make_uchar4(
              src[tri.tri[0]][0], src[tri.tri[0]][1], src[tri.tri[0]][2], src[tri.tri[0]][3]);
          data[i * 3 + 1] = make_uchar4(
              src[tri.tri[1]][0], src[tri.tri[1]][1], src[tri.tri[1]][2], src[tri.tri[1]][3]);
          data[i * 3 + 2] = make_uchar4(
              src[tri.tri[2]][0], src[tri.tri[2]][1], src[tri.tri[2]][2], src[tri.tri[2]][3]);
        }
      }
      return true;
    }

    AttributeElement element = ATTR_ELEMENT_NONE;
    switch (b_domain) {
      case ATTR_DOMAIN_CORNER:
        element = ATTR_ELEMENT_CORNER;
        break;
      case ATTR_DOMAIN_POINT:
        element = ATTR_ELEMENT_VERTEX;
        break;
      case ATTR_DOMAIN_FACE:
        element = ATTR_ELEMENT_FACE;
        break;
      default:
        assert(false);
        return true;
    }

    blender::bke::attribute_math::convert_to_static_type(b_attr.varray.type(), [&](auto dummy) {
      using BlenderT = decltype(dummy);
      using Converter = typename ccl::AttributeConverter<BlenderT>;
      using CyclesT = typename Converter::CyclesT;
      if constexpr (!std::is_void_v<CyclesT>) {
        Attribute *attr = attributes.add(name, Converter::type_desc, element);
        if (is_render_color) {
          attr->std = ATTR_STD_VERTEX_COLOR;
        }

        CyclesT *data = reinterpret_cast<CyclesT *>(attr->data());

        const blender::VArraySpan src = b_attr.varray.typed<BlenderT>();
        switch (b_attr.domain) {
          case ATTR_DOMAIN_CORNER: {
            if (subdivision) {
              for (const int i : src.index_range()) {
                data[i] = Converter::convert(src[i]);
              }
            }
            else {
              for (const int i : looptris.index_range()) {
                const MLoopTri &tri = looptris[i];
                data[i * 3 + 0] = Converter::convert(src[tri.tri[0]]);
                data[i * 3 + 1] = Converter::convert(src[tri.tri[1]]);
                data[i * 3 + 2] = Converter::convert(src[tri.tri[2]]);
              }
            }
            break;
          }
          case ATTR_DOMAIN_POINT: {
            for (const int i : src.index_range()) {
              data[i] = Converter::convert(src[i]);
            }
            break;
          }
          case ATTR_DOMAIN_FACE: {
            if (subdivision) {
              for (const int i : src.index_range()) {
                data[i] = Converter::convert(src[i]);
              }
            }
            else {
              for (const int i : looptris.index_range()) {
                data[i] = Converter::convert(src[looptri_faces[i]]);
              }
            }
            break;
          }
          default: {
            assert(false);
            break;
          }
        }
      }
    });
    return true;
  });
}

static set<ustring> get_blender_uv_names(const ::Mesh &b_mesh)
{
  set<ustring> uv_names;
  b_mesh.attributes().for_all([&](const blender::bke::AttributeIDRef &id,
                                  const blender::bke::AttributeMetaData meta_data) {
    if (meta_data.domain == ATTR_DOMAIN_CORNER && meta_data.data_type == CD_PROP_FLOAT2) {
      if (!id.is_anonymous()) {
        uv_names.emplace(std::string_view(id.name()));
      }
    }
    return true;
  });
  return uv_names;
}

/* Create uv map attributes. */
static void attr_create_uv_map(Scene *scene,
                               Mesh *mesh,
                               const ::Mesh &b_mesh,
                               const set<ustring> &blender_uv_names)
{
  const blender::Span<MLoopTri> looptris = b_mesh.looptris();
  const blender::bke::AttributeAccessor b_attributes = b_mesh.attributes();
  const ustring render_name(CustomData_get_render_layer_name(&b_mesh.loop_data, CD_PROP_FLOAT2));
  if (!blender_uv_names.empty()) {
    for (const ustring &uv_name : blender_uv_names) {
      const bool active_render = uv_name == render_name;
      AttributeStandard uv_std = (active_render) ? ATTR_STD_UV : ATTR_STD_NONE;
      AttributeStandard tangent_std = (active_render) ? ATTR_STD_UV_TANGENT : ATTR_STD_NONE;
      ustring tangent_name = ustring((string(uv_name) + ".tangent").c_str());

      /* Denotes whether UV map was requested directly. */
      const bool need_uv = mesh->need_attribute(scene, uv_name) ||
                           mesh->need_attribute(scene, uv_std);
      /* Denotes whether tangent was requested directly. */
      const bool need_tangent = mesh->need_attribute(scene, tangent_name) ||
                                (active_render && mesh->need_attribute(scene, tangent_std));

      /* UV map */
      /* NOTE: We create temporary UV layer if its needed for tangent but
       * wasn't requested by other nodes in shaders.
       */
      Attribute *uv_attr = NULL;
      if (need_uv || need_tangent) {
        if (active_render) {
          uv_attr = mesh->attributes.add(uv_std, uv_name);
        }
        else {
          uv_attr = mesh->attributes.add(uv_name, TypeFloat2, ATTR_ELEMENT_CORNER);
        }

        const blender::VArraySpan b_uv_map = *b_attributes.lookup<blender::float2>(
            uv_name.c_str(), ATTR_DOMAIN_CORNER);
        float2 *fdata = uv_attr->data_float2();
        for (const int i : looptris.index_range()) {
          const MLoopTri &tri = looptris[i];
          fdata[i * 3 + 0] = make_float2(b_uv_map[tri.tri[0]][0], b_uv_map[tri.tri[0]][1]);
          fdata[i * 3 + 1] = make_float2(b_uv_map[tri.tri[1]][0], b_uv_map[tri.tri[1]][1]);
          fdata[i * 3 + 2] = make_float2(b_uv_map[tri.tri[2]][0], b_uv_map[tri.tri[2]][1]);
        }
      }

      /* UV tangent */
      if (need_tangent) {
        AttributeStandard sign_std = (active_render) ? ATTR_STD_UV_TANGENT_SIGN : ATTR_STD_NONE;
        ustring sign_name = ustring((string(uv_name) + ".tangent_sign").c_str());
        bool need_sign = (mesh->need_attribute(scene, sign_name) ||
                          mesh->need_attribute(scene, sign_std));
        mikk_compute_tangents(b_mesh, uv_name.c_str(), mesh, need_sign, active_render);
      }
      /* Remove temporarily created UV attribute. */
      if (!need_uv && uv_attr != NULL) {
        mesh->attributes.remove(uv_attr);
      }
    }
  }
  else if (mesh->need_attribute(scene, ATTR_STD_UV_TANGENT)) {
    bool need_sign = mesh->need_attribute(scene, ATTR_STD_UV_TANGENT_SIGN);
    mikk_compute_tangents(b_mesh, NULL, mesh, need_sign, true);
    if (!mesh->need_attribute(scene, ATTR_STD_GENERATED)) {
      mesh->attributes.remove(ATTR_STD_GENERATED);
    }
  }
}

static void attr_create_subd_uv_map(Scene *scene,
                                    Mesh *mesh,
                                    const ::Mesh &b_mesh,
                                    bool subdivide_uvs,
                                    const set<ustring> &blender_uv_names)
{
  const blender::OffsetIndices faces = b_mesh.faces();
  if (faces.is_empty()) {
    return;
  }

  if (!blender_uv_names.empty()) {
    const blender::bke::AttributeAccessor b_attributes = b_mesh.attributes();
    const ustring render_name(CustomData_get_render_layer_name(&b_mesh.loop_data, CD_PROP_FLOAT2));
    for (const ustring &uv_name : blender_uv_names) {
      const bool active_render = uv_name == render_name;
      AttributeStandard uv_std = (active_render) ? ATTR_STD_UV : ATTR_STD_NONE;
      AttributeStandard tangent_std = (active_render) ? ATTR_STD_UV_TANGENT : ATTR_STD_NONE;
      ustring tangent_name = ustring((string(uv_name) + ".tangent").c_str());

      /* Denotes whether UV map was requested directly. */
      const bool need_uv = mesh->need_attribute(scene, uv_name) ||
                           mesh->need_attribute(scene, uv_std);
      /* Denotes whether tangent was requested directly. */
      const bool need_tangent = mesh->need_attribute(scene, tangent_name) ||
                                (active_render && mesh->need_attribute(scene, tangent_std));

      Attribute *uv_attr = NULL;

      /* UV map */
      if (need_uv || need_tangent) {
        if (active_render) {
          uv_attr = mesh->subd_attributes.add(uv_std, uv_name);
        }
        else {
          uv_attr = mesh->subd_attributes.add(uv_name, TypeFloat2, ATTR_ELEMENT_CORNER);
        }

        if (subdivide_uvs) {
          uv_attr->flags |= ATTR_SUBDIVIDED;
        }

        const blender::VArraySpan b_uv_map = *b_attributes.lookup<blender::float2>(
            uv_name.c_str(), ATTR_DOMAIN_CORNER);
        float2 *fdata = uv_attr->data_float2();

        for (const int i : faces.index_range()) {
          const blender::IndexRange face = faces[i];
          for (const int corner : face) {
            *(fdata++) = make_float2(b_uv_map[corner][0], b_uv_map[corner][1]);
          }
        }
      }

      /* UV tangent */
      if (need_tangent) {
        AttributeStandard sign_std = (active_render) ? ATTR_STD_UV_TANGENT_SIGN : ATTR_STD_NONE;
        ustring sign_name = ustring((string(uv_name) + ".tangent_sign").c_str());
        bool need_sign = (mesh->need_attribute(scene, sign_name) ||
                          mesh->need_attribute(scene, sign_std));
        mikk_compute_tangents(b_mesh, uv_name.c_str(), mesh, need_sign, active_render);
      }
      /* Remove temporarily created UV attribute. */
      if (!need_uv && uv_attr != NULL) {
        mesh->subd_attributes.remove(uv_attr);
      }
    }
  }
  else if (mesh->need_attribute(scene, ATTR_STD_UV_TANGENT)) {
    bool need_sign = mesh->need_attribute(scene, ATTR_STD_UV_TANGENT_SIGN);
    mikk_compute_tangents(b_mesh, NULL, mesh, need_sign, true);
    if (!mesh->need_attribute(scene, ATTR_STD_GENERATED)) {
      mesh->subd_attributes.remove(ATTR_STD_GENERATED);
    }
  }
}

/* Create vertex pointiness attributes. */

/* Compare vertices by sum of their coordinates. */
class VertexAverageComparator {
 public:
  VertexAverageComparator(const array<float3> &verts) : verts_(verts) {}

  bool operator()(const int &vert_idx_a, const int &vert_idx_b)
  {
    const float3 &vert_a = verts_[vert_idx_a];
    const float3 &vert_b = verts_[vert_idx_b];
    if (vert_a == vert_b) {
      /* Special case for doubles, so we ensure ordering. */
      return vert_idx_a > vert_idx_b;
    }
    const float x1 = vert_a.x + vert_a.y + vert_a.z;
    const float x2 = vert_b.x + vert_b.y + vert_b.z;
    return x1 < x2;
  }

 protected:
  const array<float3> &verts_;
};

static void attr_create_pointiness(Mesh *mesh,
                                   const blender::Span<blender::float3> positions,
                                   const blender::Span<blender::float3> b_vert_normals,
                                   const blender::Span<blender::int2> edges,
                                   bool subdivision)
{
  const int num_verts = positions.size();
  if (positions.is_empty()) {
    return;
  }

  /* STEP 1: Find out duplicated vertices and point duplicates to a single
   *         original vertex.
   */
  vector<int> sorted_vert_indeices(num_verts);
  for (int vert_index = 0; vert_index < num_verts; ++vert_index) {
    sorted_vert_indeices[vert_index] = vert_index;
  }
  VertexAverageComparator compare(mesh->get_verts());
  sort(sorted_vert_indeices.begin(), sorted_vert_indeices.end(), compare);
  /* This array stores index of the original vertex for the given vertex
   * index.
   */
  vector<int> vert_orig_index(num_verts);
  for (int sorted_vert_index = 0; sorted_vert_index < num_verts; ++sorted_vert_index) {
    const int vert_index = sorted_vert_indeices[sorted_vert_index];
    const float3 &vert_co = mesh->get_verts()[vert_index];
    bool found = false;
    for (int other_sorted_vert_index = sorted_vert_index + 1; other_sorted_vert_index < num_verts;
         ++other_sorted_vert_index)
    {
      const int other_vert_index = sorted_vert_indeices[other_sorted_vert_index];
      const float3 &other_vert_co = mesh->get_verts()[other_vert_index];
      /* We are too far away now, we wouldn't have duplicate. */
      if ((other_vert_co.x + other_vert_co.y + other_vert_co.z) -
              (vert_co.x + vert_co.y + vert_co.z) >
          3 * FLT_EPSILON)
      {
        break;
      }
      /* Found duplicate. */
      if (len_squared(other_vert_co - vert_co) < FLT_EPSILON) {
        found = true;
        vert_orig_index[vert_index] = other_vert_index;
        break;
      }
    }
    if (!found) {
      vert_orig_index[vert_index] = vert_index;
    }
  }
  /* Make sure we always points to the very first orig vertex. */
  for (int vert_index = 0; vert_index < num_verts; ++vert_index) {
    int orig_index = vert_orig_index[vert_index];
    while (orig_index != vert_orig_index[orig_index]) {
      orig_index = vert_orig_index[orig_index];
    }
    vert_orig_index[vert_index] = orig_index;
  }
  sorted_vert_indeices.free_memory();
  /* STEP 2: Calculate vertex normals taking into account their possible
   *         duplicates which gets "welded" together.
   */
  vector<float3> vert_normal(num_verts, zero_float3());
  /* First we accumulate all vertex normals in the original index. */
  for (int vert_index = 0; vert_index < num_verts; ++vert_index) {
    const float *b_vert_normal = b_vert_normals[vert_index];
    const int orig_index = vert_orig_index[vert_index];
    vert_normal[orig_index] += make_float3(b_vert_normal[0], b_vert_normal[1], b_vert_normal[2]);
  }
  /* Then we normalize the accumulated result and flush it to all duplicates
   * as well.
   */
  for (int vert_index = 0; vert_index < num_verts; ++vert_index) {
    const int orig_index = vert_orig_index[vert_index];
    vert_normal[vert_index] = normalize(vert_normal[orig_index]);
  }
  /* STEP 3: Calculate pointiness using single ring neighborhood. */
  vector<int> counter(num_verts, 0);
  vector<float> raw_data(num_verts, 0.0f);
  vector<float3> edge_accum(num_verts, zero_float3());
  EdgeMap visited_edges;
  memset(&counter[0], 0, sizeof(int) * counter.size());

  for (const int i : edges.index_range()) {
    const blender::int2 b_edge = edges[i];
    const int v0 = vert_orig_index[b_edge[0]];
    const int v1 = vert_orig_index[b_edge[1]];
    if (visited_edges.exists(v0, v1)) {
      continue;
    }
    visited_edges.insert(v0, v1);
    float3 co0 = make_float3(positions[v0][0], positions[v0][1], positions[v0][2]);
    float3 co1 = make_float3(positions[v1][0], positions[v1][1], positions[v1][2]);
    float3 edge = normalize(co1 - co0);
    edge_accum[v0] += edge;
    edge_accum[v1] += -edge;
    ++counter[v0];
    ++counter[v1];
  }
  for (int vert_index = 0; vert_index < num_verts; ++vert_index) {
    const int orig_index = vert_orig_index[vert_index];
    if (orig_index != vert_index) {
      /* Skip duplicates, they'll be overwritten later on. */
      continue;
    }
    if (counter[vert_index] > 0) {
      const float3 normal = vert_normal[vert_index];
      const float angle = safe_acosf(dot(normal, edge_accum[vert_index] / counter[vert_index]));
      raw_data[vert_index] = angle * M_1_PI_F;
    }
    else {
      raw_data[vert_index] = 0.0f;
    }
  }
  /* STEP 3: Blur vertices to approximate 2 ring neighborhood. */
  AttributeSet &attributes = (subdivision) ? mesh->subd_attributes : mesh->attributes;
  Attribute *attr = attributes.add(ATTR_STD_POINTINESS);
  float *data = attr->data_float();
  memcpy(data, &raw_data[0], sizeof(float) * raw_data.size());
  memset(&counter[0], 0, sizeof(int) * counter.size());
  visited_edges.clear();
  for (const int i : edges.index_range()) {
    const blender::int2 b_edge = edges[i];
    const int v0 = vert_orig_index[b_edge[0]];
    const int v1 = vert_orig_index[b_edge[1]];
    if (visited_edges.exists(v0, v1)) {
      continue;
    }
    visited_edges.insert(v0, v1);
    data[v0] += raw_data[v1];
    data[v1] += raw_data[v0];
    ++counter[v0];
    ++counter[v1];
  }
  for (int vert_index = 0; vert_index < num_verts; ++vert_index) {
    data[vert_index] /= counter[vert_index] + 1;
  }
  /* STEP 4: Copy attribute to the duplicated vertices. */
  for (int vert_index = 0; vert_index < num_verts; ++vert_index) {
    const int orig_index = vert_orig_index[vert_index];
    data[vert_index] = data[orig_index];
  }
}

/* The Random Per Island attribute is a random float associated with each
 * connected component (island) of the mesh. The attribute is computed by
 * first classifying the vertices into different sets using a Disjoint Set
 * data structure. Then the index of the root of each vertex (Which is the
 * representative of the set the vertex belongs to) is hashed and stored.
 *
 * We are using a face attribute to avoid interpolation during rendering,
 * allowing the user to safely hash the output further. Had we used vertex
 * attribute, the interpolation will introduce very slight variations,
 * making the output unsafe to hash. */
static void attr_create_random_per_island(Scene *scene,
                                          Mesh *mesh,
                                          const ::Mesh &b_mesh,
                                          bool subdivision)
{
  if (!mesh->need_attribute(scene, ATTR_STD_RANDOM_PER_ISLAND)) {
    return;
  }

  if (b_mesh.totvert == 0) {
    return;
  }

  DisjointSet vertices_sets(b_mesh.totvert);

  const blender::Span<blender::int2> edges = b_mesh.edges();
  const blender::Span<int> corner_verts = b_mesh.corner_verts();

  for (const int i : edges.index_range()) {
    vertices_sets.join(edges[i][0], edges[i][1]);
  }

  AttributeSet &attributes = (subdivision) ? mesh->subd_attributes : mesh->attributes;
  Attribute *attribute = attributes.add(ATTR_STD_RANDOM_PER_ISLAND);
  float *data = attribute->data_float();

  if (!subdivision) {
    const blender::Span<MLoopTri> looptris = b_mesh.looptris();
    if (!looptris.is_empty()) {
      for (const int i : looptris.index_range()) {
        const int vert = corner_verts[looptris[i].tri[0]];
        data[i] = hash_uint_to_float(vertices_sets.find(vert));
      }
    }
  }
  else {
    const blender::OffsetIndices<int> faces = b_mesh.faces();
    if (!faces.is_empty()) {
      for (const int i : faces.index_range()) {
        const int vert = corner_verts[faces[i].start()];
        data[i] = hash_uint_to_float(vertices_sets.find(vert));
      }
    }
  }
}

/* Create Mesh */

static void create_mesh(Scene *scene,
                        Mesh *mesh,
                        const ::Mesh &b_mesh,
                        const array<Node *> &used_shaders,
                        const bool need_motion,
                        const float motion_scale,
                        const bool subdivision = false,
                        const bool subdivide_uvs = true)
{
  const blender::Span<blender::float3> positions = b_mesh.vert_positions();
  const blender::OffsetIndices faces = b_mesh.faces();
  const blender::Span<int> corner_verts = b_mesh.corner_verts();
  const blender::bke::AttributeAccessor b_attributes = b_mesh.attributes();
  const blender::bke::MeshNormalDomain normals_domain = b_mesh.normals_domain();
  int numfaces = (!subdivision) ? b_mesh.looptris().size() : faces.size();

<<<<<<< HEAD
  bool use_loop_normals = b_mesh.normals_domain() == blender::bke::MeshNormalDomain::Corner &&
=======
  bool use_loop_normals = normals_domain == blender::bke::MeshNormalDomain::Corner &&
>>>>>>> 1b0ddfa6
                          (mesh->get_subdivision_type() != Mesh::SUBDIVISION_CATMULL_CLARK);

  /* If no faces, create empty mesh. */
  if (faces.is_empty()) {
    return;
  }

  const blender::VArraySpan material_indices = *b_attributes.lookup<int>("material_index",
                                                                         ATTR_DOMAIN_FACE);
  const blender::VArraySpan sharp_faces = *b_attributes.lookup<bool>("sharp_face",
                                                                     ATTR_DOMAIN_FACE);
  blender::Span<blender::float3> corner_normals;
  if (use_loop_normals) {
    corner_normals = b_mesh.corner_normals();
  }

  int numngons = 0;
  int numtris = 0;
  if (!subdivision) {
    numtris = numfaces;
  }
  else {
    const blender::OffsetIndices faces = b_mesh.faces();
    for (const int i : faces.index_range()) {
      numngons += (faces[i].size() == 4) ? 0 : 1;
    }
  }

  /* allocate memory */
  if (subdivision) {
    mesh->resize_subd_faces(numfaces, numngons, corner_verts.size());
  }
  mesh->resize_mesh(positions.size(), numtris);

  float3 *verts = mesh->get_verts().data();
  for (const int i : positions.index_range()) {
    verts[i] = make_float3(positions[i][0], positions[i][1], positions[i][2]);
  }

  AttributeSet &attributes = (subdivision) ? mesh->subd_attributes : mesh->attributes;
  Attribute *attr_N = attributes.add(ATTR_STD_VERTEX_NORMAL);
  float3 *N = attr_N->data_float3();

  if (subdivision || !(use_loop_normals && !corner_normals.is_empty())) {
    const blender::Span<blender::float3> vert_normals = b_mesh.vert_normals();
    for (const int i : vert_normals.index_range()) {
      N[i] = make_float3(vert_normals[i][0], vert_normals[i][1], vert_normals[i][2]);
    }
  }

  const set<ustring> blender_uv_names = get_blender_uv_names(b_mesh);

  /* create generated coordinates from undeformed coordinates */
  const bool need_default_tangent = (subdivision == false) && (blender_uv_names.empty()) &&
                                    (mesh->need_attribute(scene, ATTR_STD_UV_TANGENT));
  if (mesh->need_attribute(scene, ATTR_STD_GENERATED) || need_default_tangent) {
    const float(*orco)[3] = static_cast<const float(*)[3]>(
        CustomData_get_layer(&b_mesh.vert_data, CD_ORCO));
    Attribute *attr = attributes.add(ATTR_STD_GENERATED);
    attr->flags |= ATTR_SUBDIVIDED;

    float3 loc, size;
    mesh_texture_space(b_mesh, loc, size);

    float texspace_location[3], texspace_size[3];
    BKE_mesh_texspace_get(const_cast<::Mesh *>(b_mesh.texcomesh ? b_mesh.texcomesh : &b_mesh),
                          texspace_location,
                          texspace_size);

    float3 *generated = attr->data_float3();

    for (const int i : positions.index_range()) {
      blender::float3 value;
      if (orco) {
        madd_v3_v3v3v3(value, texspace_location, orco[i], texspace_size);
      }
      else {
        value = positions[i];
      }
      generated[i] = make_float3(value[0], value[1], value[2]) * size - loc;
    }
  }

  auto clamp_material_index = [&](const int material_index) -> int {
    return clamp(material_index, 0, used_shaders.size() - 1);
  };

  /* create faces */
  if (!subdivision) {
    int *triangles = mesh->get_triangles().data();
    bool *smooth = mesh->get_smooth().data();
    int *shader = mesh->get_shader().data();

    const blender::Span<MLoopTri> looptris = b_mesh.looptris();
    for (const int i : looptris.index_range()) {
      const MLoopTri &tri = looptris[i];
      triangles[i * 3 + 0] = corner_verts[tri.tri[0]];
      triangles[i * 3 + 1] = corner_verts[tri.tri[1]];
      triangles[i * 3 + 2] = corner_verts[tri.tri[2]];
    }

    if (!material_indices.is_empty()) {
      const blender::Span<int> looptri_faces = b_mesh.looptri_faces();
      for (const int i : looptris.index_range()) {
        shader[i] = clamp_material_index(material_indices[looptri_faces[i]]);
      }
    }
    else {
      std::fill(shader, shader + numtris, 0);
    }

    if (!sharp_faces.is_empty() && !(use_loop_normals && !corner_normals.is_empty())) {
      const blender::Span<int> looptri_faces = b_mesh.looptri_faces();
      for (const int i : looptris.index_range()) {
        smooth[i] = !sharp_faces[looptri_faces[i]];
      }
    }
    else {
      /* If only face normals are needed, all faces are sharp. */
      std::fill(smooth, smooth + numtris, normals_domain != blender::bke::MeshNormalDomain::Face);
    }

    if (use_loop_normals && !corner_normals.is_empty()) {
      for (const int i : looptris.index_range()) {
        const MLoopTri &tri = looptris[i];
        for (int i = 0; i < 3; i++) {
          const int corner = tri.tri[i];
          const int vert = corner_verts[corner];
          const float *normal = corner_normals[corner];
          N[vert] = make_float3(normal[0], normal[1], normal[2]);
        }
      }
    }

    mesh->tag_triangles_modified();
    mesh->tag_shader_modified();
    mesh->tag_smooth_modified();
  }
  else {
    int *subd_start_corner = mesh->get_subd_start_corner().data();
    int *subd_num_corners = mesh->get_subd_num_corners().data();
    int *subd_shader = mesh->get_subd_shader().data();
    bool *subd_smooth = mesh->get_subd_smooth().data();
    int *subd_ptex_offset = mesh->get_subd_ptex_offset().data();
    int *subd_face_corners = mesh->get_subd_face_corners().data();

    if (!sharp_faces.is_empty() && !use_loop_normals) {
      for (int i = 0; i < numfaces; i++) {
        subd_smooth[i] = !sharp_faces[i];
      }
    }
    else {
      std::fill(subd_smooth, subd_smooth + numfaces, true);
    }

    if (!material_indices.is_empty()) {
      for (int i = 0; i < numfaces; i++) {
        subd_shader[i] = clamp_material_index(material_indices[i]);
      }
    }
    else {
      std::fill(subd_shader, subd_shader + numfaces, 0);
    }

    std::copy(corner_verts.data(), corner_verts.data() + corner_verts.size(), subd_face_corners);

    const blender::OffsetIndices faces = b_mesh.faces();
    int ptex_offset = 0;
    for (const int i : faces.index_range()) {
      const blender::IndexRange face = faces[i];

      subd_start_corner[i] = face.start();
      subd_num_corners[i] = face.size();
      subd_ptex_offset[i] = ptex_offset;
      const int num_ptex = (face.size() == 4) ? 1 : face.size();
      ptex_offset += num_ptex;
    }

    mesh->tag_subd_face_corners_modified();
    mesh->tag_subd_start_corner_modified();
    mesh->tag_subd_num_corners_modified();
    mesh->tag_subd_shader_modified();
    mesh->tag_subd_smooth_modified();
    mesh->tag_subd_ptex_offset_modified();
  }

  /* Create all needed attributes.
   * The calculate functions will check whether they're needed or not.
   */
  if (mesh->need_attribute(scene, ATTR_STD_POINTINESS)) {
    attr_create_pointiness(mesh, positions, b_mesh.vert_normals(), b_mesh.edges(), subdivision);
  }
  attr_create_random_per_island(scene, mesh, b_mesh, subdivision);
  attr_create_generic(scene, mesh, b_mesh, subdivision, need_motion, motion_scale);

  if (subdivision) {
    attr_create_subd_uv_map(scene, mesh, b_mesh, subdivide_uvs, blender_uv_names);
  }
  else {
    attr_create_uv_map(scene, mesh, b_mesh, blender_uv_names);
  }

  /* For volume objects, create a matrix to transform from object space to
   * mesh texture space. this does not work with deformations but that can
   * probably only be done well with a volume grid mapping of coordinates. */
  if (mesh->need_attribute(scene, ATTR_STD_GENERATED_TRANSFORM)) {
    Attribute *attr = mesh->attributes.add(ATTR_STD_GENERATED_TRANSFORM);
    Transform *tfm = attr->data_transform();

    float3 loc, size;
    mesh_texture_space(b_mesh, loc, size);

    *tfm = transform_translate(-loc) * transform_scale(size);
  }
}

static void create_subd_mesh(Scene *scene,
                             Mesh *mesh,
                             BObjectInfo &b_ob_info,
                             const ::Mesh &b_mesh,
                             const array<Node *> &used_shaders,
                             const bool need_motion,
                             const float motion_scale,
                             float dicing_rate,
                             int max_subdivisions)
{
  BL::Object b_ob = b_ob_info.real_object;

  BL::SubsurfModifier subsurf_mod(b_ob.modifiers[b_ob.modifiers.length() - 1]);
  bool subdivide_uvs = subsurf_mod.uv_smooth() != BL::SubsurfModifier::uv_smooth_NONE;

  create_mesh(scene, mesh, b_mesh, used_shaders, need_motion, motion_scale, true, subdivide_uvs);

  const blender::VArraySpan creases = *b_mesh.attributes().lookup<float>("crease_edge",
                                                                         ATTR_DOMAIN_EDGE);
  if (!creases.is_empty()) {
    size_t num_creases = 0;
    for (const int i : creases.index_range()) {
      if (creases[i] != 0.0f) {
        num_creases++;
      }
    }

    mesh->reserve_subd_creases(num_creases);

    const blender::Span<blender::int2> edges = b_mesh.edges();
    for (const int i : edges.index_range()) {
      const float crease = creases[i];
      if (crease != 0.0f) {
        const blender::int2 &b_edge = edges[i];
        mesh->add_edge_crease(b_edge[0], b_edge[1], crease);
      }
    }
  }

  const blender::VArraySpan vert_creases = *b_mesh.attributes().lookup<float>("crease_vert",
                                                                              ATTR_DOMAIN_POINT);
  if (!vert_creases.is_empty()) {
    for (const int i : vert_creases.index_range()) {
      if (vert_creases[i] != 0.0f) {
        mesh->add_vertex_crease(i, vert_creases[i]);
      }
    }
  }

  /* set subd params */
  PointerRNA cobj = RNA_pointer_get(&b_ob.ptr, "cycles");
  float subd_dicing_rate = max(0.1f, RNA_float_get(&cobj, "dicing_rate") * dicing_rate);

  mesh->set_subd_dicing_rate(subd_dicing_rate);
  mesh->set_subd_max_level(max_subdivisions);
  mesh->set_subd_objecttoworld(get_transform(b_ob.matrix_world()));
}

/* Sync */

void BlenderSync::sync_mesh(BL::Depsgraph b_depsgraph, BObjectInfo &b_ob_info, Mesh *mesh)
{
  /* make a copy of the shaders as the caller in the main thread still need them for syncing the
   * attributes */
  array<Node *> used_shaders = mesh->get_used_shaders();

  Mesh new_mesh;
  new_mesh.set_used_shaders(used_shaders);

  if (view_layer.use_surfaces) {
    /* Adaptive subdivision setup. Not for baking since that requires
     * exact mapping to the Blender mesh. */
    if (!scene->bake_manager->get_baking()) {
      new_mesh.set_subdivision_type(
          object_subdivision_type(b_ob_info.real_object, preview, experimental));
    }

    /* For some reason, meshes do not need this... */
    bool need_undeformed = new_mesh.need_attribute(scene, ATTR_STD_GENERATED);
    BL::Mesh b_mesh = object_to_mesh(
        b_data, b_ob_info, b_depsgraph, need_undeformed, new_mesh.get_subdivision_type());

    if (b_mesh) {
      /* Motion blur attribute is relative to seconds, we need it relative to frames. */
      const bool need_motion = object_need_motion_attribute(b_ob_info, scene);
      const float motion_scale = (need_motion) ?
                                     scene->motion_shutter_time() /
                                         (b_scene.render().fps() / b_scene.render().fps_base()) :
                                     0.0f;

      /* Sync mesh itself. */
      if (new_mesh.get_subdivision_type() != Mesh::SUBDIVISION_NONE) {
        create_subd_mesh(scene,
                         &new_mesh,
                         b_ob_info,
                         *static_cast<const ::Mesh *>(b_mesh.ptr.data),
                         new_mesh.get_used_shaders(),
                         need_motion,
                         motion_scale,
                         dicing_rate,
                         max_subdivisions);
      }
      else {
        create_mesh(scene,
                    &new_mesh,
                    *static_cast<const ::Mesh *>(b_mesh.ptr.data),
                    new_mesh.get_used_shaders(),
                    need_motion,
                    motion_scale,
                    false);
      }

      free_object_to_mesh(b_data, b_ob_info, b_mesh);
    }
  }

  /* update original sockets */

  mesh->clear_non_sockets();

  for (const SocketType &socket : new_mesh.type->inputs) {
    /* Those sockets are updated in sync_object, so do not modify them. */
    if (socket.name == "use_motion_blur" || socket.name == "motion_steps" ||
        socket.name == "used_shaders")
    {
      continue;
    }
    mesh->set_value(socket, new_mesh, socket);
  }

  mesh->attributes.update(std::move(new_mesh.attributes));
  mesh->subd_attributes.update(std::move(new_mesh.subd_attributes));

  mesh->set_num_subd_faces(new_mesh.get_num_subd_faces());

  /* tag update */
  bool rebuild = (mesh->triangles_is_modified()) || (mesh->subd_num_corners_is_modified()) ||
                 (mesh->subd_shader_is_modified()) || (mesh->subd_smooth_is_modified()) ||
                 (mesh->subd_ptex_offset_is_modified()) ||
                 (mesh->subd_start_corner_is_modified()) ||
                 (mesh->subd_face_corners_is_modified());

  mesh->tag_update(scene, rebuild);
}

void BlenderSync::sync_mesh_motion(BL::Depsgraph b_depsgraph,
                                   BObjectInfo &b_ob_info,
                                   Mesh *mesh,
                                   int motion_step)
{
  /* Skip if no vertices were exported. */
  size_t numverts = mesh->get_verts().size();
  if (numverts == 0) {
    return;
  }

  /* Skip objects without deforming modifiers. this is not totally reliable,
   * would need a more extensive check to see which objects are animated. */
  BL::Mesh b_mesh_rna(PointerRNA_NULL);
  if (ccl::BKE_object_is_deform_modified(b_ob_info, b_scene, preview)) {
    /* get derived mesh */
    b_mesh_rna = object_to_mesh(b_data, b_ob_info, b_depsgraph, false, Mesh::SUBDIVISION_NONE);
  }

  const std::string ob_name = b_ob_info.real_object.name();

  /* TODO(sergey): Perform preliminary check for number of vertices. */
  if (b_mesh_rna) {
    const ::Mesh &b_mesh = *static_cast<const ::Mesh *>(b_mesh_rna.ptr.data);
    const int b_verts_num = b_mesh.totvert;
    const blender::Span<blender::float3> positions = b_mesh.vert_positions();
    if (positions.is_empty()) {
      free_object_to_mesh(b_data, b_ob_info, b_mesh_rna);
      return;
    }

    /* Export deformed coordinates. */
    /* Find attributes. */
    Attribute *attr_mP = mesh->attributes.find(ATTR_STD_MOTION_VERTEX_POSITION);
    Attribute *attr_mN = mesh->attributes.find(ATTR_STD_MOTION_VERTEX_NORMAL);
    Attribute *attr_N = mesh->attributes.find(ATTR_STD_VERTEX_NORMAL);
    bool new_attribute = false;
    /* Add new attributes if they don't exist already. */
    if (!attr_mP) {
      attr_mP = mesh->attributes.add(ATTR_STD_MOTION_VERTEX_POSITION);
      if (attr_N) {
        attr_mN = mesh->attributes.add(ATTR_STD_MOTION_VERTEX_NORMAL);
      }

      new_attribute = true;
    }
    /* Load vertex data from mesh. */
    float3 *mP = attr_mP->data_float3() + motion_step * numverts;
    float3 *mN = (attr_mN) ? attr_mN->data_float3() + motion_step * numverts : NULL;

    /* NOTE: We don't copy more that existing amount of vertices to prevent
     * possible memory corruption.
     */
    for (int i = 0; i < std::min<size_t>(b_verts_num, numverts); i++) {
      mP[i] = make_float3(positions[i][0], positions[i][1], positions[i][2]);
    }
    if (mN) {
      const blender::Span<blender::float3> b_vert_normals = b_mesh.vert_normals();
      for (int i = 0; i < std::min<size_t>(b_verts_num, numverts); i++) {
        mN[i] = make_float3(b_vert_normals[i][0], b_vert_normals[i][1], b_vert_normals[i][2]);
      }
    }
    if (new_attribute) {
      /* In case of new attribute, we verify if there really was any motion. */
      if (b_verts_num != numverts ||
          memcmp(mP, &mesh->get_verts()[0], sizeof(float3) * numverts) == 0) {
        /* no motion, remove attributes again */
        if (b_verts_num != numverts) {
          VLOG_WARNING << "Topology differs, disabling motion blur for object " << ob_name;
        }
        else {
          VLOG_DEBUG << "No actual deformation motion for object " << ob_name;
        }
        mesh->attributes.remove(ATTR_STD_MOTION_VERTEX_POSITION);
        if (attr_mN) {
          mesh->attributes.remove(ATTR_STD_MOTION_VERTEX_NORMAL);
        }
      }
      else if (motion_step > 0) {
        VLOG_DEBUG << "Filling deformation motion for object " << ob_name;
        /* motion, fill up previous steps that we might have skipped because
         * they had no motion, but we need them anyway now */
        float3 *P = &mesh->get_verts()[0];
        float3 *N = (attr_N) ? attr_N->data_float3() : NULL;
        for (int step = 0; step < motion_step; step++) {
          memcpy(attr_mP->data_float3() + step * numverts, P, sizeof(float3) * numverts);
          if (attr_mN) {
            memcpy(attr_mN->data_float3() + step * numverts, N, sizeof(float3) * numverts);
          }
        }
      }
    }
    else {
      if (b_verts_num != numverts) {
        VLOG_WARNING << "Topology differs, discarding motion blur for object " << ob_name
                     << " at time " << motion_step;
        memcpy(mP, &mesh->get_verts()[0], sizeof(float3) * numverts);
        if (mN != NULL) {
          memcpy(mN, attr_N->data_float3(), sizeof(float3) * numverts);
        }
      }
    }

    free_object_to_mesh(b_data, b_ob_info, b_mesh_rna);
    return;
  }

  /* No deformation on this frame, copy coordinates if other frames did have it. */
  mesh->copy_center_to_motion_step(motion_step);
}

CCL_NAMESPACE_END<|MERGE_RESOLUTION|>--- conflicted
+++ resolved
@@ -819,11 +819,7 @@
   const blender::bke::MeshNormalDomain normals_domain = b_mesh.normals_domain();
   int numfaces = (!subdivision) ? b_mesh.looptris().size() : faces.size();
 
-<<<<<<< HEAD
-  bool use_loop_normals = b_mesh.normals_domain() == blender::bke::MeshNormalDomain::Corner &&
-=======
   bool use_loop_normals = normals_domain == blender::bke::MeshNormalDomain::Corner &&
->>>>>>> 1b0ddfa6
                           (mesh->get_subdivision_type() != Mesh::SUBDIVISION_CATMULL_CLARK);
 
   /* If no faces, create empty mesh. */
