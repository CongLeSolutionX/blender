/* SPDX-License-Identifier: Apache-2.0
 * Copyright 2011-2022 Blender Foundation */

#include "bvh/bvh.h"
#include "bvh/bvh2.h"

#include "device/device.h"

#include "scene/attribute.h"
#include "scene/camera.h"
#include "scene/geometry.h"
#include "scene/hair.h"
#include "scene/light.h"
#include "scene/mesh.h"
#include "scene/object.h"
#include "scene/osl.h"
#include "scene/pointcloud.h"
#include "scene/scene.h"
#include "scene/shader.h"
#include "scene/shader_nodes.h"
#include "scene/stats.h"
#include "scene/volume.h"

#include "subd/patch_table.h"
#include "subd/split.h"

#ifdef WITH_OSL
#  include "kernel/osl/globals.h"
#endif

#include "util/foreach.h"
#include "util/log.h"
#include "util/progress.h"
#include "util/task.h"

CCL_NAMESPACE_BEGIN

/* Geometry */

NODE_ABSTRACT_DEFINE(Geometry)
{
  NodeType *type = NodeType::add("geometry_base", NULL);

  SOCKET_UINT(motion_steps, "Motion Steps", 3);
  SOCKET_BOOLEAN(use_motion_blur, "Use Motion Blur", false);
  SOCKET_NODE_ARRAY(used_shaders, "Shaders", Shader::get_node_type());

  return type;
}

Geometry::Geometry(const NodeType *node_type, const Type type)
    : Node(node_type), geometry_type(type), attributes(this, ATTR_PRIM_GEOMETRY)
{
  need_update_rebuild = false;
  need_update_bvh_for_offset = false;

  transform_applied = false;
  transform_negative_scaled = false;
  transform_normal = transform_identity();
  bounds = BoundBox::empty;

  has_volume = false;
  has_surface_bssrdf = false;

  bvh = NULL;
  attr_map_offset = 0;
  prim_offset = 0;
}

Geometry::~Geometry()
{
  dereference_all_used_nodes();
  delete bvh;
}

void Geometry::clear(bool preserve_shaders)
{
  if (!preserve_shaders)
    used_shaders.clear();

  transform_applied = false;
  transform_negative_scaled = false;
  transform_normal = transform_identity();
  tag_modified();
}

bool Geometry::need_attribute(Scene *scene, AttributeStandard std)
{
  if (std == ATTR_STD_NONE)
    return false;

  if (scene->need_global_attribute(std))
    return true;

  foreach (Node *node, used_shaders) {
    Shader *shader = static_cast<Shader *>(node);
    if (shader->attributes.find(std))
      return true;
  }

  return false;
}

bool Geometry::need_attribute(Scene * /*scene*/, ustring name)
{
  if (name == ustring())
    return false;

  foreach (Node *node, used_shaders) {
    Shader *shader = static_cast<Shader *>(node);
    if (shader->attributes.find(name))
      return true;
  }

  return false;
}

AttributeRequestSet Geometry::needed_attributes()
{
  AttributeRequestSet result;

  foreach (Node *node, used_shaders) {
    Shader *shader = static_cast<Shader *>(node);
    result.add(shader->attributes);
  }

  return result;
}

float Geometry::motion_time(int step) const
{
  return (motion_steps > 1) ? 2.0f * step / (motion_steps - 1) - 1.0f : 0.0f;
}

int Geometry::motion_step(float time) const
{
  if (motion_steps > 1) {
    int attr_step = 0;

    for (int step = 0; step < motion_steps; step++) {
      float step_time = motion_time(step);
      if (step_time == time) {
        return attr_step;
      }

      /* Center step is stored in a separate attribute. */
      if (step != motion_steps / 2) {
        attr_step++;
      }
    }
  }

  return -1;
}

bool Geometry::need_build_bvh(BVHLayout layout) const
{
  return is_instanced() || layout == BVH_LAYOUT_OPTIX || layout == BVH_LAYOUT_MULTI_OPTIX ||
         layout == BVH_LAYOUT_METAL || layout == BVH_LAYOUT_MULTI_OPTIX_EMBREE ||
         layout == BVH_LAYOUT_MULTI_METAL || layout == BVH_LAYOUT_MULTI_METAL_EMBREE;
}

bool Geometry::is_instanced() const
{
  /* Currently we treat subsurface objects as instanced.
   *
   * While it might be not very optimal for ray traversal, it avoids having
   * duplicated BVH in the memory, saving quite some space.
   */
  return !transform_applied || has_surface_bssrdf;
}

bool Geometry::has_true_displacement() const
{
  foreach (Node *node, used_shaders) {
    Shader *shader = static_cast<Shader *>(node);
    if (shader->has_displacement && shader->get_displacement_method() != DISPLACE_BUMP) {
      return true;
    }
  }

  return false;
}

void Geometry::compute_bvh(Device *device,
                           DeviceScene *dscene,
                           SceneParams *params,
                           Progress *progress,
                           size_t n,
                           size_t total)
{
  if (progress->get_cancel())
     return;

  const BVHLayout bvh_layout = BVHParams::best_bvh_layout(
      params->bvh_layout, device->get_bvh_layout_mask(dscene->data.kernel_features));
  if (need_build_bvh(bvh_layout)) {
    BVH *sub_bvh = bvh->get_device_bvh(device);
    GeometryManager::device_update_sub_bvh(
        device, dscene, bvh, sub_bvh, !need_update_rebuild, n, total, progress);
  }
}

bool Geometry::has_motion_blur() const
{
  return (use_motion_blur && attributes.find(ATTR_STD_MOTION_VERTEX_POSITION));
}

bool Geometry::has_voxel_attributes() const
{
  foreach (const Attribute &attr, attributes.attributes) {
    if (attr.element == ATTR_ELEMENT_VOXEL) {
      return true;
    }
  }

  return false;
}

void Geometry::tag_update(Scene *scene, bool rebuild)
{
  if (rebuild) {
    need_update_rebuild = true;
    scene->light_manager->tag_update(scene, LightManager::MESH_NEED_REBUILD);
  }
  else {
    foreach (Node *node, used_shaders) {
      Shader *shader = static_cast<Shader *>(node);
      if (shader->emission_sampling != EMISSION_SAMPLING_NONE) {
        scene->light_manager->tag_update(scene, LightManager::EMISSIVE_MESH_MODIFIED);
        break;
      }
    }
  }

  scene->geometry_manager->tag_update(scene, GeometryManager::GEOMETRY_MODIFIED);
}

void Geometry::tag_bvh_update(bool rebuild)
{
  tag_modified();

  if (rebuild) {
    need_update_rebuild = true;
  }
}

/* Geometry Manager */

GeometryManager::GeometryManager()
{
  update_flags = UPDATE_ALL;
  need_flags_update = true;
}

GeometryManager::~GeometryManager() {}

void GeometryManager::update_osl_globals(Device *device, Scene *scene)
{
#ifdef WITH_OSL
  OSLGlobals *og = (OSLGlobals *)device->get_cpu_osl_memory();
  if (og == nullptr) {
    /* Can happen when rendering with multiple GPUs, but no CPU (in which case the name maps filled
     * below are not used anyway) */
    return;
  }

  og->object_name_map.clear();
  og->object_names.clear();

  for (size_t i = 0; i < scene->objects.size(); i++) {
    /* set object name to object index map */
    Object *object = scene->objects[i];
    og->object_name_map[object->name] = i;
    og->object_names.push_back(object->name);
  }
#else
  (void)device;
  (void)scene;
#endif
}


static void update_attribute_realloc_flags(uint32_t &device_update_flags,
                                           const AttributeSet &attributes)
{
  if (attributes.modified(AttrKernelDataType::FLOAT)) {
    device_update_flags |= ATTR_FLOAT_NEEDS_REALLOC;
  }
  if (attributes.modified(AttrKernelDataType::FLOAT2)) {
    device_update_flags |= ATTR_FLOAT2_NEEDS_REALLOC;
  }
  if (attributes.modified(AttrKernelDataType::FLOAT3)) {
    device_update_flags |= ATTR_FLOAT3_NEEDS_REALLOC;
  }
  if (attributes.modified(AttrKernelDataType::FLOAT4)) {
    device_update_flags |= ATTR_FLOAT4_NEEDS_REALLOC;
  }
  if (attributes.modified(AttrKernelDataType::UCHAR4)) {
    device_update_flags |= ATTR_UCHAR4_NEEDS_REALLOC;
  }
}

static void update_device_flags_attribute(uint32_t &device_update_flags,
                                          const AttributeSet &attributes)
{
  foreach (const Attribute &attr, attributes.attributes) {
    if (!attr.modified) {
      continue;
    }

    AttrKernelDataType kernel_type = Attribute::kernel_type(attr);

    switch (kernel_type) {
      case AttrKernelDataType::FLOAT: {
        device_update_flags |= ATTR_FLOAT_MODIFIED;
        break;
      }
      case AttrKernelDataType::FLOAT2: {
        device_update_flags |= ATTR_FLOAT2_MODIFIED;
        break;
      }
      case AttrKernelDataType::FLOAT3: {
        device_update_flags |= ATTR_FLOAT3_MODIFIED;
        break;
      }
      case AttrKernelDataType::FLOAT4: {
        device_update_flags |= ATTR_FLOAT4_MODIFIED;
        break;
      }
      case AttrKernelDataType::UCHAR4: {
        device_update_flags |= ATTR_UCHAR4_MODIFIED;
        break;
      }
      case AttrKernelDataType::NUM: {
        break;
      }
    }
  }
}

void GeometryManager::device_update_preprocess(Device *device, Scene *scene, Progress &progress)
{
  if (!need_update() && !need_flags_update) {
    return;
  }

  uint32_t device_update_flags = 0;

  scoped_callback_timer timer([scene](double time) {
    if (scene->update_stats) {
      scene->update_stats->geometry.times.add_entry({"device_update_preprocess", time});
    }
  });

  progress.set_status("Updating Meshes Flags");

  /* Update flags. */
  bool volume_images_updated = false;

  foreach (Geometry *geom, scene->geometry) {
    geom->has_volume = false;

    update_attribute_realloc_flags(device_update_flags, geom->attributes);

    if (geom->is_mesh()) {
      Mesh *mesh = static_cast<Mesh *>(geom);
      update_attribute_realloc_flags(device_update_flags, mesh->subd_attributes);
    }

    foreach (Node *node, geom->get_used_shaders()) {
      Shader *shader = static_cast<Shader *>(node);
      if (shader->has_volume) {
        geom->has_volume = true;
      }

      if (shader->has_surface_bssrdf) {
        geom->has_surface_bssrdf = true;
      }

      if (shader->need_update_uvs) {
        device_update_flags |= ATTR_FLOAT2_NEEDS_REALLOC;

        /* Attributes might need to be tessellated if added. */
        if (geom->is_mesh()) {
          Mesh *mesh = static_cast<Mesh *>(geom);
          if (mesh->need_tesselation()) {
            mesh->tag_modified();
          }
        }
      }

      if (shader->need_update_attribute) {
        device_update_flags |= ATTRS_NEED_REALLOC;

        /* Attributes might need to be tessellated if added. */
        if (geom->is_mesh()) {
          Mesh *mesh = static_cast<Mesh *>(geom);
          if (mesh->need_tesselation()) {
            mesh->tag_modified();
          }
        }
      }

      if (shader->need_update_displacement) {
        /* tag displacement related sockets as modified */
        if (geom->is_mesh()) {
          Mesh *mesh = static_cast<Mesh *>(geom);
          mesh->tag_verts_modified();
          mesh->tag_subd_dicing_rate_modified();
          mesh->tag_subd_max_level_modified();
          mesh->tag_subd_objecttoworld_modified();

          device_update_flags |= ATTRS_NEED_REALLOC;
        }
      }
    }

    /* only check for modified attributes if we do not need to reallocate them already */
    if ((device_update_flags & ATTRS_NEED_REALLOC) == 0) {
      update_device_flags_attribute(device_update_flags, geom->attributes);
      /* don't check for subd_attributes, as if they were modified, we would need to reallocate
       * anyway */
    }

    /* Re-create volume mesh if we will rebuild or refit the BVH. Note we
     * should only do it in that case, otherwise the BVH and mesh can go
     * out of sync. */
    if (geom->is_modified() && geom->geometry_type == Geometry::VOLUME) {
      /* Create volume meshes if there is voxel data. */
      if (!volume_images_updated) {
        progress.set_status("Updating Meshes Volume Bounds");
        device_update_volume_images(device, scene, progress);
        volume_images_updated = true;
      }

      Volume *volume = static_cast<Volume *>(geom);
      create_volume_mesh(scene, volume, progress);

      /* always reallocate when we have a volume, as we need to rebuild the BVH */
      device_update_flags |= DEVICE_MESH_DATA_NEEDS_REALLOC;
    }

    if (geom->is_hair()) {
      /* Set curve shape, still a global scene setting for now. */
      Hair *hair = static_cast<Hair *>(geom);
      hair->curve_shape = scene->params.hair_shape;

      if (hair->need_update_rebuild) {
        device_update_flags |= DEVICE_CURVE_DATA_NEEDS_REALLOC;
      }
      else if (hair->is_modified()) {
        device_update_flags |= DEVICE_CURVE_DATA_MODIFIED;
      }
    }

    if (geom->is_mesh()) {
      Mesh *mesh = static_cast<Mesh *>(geom);

      if (mesh->need_update_rebuild) {
        device_update_flags |= DEVICE_MESH_DATA_NEEDS_REALLOC;
      }
      else if (mesh->is_modified()) {
        device_update_flags |= DEVICE_MESH_DATA_MODIFIED;
      }
    }

    if (geom->is_pointcloud()) {
      PointCloud *pointcloud = static_cast<PointCloud *>(geom);

      if (pointcloud->need_update_rebuild) {
        device_update_flags |= DEVICE_POINT_DATA_NEEDS_REALLOC;
      }
      else if (pointcloud->is_modified()) {
        device_update_flags |= DEVICE_POINT_DATA_MODIFIED;
      }
    }
  }

  if (update_flags & (MESH_ADDED | MESH_REMOVED)) {
    device_update_flags |= DEVICE_MESH_DATA_NEEDS_REALLOC;
  }

  if (update_flags & (HAIR_ADDED | HAIR_REMOVED)) {
    device_update_flags |= DEVICE_CURVE_DATA_NEEDS_REALLOC;
  }

  if (update_flags & (POINT_ADDED | POINT_REMOVED)) {
    device_update_flags |= DEVICE_POINT_DATA_NEEDS_REALLOC;
  }

  /* tag the device arrays for reallocation or modification */
  DeviceScene *dscene = &scene->dscene;

<<<<<<< HEAD
=======
    assert(geom_idx < scene->geometry.size() && scene->geometry[geom_idx] == geom);

    object_attribute_values.push_back(AttributeSet(geom, ATTR_PRIM_GEOMETRY));

    AttributeRequestSet &geom_requests = geom_attributes[geom_idx];
    AttributeRequestSet &attributes = object_attributes[i];
    AttributeSet &values = object_attribute_values[i];

    for (size_t j = 0; j < object->attributes.size(); j++) {
      ParamValue &param = object->attributes[j];

      /* add attributes that are requested and not already handled by the mesh */
      if (geom_requests.find(param.name()) && !geom->attributes.find(param.name())) {
        attributes.add(param.name());

        Attribute *attr = values.add(param.name(), param.type(), ATTR_ELEMENT_OBJECT);
        assert(param.datasize() == attr->buffer.size());
        memcpy(attr->buffer.data(), param.data(), param.datasize());
      }
    }
  }

  /* mesh attribute are stored in a single array per data type. here we fill
   * those arrays, and set the offset and element type to create attribute
   * maps next */

  /* Pre-allocate attributes to avoid arrays re-allocation which would
   * take 2x of overall attribute memory usage.
   */
  size_t attr_float_size = 0;
  size_t attr_float2_size = 0;
  size_t attr_float3_size = 0;
  size_t attr_float4_size = 0;
  size_t attr_uchar4_size = 0;

  for (size_t i = 0; i < scene->geometry.size(); i++) {
    Geometry *geom = scene->geometry[i];
    AttributeRequestSet &attributes = geom_attributes[i];
    foreach (AttributeRequest &req, attributes.requests) {
      Attribute *attr = geom->attributes.find(req);

      update_attribute_element_size(geom,
                                    attr,
                                    ATTR_PRIM_GEOMETRY,
                                    &attr_float_size,
                                    &attr_float2_size,
                                    &attr_float3_size,
                                    &attr_float4_size,
                                    &attr_uchar4_size);

      if (geom->is_mesh()) {
        Mesh *mesh = static_cast<Mesh *>(geom);
        Attribute *subd_attr = mesh->subd_attributes.find(req);

        update_attribute_element_size(mesh,
                                      subd_attr,
                                      ATTR_PRIM_SUBD,
                                      &attr_float_size,
                                      &attr_float2_size,
                                      &attr_float3_size,
                                      &attr_float4_size,
                                      &attr_uchar4_size);
      }
    }
  }

  for (size_t i = 0; i < scene->objects.size(); i++) {
    Object *object = scene->objects[i];

    foreach (Attribute &attr, object_attribute_values[i].attributes) {
      update_attribute_element_size(object->geometry,
                                    &attr,
                                    ATTR_PRIM_GEOMETRY,
                                    &attr_float_size,
                                    &attr_float2_size,
                                    &attr_float3_size,
                                    &attr_float4_size,
                                    &attr_uchar4_size);
    }
  }

  dscene->attributes_float.alloc(attr_float_size);
  dscene->attributes_float2.alloc(attr_float2_size);
  dscene->attributes_float3.alloc(attr_float3_size);
  dscene->attributes_float4.alloc(attr_float4_size);
  dscene->attributes_uchar4.alloc(attr_uchar4_size);

  /* The order of those flags needs to match that of AttrKernelDataType. */
  const bool attributes_need_realloc[AttrKernelDataType::NUM] = {
      dscene->attributes_float.need_realloc(),
      dscene->attributes_float2.need_realloc(),
      dscene->attributes_float3.need_realloc(),
      dscene->attributes_float4.need_realloc(),
      dscene->attributes_uchar4.need_realloc(),
  };

  size_t attr_float_offset = 0;
  size_t attr_float2_offset = 0;
  size_t attr_float3_offset = 0;
  size_t attr_float4_offset = 0;
  size_t attr_uchar4_offset = 0;

  /* Fill in attributes. */
  for (size_t i = 0; i < scene->geometry.size(); i++) {
    Geometry *geom = scene->geometry[i];
    AttributeRequestSet &attributes = geom_attributes[i];

    /* todo: we now store std and name attributes from requests even if
     * they actually refer to the same mesh attributes, optimize */
    foreach (AttributeRequest &req, attributes.requests) {
      Attribute *attr = geom->attributes.find(req);

      if (attr) {
        /* force a copy if we need to reallocate all the data */
        attr->modified |= attributes_need_realloc[Attribute::kernel_type(*attr)];
      }

      update_attribute_element_offset(geom,
                                      dscene->attributes_float,
                                      attr_float_offset,
                                      dscene->attributes_float2,
                                      attr_float2_offset,
                                      dscene->attributes_float3,
                                      attr_float3_offset,
                                      dscene->attributes_float4,
                                      attr_float4_offset,
                                      dscene->attributes_uchar4,
                                      attr_uchar4_offset,
                                      attr,
                                      ATTR_PRIM_GEOMETRY,
                                      req.type,
                                      req.desc);

      if (geom->is_mesh()) {
        Mesh *mesh = static_cast<Mesh *>(geom);
        Attribute *subd_attr = mesh->subd_attributes.find(req);

        if (subd_attr) {
          /* force a copy if we need to reallocate all the data */
          subd_attr->modified |= attributes_need_realloc[Attribute::kernel_type(*subd_attr)];
        }

        update_attribute_element_offset(mesh,
                                        dscene->attributes_float,
                                        attr_float_offset,
                                        dscene->attributes_float2,
                                        attr_float2_offset,
                                        dscene->attributes_float3,
                                        attr_float3_offset,
                                        dscene->attributes_float4,
                                        attr_float4_offset,
                                        dscene->attributes_uchar4,
                                        attr_uchar4_offset,
                                        subd_attr,
                                        ATTR_PRIM_SUBD,
                                        req.subd_type,
                                        req.subd_desc);
      }

      if (progress.get_cancel())
        return;
    }
  }

  for (size_t i = 0; i < scene->objects.size(); i++) {
    Object *object = scene->objects[i];
    AttributeRequestSet &attributes = object_attributes[i];
    AttributeSet &values = object_attribute_values[i];

    foreach (AttributeRequest &req, attributes.requests) {
      Attribute *attr = values.find(req);

      if (attr) {
        attr->modified |= attributes_need_realloc[Attribute::kernel_type(*attr)];
      }

      update_attribute_element_offset(object->geometry,
                                      dscene->attributes_float,
                                      attr_float_offset,
                                      dscene->attributes_float2,
                                      attr_float2_offset,
                                      dscene->attributes_float3,
                                      attr_float3_offset,
                                      dscene->attributes_float4,
                                      attr_float4_offset,
                                      dscene->attributes_uchar4,
                                      attr_uchar4_offset,
                                      attr,
                                      ATTR_PRIM_GEOMETRY,
                                      req.type,
                                      req.desc);

      /* object attributes don't care about subdivision */
      req.subd_type = req.type;
      req.subd_desc = req.desc;

      if (progress.get_cancel())
        return;
    }
  }

  /* create attribute lookup maps */
  if (scene->shader_manager->use_osl())
    update_osl_globals(device, scene);

  update_svm_attributes(device, dscene, scene, geom_attributes, object_attributes);

  if (progress.get_cancel())
    return;

  /* copy to device */
  progress.set_status("Updating Mesh", "Copying Attributes to device");

  dscene->attributes_float.copy_to_device_if_modified();
  dscene->attributes_float2.copy_to_device_if_modified();
  dscene->attributes_float3.copy_to_device_if_modified();
  dscene->attributes_float4.copy_to_device_if_modified();
  dscene->attributes_uchar4.copy_to_device_if_modified();

  if (progress.get_cancel())
    return;

  /* After mesh attributes and patch tables have been copied to device memory,
   * we need to update offsets in the objects. */
  scene->object_manager->device_update_geom_offsets(device, dscene, scene);
}

void GeometryManager::geom_calc_offset(Scene *scene, BVHLayout bvh_layout)
{
  size_t vert_size = 0;
  size_t tri_size = 0;

  size_t curve_size = 0;
  size_t curve_key_size = 0;
  size_t curve_segment_size = 0;

  size_t point_size = 0;

  size_t patch_size = 0;
  size_t face_size = 0;
  size_t corner_size = 0;

  foreach (Geometry *geom, scene->geometry) {
    bool prim_offset_changed = false;

    if (geom->geometry_type == Geometry::MESH || geom->geometry_type == Geometry::VOLUME) {
      Mesh *mesh = static_cast<Mesh *>(geom);

      prim_offset_changed = (mesh->prim_offset != tri_size);

      mesh->vert_offset = vert_size;
      mesh->prim_offset = tri_size;

      mesh->patch_offset = patch_size;
      mesh->face_offset = face_size;
      mesh->corner_offset = corner_size;

      vert_size += mesh->verts.size();
      tri_size += mesh->num_triangles();

      if (mesh->get_num_subd_faces()) {
        Mesh::SubdFace last = mesh->get_subd_face(mesh->get_num_subd_faces() - 1);
        patch_size += (last.ptex_offset + last.num_ptex_faces()) * 8;

        /* patch tables are stored in same array so include them in patch_size */
        if (mesh->patch_table) {
          mesh->patch_table_offset = patch_size;
          patch_size += mesh->patch_table->total_size();
        }
      }

      face_size += mesh->get_num_subd_faces();
      corner_size += mesh->subd_face_corners.size();
    }
    else if (geom->is_hair()) {
      Hair *hair = static_cast<Hair *>(geom);

      prim_offset_changed = (hair->curve_segment_offset != curve_segment_size);
      hair->curve_key_offset = curve_key_size;
      hair->curve_segment_offset = curve_segment_size;
      hair->prim_offset = curve_size;

      curve_size += hair->num_curves();
      curve_key_size += hair->get_curve_keys().size();
      curve_segment_size += hair->num_segments();
    }
    else if (geom->is_pointcloud()) {
      PointCloud *pointcloud = static_cast<PointCloud *>(geom);

      prim_offset_changed = (pointcloud->prim_offset != point_size);

      pointcloud->prim_offset = point_size;
      point_size += pointcloud->num_points();
    }

    if (prim_offset_changed) {
      /* Need to rebuild BVH in OptiX, since refit only allows modified mesh data there */
      const bool has_optix_bvh = bvh_layout == BVH_LAYOUT_OPTIX ||
                                 bvh_layout == BVH_LAYOUT_MULTI_OPTIX ||
                                 bvh_layout == BVH_LAYOUT_MULTI_OPTIX_EMBREE;
      geom->need_update_rebuild |= has_optix_bvh;
      geom->need_update_bvh_for_offset = true;
    }
  }
}

void GeometryManager::device_update_mesh(Device *,
                                         DeviceScene *dscene,
                                         Scene *scene,
                                         Progress &progress)
{
  /* Count. */
  size_t vert_size = 0;
  size_t tri_size = 0;

  size_t curve_key_size = 0;
  size_t curve_size = 0;
  size_t curve_segment_size = 0;

  size_t point_size = 0;

  size_t patch_size = 0;

  foreach (Geometry *geom, scene->geometry) {
    if (geom->geometry_type == Geometry::MESH || geom->geometry_type == Geometry::VOLUME) {
      Mesh *mesh = static_cast<Mesh *>(geom);

      vert_size += mesh->verts.size();
      tri_size += mesh->num_triangles();

      if (mesh->get_num_subd_faces()) {
        Mesh::SubdFace last = mesh->get_subd_face(mesh->get_num_subd_faces() - 1);
        patch_size += (last.ptex_offset + last.num_ptex_faces()) * 8;

        /* patch tables are stored in same array so include them in patch_size */
        if (mesh->patch_table) {
          mesh->patch_table_offset = patch_size;
          patch_size += mesh->patch_table->total_size();
        }
      }
    }
    else if (geom->is_hair()) {
      Hair *hair = static_cast<Hair *>(geom);

      curve_key_size += hair->get_curve_keys().size();
      curve_size += hair->num_curves();
      curve_segment_size += hair->num_segments();
    }
    else if (geom->is_pointcloud()) {
      PointCloud *pointcloud = static_cast<PointCloud *>(geom);
      point_size += pointcloud->num_points();
    }
  }

  /* Fill in all the arrays. */
  if (tri_size != 0) {
    /* normals */
    progress.set_status("Updating Mesh", "Computing normals");

    packed_float3 *tri_verts = dscene->tri_verts.alloc(vert_size);
    uint *tri_shader = dscene->tri_shader.alloc(tri_size);
    packed_float3 *vnormal = dscene->tri_vnormal.alloc(vert_size);
    packed_uint3 *tri_vindex = dscene->tri_vindex.alloc(tri_size);
    uint *tri_patch = dscene->tri_patch.alloc(tri_size);
    float2 *tri_patch_uv = dscene->tri_patch_uv.alloc(vert_size);

    const bool copy_all_data = dscene->tri_shader.need_realloc() ||
                               dscene->tri_vindex.need_realloc() ||
                               dscene->tri_vnormal.need_realloc() ||
                               dscene->tri_patch.need_realloc() ||
                               dscene->tri_patch_uv.need_realloc();

    foreach (Geometry *geom, scene->geometry) {
      if (geom->geometry_type == Geometry::MESH || geom->geometry_type == Geometry::VOLUME) {
        Mesh *mesh = static_cast<Mesh *>(geom);

        if (mesh->shader_is_modified() || mesh->smooth_is_modified() ||
            mesh->triangles_is_modified() || copy_all_data) {
          mesh->pack_shaders(scene, &tri_shader[mesh->prim_offset]);
        }

        if (mesh->verts_is_modified() || copy_all_data) {
          mesh->pack_normals(&vnormal[mesh->vert_offset]);
        }

        if (mesh->verts_is_modified() || mesh->triangles_is_modified() ||
            mesh->vert_patch_uv_is_modified() || copy_all_data) {
          mesh->pack_verts(&tri_verts[mesh->vert_offset],
                           &tri_vindex[mesh->prim_offset],
                           &tri_patch[mesh->prim_offset],
                           &tri_patch_uv[mesh->vert_offset]);
        }

        if (progress.get_cancel())
          return;
      }
    }

    /* vertex coordinates */
    progress.set_status("Updating Mesh", "Copying Mesh to device");

    dscene->tri_verts.copy_to_device_if_modified();
    dscene->tri_shader.copy_to_device_if_modified();
    dscene->tri_vnormal.copy_to_device_if_modified();
    dscene->tri_vindex.copy_to_device_if_modified();
    dscene->tri_patch.copy_to_device_if_modified();
    dscene->tri_patch_uv.copy_to_device_if_modified();
  }

  if (curve_segment_size != 0) {
    progress.set_status("Updating Mesh", "Copying Curves to device");

    float4 *curve_keys = dscene->curve_keys.alloc(curve_key_size);
    KernelCurve *curves = dscene->curves.alloc(curve_size);
    KernelCurveSegment *curve_segments = dscene->curve_segments.alloc(curve_segment_size);

    const bool copy_all_data = dscene->curve_keys.need_realloc() ||
                               dscene->curves.need_realloc() ||
                               dscene->curve_segments.need_realloc();

    foreach (Geometry *geom, scene->geometry) {
      if (geom->is_hair()) {
        Hair *hair = static_cast<Hair *>(geom);

        bool curve_keys_co_modified = hair->curve_radius_is_modified() ||
                                      hair->curve_keys_is_modified();
        bool curve_data_modified = hair->curve_shader_is_modified() ||
                                   hair->curve_first_key_is_modified();

        if (!curve_keys_co_modified && !curve_data_modified && !copy_all_data) {
          continue;
        }

        hair->pack_curves(scene,
                          &curve_keys[hair->curve_key_offset],
                          &curves[hair->prim_offset],
                          &curve_segments[hair->curve_segment_offset]);
        if (progress.get_cancel())
          return;
      }
    }

    dscene->curve_keys.copy_to_device_if_modified();
    dscene->curves.copy_to_device_if_modified();
    dscene->curve_segments.copy_to_device_if_modified();
  }

  if (point_size != 0) {
    progress.set_status("Updating Mesh", "Copying Point clouds to device");

    float4 *points = dscene->points.alloc(point_size);
    uint *points_shader = dscene->points_shader.alloc(point_size);

    foreach (Geometry *geom, scene->geometry) {
      if (geom->is_pointcloud()) {
        PointCloud *pointcloud = static_cast<PointCloud *>(geom);
        pointcloud->pack(
            scene, &points[pointcloud->prim_offset], &points_shader[pointcloud->prim_offset]);
        if (progress.get_cancel())
          return;
      }
    }

    dscene->points.copy_to_device();
    dscene->points_shader.copy_to_device();
  }

  if (patch_size != 0 && dscene->patches.need_realloc()) {
    progress.set_status("Updating Mesh", "Copying Patches to device");

    uint *patch_data = dscene->patches.alloc(patch_size);

    foreach (Geometry *geom, scene->geometry) {
      if (geom->is_mesh()) {
        Mesh *mesh = static_cast<Mesh *>(geom);
        mesh->pack_patches(&patch_data[mesh->patch_offset]);

        if (mesh->patch_table) {
          mesh->patch_table->copy_adjusting_offsets(&patch_data[mesh->patch_table_offset],
                                                    mesh->patch_table_offset);
        }

        if (progress.get_cancel())
          return;
      }
    }

    dscene->patches.copy_to_device();
  }
}

void GeometryManager::device_update_bvh(Device *device,
                                        DeviceScene *dscene,
                                        Scene *scene,
                                        Progress &progress)
{
  /* bvh build */
  progress.set_status("Updating Scene BVH", "Building");

  BVHParams bparams;
  bparams.top_level = true;
  bparams.bvh_layout = BVHParams::best_bvh_layout(
      scene->params.bvh_layout, device->get_bvh_layout_mask(dscene->data.kernel_features));
  bparams.use_spatial_split = scene->params.use_bvh_spatial_split;
  bparams.use_unaligned_nodes = dscene->data.bvh.have_curves &&
                                scene->params.use_bvh_unaligned_nodes;
  bparams.num_motion_triangle_steps = scene->params.num_bvh_time_steps;
  bparams.num_motion_curve_steps = scene->params.num_bvh_time_steps;
  bparams.num_motion_point_steps = scene->params.num_bvh_time_steps;
  bparams.bvh_type = scene->params.bvh_type;
  bparams.curve_subdivisions = scene->params.curve_subdivisions();

  VLOG_INFO << "Using " << bvh_layout_name(bparams.bvh_layout) << " layout.";

  const bool can_refit = scene->bvh != nullptr &&
                         (bparams.bvh_layout == BVHLayout::BVH_LAYOUT_OPTIX ||
                          bparams.bvh_layout == BVHLayout::BVH_LAYOUT_METAL);

  BVH *bvh = scene->bvh;
  if (!scene->bvh) {
    bvh = scene->bvh = BVH::create(bparams, scene->geometry, scene->objects, device);
  }

  device->build_bvh(bvh, progress, can_refit);

  if (progress.get_cancel()) {
    return;
  }

  const bool has_bvh2_layout = (bparams.bvh_layout == BVH_LAYOUT_BVH2);

  PackedBVH pack;
  if (has_bvh2_layout) {
    pack = std::move(static_cast<BVH2 *>(bvh)->pack);
  }
  else {
    pack.root_index = -1;
  }

  /* copy to device */
  progress.set_status("Updating Scene BVH", "Copying BVH to device");

  /* When using BVH2, we always have to copy/update the data as its layout is dependent on the
   * BVH's leaf nodes which may be different when the objects or vertices move. */

  if (pack.nodes.size()) {
    dscene->bvh_nodes.steal_data(pack.nodes);
    dscene->bvh_nodes.copy_to_device();
  }
  if (pack.leaf_nodes.size()) {
    dscene->bvh_leaf_nodes.steal_data(pack.leaf_nodes);
    dscene->bvh_leaf_nodes.copy_to_device();
  }
  if (pack.object_node.size()) {
    dscene->object_node.steal_data(pack.object_node);
    dscene->object_node.copy_to_device();
  }
  if (pack.prim_type.size()) {
    dscene->prim_type.steal_data(pack.prim_type);
    dscene->prim_type.copy_to_device();
  }
  if (pack.prim_visibility.size()) {
    dscene->prim_visibility.steal_data(pack.prim_visibility);
    dscene->prim_visibility.copy_to_device();
  }
  if (pack.prim_index.size()) {
    dscene->prim_index.steal_data(pack.prim_index);
    dscene->prim_index.copy_to_device();
  }
  if (pack.prim_object.size()) {
    dscene->prim_object.steal_data(pack.prim_object);
    dscene->prim_object.copy_to_device();
  }
  if (pack.prim_time.size()) {
    dscene->prim_time.steal_data(pack.prim_time);
    dscene->prim_time.copy_to_device();
  }

  dscene->data.bvh.root = pack.root_index;
  dscene->data.bvh.use_bvh_steps = (scene->params.num_bvh_time_steps != 0);
  dscene->data.bvh.curve_subdivisions = scene->params.curve_subdivisions();
  /* The scene handle is set in 'CPUDevice::const_copy_to' and 'OptiXDevice::const_copy_to' */
  dscene->data.device_bvh = 0;
}

/* Set of flags used to help determining what data has been modified or needs reallocation, so we
 * can decide which device data to free or update. */
enum {
  DEVICE_CURVE_DATA_MODIFIED = (1 << 0),
  DEVICE_MESH_DATA_MODIFIED = (1 << 1),
  DEVICE_POINT_DATA_MODIFIED = (1 << 2),

  ATTR_FLOAT_MODIFIED = (1 << 3),
  ATTR_FLOAT2_MODIFIED = (1 << 4),
  ATTR_FLOAT3_MODIFIED = (1 << 5),
  ATTR_FLOAT4_MODIFIED = (1 << 6),
  ATTR_UCHAR4_MODIFIED = (1 << 7),

  CURVE_DATA_NEED_REALLOC = (1 << 8),
  MESH_DATA_NEED_REALLOC = (1 << 9),
  POINT_DATA_NEED_REALLOC = (1 << 10),

  ATTR_FLOAT_NEEDS_REALLOC = (1 << 11),
  ATTR_FLOAT2_NEEDS_REALLOC = (1 << 12),
  ATTR_FLOAT3_NEEDS_REALLOC = (1 << 13),
  ATTR_FLOAT4_NEEDS_REALLOC = (1 << 14),

  ATTR_UCHAR4_NEEDS_REALLOC = (1 << 15),

  ATTRS_NEED_REALLOC = (ATTR_FLOAT_NEEDS_REALLOC | ATTR_FLOAT2_NEEDS_REALLOC |
                        ATTR_FLOAT3_NEEDS_REALLOC | ATTR_FLOAT4_NEEDS_REALLOC |
                        ATTR_UCHAR4_NEEDS_REALLOC),
  DEVICE_MESH_DATA_NEEDS_REALLOC = (MESH_DATA_NEED_REALLOC | ATTRS_NEED_REALLOC),
  DEVICE_POINT_DATA_NEEDS_REALLOC = (POINT_DATA_NEED_REALLOC | ATTRS_NEED_REALLOC),
  DEVICE_CURVE_DATA_NEEDS_REALLOC = (CURVE_DATA_NEED_REALLOC | ATTRS_NEED_REALLOC),
};

static void update_device_flags_attribute(uint32_t &device_update_flags,
                                          const AttributeSet &attributes)
{
  foreach (const Attribute &attr, attributes.attributes) {
    if (!attr.modified) {
      continue;
    }

    AttrKernelDataType kernel_type = Attribute::kernel_type(attr);

    switch (kernel_type) {
      case AttrKernelDataType::FLOAT: {
        device_update_flags |= ATTR_FLOAT_MODIFIED;
        break;
      }
      case AttrKernelDataType::FLOAT2: {
        device_update_flags |= ATTR_FLOAT2_MODIFIED;
        break;
      }
      case AttrKernelDataType::FLOAT3: {
        device_update_flags |= ATTR_FLOAT3_MODIFIED;
        break;
      }
      case AttrKernelDataType::FLOAT4: {
        device_update_flags |= ATTR_FLOAT4_MODIFIED;
        break;
      }
      case AttrKernelDataType::UCHAR4: {
        device_update_flags |= ATTR_UCHAR4_MODIFIED;
        break;
      }
      case AttrKernelDataType::NUM: {
        break;
      }
    }
  }
}

static void update_attribute_realloc_flags(uint32_t &device_update_flags,
                                           const AttributeSet &attributes)
{
  if (attributes.modified(AttrKernelDataType::FLOAT)) {
    device_update_flags |= ATTR_FLOAT_NEEDS_REALLOC;
  }
  if (attributes.modified(AttrKernelDataType::FLOAT2)) {
    device_update_flags |= ATTR_FLOAT2_NEEDS_REALLOC;
  }
  if (attributes.modified(AttrKernelDataType::FLOAT3)) {
    device_update_flags |= ATTR_FLOAT3_NEEDS_REALLOC;
  }
  if (attributes.modified(AttrKernelDataType::FLOAT4)) {
    device_update_flags |= ATTR_FLOAT4_NEEDS_REALLOC;
  }
  if (attributes.modified(AttrKernelDataType::UCHAR4)) {
    device_update_flags |= ATTR_UCHAR4_NEEDS_REALLOC;
  }
}

void GeometryManager::device_update_preprocess(Device *device, Scene *scene, Progress &progress)
{
  if (!need_update() && !need_flags_update) {
    return;
  }

  uint32_t device_update_flags = 0;

  scoped_callback_timer timer([scene](double time) {
    if (scene->update_stats) {
      scene->update_stats->geometry.times.add_entry({"device_update_preprocess", time});
    }
  });

  progress.set_status("Updating Meshes Flags");

  /* Update flags. */
  bool volume_images_updated = false;

  foreach (Geometry *geom, scene->geometry) {
    geom->has_volume = false;

    update_attribute_realloc_flags(device_update_flags, geom->attributes);

    if (geom->is_mesh()) {
      Mesh *mesh = static_cast<Mesh *>(geom);
      update_attribute_realloc_flags(device_update_flags, mesh->subd_attributes);
    }

    foreach (Node *node, geom->get_used_shaders()) {
      Shader *shader = static_cast<Shader *>(node);
      if (shader->has_volume) {
        geom->has_volume = true;
      }

      if (shader->has_surface_bssrdf) {
        geom->has_surface_bssrdf = true;
      }

      if (shader->need_update_uvs) {
        device_update_flags |= ATTR_FLOAT2_NEEDS_REALLOC;

        /* Attributes might need to be tessellated if added. */
        if (geom->is_mesh()) {
          Mesh *mesh = static_cast<Mesh *>(geom);
          if (mesh->need_tesselation()) {
            mesh->tag_modified();
          }
        }
      }

      if (shader->need_update_attribute) {
        device_update_flags |= ATTRS_NEED_REALLOC;

        /* Attributes might need to be tessellated if added. */
        if (geom->is_mesh()) {
          Mesh *mesh = static_cast<Mesh *>(geom);
          if (mesh->need_tesselation()) {
            mesh->tag_modified();
          }
        }
      }

      if (shader->need_update_displacement) {
        /* tag displacement related sockets as modified */
        if (geom->is_mesh()) {
          Mesh *mesh = static_cast<Mesh *>(geom);
          mesh->tag_verts_modified();
          mesh->tag_subd_dicing_rate_modified();
          mesh->tag_subd_max_level_modified();
          mesh->tag_subd_objecttoworld_modified();

          device_update_flags |= ATTRS_NEED_REALLOC;
        }
      }
    }

    /* only check for modified attributes if we do not need to reallocate them already */
    if ((device_update_flags & ATTRS_NEED_REALLOC) == 0) {
      update_device_flags_attribute(device_update_flags, geom->attributes);
      /* don't check for subd_attributes, as if they were modified, we would need to reallocate
       * anyway */
    }

    /* Re-create volume mesh if we will rebuild or refit the BVH. Note we
     * should only do it in that case, otherwise the BVH and mesh can go
     * out of sync. */
    if (geom->is_modified() && geom->geometry_type == Geometry::VOLUME) {
      /* Create volume meshes if there is voxel data. */
      if (!volume_images_updated) {
        progress.set_status("Updating Meshes Volume Bounds");
        device_update_volume_images(device, scene, progress);
        volume_images_updated = true;
      }

      Volume *volume = static_cast<Volume *>(geom);
      create_volume_mesh(scene, volume, progress);

      /* always reallocate when we have a volume, as we need to rebuild the BVH */
      device_update_flags |= DEVICE_MESH_DATA_NEEDS_REALLOC;
    }

    if (geom->is_hair()) {
      /* Set curve shape, still a global scene setting for now. */
      Hair *hair = static_cast<Hair *>(geom);
      hair->curve_shape = scene->params.hair_shape;

      if (hair->need_update_rebuild) {
        device_update_flags |= DEVICE_CURVE_DATA_NEEDS_REALLOC;
      }
      else if (hair->is_modified()) {
        device_update_flags |= DEVICE_CURVE_DATA_MODIFIED;
      }
    }

    if (geom->is_mesh()) {
      Mesh *mesh = static_cast<Mesh *>(geom);

      if (mesh->need_update_rebuild) {
        device_update_flags |= DEVICE_MESH_DATA_NEEDS_REALLOC;
      }
      else if (mesh->is_modified()) {
        device_update_flags |= DEVICE_MESH_DATA_MODIFIED;
      }
    }

    if (geom->is_pointcloud()) {
      PointCloud *pointcloud = static_cast<PointCloud *>(geom);

      if (pointcloud->need_update_rebuild) {
        device_update_flags |= DEVICE_POINT_DATA_NEEDS_REALLOC;
      }
      else if (pointcloud->is_modified()) {
        device_update_flags |= DEVICE_POINT_DATA_MODIFIED;
      }
    }
  }

  if (update_flags & (MESH_ADDED | MESH_REMOVED)) {
    device_update_flags |= DEVICE_MESH_DATA_NEEDS_REALLOC;
  }

  if (update_flags & (HAIR_ADDED | HAIR_REMOVED)) {
    device_update_flags |= DEVICE_CURVE_DATA_NEEDS_REALLOC;
  }

  if (update_flags & (POINT_ADDED | POINT_REMOVED)) {
    device_update_flags |= DEVICE_POINT_DATA_NEEDS_REALLOC;
  }

  /* tag the device arrays for reallocation or modification */
  DeviceScene *dscene = &scene->dscene;

>>>>>>> 6d2351d2
  if (device_update_flags & (DEVICE_MESH_DATA_NEEDS_REALLOC | DEVICE_CURVE_DATA_NEEDS_REALLOC |
                             DEVICE_POINT_DATA_NEEDS_REALLOC)) {
    delete scene->bvh;
    scene->bvh = nullptr;

    dscene->bvh_nodes.tag_realloc();
    dscene->bvh_leaf_nodes.tag_realloc();
    dscene->object_node.tag_realloc();
    dscene->prim_type.tag_realloc();
    dscene->prim_visibility.tag_realloc();
    dscene->prim_index.tag_realloc();
    dscene->prim_object.tag_realloc();
    dscene->prim_time.tag_realloc();

    if (device_update_flags & DEVICE_MESH_DATA_NEEDS_REALLOC) {
      dscene->tri_verts.tag_realloc();
      dscene->tri_vnormal.tag_realloc();
      dscene->tri_vindex.tag_realloc();
      dscene->tri_patch.tag_realloc();
      dscene->tri_patch_uv.tag_realloc();
      dscene->tri_shader.tag_realloc();
      dscene->patches.tag_realloc();
    }

    if (device_update_flags & DEVICE_CURVE_DATA_NEEDS_REALLOC) {
      dscene->curves.tag_realloc();
      dscene->curve_keys.tag_realloc();
      dscene->curve_segments.tag_realloc();
    }

    if (device_update_flags & DEVICE_POINT_DATA_NEEDS_REALLOC) {
      dscene->points.tag_realloc();
      dscene->points_shader.tag_realloc();
    }
  }

  if ((update_flags & VISIBILITY_MODIFIED) != 0) {
    dscene->prim_visibility.tag_modified();
  }

  if (device_update_flags & ATTR_FLOAT_NEEDS_REALLOC) {
    dscene->attributes_map.tag_realloc();
    dscene->attributes_float.tag_realloc();
  }
  else if (device_update_flags & ATTR_FLOAT_MODIFIED) {
    dscene->attributes_float.tag_modified();
  }

  if (device_update_flags & ATTR_FLOAT2_NEEDS_REALLOC) {
    dscene->attributes_map.tag_realloc();
    dscene->attributes_float2.tag_realloc();
  }
  else if (device_update_flags & ATTR_FLOAT2_MODIFIED) {
    dscene->attributes_float2.tag_modified();
  }

  if (device_update_flags & ATTR_FLOAT3_NEEDS_REALLOC) {
    dscene->attributes_map.tag_realloc();
    dscene->attributes_float3.tag_realloc();
  }
  else if (device_update_flags & ATTR_FLOAT3_MODIFIED) {
    dscene->attributes_float3.tag_modified();
  }

  if (device_update_flags & ATTR_FLOAT4_NEEDS_REALLOC) {
    dscene->attributes_map.tag_realloc();
    dscene->attributes_float4.tag_realloc();
  }
  else if (device_update_flags & ATTR_FLOAT4_MODIFIED) {
    dscene->attributes_float4.tag_modified();
  }

  if (device_update_flags & ATTR_UCHAR4_NEEDS_REALLOC) {
    dscene->attributes_map.tag_realloc();
    dscene->attributes_uchar4.tag_realloc();
  }
  else if (device_update_flags & ATTR_UCHAR4_MODIFIED) {
    dscene->attributes_uchar4.tag_modified();
  }

  if (device_update_flags & DEVICE_MESH_DATA_MODIFIED) {
    /* if anything else than vertices or shaders are modified, we would need to reallocate, so
     * these are the only arrays that can be updated */
    dscene->tri_verts.tag_modified();
    dscene->tri_vnormal.tag_modified();
    dscene->tri_shader.tag_modified();
  }

  if (device_update_flags & DEVICE_CURVE_DATA_MODIFIED) {
    dscene->curve_keys.tag_modified();
    dscene->curves.tag_modified();
    dscene->curve_segments.tag_modified();
  }

  if (device_update_flags & DEVICE_POINT_DATA_MODIFIED) {
    dscene->points.tag_modified();
    dscene->points_shader.tag_modified();
  }

  need_flags_update = false;
}

void GeometryManager::device_update_displacement_images(Device *device,
                                                        Scene *scene,
                                                        Progress &progress)
{
  progress.set_status("Updating Displacement Images");
  TaskPool pool;
  ImageManager *image_manager = scene->image_manager;
  set<int> bump_images;
  bool has_osl_node = false;
  foreach (Geometry *geom, scene->geometry) {
    if (geom->is_modified()) {
      /* Geometry-level check for hair shadow transparency.
       * This matches the logic in the `Hair::update_shadow_transparency()`, avoiding access to
       * possible non-loaded images. */
      bool need_shadow_transparency = false;
      if (geom->geometry_type == Geometry::HAIR) {
        Hair *hair = static_cast<Hair *>(geom);
        need_shadow_transparency = hair->need_shadow_transparency();
      }

      foreach (Node *node, geom->get_used_shaders()) {
        Shader *shader = static_cast<Shader *>(node);
        const bool is_true_displacement = (shader->has_displacement &&
                                           shader->get_displacement_method() != DISPLACE_BUMP);
        if (!is_true_displacement && !need_shadow_transparency) {
          continue;
        }
        foreach (ShaderNode *node, shader->graph->nodes) {
          if (node->special_type == SHADER_SPECIAL_TYPE_OSL) {
            has_osl_node = true;
          }
          if (node->special_type != SHADER_SPECIAL_TYPE_IMAGE_SLOT) {
            continue;
          }

          ImageSlotTextureNode *image_node = static_cast<ImageSlotTextureNode *>(node);
          for (int i = 0; i < image_node->handle.num_tiles(); i++) {
            const int slot = image_node->handle.svm_slot(i);
            if (slot != -1) {
              bump_images.insert(slot);
            }
          }
        }
      }
    }
  }

#ifdef WITH_OSL
  /* If any OSL node is used for displacement, it may reference a texture. But it's
   * unknown which ones, so have to load them all. */
  if (has_osl_node) {
    OSLShaderManager::osl_image_slots(device, image_manager, bump_images);
  }
#endif

  foreach (int slot, bump_images) {
    pool.push(function_bind(
        &ImageManager::device_update_slot, image_manager, device, scene, slot, &progress));
  }
  pool.wait_work();
}

void GeometryManager::device_update_volume_images(Device *device, Scene *scene, Progress &progress)
{
  progress.set_status("Updating Volume Images");
  TaskPool pool;
  ImageManager *image_manager = scene->image_manager;
  set<int> volume_images;

  foreach (Geometry *geom, scene->geometry) {
    if (!geom->is_modified()) {
      continue;
    }

    foreach (Attribute &attr, geom->attributes.attributes) {
      if (attr.element != ATTR_ELEMENT_VOXEL) {
        continue;
      }

      ImageHandle &handle = attr.data_voxel();
      /* We can build directly from OpenVDB data structures, no need to
       * load such images early. */
      if (!handle.vdb_loader()) {
        const int slot = handle.svm_slot();
        if (slot != -1) {
          volume_images.insert(slot);
        }
      }
    }
  }

  foreach (int slot, volume_images) {
    pool.push(function_bind(
        &ImageManager::device_update_slot, image_manager, device, scene, slot, &progress));
  }
  pool.wait_work();
}

/*
 * Updates the vertex normals and adds the undisplaced attributes to the
 * mesh if they are not already present for all geometries. It marks any
 * geometry that must be rebuilt. It also determines if any displacement
 * or shadow transparancy occurs in the scene.
 */
void GeometryManager::pretess_disp_normal_and_vertices_setup(Device *device,
                                                        Scene *scene,
                                                        bool &true_displacement_used,
                                                        bool &curve_shadow_transparency_used,
                                                        size_t &total_tess_needed)
{
  scoped_callback_timer timer([scene](double time) {
    if (scene->update_stats) {
      scene->update_stats->geometry.times.add_entry({"device_update (normals)", time});
    }
  });

  const BVHLayout bvh_layout = BVHParams::best_bvh_layout(scene->params.bvh_layout,
                                                          device->get_bvh_layout_mask());

  // Calculate and/or gather mesh vertex normals and undisplaced vertices
  // also determines if tesselation, displacement or shadow transparency is needed.
  foreach (Geometry *geom, scene->geometry) {
    if (geom->is_modified()) {
      if ((geom->geometry_type == Geometry::MESH || geom->geometry_type == Geometry::VOLUME)) {
        Mesh *mesh = static_cast<Mesh *>(geom);

        /* Update normals. */
	mesh->add_vertex_normals();

        if (mesh->need_attribute(scene, ATTR_STD_POSITION_UNDISPLACED)) {
          mesh->add_undisplaced();
        }
        /* Test if we need tessellation. */
        if (mesh->need_tesselation()) {
          total_tess_needed++;
        }
        /* Test if we need displacement. */
        if (mesh->has_true_displacement()) {
          true_displacement_used = true;
        }
      }
      else if (geom->geometry_type == Geometry::HAIR) {
        Hair *hair = static_cast<Hair *>(geom);
        if (hair->need_shadow_transparency()) {
          curve_shadow_transparency_used = true;
        }
      }
    }
    if (geom->need_update_bvh_for_offset) {
      /* Need to rebuild BVH in OptiX, since refit only allows modified mesh data there */
      const bool has_optix_bvh = bvh_layout == BVH_LAYOUT_OPTIX ||
                                 bvh_layout == BVH_LAYOUT_MULTI_OPTIX ||
                                 bvh_layout == BVH_LAYOUT_MULTI_OPTIX_EMBREE;
      geom->need_update_rebuild |= has_optix_bvh;
      geom->need_update_bvh_for_offset = true;
    }
    else {
      geom->need_update_bvh_for_offset = false;
    }
  }
}

/*
 * Uploads the mesh data to the device and then builds or refits the BVH
 * using the uploaded data.
 */
void GeometryManager::device_data_xfer_and_bvh_update(int idx,
                                                      Scene *scene,
                                                      DeviceScene *dscene,
                                                      const BVHLayout bvh_layout,
                                                      size_t num_bvh,
                                                      bool can_refit,
                                                      bool need_update_scene_bvh,
                                                      Progress &progress)
{
  auto sub_dscene = scene->dscenes[idx];
  sub_dscene->data.bvh.bvh_layout = BVH_LAYOUT_NONE;
  // Get the device to use for this DeviceScene from one of the buffers
  Device *sub_device = sub_dscene->tri_verts.device;
  // Assign the host_pointers to the sub_dscene so that they access
  // the correct data
  sub_dscene->device_update_host_pointers(sub_device, dscene, &(scene->geom_sizes));

  /* Upload geometry and attribute buffers to the device */
  {
    scoped_callback_timer timer([scene, idx](double time) {
      if (scene->update_stats) {
        // Save copy mesh to device duration for later logging
        scene->times[idx].mesh = time;
      }
    });
    sub_dscene->device_update_mesh(sub_device, &(scene->geom_sizes), progress);
  }

  {
    scoped_callback_timer timer([scene, idx](double time) {
      if (scene->update_stats) {
        scene->times[idx].attrib = time;
      }
    });
    sub_dscene->device_update_attributes(sub_device, &(scene->attrib_sizes), progress);
  }

  sub_dscene->device_scene_clear_modified();
  {
    scoped_callback_timer timer([scene, idx](double time) {
      if (scene->update_stats) {
        scene->times[idx].object_bvh = time;
      }
    });
    size_t i = 0;
    /* Build the Object BVHs */
    foreach (Geometry *geom, scene->geometry) {
      if (geom->is_modified() || geom->need_update_bvh_for_offset) {
        geom->compute_bvh(sub_device, sub_dscene, &scene->params, &progress, i, num_bvh);
        if (geom->need_build_bvh(bvh_layout)) {
          i++;
        }
      }
    }
  }

  if(need_update_scene_bvh) {
    scoped_callback_timer timer([scene, idx](double time) {
      if (scene->update_stats) {
        scene->times[idx].scene_bvh = time;
      }
    });
    /* Build the scene BVH */
    device_update_bvh(sub_device, sub_dscene, scene, can_refit, 1, 1, progress);
    sub_dscene->device_update_bvh2(sub_device, scene->bvh, progress);
  }
}

/*
 * Calculates the bounds for any modified geometry and
 * then updates the objects bounds from the geometry.
 */
void GeometryManager::update_object_bounds(Scene *scene)
{
  Scene::MotionType need_motion = scene->need_motion();
  bool motion_blur = need_motion == Scene::MOTION_BLUR;

  scoped_callback_timer timer([scene](double time) {
    if (scene->update_stats) {
      scene->update_stats->geometry.times.add_entry({"device_update (compute bounds)", time});
    }
  });
  foreach (Geometry *geom, scene->geometry) {
    if (geom->is_modified()) {
      geom->compute_bounds();
    }
  }
  foreach (Object *object, scene->objects) {
    object->compute_bounds(motion_blur);
  }
}



/*
 * Tesselates any modified object that requires it.
 */
void GeometryManager::tesselate(Scene *scene, size_t total_tess_needed, Progress &progress)
{
  /* Tessellate meshes that are using subdivision */
  if (total_tess_needed) {
    scoped_callback_timer timer([scene](double time) {
      if (scene->update_stats) {
        scene->update_stats->geometry.times.add_entry(
            {"device_update (adaptive subdivision)", time});
      }
    });

    Camera *dicing_camera = scene->dicing_camera;
    dicing_camera->set_screen_size(dicing_camera->get_full_width(),
                                   dicing_camera->get_full_height());
    dicing_camera->update(scene);

    int geom_count = 0;
    foreach (Geometry *geom, scene->geometry) {
      if (!(geom->is_modified() && geom->is_mesh())) {
        continue;
      }
      Mesh *mesh = static_cast<Mesh *>(geom);
      if (mesh->need_tesselation()) {
        string msg = "Tessellating ";
        if (mesh->name == "")
          msg += string_printf("%u/%u", (uint)(geom_count + 1), (uint)total_tess_needed);
        else
          msg += string_printf(
              "%s %u/%u", mesh->name.c_str(), (uint)(geom_count + 1), (uint)total_tess_needed);

        progress.set_status("Updating Mesh", msg);

        mesh->subd_params->camera = dicing_camera;
        DiagSplit dsplit(*mesh->subd_params);
        mesh->tessellate(&dsplit);
      }
      geom_count++;
    }

    if (progress.get_cancel()) {
      return;
    }
  }
}

<<<<<<< HEAD
void GeometryManager::device_update(Device *device,
                                    DeviceScene *dscene,
                                    Scene *scene,
                                    Progress &progress)
{
  if (!need_update())
=======
  /* Update images needed for true displacement. */
  bool old_need_object_flags_update = false;
  if (true_displacement_used || curve_shadow_transparency_used) {
    scoped_callback_timer timer([scene](double time) {
      if (scene->update_stats) {
        scene->update_stats->geometry.times.add_entry(
            {"device_update (displacement: load images)", time});
      }
    });
    device_update_displacement_images(device, scene, progress);
    old_need_object_flags_update = scene->object_manager->need_flags_update;
    scene->object_manager->device_update_flags(device, dscene, scene, progress, false);
  }

  /* Device update. */
  device_free(device, dscene, false);

  const BVHLayout bvh_layout = BVHParams::best_bvh_layout(
      scene->params.bvh_layout, device->get_bvh_layout_mask(dscene->data.kernel_features));
  geom_calc_offset(scene, bvh_layout);
  if (true_displacement_used || curve_shadow_transparency_used) {
    scoped_callback_timer timer([scene](double time) {
      if (scene->update_stats) {
        scene->update_stats->geometry.times.add_entry(
            {"device_update (displacement: copy meshes to device)", time});
      }
    });
    device_update_mesh(device, dscene, scene, progress);
  }
  if (progress.get_cancel()) {
>>>>>>> 6d2351d2
    return;

  VLOG_INFO << "Total " << scene->geometry.size() << " meshes.";

  bool true_displacement_used = false;
  bool curve_shadow_transparency_used = false;
  size_t total_tess_needed = 0;

  pretess_disp_normal_and_vertices_setup(
      device, scene, true_displacement_used, curve_shadow_transparency_used, total_tess_needed);

  tesselate(scene, total_tess_needed, progress);

  geom_calc_offset(scene);

  // Gather the requests attributes for filling out the attribute and geometry buffers
  vector<AttributeRequestSet> geom_attributes(scene->geometry.size());
  vector<AttributeRequestSet> object_attributes(scene->objects.size());
  vector<AttributeSet> object_attribute_values;

  progress.set_status("Updating Mesh", "Computing attributes");
  gather_attributes(
		    scene, geom_attributes, object_attributes, object_attribute_values);
  /* Device update. */
  device_free(device, dscene, false);

  device_update_attributes_preprocess(device,
                                      dscene,
                                      scene,
                                      geom_attributes,
                                      object_attributes,
                                      object_attribute_values,
                                      progress);
  device_update_mesh_preprocess(device, dscene, scene, progress);

  /* Update displacement and hair shadow transparency. */
  if (curve_shadow_transparency_used || true_displacement_used) {
    displacement_and_curve_shadow_transparency(
        scene,
        device,
        dscene,
        geom_attributes,
        object_attributes,
        object_attribute_values,
        progress);
  }

  {
    update_object_bounds(scene);
  }
  /* Update the BVH even when there is no geometry so the kernel's BVH data is still valid,
   * especially when removing all of the objects during interactive renders.
   * Also update the BVH if the transformations change, we cannot rely on tagging the Geometry
   * as modified in this case, as we may accumulate displacement if the vertices do not also
   * change. */
  bool need_update_scene_bvh = (scene->bvh == nullptr ||
                                (update_flags & (TRANSFORM_MODIFIED | VISIBILITY_MODIFIED)) != 0);
  const BVHLayout bvh_layout = BVHParams::best_bvh_layout(scene->params.bvh_layout,
                                                          device->get_bvh_layout_mask());
  dscene->data.bvh.bvh_layout = bvh_layout;

  size_t num_bvh = create_object_bvhs(device, dscene, scene, bvh_layout, need_update_scene_bvh);
  bool can_refit_scene_bvh = true;
  if(need_update_scene_bvh) {
    can_refit_scene_bvh = device_update_bvh_preprocess(device, dscene, scene, progress);
  }
<<<<<<< HEAD
=======

  /* Always set BVH layout again after displacement where it was set to none,
   * to avoid ray-tracing at that stage. */
  dscene->data.bvh.bvh_layout = BVHParams::best_bvh_layout(
      scene->params.bvh_layout, device->get_bvh_layout_mask(dscene->data.kernel_features));

>>>>>>> 6d2351d2
  {
    size_t num_scenes = scene->dscenes.size();
    VLOG_INFO << "Rendering using " << num_scenes << " devices";
    /* Parallel upload the geometry data to the devices and
       calculate or refit the BVHs */
    parallel_for(
        size_t(0), num_scenes, [=, this, &progress](const size_t idx) {
          device_data_xfer_and_bvh_update(idx,
                                          scene,
                                          dscene,
                                          bvh_layout,
                                          num_bvh,
                                          can_refit_scene_bvh,
                                          need_update_scene_bvh,
                                          progress);
        });
    if (need_update_scene_bvh) {
      device_update_bvh_postprocess(device, dscene, scene, progress);
    }
    if (scene->update_stats) {
      double max_mesh_time = 0.0f;
      double max_attrib_time = 0.0f;
      double max_object_bvh_time = 0.0f;
      double max_scene_bvh_time = 0.0f;
      for (size_t i = 0; i < num_scenes; i++) {
        max_mesh_time = max(max_mesh_time, scene->times[i].mesh);
        max_attrib_time = max(max_attrib_time, scene->times[i].attrib);
        max_object_bvh_time = max(max_object_bvh_time, scene->times[i].object_bvh);
	max_scene_bvh_time = max(max_scene_bvh_time, scene->times[i].scene_bvh);
      }
      scene->update_stats->geometry.times.add_entry(
          {"device_update (copy meshes to device)", max_mesh_time});
      scene->update_stats->geometry.times.add_entry(
          {"device_update (attributes)", max_attrib_time});
      scene->update_stats->geometry.times.add_entry(
          {"device_update (build object BVHs)", max_object_bvh_time});
      scene->update_stats->geometry.times.add_entry(
	  {"device_update (build scene BVH)", max_scene_bvh_time});
    }
  }

  clear_geometry_update_and_modified_tags(scene);
  clear_shader_update_tags(scene);
  update_flags = UPDATE_NONE;
  dscene->device_scene_clear_modified();
}

void GeometryManager::device_free(Device *device, DeviceScene *dscene, bool force_free)
{
  dscene->device_free(force_free);
#ifdef WITH_OSL
  OSLGlobals *og = (OSLGlobals *)device->get_cpu_osl_memory();

  if (og) {
    og->object_name_map.clear();
    og->object_names.clear();
  }
#else
  (void)device;
#endif
}

void GeometryManager::tag_update(Scene *scene, uint32_t flag)
{
  update_flags |= flag;

  /* do not tag the object manager for an update if it is the one who tagged us */
  if ((flag & OBJECT_MANAGER) == 0) {
    scene->object_manager->tag_update(scene, ObjectManager::GEOMETRY_MANAGER);
  }
}

bool GeometryManager::need_update() const
{
  return update_flags != UPDATE_NONE;
}

void GeometryManager::collect_statistics(const Scene *scene, RenderStats *stats)
{
  foreach (Geometry *geometry, scene->geometry) {
    stats->mesh.geometry.add_entry(
        NamedSizeEntry(string(geometry->name.c_str()), geometry->get_total_size_in_bytes()));
  }
}

/*
 * Clears all tags used to indicate the the shader needs to be updated.
 */
void GeometryManager::clear_shader_update_tags(Scene *scene)
{
  /* unset flags */
  foreach (Shader *shader, scene->shaders) {
    shader->need_update_uvs = false;
    shader->need_update_attribute = false;
    shader->need_update_displacement = false;
  }
}

/*
 * Clears all tags used to indicate the the geometry needs to be updated
 * or has been modified.
 */
void GeometryManager::clear_geometry_update_and_modified_tags(Scene *scene)
{
  // Clear update tags
  foreach (Geometry *geom, scene->geometry) {
    // Clear update indicators
    if (geom->is_modified() || geom->need_update_bvh_for_offset) {
      geom->need_update_rebuild = false;
      geom->need_update_bvh_for_offset = false;
    }

    // Clear modified tags
    geom->clear_modified();
    geom->attributes.clear_modified();
    if (geom->is_mesh()) {
      Mesh *mesh = static_cast<Mesh *>(geom);
      mesh->subd_attributes.clear_modified();
    }
  }
}

/*
 * Records all the geometry buffer sizes for later use
 */
void GeometryManager::geom_calc_offset(Scene *scene)
{
  // Zero sizes
  GeometrySizes *p_sizes = &(scene->geom_sizes);
  p_sizes->vert_size = 0;
  p_sizes->tri_size = 0;

  p_sizes->curve_size = 0;
  p_sizes->curve_key_size = 0;
  p_sizes->curve_segment_size = 0;

  p_sizes->point_size = 0;

  p_sizes->patch_size = 0;
  p_sizes->face_size = 0;
  p_sizes->corner_size = 0;

  // Write the buffer offsets to the geometries and increment the sizes
  foreach (Geometry *geom, scene->geometry) {
    bool prim_offset_changed = false;
    if (geom->geometry_type == Geometry::MESH || geom->geometry_type == Geometry::VOLUME) {
      Mesh *mesh = static_cast<Mesh *>(geom);

      prim_offset_changed = (mesh->prim_offset != p_sizes->tri_size);

      mesh->vert_offset = p_sizes->vert_size;
      mesh->prim_offset = p_sizes->tri_size;

      mesh->patch_offset = p_sizes->patch_size;
      mesh->face_offset = p_sizes->face_size;
      mesh->corner_offset = p_sizes->corner_size;

      p_sizes->vert_size += mesh->verts.size();
      // Store extra index set for motion blur
      if(mesh->get_use_motion_blur()) {
	p_sizes->tri_size += 2*mesh->num_triangles();
      } else {
	p_sizes->tri_size += mesh->num_triangles();
      }

      if (mesh->get_num_subd_faces()) {
        Mesh::SubdFace last = mesh->get_subd_face(mesh->get_num_subd_faces() - 1);
        p_sizes->patch_size += (last.ptex_offset + last.num_ptex_faces()) * 8;

        /* patch tables are stored in same array so include them in patch_size */
        if (mesh->patch_table) {
          mesh->patch_table_offset = p_sizes->patch_size;
          p_sizes->patch_size += mesh->patch_table->total_size();
        }
      }

      p_sizes->face_size += mesh->get_num_subd_faces();
      p_sizes->corner_size += mesh->subd_face_corners.size();
    }
    else if (geom->is_hair()) {
      Hair *hair = static_cast<Hair *>(geom);

      prim_offset_changed = (hair->curve_segment_offset != p_sizes->curve_segment_size);
      hair->curve_key_offset = p_sizes->curve_key_size;
      hair->curve_segment_offset = p_sizes->curve_segment_size;
      hair->prim_offset = p_sizes->curve_size;

      p_sizes->curve_size += hair->num_curves();
      p_sizes->curve_key_size += hair->get_curve_keys().size();
      p_sizes->curve_segment_size += hair->num_segments();
    }
    else if (geom->is_pointcloud()) {
      PointCloud *pointcloud = static_cast<PointCloud *>(geom);

      prim_offset_changed = (pointcloud->prim_offset != p_sizes->point_size);

      pointcloud->prim_offset = p_sizes->point_size;
      p_sizes->point_size += pointcloud->num_points();
    }
    // Used to determine if the BVH needs to be recalculated
    // as the buffer offsets have been altered.
    geom->need_update_bvh_for_offset = prim_offset_changed;
  }
}

/**
 * Performs displacement and calculates shadow transparency for
 * objects that require it.
 */
bool GeometryManager::displacement_and_curve_shadow_transparency(
    Scene *scene,
    Device *device,
    DeviceScene *dscene,
    vector<AttributeRequestSet> &geom_attributes,
    vector<AttributeRequestSet> &object_attributes,
    vector<AttributeSet> &object_attribute_values,
    Progress &progress)
{
  scoped_callback_timer timer([scene](double time) {
    if (scene->update_stats) {
      scene->update_stats->geometry.times.add_entry({"device_update (displacement)", time});
    }
  });
  /* Signal for shaders like displacement not to do ray tracing. */
  dscene->data.bvh.bvh_layout = BVH_LAYOUT_NONE;
  scene->object_manager->device_update_flags(device, dscene, scene, progress, false);

  bool displacement_done = false;
  bool curve_shadow_transparency_done = false;
  {
    // Need to upload the attribute and mesh buffers for dispacement.
    // Evaluate these on a single device (anyone will do, so use the first)
    {
      // Could break this out across all the devices as
      // the results are read back to the host. For now, the computations
      // are done on the first device.
      DeviceScene *sub_dscene = scene->dscenes.front();
      Device *sub_device = sub_dscene->tri_verts.device;
      {
        scoped_callback_timer timer([scene](double time) {
          if (scene->update_stats) {
            scene->update_stats->geometry.times.add_entry(
                {"device_update (displacement: copy meshes to device)", time});
          }
        });
        sub_dscene->device_update_host_pointers(sub_device, dscene, &(scene->geom_sizes));
        sub_dscene->device_update_attributes(sub_device, &(scene->attrib_sizes), progress);
        sub_dscene->device_update_mesh(sub_device, &(scene->geom_sizes), progress);
      }
        /* Copy constant data needed by shader evaluation. */
        sub_device->const_copy_to("data", &dscene->data, sizeof(dscene->data));

      foreach (Geometry *geom, scene->geometry) {
        /* Update images needed for true displacement. */
        {
          scoped_callback_timer timer([scene](double time) {
            if (scene->update_stats) {
              scene->update_stats->geometry.times.add_entry(
                  {"device_update (displacement: load images)", time});
            }
          });
          device_update_displacement_images(sub_device, scene, progress);
        }

        if (geom->is_modified()) {
          if (geom->is_mesh()) {
            Mesh *mesh = static_cast<Mesh *>(geom);
            if (displace(sub_device, scene, mesh, progress)) {
              displacement_done = true;
            }
          }
          else if (geom->geometry_type == Geometry::HAIR) {
            Hair *hair = static_cast<Hair *>(geom);
            if (hair->update_shadow_transparency(sub_device, scene, progress)) {
              curve_shadow_transparency_done = true;
            }
          }
        }
      }
    }

    // Some host side code here as the mesh and attributes need to be
    // recalculated after displacement and shadow transparency
    /* Device re-update after displacement. */
    if (displacement_done || curve_shadow_transparency_done) {
      scoped_callback_timer timer([scene](double time) {
        if (scene->update_stats) {
          scene->update_stats->geometry.times.add_entry(
              {"device_update (displacement: attributes)", time});
        }
      });

      // Need to redo host side filling out the attribute and mesh buffers as these may have
      // changed. Hair adds a new attribute buffer and displace updates the mesh.
      geom_calc_offset(scene);
      gather_attributes(
          scene, geom_attributes, object_attributes, object_attribute_values);
      device_free(device, dscene, false);
      device_update_attributes_preprocess(device,
                                          dscene,
                                          scene,
                                          geom_attributes,
                                          object_attributes,
                                          object_attribute_values,
                                          progress);
      device_update_mesh_preprocess(device, dscene, scene, progress);
    }
  }

  return scene->object_manager->need_flags_update;
}

CCL_NAMESPACE_END<|MERGE_RESOLUTION|>--- conflicted
+++ resolved
@@ -492,837 +492,6 @@
   /* tag the device arrays for reallocation or modification */
   DeviceScene *dscene = &scene->dscene;
 
-<<<<<<< HEAD
-=======
-    assert(geom_idx < scene->geometry.size() && scene->geometry[geom_idx] == geom);
-
-    object_attribute_values.push_back(AttributeSet(geom, ATTR_PRIM_GEOMETRY));
-
-    AttributeRequestSet &geom_requests = geom_attributes[geom_idx];
-    AttributeRequestSet &attributes = object_attributes[i];
-    AttributeSet &values = object_attribute_values[i];
-
-    for (size_t j = 0; j < object->attributes.size(); j++) {
-      ParamValue &param = object->attributes[j];
-
-      /* add attributes that are requested and not already handled by the mesh */
-      if (geom_requests.find(param.name()) && !geom->attributes.find(param.name())) {
-        attributes.add(param.name());
-
-        Attribute *attr = values.add(param.name(), param.type(), ATTR_ELEMENT_OBJECT);
-        assert(param.datasize() == attr->buffer.size());
-        memcpy(attr->buffer.data(), param.data(), param.datasize());
-      }
-    }
-  }
-
-  /* mesh attribute are stored in a single array per data type. here we fill
-   * those arrays, and set the offset and element type to create attribute
-   * maps next */
-
-  /* Pre-allocate attributes to avoid arrays re-allocation which would
-   * take 2x of overall attribute memory usage.
-   */
-  size_t attr_float_size = 0;
-  size_t attr_float2_size = 0;
-  size_t attr_float3_size = 0;
-  size_t attr_float4_size = 0;
-  size_t attr_uchar4_size = 0;
-
-  for (size_t i = 0; i < scene->geometry.size(); i++) {
-    Geometry *geom = scene->geometry[i];
-    AttributeRequestSet &attributes = geom_attributes[i];
-    foreach (AttributeRequest &req, attributes.requests) {
-      Attribute *attr = geom->attributes.find(req);
-
-      update_attribute_element_size(geom,
-                                    attr,
-                                    ATTR_PRIM_GEOMETRY,
-                                    &attr_float_size,
-                                    &attr_float2_size,
-                                    &attr_float3_size,
-                                    &attr_float4_size,
-                                    &attr_uchar4_size);
-
-      if (geom->is_mesh()) {
-        Mesh *mesh = static_cast<Mesh *>(geom);
-        Attribute *subd_attr = mesh->subd_attributes.find(req);
-
-        update_attribute_element_size(mesh,
-                                      subd_attr,
-                                      ATTR_PRIM_SUBD,
-                                      &attr_float_size,
-                                      &attr_float2_size,
-                                      &attr_float3_size,
-                                      &attr_float4_size,
-                                      &attr_uchar4_size);
-      }
-    }
-  }
-
-  for (size_t i = 0; i < scene->objects.size(); i++) {
-    Object *object = scene->objects[i];
-
-    foreach (Attribute &attr, object_attribute_values[i].attributes) {
-      update_attribute_element_size(object->geometry,
-                                    &attr,
-                                    ATTR_PRIM_GEOMETRY,
-                                    &attr_float_size,
-                                    &attr_float2_size,
-                                    &attr_float3_size,
-                                    &attr_float4_size,
-                                    &attr_uchar4_size);
-    }
-  }
-
-  dscene->attributes_float.alloc(attr_float_size);
-  dscene->attributes_float2.alloc(attr_float2_size);
-  dscene->attributes_float3.alloc(attr_float3_size);
-  dscene->attributes_float4.alloc(attr_float4_size);
-  dscene->attributes_uchar4.alloc(attr_uchar4_size);
-
-  /* The order of those flags needs to match that of AttrKernelDataType. */
-  const bool attributes_need_realloc[AttrKernelDataType::NUM] = {
-      dscene->attributes_float.need_realloc(),
-      dscene->attributes_float2.need_realloc(),
-      dscene->attributes_float3.need_realloc(),
-      dscene->attributes_float4.need_realloc(),
-      dscene->attributes_uchar4.need_realloc(),
-  };
-
-  size_t attr_float_offset = 0;
-  size_t attr_float2_offset = 0;
-  size_t attr_float3_offset = 0;
-  size_t attr_float4_offset = 0;
-  size_t attr_uchar4_offset = 0;
-
-  /* Fill in attributes. */
-  for (size_t i = 0; i < scene->geometry.size(); i++) {
-    Geometry *geom = scene->geometry[i];
-    AttributeRequestSet &attributes = geom_attributes[i];
-
-    /* todo: we now store std and name attributes from requests even if
-     * they actually refer to the same mesh attributes, optimize */
-    foreach (AttributeRequest &req, attributes.requests) {
-      Attribute *attr = geom->attributes.find(req);
-
-      if (attr) {
-        /* force a copy if we need to reallocate all the data */
-        attr->modified |= attributes_need_realloc[Attribute::kernel_type(*attr)];
-      }
-
-      update_attribute_element_offset(geom,
-                                      dscene->attributes_float,
-                                      attr_float_offset,
-                                      dscene->attributes_float2,
-                                      attr_float2_offset,
-                                      dscene->attributes_float3,
-                                      attr_float3_offset,
-                                      dscene->attributes_float4,
-                                      attr_float4_offset,
-                                      dscene->attributes_uchar4,
-                                      attr_uchar4_offset,
-                                      attr,
-                                      ATTR_PRIM_GEOMETRY,
-                                      req.type,
-                                      req.desc);
-
-      if (geom->is_mesh()) {
-        Mesh *mesh = static_cast<Mesh *>(geom);
-        Attribute *subd_attr = mesh->subd_attributes.find(req);
-
-        if (subd_attr) {
-          /* force a copy if we need to reallocate all the data */
-          subd_attr->modified |= attributes_need_realloc[Attribute::kernel_type(*subd_attr)];
-        }
-
-        update_attribute_element_offset(mesh,
-                                        dscene->attributes_float,
-                                        attr_float_offset,
-                                        dscene->attributes_float2,
-                                        attr_float2_offset,
-                                        dscene->attributes_float3,
-                                        attr_float3_offset,
-                                        dscene->attributes_float4,
-                                        attr_float4_offset,
-                                        dscene->attributes_uchar4,
-                                        attr_uchar4_offset,
-                                        subd_attr,
-                                        ATTR_PRIM_SUBD,
-                                        req.subd_type,
-                                        req.subd_desc);
-      }
-
-      if (progress.get_cancel())
-        return;
-    }
-  }
-
-  for (size_t i = 0; i < scene->objects.size(); i++) {
-    Object *object = scene->objects[i];
-    AttributeRequestSet &attributes = object_attributes[i];
-    AttributeSet &values = object_attribute_values[i];
-
-    foreach (AttributeRequest &req, attributes.requests) {
-      Attribute *attr = values.find(req);
-
-      if (attr) {
-        attr->modified |= attributes_need_realloc[Attribute::kernel_type(*attr)];
-      }
-
-      update_attribute_element_offset(object->geometry,
-                                      dscene->attributes_float,
-                                      attr_float_offset,
-                                      dscene->attributes_float2,
-                                      attr_float2_offset,
-                                      dscene->attributes_float3,
-                                      attr_float3_offset,
-                                      dscene->attributes_float4,
-                                      attr_float4_offset,
-                                      dscene->attributes_uchar4,
-                                      attr_uchar4_offset,
-                                      attr,
-                                      ATTR_PRIM_GEOMETRY,
-                                      req.type,
-                                      req.desc);
-
-      /* object attributes don't care about subdivision */
-      req.subd_type = req.type;
-      req.subd_desc = req.desc;
-
-      if (progress.get_cancel())
-        return;
-    }
-  }
-
-  /* create attribute lookup maps */
-  if (scene->shader_manager->use_osl())
-    update_osl_globals(device, scene);
-
-  update_svm_attributes(device, dscene, scene, geom_attributes, object_attributes);
-
-  if (progress.get_cancel())
-    return;
-
-  /* copy to device */
-  progress.set_status("Updating Mesh", "Copying Attributes to device");
-
-  dscene->attributes_float.copy_to_device_if_modified();
-  dscene->attributes_float2.copy_to_device_if_modified();
-  dscene->attributes_float3.copy_to_device_if_modified();
-  dscene->attributes_float4.copy_to_device_if_modified();
-  dscene->attributes_uchar4.copy_to_device_if_modified();
-
-  if (progress.get_cancel())
-    return;
-
-  /* After mesh attributes and patch tables have been copied to device memory,
-   * we need to update offsets in the objects. */
-  scene->object_manager->device_update_geom_offsets(device, dscene, scene);
-}
-
-void GeometryManager::geom_calc_offset(Scene *scene, BVHLayout bvh_layout)
-{
-  size_t vert_size = 0;
-  size_t tri_size = 0;
-
-  size_t curve_size = 0;
-  size_t curve_key_size = 0;
-  size_t curve_segment_size = 0;
-
-  size_t point_size = 0;
-
-  size_t patch_size = 0;
-  size_t face_size = 0;
-  size_t corner_size = 0;
-
-  foreach (Geometry *geom, scene->geometry) {
-    bool prim_offset_changed = false;
-
-    if (geom->geometry_type == Geometry::MESH || geom->geometry_type == Geometry::VOLUME) {
-      Mesh *mesh = static_cast<Mesh *>(geom);
-
-      prim_offset_changed = (mesh->prim_offset != tri_size);
-
-      mesh->vert_offset = vert_size;
-      mesh->prim_offset = tri_size;
-
-      mesh->patch_offset = patch_size;
-      mesh->face_offset = face_size;
-      mesh->corner_offset = corner_size;
-
-      vert_size += mesh->verts.size();
-      tri_size += mesh->num_triangles();
-
-      if (mesh->get_num_subd_faces()) {
-        Mesh::SubdFace last = mesh->get_subd_face(mesh->get_num_subd_faces() - 1);
-        patch_size += (last.ptex_offset + last.num_ptex_faces()) * 8;
-
-        /* patch tables are stored in same array so include them in patch_size */
-        if (mesh->patch_table) {
-          mesh->patch_table_offset = patch_size;
-          patch_size += mesh->patch_table->total_size();
-        }
-      }
-
-      face_size += mesh->get_num_subd_faces();
-      corner_size += mesh->subd_face_corners.size();
-    }
-    else if (geom->is_hair()) {
-      Hair *hair = static_cast<Hair *>(geom);
-
-      prim_offset_changed = (hair->curve_segment_offset != curve_segment_size);
-      hair->curve_key_offset = curve_key_size;
-      hair->curve_segment_offset = curve_segment_size;
-      hair->prim_offset = curve_size;
-
-      curve_size += hair->num_curves();
-      curve_key_size += hair->get_curve_keys().size();
-      curve_segment_size += hair->num_segments();
-    }
-    else if (geom->is_pointcloud()) {
-      PointCloud *pointcloud = static_cast<PointCloud *>(geom);
-
-      prim_offset_changed = (pointcloud->prim_offset != point_size);
-
-      pointcloud->prim_offset = point_size;
-      point_size += pointcloud->num_points();
-    }
-
-    if (prim_offset_changed) {
-      /* Need to rebuild BVH in OptiX, since refit only allows modified mesh data there */
-      const bool has_optix_bvh = bvh_layout == BVH_LAYOUT_OPTIX ||
-                                 bvh_layout == BVH_LAYOUT_MULTI_OPTIX ||
-                                 bvh_layout == BVH_LAYOUT_MULTI_OPTIX_EMBREE;
-      geom->need_update_rebuild |= has_optix_bvh;
-      geom->need_update_bvh_for_offset = true;
-    }
-  }
-}
-
-void GeometryManager::device_update_mesh(Device *,
-                                         DeviceScene *dscene,
-                                         Scene *scene,
-                                         Progress &progress)
-{
-  /* Count. */
-  size_t vert_size = 0;
-  size_t tri_size = 0;
-
-  size_t curve_key_size = 0;
-  size_t curve_size = 0;
-  size_t curve_segment_size = 0;
-
-  size_t point_size = 0;
-
-  size_t patch_size = 0;
-
-  foreach (Geometry *geom, scene->geometry) {
-    if (geom->geometry_type == Geometry::MESH || geom->geometry_type == Geometry::VOLUME) {
-      Mesh *mesh = static_cast<Mesh *>(geom);
-
-      vert_size += mesh->verts.size();
-      tri_size += mesh->num_triangles();
-
-      if (mesh->get_num_subd_faces()) {
-        Mesh::SubdFace last = mesh->get_subd_face(mesh->get_num_subd_faces() - 1);
-        patch_size += (last.ptex_offset + last.num_ptex_faces()) * 8;
-
-        /* patch tables are stored in same array so include them in patch_size */
-        if (mesh->patch_table) {
-          mesh->patch_table_offset = patch_size;
-          patch_size += mesh->patch_table->total_size();
-        }
-      }
-    }
-    else if (geom->is_hair()) {
-      Hair *hair = static_cast<Hair *>(geom);
-
-      curve_key_size += hair->get_curve_keys().size();
-      curve_size += hair->num_curves();
-      curve_segment_size += hair->num_segments();
-    }
-    else if (geom->is_pointcloud()) {
-      PointCloud *pointcloud = static_cast<PointCloud *>(geom);
-      point_size += pointcloud->num_points();
-    }
-  }
-
-  /* Fill in all the arrays. */
-  if (tri_size != 0) {
-    /* normals */
-    progress.set_status("Updating Mesh", "Computing normals");
-
-    packed_float3 *tri_verts = dscene->tri_verts.alloc(vert_size);
-    uint *tri_shader = dscene->tri_shader.alloc(tri_size);
-    packed_float3 *vnormal = dscene->tri_vnormal.alloc(vert_size);
-    packed_uint3 *tri_vindex = dscene->tri_vindex.alloc(tri_size);
-    uint *tri_patch = dscene->tri_patch.alloc(tri_size);
-    float2 *tri_patch_uv = dscene->tri_patch_uv.alloc(vert_size);
-
-    const bool copy_all_data = dscene->tri_shader.need_realloc() ||
-                               dscene->tri_vindex.need_realloc() ||
-                               dscene->tri_vnormal.need_realloc() ||
-                               dscene->tri_patch.need_realloc() ||
-                               dscene->tri_patch_uv.need_realloc();
-
-    foreach (Geometry *geom, scene->geometry) {
-      if (geom->geometry_type == Geometry::MESH || geom->geometry_type == Geometry::VOLUME) {
-        Mesh *mesh = static_cast<Mesh *>(geom);
-
-        if (mesh->shader_is_modified() || mesh->smooth_is_modified() ||
-            mesh->triangles_is_modified() || copy_all_data) {
-          mesh->pack_shaders(scene, &tri_shader[mesh->prim_offset]);
-        }
-
-        if (mesh->verts_is_modified() || copy_all_data) {
-          mesh->pack_normals(&vnormal[mesh->vert_offset]);
-        }
-
-        if (mesh->verts_is_modified() || mesh->triangles_is_modified() ||
-            mesh->vert_patch_uv_is_modified() || copy_all_data) {
-          mesh->pack_verts(&tri_verts[mesh->vert_offset],
-                           &tri_vindex[mesh->prim_offset],
-                           &tri_patch[mesh->prim_offset],
-                           &tri_patch_uv[mesh->vert_offset]);
-        }
-
-        if (progress.get_cancel())
-          return;
-      }
-    }
-
-    /* vertex coordinates */
-    progress.set_status("Updating Mesh", "Copying Mesh to device");
-
-    dscene->tri_verts.copy_to_device_if_modified();
-    dscene->tri_shader.copy_to_device_if_modified();
-    dscene->tri_vnormal.copy_to_device_if_modified();
-    dscene->tri_vindex.copy_to_device_if_modified();
-    dscene->tri_patch.copy_to_device_if_modified();
-    dscene->tri_patch_uv.copy_to_device_if_modified();
-  }
-
-  if (curve_segment_size != 0) {
-    progress.set_status("Updating Mesh", "Copying Curves to device");
-
-    float4 *curve_keys = dscene->curve_keys.alloc(curve_key_size);
-    KernelCurve *curves = dscene->curves.alloc(curve_size);
-    KernelCurveSegment *curve_segments = dscene->curve_segments.alloc(curve_segment_size);
-
-    const bool copy_all_data = dscene->curve_keys.need_realloc() ||
-                               dscene->curves.need_realloc() ||
-                               dscene->curve_segments.need_realloc();
-
-    foreach (Geometry *geom, scene->geometry) {
-      if (geom->is_hair()) {
-        Hair *hair = static_cast<Hair *>(geom);
-
-        bool curve_keys_co_modified = hair->curve_radius_is_modified() ||
-                                      hair->curve_keys_is_modified();
-        bool curve_data_modified = hair->curve_shader_is_modified() ||
-                                   hair->curve_first_key_is_modified();
-
-        if (!curve_keys_co_modified && !curve_data_modified && !copy_all_data) {
-          continue;
-        }
-
-        hair->pack_curves(scene,
-                          &curve_keys[hair->curve_key_offset],
-                          &curves[hair->prim_offset],
-                          &curve_segments[hair->curve_segment_offset]);
-        if (progress.get_cancel())
-          return;
-      }
-    }
-
-    dscene->curve_keys.copy_to_device_if_modified();
-    dscene->curves.copy_to_device_if_modified();
-    dscene->curve_segments.copy_to_device_if_modified();
-  }
-
-  if (point_size != 0) {
-    progress.set_status("Updating Mesh", "Copying Point clouds to device");
-
-    float4 *points = dscene->points.alloc(point_size);
-    uint *points_shader = dscene->points_shader.alloc(point_size);
-
-    foreach (Geometry *geom, scene->geometry) {
-      if (geom->is_pointcloud()) {
-        PointCloud *pointcloud = static_cast<PointCloud *>(geom);
-        pointcloud->pack(
-            scene, &points[pointcloud->prim_offset], &points_shader[pointcloud->prim_offset]);
-        if (progress.get_cancel())
-          return;
-      }
-    }
-
-    dscene->points.copy_to_device();
-    dscene->points_shader.copy_to_device();
-  }
-
-  if (patch_size != 0 && dscene->patches.need_realloc()) {
-    progress.set_status("Updating Mesh", "Copying Patches to device");
-
-    uint *patch_data = dscene->patches.alloc(patch_size);
-
-    foreach (Geometry *geom, scene->geometry) {
-      if (geom->is_mesh()) {
-        Mesh *mesh = static_cast<Mesh *>(geom);
-        mesh->pack_patches(&patch_data[mesh->patch_offset]);
-
-        if (mesh->patch_table) {
-          mesh->patch_table->copy_adjusting_offsets(&patch_data[mesh->patch_table_offset],
-                                                    mesh->patch_table_offset);
-        }
-
-        if (progress.get_cancel())
-          return;
-      }
-    }
-
-    dscene->patches.copy_to_device();
-  }
-}
-
-void GeometryManager::device_update_bvh(Device *device,
-                                        DeviceScene *dscene,
-                                        Scene *scene,
-                                        Progress &progress)
-{
-  /* bvh build */
-  progress.set_status("Updating Scene BVH", "Building");
-
-  BVHParams bparams;
-  bparams.top_level = true;
-  bparams.bvh_layout = BVHParams::best_bvh_layout(
-      scene->params.bvh_layout, device->get_bvh_layout_mask(dscene->data.kernel_features));
-  bparams.use_spatial_split = scene->params.use_bvh_spatial_split;
-  bparams.use_unaligned_nodes = dscene->data.bvh.have_curves &&
-                                scene->params.use_bvh_unaligned_nodes;
-  bparams.num_motion_triangle_steps = scene->params.num_bvh_time_steps;
-  bparams.num_motion_curve_steps = scene->params.num_bvh_time_steps;
-  bparams.num_motion_point_steps = scene->params.num_bvh_time_steps;
-  bparams.bvh_type = scene->params.bvh_type;
-  bparams.curve_subdivisions = scene->params.curve_subdivisions();
-
-  VLOG_INFO << "Using " << bvh_layout_name(bparams.bvh_layout) << " layout.";
-
-  const bool can_refit = scene->bvh != nullptr &&
-                         (bparams.bvh_layout == BVHLayout::BVH_LAYOUT_OPTIX ||
-                          bparams.bvh_layout == BVHLayout::BVH_LAYOUT_METAL);
-
-  BVH *bvh = scene->bvh;
-  if (!scene->bvh) {
-    bvh = scene->bvh = BVH::create(bparams, scene->geometry, scene->objects, device);
-  }
-
-  device->build_bvh(bvh, progress, can_refit);
-
-  if (progress.get_cancel()) {
-    return;
-  }
-
-  const bool has_bvh2_layout = (bparams.bvh_layout == BVH_LAYOUT_BVH2);
-
-  PackedBVH pack;
-  if (has_bvh2_layout) {
-    pack = std::move(static_cast<BVH2 *>(bvh)->pack);
-  }
-  else {
-    pack.root_index = -1;
-  }
-
-  /* copy to device */
-  progress.set_status("Updating Scene BVH", "Copying BVH to device");
-
-  /* When using BVH2, we always have to copy/update the data as its layout is dependent on the
-   * BVH's leaf nodes which may be different when the objects or vertices move. */
-
-  if (pack.nodes.size()) {
-    dscene->bvh_nodes.steal_data(pack.nodes);
-    dscene->bvh_nodes.copy_to_device();
-  }
-  if (pack.leaf_nodes.size()) {
-    dscene->bvh_leaf_nodes.steal_data(pack.leaf_nodes);
-    dscene->bvh_leaf_nodes.copy_to_device();
-  }
-  if (pack.object_node.size()) {
-    dscene->object_node.steal_data(pack.object_node);
-    dscene->object_node.copy_to_device();
-  }
-  if (pack.prim_type.size()) {
-    dscene->prim_type.steal_data(pack.prim_type);
-    dscene->prim_type.copy_to_device();
-  }
-  if (pack.prim_visibility.size()) {
-    dscene->prim_visibility.steal_data(pack.prim_visibility);
-    dscene->prim_visibility.copy_to_device();
-  }
-  if (pack.prim_index.size()) {
-    dscene->prim_index.steal_data(pack.prim_index);
-    dscene->prim_index.copy_to_device();
-  }
-  if (pack.prim_object.size()) {
-    dscene->prim_object.steal_data(pack.prim_object);
-    dscene->prim_object.copy_to_device();
-  }
-  if (pack.prim_time.size()) {
-    dscene->prim_time.steal_data(pack.prim_time);
-    dscene->prim_time.copy_to_device();
-  }
-
-  dscene->data.bvh.root = pack.root_index;
-  dscene->data.bvh.use_bvh_steps = (scene->params.num_bvh_time_steps != 0);
-  dscene->data.bvh.curve_subdivisions = scene->params.curve_subdivisions();
-  /* The scene handle is set in 'CPUDevice::const_copy_to' and 'OptiXDevice::const_copy_to' */
-  dscene->data.device_bvh = 0;
-}
-
-/* Set of flags used to help determining what data has been modified or needs reallocation, so we
- * can decide which device data to free or update. */
-enum {
-  DEVICE_CURVE_DATA_MODIFIED = (1 << 0),
-  DEVICE_MESH_DATA_MODIFIED = (1 << 1),
-  DEVICE_POINT_DATA_MODIFIED = (1 << 2),
-
-  ATTR_FLOAT_MODIFIED = (1 << 3),
-  ATTR_FLOAT2_MODIFIED = (1 << 4),
-  ATTR_FLOAT3_MODIFIED = (1 << 5),
-  ATTR_FLOAT4_MODIFIED = (1 << 6),
-  ATTR_UCHAR4_MODIFIED = (1 << 7),
-
-  CURVE_DATA_NEED_REALLOC = (1 << 8),
-  MESH_DATA_NEED_REALLOC = (1 << 9),
-  POINT_DATA_NEED_REALLOC = (1 << 10),
-
-  ATTR_FLOAT_NEEDS_REALLOC = (1 << 11),
-  ATTR_FLOAT2_NEEDS_REALLOC = (1 << 12),
-  ATTR_FLOAT3_NEEDS_REALLOC = (1 << 13),
-  ATTR_FLOAT4_NEEDS_REALLOC = (1 << 14),
-
-  ATTR_UCHAR4_NEEDS_REALLOC = (1 << 15),
-
-  ATTRS_NEED_REALLOC = (ATTR_FLOAT_NEEDS_REALLOC | ATTR_FLOAT2_NEEDS_REALLOC |
-                        ATTR_FLOAT3_NEEDS_REALLOC | ATTR_FLOAT4_NEEDS_REALLOC |
-                        ATTR_UCHAR4_NEEDS_REALLOC),
-  DEVICE_MESH_DATA_NEEDS_REALLOC = (MESH_DATA_NEED_REALLOC | ATTRS_NEED_REALLOC),
-  DEVICE_POINT_DATA_NEEDS_REALLOC = (POINT_DATA_NEED_REALLOC | ATTRS_NEED_REALLOC),
-  DEVICE_CURVE_DATA_NEEDS_REALLOC = (CURVE_DATA_NEED_REALLOC | ATTRS_NEED_REALLOC),
-};
-
-static void update_device_flags_attribute(uint32_t &device_update_flags,
-                                          const AttributeSet &attributes)
-{
-  foreach (const Attribute &attr, attributes.attributes) {
-    if (!attr.modified) {
-      continue;
-    }
-
-    AttrKernelDataType kernel_type = Attribute::kernel_type(attr);
-
-    switch (kernel_type) {
-      case AttrKernelDataType::FLOAT: {
-        device_update_flags |= ATTR_FLOAT_MODIFIED;
-        break;
-      }
-      case AttrKernelDataType::FLOAT2: {
-        device_update_flags |= ATTR_FLOAT2_MODIFIED;
-        break;
-      }
-      case AttrKernelDataType::FLOAT3: {
-        device_update_flags |= ATTR_FLOAT3_MODIFIED;
-        break;
-      }
-      case AttrKernelDataType::FLOAT4: {
-        device_update_flags |= ATTR_FLOAT4_MODIFIED;
-        break;
-      }
-      case AttrKernelDataType::UCHAR4: {
-        device_update_flags |= ATTR_UCHAR4_MODIFIED;
-        break;
-      }
-      case AttrKernelDataType::NUM: {
-        break;
-      }
-    }
-  }
-}
-
-static void update_attribute_realloc_flags(uint32_t &device_update_flags,
-                                           const AttributeSet &attributes)
-{
-  if (attributes.modified(AttrKernelDataType::FLOAT)) {
-    device_update_flags |= ATTR_FLOAT_NEEDS_REALLOC;
-  }
-  if (attributes.modified(AttrKernelDataType::FLOAT2)) {
-    device_update_flags |= ATTR_FLOAT2_NEEDS_REALLOC;
-  }
-  if (attributes.modified(AttrKernelDataType::FLOAT3)) {
-    device_update_flags |= ATTR_FLOAT3_NEEDS_REALLOC;
-  }
-  if (attributes.modified(AttrKernelDataType::FLOAT4)) {
-    device_update_flags |= ATTR_FLOAT4_NEEDS_REALLOC;
-  }
-  if (attributes.modified(AttrKernelDataType::UCHAR4)) {
-    device_update_flags |= ATTR_UCHAR4_NEEDS_REALLOC;
-  }
-}
-
-void GeometryManager::device_update_preprocess(Device *device, Scene *scene, Progress &progress)
-{
-  if (!need_update() && !need_flags_update) {
-    return;
-  }
-
-  uint32_t device_update_flags = 0;
-
-  scoped_callback_timer timer([scene](double time) {
-    if (scene->update_stats) {
-      scene->update_stats->geometry.times.add_entry({"device_update_preprocess", time});
-    }
-  });
-
-  progress.set_status("Updating Meshes Flags");
-
-  /* Update flags. */
-  bool volume_images_updated = false;
-
-  foreach (Geometry *geom, scene->geometry) {
-    geom->has_volume = false;
-
-    update_attribute_realloc_flags(device_update_flags, geom->attributes);
-
-    if (geom->is_mesh()) {
-      Mesh *mesh = static_cast<Mesh *>(geom);
-      update_attribute_realloc_flags(device_update_flags, mesh->subd_attributes);
-    }
-
-    foreach (Node *node, geom->get_used_shaders()) {
-      Shader *shader = static_cast<Shader *>(node);
-      if (shader->has_volume) {
-        geom->has_volume = true;
-      }
-
-      if (shader->has_surface_bssrdf) {
-        geom->has_surface_bssrdf = true;
-      }
-
-      if (shader->need_update_uvs) {
-        device_update_flags |= ATTR_FLOAT2_NEEDS_REALLOC;
-
-        /* Attributes might need to be tessellated if added. */
-        if (geom->is_mesh()) {
-          Mesh *mesh = static_cast<Mesh *>(geom);
-          if (mesh->need_tesselation()) {
-            mesh->tag_modified();
-          }
-        }
-      }
-
-      if (shader->need_update_attribute) {
-        device_update_flags |= ATTRS_NEED_REALLOC;
-
-        /* Attributes might need to be tessellated if added. */
-        if (geom->is_mesh()) {
-          Mesh *mesh = static_cast<Mesh *>(geom);
-          if (mesh->need_tesselation()) {
-            mesh->tag_modified();
-          }
-        }
-      }
-
-      if (shader->need_update_displacement) {
-        /* tag displacement related sockets as modified */
-        if (geom->is_mesh()) {
-          Mesh *mesh = static_cast<Mesh *>(geom);
-          mesh->tag_verts_modified();
-          mesh->tag_subd_dicing_rate_modified();
-          mesh->tag_subd_max_level_modified();
-          mesh->tag_subd_objecttoworld_modified();
-
-          device_update_flags |= ATTRS_NEED_REALLOC;
-        }
-      }
-    }
-
-    /* only check for modified attributes if we do not need to reallocate them already */
-    if ((device_update_flags & ATTRS_NEED_REALLOC) == 0) {
-      update_device_flags_attribute(device_update_flags, geom->attributes);
-      /* don't check for subd_attributes, as if they were modified, we would need to reallocate
-       * anyway */
-    }
-
-    /* Re-create volume mesh if we will rebuild or refit the BVH. Note we
-     * should only do it in that case, otherwise the BVH and mesh can go
-     * out of sync. */
-    if (geom->is_modified() && geom->geometry_type == Geometry::VOLUME) {
-      /* Create volume meshes if there is voxel data. */
-      if (!volume_images_updated) {
-        progress.set_status("Updating Meshes Volume Bounds");
-        device_update_volume_images(device, scene, progress);
-        volume_images_updated = true;
-      }
-
-      Volume *volume = static_cast<Volume *>(geom);
-      create_volume_mesh(scene, volume, progress);
-
-      /* always reallocate when we have a volume, as we need to rebuild the BVH */
-      device_update_flags |= DEVICE_MESH_DATA_NEEDS_REALLOC;
-    }
-
-    if (geom->is_hair()) {
-      /* Set curve shape, still a global scene setting for now. */
-      Hair *hair = static_cast<Hair *>(geom);
-      hair->curve_shape = scene->params.hair_shape;
-
-      if (hair->need_update_rebuild) {
-        device_update_flags |= DEVICE_CURVE_DATA_NEEDS_REALLOC;
-      }
-      else if (hair->is_modified()) {
-        device_update_flags |= DEVICE_CURVE_DATA_MODIFIED;
-      }
-    }
-
-    if (geom->is_mesh()) {
-      Mesh *mesh = static_cast<Mesh *>(geom);
-
-      if (mesh->need_update_rebuild) {
-        device_update_flags |= DEVICE_MESH_DATA_NEEDS_REALLOC;
-      }
-      else if (mesh->is_modified()) {
-        device_update_flags |= DEVICE_MESH_DATA_MODIFIED;
-      }
-    }
-
-    if (geom->is_pointcloud()) {
-      PointCloud *pointcloud = static_cast<PointCloud *>(geom);
-
-      if (pointcloud->need_update_rebuild) {
-        device_update_flags |= DEVICE_POINT_DATA_NEEDS_REALLOC;
-      }
-      else if (pointcloud->is_modified()) {
-        device_update_flags |= DEVICE_POINT_DATA_MODIFIED;
-      }
-    }
-  }
-
-  if (update_flags & (MESH_ADDED | MESH_REMOVED)) {
-    device_update_flags |= DEVICE_MESH_DATA_NEEDS_REALLOC;
-  }
-
-  if (update_flags & (HAIR_ADDED | HAIR_REMOVED)) {
-    device_update_flags |= DEVICE_CURVE_DATA_NEEDS_REALLOC;
-  }
-
-  if (update_flags & (POINT_ADDED | POINT_REMOVED)) {
-    device_update_flags |= DEVICE_POINT_DATA_NEEDS_REALLOC;
-  }
-
-  /* tag the device arrays for reallocation or modification */
-  DeviceScene *dscene = &scene->dscene;
-
->>>>>>> 6d2351d2
   if (device_update_flags & (DEVICE_MESH_DATA_NEEDS_REALLOC | DEVICE_CURVE_DATA_NEEDS_REALLOC |
                              DEVICE_POINT_DATA_NEEDS_REALLOC)) {
     delete scene->bvh;
@@ -1541,8 +710,8 @@
     }
   });
 
-  const BVHLayout bvh_layout = BVHParams::best_bvh_layout(scene->params.bvh_layout,
-                                                          device->get_bvh_layout_mask());
+  const BVHLayout bvh_layout = BVHParams::best_bvh_layout(
+      scene->params.bvh_layout, device->get_bvh_layout_mask(scene->dscene.data.kernel_features));
 
   // Calculate and/or gather mesh vertex normals and undisplaced vertices
   // also determines if tesselation, displacement or shadow transparency is needed.
@@ -1629,6 +798,7 @@
   }
 
   sub_dscene->device_scene_clear_modified();
+
   {
     scoped_callback_timer timer([scene, idx](double time) {
       if (scene->update_stats) {
@@ -1733,45 +903,12 @@
   }
 }
 
-<<<<<<< HEAD
 void GeometryManager::device_update(Device *device,
                                     DeviceScene *dscene,
                                     Scene *scene,
                                     Progress &progress)
 {
   if (!need_update())
-=======
-  /* Update images needed for true displacement. */
-  bool old_need_object_flags_update = false;
-  if (true_displacement_used || curve_shadow_transparency_used) {
-    scoped_callback_timer timer([scene](double time) {
-      if (scene->update_stats) {
-        scene->update_stats->geometry.times.add_entry(
-            {"device_update (displacement: load images)", time});
-      }
-    });
-    device_update_displacement_images(device, scene, progress);
-    old_need_object_flags_update = scene->object_manager->need_flags_update;
-    scene->object_manager->device_update_flags(device, dscene, scene, progress, false);
-  }
-
-  /* Device update. */
-  device_free(device, dscene, false);
-
-  const BVHLayout bvh_layout = BVHParams::best_bvh_layout(
-      scene->params.bvh_layout, device->get_bvh_layout_mask(dscene->data.kernel_features));
-  geom_calc_offset(scene, bvh_layout);
-  if (true_displacement_used || curve_shadow_transparency_used) {
-    scoped_callback_timer timer([scene](double time) {
-      if (scene->update_stats) {
-        scene->update_stats->geometry.times.add_entry(
-            {"device_update (displacement: copy meshes to device)", time});
-      }
-    });
-    device_update_mesh(device, dscene, scene, progress);
-  }
-  if (progress.get_cancel()) {
->>>>>>> 6d2351d2
     return;
 
   VLOG_INFO << "Total " << scene->geometry.size() << " meshes.";
@@ -1829,8 +966,8 @@
    * change. */
   bool need_update_scene_bvh = (scene->bvh == nullptr ||
                                 (update_flags & (TRANSFORM_MODIFIED | VISIBILITY_MODIFIED)) != 0);
-  const BVHLayout bvh_layout = BVHParams::best_bvh_layout(scene->params.bvh_layout,
-                                                          device->get_bvh_layout_mask());
+  const BVHLayout bvh_layout = BVHParams::best_bvh_layout(
+      scene->params.bvh_layout, device->get_bvh_layout_mask(dscene->data.kernel_features));
   dscene->data.bvh.bvh_layout = bvh_layout;
 
   size_t num_bvh = create_object_bvhs(device, dscene, scene, bvh_layout, need_update_scene_bvh);
@@ -1838,15 +975,6 @@
   if(need_update_scene_bvh) {
     can_refit_scene_bvh = device_update_bvh_preprocess(device, dscene, scene, progress);
   }
-<<<<<<< HEAD
-=======
-
-  /* Always set BVH layout again after displacement where it was set to none,
-   * to avoid ray-tracing at that stage. */
-  dscene->data.bvh.bvh_layout = BVHParams::best_bvh_layout(
-      scene->params.bvh_layout, device->get_bvh_layout_mask(dscene->data.kernel_features));
-
->>>>>>> 6d2351d2
   {
     size_t num_scenes = scene->dscenes.size();
     VLOG_INFO << "Rendering using " << num_scenes << " devices";
