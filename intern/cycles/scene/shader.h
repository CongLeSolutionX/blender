/* SPDX-License-Identifier: Apache-2.0
 * Copyright 2011-2022 Blender Foundation */

#ifndef __SHADER_H__
#define __SHADER_H__

#ifdef WITH_OSL
/* So no context pollution happens from indirectly included windows.h */
#  include "util/windows.h"
#  include <OSL/oslexec.h>
#endif

#include "kernel/types.h"
#include "scene/attribute.h"

#include "graph/node.h"

#include "util/map.h"
#include "util/param.h"
#include "util/string.h"
#include "util/thread.h"
#include "util/types.h"

CCL_NAMESPACE_BEGIN

class Device;
class DeviceScene;
class Mesh;
class Progress;
class Scene;
class ShaderGraph;
struct float3;

enum ShadingSystem { SHADINGSYSTEM_OSL, SHADINGSYSTEM_SVM };

/* Keep those in sync with the python-defined enum. */

enum VolumeSampling {
  VOLUME_SAMPLING_DISTANCE = 0,
  VOLUME_SAMPLING_EQUIANGULAR = 1,
  VOLUME_SAMPLING_MULTIPLE_IMPORTANCE = 2,

  VOLUME_NUM_SAMPLING,
};

enum VolumeInterpolation {
  VOLUME_INTERPOLATION_LINEAR = 0,
  VOLUME_INTERPOLATION_CUBIC = 1,

  VOLUME_NUM_INTERPOLATION,
};

enum DisplacementMethod {
  DISPLACE_BUMP = 0,
  DISPLACE_TRUE = 1,
  DISPLACE_BOTH = 2,

  DISPLACE_NUM_METHODS,
};

/* Shader describing the appearance of a Mesh, Light or Background.
 *
 * While there is only a single shader graph, it has three outputs: surface,
 * volume and displacement, that the shader manager will compile and execute
 * separately. */

class Shader : public Node {
 public:
  NODE_DECLARE

  /* shader graph */
  ShaderGraph *graph;

  NODE_SOCKET_API(int, pass_id)

  /* sampling */
  NODE_SOCKET_API(EmissionSampling, emission_sampling_method)
  NODE_SOCKET_API(bool, use_transparent_shadow)
  NODE_SOCKET_API(bool, heterogeneous_volume)
  NODE_SOCKET_API(VolumeSampling, volume_sampling_method)
  NODE_SOCKET_API(int, volume_interpolation_method)
  NODE_SOCKET_API(float, volume_step_rate)

  /* displacement */
  NODE_SOCKET_API(DisplacementMethod, displacement_method)

  float prev_volume_step_rate;

  /* synchronization */
  bool need_update_uvs;
  bool need_update_attribute;
  bool need_update_displacement;

  /* If the shader has only volume components, the surface is assumed to
   * be transparent.
   * However, graph optimization might remove the volume subgraph, but
   * since the user connected something to the volume output the surface
   * should still be transparent.
   * Therefore, has_volume_connected stores whether some volume sub-tree
   * was connected before optimization. */
  bool has_volume_connected;

  /* information about shader after compiling */
  bool has_surface;
  bool has_surface_transparent;
  bool has_surface_raytrace;
  bool has_volume;
  bool has_displacement;
  bool has_surface_bssrdf;
  bool has_bump;
  bool has_bssrdf_bump;
  bool has_surface_spatial_varying;
  bool has_volume_spatial_varying;
  bool has_volume_attribute_dependency;
  bool has_integrator_dependency;

  float3 emission_estimate;
  EmissionSampling emission_sampling;
  bool emission_is_constant;

  /* requested mesh attributes */
  AttributeRequestSet attributes;

  /* determined before compiling */
  uint id;

#ifdef WITH_OSL
  /* osl shading state references */
  OSL::ShaderGroupRef osl_surface_ref;
  OSL::ShaderGroupRef osl_surface_bump_ref;
  OSL::ShaderGroupRef osl_volume_ref;
  OSL::ShaderGroupRef osl_displacement_ref;
#endif

  Shader();
  ~Shader();

  /* Estimate emission of this shader based on the shader graph. This works only in very simple
   * cases. But it helps improve light importance sampling in common cases.
   *
   * If the emission is fully constant, returns true, so that shader evaluation can be skipped
   * entirely for a light. */
  void estimate_emission();

  void set_graph(ShaderGraph *graph);
  void tag_update(Scene *scene);
  void tag_used(Scene *scene);

  /* Return true when either of the surface or displacement socket of the output node is linked.
   * This should be used to ensure that surface attributes are also requested even when only the
   * displacement socket is linked. */
  bool has_surface_link() const
  {
    return has_surface || has_displacement;
  }

  bool need_update_geometry() const;
};

/* Shader Manager virtual base class
 *
 * From this the SVM and OSL shader managers are derived, that do the actual
 * shader compiling and device updating. */

class ShaderManager {
 public:
  enum : uint32_t {
    SHADER_ADDED = (1 << 0),
    SHADER_MODIFIED = (1 << 2),
    INTEGRATOR_MODIFIED = (1 << 3),

    /* tag everything in the manager for an update */
    UPDATE_ALL = ~0u,

    UPDATE_NONE = 0u,
  };

  static ShaderManager *create(int shadingsystem, Device *device);
  virtual ~ShaderManager();

  virtual void reset(Scene *scene) = 0;

  virtual bool use_osl()
  {
    return false;
  }

  /* device update */
  void device_update(Device *device, DeviceScene *dscene, Scene *scene, Progress &progress);
  virtual void device_update_specific(Device *device,
                                      DeviceScene *dscene,
                                      Scene *scene,
                                      Progress &progress) = 0;
  virtual void device_free(Device *device, DeviceScene *dscene, Scene *scene) = 0;

  void device_update_common(Device *device, DeviceScene *dscene, Scene *scene, Progress &progress);
  void device_free_common(Device *device, DeviceScene *dscene, Scene *scene);

  /* get globally unique id for a type of attribute */
  virtual uint64_t get_attribute_id(ustring name);
  virtual uint64_t get_attribute_id(AttributeStandard std);

  /* get shader id for mesh faces */
  int get_shader_id(Shader *shader, bool smooth = false);

  /* add default shaders to scene, to use as default for things that don't
   * have any shader assigned explicitly */
  static void add_default(Scene *scene);

  /* Selective nodes compilation. */
  uint get_kernel_features(Scene *scene);

  static void free_memory();

  float linear_rgb_to_gray(float3 c);
  float3 rec709_to_scene_linear(float3 c);

  string get_cryptomatte_materials(Scene *scene);

  void tag_update(Scene *scene, uint32_t flag);

  bool need_update() const;

  void init_xyz_transforms();

 protected:
  ShaderManager();

  uint32_t update_flags;

  typedef unordered_map<ustring, uint64_t, ustringHash> AttributeIDMap;
  AttributeIDMap unique_attribute_id;

  static thread_mutex lookup_table_mutex;

<<<<<<< HEAD
  unordered_map<string, size_t> bsdf_lookup_tables;
=======
  unordered_map<const float *, size_t> bsdf_tables;

  template<std::size_t n>
  size_t ensure_bsdf_table(DeviceScene *dscene, Scene *scene, const float (&table)[n])
  {
    return ensure_bsdf_table_impl(dscene, scene, table, n);
  }
  size_t ensure_bsdf_table_impl(DeviceScene *dscene, Scene *scene, const float *table, size_t n);
>>>>>>> 8eb75deb

  uint get_graph_kernel_features(ShaderGraph *graph);

  thread_spin_lock attribute_lock_;

  float3 xyz_to_r;
  float3 xyz_to_g;
  float3 xyz_to_b;
  float3 rgb_to_y;
  float3 rec709_to_r;
  float3 rec709_to_g;
  float3 rec709_to_b;
  bool is_rec709;
};

CCL_NAMESPACE_END

#endif /* __SHADER_H__ */<|MERGE_RESOLUTION|>--- conflicted
+++ resolved
@@ -233,9 +233,6 @@
 
   static thread_mutex lookup_table_mutex;
 
-<<<<<<< HEAD
-  unordered_map<string, size_t> bsdf_lookup_tables;
-=======
   unordered_map<const float *, size_t> bsdf_tables;
 
   template<std::size_t n>
@@ -244,7 +241,6 @@
     return ensure_bsdf_table_impl(dscene, scene, table, n);
   }
   size_t ensure_bsdf_table_impl(DeviceScene *dscene, Scene *scene, const float *table, size_t n);
->>>>>>> 8eb75deb
 
   uint get_graph_kernel_features(ShaderGraph *graph);
 
