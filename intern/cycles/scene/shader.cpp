--- conflicted
+++ resolved
@@ -14,7 +14,6 @@
 #include "scene/procedural.h"
 #include "scene/scene.h"
 #include "scene/shader.h"
-#include "scene/shader.tables"
 #include "scene/shader_graph.h"
 #include "scene/shader_nodes.h"
 #include "scene/svm.h"
@@ -567,24 +566,6 @@
 
   dscene->shaders.copy_to_device();
 
-<<<<<<< HEAD
-  /* multi ggx lookup tables */
-  KernelTables *ktables = &dscene->data.tables;
-
-  auto bsdf_table = [&](int *offset_entry, const float *data, size_t size, string name) {
-    if (!(bsdf_lookup_tables.count(name))) {
-      vector<float> entries(data, data + size);
-      bsdf_lookup_tables[name] = scene->lookup_tables->add_table(dscene, entries);
-    }
-    *offset_entry = bsdf_lookup_tables[name];
-  };
-  bsdf_table(
-      &ktables->ggx_glass_E_offset, &table_ggx_glass_E[0][0][0], 16 * 16 * 16, "ggx_glass_E");
-  bsdf_table(&ktables->ggx_glass_inv_E_offset,
-             &table_ggx_glass_inv_E[0][0][0],
-             16 * 16 * 16,
-             "ggx_glass_inv_E");
-=======
   /* lookup tables */
   KernelTables *ktables = &dscene->data.tables;
   ktables->ggx_E = ensure_bsdf_table(dscene, scene, table_ggx_E);
@@ -593,7 +574,6 @@
   ktables->ggx_glass_Eavg = ensure_bsdf_table(dscene, scene, table_ggx_glass_Eavg);
   ktables->ggx_glass_inv_E = ensure_bsdf_table(dscene, scene, table_ggx_glass_inv_E);
   ktables->ggx_glass_inv_Eavg = ensure_bsdf_table(dscene, scene, table_ggx_glass_inv_Eavg);
->>>>>>> 8eb75deb
 
   /* integrator */
   KernelIntegrator *kintegrator = &dscene->data.integrator;
@@ -616,18 +596,11 @@
 
 void ShaderManager::device_free_common(Device * /*device*/, DeviceScene *dscene, Scene *scene)
 {
-<<<<<<< HEAD
-  for (auto &entry : bsdf_lookup_tables) {
-    scene->lookup_tables->remove_table(&entry.second);
-  }
-  bsdf_lookup_tables.clear();
-=======
   for (auto &entry : bsdf_tables) {
     scene->lookup_tables->remove_table(&entry.second);
   }
   bsdf_tables.clear();
 
->>>>>>> 8eb75deb
   dscene->shaders.free();
 }
 
