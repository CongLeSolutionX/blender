/* SPDX-License-Identifier: Apache-2.0
 * Copyright 2011-2022 Blender Foundation */

#include <stdlib.h>

#include "bvh/bvh.h"
#include "device/device.h"
#include "scene/alembic.h"
#include "scene/background.h"
#include "scene/bake.h"
#include "scene/camera.h"
#include "scene/curves.h"
#include "scene/devicescene.h"
#include "scene/film.h"
#include "scene/integrator.h"
#include "scene/light.h"
#include "scene/mesh.h"
#include "scene/object.h"
#include "scene/osl.h"
#include "scene/particles.h"
#include "scene/pointcloud.h"
#include "scene/procedural.h"
#include "scene/scene.h"
#include "scene/shader.h"
#include "scene/svm.h"
#include "scene/tables.h"
#include "scene/volume.h"
#include "session/session.h"

#include "util/foreach.h"
#include "util/guarded_allocator.h"
#include "util/log.h"
#include "util/progress.h"

CCL_NAMESPACE_BEGIN

<<<<<<< HEAD
/*
 * checks the progress for if a cancel has been requested and also
 * the device to see if an error has occurred.
 */
bool Scene::check_cancel_update(Progress &progress, Device *device) {
  bool status = false;
  status = progress.get_cancel();

  return status || ((device != NULL) && device->have_error());
}

=======
>>>>>>> 02b5c04b
Scene::Scene(const SceneParams &params_, Device *device)
    : name("Scene"),
      bvh(NULL),
      default_surface(NULL),
      default_volume(NULL),
      default_light(NULL),
      default_background(NULL),
      default_empty(NULL),
      device(device),
      dscene(device),
      params(params_),
      update_stats(NULL),
      kernels_loaded(false),
      /* TODO(sergey): Check if it's indeed optimal value for the split kernel. */
      max_closure_global(1)
{
  /* Create a DeviceScene for each device */
  device->foreach_device([this](Device *sub_device) {
    auto sub_dscene = new DeviceScene(sub_device);
    this->dscenes.push_back(sub_dscene);
    memset((void *)&sub_dscene->data, 0, sizeof(sub_dscene->data));
  });
  memset((void *)&dscene.data, 0, sizeof(dscene.data));

  /* Stats time logging allocate memory to store times for each device */
  size_t device_count = this->dscenes.size();
  this->times.resize(device_count);

  shader_manager = ShaderManager::create(
      device->info.has_osl ? params.shadingsystem : SHADINGSYSTEM_SVM, device);

  light_manager = new LightManager();
  geometry_manager = new GeometryManager();
  object_manager = new ObjectManager();
  image_manager = new ImageManager(device->info);
  particle_system_manager = new ParticleSystemManager();
  bake_manager = new BakeManager();
  procedural_manager = new ProceduralManager();

  /* Create nodes after managers, since create_node() can tag the managers. */
  camera = create_node<Camera>();
  dicing_camera = create_node<Camera>();
  lookup_tables = new LookupTables();
  film = create_node<Film>();
  background = create_node<Background>();
  integrator = create_node<Integrator>();

  film->add_default(this);
  shader_manager->add_default(this);
}

Scene::~Scene()
{
  foreach (DeviceScene *sub_scene, dscenes) {
    delete sub_scene;
  }

  free_memory(true);
}

void Scene::free_memory(bool final)
{
  delete bvh;
  bvh = NULL;

  /* The order of deletion is important to make sure data is freed based on possible dependencies
   * as the Nodes' reference counts are decremented in the destructors:
   *
   * - Procedurals can create and hold pointers to any other types.
   * - Objects can hold pointers to Geometries and ParticleSystems
   * - Lights and Geometries can hold pointers to Shaders.
   *
   * Similarly, we first delete all nodes and their associated device data, and then the managers
   * and their associated device data.
   */
  foreach (Procedural *p, procedurals)
    delete p;
  foreach (Object *o, objects)
    delete o;
  foreach (Geometry *g, geometry)
    delete g;
  foreach (ParticleSystem *p, particle_systems)
    delete p;
  foreach (Light *l, lights)
    delete l;
  foreach (Pass *p, passes)
    delete p;

  geometry.clear();
  objects.clear();
  lights.clear();
  particle_systems.clear();
  procedurals.clear();
  passes.clear();

  if (device) {
    camera->device_free(device, &dscene, this);
    film->device_free(device, &dscene, this);
    background->device_free(device, &dscene);
    integrator->device_free(device, &dscene, true);
  }

  if (final) {
    delete camera;
    delete dicing_camera;
    delete film;
    delete background;
    delete integrator;
  }

  /* Delete Shaders after every other nodes to ensure that we do not try to decrement the reference
   * count on some dangling pointer. */
  foreach (Shader *s, shaders)
    delete s;

  shaders.clear();

  /* Now that all nodes have been deleted, we can safely delete managers and device data. */
  if (device) {
    object_manager->device_free(device, &dscene, true);
    geometry_manager->device_free(device, &dscene, true);
    shader_manager->device_free(device, &dscene, this);
    light_manager->device_free(device, &dscene);

    particle_system_manager->device_free(device, &dscene);

    bake_manager->device_free(device, &dscene);

    if (final)
      image_manager->device_free(device);
    else
      image_manager->device_free_builtin(device);

    lookup_tables->device_free(device, &dscene);
  }

  if (final) {
    delete lookup_tables;
    delete object_manager;
    delete geometry_manager;
    delete shader_manager;
    delete light_manager;
    delete particle_system_manager;
    delete image_manager;
    delete bake_manager;
    delete update_stats;
    delete procedural_manager;
  }
}

void Scene::device_update(Device *device_, Progress &progress)
{
  if (!device)
    device = device_;

  bool print_stats = need_data_update();

  if (update_stats) {
    update_stats->clear();
  }

  scoped_callback_timer timer([this, print_stats](double time) {
    if (update_stats) {
      update_stats->scene.times.add_entry({"device_update", time});

      if (print_stats) {
        printf("Update statistics:\n%s\n", update_stats->full_report().c_str());
      }
    }
  });

  /* The order of updates is important, because there's dependencies between
   * the different managers, using data computed by previous managers.
   *
   * - Image manager uploads images used by shaders.
   * - Camera may be used for adaptive subdivision.
   * - Displacement shader must have all shader data available.
   * - Light manager needs lookup tables and final mesh data to compute emission CDF.
   * - Lookup tables are done a second time to handle film tables
   */

  if (film->update_lightgroups(this)) {
    light_manager->tag_update(this, ccl::LightManager::LIGHT_MODIFIED);
    object_manager->tag_update(this, ccl::ObjectManager::OBJECT_MODIFIED);
  }
  if (film->exposure_is_modified()) {
    integrator->tag_modified();
  }

  progress.set_status("Updating Shaders");
  shader_manager->device_update(device, &dscene, this, progress);

  if(check_cancel_update(progress, device)) { return; }

  procedural_manager->update(this, progress);

  if (progress.get_cancel())
    return;

  progress.set_status("Updating Background");
  background->device_update(device, &dscene, this);

  if(check_cancel_update(progress, device)) { return; }

  progress.set_status("Updating Camera");
  camera->device_update(device, &dscene, this);

  if(check_cancel_update(progress, device)) { return; }

  geometry_manager->device_update_preprocess(device, this, progress);

  if (progress.get_cancel() || device->have_error())
    return;

  progress.set_status("Updating Objects");
  object_manager->device_update(device, &dscene, this, progress);

  if(check_cancel_update(progress, device)) { return; }

  progress.set_status("Updating Particle Systems");
  particle_system_manager->device_update(device, &dscene, this, progress);

  if(check_cancel_update(progress, device)) { return; }

  progress.set_status("Updating Meshes");
  geometry_manager->device_update(device, &dscene, this, progress);

  if(check_cancel_update(progress, device)) { return; }

  progress.set_status("Updating Objects Flags");
  object_manager->device_update_flags(device, &dscene, this, progress);

  if(check_cancel_update(progress, device)) { return; }
  
  progress.set_status("Updating Primitive Offsets");
  object_manager->device_update_prim_offsets(device, &dscene, this);

  if(check_cancel_update(progress, device)) { return; }

  progress.set_status("Updating Images");
  image_manager->device_update(device, this, progress);

  if(check_cancel_update(progress, device)) { return; }

  progress.set_status("Updating Camera Volume");
  camera->device_update_volume(device, &dscene, this);

  if(check_cancel_update(progress, device)) { return; }

  progress.set_status("Updating Lookup Tables");
  lookup_tables->device_update(device, &dscene, this);

  if(check_cancel_update(progress, device)) { return; }

  progress.set_status("Updating Lights");
  light_manager->device_update(device, &dscene, this, progress);

  if(check_cancel_update(progress, device)) { return; }

  progress.set_status("Updating Integrator");
  integrator->device_update(device, &dscene, this);

  if(check_cancel_update(progress, device)) { return; }

  progress.set_status("Updating Film");
  film->device_update(device, &dscene, this);

  if(check_cancel_update(progress, device)) { return; }

  progress.set_status("Updating Lookup Tables");
  lookup_tables->device_update(device, &dscene, this);

  if(check_cancel_update(progress, device)) { return; }

  progress.set_status("Updating Baking");
  bake_manager->device_update(device, &dscene, this, progress);

  if(check_cancel_update(progress, device)) { return; }

  if (device->have_error() == false) {
    dscene.data.volume_stack_size = get_volume_stack_size();

    progress.set_status("Updating Device", "Writing constant memory");
    device->const_copy_to("data", &dscene.data, sizeof(dscene.data));
  }

  device->optimize_for_scene(this);

  if (print_stats) {
    size_t mem_used = util_guarded_get_mem_used();
    size_t mem_peak = util_guarded_get_mem_peak();

    VLOG_INFO << "System memory statistics after full device sync:\n"
              << "  Usage: " << string_human_readable_number(mem_used) << " ("
              << string_human_readable_size(mem_used) << ")\n"
              << "  Peak: " << string_human_readable_number(mem_peak) << " ("
              << string_human_readable_size(mem_peak) << ")";
  }
}

Scene::MotionType Scene::need_motion() const
{
  if (integrator->get_motion_blur())
    return MOTION_BLUR;
  else if (Pass::contains(passes, PASS_MOTION))
    return MOTION_PASS;
  else
    return MOTION_NONE;
}

float Scene::motion_shutter_time()
{
  if (need_motion() == Scene::MOTION_PASS)
    return 2.0f;
  else
    return camera->get_shuttertime();
}

bool Scene::need_global_attribute(AttributeStandard std)
{
  if (std == ATTR_STD_UV)
    return Pass::contains(passes, PASS_UV);
  else if (std == ATTR_STD_MOTION_VERTEX_POSITION)
    return need_motion() != MOTION_NONE;
  else if (std == ATTR_STD_MOTION_VERTEX_NORMAL)
    return need_motion() == MOTION_BLUR;
  else if (std == ATTR_STD_VOLUME_VELOCITY || std == ATTR_STD_VOLUME_VELOCITY_X ||
           std == ATTR_STD_VOLUME_VELOCITY_Y || std == ATTR_STD_VOLUME_VELOCITY_Z) {
    return need_motion() != MOTION_NONE;
  }

  return false;
}

void Scene::need_global_attributes(AttributeRequestSet &attributes)
{
  for (int std = ATTR_STD_NONE; std < ATTR_STD_NUM; std++)
    if (need_global_attribute((AttributeStandard)std))
      attributes.add((AttributeStandard)std);
}

bool Scene::need_update()
{
  return (need_reset() || film->is_modified());
}

bool Scene::need_data_update()
{
  return (background->is_modified() || image_manager->need_update() ||
          object_manager->need_update() || geometry_manager->need_update() ||
          light_manager->need_update() || lookup_tables->need_update() ||
          integrator->is_modified() || shader_manager->need_update() ||
          particle_system_manager->need_update() || bake_manager->need_update() ||
          film->is_modified() || procedural_manager->need_update());
}

bool Scene::need_reset(const bool check_camera)
{
  return need_data_update() || (check_camera && camera->is_modified());
}

void Scene::reset()
{
  shader_manager->reset(this);
  shader_manager->add_default(this);

  /* ensure all objects are updated */
  camera->tag_modified();
  dicing_camera->tag_modified();
  film->tag_modified();
  background->tag_modified();

  background->tag_update(this);
  integrator->tag_update(this, Integrator::UPDATE_ALL);
  object_manager->tag_update(this, ObjectManager::UPDATE_ALL);
  geometry_manager->tag_update(this, GeometryManager::UPDATE_ALL);
  light_manager->tag_update(this, LightManager::UPDATE_ALL);
  particle_system_manager->tag_update(this);
  procedural_manager->tag_update();
}

void Scene::device_free()
{
  free_memory(false);
}

void Scene::collect_statistics(RenderStats *stats)
{
  geometry_manager->collect_statistics(this, stats);
  image_manager->collect_statistics(stats);
}

void Scene::enable_update_stats()
{
  if (!update_stats) {
    update_stats = new SceneUpdateStats();
  }
}

void Scene::update_kernel_features()
{
  if (!need_update()) {
    return;
  }

  thread_scoped_lock scene_lock(mutex);

  /* These features are not being tweaked as often as shaders,
   * so could be done selective magic for the viewport as well. */
  uint kernel_features = shader_manager->get_kernel_features(this);

  bool use_motion = need_motion() == Scene::MotionType::MOTION_BLUR;
  kernel_features |= KERNEL_FEATURE_PATH_TRACING;
  if (params.hair_shape == CURVE_THICK) {
    kernel_features |= KERNEL_FEATURE_HAIR_THICK;
  }

  /* Figure out whether the scene will use shader ray-trace we need at least
   * one caustic light, one caustic caster and one caustic receiver to use
   * and enable the MNEE code path. */
  bool has_caustics_receiver = false;
  bool has_caustics_caster = false;
  bool has_caustics_light = false;

  foreach (Object *object, objects) {
    if (object->get_is_caustics_caster()) {
      has_caustics_caster = true;
    }
    else if (object->get_is_caustics_receiver()) {
      has_caustics_receiver = true;
    }
    Geometry *geom = object->get_geometry();
    if (use_motion) {
      if (object->use_motion() || geom->get_use_motion_blur()) {
        kernel_features |= KERNEL_FEATURE_OBJECT_MOTION;
      }
    }
    if (object->get_is_shadow_catcher()) {
      kernel_features |= KERNEL_FEATURE_SHADOW_CATCHER;
    }
    if (geom->is_mesh()) {
#ifdef WITH_OPENSUBDIV
      Mesh *mesh = static_cast<Mesh *>(geom);
      if (mesh->get_subdivision_type() != Mesh::SUBDIVISION_NONE) {
        kernel_features |= KERNEL_FEATURE_PATCH_EVALUATION;
      }
#endif
    }
    else if (geom->is_hair()) {
      kernel_features |= KERNEL_FEATURE_HAIR;
    }
    else if (geom->is_pointcloud()) {
      kernel_features |= KERNEL_FEATURE_POINTCLOUD;
    }
  }

  foreach (Light *light, lights) {
    if (light->get_use_caustics()) {
      has_caustics_light = true;
    }
  }

  dscene.data.integrator.use_caustics = false;
  if (has_caustics_caster && has_caustics_receiver && has_caustics_light) {
    dscene.data.integrator.use_caustics = true;
    kernel_features |= KERNEL_FEATURE_MNEE;
  }

  if (integrator->get_guiding_params(device).use) {
    kernel_features |= KERNEL_FEATURE_PATH_GUIDING;
  }

  if (bake_manager->get_baking()) {
    kernel_features |= KERNEL_FEATURE_BAKING;
  }

  kernel_features |= film->get_kernel_features(this);
  kernel_features |= integrator->get_kernel_features();

  dscene.data.kernel_features = kernel_features;

  /* Currently viewport render is faster with higher max_closures, needs investigating. */
  const uint max_closures = (params.background) ? get_max_closure_count() : MAX_CLOSURE;
  dscene.data.max_closures = max_closures;
  dscene.data.max_shaders = shaders.size();
}

bool Scene::update(Progress &progress)
{
  if (!need_update()) {
    return false;
  }

  /* Upload scene data to the GPU. */
  progress.set_status("Updating Scene");
  MEM_GUARDED_CALL(&progress, device_update, device, progress);

  return true;
}

static void log_kernel_features(const uint features)
{
  VLOG_INFO << "Requested features:\n";
  VLOG_INFO << "Use BSDF " << string_from_bool(features & KERNEL_FEATURE_NODE_BSDF) << "\n";
  VLOG_INFO << "Use Emission " << string_from_bool(features & KERNEL_FEATURE_NODE_EMISSION)
            << "\n";
  VLOG_INFO << "Use Volume " << string_from_bool(features & KERNEL_FEATURE_NODE_VOLUME) << "\n";
  VLOG_INFO << "Use Bump " << string_from_bool(features & KERNEL_FEATURE_NODE_BUMP) << "\n";
  VLOG_INFO << "Use Voronoi " << string_from_bool(features & KERNEL_FEATURE_NODE_VORONOI_EXTRA)
            << "\n";
  VLOG_INFO << "Use Shader Raytrace " << string_from_bool(features & KERNEL_FEATURE_NODE_RAYTRACE)
            << "\n";
  VLOG_INFO << "Use MNEE " << string_from_bool(features & KERNEL_FEATURE_MNEE) << "\n";
  VLOG_INFO << "Use Transparent " << string_from_bool(features & KERNEL_FEATURE_TRANSPARENT)
            << "\n";
  VLOG_INFO << "Use Denoising " << string_from_bool(features & KERNEL_FEATURE_DENOISING) << "\n";
  VLOG_INFO << "Use Path Tracing " << string_from_bool(features & KERNEL_FEATURE_PATH_TRACING)
            << "\n";
  VLOG_INFO << "Use Hair " << string_from_bool(features & KERNEL_FEATURE_HAIR) << "\n";
  VLOG_INFO << "Use Pointclouds " << string_from_bool(features & KERNEL_FEATURE_POINTCLOUD)
            << "\n";
  VLOG_INFO << "Use Object Motion " << string_from_bool(features & KERNEL_FEATURE_OBJECT_MOTION)
            << "\n";
  VLOG_INFO << "Use Baking " << string_from_bool(features & KERNEL_FEATURE_BAKING) << "\n";
  VLOG_INFO << "Use Subsurface " << string_from_bool(features & KERNEL_FEATURE_SUBSURFACE) << "\n";
  VLOG_INFO << "Use Volume " << string_from_bool(features & KERNEL_FEATURE_VOLUME) << "\n";
  VLOG_INFO << "Use Patch Evaluation "
            << string_from_bool(features & KERNEL_FEATURE_PATCH_EVALUATION) << "\n";
  VLOG_INFO << "Use Shadow Catcher " << string_from_bool(features & KERNEL_FEATURE_SHADOW_CATCHER)
            << "\n";
}

bool Scene::load_kernels(Progress &progress)
{
  update_kernel_features();

  const uint kernel_features = dscene.data.kernel_features;

  if (!kernels_loaded || loaded_kernel_features != kernel_features) {
    progress.set_status("Loading render kernels (may take a few minutes the first time)");

    scoped_timer timer;

    log_kernel_features(kernel_features);
    if (!device->load_kernels(kernel_features)) {
      string message = device->error_message();
      if (message.empty())
        message = "Failed loading render kernel, see console for errors";

      progress.set_error(message);
      progress.set_status(message);
      progress.set_update();
      return false;
    }

    kernels_loaded = true;
    loaded_kernel_features = kernel_features;
    return true;
  }
  return false;
}

int Scene::get_max_closure_count()
{
  if (shader_manager->use_osl()) {
    /* OSL always needs the maximum as we can't predict the
     * number of closures a shader might generate. */
    return MAX_CLOSURE;
  }

  int max_closures = 0;
  for (int i = 0; i < shaders.size(); i++) {
    Shader *shader = shaders[i];
    if (shader->reference_count()) {
      int num_closures = shader->graph->get_num_closures();
      max_closures = max(max_closures, num_closures);
    }
  }
  max_closure_global = max(max_closure_global, max_closures);

  if (max_closure_global > MAX_CLOSURE) {
    /* This is usually harmless as more complex shader tend to get many
     * closures discarded due to mixing or low weights. We need to limit
     * to MAX_CLOSURE as this is hardcoded in CPU/mega kernels, and it
     * avoids excessive memory usage for split kernels. */
    VLOG_WARNING << "Maximum number of closures exceeded: " << max_closure_global << " > "
                 << MAX_CLOSURE;

    max_closure_global = MAX_CLOSURE;
  }

  return max_closure_global;
}

int Scene::get_volume_stack_size() const
{
  int volume_stack_size = 0;

  /* Space for background volume and terminator.
   * Don't do optional here because camera ray initialization expects that there is space for
   * at least those elements (avoiding extra condition to check if there is actual volume or not).
   */
  volume_stack_size += 2;

  /* Quick non-expensive check. Can over-estimate maximum possible nested level, but does not
   * require expensive calculation during pre-processing. */
  bool has_volume_object = false;
  for (const Object *object : objects) {
    if (!object->get_geometry()->has_volume) {
      continue;
    }

    if (object->intersects_volume) {
      /* Object intersects another volume, assume it's possible to go deeper in the stack. */
      /* TODO(sergey): This might count nesting twice (A intersects B and B intersects A), but
       * can't think of a computationally cheap algorithm. Dividing my 2 doesn't work because of
       * Venn diagram example with 3 circles. */
      ++volume_stack_size;
    }
    else if (!has_volume_object) {
      /* Allocate space for at least one volume object. */
      ++volume_stack_size;
    }

    has_volume_object = true;

    if (volume_stack_size == MAX_VOLUME_STACK_SIZE) {
      break;
    }
  }

  volume_stack_size = min(volume_stack_size, MAX_VOLUME_STACK_SIZE);

  VLOG_WORK << "Detected required volume stack size " << volume_stack_size;

  return volume_stack_size;
}

bool Scene::has_shadow_catcher()
{
  if (shadow_catcher_modified_) {
    has_shadow_catcher_ = false;
    for (Object *object : objects) {
      if (object->get_is_shadow_catcher()) {
        has_shadow_catcher_ = true;
        break;
      }
    }

    shadow_catcher_modified_ = false;
  }

  return has_shadow_catcher_;
}

void Scene::tag_shadow_catcher_modified()
{
  shadow_catcher_modified_ = true;
}

template<> Light *Scene::create_node<Light>()
{
  Light *node = new Light();
  node->set_owner(this);
  lights.push_back(node);
  light_manager->tag_update(this, LightManager::LIGHT_ADDED);
  return node;
}

template<> Mesh *Scene::create_node<Mesh>()
{
  Mesh *node = new Mesh();
  node->set_owner(this);
  geometry.push_back(node);
  geometry_manager->tag_update(this, GeometryManager::MESH_ADDED);
  return node;
}

template<> Hair *Scene::create_node<Hair>()
{
  Hair *node = new Hair();
  node->set_owner(this);
  geometry.push_back(node);
  geometry_manager->tag_update(this, GeometryManager::HAIR_ADDED);
  return node;
}

template<> Volume *Scene::create_node<Volume>()
{
  Volume *node = new Volume();
  node->set_owner(this);
  geometry.push_back(node);
  geometry_manager->tag_update(this, GeometryManager::MESH_ADDED);
  return node;
}

template<> PointCloud *Scene::create_node<PointCloud>()
{
  PointCloud *node = new PointCloud();
  node->set_owner(this);
  geometry.push_back(node);
  geometry_manager->tag_update(this, GeometryManager::POINT_ADDED);
  return node;
}

template<> Object *Scene::create_node<Object>()
{
  Object *node = new Object();
  node->set_owner(this);
  objects.push_back(node);
  object_manager->tag_update(this, ObjectManager::OBJECT_ADDED);
  return node;
}

template<> ParticleSystem *Scene::create_node<ParticleSystem>()
{
  ParticleSystem *node = new ParticleSystem();
  node->set_owner(this);
  particle_systems.push_back(node);
  particle_system_manager->tag_update(this);
  return node;
}

template<> Shader *Scene::create_node<Shader>()
{
  Shader *node = new Shader();
  node->set_owner(this);
  shaders.push_back(node);
  shader_manager->tag_update(this, ShaderManager::SHADER_ADDED);
  return node;
}

template<> AlembicProcedural *Scene::create_node<AlembicProcedural>()
{
#ifdef WITH_ALEMBIC
  AlembicProcedural *node = new AlembicProcedural();
  node->set_owner(this);
  procedurals.push_back(node);
  procedural_manager->tag_update();
  return node;
#else
  return nullptr;
#endif
}

template<> Pass *Scene::create_node<Pass>()
{
  Pass *node = new Pass();
  node->set_owner(this);
  passes.push_back(node);
  film->tag_modified();
  return node;
}

template<typename T> void delete_node_from_array(vector<T> &nodes, T node)
{
  for (size_t i = 0; i < nodes.size(); ++i) {
    if (nodes[i] == node) {
      std::swap(nodes[i], nodes[nodes.size() - 1]);
      break;
    }
  }

  nodes.resize(nodes.size() - 1);

  delete node;
}

template<> void Scene::delete_node_impl(Light *node)
{
  delete_node_from_array(lights, node);
  light_manager->tag_update(this, LightManager::LIGHT_REMOVED);
}

template<> void Scene::delete_node_impl(Mesh *node)
{
  delete_node_from_array(geometry, static_cast<Geometry *>(node));
  geometry_manager->tag_update(this, GeometryManager::MESH_REMOVED);
}

template<> void Scene::delete_node_impl(Hair *node)
{
  delete_node_from_array(geometry, static_cast<Geometry *>(node));
  geometry_manager->tag_update(this, GeometryManager::HAIR_REMOVED);
}

template<> void Scene::delete_node_impl(Volume *node)
{
  delete_node_from_array(geometry, static_cast<Geometry *>(node));
  geometry_manager->tag_update(this, GeometryManager::MESH_REMOVED);
}

template<> void Scene::delete_node_impl(PointCloud *node)
{
  delete_node_from_array(geometry, static_cast<Geometry *>(node));
  geometry_manager->tag_update(this, GeometryManager::POINT_REMOVED);
}

template<> void Scene::delete_node_impl(Geometry *node)
{
  uint flag;
  if (node->is_hair()) {
    flag = GeometryManager::HAIR_REMOVED;
  }
  else {
    flag = GeometryManager::MESH_REMOVED;
  }

  delete_node_from_array(geometry, node);
  geometry_manager->tag_update(this, flag);
}

template<> void Scene::delete_node_impl(Object *node)
{
  delete_node_from_array(objects, node);
  object_manager->tag_update(this, ObjectManager::OBJECT_REMOVED);
}

template<> void Scene::delete_node_impl(ParticleSystem *node)
{
  delete_node_from_array(particle_systems, node);
  particle_system_manager->tag_update(this);
}

template<> void Scene::delete_node_impl(Shader *shader)
{
  /* don't delete unused shaders, not supported */
  shader->clear_reference_count();
}

template<> void Scene::delete_node_impl(Procedural *node)
{
  delete_node_from_array(procedurals, node);
  procedural_manager->tag_update();
}

template<> void Scene::delete_node_impl(AlembicProcedural *node)
{
#ifdef WITH_ALEMBIC
  delete_node_impl(static_cast<Procedural *>(node));
#else
  (void)node;
#endif
}

template<> void Scene::delete_node_impl(Pass *node)
{
  delete_node_from_array(passes, node);
  film->tag_modified();
}

template<typename T>
static void remove_nodes_in_set(const set<T *> &nodes_set,
                                vector<T *> &nodes_array,
                                const NodeOwner *owner)
{
  size_t new_size = nodes_array.size();

  for (size_t i = 0; i < new_size; ++i) {
    T *node = nodes_array[i];

    if (nodes_set.find(node) != nodes_set.end()) {
      std::swap(nodes_array[i], nodes_array[new_size - 1]);

      assert(node->get_owner() == owner);
      delete node;

      i -= 1;
      new_size -= 1;
    }
  }

  nodes_array.resize(new_size);
  (void)owner;
}

template<> void Scene::delete_nodes(const set<Light *> &nodes, const NodeOwner *owner)
{
  remove_nodes_in_set(nodes, lights, owner);
  light_manager->tag_update(this, LightManager::LIGHT_REMOVED);
}

template<> void Scene::delete_nodes(const set<Geometry *> &nodes, const NodeOwner *owner)
{
  remove_nodes_in_set(nodes, geometry, owner);
  geometry_manager->tag_update(this, GeometryManager::GEOMETRY_REMOVED);
}

template<> void Scene::delete_nodes(const set<Object *> &nodes, const NodeOwner *owner)
{
  remove_nodes_in_set(nodes, objects, owner);
  object_manager->tag_update(this, ObjectManager::OBJECT_REMOVED);
}

template<> void Scene::delete_nodes(const set<ParticleSystem *> &nodes, const NodeOwner *owner)
{
  remove_nodes_in_set(nodes, particle_systems, owner);
  particle_system_manager->tag_update(this);
}

template<> void Scene::delete_nodes(const set<Shader *> &nodes, const NodeOwner * /*owner*/)
{
  /* don't delete unused shaders, not supported */
  for (Shader *shader : nodes) {
    shader->clear_reference_count();
  }
}

template<> void Scene::delete_nodes(const set<Procedural *> &nodes, const NodeOwner *owner)
{
  remove_nodes_in_set(nodes, procedurals, owner);
  procedural_manager->tag_update();
}

template<> void Scene::delete_nodes(const set<Pass *> &nodes, const NodeOwner *owner)
{
  remove_nodes_in_set(nodes, passes, owner);
  film->tag_modified();
}

CCL_NAMESPACE_END<|MERGE_RESOLUTION|>--- conflicted
+++ resolved
@@ -34,7 +34,6 @@
 
 CCL_NAMESPACE_BEGIN
 
-<<<<<<< HEAD
 /*
  * checks the progress for if a cancel has been requested and also
  * the device to see if an error has occurred.
@@ -46,8 +45,6 @@
   return status || ((device != NULL) && device->have_error());
 }
 
-=======
->>>>>>> 02b5c04b
 Scene::Scene(const SceneParams &params_, Device *device)
     : name("Scene"),
       bvh(NULL),
