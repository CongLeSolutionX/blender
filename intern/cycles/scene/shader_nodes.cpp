--- conflicted
+++ resolved
@@ -2220,7 +2220,8 @@
 
   if ((from == SocketType::COLOR || from == SocketType::VECTOR || from == SocketType::NORMAL ||
        from == SocketType::POINT) &&
-      to == SocketType::SPECTRUM) {
+      to == SocketType::SPECTRUM)
+  {
     compiler.add_node(NODE_RGB_TO_SPECTRUM, compiler.stack_assign(in), compiler.stack_assign(out));
     return;
   }
@@ -2421,56 +2422,6 @@
   ShaderNode::attributes(shader, attributes);
 }
 
-<<<<<<< HEAD
-void AnisotropicBsdfNode::compile(SVMCompiler &compiler)
-{
-  closure = distribution;
-
-  if (closure == CLOSURE_BSDF_MICROFACET_MULTI_GGX_ID)
-    BsdfNode::compile(
-        compiler, input("Roughness"), input("Anisotropy"), input("Rotation"), input("Color"));
-  else
-    BsdfNode::compile(compiler, input("Roughness"), input("Anisotropy"), input("Rotation"));
-}
-
-void AnisotropicBsdfNode::compile(OSLCompiler &compiler)
-{
-  compiler.parameter(this, "distribution");
-  compiler.add(this, "node_anisotropic_bsdf");
-}
-
-/* Glossy BSDF Closure */
-
-NODE_DEFINE(GlossyBsdfNode)
-{
-  NodeType *type = NodeType::add("glossy_bsdf", create, NodeType::SHADER);
-
-  SOCKET_IN_SPECTRUM(color, "Color", make_float3(0.8f));
-  SOCKET_IN_NORMAL(normal, "Normal", zero_float3(), SocketType::LINK_NORMAL);
-  SOCKET_IN_FLOAT(surface_mix_weight, "SurfaceMixWeight", 0.0f, SocketType::SVM_INTERNAL);
-
-  static NodeEnum distribution_enum;
-  distribution_enum.insert("sharp", CLOSURE_BSDF_REFLECTION_ID);
-  distribution_enum.insert("beckmann", CLOSURE_BSDF_MICROFACET_BECKMANN_ID);
-  distribution_enum.insert("ggx", CLOSURE_BSDF_MICROFACET_GGX_ID);
-  distribution_enum.insert("ashikhmin_shirley", CLOSURE_BSDF_ASHIKHMIN_SHIRLEY_ID);
-  distribution_enum.insert("Multiscatter GGX", CLOSURE_BSDF_MICROFACET_MULTI_GGX_ID);
-  SOCKET_ENUM(distribution, "Distribution", distribution_enum, CLOSURE_BSDF_MICROFACET_GGX_ID);
-  SOCKET_IN_FLOAT(roughness, "Roughness", 0.5f);
-
-  SOCKET_OUT_CLOSURE(BSDF, "BSDF");
-
-  return type;
-}
-
-GlossyBsdfNode::GlossyBsdfNode() : BsdfNode(get_node_type())
-{
-  closure = CLOSURE_BSDF_MICROFACET_GGX_ID;
-  distribution_orig = NBUILTIN_CLOSURES;
-}
-
-=======
->>>>>>> ec18e11c
 void GlossyBsdfNode::simplify_settings(Scene *scene)
 {
   /* If the anisotropy is close enough to zero, fall back to the isotropic case. */
@@ -3610,17 +3561,9 @@
   SOCKET_IN_SPECTRUM(color, "Color", make_float3(0.017513f, 0.005763f, 0.002059f));
   SOCKET_IN_FLOAT(melanin, "Melanin", 0.8f);
   SOCKET_IN_FLOAT(melanin_redness, "Melanin Redness", 1.0f);
-<<<<<<< HEAD
   SOCKET_IN_SPECTRUM(tint, "Tint", make_float3(1.f, 1.f, 1.f));
-  SOCKET_IN_VECTOR(absorption_coefficient,
-                   "Absorption Coefficient",
-                   make_float3(0.245531f, 0.52f, 1.365f),
-                   SocketType::VECTOR);
-=======
-  SOCKET_IN_COLOR(tint, "Tint", make_float3(1.f, 1.f, 1.f));
   SOCKET_IN_VECTOR(
       absorption_coefficient, "Absorption Coefficient", make_float3(0.245531f, 0.52f, 1.365f));
->>>>>>> ec18e11c
 
   SOCKET_IN_FLOAT(offset, "Offset", 2.f * M_PI_F / 180.f);
   SOCKET_IN_FLOAT(roughness, "Roughness", 0.3f);
@@ -7662,9 +7605,7 @@
   return type;
 }
 
-RGBToSpectrumNode::RGBToSpectrumNode() : ShaderNode(get_node_type())
-{
-}
+RGBToSpectrumNode::RGBToSpectrumNode() : ShaderNode(get_node_type()) {}
 
 void RGBToSpectrumNode::compile(SVMCompiler &compiler)
 {
