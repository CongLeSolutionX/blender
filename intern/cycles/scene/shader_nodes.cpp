--- conflicted
+++ resolved
@@ -2717,19 +2717,11 @@
               subsurface_method_enum,
               CLOSURE_BSSRDF_RANDOM_WALK_ID);
 
-<<<<<<< HEAD
   SOCKET_IN_SPECTRUM(base_color, "Base Color", make_float3(0.8f));
-  SOCKET_IN_SPECTRUM(subsurface_color, "Subsurface Color", make_float3(0.8f));
-  SOCKET_IN_FLOAT(metallic, "Metallic", 0.0f);
-  SOCKET_IN_FLOAT(subsurface, "Subsurface", 0.0f);
-  SOCKET_IN_SPECTRUM(subsurface_radius, "Subsurface Radius", make_float3(0.1f));
-=======
-  SOCKET_IN_COLOR(base_color, "Base Color", make_float3(0.8f, 0.8f, 0.8f))
   SOCKET_IN_FLOAT(metallic, "Metallic", 0.0f);
   SOCKET_IN_FLOAT(subsurface, "Subsurface", 0.0f);
   SOCKET_IN_FLOAT(subsurface_scale, "Subsurface Scale", 0.1f);
-  SOCKET_IN_VECTOR(subsurface_radius, "Subsurface Radius", make_float3(0.1f, 0.1f, 0.1f));
->>>>>>> 3df2856f
+  SOCKET_IN_SPECTRUM(subsurface_radius, "Subsurface Radius", make_float3(0.1f));
   SOCKET_IN_FLOAT(subsurface_ior, "Subsurface IOR", 1.4f);
   SOCKET_IN_FLOAT(subsurface_anisotropy, "Subsurface Anisotropy", 0.0f);
   SOCKET_IN_FLOAT(specular, "Specular", 0.0f);
@@ -2738,21 +2730,16 @@
   SOCKET_IN_FLOAT(anisotropic, "Anisotropic", 0.0f);
   SOCKET_IN_FLOAT(sheen, "Sheen", 0.0f);
   SOCKET_IN_FLOAT(sheen_roughness, "Sheen Roughness", 0.5f);
-  SOCKET_IN_COLOR(sheen_tint, "Sheen Tint", one_float3());
+  SOCKET_IN_SPECTRUM(sheen_tint, "Sheen Tint", one_float3());
   SOCKET_IN_FLOAT(coat, "Coat", 0.0f);
   SOCKET_IN_FLOAT(coat_roughness, "Coat Roughness", 0.03f);
   SOCKET_IN_FLOAT(coat_ior, "Coat IOR", 1.5f);
-  SOCKET_IN_COLOR(coat_tint, "Coat Tint", one_float3());
+  SOCKET_IN_SPECTRUM(coat_tint, "Coat Tint", one_float3());
   SOCKET_IN_FLOAT(ior, "IOR", 0.0f);
   SOCKET_IN_FLOAT(transmission, "Transmission", 0.0f);
   SOCKET_IN_FLOAT(anisotropic_rotation, "Anisotropic Rotation", 0.0f);
-<<<<<<< HEAD
-  SOCKET_IN_SPECTRUM(emission, "Emission", zero_float3());
-  SOCKET_IN_FLOAT(emission_strength, "Emission Strength", 1.0f);
-=======
-  SOCKET_IN_COLOR(emission, "Emission", one_float3());
+  SOCKET_IN_SPECTRUM(emission, "Emission", one_float3());
   SOCKET_IN_FLOAT(emission_strength, "Emission Strength", 0.0f);
->>>>>>> 3df2856f
   SOCKET_IN_FLOAT(alpha, "Alpha", 1.0f);
   SOCKET_IN_NORMAL(normal, "Normal", zero_float3(), SocketType::LINK_NORMAL);
   SOCKET_IN_NORMAL(coat_normal, "Coat Normal", zero_float3(), SocketType::LINK_NORMAL);
@@ -3601,12 +3588,7 @@
 {
   NodeType *type = NodeType::add("hair_bsdf", create, NodeType::SHADER);
 
-<<<<<<< HEAD
-  SOCKET_IN_SPECTRUM(color, "Color", make_float3(0.8f, 0.8f, 0.8f));
-  SOCKET_IN_NORMAL(normal, "Normal", zero_float3(), SocketType::LINK_NORMAL);
-=======
-  SOCKET_IN_COLOR(color, "Color", make_float3(0.8f, 0.8f, 0.8f));
->>>>>>> 3df2856f
+  SOCKET_IN_SPECTRUM(color, "Color", make_float3(0.8f));
   SOCKET_IN_FLOAT(surface_mix_weight, "SurfaceMixWeight", 0.0f, SocketType::SVM_INTERNAL);
 
   static NodeEnum component_enum;
