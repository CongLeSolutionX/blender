--- conflicted
+++ resolved
@@ -267,14 +267,10 @@
         add_node(NODE_VALUE_F, node->get_int(input->socket_type), input->stack_offset);
       }
       else if (input->type() == SocketType::VECTOR || input->type() == SocketType::NORMAL ||
-<<<<<<< HEAD
                input->type() == SocketType::POINT || input->type() == SocketType::COLOR ||
                (input->type() == SocketType::SPECTRUM &&
-                !!this->scene->integrator->get_use_spectral_rendering())) {
-=======
-               input->type() == SocketType::POINT || input->type() == SocketType::COLOR)
+                !!this->scene->integrator->get_use_spectral_rendering()))
       {
->>>>>>> ec18e11c
 
         add_node(NODE_VALUE_V, input->stack_offset);
         add_node(NODE_VALUE_V, node->get_float3(input->socket_type));
