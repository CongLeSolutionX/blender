# SPDX-FileCopyrightText: 2011-2022 Blender Foundation
#
# SPDX-License-Identifier: Apache-2.0

remove_extra_strict_flags()

set(INC
  ..
)

set(INC_SYS

)

set(SRC_KERNEL_DEVICE_CPU
  device/cpu/kernel.cpp
  device/cpu/kernel_sse42.cpp
  device/cpu/kernel_avx2.cpp
)

set(SRC_KERNEL_DEVICE_CUDA
  device/cuda/kernel.cu
)

set(SRC_KERNEL_DEVICE_HIP
  device/hip/kernel.cpp
)

set(SRC_KERNEL_DEVICE_HIPRT
  device/hiprt/kernel.cpp
)

set(SRC_KERNEL_DEVICE_METAL
  device/metal/kernel.metal
)

set(SRC_KERNEL_DEVICE_OPTIX
  device/optix/kernel.cu
  device/optix/kernel_shader_raytrace.cu
)

if(WITH_CYCLES_OSL)
  math(EXPR OSL_LIBRARY_VERSION_CODE "${OSL_LIBRARY_VERSION_MAJOR} * 10000 + ${OSL_LIBRARY_VERSION_MINOR} * 100 + ${OSL_LIBRARY_VERSION_PATCH}")

  if(OSL_LIBRARY_VERSION_CODE GREATER_EQUAL 11300)
    set(SRC_KERNEL_DEVICE_OPTIX
      ${SRC_KERNEL_DEVICE_OPTIX}
      osl/services_optix.cu
      device/optix/kernel_osl.cu
    )
  endif()
endif()

set(SRC_KERNEL_DEVICE_ONEAPI
  device/oneapi/kernel.cpp
)

set(SRC_KERNEL_DEVICE_CPU_HEADERS
  device/cpu/bvh.h
  device/cpu/compat.h
  device/cpu/image.h
  device/cpu/globals.h
  device/cpu/kernel.h
  device/cpu/kernel_arch.h
  device/cpu/kernel_arch_impl.h
)
set(SRC_KERNEL_DEVICE_GPU_HEADERS
  device/gpu/image.h
  device/gpu/kernel.h
  device/gpu/parallel_active_index.h
  device/gpu/parallel_prefix_sum.h
  device/gpu/parallel_sorted_index.h
  device/gpu/work_stealing.h
)

set(SRC_KERNEL_DEVICE_CUDA_HEADERS
  device/cuda/compat.h
  device/cuda/config.h
  device/cuda/globals.h
)

set(SRC_KERNEL_DEVICE_HIP_HEADERS
  device/hip/compat.h
  device/hip/config.h
  device/hip/globals.h
)

set(SRC_KERNEL_DEVICE_HIPRT_HEADERS
  device/hiprt/bvh.h
  device/hiprt/common.h
  device/hiprt/globals.h
  device/hiprt/hiprt_kernels.h
)

set(SRC_KERNEL_DEVICE_HIPRT_SDK
  hiprt/impl/Aabb.h
  hiprt/impl/BvhNode.h
  hiprt/impl/Geometry.h
  hiprt/impl/hiprt_device_impl.h
  hiprt/impl/hiprt_kernels_bitcode.h
  hiprt/impl/Instance.h
  hiprt/impl/Math.h
  hiprt/impl/QrDecomposition.h
  hiprt/impl/Quaternion.h
  hiprt/impl/Scene.h
  hiprt/impl/Transform.h
  hiprt/impl/Triangle.h
)

set(SRC_KERNEL_DEVICE_HIPRT_SDK_HEADERS
  hiprt/hiprt_common.h
  hiprt/hiprt_device.h
  hiprt/hiprt_types.h
  hiprt/hiprt_vec.h
)

set(SRC_KERNEL_DEVICE_OPTIX_HEADERS
  device/optix/bvh.h
  device/optix/compat.h
  device/optix/globals.h
)

set(SRC_KERNEL_DEVICE_METAL_HEADERS
  device/metal/bvh.h
  device/metal/compat.h
  device/metal/context_begin.h
  device/metal/context_end.h
  device/metal/function_constants.h
  device/metal/globals.h
)

set(SRC_KERNEL_DEVICE_ONEAPI_HEADERS
  device/oneapi/compat.h
  device/oneapi/context_begin.h
  device/oneapi/context_end.h
  device/oneapi/context_intersect_begin.h
  device/oneapi/context_intersect_end.h
  device/oneapi/globals.h
  device/oneapi/image.h
  device/oneapi/kernel.h
  device/oneapi/kernel_templates.h
  device/cpu/bvh.h
)

set(SRC_KERNEL_CLOSURE_HEADERS
  closure/alloc.h
  closure/bsdf.h
  closure/bsdf_ashikhmin_velvet.h
  closure/bsdf_diffuse.h
  closure/bsdf_diffuse_ramp.h
  closure/bsdf_microfacet.h
  closure/bsdf_oren_nayar.h
  closure/bsdf_phong_ramp.h
  closure/bsdf_ray_portal.h
  closure/bsdf_sheen.h
  closure/bsdf_toon.h
  closure/bsdf_transparent.h
  closure/bsdf_util.h
  closure/bsdf_ashikhmin_shirley.h
  closure/bsdf_hair.h
  closure/bssrdf.h
  closure/emissive.h
  closure/volume.h
  closure/bsdf_principled_hair_chiang.h
  closure/bsdf_principled_hair_huang.h
)

set(SRC_KERNEL_SVM_HEADERS
  svm/svm.h
  svm/ao.h
  svm/aov.h
  svm/attribute.h
  svm/bevel.h
  svm/blackbody.h
  svm/bump.h
  svm/camera.h
  svm/clamp.h
  svm/closure.h
  svm/convert.h
  svm/checker.h
  svm/color_util.h
  svm/brick.h
  svm/displace.h
  svm/fresnel.h
  svm/wireframe.h
  svm/wavelength.h
  svm/gabor.h
  svm/gamma.h
  svm/brightness.h
  svm/geometry.h
  svm/gradient.h
  svm/hsv.h
  svm/ies.h
  svm/image.h
  svm/invert.h
  svm/light_path.h
  svm/magic.h
  svm/map_range.h
  svm/mapping.h
  svm/mapping_util.h
  svm/math.h
  svm/math_util.h
  svm/mix.h
  svm/node_types_template.h
  svm/noise.h
  svm/noisetex.h
  svm/normal.h
  svm/ramp.h
  svm/ramp_util.h
  svm/sepcomb_color.h
  svm/sepcomb_hsv.h
  svm/sepcomb_vector.h
  svm/sky.h
  svm/tex_coord.h
  svm/fractal_noise.h
  svm/types.h
  svm/value.h
  svm/vector_rotate.h
  svm/vector_transform.h
  svm/voronoi.h
  svm/voxel.h
  svm/wave.h
  svm/white_noise.h
  svm/vertex_color.h
)

if(WITH_CYCLES_OSL)
  set(SRC_KERNEL_OSL_HEADERS
    osl/osl.h
    osl/closures_setup.h
    osl/closures_template.h
    osl/services_gpu.h
    osl/types.h
  )
endif()

set(SRC_KERNEL_GEOM_HEADERS
  geom/geom.h
  geom/attribute.h
  geom/curve.h
  geom/curve_intersect.h
  geom/motion_curve.h
  geom/motion_point.h
  geom/motion_triangle.h
  geom/motion_triangle_intersect.h
  geom/motion_triangle_shader.h
  geom/object.h
  geom/patch.h
  geom/point.h
  geom/point_intersect.h
  geom/primitive.h
  geom/shader_data.h
  geom/subd_triangle.h
  geom/triangle.h
  geom/triangle_intersect.h
  geom/volume.h
)

set(SRC_KERNEL_BAKE_HEADERS
  bake/bake.h
)

set(SRC_KERNEL_BVH_HEADERS
  bvh/bvh.h
  bvh/nodes.h
  bvh/shadow_all.h
  bvh/local.h
  bvh/traversal.h
  bvh/types.h
  bvh/util.h
  bvh/volume.h
  bvh/volume_all.h
)

set(SRC_KERNEL_CAMERA_HEADERS
  camera/camera.h
  camera/projection.h
)

set(SRC_KERNEL_FILM_HEADERS
  film/adaptive_sampling.h
  film/aov_passes.h
  film/data_passes.h
  film/denoising_passes.h
  film/cryptomatte_passes.h
  film/light_passes.h
  film/read.h
  film/write.h
)

set(SRC_KERNEL_INTEGRATOR_HEADERS
  integrator/displacement_shader.h
  integrator/init_from_bake.h
  integrator/init_from_camera.h
  integrator/intersect_dedicated_light.h
  integrator/intersect_closest.h
  integrator/intersect_shadow.h
  integrator/intersect_subsurface.h
  integrator/intersect_volume_stack.h
  integrator/guiding.h
  integrator/megakernel.h
  integrator/mnee.h
  integrator/path_state.h
  integrator/shade_background.h
  integrator/shade_light.h
  integrator/shade_shadow.h
  integrator/shade_surface.h
  integrator/shade_volume.h
  integrator/shade_dedicated_light.h
  integrator/shadow_catcher.h
  integrator/shadow_linking.h
  integrator/shadow_state_template.h
  integrator/state_flow.h
  integrator/state.h
  integrator/state_template.h
  integrator/state_util.h
  integrator/subsurface_disk.h
  integrator/subsurface.h
  integrator/subsurface_random_walk.h
  integrator/surface_shader.h
  integrator/volume_shader.h
  integrator/volume_stack.h
)

set(SRC_KERNEL_LIGHT_HEADERS
  light/area.h
  light/background.h
  light/common.h
  light/distant.h
  light/distribution.h
  light/light.h
  light/point.h
  light/sample.h
  light/spot.h
  light/tree.h
  light/triangle.h
)

set(SRC_KERNEL_SAMPLE_HEADERS
  sample/lcg.h
  sample/mapping.h
  sample/mis.h
  sample/pattern.h
  sample/sobol_burley.h
  sample/tabulated_sobol.h
  sample/util.h
)

set(SRC_KERNEL_UTIL_HEADERS
  util/color.h
  util/differential.h
  util/ies.h
  util/lookup_table.h
  util/nanovdb.h
  util/profiling.h
)

set(SRC_KERNEL_TYPES_HEADERS
  data_arrays.h
  data_template.h
  tables.h
  types.h
)

set(SRC_KERNEL_HEADERS
  ${SRC_KERNEL_BAKE_HEADERS}
  ${SRC_KERNEL_BVH_HEADERS}
  ${SRC_KERNEL_CAMERA_HEADERS}
  ${SRC_KERNEL_CLOSURE_HEADERS}
  ${SRC_KERNEL_FILM_HEADERS}
  ${SRC_KERNEL_GEOM_HEADERS}
  ${SRC_KERNEL_INTEGRATOR_HEADERS}
  ${SRC_KERNEL_LIGHT_HEADERS}
  ${SRC_KERNEL_OSL_HEADERS}
  ${SRC_KERNEL_SAMPLE_HEADERS}
  ${SRC_KERNEL_SVM_HEADERS}
  ${SRC_KERNEL_TYPES_HEADERS}
  ${SRC_KERNEL_UTIL_HEADERS}
)

set(SRC_UTIL_HEADERS
  ../util/atomic.h
  ../util/color.h
  ../util/defines.h
  ../util/half.h
  ../util/hash.h
  ../util/math.h
  ../util/math_fast.h
  ../util/math_intersect.h
  ../util/math_float2.h
  ../util/math_float3.h
  ../util/math_float4.h
  ../util/math_float8.h
  ../util/math_int2.h
  ../util/math_int3.h
  ../util/math_int4.h
  ../util/math_int8.h
  ../util/math_matrix.h
  ../util/projection.h
  ../util/rect.h
  ../util/static_assert.h
  ../util/transform.h
  ../util/transform_inverse.h
  ../util/texture.h
  ../util/types.h
  ../util/types_float2.h
  ../util/types_float2_impl.h
  ../util/types_float3.h
  ../util/types_float3_impl.h
  ../util/types_float4.h
  ../util/types_float4_impl.h
  ../util/types_float8.h
  ../util/types_float8_impl.h
  ../util/types_int2.h
  ../util/types_int2_impl.h
  ../util/types_int3.h
  ../util/types_int3_impl.h
  ../util/types_int4.h
  ../util/types_int4_impl.h
  ../util/types_int8.h
  ../util/types_int8_impl.h
  ../util/types_spectrum.h
  ../util/types_uchar2.h
  ../util/types_uchar2_impl.h
  ../util/types_uchar3.h
  ../util/types_uchar3_impl.h
  ../util/types_uchar4.h
  ../util/types_uchar4_impl.h
  ../util/types_uint2.h
  ../util/types_uint2_impl.h
  ../util/types_uint3.h
  ../util/types_uint3_impl.h
  ../util/types_uint4.h
  ../util/types_uint4_impl.h
  ../util/types_ushort4.h
)

set(LIB

)

# Zstd compressor for kernels
add_executable(zstd_compress ../cmake/zstd_compress.cpp)
target_include_directories(zstd_compress SYSTEM PRIVATE ${ZSTD_INCLUDE_DIRS})
target_link_libraries(zstd_compress ${ZSTD_LIBRARIES} ${PTHREADS_LIBRARIES})

if(NOT WITH_BLENDER)
  # For the Cycles standalone put libraries next to the Cycles application.
  set(cycles_kernel_runtime_lib_target_path ${CYCLES_INSTALL_PATH})
else()
  # For Blender put the libraries next to the Blender executable.
  #
  # Note that the installation path in the delayed_install is relative to the versioned folder,
  # which means we need to go one level up.
  set(cycles_kernel_runtime_lib_target_path "../")
endif()

if(UNIX AND NOT APPLE)
    set(cycles_kernel_runtime_lib_target_path ${cycles_kernel_runtime_lib_target_path}/lib)
endif()

# CUDA module

if(WITH_CYCLES_CUDA_BINARIES)
  # 64 bit only
  set(CUDA_BITS 64)

  # CUDA version
  execute_process(COMMAND ${CUDA_NVCC_EXECUTABLE} "--version" OUTPUT_VARIABLE NVCC_OUT)
  string(REGEX REPLACE ".*release ([0-9]+)\\.([0-9]+).*" "\\1" CUDA_VERSION_MAJOR "${NVCC_OUT}")
  string(REGEX REPLACE ".*release ([0-9]+)\\.([0-9]+).*" "\\2" CUDA_VERSION_MINOR "${NVCC_OUT}")
  set(CUDA_VERSION "${CUDA_VERSION_MAJOR}${CUDA_VERSION_MINOR}")

  # warn for other versions
  if((CUDA_VERSION STREQUAL "101") OR
     (CUDA_VERSION STREQUAL "102") OR
     (CUDA_VERSION_MAJOR STREQUAL "11") OR
     (CUDA_VERSION_MAJOR STREQUAL "12"))
  else()
    message(WARNING
      "CUDA version ${CUDA_VERSION_MAJOR}.${CUDA_VERSION_MINOR} detected, "
      "build may succeed but only CUDA 12, 11, 10.2 and 10.1 have been tested")
  endif()

  # build for each arch
  set(cuda_sources device/cuda/kernel.cu
    ${SRC_KERNEL_HEADERS}
    ${SRC_KERNEL_DEVICE_GPU_HEADERS}
    ${SRC_KERNEL_DEVICE_CUDA_HEADERS}
    ${SRC_UTIL_HEADERS}
  )
  set(cuda_cubins)

  macro(CYCLES_CUDA_KERNEL_ADD arch prev_arch name flags sources experimental)
    if(${arch} MATCHES "compute_.*")
      set(format "ptx")
    else()
      set(format "cubin")
    endif()
    set(cuda_file ${name}_${arch}.${format})
    set(cuda_file_compressed ${cuda_file}.zst)

    set(kernel_sources ${sources})
    if(NOT ${prev_arch} STREQUAL "none")
      if(${prev_arch} MATCHES "compute_.*")
        set(kernel_sources ${kernel_sources} ${name}_${prev_arch}.ptx)
      else()
        set(kernel_sources ${kernel_sources} ${name}_${prev_arch}.cubin)
      endif()
    endif()

    set(cuda_kernel_src "/device/cuda/${name}.cu")

    set(cuda_flags ${flags}
      -D CCL_NAMESPACE_BEGIN=
      -D CCL_NAMESPACE_END=
      -D NVCC
      -m ${CUDA_BITS}
      -I ${CMAKE_CURRENT_SOURCE_DIR}/..
      -I ${CMAKE_CURRENT_SOURCE_DIR}/device/cuda
      --use_fast_math
      -o ${CMAKE_CURRENT_BINARY_DIR}/${cuda_file}
      -Wno-deprecated-gpu-targets)

    if(CUDA_HOST_COMPILER)
      set(cuda_flags ${cuda_flags}
        -ccbin="${CUDA_HOST_COMPILER}")
    endif()

    if(WITH_NANOVDB)
      set(cuda_flags ${cuda_flags}
        -D WITH_NANOVDB)
    endif()

    if(WITH_CYCLES_DEBUG)
      set(cuda_flags ${cuda_flags} -D WITH_CYCLES_DEBUG)
      set(cuda_flags ${cuda_flags} --ptxas-options="-v")
    endif()

    if(${cuda_version} GREATER_EQUAL 110)
      # Helps with compatibility when using recent clang host compiler.
      set(cuda_flags ${cuda_flags} -std=c++17)
    endif()

    set(_cuda_nvcc_args
          -arch=${arch}
          ${CUDA_NVCC_FLAGS}
          --${format}
          ${CMAKE_CURRENT_SOURCE_DIR}${cuda_kernel_src}
          ${cuda_flags})

    if(WITH_COMPILER_CCACHE AND CCACHE_PROGRAM)
      add_custom_command(
        OUTPUT ${cuda_file}
        COMMAND ${CCACHE_PROGRAM} ${cuda_nvcc_executable} ${_cuda_nvcc_args}
        DEPENDS ${kernel_sources})
    else()
      add_custom_command(
        OUTPUT ${cuda_file}
        COMMAND ${cuda_nvcc_executable} ${_cuda_nvcc_args}
        DEPENDS ${kernel_sources})
    endif()

    add_custom_command(
      OUTPUT ${cuda_file_compressed}
      COMMAND "$<TARGET_FILE:zstd_compress>" ${cuda_file} ${cuda_file_compressed}
      DEPENDS ${cuda_file})

    unset(_cuda_nvcc_args)
    delayed_install("${CMAKE_CURRENT_BINARY_DIR}" "${cuda_file_compressed}" ${CYCLES_INSTALL_PATH}/lib)
    list(APPEND cuda_cubins ${cuda_file_compressed})

    unset(cuda_debug_flags)
  endmacro()

  set(prev_arch "none")
  foreach(arch ${CYCLES_CUDA_BINARIES_ARCH})
    if(${arch} MATCHES ".*_2.")
      message(STATUS "CUDA binaries for ${arch} are no longer supported, skipped.")
    elseif(${arch} MATCHES ".*_30")
      if(DEFINED CUDA10_NVCC_EXECUTABLE)
        set(cuda_nvcc_executable ${CUDA10_NVCC_EXECUTABLE})
        set(cuda_toolkit_root_dir ${CUDA10_TOOLKIT_ROOT_DIR})
        set(cuda_version 100)
      elseif("${CUDA_VERSION}" LESS 110) # Support for sm_30 was removed in CUDA 11
        set(cuda_nvcc_executable ${CUDA_NVCC_EXECUTABLE})
        set(cuda_toolkit_root_dir ${CUDA_TOOLKIT_ROOT_DIR})
        set(cuda_version ${CUDA_VERSION})
      else()
        message(STATUS "CUDA binaries for ${arch} require CUDA 10 or earlier, skipped.")
      endif()
    elseif(${arch} MATCHES ".*_3.")
      if(DEFINED CUDA11_NVCC_EXECUTABLE)
        set(cuda_nvcc_executable ${CUDA11_NVCC_EXECUTABLE})
        set(cuda_toolkit_root_dir ${CUDA11_TOOLKIT_ROOT_DIR})
        set(cuda_version 110)
      elseif("${CUDA_VERSION}" LESS 120) # Support for sm_35, sm_37 was removed in CUDA 12
        set(cuda_nvcc_executable ${CUDA_NVCC_EXECUTABLE})
        set(cuda_toolkit_root_dir ${CUDA_TOOLKIT_ROOT_DIR})
        set(cuda_version ${CUDA_VERSION})
      else()
        message(STATUS "CUDA binaries for ${arch} require CUDA 11 or earlier, skipped.")
      endif()
    elseif(${arch} MATCHES ".*_7." AND "${CUDA_VERSION}" LESS 100)
      message(STATUS "CUDA binaries for ${arch} require CUDA 10.0+, skipped.")
    elseif(${arch} MATCHES ".*_8.")
      if("${CUDA_VERSION}" GREATER_EQUAL 111) # Support for sm_86 was introduced in CUDA 11
        set(cuda_nvcc_executable ${CUDA_NVCC_EXECUTABLE})
        set(cuda_toolkit_root_dir ${CUDA_TOOLKIT_ROOT_DIR})
        set(cuda_version ${CUDA_VERSION})
      elseif(DEFINED CUDA11_NVCC_EXECUTABLE)
        set(cuda_nvcc_executable ${CUDA11_NVCC_EXECUTABLE})
        set(cuda_toolkit_root_dir ${CUDA11_TOOLKIT_ROOT_DIR})
        set(cuda_version 110)
      else()
        message(STATUS "CUDA binaries for ${arch} require CUDA 11.1+, skipped.")
      endif()
    else()
      set(cuda_nvcc_executable ${CUDA_NVCC_EXECUTABLE})
      set(cuda_toolkit_root_dir ${CUDA_TOOLKIT_ROOT_DIR})
      set(cuda_version ${CUDA_VERSION})
    endif()
    if(DEFINED cuda_nvcc_executable AND DEFINED cuda_toolkit_root_dir)
      # Compile regular kernel
      cycles_cuda_kernel_add(${arch} ${prev_arch} kernel "" "${cuda_sources}" FALSE)

      if(WITH_CYCLES_CUDA_BUILD_SERIAL)
        set(prev_arch ${arch})
      endif()

      unset(cuda_nvcc_executable)
      unset(cuda_toolkit_root_dir)
    endif()
  endforeach()

  add_custom_target(cycles_kernel_cuda ALL DEPENDS ${cuda_cubins})
  cycles_set_solution_folder(cycles_kernel_cuda)
endif()

# HIP module

if(WITH_CYCLES_HIP_BINARIES AND WITH_CYCLES_DEVICE_HIP)
  # build for each arch
  set(hip_sources device/hip/kernel.cpp
    ${SRC_KERNEL_HEADERS}
    ${SRC_KERNEL_DEVICE_GPU_HEADERS}
    ${SRC_KERNEL_DEVICE_HIP_HEADERS}
    ${SRC_UTIL_HEADERS}
  )
  set(hip_fatbins)

  macro(CYCLES_HIP_KERNEL_ADD arch name flags sources experimental)
    set(format "fatbin")
    set(hip_file ${name}_${arch}.${format})
    set(hip_file_compressed ${hip_file}.zst)
    set(kernel_sources ${sources})

    set(hip_kernel_src "/device/hip/${name}.cpp")

    if(WIN32)
      set(hip_command ${CMAKE_COMMAND})
      set(hip_flags
        -E env "HIP_PATH=${HIP_ROOT_DIR}"
        ${HIP_HIPCC_EXECUTABLE}.bat)
    else()
      set(hip_command ${HIP_HIPCC_EXECUTABLE})
      set(hip_flags)
    endif()

    # There's a bug in the compiler causing some scenes to fail to render on Vega cards
    # A workaround currently is to set -O1 opt level during kernel compilation for these
    # cards Remove this when a newer compiler is available with fixes.
    if(WIN32 AND (${arch} MATCHES "gfx90[a-z0-9]+"))
      set(hip_opt_flags "-O1")
    else()
      set(hip_opt_flags)
    endif()

    set(hip_flags
      ${hip_flags}
      --offload-arch=${arch}
      ${HIP_HIPCC_FLAGS}
      --genco
      ${CMAKE_CURRENT_SOURCE_DIR}${hip_kernel_src}
      ${flags}
      -D CCL_NAMESPACE_BEGIN=
      -D CCL_NAMESPACE_END=
      -D HIPCC
      -I ${CMAKE_CURRENT_SOURCE_DIR}/..
      -I ${CMAKE_CURRENT_SOURCE_DIR}/device/hip
      -Wno-parentheses-equality
      -Wno-unused-value
      -ffast-math
      ${hip_opt_flags}
      -o ${CMAKE_CURRENT_BINARY_DIR}/${hip_file})

    if(WITH_NANOVDB)
      set(hip_flags ${hip_flags}
        -D WITH_NANOVDB)
    endif()

    if(WITH_CYCLES_DEBUG)
      set(hip_flags ${hip_flags} -D WITH_CYCLES_DEBUG)
    endif()

    add_custom_command(
      OUTPUT ${hip_file}
      COMMAND ${hip_command} ${hip_flags}
      DEPENDS ${kernel_sources})
    add_custom_command(
      OUTPUT ${hip_file_compressed}
      COMMAND "$<TARGET_FILE:zstd_compress>" ${hip_file} ${hip_file_compressed}
      DEPENDS ${hip_file})
    delayed_install("${CMAKE_CURRENT_BINARY_DIR}" "${hip_file_compressed}" ${CYCLES_INSTALL_PATH}/lib)
    list(APPEND hip_fatbins ${hip_file_compressed})
  endmacro()

  foreach(arch ${CYCLES_HIP_BINARIES_ARCH})
    # Compile regular kernel
    cycles_hip_kernel_add(${arch} kernel "" "${hip_sources}" FALSE)
  endforeach()

  add_custom_target(cycles_kernel_hip ALL DEPENDS ${hip_fatbins})
  cycles_set_solution_folder(cycles_kernel_hip)
endif()

# HIP RT module

if(WITH_CYCLES_DEVICE_HIPRT)
  set(HIPRT_COMPILER_PARALLEL_JOBS 1 CACHE STRING "Number of parallel compiler instances to use for for HIP-RT kernels")
  mark_as_advanced(HIPRT_COMPILER_PARALLEL_JOBS)

  set(bvh_file ${CMAKE_CURRENT_BINARY_DIR}/hiprt${HIPRT_VERSION}_${HIP_VERSION_SHORT}_amd.hipfb)
  set(bvh_file_oro ${CMAKE_CURRENT_BINARY_DIR}/oro_compiled_kernels.hipfb)

  if(WIN32)
    set(hiprt_compile_command ${CMAKE_COMMAND})
    set(hiprt_compile_flags
      -E env "HIP_PATH=${HIP_ROOT_DIR}"
      ${HIP_HIPCC_EXECUTABLE}.bat)
  else()
    set(hiprt_compile_command ${HIP_HIPCC_EXECUTABLE})
    set(hiprt_compile_flags)
  endif()
  set(target_gpus)
  foreach(arch ${CYCLES_HIP_BINARIES_ARCH})
    list(APPEND target_gpus "--offload-arch=${arch}")
  endforeach()
  if(WITH_CYCLES_DEBUG)
    set(hiprt_compile_flags ${hiprt_compile_flags} -D WITH_CYCLES_DEBUG)
  endif()

  set(hiprt_compile_flags_bvh
    ${hiprt_compile_flags}
    ${target_gpus}
    ${HIP_HIPCC_FLAGS}
    -x hip
    ${HIPRT_INCLUDE_DIR}/hiprt/impl/hiprt_kernels.h
    ${flags}
    -D HIPRT_BITCODE_LINKING
    -std=c++17
    -mllvm
    -amdgpu-early-inline-all=false
    -mllvm
    -amdgpu-function-calls=true
    -parallel-jobs=${HIPRT_COMPILER_PARALLEL_JOBS}
    --genco
    -I ${HIPRT_INCLUDE_DIR}
    -Wno-parentheses-equality
    -Wno-unused-value
    -ffast-math
    -o ${bvh_file})

  set(hiprt_compile_flags_bvh_oro
    ${hiprt_compile_flags}
    ${target_gpus}
    ${HIP_HIPCC_FLAGS}
    -x hip
    ${HIPRT_INCLUDE_DIR}/contrib/Orochi/ParallelPrimitives/RadixSortKernels.h
    ${flags}
    -D HIPRT_BITCODE_LINKING
    -std=c++17
    -mllvm
    -amdgpu-early-inline-all=false
    -mllvm
    -amdgpu-function-calls=true
    -parallel-jobs=${HIPRT_COMPILER_PARALLEL_JOBS}
    --genco
    -I ${HIPRT_INCLUDE_DIR}/contrib/Orochi
    -include hip/hip_runtime.h
    -Wno-parentheses-equality
    -Wno-unused-value
    -ffast-math
    -o ${bvh_file_oro})

  add_custom_command(
    OUTPUT  ${bvh_file}
    COMMAND ${hiprt_compile_command} ${hiprt_compile_flags_bvh}
    DEPENDS ${HIPRT_INCLUDE_DIR}/hiprt/impl/hiprt_kernels.h)

  add_custom_command(
    OUTPUT  ${bvh_file_oro}
    COMMAND ${hiprt_compile_command} ${hiprt_compile_flags_bvh_oro}
    DEPENDS ${HIPRT_INCLUDE_DIR}/contrib/Orochi/ParallelPrimitives/RadixSortKernels.h)

  delayed_install("" "${bvh_file}"     ${cycles_kernel_runtime_lib_target_path})
  delayed_install("" "${bvh_file_oro}" ${cycles_kernel_runtime_lib_target_path})

  if(WITH_CYCLES_HIP_BINARIES)
    set(hiprt_sources device/hiprt/kernel.cpp
    ${SRC_KERNEL_HEADERS}
    ${SRC_KERNEL_DEVICE_GPU_HEADERS}
    ${SRC_KERNEL_DEVICE_HIPRT_HEADERS}
    ${SRC_UTIL_HEADERS})

    set(cycles_bitcode_file ${CMAKE_CURRENT_BINARY_DIR}/kernel_rt_gfx.bc)
    set(sdk_bitcode_file ${CMAKE_CURRENT_BINARY_DIR}/hiprt${HIPRT_VERSION}_${HIP_VERSION_SHORT}_amd_lib.bc)
    set(hiprt_file ${CMAKE_CURRENT_BINARY_DIR}/kernel_rt_gfx.hipfb)
    set(hiprt_file_compressed ${hiprt_file}.zst)
    set(kernel_sources ${hiprt_sources})
    set(hiprt_kernel_src "/device/hiprt/kernel.cpp")

    set(hiprt_compile_flags_sdk_bc
      ${hiprt_compile_flags}
      ${target_gpus}
      ${HIP_HIPCC_FLAGS}
      ${flags}
      -x hip
      ${HIPRT_INCLUDE_DIR}/hiprt/impl/hiprt_kernels_bitcode.h
      -D HIPRT_BITCODE_LINKING
      -std=c++17
      -fgpu-rdc
      -c
      --gpu-bundle-output
      -parallel-jobs=${HIPRT_COMPILER_PARALLEL_JOBS}
      -emit-llvm
      -I ${HIPRT_INCLUDE_DIR}
      -Wno-parentheses-equality
      -Wno-unused-value
      -ffast-math
      -o ${sdk_bitcode_file})

  set(hiprt_compile_flags_cycles_bc
    ${hiprt_compile_flags}
    ${target_gpus}
    ${HIP_HIPCC_FLAGS}
    ${CMAKE_CURRENT_SOURCE_DIR}${hiprt_kernel_src}
    ${flags}
    -D CCL_NAMESPACE_BEGIN=
    -D CCL_NAMESPACE_END=
    -D HIPCC
    -D __HIPRT__
    -std=c++17
    -fgpu-rdc
    -c
    --gpu-bundle-output
    -parallel-jobs=${HIPRT_COMPILER_PARALLEL_JOBS}
    -emit-llvm
    -I ${CMAKE_CURRENT_SOURCE_DIR}/..
    -I ${CMAKE_CURRENT_SOURCE_DIR}/device/hiprt
    -I ${HIPRT_INCLUDE_DIR}
    -Wno-parentheses-equality
    -Wno-unused-value
    -ffast-math
<<<<<<< HEAD
    -o ${cycles_bitcode_file})

=======
    -o ${bitcode_file})

  if(WITH_NANOVDB)
    set(hiprt_compile_flags ${hiprt_compile_flags} -D WITH_NANOVDB)
  endif()

  if(WITH_CYCLES_DEBUG)
    set(hiprt_compile_flags ${hiprt_compile_flags} -D WITH_CYCLES_DEBUG)
  endif()
>>>>>>> c0b1091e
  add_custom_command(
    OUTPUT  ${cycles_bitcode_file}
    COMMAND ${hiprt_compile_command} ${hiprt_compile_flags_cycles_bc}
    DEPENDS ${kernel_sources})

  add_custom_command(
    OUTPUT  ${sdk_bitcode_file}
    COMMAND ${hiprt_compile_command} ${hiprt_compile_flags_sdk_bc}
    DEPENDS ${HIPRT_INCLUDE_DIR}/hiprt/impl/hiprt_kernels_bitcode.h)

  if(WIN32)
    set(hiprt_link_command ${CMAKE_COMMAND})
    set(hiprt_link_flags   -E env "HIP_PATH=${HIP_ROOT_DIR}"
      ${HIP_LINKER_EXECUTABLE})
  else()
    set(hiprt_link_command ${HIP_LINKER_EXECUTABLE})
    set(hiprt_link_flags)
  endif()

  set(hiprt_link_flags
    ${hiprt_link_flags}
    ${target_gpus}
    -fgpu-rdc
    --hip-link
    --cuda-device-only
    -parallel-jobs=${HIPRT_COMPILER_PARALLEL_JOBS}
    ${cycles_bitcode_file}
    ${sdk_bitcode_file}
    -o ${hiprt_file})

    add_custom_command(
      OUTPUT  ${hiprt_file}
      COMMAND ${hiprt_link_command} ${hiprt_link_flags}
      DEPENDS ${cycles_bitcode_file} ${sdk_bitcode_file})

    add_custom_command(
      OUTPUT ${hiprt_file_compressed}
      COMMAND "$<TARGET_FILE:zstd_compress>" ${hiprt_file} ${hiprt_file_compressed}
      DEPENDS ${hiprt_file})
    delayed_install("${CMAKE_CURRENT_BINARY_DIR}" "${hiprt_file_compressed}" ${CYCLES_INSTALL_PATH}/lib)

  endif()

  add_custom_target(cycles_kernel_hiprt ALL DEPENDS ${hiprt_file_compressed} ${bvh_file} ${bvh_file_oro})
  cycles_set_solution_folder(cycles_kernel_hiprt)
endif()

# OptiX PTX modules

if(WITH_CYCLES_DEVICE_OPTIX AND WITH_CYCLES_CUDA_BINARIES)
  macro(cycles_optix_kernel_add name input flags)
    set(output "${CMAKE_CURRENT_BINARY_DIR}/${name}.ptx")
    set(output_compressed "${output}.zst")

    set(cuda_flags ${flags}
      -I "${OPTIX_INCLUDE_DIR}"
      -I "${CMAKE_CURRENT_SOURCE_DIR}/.."
      -I "${CMAKE_CURRENT_SOURCE_DIR}/device/cuda"
      --use_fast_math
      -Wno-deprecated-gpu-targets
      -o ${output})

    if(WITH_NANOVDB)
      set(cuda_flags ${cuda_flags}
        -D WITH_NANOVDB)
    endif()
    if(WITH_CYCLES_OSL)
      set(cuda_flags ${cuda_flags}
        -D OSL_LIBRARY_VERSION_CODE=${OSL_LIBRARY_VERSION_CODE})
    endif()

    if(WITH_CYCLES_DEBUG)
      set(cuda_flags ${cuda_flags} -D WITH_CYCLES_DEBUG)
    endif()

    add_custom_command(
      OUTPUT
        ${output}
      DEPENDS
        ${input}
        ${SRC_KERNEL_HEADERS}
        ${SRC_KERNEL_DEVICE_GPU_HEADERS}
        ${SRC_KERNEL_DEVICE_CUDA_HEADERS}
        ${SRC_KERNEL_DEVICE_OPTIX_HEADERS}
        ${SRC_UTIL_HEADERS}
      COMMAND
        ${CUDA_NVCC_EXECUTABLE}
        --ptx
        -arch=sm_50
        ${cuda_flags}
        ${input}
      WORKING_DIRECTORY
        "${CMAKE_CURRENT_SOURCE_DIR}")

    add_custom_command(
      OUTPUT ${output_compressed}
      COMMAND "$<TARGET_FILE:zstd_compress>" ${output} ${output_compressed}
      DEPENDS ${output})

    list(APPEND optix_ptx ${output_compressed})

    delayed_install("${CMAKE_CURRENT_BINARY_DIR}" "${output_compressed}" ${CYCLES_INSTALL_PATH}/lib)
  endmacro()

  cycles_optix_kernel_add(
    kernel_optix
    "device/optix/kernel.cu"
    "")
  cycles_optix_kernel_add(
    kernel_optix_shader_raytrace
    "device/optix/kernel_shader_raytrace.cu"
    "--keep-device-functions")
  if(WITH_CYCLES_OSL AND OSL_LIBRARY_VERSION_CODE GREATER_EQUAL 11300)
    cycles_optix_kernel_add(
      kernel_optix_osl
      "device/optix/kernel_osl.cu"
      "--relocatable-device-code=true")
    cycles_optix_kernel_add(
      kernel_optix_osl_services
      "osl/services_optix.cu"
      "--relocatable-device-code=true")
  endif()

  add_custom_target(cycles_kernel_optix ALL DEPENDS ${optix_ptx})
  cycles_set_solution_folder(cycles_kernel_optix)
endif()

# oneAPI module

if(WITH_CYCLES_DEVICE_ONEAPI)
  if(WITH_CYCLES_ONEAPI_BINARIES)
    set(cycles_kernel_oneapi_lib_suffix "_aot")
  else()
    set(cycles_kernel_oneapi_lib_suffix "_jit")
  endif()

  if(WIN32)
    set(cycles_kernel_oneapi_lib ${CMAKE_CURRENT_BINARY_DIR}/cycles_kernel_oneapi${cycles_kernel_oneapi_lib_suffix}.dll)
    set(cycles_kernel_oneapi_linker_lib ${CMAKE_CURRENT_BINARY_DIR}/cycles_kernel_oneapi${cycles_kernel_oneapi_lib_suffix}.lib)
  else()
    set(cycles_kernel_oneapi_lib ${CMAKE_CURRENT_BINARY_DIR}/libcycles_kernel_oneapi${cycles_kernel_oneapi_lib_suffix}.so)
  endif()

  set(cycles_oneapi_kernel_sources
    ${SRC_KERNEL_DEVICE_ONEAPI}
    ${SRC_KERNEL_HEADERS}
    ${SRC_KERNEL_DEVICE_GPU_HEADERS}
    ${SRC_KERNEL_DEVICE_ONEAPI_HEADERS}
    ${SRC_UTIL_HEADERS}
  )

  set(SYCL_OFFLINE_COMPILER_PARALLEL_JOBS 1 CACHE STRING "Number of parallel compiler instances to use for device binaries compilation (expect ~8GB peak memory usage per instance).")
  mark_as_advanced(SYCL_OFFLINE_COMPILER_PARALLEL_JOBS)

  if(WITH_CYCLES_ONEAPI_BINARIES)
    message(STATUS "${SYCL_OFFLINE_COMPILER_PARALLEL_JOBS} instance(s) of oneAPI offline compiler will be used.")
  endif()
  # SYCL_CPP_FLAGS is a variable that the user can set to pass extra compiler options
  set(sycl_compiler_flags
    ${CMAKE_CURRENT_SOURCE_DIR}/${SRC_KERNEL_DEVICE_ONEAPI}
    -fsycl
    -fsycl-unnamed-lambda
    -fdelayed-template-parsing
    -mllvm -inlinedefault-threshold=250
    -mllvm -inlinehint-threshold=350
    -fsycl-device-code-split=per_kernel
    -fsycl-max-parallel-link-jobs=${SYCL_OFFLINE_COMPILER_PARALLEL_JOBS}
    -shared
    -DWITH_ONEAPI
    -O2
    -fno-fast-math
    -ffp-contract=fast
    -fassociative-math
    -freciprocal-math
    -fno-signed-zeros
    -ffinite-math-only
    -D__KERNEL_LOCAL_ATOMIC_SORT__
    -o"${cycles_kernel_oneapi_lib}"
    -I"${CMAKE_CURRENT_SOURCE_DIR}/.."
    ${SYCL_CPP_FLAGS}
  )

  if(WITH_CYCLES_ONEAPI_HOST_TASK_EXECUTION)
    list(APPEND sycl_compiler_flags -DWITH_ONEAPI_SYCL_HOST_TASK)
  endif()

  # Set defaults for spir64 and spir64_gen options
  if(NOT DEFINED CYCLES_ONEAPI_SYCL_OPTIONS_spir64)
    set(CYCLES_ONEAPI_SYCL_OPTIONS_spir64 "-options '-ze-opt-large-register-file -ze-opt-regular-grf-kernel integrator_intersect -ze-opt-large-grf-kernel shade -ze-opt-no-local-to-generic'")
  endif()
  if(NOT DEFINED CYCLES_ONEAPI_SYCL_OPTIONS_spir64_gen)
    set(CYCLES_ONEAPI_SYCL_OPTIONS_spir64_gen "${CYCLES_ONEAPI_SYCL_OPTIONS_spir64}" CACHE STRING "Extra build options for spir64_gen target")
    mark_as_advanced(CYCLES_ONEAPI_SYCL_OPTIONS_spir64_gen)
  endif()
  # Enable zebin, a graphics binary format with improved compatibility.
  string(PREPEND CYCLES_ONEAPI_SYCL_OPTIONS_spir64_gen "--format zebin ")

  # Host execution won't use GPU binaries, no need to compile them.
  if(WITH_CYCLES_ONEAPI_BINARIES AND NOT WITH_CYCLES_ONEAPI_HOST_TASK_EXECUTION)
    # Add the list of Intel devices to build binaries for.
    foreach(device ${CYCLES_ONEAPI_INTEL_BINARIES_ARCH})
      # Run ocloc ids to test if the device is supported.
      if(WIN32)
        execute_process(
          COMMAND ${OCLOC_INSTALL_DIR}/ocloc.exe ids ${device}
          RESULT_VARIABLE oclocids_ret
          OUTPUT_QUIET
          ERROR_QUIET
        )
      else()
        execute_process(
          COMMAND ${CMAKE_COMMAND}
          -E env "LD_LIBRARY_PATH=${OCLOC_INSTALL_DIR}/lib:${IGC_INSTALL_DIR}/lib"
          ${OCLOC_INSTALL_DIR}/bin/ocloc ids ${device}

          RESULT_VARIABLE oclocids_ret
          OUTPUT_QUIET
          ERROR_QUIET
        )
      endif()
      if(NOT oclocids_ret EQUAL 0)
        list(REMOVE_ITEM CYCLES_ONEAPI_INTEL_BINARIES_ARCH ${device})
        message(STATUS "Cycles oneAPI: binaries for ${device} not supported by Intel Graphics Compiler/ocloc, skipped.")
      endif()
    endforeach()
    list(JOIN CYCLES_ONEAPI_INTEL_BINARIES_ARCH "," gen_devices_string)
    if("${gen_devices_string}" STREQUAL "")
      # Don't compile spir64_gen if no device is targeted
      message(STATUS "Cycles oneAPI: skipping spir64_gen compilation as no devices are targeted.")
      list(REMOVE_ITEM CYCLES_ONEAPI_SYCL_TARGETS spir64_gen)
    else()
      string(PREPEND CYCLES_ONEAPI_SYCL_OPTIONS_spir64_gen "-device ${gen_devices_string} ")
    endif()

    # Iterate over all targest and their options
    list(JOIN CYCLES_ONEAPI_SYCL_TARGETS "," targets_string)
    list(APPEND sycl_compiler_flags -fsycl-targets=${targets_string})
    foreach(target ${CYCLES_ONEAPI_SYCL_TARGETS})
      if(DEFINED CYCLES_ONEAPI_SYCL_OPTIONS_${target})
        list(APPEND sycl_compiler_flags
          "-Xsycl-target-backend=${target} \"${CYCLES_ONEAPI_SYCL_OPTIONS_${target}}\""
        )
      endif()
    endforeach()
  else()
    # If AOT is disabled, build for spir64
    list(APPEND sycl_compiler_flags
      -fsycl-targets=spir64
      "-Xsycl-target-backend=spir64 \"${CYCLES_ONEAPI_SYCL_OPTIONS_spir64}\"")
  endif()

  if(WITH_NANOVDB)
    list(APPEND sycl_compiler_flags
      -DWITH_NANOVDB)
  endif()

  if(WITH_CYCLES_EMBREE AND EMBREE_SYCL_SUPPORT)
    list(APPEND sycl_compiler_flags
      -DWITH_EMBREE
      -DWITH_EMBREE_GPU
      -DEMBREE_MAJOR_VERSION=${EMBREE_MAJOR_VERSION}
      -I"${EMBREE_INCLUDE_DIRS}")

    if(WIN32)
      list(APPEND sycl_compiler_flags
        -ladvapi32.lib
      )
    endif()

    set(next_library_mode "")
    foreach(library ${EMBREE_LIBRARIES})
      string(TOLOWER "${library}" library_lower)
      if(("${library_lower}" STREQUAL "optimized") OR
         ("${library_lower}" STREQUAL "debug"))
        set(next_library_mode "${library_lower}")
      else()
        if(next_library_mode STREQUAL "")
          list(APPEND EMBREE_TBB_LIBRARIES_optimized ${library})
          list(APPEND EMBREE_TBB_LIBRARIES_debug ${library})
        else()
          list(APPEND EMBREE_TBB_LIBRARIES_${next_library_mode} ${library})
        endif()
        set(next_library_mode "")
      endif()
    endforeach()

    foreach(library ${TBB_LIBRARIES})
      string(TOLOWER "${library}" library_lower)
      if(("${library_lower}" STREQUAL "optimized") OR
         ("${library_lower}" STREQUAL "debug"))
        set(next_library_mode "${library_lower}")
      else()
        if(next_library_mode STREQUAL "")
          list(APPEND EMBREE_TBB_LIBRARIES_optimized ${library})
          list(APPEND EMBREE_TBB_LIBRARIES_debug ${library})
        else()
          list(APPEND EMBREE_TBB_LIBRARIES_${next_library_mode} ${library})
        endif()
        set(next_library_mode "")
      endif()
    endforeach()
    list(APPEND sycl_compiler_flags
      "$<$<CONFIG:Release>:${EMBREE_TBB_LIBRARIES_optimized}>"
      "$<$<CONFIG:RelWithDebInfo>:${EMBREE_TBB_LIBRARIES_optimized}>"
      "$<$<CONFIG:MinSizeRel>:${EMBREE_TBB_LIBRARIES_optimized}>"
      "$<$<CONFIG:Debug>:${EMBREE_TBB_LIBRARIES_debug}>"
    )
  endif()

  if(WITH_CYCLES_DEBUG)
    list(APPEND sycl_compiler_flags -DWITH_CYCLES_DEBUG)
  endif()

  get_filename_component(sycl_compiler_root ${SYCL_COMPILER} DIRECTORY)

  if(WIN32) # Add Windows specific compiler flags.
    list(APPEND sycl_compiler_flags
      -fuse-ld=link
      -fms-extensions
      -fms-compatibility
      -D_WINDLL
      -D_MBCS
      -DWIN32
      -D_WINDOWS
      -D_CRT_NONSTDC_NO_DEPRECATE
      -D_CRT_SECURE_NO_DEPRECATE
      -DONEAPI_EXPORT
    )

    string(REPLACE /Redist/ /Tools/ MSVC_TOOLS_DIR ${MSVC_REDIST_DIR})
    # Version Folder between Redist and Tools can mismatch sometimes
    if(NOT EXISTS ${MSVC_TOOLS_DIR})
      get_filename_component(cmake_ar_dir ${CMAKE_AR} DIRECTORY)
      get_filename_component(MSVC_TOOLS_DIR "${cmake_ar_dir}/../../../" ABSOLUTE)
    endif()
    if(CMAKE_VS_WINDOWS_TARGET_PLATFORM_VERSION)
      set(WINDOWS_KIT_DIR ${WINDOWS_KITS_DIR}/Lib/${CMAKE_VS_WINDOWS_TARGET_PLATFORM_VERSION})
    else() # case for Ninja on Windows
      get_filename_component(cmake_mt_dir ${CMAKE_MT} DIRECTORY)
      string(REPLACE /bin/ /Lib/ WINDOWS_KIT_DIR ${cmake_mt_dir})
      get_filename_component(WINDOWS_KIT_DIR "${WINDOWS_KIT_DIR}/../" ABSOLUTE)
    endif()
    list(APPEND sycl_compiler_flags
      -L"${MSVC_TOOLS_DIR}/lib/x64"
      -L"${WINDOWS_KIT_DIR}/um/x64"
      -L"${WINDOWS_KIT_DIR}/ucrt/x64"
    )
  else() # Add Linux specific compiler flags.
    list(APPEND sycl_compiler_flags -fPIC)
    list(APPEND sycl_compiler_flags -fvisibility=hidden)

    # We avoid getting __FAST_MATH__ to be defined when building on CentOS-7 and Rocky-8
    # until the compilation issues it triggers at either AoT or JIT stages gets fixed.
    list(APPEND sycl_compiler_flags -fhonor-nans)

    # add $ORIGIN to cycles_kernel_oneapi.so rpath so libsycl.so and
    # libpi_level_zero.so can be placed next to it and get found.
    list(APPEND sycl_compiler_flags -Wl,-rpath,'$$ORIGIN')
  endif()

  # Create CONFIG specific compiler flags.
  set(sycl_compiler_flags_Release ${sycl_compiler_flags})
  set(sycl_compiler_flags_Debug ${sycl_compiler_flags})
  set(sycl_compiler_flags_RelWithDebInfo ${sycl_compiler_flags})

  list(APPEND sycl_compiler_flags_Release
    -DNDEBUG
  )
  list(APPEND sycl_compiler_flags_RelWithDebInfo
    -DNDEBUG
    -g
  )
  list(APPEND sycl_compiler_flags_Debug
    -g
  )

  if(WIN32)
    list(APPEND sycl_compiler_flags_Debug
      -D_DEBUG
      -nostdlib
      -Xclang --dependent-lib=msvcrtd
    )
    add_custom_command(
      OUTPUT ${cycles_kernel_oneapi_lib} ${cycles_kernel_oneapi_linker_lib}
      COMMAND ${CMAKE_COMMAND} -E env
              "LIB=${sycl_compiler_root}/../lib\;${sycl_compiler_root}/../compiler/lib/intel64_win" # for compiler to find sycl.lib and in case of icpx, libircmt.lib
              "PATH=${OCLOC_INSTALL_DIR}\;${sycl_compiler_root}"
              ${SYCL_COMPILER}
              "$<$<CONFIG:Release>:${sycl_compiler_flags_Release}>"
              "$<$<CONFIG:RelWithDebInfo>:${sycl_compiler_flags_RelWithDebInfo}>"
              "$<$<CONFIG:Debug>:${sycl_compiler_flags_Debug}>"
              "$<$<CONFIG:MinSizeRel>:${sycl_compiler_flags_Release}>"
      COMMAND_EXPAND_LISTS
      DEPENDS ${cycles_oneapi_kernel_sources})
  else()
    if(NOT IGC_INSTALL_DIR)
      get_filename_component(IGC_INSTALL_DIR "${sycl_compiler_root}/../lib/igc" ABSOLUTE)
    endif()
    # The following join/replace operations are to prevent cmake from
    # escaping space chars with backslashes in add_custom_command.
    list(JOIN sycl_compiler_flags_Release " " sycl_compiler_flags_Release_str)
    string(REPLACE " " ";" sycl_compiler_flags_Release_str ${sycl_compiler_flags_Release_str})
    list(JOIN sycl_compiler_flags_RelWithDebInfo " " sycl_compiler_flags_RelWithDebInfo_str)
    string(REPLACE " " ";" sycl_compiler_flags_RelWithDebInfo_str ${sycl_compiler_flags_RelWithDebInfo_str})
    list(JOIN sycl_compiler_flags_Debug " " sycl_compiler_flags_Debug_str)
    string(REPLACE " " ";" sycl_compiler_flags_Debug_str ${sycl_compiler_flags_Debug_str})
    add_custom_command(
      OUTPUT ${cycles_kernel_oneapi_lib}
      COMMAND ${CMAKE_COMMAND} -E env
              "LD_LIBRARY_PATH=${sycl_compiler_root}/../lib:${OCLOC_INSTALL_DIR}/lib:${IGC_INSTALL_DIR}/lib"
              # `$ENV{PATH}` is for compiler to find `ld`.
              "PATH=${OCLOC_INSTALL_DIR}/bin:${sycl_compiler_root}:$ENV{PATH}"
              ${SYCL_COMPILER}
              "$<$<CONFIG:Release>:${sycl_compiler_flags_Release_str}>"
              "$<$<CONFIG:RelWithDebInfo>:${sycl_compiler_flags_RelWithDebInfo_str}>"
              "$<$<CONFIG:Debug>:${sycl_compiler_flags_Debug_str}>"
              "$<$<CONFIG:MinSizeRel>:${sycl_compiler_flags_Release_str}>"
      COMMAND_EXPAND_LISTS
      DEPENDS ${cycles_oneapi_kernel_sources})
  endif()

  # install dynamic libraries required at runtime
  delayed_install("" "${cycles_kernel_oneapi_lib}" ${cycles_kernel_runtime_lib_target_path})

  add_custom_target(cycles_kernel_oneapi ALL DEPENDS ${cycles_kernel_oneapi_lib})
endif()

# OSL module

if(WITH_CYCLES_OSL)
  list(APPEND LIB
    cycles_kernel_osl
  )
  add_subdirectory(osl)
  add_subdirectory(osl/shaders)
endif()

# CPU module

include_directories(${INC})
include_directories(SYSTEM ${INC_SYS})

if(WITH_COMPILER_ASAN)
  if(CMAKE_COMPILER_IS_GNUCC AND (NOT WITH_CYCLES_KERNEL_ASAN))
    # GCC hangs compiling the big kernel files with asan and release, so disable by default.
    string(APPEND CMAKE_CXX_FLAGS_RELWITHDEBINFO " -fno-sanitize=all")
    string(APPEND CMAKE_CXX_FLAGS_DEBUG " -fno-sanitize=vptr")
  elseif(CMAKE_C_COMPILER_ID MATCHES "Clang")
    # With OSL, Cycles disables rtti in some modules, which then breaks at linking
    # when trying to use vptr sanitizer (included into 'undefined' general option).
    string(APPEND CMAKE_CXX_FLAGS_RELWITHDEBINFO " -fno-sanitize=vptr")
    string(APPEND CMAKE_CXX_FLAGS_DEBUG " -fno-sanitize=vptr")
  endif()
endif()

set_source_files_properties(device/cpu/kernel.cpp PROPERTIES COMPILE_FLAGS "${CYCLES_KERNEL_FLAGS}")

if(CXX_HAS_SSE42)
  set_source_files_properties(device/cpu/kernel_sse42.cpp PROPERTIES COMPILE_FLAGS "${CYCLES_SSE42_KERNEL_FLAGS}")
endif()

if(CXX_HAS_AVX2)
  set_source_files_properties(device/cpu/kernel_avx2.cpp PROPERTIES COMPILE_FLAGS "${CYCLES_AVX2_KERNEL_FLAGS}")
endif()

# Warnings to avoid using doubles in the kernel.
if(CMAKE_COMPILER_IS_GNUCXX OR CMAKE_C_COMPILER_ID MATCHES "Clang")
  add_check_cxx_compiler_flags(
    CMAKE_CXX_FLAGS
    _has_cxxflag_float_conversion "-Werror=float-conversion"
    _has_cxxflag_double_promotion "-Werror=double-promotion"
  )
  unset(_has_cxxflag_float_conversion)
  unset(_has_cxxflag_double_promotion)
endif()

cycles_add_library(cycles_kernel "${LIB}"
  ${SRC_KERNEL_DEVICE_CPU}
  ${SRC_KERNEL_DEVICE_CUDA}
  ${SRC_KERNEL_DEVICE_HIP}
  ${SRC_KERNEL_DEVICE_HIPRT}
  ${SRC_KERNEL_DEVICE_OPTIX}
  ${SRC_KERNEL_DEVICE_METAL}
  ${SRC_KERNEL_HEADERS}
  ${SRC_KERNEL_DEVICE_CPU_HEADERS}
  ${SRC_KERNEL_DEVICE_GPU_HEADERS}
  ${SRC_KERNEL_DEVICE_CUDA_HEADERS}
  ${SRC_KERNEL_DEVICE_HIP_HEADERS}
  ${SRC_KERNEL_DEVICE_HIPRT_HEADERS}
  ${SRC_KERNEL_DEVICE_OPTIX_HEADERS}
  ${SRC_KERNEL_DEVICE_METAL_HEADERS}
  ${SRC_KERNEL_DEVICE_ONEAPI_HEADERS}
)

source_group("bake" FILES ${SRC_KERNEL_BAKE_HEADERS})
source_group("bvh" FILES ${SRC_KERNEL_BVH_HEADERS})
source_group("camera" FILES ${SRC_KERNEL_CAMERA_HEADERS})
source_group("closure" FILES ${SRC_KERNEL_CLOSURE_HEADERS})
source_group("device\\cpu" FILES ${SRC_KERNEL_DEVICE_CPU} ${SRC_KERNEL_DEVICE_CPU_HEADERS})
source_group("device\\cuda" FILES ${SRC_KERNEL_DEVICE_CUDA} ${SRC_KERNEL_DEVICE_CUDA_HEADERS})
source_group("device\\gpu" FILES ${SRC_KERNEL_DEVICE_GPU_HEADERS})
source_group("device\\hip" FILES ${SRC_KERNEL_DEVICE_HIP} ${SRC_KERNEL_DEVICE_HIP_HEADERS})
source_group("device\\hiprt" FILES ${SRC_KERNEL_DEVICE_HIPRT} ${SRC_KERNEL_DEVICE_HIPRT_HEADERS})
source_group("device\\optix" FILES ${SRC_KERNEL_DEVICE_OPTIX} ${SRC_KERNEL_DEVICE_OPTIX_HEADERS})
source_group("device\\metal" FILES ${SRC_KERNEL_DEVICE_METAL} ${SRC_KERNEL_DEVICE_METAL_HEADERS})
source_group("device\\oneapi" FILES ${SRC_KERNEL_DEVICE_ONEAPI} ${SRC_KERNEL_DEVICE_ONEAPI_HEADERS})
source_group("film" FILES ${SRC_KERNEL_FILM_HEADERS})
source_group("geom" FILES ${SRC_KERNEL_GEOM_HEADERS})
source_group("integrator" FILES ${SRC_KERNEL_INTEGRATOR_HEADERS})
source_group("kernel" FILES ${SRC_KERNEL_TYPES_HEADERS})
source_group("light" FILES ${SRC_KERNEL_LIGHT_HEADERS})
source_group("osl" FILES ${SRC_KERNEL_OSL_HEADERS})
source_group("sample" FILES ${SRC_KERNEL_SAMPLE_HEADERS})
source_group("svm" FILES ${SRC_KERNEL_SVM_HEADERS})
source_group("util" FILES ${SRC_KERNEL_UTIL_HEADERS})

if(WITH_CYCLES_CUDA)
  add_dependencies(cycles_kernel cycles_kernel_cuda)
endif()
if(WITH_CYCLES_DEVICE_OPTIX AND WITH_CYCLES_CUDA_BINARIES)
  add_dependencies(cycles_kernel cycles_kernel_optix)
endif()
if(WITH_CYCLES_HIP)
  add_dependencies(cycles_kernel cycles_kernel_hip)
endif()
if(WITH_CYCLES_DEVICE_ONEAPI)
  add_dependencies(cycles_kernel cycles_kernel_oneapi)
endif()

# Install kernel source for runtime compilation

delayed_install(${CMAKE_CURRENT_SOURCE_DIR} "${SRC_KERNEL_BAKE_HEADERS}" ${CYCLES_INSTALL_PATH}/source/kernel/bake)
delayed_install(${CMAKE_CURRENT_SOURCE_DIR} "${SRC_KERNEL_BVH_HEADERS}" ${CYCLES_INSTALL_PATH}/source/kernel/bvh)
delayed_install(${CMAKE_CURRENT_SOURCE_DIR} "${SRC_KERNEL_CAMERA_HEADERS}" ${CYCLES_INSTALL_PATH}/source/kernel/camera)
delayed_install(${CMAKE_CURRENT_SOURCE_DIR} "${SRC_KERNEL_CLOSURE_HEADERS}" ${CYCLES_INSTALL_PATH}/source/kernel/closure)
delayed_install(${CMAKE_CURRENT_SOURCE_DIR} "${SRC_KERNEL_DEVICE_CUDA}" ${CYCLES_INSTALL_PATH}/source/kernel/device/cuda)
delayed_install(${CMAKE_CURRENT_SOURCE_DIR} "${SRC_KERNEL_DEVICE_CUDA_HEADERS}" ${CYCLES_INSTALL_PATH}/source/kernel/device/cuda)
delayed_install(${CMAKE_CURRENT_SOURCE_DIR} "${SRC_KERNEL_DEVICE_GPU_HEADERS}" ${CYCLES_INSTALL_PATH}/source/kernel/device/gpu)
delayed_install(${CMAKE_CURRENT_SOURCE_DIR} "${SRC_KERNEL_DEVICE_HIP}" ${CYCLES_INSTALL_PATH}/source/kernel/device/hip)
delayed_install(${CMAKE_CURRENT_SOURCE_DIR} "${SRC_KERNEL_DEVICE_HIP_HEADERS}" ${CYCLES_INSTALL_PATH}/source/kernel/device/hip)
delayed_install(${CMAKE_CURRENT_SOURCE_DIR} "${SRC_KERNEL_DEVICE_HIPRT}" ${CYCLES_INSTALL_PATH}/source/kernel/device/hiprt)
delayed_install(${CMAKE_CURRENT_SOURCE_DIR} "${SRC_KERNEL_DEVICE_HIPRT_HEADERS}" ${CYCLES_INSTALL_PATH}/source/kernel/device/hiprt)
if(WITH_CYCLES_DEVICE_HIPRT)
  delayed_install(${HIPRT_INCLUDE_DIR}      "${SRC_KERNEL_DEVICE_HIPRT_SDK_HEADERS}" ${CYCLES_INSTALL_PATH}/source/kernel/device/hiprt/hiprt)
  delayed_install(${HIPRT_INCLUDE_DIR}      "${SRC_KERNEL_DEVICE_HIPRT_SDK}" ${CYCLES_INSTALL_PATH}/source/kernel/device/hiprt/hiprt/impl)
endif()
delayed_install(${CMAKE_CURRENT_SOURCE_DIR} "${SRC_KERNEL_DEVICE_OPTIX}" ${CYCLES_INSTALL_PATH}/source/kernel/device/optix)
delayed_install(${CMAKE_CURRENT_SOURCE_DIR} "${SRC_KERNEL_DEVICE_OPTIX_HEADERS}" ${CYCLES_INSTALL_PATH}/source/kernel/device/optix)
delayed_install(${CMAKE_CURRENT_SOURCE_DIR} "${SRC_KERNEL_DEVICE_METAL}" ${CYCLES_INSTALL_PATH}/source/kernel/device/metal)
delayed_install(${CMAKE_CURRENT_SOURCE_DIR} "${SRC_KERNEL_DEVICE_METAL_HEADERS}" ${CYCLES_INSTALL_PATH}/source/kernel/device/metal)
delayed_install(${CMAKE_CURRENT_SOURCE_DIR} "${SRC_KERNEL_FILM_HEADERS}" ${CYCLES_INSTALL_PATH}/source/kernel/film)
delayed_install(${CMAKE_CURRENT_SOURCE_DIR} "${SRC_KERNEL_GEOM_HEADERS}" ${CYCLES_INSTALL_PATH}/source/kernel/geom)
delayed_install(${CMAKE_CURRENT_SOURCE_DIR} "${SRC_KERNEL_INTEGRATOR_HEADERS}" ${CYCLES_INSTALL_PATH}/source/kernel/integrator)
delayed_install(${CMAKE_CURRENT_SOURCE_DIR} "${SRC_KERNEL_LIGHT_HEADERS}" ${CYCLES_INSTALL_PATH}/source/kernel/light)
delayed_install(${CMAKE_CURRENT_SOURCE_DIR} "${SRC_KERNEL_OSL_HEADERS}" ${CYCLES_INSTALL_PATH}/source/kernel/osl)
delayed_install(${CMAKE_CURRENT_SOURCE_DIR} "${SRC_KERNEL_SAMPLE_HEADERS}" ${CYCLES_INSTALL_PATH}/source/kernel/sample)
delayed_install(${CMAKE_CURRENT_SOURCE_DIR} "${SRC_KERNEL_SVM_HEADERS}" ${CYCLES_INSTALL_PATH}/source/kernel/svm)
delayed_install(${CMAKE_CURRENT_SOURCE_DIR} "${SRC_KERNEL_TYPES_HEADERS}" ${CYCLES_INSTALL_PATH}/source/kernel)
delayed_install(${CMAKE_CURRENT_SOURCE_DIR} "${SRC_KERNEL_UTIL_HEADERS}" ${CYCLES_INSTALL_PATH}/source/kernel/util)
delayed_install(${CMAKE_CURRENT_SOURCE_DIR} "${SRC_UTIL_HEADERS}" ${CYCLES_INSTALL_PATH}/source/util)<|MERGE_RESOLUTION|>--- conflicted
+++ resolved
@@ -746,6 +746,11 @@
   foreach(arch ${CYCLES_HIP_BINARIES_ARCH})
     list(APPEND target_gpus "--offload-arch=${arch}")
   endforeach()
+
+  if(WITH_NANOVDB)
+    set(hiprt_compile_flags ${hiprt_compile_flags} -D WITH_NANOVDB)
+  endif()
+
   if(WITH_CYCLES_DEBUG)
     set(hiprt_compile_flags ${hiprt_compile_flags} -D WITH_CYCLES_DEBUG)
   endif()
@@ -862,20 +867,8 @@
     -Wno-parentheses-equality
     -Wno-unused-value
     -ffast-math
-<<<<<<< HEAD
     -o ${cycles_bitcode_file})
 
-=======
-    -o ${bitcode_file})
-
-  if(WITH_NANOVDB)
-    set(hiprt_compile_flags ${hiprt_compile_flags} -D WITH_NANOVDB)
-  endif()
-
-  if(WITH_CYCLES_DEBUG)
-    set(hiprt_compile_flags ${hiprt_compile_flags} -D WITH_CYCLES_DEBUG)
-  endif()
->>>>>>> c0b1091e
   add_custom_command(
     OUTPUT  ${cycles_bitcode_file}
     COMMAND ${hiprt_compile_command} ${hiprt_compile_flags_cycles_bc}
