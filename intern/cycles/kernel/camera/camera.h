/* SPDX-FileCopyrightText: 2011-2022 Blender Foundation
 *
 * SPDX-License-Identifier: Apache-2.0 */

#pragma once

#include "kernel/camera/projection.h"
#include "kernel/sample/mapping.h"
#include "kernel/util/differential.h"
#include "kernel/util/lookup_table.h"

CCL_NAMESPACE_BEGIN

/* Perspective Camera */

ccl_device float2 camera_sample_aperture(ccl_constant KernelCamera *cam, const float2 rand)
{
  float blades = cam->blades;
  float2 bokeh;

  if (blades == 0.0f) {
    /* sample disk */
    bokeh = concentric_sample_disk(rand);
  }
  else {
    /* sample polygon */
    float rotation = cam->bladesrotation;
    bokeh = regular_polygon_sample(blades, rotation, rand);
  }

  /* anamorphic lens bokeh */
  bokeh.x *= cam->inv_aperture_ratio;

  return bokeh;
}

ccl_device void camera_sample_perspective(KernelGlobals kg,
                                          const float2 raster_xy,
                                          const float2 rand_lens,
                                          ccl_private Ray *ray)
{
  /* create ray form raster position */
  ProjectionTransform rastertocamera = kernel_data.cam.rastertocamera;
  const float3 raster = float2_to_float3(raster_xy);
  float3 Pcamera = transform_perspective(&rastertocamera, raster);

  if (kernel_data.cam.have_perspective_motion) {
    /* TODO(sergey): Currently we interpolate projected coordinate which
     * gives nice looking result and which is simple, but is in fact a bit
     * different comparing to constructing projective matrix from an
     * interpolated field of view.
     */
    if (ray->time < 0.5f) {
      ProjectionTransform rastertocamera_pre = kernel_data.cam.perspective_pre;
      float3 Pcamera_pre = transform_perspective(&rastertocamera_pre, raster);
      Pcamera = interp(Pcamera_pre, Pcamera, ray->time * 2.0f);
    }
    else {
      ProjectionTransform rastertocamera_post = kernel_data.cam.perspective_post;
      float3 Pcamera_post = transform_perspective(&rastertocamera_post, raster);
      Pcamera = interp(Pcamera, Pcamera_post, (ray->time - 0.5f) * 2.0f);
    }
  }

  float3 P = zero_float3();
  float3 D = Pcamera;

  /* modify ray for depth of field */
  float aperturesize = kernel_data.cam.aperturesize;

  if (aperturesize > 0.0f) {
    /* sample point on aperture */
    float2 lens_uv = camera_sample_aperture(&kernel_data.cam, rand_lens) * aperturesize;

    /* compute point on plane of focus */
    float ft = kernel_data.cam.focaldistance / D.z;
    float3 Pfocus = D * ft;

    /* update ray for effect of lens */
    P = float2_to_float3(lens_uv);
    D = normalize(Pfocus - P);
  }

  /* transform ray from camera to world */
  Transform cameratoworld = kernel_data.cam.cameratoworld;

  if (kernel_data.cam.num_motion_steps) {
    transform_motion_array_interpolate(&cameratoworld,
                                       kernel_data_array(camera_motion),
                                       kernel_data.cam.num_motion_steps,
                                       ray->time);
  }

  P = transform_point(&cameratoworld, P);
  D = normalize(transform_direction(&cameratoworld, D));

  bool use_stereo = kernel_data.cam.interocular_offset != 0.0f;
  if (!use_stereo) {
    /* No stereo */
    ray->P = P;
    ray->D = D;

#ifdef __RAY_DIFFERENTIALS__
    float3 Dcenter = transform_direction(&cameratoworld, Pcamera);
    float3 Dcenter_normalized = normalize(Dcenter);

    /* TODO: can this be optimized to give compact differentials directly? */
    ray->dP = differential_zero_compact();
    differential3 dD;
    dD.dx = normalize(Dcenter + float4_to_float3(kernel_data.cam.dx)) - Dcenter_normalized;
    dD.dy = normalize(Dcenter + float4_to_float3(kernel_data.cam.dy)) - Dcenter_normalized;
    ray->dD = differential_make_compact(dD);
#endif
  }
  else {
    /* Spherical stereo */
    spherical_stereo_transform(&kernel_data.cam, &P, &D);
    ray->P = P;
    ray->D = D;

#ifdef __RAY_DIFFERENTIALS__
    /* Ray differentials, computed from scratch using the raster coordinates
     * because we don't want to be affected by depth of field. We compute
     * ray origin and direction for the center and two neighboring pixels
     * and simply take their differences. */
    float3 Pnostereo = transform_point(&cameratoworld, zero_float3());

    float3 Pcenter = Pnostereo;
    float3 Dcenter = Pcamera;
    Dcenter = normalize(transform_direction(&cameratoworld, Dcenter));
    spherical_stereo_transform(&kernel_data.cam, &Pcenter, &Dcenter);

    float3 Px = Pnostereo;
    float3 Dx = transform_perspective(&rastertocamera,
                                      make_float3(raster.x + 1.0f, raster.y, 0.0f));
    Dx = normalize(transform_direction(&cameratoworld, Dx));
    spherical_stereo_transform(&kernel_data.cam, &Px, &Dx);

    differential3 dP, dD;

    dP.dx = Px - Pcenter;
    dD.dx = Dx - Dcenter;

    float3 Py = Pnostereo;
    float3 Dy = transform_perspective(&rastertocamera,
                                      make_float3(raster.x, raster.y + 1.0f, 0.0f));
    Dy = normalize(transform_direction(&cameratoworld, Dy));
    spherical_stereo_transform(&kernel_data.cam, &Py, &Dy);

    dP.dy = Py - Pcenter;
    dD.dy = Dy - Dcenter;
    ray->dD = differential_make_compact(dD);
    ray->dP = differential_make_compact(dP);
#endif
  }

  /* clipping */
  float z_inv = 1.0f / normalize(Pcamera).z;
  float nearclip = kernel_data.cam.nearclip * z_inv;
  ray->P += nearclip * ray->D;
  ray->dP += nearclip * ray->dD;
  ray->tmin = 0.0f;
  ray->tmax = kernel_data.cam.cliplength * z_inv;
}

/* Orthographic Camera */
ccl_device void camera_sample_orthographic(KernelGlobals kg,
                                           const float2 raster_xy,
                                           const float2 rand_lens,
                                           ccl_private Ray *ray)
{
  /* create ray form raster position */
  ProjectionTransform rastertocamera = kernel_data.cam.rastertocamera;
  float3 Pcamera = transform_perspective(&rastertocamera, float2_to_float3(raster_xy));

  float3 P;
  float3 D = make_float3(0.0f, 0.0f, 1.0f);

  /* modify ray for depth of field */
  float aperturesize = kernel_data.cam.aperturesize;

  if (aperturesize > 0.0f) {
    /* sample point on aperture */
    float2 lens_uv = camera_sample_aperture(&kernel_data.cam, rand_lens) * aperturesize;

    /* compute point on plane of focus */
    float3 Pfocus = D * kernel_data.cam.focaldistance;

    /* update ray for effect of lens */
    float3 lens_uvw = float2_to_float3(lens_uv);
    P = Pcamera + lens_uvw;
    D = normalize(Pfocus - lens_uvw);
  }
  else {
    P = Pcamera;
  }
  /* transform ray from camera to world */
  Transform cameratoworld = kernel_data.cam.cameratoworld;

  if (kernel_data.cam.num_motion_steps) {
    transform_motion_array_interpolate(&cameratoworld,
                                       kernel_data_array(camera_motion),
                                       kernel_data.cam.num_motion_steps,
                                       ray->time);
  }

  ray->P = transform_point(&cameratoworld, P);
  ray->D = normalize(transform_direction(&cameratoworld, D));

#ifdef __RAY_DIFFERENTIALS__
  /* ray differential */
  differential3 dP;
  dP.dx = float4_to_float3(kernel_data.cam.dx);
  dP.dy = float4_to_float3(kernel_data.cam.dx);

  ray->dP = differential_make_compact(dP);
  ray->dD = differential_zero_compact();
#endif

  /* clipping */
  ray->tmin = 0.0f;
  ray->tmax = kernel_data.cam.cliplength;
}

/* Panorama Camera */

ccl_device_inline void camera_sample_panorama(ccl_constant KernelCamera *cam,
                                              ccl_global const DecomposedTransform *cam_motion,
                                              const float2 raster,
                                              const float2 rand_lens,
                                              ccl_private Ray *ray)
{
  ProjectionTransform rastertocamera = cam->rastertocamera;
  float3 Pcamera = transform_perspective(&rastertocamera, float2_to_float3(raster));

  /* create ray form raster position */
  float3 P = zero_float3();
  float3 D = panorama_to_direction(cam, Pcamera.x, Pcamera.y);

  /* indicates ray should not receive any light, outside of the lens */
  if (is_zero(D)) {
    ray->tmax = 0.0f;
    return;
  }

  /* modify ray for depth of field */
  float aperturesize = cam->aperturesize;

  if (aperturesize > 0.0f) {
    /* sample point on aperture */
    float2 lens_uv = camera_sample_aperture(cam, rand_lens) * aperturesize;

    /* compute point on plane of focus */
    float3 Dfocus = normalize(D);
    float3 Pfocus = Dfocus * cam->focaldistance;

    /* calculate orthonormal coordinates perpendicular to Dfocus */
    float3 U, V;
    U = normalize(make_float3(1.0f, 0.0f, 0.0f) - Dfocus.x * Dfocus);
    V = normalize(cross(Dfocus, U));

    /* update ray for effect of lens */
    P = U * lens_uv.x + V * lens_uv.y;
    D = normalize(Pfocus - P);
  }

  /* transform ray from camera to world */
  Transform cameratoworld = cam->cameratoworld;

  if (cam->num_motion_steps) {
    transform_motion_array_interpolate(
        &cameratoworld, cam_motion, cam->num_motion_steps, ray->time);
  }

  /* Stereo transform */
  bool use_stereo = cam->interocular_offset != 0.0f;
  if (use_stereo) {
    spherical_stereo_transform(cam, &P, &D);
  }

  P = transform_point(&cameratoworld, P);
  D = normalize(transform_direction(&cameratoworld, D));

  ray->P = P;
  ray->D = D;

#ifdef __RAY_DIFFERENTIALS__
  /* Ray differentials, computed from scratch using the raster coordinates
   * because we don't want to be affected by depth of field. We compute
   * ray origin and direction for the center and two neighboring pixels
   * and simply take their differences. */
  float3 Pcenter = Pcamera;
  float3 Dcenter = panorama_to_direction(cam, Pcenter.x, Pcenter.y);
  if (use_stereo) {
    spherical_stereo_transform(cam, &Pcenter, &Dcenter);
  }
  Pcenter = transform_point(&cameratoworld, Pcenter);
  Dcenter = normalize(transform_direction(&cameratoworld, Dcenter));

  float3 Px = transform_perspective(&rastertocamera, make_float3(raster.x + 1.0f, raster.y, 0.0f));
  float3 Dx = panorama_to_direction(cam, Px.x, Px.y);
  if (use_stereo) {
    spherical_stereo_transform(cam, &Px, &Dx);
  }
  Px = transform_point(&cameratoworld, Px);
  Dx = normalize(transform_direction(&cameratoworld, Dx));

  differential3 dP, dD;
  dP.dx = Px - Pcenter;
  dD.dx = Dx - Dcenter;

  float3 Py = transform_perspective(&rastertocamera, make_float3(raster.x, raster.y + 1.0f, 0.0f));
  float3 Dy = panorama_to_direction(cam, Py.x, Py.y);
  if (use_stereo) {
    spherical_stereo_transform(cam, &Py, &Dy);
  }
  Py = transform_point(&cameratoworld, Py);
  Dy = normalize(transform_direction(&cameratoworld, Dy));

  dP.dy = Py - Pcenter;
  dD.dy = Dy - Dcenter;
  ray->dD = differential_make_compact(dD);
  ray->dP = differential_make_compact(dP);
#endif

  /* clipping */
  float nearclip = cam->nearclip;
  ray->P += nearclip * ray->D;
  ray->dP += nearclip * ray->dD;
  ray->tmin = 0.0f;
  ray->tmax = cam->cliplength;
}

/* Common */

#ifdef __SPECTRAL_RENDERING__
ccl_device_inline Spectrum camera_wavelengths(KernelGlobals kg, float wavelength_offset)
{
  Spectrum result;

  float initial_offset = mix(0.0f, 1.0f / SPECTRUM_CHANNELS, wavelength_offset);
  FOREACH_SPECTRUM_CHANNEL (i) {
    float current_channel_offset = initial_offset + 1.0f * i / SPECTRUM_CHANNELS;
    GET_SPECTRUM_CHANNEL(result, i) = lookup_table_read(
        kg,
        current_channel_offset,
        kernel_data.cam.wavelength_importance_cdf_table_offset,
        WAVELENGTH_CDF_TABLE_SIZE);
  }

  return result;
}
#endif

ccl_device_inline void camera_sample(KernelGlobals kg,
                                     int x,
                                     int y,
<<<<<<< HEAD
                                     float filter_u,
                                     float filter_v,
                                     float lens_u,
                                     float lens_v,
                                     float time,
                                     float wavelength_offset,
=======
                                     const float2 filter_uv,
                                     const float time,
                                     const float2 lens_uv,
>>>>>>> ec18e11c
                                     ccl_private Ray *ray)
{
  /* pixel filter */
  int filter_table_offset = kernel_data.tables.filter_table_offset;
  const float2 raster = make_float2(
      x + lookup_table_read(kg, filter_uv.x, filter_table_offset, FILTER_TABLE_SIZE),
      y + lookup_table_read(kg, filter_uv.y, filter_table_offset, FILTER_TABLE_SIZE));

  /* motion blur */
  if (kernel_data.cam.shuttertime == -1.0f) {
    ray->time = 0.5f;
  }
  else {
    /* TODO(sergey): Such lookup is unneeded when there's rolling shutter
     * effect in use but rolling shutter duration is set to 0.0.
     */
    const int shutter_table_offset = kernel_data.cam.shutter_table_offset;
    ray->time = lookup_table_read(kg, time, shutter_table_offset, SHUTTER_TABLE_SIZE);
    /* TODO(sergey): Currently single rolling shutter effect type only
     * where scan-lines are acquired from top to bottom and whole scan-line
     * is acquired at once (no delay in acquisition happens between pixels
     * of single scan-line).
     *
     * Might want to support more models in the future.
     */
    if (kernel_data.cam.rolling_shutter_type) {
      /* Time corresponding to a fully rolling shutter only effect:
       * top of the frame is time 0.0, bottom of the frame is time 1.0.
       */
      const float time = 1.0f - (float)y / kernel_data.cam.height;
      const float duration = kernel_data.cam.rolling_shutter_duration;
      if (duration != 0.0f) {
        /* This isn't fully physical correct, but lets us to have simple
         * controls in the interface. The idea here is basically sort of
         * linear interpolation between how much rolling shutter effect
         * exist on the frame and how much of it is a motion blur effect.
         */
        ray->time = (ray->time - 0.5f) * duration;
        ray->time += (time - 0.5f) * (1.0f - duration) + 0.5f;
      }
      else {
        ray->time = time;
      }
    }
  }

  /* sample */
  if (kernel_data.cam.type == CAMERA_PERSPECTIVE) {
    camera_sample_perspective(kg, raster, lens_uv, ray);
  }
  else if (kernel_data.cam.type == CAMERA_ORTHOGRAPHIC) {
    camera_sample_orthographic(kg, raster, lens_uv, ray);
  }
  else {
    ccl_global const DecomposedTransform *cam_motion = kernel_data_array(camera_motion);
    camera_sample_panorama(&kernel_data.cam, cam_motion, raster, lens_uv, ray);
  }

#ifdef __SPECTRAL_RENDERING__
  ray->wavelengths = camera_wavelengths(kg, wavelength_offset);
#endif
}

/* Utilities */

ccl_device_inline float3 camera_position(KernelGlobals kg)
{
  Transform cameratoworld = kernel_data.cam.cameratoworld;
  return make_float3(cameratoworld.x.w, cameratoworld.y.w, cameratoworld.z.w);
}

ccl_device_inline float camera_distance(KernelGlobals kg, float3 P)
{
  Transform cameratoworld = kernel_data.cam.cameratoworld;
  float3 camP = make_float3(cameratoworld.x.w, cameratoworld.y.w, cameratoworld.z.w);

  if (kernel_data.cam.type == CAMERA_ORTHOGRAPHIC) {
    float3 camD = make_float3(cameratoworld.x.z, cameratoworld.y.z, cameratoworld.z.z);
    return fabsf(dot((P - camP), camD));
  }
  else {
    return len(P - camP);
  }
}

ccl_device_inline float camera_z_depth(KernelGlobals kg, float3 P)
{
  if (kernel_data.cam.type != CAMERA_PANORAMA) {
    Transform worldtocamera = kernel_data.cam.worldtocamera;
    return transform_point(&worldtocamera, P).z;
  }
  else {
    Transform cameratoworld = kernel_data.cam.cameratoworld;
    float3 camP = make_float3(cameratoworld.x.w, cameratoworld.y.w, cameratoworld.z.w);
    return len(P - camP);
  }
}

ccl_device_inline float3 camera_direction_from_point(KernelGlobals kg, float3 P)
{
  Transform cameratoworld = kernel_data.cam.cameratoworld;

  if (kernel_data.cam.type == CAMERA_ORTHOGRAPHIC) {
    float3 camD = make_float3(cameratoworld.x.z, cameratoworld.y.z, cameratoworld.z.z);
    return -camD;
  }
  else {
    float3 camP = make_float3(cameratoworld.x.w, cameratoworld.y.w, cameratoworld.z.w);
    return normalize(camP - P);
  }
}

ccl_device_inline float3 camera_world_to_ndc(KernelGlobals kg,
                                             ccl_private ShaderData *sd,
                                             float3 P)
{
  if (kernel_data.cam.type != CAMERA_PANORAMA) {
    /* perspective / ortho */
    if (sd->object == PRIM_NONE && kernel_data.cam.type == CAMERA_PERSPECTIVE)
      P += camera_position(kg);

    ProjectionTransform tfm = kernel_data.cam.worldtondc;
    return transform_perspective(&tfm, P);
  }
  else {
    /* panorama */
    Transform tfm = kernel_data.cam.worldtocamera;

    if (sd->object != OBJECT_NONE)
      P = normalize(transform_point(&tfm, P));
    else
      P = normalize(transform_direction(&tfm, P));

    float2 uv = direction_to_panorama(&kernel_data.cam, P);

    return make_float3(uv.x, uv.y, 0.0f);
  }
}

CCL_NAMESPACE_END<|MERGE_RESOLUTION|>--- conflicted
+++ resolved
@@ -355,18 +355,10 @@
 ccl_device_inline void camera_sample(KernelGlobals kg,
                                      int x,
                                      int y,
-<<<<<<< HEAD
-                                     float filter_u,
-                                     float filter_v,
-                                     float lens_u,
-                                     float lens_v,
-                                     float time,
-                                     float wavelength_offset,
-=======
                                      const float2 filter_uv,
                                      const float time,
                                      const float2 lens_uv,
->>>>>>> ec18e11c
+                                     float wavelength_offset,
                                      ccl_private Ray *ray)
 {
   /* pixel filter */
