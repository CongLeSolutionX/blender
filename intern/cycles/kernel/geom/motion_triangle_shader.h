/* SPDX-FileCopyrightText: 2011-2022 Blender Foundation
 *
 * SPDX-License-Identifier: Apache-2.0 */

/* Motion Triangle Primitive
 *
 * These are stored as regular triangles, plus extra positions and normals at
 * times other than the frame center. Computing the triangle vertex positions
 * or normals at a given ray time is a matter of interpolation of the two steps
 * between which the ray time lies.
 *
 * The extra positions and normals are stored as ATTR_STD_MOTION_VERTEX_POSITION
 * and ATTR_STD_MOTION_VERTEX_NORMAL mesh attributes.
 */

#pragma once

CCL_NAMESPACE_BEGIN

/* Setup of motion triangle specific parts of ShaderData, moved into this one
 * function to more easily share computation of interpolated positions and
 * normals */

/* return 3 triangle vertex normals */
<<<<<<< HEAD
ccl_device_noinline void motion_triangle_shader_setup(KernelGlobals kg,
                                                      ccl_private ShaderData *sd,
                                                      const float3 P,
                                                      const float3 D,
                                                      const float ray_t,
                                                      const int isect_object,
                                                      const int isect_prim,
                                                      bool is_local)
#ifdef CCL_EXTERN_DECLS
    ;
#else
=======
ccl_device_noinline void motion_triangle_shader_setup(KernelGlobals kg, ccl_private ShaderData *sd)
>>>>>>> 1d7dc719
{
  /* Get shader. */
  sd->shader = kernel_data_fetch(tri_shader, sd->prim);

  /* Compute motion info. */
  int numsteps, step;
  float t;
  uint3 tri_vindex;
  motion_triangle_compute_info(
      kg, sd->object, sd->time, sd->prim, &tri_vindex, &numsteps, &step, &t);

  float3 verts[3];
  const int numverts = kernel_data_fetch(objects, sd->object).numverts;
  motion_triangle_vertices(kg, sd->object, tri_vindex, numsteps, numverts, step, t, verts);

  /* Compute refined position. */
  sd->P = motion_triangle_point_from_uv(kg, sd, sd->u, sd->v, verts);
  /* Compute face normal. */
  float3 Ng;
  if (object_negative_scale_applied(sd->object_flag)) {
    Ng = normalize(cross(verts[2] - verts[0], verts[1] - verts[0]));
  }
  else {
    Ng = normalize(cross(verts[1] - verts[0], verts[2] - verts[0]));
  }
  sd->Ng = Ng;
  sd->N = Ng;
  /* Compute derivatives of P w.r.t. uv. */
#  ifdef __DPDU__
  sd->dPdu = (verts[1] - verts[0]);
  sd->dPdv = (verts[2] - verts[0]);
#  endif
  /* Compute smooth normal. */
  if (sd->shader & SHADER_SMOOTH_NORMAL) {
    sd->N = motion_triangle_smooth_normal(
        kg, Ng, sd->object, tri_vindex, numsteps, step, t, sd->u, sd->v);
  }
}
#endif

CCL_NAMESPACE_END<|MERGE_RESOLUTION|>--- conflicted
+++ resolved
@@ -22,21 +22,10 @@
  * normals */
 
 /* return 3 triangle vertex normals */
-<<<<<<< HEAD
-ccl_device_noinline void motion_triangle_shader_setup(KernelGlobals kg,
-                                                      ccl_private ShaderData *sd,
-                                                      const float3 P,
-                                                      const float3 D,
-                                                      const float ray_t,
-                                                      const int isect_object,
-                                                      const int isect_prim,
-                                                      bool is_local)
+ccl_device_noinline void motion_triangle_shader_setup(KernelGlobals kg, ccl_private ShaderData *sd)
 #ifdef CCL_EXTERN_DECLS
     ;
 #else
-=======
-ccl_device_noinline void motion_triangle_shader_setup(KernelGlobals kg, ccl_private ShaderData *sd)
->>>>>>> 1d7dc719
 {
   /* Get shader. */
   sd->shader = kernel_data_fetch(tri_shader, sd->prim);
