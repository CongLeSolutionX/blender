--- conflicted
+++ resolved
@@ -467,7 +467,6 @@
       bsdf_transparent_setup(sd, weight, path_flag);
       break;
     }
-<<<<<<< HEAD
     case CLOSURE_BSDF_CONDUCTOR:
     case CLOSURE_BSDF_CONDUCTOR_F82:
     case CLOSURE_BSDF_ARTISTIC_CONDUCTOR: {
@@ -493,8 +492,9 @@
           alpha_x /= aspect;
           alpha_y *= aspect;
           float anisotropic_rotation = stack_load_float(stack, rotation_offset);
-          if (anisotropic_rotation != 0.0f)
+          if (anisotropic_rotation != 0.0f) {
             T = rotate_around_axis(T, N, anisotropic_rotation * M_2PI_F);
+          }
         }
 
         bsdf->N = valid_reflection_N;
@@ -545,13 +545,13 @@
           bsdf_microfacet_setup_fresnel_f82_tint(kg, bsdf, sd, fresnel, f82, is_multiggx);
         }
       }
-=======
+      break;
+    }
     case CLOSURE_BSDF_RAY_PORTAL_ID: {
       Spectrum weight = closure_weight * mix_weight;
       float3 position = stack_load_float3(stack, data_node.y);
       float3 direction = stack_load_float3(stack, data_node.z);
       bsdf_ray_portal_setup(sd, weight, path_flag, position, direction);
->>>>>>> d8637857
       break;
     }
     case CLOSURE_BSDF_MICROFACET_GGX_ID:
