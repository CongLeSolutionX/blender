--- conflicted
+++ resolved
@@ -344,16 +344,9 @@
                                    one_spectrum();  // normalize lum. to isolate hue+sat
             Spectrum tmp_col = make_spectrum(1.0f - specular_tint) + m_ctint * specular_tint;
 
-<<<<<<< HEAD
             bsdf->extra->cspec0 = (specular * 0.08f * tmp_col) * (1.0f - metallic) +
                                   base_color * metallic;
             bsdf->extra->color = base_color;
-            bsdf->extra->clearcoat = 0.0f;
-=======
-            bsdf->extra->cspec0 = rgb_to_spectrum(
-                (specular * 0.08f * tmp_col) * (1.0f - metallic) + base_color * metallic);
-            bsdf->extra->color = rgb_to_spectrum(base_color);
->>>>>>> a0f52400
 
             /* setup bsdf */
             if (distribution == CLOSURE_BSDF_MICROFACET_GGX_GLASS_ID ||
@@ -401,14 +394,8 @@
                 bsdf->alpha_y = refl_roughness * refl_roughness;
                 bsdf->ior = ior;
 
-<<<<<<< HEAD
                 bsdf->extra->color = base_color;
                 bsdf->extra->cspec0 = cspec0;
-                bsdf->extra->clearcoat = 0.0f;
-=======
-                bsdf->extra->color = rgb_to_spectrum(base_color);
-                bsdf->extra->cspec0 = rgb_to_spectrum(cspec0);
->>>>>>> a0f52400
 
                 /* setup bsdf */
                 sd->flag |= bsdf_microfacet_ggx_fresnel_setup(bsdf, sd);
@@ -461,14 +448,8 @@
               bsdf->alpha_y = roughness * roughness;
               bsdf->ior = ior;
 
-<<<<<<< HEAD
               bsdf->extra->color = base_color;
               bsdf->extra->cspec0 = cspec0;
-              bsdf->extra->clearcoat = 0.0f;
-=======
-              bsdf->extra->color = rgb_to_spectrum(base_color);
-              bsdf->extra->cspec0 = rgb_to_spectrum(cspec0);
->>>>>>> a0f52400
 
               /* setup bsdf */
               sd->flag |= bsdf_microfacet_multi_ggx_glass_fresnel_setup(bsdf, sd);
