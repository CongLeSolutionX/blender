/* SPDX-FileCopyrightText: 2011-2022 Blender Foundation
 *
 * SPDX-License-Identifier: Apache-2.0 */

#pragma once

#include "kernel/closure/alloc.h"
#include "kernel/closure/bsdf.h"
#include "kernel/closure/bsdf_util.h"
#include "kernel/closure/emissive.h"

#include "kernel/util/color.h"

CCL_NAMESPACE_BEGIN

/* Closure Nodes */

ccl_device_inline int svm_node_closure_bsdf_skip(KernelGlobals kg, int offset, uint type)
{
  if (type == CLOSURE_BSDF_PRINCIPLED_ID) {
    /* Read all principled BSDF extra data to get the right offset. */
    read_node(kg, &offset);
    read_node(kg, &offset);
    read_node(kg, &offset);
    read_node(kg, &offset);
  }

  return offset;
}

template<uint node_feature_mask, ShaderType shader_type, typename ConstIntegratorGenericState>
#ifndef __KERNEL_ONEAPI__
ccl_device_noinline
#else
ccl_device
#endif
    int
    svm_node_closure_bsdf(KernelGlobals kg,
                          ConstIntegratorGenericState state,
                          ccl_private ShaderData *sd,
                          ccl_private float *stack,
                          Spectrum closure_weight,
                          uint4 node,
                          uint32_t path_flag,
                          int offset)
{
  uint type, param1_offset, param2_offset;

  uint mix_weight_offset;
  svm_unpack_node_uchar4(node.y, &type, &param1_offset, &param2_offset, &mix_weight_offset);
  float mix_weight = (stack_valid(mix_weight_offset) ? stack_load_float(stack, mix_weight_offset) :
                                                       1.0f);

  /* note we read this extra node before weight check, so offset is added */
  uint4 data_node = read_node(kg, &offset);

  /* Only compute BSDF for surfaces, transparent variable is shared with volume extinction. */
  IF_KERNEL_NODES_FEATURE(BSDF)
  {
    if ((shader_type != SHADER_TYPE_SURFACE) || mix_weight == 0.0f) {
      return svm_node_closure_bsdf_skip(kg, offset, type);
    }
  }
  else IF_KERNEL_NODES_FEATURE(EMISSION) {
    if (type != CLOSURE_BSDF_PRINCIPLED_ID) {
      /* Only principled BSDF can have emission. */
      return svm_node_closure_bsdf_skip(kg, offset, type);
    }
  }
  else {
    return svm_node_closure_bsdf_skip(kg, offset, type);
  }

  float3 N = stack_valid(data_node.x) ? stack_load_float3(stack, data_node.x) : sd->N;
  N = safe_normalize_fallback(N, sd->N);

  float param1 = (stack_valid(param1_offset)) ? stack_load_float(stack, param1_offset) :
                                                __uint_as_float(node.z);
  float param2 = (stack_valid(param2_offset)) ? stack_load_float(stack, param2_offset) :
                                                __uint_as_float(node.w);

  switch (type) {
    case CLOSURE_BSDF_PRINCIPLED_ID: {
      uint specular_ior_level_offset, roughness_offset, specular_tint_offset, anisotropic_offset,
          sheen_weight_offset, sheen_tint_offset, sheen_roughness_offset, coat_weight_offset,
          coat_roughness_offset, coat_ior_offset, eta_offset, transmission_weight_offset,
          anisotropic_rotation_offset, coat_tint_offset, coat_normal_offset, alpha_offset,
          emission_strength_offset, emission_offset, thinfilm_thickness_offset,
          diffuse_roughness_offset;
      uint4 data_node2 = read_node(kg, &offset);

      float3 T = stack_load_float3(stack, data_node.y);
      svm_unpack_node_uchar4(data_node.z,
                             &specular_ior_level_offset,
                             &roughness_offset,
                             &specular_tint_offset,
                             &anisotropic_offset);
      svm_unpack_node_uchar4(data_node.w,
                             &sheen_weight_offset,
                             &sheen_tint_offset,
                             &sheen_roughness_offset,
                             &diffuse_roughness_offset);
      svm_unpack_node_uchar4(data_node2.x,
                             &eta_offset,
                             &transmission_weight_offset,
                             &anisotropic_rotation_offset,
                             &coat_normal_offset);
      svm_unpack_node_uchar4(data_node2.w,
                             &coat_weight_offset,
                             &coat_roughness_offset,
                             &coat_ior_offset,
                             &coat_tint_offset);

      // get Disney principled parameters
      float metallic = saturatef(param1);
      float subsurface_weight = saturatef(param2);
      float specular_ior_level = max(stack_load_float(stack, specular_ior_level_offset), 0.0f);
      float roughness = saturatef(stack_load_float(stack, roughness_offset));
      Spectrum specular_tint = max(stack_load_spectrum(stack, specular_tint_offset),
                                   zero_spectrum());
      float anisotropic = saturatef(stack_load_float(stack, anisotropic_offset));
      float sheen_weight = max(stack_load_float(stack, sheen_weight_offset), 0.0f);
      Spectrum sheen_tint = max(stack_load_spectrum(stack, sheen_tint_offset), zero_spectrum());
      float sheen_roughness = saturatef(stack_load_float(stack, sheen_roughness_offset));
      float coat_weight = fmaxf(stack_load_float(stack, coat_weight_offset), 0.0f);
      float coat_roughness = saturatef(stack_load_float(stack, coat_roughness_offset));
      float coat_ior = fmaxf(stack_load_float(stack, coat_ior_offset), 1.0f);
      Spectrum coat_tint = max(stack_load_spectrum(stack, coat_tint_offset), zero_spectrum());
      float transmission_weight = saturatef(stack_load_float(stack, transmission_weight_offset));
      float anisotropic_rotation = stack_load_float(stack, anisotropic_rotation_offset);
      float ior = fmaxf(stack_load_float(stack, eta_offset), 1e-5f);

      ClosureType distribution = (ClosureType)data_node2.y;
#ifdef __SUBSURFACE__
      ClosureType subsurface_method = (ClosureType)data_node2.z;
#endif

      float3 valid_reflection_N = maybe_ensure_valid_specular_reflection(sd, N);
      float3 coat_normal = stack_valid(coat_normal_offset) ?
                               stack_load_float3(stack, coat_normal_offset) :
                               sd->N;
      coat_normal = safe_normalize_fallback(coat_normal, sd->N);

      // get the base color
      uint4 data_base_color = read_node(kg, &offset);
#ifdef __SPECTRAL_RENDERING__
      Spectrum base_color = stack_load_spectrum(stack, data_base_color.x);
#else
      float3 base_color = stack_valid(data_base_color.x) ?
                              stack_load_float3(stack, data_base_color.x) :
                              make_float3(__uint_as_float(data_base_color.y),
                                          __uint_as_float(data_base_color.z),
                                          __uint_as_float(data_base_color.w));
#endif
      base_color = max(base_color, zero_spectrum());
      const Spectrum clamped_base_color = min(base_color, one_spectrum());

      // get the subsurface scattering data
#ifdef __SUBSURFACE__
      uint4 data_subsurf = read_node(kg, &offset);
#endif

      uint4 data_alpha_emission_thin = read_node(kg, &offset);
      svm_unpack_node_uchar4(data_alpha_emission_thin.x,
                             &alpha_offset,
                             &emission_strength_offset,
                             &emission_offset,
                             &thinfilm_thickness_offset);
      float alpha = stack_valid(alpha_offset) ? stack_load_float(stack, alpha_offset) :
                                                __uint_as_float(data_alpha_emission_thin.y);
      alpha = saturatef(alpha);

      float emission_strength = stack_valid(emission_strength_offset) ?
                                    stack_load_float(stack, emission_strength_offset) :
                                    __uint_as_float(data_alpha_emission_thin.z);
      Spectrum emission = stack_load_spectrum(stack, emission_offset) * emission_strength;

      float thinfilm_thickness = fmaxf(stack_load_float(stack, thinfilm_thickness_offset), 1e-5f);
      float thinfilm_ior = fmaxf(stack_load_float(stack, data_alpha_emission_thin.w), 1e-5f);

      Spectrum weight = closure_weight * mix_weight;

      float alpha_x = sqr(roughness), alpha_y = sqr(roughness);
      if (anisotropic > 0.0f) {
        float aspect = sqrtf(1.0f - anisotropic * 0.9f);
        alpha_x /= aspect;
        alpha_y *= aspect;
        if (anisotropic_rotation != 0.0f)
          T = rotate_around_axis(T, N, anisotropic_rotation * M_2PI_F);
      }

#ifdef __CAUSTICS_TRICKS__
      const bool reflective_caustics = (kernel_data.integrator.caustics_reflective ||
                                        (path_flag & PATH_RAY_DIFFUSE) == 0);
      const bool refractive_caustics = (kernel_data.integrator.caustics_refractive ||
                                        (path_flag & PATH_RAY_DIFFUSE) == 0);
#else
      const bool reflective_caustics = true;
      const bool refractive_caustics = true;
#endif

      /* Before any actual shader components, apply transparency. */
      if (alpha < 1.0f) {
        bsdf_transparent_setup(sd, weight * (1.0f - alpha), path_flag);
        weight *= alpha;
      }

      /* First layer: Sheen */
      if (sheen_weight > CLOSURE_WEIGHT_CUTOFF) {
        ccl_private SheenBsdf *bsdf = (ccl_private SheenBsdf *)bsdf_alloc(
            sd, sizeof(SheenBsdf), sheen_weight * sheen_tint * weight);

        if (bsdf) {
          bsdf->N = safe_normalize(mix(N, coat_normal, saturatef(coat_weight)));
          bsdf->roughness = sheen_roughness;

          /* setup bsdf */
          const int sheen_flag = bsdf_sheen_setup(kg, sd, bsdf);

          if (sheen_flag) {
            sd->flag |= sheen_flag;

            /* Attenuate lower layers */
            Spectrum albedo = bsdf_albedo(kg, sd, (ccl_private ShaderClosure *)bsdf, true, false);
            weight = closure_layering_weight(albedo, weight);
          }
        }
      }

      /* Second layer: Coat */
      if (coat_weight > CLOSURE_WEIGHT_CUTOFF) {
        coat_normal = maybe_ensure_valid_specular_reflection(sd, coat_normal);
        if (reflective_caustics) {
          ccl_private MicrofacetBsdf *bsdf = (ccl_private MicrofacetBsdf *)bsdf_alloc(
              sd, sizeof(MicrofacetBsdf), coat_weight * weight);

          if (bsdf) {
            bsdf->N = coat_normal;
            bsdf->T = zero_float3();
            bsdf->ior = coat_ior;

            bsdf->alpha_x = bsdf->alpha_y = sqr(coat_roughness);

            /* setup bsdf */
            sd->flag |= bsdf_microfacet_ggx_setup(bsdf);
            bsdf_microfacet_setup_fresnel_dielectric(kg, bsdf, sd);

            /* Attenuate lower layers */
            Spectrum albedo = bsdf_albedo(kg, sd, (ccl_private ShaderClosure *)bsdf, true, false);
            weight = closure_layering_weight(albedo, weight);
          }
        }

        if (!isequal(coat_tint, one_spectrum())) {
          /* Tint is normalized to perpendicular incidence.
           * Therefore, if we define the coat thickness as length 1, the length along the ray
           * is t = sqrt(1+tan^2(angle(N, I))) = sqrt(1+tan^2(acos(dotNI))) = 1 / dotNI. From
           * Beer's law, we have T = exp(-sigma_e * t). Therefore, tint = exp(-sigma_e * 1)
           * (per def.), so -sigma_e = log(tint). From this, T = exp(log(tint) * t) =
           * exp(log(tint)) ^ t = tint ^ t;
           *
           * Note that this is only an approximation - it assumes that the outgoing ray
           * follows the same angle, and that there aren't multiple internal bounces.
           * In particular, things that could be improved:
           * - For transmissive materials, there should not be an outgoing path at all if the
           * path is transmitted.
           * - For rough materials, we could blend towards a view-independent average path
           * length (e.g. 2 for diffuse reflection) for the outgoing direction. However,
           * there's also an argument to be made for keeping parameters independent of each
           * other for more intuitive control, in particular main roughness not affecting the
           * coat.
           */
          float cosNI = dot(sd->wi, coat_normal);
          /* Refract incoming direction into coat material.
           * TIR is no concern here since we're always coming from the outside. */
          float cosNT = sqrtf(1.0f - sqr(1.0f / coat_ior) * (1 - sqr(cosNI)));
          float optical_depth = 1.0f / cosNT;
          weight *= mix(one_spectrum(), power(coat_tint, optical_depth), coat_weight);
        }
      }

      /* Emission (attenuated by sheen and coat) */
      if (!is_zero(emission)) {
        emission_setup(sd, emission * weight);
      }

      /* Metallic component */
      if (metallic > CLOSURE_WEIGHT_CUTOFF) {
        if (reflective_caustics) {
          ccl_private MicrofacetBsdf *bsdf = (ccl_private MicrofacetBsdf *)bsdf_alloc(
              sd, sizeof(MicrofacetBsdf), metallic * weight);
          ccl_private FresnelF82Tint *fresnel =
              (bsdf != NULL) ?
                  (ccl_private FresnelF82Tint *)closure_alloc_extra(sd, sizeof(FresnelF82Tint)) :
                  NULL;

          if (bsdf && fresnel) {
            bsdf->N = valid_reflection_N;
            bsdf->ior = 1.0f;
            bsdf->T = T;
            bsdf->alpha_x = alpha_x;
            bsdf->alpha_y = alpha_y;

            fresnel->f0 = clamped_base_color;
            const Spectrum f82 = min(specular_tint, one_spectrum());

            /* setup bsdf */
            sd->flag |= bsdf_microfacet_ggx_setup(bsdf);
            const bool is_multiggx = (distribution == CLOSURE_BSDF_MICROFACET_MULTI_GGX_GLASS_ID);
            bsdf_microfacet_setup_fresnel_f82_tint(kg, bsdf, sd, fresnel, f82, is_multiggx);
          }
        }
        /* Attenuate other components */
        weight *= (1.0f - metallic);
      }

      /* Transmission component */
      if (transmission_weight > CLOSURE_WEIGHT_CUTOFF) {
        if (reflective_caustics || refractive_caustics) {
          ccl_private MicrofacetBsdf *bsdf = (ccl_private MicrofacetBsdf *)bsdf_alloc(
              sd, sizeof(MicrofacetBsdf), transmission_weight * weight);
          ccl_private FresnelGeneralizedSchlick *fresnel =
              (bsdf != NULL) ? (ccl_private FresnelGeneralizedSchlick *)closure_alloc_extra(
                                   sd, sizeof(FresnelGeneralizedSchlick)) :
                               NULL;

          if (bsdf && fresnel) {
            bsdf->N = valid_reflection_N;
            bsdf->T = zero_float3();

            bsdf->alpha_x = bsdf->alpha_y = sqr(roughness);
            bsdf->ior = (sd->flag & SD_BACKFACING) ? 1.0f / ior : ior;

            fresnel->f0 = make_spectrum(F0_from_ior(ior)) * specular_tint;
            fresnel->f90 = one_spectrum();
            fresnel->exponent = -ior;
            fresnel->reflection_tint = reflective_caustics ? one_spectrum() : zero_spectrum();
            fresnel->transmission_tint = refractive_caustics ? sqrt(clamped_base_color) :
                                                               zero_spectrum();
            fresnel->thin_film.thickness = thinfilm_thickness;
            fresnel->thin_film.ior = (sd->flag & SD_BACKFACING) ? thinfilm_ior / ior :
                                                                  thinfilm_ior;

            /* setup bsdf */
            sd->flag |= bsdf_microfacet_ggx_glass_setup(bsdf);
            const bool is_multiggx = (distribution == CLOSURE_BSDF_MICROFACET_MULTI_GGX_GLASS_ID);
            bsdf_microfacet_setup_fresnel_generalized_schlick(kg, bsdf, sd, fresnel, is_multiggx);
          }
        }
        /* Attenuate other components */
        weight *= (1.0f - transmission_weight);
      }

      /* Apply IOR adjustment */
      float eta = ior;
      float f0 = F0_from_ior(eta);
      if (specular_ior_level != 0.5f) {
        f0 *= 2.0f * specular_ior_level;
        eta = ior_from_F0(f0);
        if (ior < 1.0f) {
          eta = 1.0f / eta;
        }
      }

      /* Specular component */
      if (reflective_caustics && (eta != 1.0f || thinfilm_thickness > 0.1f)) {
        ccl_private MicrofacetBsdf *bsdf = (ccl_private MicrofacetBsdf *)bsdf_alloc(
            sd, sizeof(MicrofacetBsdf), weight);
        ccl_private FresnelGeneralizedSchlick *fresnel =
            (bsdf != NULL) ? (ccl_private FresnelGeneralizedSchlick *)closure_alloc_extra(
                                 sd, sizeof(FresnelGeneralizedSchlick)) :
                             NULL;

        if (bsdf && fresnel) {
          bsdf->N = valid_reflection_N;
          bsdf->ior = eta;
          bsdf->T = T;
          bsdf->alpha_x = alpha_x;
          bsdf->alpha_y = alpha_y;

          fresnel->f0 = f0 * specular_tint;
          fresnel->f90 = one_spectrum();
          fresnel->exponent = -eta;
          fresnel->reflection_tint = one_spectrum();
          fresnel->transmission_tint = zero_spectrum();
          fresnel->thin_film.thickness = thinfilm_thickness;
          fresnel->thin_film.ior = thinfilm_ior;

          /* setup bsdf */
          sd->flag |= bsdf_microfacet_ggx_setup(bsdf);
          const bool is_multiggx = (distribution == CLOSURE_BSDF_MICROFACET_MULTI_GGX_GLASS_ID);
          bsdf_microfacet_setup_fresnel_generalized_schlick(kg, bsdf, sd, fresnel, is_multiggx);

          /* Attenuate lower layers */
          Spectrum albedo = bsdf_albedo(kg, sd, (ccl_private ShaderClosure *)bsdf, true, false);
          weight = closure_layering_weight(albedo, weight);
        }
      }

      /* Diffuse/Subsurface component */
#ifdef __SUBSURFACE__
      ccl_private Bssrdf *bssrdf = bssrdf_alloc(sd,
                                                clamped_base_color * subsurface_weight * weight);
      if (bssrdf) {
        Spectrum subsurface_radius = stack_load_spectrum(stack, data_subsurf.y);
        float subsurface_scale = stack_load_float(stack, data_subsurf.z);

        bssrdf->radius = max(subsurface_radius * subsurface_scale, zero_spectrum());
        bssrdf->albedo = clamped_base_color;
        bssrdf->N = maybe_ensure_valid_specular_reflection(sd, N);
        bssrdf->alpha = sqr(roughness);
        /* IOR is clamped to [1.01..3.8] inside bssrdf_setup */
        bssrdf->ior = eta;
        /* Anisotropy is clamped to [0.0..0.9] inside bssrdf_setup */
        bssrdf->anisotropy = stack_load_float(stack, data_subsurf.w);
        if (subsurface_method == CLOSURE_BSSRDF_RANDOM_WALK_SKIN_ID) {
          bssrdf->ior = stack_load_float(stack, data_subsurf.x);
        }

        /* setup bsdf */
        sd->flag |= bssrdf_setup(sd, bssrdf, path_flag, subsurface_method);
      }
#else
      subsurface_weight = 0.0f;
#endif

<<<<<<< HEAD
      ccl_private DiffuseBsdf *bsdf = (ccl_private DiffuseBsdf *)bsdf_alloc(
          sd, sizeof(DiffuseBsdf), base_color * (1.0f - subsurface_weight) * weight);
=======
      ccl_private OrenNayarBsdf *bsdf = (ccl_private OrenNayarBsdf *)bsdf_alloc(
          sd,
          sizeof(OrenNayarBsdf),
          rgb_to_spectrum(base_color) * (1.0f - subsurface_weight) * weight);
>>>>>>> 970ec097
      if (bsdf) {
        bsdf->N = N;

        const float diffuse_roughness = saturatef(
            stack_load_float(stack, diffuse_roughness_offset));
        /* setup bsdf */
        if (diffuse_roughness < CLOSURE_WEIGHT_CUTOFF) {
          sd->flag |= bsdf_diffuse_setup((ccl_private DiffuseBsdf *)bsdf);
        }
        else {
          bsdf->roughness = diffuse_roughness;
          sd->flag |= bsdf_oren_nayar_setup(sd, bsdf, rgb_to_spectrum(base_color));
        }
      }

      break;
    }
    case CLOSURE_BSDF_DIFFUSE_ID: {
      Spectrum weight = closure_weight * mix_weight;
      ccl_private OrenNayarBsdf *bsdf = (ccl_private OrenNayarBsdf *)bsdf_alloc(
          sd, sizeof(OrenNayarBsdf), weight);

      if (bsdf) {
        bsdf->N = N;

        float roughness = param1;

        if (roughness == 0.0f) {
          sd->flag |= bsdf_diffuse_setup((ccl_private DiffuseBsdf *)bsdf);
        }
        else {
          bsdf->roughness = roughness;
          const Spectrum color = saturate(rgb_to_spectrum(stack_load_float3(stack, data_node.y)));
          sd->flag |= bsdf_oren_nayar_setup(sd, bsdf, color);
        }
      }
      break;
    }
    case CLOSURE_BSDF_TRANSLUCENT_ID: {
      Spectrum weight = closure_weight * mix_weight;
      ccl_private DiffuseBsdf *bsdf = (ccl_private DiffuseBsdf *)bsdf_alloc(
          sd, sizeof(DiffuseBsdf), weight);

      if (bsdf) {
        bsdf->N = maybe_ensure_valid_specular_reflection(sd, N);
        sd->flag |= bsdf_translucent_setup(bsdf);
      }
      break;
    }
    case CLOSURE_BSDF_TRANSPARENT_ID: {
      Spectrum weight = closure_weight * mix_weight;
      bsdf_transparent_setup(sd, weight, path_flag);
      break;
    }
    case CLOSURE_BSDF_RAY_PORTAL_ID: {
      Spectrum weight = closure_weight * mix_weight;
      float3 position = stack_load_float3(stack, data_node.y);
      float3 direction = stack_load_float3(stack, data_node.z);
      bsdf_ray_portal_setup(sd, weight, path_flag, position, direction);
      break;
    }
    case CLOSURE_BSDF_MICROFACET_GGX_ID:
    case CLOSURE_BSDF_MICROFACET_BECKMANN_ID:
    case CLOSURE_BSDF_ASHIKHMIN_SHIRLEY_ID:
    case CLOSURE_BSDF_MICROFACET_MULTI_GGX_ID: {
#ifdef __CAUSTICS_TRICKS__
      if (!kernel_data.integrator.caustics_reflective && (path_flag & PATH_RAY_DIFFUSE))
        break;
#endif
      Spectrum weight = closure_weight * mix_weight;
      ccl_private MicrofacetBsdf *bsdf = (ccl_private MicrofacetBsdf *)bsdf_alloc(
          sd, sizeof(MicrofacetBsdf), weight);

      if (!bsdf) {
        break;
      }

      float roughness = sqr(saturatef(param1));

      bsdf->N = maybe_ensure_valid_specular_reflection(sd, N);
      bsdf->ior = 1.0f;

      /* compute roughness */
      float anisotropy = clamp(param2, -0.99f, 0.99f);
      if (data_node.w == SVM_STACK_INVALID || fabsf(anisotropy) <= 1e-4f) {
        /* Isotropic case. */
        bsdf->T = zero_float3();
        bsdf->alpha_x = roughness;
        bsdf->alpha_y = roughness;
      }
      else {
        bsdf->T = stack_load_float3(stack, data_node.w);

        /* rotate tangent */
        float rotation = stack_load_float(stack, data_node.y);
        if (rotation != 0.0f) {
          bsdf->T = rotate_around_axis(bsdf->T, bsdf->N, rotation * M_2PI_F);
        }

        if (anisotropy < 0.0f) {
          bsdf->alpha_x = roughness / (1.0f + anisotropy);
          bsdf->alpha_y = roughness * (1.0f + anisotropy);
        }
        else {
          bsdf->alpha_x = roughness * (1.0f - anisotropy);
          bsdf->alpha_y = roughness / (1.0f - anisotropy);
        }
      }

      /* setup bsdf */
      if (type == CLOSURE_BSDF_MICROFACET_BECKMANN_ID) {
        sd->flag |= bsdf_microfacet_beckmann_setup(bsdf);
      }
      else if (type == CLOSURE_BSDF_ASHIKHMIN_SHIRLEY_ID) {
        sd->flag |= bsdf_ashikhmin_shirley_setup(bsdf);
      }
      else {
        sd->flag |= bsdf_microfacet_ggx_setup(bsdf);
        if (type == CLOSURE_BSDF_MICROFACET_MULTI_GGX_ID) {
          kernel_assert(stack_valid(data_node.z));
          const Spectrum color = max(stack_load_spectrum(stack, data_node.z), zero_spectrum());
          bsdf_microfacet_setup_fresnel_constant(kg, bsdf, sd, color);
        }
      }

      break;
    }
    case CLOSURE_BSDF_MICROFACET_GGX_REFRACTION_ID:
    case CLOSURE_BSDF_MICROFACET_BECKMANN_REFRACTION_ID: {
#ifdef __CAUSTICS_TRICKS__
      if (!kernel_data.integrator.caustics_refractive && (path_flag & PATH_RAY_DIFFUSE))
        break;
#endif
      Spectrum weight = closure_weight * mix_weight;
      ccl_private MicrofacetBsdf *bsdf = (ccl_private MicrofacetBsdf *)bsdf_alloc(
          sd, sizeof(MicrofacetBsdf), weight);

      if (bsdf) {
        bsdf->N = maybe_ensure_valid_specular_reflection(sd, N);
        bsdf->T = zero_float3();

        float eta = fmaxf(param2, 1e-5f);
        eta = (sd->flag & SD_BACKFACING) ? 1.0f / eta : eta;

        /* setup bsdf */
        float roughness = sqr(param1);
        bsdf->alpha_x = roughness;
        bsdf->alpha_y = roughness;
        bsdf->ior = eta;

        if (type == CLOSURE_BSDF_MICROFACET_BECKMANN_REFRACTION_ID) {
          sd->flag |= bsdf_microfacet_beckmann_refraction_setup(bsdf);
        }
        else {
          sd->flag |= bsdf_microfacet_ggx_refraction_setup(bsdf);
        }
      }

      break;
    }
    case CLOSURE_BSDF_MICROFACET_GGX_GLASS_ID:
    case CLOSURE_BSDF_MICROFACET_BECKMANN_GLASS_ID:
    case CLOSURE_BSDF_MICROFACET_MULTI_GGX_GLASS_ID: {
#ifdef __CAUSTICS_TRICKS__
      const bool reflective_caustics = (kernel_data.integrator.caustics_reflective ||
                                        (path_flag & PATH_RAY_DIFFUSE) == 0);
      const bool refractive_caustics = (kernel_data.integrator.caustics_refractive ||
                                        (path_flag & PATH_RAY_DIFFUSE) == 0);
      if (!(reflective_caustics || refractive_caustics))
        break;
#else
      const bool reflective_caustics = true;
      const bool refractive_caustics = true;
#endif
      ccl_private MicrofacetBsdf *bsdf = (ccl_private MicrofacetBsdf *)bsdf_alloc(
          sd, sizeof(MicrofacetBsdf), make_spectrum(mix_weight));
      ccl_private FresnelGeneralizedSchlick *fresnel =
          (bsdf != NULL) ? (ccl_private FresnelGeneralizedSchlick *)closure_alloc_extra(
                               sd, sizeof(FresnelGeneralizedSchlick)) :
                           NULL;

      if (bsdf && fresnel) {
        bsdf->N = maybe_ensure_valid_specular_reflection(sd, N);
        bsdf->T = zero_float3();

        float ior = fmaxf(param2, 1e-5f);
        bsdf->ior = (sd->flag & SD_BACKFACING) ? 1.0f / ior : ior;
        bsdf->alpha_x = bsdf->alpha_y = sqr(saturatef(param1));

        fresnel->f0 = make_spectrum(F0_from_ior(ior));
        fresnel->f90 = one_spectrum();
        fresnel->exponent = -ior;
        const Spectrum color = max(stack_load_spectrum(stack, data_node.y), zero_spectrum());
        fresnel->reflection_tint = reflective_caustics ? color : zero_spectrum();
        fresnel->transmission_tint = refractive_caustics ? color : zero_spectrum();
        fresnel->thin_film.thickness = 0.0f;
        fresnel->thin_film.ior = 0.0f;

        /* setup bsdf */
        if (type == CLOSURE_BSDF_MICROFACET_BECKMANN_GLASS_ID) {
          sd->flag |= bsdf_microfacet_beckmann_glass_setup(bsdf);
        }
        else {
          sd->flag |= bsdf_microfacet_ggx_glass_setup(bsdf);
        }
        const bool is_multiggx = (type == CLOSURE_BSDF_MICROFACET_MULTI_GGX_GLASS_ID);
        bsdf_microfacet_setup_fresnel_generalized_schlick(kg, bsdf, sd, fresnel, is_multiggx);
      }
      break;
    }
    case CLOSURE_BSDF_ASHIKHMIN_VELVET_ID: {
      Spectrum weight = closure_weight * mix_weight;
      ccl_private VelvetBsdf *bsdf = (ccl_private VelvetBsdf *)bsdf_alloc(
          sd, sizeof(VelvetBsdf), weight);

      if (bsdf) {
        bsdf->N = N;

        bsdf->sigma = saturatef(param1);
        sd->flag |= bsdf_ashikhmin_velvet_setup(bsdf);
      }
      break;
    }
    case CLOSURE_BSDF_SHEEN_ID: {
      Spectrum weight = closure_weight * mix_weight;
      ccl_private SheenBsdf *bsdf = (ccl_private SheenBsdf *)bsdf_alloc(
          sd, sizeof(SheenBsdf), weight);

      if (bsdf) {
        bsdf->N = N;
        bsdf->roughness = saturatef(param1);

        sd->flag |= bsdf_sheen_setup(kg, sd, bsdf);
      }
      break;
    }
    case CLOSURE_BSDF_GLOSSY_TOON_ID:
#ifdef __CAUSTICS_TRICKS__
      if (!kernel_data.integrator.caustics_reflective && (path_flag & PATH_RAY_DIFFUSE))
        break;
      ATTR_FALLTHROUGH;
#endif
    case CLOSURE_BSDF_DIFFUSE_TOON_ID: {
      Spectrum weight = closure_weight * mix_weight;
      ccl_private ToonBsdf *bsdf = (ccl_private ToonBsdf *)bsdf_alloc(
          sd, sizeof(ToonBsdf), weight);

      if (bsdf) {
        bsdf->N = N;
        bsdf->size = param1;
        bsdf->smooth = param2;

        if (type == CLOSURE_BSDF_DIFFUSE_TOON_ID) {
          sd->flag |= bsdf_diffuse_toon_setup(bsdf);
        }
        else {
          sd->flag |= bsdf_glossy_toon_setup(bsdf);
        }
      }
      break;
    }
#ifdef __HAIR__
#  ifdef __PRINCIPLED_HAIR__
    case CLOSURE_BSDF_HAIR_CHIANG_ID:
    case CLOSURE_BSDF_HAIR_HUANG_ID: {
      uint4 data_node2 = read_node(kg, &offset);
      uint4 data_node3 = read_node(kg, &offset);
      uint4 data_node4 = read_node(kg, &offset);

      Spectrum weight = closure_weight * mix_weight;

      uint offset_ofs, ior_ofs, color_ofs, parametrization;
      svm_unpack_node_uchar4(data_node.y, &offset_ofs, &ior_ofs, &color_ofs, &parametrization);
      float alpha = stack_load_float_default(stack, offset_ofs, data_node.z);
      float ior = stack_load_float_default(stack, ior_ofs, data_node.w);

      uint tint_ofs, melanin_ofs, melanin_redness_ofs, absorption_coefficient_ofs;
      svm_unpack_node_uchar4(data_node2.x,
                             &tint_ofs,
                             &melanin_ofs,
                             &melanin_redness_ofs,
                             &absorption_coefficient_ofs);

      uint shared_ofs1, random_ofs, random_color_ofs, shared_ofs2;
      svm_unpack_node_uchar4(
          data_node3.x, &shared_ofs1, &random_ofs, &random_color_ofs, &shared_ofs2);

      const AttributeDescriptor attr_descr_random = find_attribute(kg, sd, data_node2.y);
      float random = 0.0f;
      if (attr_descr_random.offset != ATTR_STD_NOT_FOUND) {
        random = primitive_surface_attribute_float(kg, sd, attr_descr_random, NULL, NULL);
      }
      else {
        random = stack_load_float_default(stack, random_ofs, data_node3.y);
      }

      /* Random factors range: [-randomization/2, +randomization/2]. */
      float random_roughness = param2;
      float factor_random_roughness = 1.0f + 2.0f * (random - 0.5f) * random_roughness;
      float roughness = param1 * factor_random_roughness;
      float radial_roughness = (type == CLOSURE_BSDF_HAIR_CHIANG_ID) ?
                                   stack_load_float_default(stack, shared_ofs2, data_node4.y) *
                                       factor_random_roughness :
                                   roughness;

      Spectrum sigma;
      switch (parametrization) {
        case NODE_PRINCIPLED_HAIR_DIRECT_ABSORPTION: {
          Spectrum absorption_coefficient = stack_load_spectrum(stack, absorption_coefficient_ofs);
          sigma = absorption_coefficient;
          break;
        }
        case NODE_PRINCIPLED_HAIR_PIGMENT_CONCENTRATION: {
          float melanin = stack_load_float_default(stack, melanin_ofs, data_node2.z);
          float melanin_redness = stack_load_float_default(
              stack, melanin_redness_ofs, data_node2.w);

          /* Randomize melanin. */
          float random_color = stack_load_float_default(stack, random_color_ofs, data_node3.z);
          random_color = clamp(random_color, 0.0f, 1.0f);
          float factor_random_color = 1.0f + 2.0f * (random - 0.5f) * random_color;
          melanin *= factor_random_color;

          /* Map melanin 0..inf from more perceptually linear 0..1. */
          melanin = -logf(fmaxf(1.0f - melanin, 0.0001f));

          /* Benedikt Bitterli's melanin ratio remapping. */
          float eumelanin = melanin * (1.0f - melanin_redness);
          float pheomelanin = melanin * melanin_redness;
          Spectrum melanin_sigma = bsdf_principled_hair_sigma_from_concentration(
              kg, state, path_flag, eumelanin, pheomelanin);

          /* Optional tint. */
          Spectrum tint = stack_load_spectrum(stack, tint_ofs);
          Spectrum tint_sigma = bsdf_principled_hair_sigma_from_reflectance(tint,
                                                                            radial_roughness);

          sigma = melanin_sigma + tint_sigma;
          break;
        }
        case NODE_PRINCIPLED_HAIR_REFLECTANCE: {
          Spectrum color = stack_load_spectrum(stack, color_ofs);
          sigma = bsdf_principled_hair_sigma_from_reflectance(color, radial_roughness);
          break;
        }
        default: {
          /* Fallback to brownish hair, same as defaults for melanin. */
          kernel_assert(!"Invalid Hair parametrization!");
          sigma = bsdf_principled_hair_sigma_from_concentration(
              kg, state, path_flag, 0.0f, 0.8054375f);
          break;
        }
      }

      if (type == CLOSURE_BSDF_HAIR_CHIANG_ID) {
        ccl_private ChiangHairBSDF *bsdf = (ccl_private ChiangHairBSDF *)bsdf_alloc(
            sd, sizeof(ChiangHairBSDF), weight);
        if (bsdf) {
          /* Remap Coat value to [0, 100]% of Roughness. */
          float coat = stack_load_float_default(stack, shared_ofs1, data_node3.w);
          float m0_roughness = 1.0f - clamp(coat, 0.0f, 1.0f);

          bsdf->v = roughness;
          bsdf->s = radial_roughness;
          bsdf->m0_roughness = m0_roughness;
          bsdf->alpha = alpha;
          bsdf->eta = ior;
          bsdf->sigma = sigma;

          sd->flag |= bsdf_hair_chiang_setup(sd, bsdf);
        }
      }
      else {
        kernel_assert(type == CLOSURE_BSDF_HAIR_HUANG_ID);
        uint R_ofs, TT_ofs, TRT_ofs, unused;
        svm_unpack_node_uchar4(data_node4.x, &R_ofs, &TT_ofs, &TRT_ofs, &unused);
        float R = stack_load_float_default(stack, R_ofs, data_node4.y);
        float TT = stack_load_float_default(stack, TT_ofs, data_node4.z);
        float TRT = stack_load_float_default(stack, TRT_ofs, data_node4.w);
        if (R <= 0.0f && TT <= 0.0f && TRT <= 0.0f) {
          break;
        }

        ccl_private HuangHairBSDF *bsdf = (ccl_private HuangHairBSDF *)bsdf_alloc(
            sd, sizeof(HuangHairBSDF), weight);
        if (bsdf) {
          ccl_private HuangHairExtra *extra = (ccl_private HuangHairExtra *)closure_alloc_extra(
              sd, sizeof(HuangHairExtra));

          if (!extra) {
            break;
          }

          bsdf->extra = extra;
          bsdf->extra->R = fmaxf(0.0f, R);
          bsdf->extra->TT = fmaxf(0.0f, TT);
          bsdf->extra->TRT = fmaxf(0.0f, TRT);

          bsdf->extra->pixel_coverage = 1.0f;

          /* For camera ray, check if the hair covers more than one pixel, in which case a
           * nearfield model is needed to prevent ribbon-like appearance. */
          if ((path_flag & PATH_RAY_CAMERA) && (sd->type & PRIMITIVE_CURVE)) {
            /* Interpolate radius between curve keys. */
            const KernelCurve kcurve = kernel_data_fetch(curves, sd->prim);
            const int k0 = kcurve.first_key + PRIMITIVE_UNPACK_SEGMENT(sd->type);
            const int k1 = k0 + 1;
            const float radius = mix(
                kernel_data_fetch(curve_keys, k0).w, kernel_data_fetch(curve_keys, k1).w, sd->u);

            bsdf->extra->pixel_coverage = 0.5f * sd->dP / radius;
          }

          bsdf->aspect_ratio = stack_load_float_default(stack, shared_ofs1, data_node3.w);
          if (bsdf->aspect_ratio != 1.0f) {
            /* Align ellipse major axis with the curve normal direction. */
            const AttributeDescriptor attr_descr_normal = find_attribute(kg, sd, shared_ofs2);
            bsdf->N = curve_attribute_float3(kg, sd, attr_descr_normal, NULL, NULL);
          }

          bsdf->roughness = roughness;
          bsdf->tilt = alpha;
          bsdf->eta = ior;
          bsdf->sigma = sigma;

          sd->flag |= bsdf_hair_huang_setup(sd, bsdf, path_flag);
        }
      }
      break;
    }
#  endif /* __PRINCIPLED_HAIR__ */
    case CLOSURE_BSDF_HAIR_REFLECTION_ID:
    case CLOSURE_BSDF_HAIR_TRANSMISSION_ID: {
      Spectrum weight = closure_weight * mix_weight;

      ccl_private HairBsdf *bsdf = (ccl_private HairBsdf *)bsdf_alloc(
          sd, sizeof(HairBsdf), weight);

      if (bsdf) {
        bsdf->N = maybe_ensure_valid_specular_reflection(sd, N);
        bsdf->roughness1 = param1;
        bsdf->roughness2 = param2;
        bsdf->offset = -stack_load_float(stack, data_node.y);

        if (stack_valid(data_node.w)) {
          bsdf->T = normalize(stack_load_float3(stack, data_node.w));
        }
        else if (!(sd->type & PRIMITIVE_CURVE)) {
          bsdf->T = normalize(sd->dPdv);
          bsdf->offset = 0.0f;
        }
        else
          bsdf->T = normalize(sd->dPdu);

        if (type == CLOSURE_BSDF_HAIR_REFLECTION_ID) {
          sd->flag |= bsdf_hair_reflection_setup(bsdf);
        }
        else {
          sd->flag |= bsdf_hair_transmission_setup(bsdf);
        }
      }

      break;
    }
#endif /* __HAIR__ */

#ifdef __SUBSURFACE__
    case CLOSURE_BSSRDF_BURLEY_ID:
    case CLOSURE_BSSRDF_RANDOM_WALK_ID:
    case CLOSURE_BSSRDF_RANDOM_WALK_SKIN_ID: {
      Spectrum weight = closure_weight * mix_weight;
      ccl_private Bssrdf *bssrdf = bssrdf_alloc(sd, weight);

      if (bssrdf) {
        bssrdf->radius = max(stack_load_spectrum(stack, data_node.y) * param1, zero_spectrum());
        bssrdf->albedo = closure_weight;
        bssrdf->N = maybe_ensure_valid_specular_reflection(sd, N);
        bssrdf->ior = param2;
        bssrdf->alpha = saturatef(stack_load_float(stack, data_node.w));
        bssrdf->anisotropy = stack_load_float(stack, data_node.z);

        sd->flag |= bssrdf_setup(sd, bssrdf, path_flag, (ClosureType)type);
      }

      break;
    }
#endif
    default:
      break;
  }

  return offset;
}

template<ShaderType shader_type>
ccl_device_noinline void svm_node_closure_volume(KernelGlobals kg,
                                                 ccl_private ShaderData *sd,
                                                 ccl_private float *stack,
                                                 Spectrum closure_weight,
                                                 uint4 node)
{
#ifdef __VOLUME__
  /* Only sum extinction for volumes, variable is shared with surface transparency. */
  if (shader_type != SHADER_TYPE_VOLUME) {
    return;
  }

  uint type, density_offset, anisotropy_offset;

  uint mix_weight_offset;
  svm_unpack_node_uchar4(node.y, &type, &density_offset, &anisotropy_offset, &mix_weight_offset);
  float mix_weight = (stack_valid(mix_weight_offset) ? stack_load_float(stack, mix_weight_offset) :
                                                       1.0f);

  if (mix_weight == 0.0f) {
    return;
  }

  float density = (stack_valid(density_offset)) ? stack_load_float(stack, density_offset) :
                                                  __uint_as_float(node.z);
  density = mix_weight * fmaxf(density, 0.0f) * object_volume_density(kg, sd->object);

  /* Compute scattering coefficient. */
  Spectrum weight = closure_weight;

  if (type == CLOSURE_VOLUME_ABSORPTION_ID) {
    weight = one_spectrum() - weight;
  }

  weight *= density;

  /* Add closure for volume scattering. */
  if (type == CLOSURE_VOLUME_HENYEY_GREENSTEIN_ID) {
    ccl_private HenyeyGreensteinVolume *volume = (ccl_private HenyeyGreensteinVolume *)bsdf_alloc(
        sd, sizeof(HenyeyGreensteinVolume), weight);

    if (volume) {
      float anisotropy = (stack_valid(anisotropy_offset)) ?
                             stack_load_float(stack, anisotropy_offset) :
                             __uint_as_float(node.w);
      volume->g = anisotropy; /* g */
      sd->flag |= volume_henyey_greenstein_setup(volume);
    }
  }

  /* Sum total extinction weight. */
  volume_extinction_setup(sd, weight);
#endif
}

template<ShaderType shader_type, typename ConstIntegratorGenericState>
ccl_device_noinline int svm_node_principled_volume(KernelGlobals kg,
                                                   ConstIntegratorGenericState state,
                                                   ccl_private ShaderData *sd,
                                                   ccl_private float *stack,
                                                   Spectrum closure_weight,
                                                   uint4 node,
                                                   uint32_t path_flag,
                                                   int offset)
{
#ifdef __VOLUME__
  uint4 value_node = read_node(kg, &offset);
  uint4 attr_node = read_node(kg, &offset);

  /* Only sum extinction for volumes, variable is shared with surface transparency. */
  if (shader_type != SHADER_TYPE_VOLUME) {
    return offset;
  }

  uint density_offset, anisotropy_offset, absorption_color_offset, mix_weight_offset;
  svm_unpack_node_uchar4(
      node.y, &density_offset, &anisotropy_offset, &absorption_color_offset, &mix_weight_offset);
  float mix_weight = (stack_valid(mix_weight_offset) ? stack_load_float(stack, mix_weight_offset) :
                                                       1.0f);

  if (mix_weight == 0.0f) {
    return offset;
  }

  /* Compute density. */
  float primitive_density = 1.0f;
  float density = (stack_valid(density_offset)) ? stack_load_float(stack, density_offset) :
                                                  __uint_as_float(value_node.x);
  density = mix_weight * fmaxf(density, 0.0f) * object_volume_density(kg, sd->object);

  if (density > CLOSURE_WEIGHT_CUTOFF) {
    /* Density and color attribute lookup if available. */
    const AttributeDescriptor attr_density = find_attribute(kg, sd, attr_node.x);
    if (attr_density.offset != ATTR_STD_NOT_FOUND) {
      primitive_density = primitive_volume_attribute_float(kg, sd, attr_density);
      density = fmaxf(density * primitive_density, 0.0f);
    }
  }

  if (density > CLOSURE_WEIGHT_CUTOFF) {
    /* Compute scattering color. */
    Spectrum color = closure_weight;

    const AttributeDescriptor attr_color = find_attribute(kg, sd, attr_node.y);
    if (attr_color.offset != ATTR_STD_NOT_FOUND) {
      color *= rgb_to_spectrum(
          kg, state, path_flag, primitive_volume_attribute_float3(kg, sd, attr_color));
    }

    /* Add closure for volume scattering. */
    ccl_private HenyeyGreensteinVolume *volume = (ccl_private HenyeyGreensteinVolume *)bsdf_alloc(
        sd, sizeof(HenyeyGreensteinVolume), color * density);
    if (volume) {
      float anisotropy = (stack_valid(anisotropy_offset)) ?
                             stack_load_float(stack, anisotropy_offset) :
                             __uint_as_float(value_node.y);
      volume->g = anisotropy;
      sd->flag |= volume_henyey_greenstein_setup(volume);
    }

    /* Add extinction weight. */
    Spectrum absorption_color = max(sqrt(stack_load_spectrum(stack, absorption_color_offset)),
                                    zero_spectrum());

    Spectrum zero = zero_spectrum();
    Spectrum one = one_spectrum();
    Spectrum absorption = max(one - color, zero) * max(one - absorption_color, zero);
    volume_extinction_setup(sd, (color + absorption) * density);
  }

  /* Compute emission. */
  if (path_flag & PATH_RAY_SHADOW) {
    /* Don't need emission for shadows. */
    return offset;
  }

  uint emission_offset, emission_color_offset, blackbody_offset, temperature_offset;
  svm_unpack_node_uchar4(
      node.z, &emission_offset, &emission_color_offset, &blackbody_offset, &temperature_offset);
  float emission = (stack_valid(emission_offset)) ? stack_load_float(stack, emission_offset) :
                                                    __uint_as_float(value_node.z);
  float blackbody = (stack_valid(blackbody_offset)) ? stack_load_float(stack, blackbody_offset) :
                                                      __uint_as_float(value_node.w);

  if (emission > CLOSURE_WEIGHT_CUTOFF) {
<<<<<<< HEAD
    Spectrum emission_color = stack_load_spectrum(stack, emission_color_offset);
    emission_setup(sd, emission * emission_color);
=======
    float3 emission_color = stack_load_float3(stack, emission_color_offset);
    emission_setup(
        sd, rgb_to_spectrum(emission * emission_color * object_volume_density(kg, sd->object)));
>>>>>>> 970ec097
  }

  if (blackbody > CLOSURE_WEIGHT_CUTOFF) {
    float T = stack_load_float(stack, temperature_offset);

    /* Add flame temperature from attribute if available. */
    const AttributeDescriptor attr_temperature = find_attribute(kg, sd, attr_node.z);
    if (attr_temperature.offset != ATTR_STD_NOT_FOUND) {
      float temperature = primitive_volume_attribute_float(kg, sd, attr_temperature);
      T *= fmaxf(temperature, 0.0f);
    }

    T = fmaxf(T, 0.0f);

    /* Stefan-Boltzmann law. */
    float T4 = sqr(sqr(T));
    float sigma = 5.670373e-8f * 1e-6f / M_PI_F;
    float intensity = sigma * mix(1.0f, T4, blackbody);

    if (intensity > CLOSURE_WEIGHT_CUTOFF) {
<<<<<<< HEAD
      Spectrum blackbody_tint = stack_load_spectrum(stack, node.w);
      Spectrum bb = blackbody_tint * intensity *
                    rgb_to_spectrum(kg,
                                    state,
                                    path_flag,
                                    rec709_to_rgb(kg, svm_math_blackbody_color_rec709(T)));
      emission_setup(sd, bb);
=======
      float3 blackbody_tint = stack_load_float3(stack, node.w);
      float3 bb = blackbody_tint * intensity *
                  rec709_to_rgb(kg, svm_math_blackbody_color_rec709(T));
      emission_setup(sd, rgb_to_spectrum(bb * object_volume_density(kg, sd->object)));
>>>>>>> 970ec097
    }
  }
#endif
  return offset;
}

ccl_device_noinline void svm_node_closure_emission(KernelGlobals kg,
                                                   ccl_private ShaderData *sd,
                                                   ccl_private float *stack,
                                                   Spectrum closure_weight,
                                                   uint4 node)
{
  uint mix_weight_offset = node.y;
  Spectrum weight = closure_weight;

  if (stack_valid(mix_weight_offset)) {
    float mix_weight = stack_load_float(stack, mix_weight_offset);

    if (mix_weight == 0.0f) {
      return;
    }

    weight *= mix_weight;
  }

  if (sd->flag & SD_IS_VOLUME_SHADER_EVAL) {
    weight *= object_volume_density(kg, sd->object);
  }

  emission_setup(sd, weight);
}

ccl_device_noinline void svm_node_closure_background(ccl_private ShaderData *sd,
                                                     ccl_private float *stack,
                                                     Spectrum closure_weight,
                                                     uint4 node)
{
  uint mix_weight_offset = node.y;
  Spectrum weight = closure_weight;

  if (stack_valid(mix_weight_offset)) {
    float mix_weight = stack_load_float(stack, mix_weight_offset);

    if (mix_weight == 0.0f) {
      return;
    }

    weight *= mix_weight;
  }

  background_setup(sd, weight);
}

ccl_device_noinline void svm_node_closure_holdout(ccl_private ShaderData *sd,
                                                  ccl_private float *stack,
                                                  Spectrum closure_weight,
                                                  uint4 node)
{
  uint mix_weight_offset = node.y;

  if (stack_valid(mix_weight_offset)) {
    float mix_weight = stack_load_float(stack, mix_weight_offset);

    if (mix_weight == 0.0f) {
      return;
    }

    closure_alloc(sd, sizeof(ShaderClosure), CLOSURE_HOLDOUT_ID, closure_weight * mix_weight);
  }
  else {
    closure_alloc(sd, sizeof(ShaderClosure), CLOSURE_HOLDOUT_ID, closure_weight);
  }

  sd->flag |= SD_HOLDOUT;
}

/* Closure Nodes */

template<typename ConstIntegratorGenericState>
ccl_device void svm_node_closure_set_weight(KernelGlobals kg,
                                            ConstIntegratorGenericState state,
                                            uint32_t path_flag,
                                            ccl_private ShaderData *sd,
                                            ccl_private Spectrum *closure_weight,
                                            uint r,
                                            uint g,
                                            uint b)
{
  *closure_weight = rgb_to_spectrum(
      kg,
      state,
      path_flag,
      make_float3(__uint_as_float(r), __uint_as_float(g), __uint_as_float(b)));
}

ccl_device void svm_node_closure_weight(ccl_private ShaderData *sd,
                                        ccl_private float *stack,
                                        ccl_private Spectrum *closure_weight,
                                        uint weight_offset)
{
  *closure_weight = stack_load_spectrum(stack, weight_offset);
}

ccl_device_noinline void svm_node_emission_weight(KernelGlobals kg,
                                                  ccl_private ShaderData *sd,
                                                  ccl_private float *stack,
                                                  ccl_private Spectrum *closure_weight,
                                                  uint4 node)
{
  uint color_offset = node.y;
  uint strength_offset = node.z;

  float strength = stack_load_float(stack, strength_offset);
  *closure_weight = stack_load_spectrum(stack, color_offset) * strength;
}

ccl_device_noinline void svm_node_mix_closure(ccl_private ShaderData *sd,
                                              ccl_private float *stack,
                                              uint4 node)
{
  /* fetch weight from blend input, previous mix closures,
   * and write to stack to be used by closure nodes later */
  uint weight_offset, in_weight_offset, weight1_offset, weight2_offset;
  svm_unpack_node_uchar4(
      node.y, &weight_offset, &in_weight_offset, &weight1_offset, &weight2_offset);

  float weight = stack_load_float(stack, weight_offset);
  weight = saturatef(weight);

  float in_weight = (stack_valid(in_weight_offset)) ? stack_load_float(stack, in_weight_offset) :
                                                      1.0f;

  if (stack_valid(weight1_offset))
    stack_store_float(stack, weight1_offset, in_weight * (1.0f - weight));
  if (stack_valid(weight2_offset))
    stack_store_float(stack, weight2_offset, in_weight * weight);
}

/* (Bump) normal */

ccl_device void svm_node_set_normal(KernelGlobals kg,
                                    ccl_private ShaderData *sd,
                                    ccl_private float *stack,
                                    uint in_direction,
                                    uint out_normal)
{
  float3 normal = stack_load_float3(stack, in_direction);
  sd->N = normal;
  stack_store_float3(stack, out_normal, normal);
}

CCL_NAMESPACE_END<|MERGE_RESOLUTION|>--- conflicted
+++ resolved
@@ -424,15 +424,8 @@
       subsurface_weight = 0.0f;
 #endif
 
-<<<<<<< HEAD
-      ccl_private DiffuseBsdf *bsdf = (ccl_private DiffuseBsdf *)bsdf_alloc(
-          sd, sizeof(DiffuseBsdf), base_color * (1.0f - subsurface_weight) * weight);
-=======
       ccl_private OrenNayarBsdf *bsdf = (ccl_private OrenNayarBsdf *)bsdf_alloc(
-          sd,
-          sizeof(OrenNayarBsdf),
-          rgb_to_spectrum(base_color) * (1.0f - subsurface_weight) * weight);
->>>>>>> 970ec097
+          sd, sizeof(OrenNayarBsdf), base_color * (1.0f - subsurface_weight) * weight);
       if (bsdf) {
         bsdf->N = N;
 
@@ -444,7 +437,7 @@
         }
         else {
           bsdf->roughness = diffuse_roughness;
-          sd->flag |= bsdf_oren_nayar_setup(sd, bsdf, rgb_to_spectrum(base_color));
+          sd->flag |= bsdf_oren_nayar_setup(sd, bsdf, base_color);
         }
       }
 
@@ -465,7 +458,7 @@
         }
         else {
           bsdf->roughness = roughness;
-          const Spectrum color = saturate(rgb_to_spectrum(stack_load_float3(stack, data_node.y)));
+          const Spectrum color = saturate(stack_load_spectrum(stack, data_node.y));
           sd->flag |= bsdf_oren_nayar_setup(sd, bsdf, color);
         }
       }
@@ -1073,14 +1066,8 @@
                                                       __uint_as_float(value_node.w);
 
   if (emission > CLOSURE_WEIGHT_CUTOFF) {
-<<<<<<< HEAD
     Spectrum emission_color = stack_load_spectrum(stack, emission_color_offset);
-    emission_setup(sd, emission * emission_color);
-=======
-    float3 emission_color = stack_load_float3(stack, emission_color_offset);
-    emission_setup(
-        sd, rgb_to_spectrum(emission * emission_color * object_volume_density(kg, sd->object)));
->>>>>>> 970ec097
+    emission_setup(sd, emission * emission_color * object_volume_density(kg, sd->object));
   }
 
   if (blackbody > CLOSURE_WEIGHT_CUTOFF) {
@@ -1101,20 +1088,13 @@
     float intensity = sigma * mix(1.0f, T4, blackbody);
 
     if (intensity > CLOSURE_WEIGHT_CUTOFF) {
-<<<<<<< HEAD
       Spectrum blackbody_tint = stack_load_spectrum(stack, node.w);
       Spectrum bb = blackbody_tint * intensity *
                     rgb_to_spectrum(kg,
                                     state,
                                     path_flag,
                                     rec709_to_rgb(kg, svm_math_blackbody_color_rec709(T)));
-      emission_setup(sd, bb);
-=======
-      float3 blackbody_tint = stack_load_float3(stack, node.w);
-      float3 bb = blackbody_tint * intensity *
-                  rec709_to_rgb(kg, svm_math_blackbody_color_rec709(T));
-      emission_setup(sd, rgb_to_spectrum(bb * object_volume_density(kg, sd->object)));
->>>>>>> 970ec097
+      emission_setup(sd, bb * object_volume_density(kg, sd->object));
     }
   }
 #endif
