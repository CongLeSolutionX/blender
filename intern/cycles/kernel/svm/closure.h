/* SPDX-FileCopyrightText: 2011-2022 Blender Foundation
 *
 * SPDX-License-Identifier: Apache-2.0 */

#pragma once

#include "kernel/closure/alloc.h"
#include "kernel/closure/bsdf.h"
#include "kernel/closure/bsdf_util.h"
#include "kernel/closure/emissive.h"

#include "kernel/util/color.h"

CCL_NAMESPACE_BEGIN

/* Closure Nodes */

ccl_device_inline int svm_node_closure_bsdf_skip(KernelGlobals kg, int offset, uint type)
{
  if (type == CLOSURE_BSDF_PRINCIPLED_ID) {
    /* Read all principled BSDF extra data to get the right offset. */
    read_node(kg, &offset);
    read_node(kg, &offset);
    read_node(kg, &offset);
    read_node(kg, &offset);
    read_node(kg, &offset);
  }

  return offset;
}

template<uint node_feature_mask, ShaderType shader_type>
ccl_device_noinline int svm_node_closure_bsdf(KernelGlobals kg,
                                              ccl_private ShaderData *sd,
                                              ccl_private float *stack,
                                              Spectrum closure_weight,
                                              uint4 node,
                                              uint32_t path_flag,
                                              int offset)
{
  uint type, param1_offset, param2_offset;

  uint mix_weight_offset;
  svm_unpack_node_uchar4(node.y, &type, &param1_offset, &param2_offset, &mix_weight_offset);
  float mix_weight = (stack_valid(mix_weight_offset) ? stack_load_float(stack, mix_weight_offset) :
                                                       1.0f);

  /* note we read this extra node before weight check, so offset is added */
  uint4 data_node = read_node(kg, &offset);

  /* Only compute BSDF for surfaces, transparent variable is shared with volume extinction. */
  IF_KERNEL_NODES_FEATURE(BSDF)
  {
    if ((shader_type != SHADER_TYPE_SURFACE) || mix_weight == 0.0f) {
      return svm_node_closure_bsdf_skip(kg, offset, type);
    }
  }
  else IF_KERNEL_NODES_FEATURE(EMISSION) {
    if (type != CLOSURE_BSDF_PRINCIPLED_ID) {
      /* Only principled BSDF can have emission. */
      return svm_node_closure_bsdf_skip(kg, offset, type);
    }
  }
  else {
    return svm_node_closure_bsdf_skip(kg, offset, type);
  }

  float3 N = stack_valid(data_node.x) ? safe_normalize(stack_load_float3(stack, data_node.x)) :
                                        sd->N;

  float param1 = (stack_valid(param1_offset)) ? stack_load_float(stack, param1_offset) :
                                                __uint_as_float(node.z);
  float param2 = (stack_valid(param2_offset)) ? stack_load_float(stack, param2_offset) :
                                                __uint_as_float(node.w);

  switch (type) {
    case CLOSURE_BSDF_PRINCIPLED_ID: {
      uint specular_offset, roughness_offset, specular_tint_offset, anisotropic_offset,
<<<<<<< HEAD
          sheen_offset, sheen_tint_offset, clearcoat_offset, clearcoat_roughness_offset,
          eta_offset, transmission_offset, anisotropic_rotation_offset, pad1, alpha_offset,
          emission_strength_offset, emission_offset;
=======
          sheen_offset, sheen_tint_offset, sheen_roughness_offset, coat_offset,
          coat_roughness_offset, coat_ior_offset, eta_offset, transmission_offset,
          anisotropic_rotation_offset, coat_tint_offset, dummy;
>>>>>>> 158dbc1b
      uint4 data_node2 = read_node(kg, &offset);

      float3 T = stack_load_float3(stack, data_node.y);
      svm_unpack_node_uchar4(data_node.z,
                             &specular_offset,
                             &roughness_offset,
                             &specular_tint_offset,
                             &anisotropic_offset);
      svm_unpack_node_uchar4(
          data_node.w, &sheen_offset, &sheen_tint_offset, &sheen_roughness_offset, &dummy);
      svm_unpack_node_uchar4(
          data_node2.x, &eta_offset, &transmission_offset, &anisotropic_rotation_offset, &dummy);
      svm_unpack_node_uchar4(
          data_node2.w, &coat_offset, &coat_roughness_offset, &coat_ior_offset, &coat_tint_offset);

      // get Disney principled parameters
      float metallic = saturatef(param1);
      float subsurface = param2;
      float specular = stack_load_float(stack, specular_offset);
      float roughness = stack_load_float(stack, roughness_offset);
      float specular_tint = stack_load_float(stack, specular_tint_offset);
      float anisotropic = stack_load_float(stack, anisotropic_offset);
      float sheen = stack_load_float(stack, sheen_offset);
      float3 sheen_tint = stack_load_float3(stack, sheen_tint_offset);
      float sheen_roughness = stack_load_float(stack, sheen_roughness_offset);
      float coat = stack_load_float(stack, coat_offset);
      float coat_roughness = stack_load_float(stack, coat_roughness_offset);
      float coat_ior = fmaxf(stack_load_float(stack, coat_ior_offset), 1.0f);
      float3 coat_tint = stack_load_float3(stack, coat_tint_offset);
      float transmission = saturatef(stack_load_float(stack, transmission_offset));
      float anisotropic_rotation = stack_load_float(stack, anisotropic_rotation_offset);
      float eta = fmaxf(stack_load_float(stack, eta_offset), 1e-5f);

      ClosureType distribution = (ClosureType)data_node2.y;
      ClosureType subsurface_method = (ClosureType)data_node2.z;

      float3 valid_reflection_N = maybe_ensure_valid_specular_reflection(sd, N);

      // get the base color
      uint4 data_base_color = read_node(kg, &offset);
      float3 base_color = stack_valid(data_base_color.x) ?
                              stack_load_float3(stack, data_base_color.x) :
                              make_float3(__uint_as_float(data_base_color.y),
                                          __uint_as_float(data_base_color.z),
                                          __uint_as_float(data_base_color.w));

      // get the additional coat normal and subsurface scattering radius
      uint4 data_cn_ssr = read_node(kg, &offset);
      float3 coat_normal = stack_valid(data_cn_ssr.x) ? stack_load_float3(stack, data_cn_ssr.x) :
                                                        sd->N;
      coat_normal = maybe_ensure_valid_specular_reflection(sd, coat_normal);
      float3 subsurface_radius = stack_valid(data_cn_ssr.y) ?
                                     stack_load_float3(stack, data_cn_ssr.y) :
                                     one_float3();
      float subsurface_ior = stack_valid(data_cn_ssr.z) ? stack_load_float(stack, data_cn_ssr.z) :
                                                          1.4f;
      float subsurface_anisotropy = stack_valid(data_cn_ssr.w) ?
                                        stack_load_float(stack, data_cn_ssr.w) :
                                        0.0f;

      // get the subsurface color
      uint4 data_subsurface_color = read_node(kg, &offset);
      float3 subsurface_color = stack_valid(data_subsurface_color.x) ?
                                    stack_load_float3(stack, data_subsurface_color.x) :
                                    make_float3(__uint_as_float(data_subsurface_color.y),
                                                __uint_as_float(data_subsurface_color.z),
                                                __uint_as_float(data_subsurface_color.w));

      uint4 data_alpha_emission = read_node(kg, &offset);
      svm_unpack_node_uchar4(data_alpha_emission.x,
                             &alpha_offset,
                             &emission_strength_offset,
                             &emission_offset,
                             &pad1);
      float alpha = stack_valid(alpha_offset) ? stack_load_float(stack, alpha_offset) :
                                                __uint_as_float(data_alpha_emission.y);
      float3 emission = stack_load_float3(stack, emission_offset);
      /* Emission strength */
      emission *= stack_valid(emission_strength_offset) ?
                      stack_load_float(stack, emission_strength_offset) :
                      __uint_as_float(data_alpha_emission.z);

      Spectrum weight = closure_weight * mix_weight;

      float alpha_x = sqr(roughness), alpha_y = sqr(roughness);
      if (anisotropic > 0.0f) {
        float aspect = sqrtf(1.0f - saturatef(anisotropic) * 0.9f);
        alpha_x /= aspect;
        alpha_y *= aspect;
        if (anisotropic_rotation != 0.0f)
          T = rotate_around_axis(T, N, anisotropic_rotation * M_2PI_F);
      }

#ifdef __CAUSTICS_TRICKS__
      const bool reflective_caustics = (kernel_data.integrator.caustics_reflective ||
                                        (path_flag & PATH_RAY_DIFFUSE) == 0);
      const bool glass_caustics = (kernel_data.integrator.caustics_reflective ||
                                   kernel_data.integrator.caustics_refractive ||
                                   (path_flag & PATH_RAY_DIFFUSE) == 0);
#else
      const bool reflective_caustics = true;
      const bool glass_caustics = true;
#endif

      /* Before any actual shader components, apply transparency. */
      if (alpha < 1.0f) {
        bsdf_transparent_setup(sd, weight * (1.0f - alpha), path_flag);
        weight *= alpha;
      }

      /* First layer: Sheen */
      if (sheen > CLOSURE_WEIGHT_CUTOFF) {
        ccl_private SheenBsdf *bsdf = (ccl_private SheenBsdf *)bsdf_alloc(
            sd, sizeof(SheenBsdf), sheen * rgb_to_spectrum(sheen_tint) * weight);

        if (bsdf) {
          bsdf->N = N;
          bsdf->roughness = sheen_roughness;

          /* setup bsdf */
          sd->flag |= bsdf_sheen_setup(kg, sd, bsdf);

          /* Attenuate lower layers */
          Spectrum albedo = bsdf_albedo(kg, sd, (ccl_private ShaderClosure *)bsdf, true, false);
          weight *= 1.0f - reduce_max(safe_divide_color(albedo, weight));
        }
      }

      /* Second layer: Coat */
      if (reflective_caustics && coat > CLOSURE_WEIGHT_CUTOFF) {
        ccl_private MicrofacetBsdf *bsdf = (ccl_private MicrofacetBsdf *)bsdf_alloc(
            sd, sizeof(MicrofacetBsdf), coat * weight);

        if (bsdf) {
          bsdf->N = coat_normal;
          bsdf->T = zero_float3();
          bsdf->ior = coat_ior;

          bsdf->alpha_x = bsdf->alpha_y = sqr(coat_roughness);

          /* setup bsdf */
          sd->flag |= bsdf_microfacet_ggx_setup(bsdf);
          bsdf_microfacet_setup_fresnel_dielectric(kg, bsdf, sd);

          /* Attenuate lower layers */
          Spectrum albedo = bsdf_albedo(kg, sd, (ccl_private ShaderClosure *)bsdf, true, false);
          weight *= 1.0f - reduce_max(safe_divide_color(albedo, weight));
        }
      }

<<<<<<< HEAD
      /* Emission (attenuated by sheen and coat) */
      if (!is_zero(emission)) {
        emission_setup(sd, rgb_to_spectrum(emission) * weight);
=======
      if (coat > CLOSURE_WEIGHT_CUTOFF && !isequal(coat_tint, one_float3())) {
        /* Tint is normalized to perpendicular incidence.
         * Therefore, if we define the coat thickness as length 1, the length along the ray is
         * t = sqrt(1+tan^2(angle(N, I))) = sqrt(1+tan^2(acos(dotNI))) = 1 / dotNI.
         * From Beer's law, we have T = exp(-sigma_e * t).
         * Therefore, tint = exp(-sigma_e * 1) (per def.), so -sigma_e = log(tint).
         * From this, T = exp(log(tint) * t) = exp(log(tint)) ^ t = tint ^ t;
         *
         * Note that this is only an approximation - it assumes that the outgoing ray
         * follows the same angle, and that there aren't multiple internal bounces.
         * In particular, things that could be improved:
         * - For transmissive materials, there should not be an outgoing path at all if the path
         *   is transmitted.
         * - For rough materials, we could blend towards a view-independent average path length
         *   (e.g. 2 for diffuse reflection) for the outgoing direction.
         * However, there's also an argument to be made for keeping parameters independent of each
         * other for more intuitive control, in particular main roughness not affecting the coat.
         */
        float cosNI = dot(sd->wi, coat_normal);
        /* Refract incoming direction into coat material.
         * TIR is no concern here since we're always coming from the outside. */
        float cosNT = sqrtf(1.0f - sqr(1.0f / coat_ior) * (1 - sqr(cosNI)));
        float optical_depth = 1.0f / cosNT;
        weight *= power(rgb_to_spectrum(coat_tint), coat * optical_depth);
>>>>>>> 158dbc1b
      }

      /* Metallic component */
      if (reflective_caustics && metallic > CLOSURE_WEIGHT_CUTOFF) {
        ccl_private MicrofacetBsdf *bsdf = (ccl_private MicrofacetBsdf *)bsdf_alloc(
            sd, sizeof(MicrofacetBsdf), metallic * weight);
        ccl_private FresnelGeneralizedSchlick *fresnel =
            (bsdf != NULL) ? (ccl_private FresnelGeneralizedSchlick *)closure_alloc_extra(
                                 sd, sizeof(FresnelGeneralizedSchlick)) :
                             NULL;

        if (bsdf && fresnel) {
          bsdf->N = valid_reflection_N;
          bsdf->ior = 1.0f;
          bsdf->T = T;
          bsdf->alpha_x = alpha_x;
          bsdf->alpha_y = alpha_y;

          fresnel->f0 = rgb_to_spectrum(base_color);
          fresnel->f90 = one_spectrum();
          fresnel->exponent = 5.0f;
          fresnel->reflection_tint = one_spectrum();
          fresnel->transmission_tint = zero_spectrum();

          /* setup bsdf */
          sd->flag |= bsdf_microfacet_ggx_setup(bsdf);
          const bool is_multiggx = (distribution == CLOSURE_BSDF_MICROFACET_MULTI_GGX_GLASS_ID);
          bsdf_microfacet_setup_fresnel_generalized_schlick(kg, bsdf, sd, fresnel, is_multiggx);

          /* Attenuate other components */
          weight *= (1.0f - metallic);
        }
      }

      /* Transmission component */
      if (glass_caustics && transmission > CLOSURE_WEIGHT_CUTOFF) {
        ccl_private MicrofacetBsdf *bsdf = (ccl_private MicrofacetBsdf *)bsdf_alloc(
            sd, sizeof(MicrofacetBsdf), transmission * weight);
        ccl_private FresnelDielectricTint *fresnel =
            (bsdf != NULL) ? (ccl_private FresnelDielectricTint *)closure_alloc_extra(
                                 sd, sizeof(FresnelDielectricTint)) :
                             NULL;

        if (bsdf && fresnel) {
          bsdf->N = valid_reflection_N;
          bsdf->T = zero_float3();

          bsdf->alpha_x = bsdf->alpha_y = sqr(roughness);
          bsdf->ior = (sd->flag & SD_BACKFACING) ? 1.0f / eta : eta;

          fresnel->reflection_tint = mix(
              one_spectrum(), rgb_to_spectrum(base_color), specular_tint);
          fresnel->transmission_tint = rgb_to_spectrum(base_color);

          /* setup bsdf */
          sd->flag |= bsdf_microfacet_ggx_glass_setup(bsdf);
          const bool is_multiggx = (distribution == CLOSURE_BSDF_MICROFACET_MULTI_GGX_GLASS_ID);
          bsdf_microfacet_setup_fresnel_dielectric_tint(kg, bsdf, sd, fresnel, is_multiggx);

          /* Attenuate other components */
          weight *= (1.0f - transmission);
        }
      }

      /* Specular component */
      if (reflective_caustics) {
        ccl_private MicrofacetBsdf *bsdf = (ccl_private MicrofacetBsdf *)bsdf_alloc(
            sd, sizeof(MicrofacetBsdf), weight);
        ccl_private FresnelGeneralizedSchlick *fresnel =
            (bsdf != NULL) ? (ccl_private FresnelGeneralizedSchlick *)closure_alloc_extra(
                                 sd, sizeof(FresnelGeneralizedSchlick)) :
                             NULL;

        if (bsdf && fresnel) {
          bsdf->N = valid_reflection_N;
          bsdf->ior = eta;
          bsdf->T = T;
          bsdf->alpha_x = alpha_x;
          bsdf->alpha_y = alpha_y;

          float m_cdlum = linear_rgb_to_gray(kg, base_color);
          float3 m_ctint = m_cdlum > 0.0f ? base_color / m_cdlum : one_float3();
          float3 specTint = mix(one_spectrum(), rgb_to_spectrum(m_ctint), specular_tint);

          fresnel->f0 = F0_from_ior(eta) * 2.0f * specular * specTint;
          fresnel->f90 = one_spectrum();
          fresnel->exponent = -eta;
          fresnel->reflection_tint = one_spectrum();
          fresnel->transmission_tint = zero_spectrum();

          /* setup bsdf */
          sd->flag |= bsdf_microfacet_ggx_setup(bsdf);
          const bool is_multiggx = (distribution == CLOSURE_BSDF_MICROFACET_MULTI_GGX_GLASS_ID);
          bsdf_microfacet_setup_fresnel_generalized_schlick(kg, bsdf, sd, fresnel, is_multiggx);

          /* Attenuate lower layers */
          Spectrum albedo = bsdf_albedo(kg, sd, (ccl_private ShaderClosure *)bsdf, true, false);
          weight *= 1.0f - reduce_max(safe_divide_color(albedo, weight));
        }
      }

      /* Diffuse component */
      float3 diffuse_color = mix(base_color, subsurface_color, subsurface);
#ifdef __SUBSURFACE__
      /* disable in case of diffuse ancestor, can't see it well then and
       * adds considerably noise due to probabilities of continuing path
       * getting lower and lower */
      if ((subsurface > CLOSURE_WEIGHT_CUTOFF) && !(path_flag & PATH_RAY_DIFFUSE_ANCESTOR)) {
        /* Skip in case of extremely low albedo. */
        if (fabsf(average(diffuse_color)) > CLOSURE_WEIGHT_CUTOFF) {
          ccl_private Bssrdf *bssrdf = bssrdf_alloc(sd, rgb_to_spectrum(diffuse_color) * weight);

          if (bssrdf) {
            bssrdf->radius = rgb_to_spectrum(subsurface_radius * subsurface);
            bssrdf->albedo = rgb_to_spectrum(diffuse_color);
            bssrdf->N = N;
            bssrdf->roughness = roughness;

            /* Clamps protecting against bad/extreme and non physical values. */
            subsurface_ior = clamp(subsurface_ior, 1.01f, 3.8f);
            bssrdf->anisotropy = clamp(subsurface_anisotropy, 0.0f, 0.9f);

            /* setup bsdf */
            sd->flag |= bssrdf_setup(sd, bssrdf, subsurface_method, subsurface_ior);
          }
        }
      }
      else
#endif
      {
        ccl_private DiffuseBsdf *bsdf = (ccl_private DiffuseBsdf *)bsdf_alloc(
            sd, sizeof(DiffuseBsdf), rgb_to_spectrum(diffuse_color) * weight);

        if (bsdf) {
          bsdf->N = N;

          /* setup bsdf */
          sd->flag |= bsdf_diffuse_setup(bsdf);
        }
      }

      break;
    }
    case CLOSURE_BSDF_DIFFUSE_ID: {
      Spectrum weight = closure_weight * mix_weight;
      ccl_private OrenNayarBsdf *bsdf = (ccl_private OrenNayarBsdf *)bsdf_alloc(
          sd, sizeof(OrenNayarBsdf), weight);

      if (bsdf) {
        bsdf->N = N;

        float roughness = param1;

        if (roughness == 0.0f) {
          sd->flag |= bsdf_diffuse_setup((ccl_private DiffuseBsdf *)bsdf);
        }
        else {
          bsdf->roughness = roughness;
          sd->flag |= bsdf_oren_nayar_setup(bsdf);
        }
      }
      break;
    }
    case CLOSURE_BSDF_TRANSLUCENT_ID: {
      Spectrum weight = closure_weight * mix_weight;
      ccl_private DiffuseBsdf *bsdf = (ccl_private DiffuseBsdf *)bsdf_alloc(
          sd, sizeof(DiffuseBsdf), weight);

      if (bsdf) {
        bsdf->N = maybe_ensure_valid_specular_reflection(sd, N);
        sd->flag |= bsdf_translucent_setup(bsdf);
      }
      break;
    }
    case CLOSURE_BSDF_TRANSPARENT_ID: {
      Spectrum weight = closure_weight * mix_weight;
      bsdf_transparent_setup(sd, weight, path_flag);
      break;
    }
    case CLOSURE_BSDF_MICROFACET_GGX_ID:
    case CLOSURE_BSDF_MICROFACET_BECKMANN_ID:
    case CLOSURE_BSDF_ASHIKHMIN_SHIRLEY_ID:
    case CLOSURE_BSDF_MICROFACET_MULTI_GGX_ID: {
#ifdef __CAUSTICS_TRICKS__
      if (!kernel_data.integrator.caustics_reflective && (path_flag & PATH_RAY_DIFFUSE))
        break;
#endif
      Spectrum weight = closure_weight * mix_weight;
      ccl_private MicrofacetBsdf *bsdf = (ccl_private MicrofacetBsdf *)bsdf_alloc(
          sd, sizeof(MicrofacetBsdf), weight);

      if (!bsdf) {
        break;
      }

      float roughness = sqr(param1);

      bsdf->N = maybe_ensure_valid_specular_reflection(sd, N);
      bsdf->ior = 1.0f;

      /* compute roughness */
      float anisotropy = clamp(param2, -0.99f, 0.99f);
      if (data_node.y == SVM_STACK_INVALID || fabsf(anisotropy) <= 1e-4f) {
        /* Isotropic case. */
        bsdf->T = zero_float3();
        bsdf->alpha_x = roughness;
        bsdf->alpha_y = roughness;
      }
      else {
        bsdf->T = stack_load_float3(stack, data_node.y);

        /* rotate tangent */
        float rotation = stack_load_float(stack, data_node.z);
        if (rotation != 0.0f)
          bsdf->T = rotate_around_axis(bsdf->T, bsdf->N, rotation * M_2PI_F);

        if (anisotropy < 0.0f) {
          bsdf->alpha_x = roughness / (1.0f + anisotropy);
          bsdf->alpha_y = roughness * (1.0f + anisotropy);
        }
        else {
          bsdf->alpha_x = roughness * (1.0f - anisotropy);
          bsdf->alpha_y = roughness / (1.0f - anisotropy);
        }
      }

      /* setup bsdf */
      if (type == CLOSURE_BSDF_MICROFACET_BECKMANN_ID) {
        sd->flag |= bsdf_microfacet_beckmann_setup(bsdf);
      }
      else if (type == CLOSURE_BSDF_ASHIKHMIN_SHIRLEY_ID) {
        sd->flag |= bsdf_ashikhmin_shirley_setup(bsdf);
      }
      else {
        sd->flag |= bsdf_microfacet_ggx_setup(bsdf);
        if (type == CLOSURE_BSDF_MICROFACET_MULTI_GGX_ID) {
          kernel_assert(stack_valid(data_node.w));
          const Spectrum color = rgb_to_spectrum(stack_load_float3(stack, data_node.w));
          bsdf_microfacet_setup_fresnel_constant(kg, bsdf, sd, color);
        }
      }

      break;
    }
    case CLOSURE_BSDF_MICROFACET_GGX_REFRACTION_ID:
    case CLOSURE_BSDF_MICROFACET_BECKMANN_REFRACTION_ID: {
#ifdef __CAUSTICS_TRICKS__
      if (!kernel_data.integrator.caustics_refractive && (path_flag & PATH_RAY_DIFFUSE))
        break;
#endif
      Spectrum weight = closure_weight * mix_weight;
      ccl_private MicrofacetBsdf *bsdf = (ccl_private MicrofacetBsdf *)bsdf_alloc(
          sd, sizeof(MicrofacetBsdf), weight);

      if (bsdf) {
        bsdf->N = maybe_ensure_valid_specular_reflection(sd, N);
        bsdf->T = zero_float3();

        float eta = fmaxf(param2, 1e-5f);
        eta = (sd->flag & SD_BACKFACING) ? 1.0f / eta : eta;

        /* setup bsdf */
        float roughness = sqr(param1);
        bsdf->alpha_x = roughness;
        bsdf->alpha_y = roughness;
        bsdf->ior = eta;

        if (type == CLOSURE_BSDF_MICROFACET_BECKMANN_REFRACTION_ID) {
          sd->flag |= bsdf_microfacet_beckmann_refraction_setup(bsdf);
        }
        else {
          sd->flag |= bsdf_microfacet_ggx_refraction_setup(bsdf);
        }
      }

      break;
    }
    case CLOSURE_BSDF_MICROFACET_GGX_GLASS_ID:
    case CLOSURE_BSDF_MICROFACET_BECKMANN_GLASS_ID:
    case CLOSURE_BSDF_MICROFACET_MULTI_GGX_GLASS_ID: {
#ifdef __CAUSTICS_TRICKS__
      if (!kernel_data.integrator.caustics_reflective &&
          !kernel_data.integrator.caustics_refractive && (path_flag & PATH_RAY_DIFFUSE))
        break;
#endif
      Spectrum weight = closure_weight * mix_weight;
      ccl_private MicrofacetBsdf *bsdf = (ccl_private MicrofacetBsdf *)bsdf_alloc(
          sd, sizeof(MicrofacetBsdf), weight);

      if (bsdf) {
        bsdf->N = maybe_ensure_valid_specular_reflection(sd, N);
        bsdf->T = zero_float3();
        bsdf->fresnel = NULL;

        float eta = fmaxf(param2, 1e-5f);
        eta = (sd->flag & SD_BACKFACING) ? 1.0f / eta : eta;

        /* setup bsdf */
        float roughness = sqr(param1);
        bsdf->alpha_x = roughness;
        bsdf->alpha_y = roughness;
        bsdf->ior = eta;

        if (type == CLOSURE_BSDF_MICROFACET_BECKMANN_GLASS_ID) {
          sd->flag |= bsdf_microfacet_beckmann_glass_setup(bsdf);
        }
        else {
          sd->flag |= bsdf_microfacet_ggx_glass_setup(bsdf);
          if (type == CLOSURE_BSDF_MICROFACET_MULTI_GGX_GLASS_ID) {
            kernel_assert(stack_valid(data_node.z));
            const Spectrum color = rgb_to_spectrum(stack_load_float3(stack, data_node.z));
            bsdf_microfacet_setup_fresnel_constant(kg, bsdf, sd, color);
          }
        }
      }

      break;
    }
    case CLOSURE_BSDF_ASHIKHMIN_VELVET_ID: {
      Spectrum weight = closure_weight * mix_weight;
      ccl_private VelvetBsdf *bsdf = (ccl_private VelvetBsdf *)bsdf_alloc(
          sd, sizeof(VelvetBsdf), weight);

      if (bsdf) {
        bsdf->N = N;

        bsdf->sigma = saturatef(param1);
        sd->flag |= bsdf_ashikhmin_velvet_setup(bsdf);
      }
      break;
    }
    case CLOSURE_BSDF_SHEEN_ID: {
      Spectrum weight = closure_weight * mix_weight;
      ccl_private SheenBsdf *bsdf = (ccl_private SheenBsdf *)bsdf_alloc(
          sd, sizeof(SheenBsdf), weight);

      if (bsdf) {
        bsdf->N = N;
        bsdf->roughness = param1;

        sd->flag |= bsdf_sheen_setup(kg, sd, bsdf);
      }
      break;
    }
    case CLOSURE_BSDF_GLOSSY_TOON_ID:
#ifdef __CAUSTICS_TRICKS__
      if (!kernel_data.integrator.caustics_reflective && (path_flag & PATH_RAY_DIFFUSE))
        break;
      ATTR_FALLTHROUGH;
#endif
    case CLOSURE_BSDF_DIFFUSE_TOON_ID: {
      Spectrum weight = closure_weight * mix_weight;
      ccl_private ToonBsdf *bsdf = (ccl_private ToonBsdf *)bsdf_alloc(
          sd, sizeof(ToonBsdf), weight);

      if (bsdf) {
        bsdf->N = N;
        bsdf->size = param1;
        bsdf->smooth = param2;

        if (type == CLOSURE_BSDF_DIFFUSE_TOON_ID)
          sd->flag |= bsdf_diffuse_toon_setup(bsdf);
        else
          sd->flag |= bsdf_glossy_toon_setup(bsdf);
      }
      break;
    }
#ifdef __HAIR__
    case CLOSURE_BSDF_HAIR_CHIANG_ID:
    case CLOSURE_BSDF_HAIR_HUANG_ID: {
      uint4 data_node2 = read_node(kg, &offset);
      uint4 data_node3 = read_node(kg, &offset);
      uint4 data_node4 = read_node(kg, &offset);

      Spectrum weight = closure_weight * mix_weight;

      uint offset_ofs, ior_ofs, color_ofs, parametrization;
      svm_unpack_node_uchar4(data_node.y, &offset_ofs, &ior_ofs, &color_ofs, &parametrization);
      float alpha = stack_load_float_default(stack, offset_ofs, data_node.z);
      float ior = stack_load_float_default(stack, ior_ofs, data_node.w);

      uint tint_ofs, melanin_ofs, melanin_redness_ofs, absorption_coefficient_ofs;
      svm_unpack_node_uchar4(data_node2.x,
                             &tint_ofs,
                             &melanin_ofs,
                             &melanin_redness_ofs,
                             &absorption_coefficient_ofs);

      uint shared_ofs1, random_ofs, random_color_ofs, shared_ofs2;
      svm_unpack_node_uchar4(
          data_node3.x, &shared_ofs1, &random_ofs, &random_color_ofs, &shared_ofs2);

      const AttributeDescriptor attr_descr_random = find_attribute(kg, sd, data_node2.y);
      float random = 0.0f;
      if (attr_descr_random.offset != ATTR_STD_NOT_FOUND) {
        random = primitive_surface_attribute_float(kg, sd, attr_descr_random, NULL, NULL);
      }
      else {
        random = stack_load_float_default(stack, random_ofs, data_node3.y);
      }

      /* Random factors range: [-randomization/2, +randomization/2]. */
      float random_roughness = param2;
      float factor_random_roughness = 1.0f + 2.0f * (random - 0.5f) * random_roughness;
      float roughness = param1 * factor_random_roughness;
      float radial_roughness = (type == CLOSURE_BSDF_HAIR_CHIANG_ID) ?
                                   stack_load_float_default(stack, shared_ofs2, data_node4.y) *
                                       factor_random_roughness :
                                   roughness;

      Spectrum sigma;
      switch (parametrization) {
        case NODE_PRINCIPLED_HAIR_DIRECT_ABSORPTION: {
          float3 absorption_coefficient = stack_load_float3(stack, absorption_coefficient_ofs);
          sigma = rgb_to_spectrum(absorption_coefficient);
          break;
        }
        case NODE_PRINCIPLED_HAIR_PIGMENT_CONCENTRATION: {
          float melanin = stack_load_float_default(stack, melanin_ofs, data_node2.z);
          float melanin_redness = stack_load_float_default(
              stack, melanin_redness_ofs, data_node2.w);

          /* Randomize melanin. */
          float random_color = stack_load_float_default(stack, random_color_ofs, data_node3.z);
          random_color = clamp(random_color, 0.0f, 1.0f);
          float factor_random_color = 1.0f + 2.0f * (random - 0.5f) * random_color;
          melanin *= factor_random_color;

          /* Map melanin 0..inf from more perceptually linear 0..1. */
          melanin = -logf(fmaxf(1.0f - melanin, 0.0001f));

          /* Benedikt Bitterli's melanin ratio remapping. */
          float eumelanin = melanin * (1.0f - melanin_redness);
          float pheomelanin = melanin * melanin_redness;
          Spectrum melanin_sigma = bsdf_principled_hair_sigma_from_concentration(eumelanin,
                                                                                 pheomelanin);

          /* Optional tint. */
          float3 tint = stack_load_float3(stack, tint_ofs);
          Spectrum tint_sigma = bsdf_principled_hair_sigma_from_reflectance(rgb_to_spectrum(tint),
                                                                            radial_roughness);

          sigma = melanin_sigma + tint_sigma;
          break;
        }
        case NODE_PRINCIPLED_HAIR_REFLECTANCE: {
          float3 color = stack_load_float3(stack, color_ofs);
          sigma = bsdf_principled_hair_sigma_from_reflectance(rgb_to_spectrum(color),
                                                              radial_roughness);
          break;
        }
        default: {
          /* Fallback to brownish hair, same as defaults for melanin. */
          kernel_assert(!"Invalid Hair parametrization!");
          sigma = bsdf_principled_hair_sigma_from_concentration(0.0f, 0.8054375f);
          break;
        }
      }

      if (type == CLOSURE_BSDF_HAIR_CHIANG_ID) {
        ccl_private ChiangHairBSDF *bsdf = (ccl_private ChiangHairBSDF *)bsdf_alloc(
            sd, sizeof(ChiangHairBSDF), weight);
        if (bsdf) {
          ccl_private ChiangHairExtra *extra = (ccl_private ChiangHairExtra *)closure_alloc_extra(
              sd, sizeof(ChiangHairExtra));

          if (!extra) {
            break;
          }

          /* Remap Coat value to [0, 100]% of Roughness. */
          float coat = stack_load_float_default(stack, shared_ofs1, data_node3.w);
          float m0_roughness = 1.0f - clamp(coat, 0.0f, 1.0f);

          bsdf->v = roughness;
          bsdf->s = radial_roughness;
          bsdf->m0_roughness = m0_roughness;
          bsdf->alpha = alpha;
          bsdf->eta = ior;
          bsdf->extra = extra;
          bsdf->sigma = sigma;

          sd->flag |= bsdf_hair_chiang_setup(sd, bsdf);
        }
      }
      else {
        kernel_assert(type == CLOSURE_BSDF_HAIR_HUANG_ID);
        uint R_ofs, TT_ofs, TRT_ofs, unused;
        svm_unpack_node_uchar4(data_node4.x, &R_ofs, &TT_ofs, &TRT_ofs, &unused);
        float R = stack_load_float_default(stack, R_ofs, data_node4.y);
        float TT = stack_load_float_default(stack, TT_ofs, data_node4.z);
        float TRT = stack_load_float_default(stack, TRT_ofs, data_node4.w);
        if (R <= 0.0f && TT <= 0.0f && TRT <= 0.0f) {
          break;
        }

        ccl_private HuangHairBSDF *bsdf = (ccl_private HuangHairBSDF *)bsdf_alloc(
            sd, sizeof(HuangHairBSDF), weight);
        if (bsdf) {
          ccl_private HuangHairExtra *extra = (ccl_private HuangHairExtra *)closure_alloc_extra(
              sd, sizeof(HuangHairExtra));

          if (!extra) {
            break;
          }

          bsdf->extra = extra;
          bsdf->extra->R = fmaxf(0.0f, R);
          bsdf->extra->TT = fmaxf(0.0f, TT);
          bsdf->extra->TRT = fmaxf(0.0f, TRT);

          bsdf->aspect_ratio = stack_load_float_default(stack, shared_ofs1, data_node3.w);
          if (bsdf->aspect_ratio != 1.0f) {
            /* Align ellipse major axis with the curve normal direction. */
            const AttributeDescriptor attr_descr_normal = find_attribute(kg, sd, shared_ofs2);
            bsdf->N = curve_attribute_float3(kg, sd, attr_descr_normal, NULL, NULL);
          }

          bsdf->roughness = roughness;
          bsdf->tilt = alpha;
          bsdf->eta = ior;
          bsdf->sigma = sigma;

          sd->flag |= bsdf_hair_huang_setup(sd, bsdf, path_flag);
        }
      }
      break;
    }
    case CLOSURE_BSDF_HAIR_REFLECTION_ID:
    case CLOSURE_BSDF_HAIR_TRANSMISSION_ID: {
      Spectrum weight = closure_weight * mix_weight;

      ccl_private HairBsdf *bsdf = (ccl_private HairBsdf *)bsdf_alloc(
          sd, sizeof(HairBsdf), weight);

      if (bsdf) {
        bsdf->N = maybe_ensure_valid_specular_reflection(sd, N);
        bsdf->roughness1 = param1;
        bsdf->roughness2 = param2;
        bsdf->offset = -stack_load_float(stack, data_node.z);

        if (stack_valid(data_node.y)) {
          bsdf->T = normalize(stack_load_float3(stack, data_node.y));
        }
        else if (!(sd->type & PRIMITIVE_CURVE)) {
          bsdf->T = normalize(sd->dPdv);
          bsdf->offset = 0.0f;
        }
        else
          bsdf->T = normalize(sd->dPdu);

        if (type == CLOSURE_BSDF_HAIR_REFLECTION_ID) {
          sd->flag |= bsdf_hair_reflection_setup(bsdf);
        }
        else {
          sd->flag |= bsdf_hair_transmission_setup(bsdf);
        }
      }

      break;
    }
#endif /* __HAIR__ */

#ifdef __SUBSURFACE__
    case CLOSURE_BSSRDF_BURLEY_ID:
    case CLOSURE_BSSRDF_RANDOM_WALK_ID:
    case CLOSURE_BSSRDF_RANDOM_WALK_FIXED_RADIUS_ID: {
      Spectrum weight = closure_weight * mix_weight;
      ccl_private Bssrdf *bssrdf = bssrdf_alloc(sd, weight);

      if (bssrdf) {
        /* disable in case of diffuse ancestor, can't see it well then and
         * adds considerably noise due to probabilities of continuing path
         * getting lower and lower */
        if (path_flag & PATH_RAY_DIFFUSE_ANCESTOR)
          param1 = 0.0f;

        bssrdf->radius = rgb_to_spectrum(stack_load_float3(stack, data_node.z) * param1);
        bssrdf->albedo = closure_weight;
        bssrdf->N = N;
        bssrdf->roughness = FLT_MAX;

        const float subsurface_ior = clamp(param2, 1.01f, 3.8f);
        const float subsurface_anisotropy = stack_load_float(stack, data_node.w);
        bssrdf->anisotropy = clamp(subsurface_anisotropy, 0.0f, 0.9f);

        sd->flag |= bssrdf_setup(sd, bssrdf, (ClosureType)type, subsurface_ior);
      }

      break;
    }
#endif
    default:
      break;
  }

  return offset;
}

template<ShaderType shader_type>
ccl_device_noinline void svm_node_closure_volume(KernelGlobals kg,
                                                 ccl_private ShaderData *sd,
                                                 ccl_private float *stack,
                                                 Spectrum closure_weight,
                                                 uint4 node)
{
#ifdef __VOLUME__
  /* Only sum extinction for volumes, variable is shared with surface transparency. */
  if (shader_type != SHADER_TYPE_VOLUME) {
    return;
  }

  uint type, density_offset, anisotropy_offset;

  uint mix_weight_offset;
  svm_unpack_node_uchar4(node.y, &type, &density_offset, &anisotropy_offset, &mix_weight_offset);
  float mix_weight = (stack_valid(mix_weight_offset) ? stack_load_float(stack, mix_weight_offset) :
                                                       1.0f);

  if (mix_weight == 0.0f) {
    return;
  }

  float density = (stack_valid(density_offset)) ? stack_load_float(stack, density_offset) :
                                                  __uint_as_float(node.z);
  density = mix_weight * fmaxf(density, 0.0f);

  /* Compute scattering coefficient. */
  Spectrum weight = closure_weight;

  if (type == CLOSURE_VOLUME_ABSORPTION_ID) {
    weight = one_spectrum() - weight;
  }

  weight *= density;

  /* Add closure for volume scattering. */
  if (type == CLOSURE_VOLUME_HENYEY_GREENSTEIN_ID) {
    ccl_private HenyeyGreensteinVolume *volume = (ccl_private HenyeyGreensteinVolume *)bsdf_alloc(
        sd, sizeof(HenyeyGreensteinVolume), weight);

    if (volume) {
      float anisotropy = (stack_valid(anisotropy_offset)) ?
                             stack_load_float(stack, anisotropy_offset) :
                             __uint_as_float(node.w);
      volume->g = anisotropy; /* g */
      sd->flag |= volume_henyey_greenstein_setup(volume);
    }
  }

  /* Sum total extinction weight. */
  volume_extinction_setup(sd, weight);
#endif
}

template<ShaderType shader_type>
ccl_device_noinline int svm_node_principled_volume(KernelGlobals kg,
                                                   ccl_private ShaderData *sd,
                                                   ccl_private float *stack,
                                                   Spectrum closure_weight,
                                                   uint4 node,
                                                   uint32_t path_flag,
                                                   int offset)
{
#ifdef __VOLUME__
  uint4 value_node = read_node(kg, &offset);
  uint4 attr_node = read_node(kg, &offset);

  /* Only sum extinction for volumes, variable is shared with surface transparency. */
  if (shader_type != SHADER_TYPE_VOLUME) {
    return offset;
  }

  uint density_offset, anisotropy_offset, absorption_color_offset, mix_weight_offset;
  svm_unpack_node_uchar4(
      node.y, &density_offset, &anisotropy_offset, &absorption_color_offset, &mix_weight_offset);
  float mix_weight = (stack_valid(mix_weight_offset) ? stack_load_float(stack, mix_weight_offset) :
                                                       1.0f);

  if (mix_weight == 0.0f) {
    return offset;
  }

  /* Compute density. */
  float primitive_density = 1.0f;
  float density = (stack_valid(density_offset)) ? stack_load_float(stack, density_offset) :
                                                  __uint_as_float(value_node.x);
  density = mix_weight * fmaxf(density, 0.0f);

  if (density > CLOSURE_WEIGHT_CUTOFF) {
    /* Density and color attribute lookup if available. */
    const AttributeDescriptor attr_density = find_attribute(kg, sd, attr_node.x);
    if (attr_density.offset != ATTR_STD_NOT_FOUND) {
      primitive_density = primitive_volume_attribute_float(kg, sd, attr_density);
      density = fmaxf(density * primitive_density, 0.0f);
    }
  }

  if (density > CLOSURE_WEIGHT_CUTOFF) {
    /* Compute scattering color. */
    Spectrum color = closure_weight;

    const AttributeDescriptor attr_color = find_attribute(kg, sd, attr_node.y);
    if (attr_color.offset != ATTR_STD_NOT_FOUND) {
      color *= rgb_to_spectrum(primitive_volume_attribute_float3(kg, sd, attr_color));
    }

    /* Add closure for volume scattering. */
    ccl_private HenyeyGreensteinVolume *volume = (ccl_private HenyeyGreensteinVolume *)bsdf_alloc(
        sd, sizeof(HenyeyGreensteinVolume), color * density);
    if (volume) {
      float anisotropy = (stack_valid(anisotropy_offset)) ?
                             stack_load_float(stack, anisotropy_offset) :
                             __uint_as_float(value_node.y);
      volume->g = anisotropy;
      sd->flag |= volume_henyey_greenstein_setup(volume);
    }

    /* Add extinction weight. */
    float3 absorption_color = max(sqrt(stack_load_float3(stack, absorption_color_offset)),
                                  zero_float3());

    Spectrum zero = zero_spectrum();
    Spectrum one = one_spectrum();
    Spectrum absorption = max(one - color, zero) *
                          max(one - rgb_to_spectrum(absorption_color), zero);
    volume_extinction_setup(sd, (color + absorption) * density);
  }

  /* Compute emission. */
  if (path_flag & PATH_RAY_SHADOW) {
    /* Don't need emission for shadows. */
    return offset;
  }

  uint emission_offset, emission_color_offset, blackbody_offset, temperature_offset;
  svm_unpack_node_uchar4(
      node.z, &emission_offset, &emission_color_offset, &blackbody_offset, &temperature_offset);
  float emission = (stack_valid(emission_offset)) ? stack_load_float(stack, emission_offset) :
                                                    __uint_as_float(value_node.z);
  float blackbody = (stack_valid(blackbody_offset)) ? stack_load_float(stack, blackbody_offset) :
                                                      __uint_as_float(value_node.w);

  if (emission > CLOSURE_WEIGHT_CUTOFF) {
    float3 emission_color = stack_load_float3(stack, emission_color_offset);
    emission_setup(sd, rgb_to_spectrum(emission * emission_color));
  }

  if (blackbody > CLOSURE_WEIGHT_CUTOFF) {
    float T = stack_load_float(stack, temperature_offset);

    /* Add flame temperature from attribute if available. */
    const AttributeDescriptor attr_temperature = find_attribute(kg, sd, attr_node.z);
    if (attr_temperature.offset != ATTR_STD_NOT_FOUND) {
      float temperature = primitive_volume_attribute_float(kg, sd, attr_temperature);
      T *= fmaxf(temperature, 0.0f);
    }

    T = fmaxf(T, 0.0f);

    /* Stefan-Boltzmann law. */
    float T4 = sqr(sqr(T));
    float sigma = 5.670373e-8f * 1e-6f / M_PI_F;
    float intensity = sigma * mix(1.0f, T4, blackbody);

    if (intensity > CLOSURE_WEIGHT_CUTOFF) {
      float3 blackbody_tint = stack_load_float3(stack, node.w);
      float3 bb = blackbody_tint * intensity *
                  rec709_to_rgb(kg, svm_math_blackbody_color_rec709(T));
      emission_setup(sd, rgb_to_spectrum(bb));
    }
  }
#endif
  return offset;
}

ccl_device_noinline void svm_node_closure_emission(ccl_private ShaderData *sd,
                                                   ccl_private float *stack,
                                                   Spectrum closure_weight,
                                                   uint4 node)
{
  uint mix_weight_offset = node.y;
  Spectrum weight = closure_weight;

  if (stack_valid(mix_weight_offset)) {
    float mix_weight = stack_load_float(stack, mix_weight_offset);

    if (mix_weight == 0.0f)
      return;

    weight *= mix_weight;
  }

  emission_setup(sd, weight);
}

ccl_device_noinline void svm_node_closure_background(ccl_private ShaderData *sd,
                                                     ccl_private float *stack,
                                                     Spectrum closure_weight,
                                                     uint4 node)
{
  uint mix_weight_offset = node.y;
  Spectrum weight = closure_weight;

  if (stack_valid(mix_weight_offset)) {
    float mix_weight = stack_load_float(stack, mix_weight_offset);

    if (mix_weight == 0.0f)
      return;

    weight *= mix_weight;
  }

  background_setup(sd, weight);
}

ccl_device_noinline void svm_node_closure_holdout(ccl_private ShaderData *sd,
                                                  ccl_private float *stack,
                                                  Spectrum closure_weight,
                                                  uint4 node)
{
  uint mix_weight_offset = node.y;

  if (stack_valid(mix_weight_offset)) {
    float mix_weight = stack_load_float(stack, mix_weight_offset);

    if (mix_weight == 0.0f)
      return;

    closure_alloc(sd, sizeof(ShaderClosure), CLOSURE_HOLDOUT_ID, closure_weight * mix_weight);
  }
  else
    closure_alloc(sd, sizeof(ShaderClosure), CLOSURE_HOLDOUT_ID, closure_weight);

  sd->flag |= SD_HOLDOUT;
}

/* Closure Nodes */

ccl_device void svm_node_closure_set_weight(
    ccl_private ShaderData *sd, ccl_private Spectrum *closure_weight, uint r, uint g, uint b)
{
  *closure_weight = rgb_to_spectrum(
      make_float3(__uint_as_float(r), __uint_as_float(g), __uint_as_float(b)));
}

ccl_device void svm_node_closure_weight(ccl_private ShaderData *sd,
                                        ccl_private float *stack,
                                        ccl_private Spectrum *closure_weight,
                                        uint weight_offset)
{
  *closure_weight = rgb_to_spectrum(stack_load_float3(stack, weight_offset));
}

ccl_device_noinline void svm_node_emission_weight(KernelGlobals kg,
                                                  ccl_private ShaderData *sd,
                                                  ccl_private float *stack,
                                                  ccl_private Spectrum *closure_weight,
                                                  uint4 node)
{
  uint color_offset = node.y;
  uint strength_offset = node.z;

  float strength = stack_load_float(stack, strength_offset);
  *closure_weight = rgb_to_spectrum(stack_load_float3(stack, color_offset)) * strength;
}

ccl_device_noinline void svm_node_mix_closure(ccl_private ShaderData *sd,
                                              ccl_private float *stack,
                                              uint4 node)
{
  /* fetch weight from blend input, previous mix closures,
   * and write to stack to be used by closure nodes later */
  uint weight_offset, in_weight_offset, weight1_offset, weight2_offset;
  svm_unpack_node_uchar4(
      node.y, &weight_offset, &in_weight_offset, &weight1_offset, &weight2_offset);

  float weight = stack_load_float(stack, weight_offset);
  weight = saturatef(weight);

  float in_weight = (stack_valid(in_weight_offset)) ? stack_load_float(stack, in_weight_offset) :
                                                      1.0f;

  if (stack_valid(weight1_offset))
    stack_store_float(stack, weight1_offset, in_weight * (1.0f - weight));
  if (stack_valid(weight2_offset))
    stack_store_float(stack, weight2_offset, in_weight * weight);
}

/* (Bump) normal */

ccl_device void svm_node_set_normal(KernelGlobals kg,
                                    ccl_private ShaderData *sd,
                                    ccl_private float *stack,
                                    uint in_direction,
                                    uint out_normal)
{
  float3 normal = stack_load_float3(stack, in_direction);
  sd->N = normal;
  stack_store_float3(stack, out_normal, normal);
}

CCL_NAMESPACE_END<|MERGE_RESOLUTION|>--- conflicted
+++ resolved
@@ -76,15 +76,10 @@
   switch (type) {
     case CLOSURE_BSDF_PRINCIPLED_ID: {
       uint specular_offset, roughness_offset, specular_tint_offset, anisotropic_offset,
-<<<<<<< HEAD
-          sheen_offset, sheen_tint_offset, clearcoat_offset, clearcoat_roughness_offset,
-          eta_offset, transmission_offset, anisotropic_rotation_offset, pad1, alpha_offset,
-          emission_strength_offset, emission_offset;
-=======
           sheen_offset, sheen_tint_offset, sheen_roughness_offset, coat_offset,
           coat_roughness_offset, coat_ior_offset, eta_offset, transmission_offset,
-          anisotropic_rotation_offset, coat_tint_offset, dummy;
->>>>>>> 158dbc1b
+          anisotropic_rotation_offset, coat_tint_offset, dummy, alpha_offset,
+          emission_strength_offset, emission_offset;
       uint4 data_node2 = read_node(kg, &offset);
 
       float3 T = stack_load_float3(stack, data_node.y);
@@ -158,7 +153,7 @@
                              &alpha_offset,
                              &emission_strength_offset,
                              &emission_offset,
-                             &pad1);
+                             &dummy);
       float alpha = stack_valid(alpha_offset) ? stack_load_float(stack, alpha_offset) :
                                                 __uint_as_float(data_alpha_emission.y);
       float3 emission = stack_load_float3(stack, emission_offset);
@@ -235,11 +230,6 @@
         }
       }
 
-<<<<<<< HEAD
-      /* Emission (attenuated by sheen and coat) */
-      if (!is_zero(emission)) {
-        emission_setup(sd, rgb_to_spectrum(emission) * weight);
-=======
       if (coat > CLOSURE_WEIGHT_CUTOFF && !isequal(coat_tint, one_float3())) {
         /* Tint is normalized to perpendicular incidence.
          * Therefore, if we define the coat thickness as length 1, the length along the ray is
@@ -264,7 +254,11 @@
         float cosNT = sqrtf(1.0f - sqr(1.0f / coat_ior) * (1 - sqr(cosNI)));
         float optical_depth = 1.0f / cosNT;
         weight *= power(rgb_to_spectrum(coat_tint), coat * optical_depth);
->>>>>>> 158dbc1b
+      }
+
+      /* Emission (attenuated by sheen and coat) */
+      if (!is_zero(emission)) {
+        emission_setup(sd, rgb_to_spectrum(emission) * weight);
       }
 
       /* Metallic component */
