/* SPDX-FileCopyrightText: 2011-2022 Blender Foundation
 *
 * SPDX-License-Identifier: Apache-2.0 */

#pragma once

CCL_NAMESPACE_BEGIN

/* Wave */

ccl_device_noinline_cpu float svm_wave(NodeWaveType type,
                                       NodeWaveBandsDirection bands_dir,
                                       NodeWaveRingsDirection rings_dir,
                                       NodeWaveProfile profile,
                                       float3 p,
                                       float distortion,
                                       float detail,
                                       float dscale,
                                       float droughness,
                                       float phase)
{
  /* Prevent precision issues on unit coordinates. */
  p = (p + 0.000001f) * 0.999999f;

  float n;

  if (type == NODE_WAVE_BANDS) {
    if (bands_dir == NODE_WAVE_BANDS_DIRECTION_X) {
      n = p.x * 20.0f;
    }
    else if (bands_dir == NODE_WAVE_BANDS_DIRECTION_Y) {
      n = p.y * 20.0f;
    }
    else if (bands_dir == NODE_WAVE_BANDS_DIRECTION_Z) {
      n = p.z * 20.0f;
    }
    else { /* NODE_WAVE_BANDS_DIRECTION_DIAGONAL */
      n = (p.x + p.y + p.z) * 10.0f;
    }
  }
  else { /* NODE_WAVE_RINGS */
    float3 rp = p;
    if (rings_dir == NODE_WAVE_RINGS_DIRECTION_X) {
      rp *= make_float3(0.0f, 1.0f, 1.0f);
    }
    else if (rings_dir == NODE_WAVE_RINGS_DIRECTION_Y) {
      rp *= make_float3(1.0f, 0.0f, 1.0f);
    }
    else if (rings_dir == NODE_WAVE_RINGS_DIRECTION_Z) {
      rp *= make_float3(1.0f, 1.0f, 0.0f);
    }
    /* else: NODE_WAVE_RINGS_DIRECTION_SPHERICAL */

    n = len(rp) * 20.0f;
  }

  n += phase;

<<<<<<< HEAD
  if (distortion != 0.0f)
    n += distortion * (fractal_noise_3d(p * dscale, detail, droughness, 2.0f, true, false) * 2.0f - 1.0f);
=======
  if (distortion != 0.0f) {
    n += distortion * (noise_fbm(p * dscale, detail, droughness, 2.0f, true) * 2.0f - 1.0f);
  }
>>>>>>> 21b820cd

  if (profile == NODE_WAVE_PROFILE_SIN) {
    return 0.5f + 0.5f * sinf(n - M_PI_2_F);
  }
  else if (profile == NODE_WAVE_PROFILE_SAW) {
    n /= M_2PI_F;
    return n - floorf(n);
  }
  else { /* NODE_WAVE_PROFILE_TRI */
    n /= M_2PI_F;
    return fabsf(n - floorf(n + 0.5f)) * 2.0f;
  }
}

ccl_device_noinline int svm_node_tex_wave(
    KernelGlobals kg, ccl_private ShaderData *sd, ccl_private float *stack, uint4 node, int offset)
{
  uint4 node2 = read_node(kg, &offset);
  uint4 node3 = read_node(kg, &offset);

  /* RNA properties */
  uint type_offset, bands_dir_offset, rings_dir_offset, profile_offset;
  /* Inputs, Outputs */
  uint co_offset, scale_offset, distortion_offset, detail_offset, dscale_offset, droughness_offset,
      phase_offset;
  uint color_offset, fac_offset;

  svm_unpack_node_uchar4(
      node.y, &type_offset, &bands_dir_offset, &rings_dir_offset, &profile_offset);
  svm_unpack_node_uchar3(node.z, &co_offset, &scale_offset, &distortion_offset);
  svm_unpack_node_uchar4(
      node.w, &detail_offset, &dscale_offset, &droughness_offset, &phase_offset);
  svm_unpack_node_uchar2(node2.x, &color_offset, &fac_offset);

  float3 co = stack_load_float3(stack, co_offset);
  float scale = stack_load_float_default(stack, scale_offset, node2.y);
  float distortion = stack_load_float_default(stack, distortion_offset, node2.z);
  float detail = stack_load_float_default(stack, detail_offset, node2.w);
  float dscale = stack_load_float_default(stack, dscale_offset, node3.x);
  float droughness = stack_load_float_default(stack, droughness_offset, node3.y);
  float phase = stack_load_float_default(stack, phase_offset, node3.z);

  float f = svm_wave((NodeWaveType)type_offset,
                     (NodeWaveBandsDirection)bands_dir_offset,
                     (NodeWaveRingsDirection)rings_dir_offset,
                     (NodeWaveProfile)profile_offset,
                     co * scale,
                     distortion,
                     detail,
                     dscale,
                     droughness,
                     phase);

  if (stack_valid(fac_offset))
    stack_store_float(stack, fac_offset, f);
  if (stack_valid(color_offset))
    stack_store_float3(stack, color_offset, make_float3(f, f, f));
  return offset;
}

CCL_NAMESPACE_END<|MERGE_RESOLUTION|>--- conflicted
+++ resolved
@@ -56,14 +56,9 @@
 
   n += phase;
 
-<<<<<<< HEAD
-  if (distortion != 0.0f)
-    n += distortion * (fractal_noise_3d(p * dscale, detail, droughness, 2.0f, true, false) * 2.0f - 1.0f);
-=======
   if (distortion != 0.0f) {
     n += distortion * (noise_fbm(p * dscale, detail, droughness, 2.0f, true) * 2.0f - 1.0f);
   }
->>>>>>> 21b820cd
 
   if (profile == NODE_WAVE_PROFILE_SIN) {
     return 0.5f + 0.5f * sinf(n - M_PI_2_F);
