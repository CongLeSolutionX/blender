--- conflicted
+++ resolved
@@ -775,13 +775,9 @@
   surface_shader_bsdf_eval(kg, state, sd, wo, throughput, ls->shader);
 
   /* Update light sample with new position / direction and keep pdf in vertex area measure. */
-<<<<<<< HEAD
-  light_sample_update(kg, ls, vertices[vertex_count - 1].p);
-=======
   const uint32_t path_flag = INTEGRATOR_STATE(state, path, flag);
   light_sample_update(
       kg, ls, vertices[vertex_count - 1].p, vertices[vertex_count - 1].n, path_flag);
->>>>>>> 27965a64
 
   /* Save state path bounce info in case a light path node is used in the refractive interface or
    * light shader graph. */
