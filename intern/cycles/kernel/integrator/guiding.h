/* SPDX-FileCopyrightText: 2011-2022 Blender Foundation
 *
 * SPDX-License-Identifier: Apache-2.0 */

#pragma once

#include "kernel/closure/alloc.h"
#include "kernel/closure/bsdf.h"
#include "kernel/film/write.h"

CCL_NAMESPACE_BEGIN

/* Utilities. */

struct GuidingRISSample {
  float3 rand;
  float2 sampled_roughness;
  float eta{1.0f};
  int label;
  float3 wo;
  float bsdf_pdf{0.0f};
  float guide_pdf{0.0f};
  float ris_target{0.0f};
  float ris_pdf{0.0f};
  float ris_weight{0.0f};

  float incoming_radiance_pdf{0.0f};
  BsdfEval bsdf_eval;
  float avg_bsdf_eval{0.0f};
  Spectrum eval{zero_spectrum()};
};

ccl_device_forceinline bool calculate_ris_target(ccl_private GuidingRISSample *ris_sample,
                                                 ccl_private const float guiding_sampling_prob)
{
#if defined(__PATH_GUIDING__)
  const float pi_factor = 2.0f;
  if (ris_sample->avg_bsdf_eval > 0.0f && ris_sample->bsdf_pdf > 1e-10f &&
      ris_sample->guide_pdf > 0.0f)
  {
    ris_sample->ris_target = (ris_sample->avg_bsdf_eval *
                              ((((1.0f - guiding_sampling_prob) * (1.0f / (pi_factor * M_PI_F))) +
                                (guiding_sampling_prob * ris_sample->incoming_radiance_pdf))));
    ris_sample->ris_pdf = (0.5f * (ris_sample->bsdf_pdf + ris_sample->guide_pdf));
    ris_sample->ris_weight = ris_sample->ris_target / ris_sample->ris_pdf;
    return true;
  }
  ris_sample->ris_target = 0.0f;
  ris_sample->ris_pdf = 0.0f;
  return false;
#else
  return false;
#endif
}

#if defined(__PATH_GUIDING__)
static pgl_vec3f guiding_vec3f(const float3 v)
{
  return openpgl::cpp::Vector3(v.x, v.y, v.z);
}

static pgl_point3f guiding_point3f(const float3 v)
{
  return openpgl::cpp::Point3(v.x, v.y, v.z);
}
#endif

/* Path recording for guiding. */

/* Record Surface Interactions */

/* Records/Adds a new path segment with the current path vertex on a surface.
 * If the path is not terminated this call is usually followed by a call of
 * guiding_record_surface_bounce. */
ccl_device_forceinline void guiding_record_surface_segment(KernelGlobals kg,
                                                           IntegratorState state,
                                                           ccl_private const ShaderData *sd)
{
#if defined(__PATH_GUIDING__) && PATH_GUIDING_LEVEL >= 1
  if (!kernel_data.integrator.train_guiding) {
    return;
  }

  const pgl_vec3f zero = guiding_vec3f(zero_float3());
  const pgl_vec3f one = guiding_vec3f(one_float3());

  state->guiding.path_segment = kg->opgl_path_segment_storage->NextSegment();
  openpgl::cpp::SetPosition(state->guiding.path_segment, guiding_point3f(sd->P));
  openpgl::cpp::SetDirectionOut(state->guiding.path_segment, guiding_vec3f(sd->wi));
  openpgl::cpp::SetVolumeScatter(state->guiding.path_segment, false);
  openpgl::cpp::SetScatteredContribution(state->guiding.path_segment, zero);
  openpgl::cpp::SetDirectContribution(state->guiding.path_segment, zero);
  openpgl::cpp::SetTransmittanceWeight(state->guiding.path_segment, one);
  openpgl::cpp::SetEta(state->guiding.path_segment, 1.0);
#endif
}

/* Records the surface scattering event at the current vertex position of the segment. */
ccl_device_forceinline void guiding_record_surface_bounce(KernelGlobals kg,
                                                          IntegratorState state,
                                                          ccl_private const ShaderData *sd,
                                                          const Spectrum weight,
                                                          const float pdf,
                                                          const float3 N,
                                                          const float3 wo,
                                                          const float2 roughness,
                                                          const float eta)
{
#if defined(__PATH_GUIDING__) && PATH_GUIDING_LEVEL >= 4
  if (!kernel_data.integrator.train_guiding) {
    return;
  }
  const float min_roughness = safe_sqrtf(fminf(roughness.x, roughness.y));
  const bool is_delta = (min_roughness == 0.0f);
  const float3 weight_rgb = spectrum_to_rgb(
      kg, state, INTEGRATOR_STATE(state, path, flag), weight);
  const float3 normal = clamp(N, -one_float3(), one_float3());

  kernel_assert(state->guiding.path_segment != nullptr);

  openpgl::cpp::SetTransmittanceWeight(state->guiding.path_segment, guiding_vec3f(one_float3()));
  openpgl::cpp::SetVolumeScatter(state->guiding.path_segment, false);
  openpgl::cpp::SetNormal(state->guiding.path_segment, guiding_vec3f(normal));
  openpgl::cpp::SetDirectionIn(state->guiding.path_segment, guiding_vec3f(wo));
  openpgl::cpp::SetPDFDirectionIn(state->guiding.path_segment, pdf);
  openpgl::cpp::SetScatteringWeight(state->guiding.path_segment, guiding_vec3f(weight_rgb));
  openpgl::cpp::SetIsDelta(state->guiding.path_segment, is_delta);
  openpgl::cpp::SetEta(state->guiding.path_segment, eta);
  openpgl::cpp::SetRoughness(state->guiding.path_segment, min_roughness);
#endif
}

/* Records the emission at the current surface intersection (physical or virtual) */
ccl_device_forceinline void guiding_record_surface_emission(KernelGlobals kg,
                                                            IntegratorState state,
                                                            const Spectrum Le,
                                                            const float mis_weight)
{
#if defined(__PATH_GUIDING__) && PATH_GUIDING_LEVEL >= 1
  if (!kernel_data.integrator.train_guiding) {
    return;
  }
  const float3 Le_rgb = spectrum_to_rgb(kg, state, INTEGRATOR_STATE(state, path, flag), Le);

  openpgl::cpp::SetDirectContribution(state->guiding.path_segment, guiding_vec3f(Le_rgb));
  openpgl::cpp::SetMiWeight(state->guiding.path_segment, mis_weight);
#endif
}

/* Record BSSRDF Interactions */

/* Records/Adds a new path segment where the vertex position is the point of entry
 * of the sub surface scattering boundary.
 * If the path is not terminated this call is usually followed by a call of
 * guiding_record_bssrdf_weight and guiding_record_bssrdf_bounce. */
ccl_device_forceinline void guiding_record_bssrdf_segment(KernelGlobals kg,
                                                          IntegratorState state,
                                                          const float3 P,
                                                          const float3 wi)
{
#if defined(__PATH_GUIDING__) && PATH_GUIDING_LEVEL >= 1
  if (!kernel_data.integrator.train_guiding) {
    return;
  }
  const pgl_vec3f zero = guiding_vec3f(zero_float3());
  const pgl_vec3f one = guiding_vec3f(one_float3());

  state->guiding.path_segment = kg->opgl_path_segment_storage->NextSegment();
  openpgl::cpp::SetPosition(state->guiding.path_segment, guiding_point3f(P));
  openpgl::cpp::SetDirectionOut(state->guiding.path_segment, guiding_vec3f(wi));
  openpgl::cpp::SetVolumeScatter(state->guiding.path_segment, true);
  openpgl::cpp::SetScatteredContribution(state->guiding.path_segment, zero);
  openpgl::cpp::SetDirectContribution(state->guiding.path_segment, zero);
  openpgl::cpp::SetTransmittanceWeight(state->guiding.path_segment, one);
  openpgl::cpp::SetEta(state->guiding.path_segment, 1.0);
#endif
}

/* Records the transmission of the path at the point of entry while passing
 * the surface boundary. */
ccl_device_forceinline void guiding_record_bssrdf_weight(KernelGlobals kg,
                                                         IntegratorState state,
                                                         const Spectrum weight,
                                                         const Spectrum albedo)
{
#if defined(__PATH_GUIDING__) && PATH_GUIDING_LEVEL >= 1
  if (!kernel_data.integrator.train_guiding) {
    return;
  }

  /* Note albedo left out here, will be included in guiding_record_bssrdf_bounce. */
  const float3 weight_rgb = spectrum_to_rgb(
      kg, state, INTEGRATOR_STATE(state, path, flag), safe_divide_color(weight, albedo));

  kernel_assert(state->guiding.path_segment != nullptr);

  openpgl::cpp::SetTransmittanceWeight(state->guiding.path_segment, guiding_vec3f(zero_float3()));
  openpgl::cpp::SetScatteringWeight(state->guiding.path_segment, guiding_vec3f(weight_rgb));
  openpgl::cpp::SetIsDelta(state->guiding.path_segment, false);
  openpgl::cpp::SetEta(state->guiding.path_segment, 1.0f);
  openpgl::cpp::SetRoughness(state->guiding.path_segment, 1.0f);
#endif
}

/* Records the direction at the point of entry the path takes when sampling the SSS contribution.
 * If not terminated this function is usually followed by a call of
 * guiding_record_volume_transmission to record the transmittance between the point of entry and
 * the point of exit. */
ccl_device_forceinline void guiding_record_bssrdf_bounce(KernelGlobals kg,
                                                         IntegratorState state,
                                                         const float pdf,
                                                         const float3 N,
                                                         const float3 wo,
                                                         const Spectrum weight,
                                                         const Spectrum albedo)
{
#if defined(__PATH_GUIDING__) && PATH_GUIDING_LEVEL >= 1
  if (!kernel_data.integrator.train_guiding) {
    return;
  }
  const float3 normal = clamp(N, -one_float3(), one_float3());
  const float3 weight_rgb = spectrum_to_rgb(
      kg, state, INTEGRATOR_STATE(state, path, flag), weight * albedo);

  kernel_assert(state->guiding.path_segment != nullptr);

  openpgl::cpp::SetVolumeScatter(state->guiding.path_segment, false);
  openpgl::cpp::SetNormal(state->guiding.path_segment, guiding_vec3f(normal));
  openpgl::cpp::SetDirectionIn(state->guiding.path_segment, guiding_vec3f(wo));
  openpgl::cpp::SetPDFDirectionIn(state->guiding.path_segment, pdf);
  openpgl::cpp::SetTransmittanceWeight(state->guiding.path_segment, guiding_vec3f(weight_rgb));
#endif
}

/* Record Volume Interactions */

/* Records/Adds a new path segment with the current path vertex being inside a volume.
 * If the path is not terminated this call is usually followed by a call of
 * guiding_record_volume_bounce. */
ccl_device_forceinline void guiding_record_volume_segment(KernelGlobals kg,
                                                          IntegratorState state,
                                                          const float3 P,
                                                          const float3 I)
{
#if defined(__PATH_GUIDING__) && PATH_GUIDING_LEVEL >= 1
  if (!kernel_data.integrator.train_guiding) {
    return;
  }
  const pgl_vec3f zero = guiding_vec3f(zero_float3());
  const pgl_vec3f one = guiding_vec3f(one_float3());

  state->guiding.path_segment = kg->opgl_path_segment_storage->NextSegment();

  openpgl::cpp::SetPosition(state->guiding.path_segment, guiding_point3f(P));
  openpgl::cpp::SetDirectionOut(state->guiding.path_segment, guiding_vec3f(I));
  openpgl::cpp::SetVolumeScatter(state->guiding.path_segment, true);
  openpgl::cpp::SetScatteredContribution(state->guiding.path_segment, zero);
  openpgl::cpp::SetDirectContribution(state->guiding.path_segment, zero);
  openpgl::cpp::SetTransmittanceWeight(state->guiding.path_segment, one);
  openpgl::cpp::SetEta(state->guiding.path_segment, 1.0);
#endif
}

/* Records the volume scattering event at the current vertex position of the segment. */
ccl_device_forceinline void guiding_record_volume_bounce(KernelGlobals kg,
                                                         IntegratorState state,
                                                         ccl_private const ShaderData *sd,
                                                         const Spectrum weight,
                                                         const float pdf,
                                                         const float3 wo,
                                                         const float roughness)
{
#if defined(__PATH_GUIDING__) && PATH_GUIDING_LEVEL >= 4
  if (!kernel_data.integrator.train_guiding) {
    return;
  }
  const float3 weight_rgb = spectrum_to_rgb(
      kg, state, INTEGRATOR_STATE(state, path, flag), weight);
  const float3 normal = make_float3(0.0f, 0.0f, 1.0f);

  kernel_assert(state->guiding.path_segment != nullptr);

  openpgl::cpp::SetVolumeScatter(state->guiding.path_segment, true);
  openpgl::cpp::SetTransmittanceWeight(state->guiding.path_segment, guiding_vec3f(one_float3()));
  openpgl::cpp::SetNormal(state->guiding.path_segment, guiding_vec3f(normal));
  openpgl::cpp::SetDirectionIn(state->guiding.path_segment, guiding_vec3f(wo));
  openpgl::cpp::SetPDFDirectionIn(state->guiding.path_segment, pdf);
  openpgl::cpp::SetScatteringWeight(state->guiding.path_segment, guiding_vec3f(weight_rgb));
  openpgl::cpp::SetIsDelta(state->guiding.path_segment, false);
  openpgl::cpp::SetEta(state->guiding.path_segment, 1.0f);
  openpgl::cpp::SetRoughness(state->guiding.path_segment, roughness);
#endif
}

/* Records the transmission (a.k.a. transmittance weight) between the current path segment
 * and the next one, when the path is inside or passes a volume. */
ccl_device_forceinline void guiding_record_volume_transmission(KernelGlobals kg,
                                                               IntegratorState state,
                                                               const float3 transmittance_weight)
{
#if defined(__PATH_GUIDING__) && PATH_GUIDING_LEVEL >= 1
  if (!kernel_data.integrator.train_guiding) {
    return;
  }

  if (state->guiding.path_segment) {
    // TODO (sherholz): need to find a better way to avoid this check
    if ((transmittance_weight[0] < 0.0f || !std::isfinite(transmittance_weight[0]) ||
         std::isnan(transmittance_weight[0])) ||
        (transmittance_weight[1] < 0.0f || !std::isfinite(transmittance_weight[1]) ||
         std::isnan(transmittance_weight[1])) ||
        (transmittance_weight[2] < 0.0f || !std::isfinite(transmittance_weight[2]) ||
         std::isnan(transmittance_weight[2])))
    {
    }
    else {
      openpgl::cpp::SetTransmittanceWeight(state->guiding.path_segment,
                                           guiding_vec3f(transmittance_weight));
    }
  }
#endif
}

/* Records the emission of a volume at the vertex of the current path segment. */
ccl_device_forceinline void guiding_record_volume_emission(KernelGlobals kg,
                                                           IntegratorState state,
                                                           const Spectrum Le)
{
#if defined(__PATH_GUIDING__) && PATH_GUIDING_LEVEL >= 1
  if (!kernel_data.integrator.train_guiding) {
    return;
  }

  if (state->guiding.path_segment) {
    const float3 Le_rgb = spectrum_to_rgb(kg, state, INTEGRATOR_STATE(state, path, flag), Le);

    openpgl::cpp::SetDirectContribution(state->guiding.path_segment, guiding_vec3f(Le_rgb));
    openpgl::cpp::SetMiWeight(state->guiding.path_segment, 1.0f);
  }
#endif
}

/* Record Light Interactions */

/* Adds a pseudo path vertex/segment when intersecting a virtual light source.
 * (e.g., area, sphere, or disk light). This call is often followed
 * a call of guiding_record_surface_emission, if the intersected light source
 * emits light in the direction of the path. */
ccl_device_forceinline void guiding_record_light_surface_segment(
    KernelGlobals kg, IntegratorState state, ccl_private const Intersection *ccl_restrict isect)
{
#if defined(__PATH_GUIDING__) && PATH_GUIDING_LEVEL >= 1
  if (!kernel_data.integrator.train_guiding) {
    return;
  }
  const pgl_vec3f zero = guiding_vec3f(zero_float3());
  const pgl_vec3f one = guiding_vec3f(one_float3());
  const float3 ray_P = INTEGRATOR_STATE(state, ray, P);
  const float3 ray_D = INTEGRATOR_STATE(state, ray, D);
  const float3 P = ray_P + isect->t * ray_D;

  state->guiding.path_segment = kg->opgl_path_segment_storage->NextSegment();
  openpgl::cpp::SetPosition(state->guiding.path_segment, guiding_point3f(P));
  openpgl::cpp::SetDirectionOut(state->guiding.path_segment, guiding_vec3f(-ray_D));
  openpgl::cpp::SetNormal(state->guiding.path_segment, guiding_vec3f(-ray_D));
  openpgl::cpp::SetDirectionIn(state->guiding.path_segment, guiding_vec3f(ray_D));
  openpgl::cpp::SetPDFDirectionIn(state->guiding.path_segment, 1.0f);
  openpgl::cpp::SetVolumeScatter(state->guiding.path_segment, false);
  openpgl::cpp::SetScatteredContribution(state->guiding.path_segment, zero);
  openpgl::cpp::SetDirectContribution(state->guiding.path_segment, zero);
  openpgl::cpp::SetTransmittanceWeight(state->guiding.path_segment, one);
  openpgl::cpp::SetScatteringWeight(state->guiding.path_segment, one);
  openpgl::cpp::SetEta(state->guiding.path_segment, 1.0f);
#endif
}

/* Records/Adds a final path segment when the path leaves the scene and
 * intersects with a background light (e.g., background color,
 * distant light, or env map). The vertex for this segment is placed along
 * the current ray far out the scene. */
ccl_device_forceinline void guiding_record_background(KernelGlobals kg,
                                                      IntegratorState state,
                                                      const Spectrum L,
                                                      const float mis_weight)
{
#if defined(__PATH_GUIDING__) && PATH_GUIDING_LEVEL >= 1
  if (!kernel_data.integrator.train_guiding) {
    return;
  }

  const float3 L_rgb = spectrum_to_rgb(kg, state, INTEGRATOR_STATE(state, path, flag), L);
  const float3 ray_P = INTEGRATOR_STATE(state, ray, P);
  const float3 ray_D = INTEGRATOR_STATE(state, ray, D);
  const float3 P = ray_P + (1e6f) * ray_D;
  const float3 normal = make_float3(0.0f, 0.0f, 1.0f);

  openpgl::cpp::PathSegment background_segment;
  openpgl::cpp::SetPosition(&background_segment, guiding_vec3f(P));
  openpgl::cpp::SetNormal(&background_segment, guiding_vec3f(normal));
  openpgl::cpp::SetDirectionOut(&background_segment, guiding_vec3f(-ray_D));
  openpgl::cpp::SetDirectContribution(&background_segment, guiding_vec3f(L_rgb));
  openpgl::cpp::SetMiWeight(&background_segment, mis_weight);
  kg->opgl_path_segment_storage->AddSegment(background_segment);
#endif
}

/* Records direct lighting from either next event estimation or a dedicated BSDF
 * sampled shadow ray. */
ccl_device_forceinline void guiding_record_direct_light(KernelGlobals kg,
                                                        IntegratorShadowState state)
{
#if defined(__PATH_GUIDING__) && PATH_GUIDING_LEVEL >= 1
  if (!kernel_data.integrator.train_guiding) {
    return;
  }
  if (state->shadow_path.path_segment) {
    const Spectrum Lo = safe_divide_color(INTEGRATOR_STATE(state, shadow_path, throughput),
                                          INTEGRATOR_STATE(state, shadow_path, unlit_throughput));

<<<<<<< HEAD
    const float3 Lo_rgb = spectrum_to_rgb(
        kg, state, INTEGRATOR_STATE(state, shadow_path, flag), Lo);
    openpgl::cpp::AddScatteredContribution(state->shadow_path.path_segment, guiding_vec3f(Lo_rgb));
=======
    const float3 Lo_rgb = spectrum_to_rgb(Lo);

    const float mis_weight = INTEGRATOR_STATE(state, shadow_path, guiding_mis_weight);

    if (mis_weight == 0.0f) {
      /* Scattered contribution of a next event estimation (i.e., a direct light estimate
       * scattered at the current path vertex towards the previous vertex). */
      openpgl::cpp::AddScatteredContribution(state->shadow_path.path_segment,
                                             guiding_vec3f(Lo_rgb));
    }
    else {
      /* Dedicated shadow ray for BSDF sampled ray direction.
       * The mis weight was already folded into the throughput, so need to divide it out. */
      openpgl::cpp::SetDirectContribution(state->shadow_path.path_segment,
                                          guiding_vec3f(Lo_rgb / mis_weight));
      openpgl::cpp::SetMiWeight(state->shadow_path.path_segment, mis_weight);
    }
>>>>>>> ec18e11c
  }
#endif
}

/* Record Russian Roulette */
/* Records the probability of continuing the path at the current path segment. */
ccl_device_forceinline void guiding_record_continuation_probability(
    KernelGlobals kg, IntegratorState state, const float continuation_probability)
{
#if defined(__PATH_GUIDING__) && PATH_GUIDING_LEVEL >= 1
  if (!kernel_data.integrator.train_guiding) {
    return;
  }

  if (state->guiding.path_segment) {
    openpgl::cpp::SetRussianRouletteProbability(state->guiding.path_segment,
                                                continuation_probability);
  }
#endif
}

/* Path guiding debug render passes. */

/* Write a set of path guiding related debug information (e.g., guiding probability at first
 * bounce) into separate rendering passes. */
ccl_device_forceinline void guiding_write_debug_passes(KernelGlobals kg,
                                                       IntegratorState state,
                                                       ccl_private const ShaderData *sd,
                                                       ccl_global float *ccl_restrict
                                                           render_buffer)
{
#if defined(__PATH_GUIDING__) && PATH_GUIDING_LEVEL >= 4
#  ifdef WITH_CYCLES_DEBUG
  if (!kernel_data.integrator.train_guiding) {
    return;
  }

  if (INTEGRATOR_STATE(state, path, bounce) != 0) {
    return;
  }

  const uint32_t render_pixel_index = INTEGRATOR_STATE(state, path, render_pixel_index);
  const uint64_t render_buffer_offset = (uint64_t)render_pixel_index *
                                        kernel_data.film.pass_stride;
  ccl_global float *buffer = render_buffer + render_buffer_offset;

  if (kernel_data.film.pass_guiding_probability != PASS_UNUSED) {
    float guiding_prob = state->guiding.surface_guiding_sampling_prob;
    film_write_pass_float(buffer + kernel_data.film.pass_guiding_probability, guiding_prob);
  }

  if (kernel_data.film.pass_guiding_avg_roughness != PASS_UNUSED) {
    float avg_roughness = 0.0f;
    float sum_sample_weight = 0.0f;
    for (int i = 0; i < sd->num_closure; i++) {
      ccl_private const ShaderClosure *sc = &sd->closure[i];

      if (!CLOSURE_IS_BSDF_OR_BSSRDF(sc->type)) {
        continue;
      }
      avg_roughness += sc->sample_weight * bsdf_get_specular_roughness_squared(sc);
      sum_sample_weight += sc->sample_weight;
    }

    avg_roughness = avg_roughness > 0.0f ? avg_roughness / sum_sample_weight : 0.0f;

    film_write_pass_float(buffer + kernel_data.film.pass_guiding_avg_roughness, avg_roughness);
  }
#  endif
#endif
}

/* Guided BSDFs */

ccl_device_forceinline bool guiding_bsdf_init(KernelGlobals kg,
                                              IntegratorState state,
                                              const float3 P,
                                              const float3 N,
                                              ccl_private float &rand)
{
#if defined(__PATH_GUIDING__) && PATH_GUIDING_LEVEL >= 4
  if (kg->opgl_surface_sampling_distribution->Init(
          kg->opgl_guiding_field, guiding_point3f(P), rand)) {
    kg->opgl_surface_sampling_distribution->ApplyCosineProduct(guiding_point3f(N));
    return true;
  }
#endif

  return false;
}

ccl_device_forceinline float guiding_bsdf_sample(KernelGlobals kg,
                                                 IntegratorState state,
                                                 const float2 rand_bsdf,
                                                 ccl_private float3 *wo)
{
#if defined(__PATH_GUIDING__) && PATH_GUIDING_LEVEL >= 4
  pgl_vec3f pgl_wo;
  const pgl_point2f rand = openpgl::cpp::Point2(rand_bsdf.x, rand_bsdf.y);
  const float pdf = kg->opgl_surface_sampling_distribution->SamplePDF(rand, pgl_wo);
  *wo = make_float3(pgl_wo.x, pgl_wo.y, pgl_wo.z);
  return pdf;
#else
  return 0.0f;
#endif
}

ccl_device_forceinline float guiding_bsdf_pdf(KernelGlobals kg,
                                              IntegratorState state,
                                              const float3 wo)
{
#if defined(__PATH_GUIDING__) && PATH_GUIDING_LEVEL >= 4
  return kg->opgl_surface_sampling_distribution->PDF(guiding_vec3f(wo));
#else
  return 0.0f;
#endif
}

ccl_device_forceinline float guiding_surface_incoming_radiance_pdf(KernelGlobals kg,
                                                                   IntegratorState state,
                                                                   const float3 wo)
{
#if defined(__PATH_GUIDING__) && PATH_GUIDING_LEVEL >= 4
  return kg->opgl_surface_sampling_distribution->IncomingRadiancePDF(guiding_vec3f(wo));
#else
  return 0.0f;
#endif
}

/* Guided Volume Phases */

ccl_device_forceinline bool guiding_phase_init(KernelGlobals kg,
                                               IntegratorState state,
                                               const float3 P,
                                               const float3 D,
                                               const float g,
                                               ccl_private float &rand)
{
#if defined(__PATH_GUIDING__) && PATH_GUIDING_LEVEL >= 4
  /* we do not need to guide almost delta phase functions */
  if (fabsf(g) >= 0.99f) {
    return false;
  }

  if (kg->opgl_volume_sampling_distribution->Init(
          kg->opgl_guiding_field, guiding_point3f(P), rand)) {
    kg->opgl_volume_sampling_distribution->ApplySingleLobeHenyeyGreensteinProduct(guiding_vec3f(D),
                                                                                  g);
    return true;
  }
#endif

  return false;
}

ccl_device_forceinline float guiding_phase_sample(KernelGlobals kg,
                                                  IntegratorState state,
                                                  const float2 rand_phase,
                                                  ccl_private float3 *wo)
{
#if defined(__PATH_GUIDING__) && PATH_GUIDING_LEVEL >= 4
  pgl_vec3f pgl_wo;
  const pgl_point2f rand = openpgl::cpp::Point2(rand_phase.x, rand_phase.y);
  const float pdf = kg->opgl_volume_sampling_distribution->SamplePDF(rand, pgl_wo);
  *wo = make_float3(pgl_wo.x, pgl_wo.y, pgl_wo.z);
  return pdf;
#else
  return 0.0f;
#endif
}

ccl_device_forceinline float guiding_phase_pdf(KernelGlobals kg,
                                               IntegratorState state,
                                               const float3 wo)
{
#if defined(__PATH_GUIDING__) && PATH_GUIDING_LEVEL >= 4
  return kg->opgl_volume_sampling_distribution->PDF(guiding_vec3f(wo));
#else
  return 0.0f;
#endif
}

CCL_NAMESPACE_END<|MERGE_RESOLUTION|>--- conflicted
+++ resolved
@@ -417,12 +417,8 @@
     const Spectrum Lo = safe_divide_color(INTEGRATOR_STATE(state, shadow_path, throughput),
                                           INTEGRATOR_STATE(state, shadow_path, unlit_throughput));
 
-<<<<<<< HEAD
     const float3 Lo_rgb = spectrum_to_rgb(
         kg, state, INTEGRATOR_STATE(state, shadow_path, flag), Lo);
-    openpgl::cpp::AddScatteredContribution(state->shadow_path.path_segment, guiding_vec3f(Lo_rgb));
-=======
-    const float3 Lo_rgb = spectrum_to_rgb(Lo);
 
     const float mis_weight = INTEGRATOR_STATE(state, shadow_path, guiding_mis_weight);
 
@@ -439,7 +435,6 @@
                                           guiding_vec3f(Lo_rgb / mis_weight));
       openpgl::cpp::SetMiWeight(state->shadow_path.path_segment, mis_weight);
     }
->>>>>>> ec18e11c
   }
 #endif
 }
