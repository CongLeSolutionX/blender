--- conflicted
+++ resolved
@@ -152,11 +152,7 @@
     }
   }
   else if (type == LIGHT_POINT) {
-<<<<<<< HEAD
-    if (!point_light_sample<in_volume_segment>(klight, rand, P, ls)) {
-=======
     if (!point_light_sample(klight, rand, P, N, shader_flags, ls)) {
->>>>>>> 27965a64
       return false;
     }
   }
@@ -177,13 +173,9 @@
                                       const float2 rand,
                                       const float time,
                                       const float3 P,
-<<<<<<< HEAD
-                                      const int object_receiver,
-=======
                                       const float3 N,
                                       const int object_receiver,
                                       const int shader_flags,
->>>>>>> 27965a64
                                       const int bounce,
                                       const uint32_t path_flag,
                                       const int emitter_index,
@@ -245,11 +237,7 @@
       return false;
     }
 
-<<<<<<< HEAD
-    if (!light_sample<in_volume_segment>(kg, light, rand, P, path_flag, ls)) {
-=======
     if (!light_sample<in_volume_segment>(kg, light, rand, P, N, shader_flags, path_flag, ls)) {
->>>>>>> 27965a64
       return false;
     }
   }
