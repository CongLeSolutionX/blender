/* SPDX-License-Identifier: Apache-2.0
 * Copyright 2011-2022 Blender Foundation */

#pragma once

#include "kernel/light/area.h"
#include "kernel/light/background.h"
#include "kernel/light/distant.h"
#include "kernel/light/point.h"
#include "kernel/light/spot.h"
#include "kernel/light/triangle.h"

#include "kernel/sample/mapping.h"

CCL_NAMESPACE_BEGIN

/* Light info. */

ccl_device_inline bool light_select_reached_max_bounces(KernelGlobals kg, int index, int bounce)
{
  return (bounce > kernel_data_fetch(lights, index).max_bounces);
}

/* Light linking. */

ccl_device_inline int light_link_receiver_nee(KernelGlobals kg, const ccl_private ShaderData *sd)
{
#ifdef __LIGHT_LINKING__
  if (!(kernel_data.kernel_features & KERNEL_FEATURE_LIGHT_LINKING)) {
    return OBJECT_NONE;
  }

  return sd->object;
#else
  return OBJECT_NONE;
#endif
}

ccl_device_inline int light_link_receiver_forward(KernelGlobals kg, IntegratorState state)
{
#ifdef __LIGHT_LINKING__
  if (!(kernel_data.kernel_features & KERNEL_FEATURE_LIGHT_LINKING)) {
    return OBJECT_NONE;
  }

  return INTEGRATOR_STATE(state, path, mis_ray_object);
#else
  return OBJECT_NONE;
#endif
}

ccl_device_inline bool light_link_light_match(KernelGlobals kg,
                                              const int object_receiver,
                                              const int light_emitter)
{
#ifdef __LIGHT_LINKING__
  if (!(kernel_data.kernel_features & KERNEL_FEATURE_LIGHT_LINKING)) {
    return true;
  }

  const uint64_t set_membership = kernel_data_fetch(lights, light_emitter).light_set_membership;
  const uint receiver_set = (object_receiver != OBJECT_NONE) ?
                                kernel_data_fetch(objects, object_receiver).receiver_light_set :
                                0;
  return ((uint64_t(1) << uint64_t(receiver_set)) & set_membership) != 0;
#else
  return true;
#endif
}

ccl_device_inline bool light_link_object_match(KernelGlobals kg,
                                               const int object_receiver,
                                               const int object_emitter)
{
#ifdef __LIGHT_LINKING__
  if (!(kernel_data.kernel_features & KERNEL_FEATURE_LIGHT_LINKING)) {
    return true;
  }

  const uint64_t set_membership = kernel_data_fetch(objects, object_emitter).light_set_membership;
  const uint receiver_set = (object_receiver != OBJECT_NONE) ?
                                kernel_data_fetch(objects, object_receiver).receiver_light_set :
                                0;
  return ((uint64_t(1) << uint64_t(receiver_set)) & set_membership) != 0;
#else
  return true;
#endif
}

/* Sample point on an individual light. */

template<bool in_volume_segment>
ccl_device_inline bool light_sample(KernelGlobals kg,
                                    const int lamp,
                                    const float randu,
                                    const float randv,
                                    const float3 P,
                                    const uint32_t path_flag,
                                    ccl_private LightSample *ls)
{
  const ccl_global KernelLight *klight = &kernel_data_fetch(lights, lamp);
  if (path_flag & PATH_RAY_SHADOW_CATCHER_PASS) {
    if (klight->shader_id & SHADER_EXCLUDE_SHADOW_CATCHER) {
      return false;
    }
  }

  LightType type = (LightType)klight->type;
  ls->type = type;
  ls->shader = klight->shader_id;
  ls->object = PRIM_NONE;
  ls->prim = PRIM_NONE;
  ls->lamp = lamp;
  ls->u = randu;
  ls->v = randv;
  ls->group = lamp_lightgroup(kg, lamp);

  if (in_volume_segment && (type == LIGHT_DISTANT || type == LIGHT_BACKGROUND)) {
    /* Distant lights in a volume get a dummy sample, position will not actually
     * be used in that case. Only when sampling from a specific scatter position
     * do we actually need to evaluate these. */
    ls->P = zero_float3();
    ls->Ng = zero_float3();
    ls->D = zero_float3();
    ls->pdf = 1.0f;
    ls->eval_fac = 0.0f;
    ls->t = FLT_MAX;
    return true;
  }

  if (type == LIGHT_DISTANT) {
    if (!distant_light_sample(klight, randu, randv, ls)) {
      return false;
    }
  }
  else if (type == LIGHT_BACKGROUND) {
    /* infinite area light (e.g. light dome or env light) */
    float3 D = -background_light_sample(kg, P, randu, randv, &ls->pdf);

    ls->P = D;
    ls->Ng = D;
    ls->D = -D;
    ls->t = FLT_MAX;
    ls->eval_fac = 1.0f;
  }
  else if (type == LIGHT_SPOT) {
    if (!spot_light_sample<in_volume_segment>(klight, randu, randv, P, ls)) {
      return false;
    }
  }
  else if (type == LIGHT_POINT) {
    if (!point_light_sample<in_volume_segment>(klight, randu, randv, P, ls)) {
      return false;
    }
  }
  else {
    /* area light */
    if (!area_light_sample<in_volume_segment>(klight, randu, randv, P, ls)) {
      return false;
    }
  }

  return in_volume_segment || (ls->pdf > 0.0f);
}

/* Sample a point on the chosen emitter. */

template<bool in_volume_segment>
ccl_device_noinline bool light_sample(KernelGlobals kg,
                                      const float randu,
                                      const float randv,
                                      const float time,
                                      const float3 P,
                                      const int object_receiver,
                                      const int bounce,
                                      const uint32_t path_flag,
                                      const int emitter_index,
                                      const int object_id,
                                      const float pdf_selection,
                                      ccl_private LightSample *ls)
{
  int prim;
  MeshLight mesh_light;
#ifdef __LIGHT_TREE__
  if (kernel_data.integrator.use_light_tree) {
    ccl_global const KernelLightTreeEmitter *kemitter = &kernel_data_fetch(light_tree_emitters,
                                                                           emitter_index);
    prim = kemitter->light.id;
    mesh_light.shader_flag = kemitter->mesh_light.shader_flag;
    mesh_light.object_id = object_id;
  }
  else
#endif
  {
    ccl_global const KernelLightDistribution *kdistribution = &kernel_data_fetch(
        light_distribution, emitter_index);
    prim = kdistribution->prim;
    mesh_light = kdistribution->mesh_light;
  }

  /* A different value would be assigned in `triangle_light_sample()` if `!use_light_tree`. */
  ls->pdf_selection = pdf_selection;

  if (prim >= 0) {
    /* Mesh light. */
    const int object = mesh_light.object_id;

    if (!light_link_object_match(kg, object_receiver, object)) {
      return false;
    }

    /* Exclude synthetic meshes from shadow catcher pass. */
    if ((path_flag & PATH_RAY_SHADOW_CATCHER_PASS) &&
        !(kernel_data_fetch(object_flag, object) & SD_OBJECT_SHADOW_CATCHER))
    {
      return false;
    }

    const int shader_flag = mesh_light.shader_flag;
    if (!triangle_light_sample<in_volume_segment>(kg, prim, object, randu, randv, time, ls, P)) {
      return false;
    }
    ls->shader |= shader_flag;
  }
  else {
    const int light = ~prim;

    if (!light_link_light_match(kg, object_receiver, light)) {
      return false;
    }

    if (UNLIKELY(light_select_reached_max_bounces(kg, light, bounce))) {
      return false;
    }

    if (!light_sample<in_volume_segment>(kg, light, randu, randv, P, path_flag, ls)) {
      return false;
    }
  }

  ls->pdf *= ls->pdf_selection;
  return in_volume_segment || (ls->pdf > 0.0f);
}

/* Intersect ray with individual light. */

ccl_device bool lights_intersect(KernelGlobals kg,
                                 ccl_private const Ray *ccl_restrict ray,
                                 ccl_private Intersection *ccl_restrict isect,
                                 const int last_prim,
                                 const int last_object,
                                 const int last_type,
                                 const uint32_t path_flag,
                                 const uint8_t path_mnee,
                                 const int receiver_forward)
{
  for (int lamp = 0; lamp < kernel_data.integrator.num_lights; lamp++) {
    const ccl_global KernelLight *klight = &kernel_data_fetch(lights, lamp);

    if (path_flag & PATH_RAY_CAMERA) {
      if (klight->shader_id & SHADER_EXCLUDE_CAMERA) {
        continue;
      }
    }
    else {
      if (!(klight->shader_id & SHADER_USE_MIS)) {
        continue;
      }

#ifdef __MNEE__
      /* This path should have been resolved with mnee, it will
       * generate a firefly for small lights since it is improbable. */
<<<<<<< HEAD
      if ((path_mnee & PATH_MNEE_CULL_LIGHT_CONNECTION) && klight->use_caustics) {
=======
      if ((INTEGRATOR_STATE(state, path, mnee) & PATH_MNEE_CULL_LIGHT_CONNECTION) &&
          klight->use_caustics)
      {
>>>>>>> 8d19f4a6
        continue;
      }
#endif
    }

    if (path_flag & PATH_RAY_SHADOW_CATCHER_PASS) {
      if (klight->shader_id & SHADER_EXCLUDE_SHADOW_CATCHER) {
        continue;
      }
    }

#ifdef __SHADOW_LINKING__
    /* Exclude lights with shadow linking from indirect rays.
     * They are handled via dedicated light intersect and shade kernels. */
    if ((kernel_data.kernel_features & KERNEL_FEATURE_SHADOW_LINKING) &&
        !(path_flag & PATH_RAY_TRANSPARENT_BACKGROUND)) {
      if (kernel_data_fetch(lights, lamp).shadow_set_membership) {
        continue;
      }
    }
#endif

#ifdef __LIGHT_LINKING__
    /* Light linking. */
    if (!light_link_light_match(kg, receiver_forward, lamp)) {
      continue;
    }
#endif

    LightType type = (LightType)klight->type;
    float t = 0.0f, u = 0.0f, v = 0.0f;

    if (type == LIGHT_SPOT) {
      if (!spot_light_intersect(klight, ray, &t)) {
        continue;
      }
    }
    else if (type == LIGHT_POINT) {
      if (!point_light_intersect(klight, ray, &t)) {
        continue;
      }
    }
    else if (type == LIGHT_AREA) {
      if (!area_light_intersect(klight, ray, &t, &u, &v)) {
        continue;
      }
    }
    else {
      continue;
    }

    if (t < isect->t &&
        !(last_prim == lamp && last_object == OBJECT_NONE && last_type == PRIMITIVE_LAMP))
    {
      isect->t = t;
      isect->u = u;
      isect->v = v;
      isect->type = PRIMITIVE_LAMP;
      isect->prim = lamp;
      isect->object = OBJECT_NONE;
    }
  }

  return isect->prim != PRIM_NONE;
}

ccl_device bool lights_intersect(KernelGlobals kg,
                                 IntegratorState state,
                                 ccl_private const Ray *ccl_restrict ray,
                                 ccl_private Intersection *ccl_restrict isect,
                                 const int last_prim,
                                 const int last_object,
                                 const int last_type,
                                 const uint32_t path_flag)
{
  const uint8_t path_mnee = INTEGRATOR_STATE(state, path, mnee);
  const int receiver_forward = light_link_receiver_forward(kg, state);

  return lights_intersect(
      kg, ray, isect, last_prim, last_object, last_type, path_flag, path_mnee, receiver_forward);
}

ccl_device bool lights_intersect(KernelGlobals kg,
                                 ccl_private const Ray *ccl_restrict ray,
                                 ccl_private Intersection *ccl_restrict isect,
                                 const int last_prim,
                                 const int last_object,
                                 const int last_type,
                                 const uint32_t path_flag)
{
  return lights_intersect(
      kg, ray, isect, last_prim, last_object, last_type, path_flag, PATH_MNEE_NONE, OBJECT_NONE);
}

/* Setup light sample from intersection. */

ccl_device bool light_sample_from_intersection(KernelGlobals kg,
                                               ccl_private const Intersection *ccl_restrict isect,
                                               const float3 ray_P,
                                               const float3 ray_D,
                                               ccl_private LightSample *ccl_restrict ls)
{
  const int lamp = isect->prim;
  ccl_global const KernelLight *klight = &kernel_data_fetch(lights, lamp);
  LightType type = (LightType)klight->type;
  ls->type = type;
  ls->shader = klight->shader_id;
  ls->object = isect->object;
  ls->prim = isect->prim;
  ls->lamp = lamp;
  /* todo: missing texture coordinates */
  ls->t = isect->t;
  ls->P = ray_P + ray_D * ls->t;
  ls->D = ray_D;
  ls->group = lamp_lightgroup(kg, lamp);

  if (type == LIGHT_SPOT) {
    if (!spot_light_sample_from_intersection(klight, isect, ray_P, ray_D, ls)) {
      return false;
    }
  }
  else if (type == LIGHT_POINT) {
    if (!point_light_sample_from_intersection(klight, isect, ray_P, ray_D, ls)) {
      return false;
    }
  }
  else if (type == LIGHT_AREA) {
    if (!area_light_sample_from_intersection(klight, isect, ray_P, ray_D, ls)) {
      return false;
    }
  }
  else {
    kernel_assert(!"Invalid lamp type in light_sample_from_intersection");
    return false;
  }

  return true;
}

/* Update light sample for changed new position, for MNEE. */

ccl_device_forceinline void light_update_position(KernelGlobals kg,
                                                  ccl_private LightSample *ls,
                                                  const float3 P)
{
  const ccl_global KernelLight *klight = &kernel_data_fetch(lights, ls->lamp);

  if (ls->type == LIGHT_POINT) {
    point_light_update_position(klight, ls, P);
  }
  else if (ls->type == LIGHT_SPOT) {
    spot_light_update_position(klight, ls, P);
  }
  else if (ls->type == LIGHT_AREA) {
    area_light_update_position(klight, ls, P);
  }
}

CCL_NAMESPACE_END<|MERGE_RESOLUTION|>--- conflicted
+++ resolved
@@ -270,13 +270,7 @@
 #ifdef __MNEE__
       /* This path should have been resolved with mnee, it will
        * generate a firefly for small lights since it is improbable. */
-<<<<<<< HEAD
       if ((path_mnee & PATH_MNEE_CULL_LIGHT_CONNECTION) && klight->use_caustics) {
-=======
-      if ((INTEGRATOR_STATE(state, path, mnee) & PATH_MNEE_CULL_LIGHT_CONNECTION) &&
-          klight->use_caustics)
-      {
->>>>>>> 8d19f4a6
         continue;
       }
 #endif
@@ -292,7 +286,8 @@
     /* Exclude lights with shadow linking from indirect rays.
      * They are handled via dedicated light intersect and shade kernels. */
     if ((kernel_data.kernel_features & KERNEL_FEATURE_SHADOW_LINKING) &&
-        !(path_flag & PATH_RAY_TRANSPARENT_BACKGROUND)) {
+        !(path_flag & PATH_RAY_TRANSPARENT_BACKGROUND))
+    {
       if (kernel_data_fetch(lights, lamp).shadow_set_membership) {
         continue;
       }
