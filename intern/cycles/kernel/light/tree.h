--- conflicted
+++ resolved
@@ -761,13 +761,9 @@
                                          float3_to_float2(rand),
                                          time,
                                          P,
-<<<<<<< HEAD
-                                         object_receiver,
-=======
                                          N_or_D,
                                          object_receiver,
                                          shader_flags,
->>>>>>> 27965a64
                                          bounce,
                                          path_flag,
                                          selected_emitter,
