--- conflicted
+++ resolved
@@ -17,14 +17,9 @@
 CCL_NAMESPACE_BEGIN
 
 enum MicrofacetType {
-<<<<<<< HEAD
   GGX = 0,
-  BECKMANN = 1,
-=======
   BECKMANN,
-  GGX,
   SHARP,
->>>>>>> c26566ad
 };
 
 enum MicrofacetFresnel {
@@ -295,16 +290,11 @@
   return (alpha2 - 1.0f) / (M_PI_F * logf(alpha2) * t);
 }
 
-<<<<<<< HEAD
-/* Monodirectional shadowing-masking term. */
-/* TODO: check visibility and numerical issues. */
-=======
 /* Smith shadowing-masking term, here in the non-separable form.
  * For details, see:
  * Understanding the Masking-Shadowing Function in Microfacet-Based BRDFs.
  * Eric Heitz, JCGT Vol. 3, No. 2, 2014.
  * https://jcgt.org/published/0003/02/03/ */
->>>>>>> c26566ad
 template<MicrofacetType m_type>
 ccl_device_inline float bsdf_lambda_from_sqr_alpha_tan_n(float sqr_alpha_tan_n)
 {
@@ -335,6 +325,12 @@
 {
   const float sqr_alpha_tan_n = (sqr(alpha_x * V.x) + sqr(alpha_y * V.y)) / sqr(V.z);
   return bsdf_lambda_from_sqr_alpha_tan_n<m_type>(sqr_alpha_tan_n);
+}
+
+/* Monodirectional shadowing-masking term. */
+template<MicrofacetType m_type> ccl_device_inline float bsdf_G(float alpha2, float cos_N)
+{
+  return 1.0f / (1.0f + bsdf_lambda<m_type>(alpha2, cos_N));
 }
 
 /* Combined shadowing-masking term. */
