/* SPDX-FileCopyrightText: 2009-2010 Sony Pictures Imageworks Inc., et al. All Rights Reserved.
 * SPDX-FileCopyrightText: 2011-2022 Blender Foundation
 *
 * SPDX-License-Identifier: BSD-3-Clause
 *
 * Adapted code from Open Shading Language. */

#pragma once

#include "kernel/closure/bsdf_util.h"

#include "kernel/sample/pattern.h"

#include "kernel/util/lookup_table.h"

CCL_NAMESPACE_BEGIN

enum MicrofacetType {
  GGX = 0,
  BECKMANN,
<<<<<<< HEAD
  SHARP,
=======
  GGX,
>>>>>>> b655571f
};

enum MicrofacetFresnel {
  NONE = 0,
  DIELECTRIC,
  DIELECTRIC_TINT, /* used by the OSL MaterialX closures */
  CONDUCTOR,
  GENERALIZED_SCHLICK,
};

typedef struct FresnelDielectricTint {
  Spectrum reflection_tint;
  Spectrum transmission_tint;
} FresnelDielectricTint;

typedef struct FresnelConductor {
  Spectrum n, k;
} FresnelConductor;

typedef struct FresnelGeneralizedSchlick {
  Spectrum reflection_tint;
  Spectrum transmission_tint;
  /* Reflectivity at perpendicular (F0) and glancing (F90) angles. */
  Spectrum f0, f90;
  /* Negative exponent signals a special case where the real Fresnel is remapped to F0...F90. */
  float exponent;
} FresnelGeneralizedSchlick;

typedef struct MicrofacetBsdf {
  SHADER_CLOSURE_BASE;

  float alpha_x, alpha_y, ior;

  /* Used to account for missing energy due to the single-scattering microfacet model.
   * This could be included in bsdf->weight as well, but there it would mess up the color
   * channels.
   * Note that this is currently only used by GGX. */
  float energy_scale;

  /* Fresnel model to apply, as well as the extra data for it.
   * For NONE and DIELECTRIC, no extra storage is needed, so the pointer is NULL for them. */
  int fresnel_type;
  ccl_private void *fresnel;

  float3 T;
} MicrofacetBsdf;

static_assert(sizeof(ShaderClosure) >= sizeof(MicrofacetBsdf), "MicrofacetBsdf is too large!");

/* Beckmann VNDF importance sampling algorithm from:
 * Importance Sampling Microfacet-Based BSDFs using the Distribution of Visible Normals.
 * Eric Heitz and Eugene d'Eon, EGSR 2014.
 * https://hal.inria.fr/hal-00996995v2/document */

ccl_device_forceinline float3 microfacet_beckmann_sample_vndf(const float3 wi,
                                                              const float alpha_x,
                                                              const float alpha_y,
                                                              const float2 rand)
{
  /* 1. stretch wi */
  float3 wi_ = make_float3(alpha_x * wi.x, alpha_y * wi.y, wi.z);
  wi_ = normalize(wi_);

  /* 2. sample P22_{wi}(x_slope, y_slope, 1, 1) */
  float slope_x, slope_y;
  float cos_phi_i = 1.0f;
  float sin_phi_i = 0.0f;

  if (wi_.z >= 0.99999f) {
    /* Special case (normal incidence). */
    const float r = sqrtf(-logf(rand.x));
    const float phi = M_2PI_F * rand.y;
    slope_x = r * cosf(phi);
    slope_y = r * sinf(phi);
  }
  else {
    /* Precomputations. */
    const float cos_theta_i = wi_.z;
    const float sin_theta_i = sin_from_cos(cos_theta_i);
    const float tan_theta_i = sin_theta_i / cos_theta_i;
    const float cot_theta_i = 1.0f / tan_theta_i;
    const float erf_a = fast_erff(cot_theta_i);
    const float exp_a2 = expf(-cot_theta_i * cot_theta_i);
    const float SQRT_PI_INV = 0.56418958354f;

    float invlen = 1.0f / sin_theta_i;
    cos_phi_i = wi_.x * invlen;
    sin_phi_i = wi_.y * invlen;

    /* Based on paper from Wenzel Jakob
     * An Improved Visible Normal Sampling Routine for the Beckmann Distribution
     *
     * http://www.mitsuba-renderer.org/~wenzel/files/visnormal.pdf
     *
     * Reformulation from OpenShadingLanguage which avoids using inverse
     * trigonometric functions.
     */

    /* Sample slope X.
     *
     * Compute a coarse approximation using the approximation:
     * `exp(-ierf(x)^2) ~= 1 - x * x`
     * `solve y = 1 + b + K * (1 - b * b)`
     */
    const float K = tan_theta_i * SQRT_PI_INV;
    const float y_approx = rand.x * (1.0f + erf_a + K * (1 - erf_a * erf_a));
    const float y_exact = rand.x * (1.0f + erf_a + K * exp_a2);
    float b = K > 0 ? (0.5f - sqrtf(K * (K - y_approx + 1.0f) + 0.25f)) / K : y_approx - 1.0f;

    float inv_erf = fast_ierff(b);
    float2 begin = make_float2(-1.0f, -y_exact);
    float2 end = make_float2(erf_a, 1.0f + erf_a + K * exp_a2 - y_exact);
    float2 current = make_float2(b, 1.0f + b + K * expf(-sqr(inv_erf)) - y_exact);

    /* Find root in a monotonic interval using newton method, under given precision and maximal
     * iterations. Falls back to bisection if newton step produces results outside of the valid
     * interval. */
    const float precision = 1e-6f;
    const int max_iter = 3;
    int iter = 0;
    while (fabsf(current.y) > precision && iter++ < max_iter) {
      if (signf(begin.y) == signf(current.y)) {
        begin.x = current.x;
        begin.y = current.y;
      }
      else {
        end.x = current.x;
      }
      const float newton_x = current.x - current.y / (1.0f - inv_erf * tan_theta_i);
      current.x = (newton_x >= begin.x && newton_x <= end.x) ? newton_x : 0.5f * (begin.x + end.x);
      inv_erf = fast_ierff(current.x);
      current.y = 1.0f + current.x + K * expf(-sqr(inv_erf)) - y_exact;
    }

    slope_x = inv_erf;
    slope_y = fast_ierff(2.0f * rand.y - 1.0f);
  }

  /* 3. rotate */
  float tmp = cos_phi_i * slope_x - sin_phi_i * slope_y;
  slope_y = sin_phi_i * slope_x + cos_phi_i * slope_y;
  slope_x = tmp;

  /* 4. unstretch */
  slope_x = alpha_x * slope_x;
  slope_y = alpha_y * slope_y;

  /* 5. compute normal */
  return normalize(make_float3(-slope_x, -slope_y, 1.0f));
}

/* GGX VNDF importance sampling algorithm from:
 * Sampling the GGX Distribution of Visible Normals.
 * Eric Heitz, JCGT Vol. 7, No. 4, 2018.
 * https://jcgt.org/published/0007/04/01/ */
ccl_device_forceinline float3 microfacet_ggx_sample_vndf(const float3 wi,
                                                         const float alpha_x,
                                                         const float alpha_y,
                                                         const float2 rand)
{
  /* Section 3.2: Transforming the view direction to the hemisphere configuration. */
  float3 wi_ = normalize(make_float3(alpha_x * wi.x, alpha_y * wi.y, wi.z));

  /* Section 4.1: Orthonormal basis. */
  float lensq = sqr(wi_.x) + sqr(wi_.y);
  float3 T1, T2;
  if (lensq > 1e-7f) {
    T1 = make_float3(-wi_.y, wi_.x, 0.0f) * inversesqrtf(lensq);
    T2 = cross(wi_, T1);
  }
  else {
    /* Normal incidence, any basis is fine. */
    T1 = make_float3(1.0f, 0.0f, 0.0f);
    T2 = make_float3(0.0f, 1.0f, 0.0f);
  }

  /* Section 4.2: Parameterization of the projected area. */
  float2 t = concentric_sample_disk(rand);
  t.y = mix(safe_sqrtf(1.0f - sqr(t.x)), t.y, 0.5f * (1.0f + wi_.z));

  /* Section 4.3: Reprojection onto hemisphere. */
  float3 H_ = t.x * T1 + t.y * T2 + safe_sqrtf(1.0f - len_squared(t)) * wi_;

  /* Section 3.4: Transforming the normal back to the ellipsoid configuration. */
  return normalize(make_float3(alpha_x * H_.x, alpha_y * H_.y, max(0.0f, H_.z)));
}

/* Calculate the reflection color
 *
 * If fresnel is used, the color is an interpolation of the F0 color and white
 * with respect to the fresnel
 *
 * Else it is simply white
 */
ccl_device_forceinline Spectrum microfacet_fresnel(ccl_private const MicrofacetBsdf *bsdf,
                                                   const float3 wi,
                                                   const float3 H,
                                                   const bool refraction)
{
  if (bsdf->fresnel_type == MicrofacetFresnel::DIELECTRIC) {
    const float F = fresnel_dielectric_cos(dot(wi, H), bsdf->ior);
    return make_spectrum(refraction ? 1.0f - F : F);
  }
  else if (bsdf->fresnel_type == MicrofacetFresnel::DIELECTRIC_TINT) {
    ccl_private FresnelDielectricTint *fresnel = (ccl_private FresnelDielectricTint *)
                                                     bsdf->fresnel;
    const float F = fresnel_dielectric_cos(dot(wi, H), bsdf->ior);
    return refraction ? (1.0f - F) * fresnel->transmission_tint : F * fresnel->reflection_tint;
  }
  else if (bsdf->fresnel_type == MicrofacetFresnel::CONDUCTOR) {
    kernel_assert(!refraction);
    ccl_private FresnelConductor *fresnel = (ccl_private FresnelConductor *)bsdf->fresnel;
    return fresnel_conductor(dot(wi, H), fresnel->n, fresnel->k);
  }
  else if (bsdf->fresnel_type == MicrofacetFresnel::GENERALIZED_SCHLICK) {
    ccl_private FresnelGeneralizedSchlick *fresnel = (ccl_private FresnelGeneralizedSchlick *)
                                                         bsdf->fresnel;
    float s;
    if (fresnel->exponent < 0.0f) {
      /* Special case: Use real Fresnel curve to determine the interpolation between F0 and F90.
       * Used by Principled v1. */
      const float F_real = fresnel_dielectric_cos(dot(wi, H), bsdf->ior);
      const float F0_real = F0_from_ior(bsdf->ior);
      s = inverse_lerp(F0_real, 1.0f, F_real);
    }
    else {
      /* Regular case: Generalized Schlick term. */
      float cosI = dot(wi, H);
      if (bsdf->ior < 1.0f) {
        /* When going from a higher to a lower IOR, we must use the transmitted angle. */
        const float sinT2 = (1.0f - sqr(cosI)) / sqr(bsdf->ior);
        if (sinT2 >= 1.0f) {
          /* Total internal reflection */
          return refraction ? zero_spectrum() : fresnel->reflection_tint;
        }
        cosI = safe_sqrtf(1.0f - sinT2);
      }
      /* TODO(lukas): Is a special case for exponent==5 worth it? */
      s = powf(1.0f - cosI, fresnel->exponent);
    }
    const Spectrum F = mix(fresnel->f0, fresnel->f90, s);
    if (refraction) {
      return (one_spectrum() - F) * fresnel->transmission_tint;
    }
    else {
      return F * fresnel->reflection_tint;
    }
  }
  else {
    return one_spectrum();
  }
}

ccl_device_inline void microfacet_ggx_preserve_energy(KernelGlobals kg,
                                                      ccl_private MicrofacetBsdf *bsdf,
                                                      ccl_private const ShaderData *sd,
                                                      const Spectrum Fss)
{
  const float mu = dot(sd->wi, bsdf->N);
  const float rough = sqrtf(sqrtf(bsdf->alpha_x * bsdf->alpha_y));

  float E, E_avg;
  if (bsdf->type == CLOSURE_BSDF_MICROFACET_GGX_ID) {
    E = lookup_table_read_2D(kg, rough, mu, kernel_data.tables.ggx_E, 32, 32);
    E_avg = lookup_table_read(kg, rough, kernel_data.tables.ggx_Eavg, 32);
  }
  else if (bsdf->type == CLOSURE_BSDF_MICROFACET_GGX_GLASS_ID) {
    int ofs = kernel_data.tables.ggx_glass_E;
    int avg_ofs = kernel_data.tables.ggx_glass_Eavg;
    float ior = bsdf->ior;
    if (ior < 1.0f) {
      ior = 1.0f / ior;
      ofs = kernel_data.tables.ggx_glass_inv_E;
      avg_ofs = kernel_data.tables.ggx_glass_inv_Eavg;
    }
    /* TODO: Bias mu towards more precision for low values. */
    float z = sqrtf(fabsf((ior - 1.0f) / (ior + 1.0f)));
    E = lookup_table_read_3D(kg, rough, mu, z, ofs, 16, 16, 16);
    E_avg = lookup_table_read_2D(kg, rough, z, avg_ofs, 16, 16);
  }
  else {
    kernel_assert(false);
    E = 1.0f;
    E_avg = 1.0f;
  }

  const float missing_factor = ((1.0f - E) / E);
  bsdf->energy_scale = 1.0f + missing_factor;

  /* Check if we need to account for extra darkening/saturation due to multi-bounce Fresnel. */
  if (!isequal(Fss, one_spectrum())) {
    /* Fms here is based on the appendix of "Revisiting Physically Based Shading at Imageworks"
     * by Christopher Kulla and Alejandro Conty,
     * with one Fss cancelled out since this is just a multiplier on top of
     * the single-scattering BSDF, which already contains one bounce of Fresnel. */
    const Spectrum Fms = Fss * E_avg / (one_spectrum() - Fss * (1.0f - E_avg));
    /* Since we already include the energy compensation in bsdf->energy_scale,
     * this term is what's needed to make the full BSDF * weight * energy_scale
     * computation work out to the correct value. */
    const Spectrum darkening = (one_spectrum() + Fms * missing_factor) / bsdf->energy_scale;
    bsdf->weight *= darkening;
    bsdf->sample_weight *= average(darkening);
  }
}

/* This function estimates the albedo of the BSDF (NOT including the bsdf->weight) as caused by
 * the applied Fresnel model for the given view direction.
 * The base microfacet model is assumed to have an albedo of 1 (we have the energy preservation
 * code for that), but e.g. a reflection-only closure with Fresnel applied can end up having
 * a very low overall albedo.
 * This is used to adjust the sample weight, as well as for the Diff/Gloss/Trans Color pass
 * and the Denoising Albedo pass.
 *
 * NOTE: This code assumes the microfacet surface is fairly smooth. For very high roughness,
 * the results are much more uniform across the surface.
 * For better results, we'd be blending between this and Fss based on roughness, but that
 * would involve storing or recomputing Fss, which is probably not worth it. */
ccl_device Spectrum bsdf_microfacet_estimate_fresnel(ccl_private const ShaderData *sd,
                                                     ccl_private const MicrofacetBsdf *bsdf,
                                                     const bool reflection,
                                                     const bool transmission)
{
  const bool m_refraction = CLOSURE_IS_REFRACTION(bsdf->type);
  const bool m_glass = CLOSURE_IS_GLASS(bsdf->type);
  const bool m_reflection = !(m_refraction || m_glass);

  Spectrum albedo = zero_spectrum();
  if (reflection && (m_reflection || m_glass)) {
    /* BSDF has a reflective lobe. */
    albedo += microfacet_fresnel(bsdf, sd->wi, bsdf->N, false);
  }
  if (transmission && (m_refraction || m_glass)) {
    /* BSDF has a refractive lobe (unless there's TIR). */
    albedo += microfacet_fresnel(bsdf, sd->wi, bsdf->N, true);
  }

  return albedo;
}

/* Generalized Trowbridge-Reitz for clearcoat. */
ccl_device_forceinline float bsdf_clearcoat_D(float alpha2, float cos_NH)
{
  if (alpha2 >= 1.0f) {
    return M_1_PI_F;
  }

  const float t = 1.0f + (alpha2 - 1.0f) * cos_NH * cos_NH;
  return (alpha2 - 1.0f) / (M_PI_F * logf(alpha2) * t);
}

/* Smith shadowing-masking term, here in the non-separable form.
 * For details, see:
 * Understanding the Masking-Shadowing Function in Microfacet-Based BRDFs.
 * Eric Heitz, JCGT Vol. 3, No. 2, 2014.
 * https://jcgt.org/published/0003/02/03/ */
template<MicrofacetType m_type>
ccl_device_inline float bsdf_lambda_from_sqr_alpha_tan_n(float sqr_alpha_tan_n)
{
  if (m_type == MicrofacetType::GGX) {
    /* Equation 72. */
    return 0.5f * (sqrtf(1.0f + sqr_alpha_tan_n) - 1.0f);
  }
  else {
    kernel_assert(m_type == MicrofacetType::BECKMANN);
    /* Approximation from below Equation 69. */
    if (sqr_alpha_tan_n < 0.39f) {
      /* Equivalent to a >= 1.6f, but also handles sqr_alpha_tan_n == 0.0f cleanly. */
      return 0.0f;
    }

    const float a = inversesqrtf(sqr_alpha_tan_n);
    return ((0.396f * a - 1.259f) * a + 1.0f) / ((2.181f * a + 3.535f) * a);
  }
}

template<MicrofacetType m_type> ccl_device_inline float bsdf_lambda(float alpha2, float cos_N)
{
  return bsdf_lambda_from_sqr_alpha_tan_n<m_type>(alpha2 * fmaxf(1.0f / sqr(cos_N) - 1.0f, 0.0f));
}

template<MicrofacetType m_type>
ccl_device_inline float bsdf_aniso_lambda(float alpha_x, float alpha_y, float3 V)
{
  const float sqr_alpha_tan_n = (sqr(alpha_x * V.x) + sqr(alpha_y * V.y)) / sqr(V.z);
  return bsdf_lambda_from_sqr_alpha_tan_n<m_type>(sqr_alpha_tan_n);
}

/* Monodirectional shadowing-masking term. */
template<MicrofacetType m_type> ccl_device_inline float bsdf_G(float alpha2, float cos_N)
{
  return 1.0f / (1.0f + bsdf_lambda<m_type>(alpha2, cos_N));
}

/* Combined shadowing-masking term. */
template<MicrofacetType m_type>
ccl_device_inline float bsdf_G(float alpha2, float cos_NI, float cos_NO)
{
  return 1.0f / (1.0f + bsdf_lambda<m_type>(alpha2, cos_NI) + bsdf_lambda<m_type>(alpha2, cos_NO));
}

/* Normal distribution function. */
template<MicrofacetType m_type> ccl_device_inline float bsdf_D(float alpha2, float cos_NH)
{
  const float cos_NH2 = sqr(cos_NH);

  if (m_type == MicrofacetType::BECKMANN) {
    return expf((1.0f - 1.0f / cos_NH2) / alpha2) / (M_PI_F * alpha2 * sqr(cos_NH2));
  }
  else {
    kernel_assert(m_type == MicrofacetType::GGX);
    return alpha2 / (M_PI_F * sqr(1.0f + (alpha2 - 1.0f) * cos_NH2));
  }
}

template<MicrofacetType m_type>
ccl_device_inline float bsdf_aniso_D(float alpha_x, float alpha_y, float3 H)
{
  H /= make_float3(alpha_x, alpha_y, 1.0f);

  const float cos_NH2 = sqr(H.z);
  const float alpha2 = alpha_x * alpha_y;

  if (m_type == MicrofacetType::BECKMANN) {
    return expf(-(sqr(H.x) + sqr(H.y)) / cos_NH2) / (M_PI_F * alpha2 * sqr(cos_NH2));
  }
  else {
    kernel_assert(m_type == MicrofacetType::GGX);
    return M_1_PI_F / (alpha2 * sqr(len_squared(H)));
  }
}

/* Do not set `SD_BSDF_HAS_EVAL` flag if the squared roughness is below a certain threshold. */
ccl_device_forceinline int bsdf_microfacet_eval_flag(const ccl_private MicrofacetBsdf *bsdf)
{
  return (bsdf->alpha_x * bsdf->alpha_y > BSDF_ROUGHNESS_SQ_THRESH) ? SD_BSDF_HAS_EVAL : 0;
}

template<MicrofacetType m_type>
ccl_device Spectrum bsdf_microfacet_eval(ccl_private const ShaderClosure *sc,
                                         const float3 Ng,
                                         const float3 wi,
                                         const float3 wo,
                                         ccl_private float *pdf)
{
  ccl_private const MicrofacetBsdf *bsdf = (ccl_private const MicrofacetBsdf *)sc;
  /* Refraction: Only consider BTDF
   * Glass: Consider both BRDF and BTDF, mix based on Fresnel
   * Reflection: Only consider BRDF */
  const bool m_refraction = CLOSURE_IS_REFRACTION(bsdf->type);
  const bool m_glass = CLOSURE_IS_GLASS(bsdf->type);
  const bool m_reflection = !(m_refraction || m_glass);

  const float3 N = bsdf->N;
  const float cos_NI = dot(N, wi);
  const float cos_NO = dot(N, wo);
  const float cos_NgO = dot(Ng, wo);

  const float alpha_x = bsdf->alpha_x;
  const float alpha_y = bsdf->alpha_y;

  const bool is_transmission = (cos_NO < 0.0f);

  /* Check whether the pair of directions is valid for evaluation:
   * - Incoming direction has to be in the upper hemisphere (Cycles convention)
   * - Specular cases can't be evaluated, only sampled.
   * - The outgoing direction has to be the in the same hemisphere w.r.t. both normals.
   * - Purely reflective closures can't have refraction.
   * - Purely refractive closures can't have reflection.
   */
  if ((cos_NI <= 0) || !bsdf_microfacet_eval_flag(bsdf) || ((cos_NgO < 0.0f) != is_transmission) ||
      (is_transmission && m_reflection) || (!is_transmission && m_refraction))
  {
    *pdf = 0.0f;
    return zero_spectrum();
  }

  /* Compute half vector. */
  float3 H = is_transmission ? -(bsdf->ior * wo + wi) : (wi + wo);
  const float inv_len_H = 1.0f / len(H);
  H *= inv_len_H;

  const float cos_NH = dot(N, H);
  float D, lambdaI, lambdaO;

  /* TODO: add support for anisotropic transmission. */
  if (alpha_x == alpha_y || is_transmission) { /* Isotropic. */
    float alpha2 = alpha_x * alpha_y;

    if (bsdf->type == CLOSURE_BSDF_MICROFACET_GGX_CLEARCOAT_ID) {
      D = bsdf_clearcoat_D(alpha2, cos_NH);

      /* The masking-shadowing term for clearcoat has a fixed alpha of 0.25
       * => alpha2 = 0.25 * 0.25 */
      alpha2 = 0.0625f;
    }
    else {
      D = bsdf_D<m_type>(alpha2, cos_NH);
    }

    lambdaI = bsdf_lambda<m_type>(alpha2, cos_NI);
    lambdaO = bsdf_lambda<m_type>(alpha2, cos_NO);
  }
  else { /* Anisotropic. */
    float3 X, Y;
    make_orthonormals_tangent(N, bsdf->T, &X, &Y);

    const float3 local_H = make_float3(dot(X, H), dot(Y, H), cos_NH);
    const float3 local_I = make_float3(dot(X, wi), dot(Y, wi), cos_NI);
    const float3 local_O = make_float3(dot(X, wo), dot(Y, wo), cos_NO);

    D = bsdf_aniso_D<m_type>(alpha_x, alpha_y, local_H);

    lambdaI = bsdf_aniso_lambda<m_type>(alpha_x, alpha_y, local_I);
    lambdaO = bsdf_aniso_lambda<m_type>(alpha_x, alpha_y, local_O);
  }

  float common = D / cos_NI *
                 (is_transmission ? sqr(bsdf->ior * inv_len_H) * fabsf(dot(H, wi) * dot(H, wo)) :
                                    0.25f);

  float lobe_pdf = 1.0f;
  if (m_glass) {
    float fresnel = fresnel_dielectric_cos(dot(H, wi), bsdf->ior);
    float reflect_pdf = (fresnel == 1.0f) ? 1.0f : clamp(fresnel, 0.125f, 0.875f);
    lobe_pdf = is_transmission ? (1.0f - reflect_pdf) : reflect_pdf;
  }

  *pdf = common * lobe_pdf / (1.0f + lambdaI);

  const Spectrum F = microfacet_fresnel(bsdf, wi, H, is_transmission);
  return F * common / (1.0f + lambdaO + lambdaI);
}

template<MicrofacetType m_type>
ccl_device int bsdf_microfacet_sample(ccl_private const ShaderClosure *sc,
                                      const int path_flag,
                                      float3 Ng,
                                      float3 wi,
                                      const float3 rand,
                                      ccl_private Spectrum *eval,
                                      ccl_private float3 *wo,
                                      ccl_private float *pdf,
                                      ccl_private float2 *sampled_roughness,
                                      ccl_private float *eta)
{
  ccl_private const MicrofacetBsdf *bsdf = (ccl_private const MicrofacetBsdf *)sc;

  const float m_eta = bsdf->ior;
  const bool m_refraction = CLOSURE_IS_REFRACTION(bsdf->type);
  const bool m_glass = CLOSURE_IS_GLASS(bsdf->type);
  const bool m_reflection = !(m_refraction || m_glass);
  const float alpha_x = bsdf->alpha_x;
  const float alpha_y = bsdf->alpha_y;
  bool m_singular = !bsdf_microfacet_eval_flag(bsdf);

  const float3 N = bsdf->N;
  const float cos_NI = dot(N, wi);
  if (cos_NI <= 0) {
    *eval = zero_spectrum();
    *pdf = 0.0f;
    return (m_reflection ? LABEL_REFLECT : LABEL_TRANSMIT) |
           (m_singular ? LABEL_SINGULAR : LABEL_GLOSSY);
  }

  float3 H;
  float cos_NH, cos_HI;
  float3 local_H, local_I, X, Y; /* Needed for anisotropic microfacets later. */
  if (m_singular) {
    H = N;
    cos_NH = 1.0f;
    cos_HI = cos_NI;
  }
  else {
    if (alpha_x == alpha_y) {
      make_orthonormals(N, &X, &Y);
    }
    else {
      make_orthonormals_tangent(N, bsdf->T, &X, &Y);
    }

    /* Importance sampling with distribution of visible normals. Vectors are transformed to local
     * space before and after sampling. */
    local_I = make_float3(dot(X, wi), dot(Y, wi), cos_NI);
    if (m_type == MicrofacetType::GGX) {
      local_H = microfacet_ggx_sample_vndf(local_I, alpha_x, alpha_y, float3_to_float2(rand));
    }
    else {
      /* m_type == MicrofacetType::BECKMANN */
      local_H = microfacet_beckmann_sample_vndf(local_I, alpha_x, alpha_y, float3_to_float2(rand));
    }

    H = X * local_H.x + Y * local_H.y + N * local_H.z;
    cos_NH = local_H.z;
    cos_HI = dot(H, wi);
  }

  bool valid;
  bool do_refract;
  float lobe_pdf;
  if (m_refraction || m_glass) {
    bool inside;
    float fresnel = fresnel_dielectric(m_eta, H, wi, wo, &inside);
    valid = !inside;

    /* For glass closures, we decide between reflection and refraction here. */
    if (m_glass) {
      if (fresnel == 1.0f) {
        /* TIR, reflection is the only option. */
        do_refract = false;
        lobe_pdf = 1.0f;
      }
      else {
        /* Decide between reflection and refraction, using defensive sampling to avoid
         * excessive noise for reflection highlights. */
        float reflect_pdf = (path_flag & PATH_RAY_CAMERA) ? clamp(fresnel, 0.125f, 0.875f) :
                                                            fresnel;
        do_refract = (rand.z >= reflect_pdf);
        lobe_pdf = do_refract ? (1.0f - reflect_pdf) : reflect_pdf;
      }
    }
    else {
      /* For pure refractive closures, refraction is the only option. */
      do_refract = true;
      lobe_pdf = 1.0f;
      valid = valid && (fresnel != 1.0f);
    }
  }
  else {
    /* Pure reflective closure, reflection is the only option. */
    valid = true;
    lobe_pdf = 1.0f;
    do_refract = false;
  }

  int label;
  if (do_refract) {
    /* wo was already set to the refracted direction by fresnel_dielectric. */
    // valid = valid && (dot(Ng, *wo) < 0);
    label = LABEL_TRANSMIT;
    /* If the IOR is close enough to 1.0, just treat the interaction as specular. */
    m_singular = m_singular || (fabsf(m_eta - 1.0f) < 1e-4f);
  }
  else {
    /* Eq. 39 - compute actual reflected direction */
    *wo = 2 * cos_HI * H - wi;
    valid = valid && (dot(Ng, *wo) > 0);
    label = LABEL_REFLECT;
  }

  if (!valid) {
    *eval = zero_spectrum();
    *pdf = 0.0f;
    return label | (m_singular ? LABEL_SINGULAR : LABEL_GLOSSY);
  }

  if (m_singular) {
    label |= LABEL_SINGULAR;
    /* Some high number for MIS. */
    *pdf = lobe_pdf * 1e6f;
    *eval = make_spectrum(1e6f) * microfacet_fresnel(bsdf, wi, H, do_refract);
  }
  else {
    label |= LABEL_GLOSSY;
    float cos_NO = dot(N, *wo);
    float D, lambdaI, lambdaO;

    /* TODO: add support for anisotropic transmission. */
    if (alpha_x == alpha_y || do_refract) { /* Isotropic. */
      float alpha2 = alpha_x * alpha_y;

      if (bsdf->type == CLOSURE_BSDF_MICROFACET_GGX_CLEARCOAT_ID) {
        D = bsdf_clearcoat_D(alpha2, cos_NH);

        /* The masking-shadowing term for clearcoat has a fixed alpha of 0.25
         * => alpha2 = 0.25 * 0.25 */
        alpha2 = 0.0625f;
      }
      else {
        D = bsdf_D<m_type>(alpha2, cos_NH);
      }

      lambdaO = bsdf_lambda<m_type>(alpha2, cos_NO);
      lambdaI = bsdf_lambda<m_type>(alpha2, cos_NI);
    }
    else { /* Anisotropic. */
      const float3 local_O = make_float3(dot(X, *wo), dot(Y, *wo), cos_NO);

      D = bsdf_aniso_D<m_type>(alpha_x, alpha_y, local_H);

      lambdaO = bsdf_aniso_lambda<m_type>(alpha_x, alpha_y, local_O);
      lambdaI = bsdf_aniso_lambda<m_type>(alpha_x, alpha_y, local_I);
    }

    const float cos_HO = dot(H, *wo);
    const float common = D / cos_NI *
                         (do_refract ? fabsf(cos_HI * cos_HO) / sqr(cos_HO + cos_HI / m_eta) :
                                       0.25f);

    *pdf = common * lobe_pdf / (1.0f + lambdaI);

    const Spectrum F = microfacet_fresnel(bsdf, wi, H, do_refract);
    *eval = F * common / (1.0f + lambdaI + lambdaO);
  }

  *sampled_roughness = make_float2(alpha_x, alpha_y);
  *eta = do_refract ? 1.0f / m_eta : m_eta;

  return label;
}

/* Fresnel term setup functions. These get called after the distribution-specific setup functions
 * like bsdf_microfacet_ggx_setup. */

ccl_device void bsdf_microfacet_setup_fresnel_conductor(KernelGlobals kg,
                                                        ccl_private MicrofacetBsdf *bsdf,
                                                        ccl_private const ShaderData *sd,
                                                        ccl_private FresnelConductor *fresnel,
                                                        const bool preserve_energy)
{
  bsdf->fresnel_type = MicrofacetFresnel::CONDUCTOR;
  bsdf->fresnel = fresnel;
  bsdf->sample_weight *= average(bsdf_microfacet_estimate_fresnel(sd, bsdf, true, true));

  if (preserve_energy) {
    /* In order to estimate Fss of the conductor, we fit the F82-tint model to it based on the
     * value at 0° and ~82° and then use the analytic expression for its Fss. */
    Spectrum F0 = fresnel_conductor(1.0f, fresnel->n, fresnel->k);
    Spectrum F82 = fresnel_conductor(1.0f / 7.0f, fresnel->n, fresnel->k);
    /* 0.46266436f is (1 - 1/7)^5, 17.651384f is 1/(1/7 * (1 - 1/7)^6) */
    Spectrum B = (mix(F0, one_spectrum(), 0.46266436f) - F82) * 17.651384f;
    Spectrum Fss = saturate(mix(F0, one_spectrum(), 1.0f / 21.0f) - B * (1.0f / 126.0f));
    microfacet_ggx_preserve_energy(kg, bsdf, sd, Fss);
  }
}

ccl_device void bsdf_microfacet_setup_fresnel_dielectric_tint(
    KernelGlobals kg,
    ccl_private MicrofacetBsdf *bsdf,
    ccl_private const ShaderData *sd,
    ccl_private FresnelDielectricTint *fresnel,
    const bool preserve_energy)
{
  bsdf->fresnel_type = MicrofacetFresnel::DIELECTRIC_TINT;
  bsdf->fresnel = fresnel;
  bsdf->sample_weight *= average(bsdf_microfacet_estimate_fresnel(sd, bsdf, true, true));

  if (preserve_energy) {
    /* Assume that the transmissive tint makes up most of the overall color. */
    microfacet_ggx_preserve_energy(kg, bsdf, sd, fresnel->transmission_tint);
  }
}

ccl_device void bsdf_microfacet_setup_fresnel_generalized_schlick(
    KernelGlobals kg,
    ccl_private MicrofacetBsdf *bsdf,
    ccl_private const ShaderData *sd,
    ccl_private FresnelGeneralizedSchlick *fresnel,
    const bool preserve_energy)
{
  bsdf->fresnel_type = MicrofacetFresnel::GENERALIZED_SCHLICK;
  bsdf->fresnel = fresnel;
  bsdf->sample_weight *= average(bsdf_microfacet_estimate_fresnel(sd, bsdf, true, true));

  if (preserve_energy) {
    Spectrum Fss = one_spectrum();
    /* Multi-bounce Fresnel is only supported for reflective lobes here. */
    if (is_zero(fresnel->transmission_tint)) {
      float s;
      if (fresnel->exponent < 0.0f) {
        const float eta = bsdf->ior;
        const float real_F0 = F0_from_ior(bsdf->ior);

        /* Numerical fit for the integral of 2*cosI * F(cosI, eta) over 0...1 with F being
         * the real dielectric Fresnel. From "Revisiting Physically Based Shading at Imageworks"
         * by Christopher Kulla and Alejandro Conty. */
        float real_Fss;
        if (eta < 1.0f) {
          real_Fss = 0.997118f + eta * (0.1014f - eta * (0.965241f + eta * 0.130607f));
        }
        else {
          real_Fss = (eta - 1.0f) / (4.08567f + 1.00071f * eta);
        }
        s = saturatef(inverse_lerp(real_F0, 1.0f, real_Fss));
      }
      else {
        /* Integral of 2*cosI * (1 - cosI)^exponent over 0...1*/
        s = 2.0f / ((fresnel->exponent + 3.0f) * fresnel->exponent + 2.0f);
      }
      /* Due to the linearity of the generalized model, this ends up working. */
      Fss = fresnel->reflection_tint * mix(fresnel->f0, fresnel->f90, s);
    }
    else {
      /* For transmissive BSDFs, assume that the transmissive tint makes up most of the overall
       * color. */
      Fss = fresnel->transmission_tint;
    }

    microfacet_ggx_preserve_energy(kg, bsdf, sd, Fss);
  }
}

ccl_device void bsdf_microfacet_setup_fresnel_constant(KernelGlobals kg,
                                                       ccl_private MicrofacetBsdf *bsdf,
                                                       ccl_private const ShaderData *sd,
                                                       const Spectrum color)
{
  /* Constant Fresnel is a special case - the color is already baked into the closure's
   * weight, so we just need to perform the energy preservation. */
  kernel_assert(bsdf->fresnel_type == MicrofacetFresnel::NONE ||
                bsdf->fresnel_type == MicrofacetFresnel::DIELECTRIC);

  microfacet_ggx_preserve_energy(kg, bsdf, sd, color);
}

/* GGX microfacet with Smith shadow-masking from:
 *
 * Microfacet Models for Refraction through Rough Surfaces
 * B. Walter, S. R. Marschner, H. Li, K. E. Torrance, EGSR 2007
 *
 * Anisotropic from:
 *
 * Understanding the Masking-Shadowing Function in Microfacet-Based BRDFs
 * E. Heitz, Research Report 2014
 *
 * Anisotropy is only supported for reflection currently, but adding it for
 * transmission is just a matter of copying code from reflection if needed. */

ccl_device int bsdf_microfacet_ggx_setup(ccl_private MicrofacetBsdf *bsdf)
{
  bsdf->alpha_x = saturatef(bsdf->alpha_x);
  bsdf->alpha_y = saturatef(bsdf->alpha_y);

  bsdf->fresnel_type = MicrofacetFresnel::NONE;
  bsdf->energy_scale = 1.0f;
  bsdf->type = CLOSURE_BSDF_MICROFACET_GGX_ID;

  return SD_BSDF | bsdf_microfacet_eval_flag(bsdf);
}

ccl_device int bsdf_microfacet_ggx_clearcoat_setup(ccl_private MicrofacetBsdf *bsdf,
                                                   ccl_private const ShaderData *sd)
{
  bsdf->alpha_x = saturatef(bsdf->alpha_x);
  bsdf->alpha_y = bsdf->alpha_x;

  bsdf->fresnel_type = MicrofacetFresnel::DIELECTRIC;
  bsdf->energy_scale = 1.0f;
  bsdf->type = CLOSURE_BSDF_MICROFACET_GGX_CLEARCOAT_ID;
  bsdf->sample_weight *= average(bsdf_microfacet_estimate_fresnel(sd, bsdf, true, true));

  return SD_BSDF | bsdf_microfacet_eval_flag(bsdf);
}

ccl_device int bsdf_microfacet_ggx_refraction_setup(ccl_private MicrofacetBsdf *bsdf)
{
  bsdf->alpha_x = saturatef(bsdf->alpha_x);
  bsdf->alpha_y = bsdf->alpha_x;

  bsdf->fresnel_type = MicrofacetFresnel::NONE;
  bsdf->energy_scale = 1.0f;
  bsdf->type = CLOSURE_BSDF_MICROFACET_GGX_REFRACTION_ID;

  return SD_BSDF | SD_BSDF_HAS_TRANSMISSION | bsdf_microfacet_eval_flag(bsdf);
}

ccl_device int bsdf_microfacet_ggx_glass_setup(ccl_private MicrofacetBsdf *bsdf)
{
  bsdf->alpha_x = saturatef(bsdf->alpha_x);
  bsdf->alpha_y = bsdf->alpha_x;

  bsdf->fresnel_type = MicrofacetFresnel::DIELECTRIC;
  bsdf->energy_scale = 1.0f;
  bsdf->type = CLOSURE_BSDF_MICROFACET_GGX_GLASS_ID;

  return SD_BSDF | SD_BSDF_HAS_TRANSMISSION | bsdf_microfacet_eval_flag(bsdf);
}

ccl_device void bsdf_microfacet_blur(ccl_private ShaderClosure *sc, float roughness)
{
  ccl_private MicrofacetBsdf *bsdf = (ccl_private MicrofacetBsdf *)sc;

  bsdf->alpha_x = fmaxf(roughness, bsdf->alpha_x);
  bsdf->alpha_y = fmaxf(roughness, bsdf->alpha_y);
}

ccl_device Spectrum bsdf_microfacet_ggx_eval(ccl_private const ShaderClosure *sc,
                                             const float3 Ng,
                                             const float3 wi,
                                             const float3 wo,
                                             ccl_private float *pdf)
{
  ccl_private const MicrofacetBsdf *bsdf = (ccl_private const MicrofacetBsdf *)sc;
  return bsdf->energy_scale * bsdf_microfacet_eval<MicrofacetType::GGX>(sc, Ng, wi, wo, pdf);
}

ccl_device int bsdf_microfacet_ggx_sample(ccl_private const ShaderClosure *sc,
                                          const int path_flag,
                                          float3 Ng,
                                          float3 wi,
                                          const float3 rand,
                                          ccl_private Spectrum *eval,
                                          ccl_private float3 *wo,
                                          ccl_private float *pdf,
                                          ccl_private float2 *sampled_roughness,
                                          ccl_private float *eta)
{

  int label = bsdf_microfacet_sample<MicrofacetType::GGX>(
      sc, path_flag, Ng, wi, rand, eval, wo, pdf, sampled_roughness, eta);
  *eval *= ((ccl_private const MicrofacetBsdf *)sc)->energy_scale;
  return label;
}

/* Beckmann microfacet with Smith shadow-masking from:
 *
 * Microfacet Models for Refraction through Rough Surfaces
 * B. Walter, S. R. Marschner, H. Li, K. E. Torrance, EGSR 2007 */

ccl_device int bsdf_microfacet_beckmann_setup(ccl_private MicrofacetBsdf *bsdf)
{
  bsdf->alpha_x = saturatef(bsdf->alpha_x);
  bsdf->alpha_y = saturatef(bsdf->alpha_y);

  bsdf->fresnel_type = MicrofacetFresnel::NONE;
  bsdf->type = CLOSURE_BSDF_MICROFACET_BECKMANN_ID;

  return SD_BSDF | bsdf_microfacet_eval_flag(bsdf);
}

ccl_device int bsdf_microfacet_beckmann_refraction_setup(ccl_private MicrofacetBsdf *bsdf)
{
  bsdf->alpha_x = saturatef(bsdf->alpha_x);
  bsdf->alpha_y = bsdf->alpha_x;

  bsdf->fresnel_type = MicrofacetFresnel::NONE;
  bsdf->type = CLOSURE_BSDF_MICROFACET_BECKMANN_REFRACTION_ID;

  return SD_BSDF | SD_BSDF_HAS_TRANSMISSION | bsdf_microfacet_eval_flag(bsdf);
}

ccl_device int bsdf_microfacet_beckmann_glass_setup(ccl_private MicrofacetBsdf *bsdf)
{
  bsdf->alpha_x = saturatef(bsdf->alpha_x);
  bsdf->alpha_y = bsdf->alpha_x;

  bsdf->fresnel_type = MicrofacetFresnel::DIELECTRIC;
  bsdf->type = CLOSURE_BSDF_MICROFACET_BECKMANN_GLASS_ID;

  return SD_BSDF | SD_BSDF_HAS_TRANSMISSION | bsdf_microfacet_eval_flag(bsdf);
}

ccl_device Spectrum bsdf_microfacet_beckmann_eval(ccl_private const ShaderClosure *sc,
                                                  const float3 Ng,
                                                  const float3 wi,
                                                  const float3 wo,
                                                  ccl_private float *pdf)
{
  return bsdf_microfacet_eval<MicrofacetType::BECKMANN>(sc, Ng, wi, wo, pdf);
}

ccl_device int bsdf_microfacet_beckmann_sample(ccl_private const ShaderClosure *sc,
                                               const int path_flag,
                                               float3 Ng,
                                               float3 wi,
                                               const float3 rand,
                                               ccl_private Spectrum *eval,
                                               ccl_private float3 *wo,
                                               ccl_private float *pdf,
                                               ccl_private float2 *sampled_roughness,
                                               ccl_private float *eta)
{
  return bsdf_microfacet_sample<MicrofacetType::BECKMANN>(
      sc, path_flag, Ng, wi, rand, eval, wo, pdf, sampled_roughness, eta);
}

CCL_NAMESPACE_END<|MERGE_RESOLUTION|>--- conflicted
+++ resolved
@@ -18,11 +18,6 @@
 enum MicrofacetType {
   GGX = 0,
   BECKMANN,
-<<<<<<< HEAD
-  SHARP,
-=======
-  GGX,
->>>>>>> b655571f
 };
 
 enum MicrofacetFresnel {
