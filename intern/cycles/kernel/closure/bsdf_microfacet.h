--- conflicted
+++ resolved
@@ -205,19 +205,6 @@
   return normalize(make_float3(alpha_x * H_.x, alpha_y * H_.y, max(0.0f, H_.z)));
 }
 
-<<<<<<< HEAD
-/* Calculate the tinted reflectance and transmittance
- *
- * If generalized Schlick is used, the reflectance is an interpolation of the F0 color and the F90
- * color.
- * For dielectric and conductor, use Fresnel equations.
- * Otherwise returns white. */
-ccl_device_forceinline void microfacet_fresnel(ccl_private const MicrofacetBsdf *bsdf,
-                                               const float cos_theta_i,
-                                               ccl_private float *r_cos_theta_r,
-                                               ccl_private Spectrum *r_reflection,
-                                               ccl_private Spectrum *r_transmission)
-=======
 /* Computes the Fresnel reflectance and transmittance given the Microfacet BSDF and the cosine of
  * the incoming angle `cos_theta_i`.
  * Also returns the cosine of the angle between the normal and the refracted ray as `r_cos_theta_t`
@@ -227,36 +214,19 @@
                                                ccl_private float *r_cos_theta_t,
                                                ccl_private Spectrum *r_reflectance,
                                                ccl_private Spectrum *r_transmittance)
->>>>>>> 57990ec3
 {
   /* Whether the closure has reflective or transmissive lobes. */
   const bool has_reflection = !CLOSURE_IS_REFRACTION(bsdf->type);
   const bool has_transmission = CLOSURE_IS_GLASS(bsdf->type) || !has_reflection;
 
   if (bsdf->fresnel_type == MicrofacetFresnel::DIELECTRIC) {
-<<<<<<< HEAD
-    const Spectrum F = make_spectrum(fresnel_dielectric(cos_theta_i, bsdf->ior, r_cos_theta_r));
-    *r_reflection = F;
-    *r_transmission = one_spectrum() - F;
-=======
     const Spectrum F = make_spectrum(fresnel_dielectric(cos_theta_i, bsdf->ior, r_cos_theta_t));
     *r_reflectance = F;
     *r_transmittance = one_spectrum() - F;
->>>>>>> 57990ec3
   }
   else if (bsdf->fresnel_type == MicrofacetFresnel::DIELECTRIC_TINT) {
     ccl_private FresnelDielectricTint *fresnel = (ccl_private FresnelDielectricTint *)
                                                      bsdf->fresnel;
-<<<<<<< HEAD
-    const float F = fresnel_dielectric(cos_theta_i, bsdf->ior, r_cos_theta_r);
-    *r_reflection = F * fresnel->reflection_tint;
-    *r_transmission = (1.0f - F) * fresnel->transmission_tint;
-  }
-  else if (bsdf->fresnel_type == MicrofacetFresnel::CONDUCTOR) {
-    ccl_private FresnelConductor *fresnel = (ccl_private FresnelConductor *)bsdf->fresnel;
-    *r_reflection = fresnel_conductor(cos_theta_i, fresnel->n, fresnel->k);
-    *r_transmission = zero_spectrum();
-=======
     const float F = fresnel_dielectric(cos_theta_i, bsdf->ior, r_cos_theta_t);
     *r_reflectance = F * fresnel->reflection_tint;
     *r_transmittance = (1.0f - F) * fresnel->transmission_tint;
@@ -265,7 +235,6 @@
     ccl_private FresnelConductor *fresnel = (ccl_private FresnelConductor *)bsdf->fresnel;
     *r_reflectance = fresnel_conductor(cos_theta_i, fresnel->n, fresnel->k);
     *r_transmittance = zero_spectrum();
->>>>>>> 57990ec3
   }
   else if (bsdf->fresnel_type == MicrofacetFresnel::GENERALIZED_SCHLICK) {
     ccl_private FresnelGeneralizedSchlick *fresnel = (ccl_private FresnelGeneralizedSchlick *)
@@ -274,37 +243,12 @@
     if (fresnel->exponent < 0.0f) {
       /* Special case: Use real Fresnel curve to determine the interpolation between F0 and F90.
        * Used by Principled v1. */
-<<<<<<< HEAD
-      const float F_real = fresnel_dielectric(cos_theta_i, bsdf->ior, r_cos_theta_r);
-=======
       const float F_real = fresnel_dielectric(cos_theta_i, bsdf->ior, r_cos_theta_t);
->>>>>>> 57990ec3
       const float F0_real = F0_from_ior(bsdf->ior);
       s = saturatef(inverse_lerp(F0_real, 1.0f, F_real));
     }
     else {
       /* Regular case: Generalized Schlick term. */
-<<<<<<< HEAD
-      const float cosT_sq = 1.0f - (1.0f - sqr(cos_theta_i)) / sqr(bsdf->ior);
-      if (cosT_sq <= 0.0f) {
-        /* Total internal reflection */
-        *r_reflection = fresnel->reflection_tint * (float)has_reflection;
-        *r_transmission = zero_spectrum();
-        return;
-      }
-      const float cosT = safe_sqrtf(cosT_sq);
-      if (r_cos_theta_r) {
-        *r_cos_theta_r = cosT;
-      }
-
-      /* TODO(lukas): Is a special case for exponent==5 worth it? */
-      /* When going from a higher to a lower IOR, we must use the transmitted angle. */
-      s = powf(1.0f - ((bsdf->ior < 1.0f) ? *r_cos_theta_r : cos_theta_i), fresnel->exponent);
-    }
-    const Spectrum F = mix(fresnel->f0, fresnel->f90, s);
-    *r_reflection = F * fresnel->reflection_tint;
-    *r_transmission = (one_spectrum() - F) * fresnel->transmission_tint;
-=======
       const float cos_theta_t_sq = 1.0f - (1.0f - sqr(cos_theta_i)) / sqr(bsdf->ior);
       if (cos_theta_t_sq <= 0.0f) {
         /* Total internal reflection */
@@ -324,23 +268,10 @@
     const Spectrum F = mix(fresnel->f0, fresnel->f90, s);
     *r_reflectance = F * fresnel->reflection_tint;
     *r_transmittance = (one_spectrum() - F) * fresnel->transmission_tint;
->>>>>>> 57990ec3
   }
   else {
     kernel_assert(bsdf->fresnel_type == MicrofacetFresnel::NONE);
     /* No Fresnel used, this is either purely reflective or purely refractive closure. */
-<<<<<<< HEAD
-    *r_reflection = *r_transmission = one_spectrum();
-
-    /* Exclude total internal reflection. */
-    if (has_transmission && fresnel_dielectric(cos_theta_i, bsdf->ior, r_cos_theta_r) == 1.0f) {
-      *r_transmission = zero_spectrum();
-    }
-  }
-
-  *r_reflection *= (float)has_reflection;
-  *r_transmission *= (float)has_transmission;
-=======
     *r_reflectance = *r_transmittance = one_spectrum();
 
     /* Exclude total internal reflection. */
@@ -351,7 +282,6 @@
 
   *r_reflectance *= (float)has_reflection;
   *r_transmittance *= (float)has_transmission;
->>>>>>> 57990ec3
 }
 
 ccl_device_inline void microfacet_ggx_preserve_energy(KernelGlobals kg,
