--- conflicted
+++ resolved
@@ -17,11 +17,7 @@
 #include "kernel/closure/bsdf_toon.h"
 #include "kernel/closure/bsdf_hair.h"
 #include "kernel/closure/bsdf_hair_principled.h"
-<<<<<<< HEAD
 #include "kernel/closure/bsdf_hair_microfacet.h"
-#include "kernel/closure/bsdf_principled_diffuse.h"
-=======
->>>>>>> a3a0a339
 #include "kernel/closure/bssrdf.h"
 #include "kernel/closure/volume.h"
 // clang-format on
@@ -203,17 +199,9 @@
     case CLOSURE_BSDF_HAIR_PRINCIPLED_ID:
       label = bsdf_principled_hair_sample(kg, sc, sd, rand, eval, wo, pdf, sampled_roughness, eta);
       break;
-<<<<<<< HEAD
     case CLOSURE_BSDF_HAIR_MICROFACET_ID:
       label = bsdf_microfacet_hair_sample(kg, sc, sd, rand, eval, wo, pdf, sampled_roughness, eta);
       break;
-    case CLOSURE_BSDF_PRINCIPLED_DIFFUSE_ID:
-      label = bsdf_principled_diffuse_sample(sc, Ng, sd->wi, rand_xy, eval, wo, pdf);
-      *sampled_roughness = one_float2();
-      *eta = 1.0f;
-      break;
-=======
->>>>>>> a3a0a339
     case CLOSURE_BSDF_SHEEN_ID:
       label = bsdf_sheen_sample(sc, Ng, sd->wi, rand_xy, eval, wo, pdf);
       *sampled_roughness = one_float2();
@@ -346,18 +334,11 @@
       *roughness = make_float2(alpha, alpha);
       *eta = ((ccl_private PrincipledHairBSDF *)sc)->eta;
       break;
-<<<<<<< HEAD
     case CLOSURE_BSDF_HAIR_MICROFACET_ID:
       alpha = ((ccl_private MicrofacetHairBSDF *)sc)->roughness;
       *roughness = make_float2(alpha, alpha);
       *eta = ((ccl_private MicrofacetHairBSDF *)sc)->eta;
       break;
-    case CLOSURE_BSDF_PRINCIPLED_DIFFUSE_ID:
-      *roughness = one_float2();
-      *eta = 1.0f;
-      break;
-=======
->>>>>>> a3a0a339
     case CLOSURE_BSDF_SHEEN_ID:
       alpha = ((ccl_private SheenBsdf *)sc)->roughness;
       *roughness = make_float2(alpha, alpha);
@@ -439,15 +420,9 @@
       else
         label = LABEL_REFLECT | LABEL_GLOSSY;
       break;
-<<<<<<< HEAD
     case CLOSURE_BSDF_HAIR_MICROFACET_ID:
       label = LABEL_REFLECT | LABEL_GLOSSY;
       break;
-    case CLOSURE_BSDF_PRINCIPLED_DIFFUSE_ID:
-      label = LABEL_REFLECT | LABEL_DIFFUSE;
-      break;
-=======
->>>>>>> a3a0a339
     case CLOSURE_BSDF_SHEEN_ID:
       label = LABEL_REFLECT | LABEL_DIFFUSE;
       break;
