/* SPDX-License-Identifier: Apache-2.0
 * Copyright 2011-2022 Blender Foundation */

#pragma once

// clang-format off
#include "kernel/closure/bsdf_ashikhmin_velvet.h"
#include "kernel/closure/bsdf_diffuse.h"
#include "kernel/closure/bsdf_oren_nayar.h"
#include "kernel/closure/bsdf_phong_ramp.h"
#include "kernel/closure/bsdf_diffuse_ramp.h"
#include "kernel/closure/bsdf_microfacet.h"
#include "kernel/closure/bsdf_microfacet_multi.h"
#include "kernel/closure/bsdf_reflection.h"
#include "kernel/closure/bsdf_refraction.h"
#include "kernel/closure/bsdf_transparent.h"
#include "kernel/closure/bsdf_ashikhmin_shirley.h"
#include "kernel/closure/bsdf_toon.h"
#include "kernel/closure/bsdf_hair.h"
#include "kernel/closure/bsdf_hair_principled.h"
#include "kernel/closure/bsdf_hair_microfacet.h"
#include "kernel/closure/bsdf_principled_diffuse.h"
#include "kernel/closure/bsdf_principled_sheen.h"
#include "kernel/closure/bssrdf.h"
#include "kernel/closure/volume.h"
// clang-format on

CCL_NAMESPACE_BEGIN

/* Returns the square of the roughness of the closure if it has roughness,
 * 0 for singular closures and 1 otherwise. */
ccl_device_inline float bsdf_get_specular_roughness_squared(ccl_private const ShaderClosure *sc)
{
  if (CLOSURE_IS_BSDF_SINGULAR(sc->type)) {
    return 0.0f;
  }

  if (CLOSURE_IS_BSDF_MICROFACET(sc->type)) {
    ccl_private MicrofacetBsdf *bsdf = (ccl_private MicrofacetBsdf *)sc;
    return bsdf->alpha_x * bsdf->alpha_y;
  }

  return 1.0f;
}

ccl_device_inline float bsdf_get_roughness_squared(ccl_private const ShaderClosure *sc)
{
  /* This version includes diffuse, mainly for baking Principled BSDF
   * where specular and metallic zero otherwise does not bake the
   * specified roughness parameter. */
  if (sc->type == CLOSURE_BSDF_OREN_NAYAR_ID) {
    ccl_private OrenNayarBsdf *bsdf = (ccl_private OrenNayarBsdf *)sc;
    return sqr(sqr(bsdf->roughness));
  }

  if (sc->type == CLOSURE_BSDF_PRINCIPLED_DIFFUSE_ID) {
    ccl_private PrincipledDiffuseBsdf *bsdf = (ccl_private PrincipledDiffuseBsdf *)sc;
    return sqr(sqr(bsdf->roughness));
  }

  if (CLOSURE_IS_BSDF_DIFFUSE(sc->type)) {
    return 0.0f;
  }

  return bsdf_get_specular_roughness_squared(sc);
}

/* An additional term to smooth illumination on grazing angles when using bump mapping.
 * Based on "Taming the Shadow Terminator" by Matt Jen-Yuan Chiang,
 * Yining Karl Li and Brent Burley. */
ccl_device_inline float bump_shadowing_term(float3 Ng, float3 N, float3 I)
{
  const float cosNI = dot(N, I);
  if (cosNI < 0.0f) {
    Ng = -Ng;
  }
  float g = safe_divide(dot(Ng, I), cosNI * dot(Ng, N));

  /* If the incoming light is on the unshadowed side, return full brightness. */
  if (g >= 1.0f) {
    return 1.0f;
  }

  /* If the incoming light points away from the surface, return black. */
  if (g < 0.0f) {
    return 0.0f;
  }

  /* Return smoothed value to avoid discontinuity at perpendicular angle. */
  float g2 = sqr(g);
  return -g2 * g + g2 + g;
}

ccl_device_inline float shift_cos_in(float cos_in, const float frequency_multiplier)
{
  /* Shadow terminator workaround, taken from Appleseed.
   * SPDX-License-Identifier: MIT
   * Copyright (c) 2019 Francois Beaune, The appleseedhq Organization */
  cos_in = min(cos_in, 1.0f);

  const float angle = fast_acosf(cos_in);
  const float val = max(cosf(angle * frequency_multiplier), 0.0f) / cos_in;
  return val;
}

ccl_device_inline bool bsdf_is_transmission(ccl_private const ShaderClosure *sc, const float3 wo)
{
  return dot(sc->N, wo) < 0.0f;
}

ccl_device_inline int bsdf_sample(KernelGlobals kg,
                                  ccl_private ShaderData *sd,
                                  ccl_private const ShaderClosure *sc,
                                  float randu,
                                  float randv,
                                  ccl_private Spectrum *eval,
                                  ccl_private float3 *wo,
                                  ccl_private float *pdf,
                                  ccl_private float2 *sampled_roughness,
                                  ccl_private float *eta)
{
  /* For curves use the smooth normal, particularly for ribbons the geometric
   * normal gives too much darkening otherwise. */
  int label;
  const float3 Ng = (sd->type & PRIMITIVE_CURVE) ? sc->N : sd->Ng;

  switch (sc->type) {
    case CLOSURE_BSDF_DIFFUSE_ID:
      label = bsdf_diffuse_sample(sc, Ng, sd->wi, randu, randv, eval, wo, pdf);
      *sampled_roughness = one_float2();
      *eta = 1.0f;
      break;
#if defined(__SVM__) || defined(__OSL__)
    case CLOSURE_BSDF_OREN_NAYAR_ID:
      label = bsdf_oren_nayar_sample(sc, Ng, sd->wi, randu, randv, eval, wo, pdf);
      *sampled_roughness = one_float2();
      *eta = 1.0f;
      break;
#  ifdef __OSL__
    case CLOSURE_BSDF_PHONG_RAMP_ID:
      label = bsdf_phong_ramp_sample(
          sc, Ng, sd->wi, randu, randv, eval, wo, pdf, sampled_roughness);
      *eta = 1.0f;
      break;
    case CLOSURE_BSDF_DIFFUSE_RAMP_ID:
      label = bsdf_diffuse_ramp_sample(sc, Ng, sd->wi, randu, randv, eval, wo, pdf);
      *sampled_roughness = one_float2();
      *eta = 1.0f;
      break;
#  endif
    case CLOSURE_BSDF_TRANSLUCENT_ID:
      label = bsdf_translucent_sample(sc, Ng, sd->wi, randu, randv, eval, wo, pdf);
      *sampled_roughness = one_float2();
      *eta = 1.0f;
      break;
    case CLOSURE_BSDF_REFLECTION_ID:
      label = bsdf_reflection_sample(sc, Ng, sd->wi, randu, randv, eval, wo, pdf, eta);
      *sampled_roughness = zero_float2();
      break;
    case CLOSURE_BSDF_REFRACTION_ID:
      label = bsdf_refraction_sample(sc, Ng, sd->wi, randu, randv, eval, wo, pdf, eta);
      *sampled_roughness = zero_float2();
      break;
    case CLOSURE_BSDF_TRANSPARENT_ID:
      label = bsdf_transparent_sample(sc, Ng, sd->wi, randu, randv, eval, wo, pdf);
      *sampled_roughness = zero_float2();
      *eta = 1.0f;
      break;
    case CLOSURE_BSDF_MICROFACET_GGX_ID:
    case CLOSURE_BSDF_MICROFACET_GGX_FRESNEL_ID:
    case CLOSURE_BSDF_MICROFACET_GGX_CLEARCOAT_ID:
    case CLOSURE_BSDF_MICROFACET_GGX_REFRACTION_ID:
      label = bsdf_microfacet_ggx_sample(
          kg, sc, Ng, sd->wi, randu, randv, eval, wo, pdf, sampled_roughness, eta);
      break;
    case CLOSURE_BSDF_MICROFACET_MULTI_GGX_ID:
    case CLOSURE_BSDF_MICROFACET_MULTI_GGX_FRESNEL_ID:
      label = bsdf_microfacet_multi_ggx_sample(
          kg, sc, Ng, sd->wi, randu, randv, eval, wo, pdf, &sd->lcg_state, sampled_roughness, eta);
      break;
    case CLOSURE_BSDF_MICROFACET_MULTI_GGX_GLASS_ID:
    case CLOSURE_BSDF_MICROFACET_MULTI_GGX_GLASS_FRESNEL_ID:
      label = bsdf_microfacet_multi_ggx_glass_sample(
          kg, sc, Ng, sd->wi, randu, randv, eval, wo, pdf, &sd->lcg_state, sampled_roughness, eta);
      break;
    case CLOSURE_BSDF_MICROFACET_BECKMANN_ID:
    case CLOSURE_BSDF_MICROFACET_BECKMANN_REFRACTION_ID:
      label = bsdf_microfacet_beckmann_sample(
          kg, sc, Ng, sd->wi, randu, randv, eval, wo, pdf, sampled_roughness, eta);
      break;
    case CLOSURE_BSDF_ASHIKHMIN_SHIRLEY_ID:
      label = bsdf_ashikhmin_shirley_sample(
          sc, Ng, sd->wi, randu, randv, eval, wo, pdf, sampled_roughness);
      *eta = 1.0f;
      break;
    case CLOSURE_BSDF_ASHIKHMIN_VELVET_ID:
      label = bsdf_ashikhmin_velvet_sample(sc, Ng, sd->wi, randu, randv, eval, wo, pdf);
      *sampled_roughness = one_float2();
      *eta = 1.0f;
      break;
    case CLOSURE_BSDF_DIFFUSE_TOON_ID:
      label = bsdf_diffuse_toon_sample(sc, Ng, sd->wi, randu, randv, eval, wo, pdf);
      *sampled_roughness = one_float2();
      *eta = 1.0f;
      break;
    case CLOSURE_BSDF_GLOSSY_TOON_ID:
      label = bsdf_glossy_toon_sample(sc, Ng, sd->wi, randu, randv, eval, wo, pdf);
      // double check if this is valid
      *sampled_roughness = one_float2();
      *eta = 1.0f;
      break;
    case CLOSURE_BSDF_HAIR_REFLECTION_ID:
      label = bsdf_hair_reflection_sample(
          sc, Ng, sd->wi, randu, randv, eval, wo, pdf, sampled_roughness);
      *eta = 1.0f;
      break;
    case CLOSURE_BSDF_HAIR_TRANSMISSION_ID:
      label = bsdf_hair_transmission_sample(
          sc, Ng, sd->wi, randu, randv, eval, wo, pdf, sampled_roughness);
      *eta = 1.0f;
      break;
    case CLOSURE_BSDF_HAIR_PRINCIPLED_ID:
      label = bsdf_principled_hair_sample(
          kg, sc, sd, randu, randv, eval, wo, pdf, sampled_roughness, eta);
      break;
    case CLOSURE_BSDF_HAIR_MICROFACET_ID:
      label = bsdf_microfacet_hair_sample(
          kg, sc, sd, randu, randv, eval, omega_in, pdf, sampled_roughness, eta);
      break;
    case CLOSURE_BSDF_PRINCIPLED_DIFFUSE_ID:
      label = bsdf_principled_diffuse_sample(sc, Ng, sd->wi, randu, randv, eval, wo, pdf);
      *sampled_roughness = one_float2();
      *eta = 1.0f;
      break;
    case CLOSURE_BSDF_PRINCIPLED_SHEEN_ID:
      label = bsdf_principled_sheen_sample(sc, Ng, sd->wi, randu, randv, eval, wo, pdf);
      *sampled_roughness = one_float2();
      *eta = 1.0f;
      break;
#endif
    default:
      label = LABEL_NONE;
      break;
  }

  /* Test if BSDF sample should be treated as transparent for background. */
  if (label & LABEL_TRANSMIT) {
    float threshold_squared = kernel_data.background.transparent_roughness_squared_threshold;

    if (threshold_squared >= 0.0f && !(label & LABEL_DIFFUSE)) {
      if (bsdf_get_specular_roughness_squared(sc) <= threshold_squared) {
        label |= LABEL_TRANSMIT_TRANSPARENT;
      }
    }
  }
  else {
    /* Shadow terminator offset. */
    const float frequency_multiplier =
        kernel_data_fetch(objects, sd->object).shadow_terminator_shading_offset;
    if (frequency_multiplier > 1.0f) {
      const float cosNO = dot(*wo, sc->N);
      *eval *= shift_cos_in(cosNO, frequency_multiplier);
    }
    if (label & LABEL_DIFFUSE) {
      if (!isequal(sc->N, sd->N)) {
        *eval *= bump_shadowing_term(sd->N, sc->N, *wo);
      }
    }
  }

#ifdef WITH_CYCLES_DEBUG
  kernel_assert(*pdf >= 0.0f);
  kernel_assert(eval->x >= 0.0f && eval->y >= 0.0f && eval->z >= 0.0f);
#endif

  return label;
}

ccl_device_inline void bsdf_roughness_eta(const KernelGlobals kg,
                                          ccl_private const ShaderClosure *sc,
                                          ccl_private float2 *roughness,
                                          ccl_private float *eta)
{
#ifdef __SVM__
  bool refractive = false;
  float alpha = 1.0f;
#endif
  switch (sc->type) {
    case CLOSURE_BSDF_DIFFUSE_ID:
      *roughness = one_float2();
      *eta = 1.0f;
      break;
#ifdef __SVM__
    case CLOSURE_BSDF_OREN_NAYAR_ID:
      *roughness = one_float2();
      *eta = 1.0f;
      break;
#  ifdef __OSL__
    case CLOSURE_BSDF_PHONG_RAMP_ID:
      alpha = phong_ramp_exponent_to_roughness(((ccl_private const PhongRampBsdf *)sc)->exponent);
      *roughness = make_float2(alpha, alpha);
      *eta = 1.0f;
      break;
    case CLOSURE_BSDF_DIFFUSE_RAMP_ID:
      *roughness = one_float2();
      *eta = 1.0f;
      break;
#  endif
    case CLOSURE_BSDF_TRANSLUCENT_ID:
      *roughness = one_float2();
      *eta = 1.0f;
      break;
    case CLOSURE_BSDF_REFLECTION_ID: {
      ccl_private const MicrofacetBsdf *bsdf = (ccl_private const MicrofacetBsdf *)sc;
      *roughness = zero_float2();
      *eta = bsdf->ior;
      break;
    }
    case CLOSURE_BSDF_REFRACTION_ID: {
      ccl_private const MicrofacetBsdf *bsdf = (ccl_private const MicrofacetBsdf *)sc;
      *roughness = zero_float2();
      // do we need to inverse eta??
      *eta = bsdf->ior;
      break;
    }
    case CLOSURE_BSDF_TRANSPARENT_ID:
      *roughness = zero_float2();
      *eta = 1.0f;
      break;
    case CLOSURE_BSDF_MICROFACET_GGX_ID:
    case CLOSURE_BSDF_MICROFACET_GGX_FRESNEL_ID:
    case CLOSURE_BSDF_MICROFACET_GGX_CLEARCOAT_ID:
    case CLOSURE_BSDF_MICROFACET_GGX_REFRACTION_ID: {
      ccl_private const MicrofacetBsdf *bsdf = (ccl_private const MicrofacetBsdf *)sc;
      *roughness = make_float2(bsdf->alpha_x, bsdf->alpha_y);
      refractive = bsdf->type == CLOSURE_BSDF_MICROFACET_GGX_REFRACTION_ID;
      *eta = refractive ? 1.0f / bsdf->ior : bsdf->ior;
      break;
    }
    case CLOSURE_BSDF_MICROFACET_MULTI_GGX_ID:
    case CLOSURE_BSDF_MICROFACET_MULTI_GGX_FRESNEL_ID: {
      ccl_private const MicrofacetBsdf *bsdf = (ccl_private const MicrofacetBsdf *)sc;
      *roughness = make_float2(bsdf->alpha_x, bsdf->alpha_y);
      *eta = bsdf->ior;
      break;
    }
    case CLOSURE_BSDF_MICROFACET_MULTI_GGX_GLASS_ID:
    case CLOSURE_BSDF_MICROFACET_MULTI_GGX_GLASS_FRESNEL_ID: {
      ccl_private const MicrofacetBsdf *bsdf = (ccl_private const MicrofacetBsdf *)sc;
      *roughness = make_float2(bsdf->alpha_x, bsdf->alpha_y);
      *eta = bsdf->ior;
      break;
    }
    case CLOSURE_BSDF_MICROFACET_BECKMANN_ID:
    case CLOSURE_BSDF_MICROFACET_BECKMANN_REFRACTION_ID: {
      ccl_private const MicrofacetBsdf *bsdf = (ccl_private const MicrofacetBsdf *)sc;
      *roughness = make_float2(bsdf->alpha_x, bsdf->alpha_y);
      refractive = bsdf->type == CLOSURE_BSDF_MICROFACET_BECKMANN_REFRACTION_ID;
      *eta = refractive ? 1.0f / bsdf->ior : bsdf->ior;
    } break;
    case CLOSURE_BSDF_ASHIKHMIN_SHIRLEY_ID: {
      ccl_private const MicrofacetBsdf *bsdf = (ccl_private const MicrofacetBsdf *)sc;
      *roughness = make_float2(bsdf->alpha_x, bsdf->alpha_y);
      *eta = 1.0f;
      break;
    }
    case CLOSURE_BSDF_ASHIKHMIN_VELVET_ID:
      *roughness = one_float2();
      *eta = 1.0f;
      break;
    case CLOSURE_BSDF_DIFFUSE_TOON_ID:
      *roughness = one_float2();
      *eta = 1.0f;
      break;
    case CLOSURE_BSDF_GLOSSY_TOON_ID:
      // double check if this is valid
      *roughness = one_float2();
      *eta = 1.0f;
      break;
    case CLOSURE_BSDF_HAIR_REFLECTION_ID:
      *roughness = make_float2(((ccl_private HairBsdf *)sc)->roughness1,
                               ((ccl_private HairBsdf *)sc)->roughness2);
      *eta = 1.0f;
      break;
    case CLOSURE_BSDF_HAIR_TRANSMISSION_ID:
      *roughness = make_float2(((ccl_private HairBsdf *)sc)->roughness1,
                               ((ccl_private HairBsdf *)sc)->roughness2);
      *eta = 1.0f;
      break;
    case CLOSURE_BSDF_HAIR_PRINCIPLED_ID:
      alpha = ((ccl_private PrincipledHairBSDF *)sc)->m0_roughness;
      *roughness = make_float2(alpha, alpha);
      *eta = ((ccl_private PrincipledHairBSDF *)sc)->eta;
      break;
    case CLOSURE_BSDF_HAIR_MICROFACET_ID:
      alpha = ((ccl_private MicrofacetHairBSDF *)sc)->roughness;
      *roughness = make_float2(alpha, alpha);
      *eta = ((ccl_private MicrofacetHairBSDF *)sc)->eta;
      break;
    case CLOSURE_BSDF_PRINCIPLED_DIFFUSE_ID:
      *roughness = one_float2();
      *eta = 1.0f;
      break;
    case CLOSURE_BSDF_PRINCIPLED_SHEEN_ID:
      *roughness = one_float2();
      *eta = 1.0f;
      break;
#endif
    default:
      *roughness = one_float2();
      *eta = 1.0f;
      break;
  }
}

ccl_device_inline int bsdf_label(const KernelGlobals kg,
                                 ccl_private const ShaderClosure *sc,
                                 const float3 wo)
{
  /* For curves use the smooth normal, particularly for ribbons the geometric
   * normal gives too much darkening otherwise. */
  int label;
  switch (sc->type) {
    case CLOSURE_BSDF_DIFFUSE_ID:
    case CLOSURE_BSSRDF_BURLEY_ID:
    case CLOSURE_BSSRDF_RANDOM_WALK_ID:
    case CLOSURE_BSSRDF_RANDOM_WALK_FIXED_RADIUS_ID:
      label = LABEL_REFLECT | LABEL_DIFFUSE;
      break;
#ifdef __SVM__
    case CLOSURE_BSDF_OREN_NAYAR_ID:
      label = LABEL_REFLECT | LABEL_DIFFUSE;
      break;
#  ifdef __OSL__
    case CLOSURE_BSDF_PHONG_RAMP_ID:
      label = LABEL_REFLECT | LABEL_GLOSSY;
      break;
    case CLOSURE_BSDF_DIFFUSE_RAMP_ID:
      label = LABEL_REFLECT | LABEL_DIFFUSE;
      break;
#  endif
    case CLOSURE_BSDF_TRANSLUCENT_ID:
      label = LABEL_TRANSMIT | LABEL_DIFFUSE;
      break;
    case CLOSURE_BSDF_REFLECTION_ID:
      label = LABEL_REFLECT | LABEL_SINGULAR;
      break;
    case CLOSURE_BSDF_REFRACTION_ID:
      label = LABEL_TRANSMIT | LABEL_SINGULAR;
      break;
    case CLOSURE_BSDF_TRANSPARENT_ID:
      label = LABEL_TRANSMIT | LABEL_TRANSPARENT;
      break;
    case CLOSURE_BSDF_MICROFACET_GGX_ID:
    case CLOSURE_BSDF_MICROFACET_GGX_FRESNEL_ID:
    case CLOSURE_BSDF_MICROFACET_GGX_CLEARCOAT_ID:
    case CLOSURE_BSDF_MICROFACET_MULTI_GGX_ID:
    case CLOSURE_BSDF_MICROFACET_MULTI_GGX_FRESNEL_ID:
    case CLOSURE_BSDF_MICROFACET_BECKMANN_ID: {
      ccl_private const MicrofacetBsdf *bsdf = (ccl_private const MicrofacetBsdf *)sc;
      label = (bsdf->alpha_x * bsdf->alpha_y <= 1e-7f) ? LABEL_REFLECT | LABEL_SINGULAR :
                                                         LABEL_REFLECT | LABEL_GLOSSY;
      break;
    }
    case CLOSURE_BSDF_MICROFACET_GGX_REFRACTION_ID:
    case CLOSURE_BSDF_MICROFACET_BECKMANN_REFRACTION_ID: {
      ccl_private const MicrofacetBsdf *bsdf = (ccl_private const MicrofacetBsdf *)sc;
      label = (bsdf->alpha_x * bsdf->alpha_y <= 1e-7f) ? LABEL_TRANSMIT | LABEL_SINGULAR :
                                                         LABEL_TRANSMIT | LABEL_GLOSSY;
      break;
    }
    case CLOSURE_BSDF_MICROFACET_MULTI_GGX_GLASS_ID:
    case CLOSURE_BSDF_MICROFACET_MULTI_GGX_GLASS_FRESNEL_ID:
      label = (bsdf_is_transmission(sc, wo)) ? LABEL_TRANSMIT | LABEL_GLOSSY :
                                               LABEL_REFLECT | LABEL_GLOSSY;
      break;
    case CLOSURE_BSDF_ASHIKHMIN_SHIRLEY_ID:
      label = LABEL_REFLECT | LABEL_GLOSSY;
      break;
    case CLOSURE_BSDF_ASHIKHMIN_VELVET_ID:
      label = LABEL_REFLECT | LABEL_DIFFUSE;
      break;
    case CLOSURE_BSDF_DIFFUSE_TOON_ID:
      label = LABEL_REFLECT | LABEL_DIFFUSE;
      break;
    case CLOSURE_BSDF_GLOSSY_TOON_ID:
      label = LABEL_REFLECT | LABEL_GLOSSY;
      break;
    case CLOSURE_BSDF_HAIR_REFLECTION_ID:
      label = LABEL_REFLECT | LABEL_GLOSSY;
      break;
    case CLOSURE_BSDF_HAIR_TRANSMISSION_ID:
      label = LABEL_TRANSMIT | LABEL_GLOSSY;
      break;
    case CLOSURE_BSDF_HAIR_PRINCIPLED_ID:
<<<<<<< HEAD
    case CLOSURE_BSDF_HAIR_MICROFACET_ID:
      if (bsdf_is_transmission(sc, omega_in))
=======
      if (bsdf_is_transmission(sc, wo))
>>>>>>> 244522d6
        label = LABEL_TRANSMIT | LABEL_GLOSSY;
      else
        label = LABEL_REFLECT | LABEL_GLOSSY;
      break;
    case CLOSURE_BSDF_PRINCIPLED_DIFFUSE_ID:
      label = LABEL_REFLECT | LABEL_DIFFUSE;
      break;
    case CLOSURE_BSDF_PRINCIPLED_SHEEN_ID:
      label = LABEL_REFLECT | LABEL_DIFFUSE;
      break;
#endif
    default:
      label = LABEL_NONE;
      break;
  }

  /* Test if BSDF sample should be treated as transparent for background. */
  if (label & LABEL_TRANSMIT) {
    float threshold_squared = kernel_data.background.transparent_roughness_squared_threshold;

    if (threshold_squared >= 0.0f) {
      if (bsdf_get_specular_roughness_squared(sc) <= threshold_squared) {
        label |= LABEL_TRANSMIT_TRANSPARENT;
      }
    }
  }
  return label;
}

#ifndef __KERNEL_CUDA__
ccl_device
#else
ccl_device_inline
#endif
    Spectrum
    bsdf_eval(KernelGlobals kg,
              ccl_private ShaderData *sd,
              ccl_private const ShaderClosure *sc,
              const float3 wo,
              ccl_private float *pdf)
{
  Spectrum eval = zero_spectrum();

  switch (sc->type) {
    case CLOSURE_BSDF_DIFFUSE_ID:
      eval = bsdf_diffuse_eval(sc, sd->wi, wo, pdf);
      break;
#if defined(__SVM__) || defined(__OSL__)
    case CLOSURE_BSDF_OREN_NAYAR_ID:
      eval = bsdf_oren_nayar_eval(sc, sd->wi, wo, pdf);
      break;
#  ifdef __OSL__
    case CLOSURE_BSDF_PHONG_RAMP_ID:
      eval = bsdf_phong_ramp_eval(sc, sd->wi, wo, pdf);
      break;
    case CLOSURE_BSDF_DIFFUSE_RAMP_ID:
      eval = bsdf_diffuse_ramp_eval(sc, sd->wi, wo, pdf);
      break;
#  endif
    case CLOSURE_BSDF_TRANSLUCENT_ID:
      eval = bsdf_translucent_eval(sc, sd->wi, wo, pdf);
      break;
    case CLOSURE_BSDF_REFLECTION_ID:
      eval = bsdf_reflection_eval(sc, sd->wi, wo, pdf);
      break;
    case CLOSURE_BSDF_REFRACTION_ID:
      eval = bsdf_refraction_eval(sc, sd->wi, wo, pdf);
      break;
    case CLOSURE_BSDF_TRANSPARENT_ID:
      eval = bsdf_transparent_eval(sc, sd->wi, wo, pdf);
      break;
    case CLOSURE_BSDF_MICROFACET_GGX_ID:
    case CLOSURE_BSDF_MICROFACET_GGX_FRESNEL_ID:
    case CLOSURE_BSDF_MICROFACET_GGX_CLEARCOAT_ID:
    case CLOSURE_BSDF_MICROFACET_GGX_REFRACTION_ID:
      eval = bsdf_microfacet_ggx_eval(sc, sd->N, sd->wi, wo, pdf);
      break;
    case CLOSURE_BSDF_MICROFACET_MULTI_GGX_ID:
    case CLOSURE_BSDF_MICROFACET_MULTI_GGX_FRESNEL_ID:
      eval = bsdf_microfacet_multi_ggx_eval(sc, sd->N, sd->wi, wo, pdf, &sd->lcg_state);
      break;
    case CLOSURE_BSDF_MICROFACET_MULTI_GGX_GLASS_ID:
    case CLOSURE_BSDF_MICROFACET_MULTI_GGX_GLASS_FRESNEL_ID:
      eval = bsdf_microfacet_multi_ggx_glass_eval(sc, sd->wi, wo, pdf, &sd->lcg_state);
      break;
    case CLOSURE_BSDF_MICROFACET_BECKMANN_ID:
    case CLOSURE_BSDF_MICROFACET_BECKMANN_REFRACTION_ID:
      eval = bsdf_microfacet_beckmann_eval(sc, sd->N, sd->wi, wo, pdf);
      break;
    case CLOSURE_BSDF_ASHIKHMIN_SHIRLEY_ID:
      eval = bsdf_ashikhmin_shirley_eval(sc, sd->N, sd->wi, wo, pdf);
      break;
    case CLOSURE_BSDF_ASHIKHMIN_VELVET_ID:
      eval = bsdf_ashikhmin_velvet_eval(sc, sd->wi, wo, pdf);
      break;
    case CLOSURE_BSDF_DIFFUSE_TOON_ID:
      eval = bsdf_diffuse_toon_eval(sc, sd->wi, wo, pdf);
      break;
    case CLOSURE_BSDF_GLOSSY_TOON_ID:
      eval = bsdf_glossy_toon_eval(sc, sd->wi, wo, pdf);
      break;
    case CLOSURE_BSDF_HAIR_PRINCIPLED_ID:
      eval = bsdf_principled_hair_eval(kg, sd, sc, wo, pdf);
      break;
    case CLOSURE_BSDF_HAIR_MICROFACET_ID:
      eval = bsdf_microfacet_hair_eval(kg, sd, sc, omega_in, pdf);
      break;
    case CLOSURE_BSDF_HAIR_REFLECTION_ID:
      eval = bsdf_hair_reflection_eval(sc, sd->wi, wo, pdf);
      break;
    case CLOSURE_BSDF_HAIR_TRANSMISSION_ID:
      eval = bsdf_hair_transmission_eval(sc, sd->wi, wo, pdf);
      break;
    case CLOSURE_BSDF_PRINCIPLED_DIFFUSE_ID:
      eval = bsdf_principled_diffuse_eval(sc, sd->wi, wo, pdf);
      break;
    case CLOSURE_BSDF_PRINCIPLED_SHEEN_ID:
      eval = bsdf_principled_sheen_eval(sc, sd->wi, wo, pdf);
      break;
#endif
    default:
      break;
  }

  if (CLOSURE_IS_BSDF_DIFFUSE(sc->type)) {
    if (!isequal(sc->N, sd->N)) {
      eval *= bump_shadowing_term(sd->N, sc->N, wo);
    }
  }

  /* Shadow terminator offset. */
  const float frequency_multiplier =
      kernel_data_fetch(objects, sd->object).shadow_terminator_shading_offset;
  if (frequency_multiplier > 1.0f) {
    const float cosNO = dot(wo, sc->N);
    if (cosNO >= 0.0f) {
      eval *= shift_cos_in(cosNO, frequency_multiplier);
    }
  }

#ifdef WITH_CYCLES_DEBUG
  kernel_assert(*pdf >= 0.0f);
  kernel_assert(eval.x >= 0.0f && eval.y >= 0.0f && eval.z >= 0.0f);
#endif
  return eval;
}

ccl_device void bsdf_blur(KernelGlobals kg, ccl_private ShaderClosure *sc, float roughness)
{
  /* TODO: do we want to blur volume closures? */
#if defined(__SVM__) || defined(__OSL__)
  switch (sc->type) {
    case CLOSURE_BSDF_MICROFACET_MULTI_GGX_ID:
    case CLOSURE_BSDF_MICROFACET_MULTI_GGX_FRESNEL_ID:
    case CLOSURE_BSDF_MICROFACET_MULTI_GGX_GLASS_ID:
    case CLOSURE_BSDF_MICROFACET_MULTI_GGX_GLASS_FRESNEL_ID:
      bsdf_microfacet_multi_ggx_blur(sc, roughness);
      break;
    case CLOSURE_BSDF_MICROFACET_GGX_ID:
    case CLOSURE_BSDF_MICROFACET_GGX_FRESNEL_ID:
    case CLOSURE_BSDF_MICROFACET_GGX_CLEARCOAT_ID:
    case CLOSURE_BSDF_MICROFACET_GGX_REFRACTION_ID:
      bsdf_microfacet_ggx_blur(sc, roughness);
      break;
    case CLOSURE_BSDF_MICROFACET_BECKMANN_ID:
    case CLOSURE_BSDF_MICROFACET_BECKMANN_REFRACTION_ID:
      bsdf_microfacet_beckmann_blur(sc, roughness);
      break;
    case CLOSURE_BSDF_ASHIKHMIN_SHIRLEY_ID:
      bsdf_ashikhmin_shirley_blur(sc, roughness);
      break;
    case CLOSURE_BSDF_HAIR_PRINCIPLED_ID:
      bsdf_principled_hair_blur(sc, roughness);
      break;
    case CLOSURE_BSDF_HAIR_MICROFACET_ID:
      bsdf_microfacet_hair_blur(sc, roughness);
      break;
    default:
      break;
  }
#endif
}

CCL_NAMESPACE_END<|MERGE_RESOLUTION|>--- conflicted
+++ resolved
@@ -225,7 +225,7 @@
       break;
     case CLOSURE_BSDF_HAIR_MICROFACET_ID:
       label = bsdf_microfacet_hair_sample(
-          kg, sc, sd, randu, randv, eval, omega_in, pdf, sampled_roughness, eta);
+          kg, sc, sd, randu, randv, eval, wo, pdf, sampled_roughness, eta);
       break;
     case CLOSURE_BSDF_PRINCIPLED_DIFFUSE_ID:
       label = bsdf_principled_diffuse_sample(sc, Ng, sd->wi, randu, randv, eval, wo, pdf);
@@ -493,12 +493,8 @@
       label = LABEL_TRANSMIT | LABEL_GLOSSY;
       break;
     case CLOSURE_BSDF_HAIR_PRINCIPLED_ID:
-<<<<<<< HEAD
     case CLOSURE_BSDF_HAIR_MICROFACET_ID:
-      if (bsdf_is_transmission(sc, omega_in))
-=======
       if (bsdf_is_transmission(sc, wo))
->>>>>>> 244522d6
         label = LABEL_TRANSMIT | LABEL_GLOSSY;
       else
         label = LABEL_REFLECT | LABEL_GLOSSY;
@@ -604,7 +600,7 @@
       eval = bsdf_principled_hair_eval(kg, sd, sc, wo, pdf);
       break;
     case CLOSURE_BSDF_HAIR_MICROFACET_ID:
-      eval = bsdf_microfacet_hair_eval(kg, sd, sc, omega_in, pdf);
+      eval = bsdf_microfacet_hair_eval(kg, sd, sc, wo, pdf);
       break;
     case CLOSURE_BSDF_HAIR_REFLECTION_ID:
       eval = bsdf_hair_reflection_eval(sc, sd->wi, wo, pdf);
