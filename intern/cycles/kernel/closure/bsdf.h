/* SPDX-FileCopyrightText: 2011-2022 Blender Foundation
 *
 * SPDX-License-Identifier: Apache-2.0 */

#pragma once

// clang-format off
#include "kernel/closure/bsdf_ashikhmin_velvet.h"
#include "kernel/closure/bsdf_diffuse.h"
#include "kernel/closure/bsdf_oren_nayar.h"
#include "kernel/closure/bsdf_phong_ramp.h"
#include "kernel/closure/bsdf_diffuse_ramp.h"
#include "kernel/closure/bsdf_microfacet.h"
#include "kernel/closure/bsdf_sheen.h"
#include "kernel/closure/bsdf_transparent.h"
#include "kernel/closure/bsdf_ashikhmin_shirley.h"
#include "kernel/closure/bsdf_toon.h"
#include "kernel/closure/bsdf_hair.h"
#include "kernel/closure/bsdf_principled_hair_chiang.h"
#include "kernel/closure/bsdf_principled_hair_huang.h"
#include "kernel/closure/bssrdf.h"
#include "kernel/closure/volume.h"
// clang-format on

CCL_NAMESPACE_BEGIN

/* Returns the square of the roughness of the closure if it has roughness,
 * 0 for singular closures and 1 otherwise. */
ccl_device_inline float bsdf_get_specular_roughness_squared(ccl_private const ShaderClosure *sc)
{
  if (CLOSURE_IS_BSDF_SINGULAR(sc->type)) {
    return 0.0f;
  }

  if (CLOSURE_IS_BSDF_MICROFACET(sc->type)) {
    ccl_private MicrofacetBsdf *bsdf = (ccl_private MicrofacetBsdf *)sc;
    return bsdf->alpha_x * bsdf->alpha_y;
  }

  return 1.0f;
}

ccl_device_inline float bsdf_get_roughness_squared(ccl_private const ShaderClosure *sc)
{
  /* This version includes diffuse, mainly for baking Principled BSDF
   * where specular and metallic zero otherwise does not bake the
   * specified roughness parameter. */
  if (sc->type == CLOSURE_BSDF_OREN_NAYAR_ID) {
    ccl_private OrenNayarBsdf *bsdf = (ccl_private OrenNayarBsdf *)sc;
    return sqr(sqr(bsdf->roughness));
  }

  if (CLOSURE_IS_BSDF_DIFFUSE(sc->type)) {
    return 0.0f;
  }

  return bsdf_get_specular_roughness_squared(sc);
}

/* An additional term to smooth illumination on grazing angles when using bump mapping.
 * Based on "Taming the Shadow Terminator" by Matt Jen-Yuan Chiang,
 * Yining Karl Li and Brent Burley. */
ccl_device_inline float bump_shadowing_term(float3 Ng, float3 N, float3 I)
{
  const float cosNI = dot(N, I);
  if (cosNI < 0.0f) {
    Ng = -Ng;
  }
  float g = safe_divide(dot(Ng, I), cosNI * dot(Ng, N));

  /* If the incoming light is on the unshadowed side, return full brightness. */
  if (g >= 1.0f) {
    return 1.0f;
  }

  /* If the incoming light points away from the surface, return black. */
  if (g < 0.0f) {
    return 0.0f;
  }

  /* Return smoothed value to avoid discontinuity at perpendicular angle. */
  float g2 = sqr(g);
  return -g2 * g + g2 + g;
}

ccl_device_inline float shift_cos_in(float cos_in, const float frequency_multiplier)
{
  /* Shadow terminator workaround, taken from Appleseed.
   * SPDX-License-Identifier: MIT
   * Copyright (c) 2019 Francois Beaune, The appleseedhq Organization */
  cos_in = min(cos_in, 1.0f);

  const float angle = fast_acosf(cos_in);
  const float val = max(cosf(angle * frequency_multiplier), 0.0f) / cos_in;
  return val;
}

ccl_device_inline bool bsdf_is_transmission(ccl_private const ShaderClosure *sc, const float3 wo)
{
  return dot(sc->N, wo) < 0.0f;
}

ccl_device_inline int bsdf_sample(KernelGlobals kg,
                                  ConstIntegratorState state,
                                  ccl_private ShaderData *sd,
                                  ccl_private const ShaderClosure *sc,
                                  const int path_flag,
                                  const float3 rand,
                                  ccl_private Spectrum *eval,
                                  ccl_private float3 *wo,
                                  ccl_private float *pdf,
                                  ccl_private float2 *sampled_roughness,
                                  ccl_private float *eta)
{
  /* For curves use the smooth normal, particularly for ribbons the geometric
   * normal gives too much darkening otherwise. */
  *eval = zero_spectrum();
  *pdf = 0.f;
  int label = LABEL_NONE;
  const float3 Ng = (sd->type & PRIMITIVE_CURVE) ? sc->N : sd->Ng;
  const float2 rand_xy = float3_to_float2(rand);

  switch (sc->type) {
    case CLOSURE_BSDF_DIFFUSE_ID:
      label = bsdf_diffuse_sample(sc, Ng, sd->wi, rand_xy, eval, wo, pdf);
      *sampled_roughness = one_float2();
      *eta = 1.0f;
      break;
#if defined(__SVM__) || defined(__OSL__)
    case CLOSURE_BSDF_OREN_NAYAR_ID:
      label = bsdf_oren_nayar_sample(sc, Ng, sd->wi, rand_xy, eval, wo, pdf);
      *sampled_roughness = one_float2();
      *eta = 1.0f;
      break;
#  ifdef __OSL__
    case CLOSURE_BSDF_PHONG_RAMP_ID:
      label = bsdf_phong_ramp_sample(
          kg, state, path_flag, sc, Ng, sd->wi, rand_xy, eval, wo, pdf, sampled_roughness);
      *eta = 1.0f;
      break;
    case CLOSURE_BSDF_DIFFUSE_RAMP_ID:
      label = bsdf_diffuse_ramp_sample(sc, Ng, sd->wi, rand_xy, eval, wo, pdf);
      *sampled_roughness = one_float2();
      *eta = 1.0f;
      break;
#  endif
    case CLOSURE_BSDF_TRANSLUCENT_ID:
      label = bsdf_translucent_sample(sc, Ng, sd->wi, rand_xy, eval, wo, pdf);
      *sampled_roughness = one_float2();
      *eta = 1.0f;
      break;
    case CLOSURE_BSDF_TRANSPARENT_ID:
      label = bsdf_transparent_sample(sc, Ng, sd->wi, eval, wo, pdf);
      *sampled_roughness = zero_float2();
      *eta = 1.0f;
      break;
    case CLOSURE_BSDF_MICROFACET_GGX_ID:
    case CLOSURE_BSDF_MICROFACET_GGX_REFRACTION_ID:
    case CLOSURE_BSDF_MICROFACET_GGX_GLASS_ID:
      label = bsdf_microfacet_ggx_sample(
          sc, Ng, sd->wi, rand, eval, wo, pdf, sampled_roughness, eta);
      break;
    case CLOSURE_BSDF_MICROFACET_BECKMANN_ID:
    case CLOSURE_BSDF_MICROFACET_BECKMANN_REFRACTION_ID:
    case CLOSURE_BSDF_MICROFACET_BECKMANN_GLASS_ID:
      label = bsdf_microfacet_beckmann_sample(
          sc, Ng, sd->wi, rand, eval, wo, pdf, sampled_roughness, eta);
      break;
    case CLOSURE_BSDF_ASHIKHMIN_SHIRLEY_ID:
      label = bsdf_ashikhmin_shirley_sample(
          sc, Ng, sd->wi, rand_xy, eval, wo, pdf, sampled_roughness);
      *eta = 1.0f;
      break;
    case CLOSURE_BSDF_ASHIKHMIN_VELVET_ID:
      label = bsdf_ashikhmin_velvet_sample(sc, Ng, sd->wi, rand_xy, eval, wo, pdf);
      *sampled_roughness = one_float2();
      *eta = 1.0f;
      break;
    case CLOSURE_BSDF_DIFFUSE_TOON_ID:
      label = bsdf_diffuse_toon_sample(sc, Ng, sd->wi, rand_xy, eval, wo, pdf);
      *sampled_roughness = one_float2();
      *eta = 1.0f;
      break;
    case CLOSURE_BSDF_GLOSSY_TOON_ID:
      label = bsdf_glossy_toon_sample(sc, Ng, sd->wi, rand_xy, eval, wo, pdf);
      // double check if this is valid
      *sampled_roughness = one_float2();
      *eta = 1.0f;
      break;
    case CLOSURE_BSDF_HAIR_REFLECTION_ID:
      label = bsdf_hair_reflection_sample(
          sc, Ng, sd->wi, rand_xy, eval, wo, pdf, sampled_roughness);
      *eta = 1.0f;
      break;
    case CLOSURE_BSDF_HAIR_TRANSMISSION_ID:
      label = bsdf_hair_transmission_sample(
          sc, Ng, sd->wi, rand_xy, eval, wo, pdf, sampled_roughness);
      *eta = 1.0f;
      break;
<<<<<<< HEAD
    case CLOSURE_BSDF_HAIR_PRINCIPLED_ID:
      label = bsdf_principled_hair_sample(
          kg, state, path_flag, sc, sd, rand, eval, wo, pdf, sampled_roughness, eta);
=======
    case CLOSURE_BSDF_HAIR_CHIANG_ID:
      label = bsdf_hair_chiang_sample(kg, sc, sd, rand, eval, wo, pdf, sampled_roughness);
      *eta = 1.0f;
>>>>>>> 3df2856f
      break;
    case CLOSURE_BSDF_HAIR_HUANG_ID:
      label = bsdf_hair_huang_sample(kg, sc, sd, rand, eval, wo, pdf, sampled_roughness);
      *eta = 1.0f;
      break;
    case CLOSURE_BSDF_SHEEN_ID:
      label = bsdf_sheen_sample(sc, Ng, sd->wi, rand_xy, eval, wo, pdf);
      *sampled_roughness = one_float2();
      *eta = 1.0f;
      break;
#endif
    default:
      label = LABEL_NONE;
      break;
  }

  /* Test if BSDF sample should be treated as transparent for background. */
  if (label & LABEL_TRANSMIT) {
    float threshold_squared = kernel_data.background.transparent_roughness_squared_threshold;

    if (threshold_squared >= 0.0f && !(label & LABEL_DIFFUSE)) {
      if (bsdf_get_specular_roughness_squared(sc) <= threshold_squared) {
        label |= LABEL_TRANSMIT_TRANSPARENT;
      }
    }
  }
  else {
    /* Shadow terminator offset. */
    const float frequency_multiplier =
        kernel_data_fetch(objects, sd->object).shadow_terminator_shading_offset;
    if (frequency_multiplier > 1.0f) {
      const float cosNO = dot(*wo, sc->N);
      *eval *= shift_cos_in(cosNO, frequency_multiplier);
    }
    if (label & LABEL_DIFFUSE) {
      if (!isequal(sc->N, sd->N)) {
        *eval *= bump_shadowing_term(sd->N, sc->N, *wo);
      }
    }
  }

#ifdef WITH_CYCLES_DEBUG
  kernel_assert(*pdf >= 0.0f);
  kernel_assert(reduce_min(*eval) >= 0.0f);
#endif

  return label;
}

ccl_device_inline void bsdf_roughness_eta(const KernelGlobals kg,
                                          ccl_private const ShaderClosure *sc,
                                          const float3 wo,
                                          ccl_private float2 *roughness,
                                          ccl_private float *eta)
{
#ifdef __SVM__
  float alpha = 1.0f;
#endif
  switch (sc->type) {
    case CLOSURE_BSDF_DIFFUSE_ID:
      *roughness = one_float2();
      *eta = 1.0f;
      break;
#ifdef __SVM__
    case CLOSURE_BSDF_OREN_NAYAR_ID:
      *roughness = one_float2();
      *eta = 1.0f;
      break;
#  ifdef __OSL__
    case CLOSURE_BSDF_PHONG_RAMP_ID:
      alpha = phong_ramp_exponent_to_roughness(((ccl_private const PhongRampBsdf *)sc)->exponent);
      *roughness = make_float2(alpha, alpha);
      *eta = 1.0f;
      break;
    case CLOSURE_BSDF_DIFFUSE_RAMP_ID:
      *roughness = one_float2();
      *eta = 1.0f;
      break;
#  endif
    case CLOSURE_BSDF_TRANSLUCENT_ID:
      *roughness = one_float2();
      *eta = 1.0f;
      break;
    case CLOSURE_BSDF_TRANSPARENT_ID:
      *roughness = zero_float2();
      *eta = 1.0f;
      break;
    case CLOSURE_BSDF_MICROFACET_GGX_ID:
    case CLOSURE_BSDF_MICROFACET_GGX_REFRACTION_ID:
    case CLOSURE_BSDF_MICROFACET_GGX_GLASS_ID:
    case CLOSURE_BSDF_MICROFACET_BECKMANN_ID:
    case CLOSURE_BSDF_MICROFACET_BECKMANN_REFRACTION_ID:
    case CLOSURE_BSDF_MICROFACET_BECKMANN_GLASS_ID: {
      ccl_private const MicrofacetBsdf *bsdf = (ccl_private const MicrofacetBsdf *)sc;
      *roughness = make_float2(bsdf->alpha_x, bsdf->alpha_y);
      *eta = (bsdf_is_transmission(sc, wo)) ? bsdf->ior : 1.0f;
      break;
    }
    case CLOSURE_BSDF_ASHIKHMIN_SHIRLEY_ID: {
      ccl_private const MicrofacetBsdf *bsdf = (ccl_private const MicrofacetBsdf *)sc;
      *roughness = make_float2(bsdf->alpha_x, bsdf->alpha_y);
      *eta = 1.0f;
      break;
    }
    case CLOSURE_BSDF_ASHIKHMIN_VELVET_ID:
      *roughness = one_float2();
      *eta = 1.0f;
      break;
    case CLOSURE_BSDF_DIFFUSE_TOON_ID:
      *roughness = one_float2();
      *eta = 1.0f;
      break;
    case CLOSURE_BSDF_GLOSSY_TOON_ID:
      // double check if this is valid
      *roughness = one_float2();
      *eta = 1.0f;
      break;
    case CLOSURE_BSDF_HAIR_REFLECTION_ID:
      *roughness = make_float2(((ccl_private HairBsdf *)sc)->roughness1,
                               ((ccl_private HairBsdf *)sc)->roughness2);
      *eta = 1.0f;
      break;
    case CLOSURE_BSDF_HAIR_TRANSMISSION_ID:
      *roughness = make_float2(((ccl_private HairBsdf *)sc)->roughness1,
                               ((ccl_private HairBsdf *)sc)->roughness2);
      *eta = 1.0f;
      break;
    case CLOSURE_BSDF_HAIR_CHIANG_ID:
      alpha = ((ccl_private ChiangHairBSDF *)sc)->m0_roughness;
      *roughness = make_float2(alpha, alpha);
      *eta = 1.0f;
      break;
    case CLOSURE_BSDF_HAIR_HUANG_ID:
      alpha = ((ccl_private HuangHairBSDF *)sc)->roughness;
      *roughness = make_float2(alpha, alpha);
      *eta = 1.0f;
      break;
    case CLOSURE_BSDF_SHEEN_ID:
      alpha = ((ccl_private SheenBsdf *)sc)->roughness;
      *roughness = make_float2(alpha, alpha);
      *eta = 1.0f;
      break;
#endif
    default:
      *roughness = one_float2();
      *eta = 1.0f;
      break;
  }
}

ccl_device_inline int bsdf_label(const KernelGlobals kg,
                                 ccl_private const ShaderClosure *sc,
                                 const float3 wo)
{
  /* For curves use the smooth normal, particularly for ribbons the geometric
   * normal gives too much darkening otherwise. */
  int label;
  switch (sc->type) {
    case CLOSURE_BSDF_DIFFUSE_ID:
    case CLOSURE_BSSRDF_BURLEY_ID:
    case CLOSURE_BSSRDF_RANDOM_WALK_ID:
    case CLOSURE_BSSRDF_RANDOM_WALK_FIXED_RADIUS_ID:
      label = LABEL_REFLECT | LABEL_DIFFUSE;
      break;
#ifdef __SVM__
    case CLOSURE_BSDF_OREN_NAYAR_ID:
      label = LABEL_REFLECT | LABEL_DIFFUSE;
      break;
#  ifdef __OSL__
    case CLOSURE_BSDF_PHONG_RAMP_ID:
      label = LABEL_REFLECT | LABEL_GLOSSY;
      break;
    case CLOSURE_BSDF_DIFFUSE_RAMP_ID:
      label = LABEL_REFLECT | LABEL_DIFFUSE;
      break;
#  endif
    case CLOSURE_BSDF_TRANSLUCENT_ID:
      label = LABEL_TRANSMIT | LABEL_DIFFUSE;
      break;
    case CLOSURE_BSDF_TRANSPARENT_ID:
      label = LABEL_TRANSMIT | LABEL_TRANSPARENT;
      break;
    case CLOSURE_BSDF_MICROFACET_GGX_ID:
    case CLOSURE_BSDF_MICROFACET_BECKMANN_ID:
    case CLOSURE_BSDF_MICROFACET_GGX_REFRACTION_ID:
    case CLOSURE_BSDF_MICROFACET_BECKMANN_REFRACTION_ID:
    case CLOSURE_BSDF_MICROFACET_GGX_GLASS_ID:
    case CLOSURE_BSDF_MICROFACET_BECKMANN_GLASS_ID: {
      ccl_private const MicrofacetBsdf *bsdf = (ccl_private const MicrofacetBsdf *)sc;
      label = ((bsdf_is_transmission(sc, wo)) ? LABEL_TRANSMIT : LABEL_REFLECT) |
              ((bsdf_microfacet_eval_flag(bsdf)) ? LABEL_GLOSSY : LABEL_SINGULAR);
      break;
    }
    case CLOSURE_BSDF_ASHIKHMIN_SHIRLEY_ID:
      label = LABEL_REFLECT | LABEL_GLOSSY;
      break;
    case CLOSURE_BSDF_ASHIKHMIN_VELVET_ID:
      label = LABEL_REFLECT | LABEL_DIFFUSE;
      break;
    case CLOSURE_BSDF_DIFFUSE_TOON_ID:
      label = LABEL_REFLECT | LABEL_DIFFUSE;
      break;
    case CLOSURE_BSDF_GLOSSY_TOON_ID:
      label = LABEL_REFLECT | LABEL_GLOSSY;
      break;
    case CLOSURE_BSDF_HAIR_REFLECTION_ID:
      label = LABEL_REFLECT | LABEL_GLOSSY;
      break;
    case CLOSURE_BSDF_HAIR_TRANSMISSION_ID:
      label = LABEL_TRANSMIT | LABEL_GLOSSY;
      break;
    case CLOSURE_BSDF_HAIR_CHIANG_ID:
      if (bsdf_is_transmission(sc, wo))
        label = LABEL_TRANSMIT | LABEL_GLOSSY;
      else
        label = LABEL_REFLECT | LABEL_GLOSSY;
      break;
    case CLOSURE_BSDF_HAIR_HUANG_ID:
      label = LABEL_REFLECT | LABEL_GLOSSY;
      break;
    case CLOSURE_BSDF_SHEEN_ID:
      label = LABEL_REFLECT | LABEL_DIFFUSE;
      break;
#endif
    default:
      label = LABEL_NONE;
      break;
  }

  /* Test if BSDF sample should be treated as transparent for background. */
  if (label & LABEL_TRANSMIT) {
    float threshold_squared = kernel_data.background.transparent_roughness_squared_threshold;

    if (threshold_squared >= 0.0f) {
      if (bsdf_get_specular_roughness_squared(sc) <= threshold_squared) {
        label |= LABEL_TRANSMIT_TRANSPARENT;
      }
    }
  }
  return label;
}

#ifndef __KERNEL_CUDA__
ccl_device
#else
ccl_device_inline
#endif
    Spectrum
    bsdf_eval(KernelGlobals kg,
              ConstIntegratorState state,
              ccl_private ShaderData *sd,
              ccl_private const ShaderClosure *sc,
              const float3 wo,
              ccl_private float *pdf)
{
  const uint32_t path_flag = INTEGRATOR_STATE(state, path, flag);

  Spectrum eval = zero_spectrum();
  *pdf = 0.f;
  const float3 Ng = (sd->type & PRIMITIVE_CURVE) ? sc->N : sd->Ng;

  switch (sc->type) {
    case CLOSURE_BSDF_DIFFUSE_ID:
      eval = bsdf_diffuse_eval(sc, sd->wi, wo, pdf);
      break;
#if defined(__SVM__) || defined(__OSL__)
    case CLOSURE_BSDF_OREN_NAYAR_ID:
      eval = bsdf_oren_nayar_eval(sc, sd->wi, wo, pdf);
      break;
#  ifdef __OSL__
    case CLOSURE_BSDF_PHONG_RAMP_ID:
      eval = bsdf_phong_ramp_eval(sc, sd->wi, wo, pdf);
      break;
    case CLOSURE_BSDF_DIFFUSE_RAMP_ID:
      eval = bsdf_diffuse_ramp_eval(sc, sd->wi, wo, pdf);
      break;
#  endif
    case CLOSURE_BSDF_TRANSLUCENT_ID:
      eval = bsdf_translucent_eval(sc, sd->wi, wo, pdf);
      break;
    case CLOSURE_BSDF_TRANSPARENT_ID:
      eval = bsdf_transparent_eval(sc, sd->wi, wo, pdf);
      break;
    case CLOSURE_BSDF_MICROFACET_GGX_ID:
    case CLOSURE_BSDF_MICROFACET_GGX_REFRACTION_ID:
    case CLOSURE_BSDF_MICROFACET_GGX_GLASS_ID:
      eval = bsdf_microfacet_ggx_eval(sc, Ng, sd->wi, wo, pdf);
      break;
    case CLOSURE_BSDF_MICROFACET_BECKMANN_ID:
    case CLOSURE_BSDF_MICROFACET_BECKMANN_REFRACTION_ID:
    case CLOSURE_BSDF_MICROFACET_BECKMANN_GLASS_ID:
      eval = bsdf_microfacet_beckmann_eval(sc, Ng, sd->wi, wo, pdf);
      break;
    case CLOSURE_BSDF_ASHIKHMIN_SHIRLEY_ID:
      eval = bsdf_ashikhmin_shirley_eval(sc, Ng, sd->wi, wo, pdf);
      break;
    case CLOSURE_BSDF_ASHIKHMIN_VELVET_ID:
      eval = bsdf_ashikhmin_velvet_eval(sc, sd->wi, wo, pdf);
      break;
    case CLOSURE_BSDF_DIFFUSE_TOON_ID:
      eval = bsdf_diffuse_toon_eval(sc, sd->wi, wo, pdf);
      break;
    case CLOSURE_BSDF_GLOSSY_TOON_ID:
      eval = bsdf_glossy_toon_eval(sc, sd->wi, wo, pdf);
      break;
<<<<<<< HEAD
    case CLOSURE_BSDF_HAIR_PRINCIPLED_ID:
      eval = bsdf_principled_hair_eval(kg, state, path_flag, sd, sc, wo, pdf);
=======
    case CLOSURE_BSDF_HAIR_CHIANG_ID:
      eval = bsdf_hair_chiang_eval(kg, sd, sc, wo, pdf);
      break;
    case CLOSURE_BSDF_HAIR_HUANG_ID:
      eval = bsdf_hair_huang_eval(kg, sd, sc, wo, pdf);
>>>>>>> 3df2856f
      break;
    case CLOSURE_BSDF_HAIR_REFLECTION_ID:
      eval = bsdf_hair_reflection_eval(sc, sd->wi, wo, pdf);
      break;
    case CLOSURE_BSDF_HAIR_TRANSMISSION_ID:
      eval = bsdf_hair_transmission_eval(sc, sd->wi, wo, pdf);
      break;
    case CLOSURE_BSDF_SHEEN_ID:
      eval = bsdf_sheen_eval(sc, sd->wi, wo, pdf);
      break;
#endif
    default:
      break;
  }

  if (CLOSURE_IS_BSDF_DIFFUSE(sc->type)) {
    if (!isequal(sc->N, sd->N)) {
      eval *= bump_shadowing_term(sd->N, sc->N, wo);
    }
  }

  /* Shadow terminator offset. */
  const float frequency_multiplier =
      kernel_data_fetch(objects, sd->object).shadow_terminator_shading_offset;
  if (frequency_multiplier > 1.0f) {
    const float cosNO = dot(wo, sc->N);
    if (cosNO >= 0.0f) {
      eval *= shift_cos_in(cosNO, frequency_multiplier);
    }
  }

#ifdef WITH_CYCLES_DEBUG
  kernel_assert(*pdf >= 0.0f);
  kernel_assert(reduce_min(eval) >= 0.0f);
#endif
  return eval;
}

ccl_device void bsdf_blur(KernelGlobals kg, ccl_private ShaderClosure *sc, float roughness)
{
  /* TODO: do we want to blur volume closures? */
#if defined(__SVM__) || defined(__OSL__)
  switch (sc->type) {
    case CLOSURE_BSDF_MICROFACET_GGX_ID:
    case CLOSURE_BSDF_MICROFACET_GGX_REFRACTION_ID:
    case CLOSURE_BSDF_MICROFACET_GGX_GLASS_ID:
    case CLOSURE_BSDF_MICROFACET_BECKMANN_ID:
    case CLOSURE_BSDF_MICROFACET_BECKMANN_REFRACTION_ID:
    case CLOSURE_BSDF_MICROFACET_BECKMANN_GLASS_ID:
      /* TODO: Recompute energy preservation after blur? */
      bsdf_microfacet_blur(sc, roughness);
      break;
    case CLOSURE_BSDF_ASHIKHMIN_SHIRLEY_ID:
      bsdf_ashikhmin_shirley_blur(sc, roughness);
      break;
    case CLOSURE_BSDF_HAIR_CHIANG_ID:
      bsdf_hair_chiang_blur(sc, roughness);
      break;
    case CLOSURE_BSDF_HAIR_HUANG_ID:
      bsdf_hair_huang_blur(sc, roughness);
      break;
    default:
      break;
  }
#endif
}

ccl_device_inline Spectrum bsdf_albedo(KernelGlobals kg,
                                       ccl_private const ShaderData *sd,
                                       ccl_private const ShaderClosure *sc,
                                       const bool reflection,
                                       const bool transmission)
{
  Spectrum albedo = sc->weight;
  /* Some closures include additional components such as Fresnel terms that cause their albedo to
   * be below 1. The point of this function is to return a best-effort estimation of their albedo,
   * meaning the amount of reflected/refracted light that would be expected when illuminated by a
   * uniform white background.
   * This is used for the denoising albedo pass and diffuse/glossy/transmission color passes.
   * NOTE: This should always match the sample_weight of the closure - as in, if there's an albedo
   * adjustment in here, the sample_weight should also be reduced accordingly.
   * TODO(lukas): Consider calling this function to determine the sample_weight? Would be a bit of
   * extra overhead though. */
#if defined(__SVM__) || defined(__OSL__)
  if (CLOSURE_IS_BSDF_MICROFACET(sc->type)) {
    albedo *= bsdf_microfacet_estimate_albedo(
        kg, sd, (ccl_private const MicrofacetBsdf *)sc, reflection, transmission);
  }
  else if (sc->type == CLOSURE_BSDF_HAIR_CHIANG_ID) {
    /* TODO(lukas): Principled Hair could also be split into a glossy and a transmission component,
     * similar to Glass BSDFs. */
    albedo *= bsdf_hair_chiang_albedo(sd, sc);
  }
  else if (sc->type == CLOSURE_BSDF_HAIR_HUANG_ID) {
    albedo *= bsdf_hair_huang_albedo(sd, sc);
  }
#endif
  return albedo;
}

CCL_NAMESPACE_END<|MERGE_RESOLUTION|>--- conflicted
+++ resolved
@@ -197,15 +197,10 @@
           sc, Ng, sd->wi, rand_xy, eval, wo, pdf, sampled_roughness);
       *eta = 1.0f;
       break;
-<<<<<<< HEAD
-    case CLOSURE_BSDF_HAIR_PRINCIPLED_ID:
-      label = bsdf_principled_hair_sample(
-          kg, state, path_flag, sc, sd, rand, eval, wo, pdf, sampled_roughness, eta);
-=======
     case CLOSURE_BSDF_HAIR_CHIANG_ID:
-      label = bsdf_hair_chiang_sample(kg, sc, sd, rand, eval, wo, pdf, sampled_roughness);
-      *eta = 1.0f;
->>>>>>> 3df2856f
+      label = bsdf_hair_chiang_sample(
+          kg, state, path_flag, sc, sd, rand, eval, wo, pdf, sampled_roughness);
+      *eta = 1.0f;
       break;
     case CLOSURE_BSDF_HAIR_HUANG_ID:
       label = bsdf_hair_huang_sample(kg, sc, sd, rand, eval, wo, pdf, sampled_roughness);
@@ -511,16 +506,11 @@
     case CLOSURE_BSDF_GLOSSY_TOON_ID:
       eval = bsdf_glossy_toon_eval(sc, sd->wi, wo, pdf);
       break;
-<<<<<<< HEAD
-    case CLOSURE_BSDF_HAIR_PRINCIPLED_ID:
-      eval = bsdf_principled_hair_eval(kg, state, path_flag, sd, sc, wo, pdf);
-=======
     case CLOSURE_BSDF_HAIR_CHIANG_ID:
-      eval = bsdf_hair_chiang_eval(kg, sd, sc, wo, pdf);
+      eval = bsdf_hair_chiang_eval(kg, state, path_flag, sd, sc, wo, pdf);
       break;
     case CLOSURE_BSDF_HAIR_HUANG_ID:
       eval = bsdf_hair_huang_eval(kg, sd, sc, wo, pdf);
->>>>>>> 3df2856f
       break;
     case CLOSURE_BSDF_HAIR_REFLECTION_ID:
       eval = bsdf_hair_reflection_eval(sc, sd->wi, wo, pdf);
