/* SPDX-License-Identifier: Apache-2.0
 * Copyright 2011-2022 Blender Foundation */

#pragma once

#include "kernel/sample/lcg.h"
#include "kernel/sample/mapping.h"

CCL_NAMESPACE_BEGIN

/* Most of the code is based on the supplemental implementations from
 * https://eheitzresearch.wordpress.com/240-2/. */

/* === GGX Microfacet distribution functions === */

/* Isotropic GGX microfacet distribution */
ccl_device_forceinline float D_ggx(float3 wm, float alpha)
{
  wm.z *= wm.z;
  alpha *= alpha;
  float tmp = (1.0f - wm.z) + alpha * wm.z;
  return alpha / max(M_PI_F * tmp * tmp, 1e-7f);
}

/* Anisotropic GGX microfacet distribution */
ccl_device_forceinline float D_ggx_aniso(const float3 wm, const float2 alpha)
{
  float slope_x = -wm.x / alpha.x;
  float slope_y = -wm.y / alpha.y;
  float tmp = wm.z * wm.z + slope_x * slope_x + slope_y * slope_y;

  return 1.0f / max(M_PI_F * tmp * tmp * alpha.x * alpha.y, 1e-7f);
}

/* Sample slope distribution (based on page 14 of the supplemental implementation). */
ccl_device_forceinline float2 mf_sampleP22_11(const float cosI,
                                              const float randx,
                                              const float randy)
{
  if (cosI > 0.9999f || fabsf(cosI) < 1e-6f) {
    const float r = sqrtf(randx / max(1.0f - randx, 1e-7f));
    const float phi = M_2PI_F * randy;
    return make_float2(r * cosf(phi), r * sinf(phi));
  }

  const float sinI = sin_from_cos(cosI);
  const float tanI = sinI / cosI;
  const float projA = 0.5f * (cosI + 1.0f);
  if (projA < 0.0001f)
    return make_float2(0.0f, 0.0f);
  const float A = 2.0f * randx * projA / cosI - 1.0f;
  float tmp = A * A - 1.0f;
  if (fabsf(tmp) < 1e-7f)
    return make_float2(0.0f, 0.0f);
  tmp = 1.0f / tmp;
  const float D = safe_sqrtf(tanI * tanI * tmp * tmp - (A * A - tanI * tanI) * tmp);

  const float slopeX2 = tanI * tmp + D;
  const float slopeX = (A < 0.0f || slopeX2 > 1.0f / tanI) ? (tanI * tmp - D) : slopeX2;

  float U2;
  if (randy >= 0.5f)
    U2 = 2.0f * (randy - 0.5f);
  else
    U2 = 2.0f * (0.5f - randy);
  const float z = (U2 * (U2 * (U2 * 0.27385f - 0.73369f) + 0.46341f)) /
                  (U2 * (U2 * (U2 * 0.093073f + 0.309420f) - 1.0f) + 0.597999f);
  const float slopeY = z * sqrtf(1.0f + slopeX * slopeX);

  if (randy >= 0.5f)
    return make_float2(slopeX, slopeY);
  else
    return make_float2(slopeX, -slopeY);
}

/* Visible normal sampling for the GGX distribution
 * (based on page 7 of the supplemental implementation). */
ccl_device_forceinline float3 mf_sample_vndf(const float3 wi,
                                             const float2 alpha,
                                             const float randx,
                                             const float randy)
{
  const float3 wi_11 = normalize(make_float3(alpha.x * wi.x, alpha.y * wi.y, wi.z));
  const float2 slope_11 = mf_sampleP22_11(wi_11.z, randx, randy);

  const float3 cossin_phi = safe_normalize(make_float3(wi_11.x, wi_11.y, 0.0f));
  const float slope_x = alpha.x * (cossin_phi.x * slope_11.x - cossin_phi.y * slope_11.y);
  const float slope_y = alpha.y * (cossin_phi.y * slope_11.x + cossin_phi.x * slope_11.y);

  kernel_assert(isfinite(slope_x));
  return normalize(make_float3(-slope_x, -slope_y, 1.0f));
}

/* === Phase functions: Glossy and Glass === */

/* Phase function for reflective materials. */
ccl_device_forceinline float3 mf_sample_phase_glossy(const float3 wi,
                                                     ccl_private Spectrum *weight,
                                                     const float3 wm)
{
  return -wi + 2.0f * wm * dot(wi, wm);
}

ccl_device_forceinline Spectrum mf_eval_phase_glossy(const float3 w,
                                                     const float lambda,
                                                     const float3 wo,
                                                     const float2 alpha)
{
  if (w.z > 0.9999f)
    return zero_spectrum();

  const float3 wh = normalize(wo - w);
  if (wh.z < 0.0f)
    return zero_spectrum();

  float pArea = (w.z < -0.9999f) ? 1.0f : lambda * w.z;

  const float dotW_WH = dot(-w, wh);
  if (dotW_WH < 0.0f)
    return zero_spectrum();

  float phase = max(0.0f, dotW_WH) * 0.25f / max(pArea * dotW_WH, 1e-7f);
  if (alpha.x == alpha.y)
    phase *= D_ggx(wh, alpha.x);
  else
    phase *= D_ggx_aniso(wh, alpha);

  return make_spectrum(phase);
}

/* Phase function for dielectric transmissive materials, including both reflection and refraction
 * according to the dielectric fresnel term. */
ccl_device_forceinline float3 mf_sample_phase_glass(const float3 wi,
                                                    const float eta,
                                                    const float3 wm,
                                                    const float randV,
                                                    ccl_private bool *outside)
{
  float cosI = dot(wi, wm);
  float f = fresnel_dielectric_cos(cosI, eta);
  if (randV < f) {
    *outside = true;
    return -wi + 2.0f * wm * cosI;
  }
  *outside = false;
  float inv_eta = 1.0f / eta;
  float cosT = -safe_sqrtf(1.0f - (1.0f - cosI * cosI) * inv_eta * inv_eta);
  return normalize(wm * (cosI * inv_eta + cosT) - wi * inv_eta);
}

ccl_device_forceinline Spectrum mf_eval_phase_glass(const float3 w,
                                                    const float lambda,
                                                    const float3 wo,
                                                    const bool wo_outside,
                                                    const float2 alpha,
                                                    const float eta)
{
  if (w.z > 0.9999f)
    return zero_spectrum();

  float pArea = (w.z < -0.9999f) ? 1.0f : lambda * w.z;
  float v;
  if (wo_outside) {
    const float3 wh = normalize(wo - w);
    if (wh.z < 0.0f)
      return zero_spectrum();

    const float dotW_WH = dot(-w, wh);
    v = fresnel_dielectric_cos(dotW_WH, eta) * max(0.0f, dotW_WH) * D_ggx(wh, alpha.x) * 0.25f /
        (pArea * dotW_WH);
  }
  else {
    float3 wh = normalize(wo * eta - w);
    if (wh.z < 0.0f)
      wh = -wh;
    const float dotW_WH = dot(-w, wh), dotWO_WH = dot(wo, wh);
    if (dotW_WH < 0.0f)
      return zero_spectrum();

    float temp = dotW_WH + eta * dotWO_WH;
    v = (1.0f - fresnel_dielectric_cos(dotW_WH, eta)) * max(0.0f, dotW_WH) * max(0.0f, -dotWO_WH) *
        D_ggx(wh, alpha.x) / (pArea * temp * temp);
  }

  return make_spectrum(v);
}

/* === Utility functions for the random walks === */

/* Smith Lambda function for GGX (based on page 12 of the supplemental implementation). */
ccl_device_forceinline float mf_lambda(const float3 w, const float2 alpha)
{
  if (w.z > 0.9999f)
    return 0.0f;
  else if (w.z < -0.9999f)
    return -0.9999f;

  const float inv_wz2 = 1.0f / max(w.z * w.z, 1e-7f);
  const float2 wa = make_float2(w.x, w.y) * alpha;
  float v = sqrtf(1.0f + dot(wa, wa) * inv_wz2);
  if (w.z <= 0.0f)
    v = -v;

  return 0.5f * (v - 1.0f);
}

/* Height distribution CDF (based on page 4 of the supplemental implementation). */
ccl_device_forceinline float mf_invC1(const float h)
{
  return 2.0f * saturatef(h) - 1.0f;
}

ccl_device_forceinline float mf_C1(const float h)
{
  return saturatef(0.5f * (h + 1.0f));
}

/* Masking function (based on page 16 of the supplemental implementation). */
ccl_device_forceinline float mf_G1(const float3 w, const float C1, const float lambda)
{
  if (w.z > 0.9999f)
    return 1.0f;
  if (w.z < 1e-5f)
    return 0.0f;
  return powf(C1, lambda);
}

/* Sampling from the visible height distribution (based on page 17 of the supplemental
 * implementation). */
ccl_device_forceinline bool mf_sample_height(const float3 w,
                                             ccl_private float *h,
                                             ccl_private float *C1,
                                             ccl_private float *G1,
                                             ccl_private float *lambda,
                                             const float U)
{
  if (w.z > 0.9999f)
    return false;
  if (w.z < -0.9999f) {
    *C1 *= U;
    *h = mf_invC1(*C1);
    *G1 = mf_G1(w, *C1, *lambda);
  }
  else if (fabsf(w.z) >= 0.0001f) {
    if (U > 1.0f - *G1)
      return false;
    if (*lambda >= 0.0f) {
      *C1 = 1.0f;
    }
    else {
      *C1 *= powf(1.0f - U, -1.0f / *lambda);
    }
    *h = mf_invC1(*C1);
    *G1 = mf_G1(w, *C1, *lambda);
  }
  return true;
}

/* === PDF approximations for the different phase functions. ===
 * As explained in bsdf_microfacet_multi_impl.h, using approximations with MIS still produces an
 * unbiased result. */

/* Approximation for the albedo of the single-scattering GGX distribution,
 * the missing energy is then approximated as a diffuse reflection for the PDF. */
ccl_device_forceinline float mf_ggx_albedo(float r)
{
  float albedo = 0.806495f * expf(-1.98712f * r * r) + 0.199531f;
  albedo -= ((((((1.76741f * r - 8.43891f) * r + 15.784f) * r - 14.398f) * r + 6.45221f) * r -
              1.19722f) *
                 r +
             0.027803f) *
                r +
            0.00568739f;
  return saturatef(albedo);
}

ccl_device_inline float mf_ggx_transmission_albedo(float a, float ior)
{
  if (ior < 1.0f) {
    ior = 1.0f / ior;
  }
  a = saturatef(a);
  ior = clamp(ior, 1.0f, 3.0f);
  float I_1 = 0.0476898f * expf(-0.978352f * (ior - 0.65657f) * (ior - 0.65657f)) -
              0.033756f * ior + 0.993261f;
  float R_1 = (((0.116991f * a - 0.270369f) * a + 0.0501366f) * a - 0.00411511f) * a + 1.00008f;
  float I_2 = (((-2.08704f * ior + 26.3298f) * ior - 127.906f) * ior + 292.958f) * ior - 287.946f +
              199.803f / (ior * ior) - 101.668f / (ior * ior * ior);
  float R_2 = ((((5.3725f * a - 24.9307f) * a + 22.7437f) * a - 3.40751f) * a + 0.0986325f) * a +
              0.00493504f;

  return saturatef(1.0f + I_2 * R_2 * 0.0019127f - (1.0f - I_1) * (1.0f - R_1) * 9.3205f);
}

ccl_device_forceinline float mf_ggx_pdf(const float3 wi, const float3 wo, const float alpha)
{
  float D = D_ggx(normalize(wi + wo), alpha);
  float lambda = mf_lambda(wi, make_float2(alpha, alpha));
  float singlescatter = 0.25f * D / max((1.0f + lambda) * wi.z, 1e-7f);

  float multiscatter = wo.z * M_1_PI_F;

  float albedo = mf_ggx_albedo(alpha);
  return albedo * singlescatter + (1.0f - albedo) * multiscatter;
}

ccl_device_forceinline float mf_ggx_aniso_pdf(const float3 wi, const float3 wo, const float2 alpha)
{
  float D = D_ggx_aniso(normalize(wi + wo), alpha);
  float lambda = mf_lambda(wi, alpha);
  float singlescatter = 0.25f * D / max((1.0f + lambda) * wi.z, 1e-7f);

  float multiscatter = wo.z * M_1_PI_F;

  float albedo = mf_ggx_albedo(sqrtf(alpha.x * alpha.y));
  return albedo * singlescatter + (1.0f - albedo) * multiscatter;
}

ccl_device_forceinline float mf_glass_pdf(const float3 wi,
                                          const float3 wo,
                                          const float alpha,
                                          const float eta)
{
  bool reflective = (wi.z * wo.z > 0.0f);

  float wh_len;
  float3 wh = normalize_len(wi + (reflective ? wo : (wo * eta)), &wh_len);
  if (wh.z < 0.0f)
    wh = -wh;
  float3 r_wi = (wi.z < 0.0f) ? -wi : wi;
  float lambda = mf_lambda(r_wi, make_float2(alpha, alpha));
  float D = D_ggx(wh, alpha);
  float fresnel = fresnel_dielectric_cos(dot(r_wi, wh), eta);

  float multiscatter = fabsf(wo.z * M_1_PI_F);
  if (reflective) {
    float singlescatter = 0.25f * D / max((1.0f + lambda) * r_wi.z, 1e-7f);
    float albedo = mf_ggx_albedo(alpha);
    return fresnel * (albedo * singlescatter + (1.0f - albedo) * multiscatter);
  }
  else {
    float singlescatter = fabsf(dot(r_wi, wh) * dot(wo, wh) * D * eta * eta /
                                max((1.0f + lambda) * r_wi.z * wh_len * wh_len, 1e-7f));
    float albedo = mf_ggx_transmission_albedo(alpha, eta);
    return (1.0f - fresnel) * (albedo * singlescatter + (1.0f - albedo) * multiscatter);
  }
}

/* === Actual random walk implementations === */
/* One version of mf_eval and mf_sample per phase function. */

#define MF_NAME_JOIN(x, y) x##_##y
#define MF_NAME_EVAL(x, y) MF_NAME_JOIN(x, y)
#define MF_FUNCTION_FULL_NAME(prefix) MF_NAME_EVAL(prefix, MF_PHASE_FUNCTION)

#define MF_PHASE_FUNCTION glass
#define MF_MULTI_GLASS
#include "kernel/closure/bsdf_microfacet_multi_impl.h"

#define MF_PHASE_FUNCTION glossy
#define MF_MULTI_GLOSSY
#include "kernel/closure/bsdf_microfacet_multi_impl.h"

ccl_device void bsdf_microfacet_multi_ggx_blur(ccl_private ShaderClosure *sc, float roughness)
{
  ccl_private MicrofacetBsdf *bsdf = (ccl_private MicrofacetBsdf *)sc;

  bsdf->alpha_x = fmaxf(roughness, bsdf->alpha_x);
  bsdf->alpha_y = fmaxf(roughness, bsdf->alpha_y);
}

/* === Closure implementations === */

/* Multi-scattering GGX Glossy closure */

ccl_device int bsdf_microfacet_multi_ggx_common_setup(ccl_private MicrofacetBsdf *bsdf)
{
  bsdf->alpha_x = clamp(bsdf->alpha_x, 1e-4f, 1.0f);
  bsdf->alpha_y = clamp(bsdf->alpha_y, 1e-4f, 1.0f);
  bsdf->extra->color = saturate(bsdf->extra->color);
  bsdf->extra->cspec0 = saturate(bsdf->extra->cspec0);

  return SD_BSDF | SD_BSDF_HAS_EVAL | SD_BSDF_NEEDS_LCG;
}

ccl_device int bsdf_microfacet_multi_ggx_setup(ccl_private MicrofacetBsdf *bsdf)
{
  if (is_zero(bsdf->T))
    bsdf->T = make_float3(1.0f, 0.0f, 0.0f);

  bsdf->type = CLOSURE_BSDF_MICROFACET_MULTI_GGX_ID;

  return bsdf_microfacet_multi_ggx_common_setup(bsdf);
}

ccl_device int bsdf_microfacet_multi_ggx_fresnel_setup(ccl_private MicrofacetBsdf *bsdf,
                                                       ccl_private const ShaderData *sd)
{
  if (is_zero(bsdf->T))
    bsdf->T = make_float3(1.0f, 0.0f, 0.0f);

  bsdf->type = CLOSURE_BSDF_MICROFACET_MULTI_GGX_FRESNEL_ID;

  bsdf_microfacet_adjust_weight(sd, bsdf);

  return bsdf_microfacet_multi_ggx_common_setup(bsdf);
}

ccl_device int bsdf_microfacet_multi_ggx_refraction_setup(ccl_private MicrofacetBsdf *bsdf)
{
  bsdf->alpha_y = bsdf->alpha_x;

  bsdf->type = CLOSURE_BSDF_MICROFACET_MULTI_GGX_ID;

  return bsdf_microfacet_multi_ggx_common_setup(bsdf);
}

ccl_device Spectrum bsdf_microfacet_multi_ggx_eval(ccl_private const ShaderClosure *sc,
                                                   const float3 Ng,
<<<<<<< HEAD
                                                   const float3 I,
                                                   const float3 omega_in,
=======
                                                   const float3 wi,
                                                   const float3 wo,
>>>>>>> d9398bb5
                                                   ccl_private float *pdf,
                                                   ccl_private uint *lcg_state)
{
  ccl_private const MicrofacetBsdf *bsdf = (ccl_private const MicrofacetBsdf *)sc;
<<<<<<< HEAD
  const float cosNgI = dot(Ng, omega_in);

  if ((cosNgI < 0.0f) || bsdf->alpha_x * bsdf->alpha_y < 1e-7f) {
=======
  const float cosNgO = dot(Ng, wo);

  if ((cosNgO < 0.0f) || bsdf->alpha_x * bsdf->alpha_y < 1e-7f) {
>>>>>>> d9398bb5
    *pdf = 0.0f;
    return zero_spectrum();
  }

  float3 X, Y, Z;
  Z = bsdf->N;

  /* Ensure that the both directions are on the outside w.r.t. the shading normal. */
  if (dot(Z, wi) <= 0.0f || dot(Z, wo) <= 0.0f) {
    *pdf = 0.0f;
    return zero_spectrum();
  }

  bool use_fresnel = (bsdf->type == CLOSURE_BSDF_MICROFACET_MULTI_GGX_FRESNEL_ID);

  bool is_aniso = (bsdf->alpha_x != bsdf->alpha_y);
  if (is_aniso)
    make_orthonormals_tangent(Z, bsdf->T, &X, &Y);
  else
    make_orthonormals(Z, &X, &Y);

  float3 local_I = make_float3(dot(wi, X), dot(wi, Y), dot(wi, Z));
  float3 local_O = make_float3(dot(wo, X), dot(wo, Y), dot(wo, Z));

  if (is_aniso)
    *pdf = mf_ggx_aniso_pdf(local_I, local_O, make_float2(bsdf->alpha_x, bsdf->alpha_y));
  else
    *pdf = mf_ggx_pdf(local_I, local_O, bsdf->alpha_x);

  if (*pdf <= 0.f) {
    *pdf = 0.f;
    return make_float3(0.f, 0.f, 0.f);
  }

  return mf_eval_glossy(local_I,
                        local_O,
                        true,
                        bsdf->extra->color,
                        bsdf->alpha_x,
                        bsdf->alpha_y,
                        lcg_state,
                        bsdf->ior,
                        use_fresnel,
                        bsdf->extra->cspec0);
}

ccl_device int bsdf_microfacet_multi_ggx_sample(KernelGlobals kg,
                                                ccl_private const ShaderClosure *sc,
                                                float3 Ng,
                                                float3 wi,
                                                float randu,
                                                float randv,
                                                ccl_private Spectrum *eval,
                                                ccl_private float3 *wo,
                                                ccl_private float *pdf,
                                                ccl_private uint *lcg_state,
                                                ccl_private float2 *sampled_roughness,
                                                ccl_private float *eta)
{
  ccl_private const MicrofacetBsdf *bsdf = (ccl_private const MicrofacetBsdf *)sc;

  float3 X, Y, Z;
  Z = bsdf->N;

  /* Ensure that the view direction is on the outside w.r.t. the shading normal. */
  if (dot(Z, wi) <= 0.0f) {
    *pdf = 0.0f;
    return LABEL_NONE;
  }

  /* Special case: Extremely low roughness.
   * Don't bother with microfacets, just do specular reflection. */
  if (bsdf->alpha_x * bsdf->alpha_y < 1e-7f) {
    *wo = 2 * dot(Z, wi) * Z - wi;
    if (dot(Ng, *wo) <= 0.0f) {
      *pdf = 0.0f;
      return LABEL_NONE;
    }
    *pdf = 1e6f;
    *eval = make_spectrum(1e6f);
    return LABEL_REFLECT | LABEL_SINGULAR;
  }

  bool use_fresnel = (bsdf->type == CLOSURE_BSDF_MICROFACET_MULTI_GGX_FRESNEL_ID);

  *eta = bsdf->ior;
  *sampled_roughness = make_float2(bsdf->alpha_x, bsdf->alpha_y);

  bool is_aniso = (bsdf->alpha_x != bsdf->alpha_y);
  if (is_aniso)
    make_orthonormals_tangent(Z, bsdf->T, &X, &Y);
  else
    make_orthonormals(Z, &X, &Y);

  float3 local_I = make_float3(dot(wi, X), dot(wi, Y), dot(wi, Z));
  float3 local_O;

  *eval = mf_sample_glossy(local_I,
                           &local_O,
                           bsdf->extra->color,
                           bsdf->alpha_x,
                           bsdf->alpha_y,
                           lcg_state,
                           bsdf->ior,
                           use_fresnel,
                           bsdf->extra->cspec0);
  *wo = X * local_O.x + Y * local_O.y + Z * local_O.z;

  /* Ensure that the light direction is on the outside w.r.t. the geometry normal. */
  if (dot(Ng, *wo) <= 0.0f) {
    *pdf = 0.0f;
    return LABEL_NONE;
  }

  if (is_aniso)
    *pdf = mf_ggx_aniso_pdf(local_I, local_O, make_float2(bsdf->alpha_x, bsdf->alpha_y));
  else
    *pdf = mf_ggx_pdf(local_I, local_O, bsdf->alpha_x);
  *pdf = fmaxf(0.f, *pdf);
  *eval *= *pdf;

  return LABEL_REFLECT | LABEL_GLOSSY;
}

/* Multi-scattering GGX Glass closure */

ccl_device int bsdf_microfacet_multi_ggx_glass_setup(ccl_private MicrofacetBsdf *bsdf)
{
  bsdf->alpha_x = clamp(bsdf->alpha_x, 1e-4f, 1.0f);
  bsdf->alpha_y = bsdf->alpha_x;
  bsdf->ior = max(0.0f, bsdf->ior);
  bsdf->extra->color = saturate(bsdf->extra->color);

  bsdf->type = CLOSURE_BSDF_MICROFACET_MULTI_GGX_GLASS_ID;

  return SD_BSDF | SD_BSDF_HAS_EVAL | SD_BSDF_NEEDS_LCG | SD_BSDF_HAS_TRANSMISSION;
}

ccl_device int bsdf_microfacet_multi_ggx_glass_fresnel_setup(ccl_private MicrofacetBsdf *bsdf,
                                                             ccl_private const ShaderData *sd)
{
  bsdf->alpha_x = clamp(bsdf->alpha_x, 1e-4f, 1.0f);
  bsdf->alpha_y = bsdf->alpha_x;
  bsdf->ior = max(0.0f, bsdf->ior);
  bsdf->extra->color = saturate(bsdf->extra->color);
  bsdf->extra->cspec0 = saturate(bsdf->extra->cspec0);

  bsdf->type = CLOSURE_BSDF_MICROFACET_MULTI_GGX_GLASS_FRESNEL_ID;

  bsdf_microfacet_adjust_weight(sd, bsdf);

  return SD_BSDF | SD_BSDF_HAS_EVAL | SD_BSDF_NEEDS_LCG;
}

ccl_device Spectrum bsdf_microfacet_multi_ggx_glass_eval(ccl_private const ShaderClosure *sc,
                                                         const float3 wi,
                                                         const float3 wo,
                                                         ccl_private float *pdf,
                                                         ccl_private uint *lcg_state)
{
  ccl_private const MicrofacetBsdf *bsdf = (ccl_private const MicrofacetBsdf *)sc;

  if (bsdf->alpha_x * bsdf->alpha_y < 1e-7f) {
    *pdf = 0.0f;
    return zero_spectrum();
  }

  float3 X, Y, Z;
  Z = bsdf->N;
  make_orthonormals(Z, &X, &Y);

  float3 local_I = make_float3(dot(wi, X), dot(wi, Y), dot(wi, Z));
  float3 local_O = make_float3(dot(wo, X), dot(wo, Y), dot(wo, Z));

  const bool is_transmission = local_O.z < 0.0f;
  const bool use_fresnel = !is_transmission &&
                           (bsdf->type == CLOSURE_BSDF_MICROFACET_MULTI_GGX_GLASS_FRESNEL_ID);

  *pdf = mf_glass_pdf(local_I, local_O, bsdf->alpha_x, bsdf->ior);
  kernel_assert(*pdf >= 0.f);
  return mf_eval_glass(local_I,
                       local_O,
                       !is_transmission,
                       bsdf->extra->color,
                       bsdf->alpha_x,
                       bsdf->alpha_y,
                       lcg_state,
                       bsdf->ior,
                       use_fresnel,
                       (is_transmission) ? bsdf->extra->color : bsdf->extra->cspec0);
}

ccl_device int bsdf_microfacet_multi_ggx_glass_sample(KernelGlobals kg,
                                                      ccl_private const ShaderClosure *sc,
                                                      float3 Ng,
                                                      float3 wi,
                                                      float randu,
                                                      float randv,
                                                      ccl_private Spectrum *eval,
                                                      ccl_private float3 *wo,
                                                      ccl_private float *pdf,
                                                      ccl_private uint *lcg_state,
                                                      ccl_private float2 *sampled_roughness,
                                                      ccl_private float *eta)
{
  ccl_private const MicrofacetBsdf *bsdf = (ccl_private const MicrofacetBsdf *)sc;

  float3 X, Y, Z;
  Z = bsdf->N;

  *eta = bsdf->ior;
  *sampled_roughness = make_float2(bsdf->alpha_x, bsdf->alpha_y);

  if (bsdf->alpha_x * bsdf->alpha_y < 1e-7f) {
    float3 R, T;
    bool inside;
    float fresnel = fresnel_dielectric(bsdf->ior, Z, wi, &R, &T, &inside);

    *pdf = 1e6f;
    *eval = make_spectrum(1e6f);
    if (randu < fresnel) {
      *wo = R;
      return LABEL_REFLECT | LABEL_SINGULAR;
    }
    else {
      *wo = T;
      return LABEL_TRANSMIT | LABEL_SINGULAR;
    }
  }

  bool use_fresnel = (bsdf->type == CLOSURE_BSDF_MICROFACET_MULTI_GGX_GLASS_FRESNEL_ID);

  make_orthonormals(Z, &X, &Y);

  float3 local_I = make_float3(dot(wi, X), dot(wi, Y), dot(wi, Z));
  float3 local_O;

  *eval = mf_sample_glass(local_I,
                          &local_O,
                          bsdf->extra->color,
                          bsdf->alpha_x,
                          bsdf->alpha_y,
                          lcg_state,
                          bsdf->ior,
                          use_fresnel,
                          bsdf->extra->cspec0);
  *pdf = mf_glass_pdf(local_I, local_O, bsdf->alpha_x, bsdf->ior);
  kernel_assert(*pdf >= 0.f);
  *eval *= *pdf;

  *wo = X * local_O.x + Y * local_O.y + Z * local_O.z;
  if (local_O.z * local_I.z > 0.0f) {
    return LABEL_REFLECT | LABEL_GLOSSY;
  }
  else {
    return LABEL_TRANSMIT | LABEL_GLOSSY;
  }
}

CCL_NAMESPACE_END<|MERGE_RESOLUTION|>--- conflicted
+++ resolved
@@ -417,26 +417,15 @@
 
 ccl_device Spectrum bsdf_microfacet_multi_ggx_eval(ccl_private const ShaderClosure *sc,
                                                    const float3 Ng,
-<<<<<<< HEAD
-                                                   const float3 I,
-                                                   const float3 omega_in,
-=======
                                                    const float3 wi,
                                                    const float3 wo,
->>>>>>> d9398bb5
                                                    ccl_private float *pdf,
                                                    ccl_private uint *lcg_state)
 {
   ccl_private const MicrofacetBsdf *bsdf = (ccl_private const MicrofacetBsdf *)sc;
-<<<<<<< HEAD
-  const float cosNgI = dot(Ng, omega_in);
-
-  if ((cosNgI < 0.0f) || bsdf->alpha_x * bsdf->alpha_y < 1e-7f) {
-=======
   const float cosNgO = dot(Ng, wo);
 
   if ((cosNgO < 0.0f) || bsdf->alpha_x * bsdf->alpha_y < 1e-7f) {
->>>>>>> d9398bb5
     *pdf = 0.0f;
     return zero_spectrum();
   }
