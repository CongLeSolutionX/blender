/* SPDX-License-Identifier: Apache-2.0
 * Copyright 2011-2022 Blender Foundation */

/*
 * ASHIKHMIN SHIRLEY BSDF
 *
 * Implementation of
 * Michael Ashikhmin and Peter Shirley: "An Anisotropic Phong BRDF Model" (2000)
 *
 * The Fresnel factor is missing to get a separable bsdf (intensity*color), as is
 * the case with all other microfacet-based BSDF implementations in Cycles.
 *
 * Other than that, the implementation directly follows the paper.
 */

#pragma once

CCL_NAMESPACE_BEGIN

ccl_device int bsdf_ashikhmin_shirley_setup(ccl_private MicrofacetBsdf *bsdf)
{
  bsdf->alpha_x = clamp(bsdf->alpha_x, 1e-4f, 1.0f);
  bsdf->alpha_y = clamp(bsdf->alpha_y, 1e-4f, 1.0f);

  bsdf->type = CLOSURE_BSDF_ASHIKHMIN_SHIRLEY_ID;
  return SD_BSDF | SD_BSDF_HAS_EVAL;
}

ccl_device void bsdf_ashikhmin_shirley_blur(ccl_private ShaderClosure *sc, float roughness)
{
  ccl_private MicrofacetBsdf *bsdf = (ccl_private MicrofacetBsdf *)sc;

  bsdf->alpha_x = fmaxf(roughness, bsdf->alpha_x);
  bsdf->alpha_y = fmaxf(roughness, bsdf->alpha_y);
}

ccl_device_inline float bsdf_ashikhmin_shirley_roughness_to_exponent(float roughness)
{
  return 2.0f / (roughness * roughness) - 2.0f;
}

ccl_device_forceinline Spectrum bsdf_ashikhmin_shirley_eval(ccl_private const ShaderClosure *sc,
                                                            const float3 Ng,
<<<<<<< HEAD
                                                            const float3 I,
                                                            const float3 omega_in,
                                                            ccl_private float *pdf)
{
  ccl_private const MicrofacetBsdf *bsdf = (ccl_private const MicrofacetBsdf *)sc;
  const float cosNgI = dot(Ng, omega_in);
=======
                                                            const float3 wi,
                                                            const float3 wo,
                                                            ccl_private float *pdf)
{
  ccl_private const MicrofacetBsdf *bsdf = (ccl_private const MicrofacetBsdf *)sc;
  const float cosNgO = dot(Ng, wo);
>>>>>>> d9398bb5
  float3 N = bsdf->N;

  float NdotI = dot(N, wi);
  float NdotO = dot(N, wo);

  float out = 0.0f;

<<<<<<< HEAD
  if ((cosNgI < 0.0f) || fmaxf(bsdf->alpha_x, bsdf->alpha_y) <= 1e-4f ||
=======
  if ((cosNgO < 0.0f) || fmaxf(bsdf->alpha_x, bsdf->alpha_y) <= 1e-4f ||
>>>>>>> d9398bb5
      !(NdotI > 0.0f && NdotO > 0.0f)) {
    *pdf = 0.0f;
    return zero_spectrum();
  }

  NdotI = fmaxf(NdotI, 1e-6f);
  NdotO = fmaxf(NdotO, 1e-6f);
  float3 H = normalize(wi + wo);
  float HdotI = fmaxf(fabsf(dot(H, wi)), 1e-6f);
  float HdotN = fmaxf(dot(H, N), 1e-6f);

  /* pump from original paper
   * (first derivative disc., but cancels the HdotI in the pdf nicely) */
  float pump = 1.0f / fmaxf(1e-6f, (HdotI * fmaxf(NdotI, NdotO)));
  /* pump from d-brdf paper */
  /*float pump = 1.0f / fmaxf(1e-4f, ((NdotI + NdotO) * (NdotI * NdotO))); */

  float n_x = bsdf_ashikhmin_shirley_roughness_to_exponent(bsdf->alpha_x);
  float n_y = bsdf_ashikhmin_shirley_roughness_to_exponent(bsdf->alpha_y);

  if (n_x == n_y) {
    /* isotropic */
    float e = n_x;
    float lobe = powf(HdotN, e);
    float norm = (n_x + 1.0f) / (8.0f * M_PI_F);

    out = NdotO * norm * lobe * pump;
    /* this is p_h / 4(H.I)  (conversion from 'wh measure' to 'wi measure', eq. 8 in paper). */
    *pdf = norm * lobe / HdotI;
  }
  else {
    /* anisotropic */
    float3 X, Y;
    make_orthonormals_tangent(N, bsdf->T, &X, &Y);

    float HdotX = dot(H, X);
    float HdotY = dot(H, Y);
    float lobe;
    if (HdotN < 1.0f) {
      float e = (n_x * HdotX * HdotX + n_y * HdotY * HdotY) / (1.0f - HdotN * HdotN);
      lobe = powf(HdotN, e);
    }
    else {
      lobe = 1.0f;
    }
    float norm = sqrtf((n_x + 1.0f) * (n_y + 1.0f)) / (8.0f * M_PI_F);

    out = NdotO * norm * lobe * pump;
    *pdf = norm * lobe / HdotI;
  }

  return make_spectrum(out);
}

ccl_device_inline void bsdf_ashikhmin_shirley_sample_first_quadrant(float n_x,
                                                                    float n_y,
                                                                    float randu,
                                                                    float randv,
                                                                    ccl_private float *phi,
                                                                    ccl_private float *cos_theta)
{
  *phi = atanf(sqrtf((n_x + 1.0f) / (n_y + 1.0f)) * tanf(M_PI_2_F * randu));
  float cos_phi = cosf(*phi);
  float sin_phi = sinf(*phi);
  *cos_theta = powf(randv, 1.0f / (n_x * cos_phi * cos_phi + n_y * sin_phi * sin_phi + 1.0f));
}

ccl_device int bsdf_ashikhmin_shirley_sample(ccl_private const ShaderClosure *sc,
                                             float3 Ng,
                                             float3 wi,
                                             float randu,
                                             float randv,
                                             ccl_private Spectrum *eval,
                                             ccl_private float3 *wo,
                                             ccl_private float *pdf,
                                             ccl_private float2 *sampled_roughness)
{
  ccl_private const MicrofacetBsdf *bsdf = (ccl_private const MicrofacetBsdf *)sc;
  *sampled_roughness = make_float2(bsdf->alpha_x, bsdf->alpha_y);
  float3 N = bsdf->N;
  int label = LABEL_REFLECT | LABEL_GLOSSY;

  float NdotI = dot(N, wi);
  if (!(NdotI > 0.0f)) {
    *pdf = 0.0f;
    *eval = zero_spectrum();
    return LABEL_NONE;
  }

  float n_x = bsdf_ashikhmin_shirley_roughness_to_exponent(bsdf->alpha_x);
  float n_y = bsdf_ashikhmin_shirley_roughness_to_exponent(bsdf->alpha_y);

  /* get x,y basis on the surface for anisotropy */
  float3 X, Y;

  if (n_x == n_y)
    make_orthonormals(N, &X, &Y);
  else
    make_orthonormals_tangent(N, bsdf->T, &X, &Y);

  /* sample spherical coords for h in tangent space */
  float phi;
  float cos_theta;
  if (n_x == n_y) {
    /* isotropic sampling */
    phi = M_2PI_F * randu;
    cos_theta = powf(randv, 1.0f / (n_x + 1.0f));
  }
  else {
    /* anisotropic sampling */
    if (randu < 0.25f) { /* first quadrant */
      float remapped_randu = 4.0f * randu;
      bsdf_ashikhmin_shirley_sample_first_quadrant(
          n_x, n_y, remapped_randu, randv, &phi, &cos_theta);
    }
    else if (randu < 0.5f) { /* second quadrant */
      float remapped_randu = 4.0f * (.5f - randu);
      bsdf_ashikhmin_shirley_sample_first_quadrant(
          n_x, n_y, remapped_randu, randv, &phi, &cos_theta);
      phi = M_PI_F - phi;
    }
    else if (randu < 0.75f) { /* third quadrant */
      float remapped_randu = 4.0f * (randu - 0.5f);
      bsdf_ashikhmin_shirley_sample_first_quadrant(
          n_x, n_y, remapped_randu, randv, &phi, &cos_theta);
      phi = M_PI_F + phi;
    }
    else { /* fourth quadrant */
      float remapped_randu = 4.0f * (1.0f - randu);
      bsdf_ashikhmin_shirley_sample_first_quadrant(
          n_x, n_y, remapped_randu, randv, &phi, &cos_theta);
      phi = 2.0f * M_PI_F - phi;
    }
  }

  /* get half vector in tangent space */
  float sin_theta = sqrtf(fmaxf(0.0f, 1.0f - cos_theta * cos_theta));
  float cos_phi = cosf(phi);
  float sin_phi = sinf(phi); /* no sqrt(1-cos^2) here b/c it causes artifacts */
  float3 h = make_float3(sin_theta * cos_phi, sin_theta * sin_phi, cos_theta);

  /* half vector to world space */
  float3 H = h.x * X + h.y * Y + h.z * N;
  float HdotI = dot(H, wi);
  if (HdotI < 0.0f)
    H = -H;

  /* reflect wi on H to get wo */
  *wo = -wi + (2.0f * HdotI) * H;

  if (fmaxf(bsdf->alpha_x, bsdf->alpha_y) <= 1e-4f) {
    /* Some high number for MIS. */
    *pdf = 1e6f;
    *eval = make_spectrum(1e6f);
    label = LABEL_REFLECT | LABEL_SINGULAR;
  }
  else {
    /* leave the rest to eval */
<<<<<<< HEAD
    *eval = bsdf_ashikhmin_shirley_eval(sc, N, I, *omega_in, pdf);
=======
    *eval = bsdf_ashikhmin_shirley_eval(sc, N, wi, *wo, pdf);
>>>>>>> d9398bb5
  }

  return label;
}

CCL_NAMESPACE_END<|MERGE_RESOLUTION|>--- conflicted
+++ resolved
@@ -41,21 +41,12 @@
 
 ccl_device_forceinline Spectrum bsdf_ashikhmin_shirley_eval(ccl_private const ShaderClosure *sc,
                                                             const float3 Ng,
-<<<<<<< HEAD
-                                                            const float3 I,
-                                                            const float3 omega_in,
-                                                            ccl_private float *pdf)
-{
-  ccl_private const MicrofacetBsdf *bsdf = (ccl_private const MicrofacetBsdf *)sc;
-  const float cosNgI = dot(Ng, omega_in);
-=======
                                                             const float3 wi,
                                                             const float3 wo,
                                                             ccl_private float *pdf)
 {
   ccl_private const MicrofacetBsdf *bsdf = (ccl_private const MicrofacetBsdf *)sc;
   const float cosNgO = dot(Ng, wo);
->>>>>>> d9398bb5
   float3 N = bsdf->N;
 
   float NdotI = dot(N, wi);
@@ -63,11 +54,7 @@
 
   float out = 0.0f;
 
-<<<<<<< HEAD
-  if ((cosNgI < 0.0f) || fmaxf(bsdf->alpha_x, bsdf->alpha_y) <= 1e-4f ||
-=======
   if ((cosNgO < 0.0f) || fmaxf(bsdf->alpha_x, bsdf->alpha_y) <= 1e-4f ||
->>>>>>> d9398bb5
       !(NdotI > 0.0f && NdotO > 0.0f)) {
     *pdf = 0.0f;
     return zero_spectrum();
@@ -226,11 +213,7 @@
   }
   else {
     /* leave the rest to eval */
-<<<<<<< HEAD
-    *eval = bsdf_ashikhmin_shirley_eval(sc, N, I, *omega_in, pdf);
-=======
     *eval = bsdf_ashikhmin_shirley_eval(sc, N, wi, *wo, pdf);
->>>>>>> d9398bb5
   }
 
   return label;
