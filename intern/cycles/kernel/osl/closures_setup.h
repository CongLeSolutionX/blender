--- conflicted
+++ resolved
@@ -424,195 +424,15 @@
     else {
       sd->flag |= bsdf_microfacet_ggx_setup(bsdf);
     }
-<<<<<<< HEAD
-  }
-}
-
-ccl_device void osl_closure_microfacet_ggx_setup(
-    KernelGlobals kg,
-    ccl_private ShaderData *sd,
-    uint32_t path_flag,
-    Spectrum weight,
-    ccl_private const MicrofacetGGXIsotropicClosure *closure)
-{
-  if (osl_closure_skip(kg, sd, path_flag, LABEL_GLOSSY | LABEL_REFLECT)) {
-    return;
-  }
-
-  ccl_private MicrofacetBsdf *bsdf = (ccl_private MicrofacetBsdf *)bsdf_alloc(
-      sd, sizeof(MicrofacetBsdf), weight);
-  if (!bsdf) {
-    return;
-  }
-
-  bsdf->N = ensure_valid_specular_reflection(sd->Ng, sd->wi, closure->N);
-  bsdf->alpha_x = bsdf->alpha_y = closure->alpha_x;
-
-  sd->flag |= bsdf_microfacet_ggx_setup(bsdf);
-}
-
-ccl_device void osl_closure_microfacet_ggx_aniso_setup(
-    KernelGlobals kg,
-    ccl_private ShaderData *sd,
-    uint32_t path_flag,
-    Spectrum weight,
-    ccl_private const MicrofacetGGXClosure *closure)
-{
-  if (osl_closure_skip(kg, sd, path_flag, LABEL_GLOSSY | LABEL_REFLECT)) {
-    return;
-  }
-
-  ccl_private MicrofacetBsdf *bsdf = (ccl_private MicrofacetBsdf *)bsdf_alloc(
-      sd, sizeof(MicrofacetBsdf), weight);
-  if (!bsdf) {
-    return;
-  }
-
-  bsdf->N = ensure_valid_specular_reflection(sd->Ng, sd->wi, closure->N);
-  bsdf->alpha_x = closure->alpha_x;
-  bsdf->alpha_y = closure->alpha_y;
-  bsdf->T = closure->T;
-
-  sd->flag |= bsdf_microfacet_ggx_setup(bsdf);
-}
-
-ccl_device void osl_closure_microfacet_ggx_refraction_setup(
-    KernelGlobals kg,
-    ccl_private ShaderData *sd,
-    uint32_t path_flag,
-    Spectrum weight,
-    ccl_private const MicrofacetGGXRefractionClosure *closure)
-{
-  if (osl_closure_skip(kg, sd, path_flag, LABEL_GLOSSY | LABEL_TRANSMIT)) {
-    return;
-  }
-
-  ccl_private MicrofacetBsdf *bsdf = (ccl_private MicrofacetBsdf *)bsdf_alloc(
-      sd, sizeof(MicrofacetBsdf), weight);
-  if (!bsdf) {
-    return;
-  }
-
-  bsdf->N = ensure_valid_specular_reflection(sd->Ng, sd->wi, closure->N);
-  bsdf->alpha_x = closure->alpha_x;
-  bsdf->ior = closure->ior;
-
-  sd->flag |= bsdf_microfacet_ggx_refraction_setup(bsdf);
-}
-
-/* GGX closures with Fresnel */
-
-ccl_device void osl_closure_microfacet_ggx_fresnel_setup(
-    KernelGlobals kg,
-    ccl_private ShaderData *sd,
-    uint32_t path_flag,
-    Spectrum weight,
-    ccl_private const MicrofacetGGXFresnelClosure *closure)
-{
-  if (osl_closure_skip(kg, sd, path_flag, LABEL_GLOSSY | LABEL_REFLECT)) {
-    return;
-  }
-
-  ccl_private MicrofacetBsdf *bsdf = (ccl_private MicrofacetBsdf *)bsdf_alloc(
-      sd, sizeof(MicrofacetBsdf), weight);
-  if (!bsdf) {
-    return;
-  }
-
-  ccl_private FresnelPrincipledV1 *fresnel = (ccl_private FresnelPrincipledV1 *)
-      closure_alloc_extra(sd, sizeof(FresnelPrincipledV1));
-  if (!fresnel) {
-    return;
-  }
-
-  bsdf->N = ensure_valid_specular_reflection(sd->Ng, sd->wi, closure->N);
-  bsdf->alpha_x = closure->alpha_x;
-  bsdf->alpha_y = bsdf->alpha_x;
-  bsdf->ior = closure->ior;
-  bsdf->T = zero_float3();
-
-  sd->flag |= bsdf_microfacet_ggx_setup(bsdf);
-
-  fresnel->color = rgb_to_spectrum(closure->color);
-  fresnel->cspec0 = rgb_to_spectrum(closure->cspec0);
-  bsdf_microfacet_setup_fresnel_principledv1(bsdf, sd, fresnel);
-}
-
-ccl_device void osl_closure_microfacet_ggx_aniso_fresnel_setup(
-    KernelGlobals kg,
-    ccl_private ShaderData *sd,
-    uint32_t path_flag,
-    Spectrum weight,
-    ccl_private const MicrofacetGGXAnisoFresnelClosure *closure)
-{
-  if (osl_closure_skip(kg, sd, path_flag, LABEL_GLOSSY | LABEL_REFLECT)) {
-    return;
-  }
-
-  ccl_private MicrofacetBsdf *bsdf = (ccl_private MicrofacetBsdf *)bsdf_alloc(
-      sd, sizeof(MicrofacetBsdf), weight);
-  if (!bsdf) {
-    return;
-  }
-
-  ccl_private FresnelPrincipledV1 *fresnel = (ccl_private FresnelPrincipledV1 *)
-      closure_alloc_extra(sd, sizeof(FresnelPrincipledV1));
-  if (!fresnel) {
-    return;
-=======
 
     if (closure->distribution == make_string("multi_ggx", 16842698693386468366ull)) {
       /* Since there's no dedicated color input, the weight is the best we got. */
       bsdf_microfacet_setup_fresnel_constant(kg, bsdf, sd, rgb_to_spectrum(weight));
     }
->>>>>>> ec18e11c
-  }
-}
-
-<<<<<<< HEAD
-/* Multi-scattering GGX closures */
-
-ccl_device void osl_closure_microfacet_multi_ggx_setup(
-    KernelGlobals kg,
-    ccl_private ShaderData *sd,
-    uint32_t path_flag,
-    Spectrum weight,
-    ccl_private const MicrofacetMultiGGXClosure *closure)
-{
-  /* Technically, the MultiGGX closure may also transmit. However,
-   * since this is set statically and only used for caustic flags, this
-   * is probably as good as it gets. */
-  if (osl_closure_skip(kg, sd, path_flag, LABEL_GLOSSY | LABEL_REFLECT)) {
-    return;
-  }
-
-  ccl_private MicrofacetBsdf *bsdf = (ccl_private MicrofacetBsdf *)bsdf_alloc(
-      sd, sizeof(MicrofacetBsdf), weight);
-  if (!bsdf) {
-    return;
-  }
-
-  ccl_private FresnelConstant *fresnel = (ccl_private FresnelConstant *)closure_alloc_extra(
-      sd, sizeof(FresnelConstant));
-  if (!fresnel) {
-    return;
-  }
-
-  bsdf->N = ensure_valid_specular_reflection(sd->Ng, sd->wi, closure->N);
-  bsdf->alpha_x = closure->alpha_x;
-  bsdf->alpha_y = bsdf->alpha_x;
-  bsdf->ior = 1.0f;
-
-  bsdf->fresnel = fresnel;
-  fresnel->color = rgb_to_spectrum(closure->color);
-
-  bsdf->T = zero_float3();
-
-  sd->flag |= bsdf_microfacet_multi_ggx_setup(bsdf);
-}
-=======
+  }
+}
+
 /* Special-purpose Microfacet closures */
->>>>>>> ec18e11c
 
 ccl_device void osl_closure_microfacet_multi_ggx_glass_setup(
     KernelGlobals kg,
@@ -649,13 +469,8 @@
     KernelGlobals kg,
     ccl_private ShaderData *sd,
     uint32_t path_flag,
-<<<<<<< HEAD
     Spectrum weight,
-    ccl_private const MicrofacetMultiGGXAnisoClosure *closure)
-=======
-    float3 weight,
     ccl_private const MicrofacetMultiGGXClosure *closure)
->>>>>>> ec18e11c
 {
   if (osl_closure_skip(kg, sd, path_flag, LABEL_GLOSSY | LABEL_REFLECT)) {
     return;
@@ -674,107 +489,16 @@
 
   bsdf->T = closure->T;
 
-<<<<<<< HEAD
-  sd->flag |= bsdf_microfacet_multi_ggx_setup(bsdf);
-}
-
-/* Multi-scattering GGX closures with Fresnel */
-
-ccl_device void osl_closure_microfacet_multi_ggx_fresnel_setup(
+  sd->flag |= bsdf_microfacet_ggx_setup(bsdf);
+  bsdf_microfacet_setup_fresnel_constant(kg, bsdf, sd, rgb_to_spectrum(closure->color));
+}
+
+ccl_device void osl_closure_microfacet_aniso_fresnel_setup(
     KernelGlobals kg,
     ccl_private ShaderData *sd,
     uint32_t path_flag,
     Spectrum weight,
-    ccl_private const MicrofacetMultiGGXFresnelClosure *closure)
-{
-  /* Technically, the MultiGGX closure may also transmit. However,
-   * since this is set statically and only used for caustic flags, this
-   * is probably as good as it gets. */
-  if (osl_closure_skip(kg, sd, path_flag, LABEL_GLOSSY | LABEL_REFLECT)) {
-    return;
-  }
-
-  ccl_private MicrofacetBsdf *bsdf = (ccl_private MicrofacetBsdf *)bsdf_alloc(
-      sd, sizeof(MicrofacetBsdf), weight);
-  if (!bsdf) {
-    return;
-  }
-
-  ccl_private FresnelPrincipledV1 *fresnel = (ccl_private FresnelPrincipledV1 *)
-      closure_alloc_extra(sd, sizeof(FresnelPrincipledV1));
-  if (!fresnel) {
-    return;
-  }
-
-  bsdf->N = ensure_valid_specular_reflection(sd->Ng, sd->wi, closure->N);
-  bsdf->alpha_x = closure->alpha_x;
-  bsdf->alpha_y = bsdf->alpha_x;
-  bsdf->ior = closure->ior;
-
-  bsdf->fresnel = fresnel;
-  fresnel->color = rgb_to_spectrum(closure->color);
-  fresnel->cspec0 = rgb_to_spectrum(closure->cspec0);
-
-  bsdf->T = zero_float3();
-
-  sd->flag |= bsdf_microfacet_multi_ggx_fresnel_setup(bsdf, sd);
-}
-
-ccl_device void osl_closure_microfacet_multi_ggx_glass_fresnel_setup(
-    KernelGlobals kg,
-    ccl_private ShaderData *sd,
-    uint32_t path_flag,
-    Spectrum weight,
-    ccl_private const MicrofacetMultiGGXGlassFresnelClosure *closure)
-{
-  /* Technically, the MultiGGX closure may also transmit. However,
-   * since this is set statically and only used for caustic flags, this
-   * is probably as good as it gets. */
-  if (osl_closure_skip(kg, sd, path_flag, LABEL_GLOSSY | LABEL_REFLECT)) {
-    return;
-  }
-
-  ccl_private MicrofacetBsdf *bsdf = (ccl_private MicrofacetBsdf *)bsdf_alloc(
-      sd, sizeof(MicrofacetBsdf), weight);
-  if (!bsdf) {
-    return;
-  }
-
-  ccl_private FresnelPrincipledV1 *fresnel = (ccl_private FresnelPrincipledV1 *)
-      closure_alloc_extra(sd, sizeof(FresnelPrincipledV1));
-  if (!fresnel) {
-    return;
-  }
-
-  bsdf->N = ensure_valid_specular_reflection(sd->Ng, sd->wi, closure->N);
-  bsdf->alpha_x = closure->alpha_x;
-  bsdf->alpha_y = bsdf->alpha_x;
-  bsdf->ior = closure->ior;
-
-  bsdf->fresnel = fresnel;
-  fresnel->color = rgb_to_spectrum(closure->color);
-  fresnel->cspec0 = rgb_to_spectrum(closure->cspec0);
-
-  bsdf->T = zero_float3();
-
-  sd->flag |= bsdf_microfacet_multi_ggx_glass_fresnel_setup(bsdf, sd);
-=======
-  sd->flag |= bsdf_microfacet_ggx_setup(bsdf);
-  bsdf_microfacet_setup_fresnel_constant(kg, bsdf, sd, rgb_to_spectrum(closure->color));
->>>>>>> ec18e11c
-}
-
-ccl_device void osl_closure_microfacet_aniso_fresnel_setup(
-    KernelGlobals kg,
-    ccl_private ShaderData *sd,
-    uint32_t path_flag,
-<<<<<<< HEAD
-    Spectrum weight,
-    ccl_private const MicrofacetMultiGGXAnisoFresnelClosure *closure)
-=======
-    float3 weight,
     ccl_private const MicrofacetAnisoFresnelClosure *closure)
->>>>>>> ec18e11c
 {
   if (osl_closure_skip(kg, sd, path_flag, LABEL_GLOSSY | LABEL_REFLECT)) {
     return;
@@ -798,80 +522,8 @@
   bsdf->ior = closure->ior;
   bsdf->T = closure->T;
 
-<<<<<<< HEAD
-  sd->flag |= bsdf_microfacet_multi_ggx_fresnel_setup(bsdf, sd);
-}
-
-/* Beckmann closures */
-
-ccl_device void osl_closure_microfacet_beckmann_setup(
-    KernelGlobals kg,
-    ccl_private ShaderData *sd,
-    uint32_t path_flag,
-    Spectrum weight,
-    ccl_private const MicrofacetBeckmannIsotropicClosure *closure)
-{
-  if (osl_closure_skip(kg, sd, path_flag, LABEL_GLOSSY | LABEL_REFLECT)) {
-    return;
-  }
-
-  ccl_private MicrofacetBsdf *bsdf = (ccl_private MicrofacetBsdf *)bsdf_alloc(
-      sd, sizeof(MicrofacetBsdf), weight);
-  if (!bsdf) {
-    return;
-  }
-
-  bsdf->N = ensure_valid_specular_reflection(sd->Ng, sd->wi, closure->N);
-  bsdf->alpha_x = bsdf->alpha_y = closure->alpha_x;
-
-  sd->flag |= bsdf_microfacet_beckmann_setup(bsdf);
-}
-
-ccl_device void osl_closure_microfacet_beckmann_aniso_setup(
-    KernelGlobals kg,
-    ccl_private ShaderData *sd,
-    uint32_t path_flag,
-    Spectrum weight,
-    ccl_private const MicrofacetBeckmannClosure *closure)
-{
-  if (osl_closure_skip(kg, sd, path_flag, LABEL_GLOSSY | LABEL_REFLECT)) {
-    return;
-  }
-
-  ccl_private MicrofacetBsdf *bsdf = (ccl_private MicrofacetBsdf *)bsdf_alloc(
-      sd, sizeof(MicrofacetBsdf), weight);
-  if (!bsdf) {
-    return;
-  }
-
-  bsdf->N = ensure_valid_specular_reflection(sd->Ng, sd->wi, closure->N);
-  bsdf->alpha_x = closure->alpha_x;
-  bsdf->alpha_y = closure->alpha_y;
-  bsdf->T = closure->T;
-
-  sd->flag |= bsdf_microfacet_beckmann_setup(bsdf);
-}
-
-ccl_device void osl_closure_microfacet_beckmann_refraction_setup(
-    KernelGlobals kg,
-    ccl_private ShaderData *sd,
-    uint32_t path_flag,
-    Spectrum weight,
-    ccl_private const MicrofacetBeckmannRefractionClosure *closure)
-{
-  if (osl_closure_skip(kg, sd, path_flag, LABEL_GLOSSY | LABEL_TRANSMIT)) {
-    return;
-  }
-
-  ccl_private MicrofacetBsdf *bsdf = (ccl_private MicrofacetBsdf *)bsdf_alloc(
-      sd, sizeof(MicrofacetBsdf), weight);
-  if (!bsdf) {
-    return;
-  }
-=======
   /* Only GGX (either single- or multi-scattering) supported here */
   sd->flag |= bsdf_microfacet_ggx_setup(bsdf);
->>>>>>> ec18e11c
 
   const bool preserve_energy = (closure->distribution ==
                                 make_string("multi_ggx", 16842698693386468366ull));
@@ -909,34 +561,6 @@
   sd->flag |= bsdf_ashikhmin_velvet_setup(bsdf);
 }
 
-<<<<<<< HEAD
-ccl_device void osl_closure_ashikhmin_shirley_setup(
-    KernelGlobals kg,
-    ccl_private ShaderData *sd,
-    uint32_t path_flag,
-    Spectrum weight,
-    ccl_private const AshikhminShirleyClosure *closure)
-{
-  if (osl_closure_skip(kg, sd, path_flag, LABEL_GLOSSY | LABEL_REFLECT)) {
-    return;
-  }
-
-  ccl_private MicrofacetBsdf *bsdf = (ccl_private MicrofacetBsdf *)bsdf_alloc(
-      sd, sizeof(MicrofacetBsdf), weight);
-  if (!bsdf) {
-    return;
-  }
-
-  bsdf->N = ensure_valid_specular_reflection(sd->Ng, sd->wi, closure->N);
-  bsdf->alpha_x = closure->alpha_x;
-  bsdf->alpha_y = closure->alpha_y;
-  bsdf->T = closure->T;
-
-  sd->flag |= bsdf_ashikhmin_shirley_setup(bsdf);
-}
-
-=======
->>>>>>> ec18e11c
 ccl_device void osl_closure_diffuse_toon_setup(KernelGlobals kg,
                                                ccl_private ShaderData *sd,
                                                uint32_t path_flag,
