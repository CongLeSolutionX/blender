--- conflicted
+++ resolved
@@ -78,98 +78,6 @@
   return noise("snoise", p.x, p.y);
 }
 
-<<<<<<< HEAD
-/* The fractal_noise functions are all exactly the same except for the input type. */
-float fractal_noise(
-    float p, float details, float roughness, float lacunarity, int use_normalize, int hard)
-{
-  float fscale = 1.0;
-  float amp = 1.0;
-  float maxamp = 0.0;
-  float sum = 0.0;
-  float octaves = clamp(details, 0.0, 15.0);
-  int n = (int)octaves;
-  for (int i = 0; i <= n; i++) {
-    float t = safe_snoise(fscale * p);
-    t = hard ? abs(t) * 2.0 - 1.0 : t;
-    sum += t * amp;
-    maxamp += amp;
-    amp *= clamp(roughness, 0.0, 1.0);
-    fscale *= lacunarity;
-  }
-  float rmd = octaves - floor(octaves);
-  if (rmd != 0.0) {
-    float t = safe_snoise(fscale * p);
-    t = hard ? abs(t) * 2.0 - 1.0 : t;
-    float sum2 = sum + t * amp;
-    return use_normalize ? mix(0.5 * sum / maxamp + 0.5, 0.5 * sum2 / (maxamp + amp) + 0.5, rmd) :
-                           mix(sum, sum2, rmd);
-  }
-  else {
-    return use_normalize ? 0.5 * sum / maxamp + 0.5 : sum;
-  }
-}
-
-/* The fractal_noise functions are all exactly the same except for the input type. */
-float fractal_noise(
-    vector2 p, float details, float roughness, float lacunarity, int use_normalize, int hard)
-{
-  float fscale = 1.0;
-  float amp = 1.0;
-  float maxamp = 0.0;
-  float sum = 0.0;
-  float octaves = clamp(details, 0.0, 15.0);
-  int n = (int)octaves;
-  for (int i = 0; i <= n; i++) {
-    float t = safe_snoise(fscale * p);
-    t = hard ? abs(t) * 2.0 - 1.0 : t;
-    sum += t * amp;
-    maxamp += amp;
-    amp *= clamp(roughness, 0.0, 1.0);
-    fscale *= lacunarity;
-  }
-  float rmd = octaves - floor(octaves);
-  if (rmd != 0.0) {
-    float t = safe_snoise(fscale * p);
-    t = hard ? abs(t) * 2.0 - 1.0 : t;
-    float sum2 = sum + t * amp;
-    return use_normalize ? mix(0.5 * sum / maxamp + 0.5, 0.5 * sum2 / (maxamp + amp) + 0.5, rmd) :
-                           mix(sum, sum2, rmd);
-  }
-  else {
-    return use_normalize ? 0.5 * sum / maxamp + 0.5 : sum;
-  }
-}
-
-/* The fractal_noise functions are all exactly the same except for the input type. */
-float fractal_noise(
-    vector3 p, float details, float roughness, float lacunarity, int use_normalize, int hard)
-{
-  float fscale = 1.0;
-  float amp = 1.0;
-  float maxamp = 0.0;
-  float sum = 0.0;
-  float octaves = clamp(details, 0.0, 15.0);
-  int n = (int)octaves;
-  for (int i = 0; i <= n; i++) {
-    float t = safe_snoise(fscale * p);
-    t = hard ? abs(t) * 2.0 - 1.0 : t;
-    sum += t * amp;
-    maxamp += amp;
-    amp *= clamp(roughness, 0.0, 1.0);
-    fscale *= lacunarity;
-  }
-  float rmd = octaves - floor(octaves);
-  if (rmd != 0.0) {
-    float t = safe_snoise(fscale * p);
-    t = hard ? abs(t) * 2.0 - 1.0 : t;
-    float sum2 = sum + t * amp;
-    return use_normalize ? mix(0.5 * sum / maxamp + 0.5, 0.5 * sum2 / (maxamp + amp) + 0.5, rmd) :
-                           mix(sum, sum2, rmd);
-  }
-  else {
-    return use_normalize ? 0.5 * sum / maxamp + 0.5 : sum;
-=======
 float safe_snoise(vector3 co)
 {
   vector3 precision_correction = 0.5 * vector3(float(fabs(co.x) >= 1000000.0),
@@ -245,36 +153,8 @@
     } \
 \
     return value; \
->>>>>>> 21b820cd
-  }
-
-<<<<<<< HEAD
-/* The fractal_noise functions are all exactly the same except for the input type. */
-float fractal_noise(
-    vector4 p, float details, float roughness, float lacunarity, int use_normalize, int hard)
-{
-  float fscale = 1.0;
-  float amp = 1.0;
-  float maxamp = 0.0;
-  float sum = 0.0;
-  float octaves = clamp(details, 0.0, 15.0);
-  int n = (int)octaves;
-  for (int i = 0; i <= n; i++) {
-    float t = safe_snoise(fscale * p);
-    t = hard ? abs(t) * 2.0 - 1.0 : t;
-    sum += t * amp;
-    maxamp += amp;
-    amp *= clamp(roughness, 0.0, 1.0);
-    fscale *= lacunarity;
-  }
-  float rmd = octaves - floor(octaves);
-  if (rmd != 0.0) {
-    float t = safe_snoise(fscale * p);
-    t = hard ? abs(t) * 2.0 - 1.0 : t;
-    float sum2 = sum + t * amp;
-    return use_normalize ? mix(0.5 * sum / maxamp + 0.5, 0.5 * sum2 / (maxamp + amp) + 0.5, rmd) :
-                           mix(sum, sum2, rmd);
-=======
+  }
+
 #define NOISE_HETERO_TERRAIN(T) \
   float noise_hetero_terrain(T co, float detail, float roughness, float lacunarity, float offset) \
   { \
@@ -332,7 +212,6 @@
     } \
 \
     return value; \
->>>>>>> 21b820cd
   }
 
 #define NOISE_RIDGED_MULTI_FRACTAL(T) \
