/* SPDX-FileCopyrightText: 2011-2022 Blender Foundation
 *
 * SPDX-License-Identifier: Apache-2.0 */

#include "stdcycles.h"

shader node_subsurface_scattering(color Color = 0.8,
                                  float Scale = 1.0,
                                  vector Radius = vector(0.1, 0.1, 0.1),
                                  float IOR = 1.4,
                                  float Roughness = 1.0,
                                  float Anisotropy = 0.0,
                                  string method = "random_walk",
                                  normal Normal = N,
                                  output closure color BSSRDF = 0)
{
<<<<<<< HEAD
  BSSRDF = Color * bssrdf(method,
                          Normal,
                          Scale * Radius,
                          Color,
                          "ior",
                          IOR,
                          "anisotropy",
                          Anisotropy,
                          "roughness",
                          clamp(Roughness, 0.0, 1.0));
=======
  color base_color = max(Color, color(0.0));
  BSSRDF = base_color * bssrdf(method,
                               Normal,
                               Scale * Radius,
                               base_color,
                               "ior",
                               IOR,
                               "anisotropy",
                               Anisotropy,
                               "roughness",
                               1.0);
>>>>>>> d11c6962
}<|MERGE_RESOLUTION|>--- conflicted
+++ resolved
@@ -14,18 +14,6 @@
                                   normal Normal = N,
                                   output closure color BSSRDF = 0)
 {
-<<<<<<< HEAD
-  BSSRDF = Color * bssrdf(method,
-                          Normal,
-                          Scale * Radius,
-                          Color,
-                          "ior",
-                          IOR,
-                          "anisotropy",
-                          Anisotropy,
-                          "roughness",
-                          clamp(Roughness, 0.0, 1.0));
-=======
   color base_color = max(Color, color(0.0));
   BSSRDF = base_color * bssrdf(method,
                                Normal,
@@ -36,6 +24,5 @@
                                "anisotropy",
                                Anisotropy,
                                "roughness",
-                               1.0);
->>>>>>> d11c6962
+                               clamp(Roughness, 0.0, 1.0));
 }