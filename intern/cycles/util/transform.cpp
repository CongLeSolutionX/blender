--- conflicted
+++ resolved
@@ -12,109 +12,6 @@
 
 /* Transform Inverse */
 
-<<<<<<< HEAD
-=======
-static bool projection_matrix4_inverse(float R[][4], float M[][4])
-{
-  /* SPDX-License-Identifier: BSD-3-Clause
-   * Adapted from code:
-   * Copyright (c) 2002, Industrial Light & Magic, a division of Lucas
-   * Digital Ltd. LLC. All rights reserved. */
-
-  /* forward elimination */
-  for (int i = 0; i < 4; i++) {
-    int pivot = i;
-    float pivotsize = M[i][i];
-
-    if (pivotsize < 0) {
-      pivotsize = -pivotsize;
-    }
-
-    for (int j = i + 1; j < 4; j++) {
-      float tmp = M[j][i];
-
-      if (tmp < 0) {
-        tmp = -tmp;
-      }
-
-      if (tmp > pivotsize) {
-        pivot = j;
-        pivotsize = tmp;
-      }
-    }
-
-    if (UNLIKELY(pivotsize == 0.0f)) {
-      return false;
-    }
-
-    if (pivot != i) {
-      for (int j = 0; j < 4; j++) {
-        float tmp;
-
-        tmp = M[i][j];
-        M[i][j] = M[pivot][j];
-        M[pivot][j] = tmp;
-
-        tmp = R[i][j];
-        R[i][j] = R[pivot][j];
-        R[pivot][j] = tmp;
-      }
-    }
-
-    for (int j = i + 1; j < 4; j++) {
-      float f = M[j][i] / M[i][i];
-
-      for (int k = 0; k < 4; k++) {
-        M[j][k] -= f * M[i][k];
-        R[j][k] -= f * R[i][k];
-      }
-    }
-  }
-
-  /* backward substitution */
-  for (int i = 3; i >= 0; --i) {
-    float f;
-
-    if (UNLIKELY((f = M[i][i]) == 0.0f)) {
-      return false;
-    }
-
-    for (int j = 0; j < 4; j++) {
-      M[i][j] /= f;
-      R[i][j] /= f;
-    }
-
-    for (int j = 0; j < i; j++) {
-      f = M[j][i];
-
-      for (int k = 0; k < 4; k++) {
-        M[j][k] -= f * M[i][k];
-        R[j][k] -= f * R[i][k];
-      }
-    }
-  }
-
-  return true;
-}
-
-ProjectionTransform projection_inverse(const ProjectionTransform &tfm)
-{
-  ProjectionTransform tfmR = projection_identity();
-  float M[4][4], R[4][4];
-
-  memcpy(R, &tfmR, sizeof(R));
-  memcpy(M, &tfm, sizeof(M));
-
-  if (UNLIKELY(!projection_matrix4_inverse(R, M))) {
-    return projection_identity();
-  }
-
-  memcpy(&tfmR.x[0], R, sizeof(R));
-
-  return tfmR;
-}
-
->>>>>>> e62179ce
 Transform transform_transposed_inverse(const Transform &tfm)
 {
   ProjectionTransform iprojection(transform_inverse(tfm));
