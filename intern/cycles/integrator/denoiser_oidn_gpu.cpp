/* SPDX-FileCopyrightText: 2011-2022 Blender Foundation
 *
 * SPDX-License-Identifier: Apache-2.0 */

#if defined(WITH_OPENIMAGEDENOISE)

#  include "integrator/denoiser_oidn_gpu.h"

#  include <array>

#  include "device/device.h"
#  include "device/oneapi/device_impl.h"
#  include "device/queue.h"
#  include "integrator/pass_accessor_cpu.h"
#  include "session/buffers.h"
#  include "util/array.h"
#  include "util/log.h"
#  include "util/openimagedenoise.h"

#  include "kernel/device/cpu/compat.h"
#  include "kernel/device/cpu/kernel.h"

#  if OIDN_VERSION_MAJOR < 2
#    define oidnSetFilterBool oidnSetFilter1b
#    define oidnSetFilterInt oidnSetFilter1i
#    define oidnExecuteFilterAsync oidnExecuteFilter
#  endif

CCL_NAMESPACE_BEGIN

bool OIDNDenoiserGPU::is_device_supported(const DeviceInfo &device)
{
  switch (device.type) {
#  ifdef OIDN_DEVICE_SYCL
    /* Assume all devices with Cycles support are also supported by OIDN2. */
    case DEVICE_ONEAPI:
      return true;
#  endif
#  ifdef OIDN_DEVICE_HIP
    case DEVICE_HIP: {
      /* Test if OIDN can use the given HIP device. */
      hipStream_t stream = nullptr;
      OIDNDevice test_device = oidnNewHIPDevice(&device.num, &stream, 1);
      if (test_device) {
        oidnReleaseDevice(test_device);
        return true;
      }
      oidnGetDeviceError(nullptr, nullptr);
      return false;
    }
#  endif
    default:
      return false;
  }
}

OIDNDenoiserGPU::OIDNDenoiserGPU(Device *path_trace_device, const DenoiseParams &params)
    : DenoiserGPU(path_trace_device, params)
{
  DCHECK_EQ(params.type, DENOISER_OPENIMAGEDENOISE);
}

OIDNDenoiserGPU::~OIDNDenoiserGPU()
{
  if (albedo_filter_) {
    oidnReleaseFilter(albedo_filter_);
  }
  if (normal_filter_) {
    oidnReleaseFilter(normal_filter_);
  }
  if (oidn_filter_) {
    oidnReleaseFilter(oidn_filter_);
  }
  if (oidn_device_) {
    oidnReleaseDevice(oidn_device_);
  }
}

bool OIDNDenoiserGPU::denoise_buffer(const BufferParams &buffer_params,
                                     RenderBuffers *render_buffers,
                                     const int num_samples,
                                     bool allow_inplace_modification)
{
  return DenoiserGPU::denoise_buffer(
      buffer_params, render_buffers, num_samples, allow_inplace_modification);
}

uint OIDNDenoiserGPU::get_device_type_mask() const
{
  uint device_mask = 0;
#  ifdef OIDN_DEVICE_SYCL
  device_mask |= DEVICE_MASK_ONEAPI;
#  endif
#  ifdef OIDN_DEVICE_HIP
  device_mask |= DEVICE_MASK_HIP;
#  endif
  return device_mask;
}

OIDNFilter OIDNDenoiserGPU::create_filter()
{
  const char *error_message = nullptr;
  OIDNFilter filter = oidnNewFilter(oidn_device_, "RT");
  if (filter == nullptr) {
    OIDNError err = oidnGetDeviceError(oidn_device_, (const char **)&error_message);
    if (OIDN_ERROR_NONE != err) {
      LOG(ERROR) << "OIDN error: " << error_message;
      denoiser_device_->set_error(error_message);
    }
  }
  return filter;
}

bool OIDNDenoiserGPU::denoise_create_if_needed(DenoiseContext &context)
{
  const bool recreate_denoiser = (oidn_device_ == nullptr) || (oidn_filter_ == nullptr) ||
                                 (use_pass_albedo_ != context.use_pass_albedo) ||
                                 (use_pass_normal_ != context.use_pass_normal);
  if (!recreate_denoiser) {
    return true;
  }

  /* Destroy existing handle before creating new one. */
  if (oidn_filter_) {
    oidnReleaseFilter(oidn_filter_);
  }

  if (oidn_device_) {
    oidnReleaseDevice(oidn_device_);
  }

  switch (denoiser_device_->info.type) {
#  if defined(OIDN_DEVICE_SYCL) && defined(WITH_ONEAPI)
    case DEVICE_ONEAPI:
<<<<<<< HEAD
      oidn_device_ = oidnNewDevice(OIDN_DEVICE_TYPE_SYCL);
=======
      oidn_device_ = oidnNewSYCLDevice(
          (const sycl::queue *)reinterpret_cast<OneapiDevice *>(denoiser_device_)->sycl_queue(),
          1);
      denoiser_queue_->init_execution();
>>>>>>> 858349d8
      break;
#  endif
#  if defined(OIDN_DEVICE_HIP) && defined(WITH_HIP)
    case DEVICE_HIP: {
      hipStream_t stream = nullptr;
      oidn_device_ = oidnNewHIPDevice(&denoiser_device_->info.num, &stream, 1);
      break;
    }
#  endif
    default:
      break;
  }

  if (!oidn_device_) {
    denoiser_device_->set_error("Failed to create OIDN device");
    return false;
  }

  if (denoiser_queue_) {
    denoiser_queue_->init_execution();
  }

  oidnCommitDevice(oidn_device_);

  oidn_filter_ = create_filter();
  if (oidn_filter_ == nullptr) {
    return false;
  }

  oidnSetFilterBool(oidn_filter_, "hdr", true);
  oidnSetFilterBool(oidn_filter_, "srgb", false);
  oidnSetFilterInt(oidn_filter_, "maxMemoryMB", max_mem_);
  if (params_.prefilter == DENOISER_PREFILTER_NONE ||
      params_.prefilter == DENOISER_PREFILTER_ACCURATE)
  {
    oidnSetFilterInt(oidn_filter_, "cleanAux", true);
  }

  if (context.use_pass_albedo) {
    albedo_filter_ = create_filter();
    if (albedo_filter_ == nullptr) {
      return false;
    }
  }

  if (context.use_pass_normal) {
    normal_filter_ = create_filter();
    if (normal_filter_ == nullptr) {
      return false;
    }
  }

  /* OIDN denoiser handle was created with the requested number of input passes. */
  use_pass_albedo_ = context.use_pass_albedo;
  use_pass_normal_ = context.use_pass_normal;

  /* OIDN denoiser has been created, but it needs configuration. */
  is_configured_ = false;
  return true;
}

bool OIDNDenoiserGPU::denoise_configure_if_needed(DenoiseContext &context)
{
  /* Limit maximum tile size denoiser can be invoked with. */
  const int2 size = make_int2(context.buffer_params.width, context.buffer_params.height);

  if (is_configured_ && (configured_size_.x == size.x && configured_size_.y == size.y)) {
    return true;
  }

  is_configured_ = true;
  configured_size_ = size;

  return true;
}

bool OIDNDenoiserGPU::denoise_run(const DenoiseContext &context, const DenoisePass &pass)
{
  /* Color pass. */
  const int64_t pass_stride_in_bytes = context.buffer_params.pass_stride * sizeof(float);

  oidnSetSharedFilterImage(oidn_filter_,
                           "color",
                           (void *)context.render_buffers->buffer.device_pointer,
                           OIDN_FORMAT_FLOAT3,
                           context.buffer_params.width,
                           context.buffer_params.height,
                           pass.denoised_offset * sizeof(float),
                           pass_stride_in_bytes,
                           pass_stride_in_bytes * context.buffer_params.stride);
  oidnSetSharedFilterImage(oidn_filter_,
                           "output",
                           (void *)context.render_buffers->buffer.device_pointer,
                           OIDN_FORMAT_FLOAT3,
                           context.buffer_params.width,
                           context.buffer_params.height,
                           pass.denoised_offset * sizeof(float),
                           pass_stride_in_bytes,
                           pass_stride_in_bytes * context.buffer_params.stride);

  /* Optional albedo and color passes. */
  if (context.num_input_passes > 1) {
    const device_ptr d_guiding_buffer = context.guiding_params.device_pointer;
    const int64_t pixel_stride_in_bytes = context.guiding_params.pass_stride * sizeof(float);
    const int64_t row_stride_in_bytes = context.guiding_params.stride * pixel_stride_in_bytes;

    if (context.use_pass_albedo) {
      if (params_.prefilter == DENOISER_PREFILTER_NONE) {
        oidnSetSharedFilterImage(oidn_filter_,
                                 "albedo",
                                 (void *)d_guiding_buffer,
                                 OIDN_FORMAT_FLOAT3,
                                 context.buffer_params.width,
                                 context.buffer_params.height,
                                 context.guiding_params.pass_albedo * sizeof(float),
                                 pixel_stride_in_bytes,
                                 row_stride_in_bytes);
      }
      else {
        oidnSetSharedFilterImage(albedo_filter_,
                                 "color",
                                 (void *)d_guiding_buffer,
                                 OIDN_FORMAT_FLOAT3,
                                 context.buffer_params.width,
                                 context.buffer_params.height,
                                 context.guiding_params.pass_albedo * sizeof(float),
                                 pixel_stride_in_bytes,
                                 row_stride_in_bytes);
        oidnSetSharedFilterImage(albedo_filter_,
                                 "output",
                                 (void *)d_guiding_buffer,
                                 OIDN_FORMAT_FLOAT3,
                                 context.buffer_params.width,
                                 context.buffer_params.height,
                                 context.guiding_params.pass_albedo * sizeof(float),
                                 pixel_stride_in_bytes,
                                 row_stride_in_bytes);
        oidnCommitFilter(albedo_filter_);
        oidnExecuteFilterAsync(albedo_filter_);

        oidnSetSharedFilterImage(oidn_filter_,
                                 "albedo",
                                 (void *)d_guiding_buffer,
                                 OIDN_FORMAT_FLOAT3,
                                 context.buffer_params.width,
                                 context.buffer_params.height,
                                 context.guiding_params.pass_albedo * sizeof(float),
                                 pixel_stride_in_bytes,
                                 row_stride_in_bytes);
      }
    }

    if (context.use_pass_normal) {
      if (params_.prefilter == DENOISER_PREFILTER_NONE) {
        oidnSetSharedFilterImage(oidn_filter_,
                                 "normal",
                                 (void *)d_guiding_buffer,
                                 OIDN_FORMAT_FLOAT3,
                                 context.buffer_params.width,
                                 context.buffer_params.height,
                                 context.guiding_params.pass_normal * sizeof(float),
                                 pixel_stride_in_bytes,
                                 row_stride_in_bytes);
      }
      else {
        oidnSetSharedFilterImage(normal_filter_,
                                 "color",
                                 (void *)d_guiding_buffer,
                                 OIDN_FORMAT_FLOAT3,
                                 context.buffer_params.width,
                                 context.buffer_params.height,
                                 context.guiding_params.pass_normal * sizeof(float),
                                 pixel_stride_in_bytes,
                                 row_stride_in_bytes);

        oidnSetSharedFilterImage(normal_filter_,
                                 "output",
                                 (void *)d_guiding_buffer,
                                 OIDN_FORMAT_FLOAT3,
                                 context.buffer_params.width,
                                 context.buffer_params.height,
                                 context.guiding_params.pass_normal * sizeof(float),
                                 pixel_stride_in_bytes,
                                 row_stride_in_bytes);

        oidnCommitFilter(normal_filter_);
        oidnExecuteFilterAsync(normal_filter_);

        oidnSetSharedFilterImage(oidn_filter_,
                                 "normal",
                                 (void *)d_guiding_buffer,
                                 OIDN_FORMAT_FLOAT3,
                                 context.buffer_params.width,
                                 context.buffer_params.height,
                                 context.guiding_params.pass_normal * sizeof(float),
                                 pixel_stride_in_bytes,
                                 row_stride_in_bytes);
      }
    }
  }

  oidnCommitFilter(oidn_filter_);
  oidnExecuteFilter(oidn_filter_);

  const char *out_message = nullptr;
  OIDNError err = oidnGetDeviceError(oidn_device_, (const char **)&out_message);
  if (OIDN_ERROR_NONE != err) {
    /* If OIDN runs out of memory, reduce mem limit and retry */
    while (err == OIDN_ERROR_OUT_OF_MEMORY && max_mem_ > 200) {
      max_mem_ = max_mem_ / 2;
      oidnSetFilterInt(oidn_filter_, "maxMemoryMB", max_mem_);
      oidnCommitFilter(oidn_filter_);
      oidnExecuteFilter(oidn_filter_);
      err = oidnGetDeviceError(oidn_device_, &out_message);
    }
    if (out_message) {
      LOG(ERROR) << "OIDN error: " << out_message;
      denoiser_device_->set_error(out_message);
    }
    else {
      LOG(ERROR) << "OIDN error: unspecified";
      denoiser_device_->set_error("Unspecified OIDN error");
    }
    return false;
  }
  return true;
}

CCL_NAMESPACE_END

#endif<|MERGE_RESOLUTION|>--- conflicted
+++ resolved
@@ -132,14 +132,10 @@
   switch (denoiser_device_->info.type) {
 #  if defined(OIDN_DEVICE_SYCL) && defined(WITH_ONEAPI)
     case DEVICE_ONEAPI:
-<<<<<<< HEAD
-      oidn_device_ = oidnNewDevice(OIDN_DEVICE_TYPE_SYCL);
-=======
       oidn_device_ = oidnNewSYCLDevice(
           (const sycl::queue *)reinterpret_cast<OneapiDevice *>(denoiser_device_)->sycl_queue(),
           1);
       denoiser_queue_->init_execution();
->>>>>>> 858349d8
       break;
 #  endif
 #  if defined(OIDN_DEVICE_HIP) && defined(WITH_HIP)
