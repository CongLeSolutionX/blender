--- conflicted
+++ resolved
@@ -210,11 +210,7 @@
   string suffix = use_osl ? "_osl" : "";
   string ptx_filename;
   if (need_optix_kernels) {
-<<<<<<< HEAD
-    ptx_filename = path_get("lib/optix/kernel_common" + suffix + ".ptx");
-=======
-    ptx_filename = path_get("lib/kernel_optix" + suffix + ".ptx.zst");
->>>>>>> 1d7dc719
+    ptx_filename = path_get("lib/optix/kernel_common" + suffix + ".ptx.zst");
     if (use_adaptive_compilation() || path_file_size(ptx_filename) == -1) {
       std::string optix_include_dir = get_optix_include_dir();
       if (optix_include_dir.empty()) {
@@ -843,13 +839,8 @@
   osl_modules.resize(osl_kernels.size() + 1);
 
   { /* Load and compile PTX module with OSL services. */
-<<<<<<< HEAD
-    string ptx_data, ptx_filename = path_get("lib/optix/services_optix.ptx");
-    if (!path_read_text(ptx_filename, ptx_data)) {
-=======
-    string ptx_data, ptx_filename = path_get("lib/kernel_optix_osl_services.ptx.zst");
+    string ptx_data, ptx_filename = path_get("lib/optix/services_optix.ptx.zst");
     if (!path_read_compressed_text(ptx_filename, ptx_data)) {
->>>>>>> 1d7dc719
       set_error(string_printf("Failed to load OptiX OSL services kernel from '%s'",
                               ptx_filename.c_str()));
       return false;
