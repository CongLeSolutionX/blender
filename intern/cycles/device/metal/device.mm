--- conflicted
+++ resolved
@@ -69,22 +69,11 @@
     }
 #  endif
 
-<<<<<<< HEAD
     info.has_nanovdb = true;
-    info.has_mnee = true;
-=======
-    MetalGPUVendor vendor = MetalInfo::get_device_vendor(device);
-
-    info.has_nanovdb = vendor == METAL_GPU_APPLE;
-    info.has_light_tree = vendor != METAL_GPU_AMD;
-
-    /* MNEE caused "Compute function exceeds available temporary registers" in macOS < 13 due to a
-     * bug in spill buffer allocation sizing. */
     info.has_mnee = false;
     if (@available(macos 13.0, *)) {
-      info.has_mnee = vendor != METAL_GPU_AMD;
+      info.has_mnee = true;
     }
->>>>>>> af71cb64
 
     info.use_hardware_raytracing = false;
 
