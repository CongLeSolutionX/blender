--- conflicted
+++ resolved
@@ -75,22 +75,13 @@
       }
 
       /* Second check peer access between devices and fill up the islands accordingly */
-<<<<<<< HEAD
       foreach (auto &peer_sub, devices) {
         if (peer_sub->peer_island_index < 0 &&
             peer_sub->device->info.type == sub->device->info.type &&
-            peer_sub->device->check_peer_access(sub->device.get())) {
+            peer_sub->device->check_peer_access(sub->device.get()))
+	{
           peer_sub->peer_island_index = sub->peer_island_index;
           peer_islands[sub->peer_island_index].push_back(peer_sub.get());
-=======
-      foreach (SubDevice &peer_sub, devices) {
-        if (peer_sub.peer_island_index < 0 &&
-            peer_sub.device->info.type == sub.device->info.type &&
-            peer_sub.device->check_peer_access(sub.device))
-        {
-          peer_sub.peer_island_index = sub.peer_island_index;
-          peer_islands[sub.peer_island_index].push_back(&peer_sub);
->>>>>>> b690b8c1
         }
       }
     }
@@ -212,11 +203,11 @@
               params.bvh_layout = sub->device->info.type == DEVICE_HIPRT ? BVH_LAYOUT_HIPRT :
                                                                       BVH_LAYOUT_EMBREE;
 
-<<<<<<< HEAD
             /* Skip building a bottom level acceleration structure for non-instanced geometry on
              * Embree (since they are put into the top level directly, see bvh_embree.cpp) */
             if (!params.top_level && params.bvh_layout == BVH_LAYOUT_EMBREE &&
-                !bvh_multi->geometry[0]->is_instanced()) {
+                !bvh_multi->geometry[0]->is_instanced())
+	    {
             }
             else {
               bvh_multi->sub_bvhs[id] = std::unique_ptr<BVH>(BVH::create(
@@ -227,28 +218,6 @@
             sub->device->build_bvh(bvh_multi->sub_bvhs[id].get(), dscene, progress, refit);
           }
         });
-=======
-        /* Skip building a bottom level acceleration structure for non-instanced geometry on Embree
-         * (since they are put into the top level directly, see bvh_embree.cpp) */
-        if (!params.top_level && params.bvh_layout == BVH_LAYOUT_EMBREE &&
-            !bvh->geometry[0]->is_instanced())
-        {
-          i++;
-          continue;
-        }
-
-        bvh_multi->sub_bvhs[i] = BVH::create(params, bvh->geometry, bvh->objects, sub.device);
-      }
-
-      sub.device->build_bvh(bvh_multi->sub_bvhs[i], progress, refit);
-      i++;
-    }
-
-    /* Change geometry BVH pointers back to the multi BVH. */
-    for (size_t k = 0; k < bvh->geometry.size(); ++k) {
-      bvh->geometry[k]->bvh = geom_bvhs[k];
-    }
->>>>>>> b690b8c1
   }
 
   virtual void *get_cpu_osl_memory() override
@@ -280,15 +249,9 @@
     /* Get the memory owner of this key (first try current device, then peer devices) */
     SubDevice *owner_sub = sub;
     if (owner_sub->ptr_map.find(key) == owner_sub->ptr_map.end()) {
-<<<<<<< HEAD
       foreach (SubDevice *island_sub, peer_islands[sub->peer_island_index]) {
-        if (island_sub != owner_sub &&
-            island_sub->ptr_map.find(key) != island_sub->ptr_map.end()) {
-=======
-      foreach (SubDevice *island_sub, peer_islands[sub.peer_island_index]) {
         if (island_sub != owner_sub && island_sub->ptr_map.find(key) != island_sub->ptr_map.end())
-        {
->>>>>>> b690b8c1
+	{
           owner_sub = island_sub;
         }
       }
