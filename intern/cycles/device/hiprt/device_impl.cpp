/* SPDX-FileCopyrightText: 2011-2023 Blender Foundation
 *
 * SPDX-License-Identifier: Apache-2.0 */

#ifdef WITH_HIPRT

#  include "device/hiprt/device_impl.h"

#  include "util/debug.h"
#  include "util/foreach.h"
#  include "util/log.h"
#  include "util/map.h"
#  include "util/md5.h"
#  include "util/path.h"
#  include "util/progress.h"
#  include "util/string.h"
#  include "util/system.h"
#  include "util/time.h"
#  include "util/types.h"
#  include "util/windows.h"

#  include "bvh/hiprt.h"

#  include "scene/hair.h"
#  include "scene/mesh.h"
#  include "scene/object.h"
#  include "scene/pointcloud.h"

CCL_NAMESPACE_BEGIN

static void get_hiprt_transform(float matrix[][4], Transform &tfm)
{
  int row = 0;
  int col = 0;
  matrix[row][col++] = tfm.x.x;
  matrix[row][col++] = tfm.x.y;
  matrix[row][col++] = tfm.x.z;
  matrix[row][col++] = tfm.x.w;
  row++;
  col = 0;
  matrix[row][col++] = tfm.y.x;
  matrix[row][col++] = tfm.y.y;
  matrix[row][col++] = tfm.y.z;
  matrix[row][col++] = tfm.y.w;
  row++;
  col = 0;
  matrix[row][col++] = tfm.z.x;
  matrix[row][col++] = tfm.z.y;
  matrix[row][col++] = tfm.z.z;
  matrix[row][col++] = tfm.z.w;
}

class HIPRTDevice;

BVHLayoutMask HIPRTDevice::get_bvh_layout_mask(const uint /* kernel_features */) const
{
  return BVH_LAYOUT_HIPRT;
}

HIPRTDevice::HIPRTDevice(const DeviceInfo &info, Stats &stats, Profiler &profiler, bool headless)
    : HIPDevice(info, stats, profiler, headless),
      hiprt_context(NULL),
      scene(NULL),
      functions_table(NULL),
      scratch_buffer_size(0),
      scratch_buffer(this, "scratch_buffer", MEM_DEVICE_ONLY),
      prim_visibility(this, "prim_visibility", MEM_GLOBAL),
      instance_transform_matrix(this, "instance_transform_matrix", MEM_READ_ONLY),
      transform_headers(this, "transform_headers", MEM_READ_ONLY),
      user_instance_id(this, "user_instance_id", MEM_GLOBAL),
      hiprt_blas_ptr(this, "hiprt_blas_ptr", MEM_READ_WRITE),
      blas_ptr(this, "blas_ptr", MEM_GLOBAL),
      custom_prim_info(this, "custom_prim_info", MEM_GLOBAL),
      custom_prim_info_offset(this, "custom_prim_info_offset", MEM_GLOBAL),
      prims_time(this, "prims_time", MEM_GLOBAL),
      prim_time_offset(this, "prim_time_offset", MEM_GLOBAL)
{
  HIPContextScope scope(this);
  global_stack_buffer = {0};
  hiprtContextCreationInput hiprt_context_input = {0};
  hiprt_context_input.ctxt = hipContext;
  hiprt_context_input.device = hipDevice;
  hiprt_context_input.deviceType = hiprtDeviceAMD;
  hiprtError rt_result = hiprtCreateContext(
      HIPRT_API_VERSION, hiprt_context_input, &hiprt_context);

  if (rt_result != hiprtSuccess) {
    set_error(string_printf("Failed to create HIPRT context"));
    return;
  }

  rt_result = hiprtCreateFuncTable(
      hiprt_context, Max_Primitive_Type, Max_Intersect_Filter_Function, functions_table);

  if (rt_result != hiprtSuccess) {
    set_error(string_printf("Failed to create HIPRT Function Table"));
    return;
  }

  hiprtSetLogLevel(hiprtLogLevelNone);
}

HIPRTDevice::~HIPRTDevice()
{
  HIPContextScope scope(this);
  user_instance_id.free();
  prim_visibility.free();
  hiprt_blas_ptr.free();
  blas_ptr.free();
  instance_transform_matrix.free();
  transform_headers.free();
  custom_prim_info_offset.free();
  custom_prim_info.free();
  prim_time_offset.free();
  prims_time.free();

  hiprtDestroyGlobalStackBuffer(hiprt_context, global_stack_buffer);
  hiprtDestroyFuncTable(hiprt_context, functions_table);
  hiprtDestroyScene(hiprt_context, scene);
  hiprtDestroyContext(hiprt_context);
}

unique_ptr<DeviceQueue> HIPRTDevice::gpu_queue_create()
{
  return make_unique<HIPRTDeviceQueue>(this);
}

string HIPRTDevice::compile_kernel_get_common_cflags(const uint kernel_features)
{
  string cflags = HIPDevice::compile_kernel_get_common_cflags(kernel_features);

  cflags += " -D __HIPRT__ ";

  return cflags;
}

string HIPRTDevice::compile_kernel(const uint kernel_features, const char *name, const char *base)
{
  int major, minor;
  hipDeviceGetAttribute(&major, hipDeviceAttributeComputeCapabilityMajor, hipDevId);
  hipDeviceGetAttribute(&minor, hipDeviceAttributeComputeCapabilityMinor, hipDevId);
  const std::string arch = hipDeviceArch(hipDevId);

<<<<<<< HEAD
=======
  string source_path = path_get("source");

  /* Set HIPRT_PATH env for BVH kernels. */
  string hiprt_path_runtime = "HIPRT_PATH=" + path_join(source_path, "kernel//device//hiprt");
  char *hiprt_path_env = const_cast<char *>(hiprt_path_runtime.c_str());
  putenv(hiprt_path_env);

>>>>>>> 600155ce
  if (!use_adaptive_compilation()) {
    const string fatbin = path_get(string_printf("lib/%s_rt_gfx.hipfb.zst", name));
    VLOG(1) << "Testing for pre-compiled kernel " << fatbin << ".";
    if (path_exists(fatbin)) {
      VLOG(1) << "Using precompiled kernel.";
      return fatbin;
    }
  }

<<<<<<< HEAD
  string source_path = path_get("source");
=======
>>>>>>> 600155ce
  const string source_md5 = path_files_md5_hash(source_path);

  string common_cflags = compile_kernel_get_common_cflags(kernel_features);
  const string kernel_md5 = util_md5_string(source_md5 + common_cflags);

  const string include_path = source_path;
  const string cycles_bc = string_printf(
      "cycles_%s_%s_%s.bc", name, arch.c_str(), kernel_md5.c_str());
  const string cycles_bitcode = path_cache_get(path_join("kernels", cycles_bc));
  const string fatbin_file = string_printf(
      "cycles_%s_%s_%s.hipfb", name, arch.c_str(), kernel_md5.c_str());
  const string fatbin = path_cache_get(path_join("kernels", fatbin_file));
  const string hiprt_bc = string_printf(
      "hiprt_%s_%s_%s.bc", name, arch.c_str(), kernel_md5.c_str());
  const string hiprt_bitcode = path_cache_get(path_join("kernels", hiprt_bc));

  const string hiprt_include_path = path_join(source_path, "kernel//device//hiprt");

  VLOG(1) << "Testing for locally compiled kernel " << fatbin << ".";
  if (path_exists(fatbin)) {
    VLOG(1) << "Using locally compiled kernel.";
    return fatbin;
  }

#  ifdef _WIN32
  if (!use_adaptive_compilation() && have_precompiled_kernels()) {
    if (!hipSupportsDevice(hipDevId)) {
      set_error(
          string_printf("HIP backend requires compute capability 10.1 or up, but found %d.%d. "
                        "Your GPU is not supported.",
                        major,
                        minor));
    }
    else {
      set_error(
          string_printf("HIP binary kernel for this graphics card compute "
                        "capability (%d.%d) not found.",
                        major,
                        minor));
    }
    return string();
  }
#  endif

  const char *const hipcc = hipewCompilerPath();
  if (hipcc == NULL) {
    set_error(
        "HIP hipcc compiler not found. "
        "Install HIP toolkit in default location.");
    return string();
  }

  const int hipcc_hip_version = hipewCompilerVersion();
  VLOG_INFO << "Found hipcc " << hipcc << ", HIP version " << hipcc_hip_version << ".";
  if (hipcc_hip_version < 40) {
    printf(
        "Unsupported HIP version %d.%d detected, "
        "you need HIP 4.0 or newer.\n",
        hipcc_hip_version / 10,
        hipcc_hip_version % 10);
    return string();
  }

  path_create_directories(fatbin);

  std::string rtc_options;
  rtc_options.append(" --offload-arch=").append(arch.c_str());
  rtc_options.append(" -D __HIPRT__");
  rtc_options.append(" -ffast-math -O3 -std=c++17");
  rtc_options.append(" -fgpu-rdc -c --gpu-bundle-output -c -emit-llvm");

  source_path = path_join(path_join(source_path, "kernel"),
                          path_join("device", path_join(base, string_printf("%s.cpp", name))));

  printf("Compiling  %s and caching to %s", source_path.c_str(), fatbin.c_str());

  double starttime = time_dt();

  if (!path_exists(cycles_bitcode)) {

    string command = string_printf("%s %s -I %s  -I %s %s -o \"%s\"",
                                   hipcc,
                                   rtc_options.c_str(),
                                   include_path.c_str(),
                                   hiprt_include_path.c_str(),
                                   source_path.c_str(),
                                   cycles_bitcode.c_str());

    printf("Compiling %sHIP kernel ...\n%s\n",
           (use_adaptive_compilation()) ? "adaptive " : "",
           command.c_str());

#  ifdef _WIN32
    command = "call " + command;
#  endif
    if (system(command.c_str()) != 0) {
      set_error(
          "Failed to execute compilation command, "
          "see console for details.");
      return string();
    }
  }

  if (!path_exists(hiprt_bitcode)) {

    rtc_options.append(" -x hip");
    rtc_options.append(" -D HIPRT_BITCODE_LINKING ");

    string source_path = path_join(hiprt_include_path, "//hiprt//impl//hiprt_kernels_bitcode.h");

    string command = string_printf("%s %s -I %s %s -o \"%s\"",
                                   hipcc,
                                   rtc_options.c_str(),
                                   hiprt_include_path.c_str(),
                                   source_path.c_str(),
                                   hiprt_bitcode.c_str());

    printf("Compiling %sHIP kernel ...\n%s\n",
           (use_adaptive_compilation()) ? "adaptive " : "",
           command.c_str());

#  ifdef _WIN32
    command = "call " + command;
#  endif
    if (system(command.c_str()) != 0) {
      set_error(
          "Failed to execute compilation command, "
          "see console for details.");
      return string();
    }
  }

  // After compilation, the bitcode produced is linked with HIP RT bitcode (containing
  // implementations of HIP RT functions, e.g. traversal, to produce the final executable code
  string linker_options;
  linker_options.append(" --offload-arch=").append(arch.c_str());
  linker_options.append(" -fgpu-rdc --hip-link --cuda-device-only ");

  string linker_command = string_printf("clang++ %s \"%s\" \"%s\" -o \"%s\"",
                                        linker_options.c_str(),
                                        cycles_bitcode.c_str(),
                                        hiprt_bitcode.c_str(),
                                        fatbin.c_str());

#  ifdef _WIN32
  linker_command = "call " + linker_command;
#  endif
  if (system(linker_command.c_str()) != 0) {
    set_error(
        "Failed to execute linking command, "
        "see console for details.");
    return string();
  }

  printf("Kernel compilation finished in %.2lfs.\n", time_dt() - starttime);

  return fatbin;
}

bool HIPRTDevice::load_kernels(const uint kernel_features)
{
  if (hipModule) {
    if (use_adaptive_compilation()) {
      VLOG(1) << "Skipping HIP kernel reload for adaptive compilation, not currently supported.";
    }
    return true;
  }

  if (hipContext == 0)
    return false;

  if (!support_device(kernel_features)) {
    return false;
  }

  /* get kernel */
  const char *kernel_name = "kernel";
  string fatbin = compile_kernel(kernel_features, kernel_name);
  if (fatbin.empty())
    return false;

  /* open module */
  HIPContextScope scope(this);

  string fatbin_data;
  hipError_t result;

  if (path_read_compressed_text(fatbin, fatbin_data)) {
    result = hipModuleLoadData(&hipModule, fatbin_data.c_str());
  }
  else
    result = hipErrorFileNotFound;

  if (result != hipSuccess)
    set_error(string_printf(
        "Failed to load HIP kernel from '%s' (%s)", fatbin.c_str(), hipewErrorString(result)));

  if (result == hipSuccess) {
    kernels.load(this);
    {
      const DeviceKernel test_kernel = (kernel_features & KERNEL_FEATURE_NODE_RAYTRACE) ?
                                           DEVICE_KERNEL_INTEGRATOR_SHADE_SURFACE_RAYTRACE :
                                       (kernel_features & KERNEL_FEATURE_MNEE) ?
                                           DEVICE_KERNEL_INTEGRATOR_SHADE_SURFACE_MNEE :
                                           DEVICE_KERNEL_INTEGRATOR_SHADE_SURFACE;

      HIPRTDeviceQueue queue(this);

      device_ptr d_path_index = 0;
      device_ptr d_render_buffer = 0;
      int d_work_size = 0;
      DeviceKernelArguments args(&d_path_index, &d_render_buffer, &d_work_size);

      queue.init_execution();
      queue.enqueue(test_kernel, 1, args);
      queue.synchronize();
    }
  }

  return (result == hipSuccess);
}

void HIPRTDevice::const_copy_to(const char *name, void *host, size_t size)
{
  HIPContextScope scope(this);
  hipDeviceptr_t mem;
  size_t bytes;

  if (strcmp(name, "data") == 0) {
    assert(size <= sizeof(KernelData));
    KernelData *const data = (KernelData *)host;
    *(hiprtScene *)&data->device_bvh = scene;
  }

  hip_assert(hipModuleGetGlobal(&mem, &bytes, hipModule, "kernel_params"));
  assert(bytes == sizeof(KernelParamsHIPRT));

#  define KERNEL_DATA_ARRAY(data_type, data_name) \
    if (strcmp(name, #data_name) == 0) { \
      hip_assert(hipMemcpyHtoD(mem + offsetof(KernelParamsHIPRT, data_name), host, size)); \
      return; \
    }
  KERNEL_DATA_ARRAY(KernelData, data)
  KERNEL_DATA_ARRAY(IntegratorStateGPU, integrator_state)
  KERNEL_DATA_ARRAY(int, user_instance_id)
  KERNEL_DATA_ARRAY(uint64_t, blas_ptr)
  KERNEL_DATA_ARRAY(int2, custom_prim_info_offset)
  KERNEL_DATA_ARRAY(int2, custom_prim_info)
  KERNEL_DATA_ARRAY(int, prim_time_offset)
  KERNEL_DATA_ARRAY(float2, prims_time)

#  include "kernel/data_arrays.h"
#  undef KERNEL_DATA_ARRAY
}

hiprtGeometryBuildInput HIPRTDevice::prepare_triangle_blas(BVHHIPRT *bvh, Mesh *mesh)
{
  hiprtGeometryBuildInput geom_input;
  geom_input.geomType = Triangle;

  if (mesh->has_motion_blur()) {

    const Attribute *attr_mP = mesh->attributes.find(ATTR_STD_MOTION_VERTEX_POSITION);
    const float3 *vert_steps = attr_mP->data_float3();
    const size_t num_verts = mesh->get_verts().size();
    const size_t num_steps = mesh->get_motion_steps();
    const size_t num_triangles = mesh->num_triangles();
    const float3 *verts = mesh->get_verts().data();
    int num_bounds = 0;

    if (bvh->params.num_motion_triangle_steps == 0 || bvh->params.use_spatial_split) {
      bvh->custom_primitive_bound.alloc(num_triangles);
      bvh->custom_prim_info.resize(num_triangles);
      for (uint j = 0; j < num_triangles; j++) {
        Mesh::Triangle t = mesh->get_triangle(j);
        BoundBox bounds = BoundBox::empty;
        t.bounds_grow(verts, bounds);
        for (size_t step = 0; step < num_steps - 1; step++) {
          t.bounds_grow(vert_steps + step * num_verts, bounds);
        }

        if (bounds.valid()) {
          bvh->custom_primitive_bound[num_bounds] = bounds;
          bvh->custom_prim_info[num_bounds].x = j;
          bvh->custom_prim_info[num_bounds].y = mesh->primitive_type();
          num_bounds++;
        }
      }
    }
    else {
      const int num_bvh_steps = bvh->params.num_motion_triangle_steps * 2 + 1;
      const float num_bvh_steps_inv_1 = 1.0f / (num_bvh_steps - 1);

      bvh->custom_primitive_bound.alloc(num_triangles * num_bvh_steps);
      bvh->custom_prim_info.resize(num_triangles * num_bvh_steps);
      bvh->prims_time.resize(num_triangles * num_bvh_steps);

      for (uint j = 0; j < num_triangles; j++) {
        Mesh::Triangle t = mesh->get_triangle(j);
        float3 prev_verts[3];
        t.motion_verts(verts, vert_steps, num_verts, num_steps, 0.0f, prev_verts);
        BoundBox prev_bounds = BoundBox::empty;
        prev_bounds.grow(prev_verts[0]);
        prev_bounds.grow(prev_verts[1]);
        prev_bounds.grow(prev_verts[2]);

        for (int bvh_step = 1; bvh_step < num_bvh_steps; ++bvh_step) {
          const float curr_time = (float)(bvh_step)*num_bvh_steps_inv_1;
          float3 curr_verts[3];
          t.motion_verts(verts, vert_steps, num_verts, num_steps, curr_time, curr_verts);
          BoundBox curr_bounds = BoundBox::empty;
          curr_bounds.grow(curr_verts[0]);
          curr_bounds.grow(curr_verts[1]);
          curr_bounds.grow(curr_verts[2]);
          BoundBox bounds = prev_bounds;
          bounds.grow(curr_bounds);
          if (bounds.valid()) {
            const float prev_time = (float)(bvh_step - 1) * num_bvh_steps_inv_1;
            bvh->custom_primitive_bound[num_bounds] = bounds;
            bvh->custom_prim_info[num_bounds].x = j;
            bvh->custom_prim_info[num_bounds].y = mesh->primitive_type();
            bvh->prims_time[num_bounds].x = curr_time;
            bvh->prims_time[num_bounds].y = prev_time;
            num_bounds++;
          }
          prev_bounds = curr_bounds;
        }
      }
    }

    bvh->custom_prim_aabb.aabbCount = bvh->custom_primitive_bound.size();
    bvh->custom_prim_aabb.aabbStride = sizeof(BoundBox);
    bvh->custom_primitive_bound.copy_to_device();
    bvh->custom_prim_aabb.aabbs = (void *)bvh->custom_primitive_bound.device_pointer;

    geom_input.type = hiprtPrimitiveTypeAABBList;
    geom_input.primitive.aabbList = bvh->custom_prim_aabb;
    geom_input.geomType = Motion_Triangle;
  }
  else {
    size_t triangle_size = mesh->get_triangles().size();
    void *triangle_data = mesh->get_triangles().data();

    size_t vertex_size = mesh->get_verts().size();
    void *vertex_data = mesh->get_verts().data();

    bvh->triangle_mesh.triangleCount = mesh->num_triangles();
    bvh->triangle_mesh.triangleStride = 3 * sizeof(int);
    bvh->triangle_mesh.vertexCount = vertex_size;
    bvh->triangle_mesh.vertexStride = sizeof(float3);

    bvh->triangle_index.host_pointer = triangle_data;
    bvh->triangle_index.data_elements = 1;
    bvh->triangle_index.data_type = TYPE_INT;
    bvh->triangle_index.data_size = triangle_size;
    bvh->triangle_index.copy_to_device();
    bvh->triangle_mesh.triangleIndices = (void *)(bvh->triangle_index.device_pointer);
    // either has to set the host pointer to zero, or increment the refcount on triangle_data
    bvh->triangle_index.host_pointer = 0;
    bvh->vertex_data.host_pointer = vertex_data;
    bvh->vertex_data.data_elements = 4;
    bvh->vertex_data.data_type = TYPE_FLOAT;
    bvh->vertex_data.data_size = vertex_size;
    bvh->vertex_data.copy_to_device();
    bvh->triangle_mesh.vertices = (void *)(bvh->vertex_data.device_pointer);
    bvh->vertex_data.host_pointer = 0;

    geom_input.type = hiprtPrimitiveTypeTriangleMesh;
    geom_input.primitive.triangleMesh = bvh->triangle_mesh;
  }

  return geom_input;
}

hiprtGeometryBuildInput HIPRTDevice::prepare_curve_blas(BVHHIPRT *bvh, Hair *hair)
{
  hiprtGeometryBuildInput geom_input;

  const PrimitiveType primitive_type = hair->primitive_type();
  const size_t num_curves = hair->num_curves();
  const size_t num_segments = hair->num_segments();
  const Attribute *curve_attr_mP = NULL;

  if (curve_attr_mP == NULL || bvh->params.num_motion_curve_steps == 0) {

    bvh->custom_prim_info.resize(num_segments);
    bvh->custom_primitive_bound.alloc(num_segments);
  }
  else {
    size_t num_boxes = bvh->params.num_motion_curve_steps * 2 * num_segments;
    bvh->custom_prim_info.resize(num_boxes);
    bvh->custom_primitive_bound.alloc(num_boxes);
    curve_attr_mP = hair->attributes.find(ATTR_STD_MOTION_VERTEX_POSITION);
  }

  int num_bounds = 0;
  float3 *curve_keys = hair->get_curve_keys().data();

  for (uint j = 0; j < num_curves; j++) {
    const Hair::Curve curve = hair->get_curve(j);
    const float *curve_radius = &hair->get_curve_radius()[0];
    int first_key = curve.first_key;
    for (int k = 0; k < curve.num_keys - 1; k++) {
      if (curve_attr_mP == NULL || bvh->params.num_motion_curve_steps == 0) {
        float3 current_keys[4];
        current_keys[0] = curve_keys[max(first_key + k - 1, first_key)];
        current_keys[1] = curve_keys[first_key + k];
        current_keys[2] = curve_keys[first_key + k + 1];
        current_keys[3] = curve_keys[min(first_key + k + 2, first_key + curve.num_keys - 1)];

        if (current_keys[0].x == current_keys[1].x && current_keys[1].x == current_keys[2].x &&
            current_keys[2].x == current_keys[3].x && current_keys[0].y == current_keys[1].y &&
            current_keys[1].y == current_keys[2].y && current_keys[2].y == current_keys[3].y &&
            current_keys[0].z == current_keys[1].z && current_keys[1].z == current_keys[2].z &&
            current_keys[2].z == current_keys[3].z)
          continue;

        BoundBox bounds = BoundBox::empty;
        curve.bounds_grow(k, &hair->get_curve_keys()[0], curve_radius, bounds);
        if (bounds.valid()) {
          int type = PRIMITIVE_PACK_SEGMENT(primitive_type, k);
          bvh->custom_prim_info[num_bounds].x = j;
          bvh->custom_prim_info[num_bounds].y = type;
          bvh->custom_primitive_bound[num_bounds] = bounds;
          num_bounds++;
        }
      }
      else {

        const int num_bvh_steps = bvh->params.num_motion_curve_steps * 2 + 1;
        const float num_bvh_steps_inv_1 = 1.0f / (num_bvh_steps - 1);
        const size_t num_steps = hair->get_motion_steps();
        const float3 *curve_keys = &hair->get_curve_keys()[0];
        const float4 *key_steps = curve_attr_mP->data_float4();
        const size_t num_keys = hair->get_curve_keys().size();

        float4 prev_keys[4];
        curve.cardinal_motion_keys(curve_keys,
                                   curve_radius,
                                   key_steps,
                                   num_keys,
                                   num_steps,
                                   0.0f,
                                   k - 1,
                                   k,
                                   k + 1,
                                   k + 2,
                                   prev_keys);
        BoundBox prev_bounds = BoundBox::empty;
        curve.bounds_grow(prev_keys, prev_bounds);

        for (int bvh_step = 1; bvh_step < num_bvh_steps; ++bvh_step) {
          const float curr_time = (float)(bvh_step)*num_bvh_steps_inv_1;
          float4 curr_keys[4];
          curve.cardinal_motion_keys(curve_keys,
                                     curve_radius,
                                     key_steps,
                                     num_keys,
                                     num_steps,
                                     curr_time,
                                     k - 1,
                                     k,
                                     k + 1,
                                     k + 2,
                                     curr_keys);
          BoundBox curr_bounds = BoundBox::empty;
          curve.bounds_grow(curr_keys, curr_bounds);
          BoundBox bounds = prev_bounds;
          bounds.grow(curr_bounds);
          if (bounds.valid()) {
            const float prev_time = (float)(bvh_step - 1) * num_bvh_steps_inv_1;
            int packed_type = PRIMITIVE_PACK_SEGMENT(primitive_type, k);
            bvh->custom_prim_info[num_bounds].x = j;
            bvh->custom_prim_info[num_bounds].y = packed_type;  // k
            bvh->custom_primitive_bound[num_bounds] = bounds;
            bvh->prims_time[num_bounds].x = curr_time;
            bvh->prims_time[num_bounds].y = prev_time;
            num_bounds++;
          }
          prev_bounds = curr_bounds;
        }
      }
    }
  }

  bvh->custom_prim_aabb.aabbCount = num_bounds;
  bvh->custom_prim_aabb.aabbStride = sizeof(BoundBox);
  bvh->custom_primitive_bound.copy_to_device();
  bvh->custom_prim_aabb.aabbs = (void *)bvh->custom_primitive_bound.device_pointer;

  geom_input.type = hiprtPrimitiveTypeAABBList;
  geom_input.primitive.aabbList = bvh->custom_prim_aabb;
  geom_input.geomType = Curve;

  return geom_input;
}

hiprtGeometryBuildInput HIPRTDevice::prepare_point_blas(BVHHIPRT *bvh, PointCloud *pointcloud)
{
  hiprtGeometryBuildInput geom_input;

  const Attribute *point_attr_mP = NULL;
  if (pointcloud->has_motion_blur()) {
    point_attr_mP = pointcloud->attributes.find(ATTR_STD_MOTION_VERTEX_POSITION);
  }

  const float3 *points_data = pointcloud->get_points().data();
  const float *radius_data = pointcloud->get_radius().data();
  const size_t num_points = pointcloud->num_points();
  const float4 *motion_data = (point_attr_mP) ? point_attr_mP->data_float4() : NULL;
  const size_t num_steps = pointcloud->get_motion_steps();

  int num_bounds = 0;

  if (point_attr_mP == NULL) {
    bvh->custom_primitive_bound.alloc(num_points);
    for (uint j = 0; j < num_points; j++) {
      const PointCloud::Point point = pointcloud->get_point(j);
      BoundBox bounds = BoundBox::empty;
      point.bounds_grow(points_data, radius_data, bounds);
      if (bounds.valid()) {
        bvh->custom_primitive_bound[num_bounds] = bounds;
        bvh->custom_prim_info[num_bounds].x = j;
        bvh->custom_prim_info[num_bounds].y = PRIMITIVE_POINT;
        num_bounds++;
      }
    }
  }
  else if (bvh->params.num_motion_point_steps == 0) {

    bvh->custom_primitive_bound.alloc(num_points * num_steps);

    for (uint j = 0; j < num_points; j++) {
      const PointCloud::Point point = pointcloud->get_point(j);
      BoundBox bounds = BoundBox::empty;
      point.bounds_grow(points_data, radius_data, bounds);
      for (size_t step = 0; step < num_steps - 1; step++) {
        point.bounds_grow(motion_data[step * num_points + j], bounds);
      }
      if (bounds.valid()) {
        bvh->custom_primitive_bound[num_bounds] = bounds;
        bvh->custom_prim_info[num_bounds].x = j;
        bvh->custom_prim_info[num_bounds].y = PRIMITIVE_POINT;
        num_bounds++;
      }
    }
  }
  else {

    const int num_bvh_steps = bvh->params.num_motion_point_steps * 2 + 1;
    const float num_bvh_steps_inv_1 = 1.0f / (num_bvh_steps - 1);

    bvh->custom_primitive_bound.alloc(num_points * num_bvh_steps);

    for (uint j = 0; j < num_points; j++) {
      const PointCloud::Point point = pointcloud->get_point(j);
      const size_t num_steps = pointcloud->get_motion_steps();
      const float4 *point_steps = point_attr_mP->data_float4();

      float4 prev_key = point.motion_key(
          points_data, radius_data, point_steps, num_points, num_steps, 0.0f, j);
      BoundBox prev_bounds = BoundBox::empty;
      point.bounds_grow(prev_key, prev_bounds);

      for (int bvh_step = 1; bvh_step < num_bvh_steps; ++bvh_step) {
        const float curr_time = (float)(bvh_step)*num_bvh_steps_inv_1;
        float4 curr_key = point.motion_key(
            points_data, radius_data, point_steps, num_points, num_steps, curr_time, j);
        BoundBox curr_bounds = BoundBox::empty;
        point.bounds_grow(curr_key, curr_bounds);
        BoundBox bounds = prev_bounds;
        bounds.grow(curr_bounds);
        if (bounds.valid()) {
          const float prev_time = (float)(bvh_step - 1) * num_bvh_steps_inv_1;
          bvh->custom_primitive_bound[num_bounds] = bounds;
          bvh->custom_prim_info[num_bounds].x = j;
          bvh->custom_prim_info[num_bounds].y = PRIMITIVE_MOTION_POINT;
          bvh->prims_time[num_bounds].x = curr_time;
          bvh->prims_time[num_bounds].y = prev_time;
          num_bounds++;
        }
        prev_bounds = curr_bounds;
      }
    }
  }

  bvh->custom_prim_aabb.aabbCount = bvh->custom_primitive_bound.size();
  bvh->custom_prim_aabb.aabbStride = sizeof(BoundBox);
  bvh->custom_primitive_bound.copy_to_device();
  bvh->custom_prim_aabb.aabbs = (void *)bvh->custom_primitive_bound.device_pointer;

  geom_input.type = hiprtPrimitiveTypeAABBList;
  geom_input.primitive.aabbList = bvh->custom_prim_aabb;
  geom_input.geomType = Point;

  return geom_input;
}

void HIPRTDevice::build_blas(BVHHIPRT *bvh, Geometry *geom, hiprtBuildOptions options)
{
  hiprtGeometryBuildInput geom_input = {};

  switch (geom->geometry_type) {
    case Geometry::MESH:
    case Geometry::VOLUME: {
      Mesh *mesh = static_cast<Mesh *>(geom);

      if (mesh->num_triangles() == 0)
        return;

      geom_input = prepare_triangle_blas(bvh, mesh);
      break;
    }

    case Geometry::HAIR: {
      Hair *const hair = static_cast<Hair *const>(geom);

      if (hair->num_segments() == 0)
        return;

      geom_input = prepare_curve_blas(bvh, hair);
      break;
    }

    case Geometry::POINTCLOUD: {
      PointCloud *pointcloud = static_cast<PointCloud *>(geom);
      if (pointcloud->num_points() == 0)
        return;

      geom_input = prepare_point_blas(bvh, pointcloud);
      break;
    }

    default:
      assert(geom_input.geomType != hiprtInvalidValue);
  }

  size_t blas_scratch_buffer_size = 0;
  hiprtError rt_err = hiprtGetGeometryBuildTemporaryBufferSize(
      hiprt_context, geom_input, options, blas_scratch_buffer_size);

  if (rt_err != hiprtSuccess) {
    set_error(string_printf("Failed to get scratch buffer size for BLAS!"));
  }

  rt_err = hiprtCreateGeometry(hiprt_context, geom_input, options, bvh->hiprt_geom);

  if (rt_err != hiprtSuccess) {
    set_error(string_printf("Failed to create BLAS!"));
  }
  bvh->geom_input = geom_input;
  {
    thread_scoped_lock lock(hiprt_mutex);
    if (blas_scratch_buffer_size > scratch_buffer_size) {
      scratch_buffer.alloc(blas_scratch_buffer_size);
      scratch_buffer_size = blas_scratch_buffer_size;
      scratch_buffer.zero_to_device();
    }
    rt_err = hiprtBuildGeometry(hiprt_context,
                                hiprtBuildOperationBuild,
                                bvh->geom_input,
                                options,
                                (void *)(scratch_buffer.device_pointer),
                                0,
                                bvh->hiprt_geom);
  }
  if (rt_err != hiprtSuccess) {
    set_error(string_printf("Failed to build BLAS"));
  }
}

hiprtScene HIPRTDevice::build_tlas(BVHHIPRT *bvh,
                                   vector<Object *> objects,
                                   hiprtBuildOptions options,
                                   bool refit)
{

  size_t num_object = objects.size();
  if (num_object == 0) {
    return 0;
  }

  hiprtBuildOperation build_operation = refit ? hiprtBuildOperationUpdate :
                                                hiprtBuildOperationBuild;

  array<hiprtFrameMatrix> transform_matrix;

  unordered_map<Geometry *, int2> prim_info_map;
  size_t custom_prim_offset = 0;

  unordered_map<Geometry *, int> prim_time_map;

  size_t num_instances = 0;
  int blender_instance_id = 0;

  user_instance_id.alloc(num_object);
  prim_visibility.alloc(num_object);
  hiprt_blas_ptr.alloc(num_object);
  blas_ptr.alloc(num_object);
  transform_headers.alloc(num_object);
  custom_prim_info_offset.alloc(num_object);
  prim_time_offset.alloc(num_object);

  foreach (Object *ob, objects) {
    uint32_t mask = 0;
    if (ob->is_traceable()) {
      mask = ob->visibility_for_tracing();
    }

    Transform current_transform = ob->get_tfm();
    Geometry *geom = ob->get_geometry();
    bool transform_applied = geom->transform_applied;

    BVHHIPRT *current_bvh = static_cast<BVHHIPRT *>(geom->bvh);
    bool is_valid_geometry = current_bvh->geom_input.geomType != hiprtInvalidValue;
    hiprtGeometry hiprt_geom_current = current_bvh->hiprt_geom;

    hiprtFrameMatrix hiprt_transform_matrix = {{{0}}};
    Transform identity_matrix = transform_identity();
    get_hiprt_transform(hiprt_transform_matrix.matrix, identity_matrix);

    if (is_valid_geometry) {
      bool is_custom_prim = current_bvh->custom_prim_info.size() > 0;

      if (is_custom_prim) {

        bool has_motion_blur = current_bvh->prims_time.size() > 0;

        unordered_map<Geometry *, int2>::iterator it = prim_info_map.find(geom);

        if (prim_info_map.find(geom) != prim_info_map.end()) {

          custom_prim_info_offset[blender_instance_id] = it->second;

          if (has_motion_blur) {

            prim_time_offset[blender_instance_id] = prim_time_map[geom];
          }
        }
        else {
          int offset = bvh->custom_prim_info.size();

          prim_info_map[geom].x = offset;
          prim_info_map[geom].y = custom_prim_offset;

          bvh->custom_prim_info.resize(offset + current_bvh->custom_prim_info.size());
          memcpy(bvh->custom_prim_info.data() + offset,
                 current_bvh->custom_prim_info.data(),
                 current_bvh->custom_prim_info.size() * sizeof(int2));

          custom_prim_info_offset[blender_instance_id].x = offset;
          custom_prim_info_offset[blender_instance_id].y = custom_prim_offset;

          if (geom->geometry_type == Geometry::HAIR) {
            custom_prim_offset += ((Hair *)geom)->num_curves();
          }
          else if (geom->geometry_type == Geometry::POINTCLOUD) {
            custom_prim_offset += ((PointCloud *)geom)->num_points();
          }
          else {
            custom_prim_offset += ((Mesh *)geom)->num_triangles();
          }

          if (has_motion_blur) {
            int time_offset = bvh->prims_time.size();
            prim_time_map[geom] = time_offset;

            bvh->prims_time.resize(time_offset + current_bvh->prims_time.size());
            memcpy(bvh->prims_time.data() + time_offset,
                   current_bvh->prims_time.data(),
                   current_bvh->prims_time.size() * sizeof(float2));

            prim_time_offset[blender_instance_id] = time_offset;
          }
          else
            prim_time_offset[blender_instance_id] = -1;
        }
      }
      else
        custom_prim_info_offset[blender_instance_id] = {-1, -1};

      hiprtTransformHeader current_header = {0};
      current_header.frameCount = 1;
      current_header.frameIndex = transform_matrix.size();
      if (ob->get_motion().size()) {
        int motion_size = ob->get_motion().size();
        assert(motion_size == 1);

        array<Transform> tfm_array = ob->get_motion();
        float time_iternval = 1 / (float)(motion_size - 1);
        current_header.frameCount = motion_size;

        vector<hiprtFrameMatrix> tfm_hiprt_mb;
        tfm_hiprt_mb.resize(motion_size);
        for (int i = 0; i < motion_size; i++) {
          get_hiprt_transform(tfm_hiprt_mb[i].matrix, tfm_array[i]);
          tfm_hiprt_mb[i].time = (float)i * time_iternval;
          transform_matrix.push_back_slow(tfm_hiprt_mb[i]);
        }
      }
      else {
        if (transform_applied)
          current_transform = identity_matrix;
        get_hiprt_transform(hiprt_transform_matrix.matrix, current_transform);
        transform_matrix.push_back_slow(hiprt_transform_matrix);
      }

      transform_headers[num_instances] = current_header;

      user_instance_id[num_instances] = blender_instance_id;
      prim_visibility[num_instances] = mask;
      hiprt_blas_ptr[num_instances].geometry = hiprt_geom_current;
      hiprt_blas_ptr[num_instances].type = hiprtInstanceTypeGeometry;
      num_instances++;
    }
    blas_ptr[blender_instance_id] = (uint64_t)hiprt_geom_current;
    blender_instance_id++;
  }

  int frame_count = transform_matrix.size();
  hiprtSceneBuildInput scene_input_ptr = {0};
  scene_input_ptr.instanceCount = num_instances;
  scene_input_ptr.frameCount = frame_count;
  scene_input_ptr.frameType = hiprtFrameTypeMatrix;

  user_instance_id.copy_to_device();
  prim_visibility.copy_to_device();
  hiprt_blas_ptr.copy_to_device();
  blas_ptr.copy_to_device();
  transform_headers.copy_to_device();
  {
    instance_transform_matrix.alloc(frame_count);
    instance_transform_matrix.host_pointer = transform_matrix.data();
    instance_transform_matrix.data_elements = sizeof(hiprtFrameMatrix);
    instance_transform_matrix.data_type = TYPE_UCHAR;
    instance_transform_matrix.data_size = frame_count;
    instance_transform_matrix.copy_to_device();
    instance_transform_matrix.host_pointer = 0;
  }

  scene_input_ptr.instanceMasks = (void *)prim_visibility.device_pointer;
  scene_input_ptr.instances = (void *)hiprt_blas_ptr.device_pointer;
  scene_input_ptr.instanceTransformHeaders = (void *)transform_headers.device_pointer;
  scene_input_ptr.instanceFrames = (void *)instance_transform_matrix.device_pointer;

  hiprtScene scene = 0;

  hiprtError rt_err = hiprtCreateScene(hiprt_context, scene_input_ptr, options, scene);

  if (rt_err != hiprtSuccess) {
    set_error(string_printf("Failed to create TLAS"));
  }

  size_t tlas_scratch_buffer_size;
  rt_err = hiprtGetSceneBuildTemporaryBufferSize(
      hiprt_context, scene_input_ptr, options, tlas_scratch_buffer_size);

  if (rt_err != hiprtSuccess) {
    set_error(string_printf("Failed to get scratch buffer size for TLAS"));
  }

  if (tlas_scratch_buffer_size > scratch_buffer_size) {
    scratch_buffer.alloc(tlas_scratch_buffer_size);
    scratch_buffer.zero_to_device();
  }

  rt_err = hiprtBuildScene(hiprt_context,
                           build_operation,
                           scene_input_ptr,
                           options,
                           (void *)scratch_buffer.device_pointer,
                           0,
                           scene);

  if (rt_err != hiprtSuccess) {
    set_error(string_printf("Failed to build TLAS"));
  }

  scratch_buffer.free();
  scratch_buffer_size = 0;

  if (bvh->custom_prim_info.size()) {
    size_t data_size = bvh->custom_prim_info.size();
    custom_prim_info.alloc(data_size);
    custom_prim_info.host_pointer = bvh->custom_prim_info.data();
    custom_prim_info.data_elements = 2;
    custom_prim_info.data_type = TYPE_INT;
    custom_prim_info.data_size = data_size;
    custom_prim_info.copy_to_device();
    custom_prim_info.host_pointer = 0;

    custom_prim_info_offset.copy_to_device();
  }

  if (bvh->prims_time.size()) {
    size_t data_size = bvh->prims_time.size();
    prims_time.alloc(data_size);
    prims_time.host_pointer = bvh->prims_time.data();
    prims_time.data_elements = 2;
    prims_time.data_type = TYPE_FLOAT;
    prims_time.data_size = data_size;
    prims_time.copy_to_device();
    prims_time.host_pointer = 0;

    prim_time_offset.copy_to_device();
  }

  size_t table_ptr_size = 0;
  hipDeviceptr_t table_device_ptr;

  hip_assert(hipModuleGetGlobal(&table_device_ptr, &table_ptr_size, hipModule, "kernel_params"));

  size_t kernel_param_offset[4];
  int table_index = 0;
  kernel_param_offset[table_index++] = offsetof(KernelParamsHIPRT, table_closest_intersect);
  kernel_param_offset[table_index++] = offsetof(KernelParamsHIPRT, table_shadow_intersect);
  kernel_param_offset[table_index++] = offsetof(KernelParamsHIPRT, table_local_intersect);
  kernel_param_offset[table_index++] = offsetof(KernelParamsHIPRT, table_volume_intersect);

  for (int index = 0; index < table_index; index++) {

    hip_assert(hipMemcpyHtoD(
        table_device_ptr + kernel_param_offset[index], &functions_table, sizeof(device_ptr)));
  }

  return scene;
}

void HIPRTDevice::build_bvh(BVH *bvh, Progress &progress, bool refit)
{
  progress.set_substatus("Building HIPRT acceleration structure");

  hiprtBuildOptions options;
  options.buildFlags = hiprtBuildFlagBitPreferHighQualityBuild;

  BVHHIPRT *bvh_rt = static_cast<BVHHIPRT *>(bvh);
  HIPContextScope scope(this);

  if (!bvh_rt->is_tlas()) {
    vector<Geometry *> geometry = bvh_rt->geometry;
    assert(geometry.size() == 1);
    Geometry *geom = geometry[0];
    build_blas(bvh_rt, geom, options);
  }
  else {

    const vector<Object *> objects = bvh_rt->objects;
    scene = build_tlas(bvh_rt, objects, options, refit);
  }
}
CCL_NAMESPACE_END

#endif<|MERGE_RESOLUTION|>--- conflicted
+++ resolved
@@ -141,16 +141,6 @@
   hipDeviceGetAttribute(&minor, hipDeviceAttributeComputeCapabilityMinor, hipDevId);
   const std::string arch = hipDeviceArch(hipDevId);
 
-<<<<<<< HEAD
-=======
-  string source_path = path_get("source");
-
-  /* Set HIPRT_PATH env for BVH kernels. */
-  string hiprt_path_runtime = "HIPRT_PATH=" + path_join(source_path, "kernel//device//hiprt");
-  char *hiprt_path_env = const_cast<char *>(hiprt_path_runtime.c_str());
-  putenv(hiprt_path_env);
-
->>>>>>> 600155ce
   if (!use_adaptive_compilation()) {
     const string fatbin = path_get(string_printf("lib/%s_rt_gfx.hipfb.zst", name));
     VLOG(1) << "Testing for pre-compiled kernel " << fatbin << ".";
@@ -160,10 +150,7 @@
     }
   }
 
-<<<<<<< HEAD
   string source_path = path_get("source");
-=======
->>>>>>> 600155ce
   const string source_md5 = path_files_md5_hash(source_path);
 
   string common_cflags = compile_kernel_get_common_cflags(kernel_features);
