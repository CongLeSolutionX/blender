--- conflicted
+++ resolved
@@ -141,10 +141,6 @@
     info.description = string(name);
     info.num = num;
 
-<<<<<<< HEAD
-=======
-    info.has_half_images = true;
->>>>>>> e7e3431b
     info.has_nanovdb = true;
     info.denoisers = 0;
 
