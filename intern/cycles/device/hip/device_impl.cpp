/* SPDX-FileCopyrightText: 2011-2022 Blender Foundation
 *
 * SPDX-License-Identifier: Apache-2.0 */

#ifdef WITH_HIP

#  include <climits>
#  include <limits.h>
#  include <stdio.h>
#  include <stdlib.h>
#  include <string.h>

#  include "device/hip/device_impl.h"

#  include "util/debug.h"
#  include "util/foreach.h"
#  include "util/log.h"
#  include "util/map.h"
#  include "util/md5.h"
#  include "util/path.h"
#  include "util/string.h"
#  include "util/system.h"
#  include "util/time.h"
#  include "util/types.h"
#  include "util/windows.h"

#  include "kernel/device/hip/globals.h"

CCL_NAMESPACE_BEGIN

class HIPDevice;

bool HIPDevice::have_precompiled_kernels()
{
  string fatbins_path = path_get("lib");
  return path_exists(fatbins_path);
}

BVHLayoutMask HIPDevice::get_bvh_layout_mask(uint /*kernel_features*/) const
{
  return BVH_LAYOUT_BVH2;
}

void HIPDevice::set_error(const string &error)
{
  Device::set_error(error);

  if (first_error) {
    fprintf(stderr, "\nRefer to the Cycles GPU rendering documentation for possible solutions:\n");
    fprintf(stderr,
            "https://docs.blender.org/manual/en/latest/render/cycles/gpu_rendering.html\n\n");
    first_error = false;
  }
}

HIPDevice::HIPDevice(const DeviceInfo &info, Stats &stats, Profiler &profiler, bool headless)
    : GPUDevice(info, stats, profiler, headless)
{
  /* Verify that base class types can be used with specific backend types */
  static_assert(sizeof(texMemObject) == sizeof(hipTextureObject_t));
  static_assert(sizeof(arrayMemObject) == sizeof(hArray));

  first_error = true;

  hipDevId = info.num;
  hipDevice = 0;
  hipContext = 0;

  hipModule = 0;

  need_texture_info = false;

  pitch_alignment = 0;

  /* Initialize HIP. */
  hipError_t result = hipInit(0);
  if (result != hipSuccess) {
    set_error(string_printf("Failed to initialize HIP runtime (%s)", hipewErrorString(result)));
    return;
  }

  /* Setup device and context. */
  result = hipDeviceGet(&hipDevice, hipDevId);
  if (result != hipSuccess) {
    set_error(string_printf("Failed to get HIP device handle from ordinal (%s)",
                            hipewErrorString(result)));
    return;
  }

  /* hipDeviceMapHost for mapping host memory when out of device memory.
   * hipDeviceLmemResizeToMax for reserving local memory ahead of render,
   * so we can predict which memory to map to host. */
  int value;
  hip_assert(hipDeviceGetAttribute(&value, hipDeviceAttributeCanMapHostMemory, hipDevice));
  can_map_host = value != 0;

  hip_assert(
      hipDeviceGetAttribute(&pitch_alignment, hipDeviceAttributeTexturePitchAlignment, hipDevice));

  unsigned int ctx_flags = hipDeviceLmemResizeToMax;
  if (can_map_host) {
    ctx_flags |= hipDeviceMapHost;
    init_host_memory();
  }

  /* Create context. */
  result = hipCtxCreate(&hipContext, ctx_flags, hipDevice);

  if (result != hipSuccess) {
    set_error(string_printf("Failed to create HIP context (%s)", hipewErrorString(result)));
    return;
  }

  int major, minor;
  hipDeviceGetAttribute(&major, hipDeviceAttributeComputeCapabilityMajor, hipDevId);
  hipDeviceGetAttribute(&minor, hipDeviceAttributeComputeCapabilityMinor, hipDevId);
  hipDevArchitecture = major * 100 + minor * 10;

  /* Get hip runtime Version needed for memory types. */
  hip_assert(hipRuntimeGetVersion(&hipRuntimeVersion));

  /* Pop context set by hipCtxCreate. */
  hipCtxPopCurrent(NULL);
}

HIPDevice::~HIPDevice()
{
  texture_info.free();
  if (hipModule) {
    hip_assert(hipModuleUnload(hipModule));
  }
  hip_assert(hipCtxDestroy(hipContext));
}

bool HIPDevice::support_device(const uint /*kernel_features*/)
{
  if (hipSupportsDevice(hipDevId)) {
    return true;
  }
  else {
    /* We only support Navi and above. */
    hipDeviceProp_t props;
    hipGetDeviceProperties(&props, hipDevId);

    set_error(string_printf("HIP backend requires AMD RDNA graphics card or up, but found %s.",
                            props.name));
    return false;
  }
}

bool HIPDevice::check_peer_access(Device *peer_device)
{
  if (peer_device == this) {
    return false;
  }
  if (peer_device->info.type != DEVICE_HIP && peer_device->info.type != DEVICE_OPTIX) {
    return false;
  }

  HIPDevice *const peer_device_hip = static_cast<HIPDevice *>(peer_device);

  int can_access = 0;
  hip_assert(hipDeviceCanAccessPeer(&can_access, hipDevice, peer_device_hip->hipDevice));
  if (can_access == 0) {
    return false;
  }

  // Ensure array access over the link is possible as well (for 3D textures)
  hip_assert(hipDeviceGetP2PAttribute(
      &can_access, hipDevP2PAttrHipArrayAccessSupported, hipDevice, peer_device_hip->hipDevice));
  if (can_access == 0) {
    return false;
  }

  // Enable peer access in both directions
  {
    const HIPContextScope scope(this);
    hipError_t result = hipCtxEnablePeerAccess(peer_device_hip->hipContext, 0);
    if (result != hipSuccess) {
      set_error(string_printf("Failed to enable peer access on HIP context (%s)",
                              hipewErrorString(result)));
      return false;
    }
  }
  {
    const HIPContextScope scope(peer_device_hip);
    hipError_t result = hipCtxEnablePeerAccess(hipContext, 0);
    if (result != hipSuccess) {
      set_error(string_printf("Failed to enable peer access on HIP context (%s)",
                              hipewErrorString(result)));
      return false;
    }
  }

  return true;
}

bool HIPDevice::use_adaptive_compilation()
{
  return DebugFlags().hip.adaptive_compile;
}

/* Common HIPCC flags which stays the same regardless of shading model,
 * kernel sources md5 and only depends on compiler or compilation settings.
 */
string HIPDevice::compile_kernel_get_common_cflags(const uint kernel_features)
{
  const int machine = system_cpu_bits();
  const string source_path = path_get("source");
  const string include_path = source_path;
  string cflags = string_printf(
      "-m%d "
      "--use_fast_math "
      "-DHIPCC "
      "-I\"%s\"",
      machine,
      include_path.c_str());
  if (use_adaptive_compilation()) {
    cflags += " -D__KERNEL_FEATURES__=" + to_string(kernel_features);
  }
  return cflags;
}

string HIPDevice::compile_kernel(const uint kernel_features, const char *name, const char *base)
{
  /* Compute kernel name. */
  int major, minor;
  hipDeviceGetAttribute(&major, hipDeviceAttributeComputeCapabilityMajor, hipDevId);
  hipDeviceGetAttribute(&minor, hipDeviceAttributeComputeCapabilityMinor, hipDevId);
  const std::string arch = hipDeviceArch(hipDevId);

  /* Attempt to use kernel provided with Blender. */
  if (!use_adaptive_compilation()) {
    const string fatbin = path_get(string_printf("lib/%s_%s.fatbin", name, arch.c_str()));
    VLOG_INFO << "Testing for pre-compiled kernel " << fatbin << ".";
    if (path_exists(fatbin)) {
      VLOG_INFO << "Using precompiled kernel.";
      return fatbin;
    }
  }

  /* Try to use locally compiled kernel. */
  string source_path = path_get("source");
  const string source_md5 = path_files_md5_hash(source_path);

  /* We include cflags into md5 so changing hip toolkit or changing other
   * compiler command line arguments makes sure fatbin gets re-built.
   */
  string common_cflags = compile_kernel_get_common_cflags(kernel_features);
  const string kernel_md5 = util_md5_string(source_md5 + common_cflags);

  const char *const kernel_ext = "genco";
  std::string options;
#  ifdef _WIN32
  options.append("Wno-parentheses-equality -Wno-unused-value -ffast-math");
#  else
  options.append("Wno-parentheses-equality -Wno-unused-value -O3 -ffast-math");
#  endif
#  ifndef NDEBUG
  options.append(" -save-temps");
#  endif
<<<<<<< HEAD
  options.append(" --offload-arch=").append(arch);
=======
  options.append(" --amdgpu-target=").append(arch.c_str());
>>>>>>> 0b20c288

  const string include_path = source_path;
  const string fatbin_file = string_printf(
      "cycles_%s_%s_%s", name, arch.c_str(), kernel_md5.c_str());
  const string fatbin = path_cache_get(path_join("kernels", fatbin_file));
  VLOG_INFO << "Testing for locally compiled kernel " << fatbin << ".";
  if (path_exists(fatbin)) {
    VLOG_INFO << "Using locally compiled kernel.";
    return fatbin;
  }

#  ifdef _WIN32
  if (!use_adaptive_compilation() && have_precompiled_kernels()) {
    if (!hipSupportsDevice(hipDevId)) {
      set_error(
          string_printf("HIP backend requires compute capability 10.1 or up, but found %d.%d. "
                        "Your GPU is not supported.",
                        major,
                        minor));
    }
    else {
      set_error(
          string_printf("HIP binary kernel for this graphics card compute "
                        "capability (%d.%d) not found.",
                        major,
                        minor));
    }
    return string();
  }
#  endif

  /* Compile. */
  const char *const hipcc = hipewCompilerPath();
  if (hipcc == NULL) {
    set_error(
        "HIP hipcc compiler not found. "
        "Install HIP toolkit in default location.");
    return string();
  }

  const int hipcc_hip_version = hipewCompilerVersion();
  VLOG_INFO << "Found hipcc " << hipcc << ", HIP version " << hipcc_hip_version << ".";
  if (hipcc_hip_version < 40) {
    printf(
        "Unsupported HIP version %d.%d detected, "
        "you need HIP 4.0 or newer.\n",
        hipcc_hip_version / 10,
        hipcc_hip_version % 10);
    return string();
  }

  double starttime = time_dt();

  path_create_directories(fatbin);

  source_path = path_join(path_join(source_path, "kernel"),
                          path_join("device", path_join(base, string_printf("%s.cpp", name))));

  string command = string_printf("%s -%s -I %s --%s %s -o \"%s\"",
                                 hipcc,
                                 options.c_str(),
                                 include_path.c_str(),
                                 kernel_ext,
                                 source_path.c_str(),
                                 fatbin.c_str());

  printf("Compiling %sHIP kernel ...\n%s\n",
         (use_adaptive_compilation()) ? "adaptive " : "",
         command.c_str());

#  ifdef _WIN32
  command = "call " + command;
#  endif
  if (system(command.c_str()) != 0) {
    set_error(
        "Failed to execute compilation command, "
        "see console for details.");
    return string();
  }

  /* Verify if compilation succeeded */
  if (!path_exists(fatbin)) {
    set_error(
        "HIP kernel compilation failed, "
        "see console for details.");
    return string();
  }

  printf("Kernel compilation finished in %.2lfs.\n", time_dt() - starttime);

  return fatbin;
}

bool HIPDevice::load_kernels(const uint kernel_features)
{
  /* TODO(sergey): Support kernels re-load for HIP devices adaptive compile.
   *
   * Currently re-loading kernels will invalidate memory pointers.
   */
  if (hipModule) {
    if (use_adaptive_compilation()) {
      VLOG_INFO << "Skipping HIP kernel reload for adaptive compilation, not currently supported.";
    }
    return true;
  }

  /* check if hip init succeeded */
  if (hipContext == 0)
    return false;

  /* check if GPU is supported */
  if (!support_device(kernel_features)) {
    return false;
  }

  /* get kernel */
  const char *kernel_name = "kernel";
  string fatbin = compile_kernel(kernel_features, kernel_name);
  if (fatbin.empty())
    return false;

  /* open module */
  HIPContextScope scope(this);

  string fatbin_data;
  hipError_t result;

  if (path_read_text(fatbin, fatbin_data))
    result = hipModuleLoadData(&hipModule, fatbin_data.c_str());
  else
    result = hipErrorFileNotFound;

  if (result != hipSuccess)
    set_error(string_printf(
        "Failed to load HIP kernel from '%s' (%s)", fatbin.c_str(), hipewErrorString(result)));

  if (result == hipSuccess) {
    kernels.load(this);
    reserve_local_memory(kernel_features);
  }

  return (result == hipSuccess);
}

void HIPDevice::reserve_local_memory(const uint kernel_features)
{
  /* Together with hipDeviceLmemResizeToMax, this reserves local memory
   * needed for kernel launches, so that we can reliably figure out when
   * to allocate scene data in mapped host memory. */
  size_t total = 0, free_before = 0, free_after = 0;

  {
    HIPContextScope scope(this);
    hipMemGetInfo(&free_before, &total);
  }

  {
    /* Use the biggest kernel for estimation. */
    const DeviceKernel test_kernel = (kernel_features & KERNEL_FEATURE_NODE_RAYTRACE) ?
                                         DEVICE_KERNEL_INTEGRATOR_SHADE_SURFACE_RAYTRACE :
                                     (kernel_features & KERNEL_FEATURE_MNEE) ?
                                         DEVICE_KERNEL_INTEGRATOR_SHADE_SURFACE_MNEE :
                                         DEVICE_KERNEL_INTEGRATOR_SHADE_SURFACE;

    /* Launch kernel, using just 1 block appears sufficient to reserve memory for all
     * multiprocessors. It would be good to do this in parallel for the multi GPU case
     * still to make it faster. */
    HIPDeviceQueue queue(this);

    device_ptr d_path_index = 0;
    device_ptr d_render_buffer = 0;
    int d_work_size = 0;
    DeviceKernelArguments args(&d_path_index, &d_render_buffer, &d_work_size);

    queue.init_execution();
    queue.enqueue(test_kernel, 1, args);
    queue.synchronize();
  }

  {
    HIPContextScope scope(this);
    hipMemGetInfo(&free_after, &total);
  }

  VLOG_INFO << "Local memory reserved " << string_human_readable_number(free_before - free_after)
            << " bytes. (" << string_human_readable_size(free_before - free_after) << ")";

#  if 0
  /* For testing mapped host memory, fill up device memory. */
  const size_t keep_mb = 1024;

  while (free_after > keep_mb * 1024 * 1024LL) {
    hipDeviceptr_t tmp;
    hip_assert(hipMalloc(&tmp, 10 * 1024 * 1024LL));
    hipMemGetInfo(&free_after, &total);
  }
#  endif
}

void HIPDevice::get_device_memory_info(size_t &total, size_t &free)
{
  HIPContextScope scope(this);

  hipMemGetInfo(&free, &total);
}

bool HIPDevice::alloc_device(void *&device_pointer, size_t size)
{
  HIPContextScope scope(this);

  hipError_t mem_alloc_result = hipMalloc((hipDeviceptr_t *)&device_pointer, size);
  return mem_alloc_result == hipSuccess;
}

void HIPDevice::free_device(void *device_pointer)
{
  HIPContextScope scope(this);

  hip_assert(hipFree((hipDeviceptr_t)device_pointer));
}

bool HIPDevice::alloc_host(void *&shared_pointer, size_t size)
{
  HIPContextScope scope(this);

  hipError_t mem_alloc_result = hipHostMalloc(
      &shared_pointer, size, hipHostMallocMapped | hipHostMallocWriteCombined);

  return mem_alloc_result == hipSuccess;
}

void HIPDevice::free_host(void *shared_pointer)
{
  HIPContextScope scope(this);

  hipHostFree(shared_pointer);
}

void HIPDevice::transform_host_pointer(void *&device_pointer, void *&shared_pointer)
{
  HIPContextScope scope(this);

  hip_assert(hipHostGetDevicePointer((hipDeviceptr_t *)&device_pointer, shared_pointer, 0));
}

void HIPDevice::copy_host_to_device(void *device_pointer, void *host_pointer, size_t size)
{
  const HIPContextScope scope(this);

  hip_assert(hipMemcpyHtoD((hipDeviceptr_t)device_pointer, host_pointer, size));
}

void HIPDevice::mem_alloc(device_memory &mem)
{
  if (mem.type == MEM_TEXTURE) {
    assert(!"mem_alloc not supported for textures.");
  }
  else if (mem.type == MEM_GLOBAL) {
    assert(!"mem_alloc not supported for global memory.");
  }
  else {
    generic_alloc(mem);
  }
}

void HIPDevice::mem_copy_to(device_memory &mem)
{
  if (mem.type == MEM_GLOBAL) {
    global_free(mem);
    global_alloc(mem);
  }
  else if (mem.type == MEM_TEXTURE) {
    tex_free((device_texture &)mem);
    tex_alloc((device_texture &)mem);
  }
  else {
    if (!mem.device_pointer) {
      generic_alloc(mem);
    }
    generic_copy_to(mem);
  }
}

void HIPDevice::mem_copy_from(device_memory &mem, size_t y, size_t w, size_t h, size_t elem)
{
  if (mem.type == MEM_TEXTURE || mem.type == MEM_GLOBAL) {
    assert(!"mem_copy_from not supported for textures.");
  }
  else if (mem.host_pointer) {
    const size_t size = elem * w * h;
    const size_t offset = elem * y * w;

    if (mem.device_pointer) {
      const HIPContextScope scope(this);
      hip_assert(hipMemcpyDtoH(
          (char *)mem.host_pointer + offset, (hipDeviceptr_t)mem.device_pointer + offset, size));
    }
    else {
      memset((char *)mem.host_pointer + offset, 0, size);
    }
  }
}

void HIPDevice::mem_zero(device_memory &mem)
{
  if (!mem.device_pointer) {
    mem_alloc(mem);
  }
  if (!mem.device_pointer) {
    return;
  }

  /* If use_mapped_host of mem is false, mem.device_pointer currently refers to device memory
   * regardless of mem.host_pointer and mem.shared_pointer. */
  thread_scoped_lock lock(device_mem_map_mutex);
  if (!device_mem_map[&mem].use_mapped_host || mem.host_pointer != mem.shared_pointer) {
    const HIPContextScope scope(this);
    hip_assert(hipMemsetD8((hipDeviceptr_t)mem.device_pointer, 0, mem.memory_size()));
  }
  else if (mem.host_pointer) {
    memset(mem.host_pointer, 0, mem.memory_size());
  }
}

void HIPDevice::mem_free(device_memory &mem)
{
  if (mem.type == MEM_GLOBAL) {
    global_free(mem);
  }
  else if (mem.type == MEM_TEXTURE) {
    tex_free((device_texture &)mem);
  }
  else {
    generic_free(mem);
  }
}

device_ptr HIPDevice::mem_alloc_sub_ptr(device_memory &mem, size_t offset, size_t /*size*/)
{
  return (device_ptr)(((char *)mem.device_pointer) + mem.memory_elements_size(offset));
}

void HIPDevice::const_copy_to(const char *name, void *host, size_t size)
{
  HIPContextScope scope(this);
  hipDeviceptr_t mem;
  size_t bytes;

  hip_assert(hipModuleGetGlobal(&mem, &bytes, hipModule, "kernel_params"));
  assert(bytes == sizeof(KernelParamsHIP));

  /* Update data storage pointers in launch parameters. */
#  define KERNEL_DATA_ARRAY(data_type, data_name) \
    if (strcmp(name, #data_name) == 0) { \
      hip_assert(hipMemcpyHtoD(mem + offsetof(KernelParamsHIP, data_name), host, size)); \
      return; \
    }
  KERNEL_DATA_ARRAY(KernelData, data)
  KERNEL_DATA_ARRAY(IntegratorStateGPU, integrator_state)
#  include "kernel/data_arrays.h"
#  undef KERNEL_DATA_ARRAY
}

void HIPDevice::global_alloc(device_memory &mem)
{
  if (mem.is_resident(this)) {
    generic_alloc(mem);
    generic_copy_to(mem);
  }

  const_copy_to(mem.name, &mem.device_pointer, sizeof(mem.device_pointer));
}

void HIPDevice::global_free(device_memory &mem)
{
  if (mem.is_resident(this) && mem.device_pointer) {
    generic_free(mem);
  }
}

void HIPDevice::tex_alloc(device_texture &mem)
{
  HIPContextScope scope(this);

  size_t dsize = datatype_size(mem.data_type);
  size_t size = mem.memory_size();

  hipTextureAddressMode address_mode = hipAddressModeWrap;
  switch (mem.info.extension) {
    case EXTENSION_REPEAT:
      address_mode = hipAddressModeWrap;
      break;
    case EXTENSION_EXTEND:
      address_mode = hipAddressModeClamp;
      break;
    case EXTENSION_CLIP:
      address_mode = hipAddressModeBorder;
      break;
    case EXTENSION_MIRROR:
      address_mode = hipAddressModeMirror;
      break;
    default:
      assert(0);
      break;
  }

  hipTextureFilterMode filter_mode;
  if (mem.info.interpolation == INTERPOLATION_CLOSEST) {
    filter_mode = hipFilterModePoint;
  }
  else {
    filter_mode = hipFilterModeLinear;
  }

  /* Image Texture Storage */
  hipArray_Format format;
  switch (mem.data_type) {
    case TYPE_UCHAR:
      format = HIP_AD_FORMAT_UNSIGNED_INT8;
      break;
    case TYPE_UINT16:
      format = HIP_AD_FORMAT_UNSIGNED_INT16;
      break;
    case TYPE_UINT:
      format = HIP_AD_FORMAT_UNSIGNED_INT32;
      break;
    case TYPE_INT:
      format = HIP_AD_FORMAT_SIGNED_INT32;
      break;
    case TYPE_FLOAT:
      format = HIP_AD_FORMAT_FLOAT;
      break;
    case TYPE_HALF:
      format = HIP_AD_FORMAT_HALF;
      break;
    default:
      assert(0);
      return;
  }

  Mem *cmem = NULL;
  hArray array_3d = NULL;
  size_t src_pitch = mem.data_width * dsize * mem.data_elements;
  size_t dst_pitch = src_pitch;

  if (!mem.is_resident(this)) {
    thread_scoped_lock lock(device_mem_map_mutex);
    cmem = &device_mem_map[&mem];
    cmem->texobject = 0;

    if (mem.data_depth > 1) {
      array_3d = (hArray)mem.device_pointer;
      cmem->array = reinterpret_cast<arrayMemObject>(array_3d);
    }
    else if (mem.data_height > 0) {
      dst_pitch = align_up(src_pitch, pitch_alignment);
    }
  }
  else if (mem.data_depth > 1) {
    /* 3D texture using array, there is no API for linear memory. */
    HIP_ARRAY3D_DESCRIPTOR desc;

    desc.Width = mem.data_width;
    desc.Height = mem.data_height;
    desc.Depth = mem.data_depth;
    desc.Format = format;
    desc.NumChannels = mem.data_elements;
    desc.Flags = 0;

    VLOG_WORK << "Array 3D allocate: " << mem.name << ", "
              << string_human_readable_number(mem.memory_size()) << " bytes. ("
              << string_human_readable_size(mem.memory_size()) << ")";

    hip_assert(hipArray3DCreate((hArray *)&array_3d, &desc));

    if (!array_3d) {
      return;
    }

    HIP_MEMCPY3D param;
    memset(&param, 0, sizeof(HIP_MEMCPY3D));
    param.dstMemoryType = get_memory_type(hipMemoryTypeArray);
    param.dstArray = array_3d;
    param.srcMemoryType = get_memory_type(hipMemoryTypeHost);
    param.srcHost = mem.host_pointer;
    param.srcPitch = src_pitch;
    param.WidthInBytes = param.srcPitch;
    param.Height = mem.data_height;
    param.Depth = mem.data_depth;

    hip_assert(hipDrvMemcpy3D(&param));

    mem.device_pointer = (device_ptr)array_3d;
    mem.device_size = size;
    stats.mem_alloc(size);

    thread_scoped_lock lock(device_mem_map_mutex);
    cmem = &device_mem_map[&mem];
    cmem->texobject = 0;
    cmem->array = reinterpret_cast<arrayMemObject>(array_3d);
  }
  else if (mem.data_height > 0) {
    /* 2D texture, using pitch aligned linear memory. */
    dst_pitch = align_up(src_pitch, pitch_alignment);
    size_t dst_size = dst_pitch * mem.data_height;

    cmem = generic_alloc(mem, dst_size - mem.memory_size());
    if (!cmem) {
      return;
    }

    hip_Memcpy2D param;
    memset(&param, 0, sizeof(param));
    param.dstMemoryType = get_memory_type(hipMemoryTypeDevice);
    param.dstDevice = mem.device_pointer;
    param.dstPitch = dst_pitch;
    param.srcMemoryType = get_memory_type(hipMemoryTypeHost);
    param.srcHost = mem.host_pointer;
    param.srcPitch = src_pitch;
    param.WidthInBytes = param.srcPitch;
    param.Height = mem.data_height;

    hip_assert(hipDrvMemcpy2DUnaligned(&param));
  }
  else {
    /* 1D texture, using linear memory. */
    cmem = generic_alloc(mem);
    if (!cmem) {
      return;
    }

    hip_assert(hipMemcpyHtoD(mem.device_pointer, mem.host_pointer, size));
  }

  /* Resize once */
  const uint slot = mem.slot;
  if (slot >= texture_info.size()) {
    /* Allocate some slots in advance, to reduce amount
     * of re-allocations. */
    texture_info.resize(slot + 128);
  }

  /* Set Mapping and tag that we need to (re-)upload to device */
  texture_info[slot] = mem.info;
  need_texture_info = true;

  if (mem.info.data_type != IMAGE_DATA_TYPE_NANOVDB_FLOAT &&
      mem.info.data_type != IMAGE_DATA_TYPE_NANOVDB_FLOAT3 &&
      mem.info.data_type != IMAGE_DATA_TYPE_NANOVDB_FPN &&
      mem.info.data_type != IMAGE_DATA_TYPE_NANOVDB_FP16)
  {
    /* Bindless textures. */
    hipResourceDesc resDesc;
    memset(&resDesc, 0, sizeof(resDesc));

    if (array_3d) {
      resDesc.resType = hipResourceTypeArray;
      resDesc.res.array.h_Array = array_3d;
      resDesc.flags = 0;
    }
    else if (mem.data_height > 0) {
      resDesc.resType = hipResourceTypePitch2D;
      resDesc.res.pitch2D.devPtr = mem.device_pointer;
      resDesc.res.pitch2D.format = format;
      resDesc.res.pitch2D.numChannels = mem.data_elements;
      resDesc.res.pitch2D.height = mem.data_height;
      resDesc.res.pitch2D.width = mem.data_width;
      resDesc.res.pitch2D.pitchInBytes = dst_pitch;
    }
    else {
      resDesc.resType = hipResourceTypeLinear;
      resDesc.res.linear.devPtr = mem.device_pointer;
      resDesc.res.linear.format = format;
      resDesc.res.linear.numChannels = mem.data_elements;
      resDesc.res.linear.sizeInBytes = mem.device_size;
    }

    hipTextureDesc texDesc;
    memset(&texDesc, 0, sizeof(texDesc));
    texDesc.addressMode[0] = address_mode;
    texDesc.addressMode[1] = address_mode;
    texDesc.addressMode[2] = address_mode;
    texDesc.filterMode = filter_mode;
    texDesc.flags = HIP_TRSF_NORMALIZED_COORDINATES;

    thread_scoped_lock lock(device_mem_map_mutex);
    cmem = &device_mem_map[&mem];

    if (hipTexObjectCreate(&cmem->texobject, &resDesc, &texDesc, NULL) != hipSuccess) {
      set_error(
          "Failed to create texture. Maximum GPU texture size or available GPU memory was likely "
          "exceeded.");
    }

    texture_info[slot].data = (uint64_t)cmem->texobject;
  }
  else {
    texture_info[slot].data = (uint64_t)mem.device_pointer;
  }
}

void HIPDevice::tex_free(device_texture &mem)
{
  if (mem.device_pointer) {
    HIPContextScope scope(this);
    thread_scoped_lock lock(device_mem_map_mutex);
    DCHECK(device_mem_map.find(&mem) != device_mem_map.end());
    const Mem &cmem = device_mem_map[&mem];

    if (cmem.texobject) {
      /* Free bindless texture. */
      hipTexObjectDestroy(cmem.texobject);
    }

    if (!mem.is_resident(this)) {
      /* Do not free memory here, since it was allocated on a different device. */
      device_mem_map.erase(device_mem_map.find(&mem));
    }
    else if (cmem.array) {
      /* Free array. */
      hipArrayDestroy(reinterpret_cast<hArray>(cmem.array));
      stats.mem_free(mem.device_size);
      mem.device_pointer = 0;
      mem.device_size = 0;

      device_mem_map.erase(device_mem_map.find(&mem));
    }
    else {
      lock.unlock();
      generic_free(mem);
    }
  }
}

unique_ptr<DeviceQueue> HIPDevice::gpu_queue_create()
{
  return make_unique<HIPDeviceQueue>(this);
}

bool HIPDevice::should_use_graphics_interop()
{
  /* Check whether this device is part of OpenGL context.
   *
   * Using HIP device for graphics interoperability which is not part of the OpenGL context is
   * possible, but from the empiric measurements it can be considerably slower than using naive
   * pixels copy. */

  if (headless) {
    /* Avoid any call which might involve interaction with a graphics backend when we know that
     * we don't have active graphics context. This avoids potential crash in the driver. */
    return false;
  }

  /* Disable graphics interop for now, because of driver bug in 21.40. See #92972 */
#  if 0
  HIPContextScope scope(this);

  int num_all_devices = 0;
  hip_assert(hipGetDeviceCount(&num_all_devices));

  if (num_all_devices == 0) {
    return false;
  }

  vector<hipDevice_t> gl_devices(num_all_devices);
  uint num_gl_devices = 0;
  hipGLGetDevices(&num_gl_devices, gl_devices.data(), num_all_devices, hipGLDeviceListAll);

  for (hipDevice_t gl_device : gl_devices) {
    if (gl_device == hipDevice) {
      return true;
    }
  }
#  endif

  return false;
}

int HIPDevice::get_num_multiprocessors()
{
  return get_device_default_attribute(hipDeviceAttributeMultiprocessorCount, 0);
}

int HIPDevice::get_max_num_threads_per_multiprocessor()
{
  return get_device_default_attribute(hipDeviceAttributeMaxThreadsPerMultiProcessor, 0);
}

bool HIPDevice::get_device_attribute(hipDeviceAttribute_t attribute, int *value)
{
  HIPContextScope scope(this);

  return hipDeviceGetAttribute(value, attribute, hipDevice) == hipSuccess;
}

int HIPDevice::get_device_default_attribute(hipDeviceAttribute_t attribute, int default_value)
{
  int value = 0;
  if (!get_device_attribute(attribute, &value)) {
    return default_value;
  }
  return value;
}

hipMemoryType HIPDevice::get_memory_type(hipMemoryType mem_type)
{
  return get_hip_memory_type(mem_type, hipRuntimeVersion);
}

CCL_NAMESPACE_END

#endif<|MERGE_RESOLUTION|>--- conflicted
+++ resolved
@@ -259,11 +259,7 @@
 #  ifndef NDEBUG
   options.append(" -save-temps");
 #  endif
-<<<<<<< HEAD
-  options.append(" --offload-arch=").append(arch);
-=======
-  options.append(" --amdgpu-target=").append(arch.c_str());
->>>>>>> 0b20c288
+  options.append(" --offload-arch=").append(arch.c_str());
 
   const string include_path = source_path;
   const string fatbin_file = string_printf(
