# SPDX-FileCopyrightText: 2009-2023 Blender Authors
#
# SPDX-License-Identifier: GPL-2.0-or-later

import bpy
from bpy.types import Menu, Panel, UIList
from bpy.app.translations import contexts as i18n_contexts
from rna_prop_ui import PropertyPanel
from bpy_extras.node_utils import find_node_input


class MATERIAL_MT_context_menu(Menu):
    bl_label = "Material Specials"

    def draw(self, _context):
        layout = self.layout

        layout.operator("material.copy", icon='COPYDOWN')
        layout.operator("object.material_slot_copy")
        layout.operator("material.paste", icon='PASTEDOWN')
        layout.operator("object.material_slot_remove_unused")


class MATERIAL_UL_matslots(UIList):

    def draw_item(self, _context, layout, _data, item, icon, _active_data, _active_propname, _index):
        # assert(isinstance(item, bpy.types.MaterialSlot)
        # ob = data
        slot = item
        ma = slot.material

        layout.context_pointer_set("id", ma)
        layout.context_pointer_set("material_slot", slot)

        if self.layout_type in {'DEFAULT', 'COMPACT'}:
            if ma:
                layout.prop(ma, "name", text="", emboss=False, icon_value=icon)
            else:
                layout.label(text="", icon_value=icon)
        elif self.layout_type == 'GRID':
            layout.alignment = 'CENTER'
            layout.label(text="", icon_value=icon)


class MaterialButtonsPanel:
    bl_space_type = 'PROPERTIES'
    bl_region_type = 'WINDOW'
    bl_context = "material"
    # COMPAT_ENGINES must be defined in each subclass, external engines can add themselves here

    @classmethod
    def poll(cls, context):
        mat = context.material
        return mat and (context.engine in cls.COMPAT_ENGINES) and not mat.grease_pencil


class MATERIAL_PT_preview(MaterialButtonsPanel, Panel):
    bl_label = "Preview"
    bl_options = {'DEFAULT_CLOSED'}
    COMPAT_ENGINES = {'BLENDER_EEVEE'}

    def draw(self, context):
        self.layout.template_preview(context.material)


class MATERIAL_PT_custom_props(MaterialButtonsPanel, PropertyPanel, Panel):
    COMPAT_ENGINES = {
        'BLENDER_RENDER',
        'BLENDER_EEVEE',
        'BLENDER_EEVEE_NEXT',
        'BLENDER_WORKBENCH',
    }
    _context_path = "material"
    _property_type = bpy.types.Material


class EEVEE_MATERIAL_PT_context_material(MaterialButtonsPanel, Panel):
    bl_label = ""
    bl_context = "material"
    bl_options = {'HIDE_HEADER'}
    COMPAT_ENGINES = {'BLENDER_EEVEE', 'BLENDER_EEVEE_NEXT', 'BLENDER_WORKBENCH'}

    @classmethod
    def poll(cls, context):
        ob = context.object
        mat = context.material

        if (ob and ob.type == 'GPENCIL') or (mat and mat.grease_pencil):
            return False

        return (ob or mat) and (context.engine in cls.COMPAT_ENGINES)

    def draw(self, context):
        layout = self.layout

        mat = context.material
        ob = context.object
        slot = context.material_slot
        space = context.space_data

        if ob:
            is_sortable = len(ob.material_slots) > 1
            rows = 3
            if is_sortable:
                rows = 5

            row = layout.row()

            row.template_list("MATERIAL_UL_matslots", "", ob, "material_slots", ob, "active_material_index", rows=rows)

            col = row.column(align=True)
            col.operator("object.material_slot_add", icon='ADD', text="")
            col.operator("object.material_slot_remove", icon='REMOVE', text="")

            col.separator()

            col.menu("MATERIAL_MT_context_menu", icon='DOWNARROW_HLT', text="")

            if is_sortable:
                col.separator()

                col.operator("object.material_slot_move", icon='TRIA_UP', text="").direction = 'UP'
                col.operator("object.material_slot_move", icon='TRIA_DOWN', text="").direction = 'DOWN'

        row = layout.row()

        if ob:
            row.template_ID(ob, "active_material", new="material.new")

            if slot:
                icon_link = 'MESH_DATA' if slot.link == 'DATA' else 'OBJECT_DATA'
                row.prop(slot, "link", icon=icon_link, icon_only=True)

            if ob.mode == 'EDIT':
                row = layout.row(align=True)
                row.operator("object.material_slot_assign", text="Assign")
                row.operator("object.material_slot_select", text="Select")
                row.operator("object.material_slot_deselect", text="Deselect")

        elif mat:
            row.template_ID(space, "pin_id")


def panel_node_draw(layout, ntree, _output_type, input_name):
    node = ntree.get_output_node('EEVEE')

    if node:
        input = find_node_input(node, input_name)
        if input:
            layout.template_node_view(ntree, node, input)
        else:
            layout.label(text="Incompatible output node")
    else:
        layout.label(text="No output node")


class EEVEE_MATERIAL_PT_surface(MaterialButtonsPanel, Panel):
    bl_label = "Surface"
    bl_context = "material"
    COMPAT_ENGINES = {'BLENDER_EEVEE', 'BLENDER_EEVEE_NEXT'}

    def draw(self, context):
        layout = self.layout

        mat = context.material

        layout.prop(mat, "use_nodes", icon='NODETREE')
        layout.separator()

        layout.use_property_split = True

        if mat.use_nodes:
            panel_node_draw(layout, mat.node_tree, 'OUTPUT_MATERIAL', "Surface")
        else:
            layout.prop(mat, "diffuse_color", text="Base Color")
            layout.prop(mat, "metallic")
            layout.prop(mat, "specular_intensity", text="Specular")
            layout.prop(mat, "roughness")


class EEVEE_MATERIAL_PT_volume(MaterialButtonsPanel, Panel):
    bl_label = "Volume"
    bl_translation_context = i18n_contexts.id_id
    bl_context = "material"
    bl_options = {'DEFAULT_CLOSED'}
    COMPAT_ENGINES = {'BLENDER_EEVEE', 'BLENDER_EEVEE_NEXT'}

    @classmethod
    def poll(cls, context):
        engine = context.engine
        mat = context.material
        return mat and mat.use_nodes and (engine in cls.COMPAT_ENGINES) and not mat.grease_pencil

    def draw(self, context):
        layout = self.layout

        layout.use_property_split = True

        mat = context.material

        panel_node_draw(layout, mat.node_tree, 'OUTPUT_MATERIAL', "Volume")


class EEVEE_MATERIAL_PT_displacement(MaterialButtonsPanel, Panel):
    bl_label = "Displacement"
    bl_translation_context = i18n_contexts.id_id
    bl_context = "material"
    bl_options = {'DEFAULT_CLOSED'}
    COMPAT_ENGINES = {'BLENDER_EEVEE', 'BLENDER_EEVEE_NEXT'}

    @classmethod
    def poll(cls, context):
        engine = context.engine
        mat = context.material
        return mat and mat.use_nodes and (engine in cls.COMPAT_ENGINES) and not mat.grease_pencil

    def draw(self, context):
        layout = self.layout

        layout.use_property_split = True

        mat = context.material

        panel_node_draw(layout, mat.node_tree, 'OUTPUT_MATERIAL', "Displacement")


def draw_material_settings(self, context):
    layout = self.layout
    layout.use_property_split = True
    layout.use_property_decorate = False

    mat = context.material

    layout.prop(mat, "use_backface_culling")
    layout.prop(mat, "blend_method")
    layout.prop(mat, "shadow_method")

    row = layout.row()
    row.active = ((mat.blend_method == 'CLIP') or (mat.shadow_method == 'CLIP'))
    row.prop(mat, "alpha_threshold")

    if mat.blend_method not in {'OPAQUE', 'CLIP', 'HASHED'}:
        layout.prop(mat, "show_transparent_back")

    layout.prop(mat, "use_screen_refraction")
    layout.prop(mat, "refraction_depth")
    layout.prop(mat, "use_sss_translucency")
    layout.prop(mat, "pass_index")


class EEVEE_MATERIAL_PT_settings(MaterialButtonsPanel, Panel):
    bl_label = "Settings"
    bl_context = "material"
    COMPAT_ENGINES = {'BLENDER_EEVEE'}

    def draw(self, context):
        draw_material_settings(self, context)


class EEVEE_MATERIAL_PT_viewport_settings(MaterialButtonsPanel, Panel):
    bl_label = "Settings"
    bl_context = "material"
    bl_parent_id = "MATERIAL_PT_viewport"
    COMPAT_ENGINES = {'BLENDER_RENDER'}

    def draw(self, context):
        draw_material_settings(self, context)


class EEVEE_NEXT_MATERIAL_PT_settings(MaterialButtonsPanel, Panel):
    bl_label = "Settings"
    bl_context = "material"
    COMPAT_ENGINES = {'BLENDER_EEVEE_NEXT'}

    def draw(self, context):
        layout = self.layout
        layout.use_property_split = True
        layout.use_property_decorate = False

        mat = context.material

        layout.prop(mat, "pass_index")


class EEVEE_NEXT_MATERIAL_PT_settings_surface(MaterialButtonsPanel, Panel):
    bl_label = "Surface"
    bl_context = "material"
    bl_parent_id = "EEVEE_NEXT_MATERIAL_PT_settings"
    COMPAT_ENGINES = {'BLENDER_EEVEE_NEXT'}

    def draw(self, context):
        layout = self.layout
        layout.use_property_split = True
        layout.use_property_decorate = False

        mat = context.material

        col = layout.column(heading="Backface Culling")
        col.prop(mat, "use_backface_culling", text="Camera")
        col.prop(mat, "use_backface_culling_shadow", text="Shadow")

<<<<<<< HEAD
        layout.prop(mat, "displacement_method", text="Displacement")

        # TODO(fclem): Transparent shadow option
=======
        layout.prop(mat, "max_vertex_displacement", text="Max Displacement")

        layout.prop(mat, "use_transparent_shadow")
>>>>>>> cb9b7eaa

        col = layout.column()
        col.prop(mat, "surface_render_method", text="Render Method")
        if mat.surface_render_method == 'BLENDED':
            col.prop(mat, "show_transparent_back", text="Transparency Overlap")
        elif mat.surface_render_method == 'DITHERED':
            col.prop(mat, "use_screen_refraction", text="Raytraced Refraction")

        col = layout.column(heading="Light Probe Volume")
        col.prop(mat, "lightprobe_volume_single_sided", text="Single Sided")


class EEVEE_NEXT_MATERIAL_PT_settings_volume(MaterialButtonsPanel, Panel):
    bl_label = "Volume"
    bl_context = "material"
    bl_parent_id = "EEVEE_NEXT_MATERIAL_PT_settings"
    COMPAT_ENGINES = {'BLENDER_EEVEE_NEXT'}

    def draw(self, context):
        layout = self.layout
        layout.use_property_split = True
        layout.use_property_decorate = False

        mat = context.material

        layout.prop(mat, "volume_intersection_method", text="Intersection")


class MATERIAL_PT_viewport(MaterialButtonsPanel, Panel):
    bl_label = "Viewport Display"
    bl_context = "material"
    bl_options = {'DEFAULT_CLOSED'}
    bl_order = 10

    @classmethod
    def poll(cls, context):
        mat = context.material
        return mat and not mat.grease_pencil

    def draw(self, context):
        layout = self.layout
        layout.use_property_split = True

        mat = context.material

        col = layout.column()
        col.prop(mat, "diffuse_color", text="Color")
        col.prop(mat, "metallic")
        col.prop(mat, "roughness")


class MATERIAL_PT_lineart(MaterialButtonsPanel, Panel):
    bl_label = "Line Art"
    bl_options = {'DEFAULT_CLOSED'}
    bl_order = 10

    @classmethod
    def poll(cls, context):
        mat = context.material
        return mat and not mat.grease_pencil

    def draw(self, context):
        layout = self.layout
        layout.use_property_split = True

        mat = context.material
        lineart = mat.lineart

        layout.prop(lineart, "use_material_mask", text="Material Mask")

        col = layout.column(align=True)
        col.active = lineart.use_material_mask
        row = col.row(align=True, heading="Masks")
        for i in range(8):
            row.prop(lineart, "use_material_mask_bits", text=" ", index=i, toggle=True)
            if i == 3:
                row = col.row(align=True)

        row = layout.row(align=True, heading="Custom Occlusion")
        row.prop(lineart, "mat_occlusion", text="Levels")

        row = layout.row(heading="Intersection Priority")
        row.prop(lineart, "use_intersection_priority_override", text="")
        subrow = row.row()
        subrow.active = lineart.use_intersection_priority_override
        subrow.prop(lineart, "intersection_priority", text="")


classes = (
    MATERIAL_MT_context_menu,
    MATERIAL_UL_matslots,
    MATERIAL_PT_preview,
    EEVEE_MATERIAL_PT_context_material,
    EEVEE_MATERIAL_PT_surface,
    EEVEE_MATERIAL_PT_volume,
    EEVEE_MATERIAL_PT_displacement,
    EEVEE_MATERIAL_PT_settings,
    EEVEE_NEXT_MATERIAL_PT_settings,
    EEVEE_NEXT_MATERIAL_PT_settings_surface,
    EEVEE_NEXT_MATERIAL_PT_settings_volume,
    MATERIAL_PT_lineart,
    MATERIAL_PT_viewport,
    EEVEE_MATERIAL_PT_viewport_settings,
    MATERIAL_PT_custom_props,
)


if __name__ == "__main__":  # only for live edit.
    from bpy.utils import register_class
    for cls in classes:
        register_class(cls)<|MERGE_RESOLUTION|>--- conflicted
+++ resolved
@@ -299,15 +299,10 @@
         col.prop(mat, "use_backface_culling", text="Camera")
         col.prop(mat, "use_backface_culling_shadow", text="Shadow")
 
-<<<<<<< HEAD
         layout.prop(mat, "displacement_method", text="Displacement")
-
-        # TODO(fclem): Transparent shadow option
-=======
         layout.prop(mat, "max_vertex_displacement", text="Max Displacement")
 
         layout.prop(mat, "use_transparent_shadow")
->>>>>>> cb9b7eaa
 
         col = layout.column()
         col.prop(mat, "surface_render_method", text="Render Method")
