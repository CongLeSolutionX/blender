# SPDX-FileCopyrightText: 2009-2023 Blender Authors
#
# SPDX-License-Identifier: GPL-2.0-or-later

import bpy
from bpy.types import Menu, Panel, UIList
from bpy.app.translations import contexts as i18n_contexts
from rna_prop_ui import PropertyPanel
from bpy_extras.node_utils import find_node_input


class MATERIAL_MT_context_menu(Menu):
    bl_label = "Material Specials"

    def draw(self, _context):
        layout = self.layout

        layout.operator("material.copy", icon='COPYDOWN')
        layout.operator("object.material_slot_copy")
        layout.operator("material.paste", icon='PASTEDOWN')
        layout.operator("object.material_slot_remove_unused")


class MATERIAL_UL_matslots(UIList):

    def draw_item(self, _context, layout, _data, item, icon, _active_data, _active_propname, _index):
        # assert(isinstance(item, bpy.types.MaterialSlot)
        # ob = data
        slot = item
        ma = slot.material

        layout.context_pointer_set("id", ma)
        layout.context_pointer_set("material_slot", slot)

        if self.layout_type in {'DEFAULT', 'COMPACT'}:
            if ma:
                layout.prop(ma, "name", text="", emboss=False, icon_value=icon)
            else:
                layout.label(text="", icon_value=icon)
        elif self.layout_type == 'GRID':
            layout.alignment = 'CENTER'
            layout.label(text="", icon_value=icon)


class MaterialButtonsPanel:
    bl_space_type = 'PROPERTIES'
    bl_region_type = 'WINDOW'
    bl_context = "material"
    # COMPAT_ENGINES must be defined in each subclass, external engines can add themselves here

    @classmethod
    def poll(cls, context):
        mat = context.material
        return mat and (context.engine in cls.COMPAT_ENGINES) and not mat.grease_pencil


class MATERIAL_PT_preview(MaterialButtonsPanel, Panel):
    bl_label = "Preview"
    bl_options = {'DEFAULT_CLOSED'}
    COMPAT_ENGINES = {'BLENDER_EEVEE'}

    def draw(self, context):
        self.layout.template_preview(context.material)


class MATERIAL_PT_custom_props(MaterialButtonsPanel, PropertyPanel, Panel):
    COMPAT_ENGINES = {
        'BLENDER_RENDER',
        'BLENDER_EEVEE',
        'BLENDER_EEVEE_NEXT',
        'BLENDER_WORKBENCH',
    }
    _context_path = "material"
    _property_type = bpy.types.Material


class EEVEE_MATERIAL_PT_context_material(MaterialButtonsPanel, Panel):
    bl_label = ""
    bl_context = "material"
    bl_options = {'HIDE_HEADER'}
    COMPAT_ENGINES = {'BLENDER_EEVEE', 'BLENDER_EEVEE_NEXT', 'BLENDER_WORKBENCH'}

    @classmethod
    def poll(cls, context):
        ob = context.object
        mat = context.material

        if (ob and ob.type == 'GPENCIL') or (mat and mat.grease_pencil):
            return False

        return (ob or mat) and (context.engine in cls.COMPAT_ENGINES)

    def draw(self, context):
        layout = self.layout

        mat = context.material
        ob = context.object
        slot = context.material_slot
        space = context.space_data

        if ob:
            is_sortable = len(ob.material_slots) > 1
            rows = 3
            if is_sortable:
                rows = 5

            row = layout.row()

            row.template_list("MATERIAL_UL_matslots", "", ob, "material_slots", ob, "active_material_index", rows=rows)

            col = row.column(align=True)
            col.operator("object.material_slot_add", icon='ADD', text="")
            col.operator("object.material_slot_remove", icon='REMOVE', text="")

            col.separator()

            col.menu("MATERIAL_MT_context_menu", icon='DOWNARROW_HLT', text="")

            if is_sortable:
                col.separator()

                col.operator("object.material_slot_move", icon='TRIA_UP', text="").direction = 'UP'
                col.operator("object.material_slot_move", icon='TRIA_DOWN', text="").direction = 'DOWN'

        row = layout.row()

        if ob:
            row.template_ID(ob, "active_material", new="material.new")

            if slot:
                icon_link = 'MESH_DATA' if slot.link == 'DATA' else 'OBJECT_DATA'
                row.prop(slot, "link", icon=icon_link, icon_only=True)

            if ob.mode == 'EDIT':
                row = layout.row(align=True)
                row.operator("object.material_slot_assign", text="Assign")
                row.operator("object.material_slot_select", text="Select")
                row.operator("object.material_slot_deselect", text="Deselect")

        elif mat:
            row.template_ID(space, "pin_id")


def panel_node_draw(layout, ntree, _output_type, input_name):
    node = ntree.get_output_node('EEVEE')

    if node:
        input = find_node_input(node, input_name)
        if input:
            layout.template_node_view(ntree, node, input)
        else:
            layout.label(text="Incompatible output node")
    else:
        layout.label(text="No output node")


class EEVEE_MATERIAL_PT_surface(MaterialButtonsPanel, Panel):
    bl_label = "Surface"
    bl_context = "material"
    COMPAT_ENGINES = {'BLENDER_EEVEE', 'BLENDER_EEVEE_NEXT'}

    def draw(self, context):
        layout = self.layout

        mat = context.material

        layout.prop(mat, "use_nodes", icon='NODETREE')
        layout.separator()

        layout.use_property_split = True

        if mat.use_nodes:
            panel_node_draw(layout, mat.node_tree, 'OUTPUT_MATERIAL', "Surface")
        else:
            layout.prop(mat, "diffuse_color", text="Base Color")
            layout.prop(mat, "metallic")
            layout.prop(mat, "specular_intensity", text="Specular")
            layout.prop(mat, "roughness")


class EEVEE_MATERIAL_PT_volume(MaterialButtonsPanel, Panel):
    bl_label = "Volume"
    bl_translation_context = i18n_contexts.id_id
    bl_context = "material"
    bl_options = {'DEFAULT_CLOSED'}
    COMPAT_ENGINES = {'BLENDER_EEVEE', 'BLENDER_EEVEE_NEXT'}

    @classmethod
    def poll(cls, context):
        engine = context.engine
        mat = context.material
        return mat and mat.use_nodes and (engine in cls.COMPAT_ENGINES) and not mat.grease_pencil

    def draw(self, context):
        layout = self.layout

        layout.use_property_split = True

        mat = context.material

        panel_node_draw(layout, mat.node_tree, 'OUTPUT_MATERIAL', "Volume")


class EEVEE_MATERIAL_PT_displacement(MaterialButtonsPanel, Panel):
    bl_label = "Displacement"
    bl_translation_context = i18n_contexts.id_id
    bl_context = "material"
    bl_options = {'DEFAULT_CLOSED'}
    COMPAT_ENGINES = {'BLENDER_EEVEE', 'BLENDER_EEVEE_NEXT'}

    @classmethod
    def poll(cls, context):
        engine = context.engine
        mat = context.material
        return mat and mat.use_nodes and (engine in cls.COMPAT_ENGINES) and not mat.grease_pencil

    def draw(self, context):
        layout = self.layout

        layout.use_property_split = True

        mat = context.material

        panel_node_draw(layout, mat.node_tree, 'OUTPUT_MATERIAL', "Displacement")


def draw_material_settings(self, context):
    layout = self.layout
    layout.use_property_split = True
    layout.use_property_decorate = False

    mat = context.material

    layout.prop(mat, "use_backface_culling")
    layout.prop(mat, "blend_method")
    layout.prop(mat, "shadow_method")

    row = layout.row()
    row.active = ((mat.blend_method == 'CLIP') or (mat.shadow_method == 'CLIP'))
    row.prop(mat, "alpha_threshold")

    if mat.blend_method not in {'OPAQUE', 'CLIP', 'HASHED'}:
        layout.prop(mat, "show_transparent_back")

    layout.prop(mat, "use_screen_refraction")
    layout.prop(mat, "refraction_depth")
    layout.prop(mat, "use_sss_translucency")
    layout.prop(mat, "pass_index")


class EEVEE_MATERIAL_PT_settings(MaterialButtonsPanel, Panel):
    bl_label = "Settings"
    bl_context = "material"
    COMPAT_ENGINES = {'BLENDER_EEVEE'}

    def draw(self, context):
        draw_material_settings(self, context)


class EEVEE_MATERIAL_PT_viewport_settings(MaterialButtonsPanel, Panel):
    bl_label = "Settings"
    bl_context = "material"
    bl_parent_id = "MATERIAL_PT_viewport"
    COMPAT_ENGINES = {'BLENDER_RENDER'}

    def draw(self, context):
        draw_material_settings(self, context)


class EEVEE_NEXT_MATERIAL_PT_settings(MaterialButtonsPanel, Panel):
    bl_label = "Settings"
    bl_context = "material"
    COMPAT_ENGINES = {'BLENDER_EEVEE_NEXT'}

    def draw(self, context):
        layout = self.layout
        layout.use_property_split = True
        layout.use_property_decorate = False

        mat = context.material

        layout.prop(mat, "pass_index")


class EEVEE_NEXT_MATERIAL_PT_settings_surface(MaterialButtonsPanel, Panel):
    bl_label = "Surface"
    bl_context = "material"
    bl_parent_id = "EEVEE_NEXT_MATERIAL_PT_settings"
    COMPAT_ENGINES = {'BLENDER_EEVEE_NEXT'}

    def draw(self, context):
        layout = self.layout
        layout.use_property_split = True
        layout.use_property_decorate = False

        mat = context.material

        col = layout.column(heading="Backface Culling")
        col.prop(mat, "use_backface_culling", text="Camera")
        col.prop(mat, "use_backface_culling_shadow", text="Shadow")

<<<<<<< HEAD
        layout.prop(mat, "max_vertex_displacement", text="Max Displacement")
        # TODO(fclem): Transparent shadow option
=======
        # TODO(fclem): Displacement option
        layout.prop(mat, "use_transparent_shadow")
>>>>>>> 9956ef46

        col = layout.column()
        col.prop(mat, "surface_render_method", text="Render Method")
        if mat.surface_render_method == 'BLENDED':
            col.prop(mat, "show_transparent_back", text="Transparency Overlap")
        elif mat.surface_render_method == 'DITHERED':
            col.prop(mat, "use_screen_refraction", text="Raytraced Refraction")

        col = layout.column(heading="Light Probe Volume")
        col.prop(mat, "lightprobe_volume_single_sided", text="Single Sided")


class EEVEE_NEXT_MATERIAL_PT_settings_volume(MaterialButtonsPanel, Panel):
    bl_label = "Volume"
    bl_context = "material"
    bl_parent_id = "EEVEE_NEXT_MATERIAL_PT_settings"
    COMPAT_ENGINES = {'BLENDER_EEVEE_NEXT'}

    def draw(self, context):
        layout = self.layout
        layout.use_property_split = True
        layout.use_property_decorate = False

        mat = context.material

        layout.prop(mat, "volume_intersection_method", text="Intersection")


class MATERIAL_PT_viewport(MaterialButtonsPanel, Panel):
    bl_label = "Viewport Display"
    bl_context = "material"
    bl_options = {'DEFAULT_CLOSED'}
    bl_order = 10

    @classmethod
    def poll(cls, context):
        mat = context.material
        return mat and not mat.grease_pencil

    def draw(self, context):
        layout = self.layout
        layout.use_property_split = True

        mat = context.material

        col = layout.column()
        col.prop(mat, "diffuse_color", text="Color")
        col.prop(mat, "metallic")
        col.prop(mat, "roughness")


class MATERIAL_PT_lineart(MaterialButtonsPanel, Panel):
    bl_label = "Line Art"
    bl_options = {'DEFAULT_CLOSED'}
    bl_order = 10

    @classmethod
    def poll(cls, context):
        mat = context.material
        return mat and not mat.grease_pencil

    def draw(self, context):
        layout = self.layout
        layout.use_property_split = True

        mat = context.material
        lineart = mat.lineart

        layout.prop(lineart, "use_material_mask", text="Material Mask")

        col = layout.column(align=True)
        col.active = lineart.use_material_mask
        row = col.row(align=True, heading="Masks")
        for i in range(8):
            row.prop(lineart, "use_material_mask_bits", text=" ", index=i, toggle=True)
            if i == 3:
                row = col.row(align=True)

        row = layout.row(align=True, heading="Custom Occlusion")
        row.prop(lineart, "mat_occlusion", text="Levels")

        row = layout.row(heading="Intersection Priority")
        row.prop(lineart, "use_intersection_priority_override", text="")
        subrow = row.row()
        subrow.active = lineart.use_intersection_priority_override
        subrow.prop(lineart, "intersection_priority", text="")


classes = (
    MATERIAL_MT_context_menu,
    MATERIAL_UL_matslots,
    MATERIAL_PT_preview,
    EEVEE_MATERIAL_PT_context_material,
    EEVEE_MATERIAL_PT_surface,
    EEVEE_MATERIAL_PT_volume,
    EEVEE_MATERIAL_PT_displacement,
    EEVEE_MATERIAL_PT_settings,
    EEVEE_NEXT_MATERIAL_PT_settings,
    EEVEE_NEXT_MATERIAL_PT_settings_surface,
    EEVEE_NEXT_MATERIAL_PT_settings_volume,
    MATERIAL_PT_lineart,
    MATERIAL_PT_viewport,
    EEVEE_MATERIAL_PT_viewport_settings,
    MATERIAL_PT_custom_props,
)


if __name__ == "__main__":  # only for live edit.
    from bpy.utils import register_class
    for cls in classes:
        register_class(cls)<|MERGE_RESOLUTION|>--- conflicted
+++ resolved
@@ -299,13 +299,9 @@
         col.prop(mat, "use_backface_culling", text="Camera")
         col.prop(mat, "use_backface_culling_shadow", text="Shadow")
 
-<<<<<<< HEAD
         layout.prop(mat, "max_vertex_displacement", text="Max Displacement")
-        # TODO(fclem): Transparent shadow option
-=======
-        # TODO(fclem): Displacement option
+
         layout.prop(mat, "use_transparent_shadow")
->>>>>>> 9956ef46
 
         col = layout.column()
         col.prop(mat, "surface_render_method", text="Render Method")
