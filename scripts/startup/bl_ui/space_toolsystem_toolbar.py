# SPDX-FileCopyrightText: 2017-2023 Blender Authors
#
# SPDX-License-Identifier: GPL-2.0-or-later

# For documentation on tool definitions: see "bl_ui.space_toolsystem_common.ToolDef"
# where there are comments for each field and their use.

# For now group all tools together
# we may want to move these into per space-type files.
#
# For now keep this in a single file since it's an area that may change,
# so avoid making changes all over the place.

import bpy
from bpy.types import Panel

from bl_ui.space_toolsystem_common import (
    ToolSelectPanelHelper,
    ToolDef,
)

from bpy.app.translations import pgettext_tip as tip_


def kmi_to_string_or_none(kmi):
    return kmi.to_string() if kmi else "<none>"


def generate_from_enum_ex(
        _context, *,
        idname_prefix,
        icon_prefix,
        type,
        attr,
        cursor='DEFAULT',
        tooldef_keywords=None,
        icon_map=None,
        use_separators=True,
):
    if tooldef_keywords is None:
        tooldef_keywords = {}

    tool_defs = []

    enum_items = getattr(
        type.bl_rna.properties[attr],
        "enum_items_static_ui" if use_separators else
        "enum_items_static",
    )

    for enum in enum_items:
        if use_separators:
            if not (name := enum.name):
                # Empty string for a UI Separator.
                tool_defs.append(None)
                continue
            if not (idname := enum.identifier):
                # This is a heading, there is no purpose in showing headings here.
                continue
        else:
            name = enum.name
            idname = enum.identifier

        icon = icon_prefix + idname.lower()
        if icon_map is not None:
            icon = icon_map.get(icon, icon)

        tool_defs.append(
            ToolDef.from_dict(
                dict(
                    idname=idname_prefix + name,
                    label=name,
                    description=enum.description,
                    icon=icon,
                    cursor=cursor,
                    data_block=idname,
                    **tooldef_keywords,
                ),
            ),
        )
    return tuple(tool_defs)


# Use for shared widget data.
class _template_widget:
    class VIEW3D_GGT_xform_extrude:
        @staticmethod
        def draw_settings(_context, layout, tool):
            props = tool.gizmo_group_properties("VIEW3D_GGT_xform_extrude")
            layout.prop(props, "axis_type", expand=True)

    class VIEW3D_GGT_xform_gizmo:
        @staticmethod
        def draw_settings_with_index(context, layout, index):
            scene = context.scene
            orient_slot = scene.transform_orientation_slots[index]
            layout.prop(orient_slot, "type")


class _defs_view3d_generic:
    @ToolDef.from_fn
    def cursor():
        def draw_settings(_context, layout, tool):
            props = tool.operator_properties("view3d.cursor3d")
            layout.prop(props, "use_depth")
            layout.prop(props, "orientation")
        return dict(
            idname="builtin.cursor",
            label="Cursor",
            description=(
                "Set the cursor location, drag to transform"
            ),
            icon="ops.generic.cursor",
            keymap="3D View Tool: Cursor",
            draw_settings=draw_settings,
        )

    @ToolDef.from_fn
    def cursor_click():
        return dict(
            idname="builtin.none",
            label="None",
            icon="ops.generic.cursor",
            keymap=(),
        )

    @ToolDef.from_fn
    def ruler():
        def description(_context, _item, km):
            if km is not None:
                kmi_add = km.keymap_items.find_from_operator("view3d.ruler_add")
                kmi_remove = km.keymap_items.find_from_operator("view3d.ruler_remove")
            else:
                kmi_add = None
                kmi_remove = None
            return tip_(
                "Measure distance and angles.\n"
                "\u2022 {:s} anywhere for new measurement.\n"
                "\u2022 Drag ruler segment to measure an angle.\n"
                "\u2022 {:s} to remove the active ruler.\n"
                "\u2022 Ctrl while dragging to snap.\n"
                "\u2022 Shift while dragging to measure surface thickness"
            ).format(
                kmi_to_string_or_none(kmi_add),
                kmi_to_string_or_none(kmi_remove),
            )
        return dict(
            idname="builtin.measure",
            label="Measure",
            description=description,
            icon="ops.view3d.ruler",
            widget="VIEW3D_GGT_ruler",
            keymap="3D View Tool: Measure",
        )


class _defs_annotate:

    def draw_settings_common(context, layout, tool):
        gpd = context.annotation_data
        region_type = context.region.type

        if gpd is not None:
            if gpd.layers.active_note is not None:
                text = gpd.layers.active_note
                maxw = 25
                if len(text) > maxw:
                    text = text[:maxw - 5] + '..' + text[-3:]
            else:
                text = ""

            gpl = context.active_annotation_layer
            if gpl is not None:
                if context.space_data.type in {'VIEW_3D', 'SEQUENCE_EDITOR', 'IMAGE_EDITOR', 'NODE_EDITOR'}:
                    layout.label(text="Annotation:")
                    if region_type == 'TOOL_HEADER':
                        sub = layout.split(align=True, factor=0.5)
                        sub.ui_units_x = 6.5
                        sub.prop(gpl, "color", text="")
                    else:
                        sub = layout.row(align=True)
                        sub.prop(gpl, "color", text="")
                    sub.popover(
                        panel="TOPBAR_PT_annotation_layers",
                        text=text,
                    )
                elif context.space_data.type == 'PROPERTIES':
                    row = layout.row(align=True)
                    row.prop(gpl, "color", text="Annotation")
                    row.popover(
                        panel="TOPBAR_PT_annotation_layers",
                        text=text,
                    )
                else:
                    layout.label(text="Annotation:")
                    layout.prop(gpl, "color", text="")

        space_type = tool.space_type
        tool_settings = context.tool_settings

        if space_type == 'VIEW_3D':
            row = layout.row(align=True)
            row.prop(tool_settings, "annotation_stroke_placement_view3d", text="Placement")
            if tool_settings.gpencil_stroke_placement_view3d == 'CURSOR':
                row.prop(tool_settings.gpencil_sculpt, "lockaxis")
            elif tool_settings.gpencil_stroke_placement_view3d in {'SURFACE', 'STROKE'}:
                row.prop(tool_settings, "use_gpencil_stroke_endpoints")

        elif space_type in {'IMAGE_EDITOR', 'NODE_EDITOR', 'SEQUENCE_EDITOR', 'CLIP_EDITOR'}:
            row = layout.row(align=True)
            row.prop(tool_settings, "annotation_stroke_placement_view2d", text="Placement")

        if tool.idname == "builtin.annotate_line":
            props = tool.operator_properties("gpencil.annotate")
            if region_type == 'TOOL_HEADER':
                row = layout.row()
                row.ui_units_x = 15
                row.prop(props, "arrowstyle_start", text="Start")
                row.separator()
                row.prop(props, "arrowstyle_end", text="End")
            else:
                col = layout.row().column(align=True)
                col.prop(props, "arrowstyle_start", text="Style Start")
                col.prop(props, "arrowstyle_end", text="End")
        elif tool.idname == "builtin.annotate":
            props = tool.operator_properties("gpencil.annotate")
            if region_type == 'TOOL_HEADER':
                row = layout.row()
                row.prop(props, "use_stabilizer", text="Stabilize Stroke")
                subrow = layout.row(align=False)
                subrow.active = props.use_stabilizer
                subrow.prop(props, "stabilizer_radius", text="Radius", slider=True)
                subrow.prop(props, "stabilizer_factor", text="Factor", slider=True)
            else:
                layout.prop(props, "use_stabilizer", text="Stabilize Stroke")
                col = layout.column(align=False)
                col.active = props.use_stabilizer
                col.prop(props, "stabilizer_radius", text="Radius", slider=True)
                col.prop(props, "stabilizer_factor", text="Factor", slider=True)

    @ToolDef.from_fn.with_args(draw_settings=draw_settings_common)
    def scribble(*, draw_settings):
        return dict(
            idname="builtin.annotate",
            label="Annotate",
            icon="ops.gpencil.draw",
            cursor='PAINT_BRUSH',
            keymap="Generic Tool: Annotate",
            draw_settings=draw_settings,
            options={'KEYMAP_FALLBACK'},
        )

    @ToolDef.from_fn.with_args(draw_settings=draw_settings_common)
    def line(*, draw_settings):
        return dict(
            idname="builtin.annotate_line",
            label="Annotate Line",
            icon="ops.gpencil.draw.line",
            cursor='PAINT_BRUSH',
            keymap="Generic Tool: Annotate Line",
            draw_settings=draw_settings,
            options={'KEYMAP_FALLBACK'},
        )

    @ToolDef.from_fn.with_args(draw_settings=draw_settings_common)
    def poly(*, draw_settings):
        return dict(
            idname="builtin.annotate_polygon",
            label="Annotate Polygon",
            icon="ops.gpencil.draw.poly",
            cursor='PAINT_BRUSH',
            keymap="Generic Tool: Annotate Polygon",
            draw_settings=draw_settings,
            options={'KEYMAP_FALLBACK'},
        )

    @ToolDef.from_fn
    def eraser():
        def draw_settings(context, layout, _tool):
            # TODO: Move this setting to tool_settings
            prefs = context.preferences
            layout.prop(prefs.edit, "grease_pencil_eraser_radius", text="Radius")
        return dict(
            idname="builtin.annotate_eraser",
            label="Annotate Eraser",
            icon="ops.gpencil.draw.eraser",
            cursor='ERASER',
            keymap="Generic Tool: Annotate Eraser",
            draw_settings=draw_settings,
            options={'KEYMAP_FALLBACK'},
        )


class _defs_transform:

    def draw_transform_sculpt_tool_settings(context, layout):
        if context.mode != 'SCULPT':
            return
        layout.prop(context.tool_settings.sculpt, "transform_mode")

    @ToolDef.from_fn
    def translate():
        def draw_settings(context, layout, _tool):
            _defs_transform.draw_transform_sculpt_tool_settings(context, layout)
            _template_widget.VIEW3D_GGT_xform_gizmo.draw_settings_with_index(context, layout, 1)
        return dict(
            idname="builtin.move",
            label="Move",
            # cursor='SCROLL_XY',
            icon="ops.transform.translate",
            widget="VIEW3D_GGT_xform_gizmo",
            operator="transform.translate",
            keymap="3D View Tool: Move",
            draw_settings=draw_settings,
        )

    @ToolDef.from_fn
    def rotate():
        def draw_settings(context, layout, _tool):
            _defs_transform.draw_transform_sculpt_tool_settings(context, layout)
            _template_widget.VIEW3D_GGT_xform_gizmo.draw_settings_with_index(context, layout, 2)
        return dict(
            idname="builtin.rotate",
            label="Rotate",
            # cursor='SCROLL_XY',
            icon="ops.transform.rotate",
            widget="VIEW3D_GGT_xform_gizmo",
            operator="transform.rotate",
            keymap="3D View Tool: Rotate",
            draw_settings=draw_settings,
        )

    @ToolDef.from_fn
    def scale():
        def draw_settings(context, layout, _tool):
            _defs_transform.draw_transform_sculpt_tool_settings(context, layout)
            _template_widget.VIEW3D_GGT_xform_gizmo.draw_settings_with_index(context, layout, 3)
        return dict(
            idname="builtin.scale",
            label="Scale",
            # cursor='SCROLL_XY',
            icon="ops.transform.resize",
            widget="VIEW3D_GGT_xform_gizmo",
            operator="transform.resize",
            keymap="3D View Tool: Scale",
            draw_settings=draw_settings,
        )

    @ToolDef.from_fn
    def scale_cage():
        def draw_settings(context, layout, _tool):
            _template_widget.VIEW3D_GGT_xform_gizmo.draw_settings_with_index(context, layout, 3)
        return dict(
            idname="builtin.scale_cage",
            label="Scale Cage",
            icon="ops.transform.resize.cage",
            widget="VIEW3D_GGT_xform_cage",
            operator="transform.resize",
            keymap="3D View Tool: Scale",
            draw_settings=draw_settings,
        )

    @ToolDef.from_fn
    def shear():
        def draw_settings(context, layout, _tool):
            # props = tool.operator_properties("transform.shear")
            _template_widget.VIEW3D_GGT_xform_gizmo.draw_settings_with_index(context, layout, 2)
        return dict(
            idname="builtin.shear",
            label="Shear",
            icon="ops.transform.shear",
            widget="VIEW3D_GGT_xform_shear",
            keymap="3D View Tool: Shear",
            draw_settings=draw_settings,
        )

    @ToolDef.from_fn
    def bend():
        return dict(
            idname="builtin.bend",
            label="Bend",
            icon="ops.gpencil.edit_bend",
            widget=None,
            keymap="3D View Tool: Bend",
        )

    @ToolDef.from_fn
    def transform():
        def draw_settings(context, layout, tool):
            if layout.use_property_split:
                layout.label(text="Gizmos:")

            show_drag = True
            tool_settings = context.tool_settings
            if tool_settings.workspace_tool_type == 'FALLBACK':
                show_drag = False

            if show_drag:
                props = tool.gizmo_group_properties("VIEW3D_GGT_xform_gizmo")
                layout.prop(props, "drag_action")

            _defs_transform.draw_transform_sculpt_tool_settings(context, layout)
            _template_widget.VIEW3D_GGT_xform_gizmo.draw_settings_with_index(context, layout, 1)

        return dict(
            idname="builtin.transform",
            label="Transform",
            description=(
                "Supports any combination of grab, rotate, and scale at once"
            ),
            icon="ops.transform.transform",
            widget="VIEW3D_GGT_xform_gizmo",
            keymap="3D View Tool: Transform",
            draw_settings=draw_settings,
        )


class _defs_view3d_select:

    @ToolDef.from_fn
    def select():
        return dict(
            idname="builtin.select",
            label="Tweak",
            icon="ops.generic.select",
            widget=None,
            keymap="3D View Tool: Tweak",
        )

    @ToolDef.from_fn
    def box():
        def draw_settings(_context, layout, tool):
            props = tool.operator_properties("view3d.select_box")
            row = layout.row()
            row.use_property_split = False
            row.prop(props, "mode", text="", expand=True, icon_only=True)
        return dict(
            idname="builtin.select_box",
            label="Select Box",
            icon="ops.generic.select_box",
            widget=None,
            keymap="3D View Tool: Select Box",
            draw_settings=draw_settings,
        )

    @ToolDef.from_fn
    def lasso():
        def draw_settings(_context, layout, tool):
            props = tool.operator_properties("view3d.select_lasso")
            row = layout.row()
            row.use_property_split = False
            row.prop(props, "mode", text="", expand=True, icon_only=True)
        return dict(
            idname="builtin.select_lasso",
            label="Select Lasso",
            icon="ops.generic.select_lasso",
            widget=None,
            keymap="3D View Tool: Select Lasso",
            draw_settings=draw_settings,
        )

    @ToolDef.from_fn
    def circle():
        def draw_settings(_context, layout, tool):
            props = tool.operator_properties("view3d.select_circle")
            row = layout.row()
            row.use_property_split = False
            row.prop(props, "mode", text="", expand=True, icon_only=True)
            layout.prop(props, "radius")

        def draw_cursor(_context, tool, xy):
            from gpu_extras.presets import draw_circle_2d
            props = tool.operator_properties("view3d.select_circle")
            radius = props.radius
            draw_circle_2d(xy, (1.0,) * 4, radius, segments=32)

        return dict(
            idname="builtin.select_circle",
            label="Select Circle",
            icon="ops.generic.select_circle",
            widget=None,
            keymap="3D View Tool: Select Circle",
            draw_settings=draw_settings,
            draw_cursor=draw_cursor,
        )


class _defs_view3d_add:

    @staticmethod
    def description_interactive_add(context, _item, _km, *, prefix):
        km = context.window_manager.keyconfigs.user.keymaps["View3D Placement Modal"]

        def keymap_item_from_propvalue(propvalue):
            for item in km.keymap_items:
                if item.propvalue == propvalue:
                    return item
            return None

        if km is not None:
            kmi_snap = keymap_item_from_propvalue('SNAP_ON')
            kmi_center = keymap_item_from_propvalue('PIVOT_CENTER_ON')
            kmi_fixed_aspect = keymap_item_from_propvalue('FIXED_ASPECT_ON')
        else:
            kmi_snap = None
            kmi_center = None
            kmi_fixed_aspect = None
        return tip_(
            "{:s}\n"
            "\u2022 {:s} toggles snap while dragging.\n"
            "\u2022 {:s} toggles dragging from the center.\n"
            "\u2022 {:s} toggles fixed aspect"
        ).format(
            prefix,
            kmi_to_string_or_none(kmi_snap),
            kmi_to_string_or_none(kmi_center),
            kmi_to_string_or_none(kmi_fixed_aspect),
        )

    # Layout tweaks here would be good to avoid,
    # this shows limits in layout engine, as buttons are using a lot of space.
    @staticmethod
    def draw_settings_interactive_add(layout, tool_settings, tool, extra):
        show_extra = False
        if not extra:
            row = layout.row()
            row.label(text="Depth:")
            row = layout.row()
            row.prop(tool_settings, "plane_depth", text="")
            row = layout.row()
            row.label(text="Orientation:")
            row = layout.row()
            row.prop(tool_settings, "plane_orientation", text="")
            row = layout.row()
            row.prop(tool_settings, "snap_elements_tool")

            region_is_header = bpy.context.region.type == 'TOOL_HEADER'
            if region_is_header:
                # Don't draw the "extra" popover here as we might have other settings & this should be last.
                show_extra = True
            else:
                extra = True

        if extra:
            props = tool.operator_properties("view3d.interactive_add")
            layout.use_property_split = True
            layout.row().prop(tool_settings, "plane_axis", expand=True)
            layout.row().prop(tool_settings, "plane_axis_auto")

            layout.label(text="Base")
            layout.row().prop(props, "plane_origin_base", expand=True)
            layout.row().prop(props, "plane_aspect_base", expand=True)
            layout.label(text="Height")
            layout.row().prop(props, "plane_origin_depth", expand=True)
            layout.row().prop(props, "plane_aspect_depth", expand=True)
        return show_extra

    @ToolDef.from_fn
    def cube_add():
        def draw_settings(context, layout, tool, *, extra=False):
            show_extra = _defs_view3d_add.draw_settings_interactive_add(layout, context.tool_settings, tool, extra)
            if show_extra:
                layout.popover("TOPBAR_PT_tool_settings_extra", text="...")

        return dict(
            idname="builtin.primitive_cube_add",
            label="Add Cube",
            icon="ops.mesh.primitive_cube_add_gizmo",
            description=lambda *args: _defs_view3d_add.description_interactive_add(
                *args, prefix=tip_("Add cube to mesh interactively"),
            ),
            widget="VIEW3D_GGT_placement",
            keymap="3D View Tool: Object, Add Primitive",
            draw_settings=draw_settings,
        )

    @ToolDef.from_fn
    def cone_add():
        def draw_settings(context, layout, tool, *, extra=False):
            show_extra = _defs_view3d_add.draw_settings_interactive_add(layout, context.tool_settings, tool, extra)
            if extra:
                return

            props = tool.operator_properties("mesh.primitive_cone_add")
            layout.prop(props, "vertices")
            layout.prop(props, "end_fill_type")

            if show_extra:
                layout.popover("TOPBAR_PT_tool_settings_extra", text="...")

        return dict(
            idname="builtin.primitive_cone_add",
            label="Add Cone",
            icon="ops.mesh.primitive_cone_add_gizmo",
            description=lambda *args: _defs_view3d_add.description_interactive_add(
                *args, prefix=tip_("Add cone to mesh interactively"),
            ),
            widget="VIEW3D_GGT_placement",
            keymap="3D View Tool: Object, Add Primitive",
            draw_settings=draw_settings,
        )

    @ToolDef.from_fn
    def cylinder_add():
        def draw_settings(context, layout, tool, *, extra=False):
            show_extra = _defs_view3d_add.draw_settings_interactive_add(layout, context.tool_settings, tool, extra)
            if extra:
                return

            props = tool.operator_properties("mesh.primitive_cylinder_add")
            layout.prop(props, "vertices")
            layout.prop(props, "end_fill_type")

            if show_extra:
                layout.popover("TOPBAR_PT_tool_settings_extra", text="...")
        return dict(
            idname="builtin.primitive_cylinder_add",
            label="Add Cylinder",
            icon="ops.mesh.primitive_cylinder_add_gizmo",
            description=lambda *args: _defs_view3d_add.description_interactive_add(
                *args, prefix=tip_("Add cylinder to mesh interactively"),
            ),
            widget="VIEW3D_GGT_placement",
            keymap="3D View Tool: Object, Add Primitive",
            draw_settings=draw_settings,
        )

    @ToolDef.from_fn
    def uv_sphere_add():
        def draw_settings(context, layout, tool, *, extra=False):
            show_extra = _defs_view3d_add.draw_settings_interactive_add(layout, context.tool_settings, tool, extra)
            if extra:
                return

            props = tool.operator_properties("mesh.primitive_uv_sphere_add")
            layout.prop(props, "segments")
            layout.prop(props, "ring_count")

            if show_extra:
                layout.popover("TOPBAR_PT_tool_settings_extra", text="...")
        return dict(
            idname="builtin.primitive_uv_sphere_add",
            label="Add UV Sphere",
            icon="ops.mesh.primitive_sphere_add_gizmo",
            description=lambda *args: _defs_view3d_add.description_interactive_add(
                *args, prefix=tip_("Add sphere to mesh interactively"),
            ),
            widget="VIEW3D_GGT_placement",
            keymap="3D View Tool: Object, Add Primitive",
            draw_settings=draw_settings,
        )

    @ToolDef.from_fn
    def ico_sphere_add():
        def draw_settings(context, layout, tool, *, extra=False):
            show_extra = _defs_view3d_add.draw_settings_interactive_add(layout, context.tool_settings, tool, extra)
            if extra:
                return

            props = tool.operator_properties("mesh.primitive_ico_sphere_add")
            layout.prop(props, "subdivisions")

            if show_extra:
                layout.popover("TOPBAR_PT_tool_settings_extra", text="...")
        return dict(
            idname="builtin.primitive_ico_sphere_add",
            label="Add Ico Sphere",
            icon="ops.mesh.primitive_sphere_add_gizmo",
            description=lambda *args: _defs_view3d_add.description_interactive_add(
                *args, prefix=tip_("Add sphere to mesh interactively"),
            ),
            widget="VIEW3D_GGT_placement",
            keymap="3D View Tool: Object, Add Primitive",
            draw_settings=draw_settings,
        )


# -----------------------------------------------------------------------------
# Object Modes (named based on context.mode)

class _defs_edit_armature:

    @ToolDef.from_fn
    def roll():
        return dict(
            idname="builtin.roll",
            label="Roll",
            icon="ops.armature.bone.roll",
            widget="VIEW3D_GGT_tool_generic_handle_free",
            keymap=(),
        )

    @ToolDef.from_fn
    def bone_envelope():
        return dict(
            idname="builtin.bone_envelope",
            label="Bone Envelope",
            icon="ops.transform.bone_envelope",
            widget="VIEW3D_GGT_tool_generic_handle_free",
            keymap=(),
        )

    @ToolDef.from_fn
    def bone_size():
        return dict(
            idname="builtin.bone_size",
            label="Bone Size",
            icon="ops.transform.bone_size",
            widget="VIEW3D_GGT_tool_generic_handle_free",
            keymap=(),
        )

    @ToolDef.from_fn
    def extrude():
        return dict(
            idname="builtin.extrude",
            label="Extrude",
            icon="ops.armature.extrude_move",
            widget="VIEW3D_GGT_xform_extrude",
            keymap=(),
            draw_settings=_template_widget.VIEW3D_GGT_xform_extrude.draw_settings,
        )

    @ToolDef.from_fn
    def extrude_cursor():
        return dict(
            idname="builtin.extrude_to_cursor",
            label="Extrude to Cursor",
            cursor='CROSSHAIR',
            icon="ops.armature.extrude_cursor",
            widget=None,
            keymap=(),
        )


class _defs_edit_mesh:

    @ToolDef.from_fn
    def rip_region():
        def draw_settings(_context, layout, tool):
            props = tool.operator_properties("mesh.rip_move")
            props_macro = props.MESH_OT_rip
            layout.prop(props_macro, "use_fill")

        return dict(
            idname="builtin.rip_region",
            label="Rip Region",
            icon="ops.mesh.rip",
            widget="VIEW3D_GGT_tool_generic_handle_free",
            keymap=(),
            draw_settings=draw_settings,
        )

    @ToolDef.from_fn
    def rip_edge():
        return dict(
            idname="builtin.rip_edge",
            label="Rip Edge",
            icon="ops.mesh.rip_edge",
            widget="VIEW3D_GGT_tool_generic_handle_free",
            keymap=(),
        )

    @ToolDef.from_fn
    def poly_build():
        def draw_settings(_context, layout, tool):
            props = tool.operator_properties("mesh.polybuild_face_at_cursor_move")
            props_macro = props.MESH_OT_polybuild_face_at_cursor
            layout.prop(props_macro, "create_quads")

        def description(_context, _item, km):
            if km is not None:
                kmi_add = km.keymap_items.find_from_operator("mesh.polybuild_face_at_cursor_move")
                kmi_extrude = km.keymap_items.find_from_operator("mesh.polybuild_extrude_at_cursor_move")
                kmi_delete = km.keymap_items.find_from_operator("mesh.polybuild_delete_at_cursor")
            else:
                kmi_add = None
                kmi_extrude = None
                kmi_delete = None
            return tip_(
                "Use multiple operators in an interactive way to add, delete, or move geometry.\n"
                "\u2022 {:s} - Add geometry by moving the cursor close to an element.\n"
                "\u2022 {:s} - Extrude edges by moving the cursor.\n"
                "\u2022 {:s} - Delete mesh element"
            ).format(
                kmi_to_string_or_none(kmi_add),
                kmi_to_string_or_none(kmi_extrude),
                kmi_to_string_or_none(kmi_delete),
            )
        return dict(
            idname="builtin.poly_build",
            description=description,
            label="Poly Build",
            icon="ops.mesh.polybuild_hover",
            widget="VIEW3D_GGT_mesh_preselect_elem",
            keymap=(),
            draw_settings=draw_settings,
        )

    @ToolDef.from_fn
    def edge_slide():
        def draw_settings(_context, layout, tool):
            props = tool.operator_properties("transform.edge_slide")
            layout.prop(props, "correct_uv")

        return dict(
            idname="builtin.edge_slide",
            label="Edge Slide",
            icon="ops.transform.edge_slide",
            widget="VIEW3D_GGT_tool_generic_handle_normal",
            keymap=(),
            draw_settings=draw_settings,
        )

    @ToolDef.from_fn
    def vert_slide():
        def draw_settings(_context, layout, tool):
            props = tool.operator_properties("transform.vert_slide")
            layout.prop(props, "correct_uv")

        return dict(
            idname="builtin.vertex_slide",
            label="Vertex Slide",
            icon="ops.transform.vert_slide",
            widget="VIEW3D_GGT_tool_generic_handle_free",
            keymap=(),
            draw_settings=draw_settings,
        )

    @ToolDef.from_fn
    def spin():
        def draw_settings(_context, layout, tool):
            props = tool.operator_properties("mesh.spin")
            layout.prop(props, "steps")
            layout.prop(props, "dupli")
            props = tool.gizmo_group_properties("MESH_GGT_spin")
            layout.prop(props, "axis")

        return dict(
            idname="builtin.spin",
            label="Spin",
            icon="ops.mesh.spin",
            widget="MESH_GGT_spin",
            keymap=(),
            draw_settings=draw_settings,
        )

    @ToolDef.from_fn
    def inset():
        def draw_settings(_context, layout, tool):
            props = tool.operator_properties("mesh.inset")
            layout.prop(props, "use_outset")
            layout.prop(props, "use_individual")
            layout.prop(props, "use_even_offset")
            layout.prop(props, "use_relative_offset")

        return dict(
            idname="builtin.inset_faces",
            label="Inset Faces",
            icon="ops.mesh.inset",
            widget="VIEW3D_GGT_tool_generic_handle_free",
            widget_properties=[
                ("radius", 75.0),
                ("backdrop_fill_alpha", 0.0),
            ],
            keymap=(),
            draw_settings=draw_settings,
        )

    @ToolDef.from_fn
    def bevel():
        def draw_settings(context, layout, tool, *, extra=False):
            props = tool.operator_properties("mesh.bevel")

            region_is_header = context.region.type == 'TOOL_HEADER'

            edge_bevel = props.affect == 'EDGES'

            if not extra:
                if region_is_header:
                    layout.prop(props, "offset_type", text="")
                else:
                    layout.row().prop(props, "affect", expand=True)
                    layout.separator()
                    layout.prop(props, "offset_type")

                layout.prop(props, "segments")

                if region_is_header:
                    layout.prop(props, "affect", text="")

                layout.prop(props, "profile", text="Shape", slider=True)

                if region_is_header:
                    layout.popover("TOPBAR_PT_tool_settings_extra", text="...")
                else:
                    extra = True

            if extra:
                layout.use_property_split = True
                layout.use_property_decorate = False

                layout.prop(props, "material")

                col = layout.column()
                col.prop(props, "harden_normals")
                col.prop(props, "clamp_overlap")
                col.prop(props, "loop_slide")

                col = layout.column(heading="Mark")
                col.active = edge_bevel
                col.prop(props, "mark_seam", text="Seam")
                col.prop(props, "mark_sharp", text="Sharp")

                col = layout.column()
                col.active = edge_bevel
                col.prop(props, "miter_outer", text="Miter Outer")
                col.prop(props, "miter_inner", text="Inner")
                if props.miter_inner == 'ARC':
                    col.prop(props, "spread")

                layout.separator()

                col = layout.column()
                col.active = edge_bevel
                col.prop(props, "vmesh_method", text="Intersections")

                layout.prop(props, "face_strength_mode", text="Face Strength")

                layout.prop(props, "profile_type")

                if props.profile_type == 'CUSTOM':
                    tool_settings = context.tool_settings
                    layout.template_curveprofile(tool_settings, "custom_bevel_profile_preset")

        return dict(
            idname="builtin.bevel",
            label="Bevel",
            icon="ops.mesh.bevel",
            widget="VIEW3D_GGT_tool_generic_handle_normal",
            keymap=(),
            draw_settings=draw_settings,
        )

    @ToolDef.from_fn
    def extrude():
        return dict(
            idname="builtin.extrude_region",
            label="Extrude Region",
            # The operator description isn't useful in this case, give our own.
            description=(
                "Extrude freely or along an axis"
            ),
            icon="ops.mesh.extrude_region_move",
            widget="VIEW3D_GGT_xform_extrude",
            # Important to use same operator as 'E' key.
            operator="view3d.edit_mesh_extrude_move_normal",
            keymap=(),
            draw_settings=_template_widget.VIEW3D_GGT_xform_extrude.draw_settings,
        )

    @ToolDef.from_fn
    def extrude_manifold():
        return dict(
            idname="builtin.extrude_manifold",
            label="Extrude Manifold",
            description=(
                "Extrude, dissolves edges whose faces form a flat surface and intersect new edges"
            ),
            icon="ops.mesh.extrude_manifold",
            widget="VIEW3D_GGT_tool_generic_handle_normal",
            keymap=(),
        )

    @ToolDef.from_fn
    def extrude_normals():
        def draw_settings(_context, layout, tool):
            props = tool.operator_properties("mesh.extrude_region_shrink_fatten")
            props_macro = props.TRANSFORM_OT_shrink_fatten
            layout.prop(props_macro, "use_even_offset")
        return dict(
            idname="builtin.extrude_along_normals",
            label="Extrude Along Normals",
            icon="ops.mesh.extrude_region_shrink_fatten",
            widget="VIEW3D_GGT_tool_generic_handle_normal",
            operator="mesh.extrude_region_shrink_fatten",
            keymap=(),
            draw_settings=draw_settings,
        )

    @ToolDef.from_fn
    def extrude_individual():
        return dict(
            idname="builtin.extrude_individual",
            label="Extrude Individual",
            icon="ops.mesh.extrude_faces_move",
            widget="VIEW3D_GGT_tool_generic_handle_normal",
            keymap=(),
        )

    @ToolDef.from_fn
    def extrude_cursor():
        def draw_settings(_context, layout, tool):
            props = tool.operator_properties("mesh.dupli_extrude_cursor")
            layout.prop(props, "rotate_source")

        return dict(
            idname="builtin.extrude_to_cursor",
            label="Extrude to Cursor",
            cursor='CROSSHAIR',
            icon="ops.mesh.dupli_extrude_cursor",
            widget=None,
            keymap=(),
            draw_settings=draw_settings,
        )

    @ToolDef.from_fn
    def loopcut_slide():

        def draw_settings(_context, layout, tool):
            props = tool.operator_properties("mesh.loopcut_slide")
            props_macro = props.MESH_OT_loopcut
            layout.prop(props_macro, "number_cuts")
            props_macro = props.TRANSFORM_OT_edge_slide
            layout.prop(props_macro, "correct_uv")

        return dict(
            idname="builtin.loop_cut",
            label="Loop Cut",
            icon="ops.mesh.loopcut_slide",
            widget="VIEW3D_GGT_mesh_preselect_edgering",
            keymap=(),
            draw_settings=draw_settings,
        )

    @ToolDef.from_fn
    def offset_edge_loops_slide():
        return dict(
            idname="builtin.offset_edge_loop_cut",
            label="Offset Edge Loop Cut",
            icon="ops.mesh.offset_edge_loops_slide",
            widget=None,
            keymap=(),
        )

    @ToolDef.from_fn
    def vertex_smooth():
        def draw_settings(_context, layout, tool):
            props = tool.operator_properties("mesh.vertices_smooth")
            layout.prop(props, "repeat")
        return dict(
            idname="builtin.smooth",
            label="Smooth",
            icon="ops.mesh.vertices_smooth",
            widget="VIEW3D_GGT_tool_generic_handle_normal",
            keymap=(),
            draw_settings=draw_settings,
        )

    @ToolDef.from_fn
    def vertex_randomize():
        def draw_settings(_context, layout, tool):
            props = tool.operator_properties("transform.vertex_random")
            layout.prop(props, "uniform")
            layout.prop(props, "normal")
            layout.prop(props, "seed")
        return dict(
            idname="builtin.randomize",
            label="Randomize",
            icon="ops.transform.vertex_random",
            widget="VIEW3D_GGT_tool_generic_handle_normal",
            keymap=(),
            draw_settings=draw_settings,
        )

    @ToolDef.from_fn
    def tosphere():
        return dict(
            idname="builtin.to_sphere",
            label="To Sphere",
            icon="ops.transform.tosphere",
            widget=None,
            keymap=(),
        )

    @ToolDef.from_fn
    def shrink_fatten():
        def draw_settings(_context, layout, tool):
            props = tool.operator_properties("transform.shrink_fatten")
            layout.prop(props, "use_even_offset")

        return dict(
            idname="builtin.shrink_fatten",
            label="Shrink/Fatten",
            icon="ops.transform.shrink_fatten",
            widget="VIEW3D_GGT_tool_generic_handle_normal",
            keymap=(),
            draw_settings=draw_settings,
        )

    @ToolDef.from_fn
    def push_pull():
        return dict(
            idname="builtin.push_pull",
            label="Push/Pull",
            icon="ops.transform.push_pull",
            widget="VIEW3D_GGT_tool_generic_handle_normal",
            keymap=(),
        )

    @ToolDef.from_fn
    def knife():
        def draw_settings(_context, layout, tool, *, extra=False):
            show_extra = False
            props = tool.operator_properties("mesh.knife_tool")
            if not extra:
                layout.prop(props, "use_occlude_geometry")
                layout.prop(props, "only_selected")
                layout.prop(props, "xray")
                region_is_header = bpy.context.region.type == 'TOOL_HEADER'
                if region_is_header:
                    show_extra = True
                else:
                    extra = True
            if extra:
                layout.use_property_decorate = False
                layout.use_property_split = True

                layout.prop(props, "visible_measurements")
                layout.prop(props, "angle_snapping")
                layout.label(text="Angle Snapping Increment")
                layout.prop(props, "angle_snapping_increment", text="")
            if show_extra:
                layout.popover("TOPBAR_PT_tool_settings_extra", text="...")
        return dict(
            idname="builtin.knife",
            label="Knife",
            cursor='KNIFE',
            icon="ops.mesh.knife_tool",
            widget=None,
            keymap=(),
            draw_settings=draw_settings,
            options={'KEYMAP_FALLBACK'},
        )

    @ToolDef.from_fn
    def bisect():
        def draw_settings(_context, layout, tool):
            props = tool.operator_properties("mesh.bisect")
            layout.prop(props, "use_fill")
            layout.prop(props, "clear_inner")
            layout.prop(props, "clear_outer")
            layout.prop(props, "threshold")
        return dict(
            idname="builtin.bisect",
            label="Bisect",
            icon="ops.mesh.bisect",
            widget=None,
            keymap=(),
            draw_settings=draw_settings,
        )


def curve_draw_settings(context, layout, tool, *, extra=False):
    # Tool settings initialize operator options.
    tool_settings = context.tool_settings
    cps = tool_settings.curve_paint_settings
    region_type = context.region.type

    if region_type == 'TOOL_HEADER':
        if not extra:
            layout.prop(cps, "curve_type", text="")
            layout.prop(cps, "depth_mode", expand=True)
            layout.popover("TOPBAR_PT_tool_settings_extra", text="...")
            return

    layout.use_property_split = True
    layout.use_property_decorate = False

    if region_type != 'TOOL_HEADER':
        layout.prop(cps, "curve_type")
        layout.separator()
    if cps.curve_type == 'BEZIER':
        layout.prop(cps, "fit_method")
        layout.prop(cps, "error_threshold")
        if region_type != 'TOOL_HEADER':
            row = layout.row(heading="Detect Corners", align=True)
        else:
            row = layout.row(heading="Corners", align=True)
        row.prop(cps, "use_corners_detect", text="")
        sub = row.row(align=True)
        sub.active = cps.use_corners_detect
        sub.prop(cps, "corner_angle", text="")
        layout.separator()

    col = layout.column(align=True)
    col.prop(cps, "radius_taper_start", text="Taper Start", slider=True)
    col.prop(cps, "radius_taper_end", text="End", slider=True)
    col = layout.column(align=True)
    col.prop(cps, "radius_min", text="Radius Min")
    col.prop(cps, "radius_max", text="Max")
    col.prop(cps, "use_pressure_radius")

    if region_type != 'TOOL_HEADER' or cps.depth_mode == 'SURFACE':
        layout.separator()

    if region_type != 'TOOL_HEADER':
        row = layout.row()
        row.prop(cps, "depth_mode", expand=True)
    if cps.depth_mode == 'SURFACE':
        col = layout.column()
        col.prop(cps, "surface_offset")
        col.prop(cps, "use_offset_absolute")
        col.prop(cps, "use_stroke_endpoints")
        if cps.use_stroke_endpoints:
            colsub = layout.column(align=True)
            colsub.prop(cps, "surface_plane")

    props = tool.operator_properties("curves.draw")
    col = layout.column(align=True)
    col.prop(props, "is_curve_2d", text="Curve 2D")
    col.prop(props, "bezier_as_nurbs", text="As NURBS")


class _defs_edit_curve:

    @ToolDef.from_fn
    def draw():
        return dict(
            idname="builtin.draw",
            label="Draw",
            cursor='PAINT_BRUSH',
            icon="ops.curve.draw",
            widget=None,
            keymap=(),
            draw_settings=curve_draw_settings,
        )

    @ToolDef.from_fn
    def extrude():
        return dict(
            idname="builtin.extrude",
            label="Extrude",
            icon="ops.curve.extrude_move",
            widget="VIEW3D_GGT_xform_extrude",
            keymap=(),
            draw_settings=_template_widget.VIEW3D_GGT_xform_extrude.draw_settings,
        )

    @ToolDef.from_fn
    def extrude_cursor():
        return dict(
            idname="builtin.extrude_cursor",
            label="Extrude to Cursor",
            cursor='CROSSHAIR',
            icon="ops.curve.extrude_cursor",
            widget=None,
            keymap=(),
        )

    @ToolDef.from_fn
    def pen():
        def draw_settings(_context, layout, tool):
            props = tool.operator_properties("curve.pen")
            layout.prop(props, "close_spline")
            layout.prop(props, "extrude_handle")
        return dict(
            idname="builtin.pen",
            label="Curve Pen",
            cursor='CROSSHAIR',
            icon="ops.curve.pen",
            widget=None,
            keymap=(),
            draw_settings=draw_settings,
        )

    @ToolDef.from_fn
    def tilt():
        return dict(
            idname="builtin.tilt",
            label="Tilt",
            icon="ops.transform.tilt",
            widget="VIEW3D_GGT_tool_generic_handle_free",
            keymap=(),
        )

    @ToolDef.from_fn
    def curve_radius():
        return dict(
            idname="builtin.radius",
            label="Radius",
            description=(
                "Expand or contract the radius of the selected curve points"
            ),
            icon="ops.curve.radius",
            widget="VIEW3D_GGT_tool_generic_handle_free",
            keymap=(),
        )

    @ToolDef.from_fn
    def curve_vertex_randomize():
        def draw_settings(_context, layout, tool):
            props = tool.operator_properties("transform.vertex_random")
            layout.prop(props, "uniform")
            layout.prop(props, "normal")
            layout.prop(props, "seed")
        return dict(
            idname="builtin.randomize",
            label="Randomize",
            icon="ops.curve.vertex_random",
            widget="VIEW3D_GGT_tool_generic_handle_normal",
            keymap=(),
            draw_settings=draw_settings,
        )


class _defs_edit_curves:

    @ToolDef.from_fn
    def draw():
        def curve_draw(context, layout, tool, *, extra=False):
            curve_draw_settings(context, layout, tool, extra=extra)

        return dict(
            idname="builtin.draw",
            label="Draw",
            cursor='PAINT_BRUSH',
            icon="ops.curve.draw",
            widget=None,
            keymap=(),
            draw_settings=curve_draw,
        )


class _defs_edit_text:

    @ToolDef.from_fn
    def select_text():
        return dict(
            idname="builtin.select_text",
            label="Select Text",
            cursor='TEXT',
            icon="ops.generic.select_box",
            widget=None,
            keymap=(),
        )


class _defs_pose:

    @ToolDef.from_fn
    def breakdown():
        return dict(
            idname="builtin.breakdowner",
            label="Breakdowner",
            icon="ops.pose.breakdowner",
            widget=None,
            keymap=(),
        )

    @ToolDef.from_fn
    def push():
        return dict(
            idname="builtin.push",
            label="Push",
            icon="ops.pose.push",
            widget=None,
            keymap=(),
        )

    @ToolDef.from_fn
    def relax():
        return dict(
            idname="builtin.relax",
            label="Relax",
            icon="ops.pose.relax",
            widget=None,
            keymap=(),
        )


class _defs_particle:

    @staticmethod
    def generate_from_brushes(context):
        return generate_from_enum_ex(
            context,
            idname_prefix="builtin_brush.",
            icon_prefix="brush.particle.",
            type=bpy.types.ParticleEdit,
            attr="tool",
        )


class _defs_sculpt:

    @staticmethod
    def generate_from_brushes(context):
        return generate_from_enum_ex(
            context,
            idname_prefix="builtin_brush.",
            icon_prefix="brush.sculpt.",
            type=bpy.types.Brush,
            attr="sculpt_tool",
            # TODO(@ideasman42): we may want to enable this,
            # it causes awkward grouping with 2x column button layout.
            use_separators=False,
        )

    @ToolDef.from_fn
    def hide_border():
        def draw_settings(_context, layout, tool):
            props = tool.operator_properties("paint.hide_show")
            layout.prop(props, "area", expand=False)

        return dict(
            idname="builtin.box_hide",
            label="Box Hide",
            icon="ops.sculpt.border_hide",
            widget=None,
            keymap=(),
            draw_settings=draw_settings,
        )

    @ToolDef.from_fn
    def hide_lasso():
        def draw_settings(_context, layout, tool):
            props = tool.operator_properties("paint.hide_show_lasso_gesture")
            layout.prop(props, "area", expand=False)

        return dict(
            idname="builtin.lasso_hide",
            label="Lasso Hide",
            icon="ops.sculpt.lasso_hide",
            widget=None,
            keymap=(),
            draw_settings=draw_settings,
        )

    @ToolDef.from_fn
    def hide_line():
        def draw_settings(_context, layout, tool):
            props = tool.operator_properties("paint.hide_show_line_gesture")
            layout.prop(props, "use_limit_to_segment", expand=False)

        return dict(
            idname="builtin.line_hide",
            label="Line Hide",
            icon="ops.sculpt.line_hide",
            widget=None,
            keymap=(),
            draw_settings=draw_settings,
        )

    @ToolDef.from_fn
    def hide_polyline():
        def draw_settings(_context, layout, tool):
            props = tool.operator_properties("paint.hide_show_polyline_gesture")
            layout.prop(props, "area", expand=False)

        return dict(
            idname="builtin.polyline_hide",
            label="Polyline Hide",
            icon="ops.sculpt.polyline_hide",
            widget=None,
            keymap=(),
            draw_settings=draw_settings,
        )

    @ToolDef.from_fn
    def mask_border():
        def draw_settings(_context, layout, tool):
            props = tool.operator_properties("paint.mask_box_gesture")
            layout.prop(props, "use_front_faces_only", expand=False)

        return dict(
            idname="builtin.box_mask",
            label="Box Mask",
            icon="ops.sculpt.border_mask",
            widget=None,
            keymap=(),
            draw_settings=draw_settings,
        )

    @ToolDef.from_fn
    def mask_lasso():
        def draw_settings(_context, layout, tool):
            props = tool.operator_properties("paint.mask_lasso_gesture")
            layout.prop(props, "use_front_faces_only", expand=False)

        return dict(
            idname="builtin.lasso_mask",
            label="Lasso Mask",
            icon="ops.sculpt.lasso_mask",
            widget=None,
            keymap=(),
            draw_settings=draw_settings,
        )

    @ToolDef.from_fn
    def mask_line():
        def draw_settings(_context, layout, tool):
            props = tool.operator_properties("paint.mask_line_gesture")
            layout.prop(props, "use_front_faces_only", expand=False)
            layout.prop(props, "use_limit_to_segment", expand=False)

        return dict(
            idname="builtin.line_mask",
            label="Line Mask",
            icon="ops.sculpt.line_mask",
            widget=None,
            keymap=(),
            draw_settings=draw_settings,
        )

    @ToolDef.from_fn
    def face_set_box():
        def draw_settings(_context, layout, tool):
            props = tool.operator_properties("sculpt.face_set_box_gesture")
            layout.prop(props, "use_front_faces_only", expand=False)

        return dict(
            idname="builtin.box_face_set",
            label="Box Face Set",
            icon="ops.sculpt.border_face_set",
            widget=None,
            keymap=(),
            draw_settings=draw_settings,
        )

    @ToolDef.from_fn
    def face_set_lasso():
        def draw_settings(_context, layout, tool):
            props = tool.operator_properties("sculpt.face_set_lasso_gesture")
            layout.prop(props, "use_front_faces_only", expand=False)

        return dict(
            idname="builtin.lasso_face_set",
            label="Lasso Face Set",
            icon="ops.sculpt.lasso_face_set",
            widget=None,
            keymap=(),
            draw_settings=draw_settings,
        )

    @ToolDef.from_fn
    def trim_box():
        def draw_settings(_context, layout, tool):
            props = tool.operator_properties("sculpt.trim_box_gesture")
            layout.prop(props, "trim_solver", expand=False)
            layout.prop(props, "trim_mode", expand=False)
            layout.prop(props, "trim_orientation", expand=False)
            layout.prop(props, "trim_extrude_mode", expand=False)
            layout.prop(props, "use_cursor_depth", expand=False)
        return dict(
            idname="builtin.box_trim",
            label="Box Trim",
            icon="ops.sculpt.box_trim",
            widget=None,
            keymap=(),
            draw_settings=draw_settings,
        )

    @ToolDef.from_fn
    def trim_lasso():
        def draw_settings(_context, layout, tool):
            props = tool.operator_properties("sculpt.trim_lasso_gesture")
            layout.prop(props, "trim_solver", expand=False)
            layout.prop(props, "trim_mode", expand=False)
            layout.prop(props, "trim_orientation", expand=False)
            layout.prop(props, "trim_extrude_mode", expand=False)
            layout.prop(props, "use_cursor_depth", expand=False)
        return dict(
            idname="builtin.lasso_trim",
            label="Lasso Trim",
            icon="ops.sculpt.lasso_trim",
            widget=None,
            keymap=(),
            draw_settings=draw_settings,
        )

    @ToolDef.from_fn
    def trim_line():
        def draw_settings(_context, layout, tool):
            props = tool.operator_properties("sculpt.trim_line_gesture")
            layout.prop(props, "trim_solver", expand=False)
            layout.prop(props, "trim_orientation", expand=False)
            layout.prop(props, "use_cursor_depth", expand=False)
            layout.prop(props, "use_limit_to_segment", expand=False)
        return dict(
            idname="builtin.line_trim",
            label="Line Trim",
            icon="ops.sculpt.line_trim",
            widget=None,
            keymap=(),
            draw_settings=draw_settings,
        )

    @ToolDef.from_fn
    def project_line():
        def draw_settings(_context, layout, tool):
            props = tool.operator_properties("sculpt.project_line_gesture")
            layout.prop(props, "use_limit_to_segment", expand=False)

        return dict(
            idname="builtin.line_project",
            label="Line Project",
            icon="ops.sculpt.line_project",
            widget=None,
            keymap=(),
            draw_settings=draw_settings,
        )

    @ToolDef.from_fn
    def mesh_filter():
        def draw_settings(_context, layout, tool):
            props = tool.operator_properties("sculpt.mesh_filter")
            layout.prop(props, "type", expand=False)
            layout.prop(props, "strength")
            row = layout.row(align=True)
            row.prop(props, "deform_axis")
            layout.prop(props, "orientation", expand=False)
            if props.type == 'SURFACE_SMOOTH':
                layout.prop(props, "surface_smooth_shape_preservation", expand=False)
                layout.prop(props, "surface_smooth_current_vertex", expand=False)
            elif props.type == 'SHARPEN':
                layout.prop(props, "sharpen_smooth_ratio", expand=False)
                layout.prop(props, "sharpen_intensify_detail_strength", expand=False)
                layout.prop(props, "sharpen_curvature_smooth_iterations", expand=False)

        return dict(
            idname="builtin.mesh_filter",
            label="Mesh Filter",
            icon="ops.sculpt.mesh_filter",
            widget=None,
            keymap=(),
            draw_settings=draw_settings,
        )

    @ToolDef.from_fn
    def cloth_filter():
        def draw_settings(_context, layout, tool):
            props = tool.operator_properties("sculpt.cloth_filter")
            layout.prop(props, "type", expand=False)
            layout.prop(props, "strength")
            row = layout.row(align=True)
            row.prop(props, "force_axis")
            layout.prop(props, "orientation", expand=False)
            layout.prop(props, "cloth_mass")
            layout.prop(props, "cloth_damping")
            layout.prop(props, "use_face_sets")
            layout.prop(props, "use_collisions")

        return dict(
            idname="builtin.cloth_filter",
            label="Cloth Filter",
            icon="ops.sculpt.cloth_filter",
            widget=None,
            keymap=(),
            draw_settings=draw_settings,
        )

    @ToolDef.from_fn
    def color_filter():
        def draw_settings(_context, layout, tool):
            props = tool.operator_properties("sculpt.color_filter")
            layout.prop(props, "type", expand=False)
            if props.type == 'FILL':
                layout.prop(props, "fill_color", expand=False)
            layout.prop(props, "strength")

        return dict(
            idname="builtin.color_filter",
            label="Color Filter",
            icon="ops.sculpt.color_filter",
            widget=None,
            keymap=(),
            draw_settings=draw_settings,
        )

    @ToolDef.from_fn
    def mask_by_color():
        def draw_settings(_context, layout, tool):
            props = tool.operator_properties("sculpt.mask_by_color")
            layout.prop(props, "threshold")
            layout.prop(props, "contiguous")
            layout.prop(props, "invert")
            layout.prop(props, "preserve_previous_mask")

        return dict(
            idname="builtin.mask_by_color",
            label="Mask by Color",
            icon="ops.sculpt.mask_by_color",
            widget=None,
            keymap=(),
            draw_settings=draw_settings,
        )

    @ToolDef.from_fn
    def face_set_edit():
        def draw_settings(_context, layout, tool):
            props = tool.operator_properties("sculpt.face_set_edit")
            layout.prop(props, "mode", expand=False)
            layout.prop(props, "modify_hidden")

        return dict(
            idname="builtin.face_set_edit",
            label="Edit Face Set",
            icon="ops.sculpt.face_set_edit",
            widget=None,
            keymap="3D View Tool: Sculpt, Face Set Edit",
            draw_settings=draw_settings,
        )


class _defs_vertex_paint:

    @staticmethod
    def poll_select_mask(context):
        if context is None:
            return True
        ob = context.active_object
        return (ob and ob.type == 'MESH' and
                (ob.data.use_paint_mask or
                 ob.data.use_paint_mask_vertex))

    @staticmethod
    def generate_from_brushes(context):
        return generate_from_enum_ex(
            context,
            idname_prefix="builtin_brush.",
            icon_prefix="brush.paint_vertex.",
            type=bpy.types.Brush,
            attr="vertex_tool",
        )


class _defs_texture_paint:

    @staticmethod
    def poll_select_mask(context):
        if context is None:
            return True
        ob = context.active_object
        return (ob and ob.type == 'MESH' and
                (ob.data.use_paint_mask))

    @staticmethod
    def generate_from_brushes(context):
        return generate_from_enum_ex(
            context,
            idname_prefix="builtin_brush.",
            icon_prefix="brush.paint_texture.",
            type=bpy.types.Brush,
            attr="image_tool",
            cursor='PAINT_CROSS',
        )


class _defs_weight_paint:

    @staticmethod
    def poll_select_tools(context):
        if context is None:
            return VIEW3D_PT_tools_active._tools_select
        ob = context.active_object
        if (ob and ob.type == 'MESH' and
            (ob.data.use_paint_mask or
             ob.data.use_paint_mask_vertex)):
            return VIEW3D_PT_tools_active._tools_select
        elif context.pose_object:
            return VIEW3D_PT_tools_active._tools_select
        return ()

    @staticmethod
    def generate_from_brushes(context):
        return generate_from_enum_ex(
            context,
            idname_prefix="builtin_brush.",
            icon_prefix="brush.paint_weight.",
            type=bpy.types.Brush,
            attr="weight_tool",
        )

    @ToolDef.from_fn
    def sample_weight():
        def draw_settings(context, layout, _tool):
            if context.tool_settings.unified_paint_settings.use_unified_weight:
                weight = context.tool_settings.unified_paint_settings.weight
            elif context.tool_settings.weight_paint.brush:
                weight = context.tool_settings.weight_paint.brush.weight
            else:
                return
            layout.label(text="Weight: {:.3f}".format(weight))
        return dict(
            idname="builtin.sample_weight",
            label="Sample Weight",
            icon="ops.paint.weight_sample",
            cursor='EYEDROPPER',
            widget=None,
            keymap=(),
            draw_settings=draw_settings,
        )

    @ToolDef.from_fn
    def sample_weight_group():
        return dict(
            idname="builtin.sample_vertex_group",
            label="Sample Vertex Group",
            icon="ops.paint.weight_sample_group",
            cursor='EYEDROPPER',
            widget=None,
            keymap=(),
        )

    @ToolDef.from_fn
    def gradient():
        def draw_settings(context, layout, tool):
            brush = context.tool_settings.weight_paint.brush
            if brush is not None:
                from bl_ui.properties_paint_common import UnifiedPaintPanel
                UnifiedPaintPanel.prop_unified(
                    layout,
                    context,
                    brush,
                    "weight",
                    unified_name="use_unified_weight",
                    slider=True,
                    header=True,
                )
                UnifiedPaintPanel.prop_unified(
                    layout,
                    context,
                    brush,
                    "strength",
                    unified_name="use_unified_strength",
                    header=True,
                )

            props = tool.operator_properties("paint.weight_gradient")
            layout.prop(props, "type", expand=True)
            layout.popover("VIEW3D_PT_tools_weight_gradient")

        return dict(
            idname="builtin.gradient",
            label="Gradient",
            icon="ops.paint.weight_gradient",
            widget=None,
            keymap=(),
            draw_settings=draw_settings,
        )


class _defs_paint_grease_pencil:

    # FIXME: Replace brush tools with code below once they are all implemented:
    #
    # @staticmethod
    # def generate_from_brushes(context):
    #     return generate_from_enum_ex(
    #         context,
    #         idname_prefix="builtin_brush.",
    #         icon_prefix="brush.gpencil_draw.",
    #         type=bpy.types.Brush,
    #         attr="gpencil_tool",
    #         cursor='DOT',
    #     )

    @ToolDef.from_fn
    def draw():
        return dict(
            idname="builtin_brush.Draw",
            label="Draw",
            icon="brush.gpencil_draw.draw",
            data_block='DRAW',
        )

    @ToolDef.from_fn
    def erase():
<<<<<<< HEAD
        def draw_settings(context, layout, _tool):
            paint = context.tool_settings.gpencil_paint
            brush = paint.brush
            if not brush:
                return
            layout.prop(brush.gpencil_settings, "eraser_mode", expand=True)
            
            if brush.gpencil_settings.eraser_mode == "SOFT":
                from bl_ui.properties_paint_common import UnifiedPaintPanel, FalloffPanel
                UnifiedPaintPanel.prop_unified(
                    layout,
                    context,
                    brush,
                    "strength",
                    pressure_name="use_pressure_strength",
                    unified_name="use_unified_strength",
                    slider=True,
                    header=True,
                )

                layout.popover("VIEW3D_PT_tools_brush_falloff")

            if brush.gpencil_settings.eraser_mode in {"HARD", "SOFT"}:
                layout.prop(brush.gpencil_settings, "use_keep_caps_eraser")

            layout.prop(brush.gpencil_settings, "use_active_layer_only")
=======
>>>>>>> 9a5366cf
        return dict(
            idname="builtin_brush.Erase",
            label="Erase",
            icon="brush.gpencil_draw.erase",
            data_block='ERASE',
        )

    @ToolDef.from_fn
    def cutter():
        def draw_settings(context, layout, _tool):
            brush = context.tool_settings.gpencil_paint.brush
            gp_settings = brush.gpencil_settings
            row = layout.row()
            row.use_property_split = False
            row.prop(gp_settings, "use_keep_caps_eraser")
            row.prop(gp_settings, "use_active_layer_only")

        return dict(
            idname="builtin.cutter",
            label="Cutter",
            icon="ops.gpencil.stroke_cutter",
            cursor='KNIFE',
            keymap=(),
            draw_settings=draw_settings,
        )

    @ToolDef.from_fn
    def tint():
        return dict(
            idname="builtin_brush.Tint",
            label="Tint",
            icon="brush.gpencil_draw.tint",
            data_block='TINT',
        )

    @staticmethod
    def grease_pencil_primitive_toolbar(context, layout, _tool, props):
        paint = context.tool_settings.gpencil_paint
        brush = paint.brush

        if brush is None:
            return False

        gp_settings = brush.gpencil_settings

        row = layout.row(align=True)
        tool_settings = context.scene.tool_settings
        settings = tool_settings.gpencil_paint
        row.template_ID_preview(settings, "brush", rows=3, cols=8, hide_buttons=True)

        from bl_ui.properties_paint_common import (
            brush_basic_grease_pencil_paint_settings,
            brush_basic__draw_color_selector,
        )

        brush_basic__draw_color_selector(context, layout, brush, gp_settings, props)
        brush_basic_grease_pencil_paint_settings(layout, context, brush, compact=True)
        return True

    @ToolDef.from_fn
    def line():
        def draw_settings(context, layout, tool):
            props = tool.operator_properties("grease_pencil.primitive_line")
            _defs_paint_grease_pencil.grease_pencil_primitive_toolbar(context, layout, tool, props)

        return dict(
            idname="builtin.line",
            label="Line",
            icon="ops.gpencil.primitive_line",
            cursor='CROSSHAIR',
            widget=None,
            keymap=(),
            draw_settings=draw_settings,
        )

    @ToolDef.from_fn
    def polyline():
        def draw_settings(context, layout, tool):
            props = tool.operator_properties("grease_pencil.primitive_polyline")
            _defs_paint_grease_pencil.grease_pencil_primitive_toolbar(context, layout, tool, props)

        return dict(
            idname="builtin.polyline",
            label="Polyline",
            icon="ops.gpencil.primitive_polyline",
            cursor='CROSSHAIR',
            widget=None,
            keymap=(),
            draw_settings=draw_settings,
        )

    @ToolDef.from_fn
    def arc():
        def draw_settings(context, layout, tool):
            props = tool.operator_properties("grease_pencil.primitive_arc")
            _defs_paint_grease_pencil.grease_pencil_primitive_toolbar(context, layout, tool, props)

        return dict(
            idname="builtin.arc",
            label="Arc",
            icon="ops.gpencil.primitive_arc",
            cursor='CROSSHAIR',
            widget=None,
            keymap=(),
            draw_settings=draw_settings,
        )

    @ToolDef.from_fn
    def curve():
        def draw_settings(context, layout, tool):
            props = tool.operator_properties("grease_pencil.primitive_curve")
            _defs_paint_grease_pencil.grease_pencil_primitive_toolbar(context, layout, tool, props)

        return dict(
            idname="builtin.curve",
            label="Curve",
            icon="ops.gpencil.primitive_curve",
            cursor='CROSSHAIR',
            widget=None,
            keymap=(),
            draw_settings=draw_settings,
        )

    @ToolDef.from_fn
    def box():
        def draw_settings(context, layout, tool):
            props = tool.operator_properties("grease_pencil.primitive_box")
            _defs_paint_grease_pencil.grease_pencil_primitive_toolbar(context, layout, tool, props)

        return dict(
            idname="builtin.box",
            label="Box",
            icon="ops.gpencil.primitive_box",
            cursor='CROSSHAIR',
            widget=None,
            keymap=(),
            draw_settings=draw_settings,
        )

    @ToolDef.from_fn
    def circle():
        def draw_settings(context, layout, tool):
            props = tool.operator_properties("grease_pencil.primitive_circle")
            _defs_paint_grease_pencil.grease_pencil_primitive_toolbar(context, layout, tool, props)

        return dict(
            idname="builtin.circle",
            label="Circle",
            icon="ops.gpencil.primitive_circle",
            cursor='CROSSHAIR',
            widget=None,
            keymap=(),
            draw_settings=draw_settings,
        )


class _defs_image_generic:

    @staticmethod
    def poll_uvedit(context):
        if context is None:
            return True
        ob = context.edit_object
        if ob is not None:
            data = ob.data
            if data is not None:
                return bool(getattr(data, "uv_layers", False))
        return False

    @ToolDef.from_fn
    def cursor():
        return dict(
            idname="builtin.cursor",
            label="Cursor",
            description=(
                "Set the cursor location, drag to transform"
            ),
            icon="ops.generic.cursor",
            keymap=(),
        )

    # Currently a place holder so we can switch away from the annotation tool.
    # Falls back to default image editor action.
    @ToolDef.from_fn
    def sample():
        def draw_settings(_context, layout, tool):
            props = tool.operator_properties("image.sample")
            layout.prop(props, "size")
        return dict(
            idname="builtin.sample",
            label="Sample",
            description=(
                "Sample pixel values under the cursor"
            ),
            icon="ops.paint.weight_sample",  # XXX, needs own icon.
            keymap="Image Editor Tool: Sample",
            draw_settings=draw_settings,
        )


class _defs_image_uv_transform:

    @ToolDef.from_fn
    def translate():
        return dict(
            idname="builtin.move",
            label="Move",
            icon="ops.transform.translate",
            widget="IMAGE_GGT_gizmo2d_translate",
            operator="transform.translate",
            keymap="Image Editor Tool: Uv, Move",
        )

    @ToolDef.from_fn
    def rotate():
        return dict(
            idname="builtin.rotate",
            label="Rotate",
            icon="ops.transform.rotate",
            widget="IMAGE_GGT_gizmo2d_rotate",
            operator="transform.rotate",
            keymap="Image Editor Tool: Uv, Rotate",
        )

    @ToolDef.from_fn
    def scale():
        return dict(
            idname="builtin.scale",
            label="Scale",
            icon="ops.transform.resize",
            widget="IMAGE_GGT_gizmo2d_resize",
            operator="transform.resize",
            keymap="Image Editor Tool: Uv, Scale",
        )

    @ToolDef.from_fn
    def transform():
        return dict(
            idname="builtin.transform",
            label="Transform",
            description=(
                "Supports any combination of grab, rotate, and scale at once"
            ),
            icon="ops.transform.transform",
            widget="IMAGE_GGT_gizmo2d",
            # No keymap default action, only for gizmo!
        )


class _defs_image_uv_select:

    @ToolDef.from_fn
    def select():
        return dict(
            idname="builtin.select",
            label="Tweak",
            icon="ops.generic.select",
            widget=None,
            keymap=(),
        )

    @ToolDef.from_fn
    def box():
        def draw_settings(_context, layout, tool):
            props = tool.operator_properties("uv.select_box")
            row = layout.row()
            row.use_property_split = False
            row.prop(props, "mode", text="", expand=True, icon_only=True)
        return dict(
            idname="builtin.select_box",
            label="Select Box",
            icon="ops.generic.select_box",
            widget=None,
            keymap=(),
            draw_settings=draw_settings,
        )

    @ToolDef.from_fn
    def lasso():
        def draw_settings(_context, layout, tool):
            props = tool.operator_properties("uv.select_lasso")
            row = layout.row()
            row.use_property_split = False
            row.prop(props, "mode", text="", expand=True, icon_only=True)
        return dict(
            idname="builtin.select_lasso",
            label="Select Lasso",
            icon="ops.generic.select_lasso",
            widget=None,
            keymap=(),
            draw_settings=draw_settings,
        )

    @ToolDef.from_fn
    def circle():
        def draw_settings(_context, layout, tool):
            props = tool.operator_properties("uv.select_circle")
            row = layout.row()
            row.use_property_split = False
            row.prop(props, "mode", text="", expand=True, icon_only=True)
            layout.prop(props, "radius")

        def draw_cursor(_context, tool, xy):
            from gpu_extras.presets import draw_circle_2d
            props = tool.operator_properties("uv.select_circle")
            radius = props.radius
            draw_circle_2d(xy, (1.0,) * 4, radius, segments=32)

        return dict(
            idname="builtin.select_circle",
            label="Select Circle",
            icon="ops.generic.select_circle",
            widget=None,
            keymap=(),
            draw_settings=draw_settings,
            draw_cursor=draw_cursor,
        )


class _defs_image_uv_edit:

    @ToolDef.from_fn
    def rip_region():
        return dict(
            idname="builtin.rip_region",
            label="Rip Region",
            icon="ops.mesh.rip",
            # TODO: generic operator (UV version of `VIEW3D_GGT_tool_generic_handle_free`).
            widget=None,
            keymap=(),
            options={'KEYMAP_FALLBACK'},
        )


class _defs_image_uv_sculpt:

    @ToolDef.from_fn
    def grab():
        def draw_settings(context, layout, tool):
            uv_sculpt = context.scene.tool_settings.uv_sculpt
            layout.prop(uv_sculpt, "size")
            layout.prop(uv_sculpt, "strength")
            layout.popover("IMAGE_PT_uv_sculpt_curve")
            layout.popover("IMAGE_PT_uv_sculpt_options")

        def draw_cursor(context, tool, xy):
            from gpu_extras.presets import draw_circle_2d
            uv_sculpt = context.scene.tool_settings.uv_sculpt
            radius = uv_sculpt.size
            draw_circle_2d(xy, (1.0,) * 4, radius)

        return dict(
            idname="sculpt.uv_sculpt_grab",
            label="Grab",
            icon="brush.uv_sculpt.grab",
            keymap=(),
            draw_cursor=draw_cursor,
            draw_settings=draw_settings,
            options={'KEYMAP_FALLBACK'},
        )

    @ToolDef.from_fn
    def relax():
        def draw_settings(context, layout, tool):
            uv_sculpt = context.scene.tool_settings.uv_sculpt
            layout.prop(uv_sculpt, "size")
            layout.prop(uv_sculpt, "strength")
            layout.popover("IMAGE_PT_uv_sculpt_curve")
            layout.popover("IMAGE_PT_uv_sculpt_options")

            props = tool.operator_properties("sculpt.uv_sculpt_relax")
            layout.prop(props, "relax_method", text="Method")

        def draw_cursor(context, tool, xy):
            from gpu_extras.presets import draw_circle_2d
            uv_sculpt = context.scene.tool_settings.uv_sculpt
            radius = uv_sculpt.size
            draw_circle_2d(xy, (1.0,) * 4, radius)

        return dict(
            idname="sculpt.uv_sculpt_relax",
            label="Relax",
            icon="brush.uv_sculpt.relax",
            keymap=(),
            draw_cursor=draw_cursor,
            draw_settings=draw_settings,
            options={'KEYMAP_FALLBACK'},
        )

    @ToolDef.from_fn
    def pinch():
        def draw_settings(context, layout, tool):
            uv_sculpt = context.scene.tool_settings.uv_sculpt
            layout.prop(uv_sculpt, "size")
            layout.prop(uv_sculpt, "strength")
            layout.popover("IMAGE_PT_uv_sculpt_curve")
            layout.popover("IMAGE_PT_uv_sculpt_options")

        def draw_cursor(context, tool, xy):
            from gpu_extras.presets import draw_circle_2d
            uv_sculpt = context.scene.tool_settings.uv_sculpt
            radius = uv_sculpt.size
            draw_circle_2d(xy, (1.0,) * 4, radius)

        return dict(
            idname="sculpt.uv_sculpt_pinch",
            label="Pinch",
            icon="brush.uv_sculpt.pinch",
            keymap=(),
            draw_cursor=draw_cursor,
            draw_settings=draw_settings,
            options={'KEYMAP_FALLBACK'},
        )


class _defs_gpencil_paint:

    @staticmethod
    def gpencil_primitive_toolbar(context, layout, _tool, props):
        paint = context.tool_settings.gpencil_paint
        brush = paint.brush

        if brush is None:
            return False

        gp_settings = brush.gpencil_settings

        row = layout.row(align=True)
        tool_settings = context.scene.tool_settings
        settings = tool_settings.gpencil_paint
        row.template_ID_preview(settings, "brush", rows=3, cols=8, hide_buttons=True)

        from bl_ui.properties_paint_common import (
            brush_basic_gpencil_paint_settings,
            brush_basic__draw_color_selector,
        )

        brush_basic__draw_color_selector(context, layout, brush, gp_settings, props)
        brush_basic_gpencil_paint_settings(layout, context, brush, compact=True)
        return True

    @staticmethod
    def generate_from_brushes(context):
        return generate_from_enum_ex(
            context,
            idname_prefix="builtin_brush.",
            icon_prefix="brush.gpencil_draw.",
            type=bpy.types.Brush,
            attr="gpencil_tool",
            cursor='DOT',
            tooldef_keywords=dict(
                operator="gpencil.draw",
            ),
        )

    @ToolDef.from_fn
    def cutter():
        def draw_settings(_context, layout, tool):
            props = tool.operator_properties("gpencil.stroke_cutter")
            row = layout.row()
            row.use_property_split = False
            row.prop(props, "flat_caps")
        return dict(
            idname="builtin.cutter",
            label="Cutter",
            icon="ops.gpencil.stroke_cutter",
            cursor='KNIFE',
            widget=None,
            keymap=(),
            draw_settings=draw_settings,
        )

    @ToolDef.from_fn
    def line():
        def draw_settings(context, layout, tool):
            props = tool.operator_properties("gpencil.primitive_line")
            _defs_gpencil_paint.gpencil_primitive_toolbar(context, layout, tool, props)

        return dict(
            idname="builtin.line",
            label="Line",
            icon="ops.gpencil.primitive_line",
            cursor='CROSSHAIR',
            widget=None,
            keymap=(),
            draw_settings=draw_settings,
        )

    @ToolDef.from_fn
    def polyline():
        def draw_settings(context, layout, tool):
            props = tool.operator_properties("gpencil.primitive_polyline")
            _defs_gpencil_paint.gpencil_primitive_toolbar(context, layout, tool, props)

        return dict(
            idname="builtin.polyline",
            label="Polyline",
            icon="ops.gpencil.primitive_polyline",
            cursor='CROSSHAIR',
            widget=None,
            keymap=(),
            draw_settings=draw_settings,
        )

    @ToolDef.from_fn
    def box():
        def draw_settings(context, layout, tool):
            props = tool.operator_properties("gpencil.primitive_box")
            _defs_gpencil_paint.gpencil_primitive_toolbar(context, layout, tool, props)

        return dict(
            idname="builtin.box",
            label="Box",
            icon="ops.gpencil.primitive_box",
            cursor='CROSSHAIR',
            widget=None,
            keymap=(),
            draw_settings=draw_settings,
        )

    @ToolDef.from_fn
    def circle():
        def draw_settings(context, layout, tool):
            props = tool.operator_properties("gpencil.primitive_circle")
            _defs_gpencil_paint.gpencil_primitive_toolbar(context, layout, tool, props)

        return dict(
            idname="builtin.circle",
            label="Circle",
            icon="ops.gpencil.primitive_circle",
            cursor='CROSSHAIR',
            widget=None,
            keymap=(),
            draw_settings=draw_settings,
        )

    @ToolDef.from_fn
    def arc():
        def draw_settings(context, layout, tool):
            props = tool.operator_properties("gpencil.primitive_curve")
            _defs_gpencil_paint.gpencil_primitive_toolbar(context, layout, tool, props)

        return dict(
            idname="builtin.arc",
            label="Arc",
            icon="ops.gpencil.primitive_arc",
            cursor='CROSSHAIR',
            widget=None,
            keymap=(),
            draw_settings=draw_settings,
        )

    @ToolDef.from_fn
    def curve():
        def draw_settings(context, layout, tool):
            props = tool.operator_properties("gpencil.primitive_curve")
            _defs_gpencil_paint.gpencil_primitive_toolbar(context, layout, tool, props)

        return dict(
            idname="builtin.curve",
            label="Curve",
            icon="ops.gpencil.primitive_curve",
            cursor='CROSSHAIR',
            widget=None,
            keymap=(),
            draw_settings=draw_settings,
        )

    @ToolDef.from_fn
    def eyedropper():
        def draw_settings(_context, layout, tool):
            props = tool.operator_properties("ui.eyedropper_gpencil_color")
            row = layout.row()
            row.use_property_split = False
            row.prop(props, "mode", expand=True)
        return dict(
            idname="builtin.eyedropper",
            label="Eyedropper",
            icon="ops.paint.eyedropper_add",
            cursor='EYEDROPPER',
            widget=None,
            keymap=(),
            draw_settings=draw_settings,
        )

    @ToolDef.from_fn
    def interpolate():
        def draw_settings(_context, layout, tool):
            props = tool.operator_properties("gpencil.interpolate")
            layout.prop(props, "layers")
            layout.prop(props, "exclude_breakdowns")
            layout.prop(props, "flip")
            layout.prop(props, "smooth_factor")
            layout.prop(props, "smooth_steps")

        return dict(
            idname="builtin.interpolate",
            label="Interpolate",
            icon="ops.pose.breakdowner",
            cursor='DEFAULT',
            widget=None,
            keymap=(),
            draw_settings=draw_settings,
        )


class _defs_gpencil_edit:
    def is_segment(context):
        tool_settings = context.scene.tool_settings
        if context.mode == 'EDIT_GPENCIL':
            return tool_settings.gpencil_selectmode_edit == 'SEGMENT'
        elif context.mode == 'SCULPT_GPENCIL':
            return tool_settings.use_gpencil_select_mask_segment
        elif context.mode == 'VERTEX_GPENCIL':
            return tool_settings.use_gpencil_vertex_select_mask_segment
        else:
            return False

    @ToolDef.from_fn
    def bend():
        return dict(
            idname="builtin.bend",
            label="Bend",
            icon="ops.gpencil.edit_bend",
            widget=None,
            keymap=(),
        )

    @ToolDef.from_fn
    def select():
        def draw_settings(context, layout, _tool):
            if _defs_gpencil_edit.is_segment(context):
                layout.prop(context.tool_settings.gpencil_sculpt, "intersection_threshold")
        return dict(
            idname="builtin.select",
            label="Tweak",
            icon="ops.generic.select",
            widget=None,
            keymap=(),
            draw_settings=draw_settings,
        )

    @ToolDef.from_fn
    def box_select():
        def draw_settings(context, layout, tool):
            props = tool.operator_properties("gpencil.select_box")
            row = layout.row()
            row.use_property_split = False
            row.prop(props, "mode", text="", expand=True, icon_only=True)
            if _defs_gpencil_edit.is_segment(context):
                layout.prop(context.tool_settings.gpencil_sculpt, "intersection_threshold")
        return dict(
            idname="builtin.select_box",
            label="Select Box",
            icon="ops.generic.select_box",
            widget=None,
            keymap=(),
            draw_settings=draw_settings,
        )

    @ToolDef.from_fn
    def lasso_select():
        def draw_settings(context, layout, tool):
            props = tool.operator_properties("gpencil.select_lasso")
            row = layout.row()
            row.use_property_split = False
            row.prop(props, "mode", text="", expand=True, icon_only=True)
            if _defs_gpencil_edit.is_segment(context):
                layout.prop(context.tool_settings.gpencil_sculpt, "intersection_threshold")
        return dict(
            idname="builtin.select_lasso",
            label="Select Lasso",
            icon="ops.generic.select_lasso",
            widget=None,
            keymap=(),
            draw_settings=draw_settings,
        )

    @ToolDef.from_fn
    def circle_select():
        def draw_settings(context, layout, tool):
            props = tool.operator_properties("gpencil.select_circle")
            row = layout.row()
            row.use_property_split = False
            row.prop(props, "mode", text="", expand=True, icon_only=True)
            layout.prop(props, "radius")
            if _defs_gpencil_edit.is_segment(context):
                layout.prop(context.tool_settings.gpencil_sculpt, "intersection_threshold")

        def draw_cursor(_context, tool, xy):
            from gpu_extras.presets import draw_circle_2d
            props = tool.operator_properties("gpencil.select_circle")
            radius = props.radius
            draw_circle_2d(xy, (1.0,) * 4, radius, segments=32)

        return dict(
            idname="builtin.select_circle",
            label="Select Circle",
            icon="ops.generic.select_circle",
            widget=None,
            keymap=(),
            draw_settings=draw_settings,
            draw_cursor=draw_cursor,
        )

    @ToolDef.from_fn
    def radius():
        return dict(
            idname="builtin.radius",
            label="Radius",
            description=(
                "Expand or contract the radius of the selected points"
            ),
            icon="ops.gpencil.radius",

            widget=None,
            keymap=(),
        )

    @ToolDef.from_fn
    def shear():
        return dict(
            idname="builtin.shear",
            label="Shear",
            icon="ops.gpencil.edit_shear",
            widget=None,
            keymap=(),
        )

    @ToolDef.from_fn
    def tosphere():
        return dict(
            idname="builtin.to_sphere",
            label="To Sphere",
            icon="ops.transform.tosphere",
            widget=None,
            keymap=(),
        )

    @ToolDef.from_fn
    def extrude():
        return dict(
            idname="builtin.extrude",
            label="Extrude",
            icon="ops.gpencil.extrude_move",
            widget="VIEW3D_GGT_xform_extrude",
            keymap=(),
            draw_settings=_template_widget.VIEW3D_GGT_xform_extrude.draw_settings,
        )

    @ToolDef.from_fn
    def transform_fill():
        def draw_settings(_context, layout, tool):
            props = tool.operator_properties("gpencil.transform_fill")
            row = layout.row()
            row.use_property_split = False
            row.prop(props, "mode", expand=True)

        return dict(
            idname="builtin.transform_fill",
            label="Transform Fill",
            icon="ops.gpencil.transform_fill",
            cursor='DEFAULT',
            widget=None,
            keymap=(),
            draw_settings=draw_settings,
        )

    @ToolDef.from_fn
    def interpolate():
        def draw_settings(_context, layout, tool):
            props = tool.operator_properties("gpencil.interpolate")
            layout.prop(props, "layers")
            layout.prop(props, "interpolate_selected_only")
            layout.prop(props, "exclude_breakdowns")
            layout.prop(props, "flip")
            layout.prop(props, "smooth_factor")
            layout.prop(props, "smooth_steps")

        return dict(
            idname="builtin.interpolate",
            label="Interpolate",
            icon="ops.pose.breakdowner",
            cursor='DEFAULT',
            widget=None,
            keymap=(),
            draw_settings=draw_settings,
        )


class _defs_gpencil_sculpt:

    @staticmethod
    def poll_select_mask(context):
        if context is None:
            return True
        ob = context.active_object
        tool_settings = context.scene.tool_settings
        return (
            ob is not None and
            ob.type == 'GPENCIL' and (
                tool_settings.use_gpencil_select_mask_point or
                tool_settings.use_gpencil_select_mask_stroke or
                tool_settings.use_gpencil_select_mask_segment
            )
        )

    @staticmethod
    def generate_from_brushes(context):
        return generate_from_enum_ex(
            context,
            idname_prefix="builtin_brush.",
            icon_prefix="ops.gpencil.sculpt_",
            type=bpy.types.Brush,
            attr="gpencil_sculpt_tool",
            tooldef_keywords=dict(
                operator="gpencil.sculpt_paint",
            ),
        )


class _defs_grease_pencil_sculpt:
    @staticmethod
    def poll_select_mask(context):
        if context is None:
            return True
        ob = context.active_object
        tool_settings = context.scene.tool_settings
        return (
            ob is not None and
            ob.type in {'GPENCIL', 'GREASEPENCIL'} and (
                tool_settings.use_gpencil_select_mask_point or
                tool_settings.use_gpencil_select_mask_stroke or
                tool_settings.use_gpencil_select_mask_segment
            )
        )

    @staticmethod
    def generate_from_brushes(context):
        return generate_from_enum_ex(
            context,
            idname_prefix="builtin_brush.",
            icon_prefix="ops.gpencil.sculpt_",
            type=bpy.types.Brush,
            # Uses GPv2 tool settings
            attr="gpencil_sculpt_tool",
            tooldef_keywords=dict(
                operator="grease_pencil.sculpt_paint",
            ),
        )


class _defs_gpencil_weight:

    @staticmethod
    def generate_from_brushes(context):
        return generate_from_enum_ex(
            context,
            idname_prefix="builtin_brush.",
            icon_prefix="ops.gpencil.sculpt_",
            type=bpy.types.Brush,
            attr="gpencil_weight_tool",
            tooldef_keywords=dict(
                operator="gpencil.weight_paint",
            ),
        )


class _defs_grease_pencil_weight:

    @staticmethod
    def generate_from_brushes(context):
        return generate_from_enum_ex(
            context,
            idname_prefix="builtin_brush.",
            icon_prefix="ops.gpencil.sculpt_",
            type=bpy.types.Brush,
            # Uses GPv2 tool settings
            attr="gpencil_weight_tool",
            tooldef_keywords=dict(
                operator="grease_pencil.weight_brush_stroke",
            ),
        )


class _defs_curves_sculpt:

    @staticmethod
    def generate_from_brushes(context):
        return generate_from_enum_ex(
            context,
            idname_prefix="builtin_brush.",
            icon_prefix="ops.curves.sculpt_",
            type=bpy.types.Brush,
            attr="curves_sculpt_tool",
            icon_map={
                # Use the generic icon for selection painting.
                "ops.curves.sculpt_selection_paint": "ops.generic.select_paint",
            },
        )


class _defs_gpencil_vertex:

    @staticmethod
    def poll_select_mask(context):
        if context is None:
            return True
        ob = context.active_object
        tool_settings = context.scene.tool_settings
        return (
            ob is not None and
            ob.type == 'GPENCIL' and (
                tool_settings.use_gpencil_vertex_select_mask_point or
                tool_settings.use_gpencil_vertex_select_mask_stroke or
                tool_settings.use_gpencil_vertex_select_mask_segment
            )
        )

    @staticmethod
    def generate_from_brushes(context):
        return generate_from_enum_ex(
            context,
            idname_prefix="builtin_brush.",
            icon_prefix="brush.paint_vertex.",
            type=bpy.types.Brush,
            attr="gpencil_vertex_tool",
            cursor='DOT',
            tooldef_keywords=dict(
                operator="gpencil.vertex_paint",
            ),
        )


class _defs_node_select:

    @ToolDef.from_fn
    def select():
        return dict(
            idname="builtin.select",
            label="Tweak",
            icon="ops.generic.select",
            widget=None,
            keymap="Node Tool: Tweak",
        )

    @ToolDef.from_fn
    def box():
        def draw_settings(_context, layout, tool):
            props = tool.operator_properties("node.select_box")
            row = layout.row()
            row.use_property_split = False
            row.prop(props, "mode", text="", expand=True, icon_only=True)
        return dict(
            idname="builtin.select_box",
            label="Select Box",
            icon="ops.generic.select_box",
            widget=None,
            keymap="Node Tool: Select Box",
            draw_settings=draw_settings,
        )

    @ToolDef.from_fn
    def lasso():
        def draw_settings(_context, layout, tool):
            props = tool.operator_properties("node.select_lasso")
            row = layout.row()
            row.use_property_split = False
            row.prop(props, "mode", text="", expand=True, icon_only=True)
        return dict(
            idname="builtin.select_lasso",
            label="Select Lasso",
            icon="ops.generic.select_lasso",
            widget=None,
            keymap="Node Tool: Select Lasso",
            draw_settings=draw_settings,
        )

    @ToolDef.from_fn
    def circle():
        def draw_settings(_context, layout, tool):
            props = tool.operator_properties("node.select_circle")
            row = layout.row()
            row.use_property_split = False
            row.prop(props, "mode", text="", expand=True, icon_only=True)
            layout.prop(props, "radius")

        def draw_cursor(_context, tool, xy):
            from gpu_extras.presets import draw_circle_2d
            props = tool.operator_properties("node.select_circle")
            radius = props.radius
            draw_circle_2d(xy, (1.0,) * 4, radius, segments=32)

        return dict(
            idname="builtin.select_circle",
            label="Select Circle",
            icon="ops.generic.select_circle",
            widget=None,
            keymap="Node Tool: Select Circle",
            draw_settings=draw_settings,
            draw_cursor=draw_cursor,
        )


class _defs_node_edit:

    @ToolDef.from_fn
    def links_cut():
        return dict(
            idname="builtin.links_cut",
            label="Links Cut",
            icon="ops.node.links_cut",
            widget=None,
            keymap="Node Tool: Links Cut",
            options={'KEYMAP_FALLBACK'},
        )


class _defs_sequencer_generic:

    @ToolDef.from_fn
    def cursor():
        return dict(
            idname="builtin.cursor",
            label="Cursor",
            description=(
                "Set the cursor location, drag to transform"
            ),
            icon="ops.generic.cursor",
            keymap="Sequencer Tool: Cursor",
        )

    @ToolDef.from_fn
    def blade():
        def draw_settings(_context, layout, tool):
            props = tool.operator_properties("sequencer.split")
            row = layout.row()
            row.use_property_split = False
            row.prop(props, "type", expand=True)
        return dict(
            idname="builtin.blade",
            label="Blade",
            icon="ops.sequencer.blade",
            cursor='CROSSHAIR',
            widget=None,
            keymap="Sequencer Tool: Blade",
            draw_settings=draw_settings,
            options={'KEYMAP_FALLBACK'},
        )

    @ToolDef.from_fn
    def sample():
        return dict(
            idname="builtin.sample",
            label="Sample",
            description=(
                "Sample pixel values under the cursor"
            ),
            icon="ops.paint.weight_sample",  # XXX, needs own icon.
            keymap="Sequencer Tool: Sample",
        )

    @ToolDef.from_fn
    def translate():
        return dict(
            idname="builtin.move",
            label="Move",
            icon="ops.transform.translate",
            widget="SEQUENCER_GGT_gizmo2d_translate",
            operator="transform.translate",
            keymap="Sequencer Tool: Move",
        )

    @ToolDef.from_fn
    def rotate():
        return dict(
            idname="builtin.rotate",
            label="Rotate",
            icon="ops.transform.rotate",
            widget="SEQUENCER_GGT_gizmo2d_rotate",
            operator="transform.rotate",
            keymap="Sequencer Tool: Rotate",
        )

    @ToolDef.from_fn
    def scale():
        return dict(
            idname="builtin.scale",
            label="Scale",
            icon="ops.transform.resize",
            widget="SEQUENCER_GGT_gizmo2d_resize",
            operator="transform.resize",
            keymap="Sequencer Tool: Scale",
        )

    @ToolDef.from_fn
    def transform():
        return dict(
            idname="builtin.transform",
            label="Transform",
            description=(
                "Supports any combination of grab, rotate, and scale at once"
            ),
            icon="ops.transform.transform",
            widget="SEQUENCER_GGT_gizmo2d",
            # No keymap default action, only for gizmo!
        )


class _defs_sequencer_select:
    @ToolDef.from_fn
    def select():
        return dict(
            idname="builtin.select",
            label="Tweak",
            icon="ops.generic.select",
            widget=None,
            keymap="Sequencer Tool: Tweak",
        )

    @ToolDef.from_fn
    def box():
        def draw_settings(_context, layout, tool):
            props = tool.operator_properties("sequencer.select_box")
            row = layout.row()
            row.use_property_split = False
            row.prop(props, "mode", text="", expand=True, icon_only=True)
        return dict(
            idname="builtin.select_box",
            label="Select Box",
            icon="ops.generic.select_box",
            widget=None,
            keymap="Sequencer Tool: Select Box",
            draw_settings=draw_settings,
        )


class IMAGE_PT_tools_active(ToolSelectPanelHelper, Panel):
    bl_space_type = 'IMAGE_EDITOR'
    bl_region_type = 'TOOLS'
    bl_label = "Tools"  # not visible
    bl_options = {'HIDE_HEADER'}

    # Satisfy the `ToolSelectPanelHelper` API.
    keymap_prefix = "Image Editor Tool:"

    # Default group to use as a fallback.
    tool_fallback_id = "builtin.select"

    @classmethod
    def tools_from_context(cls, context, mode=None):
        if mode is None:
            if context.space_data is None:
                mode = 'VIEW'
            else:
                mode = context.space_data.mode
        for tools in (cls._tools[None], cls._tools.get(mode, ())):
            for item in tools:
                if not (type(item) is ToolDef) and callable(item):
                    yield from item(context)
                else:
                    yield item

    @classmethod
    def tools_all(cls):
        yield from cls._tools.items()

    # Private tool lists for convenient reuse in `_tools`.

    _tools_transform = (
        _defs_image_uv_transform.translate,
        _defs_image_uv_transform.rotate,
        _defs_image_uv_transform.scale,
        _defs_image_uv_transform.transform,
    )

    _tools_select = (
        (
            _defs_image_uv_select.select,
            _defs_image_uv_select.box,
            _defs_image_uv_select.circle,
            _defs_image_uv_select.lasso,
        ),
    )

    _tools_annotate = (
        (
            _defs_annotate.scribble,
            _defs_annotate.line,
            _defs_annotate.poly,
            _defs_annotate.eraser,
        ),
    )

    # Private tools dictionary, store data to implement `tools_all` & `tools_from_context`.
    # The keys match image spaces modes: `context.space_data.mode`.
    # The values represent the tools, see `ToolSelectPanelHelper` for details.
    _tools = {
        None: [
            # for all modes
        ],
        'VIEW': [
            _defs_image_generic.sample,
            *_tools_annotate,
        ],
        'UV': [
            *_tools_select,
            _defs_image_generic.cursor,
            None,
            *_tools_transform,
            None,
            *_tools_annotate,
            None,
            _defs_image_uv_edit.rip_region,
            None,
            _defs_image_uv_sculpt.grab,
            _defs_image_uv_sculpt.relax,
            _defs_image_uv_sculpt.pinch,
        ],
        'MASK': [
            None,
        ],
        'PAINT': [
            _defs_texture_paint.generate_from_brushes,
            None,
            *_tools_annotate,
        ],
    }


class NODE_PT_tools_active(ToolSelectPanelHelper, Panel):
    bl_space_type = 'NODE_EDITOR'
    bl_region_type = 'TOOLS'
    bl_label = "Tools"  # not visible
    bl_options = {'HIDE_HEADER'}

    # Satisfy the `ToolSelectPanelHelper` API.
    keymap_prefix = "Node Editor Tool:"

    # Default group to use as a fallback.
    tool_fallback_id = "builtin.select"

    @classmethod
    def tools_from_context(cls, context, mode=None):
        if mode is None:
            if context.space_data is None:
                mode = None
            else:
                mode = context.space_data.tree_type
        for tools in (cls._tools[None], cls._tools.get(mode, ())):
            for item in tools:
                if not (type(item) is ToolDef) and callable(item):
                    yield from item(context)
                else:
                    yield item

    @classmethod
    def tools_all(cls):
        yield from cls._tools.items()

    # Private tool lists for convenient reuse in `_tools`.

    _tools_select = (
        (
            _defs_node_select.select,
            _defs_node_select.box,
            _defs_node_select.lasso,
            _defs_node_select.circle,
        ),
    )

    _tools_annotate = (
        (
            _defs_annotate.scribble,
            _defs_annotate.line,
            _defs_annotate.poly,
            _defs_annotate.eraser,
        ),
    )

    # Private tools dictionary, store data to implement `tools_all` & `tools_from_context`.
    # The keys is always `None` since nodes don't use use modes to access different tools.
    # The values represent the tools, see `ToolSelectPanelHelper` for details.
    _tools = {
        None: [
            *_tools_select,
            None,
            *_tools_annotate,
            None,
            _defs_node_edit.links_cut,
        ],
    }


class VIEW3D_PT_tools_active(ToolSelectPanelHelper, Panel):
    bl_space_type = 'VIEW_3D'
    bl_region_type = 'TOOLS'
    bl_label = "Tools"  # not visible
    bl_options = {'HIDE_HEADER'}

    # Satisfy the `ToolSelectPanelHelper` API.
    keymap_prefix = "3D View Tool:"

    # Default group to use as a fallback.
    tool_fallback_id = "builtin.select"

    @classmethod
    def tools_from_context(cls, context, mode=None):
        if mode is None:
            mode = context.mode
        for tools in (cls._tools[None], cls._tools.get(mode, ())):
            for item in tools:
                if not (type(item) is ToolDef) and callable(item):
                    yield from item(context)
                else:
                    yield item

    @classmethod
    def tools_all(cls):
        yield from cls._tools.items()

    # Private tool lists for convenient reuse in `_tools`.

    _tools_transform = (
        _defs_transform.translate,
        _defs_transform.rotate,
        (
            _defs_transform.scale,
            _defs_transform.scale_cage,
        ),
        _defs_transform.transform,
    )

    _tools_select = (
        (
            _defs_view3d_select.select,
            _defs_view3d_select.box,
            _defs_view3d_select.circle,
            _defs_view3d_select.lasso,
        ),
    )

    _tools_annotate = (
        (
            _defs_annotate.scribble,
            _defs_annotate.line,
            _defs_annotate.poly,
            _defs_annotate.eraser,
        ),
    )

    _tools_gpencil_select = (
        (
            _defs_gpencil_edit.select,
            _defs_gpencil_edit.box_select,
            _defs_gpencil_edit.circle_select,
            _defs_gpencil_edit.lasso_select,
        ),
    )

    _tools_view3d_add = (
        _defs_view3d_add.cube_add,
        _defs_view3d_add.cone_add,
        _defs_view3d_add.cylinder_add,
        _defs_view3d_add.uv_sphere_add,
        _defs_view3d_add.ico_sphere_add,
    )

    _tools_default = (
        *_tools_select,
        _defs_view3d_generic.cursor,
        None,
        *_tools_transform,
        None,
        *_tools_annotate,
        _defs_view3d_generic.ruler,
    )

    # Private tools dictionary, store data to implement `tools_all` & `tools_from_context`.
    # The keys match object-modes from: `context.mode`.
    # The values represent the tools, see `ToolSelectPanelHelper` for details.
    _tools = {
        None: [
            # Don't use this! because of paint modes.
            # _defs_view3d_generic.cursor,
            # End group.
        ],
        'OBJECT': [
            *_tools_default,
            None,
            _tools_view3d_add,
        ],
        'POSE': [
            *_tools_default,
            None,
            (
                _defs_pose.breakdown,
                _defs_pose.push,
                _defs_pose.relax,
            ),
        ],
        'EDIT_ARMATURE': [
            *_tools_default,
            None,
            _defs_edit_armature.roll,
            (
                _defs_edit_armature.bone_size,
                _defs_edit_armature.bone_envelope,
            ),
            None,
            (
                _defs_edit_armature.extrude,
                _defs_edit_armature.extrude_cursor,
            ),
            _defs_transform.shear,
        ],
        'EDIT_MESH': [
            *_tools_default,

            None,
            _tools_view3d_add,
            None,
            (
                _defs_edit_mesh.extrude,
                _defs_edit_mesh.extrude_manifold,
                _defs_edit_mesh.extrude_normals,
                _defs_edit_mesh.extrude_individual,
                _defs_edit_mesh.extrude_cursor,
            ),
            _defs_edit_mesh.inset,
            _defs_edit_mesh.bevel,
            (
                _defs_edit_mesh.loopcut_slide,
                _defs_edit_mesh.offset_edge_loops_slide,
            ),
            (
                _defs_edit_mesh.knife,
                _defs_edit_mesh.bisect,
            ),
            _defs_edit_mesh.poly_build,
            _defs_edit_mesh.spin,
            (
                _defs_edit_mesh.vertex_smooth,
                _defs_edit_mesh.vertex_randomize,
            ),
            (
                _defs_edit_mesh.edge_slide,
                _defs_edit_mesh.vert_slide,
            ),
            (
                _defs_edit_mesh.shrink_fatten,
                _defs_edit_mesh.push_pull,
            ),
            (
                _defs_transform.shear,
                _defs_edit_mesh.tosphere,
            ),
            (
                _defs_edit_mesh.rip_region,
                _defs_edit_mesh.rip_edge,
            ),
        ],
        'EDIT_CURVE': [
            *_tools_default,
            None,
            _defs_edit_curve.draw,
            _defs_edit_curve.pen,
            (
                _defs_edit_curve.extrude,
                _defs_edit_curve.extrude_cursor,
            ),
            None,
            _defs_edit_curve.curve_radius,
            _defs_edit_curve.tilt,
            None,
            _defs_transform.shear,
            _defs_edit_curve.curve_vertex_randomize,
        ],
        'EDIT_CURVES': [
            *_tools_default,
            None,
            _defs_edit_curves.draw,
            None,
            _defs_edit_curve.curve_radius,
            _defs_edit_curve.tilt,
        ],
        'EDIT_SURFACE': [
            *_tools_default,
            None,
            _defs_transform.shear,
        ],
        'EDIT_METABALL': [
            *_tools_default,
            None,
            _defs_transform.shear,
        ],
        'EDIT_LATTICE': [
            *_tools_default,
            None,
            _defs_transform.shear,
        ],
        'EDIT_TEXT': [
            _defs_edit_text.select_text,
            _defs_view3d_generic.cursor,
            None,
            *_tools_annotate,
            _defs_view3d_generic.ruler,
        ],
        'EDIT_GREASE_PENCIL': [
            *_tools_select,
            _defs_view3d_generic.cursor,
            None,
            *_tools_transform,
            None,
            _defs_edit_curve.curve_radius,
            _defs_transform.bend,
            (
                _defs_transform.shear,
                _defs_edit_mesh.tosphere,
            ),
            None,
            *_tools_annotate,
        ],
        'PARTICLE': [
            *_tools_select,
            _defs_view3d_generic.cursor,
            None,
            _defs_particle.generate_from_brushes,
        ],
        'SCULPT': [
            _defs_sculpt.generate_from_brushes,
            None,
            (
                _defs_sculpt.mask_border,
                _defs_sculpt.mask_lasso,
                _defs_sculpt.mask_line,
            ),
            (
                _defs_sculpt.hide_border,
                _defs_sculpt.hide_lasso,
                _defs_sculpt.hide_line,
                _defs_sculpt.hide_polyline,
            ),
            (
                _defs_sculpt.face_set_box,
                _defs_sculpt.face_set_lasso,
            ),
            (
                _defs_sculpt.trim_box,
                _defs_sculpt.trim_lasso,
                _defs_sculpt.trim_line,
            ),
            _defs_sculpt.project_line,
            None,
            _defs_sculpt.mesh_filter,
            _defs_sculpt.cloth_filter,
            _defs_sculpt.color_filter,
            None,
            _defs_sculpt.face_set_edit,
            _defs_sculpt.mask_by_color,
            None,
            _defs_transform.translate,
            _defs_transform.rotate,
            _defs_transform.scale,
            _defs_transform.transform,
            None,
            *_tools_annotate,
        ],
        'SCULPT_GREASE_PENCIL': [
            _defs_grease_pencil_sculpt.generate_from_brushes,
            None,
            *_tools_annotate,
            lambda context: (
                VIEW3D_PT_tools_active._tools_select
                if _defs_grease_pencil_sculpt.poll_select_mask(context)
                else ()
            ),
        ],
        'PAINT_TEXTURE': [
            _defs_texture_paint.generate_from_brushes,
            None,
            lambda context: (
                VIEW3D_PT_tools_active._tools_select
                if _defs_texture_paint.poll_select_mask(context)
                else ()
            ),
            *_tools_annotate,
        ],
        'PAINT_VERTEX': [
            _defs_vertex_paint.generate_from_brushes,
            None,
            lambda context: (
                VIEW3D_PT_tools_active._tools_select
                if _defs_vertex_paint.poll_select_mask(context)
                else ()
            ),
            *_tools_annotate,
        ],
        'PAINT_WEIGHT': [
            _defs_weight_paint.generate_from_brushes,
            _defs_weight_paint.gradient,
            None,
            (
                _defs_weight_paint.sample_weight,
                _defs_weight_paint.sample_weight_group,
            ),
            None,
            lambda context: (
                (
                    _defs_view3d_generic.cursor,
                    None,
                    *VIEW3D_PT_tools_active._tools_transform,
                )
                if context is None or context.pose_object
                else ()
            ),
            None,
            _defs_weight_paint.poll_select_tools,
            *_tools_annotate,
        ],
        'PAINT_GREASE_PENCIL': [
            _defs_view3d_generic.cursor,
            None,
            _defs_paint_grease_pencil.draw,
            _defs_paint_grease_pencil.erase,
            _defs_paint_grease_pencil.cutter,
            _defs_paint_grease_pencil.tint,
            None,
            _defs_paint_grease_pencil.line,
            _defs_paint_grease_pencil.polyline,
            _defs_paint_grease_pencil.arc,
            _defs_paint_grease_pencil.curve,
            _defs_paint_grease_pencil.box,
            _defs_paint_grease_pencil.circle,
        ],
        'PAINT_GPENCIL': [
            _defs_view3d_generic.cursor,
            None,
            _defs_gpencil_paint.generate_from_brushes,
            _defs_gpencil_paint.cutter,
            None,
            _defs_gpencil_paint.eyedropper,
            None,
            _defs_gpencil_paint.line,
            _defs_gpencil_paint.polyline,
            _defs_gpencil_paint.arc,
            _defs_gpencil_paint.curve,
            _defs_gpencil_paint.box,
            _defs_gpencil_paint.circle,
            None,
            _defs_gpencil_paint.interpolate,
            None,
            *_tools_annotate,
        ],
        'EDIT_GPENCIL': [
            *_tools_gpencil_select,
            _defs_view3d_generic.cursor,
            None,
            *_tools_transform,
            None,
            _defs_gpencil_edit.extrude,
            _defs_gpencil_edit.radius,
            _defs_gpencil_edit.bend,
            (
                _defs_gpencil_edit.shear,
                _defs_gpencil_edit.tosphere,
            ),
            _defs_gpencil_edit.transform_fill,
            None,
            _defs_gpencil_edit.interpolate,
            None,
            *_tools_annotate,
        ],
        'SCULPT_GPENCIL': [
            _defs_gpencil_sculpt.generate_from_brushes,
            None,
            *_tools_annotate,
            lambda context: (
                VIEW3D_PT_tools_active._tools_gpencil_select
                if _defs_gpencil_sculpt.poll_select_mask(context)
                else ()
            ),
        ],
        'WEIGHT_GPENCIL': [
            _defs_gpencil_weight.generate_from_brushes,
            None,
            *_tools_annotate,
        ],
        'WEIGHT_GREASE_PENCIL': [
            _defs_grease_pencil_weight.generate_from_brushes,
            None,
            *_tools_annotate,
        ],
        'VERTEX_GPENCIL': [
            _defs_gpencil_vertex.generate_from_brushes,
            None,
            *_tools_annotate,
            None,
            lambda context: (
                VIEW3D_PT_tools_active._tools_gpencil_select
                if _defs_gpencil_vertex.poll_select_mask(context)
                else ()
            ),
        ],
        'SCULPT_CURVES': [
            _defs_curves_sculpt.generate_from_brushes,
            None,
            *_tools_annotate,
        ],
    }


class SEQUENCER_PT_tools_active(ToolSelectPanelHelper, Panel):
    bl_space_type = 'SEQUENCE_EDITOR'
    bl_region_type = 'TOOLS'
    bl_label = "Tools"  # not visible
    bl_options = {'HIDE_HEADER'}

    # Satisfy the `ToolSelectPanelHelper` API.
    keymap_prefix = "Sequence Editor Tool:"

    # Default group to use as a fallback.
    tool_fallback_id = "builtin.select"

    @classmethod
    def tools_from_context(cls, context, mode=None):
        if mode is None:
            if context.space_data:
                mode = context.space_data.view_type
        for tools in (cls._tools[None], cls._tools.get(mode, ())):
            for item in tools:
                if not (type(item) is ToolDef) and callable(item):
                    yield from item(context)
                else:
                    yield item

    @classmethod
    def tools_all(cls):
        yield from cls._tools.items()

    # Private tool lists for convenient reuse in `_tools`.

    _tools_select = (
        (
            _defs_sequencer_select.select,
            _defs_sequencer_select.box,
        ),
    )
    _tools_annotate = (
        (
            _defs_annotate.scribble,
            _defs_annotate.line,
            _defs_annotate.poly,
            _defs_annotate.eraser,
        ),
    )

    # Private tools dictionary, store data to implement `tools_all` & `tools_from_context`.
    # The keys match sequence editors view type: `context.space_data.view_type`.
    # The values represent the tools, see `ToolSelectPanelHelper` for details.
    _tools = {
        None: [
        ],
        'PREVIEW': [
            *_tools_select,
            _defs_sequencer_generic.cursor,
            None,
            _defs_sequencer_generic.translate,
            _defs_sequencer_generic.rotate,
            _defs_sequencer_generic.scale,
            _defs_sequencer_generic.transform,
            None,
            _defs_sequencer_generic.sample,
            *_tools_annotate,
        ],
        'SEQUENCER': [
            *_tools_select,
            _defs_sequencer_generic.blade,
        ],
        'SEQUENCER_PREVIEW': [
            *_tools_select,
            None,
            *_tools_annotate,
            None,
            _defs_sequencer_generic.blade,
        ],
    }


classes = (
    IMAGE_PT_tools_active,
    NODE_PT_tools_active,
    VIEW3D_PT_tools_active,
    SEQUENCER_PT_tools_active,
)

if __name__ == "__main__":  # only for live edit.
    from bpy.utils import register_class
    for cls in classes:
        register_class(cls)<|MERGE_RESOLUTION|>--- conflicted
+++ resolved
@@ -1877,35 +1877,6 @@
 
     @ToolDef.from_fn
     def erase():
-<<<<<<< HEAD
-        def draw_settings(context, layout, _tool):
-            paint = context.tool_settings.gpencil_paint
-            brush = paint.brush
-            if not brush:
-                return
-            layout.prop(brush.gpencil_settings, "eraser_mode", expand=True)
-            
-            if brush.gpencil_settings.eraser_mode == "SOFT":
-                from bl_ui.properties_paint_common import UnifiedPaintPanel, FalloffPanel
-                UnifiedPaintPanel.prop_unified(
-                    layout,
-                    context,
-                    brush,
-                    "strength",
-                    pressure_name="use_pressure_strength",
-                    unified_name="use_unified_strength",
-                    slider=True,
-                    header=True,
-                )
-
-                layout.popover("VIEW3D_PT_tools_brush_falloff")
-
-            if brush.gpencil_settings.eraser_mode in {"HARD", "SOFT"}:
-                layout.prop(brush.gpencil_settings, "use_keep_caps_eraser")
-
-            layout.prop(brush.gpencil_settings, "use_active_layer_only")
-=======
->>>>>>> 9a5366cf
         return dict(
             idname="builtin_brush.Erase",
             label="Erase",
