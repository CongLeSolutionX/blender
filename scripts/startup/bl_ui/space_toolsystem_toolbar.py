# SPDX-FileCopyrightText: 2017-2023 Blender Authors
#
# SPDX-License-Identifier: GPL-2.0-or-later

# For documentation on tool definitions: see "bl_ui.space_toolsystem_common.ToolDef"
# where there are comments for each field and their use.

# For now group all tools together
# we may want to move these into per space-type files.
#
# For now keep this in a single file since it's an area that may change,
# so avoid making changes all over the place.

import bpy
from bpy.types import Panel

from bl_ui.space_toolsystem_common import (
    ToolSelectPanelHelper,
    ToolDef,
)

from bpy.app.translations import pgettext_tip as tip_


def kmi_to_string_or_none(kmi):
    return kmi.to_string() if kmi else "<none>"


def generate_from_enum_ex(
        _context, *,
        idname_prefix,
        icon_prefix,
        type,
        attr,
        cursor='DEFAULT',
        tooldef_keywords=None,
        icon_map=None,
        use_separators=True,
):
    if tooldef_keywords is None:
        tooldef_keywords = {}

    tool_defs = []

    enum_items = getattr(
        type.bl_rna.properties[attr],
        "enum_items_static_ui" if use_separators else
        "enum_items_static",
    )

    for enum in enum_items:
        if use_separators:
            if not (name := enum.name):
                # Empty string for a UI Separator.
                tool_defs.append(None)
                continue
            if not (idname := enum.identifier):
                # This is a heading, there is no purpose in showing headings here.
                continue
        else:
            name = enum.name
            idname = enum.identifier

        icon = icon_prefix + idname.lower()
        if icon_map is not None:
            icon = icon_map.get(icon, icon)

        tool_defs.append(
            ToolDef.from_dict(
                dict(
                    idname=idname_prefix + name,
                    label=name,
                    description=enum.description,
                    icon=icon,
                    cursor=cursor,
                    data_block=idname,
                    **tooldef_keywords,
                ),
            ),
        )
    return tuple(tool_defs)


# Use for shared widget data.
class _template_widget:
    class VIEW3D_GGT_xform_extrude:
        @staticmethod
        def draw_settings(_context, layout, tool):
            props = tool.gizmo_group_properties("VIEW3D_GGT_xform_extrude")
            layout.prop(props, "axis_type", expand=True)

    class VIEW3D_GGT_xform_gizmo:
        @staticmethod
        def draw_settings_with_index(context, layout, index):
            scene = context.scene
            orient_slot = scene.transform_orientation_slots[index]
            layout.prop(orient_slot, "type")


class _defs_view3d_generic:
    @ToolDef.from_fn
    def cursor():
        def draw_settings(_context, layout, tool):
            props = tool.operator_properties("view3d.cursor3d")
            layout.prop(props, "use_depth")
            layout.prop(props, "orientation")
        return dict(
            idname="builtin.cursor",
            label="Cursor",
            description=(
                "Set the cursor location, drag to transform"
            ),
            icon="ops.generic.cursor",
            keymap="3D View Tool: Cursor",
            draw_settings=draw_settings,
        )

    @ToolDef.from_fn
    def cursor_click():
        return dict(
            idname="builtin.none",
            label="None",
            icon="ops.generic.cursor",
            keymap=(),
        )

    @ToolDef.from_fn
    def ruler():
        def description(_context, _item, km):
            if km is not None:
                kmi_add = km.keymap_items.find_from_operator("view3d.ruler_add")
                kmi_remove = km.keymap_items.find_from_operator("view3d.ruler_remove")
            else:
                kmi_add = None
                kmi_remove = None
            return tip_(
                "Measure distance and angles.\n"
                "\u2022 %s anywhere for new measurement.\n"
                "\u2022 Drag ruler segment to measure an angle.\n"
                "\u2022 %s to remove the active ruler.\n"
                "\u2022 Ctrl while dragging to snap.\n"
                "\u2022 Shift while dragging to measure surface thickness"
            ) % (
                kmi_to_string_or_none(kmi_add),
                kmi_to_string_or_none(kmi_remove),
            )
        return dict(
            idname="builtin.measure",
            label="Measure",
            description=description,
            icon="ops.view3d.ruler",
            widget="VIEW3D_GGT_ruler",
            keymap="3D View Tool: Measure",
        )


class _defs_annotate:

    def draw_settings_common(context, layout, tool):
        gpd = context.annotation_data
        region_type = context.region.type

        if gpd is not None:
            if gpd.layers.active_note is not None:
                text = gpd.layers.active_note
                maxw = 25
                if len(text) > maxw:
                    text = text[:maxw - 5] + '..' + text[-3:]
            else:
                text = ""

            gpl = context.active_annotation_layer
            if gpl is not None:
                if context.space_data.type in {'VIEW_3D', 'SEQUENCE_EDITOR', 'IMAGE_EDITOR', 'NODE_EDITOR'}:
                    layout.label(text="Annotation:")
                    if region_type == 'TOOL_HEADER':
                        sub = layout.split(align=True, factor=0.5)
                        sub.ui_units_x = 6.5
                        sub.prop(gpl, "color", text="")
                    else:
                        sub = layout.row(align=True)
                        sub.prop(gpl, "color", text="")
                    sub.popover(
                        panel="TOPBAR_PT_annotation_layers",
                        text=text,
                    )
                elif context.space_data.type == 'PROPERTIES':
                    row = layout.row(align=True)
                    row.prop(gpl, "color", text="Annotation")
                    row.popover(
                        panel="TOPBAR_PT_annotation_layers",
                        text=text,
                    )
                else:
                    layout.label(text="Annotation:")
                    layout.prop(gpl, "color", text="")

        space_type = tool.space_type
        tool_settings = context.tool_settings

        if space_type == 'VIEW_3D':
            row = layout.row(align=True)
            row.prop(tool_settings, "annotation_stroke_placement_view3d", text="Placement")
            if tool_settings.gpencil_stroke_placement_view3d == 'CURSOR':
                row.prop(tool_settings.gpencil_sculpt, "lockaxis")
            elif tool_settings.gpencil_stroke_placement_view3d in {'SURFACE', 'STROKE'}:
                row.prop(tool_settings, "use_gpencil_stroke_endpoints")

        elif space_type in {'IMAGE_EDITOR', 'NODE_EDITOR', 'SEQUENCE_EDITOR', 'CLIP_EDITOR'}:
            row = layout.row(align=True)
            row.prop(tool_settings, "annotation_stroke_placement_view2d", text="Placement")

        if tool.idname == "builtin.annotate_line":
            props = tool.operator_properties("gpencil.annotate")
            if region_type == 'TOOL_HEADER':
                row = layout.row()
                row.ui_units_x = 15
                row.prop(props, "arrowstyle_start", text="Start")
                row.separator()
                row.prop(props, "arrowstyle_end", text="End")
            else:
                col = layout.row().column(align=True)
                col.prop(props, "arrowstyle_start", text="Style Start")
                col.prop(props, "arrowstyle_end", text="End")
        elif tool.idname == "builtin.annotate":
            props = tool.operator_properties("gpencil.annotate")
            if region_type == 'TOOL_HEADER':
                row = layout.row()
                row.prop(props, "use_stabilizer", text="Stabilize Stroke")
                subrow = layout.row(align=False)
                subrow.active = props.use_stabilizer
                subrow.prop(props, "stabilizer_radius", text="Radius", slider=True)
                subrow.prop(props, "stabilizer_factor", text="Factor", slider=True)
            else:
                layout.prop(props, "use_stabilizer", text="Stabilize Stroke")
                col = layout.column(align=False)
                col.active = props.use_stabilizer
                col.prop(props, "stabilizer_radius", text="Radius", slider=True)
                col.prop(props, "stabilizer_factor", text="Factor", slider=True)

    @ToolDef.from_fn.with_args(draw_settings=draw_settings_common)
    def scribble(*, draw_settings):
        return dict(
            idname="builtin.annotate",
            label="Annotate",
            icon="ops.gpencil.draw",
            cursor='PAINT_BRUSH',
            keymap="Generic Tool: Annotate",
            draw_settings=draw_settings,
            options={'KEYMAP_FALLBACK'},
        )

    @ToolDef.from_fn.with_args(draw_settings=draw_settings_common)
    def line(*, draw_settings):
        return dict(
            idname="builtin.annotate_line",
            label="Annotate Line",
            icon="ops.gpencil.draw.line",
            cursor='PAINT_BRUSH',
            keymap="Generic Tool: Annotate Line",
            draw_settings=draw_settings,
            options={'KEYMAP_FALLBACK'},
        )

    @ToolDef.from_fn.with_args(draw_settings=draw_settings_common)
    def poly(*, draw_settings):
        return dict(
            idname="builtin.annotate_polygon",
            label="Annotate Polygon",
            icon="ops.gpencil.draw.poly",
            cursor='PAINT_BRUSH',
            keymap="Generic Tool: Annotate Polygon",
            draw_settings=draw_settings,
            options={'KEYMAP_FALLBACK'},
        )

    @ToolDef.from_fn
    def eraser():
        def draw_settings(context, layout, _tool):
            # TODO: Move this setting to tool_settings
            prefs = context.preferences
            layout.prop(prefs.edit, "grease_pencil_eraser_radius", text="Radius")
        return dict(
            idname="builtin.annotate_eraser",
            label="Annotate Eraser",
            icon="ops.gpencil.draw.eraser",
            cursor='ERASER',
            keymap="Generic Tool: Annotate Eraser",
            draw_settings=draw_settings,
            options={'KEYMAP_FALLBACK'},
        )


class _defs_transform:

    def draw_transform_sculpt_tool_settings(context, layout):
        if context.mode != 'SCULPT':
            return
        layout.prop(context.tool_settings.sculpt, "transform_mode")

    @ToolDef.from_fn
    def translate():
        def draw_settings(context, layout, _tool):
            _defs_transform.draw_transform_sculpt_tool_settings(context, layout)
            _template_widget.VIEW3D_GGT_xform_gizmo.draw_settings_with_index(context, layout, 1)
        return dict(
            idname="builtin.move",
            label="Move",
            # cursor='SCROLL_XY',
            icon="ops.transform.translate",
            widget="VIEW3D_GGT_xform_gizmo",
            operator="transform.translate",
            keymap="3D View Tool: Move",
            draw_settings=draw_settings,
        )

    @ToolDef.from_fn
    def rotate():
        def draw_settings(context, layout, _tool):
            _defs_transform.draw_transform_sculpt_tool_settings(context, layout)
            _template_widget.VIEW3D_GGT_xform_gizmo.draw_settings_with_index(context, layout, 2)
        return dict(
            idname="builtin.rotate",
            label="Rotate",
            # cursor='SCROLL_XY',
            icon="ops.transform.rotate",
            widget="VIEW3D_GGT_xform_gizmo",
            operator="transform.rotate",
            keymap="3D View Tool: Rotate",
            draw_settings=draw_settings,
        )

    @ToolDef.from_fn
    def scale():
        def draw_settings(context, layout, _tool):
            _defs_transform.draw_transform_sculpt_tool_settings(context, layout)
            _template_widget.VIEW3D_GGT_xform_gizmo.draw_settings_with_index(context, layout, 3)
        return dict(
            idname="builtin.scale",
            label="Scale",
            # cursor='SCROLL_XY',
            icon="ops.transform.resize",
            widget="VIEW3D_GGT_xform_gizmo",
            operator="transform.resize",
            keymap="3D View Tool: Scale",
            draw_settings=draw_settings,
        )

    @ToolDef.from_fn
    def scale_cage():
        def draw_settings(context, layout, _tool):
            _template_widget.VIEW3D_GGT_xform_gizmo.draw_settings_with_index(context, layout, 3)
        return dict(
            idname="builtin.scale_cage",
            label="Scale Cage",
            icon="ops.transform.resize.cage",
            widget="VIEW3D_GGT_xform_cage",
            operator="transform.resize",
            keymap="3D View Tool: Scale",
            draw_settings=draw_settings,
        )

    @ToolDef.from_fn
    def shear():
        def draw_settings(context, layout, _tool):
            # props = tool.operator_properties("transform.shear")
            _template_widget.VIEW3D_GGT_xform_gizmo.draw_settings_with_index(context, layout, 2)
        return dict(
            idname="builtin.shear",
            label="Shear",
            icon="ops.transform.shear",
            widget="VIEW3D_GGT_xform_shear",
            keymap="3D View Tool: Shear",
            draw_settings=draw_settings,
        )

    @ToolDef.from_fn
    def bend():
        return dict(
            idname="builtin.bend",
            label="Bend",
            icon="ops.gpencil.edit_bend",
            widget=None,
            keymap="3D View Tool: Bend",
        )

    @ToolDef.from_fn
    def transform():
        def draw_settings(context, layout, tool):
            if layout.use_property_split:
                layout.label(text="Gizmos:")

            show_drag = True
            tool_settings = context.tool_settings
            if tool_settings.workspace_tool_type == 'FALLBACK':
                show_drag = False

            if show_drag:
                props = tool.gizmo_group_properties("VIEW3D_GGT_xform_gizmo")
                layout.prop(props, "drag_action")

            _defs_transform.draw_transform_sculpt_tool_settings(context, layout)
            _template_widget.VIEW3D_GGT_xform_gizmo.draw_settings_with_index(context, layout, 1)

        return dict(
            idname="builtin.transform",
            label="Transform",
            description=(
                "Supports any combination of grab, rotate, and scale at once"
            ),
            icon="ops.transform.transform",
            widget="VIEW3D_GGT_xform_gizmo",
            keymap="3D View Tool: Transform",
            draw_settings=draw_settings,
        )


class _defs_view3d_select:

    @ToolDef.from_fn
    def select():
        return dict(
            idname="builtin.select",
            label="Tweak",
            icon="ops.generic.select",
            widget=None,
            keymap="3D View Tool: Tweak",
        )

    @ToolDef.from_fn
    def box():
        def draw_settings(_context, layout, tool):
            props = tool.operator_properties("view3d.select_box")
            row = layout.row()
            row.use_property_split = False
            row.prop(props, "mode", text="", expand=True, icon_only=True)
        return dict(
            idname="builtin.select_box",
            label="Select Box",
            icon="ops.generic.select_box",
            widget=None,
            keymap="3D View Tool: Select Box",
            draw_settings=draw_settings,
        )

    @ToolDef.from_fn
    def lasso():
        def draw_settings(_context, layout, tool):
            props = tool.operator_properties("view3d.select_lasso")
            row = layout.row()
            row.use_property_split = False
            row.prop(props, "mode", text="", expand=True, icon_only=True)
        return dict(
            idname="builtin.select_lasso",
            label="Select Lasso",
            icon="ops.generic.select_lasso",
            widget=None,
            keymap="3D View Tool: Select Lasso",
            draw_settings=draw_settings,
        )

    @ToolDef.from_fn
    def circle():
        def draw_settings(_context, layout, tool):
            props = tool.operator_properties("view3d.select_circle")
            row = layout.row()
            row.use_property_split = False
            row.prop(props, "mode", text="", expand=True, icon_only=True)
            layout.prop(props, "radius")

        def draw_cursor(_context, tool, xy):
            from gpu_extras.presets import draw_circle_2d
            props = tool.operator_properties("view3d.select_circle")
            radius = props.radius
            draw_circle_2d(xy, (1.0,) * 4, radius, segments=32)

        return dict(
            idname="builtin.select_circle",
            label="Select Circle",
            icon="ops.generic.select_circle",
            widget=None,
            keymap="3D View Tool: Select Circle",
            draw_settings=draw_settings,
            draw_cursor=draw_cursor,
        )


class _defs_view3d_add:

    @staticmethod
    def description_interactive_add(context, _item, _km, *, prefix):
        km = context.window_manager.keyconfigs.user.keymaps["View3D Placement Modal"]

        def keymap_item_from_propvalue(propvalue):
            for item in km.keymap_items:
                if item.propvalue == propvalue:
                    return item
            return None

        if km is not None:
            kmi_snap = keymap_item_from_propvalue('SNAP_ON')
            kmi_center = keymap_item_from_propvalue('PIVOT_CENTER_ON')
            kmi_fixed_aspect = keymap_item_from_propvalue('FIXED_ASPECT_ON')
        else:
            kmi_snap = None
            kmi_center = None
            kmi_fixed_aspect = None
        return tip_(
            "%s\n"
            "\u2022 %s toggles snap while dragging.\n"
            "\u2022 %s toggles dragging from the center.\n"
            "\u2022 %s toggles fixed aspect"
        ) % (
            prefix,
            kmi_to_string_or_none(kmi_snap),
            kmi_to_string_or_none(kmi_center),
            kmi_to_string_or_none(kmi_fixed_aspect),
        )

    # Layout tweaks here would be good to avoid,
    # this shows limits in layout engine, as buttons are using a lot of space.
    @staticmethod
    def draw_settings_interactive_add(layout, tool_settings, tool, extra):
        show_extra = False
        if not extra:
            row = layout.row()
            row.label(text="Depth:")
            row = layout.row()
            row.prop(tool_settings, "plane_depth", text="")
            row = layout.row()
            row.label(text="Orientation:")
            row = layout.row()
            row.prop(tool_settings, "plane_orientation", text="")
            row = layout.row()
            row.prop(tool_settings, "snap_elements_tool")

            region_is_header = bpy.context.region.type == 'TOOL_HEADER'
            if region_is_header:
                # Don't draw the "extra" popover here as we might have other settings & this should be last.
                show_extra = True
            else:
                extra = True

        if extra:
            props = tool.operator_properties("view3d.interactive_add")
            layout.use_property_split = True
            layout.row().prop(tool_settings, "plane_axis", expand=True)
            layout.row().prop(tool_settings, "plane_axis_auto")

            layout.label(text="Base")
            layout.row().prop(props, "plane_origin_base", expand=True)
            layout.row().prop(props, "plane_aspect_base", expand=True)
            layout.label(text="Height")
            layout.row().prop(props, "plane_origin_depth", expand=True)
            layout.row().prop(props, "plane_aspect_depth", expand=True)
        return show_extra

    @ToolDef.from_fn
    def cube_add():
        def draw_settings(context, layout, tool, *, extra=False):
            show_extra = _defs_view3d_add.draw_settings_interactive_add(layout, context.tool_settings, tool, extra)
            if show_extra:
                layout.popover("TOPBAR_PT_tool_settings_extra", text="...")

        return dict(
            idname="builtin.primitive_cube_add",
            label="Add Cube",
            icon="ops.mesh.primitive_cube_add_gizmo",
            description=lambda *args: _defs_view3d_add.description_interactive_add(
                *args, prefix=tip_("Add cube to mesh interactively"),
            ),
            widget="VIEW3D_GGT_placement",
            keymap="3D View Tool: Object, Add Primitive",
            draw_settings=draw_settings,
        )

    @ToolDef.from_fn
    def cone_add():
        def draw_settings(context, layout, tool, *, extra=False):
            show_extra = _defs_view3d_add.draw_settings_interactive_add(layout, context.tool_settings, tool, extra)
            if extra:
                return

            props = tool.operator_properties("mesh.primitive_cone_add")
            layout.prop(props, "vertices")
            layout.prop(props, "end_fill_type")

            if show_extra:
                layout.popover("TOPBAR_PT_tool_settings_extra", text="...")

        return dict(
            idname="builtin.primitive_cone_add",
            label="Add Cone",
            icon="ops.mesh.primitive_cone_add_gizmo",
            description=lambda *args: _defs_view3d_add.description_interactive_add(
                *args, prefix=tip_("Add cone to mesh interactively"),
            ),
            widget="VIEW3D_GGT_placement",
            keymap="3D View Tool: Object, Add Primitive",
            draw_settings=draw_settings,
        )

    @ToolDef.from_fn
    def cylinder_add():
        def draw_settings(context, layout, tool, *, extra=False):
            show_extra = _defs_view3d_add.draw_settings_interactive_add(layout, context.tool_settings, tool, extra)
            if extra:
                return

            props = tool.operator_properties("mesh.primitive_cylinder_add")
            layout.prop(props, "vertices")
            layout.prop(props, "end_fill_type")

            if show_extra:
                layout.popover("TOPBAR_PT_tool_settings_extra", text="...")
        return dict(
            idname="builtin.primitive_cylinder_add",
            label="Add Cylinder",
            icon="ops.mesh.primitive_cylinder_add_gizmo",
            description=lambda *args: _defs_view3d_add.description_interactive_add(
                *args, prefix=tip_("Add cylinder to mesh interactively"),
            ),
            widget="VIEW3D_GGT_placement",
            keymap="3D View Tool: Object, Add Primitive",
            draw_settings=draw_settings,
        )

    @ToolDef.from_fn
    def uv_sphere_add():
        def draw_settings(context, layout, tool, *, extra=False):
            show_extra = _defs_view3d_add.draw_settings_interactive_add(layout, context.tool_settings, tool, extra)
            if extra:
                return

            props = tool.operator_properties("mesh.primitive_uv_sphere_add")
            layout.prop(props, "segments")
            layout.prop(props, "ring_count")

            if show_extra:
                layout.popover("TOPBAR_PT_tool_settings_extra", text="...")
        return dict(
            idname="builtin.primitive_uv_sphere_add",
            label="Add UV Sphere",
            icon="ops.mesh.primitive_sphere_add_gizmo",
            description=lambda *args: _defs_view3d_add.description_interactive_add(
                *args, prefix=tip_("Add sphere to mesh interactively"),
            ),
            widget="VIEW3D_GGT_placement",
            keymap="3D View Tool: Object, Add Primitive",
            draw_settings=draw_settings,
        )

    @ToolDef.from_fn
    def ico_sphere_add():
        def draw_settings(context, layout, tool, *, extra=False):
            show_extra = _defs_view3d_add.draw_settings_interactive_add(layout, context.tool_settings, tool, extra)
            if extra:
                return

            props = tool.operator_properties("mesh.primitive_ico_sphere_add")
            layout.prop(props, "subdivisions")

            if show_extra:
                layout.popover("TOPBAR_PT_tool_settings_extra", text="...")
        return dict(
            idname="builtin.primitive_ico_sphere_add",
            label="Add Ico Sphere",
            icon="ops.mesh.primitive_sphere_add_gizmo",
            description=lambda *args: _defs_view3d_add.description_interactive_add(
                *args, prefix=tip_("Add sphere to mesh interactively"),
            ),
            widget="VIEW3D_GGT_placement",
            keymap="3D View Tool: Object, Add Primitive",
            draw_settings=draw_settings,
        )


# -----------------------------------------------------------------------------
# Object Modes (named based on context.mode)

class _defs_edit_armature:

    @ToolDef.from_fn
    def roll():
        return dict(
            idname="builtin.roll",
            label="Roll",
            icon="ops.armature.bone.roll",
            widget="VIEW3D_GGT_tool_generic_handle_free",
            keymap=(),
        )

    @ToolDef.from_fn
    def bone_envelope():
        return dict(
            idname="builtin.bone_envelope",
            label="Bone Envelope",
            icon="ops.transform.bone_envelope",
            widget="VIEW3D_GGT_tool_generic_handle_free",
            keymap=(),
        )

    @ToolDef.from_fn
    def bone_size():
        return dict(
            idname="builtin.bone_size",
            label="Bone Size",
            icon="ops.transform.bone_size",
            widget="VIEW3D_GGT_tool_generic_handle_free",
            keymap=(),
        )

    @ToolDef.from_fn
    def extrude():
        return dict(
            idname="builtin.extrude",
            label="Extrude",
            icon="ops.armature.extrude_move",
            widget="VIEW3D_GGT_xform_extrude",
            keymap=(),
            draw_settings=_template_widget.VIEW3D_GGT_xform_extrude.draw_settings,
        )

    @ToolDef.from_fn
    def extrude_cursor():
        return dict(
            idname="builtin.extrude_to_cursor",
            label="Extrude to Cursor",
            cursor='CROSSHAIR',
            icon="ops.armature.extrude_cursor",
            widget=None,
            keymap=(),
        )


class _defs_edit_mesh:

    @ToolDef.from_fn
    def rip_region():
        def draw_settings(_context, layout, tool):
            props = tool.operator_properties("mesh.rip_move")
            props_macro = props.MESH_OT_rip
            layout.prop(props_macro, "use_fill")

        return dict(
            idname="builtin.rip_region",
            label="Rip Region",
            icon="ops.mesh.rip",
            widget="VIEW3D_GGT_tool_generic_handle_free",
            keymap=(),
            draw_settings=draw_settings,
        )

    @ToolDef.from_fn
    def rip_edge():
        return dict(
            idname="builtin.rip_edge",
            label="Rip Edge",
            icon="ops.mesh.rip_edge",
            widget="VIEW3D_GGT_tool_generic_handle_free",
            keymap=(),
        )

    @ToolDef.from_fn
    def poly_build():
        def draw_settings(_context, layout, tool):
            props = tool.operator_properties("mesh.polybuild_face_at_cursor_move")
            props_macro = props.MESH_OT_polybuild_face_at_cursor
            layout.prop(props_macro, "create_quads")

        def description(_context, _item, km):
            if km is not None:
                kmi_add = km.keymap_items.find_from_operator("mesh.polybuild_face_at_cursor_move")
                kmi_extrude = km.keymap_items.find_from_operator("mesh.polybuild_extrude_at_cursor_move")
                kmi_delete = km.keymap_items.find_from_operator("mesh.polybuild_delete_at_cursor")
            else:
                kmi_add = None
                kmi_extrude = None
                kmi_delete = None
            return tip_(
                "Use multiple operators in an interactive way to add, delete, or move geometry.\n"
                "\u2022 %s - Add geometry by moving the cursor close to an element.\n"
                "\u2022 %s - Extrude edges by moving the cursor.\n"
                "\u2022 %s - Delete mesh element"
            ) % (
                kmi_to_string_or_none(kmi_add),
                kmi_to_string_or_none(kmi_extrude),
                kmi_to_string_or_none(kmi_delete),
            )
        return dict(
            idname="builtin.poly_build",
            description=description,
            label="Poly Build",
            icon="ops.mesh.polybuild_hover",
            widget="VIEW3D_GGT_mesh_preselect_elem",
            keymap=(),
            draw_settings=draw_settings,
        )

    @ToolDef.from_fn
    def edge_slide():
        def draw_settings(_context, layout, tool):
            props = tool.operator_properties("transform.edge_slide")
            layout.prop(props, "correct_uv")

        return dict(
            idname="builtin.edge_slide",
            label="Edge Slide",
            icon="ops.transform.edge_slide",
            widget="VIEW3D_GGT_tool_generic_handle_normal",
            keymap=(),
            draw_settings=draw_settings,
        )

    @ToolDef.from_fn
    def vert_slide():
        def draw_settings(_context, layout, tool):
            props = tool.operator_properties("transform.vert_slide")
            layout.prop(props, "correct_uv")

        return dict(
            idname="builtin.vertex_slide",
            label="Vertex Slide",
            icon="ops.transform.vert_slide",
            widget="VIEW3D_GGT_tool_generic_handle_free",
            keymap=(),
            draw_settings=draw_settings,
        )

    @ToolDef.from_fn
    def spin():
        def draw_settings(_context, layout, tool):
            props = tool.operator_properties("mesh.spin")
            layout.prop(props, "steps")
            layout.prop(props, "dupli")
            props = tool.gizmo_group_properties("MESH_GGT_spin")
            layout.prop(props, "axis")

        return dict(
            idname="builtin.spin",
            label="Spin",
            icon="ops.mesh.spin",
            widget="MESH_GGT_spin",
            keymap=(),
            draw_settings=draw_settings,
        )

    @ToolDef.from_fn
    def inset():
        def draw_settings(_context, layout, tool):
            props = tool.operator_properties("mesh.inset")
            layout.prop(props, "use_outset")
            layout.prop(props, "use_individual")
            layout.prop(props, "use_even_offset")
            layout.prop(props, "use_relative_offset")

        return dict(
            idname="builtin.inset_faces",
            label="Inset Faces",
            icon="ops.mesh.inset",
            widget="VIEW3D_GGT_tool_generic_handle_free",
            widget_properties=[
                ("radius", 75.0),
                ("backdrop_fill_alpha", 0.0),
            ],
            keymap=(),
            draw_settings=draw_settings,
        )

    @ToolDef.from_fn
    def bevel():
        def draw_settings(context, layout, tool, *, extra=False):
            props = tool.operator_properties("mesh.bevel")

            region_is_header = context.region.type == 'TOOL_HEADER'

            edge_bevel = props.affect == 'EDGES'

            if not extra:
                if region_is_header:
                    layout.prop(props, "offset_type", text="")
                else:
                    layout.row().prop(props, "affect", expand=True)
                    layout.separator()
                    layout.prop(props, "offset_type")

                layout.prop(props, "segments")

                if region_is_header:
                    layout.prop(props, "affect", text="")

                layout.prop(props, "profile", text="Shape", slider=True)

                if region_is_header:
                    layout.popover("TOPBAR_PT_tool_settings_extra", text="...")
                else:
                    extra = True

            if extra:
                layout.use_property_split = True
                layout.use_property_decorate = False

                layout.prop(props, "material")

                col = layout.column()
                col.prop(props, "harden_normals")
                col.prop(props, "clamp_overlap")
                col.prop(props, "loop_slide")

                col = layout.column(heading="Mark")
                col.active = edge_bevel
                col.prop(props, "mark_seam", text="Seam")
                col.prop(props, "mark_sharp", text="Sharp")

                col = layout.column()
                col.active = edge_bevel
                col.prop(props, "miter_outer", text="Miter Outer")
                col.prop(props, "miter_inner", text="Inner")
                if props.miter_inner == 'ARC':
                    col.prop(props, "spread")

                layout.separator()

                col = layout.column()
                col.active = edge_bevel
                col.prop(props, "vmesh_method", text="Intersections")

                layout.prop(props, "face_strength_mode", text="Face Strength")

                layout.prop(props, "profile_type")

                if props.profile_type == 'CUSTOM':
                    tool_settings = context.tool_settings
                    layout.template_curveprofile(tool_settings, "custom_bevel_profile_preset")

        return dict(
            idname="builtin.bevel",
            label="Bevel",
            icon="ops.mesh.bevel",
            widget="VIEW3D_GGT_tool_generic_handle_normal",
            keymap=(),
            draw_settings=draw_settings,
        )

    @ToolDef.from_fn
    def extrude():
        return dict(
            idname="builtin.extrude_region",
            label="Extrude Region",
            # The operator description isn't useful in this case, give our own.
            description=(
                "Extrude freely or along an axis"
            ),
            icon="ops.mesh.extrude_region_move",
            widget="VIEW3D_GGT_xform_extrude",
            # Important to use same operator as 'E' key.
            operator="view3d.edit_mesh_extrude_move_normal",
            keymap=(),
            draw_settings=_template_widget.VIEW3D_GGT_xform_extrude.draw_settings,
        )

    @ToolDef.from_fn
    def extrude_manifold():
        return dict(
            idname="builtin.extrude_manifold",
            label="Extrude Manifold",
            description=(
                "Extrude, dissolves edges whose faces form a flat surface and intersect new edges"
            ),
            icon="ops.mesh.extrude_manifold",
            widget="VIEW3D_GGT_tool_generic_handle_normal",
            keymap=(),
        )

    @ToolDef.from_fn
    def extrude_normals():
        def draw_settings(_context, layout, tool):
            props = tool.operator_properties("mesh.extrude_region_shrink_fatten")
            props_macro = props.TRANSFORM_OT_shrink_fatten
            layout.prop(props_macro, "use_even_offset")
        return dict(
            idname="builtin.extrude_along_normals",
            label="Extrude Along Normals",
            icon="ops.mesh.extrude_region_shrink_fatten",
            widget="VIEW3D_GGT_tool_generic_handle_normal",
            operator="mesh.extrude_region_shrink_fatten",
            keymap=(),
            draw_settings=draw_settings,
        )

    @ToolDef.from_fn
    def extrude_individual():
        return dict(
            idname="builtin.extrude_individual",
            label="Extrude Individual",
            icon="ops.mesh.extrude_faces_move",
            widget="VIEW3D_GGT_tool_generic_handle_normal",
            keymap=(),
        )

    @ToolDef.from_fn
    def extrude_cursor():
        def draw_settings(_context, layout, tool):
            props = tool.operator_properties("mesh.dupli_extrude_cursor")
            layout.prop(props, "rotate_source")

        return dict(
            idname="builtin.extrude_to_cursor",
            label="Extrude to Cursor",
            cursor='CROSSHAIR',
            icon="ops.mesh.dupli_extrude_cursor",
            widget=None,
            keymap=(),
            draw_settings=draw_settings,
        )

    @ToolDef.from_fn
    def loopcut_slide():

        def draw_settings(_context, layout, tool):
            props = tool.operator_properties("mesh.loopcut_slide")
            props_macro = props.MESH_OT_loopcut
            layout.prop(props_macro, "number_cuts")
            props_macro = props.TRANSFORM_OT_edge_slide
            layout.prop(props_macro, "correct_uv")

        return dict(
            idname="builtin.loop_cut",
            label="Loop Cut",
            icon="ops.mesh.loopcut_slide",
            widget="VIEW3D_GGT_mesh_preselect_edgering",
            keymap=(),
            draw_settings=draw_settings,
        )

    @ToolDef.from_fn
    def offset_edge_loops_slide():
        return dict(
            idname="builtin.offset_edge_loop_cut",
            label="Offset Edge Loop Cut",
            icon="ops.mesh.offset_edge_loops_slide",
            widget=None,
            keymap=(),
        )

    @ToolDef.from_fn
    def vertex_smooth():
        def draw_settings(_context, layout, tool):
            props = tool.operator_properties("mesh.vertices_smooth")
            layout.prop(props, "repeat")
        return dict(
            idname="builtin.smooth",
            label="Smooth",
            icon="ops.mesh.vertices_smooth",
            widget="VIEW3D_GGT_tool_generic_handle_normal",
            keymap=(),
            draw_settings=draw_settings,
        )

    @ToolDef.from_fn
    def vertex_randomize():
        def draw_settings(_context, layout, tool):
            props = tool.operator_properties("transform.vertex_random")
            layout.prop(props, "uniform")
            layout.prop(props, "normal")
            layout.prop(props, "seed")
        return dict(
            idname="builtin.randomize",
            label="Randomize",
            icon="ops.transform.vertex_random",
            widget="VIEW3D_GGT_tool_generic_handle_normal",
            keymap=(),
            draw_settings=draw_settings,
        )

    @ToolDef.from_fn
    def tosphere():
        return dict(
            idname="builtin.to_sphere",
            label="To Sphere",
            icon="ops.transform.tosphere",
            widget=None,
            keymap=(),
        )

    @ToolDef.from_fn
    def shrink_fatten():
        def draw_settings(_context, layout, tool):
            props = tool.operator_properties("transform.shrink_fatten")
            layout.prop(props, "use_even_offset")

        return dict(
            idname="builtin.shrink_fatten",
            label="Shrink/Fatten",
            icon="ops.transform.shrink_fatten",
            widget="VIEW3D_GGT_tool_generic_handle_normal",
            keymap=(),
            draw_settings=draw_settings,
        )

    @ToolDef.from_fn
    def push_pull():
        return dict(
            idname="builtin.push_pull",
            label="Push/Pull",
            icon="ops.transform.push_pull",
            widget="VIEW3D_GGT_tool_generic_handle_normal",
            keymap=(),
        )

    @ToolDef.from_fn
    def knife():
        def draw_settings(_context, layout, tool, *, extra=False):
            show_extra = False
            props = tool.operator_properties("mesh.knife_tool")
            if not extra:
                layout.prop(props, "use_occlude_geometry")
                layout.prop(props, "only_selected")
                layout.prop(props, "xray")
                region_is_header = bpy.context.region.type == 'TOOL_HEADER'
                if region_is_header:
                    show_extra = True
                else:
                    extra = True
            if extra:
                layout.use_property_decorate = False
                layout.use_property_split = True

                layout.prop(props, "visible_measurements")
                layout.prop(props, "angle_snapping")
                layout.label(text="Angle Snapping Increment")
                layout.prop(props, "angle_snapping_increment", text="")
            if show_extra:
                layout.popover("TOPBAR_PT_tool_settings_extra", text="...")
        return dict(
            idname="builtin.knife",
            label="Knife",
            cursor='KNIFE',
            icon="ops.mesh.knife_tool",
            widget=None,
            keymap=(),
            draw_settings=draw_settings,
            options={'KEYMAP_FALLBACK'},
        )

    @ToolDef.from_fn
    def bisect():
        def draw_settings(_context, layout, tool):
            props = tool.operator_properties("mesh.bisect")
            layout.prop(props, "use_fill")
            layout.prop(props, "clear_inner")
            layout.prop(props, "clear_outer")
            layout.prop(props, "threshold")
        return dict(
            idname="builtin.bisect",
            label="Bisect",
            icon="ops.mesh.bisect",
            widget=None,
            keymap=(),
            draw_settings=draw_settings,
        )


def curve_draw_settings(context, layout, tool, *, extra=False):
    # Tool settings initialize operator options.
    tool_settings = context.tool_settings
    cps = tool_settings.curve_paint_settings
    region_type = context.region.type

    if region_type == 'TOOL_HEADER':
        if not extra:
            layout.prop(cps, "curve_type", text="")
            layout.prop(cps, "depth_mode", expand=True)
            layout.popover("TOPBAR_PT_tool_settings_extra", text="...")
            return

    layout.use_property_split = True
    layout.use_property_decorate = False

    if region_type != 'TOOL_HEADER':
        layout.prop(cps, "curve_type")
        layout.separator()
    if cps.curve_type == 'BEZIER':
        layout.prop(cps, "fit_method")
        layout.prop(cps, "error_threshold")
        if region_type != 'TOOL_HEADER':
            row = layout.row(heading="Detect Corners", align=True)
        else:
            row = layout.row(heading="Corners", align=True)
        row.prop(cps, "use_corners_detect", text="")
        sub = row.row(align=True)
        sub.active = cps.use_corners_detect
        sub.prop(cps, "corner_angle", text="")
        layout.separator()

    col = layout.column(align=True)
    col.prop(cps, "radius_taper_start", text="Taper Start", slider=True)
    col.prop(cps, "radius_taper_end", text="End", slider=True)
    col = layout.column(align=True)
    col.prop(cps, "radius_min", text="Radius Min")
    col.prop(cps, "radius_max", text="Max")
    col.prop(cps, "use_pressure_radius")

    if region_type != 'TOOL_HEADER' or cps.depth_mode == 'SURFACE':
        layout.separator()

    if region_type != 'TOOL_HEADER':
        row = layout.row()
        row.prop(cps, "depth_mode", expand=True)
    if cps.depth_mode == 'SURFACE':
        col = layout.column()
        col.prop(cps, "surface_offset")
        col.prop(cps, "use_offset_absolute")
        col.prop(cps, "use_stroke_endpoints")
        if cps.use_stroke_endpoints:
            colsub = layout.column(align=True)
            colsub.prop(cps, "surface_plane")

    props = tool.operator_properties("curves.draw")
    col = layout.column(align=True)
    col.prop(props, "is_curve_2d", text="Curve 2D")
    col.prop(props, "bezier_as_nurbs", text="As NURBS")


class _defs_edit_curve:

    @ToolDef.from_fn
    def draw():
        return dict(
            idname="builtin.draw",
            label="Draw",
            cursor='PAINT_BRUSH',
            icon="ops.curve.draw",
            widget=None,
            keymap=(),
            draw_settings=curve_draw_settings,
        )

    @ToolDef.from_fn
    def extrude():
        return dict(
            idname="builtin.extrude",
            label="Extrude",
            icon="ops.curve.extrude_move",
            widget="VIEW3D_GGT_xform_extrude",
            keymap=(),
            draw_settings=_template_widget.VIEW3D_GGT_xform_extrude.draw_settings,
        )

    @ToolDef.from_fn
    def extrude_cursor():
        return dict(
            idname="builtin.extrude_cursor",
            label="Extrude to Cursor",
            cursor='CROSSHAIR',
            icon="ops.curve.extrude_cursor",
            widget=None,
            keymap=(),
        )

    @ToolDef.from_fn
    def pen():
        def draw_settings(_context, layout, tool):
            props = tool.operator_properties("curve.pen")
            layout.prop(props, "close_spline")
            layout.prop(props, "extrude_handle")
        return dict(
            idname="builtin.pen",
            label="Curve Pen",
            cursor='CROSSHAIR',
            icon="ops.curve.pen",
            widget=None,
            keymap=(),
            draw_settings=draw_settings,
        )

    @ToolDef.from_fn
    def tilt():
        return dict(
            idname="builtin.tilt",
            label="Tilt",
            icon="ops.transform.tilt",
            widget="VIEW3D_GGT_tool_generic_handle_free",
            keymap=(),
        )

    @ToolDef.from_fn
    def curve_radius():
        return dict(
            idname="builtin.radius",
            label="Radius",
            description=(
                "Expand or contract the radius of the selected curve points"
            ),
            icon="ops.curve.radius",
            widget="VIEW3D_GGT_tool_generic_handle_free",
            keymap=(),
        )

    @ToolDef.from_fn
    def curve_vertex_randomize():
        def draw_settings(_context, layout, tool):
            props = tool.operator_properties("transform.vertex_random")
            layout.prop(props, "uniform")
            layout.prop(props, "normal")
            layout.prop(props, "seed")
        return dict(
            idname="builtin.randomize",
            label="Randomize",
            icon="ops.curve.vertex_random",
            widget="VIEW3D_GGT_tool_generic_handle_normal",
            keymap=(),
            draw_settings=draw_settings,
        )


class _defs_edit_curves:

    @ToolDef.from_fn
    def draw():
        def curve_draw(context, layout, tool, *, extra=False):
            curve_draw_settings(context, layout, tool, extra=extra)

        return dict(
            idname="builtin.draw",
            label="Draw",
            cursor='PAINT_BRUSH',
            icon="ops.curve.draw",
            widget=None,
            keymap=(),
            draw_settings=curve_draw,
        )


class _defs_edit_text:

    @ToolDef.from_fn
    def select_text():
        return dict(
            idname="builtin.select_text",
            label="Select Text",
            cursor='TEXT',
            icon="ops.generic.select_box",
            widget=None,
            keymap=(),
        )


class _defs_pose:

    @ToolDef.from_fn
    def breakdown():
        return dict(
            idname="builtin.breakdowner",
            label="Breakdowner",
            icon="ops.pose.breakdowner",
            widget=None,
            keymap=(),
        )

    @ToolDef.from_fn
    def push():
        return dict(
            idname="builtin.push",
            label="Push",
            icon="ops.pose.push",
            widget=None,
            keymap=(),
        )

    @ToolDef.from_fn
    def relax():
        return dict(
            idname="builtin.relax",
            label="Relax",
            icon="ops.pose.relax",
            widget=None,
            keymap=(),
        )


class _defs_particle:

    @staticmethod
    def generate_from_brushes(context):
        return generate_from_enum_ex(
            context,
            idname_prefix="builtin_brush.",
            icon_prefix="brush.particle.",
            type=bpy.types.ParticleEdit,
            attr="tool",
        )


class _defs_sculpt:

    @staticmethod
    def generate_from_brushes(context):
        # Though `data_block` is conceptually unnecessary with a single brush tool,
        # it's still used because many areas assume that brush tools have it set #bToolRef.
        tool = None
        if context:
            brush = context.tool_settings.sculpt.brush
            if brush:
                tool = brush.sculpt_tool
        return [
            ToolDef.from_dict(
                dict(
                    idname="builtin.brush",
                    label="Brush",
                    icon="brush.sculpt.paint",
                    data_block=tool
                )
            )
        ]

    @ToolDef.from_fn
    def hide_border():
        def draw_settings(_context, layout, tool):
            props = tool.operator_properties("paint.hide_show")
            layout.prop(props, "area", expand=False)

        return dict(
            idname="builtin.box_hide",
            label="Box Hide",
            icon="ops.sculpt.border_hide",
            widget=None,
            keymap=(),
            draw_settings=draw_settings,
        )

    @ToolDef.from_fn
    def hide_lasso():
        def draw_settings(_context, layout, tool):
            props = tool.operator_properties("paint.hide_show_lasso_gesture")
            layout.prop(props, "area", expand=False)

        return dict(
            idname="builtin.lasso_hide",
            label="Lasso Hide",
            icon="ops.sculpt.lasso_hide",
            widget=None,
            keymap=(),
            draw_settings=draw_settings,
        )

    @ToolDef.from_fn
    def hide_line():
        def draw_settings(_context, layout, tool):
            props = tool.operator_properties("paint.hide_show_line_gesture")
            layout.prop(props, "use_limit_to_segment", expand=False)

        return dict(
            idname="builtin.line_hide",
            label="Line Hide",
            icon="ops.sculpt.line_hide",
            widget=None,
            keymap=(),
            draw_settings=draw_settings,
        )

    @ToolDef.from_fn
    def mask_border():
        def draw_settings(_context, layout, tool):
            props = tool.operator_properties("paint.mask_box_gesture")
            layout.prop(props, "use_front_faces_only", expand=False)

        return dict(
            idname="builtin.box_mask",
            label="Box Mask",
            icon="ops.sculpt.border_mask",
            widget=None,
            keymap=(),
            draw_settings=draw_settings,
        )

    @ToolDef.from_fn
    def mask_lasso():
        def draw_settings(_context, layout, tool):
            props = tool.operator_properties("paint.mask_lasso_gesture")
            layout.prop(props, "use_front_faces_only", expand=False)

        return dict(
            idname="builtin.lasso_mask",
            label="Lasso Mask",
            icon="ops.sculpt.lasso_mask",
            widget=None,
            keymap=(),
            draw_settings=draw_settings,
        )

    @ToolDef.from_fn
    def mask_line():
        def draw_settings(_context, layout, tool):
            props = tool.operator_properties("paint.mask_line_gesture")
            layout.prop(props, "use_front_faces_only", expand=False)
            layout.prop(props, "use_limit_to_segment", expand=False)

        return dict(
            idname="builtin.line_mask",
            label="Line Mask",
            icon="ops.sculpt.line_mask",
            widget=None,
            keymap=(),
            draw_settings=draw_settings,
        )

    @ToolDef.from_fn
    def face_set_box():
        def draw_settings(_context, layout, tool):
            props = tool.operator_properties("sculpt.face_set_box_gesture")
            layout.prop(props, "use_front_faces_only", expand=False)

        return dict(
            idname="builtin.box_face_set",
            label="Box Face Set",
            icon="ops.sculpt.border_face_set",
            widget=None,
            keymap=(),
            draw_settings=draw_settings,
        )

    @ToolDef.from_fn
    def face_set_lasso():
        def draw_settings(_context, layout, tool):
            props = tool.operator_properties("sculpt.face_set_lasso_gesture")
            layout.prop(props, "use_front_faces_only", expand=False)

        return dict(
            idname="builtin.lasso_face_set",
            label="Lasso Face Set",
            icon="ops.sculpt.lasso_face_set",
            widget=None,
            keymap=(),
            draw_settings=draw_settings,
        )

    @ToolDef.from_fn
    def trim_box():
        def draw_settings(_context, layout, tool):
            props = tool.operator_properties("sculpt.trim_box_gesture")
            layout.prop(props, "trim_solver", expand=False)
            layout.prop(props, "trim_mode", expand=False)
            layout.prop(props, "trim_orientation", expand=False)
            layout.prop(props, "trim_extrude_mode", expand=False)
            layout.prop(props, "use_cursor_depth", expand=False)
        return dict(
            idname="builtin.box_trim",
            label="Box Trim",
            icon="ops.sculpt.box_trim",
            widget=None,
            keymap=(),
            draw_settings=draw_settings,
        )

    @ToolDef.from_fn
    def trim_lasso():
        def draw_settings(_context, layout, tool):
            props = tool.operator_properties("sculpt.trim_lasso_gesture")
            layout.prop(props, "trim_solver", expand=False)
            layout.prop(props, "trim_mode", expand=False)
            layout.prop(props, "trim_orientation", expand=False)
            layout.prop(props, "trim_extrude_mode", expand=False)
            layout.prop(props, "use_cursor_depth", expand=False)
        return dict(
            idname="builtin.lasso_trim",
            label="Lasso Trim",
            icon="ops.sculpt.lasso_trim",
            widget=None,
            keymap=(),
            draw_settings=draw_settings,
        )

    @ToolDef.from_fn
    def project_line():
        def draw_settings(_context, layout, tool):
            props = tool.operator_properties("sculpt.project_line_gesture")
            layout.prop(props, "use_limit_to_segment", expand=False)

        return dict(
            idname="builtin.line_project",
            label="Line Project",
            icon="ops.sculpt.line_project",
            widget=None,
            keymap=(),
            draw_settings=draw_settings,
        )

    @ToolDef.from_fn
    def mesh_filter():
        def draw_settings(_context, layout, tool):
            props = tool.operator_properties("sculpt.mesh_filter")
            layout.prop(props, "type", expand=False)
            layout.prop(props, "strength")
            row = layout.row(align=True)
            row.prop(props, "deform_axis")
            layout.prop(props, "orientation", expand=False)
            if props.type == 'SURFACE_SMOOTH':
                layout.prop(props, "surface_smooth_shape_preservation", expand=False)
                layout.prop(props, "surface_smooth_current_vertex", expand=False)
            elif props.type == 'SHARPEN':
                layout.prop(props, "sharpen_smooth_ratio", expand=False)
                layout.prop(props, "sharpen_intensify_detail_strength", expand=False)
                layout.prop(props, "sharpen_curvature_smooth_iterations", expand=False)

        return dict(
            idname="builtin.mesh_filter",
            label="Mesh Filter",
            icon="ops.sculpt.mesh_filter",
            widget=None,
            keymap=(),
            draw_settings=draw_settings,
        )

    @ToolDef.from_fn
    def cloth_filter():
        def draw_settings(_context, layout, tool):
            props = tool.operator_properties("sculpt.cloth_filter")
            layout.prop(props, "type", expand=False)
            layout.prop(props, "strength")
            row = layout.row(align=True)
            row.prop(props, "force_axis")
            layout.prop(props, "orientation", expand=False)
            layout.prop(props, "cloth_mass")
            layout.prop(props, "cloth_damping")
            layout.prop(props, "use_face_sets")
            layout.prop(props, "use_collisions")

        return dict(
            idname="builtin.cloth_filter",
            label="Cloth Filter",
            icon="ops.sculpt.cloth_filter",
            widget=None,
            keymap=(),
            draw_settings=draw_settings,
        )

    @ToolDef.from_fn
    def color_filter():
        def draw_settings(_context, layout, tool):
            props = tool.operator_properties("sculpt.color_filter")
            layout.prop(props, "type", expand=False)
            if props.type == 'FILL':
                layout.prop(props, "fill_color", expand=False)
            layout.prop(props, "strength")

        return dict(
            idname="builtin.color_filter",
            label="Color Filter",
            icon="ops.sculpt.color_filter",
            widget=None,
            keymap=(),
            draw_settings=draw_settings,
        )

    @ToolDef.from_fn
    def mask_by_color():
        def draw_settings(_context, layout, tool):
            props = tool.operator_properties("sculpt.mask_by_color")
            layout.prop(props, "threshold")
            layout.prop(props, "contiguous")
            layout.prop(props, "invert")
            layout.prop(props, "preserve_previous_mask")

        return dict(
            idname="builtin.mask_by_color",
            label="Mask by Color",
            icon="ops.sculpt.mask_by_color",
            widget=None,
            keymap=(),
            draw_settings=draw_settings,
        )

    @ToolDef.from_fn
    def face_set_edit():
        def draw_settings(_context, layout, tool):
            props = tool.operator_properties("sculpt.face_set_edit")
            layout.prop(props, "mode", expand=False)
            layout.prop(props, "modify_hidden")

        return dict(
            idname="builtin.face_set_edit",
            label="Edit Face Set",
            icon="ops.sculpt.face_set_edit",
            widget=None,
            keymap="3D View Tool: Sculpt, Face Set Edit",
            draw_settings=draw_settings,
        )


class _defs_vertex_paint:

    @staticmethod
    def poll_select_mask(context):
        if context is None:
            return True
        ob = context.active_object
        return (ob and ob.type == 'MESH' and
                (ob.data.use_paint_mask or
                 ob.data.use_paint_mask_vertex))

    @staticmethod
    def generate_from_brushes(context):
        # Though `data_block` is conceptually unnecessary with a single brush tool,
        # it's still used because many areas assume that brush tools have it set #bToolRef.
        tool = None
        if context:
            brush = context.tool_settings.vertex_paint.brush
            if brush:
                tool = brush.vertex_tool
        return [
            ToolDef.from_dict(
                dict(
                    idname="builtin.brush",
                    label="Brush",
                    icon="brush.sculpt.paint",
                    data_block=tool
                )
            )
        ]


class _defs_texture_paint:

    @staticmethod
    def poll_select_mask(context):
        if context is None:
            return True
        ob = context.active_object
        return (ob and ob.type == 'MESH' and
                (ob.data.use_paint_mask))

    @staticmethod
    def generate_from_brushes(context):
        # Though `data_block` is conceptually unnecessary with a single brush tool,
        # it's still used because many areas assume that brush tools have it set #bToolRef.
        tool = None
        if context:
            brush = context.tool_settings.image_paint.brush
            if brush:
                tool = brush.image_tool
        return [
            ToolDef.from_dict(
                dict(
                    idname="builtin.brush",
                    label="Brush",
                    icon="brush.sculpt.paint",
                    cursor='PAINT_CROSS',
                    data_block=tool
                )
            )
        ]


class _defs_weight_paint:

    @staticmethod
    def poll_select_tools(context):
        if context is None:
            return VIEW3D_PT_tools_active._tools_select
        ob = context.active_object
        if (ob and ob.type == 'MESH' and
            (ob.data.use_paint_mask or
             ob.data.use_paint_mask_vertex)):
            return VIEW3D_PT_tools_active._tools_select
        elif context.pose_object:
            return VIEW3D_PT_tools_active._tools_select
        return ()

    @staticmethod
    def generate_from_brushes(context):
        # Though `data_block` is conceptually unnecessary with a single brush tool,
        # it's still used because many areas assume that brush tools have it set #bToolRef.
        tool = None
        if context:
            brush = context.tool_settings.weight_paint.brush
            if brush:
                tool = brush.weight_tool
        return [
            ToolDef.from_dict(
                dict(
                    idname="builtin.brush",
                    label="Brush",
                    icon="brush.sculpt.paint",
                    data_block=tool
                )
            )
        ]

    @ToolDef.from_fn
    def sample_weight():
        def draw_settings(context, layout, _tool):
            if context.tool_settings.unified_paint_settings.use_unified_weight:
                weight = context.tool_settings.unified_paint_settings.weight
            elif context.tool_settings.weight_paint.brush:
                weight = context.tool_settings.weight_paint.brush.weight
            else:
                return
            layout.label(text="Weight: %.3f" % weight)
        return dict(
            idname="builtin.sample_weight",
            label="Sample Weight",
            icon="ops.paint.weight_sample",
            cursor='EYEDROPPER',
            widget=None,
            keymap=(),
            draw_settings=draw_settings,
        )

    @ToolDef.from_fn
    def sample_weight_group():
        return dict(
            idname="builtin.sample_vertex_group",
            label="Sample Vertex Group",
            icon="ops.paint.weight_sample_group",
            cursor='EYEDROPPER',
            widget=None,
            keymap=(),
        )

    @ToolDef.from_fn
    def gradient():
        def draw_settings(context, layout, tool):
            brush = context.tool_settings.weight_paint.brush
            if brush is not None:
                from bl_ui.properties_paint_common import UnifiedPaintPanel
                UnifiedPaintPanel.prop_unified(
                    layout,
                    context,
                    brush,
                    "weight",
                    unified_name="use_unified_weight",
                    slider=True,
                    header=True,
                )
                UnifiedPaintPanel.prop_unified(
                    layout,
                    context,
                    brush,
                    "strength",
                    unified_name="use_unified_strength",
                    header=True,
                )

            props = tool.operator_properties("paint.weight_gradient")
            layout.prop(props, "type", expand=True)
            layout.popover("VIEW3D_PT_tools_weight_gradient")

        return dict(
            idname="builtin.gradient",
            label="Gradient",
            icon="ops.paint.weight_gradient",
            widget=None,
            keymap=(),
            draw_settings=draw_settings,
        )


class _defs_paint_grease_pencil:

<<<<<<< HEAD
    @staticmethod
    def generate_from_brushes(context):
        # Though `data_block` is conceptually unnecessary with a single brush tool,
        # it's still used because many areas assume that brush tools have it set #bToolRef.
        tool = None
        if context:
            brush = context.tool_settings.gpencil_paint.brush
            if brush:
                tool = brush.gpencil_tool
        return [
            ToolDef.from_dict(
                dict(
                    idname="builtin.brush",
                    label="Brush",
                    icon="brush.sculpt.paint",
                    data_block=tool
                )
            )
        ]
=======
    # FIXME: Replace brush tools with code below once they are all implemented:
    #
    # @staticmethod
    # def generate_from_brushes(context):
    #     return generate_from_enum_ex(
    #         context,
    #         idname_prefix="builtin_brush.",
    #         icon_prefix="brush.gpencil_draw.",
    #         type=bpy.types.Brush,
    #         attr="gpencil_tool",
    #         cursor='DOT',
    #     )

    @ToolDef.from_fn
    def draw():
        return dict(
            idname="builtin_brush.Draw",
            label="Draw",
            icon="brush.gpencil_draw.draw",
            data_block='DRAW',
        )

    @ToolDef.from_fn
    def erase():
        return dict(
            idname="builtin_brush.Erase",
            label="Erase",
            icon="brush.gpencil_draw.erase",
            data_block='ERASE',
        )

    @ToolDef.from_fn
    def cutter():
        def draw_settings(context, layout, _tool):
            brush = context.tool_settings.gpencil_paint.brush
            gp_settings = brush.gpencil_settings
            row = layout.row()
            row.use_property_split = False
            row.prop(gp_settings, "use_keep_caps_eraser")
            row.prop(gp_settings, "use_active_layer_only")

        return dict(
            idname="builtin.cutter",
            label="Cutter",
            icon="ops.gpencil.stroke_cutter",
            cursor='KNIFE',
            keymap=(),
            draw_settings=draw_settings,
        )

    @ToolDef.from_fn
    def tint():
        return dict(
            idname="builtin_brush.Tint",
            label="Tint",
            icon="brush.gpencil_draw.tint",
            data_block='TINT',
        )

    @staticmethod
    def grease_pencil_primitive_toolbar(context, layout, _tool, props):
        paint = context.tool_settings.gpencil_paint
        brush = paint.brush

        if brush is None:
            return False

        gp_settings = brush.gpencil_settings

        row = layout.row(align=True)
        tool_settings = context.scene.tool_settings
        settings = tool_settings.gpencil_paint
        row.template_ID_preview(settings, "brush", rows=3, cols=8, hide_buttons=True)

        from bl_ui.properties_paint_common import (
            brush_basic_grease_pencil_paint_settings,
            brush_basic__draw_color_selector,
        )

        brush_basic__draw_color_selector(context, layout, brush, gp_settings, props)
        brush_basic_grease_pencil_paint_settings(layout, context, brush, compact=True)
        return True

    @ToolDef.from_fn
    def line():
        def draw_settings(context, layout, tool):
            props = tool.operator_properties("grease_pencil.primitive_line")
            _defs_paint_grease_pencil.grease_pencil_primitive_toolbar(context, layout, tool, props)

        return dict(
            idname="builtin.line",
            label="Line",
            icon="ops.gpencil.primitive_line",
            cursor='CROSSHAIR',
            widget=None,
            keymap=(),
            draw_settings=draw_settings,
        )

    @ToolDef.from_fn
    def polyline():
        def draw_settings(context, layout, tool):
            props = tool.operator_properties("grease_pencil.primitive_polyline")
            _defs_paint_grease_pencil.grease_pencil_primitive_toolbar(context, layout, tool, props)

        return dict(
            idname="builtin.polyline",
            label="Polyline",
            icon="ops.gpencil.primitive_polyline",
            cursor='CROSSHAIR',
            widget=None,
            keymap=(),
            draw_settings=draw_settings,
        )

    @ToolDef.from_fn
    def arc():
        def draw_settings(context, layout, tool):
            props = tool.operator_properties("grease_pencil.primitive_arc")
            _defs_paint_grease_pencil.grease_pencil_primitive_toolbar(context, layout, tool, props)

        return dict(
            idname="builtin.arc",
            label="Arc",
            icon="ops.gpencil.primitive_arc",
            cursor='CROSSHAIR',
            widget=None,
            keymap=(),
            draw_settings=draw_settings,
        )

    @ToolDef.from_fn
    def curve():
        def draw_settings(context, layout, tool):
            props = tool.operator_properties("grease_pencil.primitive_curve")
            _defs_paint_grease_pencil.grease_pencil_primitive_toolbar(context, layout, tool, props)

        return dict(
            idname="builtin.curve",
            label="Curve",
            icon="ops.gpencil.primitive_curve",
            cursor='CROSSHAIR',
            widget=None,
            keymap=(),
            draw_settings=draw_settings,
        )

    @ToolDef.from_fn
    def box():
        def draw_settings(context, layout, tool):
            props = tool.operator_properties("grease_pencil.primitive_box")
            _defs_paint_grease_pencil.grease_pencil_primitive_toolbar(context, layout, tool, props)

        return dict(
            idname="builtin.box",
            label="Box",
            icon="ops.gpencil.primitive_box",
            cursor='CROSSHAIR',
            widget=None,
            keymap=(),
            draw_settings=draw_settings,
        )

    @ToolDef.from_fn
    def circle():
        def draw_settings(context, layout, tool):
            props = tool.operator_properties("grease_pencil.primitive_circle")
            _defs_paint_grease_pencil.grease_pencil_primitive_toolbar(context, layout, tool, props)

        return dict(
            idname="builtin.circle",
            label="Circle",
            icon="ops.gpencil.primitive_circle",
            cursor='CROSSHAIR',
            widget=None,
            keymap=(),
            draw_settings=draw_settings,
        )

>>>>>>> 3bddde1b

class _defs_image_generic:

    @staticmethod
    def poll_uvedit(context):
        if context is None:
            return True
        ob = context.edit_object
        if ob is not None:
            data = ob.data
            if data is not None:
                return bool(getattr(data, "uv_layers", False))
        return False

    @ToolDef.from_fn
    def cursor():
        return dict(
            idname="builtin.cursor",
            label="Cursor",
            description=(
                "Set the cursor location, drag to transform"
            ),
            icon="ops.generic.cursor",
            keymap=(),
        )

    # Currently a place holder so we can switch away from the annotation tool.
    # Falls back to default image editor action.
    @ToolDef.from_fn
    def sample():
        def draw_settings(_context, layout, tool):
            props = tool.operator_properties("image.sample")
            layout.prop(props, "size")
        return dict(
            idname="builtin.sample",
            label="Sample",
            description=(
                "Sample pixel values under the cursor"
            ),
            icon="ops.paint.weight_sample",  # XXX, needs own icon.
            keymap="Image Editor Tool: Sample",
            draw_settings=draw_settings,
        )


class _defs_image_uv_transform:

    @ToolDef.from_fn
    def translate():
        return dict(
            idname="builtin.move",
            label="Move",
            icon="ops.transform.translate",
            widget="IMAGE_GGT_gizmo2d_translate",
            operator="transform.translate",
            keymap="Image Editor Tool: Uv, Move",
        )

    @ToolDef.from_fn
    def rotate():
        return dict(
            idname="builtin.rotate",
            label="Rotate",
            icon="ops.transform.rotate",
            widget="IMAGE_GGT_gizmo2d_rotate",
            operator="transform.rotate",
            keymap="Image Editor Tool: Uv, Rotate",
        )

    @ToolDef.from_fn
    def scale():
        return dict(
            idname="builtin.scale",
            label="Scale",
            icon="ops.transform.resize",
            widget="IMAGE_GGT_gizmo2d_resize",
            operator="transform.resize",
            keymap="Image Editor Tool: Uv, Scale",
        )

    @ToolDef.from_fn
    def transform():
        return dict(
            idname="builtin.transform",
            label="Transform",
            description=(
                "Supports any combination of grab, rotate, and scale at once"
            ),
            icon="ops.transform.transform",
            widget="IMAGE_GGT_gizmo2d",
            # No keymap default action, only for gizmo!
        )


class _defs_image_uv_select:

    @ToolDef.from_fn
    def select():
        return dict(
            idname="builtin.select",
            label="Tweak",
            icon="ops.generic.select",
            widget=None,
            keymap=(),
        )

    @ToolDef.from_fn
    def box():
        def draw_settings(_context, layout, tool):
            props = tool.operator_properties("uv.select_box")
            row = layout.row()
            row.use_property_split = False
            row.prop(props, "mode", text="", expand=True, icon_only=True)
        return dict(
            idname="builtin.select_box",
            label="Select Box",
            icon="ops.generic.select_box",
            widget=None,
            keymap=(),
            draw_settings=draw_settings,
        )

    @ToolDef.from_fn
    def lasso():
        def draw_settings(_context, layout, tool):
            props = tool.operator_properties("uv.select_lasso")
            row = layout.row()
            row.use_property_split = False
            row.prop(props, "mode", text="", expand=True, icon_only=True)
        return dict(
            idname="builtin.select_lasso",
            label="Select Lasso",
            icon="ops.generic.select_lasso",
            widget=None,
            keymap=(),
            draw_settings=draw_settings,
        )

    @ToolDef.from_fn
    def circle():
        def draw_settings(_context, layout, tool):
            props = tool.operator_properties("uv.select_circle")
            row = layout.row()
            row.use_property_split = False
            row.prop(props, "mode", text="", expand=True, icon_only=True)
            layout.prop(props, "radius")

        def draw_cursor(_context, tool, xy):
            from gpu_extras.presets import draw_circle_2d
            props = tool.operator_properties("uv.select_circle")
            radius = props.radius
            draw_circle_2d(xy, (1.0,) * 4, radius, segments=32)

        return dict(
            idname="builtin.select_circle",
            label="Select Circle",
            icon="ops.generic.select_circle",
            widget=None,
            keymap=(),
            draw_settings=draw_settings,
            draw_cursor=draw_cursor,
        )


class _defs_image_uv_edit:

    @ToolDef.from_fn
    def rip_region():
        return dict(
            idname="builtin.rip_region",
            label="Rip Region",
            icon="ops.mesh.rip",
            # TODO: generic operator (UV version of `VIEW3D_GGT_tool_generic_handle_free`).
            widget=None,
            keymap=(),
            options={'KEYMAP_FALLBACK'},
        )


class _defs_image_uv_sculpt:

    @staticmethod
    def generate_from_brushes(context):
        def draw_cursor(context, _tool, xy):
            from gpu_extras.presets import draw_circle_2d
            tool_settings = context.tool_settings
            uv_sculpt = tool_settings.uv_sculpt
            if not uv_sculpt.show_brush:
                return
            ups = tool_settings.unified_paint_settings
            if ups.use_unified_size:
                radius = ups.size
            else:
                brush = tool_settings.uv_sculpt.brush
                if brush is None:
                    return
                radius = brush.size
            draw_circle_2d(xy, (1.0,) * 4, radius)

        return generate_from_enum_ex(
            context,
            idname_prefix="builtin_brush.",
            icon_prefix="brush.uv_sculpt.",
            type=bpy.types.Brush,
            attr="uv_sculpt_tool",
            tooldef_keywords=dict(
                operator="sculpt.uv_sculpt_stroke",
                keymap="Image Editor Tool: Uv, Sculpt Stroke",
                draw_cursor=draw_cursor,
                options={'KEYMAP_FALLBACK'},
            ),
        )


class _defs_gpencil_paint:

    @staticmethod
    def gpencil_primitive_toolbar(context, layout, _tool, props):
        paint = context.tool_settings.gpencil_paint
        brush = paint.brush

        if brush is None:
            return False

        gp_settings = brush.gpencil_settings

        row = layout.row(align=True)
        tool_settings = context.scene.tool_settings
        settings = tool_settings.gpencil_paint
        row.template_ID_preview(settings, "brush", rows=3, cols=8, hide_buttons=True)

        from bl_ui.properties_paint_common import (
            brush_basic_gpencil_paint_settings,
            brush_basic__draw_color_selector,
        )

        brush_basic__draw_color_selector(context, layout, brush, gp_settings, props)
        brush_basic_gpencil_paint_settings(layout, context, brush, compact=True)
        return True

    @staticmethod
    def generate_from_brushes(context):
        # Though `data_block` is conceptually unnecessary with a single brush tool,
        # it's still used because many areas assume that brush tools have it set #bToolRef.
        tool = None
        if context:
            brush = context.tool_settings.gpencil_paint.brush
            if brush:
                tool = brush.gpencil_tool
        return [
            ToolDef.from_dict(
                dict(
                    idname="builtin.brush",
                    label="Brush",
                    icon="brush.sculpt.paint",
                    data_block=tool
                )
            )
        ]

    @ToolDef.from_fn
    def cutter():
        def draw_settings(_context, layout, tool):
            props = tool.operator_properties("gpencil.stroke_cutter")
            row = layout.row()
            row.use_property_split = False
            row.prop(props, "flat_caps")
        return dict(
            idname="builtin.cutter",
            label="Cutter",
            icon="ops.gpencil.stroke_cutter",
            cursor='KNIFE',
            widget=None,
            keymap=(),
            draw_settings=draw_settings,
        )

    @ToolDef.from_fn
    def line():
        def draw_settings(context, layout, tool):
            props = tool.operator_properties("gpencil.primitive_line")
            _defs_gpencil_paint.gpencil_primitive_toolbar(context, layout, tool, props)

        return dict(
            idname="builtin.line",
            label="Line",
            icon="ops.gpencil.primitive_line",
            cursor='CROSSHAIR',
            widget=None,
            keymap=(),
            draw_settings=draw_settings,
        )

    @ToolDef.from_fn
    def polyline():
        def draw_settings(context, layout, tool):
            props = tool.operator_properties("gpencil.primitive_polyline")
            _defs_gpencil_paint.gpencil_primitive_toolbar(context, layout, tool, props)

        return dict(
            idname="builtin.polyline",
            label="Polyline",
            icon="ops.gpencil.primitive_polyline",
            cursor='CROSSHAIR',
            widget=None,
            keymap=(),
            draw_settings=draw_settings,
        )

    @ToolDef.from_fn
    def box():
        def draw_settings(context, layout, tool):
            props = tool.operator_properties("gpencil.primitive_box")
            _defs_gpencil_paint.gpencil_primitive_toolbar(context, layout, tool, props)

        return dict(
            idname="builtin.box",
            label="Box",
            icon="ops.gpencil.primitive_box",
            cursor='CROSSHAIR',
            widget=None,
            keymap=(),
            draw_settings=draw_settings,
        )

    @ToolDef.from_fn
    def circle():
        def draw_settings(context, layout, tool):
            props = tool.operator_properties("gpencil.primitive_circle")
            _defs_gpencil_paint.gpencil_primitive_toolbar(context, layout, tool, props)

        return dict(
            idname="builtin.circle",
            label="Circle",
            icon="ops.gpencil.primitive_circle",
            cursor='CROSSHAIR',
            widget=None,
            keymap=(),
            draw_settings=draw_settings,
        )

    @ToolDef.from_fn
    def arc():
        def draw_settings(context, layout, tool):
            props = tool.operator_properties("gpencil.primitive_curve")
            _defs_gpencil_paint.gpencil_primitive_toolbar(context, layout, tool, props)

        return dict(
            idname="builtin.arc",
            label="Arc",
            icon="ops.gpencil.primitive_arc",
            cursor='CROSSHAIR',
            widget=None,
            keymap=(),
            draw_settings=draw_settings,
        )

    @ToolDef.from_fn
    def curve():
        def draw_settings(context, layout, tool):
            props = tool.operator_properties("gpencil.primitive_curve")
            _defs_gpencil_paint.gpencil_primitive_toolbar(context, layout, tool, props)

        return dict(
            idname="builtin.curve",
            label="Curve",
            icon="ops.gpencil.primitive_curve",
            cursor='CROSSHAIR',
            widget=None,
            keymap=(),
            draw_settings=draw_settings,
        )

    @ToolDef.from_fn
    def eyedropper():
        def draw_settings(_context, layout, tool):
            props = tool.operator_properties("ui.eyedropper_gpencil_color")
            row = layout.row()
            row.use_property_split = False
            row.prop(props, "mode", expand=True)
        return dict(
            idname="builtin.eyedropper",
            label="Eyedropper",
            icon="ops.paint.eyedropper_add",
            cursor='EYEDROPPER',
            widget=None,
            keymap=(),
            draw_settings=draw_settings,
        )

    @ToolDef.from_fn
    def interpolate():
        def draw_settings(_context, layout, tool):
            props = tool.operator_properties("gpencil.interpolate")
            layout.prop(props, "layers")
            layout.prop(props, "exclude_breakdowns")
            layout.prop(props, "flip")
            layout.prop(props, "smooth_factor")
            layout.prop(props, "smooth_steps")

        return dict(
            idname="builtin.interpolate",
            label="Interpolate",
            icon="ops.pose.breakdowner",
            cursor='DEFAULT',
            widget=None,
            keymap=(),
            draw_settings=draw_settings,
        )


class _defs_gpencil_edit:
    def is_segment(context):
        tool_settings = context.scene.tool_settings
        if context.mode == 'EDIT_GPENCIL':
            return tool_settings.gpencil_selectmode_edit == 'SEGMENT'
        elif context.mode == 'SCULPT_GPENCIL':
            return tool_settings.use_gpencil_select_mask_segment
        elif context.mode == 'VERTEX_GPENCIL':
            return tool_settings.use_gpencil_vertex_select_mask_segment
        else:
            return False

    @ToolDef.from_fn
    def bend():
        return dict(
            idname="builtin.bend",
            label="Bend",
            icon="ops.gpencil.edit_bend",
            widget=None,
            keymap=(),
        )

    @ToolDef.from_fn
    def select():
        def draw_settings(context, layout, _tool):
            if _defs_gpencil_edit.is_segment(context):
                layout.prop(context.tool_settings.gpencil_sculpt, "intersection_threshold")
        return dict(
            idname="builtin.select",
            label="Tweak",
            icon="ops.generic.select",
            widget=None,
            keymap=(),
            draw_settings=draw_settings,
        )

    @ToolDef.from_fn
    def box_select():
        def draw_settings(context, layout, tool):
            props = tool.operator_properties("gpencil.select_box")
            row = layout.row()
            row.use_property_split = False
            row.prop(props, "mode", text="", expand=True, icon_only=True)
            if _defs_gpencil_edit.is_segment(context):
                layout.prop(context.tool_settings.gpencil_sculpt, "intersection_threshold")
        return dict(
            idname="builtin.select_box",
            label="Select Box",
            icon="ops.generic.select_box",
            widget=None,
            keymap=(),
            draw_settings=draw_settings,
        )

    @ToolDef.from_fn
    def lasso_select():
        def draw_settings(context, layout, tool):
            props = tool.operator_properties("gpencil.select_lasso")
            row = layout.row()
            row.use_property_split = False
            row.prop(props, "mode", text="", expand=True, icon_only=True)
            if _defs_gpencil_edit.is_segment(context):
                layout.prop(context.tool_settings.gpencil_sculpt, "intersection_threshold")
        return dict(
            idname="builtin.select_lasso",
            label="Select Lasso",
            icon="ops.generic.select_lasso",
            widget=None,
            keymap=(),
            draw_settings=draw_settings,
        )

    @ToolDef.from_fn
    def circle_select():
        def draw_settings(context, layout, tool):
            props = tool.operator_properties("gpencil.select_circle")
            row = layout.row()
            row.use_property_split = False
            row.prop(props, "mode", text="", expand=True, icon_only=True)
            layout.prop(props, "radius")
            if _defs_gpencil_edit.is_segment(context):
                layout.prop(context.tool_settings.gpencil_sculpt, "intersection_threshold")

        def draw_cursor(_context, tool, xy):
            from gpu_extras.presets import draw_circle_2d
            props = tool.operator_properties("gpencil.select_circle")
            radius = props.radius
            draw_circle_2d(xy, (1.0,) * 4, radius, segments=32)

        return dict(
            idname="builtin.select_circle",
            label="Select Circle",
            icon="ops.generic.select_circle",
            widget=None,
            keymap=(),
            draw_settings=draw_settings,
            draw_cursor=draw_cursor,
        )

    @ToolDef.from_fn
    def radius():
        return dict(
            idname="builtin.radius",
            label="Radius",
            description=(
                "Expand or contract the radius of the selected points"
            ),
            icon="ops.gpencil.radius",

            widget=None,
            keymap=(),
        )

    @ToolDef.from_fn
    def shear():
        return dict(
            idname="builtin.shear",
            label="Shear",
            icon="ops.gpencil.edit_shear",
            widget=None,
            keymap=(),
        )

    @ToolDef.from_fn
    def tosphere():
        return dict(
            idname="builtin.to_sphere",
            label="To Sphere",
            icon="ops.transform.tosphere",
            widget=None,
            keymap=(),
        )

    @ToolDef.from_fn
    def extrude():
        return dict(
            idname="builtin.extrude",
            label="Extrude",
            icon="ops.gpencil.extrude_move",
            widget="VIEW3D_GGT_xform_extrude",
            keymap=(),
            draw_settings=_template_widget.VIEW3D_GGT_xform_extrude.draw_settings,
        )

    @ToolDef.from_fn
    def transform_fill():
        def draw_settings(_context, layout, tool):
            props = tool.operator_properties("gpencil.transform_fill")
            row = layout.row()
            row.use_property_split = False
            row.prop(props, "mode", expand=True)

        return dict(
            idname="builtin.transform_fill",
            label="Transform Fill",
            icon="ops.gpencil.transform_fill",
            cursor='DEFAULT',
            widget=None,
            keymap=(),
            draw_settings=draw_settings,
        )

    @ToolDef.from_fn
    def interpolate():
        def draw_settings(_context, layout, tool):
            props = tool.operator_properties("gpencil.interpolate")
            layout.prop(props, "layers")
            layout.prop(props, "interpolate_selected_only")
            layout.prop(props, "exclude_breakdowns")
            layout.prop(props, "flip")
            layout.prop(props, "smooth_factor")
            layout.prop(props, "smooth_steps")

        return dict(
            idname="builtin.interpolate",
            label="Interpolate",
            icon="ops.pose.breakdowner",
            cursor='DEFAULT',
            widget=None,
            keymap=(),
            draw_settings=draw_settings,
        )


class _defs_gpencil_sculpt:

    @staticmethod
    def poll_select_mask(context):
        if context is None:
            return True
        ob = context.active_object
        tool_settings = context.scene.tool_settings
        return (
            ob is not None and
            ob.type == 'GPENCIL' and (
                tool_settings.use_gpencil_select_mask_point or
                tool_settings.use_gpencil_select_mask_stroke or
                tool_settings.use_gpencil_select_mask_segment
            )
        )

    @staticmethod
    def generate_from_brushes(context):
        # Though `data_block` is conceptually unnecessary with a single brush tool,
        # it's still used because many areas assume that brush tools have it set #bToolRef.
        tool = None
        if context:
            brush = context.tool_settings.gpencil_sculpt_paint.brush
            if brush:
                tool = brush.gpencil_sculpt_tool
        return [
            ToolDef.from_dict(
                dict(
                    idname="builtin.brush",
                    label="Brush",
                    icon="brush.sculpt.paint",
                    data_block=tool
                )
            )
        ]



class _defs_grease_pencil_sculpt:
    @staticmethod
    def poll_select_mask(context):
        if context is None:
            return True
        ob = context.active_object
        tool_settings = context.scene.tool_settings
        return (
            ob is not None and
            ob.type in {'GPENCIL', 'GREASEPENCIL'} and (
                tool_settings.use_gpencil_select_mask_point or
                tool_settings.use_gpencil_select_mask_stroke or
                tool_settings.use_gpencil_select_mask_segment
            )
        )

    @staticmethod
    def generate_from_brushes(context):
        # Though `data_block` is conceptually unnecessary with a single brush tool,
        # it's still used because many areas assume that brush tools have it set #bToolRef.
        tool = None
        if context:
            brush = context.tool_settings.gpencil_sculpt_paint.brush
            if brush:
                tool = brush.gpencil_sculpt_tool
        return [
            ToolDef.from_dict(
                dict(
                    idname="builtin.brush",
                    label="Brush",
                    icon="brush.sculpt.paint",
                    data_block=tool
                )
            )
        ]


class _defs_gpencil_weight:

    @staticmethod
    def generate_from_brushes(context):
        # Though `data_block` is conceptually unnecessary with a single brush tool,
        # it's still used because many areas assume that brush tools have it set #bToolRef.
        tool = None
        if context:
            brush = context.tool_settings.gpencil_weight_paint.brush
            if brush:
                tool = brush.gpencil_weight_tool
        return [
            ToolDef.from_dict(
                dict(
                    idname="builtin.brush",
                    label="Brush",
                    icon="brush.sculpt.paint",
                    data_block=tool
                )
            )
        ]


class _defs_curves_sculpt:

    @staticmethod
    def generate_from_brushes(context):
        # Though `data_block` is conceptually unnecessary with a single brush tool,
        # it's still used because many areas assume that brush tools have it set #bToolRef.
        tool = None
        if context:
            brush = context.tool_settings.curves_sculpt.brush
            if brush:
                tool = brush.curves_sculpt_tool
        return [
            ToolDef.from_dict(
                dict(
                    idname="builtin.brush",
                    label="Brush",
                    icon="brush.sculpt.paint",
                    data_block=tool
                )
            )
        ]


class _defs_gpencil_vertex:

    @staticmethod
    def poll_select_mask(context):
        if context is None:
            return True
        ob = context.active_object
        tool_settings = context.scene.tool_settings
        return (
            ob is not None and
            ob.type == 'GPENCIL' and (
                tool_settings.use_gpencil_vertex_select_mask_point or
                tool_settings.use_gpencil_vertex_select_mask_stroke or
                tool_settings.use_gpencil_vertex_select_mask_segment
            )
        )

    @staticmethod
    def generate_from_brushes(context):
        # Though `data_block` is conceptually unnecessary with a single brush tool,
        # it's still used because many areas assume that brush tools have it set #bToolRef.
        tool = None
        if context:
            brush = context.tool_settings.gpencil_vertex_paint.brush
            if brush:
                tool = brush.gpencil_vertex_tool
        return [
            ToolDef.from_dict(
                dict(
                    idname="builtin.brush",
                    label="Brush",
                    icon="brush.sculpt.paint",
                    data_block=tool
                )
            )
        ]

class _defs_node_select:

    @ToolDef.from_fn
    def select():
        return dict(
            idname="builtin.select",
            label="Tweak",
            icon="ops.generic.select",
            widget=None,
            keymap="Node Tool: Tweak",
        )

    @ToolDef.from_fn
    def box():
        def draw_settings(_context, layout, tool):
            props = tool.operator_properties("node.select_box")
            row = layout.row()
            row.use_property_split = False
            row.prop(props, "mode", text="", expand=True, icon_only=True)
        return dict(
            idname="builtin.select_box",
            label="Select Box",
            icon="ops.generic.select_box",
            widget=None,
            keymap="Node Tool: Select Box",
            draw_settings=draw_settings,
        )

    @ToolDef.from_fn
    def lasso():
        def draw_settings(_context, layout, tool):
            props = tool.operator_properties("node.select_lasso")
            row = layout.row()
            row.use_property_split = False
            row.prop(props, "mode", text="", expand=True, icon_only=True)
        return dict(
            idname="builtin.select_lasso",
            label="Select Lasso",
            icon="ops.generic.select_lasso",
            widget=None,
            keymap="Node Tool: Select Lasso",
            draw_settings=draw_settings,
        )

    @ToolDef.from_fn
    def circle():
        def draw_settings(_context, layout, tool):
            props = tool.operator_properties("node.select_circle")
            row = layout.row()
            row.use_property_split = False
            row.prop(props, "mode", text="", expand=True, icon_only=True)
            layout.prop(props, "radius")

        def draw_cursor(_context, tool, xy):
            from gpu_extras.presets import draw_circle_2d
            props = tool.operator_properties("node.select_circle")
            radius = props.radius
            draw_circle_2d(xy, (1.0,) * 4, radius, segments=32)

        return dict(
            idname="builtin.select_circle",
            label="Select Circle",
            icon="ops.generic.select_circle",
            widget=None,
            keymap="Node Tool: Select Circle",
            draw_settings=draw_settings,
            draw_cursor=draw_cursor,
        )


class _defs_node_edit:

    @ToolDef.from_fn
    def links_cut():
        return dict(
            idname="builtin.links_cut",
            label="Links Cut",
            icon="ops.node.links_cut",
            widget=None,
            keymap="Node Tool: Links Cut",
            options={'KEYMAP_FALLBACK'},
        )


class _defs_sequencer_generic:

    @ToolDef.from_fn
    def cursor():
        return dict(
            idname="builtin.cursor",
            label="Cursor",
            description=(
                "Set the cursor location, drag to transform"
            ),
            icon="ops.generic.cursor",
            keymap="Sequencer Tool: Cursor",
        )

    @ToolDef.from_fn
    def blade():
        def draw_settings(_context, layout, tool):
            props = tool.operator_properties("sequencer.split")
            row = layout.row()
            row.use_property_split = False
            row.prop(props, "type", expand=True)
        return dict(
            idname="builtin.blade",
            label="Blade",
            icon="ops.sequencer.blade",
            cursor='CROSSHAIR',
            widget=None,
            keymap="Sequencer Tool: Blade",
            draw_settings=draw_settings,
            options={'KEYMAP_FALLBACK'},
        )

    @ToolDef.from_fn
    def sample():
        return dict(
            idname="builtin.sample",
            label="Sample",
            description=(
                "Sample pixel values under the cursor"
            ),
            icon="ops.paint.weight_sample",  # XXX, needs own icon.
            keymap="Sequencer Tool: Sample",
        )

    @ToolDef.from_fn
    def translate():
        return dict(
            idname="builtin.move",
            label="Move",
            icon="ops.transform.translate",
            widget="SEQUENCER_GGT_gizmo2d_translate",
            operator="transform.translate",
            keymap="Sequencer Tool: Move",
        )

    @ToolDef.from_fn
    def rotate():
        return dict(
            idname="builtin.rotate",
            label="Rotate",
            icon="ops.transform.rotate",
            widget="SEQUENCER_GGT_gizmo2d_rotate",
            operator="transform.rotate",
            keymap="Sequencer Tool: Rotate",
        )

    @ToolDef.from_fn
    def scale():
        return dict(
            idname="builtin.scale",
            label="Scale",
            icon="ops.transform.resize",
            widget="SEQUENCER_GGT_gizmo2d_resize",
            operator="transform.resize",
            keymap="Sequencer Tool: Scale",
        )

    @ToolDef.from_fn
    def transform():
        return dict(
            idname="builtin.transform",
            label="Transform",
            description=(
                "Supports any combination of grab, rotate, and scale at once"
            ),
            icon="ops.transform.transform",
            widget="SEQUENCER_GGT_gizmo2d",
            # No keymap default action, only for gizmo!
        )


class _defs_sequencer_select:
    @ToolDef.from_fn
    def select():
        return dict(
            idname="builtin.select",
            label="Tweak",
            icon="ops.generic.select",
            widget=None,
            keymap="Sequencer Tool: Tweak",
        )

    @ToolDef.from_fn
    def box():
        def draw_settings(_context, layout, tool):
            props = tool.operator_properties("sequencer.select_box")
            row = layout.row()
            row.use_property_split = False
            row.prop(props, "mode", text="", expand=True, icon_only=True)
        return dict(
            idname="builtin.select_box",
            label="Select Box",
            icon="ops.generic.select_box",
            widget=None,
            keymap="Sequencer Tool: Select Box",
            draw_settings=draw_settings,
        )


class IMAGE_PT_tools_active(ToolSelectPanelHelper, Panel):
    bl_space_type = 'IMAGE_EDITOR'
    bl_region_type = 'TOOLS'
    bl_label = "Tools"  # not visible
    bl_options = {'HIDE_HEADER'}

    # Satisfy the `ToolSelectPanelHelper` API.
    keymap_prefix = "Image Editor Tool:"

    # Default group to use as a fallback.
    tool_fallback_id = "builtin.select"

    @classmethod
    def tools_from_context(cls, context, mode=None):
        if mode is None:
            if context.space_data is None:
                mode = 'VIEW'
            else:
                mode = context.space_data.mode
        for tools in (cls._tools[None], cls._tools.get(mode, ())):
            for item in tools:
                if not (type(item) is ToolDef) and callable(item):
                    yield from item(context)
                else:
                    yield item

    @classmethod
    def tools_all(cls):
        yield from cls._tools.items()

    # Private tool lists for convenient reuse in `_tools`.

    _tools_transform = (
        _defs_image_uv_transform.translate,
        _defs_image_uv_transform.rotate,
        _defs_image_uv_transform.scale,
        _defs_image_uv_transform.transform,
    )

    _tools_select = (
        (
            _defs_image_uv_select.select,
            _defs_image_uv_select.box,
            _defs_image_uv_select.circle,
            _defs_image_uv_select.lasso,
        ),
    )

    _tools_annotate = (
        (
            _defs_annotate.scribble,
            _defs_annotate.line,
            _defs_annotate.poly,
            _defs_annotate.eraser,
        ),
    )

    # Private tools dictionary, store data to implement `tools_all` & `tools_from_context`.
    # The keys match image spaces modes: `context.space_data.mode`.
    # The values represent the tools, see `ToolSelectPanelHelper` for details.
    _tools = {
        None: [
            # for all modes
        ],
        'VIEW': [
            _defs_image_generic.sample,
            *_tools_annotate,
        ],
        'UV': [
            *_tools_select,
            _defs_image_generic.cursor,
            None,
            *_tools_transform,
            None,
            *_tools_annotate,
            None,
            _defs_image_uv_edit.rip_region,
            None,
            lambda context: (
                _defs_image_uv_sculpt.generate_from_brushes(context)
                if _defs_image_generic.poll_uvedit(context)
                else ()
            ),
        ],
        'MASK': [
            None,
        ],
        'PAINT': [
            _defs_texture_paint.generate_from_brushes,
            None,
            *_tools_annotate,
        ],
    }


class NODE_PT_tools_active(ToolSelectPanelHelper, Panel):
    bl_space_type = 'NODE_EDITOR'
    bl_region_type = 'TOOLS'
    bl_label = "Tools"  # not visible
    bl_options = {'HIDE_HEADER'}

    # Satisfy the `ToolSelectPanelHelper` API.
    keymap_prefix = "Node Editor Tool:"

    # Default group to use as a fallback.
    tool_fallback_id = "builtin.select"

    @classmethod
    def tools_from_context(cls, context, mode=None):
        if mode is None:
            if context.space_data is None:
                mode = None
            else:
                mode = context.space_data.tree_type
        for tools in (cls._tools[None], cls._tools.get(mode, ())):
            for item in tools:
                if not (type(item) is ToolDef) and callable(item):
                    yield from item(context)
                else:
                    yield item

    @classmethod
    def tools_all(cls):
        yield from cls._tools.items()

    # Private tool lists for convenient reuse in `_tools`.

    _tools_select = (
        (
            _defs_node_select.select,
            _defs_node_select.box,
            _defs_node_select.lasso,
            _defs_node_select.circle,
        ),
    )

    _tools_annotate = (
        (
            _defs_annotate.scribble,
            _defs_annotate.line,
            _defs_annotate.poly,
            _defs_annotate.eraser,
        ),
    )

    # Private tools dictionary, store data to implement `tools_all` & `tools_from_context`.
    # The keys is always `None` since nodes don't use use modes to access different tools.
    # The values represent the tools, see `ToolSelectPanelHelper` for details.
    _tools = {
        None: [
            *_tools_select,
            None,
            *_tools_annotate,
            None,
            _defs_node_edit.links_cut,
        ],
    }


class VIEW3D_PT_tools_active(ToolSelectPanelHelper, Panel):
    bl_space_type = 'VIEW_3D'
    bl_region_type = 'TOOLS'
    bl_label = "Tools"  # not visible
    bl_options = {'HIDE_HEADER'}

    # Satisfy the `ToolSelectPanelHelper` API.
    keymap_prefix = "3D View Tool:"

    # Default group to use as a fallback.
    tool_fallback_id = "builtin.select"

    @classmethod
    def tools_from_context(cls, context, mode=None):
        if mode is None:
            mode = context.mode
        for tools in (cls._tools[None], cls._tools.get(mode, ())):
            for item in tools:
                if not (type(item) is ToolDef) and callable(item):
                    yield from item(context)
                else:
                    yield item

    @classmethod
    def tools_all(cls):
        yield from cls._tools.items()

    # Private tool lists for convenient reuse in `_tools`.

    _tools_transform = (
        _defs_transform.translate,
        _defs_transform.rotate,
        (
            _defs_transform.scale,
            _defs_transform.scale_cage,
        ),
        _defs_transform.transform,
    )

    _tools_select = (
        (
            _defs_view3d_select.select,
            _defs_view3d_select.box,
            _defs_view3d_select.circle,
            _defs_view3d_select.lasso,
        ),
    )

    _tools_annotate = (
        (
            _defs_annotate.scribble,
            _defs_annotate.line,
            _defs_annotate.poly,
            _defs_annotate.eraser,
        ),
    )

    _tools_gpencil_select = (
        (
            _defs_gpencil_edit.select,
            _defs_gpencil_edit.box_select,
            _defs_gpencil_edit.circle_select,
            _defs_gpencil_edit.lasso_select,
        ),
    )

    _tools_view3d_add = (
        _defs_view3d_add.cube_add,
        _defs_view3d_add.cone_add,
        _defs_view3d_add.cylinder_add,
        _defs_view3d_add.uv_sphere_add,
        _defs_view3d_add.ico_sphere_add,
    )

    _tools_default = (
        *_tools_select,
        _defs_view3d_generic.cursor,
        None,
        *_tools_transform,
        None,
        *_tools_annotate,
        _defs_view3d_generic.ruler,
    )

    # Private tools dictionary, store data to implement `tools_all` & `tools_from_context`.
    # The keys match object-modes from: `context.mode`.
    # The values represent the tools, see `ToolSelectPanelHelper` for details.
    _tools = {
        None: [
            # Don't use this! because of paint modes.
            # _defs_view3d_generic.cursor,
            # End group.
        ],
        'OBJECT': [
            *_tools_default,
            None,
            _tools_view3d_add,
        ],
        'POSE': [
            *_tools_default,
            None,
            (
                _defs_pose.breakdown,
                _defs_pose.push,
                _defs_pose.relax,
            ),
        ],
        'EDIT_ARMATURE': [
            *_tools_default,
            None,
            _defs_edit_armature.roll,
            (
                _defs_edit_armature.bone_size,
                _defs_edit_armature.bone_envelope,
            ),
            None,
            (
                _defs_edit_armature.extrude,
                _defs_edit_armature.extrude_cursor,
            ),
            _defs_transform.shear,
        ],
        'EDIT_MESH': [
            *_tools_default,

            None,
            _tools_view3d_add,
            None,
            (
                _defs_edit_mesh.extrude,
                _defs_edit_mesh.extrude_manifold,
                _defs_edit_mesh.extrude_normals,
                _defs_edit_mesh.extrude_individual,
                _defs_edit_mesh.extrude_cursor,
            ),
            _defs_edit_mesh.inset,
            _defs_edit_mesh.bevel,
            (
                _defs_edit_mesh.loopcut_slide,
                _defs_edit_mesh.offset_edge_loops_slide,
            ),
            (
                _defs_edit_mesh.knife,
                _defs_edit_mesh.bisect,
            ),
            _defs_edit_mesh.poly_build,
            _defs_edit_mesh.spin,
            (
                _defs_edit_mesh.vertex_smooth,
                _defs_edit_mesh.vertex_randomize,
            ),
            (
                _defs_edit_mesh.edge_slide,
                _defs_edit_mesh.vert_slide,
            ),
            (
                _defs_edit_mesh.shrink_fatten,
                _defs_edit_mesh.push_pull,
            ),
            (
                _defs_transform.shear,
                _defs_edit_mesh.tosphere,
            ),
            (
                _defs_edit_mesh.rip_region,
                _defs_edit_mesh.rip_edge,
            ),
        ],
        'EDIT_CURVE': [
            *_tools_default,
            None,
            _defs_edit_curve.draw,
            _defs_edit_curve.pen,
            (
                _defs_edit_curve.extrude,
                _defs_edit_curve.extrude_cursor,
            ),
            None,
            _defs_edit_curve.curve_radius,
            _defs_edit_curve.tilt,
            None,
            _defs_transform.shear,
            _defs_edit_curve.curve_vertex_randomize,
        ],
        'EDIT_CURVES': [
            *_tools_default,
            None,
            _defs_edit_curves.draw,
            None,
            _defs_edit_curve.curve_radius,
            _defs_edit_curve.tilt,
        ],
        'EDIT_SURFACE': [
            *_tools_default,
            None,
            _defs_transform.shear,
        ],
        'EDIT_METABALL': [
            *_tools_default,
            None,
            _defs_transform.shear,
        ],
        'EDIT_LATTICE': [
            *_tools_default,
            None,
            _defs_transform.shear,
        ],
        'EDIT_TEXT': [
            _defs_edit_text.select_text,
            _defs_view3d_generic.cursor,
            None,
            *_tools_annotate,
            _defs_view3d_generic.ruler,
        ],
        'EDIT_GREASE_PENCIL': [
            *_tools_select,
            _defs_view3d_generic.cursor,
            None,
            *_tools_transform,
            None,
            _defs_edit_curve.curve_radius,
            _defs_transform.bend,
            (
                _defs_transform.shear,
                _defs_edit_mesh.tosphere,
            ),
            None,
            *_tools_annotate,
        ],
        'PARTICLE': [
            *_tools_select,
            _defs_view3d_generic.cursor,
            None,
            _defs_particle.generate_from_brushes,
        ],
        'SCULPT': [
            _defs_sculpt.generate_from_brushes,
            None,
            (
                _defs_sculpt.mask_border,
                _defs_sculpt.mask_lasso,
                _defs_sculpt.mask_line,
            ),
            (
                _defs_sculpt.hide_border,
                _defs_sculpt.hide_lasso,
                _defs_sculpt.hide_line,
            ),
            (
                _defs_sculpt.face_set_box,
                _defs_sculpt.face_set_lasso,
            ),
            (
                _defs_sculpt.trim_box,
                _defs_sculpt.trim_lasso,
            ),
            _defs_sculpt.project_line,
            None,
            _defs_sculpt.mesh_filter,
            _defs_sculpt.cloth_filter,
            _defs_sculpt.color_filter,
            None,
            _defs_sculpt.face_set_edit,
            _defs_sculpt.mask_by_color,
            None,
            _defs_transform.translate,
            _defs_transform.rotate,
            _defs_transform.scale,
            _defs_transform.transform,
            None,
            *_tools_annotate,
        ],
        'SCULPT_GREASE_PENCIL': [
            _defs_grease_pencil_sculpt.generate_from_brushes,
            None,
            *_tools_annotate,
            lambda context: (
                VIEW3D_PT_tools_active._tools_select
                if _defs_grease_pencil_sculpt.poll_select_mask(context)
                else ()
            ),
        ],
        'PAINT_TEXTURE': [
            _defs_texture_paint.generate_from_brushes,
            None,
            lambda context: (
                VIEW3D_PT_tools_active._tools_select
                if _defs_texture_paint.poll_select_mask(context)
                else ()
            ),
            *_tools_annotate,
        ],
        'PAINT_VERTEX': [
            _defs_vertex_paint.generate_from_brushes,
            None,
            lambda context: (
                VIEW3D_PT_tools_active._tools_select
                if _defs_vertex_paint.poll_select_mask(context)
                else ()
            ),
            *_tools_annotate,
        ],
        'PAINT_WEIGHT': [
            _defs_weight_paint.generate_from_brushes,
            _defs_weight_paint.gradient,
            None,
            (
                _defs_weight_paint.sample_weight,
                _defs_weight_paint.sample_weight_group,
            ),
            None,
            lambda context: (
                (
                    _defs_view3d_generic.cursor,
                    None,
                    *VIEW3D_PT_tools_active._tools_transform,
                )
                if context is None or context.pose_object
                else ()
            ),
            None,
            _defs_weight_paint.poll_select_tools,
            *_tools_annotate,
        ],
        'PAINT_GREASE_PENCIL': [
            _defs_view3d_generic.cursor,
            None,
<<<<<<< HEAD
            _defs_paint_grease_pencil.generate_from_brushes,
=======
            _defs_paint_grease_pencil.draw,
            _defs_paint_grease_pencil.erase,
            _defs_paint_grease_pencil.cutter,
            _defs_paint_grease_pencil.tint,
            None,
            _defs_paint_grease_pencil.line,
            _defs_paint_grease_pencil.polyline,
            _defs_paint_grease_pencil.arc,
            _defs_paint_grease_pencil.curve,
            _defs_paint_grease_pencil.box,
            _defs_paint_grease_pencil.circle,
>>>>>>> 3bddde1b
        ],
        'PAINT_GPENCIL': [
            _defs_view3d_generic.cursor,
            None,
            _defs_gpencil_paint.generate_from_brushes,
            _defs_gpencil_paint.cutter,
            None,
            _defs_gpencil_paint.eyedropper,
            None,
            _defs_gpencil_paint.line,
            _defs_gpencil_paint.polyline,
            _defs_gpencil_paint.arc,
            _defs_gpencil_paint.curve,
            _defs_gpencil_paint.box,
            _defs_gpencil_paint.circle,
            None,
            _defs_gpencil_paint.interpolate,
            None,
            *_tools_annotate,
        ],
        'EDIT_GPENCIL': [
            *_tools_gpencil_select,
            _defs_view3d_generic.cursor,
            None,
            *_tools_transform,
            None,
            _defs_gpencil_edit.extrude,
            _defs_gpencil_edit.radius,
            _defs_gpencil_edit.bend,
            (
                _defs_gpencil_edit.shear,
                _defs_gpencil_edit.tosphere,
            ),
            _defs_gpencil_edit.transform_fill,
            None,
            _defs_gpencil_edit.interpolate,
            None,
            *_tools_annotate,
        ],
        'SCULPT_GPENCIL': [
            _defs_gpencil_sculpt.generate_from_brushes,
            None,
            *_tools_annotate,
            lambda context: (
                VIEW3D_PT_tools_active._tools_gpencil_select
                if _defs_gpencil_sculpt.poll_select_mask(context)
                else ()
            ),
        ],
        'WEIGHT_GPENCIL': [
            _defs_gpencil_weight.generate_from_brushes,
            None,
            *_tools_annotate,
        ],
        'VERTEX_GPENCIL': [
            _defs_gpencil_vertex.generate_from_brushes,
            None,
            *_tools_annotate,
            None,
            lambda context: (
                VIEW3D_PT_tools_active._tools_gpencil_select
                if _defs_gpencil_vertex.poll_select_mask(context)
                else ()
            ),
        ],
        'SCULPT_CURVES': [
            _defs_curves_sculpt.generate_from_brushes,
            None,
            *_tools_annotate,
        ],
    }


class SEQUENCER_PT_tools_active(ToolSelectPanelHelper, Panel):
    bl_space_type = 'SEQUENCE_EDITOR'
    bl_region_type = 'TOOLS'
    bl_label = "Tools"  # not visible
    bl_options = {'HIDE_HEADER'}

    # Satisfy the `ToolSelectPanelHelper` API.
    keymap_prefix = "Sequence Editor Tool:"

    # Default group to use as a fallback.
    tool_fallback_id = "builtin.select"

    @classmethod
    def tools_from_context(cls, context, mode=None):
        if mode is None:
            if context.space_data:
                mode = context.space_data.view_type
        for tools in (cls._tools[None], cls._tools.get(mode, ())):
            for item in tools:
                if not (type(item) is ToolDef) and callable(item):
                    yield from item(context)
                else:
                    yield item

    @classmethod
    def tools_all(cls):
        yield from cls._tools.items()

    # Private tool lists for convenient reuse in `_tools`.

    _tools_select = (
        (
            _defs_sequencer_select.select,
            _defs_sequencer_select.box,
        ),
    )
    _tools_annotate = (
        (
            _defs_annotate.scribble,
            _defs_annotate.line,
            _defs_annotate.poly,
            _defs_annotate.eraser,
        ),
    )

    # Private tools dictionary, store data to implement `tools_all` & `tools_from_context`.
    # The keys match sequence editors view type: `context.space_data.view_type`.
    # The values represent the tools, see `ToolSelectPanelHelper` for details.
    _tools = {
        None: [
        ],
        'PREVIEW': [
            *_tools_select,
            _defs_sequencer_generic.cursor,
            None,
            _defs_sequencer_generic.translate,
            _defs_sequencer_generic.rotate,
            _defs_sequencer_generic.scale,
            _defs_sequencer_generic.transform,
            None,
            _defs_sequencer_generic.sample,
            *_tools_annotate,
        ],
        'SEQUENCER': [
            *_tools_select,
            _defs_sequencer_generic.blade,
        ],
        'SEQUENCER_PREVIEW': [
            *_tools_select,
            None,
            *_tools_annotate,
            None,
            _defs_sequencer_generic.blade,
        ],
    }


classes = (
    IMAGE_PT_tools_active,
    NODE_PT_tools_active,
    VIEW3D_PT_tools_active,
    SEQUENCER_PT_tools_active,
)

if __name__ == "__main__":  # only for live edit.
    from bpy.utils import register_class
    for cls in classes:
        register_class(cls)<|MERGE_RESOLUTION|>--- conflicted
+++ resolved
@@ -1858,7 +1858,6 @@
 
 class _defs_paint_grease_pencil:
 
-<<<<<<< HEAD
     @staticmethod
     def generate_from_brushes(context):
         # Though `data_block` is conceptually unnecessary with a single brush tool,
@@ -1878,37 +1877,6 @@
                 )
             )
         ]
-=======
-    # FIXME: Replace brush tools with code below once they are all implemented:
-    #
-    # @staticmethod
-    # def generate_from_brushes(context):
-    #     return generate_from_enum_ex(
-    #         context,
-    #         idname_prefix="builtin_brush.",
-    #         icon_prefix="brush.gpencil_draw.",
-    #         type=bpy.types.Brush,
-    #         attr="gpencil_tool",
-    #         cursor='DOT',
-    #     )
-
-    @ToolDef.from_fn
-    def draw():
-        return dict(
-            idname="builtin_brush.Draw",
-            label="Draw",
-            icon="brush.gpencil_draw.draw",
-            data_block='DRAW',
-        )
-
-    @ToolDef.from_fn
-    def erase():
-        return dict(
-            idname="builtin_brush.Erase",
-            label="Erase",
-            icon="brush.gpencil_draw.erase",
-            data_block='ERASE',
-        )
 
     @ToolDef.from_fn
     def cutter():
@@ -2058,7 +2026,6 @@
             draw_settings=draw_settings,
         )
 
->>>>>>> 3bddde1b
 
 class _defs_image_generic:
 
@@ -3502,11 +3469,7 @@
         'PAINT_GREASE_PENCIL': [
             _defs_view3d_generic.cursor,
             None,
-<<<<<<< HEAD
             _defs_paint_grease_pencil.generate_from_brushes,
-=======
-            _defs_paint_grease_pencil.draw,
-            _defs_paint_grease_pencil.erase,
             _defs_paint_grease_pencil.cutter,
             _defs_paint_grease_pencil.tint,
             None,
@@ -3516,7 +3479,6 @@
             _defs_paint_grease_pencil.curve,
             _defs_paint_grease_pencil.box,
             _defs_paint_grease_pencil.circle,
->>>>>>> 3bddde1b
         ],
         'PAINT_GPENCIL': [
             _defs_view3d_generic.cursor,
