# SPDX-FileCopyrightText: 2017-2023 Blender Authors
#
# SPDX-License-Identifier: GPL-2.0-or-later

# For documentation on tool definitions: see "bl_ui.space_toolsystem_common.ToolDef"
# where there are comments for each field and their use.

# For now group all tools together
# we may want to move these into per space-type files.
#
# For now keep this in a single file since it's an area that may change,
# so avoid making changes all over the place.

import bpy
from bpy.types import Panel

from bl_ui.space_toolsystem_common import (
    ToolSelectPanelHelper,
    ToolDef,
)

from bpy.app.translations import pgettext_tip as tip_


def kmi_to_string_or_none(kmi):
    return kmi.to_string() if kmi else "<none>"


def generate_from_enum_ex(
        _context, *,
        idname_prefix,
        icon_prefix,
        type,
        attr,
        cursor='DEFAULT',
        tooldef_keywords=None,
        icon_map=None,
        use_separators=True,
):
    if tooldef_keywords is None:
        tooldef_keywords = {}

    tool_defs = []

    enum_items = getattr(
        type.bl_rna.properties[attr],
        "enum_items_static_ui" if use_separators else
        "enum_items_static",
    )

    for enum in enum_items:
        if use_separators:
            if not (name := enum.name):
                # Empty string for a UI Separator.
                tool_defs.append(None)
                continue
            if not (idname := enum.identifier):
                # This is a heading, there is no purpose in showing headings here.
                continue
        else:
            name = enum.name
            idname = enum.identifier

        icon = icon_prefix + idname.lower()
        if icon_map is not None:
            icon = icon_map.get(icon, icon)

        tool_defs.append(
            ToolDef.from_dict(
                dict(
                    idname=idname_prefix + name,
                    label=name,
                    description=enum.description,
                    icon=icon,
                    cursor=cursor,
                    data_block=idname,
                    **tooldef_keywords,
                ),
            ),
        )
    return tuple(tool_defs)


# Use for shared widget data.
class _template_widget:
    class VIEW3D_GGT_xform_extrude:
        @staticmethod
        def draw_settings(_context, layout, tool):
            props = tool.gizmo_group_properties("VIEW3D_GGT_xform_extrude")
            layout.prop(props, "axis_type", expand=True)

    class VIEW3D_GGT_xform_gizmo:
        @staticmethod
        def draw_settings_with_index(context, layout, index):
            scene = context.scene
            orient_slot = scene.transform_orientation_slots[index]
            layout.prop(orient_slot, "type")


class _defs_view3d_generic:
    @ToolDef.from_fn
    def cursor():
        def draw_settings(_context, layout, tool):
            props = tool.operator_properties("view3d.cursor3d")
            layout.prop(props, "use_depth")
            layout.prop(props, "orientation")
        return dict(
            idname="builtin.cursor",
            label="Cursor",
            description=(
                "Set the cursor location, drag to transform"
            ),
            icon="ops.generic.cursor",
            keymap="3D View Tool: Cursor",
            draw_settings=draw_settings,
        )

    @ToolDef.from_fn
    def cursor_click():
        return dict(
            idname="builtin.none",
            label="None",
            icon="ops.generic.cursor",
            keymap=(),
        )

    @ToolDef.from_fn
    def ruler():
        def description(_context, _item, km):
            if km is not None:
                kmi_add = km.keymap_items.find_from_operator("view3d.ruler_add")
                kmi_remove = km.keymap_items.find_from_operator("view3d.ruler_remove")
            else:
                kmi_add = None
                kmi_remove = None
            return tip_(
                "Measure distance and angles.\n"
                "\u2022 {:s} anywhere for new measurement.\n"
                "\u2022 Drag ruler segment to measure an angle.\n"
                "\u2022 {:s} to remove the active ruler.\n"
                "\u2022 Ctrl while dragging to snap.\n"
                "\u2022 Shift while dragging to measure surface thickness"
            ).format(
                kmi_to_string_or_none(kmi_add),
                kmi_to_string_or_none(kmi_remove),
            )
        return dict(
            idname="builtin.measure",
            label="Measure",
            description=description,
            icon="ops.view3d.ruler",
            widget="VIEW3D_GGT_ruler",
            keymap="3D View Tool: Measure",
        )


class _defs_annotate:

    def draw_settings_common(context, layout, tool):
        gpd = context.annotation_data
        region_type = context.region.type

        if gpd is not None:
            if gpd.layers.active_note is not None:
                text = gpd.layers.active_note
                maxw = 25
                if len(text) > maxw:
                    text = text[:maxw - 5] + '..' + text[-3:]
            else:
                text = ""

            gpl = context.active_annotation_layer
            if gpl is not None:
                if context.space_data.type in {'VIEW_3D', 'SEQUENCE_EDITOR', 'IMAGE_EDITOR', 'NODE_EDITOR'}:
                    layout.label(text="Annotation:")
                    if region_type == 'TOOL_HEADER':
                        sub = layout.split(align=True, factor=0.5)
                        sub.ui_units_x = 6.5
                        sub.prop(gpl, "color", text="")
                    else:
                        sub = layout.row(align=True)
                        sub.prop(gpl, "color", text="")
                    sub.popover(
                        panel="TOPBAR_PT_annotation_layers",
                        text=text,
                    )
                elif context.space_data.type == 'PROPERTIES':
                    row = layout.row(align=True)
                    row.prop(gpl, "color", text="Annotation")
                    row.popover(
                        panel="TOPBAR_PT_annotation_layers",
                        text=text,
                    )
                else:
                    layout.label(text="Annotation:")
                    layout.prop(gpl, "color", text="")

        space_type = tool.space_type
        tool_settings = context.tool_settings

        if space_type == 'VIEW_3D':
            if region_type == 'TOOL_HEADER':
                row = layout.row(align=True)
            else:
                row = layout.row().column(align=True)
            row.prop(tool_settings, "annotation_stroke_placement_view3d", text="Placement")
            if tool_settings.annotation_stroke_placement_view3d in {'SURFACE', 'STROKE'}:
                row.prop(tool_settings, "use_annotation_stroke_endpoints")
                row.prop(tool_settings, "use_annotation_project_only_selected")

        elif space_type in {'IMAGE_EDITOR', 'NODE_EDITOR', 'SEQUENCE_EDITOR', 'CLIP_EDITOR'}:
            row = layout.row(align=True)
            row.prop(tool_settings, "annotation_stroke_placement_view2d", text="Placement")

        if tool.idname == "builtin.annotate_line":
            props = tool.operator_properties("gpencil.annotate")
            if region_type == 'TOOL_HEADER':
                row = layout.row()
                row.ui_units_x = 15
                row.prop(props, "arrowstyle_start", text="Start")
                row.separator()
                row.prop(props, "arrowstyle_end", text="End")
            else:
                col = layout.row().column(align=True)
                col.prop(props, "arrowstyle_start", text="Style Start")
                col.prop(props, "arrowstyle_end", text="End")
        elif tool.idname == "builtin.annotate":
            props = tool.operator_properties("gpencil.annotate")
            if region_type == 'TOOL_HEADER':
                row = layout.row()
                row.prop(props, "use_stabilizer", text="Stabilize Stroke")
                subrow = layout.row(align=False)
                subrow.active = props.use_stabilizer
                subrow.prop(props, "stabilizer_radius", text="Radius", slider=True)
                subrow.prop(props, "stabilizer_factor", text="Factor", slider=True)
            else:
                layout.prop(props, "use_stabilizer", text="Stabilize Stroke")
                col = layout.column(align=False)
                col.active = props.use_stabilizer
                col.prop(props, "stabilizer_radius", text="Radius", slider=True)
                col.prop(props, "stabilizer_factor", text="Factor", slider=True)

    @ToolDef.from_fn.with_args(draw_settings=draw_settings_common)
    def scribble(*, draw_settings):
        return dict(
            idname="builtin.annotate",
            label="Annotate",
            icon="ops.gpencil.draw",
            cursor='PAINT_BRUSH',
            keymap="Generic Tool: Annotate",
            draw_settings=draw_settings,
            options={'KEYMAP_FALLBACK'},
        )

    @ToolDef.from_fn.with_args(draw_settings=draw_settings_common)
    def line(*, draw_settings):
        return dict(
            idname="builtin.annotate_line",
            label="Annotate Line",
            icon="ops.gpencil.draw.line",
            cursor='PAINT_BRUSH',
            keymap="Generic Tool: Annotate Line",
            draw_settings=draw_settings,
            options={'KEYMAP_FALLBACK'},
        )

    @ToolDef.from_fn.with_args(draw_settings=draw_settings_common)
    def poly(*, draw_settings):
        return dict(
            idname="builtin.annotate_polygon",
            label="Annotate Polygon",
            icon="ops.gpencil.draw.poly",
            cursor='PAINT_BRUSH',
            keymap="Generic Tool: Annotate Polygon",
            draw_settings=draw_settings,
            options={'KEYMAP_FALLBACK'},
        )

    @ToolDef.from_fn
    def eraser():
        def draw_settings(context, layout, _tool):
            # TODO: Move this setting to tool_settings
            prefs = context.preferences
            layout.prop(prefs.edit, "grease_pencil_eraser_radius", text="Radius")
        return dict(
            idname="builtin.annotate_eraser",
            label="Annotate Eraser",
            icon="ops.gpencil.draw.eraser",
            cursor='ERASER',
            keymap="Generic Tool: Annotate Eraser",
            draw_settings=draw_settings,
            options={'KEYMAP_FALLBACK'},
        )


class _defs_transform:

    def draw_transform_sculpt_tool_settings(context, layout):
        if context.mode != 'SCULPT':
            return
        layout.prop(context.tool_settings.sculpt, "transform_mode")

    @ToolDef.from_fn
    def translate():
        def draw_settings(context, layout, _tool):
            _defs_transform.draw_transform_sculpt_tool_settings(context, layout)
            _template_widget.VIEW3D_GGT_xform_gizmo.draw_settings_with_index(context, layout, 1)
        return dict(
            idname="builtin.move",
            label="Move",
            # cursor='SCROLL_XY',
            icon="ops.transform.translate",
            widget="VIEW3D_GGT_xform_gizmo",
            operator="transform.translate",
            keymap="3D View Tool: Move",
            draw_settings=draw_settings,
        )

    @ToolDef.from_fn
    def rotate():
        def draw_settings(context, layout, _tool):
            _defs_transform.draw_transform_sculpt_tool_settings(context, layout)
            _template_widget.VIEW3D_GGT_xform_gizmo.draw_settings_with_index(context, layout, 2)
        return dict(
            idname="builtin.rotate",
            label="Rotate",
            # cursor='SCROLL_XY',
            icon="ops.transform.rotate",
            widget="VIEW3D_GGT_xform_gizmo",
            operator="transform.rotate",
            keymap="3D View Tool: Rotate",
            draw_settings=draw_settings,
        )

    @ToolDef.from_fn
    def scale():
        def draw_settings(context, layout, _tool):
            _defs_transform.draw_transform_sculpt_tool_settings(context, layout)
            _template_widget.VIEW3D_GGT_xform_gizmo.draw_settings_with_index(context, layout, 3)
        return dict(
            idname="builtin.scale",
            label="Scale",
            # cursor='SCROLL_XY',
            icon="ops.transform.resize",
            widget="VIEW3D_GGT_xform_gizmo",
            operator="transform.resize",
            keymap="3D View Tool: Scale",
            draw_settings=draw_settings,
        )

    @ToolDef.from_fn
    def scale_cage():
        def draw_settings(context, layout, _tool):
            _template_widget.VIEW3D_GGT_xform_gizmo.draw_settings_with_index(context, layout, 3)
        return dict(
            idname="builtin.scale_cage",
            label="Scale Cage",
            icon="ops.transform.resize.cage",
            widget="VIEW3D_GGT_xform_cage",
            operator="transform.resize",
            keymap="3D View Tool: Scale",
            draw_settings=draw_settings,
        )

    @ToolDef.from_fn
    def shear():
        def draw_settings(context, layout, _tool):
            # props = tool.operator_properties("transform.shear")
            _template_widget.VIEW3D_GGT_xform_gizmo.draw_settings_with_index(context, layout, 2)
        return dict(
            idname="builtin.shear",
            label="Shear",
            icon="ops.transform.shear",
            widget="VIEW3D_GGT_xform_shear",
            keymap="3D View Tool: Shear",
            draw_settings=draw_settings,
        )

    @ToolDef.from_fn
    def bend():
        return dict(
            idname="builtin.bend",
            label="Bend",
            icon="ops.gpencil.edit_bend",
            widget=None,
            keymap="3D View Tool: Bend",
        )

    @ToolDef.from_fn
    def transform():
        def draw_settings(context, layout, tool):
            if layout.use_property_split:
                layout.label(text="Gizmos:")

            show_drag = True
            tool_settings = context.tool_settings
            if tool_settings.workspace_tool_type == 'FALLBACK':
                show_drag = False

            if show_drag:
                props = tool.gizmo_group_properties("VIEW3D_GGT_xform_gizmo")
                layout.prop(props, "drag_action")

            _defs_transform.draw_transform_sculpt_tool_settings(context, layout)
            _template_widget.VIEW3D_GGT_xform_gizmo.draw_settings_with_index(context, layout, 1)

        return dict(
            idname="builtin.transform",
            label="Transform",
            description=(
                "Supports any combination of grab, rotate, and scale at once"
            ),
            icon="ops.transform.transform",
            widget="VIEW3D_GGT_xform_gizmo",
            keymap="3D View Tool: Transform",
            draw_settings=draw_settings,
        )


class _defs_view3d_select:

    @ToolDef.from_fn
    def select():
        return dict(
            idname="builtin.select",
            label="Tweak",
            icon="ops.generic.select",
            widget=None,
            keymap="3D View Tool: Tweak",
        )

    @ToolDef.from_fn
    def box():
        def draw_settings(_context, layout, tool):
            props = tool.operator_properties("view3d.select_box")
            row = layout.row()
            row.use_property_split = False
            row.prop(props, "mode", text="", expand=True, icon_only=True)
        return dict(
            idname="builtin.select_box",
            label="Select Box",
            icon="ops.generic.select_box",
            widget=None,
            keymap="3D View Tool: Select Box",
            draw_settings=draw_settings,
        )

    @ToolDef.from_fn
    def lasso():
        def draw_settings(_context, layout, tool):
            props = tool.operator_properties("view3d.select_lasso")
            row = layout.row()
            row.use_property_split = False
            row.prop(props, "mode", text="", expand=True, icon_only=True)
        return dict(
            idname="builtin.select_lasso",
            label="Select Lasso",
            icon="ops.generic.select_lasso",
            widget=None,
            keymap="3D View Tool: Select Lasso",
            draw_settings=draw_settings,
        )

    @ToolDef.from_fn
    def circle():
        def draw_settings(_context, layout, tool):
            props = tool.operator_properties("view3d.select_circle")
            row = layout.row()
            row.use_property_split = False
            row.prop(props, "mode", text="", expand=True, icon_only=True)
            layout.prop(props, "radius")

        def draw_cursor(_context, tool, xy):
            from gpu_extras.presets import draw_circle_2d
            props = tool.operator_properties("view3d.select_circle")
            radius = props.radius
            draw_circle_2d(xy, (1.0,) * 4, radius, segments=32)

        return dict(
            idname="builtin.select_circle",
            label="Select Circle",
            icon="ops.generic.select_circle",
            widget=None,
            keymap="3D View Tool: Select Circle",
            draw_settings=draw_settings,
            draw_cursor=draw_cursor,
        )


class _defs_view3d_add:

    @staticmethod
    def description_interactive_add(context, _item, _km, *, prefix):
        km = context.window_manager.keyconfigs.user.keymaps["View3D Placement Modal"]

        def keymap_item_from_propvalue(propvalue):
            for item in km.keymap_items:
                if item.propvalue == propvalue:
                    return item
            return None

        if km is not None:
            kmi_snap = keymap_item_from_propvalue('SNAP_ON')
            kmi_center = keymap_item_from_propvalue('PIVOT_CENTER_ON')
            kmi_fixed_aspect = keymap_item_from_propvalue('FIXED_ASPECT_ON')
        else:
            kmi_snap = None
            kmi_center = None
            kmi_fixed_aspect = None
        return tip_(
            "{:s}\n"
            "\u2022 {:s} toggles snap while dragging.\n"
            "\u2022 {:s} toggles dragging from the center.\n"
            "\u2022 {:s} toggles fixed aspect"
        ).format(
            prefix,
            kmi_to_string_or_none(kmi_snap),
            kmi_to_string_or_none(kmi_center),
            kmi_to_string_or_none(kmi_fixed_aspect),
        )

    # Layout tweaks here would be good to avoid,
    # this shows limits in layout engine, as buttons are using a lot of space.
    @staticmethod
    def draw_settings_interactive_add(layout, tool_settings, tool, extra):
        show_extra = False
        if not extra:
            row = layout.row()
            row.label(text="Depth:")
            row = layout.row()
            row.prop(tool_settings, "plane_depth", text="")
            row = layout.row()
            row.label(text="Orientation:")
            row = layout.row()
            row.prop(tool_settings, "plane_orientation", text="")
            row = layout.row()
            row.prop(tool_settings, "snap_elements_tool")

            region_is_header = bpy.context.region.type == 'TOOL_HEADER'
            if region_is_header:
                # Don't draw the "extra" popover here as we might have other settings & this should be last.
                show_extra = True
            else:
                extra = True

        if extra:
            props = tool.operator_properties("view3d.interactive_add")
            layout.use_property_split = True
            layout.row().prop(tool_settings, "plane_axis", expand=True)
            layout.row().prop(tool_settings, "plane_axis_auto")

            layout.label(text="Base")
            layout.row().prop(props, "plane_origin_base", expand=True)
            layout.row().prop(props, "plane_aspect_base", expand=True)
            layout.label(text="Height")
            layout.row().prop(props, "plane_origin_depth", expand=True)
            layout.row().prop(props, "plane_aspect_depth", expand=True)
        return show_extra

    @ToolDef.from_fn
    def cube_add():
        def draw_settings(context, layout, tool, *, extra=False):
            show_extra = _defs_view3d_add.draw_settings_interactive_add(layout, context.tool_settings, tool, extra)
            if show_extra:
                layout.popover("TOPBAR_PT_tool_settings_extra", text="...")

        return dict(
            idname="builtin.primitive_cube_add",
            label="Add Cube",
            icon="ops.mesh.primitive_cube_add_gizmo",
            description=lambda *args: _defs_view3d_add.description_interactive_add(
                *args, prefix=tip_("Add cube to mesh interactively"),
            ),
            widget="VIEW3D_GGT_placement",
            keymap="3D View Tool: Object, Add Primitive",
            draw_settings=draw_settings,
        )

    @ToolDef.from_fn
    def cone_add():
        def draw_settings(context, layout, tool, *, extra=False):
            show_extra = _defs_view3d_add.draw_settings_interactive_add(layout, context.tool_settings, tool, extra)
            if extra:
                return

            props = tool.operator_properties("mesh.primitive_cone_add")
            layout.prop(props, "vertices")
            layout.prop(props, "end_fill_type")

            if show_extra:
                layout.popover("TOPBAR_PT_tool_settings_extra", text="...")

        return dict(
            idname="builtin.primitive_cone_add",
            label="Add Cone",
            icon="ops.mesh.primitive_cone_add_gizmo",
            description=lambda *args: _defs_view3d_add.description_interactive_add(
                *args, prefix=tip_("Add cone to mesh interactively"),
            ),
            widget="VIEW3D_GGT_placement",
            keymap="3D View Tool: Object, Add Primitive",
            draw_settings=draw_settings,
        )

    @ToolDef.from_fn
    def cylinder_add():
        def draw_settings(context, layout, tool, *, extra=False):
            show_extra = _defs_view3d_add.draw_settings_interactive_add(layout, context.tool_settings, tool, extra)
            if extra:
                return

            props = tool.operator_properties("mesh.primitive_cylinder_add")
            layout.prop(props, "vertices")
            layout.prop(props, "end_fill_type")

            if show_extra:
                layout.popover("TOPBAR_PT_tool_settings_extra", text="...")
        return dict(
            idname="builtin.primitive_cylinder_add",
            label="Add Cylinder",
            icon="ops.mesh.primitive_cylinder_add_gizmo",
            description=lambda *args: _defs_view3d_add.description_interactive_add(
                *args, prefix=tip_("Add cylinder to mesh interactively"),
            ),
            widget="VIEW3D_GGT_placement",
            keymap="3D View Tool: Object, Add Primitive",
            draw_settings=draw_settings,
        )

    @ToolDef.from_fn
    def uv_sphere_add():
        def draw_settings(context, layout, tool, *, extra=False):
            show_extra = _defs_view3d_add.draw_settings_interactive_add(layout, context.tool_settings, tool, extra)
            if extra:
                return

            props = tool.operator_properties("mesh.primitive_uv_sphere_add")
            layout.prop(props, "segments")
            layout.prop(props, "ring_count")

            if show_extra:
                layout.popover("TOPBAR_PT_tool_settings_extra", text="...")
        return dict(
            idname="builtin.primitive_uv_sphere_add",
            label="Add UV Sphere",
            icon="ops.mesh.primitive_sphere_add_gizmo",
            description=lambda *args: _defs_view3d_add.description_interactive_add(
                *args, prefix=tip_("Add sphere to mesh interactively"),
            ),
            widget="VIEW3D_GGT_placement",
            keymap="3D View Tool: Object, Add Primitive",
            draw_settings=draw_settings,
        )

    @ToolDef.from_fn
    def ico_sphere_add():
        def draw_settings(context, layout, tool, *, extra=False):
            show_extra = _defs_view3d_add.draw_settings_interactive_add(layout, context.tool_settings, tool, extra)
            if extra:
                return

            props = tool.operator_properties("mesh.primitive_ico_sphere_add")
            layout.prop(props, "subdivisions")

            if show_extra:
                layout.popover("TOPBAR_PT_tool_settings_extra", text="...")
        return dict(
            idname="builtin.primitive_ico_sphere_add",
            label="Add Ico Sphere",
            icon="ops.mesh.primitive_sphere_add_gizmo",
            description=lambda *args: _defs_view3d_add.description_interactive_add(
                *args, prefix=tip_("Add sphere to mesh interactively"),
            ),
            widget="VIEW3D_GGT_placement",
            keymap="3D View Tool: Object, Add Primitive",
            draw_settings=draw_settings,
        )


# -----------------------------------------------------------------------------
# Object Modes (named based on context.mode)

class _defs_edit_armature:

    @ToolDef.from_fn
    def roll():
        return dict(
            idname="builtin.roll",
            label="Roll",
            icon="ops.armature.bone.roll",
            widget="VIEW3D_GGT_tool_generic_handle_free",
            keymap=(),
        )

    @ToolDef.from_fn
    def bone_envelope():
        return dict(
            idname="builtin.bone_envelope",
            label="Bone Envelope",
            icon="ops.transform.bone_envelope",
            widget="VIEW3D_GGT_tool_generic_handle_free",
            keymap=(),
        )

    @ToolDef.from_fn
    def bone_size():
        return dict(
            idname="builtin.bone_size",
            label="Bone Size",
            icon="ops.transform.bone_size",
            widget="VIEW3D_GGT_tool_generic_handle_free",
            keymap=(),
        )

    @ToolDef.from_fn
    def extrude():
        return dict(
            idname="builtin.extrude",
            label="Extrude",
            icon="ops.armature.extrude_move",
            widget="VIEW3D_GGT_xform_extrude",
            keymap=(),
            draw_settings=_template_widget.VIEW3D_GGT_xform_extrude.draw_settings,
        )

    @ToolDef.from_fn
    def extrude_cursor():
        return dict(
            idname="builtin.extrude_to_cursor",
            label="Extrude to Cursor",
            cursor='CROSSHAIR',
            icon="ops.armature.extrude_cursor",
            widget=None,
            keymap=(),
        )


class _defs_edit_mesh:

    @ToolDef.from_fn
    def rip_region():
        def draw_settings(_context, layout, tool):
            props = tool.operator_properties("mesh.rip_move")
            props_macro = props.MESH_OT_rip
            layout.prop(props_macro, "use_fill")

        return dict(
            idname="builtin.rip_region",
            label="Rip Region",
            icon="ops.mesh.rip",
            widget="VIEW3D_GGT_tool_generic_handle_free",
            keymap=(),
            draw_settings=draw_settings,
        )

    @ToolDef.from_fn
    def rip_edge():
        return dict(
            idname="builtin.rip_edge",
            label="Rip Edge",
            icon="ops.mesh.rip_edge",
            widget="VIEW3D_GGT_tool_generic_handle_free",
            keymap=(),
        )

    @ToolDef.from_fn
    def poly_build():
        def draw_settings(_context, layout, tool):
            props = tool.operator_properties("mesh.polybuild_face_at_cursor_move")
            props_macro = props.MESH_OT_polybuild_face_at_cursor
            layout.prop(props_macro, "create_quads")

        def description(_context, _item, km):
            if km is not None:
                kmi_add = km.keymap_items.find_from_operator("mesh.polybuild_face_at_cursor_move")
                kmi_extrude = km.keymap_items.find_from_operator("mesh.polybuild_extrude_at_cursor_move")
                kmi_delete = km.keymap_items.find_from_operator("mesh.polybuild_delete_at_cursor")
            else:
                kmi_add = None
                kmi_extrude = None
                kmi_delete = None
            return tip_(
                "Use multiple operators in an interactive way to add, delete, or move geometry.\n"
                "\u2022 {:s} - Add geometry by moving the cursor close to an element.\n"
                "\u2022 {:s} - Extrude edges by moving the cursor.\n"
                "\u2022 {:s} - Delete mesh element"
            ).format(
                kmi_to_string_or_none(kmi_add),
                kmi_to_string_or_none(kmi_extrude),
                kmi_to_string_or_none(kmi_delete),
            )
        return dict(
            idname="builtin.poly_build",
            description=description,
            label="Poly Build",
            icon="ops.mesh.polybuild_hover",
            widget="VIEW3D_GGT_mesh_preselect_elem",
            keymap=(),
            draw_settings=draw_settings,
        )

    @ToolDef.from_fn
    def edge_slide():
        def draw_settings(_context, layout, tool):
            props = tool.operator_properties("transform.edge_slide")
            layout.prop(props, "correct_uv")

        return dict(
            idname="builtin.edge_slide",
            label="Edge Slide",
            icon="ops.transform.edge_slide",
            widget="VIEW3D_GGT_tool_generic_handle_normal",
            keymap=(),
            draw_settings=draw_settings,
        )

    @ToolDef.from_fn
    def vert_slide():
        def draw_settings(_context, layout, tool):
            props = tool.operator_properties("transform.vert_slide")
            layout.prop(props, "correct_uv")

        return dict(
            idname="builtin.vertex_slide",
            label="Vertex Slide",
            icon="ops.transform.vert_slide",
            widget="VIEW3D_GGT_tool_generic_handle_free",
            keymap=(),
            draw_settings=draw_settings,
        )

    @ToolDef.from_fn
    def spin():
        def draw_settings(_context, layout, tool):
            props = tool.operator_properties("mesh.spin")
            layout.prop(props, "steps")
            layout.prop(props, "dupli")
            props = tool.gizmo_group_properties("MESH_GGT_spin")
            layout.prop(props, "axis")

        return dict(
            idname="builtin.spin",
            label="Spin",
            icon="ops.mesh.spin",
            widget="MESH_GGT_spin",
            keymap=(),
            draw_settings=draw_settings,
        )

    @ToolDef.from_fn
    def inset():
        def draw_settings(_context, layout, tool):
            props = tool.operator_properties("mesh.inset")
            layout.prop(props, "use_outset")
            layout.prop(props, "use_individual")
            layout.prop(props, "use_even_offset")
            layout.prop(props, "use_relative_offset")

        return dict(
            idname="builtin.inset_faces",
            label="Inset Faces",
            icon="ops.mesh.inset",
            widget="VIEW3D_GGT_tool_generic_handle_free",
            widget_properties=[
                ("radius", 75.0),
                ("backdrop_fill_alpha", 0.0),
            ],
            keymap=(),
            draw_settings=draw_settings,
        )

    @ToolDef.from_fn
    def bevel():
        def draw_settings(context, layout, tool, *, extra=False):
            props = tool.operator_properties("mesh.bevel")

            region_is_header = context.region.type == 'TOOL_HEADER'

            edge_bevel = props.affect == 'EDGES'

            if not extra:
                if region_is_header:
                    layout.prop(props, "offset_type", text="")
                else:
                    layout.row().prop(props, "affect", expand=True)
                    layout.separator()
                    layout.prop(props, "offset_type")

                layout.prop(props, "segments")

                if region_is_header:
                    layout.prop(props, "affect", text="")

                layout.prop(props, "profile", text="Shape", slider=True)

                if region_is_header:
                    layout.popover("TOPBAR_PT_tool_settings_extra", text="...")
                else:
                    extra = True

            if extra:
                layout.use_property_split = True
                layout.use_property_decorate = False

                layout.prop(props, "material")

                col = layout.column()
                col.prop(props, "harden_normals")
                col.prop(props, "clamp_overlap")
                col.prop(props, "loop_slide")

                col = layout.column(heading="Mark")
                col.active = edge_bevel
                col.prop(props, "mark_seam", text="Seam")
                col.prop(props, "mark_sharp", text="Sharp")

                col = layout.column()
                col.active = edge_bevel
                col.prop(props, "miter_outer", text="Miter Outer")
                col.prop(props, "miter_inner", text="Inner")
                if props.miter_inner == 'ARC':
                    col.prop(props, "spread")

                layout.separator()

                col = layout.column()
                col.active = edge_bevel
                col.prop(props, "vmesh_method", text="Intersections")

                layout.prop(props, "face_strength_mode", text="Face Strength")

                layout.prop(props, "profile_type")

                if props.profile_type == 'CUSTOM':
                    tool_settings = context.tool_settings
                    layout.template_curveprofile(tool_settings, "custom_bevel_profile_preset")

        return dict(
            idname="builtin.bevel",
            label="Bevel",
            icon="ops.mesh.bevel",
            widget="VIEW3D_GGT_tool_generic_handle_normal",
            keymap=(),
            draw_settings=draw_settings,
        )

    @ToolDef.from_fn
    def extrude():
        return dict(
            idname="builtin.extrude_region",
            label="Extrude Region",
            # The operator description isn't useful in this case, give our own.
            description=(
                "Extrude freely or along an axis"
            ),
            icon="ops.mesh.extrude_region_move",
            widget="VIEW3D_GGT_xform_extrude",
            # Important to use same operator as 'E' key.
            operator="view3d.edit_mesh_extrude_move_normal",
            keymap=(),
            draw_settings=_template_widget.VIEW3D_GGT_xform_extrude.draw_settings,
        )

    @ToolDef.from_fn
    def extrude_manifold():
        return dict(
            idname="builtin.extrude_manifold",
            label="Extrude Manifold",
            description=(
                "Extrude, dissolves edges whose faces form a flat surface and intersect new edges"
            ),
            icon="ops.mesh.extrude_manifold",
            widget="VIEW3D_GGT_tool_generic_handle_normal",
            keymap=(),
        )

    @ToolDef.from_fn
    def extrude_normals():
        def draw_settings(_context, layout, tool):
            props = tool.operator_properties("mesh.extrude_region_shrink_fatten")
            props_macro = props.TRANSFORM_OT_shrink_fatten
            layout.prop(props_macro, "use_even_offset")
        return dict(
            idname="builtin.extrude_along_normals",
            label="Extrude Along Normals",
            icon="ops.mesh.extrude_region_shrink_fatten",
            widget="VIEW3D_GGT_tool_generic_handle_normal",
            operator="mesh.extrude_region_shrink_fatten",
            keymap=(),
            draw_settings=draw_settings,
        )

    @ToolDef.from_fn
    def extrude_individual():
        return dict(
            idname="builtin.extrude_individual",
            label="Extrude Individual",
            icon="ops.mesh.extrude_faces_move",
            widget="VIEW3D_GGT_tool_generic_handle_normal",
            keymap=(),
        )

    @ToolDef.from_fn
    def extrude_cursor():
        def draw_settings(_context, layout, tool):
            props = tool.operator_properties("mesh.dupli_extrude_cursor")
            layout.prop(props, "rotate_source")

        return dict(
            idname="builtin.extrude_to_cursor",
            label="Extrude to Cursor",
            cursor='CROSSHAIR',
            icon="ops.mesh.dupli_extrude_cursor",
            widget=None,
            keymap=(),
            draw_settings=draw_settings,
        )

    @ToolDef.from_fn
    def loopcut_slide():

        def draw_settings(_context, layout, tool):
            props = tool.operator_properties("mesh.loopcut_slide")
            props_macro = props.MESH_OT_loopcut
            layout.prop(props_macro, "number_cuts")
            props_macro = props.TRANSFORM_OT_edge_slide
            layout.prop(props_macro, "correct_uv")

        return dict(
            idname="builtin.loop_cut",
            label="Loop Cut",
            icon="ops.mesh.loopcut_slide",
            widget="VIEW3D_GGT_mesh_preselect_edgering",
            keymap=(),
            draw_settings=draw_settings,
        )

    @ToolDef.from_fn
    def offset_edge_loops_slide():
        return dict(
            idname="builtin.offset_edge_loop_cut",
            label="Offset Edge Loop Cut",
            icon="ops.mesh.offset_edge_loops_slide",
            widget=None,
            keymap=(),
        )

    @ToolDef.from_fn
    def vertex_smooth():
        def draw_settings(_context, layout, tool):
            props = tool.operator_properties("mesh.vertices_smooth")
            layout.prop(props, "repeat")
        return dict(
            idname="builtin.smooth",
            label="Smooth",
            icon="ops.mesh.vertices_smooth",
            widget="VIEW3D_GGT_tool_generic_handle_normal",
            keymap=(),
            draw_settings=draw_settings,
        )

    @ToolDef.from_fn
    def vertex_randomize():
        def draw_settings(_context, layout, tool):
            props = tool.operator_properties("transform.vertex_random")
            layout.prop(props, "uniform")
            layout.prop(props, "normal")
            layout.prop(props, "seed")
        return dict(
            idname="builtin.randomize",
            label="Randomize",
            icon="ops.transform.vertex_random",
            widget="VIEW3D_GGT_tool_generic_handle_normal",
            keymap=(),
            draw_settings=draw_settings,
        )

    @ToolDef.from_fn
    def tosphere():
        return dict(
            idname="builtin.to_sphere",
            label="To Sphere",
            icon="ops.transform.tosphere",
            widget=None,
            keymap=(),
        )

    @ToolDef.from_fn
    def shrink_fatten():
        def draw_settings(_context, layout, tool):
            props = tool.operator_properties("transform.shrink_fatten")
            layout.prop(props, "use_even_offset")

        return dict(
            idname="builtin.shrink_fatten",
            label="Shrink/Fatten",
            icon="ops.transform.shrink_fatten",
            widget="VIEW3D_GGT_tool_generic_handle_normal",
            keymap=(),
            draw_settings=draw_settings,
        )

    @ToolDef.from_fn
    def push_pull():
        return dict(
            idname="builtin.push_pull",
            label="Push/Pull",
            icon="ops.transform.push_pull",
            widget="VIEW3D_GGT_tool_generic_handle_normal",
            keymap=(),
        )

    @ToolDef.from_fn
    def knife():
        def draw_settings(_context, layout, tool, *, extra=False):
            show_extra = False
            props = tool.operator_properties("mesh.knife_tool")
            if not extra:
                layout.prop(props, "use_occlude_geometry")
                layout.prop(props, "only_selected")
                layout.prop(props, "xray")
                region_is_header = bpy.context.region.type == 'TOOL_HEADER'
                if region_is_header:
                    show_extra = True
                else:
                    extra = True
            if extra:
                layout.use_property_decorate = False
                layout.use_property_split = True

                layout.prop(props, "visible_measurements")
                layout.prop(props, "angle_snapping")
                layout.label(text="Angle Snapping Increment")
                layout.prop(props, "angle_snapping_increment", text="")
            if show_extra:
                layout.popover("TOPBAR_PT_tool_settings_extra", text="...")
        return dict(
            idname="builtin.knife",
            label="Knife",
            cursor='KNIFE',
            icon="ops.mesh.knife_tool",
            widget=None,
            keymap=(),
            draw_settings=draw_settings,
            options={'KEYMAP_FALLBACK'},
        )

    @ToolDef.from_fn
    def bisect():
        def draw_settings(_context, layout, tool):
            props = tool.operator_properties("mesh.bisect")
            layout.prop(props, "use_fill")
            layout.prop(props, "clear_inner")
            layout.prop(props, "clear_outer")
            layout.prop(props, "threshold")
        return dict(
            idname="builtin.bisect",
            label="Bisect",
            icon="ops.mesh.bisect",
            widget=None,
            keymap=(),
            draw_settings=draw_settings,
        )


def curve_draw_settings(context, layout, tool, *, extra=False):
    # Tool settings initialize operator options.
    tool_settings = context.tool_settings
    cps = tool_settings.curve_paint_settings
    region_type = context.region.type

    if region_type == 'TOOL_HEADER':
        if not extra:
            layout.prop(cps, "curve_type", text="")
            layout.prop(cps, "depth_mode", expand=True)
            layout.popover("TOPBAR_PT_tool_settings_extra", text="...")
            return

    layout.use_property_split = True
    layout.use_property_decorate = False

    if region_type != 'TOOL_HEADER':
        layout.prop(cps, "curve_type")
        layout.separator()
    if cps.curve_type == 'BEZIER':
        layout.prop(cps, "fit_method")
        layout.prop(cps, "error_threshold")
        if region_type != 'TOOL_HEADER':
            row = layout.row(heading="Detect Corners", align=True)
        else:
            row = layout.row(heading="Corners", align=True)
        row.prop(cps, "use_corners_detect", text="")
        sub = row.row(align=True)
        sub.active = cps.use_corners_detect
        sub.prop(cps, "corner_angle", text="")
        layout.separator()

    col = layout.column(align=True)
    col.prop(cps, "radius_taper_start", text="Taper Start", slider=True)
    col.prop(cps, "radius_taper_end", text="End", slider=True)
    col = layout.column(align=True)
    col.prop(cps, "radius_min", text="Radius Min")
    col.prop(cps, "radius_max", text="Max")
    col.prop(cps, "use_pressure_radius")

    if region_type != 'TOOL_HEADER' or cps.depth_mode == 'SURFACE':
        layout.separator()

    if region_type != 'TOOL_HEADER':
        row = layout.row()
        row.prop(cps, "depth_mode", expand=True)
    if cps.depth_mode == 'SURFACE':
        col = layout.column()
        col.prop(cps, "use_project_only_selected")
        col.prop(cps, "surface_offset")
        col.prop(cps, "use_offset_absolute")
        col.prop(cps, "use_stroke_endpoints")
        if cps.use_stroke_endpoints:
            colsub = layout.column(align=True)
            colsub.prop(cps, "surface_plane")

    props = tool.operator_properties("curves.draw")
    col = layout.column(align=True)
    col.prop(props, "is_curve_2d", text="Curve 2D")
    col.prop(props, "bezier_as_nurbs", text="As NURBS")


class _defs_edit_curve:

    @ToolDef.from_fn
    def draw():
        return dict(
            idname="builtin.draw",
            label="Draw",
            cursor='PAINT_BRUSH',
            icon="ops.curve.draw",
            widget=None,
            keymap=(),
            draw_settings=curve_draw_settings,
        )

    @ToolDef.from_fn
    def extrude():
        return dict(
            idname="builtin.extrude",
            label="Extrude",
            icon="ops.curve.extrude_move",
            widget="VIEW3D_GGT_xform_extrude",
            keymap=(),
            draw_settings=_template_widget.VIEW3D_GGT_xform_extrude.draw_settings,
        )

    @ToolDef.from_fn
    def extrude_cursor():
        return dict(
            idname="builtin.extrude_cursor",
            label="Extrude to Cursor",
            cursor='CROSSHAIR',
            icon="ops.curve.extrude_cursor",
            widget=None,
            keymap=(),
        )

    @ToolDef.from_fn
    def pen():
        def draw_settings(_context, layout, tool):
            props = tool.operator_properties("curve.pen")
            layout.prop(props, "close_spline")
            layout.prop(props, "extrude_handle")
        return dict(
            idname="builtin.pen",
            label="Curve Pen",
            cursor='CROSSHAIR',
            icon="ops.curve.pen",
            widget=None,
            keymap=(),
            draw_settings=draw_settings,
        )

    @ToolDef.from_fn
    def tilt():
        return dict(
            idname="builtin.tilt",
            label="Tilt",
            icon="ops.transform.tilt",
            widget="VIEW3D_GGT_tool_generic_handle_free",
            keymap=(),
        )

    @ToolDef.from_fn
    def curve_radius():
        return dict(
            idname="builtin.radius",
            label="Radius",
            description=(
                "Expand or contract the radius of the selected curve points"
            ),
            icon="ops.curve.radius",
            widget="VIEW3D_GGT_tool_generic_handle_free",
            keymap=(),
        )

    @ToolDef.from_fn
    def curve_vertex_randomize():
        def draw_settings(_context, layout, tool):
            props = tool.operator_properties("transform.vertex_random")
            layout.prop(props, "uniform")
            layout.prop(props, "normal")
            layout.prop(props, "seed")
        return dict(
            idname="builtin.randomize",
            label="Randomize",
            icon="ops.curve.vertex_random",
            widget="VIEW3D_GGT_tool_generic_handle_normal",
            keymap=(),
            draw_settings=draw_settings,
        )


class _defs_edit_curves:

    @ToolDef.from_fn
    def draw():
        def curve_draw(context, layout, tool, *, extra=False):
            curve_draw_settings(context, layout, tool, extra=extra)

        return dict(
            idname="builtin.draw",
            label="Draw",
            cursor='PAINT_BRUSH',
            icon="ops.curve.draw",
            widget=None,
            keymap=(),
            draw_settings=curve_draw,
        )


class _defs_edit_text:

    @ToolDef.from_fn
    def select_text():
        return dict(
            idname="builtin.select_text",
            label="Select Text",
            cursor='TEXT',
            icon="ops.generic.select_box",
            widget=None,
            keymap=(),
        )


class _defs_pose:

    @ToolDef.from_fn
    def breakdown():
        return dict(
            idname="builtin.breakdowner",
            label="Breakdowner",
            icon="ops.pose.breakdowner",
            widget=None,
            keymap=(),
        )

    @ToolDef.from_fn
    def push():
        return dict(
            idname="builtin.push",
            label="Push",
            icon="ops.pose.push",
            widget=None,
            keymap=(),
        )

    @ToolDef.from_fn
    def relax():
        return dict(
            idname="builtin.relax",
            label="Relax",
            icon="ops.pose.relax",
            widget=None,
            keymap=(),
        )


class _defs_particle:

    @staticmethod
    def generate_from_brushes(context):
        return generate_from_enum_ex(
            context,
            idname_prefix="builtin_brush.",
            icon_prefix="brush.particle.",
            type=bpy.types.ParticleEdit,
            attr="tool",
        )


class _defs_sculpt:

    @staticmethod
    def generate_from_brushes(context):
        return generate_from_enum_ex(
            context,
            idname_prefix="builtin_brush.",
            icon_prefix="brush.sculpt.",
            type=bpy.types.Brush,
            attr="sculpt_tool",
            # TODO(@ideasman42): we may want to enable this,
            # it causes awkward grouping with 2x column button layout.
            use_separators=False,
        )

    @ToolDef.from_fn
    def hide_border():
        def draw_settings(_context, layout, tool):
            props = tool.operator_properties("paint.hide_show")
            layout.prop(props, "area", expand=False)

        return dict(
            idname="builtin.box_hide",
            label="Box Hide",
            icon="ops.sculpt.border_hide",
            widget=None,
            keymap=(),
            draw_settings=draw_settings,
        )

    @ToolDef.from_fn
    def hide_lasso():
        def draw_settings(_context, layout, tool):
            props = tool.operator_properties("paint.hide_show_lasso_gesture")
            layout.prop(props, "area", expand=False)

        return dict(
            idname="builtin.lasso_hide",
            label="Lasso Hide",
            icon="ops.sculpt.lasso_hide",
            widget=None,
            keymap=(),
            draw_settings=draw_settings,
        )

    @ToolDef.from_fn
    def hide_line():
        def draw_settings(_context, layout, tool):
            props = tool.operator_properties("paint.hide_show_line_gesture")
            layout.prop(props, "use_limit_to_segment", expand=False)

        return dict(
            idname="builtin.line_hide",
            label="Line Hide",
            icon="ops.sculpt.line_hide",
            widget=None,
            keymap=(),
            draw_settings=draw_settings,
        )

    @ToolDef.from_fn
    def hide_polyline():
        def draw_settings(_context, layout, tool):
            props = tool.operator_properties("paint.hide_show_polyline_gesture")
            layout.prop(props, "area", expand=False)

        return dict(
            idname="builtin.polyline_hide",
            label="Polyline Hide",
            icon="ops.sculpt.polyline_hide",
            widget=None,
            keymap=(),
            draw_settings=draw_settings,
        )

    @ToolDef.from_fn
    def mask_border():
        def draw_settings(_context, layout, tool):
            props = tool.operator_properties("paint.mask_box_gesture")
            layout.prop(props, "use_front_faces_only", expand=False)

        return dict(
            idname="builtin.box_mask",
            label="Box Mask",
            icon="ops.sculpt.border_mask",
            widget=None,
            keymap=(),
            draw_settings=draw_settings,
        )

    @ToolDef.from_fn
    def mask_lasso():
        def draw_settings(_context, layout, tool):
            props = tool.operator_properties("paint.mask_lasso_gesture")
            layout.prop(props, "use_front_faces_only", expand=False)

        return dict(
            idname="builtin.lasso_mask",
            label="Lasso Mask",
            icon="ops.sculpt.lasso_mask",
            widget=None,
            keymap=(),
            draw_settings=draw_settings,
        )

    @ToolDef.from_fn
    def mask_line():
        def draw_settings(_context, layout, tool):
            props = tool.operator_properties("paint.mask_line_gesture")
            layout.prop(props, "use_front_faces_only", expand=False)
            layout.prop(props, "use_limit_to_segment", expand=False)

        return dict(
            idname="builtin.line_mask",
            label="Line Mask",
            icon="ops.sculpt.line_mask",
            widget=None,
            keymap=(),
            draw_settings=draw_settings,
        )

    @ToolDef.from_fn
    def mask_polyline():
        def draw_settings(_context, layout, tool):
            props = tool.operator_properties("paint.mask_polyline_gesture")
            layout.prop(props, "use_front_faces_only", expand=False)

        return dict(
            idname="builtin.polyline_mask",
            label="Polyline Mask",
            icon="ops.sculpt.polyline_mask",
            widget=None,
            keymap=(),
            draw_settings=draw_settings,
        )

    @ToolDef.from_fn
    def face_set_box():
        def draw_settings(_context, layout, tool):
            props = tool.operator_properties("sculpt.face_set_box_gesture")
            layout.prop(props, "use_front_faces_only", expand=False)

        return dict(
            idname="builtin.box_face_set",
            label="Box Face Set",
            icon="ops.sculpt.border_face_set",
            widget=None,
            keymap=(),
            draw_settings=draw_settings,
        )

    @ToolDef.from_fn
    def face_set_lasso():
        def draw_settings(_context, layout, tool):
            props = tool.operator_properties("sculpt.face_set_lasso_gesture")
            layout.prop(props, "use_front_faces_only", expand=False)

        return dict(
            idname="builtin.lasso_face_set",
            label="Lasso Face Set",
            icon="ops.sculpt.lasso_face_set",
            widget=None,
            keymap=(),
            draw_settings=draw_settings,
        )

    @ToolDef.from_fn
<<<<<<< HEAD
    def face_set_polyline():
        def draw_settings(_context, layout, tool):
            props = tool.operator_properties("sculpt.face_set_polyline_gesture")
            layout.prop(props, "use_front_faces_only", expand=False)

        return dict(
            idname="builtin.polyline_face_set",
            label="Polyline Face Set",
            icon="ops.sculpt.polyline_face_set",
=======
    def face_set_line():
        def draw_settings(_context, layout, tool):
            props = tool.operator_properties("sculpt.face_set_line_gesture")
            layout.prop(props, "use_front_faces_only", expand=False)
            layout.prop(props, "use_limit_to_segment", expand=False)

        return dict(
            idname="builtin.line_face_set",
            label="Line Face Set",
            icon="ops.sculpt.line_face_set",
>>>>>>> 7726e7f5
            widget=None,
            keymap=(),
            draw_settings=draw_settings,
        )

    @ToolDef.from_fn
    def trim_box():
        def draw_settings(_context, layout, tool):
            props = tool.operator_properties("sculpt.trim_box_gesture")
            layout.prop(props, "trim_solver", expand=False)
            layout.prop(props, "trim_mode", expand=False)
            layout.prop(props, "trim_orientation", expand=False)
            layout.prop(props, "trim_extrude_mode", expand=False)
            layout.prop(props, "use_cursor_depth", expand=False)
        return dict(
            idname="builtin.box_trim",
            label="Box Trim",
            icon="ops.sculpt.box_trim",
            widget=None,
            keymap=(),
            draw_settings=draw_settings,
        )

    @ToolDef.from_fn
    def trim_lasso():
        def draw_settings(_context, layout, tool):
            props = tool.operator_properties("sculpt.trim_lasso_gesture")
            layout.prop(props, "trim_solver", expand=False)
            layout.prop(props, "trim_mode", expand=False)
            layout.prop(props, "trim_orientation", expand=False)
            layout.prop(props, "trim_extrude_mode", expand=False)
            layout.prop(props, "use_cursor_depth", expand=False)
        return dict(
            idname="builtin.lasso_trim",
            label="Lasso Trim",
            icon="ops.sculpt.lasso_trim",
            widget=None,
            keymap=(),
            draw_settings=draw_settings,
        )

    @ToolDef.from_fn
    def trim_line():
        def draw_settings(_context, layout, tool):
            props = tool.operator_properties("sculpt.trim_line_gesture")
            layout.prop(props, "trim_solver", expand=False)
            layout.prop(props, "trim_orientation", expand=False)
            layout.prop(props, "use_cursor_depth", expand=False)
            layout.prop(props, "use_limit_to_segment", expand=False)
        return dict(
            idname="builtin.line_trim",
            label="Line Trim",
            icon="ops.sculpt.line_trim",
            widget=None,
            keymap=(),
            draw_settings=draw_settings,
        )

    @ToolDef.from_fn
    def trim_polyline():
        def draw_settings(_context, layout, tool):
            props = tool.operator_properties("sculpt.trim_polyline_gesture")
            layout.prop(props, "trim_solver", expand=False)
            layout.prop(props, "trim_mode", expand=False)
            layout.prop(props, "trim_orientation", expand=False)
            layout.prop(props, "trim_extrude_mode", expand=False)
            layout.prop(props, "use_cursor_depth", expand=False)

        return dict(
            idname="builtin.polyline_trim",
            label="Polyline Trim",
            icon="ops.sculpt.polyline_trim",
            widget=None,
            keymap=(),
            draw_settings=draw_settings,
        )

    @ToolDef.from_fn
    def project_line():
        def draw_settings(_context, layout, tool):
            props = tool.operator_properties("sculpt.project_line_gesture")
            layout.prop(props, "use_limit_to_segment", expand=False)

        return dict(
            idname="builtin.line_project",
            label="Line Project",
            icon="ops.sculpt.line_project",
            widget=None,
            keymap=(),
            draw_settings=draw_settings,
        )

    @ToolDef.from_fn
    def mesh_filter():
        def draw_settings(_context, layout, tool):
            props = tool.operator_properties("sculpt.mesh_filter")
            layout.prop(props, "type", expand=False)
            layout.prop(props, "strength")
            row = layout.row(align=True)
            row.prop(props, "deform_axis")
            layout.prop(props, "orientation", expand=False)
            if props.type == 'SURFACE_SMOOTH':
                layout.prop(props, "surface_smooth_shape_preservation", expand=False)
                layout.prop(props, "surface_smooth_current_vertex", expand=False)
            elif props.type == 'SHARPEN':
                layout.prop(props, "sharpen_smooth_ratio", expand=False)
                layout.prop(props, "sharpen_intensify_detail_strength", expand=False)
                layout.prop(props, "sharpen_curvature_smooth_iterations", expand=False)

        return dict(
            idname="builtin.mesh_filter",
            label="Mesh Filter",
            icon="ops.sculpt.mesh_filter",
            widget=None,
            keymap=(),
            draw_settings=draw_settings,
        )

    @ToolDef.from_fn
    def cloth_filter():
        def draw_settings(_context, layout, tool):
            props = tool.operator_properties("sculpt.cloth_filter")
            layout.prop(props, "type", expand=False)
            layout.prop(props, "strength")
            row = layout.row(align=True)
            row.prop(props, "force_axis")
            layout.prop(props, "orientation", expand=False)
            layout.prop(props, "cloth_mass")
            layout.prop(props, "cloth_damping")
            layout.prop(props, "use_face_sets")
            layout.prop(props, "use_collisions")

        return dict(
            idname="builtin.cloth_filter",
            label="Cloth Filter",
            icon="ops.sculpt.cloth_filter",
            widget=None,
            keymap=(),
            draw_settings=draw_settings,
        )

    @ToolDef.from_fn
    def color_filter():
        def draw_settings(_context, layout, tool):
            props = tool.operator_properties("sculpt.color_filter")
            layout.prop(props, "type", expand=False)
            if props.type == 'FILL':
                layout.prop(props, "fill_color", expand=False)
            layout.prop(props, "strength")

        return dict(
            idname="builtin.color_filter",
            label="Color Filter",
            icon="ops.sculpt.color_filter",
            widget=None,
            keymap=(),
            draw_settings=draw_settings,
        )

    @ToolDef.from_fn
    def mask_by_color():
        def draw_settings(_context, layout, tool):
            props = tool.operator_properties("sculpt.mask_by_color")
            layout.prop(props, "threshold")
            layout.prop(props, "contiguous")
            layout.prop(props, "invert")
            layout.prop(props, "preserve_previous_mask")

        return dict(
            idname="builtin.mask_by_color",
            label="Mask by Color",
            icon="ops.sculpt.mask_by_color",
            widget=None,
            keymap=(),
            draw_settings=draw_settings,
        )

    @ToolDef.from_fn
    def face_set_edit():
        def draw_settings(_context, layout, tool):
            props = tool.operator_properties("sculpt.face_set_edit")
            layout.prop(props, "mode", expand=False)
            layout.prop(props, "modify_hidden")

        return dict(
            idname="builtin.face_set_edit",
            label="Edit Face Set",
            icon="ops.sculpt.face_set_edit",
            widget=None,
            keymap="3D View Tool: Sculpt, Face Set Edit",
            draw_settings=draw_settings,
        )


class _defs_vertex_paint:

    @staticmethod
    def poll_select_mask(context):
        if context is None:
            return True
        ob = context.active_object
        return (ob and ob.type == 'MESH' and
                (ob.data.use_paint_mask or
                 ob.data.use_paint_mask_vertex))

    @staticmethod
    def generate_from_brushes(context):
        return generate_from_enum_ex(
            context,
            idname_prefix="builtin_brush.",
            icon_prefix="brush.paint_vertex.",
            type=bpy.types.Brush,
            attr="vertex_tool",
        )


class _defs_texture_paint:

    @staticmethod
    def poll_select_mask(context):
        if context is None:
            return True
        ob = context.active_object
        return (ob and ob.type == 'MESH' and
                (ob.data.use_paint_mask))

    @staticmethod
    def generate_from_brushes(context):
        return generate_from_enum_ex(
            context,
            idname_prefix="builtin_brush.",
            icon_prefix="brush.paint_texture.",
            type=bpy.types.Brush,
            attr="image_tool",
            cursor='PAINT_CROSS',
        )


class _defs_weight_paint:

    @staticmethod
    def poll_select_tools(context):
        if context is None:
            return VIEW3D_PT_tools_active._tools_select
        ob = context.active_object
        if (ob and ob.type == 'MESH' and
            (ob.data.use_paint_mask or
             ob.data.use_paint_mask_vertex)):
            return VIEW3D_PT_tools_active._tools_select
        elif context.pose_object:
            return VIEW3D_PT_tools_active._tools_select
        return ()

    @staticmethod
    def generate_from_brushes(context):
        return generate_from_enum_ex(
            context,
            idname_prefix="builtin_brush.",
            icon_prefix="brush.paint_weight.",
            type=bpy.types.Brush,
            attr="weight_tool",
        )

    @ToolDef.from_fn
    def sample_weight():
        def draw_settings(context, layout, _tool):
            if context.tool_settings.unified_paint_settings.use_unified_weight:
                weight = context.tool_settings.unified_paint_settings.weight
            elif context.tool_settings.weight_paint.brush:
                weight = context.tool_settings.weight_paint.brush.weight
            else:
                return
            layout.label(text="Weight: {:.3f}".format(weight))
        return dict(
            idname="builtin.sample_weight",
            label="Sample Weight",
            icon="ops.paint.weight_sample",
            cursor='EYEDROPPER',
            widget=None,
            keymap=(),
            draw_settings=draw_settings,
        )

    @ToolDef.from_fn
    def sample_weight_group():
        return dict(
            idname="builtin.sample_vertex_group",
            label="Sample Vertex Group",
            icon="ops.paint.weight_sample_group",
            cursor='EYEDROPPER',
            widget=None,
            keymap=(),
        )

    @ToolDef.from_fn
    def gradient():
        def draw_settings(context, layout, tool):
            brush = context.tool_settings.weight_paint.brush
            if brush is not None:
                from bl_ui.properties_paint_common import UnifiedPaintPanel
                UnifiedPaintPanel.prop_unified(
                    layout,
                    context,
                    brush,
                    "weight",
                    unified_name="use_unified_weight",
                    slider=True,
                    header=True,
                )
                UnifiedPaintPanel.prop_unified(
                    layout,
                    context,
                    brush,
                    "strength",
                    unified_name="use_unified_strength",
                    header=True,
                )

            props = tool.operator_properties("paint.weight_gradient")
            layout.prop(props, "type", expand=True)
            layout.popover("VIEW3D_PT_tools_weight_gradient")

        return dict(
            idname="builtin.gradient",
            label="Gradient",
            icon="ops.paint.weight_gradient",
            widget=None,
            keymap=(),
            draw_settings=draw_settings,
        )


class _defs_grease_pencil_paint:

    # FIXME: Replace brush tools with code below once they are all implemented:
    #
    # @staticmethod
    # def generate_from_brushes(context):
    #     return generate_from_enum_ex(
    #         context,
    #         idname_prefix="builtin_brush.",
    #         icon_prefix="brush.gpencil_draw.",
    #         type=bpy.types.Brush,
    #         attr="gpencil_tool",
    #         cursor='DOT',
    #     )

    @ToolDef.from_fn
    def draw():
        return dict(
            idname="builtin_brush.Draw",
            label="Draw",
            icon="brush.gpencil_draw.draw",
            data_block='DRAW',
        )

    @ToolDef.from_fn
    def fill():
        return dict(
            idname="builtin_brush.Fill",
            label="Fill",
            icon="brush.gpencil_draw.fill",
            data_block='FILL',
        )

    @ToolDef.from_fn
    def erase():
        return dict(
            idname="builtin_brush.Erase",
            label="Erase",
            icon="brush.gpencil_draw.erase",
            data_block='ERASE',
        )

    @ToolDef.from_fn
    def cutter():
        def draw_settings(context, layout, _tool):
            brush = context.tool_settings.gpencil_paint.brush
            gp_settings = brush.gpencil_settings
            row = layout.row()
            row.use_property_split = False
            row.prop(gp_settings, "use_keep_caps_eraser")
            row.prop(gp_settings, "use_active_layer_only")

        return dict(
            idname="builtin.cutter",
            label="Cutter",
            icon="ops.gpencil.stroke_cutter",
            cursor='KNIFE',
            keymap=(),
            draw_settings=draw_settings,
        )

    @ToolDef.from_fn
    def tint():
        return dict(
            idname="builtin_brush.Tint",
            label="Tint",
            icon="brush.gpencil_draw.tint",
            data_block='TINT',
        )

    @staticmethod
    def grease_pencil_primitive_toolbar(context, layout, _tool, props):
        paint = context.tool_settings.gpencil_paint
        brush = paint.brush

        if brush is None:
            return False

        gp_settings = brush.gpencil_settings

        row = layout.row(align=True)
        tool_settings = context.scene.tool_settings
        settings = tool_settings.gpencil_paint
        row.template_ID_preview(settings, "brush", rows=3, cols=8, hide_buttons=True)

        from bl_ui.properties_paint_common import (
            brush_basic_grease_pencil_paint_settings,
            brush_basic__draw_color_selector,
        )

        brush_basic__draw_color_selector(context, layout, brush, gp_settings, props)
        brush_basic_grease_pencil_paint_settings(layout, context, brush, compact=True)
        return True

    @ToolDef.from_fn
    def line():
        def draw_settings(context, layout, tool):
            props = tool.operator_properties("grease_pencil.primitive_line")
            _defs_grease_pencil_paint.grease_pencil_primitive_toolbar(context, layout, tool, props)

        return dict(
            idname="builtin.line",
            label="Line",
            icon="ops.gpencil.primitive_line",
            cursor='CROSSHAIR',
            widget=None,
            keymap=(),
            draw_settings=draw_settings,
        )

    @ToolDef.from_fn
    def polyline():
        def draw_settings(context, layout, tool):
            props = tool.operator_properties("grease_pencil.primitive_polyline")
            _defs_grease_pencil_paint.grease_pencil_primitive_toolbar(context, layout, tool, props)

        return dict(
            idname="builtin.polyline",
            label="Polyline",
            icon="ops.gpencil.primitive_polyline",
            cursor='CROSSHAIR',
            widget=None,
            keymap=(),
            draw_settings=draw_settings,
        )

    @ToolDef.from_fn
    def arc():
        def draw_settings(context, layout, tool):
            props = tool.operator_properties("grease_pencil.primitive_arc")
            _defs_grease_pencil_paint.grease_pencil_primitive_toolbar(context, layout, tool, props)

        return dict(
            idname="builtin.arc",
            label="Arc",
            icon="ops.gpencil.primitive_arc",
            cursor='CROSSHAIR',
            widget=None,
            keymap=(),
            draw_settings=draw_settings,
        )

    @ToolDef.from_fn
    def curve():
        def draw_settings(context, layout, tool):
            props = tool.operator_properties("grease_pencil.primitive_curve")
            _defs_grease_pencil_paint.grease_pencil_primitive_toolbar(context, layout, tool, props)

        return dict(
            idname="builtin.curve",
            label="Curve",
            icon="ops.gpencil.primitive_curve",
            cursor='CROSSHAIR',
            widget=None,
            keymap=(),
            draw_settings=draw_settings,
        )

    @ToolDef.from_fn
    def box():
        def draw_settings(context, layout, tool):
            props = tool.operator_properties("grease_pencil.primitive_box")
            _defs_grease_pencil_paint.grease_pencil_primitive_toolbar(context, layout, tool, props)

        return dict(
            idname="builtin.box",
            label="Box",
            icon="ops.gpencil.primitive_box",
            cursor='CROSSHAIR',
            widget=None,
            keymap=(),
            draw_settings=draw_settings,
        )

    @ToolDef.from_fn
    def circle():
        def draw_settings(context, layout, tool):
            props = tool.operator_properties("grease_pencil.primitive_circle")
            _defs_grease_pencil_paint.grease_pencil_primitive_toolbar(context, layout, tool, props)

        return dict(
            idname="builtin.circle",
            label="Circle",
            icon="ops.gpencil.primitive_circle",
            cursor='CROSSHAIR',
            widget=None,
            keymap=(),
            draw_settings=draw_settings,
        )


class _defs_image_generic:

    @staticmethod
    def poll_uvedit(context):
        if context is None:
            return True
        ob = context.edit_object
        if ob is not None:
            data = ob.data
            if data is not None:
                return bool(getattr(data, "uv_layers", False))
        return False

    @ToolDef.from_fn
    def cursor():
        return dict(
            idname="builtin.cursor",
            label="Cursor",
            description=(
                "Set the cursor location, drag to transform"
            ),
            icon="ops.generic.cursor",
            keymap=(),
        )

    # Currently a place holder so we can switch away from the annotation tool.
    # Falls back to default image editor action.
    @ToolDef.from_fn
    def sample():
        def draw_settings(_context, layout, tool):
            props = tool.operator_properties("image.sample")
            layout.prop(props, "size")
        return dict(
            idname="builtin.sample",
            label="Sample",
            description=(
                "Sample pixel values under the cursor"
            ),
            icon="ops.paint.weight_sample",  # XXX, needs own icon.
            keymap="Image Editor Tool: Sample",
            draw_settings=draw_settings,
        )


class _defs_image_uv_transform:

    @ToolDef.from_fn
    def translate():
        return dict(
            idname="builtin.move",
            label="Move",
            icon="ops.transform.translate",
            widget="IMAGE_GGT_gizmo2d_translate",
            operator="transform.translate",
            keymap="Image Editor Tool: Uv, Move",
        )

    @ToolDef.from_fn
    def rotate():
        return dict(
            idname="builtin.rotate",
            label="Rotate",
            icon="ops.transform.rotate",
            widget="IMAGE_GGT_gizmo2d_rotate",
            operator="transform.rotate",
            keymap="Image Editor Tool: Uv, Rotate",
        )

    @ToolDef.from_fn
    def scale():
        return dict(
            idname="builtin.scale",
            label="Scale",
            icon="ops.transform.resize",
            widget="IMAGE_GGT_gizmo2d_resize",
            operator="transform.resize",
            keymap="Image Editor Tool: Uv, Scale",
        )

    @ToolDef.from_fn
    def transform():
        return dict(
            idname="builtin.transform",
            label="Transform",
            description=(
                "Supports any combination of grab, rotate, and scale at once"
            ),
            icon="ops.transform.transform",
            widget="IMAGE_GGT_gizmo2d",
            # No keymap default action, only for gizmo!
        )


class _defs_image_uv_select:

    @ToolDef.from_fn
    def select():
        return dict(
            idname="builtin.select",
            label="Tweak",
            icon="ops.generic.select",
            widget=None,
            keymap=(),
        )

    @ToolDef.from_fn
    def box():
        def draw_settings(_context, layout, tool):
            props = tool.operator_properties("uv.select_box")
            row = layout.row()
            row.use_property_split = False
            row.prop(props, "mode", text="", expand=True, icon_only=True)
        return dict(
            idname="builtin.select_box",
            label="Select Box",
            icon="ops.generic.select_box",
            widget=None,
            keymap=(),
            draw_settings=draw_settings,
        )

    @ToolDef.from_fn
    def lasso():
        def draw_settings(_context, layout, tool):
            props = tool.operator_properties("uv.select_lasso")
            row = layout.row()
            row.use_property_split = False
            row.prop(props, "mode", text="", expand=True, icon_only=True)
        return dict(
            idname="builtin.select_lasso",
            label="Select Lasso",
            icon="ops.generic.select_lasso",
            widget=None,
            keymap=(),
            draw_settings=draw_settings,
        )

    @ToolDef.from_fn
    def circle():
        def draw_settings(_context, layout, tool):
            props = tool.operator_properties("uv.select_circle")
            row = layout.row()
            row.use_property_split = False
            row.prop(props, "mode", text="", expand=True, icon_only=True)
            layout.prop(props, "radius")

        def draw_cursor(_context, tool, xy):
            from gpu_extras.presets import draw_circle_2d
            props = tool.operator_properties("uv.select_circle")
            radius = props.radius
            draw_circle_2d(xy, (1.0,) * 4, radius, segments=32)

        return dict(
            idname="builtin.select_circle",
            label="Select Circle",
            icon="ops.generic.select_circle",
            widget=None,
            keymap=(),
            draw_settings=draw_settings,
            draw_cursor=draw_cursor,
        )


class _defs_image_uv_edit:

    @ToolDef.from_fn
    def rip_region():
        return dict(
            idname="builtin.rip_region",
            label="Rip Region",
            icon="ops.mesh.rip",
            # TODO: generic operator (UV version of `VIEW3D_GGT_tool_generic_handle_free`).
            widget=None,
            keymap=(),
            options={'KEYMAP_FALLBACK'},
        )


class _defs_image_uv_sculpt:

    @ToolDef.from_fn
    def grab():
        def draw_settings(context, layout, tool):
            uv_sculpt = context.scene.tool_settings.uv_sculpt
            layout.prop(uv_sculpt, "size")
            layout.prop(uv_sculpt, "strength")
            layout.popover("IMAGE_PT_uv_sculpt_curve")
            layout.popover("IMAGE_PT_uv_sculpt_options")

        def draw_cursor(context, tool, xy):
            from gpu_extras.presets import draw_circle_2d
            uv_sculpt = context.scene.tool_settings.uv_sculpt
            radius = uv_sculpt.size
            draw_circle_2d(xy, (1.0,) * 4, radius)

        return dict(
            idname="sculpt.uv_sculpt_grab",
            label="Grab",
            icon="brush.uv_sculpt.grab",
            keymap=(),
            draw_cursor=draw_cursor,
            draw_settings=draw_settings,
            options={'KEYMAP_FALLBACK'},
        )

    @ToolDef.from_fn
    def relax():
        def draw_settings(context, layout, tool):
            uv_sculpt = context.scene.tool_settings.uv_sculpt
            layout.prop(uv_sculpt, "size")
            layout.prop(uv_sculpt, "strength")
            layout.popover("IMAGE_PT_uv_sculpt_curve")
            layout.popover("IMAGE_PT_uv_sculpt_options")

            props = tool.operator_properties("sculpt.uv_sculpt_relax")
            layout.prop(props, "relax_method", text="Method")

        def draw_cursor(context, tool, xy):
            from gpu_extras.presets import draw_circle_2d
            uv_sculpt = context.scene.tool_settings.uv_sculpt
            radius = uv_sculpt.size
            draw_circle_2d(xy, (1.0,) * 4, radius)

        return dict(
            idname="sculpt.uv_sculpt_relax",
            label="Relax",
            icon="brush.uv_sculpt.relax",
            keymap=(),
            draw_cursor=draw_cursor,
            draw_settings=draw_settings,
            options={'KEYMAP_FALLBACK'},
        )

    @ToolDef.from_fn
    def pinch():
        def draw_settings(context, layout, tool):
            uv_sculpt = context.scene.tool_settings.uv_sculpt
            layout.prop(uv_sculpt, "size")
            layout.prop(uv_sculpt, "strength")
            layout.popover("IMAGE_PT_uv_sculpt_curve")
            layout.popover("IMAGE_PT_uv_sculpt_options")

        def draw_cursor(context, tool, xy):
            from gpu_extras.presets import draw_circle_2d
            uv_sculpt = context.scene.tool_settings.uv_sculpt
            radius = uv_sculpt.size
            draw_circle_2d(xy, (1.0,) * 4, radius)

        return dict(
            idname="sculpt.uv_sculpt_pinch",
            label="Pinch",
            icon="brush.uv_sculpt.pinch",
            keymap=(),
            draw_cursor=draw_cursor,
            draw_settings=draw_settings,
            options={'KEYMAP_FALLBACK'},
        )


class _defs_gpencil_paint:

    @staticmethod
    def gpencil_primitive_toolbar(context, layout, _tool, props):
        paint = context.tool_settings.gpencil_paint
        brush = paint.brush

        if brush is None:
            return False

        gp_settings = brush.gpencil_settings

        row = layout.row(align=True)
        tool_settings = context.scene.tool_settings
        settings = tool_settings.gpencil_paint
        row.template_ID_preview(settings, "brush", rows=3, cols=8, hide_buttons=True)

        from bl_ui.properties_paint_common import (
            brush_basic_gpencil_paint_settings,
            brush_basic__draw_color_selector,
        )

        brush_basic__draw_color_selector(context, layout, brush, gp_settings, props)
        brush_basic_gpencil_paint_settings(layout, context, brush, compact=True)
        return True

    @staticmethod
    def generate_from_brushes(context):
        return generate_from_enum_ex(
            context,
            idname_prefix="builtin_brush.",
            icon_prefix="brush.gpencil_draw.",
            type=bpy.types.Brush,
            attr="gpencil_tool",
            cursor='DOT',
            tooldef_keywords=dict(
                operator="gpencil.draw",
            ),
        )

    @ToolDef.from_fn
    def cutter():
        def draw_settings(_context, layout, tool):
            props = tool.operator_properties("gpencil.stroke_cutter")
            row = layout.row()
            row.use_property_split = False
            row.prop(props, "flat_caps")
        return dict(
            idname="builtin.cutter",
            label="Cutter",
            icon="ops.gpencil.stroke_cutter",
            cursor='KNIFE',
            widget=None,
            keymap=(),
            draw_settings=draw_settings,
        )

    @ToolDef.from_fn
    def line():
        def draw_settings(context, layout, tool):
            props = tool.operator_properties("gpencil.primitive_line")
            _defs_gpencil_paint.gpencil_primitive_toolbar(context, layout, tool, props)

        return dict(
            idname="builtin.line",
            label="Line",
            icon="ops.gpencil.primitive_line",
            cursor='CROSSHAIR',
            widget=None,
            keymap=(),
            draw_settings=draw_settings,
        )

    @ToolDef.from_fn
    def polyline():
        def draw_settings(context, layout, tool):
            props = tool.operator_properties("gpencil.primitive_polyline")
            _defs_gpencil_paint.gpencil_primitive_toolbar(context, layout, tool, props)

        return dict(
            idname="builtin.polyline",
            label="Polyline",
            icon="ops.gpencil.primitive_polyline",
            cursor='CROSSHAIR',
            widget=None,
            keymap=(),
            draw_settings=draw_settings,
        )

    @ToolDef.from_fn
    def box():
        def draw_settings(context, layout, tool):
            props = tool.operator_properties("gpencil.primitive_box")
            _defs_gpencil_paint.gpencil_primitive_toolbar(context, layout, tool, props)

        return dict(
            idname="builtin.box",
            label="Box",
            icon="ops.gpencil.primitive_box",
            cursor='CROSSHAIR',
            widget=None,
            keymap=(),
            draw_settings=draw_settings,
        )

    @ToolDef.from_fn
    def circle():
        def draw_settings(context, layout, tool):
            props = tool.operator_properties("gpencil.primitive_circle")
            _defs_gpencil_paint.gpencil_primitive_toolbar(context, layout, tool, props)

        return dict(
            idname="builtin.circle",
            label="Circle",
            icon="ops.gpencil.primitive_circle",
            cursor='CROSSHAIR',
            widget=None,
            keymap=(),
            draw_settings=draw_settings,
        )

    @ToolDef.from_fn
    def arc():
        def draw_settings(context, layout, tool):
            props = tool.operator_properties("gpencil.primitive_curve")
            _defs_gpencil_paint.gpencil_primitive_toolbar(context, layout, tool, props)

        return dict(
            idname="builtin.arc",
            label="Arc",
            icon="ops.gpencil.primitive_arc",
            cursor='CROSSHAIR',
            widget=None,
            keymap=(),
            draw_settings=draw_settings,
        )

    @ToolDef.from_fn
    def curve():
        def draw_settings(context, layout, tool):
            props = tool.operator_properties("gpencil.primitive_curve")
            _defs_gpencil_paint.gpencil_primitive_toolbar(context, layout, tool, props)

        return dict(
            idname="builtin.curve",
            label="Curve",
            icon="ops.gpencil.primitive_curve",
            cursor='CROSSHAIR',
            widget=None,
            keymap=(),
            draw_settings=draw_settings,
        )

    @ToolDef.from_fn
    def eyedropper():
        def draw_settings(_context, layout, tool):
            props = tool.operator_properties("ui.eyedropper_gpencil_color")
            row = layout.row()
            row.use_property_split = False
            row.prop(props, "mode", expand=True)
        return dict(
            idname="builtin.eyedropper",
            label="Eyedropper",
            icon="ops.paint.eyedropper_add",
            cursor='EYEDROPPER',
            widget=None,
            keymap=(),
            draw_settings=draw_settings,
        )

    @ToolDef.from_fn
    def interpolate():
        def draw_settings(_context, layout, tool):
            props = tool.operator_properties("gpencil.interpolate")
            layout.prop(props, "layers")
            layout.prop(props, "exclude_breakdowns")
            layout.prop(props, "flip")
            layout.prop(props, "smooth_factor")
            layout.prop(props, "smooth_steps")

        return dict(
            idname="builtin.interpolate",
            label="Interpolate",
            icon="ops.pose.breakdowner",
            cursor='DEFAULT',
            widget=None,
            keymap=(),
            draw_settings=draw_settings,
        )


class _defs_gpencil_edit:
    def is_segment(context):
        tool_settings = context.scene.tool_settings
        if context.mode == 'EDIT_GPENCIL':
            return tool_settings.gpencil_selectmode_edit == 'SEGMENT'
        elif context.mode == 'SCULPT_GPENCIL':
            return tool_settings.use_gpencil_select_mask_segment
        elif context.mode == 'VERTEX_GPENCIL':
            return tool_settings.use_gpencil_vertex_select_mask_segment
        else:
            return False

    @ToolDef.from_fn
    def bend():
        return dict(
            idname="builtin.bend",
            label="Bend",
            icon="ops.gpencil.edit_bend",
            widget=None,
            keymap=(),
        )

    @ToolDef.from_fn
    def select():
        def draw_settings(context, layout, _tool):
            if _defs_gpencil_edit.is_segment(context):
                layout.prop(context.tool_settings.gpencil_sculpt, "intersection_threshold")
        return dict(
            idname="builtin.select",
            label="Tweak",
            icon="ops.generic.select",
            widget=None,
            keymap=(),
            draw_settings=draw_settings,
        )

    @ToolDef.from_fn
    def box_select():
        def draw_settings(context, layout, tool):
            props = tool.operator_properties("gpencil.select_box")
            row = layout.row()
            row.use_property_split = False
            row.prop(props, "mode", text="", expand=True, icon_only=True)
            if _defs_gpencil_edit.is_segment(context):
                layout.prop(context.tool_settings.gpencil_sculpt, "intersection_threshold")
        return dict(
            idname="builtin.select_box",
            label="Select Box",
            icon="ops.generic.select_box",
            widget=None,
            keymap=(),
            draw_settings=draw_settings,
        )

    @ToolDef.from_fn
    def lasso_select():
        def draw_settings(context, layout, tool):
            props = tool.operator_properties("gpencil.select_lasso")
            row = layout.row()
            row.use_property_split = False
            row.prop(props, "mode", text="", expand=True, icon_only=True)
            if _defs_gpencil_edit.is_segment(context):
                layout.prop(context.tool_settings.gpencil_sculpt, "intersection_threshold")
        return dict(
            idname="builtin.select_lasso",
            label="Select Lasso",
            icon="ops.generic.select_lasso",
            widget=None,
            keymap=(),
            draw_settings=draw_settings,
        )

    @ToolDef.from_fn
    def circle_select():
        def draw_settings(context, layout, tool):
            props = tool.operator_properties("gpencil.select_circle")
            row = layout.row()
            row.use_property_split = False
            row.prop(props, "mode", text="", expand=True, icon_only=True)
            layout.prop(props, "radius")
            if _defs_gpencil_edit.is_segment(context):
                layout.prop(context.tool_settings.gpencil_sculpt, "intersection_threshold")

        def draw_cursor(_context, tool, xy):
            from gpu_extras.presets import draw_circle_2d
            props = tool.operator_properties("gpencil.select_circle")
            radius = props.radius
            draw_circle_2d(xy, (1.0,) * 4, radius, segments=32)

        return dict(
            idname="builtin.select_circle",
            label="Select Circle",
            icon="ops.generic.select_circle",
            widget=None,
            keymap=(),
            draw_settings=draw_settings,
            draw_cursor=draw_cursor,
        )

    @ToolDef.from_fn
    def radius():
        return dict(
            idname="builtin.radius",
            label="Radius",
            description=(
                "Expand or contract the radius of the selected points"
            ),
            icon="ops.gpencil.radius",

            widget=None,
            keymap=(),
        )

    @ToolDef.from_fn
    def shear():
        return dict(
            idname="builtin.shear",
            label="Shear",
            icon="ops.gpencil.edit_shear",
            widget=None,
            keymap=(),
        )

    @ToolDef.from_fn
    def tosphere():
        return dict(
            idname="builtin.to_sphere",
            label="To Sphere",
            icon="ops.transform.tosphere",
            widget=None,
            keymap=(),
        )

    @ToolDef.from_fn
    def extrude():
        return dict(
            idname="builtin.extrude",
            label="Extrude",
            icon="ops.gpencil.extrude_move",
            widget="VIEW3D_GGT_xform_extrude",
            keymap=(),
            draw_settings=_template_widget.VIEW3D_GGT_xform_extrude.draw_settings,
        )

    @ToolDef.from_fn
    def transform_fill():
        def draw_settings(_context, layout, tool):
            props = tool.operator_properties("gpencil.transform_fill")
            row = layout.row()
            row.use_property_split = False
            row.prop(props, "mode", expand=True)

        return dict(
            idname="builtin.transform_fill",
            label="Transform Fill",
            icon="ops.gpencil.transform_fill",
            cursor='DEFAULT',
            widget=None,
            keymap=(),
            draw_settings=draw_settings,
        )

    @ToolDef.from_fn
    def interpolate():
        def draw_settings(_context, layout, tool):
            props = tool.operator_properties("gpencil.interpolate")
            layout.prop(props, "layers")
            layout.prop(props, "interpolate_selected_only")
            layout.prop(props, "exclude_breakdowns")
            layout.prop(props, "flip")
            layout.prop(props, "smooth_factor")
            layout.prop(props, "smooth_steps")

        return dict(
            idname="builtin.interpolate",
            label="Interpolate",
            icon="ops.pose.breakdowner",
            cursor='DEFAULT',
            widget=None,
            keymap=(),
            draw_settings=draw_settings,
        )


class _defs_gpencil_sculpt:

    @staticmethod
    def poll_select_mask(context):
        if context is None:
            return True
        ob = context.active_object
        tool_settings = context.scene.tool_settings
        return (
            ob is not None and
            ob.type == 'GPENCIL' and (
                tool_settings.use_gpencil_select_mask_point or
                tool_settings.use_gpencil_select_mask_stroke or
                tool_settings.use_gpencil_select_mask_segment
            )
        )

    @staticmethod
    def generate_from_brushes(context):
        return generate_from_enum_ex(
            context,
            idname_prefix="builtin_brush.",
            icon_prefix="ops.gpencil.sculpt_",
            type=bpy.types.Brush,
            attr="gpencil_sculpt_tool",
            tooldef_keywords=dict(
                operator="gpencil.sculpt_paint",
            ),
        )


class _defs_grease_pencil_sculpt:
    @staticmethod
    def poll_select_mask(context):
        if context is None:
            return True
        ob = context.active_object
        tool_settings = context.scene.tool_settings
        return (
            ob is not None and
            ob.type in {'GPENCIL', 'GREASEPENCIL'} and (
                tool_settings.use_gpencil_select_mask_point or
                tool_settings.use_gpencil_select_mask_stroke or
                tool_settings.use_gpencil_select_mask_segment
            )
        )

    @staticmethod
    def generate_from_brushes(context):
        return generate_from_enum_ex(
            context,
            idname_prefix="builtin_brush.",
            icon_prefix="ops.gpencil.sculpt_",
            type=bpy.types.Brush,
            # Uses GPv2 tool settings
            attr="gpencil_sculpt_tool",
            tooldef_keywords=dict(
                operator="grease_pencil.sculpt_paint",
            ),
        )


class _defs_gpencil_weight:

    @staticmethod
    def generate_from_brushes(context):
        return generate_from_enum_ex(
            context,
            idname_prefix="builtin_brush.",
            icon_prefix="ops.gpencil.sculpt_",
            type=bpy.types.Brush,
            attr="gpencil_weight_tool",
            tooldef_keywords=dict(
                operator="gpencil.weight_paint",
            ),
        )


class _defs_grease_pencil_weight:

    @staticmethod
    def generate_from_brushes(context):
        return generate_from_enum_ex(
            context,
            idname_prefix="builtin_brush.",
            icon_prefix="ops.gpencil.sculpt_",
            type=bpy.types.Brush,
            # Uses GPv2 tool settings
            attr="gpencil_weight_tool",
            tooldef_keywords=dict(
                operator="grease_pencil.weight_brush_stroke",
            ),
        )


class _defs_curves_sculpt:

    @staticmethod
    def generate_from_brushes(context):
        return generate_from_enum_ex(
            context,
            idname_prefix="builtin_brush.",
            icon_prefix="ops.curves.sculpt_",
            type=bpy.types.Brush,
            attr="curves_sculpt_tool",
            icon_map={
                # Use the generic icon for selection painting.
                "ops.curves.sculpt_selection_paint": "ops.generic.select_paint",
            },
        )


class _defs_gpencil_vertex:

    @staticmethod
    def poll_select_mask(context):
        if context is None:
            return True
        ob = context.active_object
        tool_settings = context.scene.tool_settings
        return (
            ob is not None and
            ob.type == 'GPENCIL' and (
                tool_settings.use_gpencil_vertex_select_mask_point or
                tool_settings.use_gpencil_vertex_select_mask_stroke or
                tool_settings.use_gpencil_vertex_select_mask_segment
            )
        )

    @staticmethod
    def generate_from_brushes(context):
        return generate_from_enum_ex(
            context,
            idname_prefix="builtin_brush.",
            icon_prefix="brush.paint_vertex.",
            type=bpy.types.Brush,
            attr="gpencil_vertex_tool",
            cursor='DOT',
            tooldef_keywords=dict(
                operator="gpencil.vertex_paint",
            ),
        )


class _defs_node_select:

    @ToolDef.from_fn
    def select():
        return dict(
            idname="builtin.select",
            label="Tweak",
            icon="ops.generic.select",
            widget=None,
            keymap="Node Tool: Tweak",
        )

    @ToolDef.from_fn
    def box():
        def draw_settings(_context, layout, tool):
            props = tool.operator_properties("node.select_box")
            row = layout.row()
            row.use_property_split = False
            row.prop(props, "mode", text="", expand=True, icon_only=True)
        return dict(
            idname="builtin.select_box",
            label="Select Box",
            icon="ops.generic.select_box",
            widget=None,
            keymap="Node Tool: Select Box",
            draw_settings=draw_settings,
        )

    @ToolDef.from_fn
    def lasso():
        def draw_settings(_context, layout, tool):
            props = tool.operator_properties("node.select_lasso")
            row = layout.row()
            row.use_property_split = False
            row.prop(props, "mode", text="", expand=True, icon_only=True)
        return dict(
            idname="builtin.select_lasso",
            label="Select Lasso",
            icon="ops.generic.select_lasso",
            widget=None,
            keymap="Node Tool: Select Lasso",
            draw_settings=draw_settings,
        )

    @ToolDef.from_fn
    def circle():
        def draw_settings(_context, layout, tool):
            props = tool.operator_properties("node.select_circle")
            row = layout.row()
            row.use_property_split = False
            row.prop(props, "mode", text="", expand=True, icon_only=True)
            layout.prop(props, "radius")

        def draw_cursor(_context, tool, xy):
            from gpu_extras.presets import draw_circle_2d
            props = tool.operator_properties("node.select_circle")
            radius = props.radius
            draw_circle_2d(xy, (1.0,) * 4, radius, segments=32)

        return dict(
            idname="builtin.select_circle",
            label="Select Circle",
            icon="ops.generic.select_circle",
            widget=None,
            keymap="Node Tool: Select Circle",
            draw_settings=draw_settings,
            draw_cursor=draw_cursor,
        )


class _defs_node_edit:

    @ToolDef.from_fn
    def links_cut():
        return dict(
            idname="builtin.links_cut",
            label="Links Cut",
            icon="ops.node.links_cut",
            widget=None,
            keymap="Node Tool: Links Cut",
            options={'KEYMAP_FALLBACK'},
        )


class _defs_sequencer_generic:

    @ToolDef.from_fn
    def cursor():
        return dict(
            idname="builtin.cursor",
            label="Cursor",
            description=(
                "Set the cursor location, drag to transform"
            ),
            icon="ops.generic.cursor",
            keymap="Sequencer Tool: Cursor",
        )

    @ToolDef.from_fn
    def blade():
        def draw_settings(_context, layout, tool):
            props = tool.operator_properties("sequencer.split")
            row = layout.row()
            row.use_property_split = False
            row.prop(props, "type", expand=True)
        return dict(
            idname="builtin.blade",
            label="Blade",
            icon="ops.sequencer.blade",
            cursor='CROSSHAIR',
            widget=None,
            keymap="Sequencer Tool: Blade",
            draw_settings=draw_settings,
            options={'KEYMAP_FALLBACK'},
        )

    @ToolDef.from_fn
    def sample():
        return dict(
            idname="builtin.sample",
            label="Sample",
            description=(
                "Sample pixel values under the cursor"
            ),
            icon="ops.paint.weight_sample",  # XXX, needs own icon.
            keymap="Sequencer Tool: Sample",
        )

    @ToolDef.from_fn
    def translate():
        return dict(
            idname="builtin.move",
            label="Move",
            icon="ops.transform.translate",
            widget="SEQUENCER_GGT_gizmo2d_translate",
            operator="transform.translate",
            keymap="Sequencer Tool: Move",
        )

    @ToolDef.from_fn
    def rotate():
        return dict(
            idname="builtin.rotate",
            label="Rotate",
            icon="ops.transform.rotate",
            widget="SEQUENCER_GGT_gizmo2d_rotate",
            operator="transform.rotate",
            keymap="Sequencer Tool: Rotate",
        )

    @ToolDef.from_fn
    def scale():
        return dict(
            idname="builtin.scale",
            label="Scale",
            icon="ops.transform.resize",
            widget="SEQUENCER_GGT_gizmo2d_resize",
            operator="transform.resize",
            keymap="Sequencer Tool: Scale",
        )

    @ToolDef.from_fn
    def transform():
        return dict(
            idname="builtin.transform",
            label="Transform",
            description=(
                "Supports any combination of grab, rotate, and scale at once"
            ),
            icon="ops.transform.transform",
            widget="SEQUENCER_GGT_gizmo2d",
            # No keymap default action, only for gizmo!
        )


class _defs_sequencer_select:
    @ToolDef.from_fn
    def select_timeline():
        return dict(
            idname="builtin.select",
            label="Tweak",
            icon="ops.generic.select",
            widget=None,
            keymap="Sequencer Timeline Tool: Tweak",
        )

    @ToolDef.from_fn
    def box_timeline():
        def draw_settings(_context, layout, tool):
            props = tool.operator_properties("sequencer.select_box")
            row = layout.row()
            row.use_property_split = False
            row.prop(props, "mode", text="", expand=True, icon_only=True)
        return dict(
            idname="builtin.select_box",
            label="Select Box",
            icon="ops.generic.select_box",
            widget=None,
            keymap="Sequencer Timeline Tool: Select Box",
            draw_settings=draw_settings,
        )

    @ToolDef.from_fn
    def select_preview():
        return dict(
            idname="builtin.select",
            label="Tweak",
            icon="ops.generic.select",
            widget=None,
            keymap="Sequencer Preview Tool: Tweak",
        )

    @ToolDef.from_fn
    def box_preview():
        def draw_settings(_context, layout, tool):
            props = tool.operator_properties("sequencer.select_box")
            row = layout.row()
            row.use_property_split = False
            row.prop(props, "mode", text="", expand=True, icon_only=True)
        return dict(
            idname="builtin.select_box",
            label="Select Box",
            icon="ops.generic.select_box",
            widget=None,
            keymap="Sequencer Preview Tool: Select Box",
            draw_settings=draw_settings,
        )


class IMAGE_PT_tools_active(ToolSelectPanelHelper, Panel):
    bl_space_type = 'IMAGE_EDITOR'
    bl_region_type = 'TOOLS'
    bl_label = "Tools"  # not visible
    bl_options = {'HIDE_HEADER'}

    # Satisfy the `ToolSelectPanelHelper` API.
    keymap_prefix = "Image Editor Tool:"

    # Default group to use as a fallback.
    tool_fallback_id = "builtin.select"

    @classmethod
    def tools_from_context(cls, context, mode=None):
        if mode is None:
            if context.space_data is None:
                mode = 'VIEW'
            else:
                mode = context.space_data.mode
        for tools in (cls._tools[None], cls._tools.get(mode, ())):
            for item in tools:
                if not (type(item) is ToolDef) and callable(item):
                    yield from item(context)
                else:
                    yield item

    @classmethod
    def tools_all(cls):
        yield from cls._tools.items()

    # Private tool lists for convenient reuse in `_tools`.

    _tools_transform = (
        _defs_image_uv_transform.translate,
        _defs_image_uv_transform.rotate,
        _defs_image_uv_transform.scale,
        _defs_image_uv_transform.transform,
    )

    _tools_select = (
        (
            _defs_image_uv_select.select,
            _defs_image_uv_select.box,
            _defs_image_uv_select.circle,
            _defs_image_uv_select.lasso,
        ),
    )

    _tools_annotate = (
        (
            _defs_annotate.scribble,
            _defs_annotate.line,
            _defs_annotate.poly,
            _defs_annotate.eraser,
        ),
    )

    # Private tools dictionary, store data to implement `tools_all` & `tools_from_context`.
    # The keys match image spaces modes: `context.space_data.mode`.
    # The values represent the tools, see `ToolSelectPanelHelper` for details.
    _tools = {
        None: [
            # for all modes
        ],
        'VIEW': [
            _defs_image_generic.sample,
            *_tools_annotate,
        ],
        'UV': [
            *_tools_select,
            _defs_image_generic.cursor,
            None,
            *_tools_transform,
            None,
            *_tools_annotate,
            None,
            _defs_image_uv_edit.rip_region,
            None,
            _defs_image_uv_sculpt.grab,
            _defs_image_uv_sculpt.relax,
            _defs_image_uv_sculpt.pinch,
        ],
        'MASK': [
            None,
        ],
        'PAINT': [
            _defs_texture_paint.generate_from_brushes,
            None,
            *_tools_annotate,
        ],
    }


class NODE_PT_tools_active(ToolSelectPanelHelper, Panel):
    bl_space_type = 'NODE_EDITOR'
    bl_region_type = 'TOOLS'
    bl_label = "Tools"  # not visible
    bl_options = {'HIDE_HEADER'}

    # Satisfy the `ToolSelectPanelHelper` API.
    keymap_prefix = "Node Editor Tool:"

    # Default group to use as a fallback.
    tool_fallback_id = "builtin.select"

    @classmethod
    def tools_from_context(cls, context, mode=None):
        if mode is None:
            if context.space_data is None:
                mode = None
            else:
                mode = context.space_data.tree_type
        for tools in (cls._tools[None], cls._tools.get(mode, ())):
            for item in tools:
                if not (type(item) is ToolDef) and callable(item):
                    yield from item(context)
                else:
                    yield item

    @classmethod
    def tools_all(cls):
        yield from cls._tools.items()

    # Private tool lists for convenient reuse in `_tools`.

    _tools_select = (
        (
            _defs_node_select.select,
            _defs_node_select.box,
            _defs_node_select.lasso,
            _defs_node_select.circle,
        ),
    )

    _tools_annotate = (
        (
            _defs_annotate.scribble,
            _defs_annotate.line,
            _defs_annotate.poly,
            _defs_annotate.eraser,
        ),
    )

    # Private tools dictionary, store data to implement `tools_all` & `tools_from_context`.
    # The keys is always `None` since nodes don't use use modes to access different tools.
    # The values represent the tools, see `ToolSelectPanelHelper` for details.
    _tools = {
        None: [
            *_tools_select,
            None,
            *_tools_annotate,
            None,
            _defs_node_edit.links_cut,
        ],
    }


class VIEW3D_PT_tools_active(ToolSelectPanelHelper, Panel):
    bl_space_type = 'VIEW_3D'
    bl_region_type = 'TOOLS'
    bl_label = "Tools"  # not visible
    bl_options = {'HIDE_HEADER'}

    # Satisfy the `ToolSelectPanelHelper` API.
    keymap_prefix = "3D View Tool:"

    # Default group to use as a fallback.
    tool_fallback_id = "builtin.select"

    @classmethod
    def tools_from_context(cls, context, mode=None):
        if mode is None:
            mode = context.mode
        for tools in (cls._tools[None], cls._tools.get(mode, ())):
            for item in tools:
                if not (type(item) is ToolDef) and callable(item):
                    yield from item(context)
                else:
                    yield item

    @classmethod
    def tools_all(cls):
        yield from cls._tools.items()

    # Private tool lists for convenient reuse in `_tools`.

    _tools_transform = (
        _defs_transform.translate,
        _defs_transform.rotate,
        (
            _defs_transform.scale,
            _defs_transform.scale_cage,
        ),
        _defs_transform.transform,
    )

    _tools_select = (
        (
            _defs_view3d_select.select,
            _defs_view3d_select.box,
            _defs_view3d_select.circle,
            _defs_view3d_select.lasso,
        ),
    )

    _tools_annotate = (
        (
            _defs_annotate.scribble,
            _defs_annotate.line,
            _defs_annotate.poly,
            _defs_annotate.eraser,
        ),
    )

    _tools_gpencil_select = (
        (
            _defs_gpencil_edit.select,
            _defs_gpencil_edit.box_select,
            _defs_gpencil_edit.circle_select,
            _defs_gpencil_edit.lasso_select,
        ),
    )

    _tools_view3d_add = (
        _defs_view3d_add.cube_add,
        _defs_view3d_add.cone_add,
        _defs_view3d_add.cylinder_add,
        _defs_view3d_add.uv_sphere_add,
        _defs_view3d_add.ico_sphere_add,
    )

    _tools_default = (
        *_tools_select,
        _defs_view3d_generic.cursor,
        None,
        *_tools_transform,
        None,
        *_tools_annotate,
        _defs_view3d_generic.ruler,
    )

    # Private tools dictionary, store data to implement `tools_all` & `tools_from_context`.
    # The keys match object-modes from: `context.mode`.
    # The values represent the tools, see `ToolSelectPanelHelper` for details.
    _tools = {
        None: [
            # Don't use this! because of paint modes.
            # _defs_view3d_generic.cursor,
            # End group.
        ],
        'OBJECT': [
            *_tools_default,
            None,
            _tools_view3d_add,
        ],
        'POSE': [
            *_tools_default,
            None,
            (
                _defs_pose.breakdown,
                _defs_pose.push,
                _defs_pose.relax,
            ),
        ],
        'EDIT_ARMATURE': [
            *_tools_default,
            None,
            _defs_edit_armature.roll,
            (
                _defs_edit_armature.bone_size,
                _defs_edit_armature.bone_envelope,
            ),
            None,
            (
                _defs_edit_armature.extrude,
                _defs_edit_armature.extrude_cursor,
            ),
            _defs_transform.shear,
        ],
        'EDIT_MESH': [
            *_tools_default,

            None,
            _tools_view3d_add,
            None,
            (
                _defs_edit_mesh.extrude,
                _defs_edit_mesh.extrude_manifold,
                _defs_edit_mesh.extrude_normals,
                _defs_edit_mesh.extrude_individual,
                _defs_edit_mesh.extrude_cursor,
            ),
            _defs_edit_mesh.inset,
            _defs_edit_mesh.bevel,
            (
                _defs_edit_mesh.loopcut_slide,
                _defs_edit_mesh.offset_edge_loops_slide,
            ),
            (
                _defs_edit_mesh.knife,
                _defs_edit_mesh.bisect,
            ),
            _defs_edit_mesh.poly_build,
            _defs_edit_mesh.spin,
            (
                _defs_edit_mesh.vertex_smooth,
                _defs_edit_mesh.vertex_randomize,
            ),
            (
                _defs_edit_mesh.edge_slide,
                _defs_edit_mesh.vert_slide,
            ),
            (
                _defs_edit_mesh.shrink_fatten,
                _defs_edit_mesh.push_pull,
            ),
            (
                _defs_transform.shear,
                _defs_edit_mesh.tosphere,
            ),
            (
                _defs_edit_mesh.rip_region,
                _defs_edit_mesh.rip_edge,
            ),
        ],
        'EDIT_CURVE': [
            *_tools_default,
            None,
            _defs_edit_curve.draw,
            _defs_edit_curve.pen,
            (
                _defs_edit_curve.extrude,
                _defs_edit_curve.extrude_cursor,
            ),
            None,
            _defs_edit_curve.curve_radius,
            _defs_edit_curve.tilt,
            None,
            _defs_transform.shear,
            _defs_edit_curve.curve_vertex_randomize,
        ],
        'EDIT_CURVES': [
            *_tools_default,
            None,
            _defs_edit_curves.draw,
            None,
            _defs_edit_curve.curve_radius,
            _defs_edit_curve.tilt,
        ],
        'EDIT_SURFACE': [
            *_tools_default,
            None,
            _defs_transform.shear,
        ],
        'EDIT_METABALL': [
            *_tools_default,
            None,
            _defs_transform.shear,
        ],
        'EDIT_LATTICE': [
            *_tools_default,
            None,
            _defs_transform.shear,
        ],
        'EDIT_TEXT': [
            _defs_edit_text.select_text,
            _defs_view3d_generic.cursor,
            None,
            *_tools_annotate,
            _defs_view3d_generic.ruler,
        ],
        'EDIT_GREASE_PENCIL': [
            *_tools_select,
            _defs_view3d_generic.cursor,
            None,
            *_tools_transform,
            None,
            _defs_edit_curve.curve_radius,
            _defs_transform.bend,
            (
                _defs_transform.shear,
                _defs_edit_mesh.tosphere,
            ),
            None,
            *_tools_annotate,
        ],
        'PARTICLE': [
            *_tools_select,
            _defs_view3d_generic.cursor,
            None,
            _defs_particle.generate_from_brushes,
        ],
        'SCULPT': [
            _defs_sculpt.generate_from_brushes,
            None,
            (
                _defs_sculpt.mask_border,
                _defs_sculpt.mask_lasso,
                _defs_sculpt.mask_line,
                _defs_sculpt.mask_polyline,
            ),
            (
                _defs_sculpt.hide_border,
                _defs_sculpt.hide_lasso,
                _defs_sculpt.hide_line,
                _defs_sculpt.hide_polyline,
            ),
            (
                _defs_sculpt.face_set_box,
                _defs_sculpt.face_set_lasso,
<<<<<<< HEAD
                _defs_sculpt.face_set_polyline,
=======
                _defs_sculpt.face_set_line,
>>>>>>> 7726e7f5
            ),
            (
                _defs_sculpt.trim_box,
                _defs_sculpt.trim_lasso,
                _defs_sculpt.trim_line,
                _defs_sculpt.trim_polyline,
            ),
            _defs_sculpt.project_line,
            None,
            _defs_sculpt.mesh_filter,
            _defs_sculpt.cloth_filter,
            _defs_sculpt.color_filter,
            None,
            _defs_sculpt.face_set_edit,
            _defs_sculpt.mask_by_color,
            None,
            _defs_transform.translate,
            _defs_transform.rotate,
            _defs_transform.scale,
            _defs_transform.transform,
            None,
            *_tools_annotate,
        ],
        'SCULPT_GREASE_PENCIL': [
            _defs_grease_pencil_sculpt.generate_from_brushes,
            None,
            *_tools_annotate,
            lambda context: (
                VIEW3D_PT_tools_active._tools_select
                if _defs_grease_pencil_sculpt.poll_select_mask(context)
                else ()
            ),
        ],
        'PAINT_TEXTURE': [
            _defs_texture_paint.generate_from_brushes,
            None,
            lambda context: (
                VIEW3D_PT_tools_active._tools_select
                if _defs_texture_paint.poll_select_mask(context)
                else ()
            ),
            *_tools_annotate,
        ],
        'PAINT_VERTEX': [
            _defs_vertex_paint.generate_from_brushes,
            None,
            lambda context: (
                VIEW3D_PT_tools_active._tools_select
                if _defs_vertex_paint.poll_select_mask(context)
                else ()
            ),
            *_tools_annotate,
        ],
        'PAINT_WEIGHT': [
            _defs_weight_paint.generate_from_brushes,
            _defs_weight_paint.gradient,
            None,
            (
                _defs_weight_paint.sample_weight,
                _defs_weight_paint.sample_weight_group,
            ),
            None,
            lambda context: (
                (
                    _defs_view3d_generic.cursor,
                    None,
                    *VIEW3D_PT_tools_active._tools_transform,
                )
                if context is None or context.pose_object
                else ()
            ),
            None,
            _defs_weight_paint.poll_select_tools,
            *_tools_annotate,
        ],
        'PAINT_GREASE_PENCIL': [
            _defs_view3d_generic.cursor,
            None,
            _defs_grease_pencil_paint.draw,
            _defs_grease_pencil_paint.fill,
            _defs_grease_pencil_paint.erase,
            _defs_grease_pencil_paint.cutter,
            _defs_grease_pencil_paint.tint,
            None,
            _defs_grease_pencil_paint.line,
            _defs_grease_pencil_paint.polyline,
            _defs_grease_pencil_paint.arc,
            _defs_grease_pencil_paint.curve,
            _defs_grease_pencil_paint.box,
            _defs_grease_pencil_paint.circle,
        ],
        'PAINT_GPENCIL': [
            _defs_view3d_generic.cursor,
            None,
            _defs_gpencil_paint.generate_from_brushes,
            _defs_gpencil_paint.cutter,
            None,
            _defs_gpencil_paint.eyedropper,
            None,
            _defs_gpencil_paint.line,
            _defs_gpencil_paint.polyline,
            _defs_gpencil_paint.arc,
            _defs_gpencil_paint.curve,
            _defs_gpencil_paint.box,
            _defs_gpencil_paint.circle,
            None,
            _defs_gpencil_paint.interpolate,
            None,
            *_tools_annotate,
        ],
        'EDIT_GPENCIL': [
            *_tools_gpencil_select,
            _defs_view3d_generic.cursor,
            None,
            *_tools_transform,
            None,
            _defs_gpencil_edit.extrude,
            _defs_gpencil_edit.radius,
            _defs_gpencil_edit.bend,
            (
                _defs_gpencil_edit.shear,
                _defs_gpencil_edit.tosphere,
            ),
            _defs_gpencil_edit.transform_fill,
            None,
            _defs_gpencil_edit.interpolate,
            None,
            *_tools_annotate,
        ],
        'SCULPT_GPENCIL': [
            _defs_gpencil_sculpt.generate_from_brushes,
            None,
            *_tools_annotate,
            lambda context: (
                VIEW3D_PT_tools_active._tools_gpencil_select
                if _defs_gpencil_sculpt.poll_select_mask(context)
                else ()
            ),
        ],
        'WEIGHT_GPENCIL': [
            _defs_gpencil_weight.generate_from_brushes,
            None,
            *_tools_annotate,
        ],
        'WEIGHT_GREASE_PENCIL': [
            _defs_grease_pencil_weight.generate_from_brushes,
            None,
            *_tools_annotate,
        ],
        'VERTEX_GPENCIL': [
            _defs_gpencil_vertex.generate_from_brushes,
            None,
            *_tools_annotate,
            None,
            lambda context: (
                VIEW3D_PT_tools_active._tools_gpencil_select
                if _defs_gpencil_vertex.poll_select_mask(context)
                else ()
            ),
        ],
        'SCULPT_CURVES': [
            _defs_curves_sculpt.generate_from_brushes,
            None,
            *_tools_annotate,
        ],
    }


class SEQUENCER_PT_tools_active(ToolSelectPanelHelper, Panel):
    bl_space_type = 'SEQUENCE_EDITOR'
    bl_region_type = 'TOOLS'
    bl_label = "Tools"  # not visible
    bl_options = {'HIDE_HEADER'}

    # Satisfy the `ToolSelectPanelHelper` API.
    keymap_prefix = "Sequence Editor Tool:"

    # Default group to use as a fallback.
    tool_fallback_id = "builtin.select"

    @classmethod
    def tools_from_context(cls, context, mode=None):
        if mode is None:
            if context.space_data:
                mode = context.space_data.view_type
        for tools in (cls._tools[None], cls._tools.get(mode, ())):
            for item in tools:
                if not (type(item) is ToolDef) and callable(item):
                    yield from item(context)
                else:
                    yield item

    @classmethod
    def tools_all(cls):
        yield from cls._tools.items()

    # Private tool lists for convenient reuse in `_tools`.
    _tools_annotate = (
        (
            _defs_annotate.scribble,
            _defs_annotate.line,
            _defs_annotate.poly,
            _defs_annotate.eraser,
        ),
    )

    # Private tools dictionary, store data to implement `tools_all` & `tools_from_context`.
    # The keys match sequence editors view type: `context.space_data.view_type`.
    # The values represent the tools, see `ToolSelectPanelHelper` for details.
    _tools = {
        None: [
        ],
        'PREVIEW': [
            (
                _defs_sequencer_select.select_preview,
                _defs_sequencer_select.box_preview,
            ),
            _defs_sequencer_generic.cursor,
            None,
            _defs_sequencer_generic.translate,
            _defs_sequencer_generic.rotate,
            _defs_sequencer_generic.scale,
            _defs_sequencer_generic.transform,
            None,
            _defs_sequencer_generic.sample,
            *_tools_annotate,
        ],
        'SEQUENCER': [
            (
                _defs_sequencer_select.select_timeline,
                _defs_sequencer_select.box_timeline,
            ),
            _defs_sequencer_generic.blade,
        ],
        'SEQUENCER_PREVIEW': [
            *_tools_annotate,
            None,
            _defs_sequencer_generic.blade,
        ],
    }


classes = (
    IMAGE_PT_tools_active,
    NODE_PT_tools_active,
    VIEW3D_PT_tools_active,
    SEQUENCER_PT_tools_active,
)

if __name__ == "__main__":  # only for live edit.
    from bpy.utils import register_class
    for cls in classes:
        register_class(cls)<|MERGE_RESOLUTION|>--- conflicted
+++ resolved
@@ -1562,7 +1562,22 @@
         )
 
     @ToolDef.from_fn
-<<<<<<< HEAD
+    def face_set_line():
+        def draw_settings(_context, layout, tool):
+            props = tool.operator_properties("sculpt.face_set_line_gesture")
+            layout.prop(props, "use_front_faces_only", expand=False)
+            layout.prop(props, "use_limit_to_segment", expand=False)
+
+        return dict(
+            idname="builtin.line_face_set",
+            label="Line Face Set",
+            icon="ops.sculpt.line_face_set",
+            widget=None,
+            keymap=(),
+            draw_settings=draw_settings,
+        )
+
+    @ToolDef.from_fn
     def face_set_polyline():
         def draw_settings(_context, layout, tool):
             props = tool.operator_properties("sculpt.face_set_polyline_gesture")
@@ -1572,18 +1587,6 @@
             idname="builtin.polyline_face_set",
             label="Polyline Face Set",
             icon="ops.sculpt.polyline_face_set",
-=======
-    def face_set_line():
-        def draw_settings(_context, layout, tool):
-            props = tool.operator_properties("sculpt.face_set_line_gesture")
-            layout.prop(props, "use_front_faces_only", expand=False)
-            layout.prop(props, "use_limit_to_segment", expand=False)
-
-        return dict(
-            idname="builtin.line_face_set",
-            label="Line Face Set",
-            icon="ops.sculpt.line_face_set",
->>>>>>> 7726e7f5
             widget=None,
             keymap=(),
             draw_settings=draw_settings,
@@ -3524,11 +3527,8 @@
             (
                 _defs_sculpt.face_set_box,
                 _defs_sculpt.face_set_lasso,
-<<<<<<< HEAD
+                _defs_sculpt.face_set_line,
                 _defs_sculpt.face_set_polyline,
-=======
-                _defs_sculpt.face_set_line,
->>>>>>> 7726e7f5
             ),
             (
                 _defs_sculpt.trim_box,
