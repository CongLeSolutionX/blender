--- conflicted
+++ resolved
@@ -1433,81 +1433,71 @@
     @ToolDef.from_fn
     def mask_lasso():
         def draw_settings(_context, layout, tool):
-<<<<<<< HEAD
+            props = tool.operator_properties("paint.mask_lasso_gesture")
+            layout.prop(props, "use_front_faces_only", expand=False)
+            _defs_sculpt.draw_lasso_settings(layout, props)
+
+        return dict(
+            idname="builtin.lasso_mask",
+            label="Lasso Mask",
+            icon="ops.sculpt.lasso_mask",
+            widget=None,
+            keymap=(),
+            draw_settings=draw_settings,
+        )
+
+    @ToolDef.from_fn
+    def mask_line():
+        def draw_settings(_context, layout, tool):
+            props = tool.operator_properties("paint.mask_line_gesture")
+            layout.prop(props, "use_front_faces_only", expand=False)
+            layout.prop(props, "use_limit_to_segment", expand=False)
+
+        return dict(
+            idname="builtin.line_mask",
+            label="Line Mask",
+            icon="ops.sculpt.line_mask",
+            widget=None,
+            keymap=(),
+            draw_settings=draw_settings,
+        )
+
+    @ToolDef.from_fn
+    def mask_polyline():
+        def draw_settings(_context, layout, tool):
+            props = tool.operator_properties("paint.mask_polyline_gesture")
+            layout.prop(props, "use_front_faces_only", expand=False)
+
+        return dict(
+            idname="builtin.polyline_mask",
+            label="Polyline Mask",
+            icon="ops.sculpt.polyline_mask",
+            widget=None,
+            keymap=(),
+            draw_settings=draw_settings,
+        )
+
+    @ToolDef.from_fn
+    def hide_border():
+        def draw_settings(_context, layout, tool):
+            props = tool.operator_properties("paint.hide_show")
+            layout.prop(props, "area", expand=False)
+
+        return dict(
+            idname="builtin.box_hide",
+            label="Box Hide",
+            icon="ops.sculpt.border_hide",
+            widget=None,
+            keymap=(),
+            draw_settings=draw_settings,
+        )
+
+    @ToolDef.from_fn
+    def hide_lasso():
+        def draw_settings(_context, layout, tool):
             props = tool.operator_properties("paint.hide_show_lasso_gesture")
             layout.prop(props, "area", expand=False)
             _defs_sculpt.draw_lasso_settings(layout, props)
-=======
-            props = tool.operator_properties("paint.mask_lasso_gesture")
-            layout.prop(props, "use_front_faces_only", expand=False)
->>>>>>> 7997d625
-
-        return dict(
-            idname="builtin.lasso_mask",
-            label="Lasso Mask",
-            icon="ops.sculpt.lasso_mask",
-            widget=None,
-            keymap=(),
-            draw_settings=draw_settings,
-        )
-
-    @ToolDef.from_fn
-    def mask_line():
-        def draw_settings(_context, layout, tool):
-            props = tool.operator_properties("paint.mask_line_gesture")
-            layout.prop(props, "use_front_faces_only", expand=False)
-            layout.prop(props, "use_limit_to_segment", expand=False)
-
-        return dict(
-            idname="builtin.line_mask",
-            label="Line Mask",
-            icon="ops.sculpt.line_mask",
-            widget=None,
-            keymap=(),
-            draw_settings=draw_settings,
-        )
-
-    @ToolDef.from_fn
-    def mask_polyline():
-        def draw_settings(_context, layout, tool):
-            props = tool.operator_properties("paint.mask_polyline_gesture")
-            layout.prop(props, "use_front_faces_only", expand=False)
-
-        return dict(
-            idname="builtin.polyline_mask",
-            label="Polyline Mask",
-            icon="ops.sculpt.polyline_mask",
-            widget=None,
-            keymap=(),
-            draw_settings=draw_settings,
-        )
-
-    @ToolDef.from_fn
-    def hide_border():
-        def draw_settings(_context, layout, tool):
-            props = tool.operator_properties("paint.hide_show")
-            layout.prop(props, "area", expand=False)
-
-        return dict(
-            idname="builtin.box_hide",
-            label="Box Hide",
-            icon="ops.sculpt.border_hide",
-            widget=None,
-            keymap=(),
-            draw_settings=draw_settings,
-        )
-
-    @ToolDef.from_fn
-    def hide_lasso():
-        def draw_settings(_context, layout, tool):
-<<<<<<< HEAD
-            props = tool.operator_properties("paint.mask_lasso_gesture")
-            layout.prop(props, "use_front_faces_only", expand=False)
-            _defs_sculpt.draw_lasso_settings(layout, props)
-=======
-            props = tool.operator_properties("paint.hide_show_lasso_gesture")
-            layout.prop(props, "area", expand=False)
->>>>>>> 7997d625
 
         return dict(
             idname="builtin.lasso_hide",
