--- conflicted
+++ resolved
@@ -3041,11 +3041,6 @@
         ],
         'EDIT_GREASE_PENCIL': [
             *_tools_select,
-<<<<<<< HEAD
-            None,
-            # TODO: should be in 'PAINT_GREASE_PENCIL', but I can't get it to work
-            _defs_paint_grease_pencil.cutter,
-=======
             _defs_view3d_generic.cursor,
             None,
             *_tools_transform,
@@ -3058,7 +3053,9 @@
             ),
             None,
             *_tools_annotate,
->>>>>>> e1bad49a
+            None,
+            # TODO: should be in 'PAINT_GREASE_PENCIL', but I can't get it to work
+            _defs_paint_grease_pencil.cutter,
         ],
         'PARTICLE': [
             *_tools_select,
