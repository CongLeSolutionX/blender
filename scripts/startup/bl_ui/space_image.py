--- conflicted
+++ resolved
@@ -1811,11 +1811,8 @@
     IMAGE_PT_overlay_uv_edit_geometry,
     IMAGE_PT_overlay_texture_paint,
     IMAGE_PT_overlay_image,
-<<<<<<< HEAD
     IMAGE_PT_overlay_render_guides,
-=======
     IMAGE_AST_brush_paint,
->>>>>>> 780721de
 )
 
 
