--- conflicted
+++ resolved
@@ -322,14 +322,10 @@
 
         layout.separator()
 
-<<<<<<< HEAD
-        layout.prop_menu_enum(overlay_settings, "waveform_display_type")
+        layout.label(text="Waveforms")
+        layout.row().prop(overlay_settings, "waveform_display_type", expand=True)
         layout.label(text="Waveform Style")
         layout.row().prop(overlay_settings, "waveform_display_style", expand=True)
-=======
-        layout.label(text="Waveforms")
-        layout.row().prop(overlay_settings, "waveform_display_type", expand=True)
->>>>>>> 4805b4f1
 
 
 class SEQUENCER_MT_view_cache(Menu):
