# SPDX-License-Identifier: GPL-2.0-or-later
import bpy
from bpy.types import Menu, Panel, UIList
from rna_prop_ui import PropertyPanel

from bpy.app.translations import (
    pgettext_iface as iface_,
    pgettext_tip as tip_,
)


class MESH_MT_vertex_group_context_menu(Menu):
    bl_label = "Vertex Group Specials"

    def draw(self, _context):
        layout = self.layout

        layout.operator(
            "object.vertex_group_sort",
            icon='SORTALPHA',
            text="Sort by Name",
        ).sort_type = 'NAME'
        layout.operator(
            "object.vertex_group_sort",
            icon='BONE_DATA',
            text="Sort by Bone Hierarchy",
        ).sort_type = 'BONE_HIERARCHY'
        layout.separator()
        layout.operator("object.vertex_group_copy", icon='DUPLICATE')
        layout.operator("object.vertex_group_copy_to_selected")
        layout.separator()
        layout.operator("object.vertex_group_mirror", icon='ARROW_LEFTRIGHT').use_topology = False
        layout.operator("object.vertex_group_mirror", text="Mirror Vertex Group (Topology)").use_topology = True
        layout.separator()
        layout.operator(
            "object.vertex_group_remove_from",
            icon='X',
            text="Remove from All Groups",
        ).use_all_groups = True
        layout.operator("object.vertex_group_remove_from", text="Clear Active Group").use_all_verts = True
        layout.operator("object.vertex_group_remove", text="Delete All Unlocked Groups").all_unlocked = True
        layout.operator("object.vertex_group_remove", text="Delete All Groups").all = True
        layout.separator()
        props = layout.operator("object.vertex_group_lock", icon='LOCKED', text="Lock All")
        props.action, props.mask = 'LOCK', 'ALL'
        props = layout.operator("object.vertex_group_lock", icon='UNLOCKED', text="Unlock All")
        props.action, props.mask = 'UNLOCK', 'ALL'
        props = layout.operator("object.vertex_group_lock", text="Lock Invert All")
        props.action, props.mask = 'INVERT', 'ALL'


class MESH_MT_shape_key_context_menu(Menu):
    bl_label = "Shape Key Specials"

    def draw(self, _context):
        layout = self.layout

        layout.operator("object.shape_key_add", icon='ADD', text="New Shape from Mix").from_mix = True
        layout.separator()
        layout.operator("object.shape_key_mirror", icon='ARROW_LEFTRIGHT').use_topology = False
        layout.operator("object.shape_key_mirror", text="Mirror Shape Key (Topology)").use_topology = True
        layout.separator()
        layout.operator("object.join_shapes")
        layout.operator("object.shape_key_transfer")
        layout.separator()
        props = layout.operator("object.shape_key_remove", icon='X', text="Delete All Shape Keys")
        props.all = True
        props.apply_mix = False
        props = layout.operator("object.shape_key_remove", text="Apply All Shape Keys")
        props.all = True
        props.apply_mix = True
        layout.separator()
        layout.operator("object.shape_key_move", icon='TRIA_UP_BAR', text="Move to Top").type = 'TOP'
        layout.operator("object.shape_key_move", icon='TRIA_DOWN_BAR', text="Move to Bottom").type = 'BOTTOM'


class MESH_MT_color_attribute_context_menu(Menu):
    bl_label = "Color Attribute Specials"

    def draw(self, _context):
        layout = self.layout

        layout.operator(
            "geometry.color_attribute_duplicate",
            icon='DUPLICATE',
        )
        layout.operator("geometry.color_attribute_convert")


class MESH_MT_attribute_context_menu(Menu):
    bl_label = "Attribute Specials"

    def draw(self, _context):
        layout = self.layout

        layout.operator("geometry.attribute_convert")


class MESH_UL_vgroups(UIList):
    def draw_item(self, _context, layout, _data, item, icon, _active_data_, _active_propname, _index):
        # assert(isinstance(item, bpy.types.VertexGroup))
        vgroup = item
        if self.layout_type in {'DEFAULT', 'COMPACT'}:
            layout.prop(vgroup, "name", text="", emboss=False, icon_value=icon)
            icon = 'LOCKED' if vgroup.lock_weight else 'UNLOCKED'
            layout.prop(vgroup, "lock_weight", text="", icon=icon, emboss=False)
        elif self.layout_type == 'GRID':
            layout.alignment = 'CENTER'
            layout.label(text="", icon_value=icon)


class MESH_UL_shape_keys(UIList):
    def draw_item(self, _context, layout, _data, item, icon, active_data, _active_propname, index):
        # assert(isinstance(item, bpy.types.ShapeKey))
        obj = active_data
        # key = data
        key_block = item
        if self.layout_type in {'DEFAULT', 'COMPACT'}:
            split = layout.split(factor=0.66, align=False)
            split.prop(key_block, "name", text="", emboss=False, icon_value=icon)
            row = split.row(align=True)
            row.emboss = 'NONE_OR_STATUS'
            if key_block.mute or (obj.mode == 'EDIT' and not (obj.use_shape_key_edit_mode and obj.type == 'MESH')):
                row.active = False
            if not item.id_data.use_relative:
                row.prop(key_block, "frame", text="")
            elif index > 0:
                row.prop(key_block, "value", text="")
            else:
                row.label(text="")
            row.prop(key_block, "mute", text="", emboss=False)
        elif self.layout_type == 'GRID':
            layout.alignment = 'CENTER'
            layout.label(text="", icon_value=icon)


class MESH_UL_uvmaps(UIList):
    def draw_item(self, _context, layout, _data, item, icon, _active_data, _active_propname, _index):
        # assert(isinstance(item, (bpy.types.MeshTexturePolyLayer, bpy.types.MeshLoopColorLayer)))
        if self.layout_type in {'DEFAULT', 'COMPACT'}:
            layout.prop(item, "name", text="", emboss=False, icon='GROUP_UVS')
            icon = 'RESTRICT_RENDER_OFF' if item.active_render else 'RESTRICT_RENDER_ON'
            layout.prop(item, "active_render", text="", icon=icon, emboss=False)
        elif self.layout_type == 'GRID':
            layout.alignment = 'CENTER'
            layout.label(text="", icon_value=icon)


class MeshButtonsPanel:
    bl_space_type = 'PROPERTIES'
    bl_region_type = 'WINDOW'
    bl_context = "data"

    @classmethod
    def poll(cls, context):
        engine = context.engine
        return context.mesh and (engine in cls.COMPAT_ENGINES)


class DATA_PT_context_mesh(MeshButtonsPanel, Panel):
    bl_label = ""
    bl_options = {'HIDE_HEADER'}
    COMPAT_ENGINES = {'BLENDER_RENDER', 'BLENDER_EEVEE', 'BLENDER_WORKBENCH', 'BLENDER_WORKBENCH_NEXT'}

    def draw(self, context):
        layout = self.layout

        ob = context.object
        mesh = context.mesh
        space = context.space_data

        if ob:
            layout.template_ID(ob, "data")
        elif mesh:
            layout.template_ID(space, "pin_id")


class DATA_PT_normals(MeshButtonsPanel, Panel):
    bl_label = "Normals"
    bl_options = {'DEFAULT_CLOSED'}
    COMPAT_ENGINES = {'BLENDER_RENDER', 'BLENDER_EEVEE', 'BLENDER_WORKBENCH', 'BLENDER_WORKBENCH_NEXT'}

    def draw(self, context):
        layout = self.layout
        layout.use_property_split = True

        mesh = context.mesh

        if mesh.has_custom_normals:
            layout.operator("mesh.customdata_custom_splitnormals_clear", icon='X')
        else:
            layout.operator("mesh.customdata_custom_splitnormals_add", icon='ADD')


class DATA_PT_texture_space(MeshButtonsPanel, Panel):
    bl_label = "Texture Space"
    bl_options = {'DEFAULT_CLOSED'}
    COMPAT_ENGINES = {'BLENDER_RENDER', 'BLENDER_EEVEE', 'BLENDER_WORKBENCH', 'BLENDER_WORKBENCH_NEXT'}

    def draw(self, context):
        layout = self.layout
        layout.use_property_split = True

        mesh = context.mesh

        layout.prop(mesh, "texture_mesh")

        layout.separator()

        layout.prop(mesh, "use_auto_texspace")

        layout.prop(mesh, "texspace_location", text="Location")
        layout.prop(mesh, "texspace_size", text="Size")


class DATA_PT_vertex_groups(MeshButtonsPanel, Panel):
    bl_label = "Vertex Groups"
    COMPAT_ENGINES = {'BLENDER_RENDER', 'BLENDER_EEVEE', 'BLENDER_WORKBENCH', 'BLENDER_WORKBENCH_NEXT'}

    @classmethod
    def poll(cls, context):
        engine = context.engine
        obj = context.object
        return (obj and obj.type in {'MESH', 'LATTICE'} and (engine in cls.COMPAT_ENGINES))

    def draw(self, context):
        layout = self.layout

        ob = context.object
        group = ob.vertex_groups.active

        rows = 3
        if group:
            rows = 5

        row = layout.row()
        row.template_list("MESH_UL_vgroups", "", ob, "vertex_groups", ob.vertex_groups, "active_index", rows=rows)

        col = row.column(align=True)

        col.operator("object.vertex_group_add", icon='ADD', text="")
        props = col.operator("object.vertex_group_remove", icon='REMOVE', text="")
        props.all_unlocked = props.all = False

        col.separator()

        col.menu("MESH_MT_vertex_group_context_menu", icon='DOWNARROW_HLT', text="")

        if group:
            col.separator()
            col.operator("object.vertex_group_move", icon='TRIA_UP', text="").direction = 'UP'
            col.operator("object.vertex_group_move", icon='TRIA_DOWN', text="").direction = 'DOWN'

        if (
                ob.vertex_groups and
                (ob.mode == 'EDIT' or
                 (ob.mode == 'WEIGHT_PAINT' and ob.type == 'MESH' and ob.data.use_paint_mask_vertex))
        ):
            row = layout.row()

            sub = row.row(align=True)
            sub.operator("object.vertex_group_assign", text="Assign")
            sub.operator("object.vertex_group_remove_from", text="Remove")

            sub = row.row(align=True)
            sub.operator("object.vertex_group_select", text="Select")
            sub.operator("object.vertex_group_deselect", text="Deselect")

            layout.prop(context.tool_settings, "vertex_group_weight", text="Weight")


class DATA_PT_shape_keys(MeshButtonsPanel, Panel):
    bl_label = "Shape Keys"
    COMPAT_ENGINES = {'BLENDER_RENDER', 'BLENDER_EEVEE', 'BLENDER_WORKBENCH', 'BLENDER_WORKBENCH_NEXT'}

    @classmethod
    def poll(cls, context):
        engine = context.engine
        obj = context.object
        return (obj and obj.type in {'MESH', 'LATTICE', 'CURVE', 'SURFACE'} and (engine in cls.COMPAT_ENGINES))

    def draw(self, context):
        layout = self.layout

        ob = context.object
        key = ob.data.shape_keys
        kb = ob.active_shape_key

        enable_edit = ob.mode != 'EDIT'
        enable_edit_value = False
        enable_pin = False

        if enable_edit or (ob.use_shape_key_edit_mode and ob.type == 'MESH'):
            enable_pin = True
            if ob.show_only_shape_key is False:
                enable_edit_value = True

        row = layout.row()

        rows = 3
        if kb:
            rows = 5

        row.template_list("MESH_UL_shape_keys", "", key, "key_blocks", ob, "active_shape_key_index", rows=rows)

        col = row.column(align=True)

        col.operator("object.shape_key_add", icon='ADD', text="").from_mix = False
        col.operator("object.shape_key_remove", icon='REMOVE', text="").all = False

        col.separator()

        col.menu("MESH_MT_shape_key_context_menu", icon='DOWNARROW_HLT', text="")

        if kb:
            col.separator()

            sub = col.column(align=True)
            sub.operator("object.shape_key_move", icon='TRIA_UP', text="").type = 'UP'
            sub.operator("object.shape_key_move", icon='TRIA_DOWN', text="").type = 'DOWN'

            split = layout.split(factor=0.4)
            row = split.row()
            row.enabled = enable_edit
            row.prop(key, "use_relative")

            row = split.row()
            row.alignment = 'RIGHT'

            sub = row.row(align=True)
            sub.label()  # XXX, for alignment only
            subsub = sub.row(align=True)
            subsub.active = enable_pin
            subsub.prop(ob, "show_only_shape_key", text="")
            sub.prop(ob, "use_shape_key_edit_mode", text="")

            sub = row.row()
            if key.use_relative:
                sub.operator("object.shape_key_clear", icon='X', text="")
            else:
                sub.operator("object.shape_key_retime", icon='RECOVER_LAST', text="")

            layout.use_property_split = True
            if key.use_relative:
                if ob.active_shape_key_index != 0:
                    row = layout.row()
                    row.active = enable_edit_value
                    row.prop(kb, "value")

                    col = layout.column()
                    sub.active = enable_edit_value
                    sub = col.column(align=True)
                    sub.prop(kb, "slider_min", text="Range Min")
                    sub.prop(kb, "slider_max", text="Max")

                    col.prop_search(kb, "vertex_group", ob, "vertex_groups", text="Vertex Group")
                    col.prop_search(kb, "relative_key", key, "key_blocks", text="Relative To")

            else:
                layout.prop(kb, "interpolation")
                row = layout.column()
                row.active = enable_edit_value
                row.prop(key, "eval_time")

        layout.prop(ob, "add_rest_position_attribute")


class DATA_PT_uv_texture(MeshButtonsPanel, Panel):
    bl_label = "UV Maps"
    bl_options = {'DEFAULT_CLOSED'}
    COMPAT_ENGINES = {'BLENDER_RENDER', 'BLENDER_EEVEE', 'BLENDER_WORKBENCH', 'BLENDER_WORKBENCH_NEXT'}

    def draw(self, context):
        layout = self.layout

        me = context.mesh

        row = layout.row()
        col = row.column()

        col.template_list("MESH_UL_uvmaps", "uvmaps", me, "uv_layers", me.uv_layers, "active_index", rows=2)

        col = row.column(align=True)
        col.operator("mesh.uv_texture_add", icon='ADD', text="")
        col.operator("mesh.uv_texture_remove", icon='REMOVE', text="")


class DATA_PT_remesh(MeshButtonsPanel, Panel):
    bl_label = "Remesh"
    bl_options = {'DEFAULT_CLOSED'}
    COMPAT_ENGINES = {'BLENDER_RENDER', 'BLENDER_EEVEE', 'BLENDER_WORKBENCH', 'BLENDER_WORKBENCH_NEXT'}

    def draw(self, context):
        layout = self.layout
        layout.use_property_split = True
        layout.use_property_decorate = False
        row = layout.row()

        mesh = context.mesh
        row.prop(mesh, "remesh_mode", text="Mode", expand=True)
        col = layout.column()
        if mesh.remesh_mode == 'VOXEL':
            col.prop(mesh, "remesh_voxel_size")
            col.prop(mesh, "remesh_voxel_adaptivity")
            col.prop(mesh, "use_remesh_fix_poles")

            col = layout.column(heading="Preserve")
            col.prop(mesh, "use_remesh_preserve_volume", text="Volume")
            col.prop(mesh, "use_remesh_preserve_paint_mask", text="Paint Mask")
            col.prop(mesh, "use_remesh_preserve_sculpt_face_sets", text="Face Sets")
            col.prop(mesh, "use_remesh_preserve_vertex_colors", text="Color Attributes")

            col.operator("object.voxel_remesh", text="Voxel Remesh")
        else:
            col.operator("object.quadriflow_remesh", text="QuadriFlow Remesh")


class DATA_PT_customdata(MeshButtonsPanel, Panel):
    bl_label = "Geometry Data"
    bl_options = {'DEFAULT_CLOSED'}
    COMPAT_ENGINES = {'BLENDER_RENDER', 'BLENDER_EEVEE', 'BLENDER_WORKBENCH', 'BLENDER_WORKBENCH_NEXT'}

    def draw(self, context):
        layout = self.layout
        layout.use_property_split = True
        layout.use_property_decorate = False

        me = context.mesh
        col = layout.column()

        col.operator("mesh.customdata_mask_clear", icon='X')
        col.operator("mesh.customdata_skin_clear", icon='X')

<<<<<<< HEAD
        if me.has_crease_edge:
            col.operator("mesh.customdata_crease_edge_clear", icon='X')
        else:
            col.operator("mesh.customdata_crease_edge_add", icon='ADD')

        if me.has_crease_vertex:
            col.operator("mesh.customdata_crease_vertex_clear", icon='X')
        else:
            col.operator("mesh.customdata_crease_vertex_add", icon='ADD')
=======
        if me.has_custom_normals:
            col.operator("mesh.customdata_custom_splitnormals_clear", icon='X')
        else:
            col.operator("mesh.customdata_custom_splitnormals_add", icon='ADD')
>>>>>>> 7d935f94


class DATA_PT_custom_props_mesh(MeshButtonsPanel, PropertyPanel, Panel):
    COMPAT_ENGINES = {'BLENDER_RENDER', 'BLENDER_EEVEE', 'BLENDER_WORKBENCH', 'BLENDER_WORKBENCH_NEXT'}
    _context_path = "object.data"
    _property_type = bpy.types.Mesh


class MESH_UL_attributes(UIList):
    display_domain_names = {
        'POINT': "Vertex",
        'EDGE': "Edge",
        'FACE': "Face",
        'CORNER': "Face Corner",
    }

    def filter_items(self, _context, data, property):
        attributes = getattr(data, property)
        flags = []
        indices = [i for i in range(len(attributes))]

        # Filtering by name
        if self.filter_name:
            flags = bpy.types.UI_UL_list.filter_items_by_name(
                self.filter_name, self.bitflag_filter_item, attributes, "name", reverse=self.use_filter_invert)
        if not flags:
            flags = [self.bitflag_filter_item] * len(attributes)

        # Filtering internal attributes
        for idx, item in enumerate(attributes):
            flags[idx] = 0 if item.is_internal else flags[idx]

        return flags, indices

    def draw_item(self, _context, layout, _data, attribute, _icon, _active_data, _active_propname, _index):
        data_type = attribute.bl_rna.properties["data_type"].enum_items[attribute.data_type]

        domain_name = self.display_domain_names.get(attribute.domain, "")

        split = layout.split(factor=0.50)
        split.emboss = 'NONE'
        split.prop(attribute, "name", text="")
        sub = split.row()
        sub.alignment = 'RIGHT'
        sub.active = False
        sub.label(text="%s ▶ %s" % (iface_(domain_name), iface_(data_type.name)),
                  translate=False)


class DATA_PT_mesh_attributes(MeshButtonsPanel, Panel):
    bl_label = "Attributes"
    bl_options = {'DEFAULT_CLOSED'}
    COMPAT_ENGINES = {'BLENDER_RENDER', 'BLENDER_EEVEE', 'BLENDER_WORKBENCH', 'BLENDER_WORKBENCH_NEXT'}

    def draw(self, context):
        mesh = context.mesh

        layout = self.layout
        row = layout.row()

        col = row.column()
        col.template_list(
            "MESH_UL_attributes",
            "attributes",
            mesh,
            "attributes",
            mesh.attributes,
            "active_index",
            rows=3,
        )

        col = row.column(align=True)
        col.operator("geometry.attribute_add", icon='ADD', text="")
        col.operator("geometry.attribute_remove", icon='REMOVE', text="")

        col.separator()

        col.menu("MESH_MT_attribute_context_menu", icon='DOWNARROW_HLT', text="")

        self.draw_attribute_warnings(context, layout)

    def draw_attribute_warnings(self, context, layout):
        ob = context.object
        mesh = context.mesh

        unique_names = set()
        colliding_names = []
        for collection in (
                # Built-in names.
                {"crease": None},
                mesh.attributes,
                None if ob is None else ob.vertex_groups,
        ):
            if collection is None:
                colliding_names.append("Cannot check for object vertex groups when pinning mesh")
                continue
            for name in collection.keys():
                unique_names_len = len(unique_names)
                unique_names.add(name)
                if len(unique_names) == unique_names_len:
                    colliding_names.append(name)

        if not colliding_names:
            return

        layout.label(text=tip_("Name collisions: ") + ", ".join(set(colliding_names)), icon='ERROR')


class ColorAttributesListBase():
    display_domain_names = {
        'POINT': "Vertex",
        'EDGE': "Edge",
        'FACE': "Face",
        'CORNER': "Face Corner",
    }

    def filter_items(self, _context, data, property):
        attributes = getattr(data, property)
        flags = []
        indices = [i for i in range(len(attributes))]

        # Filtering by name
        if self.filter_name:
            flags = bpy.types.UI_UL_list.filter_items_by_name(
                self.filter_name, self.bitflag_filter_item, attributes, "name", reverse=self.use_filter_invert)
        if not flags:
            flags = [self.bitflag_filter_item] * len(attributes)

        for idx, item in enumerate(attributes):
            skip = (
                (item.domain not in {"POINT", "CORNER"}) or
                (item.data_type not in {"FLOAT_COLOR", "BYTE_COLOR"}) or
                item.is_internal
            )
            flags[idx] = 0 if skip else flags[idx]

        return flags, indices


class MESH_UL_color_attributes(UIList, ColorAttributesListBase):
    def draw_item(self, _context, layout, data, attribute, _icon, _active_data, _active_propname, _index):
        data_type = attribute.bl_rna.properties["data_type"].enum_items[attribute.data_type]

        domain_name = self.display_domain_names.get(attribute.domain, "")

        split = layout.split(factor=0.50)
        split.emboss = 'NONE'
        split.prop(attribute, "name", text="", icon='GROUP_VCOL')

        sub = split.row()
        sub.alignment = 'RIGHT'
        sub.active = False
        sub.label(text="%s ▶ %s" % (iface_(domain_name), iface_(data_type.name)),
                  translate=False)

        active_render = _index == data.color_attributes.render_color_index

        row = layout.row()
        row.emboss = 'NONE'
        props = row.operator(
            "geometry.color_attribute_render_set",
            text="",
            icon='RESTRICT_RENDER_OFF' if active_render else 'RESTRICT_RENDER_ON',
        )
        props.name = attribute.name


class MESH_UL_color_attributes_selector(UIList, ColorAttributesListBase):
    def draw_item(self, _context, layout, _data, attribute, _icon, _active_data, _active_propname, _index):
        layout.emboss = 'NONE'
        layout.prop(attribute, "name", text="", icon='GROUP_VCOL')


class DATA_PT_vertex_colors(DATA_PT_mesh_attributes, Panel):
    bl_label = "Color Attributes"
    bl_options = {'DEFAULT_CLOSED'}
    COMPAT_ENGINES = {'BLENDER_RENDER', 'BLENDER_EEVEE', 'BLENDER_WORKBENCH', 'BLENDER_WORKBENCH_NEXT'}

    def draw(self, context):
        mesh = context.mesh

        layout = self.layout
        row = layout.row()

        col = row.column()
        col.template_list(
            "MESH_UL_color_attributes",
            "color_attributes",
            mesh,
            "color_attributes",
            mesh.color_attributes,
            "active_color_index",
            rows=3,
        )

        col = row.column(align=True)
        col.operator("geometry.color_attribute_add", icon='ADD', text="")
        col.operator("geometry.color_attribute_remove", icon='REMOVE', text="")

        col.separator()

        col.menu("MESH_MT_color_attribute_context_menu", icon='DOWNARROW_HLT', text="")

        self.draw_attribute_warnings(context, layout)


classes = (
    MESH_MT_vertex_group_context_menu,
    MESH_MT_shape_key_context_menu,
    MESH_MT_color_attribute_context_menu,
    MESH_MT_attribute_context_menu,
    MESH_UL_vgroups,
    MESH_UL_shape_keys,
    MESH_UL_uvmaps,
    MESH_UL_attributes,
    DATA_PT_context_mesh,
    DATA_PT_vertex_groups,
    DATA_PT_shape_keys,
    DATA_PT_uv_texture,
    DATA_PT_vertex_colors,
    DATA_PT_mesh_attributes,
    DATA_PT_normals,
    DATA_PT_texture_space,
    DATA_PT_remesh,
    DATA_PT_customdata,
    DATA_PT_custom_props_mesh,
    MESH_UL_color_attributes,
    MESH_UL_color_attributes_selector,
)

if __name__ == "__main__":  # only for live edit.
    from bpy.utils import register_class
    for cls in classes:
        register_class(cls)<|MERGE_RESOLUTION|>--- conflicted
+++ resolved
@@ -431,23 +431,6 @@
         col.operator("mesh.customdata_mask_clear", icon='X')
         col.operator("mesh.customdata_skin_clear", icon='X')
 
-<<<<<<< HEAD
-        if me.has_crease_edge:
-            col.operator("mesh.customdata_crease_edge_clear", icon='X')
-        else:
-            col.operator("mesh.customdata_crease_edge_add", icon='ADD')
-
-        if me.has_crease_vertex:
-            col.operator("mesh.customdata_crease_vertex_clear", icon='X')
-        else:
-            col.operator("mesh.customdata_crease_vertex_add", icon='ADD')
-=======
-        if me.has_custom_normals:
-            col.operator("mesh.customdata_custom_splitnormals_clear", icon='X')
-        else:
-            col.operator("mesh.customdata_custom_splitnormals_add", icon='ADD')
->>>>>>> 7d935f94
-
 
 class DATA_PT_custom_props_mesh(MeshButtonsPanel, PropertyPanel, Panel):
     COMPAT_ENGINES = {'BLENDER_RENDER', 'BLENDER_EEVEE', 'BLENDER_WORKBENCH', 'BLENDER_WORKBENCH_NEXT'}
