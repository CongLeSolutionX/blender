# SPDX-License-Identifier: GPL-2.0-or-later
import bpy
from bpy.types import Menu, Panel, UIList
from rna_prop_ui import PropertyPanel

from bpy.app.translations import (
    pgettext_iface as iface_,
    pgettext_tip as tip_,
)


class MESH_MT_vertex_group_context_menu(Menu):
    bl_label = "Vertex Group Specials"

    def draw(self, _context):
        layout = self.layout

        layout.operator(
            "object.vertex_group_sort",
            icon='SORTALPHA',
            text="Sort by Name",
        ).sort_type = 'NAME'
        layout.operator(
            "object.vertex_group_sort",
            icon='BONE_DATA',
            text="Sort by Bone Hierarchy",
        ).sort_type = 'BONE_HIERARCHY'
        layout.separator()
        layout.operator("object.vertex_group_copy", icon='DUPLICATE')
        layout.operator("object.vertex_group_copy_to_selected")
        layout.separator()
        layout.operator("object.vertex_group_mirror", icon='ARROW_LEFTRIGHT').use_topology = False
        layout.operator("object.vertex_group_mirror", text="Mirror Vertex Group (Topology)").use_topology = True
        layout.separator()
        layout.operator(
            "object.vertex_group_remove_from",
            icon='X',
            text="Remove from All Groups",
        ).use_all_groups = True
        layout.operator("object.vertex_group_remove_from", text="Clear Active Group").use_all_verts = True
        layout.operator("object.vertex_group_remove", text="Delete All Unlocked Groups").all_unlocked = True
        layout.operator("object.vertex_group_remove", text="Delete All Groups").all = True
        layout.separator()
        props = layout.operator("object.vertex_group_lock", icon='LOCKED', text="Lock All")
        props.action, props.mask = 'LOCK', 'ALL'
        props = layout.operator("object.vertex_group_lock", icon='UNLOCKED', text="Unlock All")
        props.action, props.mask = 'UNLOCK', 'ALL'
        props = layout.operator("object.vertex_group_lock", text="Lock Invert All")
        props.action, props.mask = 'INVERT', 'ALL'


class MESH_MT_shape_key_context_menu(Menu):
    bl_label = "Shape Key Specials"

    def draw(self, _context):
        layout = self.layout

        layout.operator("object.shape_key_add", icon='ADD', text="New Shape from Mix").from_mix = True
        layout.separator()
        layout.operator("object.shape_key_mirror", icon='ARROW_LEFTRIGHT').use_topology = False
        layout.operator("object.shape_key_mirror", text="Mirror Shape Key (Topology)").use_topology = True
        layout.separator()
        layout.operator("object.join_shapes")
        layout.operator("object.shape_key_transfer")
        layout.separator()
        props = layout.operator("object.shape_key_remove", icon='X', text="Delete All Shape Keys")
        props.all = True
        props.apply_mix = False
        props = layout.operator("object.shape_key_remove", text="Apply All Shape Keys")
        props.all = True
        props.apply_mix = True
        layout.separator()
        layout.operator("object.shape_key_move", icon='TRIA_UP_BAR', text="Move to Top").type = 'TOP'
        layout.operator("object.shape_key_move", icon='TRIA_DOWN_BAR', text="Move to Bottom").type = 'BOTTOM'


class MESH_MT_color_attribute_context_menu(Menu):
    bl_label = "Color Attribute Specials"

    def draw(self, _context):
        layout = self.layout

        layout.operator(
            "geometry.color_attribute_duplicate",
            icon='DUPLICATE',
        )
        layout.operator("geometry.color_attribute_convert")


class MESH_MT_attribute_context_menu(Menu):
    bl_label = "Attribute Specials"

    def draw(self, _context):
        layout = self.layout

        layout.operator("geometry.attribute_convert")


class MESH_UL_vgroups(UIList):
    def draw_item(self, _context, layout, _data, item, icon, _active_data_, _active_propname, _index):
        # assert(isinstance(item, bpy.types.VertexGroup))
        vgroup = item
        if self.layout_type in {'DEFAULT', 'COMPACT'}:
            layout.prop(vgroup, "name", text="", emboss=False, icon_value=icon)
            icon = 'LOCKED' if vgroup.lock_weight else 'UNLOCKED'
            layout.prop(vgroup, "lock_weight", text="", icon=icon, emboss=False)
        elif self.layout_type == 'GRID':
            layout.alignment = 'CENTER'
            layout.label(text="", icon_value=icon)


class MESH_UL_fmaps(UIList):
    def draw_item(self, _context, layout, _data, item, icon, _active_data, _active_propname, _index):
        # assert(isinstance(item, bpy.types.FaceMap))
        fmap = item
        if self.layout_type in {'DEFAULT', 'COMPACT'}:
            layout.prop(fmap, "name", text="", emboss=False, icon='FACE_MAPS')
        elif self.layout_type == 'GRID':
            layout.alignment = 'CENTER'
            layout.label(text="", icon_value=icon)


class MESH_UL_shape_keys(UIList):
    def draw_item(self, _context, layout, _data, item, icon, active_data, _active_propname, index):
        # assert(isinstance(item, bpy.types.ShapeKey))
        obj = active_data
        # key = data
        key_block = item
        if self.layout_type in {'DEFAULT', 'COMPACT'}:
            split = layout.split(factor=0.66, align=False)
            split.prop(key_block, "name", text="", emboss=False, icon_value=icon)
            row = split.row(align=True)
            row.emboss = 'NONE_OR_STATUS'
            if key_block.mute or (obj.mode == 'EDIT' and not (obj.use_shape_key_edit_mode and obj.type == 'MESH')):
                row.active = False
            if not item.id_data.use_relative:
                row.prop(key_block, "frame", text="")
            elif index > 0:
                row.prop(key_block, "value", text="")
            else:
                row.label(text="")
            row.prop(key_block, "mute", text="", emboss=False)
        elif self.layout_type == 'GRID':
            layout.alignment = 'CENTER'
            layout.label(text="", icon_value=icon)


class MESH_UL_uvmaps(UIList):
    def draw_item(self, _context, layout, _data, item, icon, _active_data, _active_propname, _index):
        # assert(isinstance(item, (bpy.types.MeshTexturePolyLayer, bpy.types.MeshLoopColorLayer)))
        if self.layout_type in {'DEFAULT', 'COMPACT'}:
            layout.prop(item, "name", text="", emboss=False, icon='GROUP_UVS')
            icon = 'RESTRICT_RENDER_OFF' if item.active_render else 'RESTRICT_RENDER_ON'
            layout.prop(item, "active_render", text="", icon=icon, emboss=False)
        elif self.layout_type == 'GRID':
            layout.alignment = 'CENTER'
            layout.label(text="", icon_value=icon)


class MeshButtonsPanel:
    bl_space_type = 'PROPERTIES'
    bl_region_type = 'WINDOW'
    bl_context = "data"

    @classmethod
    def poll(cls, context):
        engine = context.engine
        return context.mesh and (engine in cls.COMPAT_ENGINES)


class DATA_PT_context_mesh(MeshButtonsPanel, Panel):
    bl_label = ""
    bl_options = {'HIDE_HEADER'}
    COMPAT_ENGINES = {'BLENDER_RENDER', 'BLENDER_EEVEE', 'BLENDER_WORKBENCH', 'BLENDER_WORKBENCH_NEXT'}

    def draw(self, context):
        layout = self.layout

        ob = context.object
        mesh = context.mesh
        space = context.space_data

        if ob:
            layout.template_ID(ob, "data")
        elif mesh:
            layout.template_ID(space, "pin_id")


class DATA_PT_normals(MeshButtonsPanel, Panel):
    bl_label = "Normals"
    bl_options = {'DEFAULT_CLOSED'}
    COMPAT_ENGINES = {'BLENDER_RENDER', 'BLENDER_EEVEE', 'BLENDER_WORKBENCH', 'BLENDER_WORKBENCH_NEXT'}

    def draw(self, context):
        layout = self.layout
        layout.use_property_split = True

        mesh = context.mesh

        if mesh.has_custom_normals:
            layout.operator("mesh.customdata_custom_splitnormals_clear", icon='X')
        else:
            layout.operator("mesh.customdata_custom_splitnormals_add", icon='ADD')


class DATA_PT_texture_space(MeshButtonsPanel, Panel):
    bl_label = "Texture Space"
    bl_options = {'DEFAULT_CLOSED'}
    COMPAT_ENGINES = {'BLENDER_RENDER', 'BLENDER_EEVEE', 'BLENDER_WORKBENCH', 'BLENDER_WORKBENCH_NEXT'}

    def draw(self, context):
        layout = self.layout
        layout.use_property_split = True

        mesh = context.mesh

        layout.prop(mesh, "texture_mesh")

        layout.separator()

        layout.prop(mesh, "use_auto_texspace")

        layout.prop(mesh, "texspace_location", text="Location")
        layout.prop(mesh, "texspace_size", text="Size")


class DATA_PT_vertex_groups(MeshButtonsPanel, Panel):
    bl_label = "Vertex Groups"
    COMPAT_ENGINES = {'BLENDER_RENDER', 'BLENDER_EEVEE', 'BLENDER_WORKBENCH', 'BLENDER_WORKBENCH_NEXT'}

    @classmethod
    def poll(cls, context):
        engine = context.engine
        obj = context.object
        return (obj and obj.type in {'MESH', 'LATTICE'} and (engine in cls.COMPAT_ENGINES))

    def draw(self, context):
        layout = self.layout

        ob = context.object
        group = ob.vertex_groups.active

        rows = 3
        if group:
            rows = 5

        row = layout.row()
        row.template_list("MESH_UL_vgroups", "", ob, "vertex_groups", ob.vertex_groups, "active_index", rows=rows)

        col = row.column(align=True)

        col.operator("object.vertex_group_add", icon='ADD', text="")
        props = col.operator("object.vertex_group_remove", icon='REMOVE', text="")
        props.all_unlocked = props.all = False

        col.separator()

        col.menu("MESH_MT_vertex_group_context_menu", icon='DOWNARROW_HLT', text="")

        if group:
            col.separator()
            col.operator("object.vertex_group_move", icon='TRIA_UP', text="").direction = 'UP'
            col.operator("object.vertex_group_move", icon='TRIA_DOWN', text="").direction = 'DOWN'

        if (
                ob.vertex_groups and
                (ob.mode == 'EDIT' or
                 (ob.mode == 'WEIGHT_PAINT' and ob.type == 'MESH' and ob.data.use_paint_mask_vertex))
        ):
            row = layout.row()

            sub = row.row(align=True)
            sub.operator("object.vertex_group_assign", text="Assign")
            sub.operator("object.vertex_group_remove_from", text="Remove")

            sub = row.row(align=True)
            sub.operator("object.vertex_group_select", text="Select")
            sub.operator("object.vertex_group_deselect", text="Deselect")

            layout.prop(context.tool_settings, "vertex_group_weight", text="Weight")


class DATA_PT_face_maps(MeshButtonsPanel, Panel):
    bl_label = "Face Maps"
    bl_options = {'DEFAULT_CLOSED'}
    COMPAT_ENGINES = {'BLENDER_RENDER', 'BLENDER_EEVEE', 'BLENDER_WORKBENCH', 'BLENDER_WORKBENCH_NEXT'}

    @classmethod
    def poll(cls, context):
        obj = context.object
        return (obj and obj.type == 'MESH')

    def draw(self, context):
        layout = self.layout

        ob = context.object
        facemap = ob.face_maps.active

        rows = 2
        if facemap:
            rows = 4

        row = layout.row()
        row.template_list("MESH_UL_fmaps", "", ob, "face_maps", ob.face_maps, "active_index", rows=rows)

        col = row.column(align=True)
        col.operator("object.face_map_add", icon='ADD', text="")
        col.operator("object.face_map_remove", icon='REMOVE', text="")

        if facemap:
            col.separator()
            col.operator("object.face_map_move", icon='TRIA_UP', text="").direction = 'UP'
            col.operator("object.face_map_move", icon='TRIA_DOWN', text="").direction = 'DOWN'

        if ob.face_maps and (ob.mode == 'EDIT' and ob.type == 'MESH'):
            row = layout.row()

            sub = row.row(align=True)
            sub.operator("object.face_map_assign", text="Assign")
            sub.operator("object.face_map_remove_from", text="Remove")

            sub = row.row(align=True)
            sub.operator("object.face_map_select", text="Select")
            sub.operator("object.face_map_deselect", text="Deselect")


class DATA_PT_shape_keys(MeshButtonsPanel, Panel):
    bl_label = "Shape Keys"
    COMPAT_ENGINES = {'BLENDER_RENDER', 'BLENDER_EEVEE', 'BLENDER_WORKBENCH', 'BLENDER_WORKBENCH_NEXT'}

    @classmethod
    def poll(cls, context):
        engine = context.engine
        obj = context.object
        return (obj and obj.type in {'MESH', 'LATTICE', 'CURVE', 'SURFACE'} and (engine in cls.COMPAT_ENGINES))

    def draw(self, context):
        layout = self.layout

        ob = context.object
        key = ob.data.shape_keys
        kb = ob.active_shape_key

        enable_edit = ob.mode != 'EDIT'
        enable_edit_value = False
        enable_pin = False

        if enable_edit or (ob.use_shape_key_edit_mode and ob.type == 'MESH'):
            enable_pin = True
            if ob.show_only_shape_key is False:
                enable_edit_value = True

        row = layout.row()

        rows = 3
        if kb:
            rows = 5

        row.template_list("MESH_UL_shape_keys", "", key, "key_blocks", ob, "active_shape_key_index", rows=rows)

        col = row.column(align=True)

        col.operator("object.shape_key_add", icon='ADD', text="").from_mix = False
        col.operator("object.shape_key_remove", icon='REMOVE', text="").all = False

        col.separator()

        col.menu("MESH_MT_shape_key_context_menu", icon='DOWNARROW_HLT', text="")

        if kb:
            col.separator()

            sub = col.column(align=True)
            sub.operator("object.shape_key_move", icon='TRIA_UP', text="").type = 'UP'
            sub.operator("object.shape_key_move", icon='TRIA_DOWN', text="").type = 'DOWN'

            split = layout.split(factor=0.4)
            row = split.row()
            row.enabled = enable_edit
            row.prop(key, "use_relative")

            row = split.row()
            row.alignment = 'RIGHT'

            sub = row.row(align=True)
            sub.label()  # XXX, for alignment only
            subsub = sub.row(align=True)
            subsub.active = enable_pin
            subsub.prop(ob, "show_only_shape_key", text="")
            sub.prop(ob, "use_shape_key_edit_mode", text="")

            sub = row.row()
            if key.use_relative:
                sub.operator("object.shape_key_clear", icon='X', text="")
            else:
                sub.operator("object.shape_key_retime", icon='RECOVER_LAST', text="")

            layout.use_property_split = True
            if key.use_relative:
                if ob.active_shape_key_index != 0:
                    row = layout.row()
                    row.active = enable_edit_value
                    row.prop(kb, "value")

                    col = layout.column()
                    sub.active = enable_edit_value
                    sub = col.column(align=True)
                    sub.prop(kb, "slider_min", text="Range Min")
                    sub.prop(kb, "slider_max", text="Max")

                    col.prop_search(kb, "vertex_group", ob, "vertex_groups", text="Vertex Group")
                    col.prop_search(kb, "relative_key", key, "key_blocks", text="Relative To")

            else:
                layout.prop(kb, "interpolation")
                row = layout.column()
                row.active = enable_edit_value
                row.prop(key, "eval_time")

        layout.prop(ob, "add_rest_position_attribute")


class DATA_PT_uv_texture(MeshButtonsPanel, Panel):
    bl_label = "UV Maps"
    bl_options = {'DEFAULT_CLOSED'}
    COMPAT_ENGINES = {'BLENDER_RENDER', 'BLENDER_EEVEE', 'BLENDER_WORKBENCH', 'BLENDER_WORKBENCH_NEXT'}

    def draw(self, context):
        layout = self.layout

        me = context.mesh

        row = layout.row()
        col = row.column()

        col.template_list("MESH_UL_uvmaps", "uvmaps", me, "uv_layers", me.uv_layers, "active_index", rows=2)

        col = row.column(align=True)
        col.operator("mesh.uv_texture_add", icon='ADD', text="")
        col.operator("mesh.uv_texture_remove", icon='REMOVE', text="")


class DATA_PT_remesh(MeshButtonsPanel, Panel):
    bl_label = "Remesh"
    bl_options = {'DEFAULT_CLOSED'}
    COMPAT_ENGINES = {'BLENDER_RENDER', 'BLENDER_EEVEE', 'BLENDER_WORKBENCH', 'BLENDER_WORKBENCH_NEXT'}

    def draw(self, context):
        layout = self.layout
        layout.use_property_split = True
        layout.use_property_decorate = False
        row = layout.row()

        mesh = context.mesh
        row.prop(mesh, "remesh_mode", text="Mode", expand=True)
        col = layout.column()
        if mesh.remesh_mode == 'VOXEL':
            col.prop(mesh, "remesh_voxel_size")
            col.prop(mesh, "remesh_voxel_adaptivity")
            col.prop(mesh, "use_remesh_fix_poles")

            col = layout.column(heading="Preserve")
            col.prop(mesh, "use_remesh_preserve_volume", text="Volume")
            col.prop(mesh, "use_remesh_preserve_paint_mask", text="Paint Mask")
            col.prop(mesh, "use_remesh_preserve_sculpt_face_sets", text="Face Sets")
            col.prop(mesh, "use_remesh_preserve_vertex_colors", text="Color Attributes")

            col.operator("object.voxel_remesh", text="Voxel Remesh")
        else:
            col.operator("object.quadriflow_remesh", text="QuadriFlow Remesh")


class DATA_PT_customdata(MeshButtonsPanel, Panel):
    bl_label = "Geometry Data"
    bl_options = {'DEFAULT_CLOSED'}
    COMPAT_ENGINES = {'BLENDER_RENDER', 'BLENDER_EEVEE', 'BLENDER_WORKBENCH', 'BLENDER_WORKBENCH_NEXT'}

    def draw(self, context):
        layout = self.layout
        layout.use_property_split = True
        layout.use_property_decorate = False

        me = context.mesh
        col = layout.column()

        col.operator("mesh.customdata_mask_clear", icon='X')
        col.operator("mesh.customdata_skin_clear", icon='X')

<<<<<<< HEAD
        if me.has_bevel_weight_edge:
            col.operator("mesh.customdata_bevel_weight_edge_clear", icon='X')
        else:
            col.operator("mesh.customdata_bevel_weight_edge_add", icon='ADD')

        if me.has_bevel_weight_vertex:
            col.operator("mesh.customdata_bevel_weight_vertex_clear", icon='X')
        else:
            col.operator("mesh.customdata_bevel_weight_vertex_add", icon='ADD')
=======
        if me.has_custom_normals:
            col.operator("mesh.customdata_custom_splitnormals_clear", icon='X')
        else:
            col.operator("mesh.customdata_custom_splitnormals_add", icon='ADD')
>>>>>>> f17ea1f2

        if me.has_crease_edge:
            col.operator("mesh.customdata_crease_edge_clear", icon='X')
        else:
            col.operator("mesh.customdata_crease_edge_add", icon='ADD')

        if me.has_crease_vertex:
            col.operator("mesh.customdata_crease_vertex_clear", icon='X')
        else:
            col.operator("mesh.customdata_crease_vertex_add", icon='ADD')


class DATA_PT_custom_props_mesh(MeshButtonsPanel, PropertyPanel, Panel):
    COMPAT_ENGINES = {'BLENDER_RENDER', 'BLENDER_EEVEE', 'BLENDER_WORKBENCH', 'BLENDER_WORKBENCH_NEXT'}
    _context_path = "object.data"
    _property_type = bpy.types.Mesh


class MESH_UL_attributes(UIList):
    display_domain_names = {
        'POINT': "Vertex",
        'EDGE': "Edge",
        'FACE': "Face",
        'CORNER': "Face Corner",
    }

    def filter_items(self, _context, data, property):
        attributes = getattr(data, property)
        flags = []
        indices = [i for i in range(len(attributes))]

        # Filtering by name
        if self.filter_name:
            flags = bpy.types.UI_UL_list.filter_items_by_name(
                self.filter_name, self.bitflag_filter_item, attributes, "name", reverse=self.use_filter_invert)
        if not flags:
            flags = [self.bitflag_filter_item] * len(attributes)

        # Filtering internal attributes
        for idx, item in enumerate(attributes):
            flags[idx] = 0 if item.is_internal else flags[idx]

        return flags, indices

    def draw_item(self, _context, layout, _data, attribute, _icon, _active_data, _active_propname, _index):
        data_type = attribute.bl_rna.properties["data_type"].enum_items[attribute.data_type]

        domain_name = self.display_domain_names.get(attribute.domain, "")

        split = layout.split(factor=0.50)
        split.emboss = 'NONE'
        split.prop(attribute, "name", text="")
        sub = split.row()
        sub.alignment = 'RIGHT'
        sub.active = False
        sub.label(text="%s ▶ %s" % (iface_(domain_name), iface_(data_type.name)),
                  translate=False)


class DATA_PT_mesh_attributes(MeshButtonsPanel, Panel):
    bl_label = "Attributes"
    bl_options = {'DEFAULT_CLOSED'}
    COMPAT_ENGINES = {'BLENDER_RENDER', 'BLENDER_EEVEE', 'BLENDER_WORKBENCH', 'BLENDER_WORKBENCH_NEXT'}

    def draw(self, context):
        mesh = context.mesh

        layout = self.layout
        row = layout.row()

        col = row.column()
        col.template_list(
            "MESH_UL_attributes",
            "attributes",
            mesh,
            "attributes",
            mesh.attributes,
            "active_index",
            rows=3,
        )

        col = row.column(align=True)
        col.operator("geometry.attribute_add", icon='ADD', text="")
        col.operator("geometry.attribute_remove", icon='REMOVE', text="")

        col.separator()

        col.menu("MESH_MT_attribute_context_menu", icon='DOWNARROW_HLT', text="")

        self.draw_attribute_warnings(context, layout)

    def draw_attribute_warnings(self, context, layout):
        ob = context.object
        mesh = context.mesh

        unique_names = set()
        colliding_names = []
        for collection in (
                # Built-in names.
                {"crease": None},
                mesh.attributes,
                None if ob is None else ob.vertex_groups,
        ):
            if collection is None:
                colliding_names.append("Cannot check for object vertex groups when pinning mesh")
                continue
            for name in collection.keys():
                unique_names_len = len(unique_names)
                unique_names.add(name)
                if len(unique_names) == unique_names_len:
                    colliding_names.append(name)

        if not colliding_names:
            return

        layout.label(text=tip_("Name collisions: ") + ", ".join(set(colliding_names)), icon='ERROR')


class ColorAttributesListBase():
    display_domain_names = {
        'POINT': "Vertex",
        'EDGE': "Edge",
        'FACE': "Face",
        'CORNER': "Face Corner",
    }

    def filter_items(self, _context, data, property):
        attributes = getattr(data, property)
        flags = []
        indices = [i for i in range(len(attributes))]

        # Filtering by name
        if self.filter_name:
            flags = bpy.types.UI_UL_list.filter_items_by_name(
                self.filter_name, self.bitflag_filter_item, attributes, "name", reverse=self.use_filter_invert)
        if not flags:
            flags = [self.bitflag_filter_item] * len(attributes)

        for idx, item in enumerate(attributes):
            skip = (
                (item.domain not in {"POINT", "CORNER"}) or
                (item.data_type not in {"FLOAT_COLOR", "BYTE_COLOR"}) or
                item.is_internal
            )
            flags[idx] = 0 if skip else flags[idx]

        return flags, indices


class MESH_UL_color_attributes(UIList, ColorAttributesListBase):
    def draw_item(self, _context, layout, data, attribute, _icon, _active_data, _active_propname, _index):
        data_type = attribute.bl_rna.properties["data_type"].enum_items[attribute.data_type]

        domain_name = self.display_domain_names.get(attribute.domain, "")

        split = layout.split(factor=0.50)
        split.emboss = 'NONE'
        split.prop(attribute, "name", text="", icon='GROUP_VCOL')

        sub = split.row()
        sub.alignment = 'RIGHT'
        sub.active = False
        sub.label(text="%s ▶ %s" % (iface_(domain_name), iface_(data_type.name)),
                  translate=False)

        active_render = _index == data.color_attributes.render_color_index

        row = layout.row()
        row.emboss = 'NONE'
        props = row.operator(
            "geometry.color_attribute_render_set",
            text="",
            icon='RESTRICT_RENDER_OFF' if active_render else 'RESTRICT_RENDER_ON',
        )
        props.name = attribute.name


class MESH_UL_color_attributes_selector(UIList, ColorAttributesListBase):
    def draw_item(self, _context, layout, _data, attribute, _icon, _active_data, _active_propname, _index):
        layout.emboss = 'NONE'
        layout.prop(attribute, "name", text="", icon='GROUP_VCOL')


class DATA_PT_vertex_colors(DATA_PT_mesh_attributes, Panel):
    bl_label = "Color Attributes"
    bl_options = {'DEFAULT_CLOSED'}
    COMPAT_ENGINES = {'BLENDER_RENDER', 'BLENDER_EEVEE', 'BLENDER_WORKBENCH', 'BLENDER_WORKBENCH_NEXT'}

    def draw(self, context):
        mesh = context.mesh

        layout = self.layout
        row = layout.row()

        col = row.column()
        col.template_list(
            "MESH_UL_color_attributes",
            "color_attributes",
            mesh,
            "color_attributes",
            mesh.color_attributes,
            "active_color_index",
            rows=3,
        )

        col = row.column(align=True)
        col.operator("geometry.color_attribute_add", icon='ADD', text="")
        col.operator("geometry.color_attribute_remove", icon='REMOVE', text="")

        col.separator()

        col.menu("MESH_MT_color_attribute_context_menu", icon='DOWNARROW_HLT', text="")

        self.draw_attribute_warnings(context, layout)


classes = (
    MESH_MT_vertex_group_context_menu,
    MESH_MT_shape_key_context_menu,
    MESH_MT_color_attribute_context_menu,
    MESH_MT_attribute_context_menu,
    MESH_UL_vgroups,
    MESH_UL_fmaps,
    MESH_UL_shape_keys,
    MESH_UL_uvmaps,
    MESH_UL_attributes,
    DATA_PT_context_mesh,
    DATA_PT_vertex_groups,
    DATA_PT_shape_keys,
    DATA_PT_uv_texture,
    DATA_PT_vertex_colors,
    DATA_PT_face_maps,
    DATA_PT_mesh_attributes,
    DATA_PT_normals,
    DATA_PT_texture_space,
    DATA_PT_remesh,
    DATA_PT_customdata,
    DATA_PT_custom_props_mesh,
    MESH_UL_color_attributes,
    MESH_UL_color_attributes_selector,
)

if __name__ == "__main__":  # only for live edit.
    from bpy.utils import register_class
    for cls in classes:
        register_class(cls)<|MERGE_RESOLUTION|>--- conflicted
+++ resolved
@@ -485,23 +485,6 @@
 
         col.operator("mesh.customdata_mask_clear", icon='X')
         col.operator("mesh.customdata_skin_clear", icon='X')
-
-<<<<<<< HEAD
-        if me.has_bevel_weight_edge:
-            col.operator("mesh.customdata_bevel_weight_edge_clear", icon='X')
-        else:
-            col.operator("mesh.customdata_bevel_weight_edge_add", icon='ADD')
-
-        if me.has_bevel_weight_vertex:
-            col.operator("mesh.customdata_bevel_weight_vertex_clear", icon='X')
-        else:
-            col.operator("mesh.customdata_bevel_weight_vertex_add", icon='ADD')
-=======
-        if me.has_custom_normals:
-            col.operator("mesh.customdata_custom_splitnormals_clear", icon='X')
-        else:
-            col.operator("mesh.customdata_custom_splitnormals_add", icon='ADD')
->>>>>>> f17ea1f2
 
         if me.has_crease_edge:
             col.operator("mesh.customdata_crease_edge_clear", icon='X')
