# SPDX-FileCopyrightText: 2012-2023 Blender Authors
#
# SPDX-License-Identifier: GPL-2.0-or-later

from bpy.types import Menu


class UnifiedPaintPanel:
    # subclass must set
    # bl_space_type = 'IMAGE_EDITOR'
    # bl_region_type = 'UI'

    @staticmethod
    def get_brush_mode(context):
        """ Get the correct mode for this context. For any context where this returns None,
            no brush options should be displayed."""
        mode = context.mode

        if mode == 'PARTICLE':
            # Particle brush settings currently completely do their own thing.
            return None

        from bl_ui.space_toolsystem_common import ToolSelectPanelHelper
        tool = ToolSelectPanelHelper.tool_active_from_context(context)

        if not tool:
            # If there is no active tool, then there can't be an active brush.
            return None

        if not tool.has_datablock:
            # tool.has_datablock is always true for tools that use brushes.
            return None

        space_data = context.space_data
        tool_settings = context.tool_settings

        if space_data:
            space_type = space_data.type
            if space_type == 'IMAGE_EDITOR':
                if space_data.show_uvedit:
                    return 'UV_SCULPT'
                return 'PAINT_2D'
            elif space_type in {'VIEW_3D', 'PROPERTIES'}:
                if mode == 'PAINT_TEXTURE':
                    if tool_settings.image_paint:
                        return mode
                    else:
                        return None
                return mode
        return None

    @staticmethod
    def paint_settings(context):
        tool_settings = context.tool_settings

        mode = UnifiedPaintPanel.get_brush_mode(context)

        # 3D paint settings
        if mode == 'SCULPT':
            return tool_settings.sculpt
        elif mode == 'PAINT_VERTEX':
            return tool_settings.vertex_paint
        elif mode == 'PAINT_WEIGHT':
            return tool_settings.weight_paint
        elif mode == 'PAINT_TEXTURE':
            return tool_settings.image_paint
        elif mode == 'PARTICLE':
            return tool_settings.particle_edit
        # 2D paint settings
        elif mode == 'PAINT_2D':
            return tool_settings.image_paint
        elif mode == 'UV_SCULPT':
            return tool_settings.uv_sculpt
        # Grease Pencil settings
        elif mode == 'PAINT_GPENCIL':
            return tool_settings.gpencil_paint
        elif mode == 'SCULPT_GPENCIL':
            return tool_settings.gpencil_sculpt_paint
        elif mode == 'WEIGHT_GPENCIL':
            return tool_settings.gpencil_weight_paint
        elif mode == 'VERTEX_GPENCIL':
            return tool_settings.gpencil_vertex_paint
        elif mode == 'SCULPT_CURVES':
            return tool_settings.curves_sculpt
        elif mode == 'PAINT_GREASE_PENCIL':
            return tool_settings.gpencil_paint
        return None

    @staticmethod
    def prop_unified(
            layout,
            context,
            brush,
            prop_name,
            unified_name=None,
            pressure_name=None,
            icon='NONE',
            text=None,
            slider=False,
            header=False,
    ):
        """ Generalized way of adding brush options to the UI,
            along with their pen pressure setting and global toggle, if they exist. """
        row = layout.row(align=True)
        ups = context.tool_settings.unified_paint_settings
        prop_owner = brush
        if unified_name and getattr(ups, unified_name):
            prop_owner = ups

        row.prop(prop_owner, prop_name, icon=icon, text=text, slider=slider)

        if pressure_name:
            row.prop(brush, pressure_name, text="")

        if unified_name and not header:
            # NOTE: We don't draw UnifiedPaintSettings in the header to reduce clutter. D5928#136281
            row.prop(ups, unified_name, text="", icon='BRUSHES_ALL')

        return row

    @staticmethod
    def prop_unified_color(parent, context, brush, prop_name, *, text=None):
        ups = context.tool_settings.unified_paint_settings
        prop_owner = ups if ups.use_unified_color else brush
        parent.prop(prop_owner, prop_name, text=text)

    @staticmethod
    def prop_unified_color_picker(parent, context, brush, prop_name, value_slider=True):
        ups = context.tool_settings.unified_paint_settings
        prop_owner = ups if ups.use_unified_color else brush
        parent.template_color_picker(prop_owner, prop_name, value_slider=value_slider)


### Classes to let various paint modes' panels share code, by sub-classing these classes. ###
class BrushPanel(UnifiedPaintPanel):
    @classmethod
    def poll(cls, context):
        return cls.get_brush_mode(context) is not None


class BrushSelectPanel(BrushPanel):
    bl_label = "Brushes"

    def draw(self, context):
        layout = self.layout
        settings = self.paint_settings(context)
        brush = settings.brush

        row = layout.row()
        large_preview = True
        if large_preview:
            row.column().template_ID_preview(settings, "brush", new="brush.add", rows=3, cols=8, hide_buttons=False)
        else:
            row.column().template_ID(settings, "brush", new="brush.add")
        col = row.column()
        col.menu("VIEW3D_MT_brush_context_menu", icon='DOWNARROW_HLT', text="")

        if brush is not None:
            col.prop(brush, "use_custom_icon", toggle=True, icon='FILE_IMAGE', text="")

            if brush.use_custom_icon:
                layout.prop(brush, "icon_filepath", text="")


class ColorPalettePanel(BrushPanel):
    bl_label = "Color Palette"
    bl_options = {'DEFAULT_CLOSED'}

    @classmethod
    def poll(cls, context):
        if not super().poll(context):
            return False

        settings = cls.paint_settings(context)
        brush = settings.brush

        if context.space_data.type == 'IMAGE_EDITOR' or context.image_paint_object:
            capabilities = brush.image_paint_capabilities
            return capabilities.has_color

        elif context.vertex_paint_object:
            capabilities = brush.vertex_paint_capabilities
            return capabilities.has_color

        elif context.sculpt_object:
            capabilities = brush.sculpt_capabilities
            return capabilities.has_color
        return False

    def draw(self, context):
        layout = self.layout
        settings = self.paint_settings(context)

        layout.template_ID(settings, "palette", new="palette.new")
        if settings.palette:
            layout.template_palette(settings, "palette", color=True)


class ClonePanel(BrushPanel):
    bl_label = "Clone"
    bl_options = {'DEFAULT_CLOSED'}

    @classmethod
    def poll(cls, context):
        if not super().poll(context):
            return False

        settings = cls.paint_settings(context)

        mode = cls.get_brush_mode(context)
        if mode == 'PAINT_TEXTURE':
            brush = settings.brush
            return brush.image_tool == 'CLONE'
        return False

    def draw_header(self, context):
        settings = self.paint_settings(context)
        self.layout.prop(settings, "use_clone_layer", text="")

    def draw(self, context):
        layout = self.layout
        settings = self.paint_settings(context)

        layout.active = settings.use_clone_layer

        ob = context.active_object
        col = layout.column()

        if settings.mode == 'MATERIAL':
            if len(ob.material_slots) > 1:
                col.label(text="Materials")
                col.template_list(
                    "MATERIAL_UL_matslots", "",
                    ob, "material_slots",
                    ob, "active_material_index",
                    rows=2,
                )

            mat = ob.active_material
            if mat:
                col.label(text="Source Clone Slot")
                col.template_list(
                    "TEXTURE_UL_texpaintslots", "",
                    mat, "texture_paint_slots",
                    mat, "paint_clone_slot",
                    rows=2,
                )

        elif settings.mode == 'IMAGE':
            mesh = ob.data

            clone_text = mesh.uv_layer_clone.name if mesh.uv_layer_clone else ""
            col.label(text="Source Clone Image")
            col.template_ID(settings, "clone_image")
            col.label(text="Source Clone UV Map")
            col.menu("VIEW3D_MT_tools_projectpaint_clone", text=clone_text, translate=False)


class TextureMaskPanel(BrushPanel):
    bl_label = "Texture Mask"
    bl_options = {'DEFAULT_CLOSED'}

    def draw(self, context):
        layout = self.layout
        layout.use_property_split = True
        layout.use_property_decorate = False

        brush = context.tool_settings.image_paint.brush
        mask_tex_slot = brush.mask_texture_slot

        col = layout.column()
        col.template_ID_preview(mask_tex_slot, "texture", new="texture.new", rows=3, cols=8)

        # map_mode
        layout.row().prop(mask_tex_slot, "mask_map_mode", text="Mask Mapping")

        if mask_tex_slot.map_mode == 'STENCIL':
            if brush.mask_texture and brush.mask_texture.type == 'IMAGE':
                layout.operator("brush.stencil_fit_image_aspect").mask = True
            layout.operator("brush.stencil_reset_transform").mask = True

        col = layout.column()
        col.prop(brush, "use_pressure_masking", text="Pressure Masking")
        # angle and texture_angle_source
        if mask_tex_slot.has_texture_angle:
            col = layout.column()
            col.prop(mask_tex_slot, "angle", text="Angle")
            if mask_tex_slot.has_texture_angle_source:
                col.prop(mask_tex_slot, "use_rake", text="Rake")

                if brush.brush_capabilities.has_random_texture_angle and mask_tex_slot.has_random_texture_angle:
                    col.prop(mask_tex_slot, "use_random", text="Random")
                    if mask_tex_slot.use_random:
                        col.prop(mask_tex_slot, "random_angle", text="Random Angle")

        # scale and offset
        col.prop(mask_tex_slot, "offset")
        col.prop(mask_tex_slot, "scale")


class StrokePanel(BrushPanel):
    bl_label = "Stroke"
    bl_options = {'DEFAULT_CLOSED'}
    bl_ui_units_x = 13

    def draw(self, context):
        layout = self.layout
        layout.use_property_split = True
        layout.use_property_decorate = False

        mode = self.get_brush_mode(context)
        settings = self.paint_settings(context)
        brush = settings.brush

        col = layout.column()

        col.prop(brush, "stroke_method")
        col.separator()

        if brush.use_anchor:
            col.prop(brush, "use_edge_to_edge", text="Edge to Edge")

        if brush.use_airbrush:
            col.prop(brush, "rate", text="Rate", slider=True)

        if brush.use_space:
            row = col.row(align=True)
            row.prop(brush, "spacing", text="Spacing")
            row.prop(brush, "use_pressure_spacing", toggle=True, text="")

        if brush.use_line or brush.use_curve:
            row = col.row(align=True)
            row.prop(brush, "spacing", text="Spacing")

        if mode == 'SCULPT':
            col.row().prop(brush, "use_scene_spacing", text="Spacing Distance", expand=True)

        if mode in {'PAINT_TEXTURE', 'PAINT_2D', 'SCULPT'}:
            if brush.image_paint_capabilities.has_space_attenuation or brush.sculpt_capabilities.has_space_attenuation:
                col.prop(brush, "use_space_attenuation")

        if brush.use_curve:
            col.separator()
            col.template_ID(brush, "paint_curve", new="paintcurve.new")
            col.operator("paintcurve.draw")
            col.separator()

        if brush.use_space or brush.use_line or brush.use_curve:
            col.separator()
            row = col.row(align=True)
            col.prop(brush, "dash_ratio", text="Dash Ratio")
            col.prop(brush, "dash_samples", text="Dash Length")

        if (mode == 'SCULPT' and brush.sculpt_capabilities.has_jitter) or mode != 'SCULPT':
            col.separator()
            row = col.row(align=True)
            if brush.jitter_unit == 'BRUSH':
                row.prop(brush, "jitter", slider=True)
            else:
                row.prop(brush, "jitter_absolute")
            row.prop(brush, "use_pressure_jitter", toggle=True, text="")
            col.row().prop(brush, "jitter_unit", expand=True)

        col.separator()
        UnifiedPaintPanel.prop_unified(
            layout,
            context,
            brush,
            "input_samples",
            unified_name="use_unified_input_samples",
            slider=True,
        )


class SmoothStrokePanel(BrushPanel):
    bl_label = "Stabilize Stroke"
    bl_options = {'DEFAULT_CLOSED'}

    @classmethod
    def poll(cls, context):
        if not super().poll(context):
            return False
        settings = cls.paint_settings(context)
        brush = settings.brush
        if brush.brush_capabilities.has_smooth_stroke:
            return True
        return False

    def draw_header(self, context):
        settings = self.paint_settings(context)
        brush = settings.brush

        self.layout.use_property_split = False
        self.layout.prop(brush, "use_smooth_stroke", text=self.bl_label if self.is_popover else "")

    def draw(self, context):
        layout = self.layout
        layout.use_property_split = True
        layout.use_property_decorate = False

        settings = self.paint_settings(context)
        brush = settings.brush

        col = layout.column()
        col.active = brush.use_smooth_stroke
        col.prop(brush, "smooth_stroke_radius", text="Radius", slider=True)
        col.prop(brush, "smooth_stroke_factor", text="Factor", slider=True)


class FalloffPanel(BrushPanel):
    bl_label = "Falloff"
    bl_options = {'DEFAULT_CLOSED'}

    @classmethod
    def poll(cls, context):
        if not super().poll(context):
            return False
        settings = cls.paint_settings(context)
        if not (settings and settings.brush and settings.brush.curve):
            return False
        if cls.get_brush_mode(context) == 'SCULPT_CURVES':
            brush = settings.brush
            if brush.curves_sculpt_tool in {'ADD', 'DELETE'}:
                return False
        return True

    def draw(self, context):
        layout = self.layout
        settings = self.paint_settings(context)
        mode = self.get_brush_mode(context)
        brush = settings.brush

        if brush is None:
            return

        col = layout.column(align=True)
        row = col.row(align=True)
        row.prop(brush, "curve_preset", text="")

        if brush.curve_preset == 'CUSTOM':
            layout.template_curve_mapping(brush, "curve", brush=True)

            col = layout.column(align=True)
            row = col.row(align=True)
            row.operator("brush.curve_preset", icon='SMOOTHCURVE', text="").shape = 'SMOOTH'
            row.operator("brush.curve_preset", icon='SPHERECURVE', text="").shape = 'ROUND'
            row.operator("brush.curve_preset", icon='ROOTCURVE', text="").shape = 'ROOT'
            row.operator("brush.curve_preset", icon='SHARPCURVE', text="").shape = 'SHARP'
            row.operator("brush.curve_preset", icon='LINCURVE', text="").shape = 'LINE'
            row.operator("brush.curve_preset", icon='NOCURVE', text="").shape = 'MAX'

        show_fallof_shape = False
        if mode in {'SCULPT', 'PAINT_VERTEX', 'PAINT_WEIGHT'} and brush.sculpt_tool != 'POSE':
            show_fallof_shape = True
        if not show_fallof_shape and mode == 'SCULPT_CURVES' and context.space_data.type == 'PROPERTIES':
            show_fallof_shape = True

        if show_fallof_shape:
            col.separator()
            row = col.row(align=True)
            row.use_property_split = True
            row.use_property_decorate = False
            row.prop(brush, "falloff_shape", expand=True)


class DisplayPanel(BrushPanel):
    bl_label = "Brush Cursor"
    bl_options = {'DEFAULT_CLOSED'}

    def draw_header(self, context):
        settings = self.paint_settings(context)
        if settings and not self.is_popover:
            self.layout.prop(settings, "show_brush", text="")

    def draw(self, context):
        layout = self.layout
        layout.use_property_split = True
        layout.use_property_decorate = False

        mode = self.get_brush_mode(context)
        settings = self.paint_settings(context)
        brush = settings.brush
        tex_slot = brush.texture_slot
        tex_slot_mask = brush.mask_texture_slot

        if self.is_popover:
            row = layout.row(align=True)
            row.use_property_split = False
            row.prop(settings, "show_brush", text="Display Cursor")

        col = layout.column()
        col.active = brush.brush_capabilities.has_overlay and settings.show_brush

        col.prop(brush, "cursor_color_add", text="Cursor Color")
        if mode == 'SCULPT' and brush.sculpt_capabilities.has_secondary_color:
            col.prop(brush, "cursor_color_subtract", text="Inverse Color")

        col.separator()

        row = col.row(align=True)
        row.prop(brush, "cursor_overlay_alpha", text="Falloff Opacity")
        row.prop(brush, "use_cursor_overlay_override", toggle=True, text="", icon='BRUSH_DATA')
        row.prop(
            brush, "use_cursor_overlay", text="", toggle=True,
            icon='HIDE_OFF' if brush.use_cursor_overlay else 'HIDE_ON',
        )

        if mode in {'PAINT_2D', 'PAINT_TEXTURE', 'PAINT_VERTEX', 'SCULPT'}:
            row = col.row(align=True)
            row.prop(brush, "texture_overlay_alpha", text="Texture Opacity")
            row.prop(brush, "use_primary_overlay_override", toggle=True, text="", icon='BRUSH_DATA')
            if tex_slot.map_mode != 'STENCIL':
                row.prop(
                    brush, "use_primary_overlay", text="", toggle=True,
                    icon='HIDE_OFF' if brush.use_primary_overlay else 'HIDE_ON',
                )

        if mode in {'PAINT_TEXTURE', 'PAINT_2D'}:
            row = col.row(align=True)
            row.prop(brush, "mask_overlay_alpha", text="Mask Texture Opacity")
            row.prop(brush, "use_secondary_overlay_override", toggle=True, text="", icon='BRUSH_DATA')
            if tex_slot_mask.map_mode != 'STENCIL':
                row.prop(
                    brush, "use_secondary_overlay", text="", toggle=True,
                    icon='HIDE_OFF' if brush.use_secondary_overlay else 'HIDE_ON',
                )


class VIEW3D_MT_tools_projectpaint_clone(Menu):
    bl_label = "Clone Layer"

    def draw(self, context):
        layout = self.layout

        for i, uv_layer in enumerate(context.active_object.data.uv_layers):
            props = layout.operator("wm.context_set_int", text=uv_layer.name, translate=False)
            props.data_path = "active_object.data.uv_layer_clone_index"
            props.value = i


def brush_settings(layout, context, brush, popover=False):
    """ Draw simple brush settings for Sculpt,
        Texture/Vertex/Weight Paint modes, or skip certain settings for the popover """

    mode = UnifiedPaintPanel.get_brush_mode(context)

    ### Draw simple settings unique to each paint mode. ###
    brush_shared_settings(layout, context, brush, popover)

    # Sculpt Mode #
    if mode == 'SCULPT':
        capabilities = brush.sculpt_capabilities
        sculpt_tool = brush.sculpt_tool

        # normal_radius_factor
        layout.prop(brush, "normal_radius_factor", slider=True)

        if context.preferences.experimental.use_sculpt_tools_tilt and capabilities.has_tilt:
            layout.prop(brush, "tilt_strength_factor", slider=True)

        row = layout.row(align=True)
        row.prop(brush, "hardness", slider=True)
        row.prop(brush, "invert_hardness_pressure", text="")
        row.prop(brush, "use_hardness_pressure", text="")

        # auto_smooth_factor and use_inverse_smooth_pressure
        if capabilities.has_auto_smooth:
            UnifiedPaintPanel.prop_unified(
                layout,
                context,
                brush,
                "auto_smooth_factor",
                pressure_name="use_inverse_smooth_pressure",
                slider=True,
            )

        # topology_rake_factor
        if (
                capabilities.has_topology_rake and
                context.sculpt_object.use_dynamic_topology_sculpting
        ):
            layout.prop(brush, "topology_rake_factor", slider=True)

        # normal_weight
        if capabilities.has_normal_weight:
            layout.prop(brush, "normal_weight", slider=True)

        # crease_pinch_factor
        if capabilities.has_pinch_factor:
            text = "Pinch"
            if sculpt_tool in {'BLOB', 'SNAKE_HOOK'}:
                text = "Magnify"
            layout.prop(brush, "crease_pinch_factor", slider=True, text=text)

        # rake_factor
        if capabilities.has_rake_factor:
            layout.prop(brush, "rake_factor", slider=True)

        # plane_offset, use_offset_pressure, use_plane_trim, plane_trim
        if capabilities.has_plane_offset:
            layout.separator()
            UnifiedPaintPanel.prop_unified(
                layout,
                context,
                brush,
                "plane_offset",
                pressure_name="use_offset_pressure",
                slider=True,
            )

            row = layout.row(heading="Plane Trim")
            row.prop(brush, "use_plane_trim", text="")
            sub = row.row()
            sub.active = brush.use_plane_trim
            sub.prop(brush, "plane_trim", slider=True, text="")

            layout.separator()

        # height
        if capabilities.has_height:
            layout.prop(brush, "height", slider=True, text="Height")

        # use_persistent, set_persistent_base
        if capabilities.has_persistence:
            layout.separator()
            layout.prop(brush, "use_persistent")
            layout.operator("sculpt.set_persistent_base")
            layout.separator()

        if capabilities.has_color:
            ups = context.scene.tool_settings.unified_paint_settings
            row = layout.row(align=True)
            UnifiedPaintPanel.prop_unified_color(row, context, brush, "color", text="")
            UnifiedPaintPanel.prop_unified_color(row, context, brush, "secondary_color", text="")
            row.separator()
            row.operator("paint.brush_colors_flip", icon='FILE_REFRESH', text="", emboss=False)
            row.prop(ups, "use_unified_color", text="", icon='BRUSHES_ALL')
            layout.prop(brush, "blend", text="Blend Mode")

        # Per sculpt tool options.

        if sculpt_tool == 'CLAY_STRIPS':
            row = layout.row()
            row.prop(brush, "tip_roundness")

            row = layout.row()
            row.prop(brush, "tip_scale_x")

        elif sculpt_tool == 'ELASTIC_DEFORM':
            layout.separator()
            layout.prop(brush, "elastic_deform_type")
            layout.prop(brush, "elastic_deform_volume_preservation", slider=True)
            layout.separator()

        elif sculpt_tool == 'SNAKE_HOOK':
            layout.separator()
            layout.prop(brush, "snake_hook_deform_type")
            layout.separator()

        elif sculpt_tool == 'POSE':
            layout.separator()
            layout.prop(brush, "deform_target")
            layout.separator()
            layout.prop(brush, "pose_deform_type")
            layout.prop(brush, "pose_origin_type")
            layout.prop(brush, "pose_offset")
            layout.prop(brush, "pose_smooth_iterations")
            if brush.pose_deform_type == 'ROTATE_TWIST' and brush.pose_origin_type in {'TOPOLOGY', 'FACE_SETS'}:
                layout.prop(brush, "pose_ik_segments")
            if brush.pose_deform_type == 'SCALE_TRANSLATE':
                layout.prop(brush, "use_pose_lock_rotation")
            layout.prop(brush, "use_pose_ik_anchored")
            layout.prop(brush, "use_connected_only")
            layout.prop(brush, "disconnected_distance_max")

            layout.separator()

        elif sculpt_tool == 'CLOTH':
            layout.separator()
            layout.prop(brush, "cloth_simulation_area_type")
            if brush.cloth_simulation_area_type != 'GLOBAL':
                layout.prop(brush, "cloth_sim_limit")
                layout.prop(brush, "cloth_sim_falloff")

            if brush.cloth_simulation_area_type == 'LOCAL':
                layout.prop(brush, "use_cloth_pin_simulation_boundary")

            layout.separator()
            layout.prop(brush, "cloth_deform_type")
            layout.prop(brush, "cloth_force_falloff_type")
            layout.separator()
            layout.prop(brush, "cloth_mass")
            layout.prop(brush, "cloth_damping")
            layout.prop(brush, "cloth_constraint_softbody_strength")
            layout.separator()
            layout.prop(brush, "use_cloth_collision")
            layout.separator()

        elif sculpt_tool == 'SCRAPE':
            row = layout.row(align=True)
            row.prop(brush, "area_radius_factor")
            row.prop(brush, "use_pressure_area_radius", text="")
            row = layout.row()
            row.prop(brush, "invert_to_scrape_fill", text="Invert to Fill")

        elif sculpt_tool == 'FILL':
            row = layout.row(align=True)
            row.prop(brush, "area_radius_factor")
            row.prop(brush, "use_pressure_area_radius", text="")
            row = layout.row()
            row.prop(brush, "invert_to_scrape_fill", text="Invert to Scrape")

        elif sculpt_tool == 'GRAB':
            layout.prop(brush, "use_grab_active_vertex")
            layout.prop(brush, "use_grab_silhouette")

        elif sculpt_tool == 'PAINT':
            row = layout.row(align=True)
            row.prop(brush, "flow")
            row.prop(brush, "invert_flow_pressure", text="")
            row.prop(brush, "use_flow_pressure", text="")

            row = layout.row(align=True)
            row.prop(brush, "wet_mix")
            row.prop(brush, "invert_wet_mix_pressure", text="")
            row.prop(brush, "use_wet_mix_pressure", text="")

            row = layout.row(align=True)
            row.prop(brush, "wet_persistence")
            row.prop(brush, "invert_wet_persistence_pressure", text="")
            row.prop(brush, "use_wet_persistence_pressure", text="")

            row = layout.row(align=True)
            row.prop(brush, "wet_paint_radius_factor")

            row = layout.row(align=True)
            row.prop(brush, "density")
            row.prop(brush, "invert_density_pressure", text="")
            row.prop(brush, "use_density_pressure", text="")

            row = layout.row()
            row.prop(brush, "tip_roundness")

            row = layout.row()
            row.prop(brush, "tip_scale_x")

        elif sculpt_tool == 'SMEAR':
            col = layout.column()
            col.prop(brush, "smear_deform_type")

        elif sculpt_tool == 'BOUNDARY':
            layout.prop(brush, "deform_target")
            layout.separator()
            col = layout.column()
            col.prop(brush, "boundary_deform_type")
            col.prop(brush, "boundary_falloff_type")
            col.prop(brush, "boundary_offset")

        elif sculpt_tool == 'TOPOLOGY':
            col = layout.column()
            col.prop(brush, "slide_deform_type")

        elif sculpt_tool == 'MULTIPLANE_SCRAPE':
            col = layout.column()
            col.prop(brush, "multiplane_scrape_angle")
            col.prop(brush, "use_multiplane_scrape_dynamic")
            col.prop(brush, "show_multiplane_scrape_planes_preview")

        elif sculpt_tool == 'SMOOTH':
            col = layout.column()
            col.prop(brush, "smooth_deform_type")
            if brush.smooth_deform_type == 'SURFACE':
                col.prop(brush, "surface_smooth_shape_preservation")
                col.prop(brush, "surface_smooth_current_vertex")
                col.prop(brush, "surface_smooth_iterations")

        elif sculpt_tool == 'DISPLACEMENT_SMEAR':
            col = layout.column()
            col.prop(brush, "smear_deform_type")

        elif sculpt_tool == 'MASK':
            layout.row().prop(brush, "mask_tool", expand=True)

        # End sculpt_tool interface.

    # 3D and 2D Texture Paint Mode.
    elif mode in {'PAINT_TEXTURE', 'PAINT_2D'}:
        capabilities = brush.image_paint_capabilities

        if brush.image_tool == 'FILL':
            # For some reason fill threshold only appears to be implemented in 2D paint.
            if brush.color_type == 'COLOR':
                if mode == 'PAINT_2D':
                    layout.prop(brush, "fill_threshold", text="Fill Threshold", slider=True)
            elif brush.color_type == 'GRADIENT':
                layout.row().prop(brush, "gradient_fill_mode", expand=True)

    elif mode == 'SCULPT_CURVES':
        if brush.curves_sculpt_tool == 'ADD':
            layout.prop(brush.curves_sculpt_settings, "add_amount")
            col = layout.column(heading="Interpolate", align=True)
            col.prop(brush.curves_sculpt_settings, "use_length_interpolate", text="Length")
            col.prop(brush.curves_sculpt_settings, "use_radius_interpolate", text="Radius")
            col.prop(brush.curves_sculpt_settings, "use_shape_interpolate", text="Shape")
            col.prop(brush.curves_sculpt_settings, "use_point_count_interpolate", text="Point Count")

            col = layout.column()
            col.active = not brush.curves_sculpt_settings.use_length_interpolate
            col.prop(brush.curves_sculpt_settings, "curve_length", text="Length")

            col = layout.column()
            col.active = not brush.curves_sculpt_settings.use_radius_interpolate
            col.prop(brush.curves_sculpt_settings, "curve_radius", text="Radius")

            col = layout.column()
            col.active = not brush.curves_sculpt_settings.use_point_count_interpolate
            col.prop(brush.curves_sculpt_settings, "points_per_curve", text="Points")

        elif brush.curves_sculpt_tool == 'GROW_SHRINK':
            layout.prop(brush.curves_sculpt_settings, "use_uniform_scale")
            layout.prop(brush.curves_sculpt_settings, "minimum_length")


def brush_shared_settings(layout, context, brush, popover=False):
    """ Draw simple brush settings that are shared between different paint modes. """

    mode = UnifiedPaintPanel.get_brush_mode(context)

    ### Determine which settings to draw. ###
    blend_mode = False
    size = False
    size_mode = False
    strength = False
    strength_pressure = False
    weight = False
    direction = False

    # 3D and 2D Texture Paint #
    if mode in {'PAINT_TEXTURE', 'PAINT_2D'}:
        if not popover:
            blend_mode = brush.image_paint_capabilities.has_color
            size = brush.image_paint_capabilities.has_radius
            strength = strength_pressure = True

    # Sculpt #
    if mode == 'SCULPT':
        size_mode = True
        if not popover:
            size = True
            strength = True
            strength_pressure = brush.sculpt_capabilities.has_strength_pressure
            direction = not brush.sculpt_capabilities.has_direction

    # Vertex Paint #
    if mode == 'PAINT_VERTEX':
        if not popover:
            blend_mode = True
            size = True
            strength = True
            strength_pressure = True

    # Weight Paint #
    if mode == 'PAINT_WEIGHT':
        if not popover:
            size = True
            weight = brush.weight_paint_capabilities.has_weight
            strength = strength_pressure = True
        # Only draw blend mode for the Draw tool, because for other tools it is pointless. D5928#137944
        if brush.weight_tool == 'DRAW':
            blend_mode = True

    # UV Sculpt #
    if mode == 'UV_SCULPT':
        size = True
        strength = True

    # Sculpt Curves #
    if mode == 'SCULPT_CURVES':
        size = True
        strength = True
        direction = brush.curves_sculpt_tool in {'GROW_SHRINK', 'SELECTION_PAINT'}

    # Grease Pencil #
    if mode == 'PAINT_GREASE_PENCIL':
        size = True
        strength = True

    ### Draw settings. ###
    ups = context.scene.tool_settings.unified_paint_settings

    if blend_mode:
        layout.prop(brush, "blend", text="Blend")
        layout.separator()

    if weight:
        UnifiedPaintPanel.prop_unified(
            layout,
            context,
            brush,
            "weight",
            unified_name="use_unified_weight",
            slider=True,
        )

    size_owner = ups if ups.use_unified_size else brush
    size_prop = "size"
    if size_mode and (size_owner.use_locked_size == 'SCENE'):
        size_prop = "unprojected_radius"
    if size or size_mode:
        if size:
            UnifiedPaintPanel.prop_unified(
                layout,
                context,
                brush,
                size_prop,
                unified_name="use_unified_size",
                pressure_name="use_pressure_size",
                text="Radius",
                slider=True,
            )
        if size_mode:
            layout.row().prop(size_owner, "use_locked_size", expand=True)
            layout.separator()

    if strength:
        pressure_name = "use_pressure_strength" if strength_pressure else None
        UnifiedPaintPanel.prop_unified(
            layout,
            context,
            brush,
            "strength",
            unified_name="use_unified_strength",
            pressure_name=pressure_name,
            slider=True,
        )
        layout.separator()

    if direction:
        layout.row().prop(brush, "direction", expand=True)


def brush_settings_advanced(layout, context, brush, popover=False):
    """Draw advanced brush settings for Sculpt, Texture/Vertex/Weight Paint modes."""

    mode = UnifiedPaintPanel.get_brush_mode(context)

    # In the popover we want to combine advanced brush settings with non-advanced brush settings.
    if popover:
        brush_settings(layout, context, brush, popover=True)
        layout.separator()
        layout.label(text="Advanced")

    # These options are shared across many modes.
    use_accumulate = False
    use_frontface = False

    if mode == 'SCULPT':
        capabilities = brush.sculpt_capabilities
        use_accumulate = capabilities.has_accumulate
        use_frontface = True

        col = layout.column(heading="Auto-Masking", align=True)

        col.prop(brush, "use_automasking_topology", text="Topology")
        col.prop(brush, "use_automasking_face_sets", text="Face Sets")

        layout.separator()

        col = layout.column(align=True)
        col.prop(brush, "use_automasking_boundary_edges", text="Mesh Boundary")
        col.prop(brush, "use_automasking_boundary_face_sets", text="Face Sets Boundary")

        if brush.use_automasking_boundary_edges or brush.use_automasking_boundary_face_sets:
            col = layout.column()
            col.use_property_split = False
            split = col.split(factor=0.4)
            col = split.column()
            split.prop(brush, "automasking_boundary_edges_propagation_steps")

        layout.separator()

        col = layout.column(align=True)
        row = col.row()
        row.prop(brush, "use_automasking_cavity", text="Cavity")

        is_cavity_active = brush.use_automasking_cavity or brush.use_automasking_cavity_inverted

        if is_cavity_active:
            props = row.operator("sculpt.mask_from_cavity", text="Create Mask")
            props.settings_source = 'BRUSH'

        col.prop(brush, "use_automasking_cavity_inverted", text="Cavity (inverted)")

        if is_cavity_active:
            col = layout.column(align=True)
            col.prop(brush, "automasking_cavity_factor", text="Factor")
            col.prop(brush, "automasking_cavity_blur_steps", text="Blur")

            col = layout.column()
            col.prop(brush, "use_automasking_custom_cavity_curve", text="Custom Curve")

            if brush.use_automasking_custom_cavity_curve:
                col.template_curve_mapping(brush, "automasking_cavity_curve")

        layout.separator()

        col = layout.column(align=True)
        col.prop(brush, "use_automasking_view_normal", text="View Normal")

        if brush.use_automasking_view_normal:
            col.prop(brush, "use_automasking_view_occlusion", text="Occlusion")
            subcol = col.column(align=True)
            subcol.active = not brush.use_automasking_view_occlusion
            subcol.prop(brush, "automasking_view_normal_limit", text="Limit")
            subcol.prop(brush, "automasking_view_normal_falloff", text="Falloff")

        col = layout.column()
        col.prop(brush, "use_automasking_start_normal", text="Area Normal")

        if brush.use_automasking_start_normal:
            col = layout.column(align=True)
            col.prop(brush, "automasking_start_normal_limit", text="Limit")
            col.prop(brush, "automasking_start_normal_falloff", text="Falloff")

        layout.separator()

        # sculpt plane settings
        if capabilities.has_sculpt_plane:
            layout.prop(brush, "sculpt_plane")
            col = layout.column(heading="Original", align=True)
            col.prop(brush, "use_original_normal", text="Normal")
            col.prop(brush, "use_original_plane", text="Plane")
            layout.separator()

    # 3D and 2D Texture Paint.
    elif mode in {'PAINT_TEXTURE', 'PAINT_2D'}:
        capabilities = brush.image_paint_capabilities
        use_accumulate = capabilities.has_accumulate

        if mode == 'PAINT_2D':
            layout.prop(brush, "use_paint_antialiasing")
        else:
            layout.prop(brush, "use_alpha")

        # Tool specific settings
        if brush.image_tool == 'SOFTEN':
            layout.separator()
            layout.row().prop(brush, "direction", expand=True)
            layout.prop(brush, "sharp_threshold")
            if mode == 'PAINT_2D':
                layout.prop(brush, "blur_kernel_radius")
            layout.prop(brush, "blur_mode")

        elif brush.image_tool == 'MASK':
            layout.prop(brush, "weight", text="Mask Value", slider=True)

        elif brush.image_tool == 'CLONE':
            if mode == 'PAINT_2D':
                layout.prop(brush, "clone_image", text="Image")
                layout.prop(brush, "clone_alpha", text="Alpha")

    # Vertex Paint #
    elif mode == 'PAINT_VERTEX':
        layout.prop(brush, "use_alpha")
        if brush.vertex_tool != 'SMEAR':
            use_accumulate = True
        use_frontface = True

    # Weight Paint
    elif mode == 'PAINT_WEIGHT':
        if brush.weight_tool != 'SMEAR':
            use_accumulate = True
        use_frontface = True

    # Draw shared settings.
    if use_accumulate:
        layout.prop(brush, "use_accumulate")

    if use_frontface:
        layout.prop(brush, "use_frontface", text="Front Faces Only")


def draw_color_settings(context, layout, brush, color_type=False):
    """Draw color wheel and gradient settings."""
    ups = context.scene.tool_settings.unified_paint_settings

    if color_type:
        row = layout.row()
        row.use_property_split = False
        row.prop(brush, "color_type", expand=True)

    # Color wheel
    if brush.color_type == 'COLOR':
        UnifiedPaintPanel.prop_unified_color_picker(layout, context, brush, "color", value_slider=True)

        row = layout.row(align=True)
        UnifiedPaintPanel.prop_unified_color(row, context, brush, "color", text="")
        UnifiedPaintPanel.prop_unified_color(row, context, brush, "secondary_color", text="")
        row.separator()
        row.operator("paint.brush_colors_flip", icon='FILE_REFRESH', text="", emboss=False)
        row.prop(ups, "use_unified_color", text="", icon='BRUSHES_ALL')
    # Gradient
    elif brush.color_type == 'GRADIENT':
        layout.template_color_ramp(brush, "gradient", expand=True)

        layout.use_property_split = True

        col = layout.column()

        if brush.image_tool == 'DRAW':
            UnifiedPaintPanel.prop_unified(
                col,
                context,
                brush,
                "secondary_color",
                unified_name="use_unified_color",
                text="Background Color",
                header=True,
            )

            col.prop(brush, "gradient_stroke_mode", text="Gradient Mapping")
            if brush.gradient_stroke_mode in {'SPACING_REPEAT', 'SPACING_CLAMP'}:
                col.prop(brush, "grad_spacing")


# Used in both the View3D toolbar and texture properties
def brush_texture_settings(layout, brush, sculpt):
    tex_slot = brush.texture_slot

    layout.use_property_split = True
    layout.use_property_decorate = False

    # map_mode
    layout.prop(tex_slot, "map_mode", text="Mapping")

    layout.separator()

    if tex_slot.map_mode == 'STENCIL':
        if brush.texture and brush.texture.type == 'IMAGE':
            layout.operator("brush.stencil_fit_image_aspect")
        layout.operator("brush.stencil_reset_transform")

    # angle and texture_angle_source
    if tex_slot.has_texture_angle:
        col = layout.column()
        col.prop(tex_slot, "angle", text="Angle")
        if tex_slot.has_texture_angle_source:
            col.prop(tex_slot, "use_rake", text="Rake")

            if brush.brush_capabilities.has_random_texture_angle and tex_slot.has_random_texture_angle:
                if sculpt:
                    if brush.sculpt_capabilities.has_random_texture_angle:
                        col.prop(tex_slot, "use_random", text="Random")
                        if tex_slot.use_random:
                            col.prop(tex_slot, "random_angle", text="Random Angle")
                else:
                    col.prop(tex_slot, "use_random", text="Random")
                    if tex_slot.use_random:
                        col.prop(tex_slot, "random_angle", text="Random Angle")

    # scale and offset
    layout.prop(tex_slot, "offset")
    layout.prop(tex_slot, "scale")

    if sculpt:
        # texture_sample_bias
        layout.prop(brush, "texture_sample_bias", slider=True, text="Sample Bias")

        if brush.sculpt_tool == 'DRAW':
            col = layout.column()
            col.active = tex_slot.map_mode == 'AREA_PLANE'
            col.prop(brush, "use_color_as_displacement", text="Vector Displacement")


def brush_mask_texture_settings(layout, brush):
    mask_tex_slot = brush.mask_texture_slot

    layout.use_property_split = True
    layout.use_property_decorate = False

    # map_mode
    layout.row().prop(mask_tex_slot, "mask_map_mode", text="Mask Mapping")

    if mask_tex_slot.map_mode == 'STENCIL':
        if brush.mask_texture and brush.mask_texture.type == 'IMAGE':
            layout.operator("brush.stencil_fit_image_aspect").mask = True
        layout.operator("brush.stencil_reset_transform").mask = True

    col = layout.column()
    col.prop(brush, "use_pressure_masking", text="Pressure Masking")
    # angle and texture_angle_source
    if mask_tex_slot.has_texture_angle:
        col = layout.column()
        col.prop(mask_tex_slot, "angle", text="Angle")
        if mask_tex_slot.has_texture_angle_source:
            col.prop(mask_tex_slot, "use_rake", text="Rake")

            if brush.brush_capabilities.has_random_texture_angle and mask_tex_slot.has_random_texture_angle:
                col.prop(mask_tex_slot, "use_random", text="Random")
                if mask_tex_slot.use_random:
                    col.prop(mask_tex_slot, "random_angle", text="Random Angle")

    # scale and offset
    col.prop(mask_tex_slot, "offset")
    col.prop(mask_tex_slot, "scale")


def brush_basic_texpaint_settings(layout, context, brush, *, compact=False):
    """Draw Tool Settings header for Vertex Paint and 2D and 3D Texture Paint modes."""
    capabilities = brush.image_paint_capabilities

    if capabilities.has_color:
        row = layout.row(align=True)
        row.ui_units_x = 4
        UnifiedPaintPanel.prop_unified_color(row, context, brush, "color", text="")
        UnifiedPaintPanel.prop_unified_color(row, context, brush, "secondary_color", text="")
        row.separator()
        layout.prop(brush, "blend", text="" if compact else "Blend")

    UnifiedPaintPanel.prop_unified(
        layout,
        context,
        brush,
        "size",
        pressure_name="use_pressure_size",
        unified_name="use_unified_size",
        slider=True,
        text="Radius",
        header=True,
    )
    UnifiedPaintPanel.prop_unified(
        layout,
        context,
        brush,
        "strength",
        pressure_name="use_pressure_strength",
        unified_name="use_unified_strength",
        header=True,
    )


def brush_basic__draw_color_selector(context, layout, brush, gp_settings, props):
    tool_settings = context.scene.tool_settings
    settings = tool_settings.gpencil_paint
    ma = gp_settings.material

    row = layout.row(align=True)
    if not gp_settings.use_material_pin:
        ma = context.object.active_material
    icon_id = 0
    txt_ma = ""
    if ma:
        ma.id_data.preview_ensure()
        if ma.id_data.preview:
            icon_id = ma.id_data.preview.icon_id
            txt_ma = ma.name
            maxw = 25
            if len(txt_ma) > maxw:
                txt_ma = txt_ma[:maxw - 5] + '..' + txt_ma[-3:]

    sub = row.row(align=True)
    sub.enabled = not gp_settings.use_material_pin
    sub.ui_units_x = 8
    sub.popover(
        panel="TOPBAR_PT_gpencil_materials",
        text=txt_ma,
        icon_value=icon_id,
    )

    row.prop(gp_settings, "use_material_pin", text="")

    if brush.gpencil_tool in {'DRAW', 'FILL'}:
        row.separator(factor=1.0)
        sub_row = row.row(align=True)
        sub_row.enabled = not gp_settings.pin_draw_mode
        if gp_settings.pin_draw_mode:
            sub_row.prop_enum(gp_settings, "brush_draw_mode", 'MATERIAL', text="", icon='MATERIAL')
            sub_row.prop_enum(gp_settings, "brush_draw_mode", 'VERTEXCOLOR', text="", icon='VPAINT_HLT')
        else:
            sub_row.prop_enum(settings, "color_mode", 'MATERIAL', text="", icon='MATERIAL')
            sub_row.prop_enum(settings, "color_mode", 'VERTEXCOLOR', text="", icon='VPAINT_HLT')

        sub_row = row.row(align=True)
        sub_row.enabled = settings.color_mode == 'VERTEXCOLOR' or gp_settings.brush_draw_mode == 'VERTEXCOLOR'
        sub_row.prop_with_popover(brush, "color", text="", panel="TOPBAR_PT_gpencil_vertexcolor")
        row.prop(gp_settings, "pin_draw_mode", text="")

    if props:
        row = layout.row(align=True)
        row.prop(props, "subdivision")


def brush_basic_gpencil_paint_settings(layout, context, brush, *, compact=False):
    tool_settings = context.tool_settings
    settings = tool_settings.gpencil_paint
    gp_settings = brush.gpencil_settings
    tool = context.workspace.tools.from_space_view3d_mode(context.mode, create=False)
    if gp_settings is None:
        return

    # Brush details
    if brush.gpencil_tool == 'ERASE':
        row = layout.row(align=True)
        row.prop(brush, "size", text="Radius")
        row.prop(gp_settings, "use_pressure", text="", icon='STYLUS_PRESSURE')
        row.prop(gp_settings, "use_occlude_eraser", text="", icon='XRAY')
        row.prop(gp_settings, "use_default_eraser", text="")

        row = layout.row(align=True)
        row.prop(gp_settings, "eraser_mode", expand=True)
        if gp_settings.eraser_mode == 'SOFT':
            row = layout.row(align=True)
            row.prop(gp_settings, "pen_strength", slider=True)
            row.prop(gp_settings, "use_strength_pressure", text="", icon='STYLUS_PRESSURE')
            row = layout.row(align=True)
            row.prop(gp_settings, "eraser_strength_factor")
            row = layout.row(align=True)
            row.prop(gp_settings, "eraser_thickness_factor")

    # FIXME: tools must use their own UI drawing!
    elif brush.gpencil_tool == 'FILL':
        use_property_split_prev = layout.use_property_split
        if compact:
            row = layout.row(align=True)
            row.prop(gp_settings, "fill_direction", text="", expand=True)
        else:
            layout.use_property_split = False
            row = layout.row(align=True)
            row.prop(gp_settings, "fill_direction", expand=True)

        row = layout.row(align=True)
        row.prop(gp_settings, "fill_factor")
        row = layout.row(align=True)
        row.prop(gp_settings, "dilate")
        row = layout.row(align=True)
        row.prop(brush, "size", text="Thickness")
        layout.use_property_split = use_property_split_prev

    else:  # brush.gpencil_tool == 'DRAW/TINT':
        row = layout.row(align=True)
        row.prop(brush, "size", text="Radius")
        row.prop(gp_settings, "use_pressure", text="", icon='STYLUS_PRESSURE')

        if gp_settings.use_pressure and not compact:
            col = layout.column()
            col.template_curve_mapping(gp_settings, "curve_sensitivity", brush=True, use_negative_slope=True)

        row = layout.row(align=True)
        row.prop(gp_settings, "pen_strength", slider=True)
        row.prop(gp_settings, "use_strength_pressure", text="", icon='STYLUS_PRESSURE')

        if gp_settings.use_strength_pressure and not compact:
            col = layout.column()
            col.template_curve_mapping(gp_settings, "curve_strength", brush=True, use_negative_slope=True)

        if brush.gpencil_tool == 'TINT':
            row = layout.row(align=True)
            row.prop(gp_settings, "vertex_mode", text="Mode")
        else:
            row = layout.row(align=True)
            if context.region.type == 'TOOL_HEADER':
                row.prop(gp_settings, "caps_type", text="", expand=True)
            else:
                row.prop(gp_settings, "caps_type", text="Caps Type")

    # FIXME: tools must use their own UI drawing!
    if tool.idname in {
            "builtin.arc",
            "builtin.curve",
            "builtin.line",
            "builtin.box",
            "builtin.circle",
            "builtin.polyline",
    }:
        settings = context.tool_settings.gpencil_sculpt
        if compact:
            row = layout.row(align=True)
            row.prop(settings, "use_thickness_curve", text="", icon='SPHERECURVE')
            sub = row.row(align=True)
            sub.active = settings.use_thickness_curve
            sub.popover(
                panel="TOPBAR_PT_gpencil_primitive",
                text="Thickness Profile",
            )
        else:
            row = layout.row(align=True)
            row.prop(settings, "use_thickness_curve", text="Use Thickness Profile")
            sub = row.row(align=True)
            if settings.use_thickness_curve:
                # Curve
                layout.template_curve_mapping(settings, "thickness_primitive_curve", brush=True)


def brush_basic_grease_pencil_paint_settings(layout, context, brush, *, compact=False):
    gp_settings = brush.gpencil_settings
    if gp_settings is None:
        return

    grease_pencil_tool = brush.gpencil_tool

    if grease_pencil_tool != 'FILL':    
        UnifiedPaintPanel.prop_unified(
            layout,
            context,
            brush,
            "size",
            unified_name="use_unified_size",
            pressure_name="use_pressure_size",
            text="Radius",
            slider=True,
            header=compact,
        )

<<<<<<< HEAD
        if brush.use_pressure_size and not compact:
            col = layout.column()
            col.template_curve_mapping(gp_settings, "curve_sensitivity", brush=True,
                                    use_negative_slope=True)
=======
    if brush.use_pressure_size and not compact:
        col = layout.column()
        col.template_curve_mapping(gp_settings, "curve_sensitivity", brush=True, use_negative_slope=True)
>>>>>>> 575a5c05

        UnifiedPaintPanel.prop_unified(
            layout,
            context,
            brush,
            "strength",
            unified_name="use_unified_strength",
            pressure_name="use_pressure_strength",
            slider=True,
            header=compact,
        )

    if brush.use_pressure_strength and not compact:
        col = layout.column()
        col.template_curve_mapping(gp_settings, "curve_strength", brush=True, use_negative_slope=True)

    if grease_pencil_tool == 'DRAW':
        layout.prop(gp_settings, "active_smooth_factor")
        row = layout.row(align=True)
        if compact:
            row.prop(gp_settings, "caps_type", text="", expand=True)
        else:
            row.prop(gp_settings, "caps_type", text="Caps Type")
    elif grease_pencil_tool == 'ERASE':
        layout.prop(gp_settings, "eraser_mode", expand=True)
        if gp_settings.eraser_mode == "HARD":
            layout.prop(gp_settings, "use_keep_caps_eraser")
        layout.prop(gp_settings, "use_active_layer_only")
    elif grease_pencil_tool == 'FILL':
        if brush.gpencil_settings.fill_mode == 'FLOOD':
            layout.prop(brush.gpencil_settings, "fill_factor")
        layout.prop(brush.gpencil_settings, "dilate")
        layout.prop(brush, "size", text="Thickness")
        layout.popover("VIEW3D_PT_tools_grease_pencil_fill_options")

def brush_basic_gpencil_sculpt_settings(layout, _context, brush, *, compact=False):
    if brush is None:
        return
    gp_settings = brush.gpencil_settings
    if gp_settings is None:
        return
    tool = brush.gpencil_sculpt_tool

    row = layout.row(align=True)
    row.prop(brush, "size", slider=True)
    sub = row.row(align=True)
    sub.enabled = tool not in {'GRAB', 'CLONE'}
    sub.prop(gp_settings, "use_pressure", text="")

    row = layout.row(align=True)
    row.prop(brush, "strength", slider=True)
    row.prop(brush, "use_pressure_strength", text="")

    if compact:
        if tool in {'THICKNESS', 'STRENGTH', 'PINCH', 'TWIST'}:
            row.separator()
            row.prop(brush, "direction", expand=True, text="")
    else:
        use_property_split_prev = layout.use_property_split
        layout.use_property_split = False
        if tool in {'THICKNESS', 'STRENGTH', 'PINCH', 'TWIST'}:
            layout.row().prop(brush, "direction", expand=True)
        layout.use_property_split = use_property_split_prev


def brush_basic_gpencil_weight_settings(layout, _context, brush, *, compact=False):
    layout.prop(brush, "size", slider=True)

    row = layout.row(align=True)
    row.prop(brush, "strength", slider=True)
    row.prop(brush, "use_pressure_strength", text="")

    if brush.gpencil_weight_tool in {'WEIGHT'}:
        layout.prop(brush, "weight", slider=True)

        layout.prop(brush, "direction", expand=True, text="" if compact else "Direction")


def brush_basic_gpencil_vertex_settings(layout, _context, brush, *, compact=False):
    gp_settings = brush.gpencil_settings

    # Brush details
    row = layout.row(align=True)
    row.prop(brush, "size", text="Radius")
    row.prop(gp_settings, "use_pressure", text="", icon='STYLUS_PRESSURE')

    if brush.gpencil_vertex_tool in {'DRAW', 'BLUR', 'SMEAR'}:
        row = layout.row(align=True)
        row.prop(gp_settings, "pen_strength", slider=True)
        row.prop(gp_settings, "use_strength_pressure", text="", icon='STYLUS_PRESSURE')

    if brush.gpencil_vertex_tool in {'DRAW', 'REPLACE'}:
        row = layout.row(align=True)
        row.prop(gp_settings, "vertex_mode", text="Mode")


classes = (
    VIEW3D_MT_tools_projectpaint_clone,
)

if __name__ == "__main__":  # only for live edit.
    from bpy.utils import register_class
    for cls in classes:
        register_class(cls)<|MERGE_RESOLUTION|>--- conflicted
+++ resolved
@@ -1411,16 +1411,9 @@
             header=compact,
         )
 
-<<<<<<< HEAD
         if brush.use_pressure_size and not compact:
             col = layout.column()
-            col.template_curve_mapping(gp_settings, "curve_sensitivity", brush=True,
-                                    use_negative_slope=True)
-=======
-    if brush.use_pressure_size and not compact:
-        col = layout.column()
-        col.template_curve_mapping(gp_settings, "curve_sensitivity", brush=True, use_negative_slope=True)
->>>>>>> 575a5c05
+            col.template_curve_mapping(gp_settings, "curve_sensitivity", brush=True, use_negative_slope=True)
 
         UnifiedPaintPanel.prop_unified(
             layout,
