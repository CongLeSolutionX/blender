# SPDX-FileCopyrightText: 2009-2023 Blender Authors
#
# SPDX-License-Identifier: GPL-2.0-or-later

import bpy
from bpy.types import (
    Header,
    Menu,
    Panel,
)
from bl_ui.properties_paint_common import (
    UnifiedPaintPanel,
    brush_basic_texpaint_settings,
    brush_basic_gpencil_weight_settings,
)
from bl_ui.properties_grease_pencil_common import (
    AnnotationDataPanel,
    AnnotationOnionSkin,
    GreasePencilMaterialsPanel,
    GreasePencilVertexcolorPanel,
)
from bl_ui.space_toolsystem_common import (
    ToolActivePanelHelper,
)
from bpy.app.translations import (
    pgettext_iface as iface_,
    pgettext_rpt as rpt_,
    contexts as i18n_contexts,
)


class VIEW3D_HT_tool_header(Header):
    bl_space_type = 'VIEW_3D'
    bl_region_type = 'TOOL_HEADER'

    def draw(self, context):
        layout = self.layout

        self.draw_tool_settings(context)

        layout.separator_spacer()

        self.draw_mode_settings(context)

    def draw_tool_settings(self, context):
        layout = self.layout
        tool_mode = context.mode

        # Active Tool
        # -----------
        from bl_ui.space_toolsystem_common import ToolSelectPanelHelper
        tool = ToolSelectPanelHelper.draw_active_tool_header(
            context, layout,
            tool_key=('VIEW_3D', tool_mode),
        )
        # Object Mode Options
        # -------------------

        # Example of how tool_settings can be accessed as pop-overs.

        # TODO(campbell): editing options should be after active tool options
        # (obviously separated for from the users POV)
        draw_fn = getattr(_draw_tool_settings_context_mode, tool_mode, None)
        if draw_fn is not None:
            is_valid_context = draw_fn(context, layout, tool)

        def draw_3d_brush_settings(layout, tool_mode):
            layout.popover("VIEW3D_PT_tools_brush_settings_advanced", text="Brush")
            if tool_mode != 'PAINT_WEIGHT':
                layout.popover("VIEW3D_PT_tools_brush_texture")
            if tool_mode == 'PAINT_TEXTURE':
                layout.popover("VIEW3D_PT_tools_mask_texture")
            layout.popover("VIEW3D_PT_tools_brush_stroke")
            layout.popover("VIEW3D_PT_tools_brush_falloff")
            layout.popover("VIEW3D_PT_tools_brush_display")

        # NOTE: general mode options should be added to `draw_mode_settings`.
        if tool_mode == 'SCULPT':
            if is_valid_context:
                draw_3d_brush_settings(layout, tool_mode)
        elif tool_mode == 'PAINT_VERTEX':
            if is_valid_context:
                draw_3d_brush_settings(layout, tool_mode)
        elif tool_mode == 'PAINT_WEIGHT':
            if is_valid_context:
                draw_3d_brush_settings(layout, tool_mode)
        elif tool_mode == 'PAINT_TEXTURE':
            if is_valid_context:
                draw_3d_brush_settings(layout, tool_mode)
        elif tool_mode == 'EDIT_ARMATURE':
            pass
        elif tool_mode == 'EDIT_CURVE':
            pass
        elif tool_mode == 'EDIT_MESH':
            pass
        elif tool_mode == 'POSE':
            pass
        elif tool_mode == 'PARTICLE':
            # Disable, only shows "Brush" panel, which is already in the top-bar.
            # if tool.has_datablock:
            #     layout.popover_group(context=".paint_common", **popover_kw)
            pass
        elif tool_mode == 'PAINT_GPENCIL':
            if is_valid_context:
                brush = context.tool_settings.gpencil_paint.brush
                if brush:
                    if brush.gpencil_tool != 'ERASE':
                        if brush.gpencil_tool != 'TINT':
                            layout.popover("VIEW3D_PT_tools_grease_pencil_brush_advanced")

                        if brush.gpencil_tool not in {'FILL', 'TINT'}:
                            layout.popover("VIEW3D_PT_tools_grease_pencil_brush_stroke")

                    layout.popover("VIEW3D_PT_tools_grease_pencil_paint_appearance")
        elif tool_mode == 'SCULPT_GPENCIL':
            if is_valid_context:
                brush = context.tool_settings.gpencil_sculpt_paint.brush
                if brush:
                    tool = brush.gpencil_sculpt_tool
                    if tool in {'SMOOTH', 'RANDOMIZE'}:
                        layout.popover("VIEW3D_PT_tools_grease_pencil_sculpt_brush_popover")
                    layout.popover("VIEW3D_PT_tools_grease_pencil_sculpt_appearance")
        elif tool_mode == 'WEIGHT_GPENCIL':
            if is_valid_context:
                layout.popover("VIEW3D_PT_tools_grease_pencil_weight_appearance")
        elif tool_mode == 'VERTEX_GPENCIL':
            if is_valid_context:
                layout.popover("VIEW3D_PT_tools_grease_pencil_vertex_appearance")

    def draw_mode_settings(self, context):
        layout = self.layout
        mode_string = context.mode

        def row_for_mirror():
            row = layout.row(align=True)
            row.label(icon='MOD_MIRROR')
            sub = row.row(align=True)
            sub.scale_x = 0.6
            return row, sub

        if mode_string == 'EDIT_ARMATURE':
            _row, sub = row_for_mirror()
            sub.prop(context.object.data, "use_mirror_x", text="X", toggle=True)
        elif mode_string == 'POSE':
            _row, sub = row_for_mirror()
            sub.prop(context.object.pose, "use_mirror_x", text="X", toggle=True)
        elif mode_string in {'EDIT_MESH', 'PAINT_WEIGHT', 'SCULPT', 'PAINT_VERTEX', 'PAINT_TEXTURE'}:
            # Mesh Modes, Use Mesh Symmetry
            row, sub = row_for_mirror()
            sub.prop(context.object, "use_mesh_mirror_x", text="X", toggle=True)
            sub.prop(context.object, "use_mesh_mirror_y", text="Y", toggle=True)
            sub.prop(context.object, "use_mesh_mirror_z", text="Z", toggle=True)
            if mode_string == 'EDIT_MESH':
                tool_settings = context.tool_settings
                layout.prop(tool_settings, "use_mesh_automerge", text="")
            elif mode_string == 'PAINT_WEIGHT':
                row.popover(panel="VIEW3D_PT_tools_weightpaint_symmetry_for_topbar", text="")
            elif mode_string == 'SCULPT':
                row.popover(panel="VIEW3D_PT_sculpt_symmetry_for_topbar", text="")
            elif mode_string == 'PAINT_VERTEX':
                row.popover(panel="VIEW3D_PT_tools_vertexpaint_symmetry_for_topbar", text="")
        elif mode_string == 'SCULPT_CURVES':
            _row, sub = row_for_mirror()
            sub.prop(context.object.data, "use_mirror_x", text="X", toggle=True)
            sub.prop(context.object.data, "use_mirror_y", text="Y", toggle=True)
            sub.prop(context.object.data, "use_mirror_z", text="Z", toggle=True)

            layout.prop(context.object.data, "use_sculpt_collision", icon='MOD_PHYSICS', icon_only=True, toggle=True)

        # Expand panels from the side-bar as popovers.
        popover_kw = {"space_type": 'VIEW_3D', "region_type": 'UI', "category": "Tool"}

        if mode_string == 'SCULPT':
            layout.popover_group(context=".sculpt_mode", **popover_kw)
        elif mode_string == 'PAINT_VERTEX':
            layout.popover_group(context=".vertexpaint", **popover_kw)
        elif mode_string == 'PAINT_WEIGHT':
            layout.popover_group(context=".weightpaint", **popover_kw)
        elif mode_string == 'PAINT_TEXTURE':
            layout.popover_group(context=".imagepaint", **popover_kw)
        elif mode_string == 'EDIT_TEXT':
            layout.popover_group(context=".text_edit", **popover_kw)
        elif mode_string == 'EDIT_ARMATURE':
            layout.popover_group(context=".armature_edit", **popover_kw)
        elif mode_string == 'EDIT_METABALL':
            layout.popover_group(context=".mball_edit", **popover_kw)
        elif mode_string == 'EDIT_LATTICE':
            layout.popover_group(context=".lattice_edit", **popover_kw)
        elif mode_string == 'EDIT_CURVE':
            layout.popover_group(context=".curve_edit", **popover_kw)
        elif mode_string == 'EDIT_MESH':
            layout.popover_group(context=".mesh_edit", **popover_kw)
        elif mode_string == 'POSE':
            layout.popover_group(context=".posemode", **popover_kw)
        elif mode_string == 'PARTICLE':
            layout.popover_group(context=".particlemode", **popover_kw)
        elif mode_string == 'OBJECT':
            layout.popover_group(context=".objectmode", **popover_kw)
        elif mode_string in {'PAINT_GPENCIL', 'EDIT_GPENCIL', 'SCULPT_GPENCIL', 'WEIGHT_GPENCIL'}:
            # Grease pencil layer.
            gpl = context.active_gpencil_layer
            if gpl and gpl.info is not None:
                text = gpl.info
                maxw = 25
                if len(text) > maxw:
                    text = text[:maxw - 5] + '..' + text[-3:]
            else:
                text = ""

            layout.label(text="Layer:")
            sub = layout.row()
            sub.ui_units_x = 8
            sub.popover(
                panel="TOPBAR_PT_gpencil_layers",
                text=text,
            )


class _draw_tool_settings_context_mode:
    @staticmethod
    def SCULPT(context, layout, tool):
        if (tool is None) or (not tool.has_datablock):
            return False

        paint = context.tool_settings.sculpt
        layout.template_ID_preview(paint, "brush", rows=3, cols=8, hide_buttons=True)

        brush = paint.brush
        if brush is None:
            return False

        tool_settings = context.tool_settings
        capabilities = brush.sculpt_capabilities

        ups = tool_settings.unified_paint_settings

        if capabilities.has_color:
            row = layout.row(align=True)
            row.ui_units_x = 4
            UnifiedPaintPanel.prop_unified_color(row, context, brush, "color", text="")
            UnifiedPaintPanel.prop_unified_color(row, context, brush, "secondary_color", text="")
            row.separator()
            layout.prop(brush, "blend", text="", expand=False)

        size = "size"
        size_owner = ups if ups.use_unified_size else brush
        if size_owner.use_locked_size == 'SCENE':
            size = "unprojected_radius"

        UnifiedPaintPanel.prop_unified(
            layout,
            context,
            brush,
            size,
            pressure_name="use_pressure_size",
            unified_name="use_unified_size",
            text="Radius",
            slider=True,
            header=True,
        )

        # strength, use_strength_pressure
        pressure_name = "use_pressure_strength" if capabilities.has_strength_pressure else None
        UnifiedPaintPanel.prop_unified(
            layout,
            context,
            brush,
            "strength",
            pressure_name=pressure_name,
            unified_name="use_unified_strength",
            text="Strength",
            header=True,
        )

        # direction
        if not capabilities.has_direction:
            layout.row().prop(brush, "direction", expand=True, text="")

        return True

    @staticmethod
    def PAINT_TEXTURE(context, layout, tool):
        if (tool is None) or (not tool.has_datablock):
            return False

        paint = context.tool_settings.image_paint
        layout.template_ID_preview(paint, "brush", rows=3, cols=8, hide_buttons=True)

        brush = paint.brush
        if brush is None:
            return False

        brush_basic_texpaint_settings(layout, context, brush, compact=True)

        return True

    @staticmethod
    def PAINT_VERTEX(context, layout, tool):
        if (tool is None) or (not tool.has_datablock):
            return False

        paint = context.tool_settings.vertex_paint
        layout.template_ID_preview(paint, "brush", rows=3, cols=8, hide_buttons=True)

        brush = paint.brush
        if brush is None:
            return False

        brush_basic_texpaint_settings(layout, context, brush, compact=True)

        return True

    @staticmethod
    def PAINT_WEIGHT(context, layout, tool):
        if (tool is None) or (not tool.has_datablock):
            return False

        paint = context.tool_settings.weight_paint
        layout.template_ID_preview(paint, "brush", rows=3, cols=8, hide_buttons=True)
        brush = paint.brush
        if brush is None:
            return False

        capabilities = brush.weight_paint_capabilities
        if capabilities.has_weight:
            UnifiedPaintPanel.prop_unified(
                layout,
                context,
                brush,
                "weight",
                unified_name="use_unified_weight",
                slider=True,
                header=True,
            )

        UnifiedPaintPanel.prop_unified(
            layout,
            context,
            brush,
            "size",
            pressure_name="use_pressure_size",
            unified_name="use_unified_size",
            slider=True,
            text="Radius",
            header=True,
        )
        UnifiedPaintPanel.prop_unified(
            layout,
            context,
            brush,
            "strength",
            pressure_name="use_pressure_strength",
            unified_name="use_unified_strength",
            header=True,
        )

        return True

    @staticmethod
    def PAINT_GPENCIL(context, layout, tool):
        if tool is None:
            return False

        if tool.idname == "builtin.cutter":
            row = layout.row(align=True)
            row.prop(context.tool_settings.gpencil_sculpt, "intersection_threshold")
            return False
        elif not tool.has_datablock:
            return False

        tool_settings = context.tool_settings
        paint = tool_settings.gpencil_paint
        brush = paint.brush
        if brush is None:
            return False

        gp_settings = brush.gpencil_settings

        row = layout.row(align=True)
        settings = tool_settings.gpencil_paint
        row.template_ID_preview(settings, "brush", rows=3, cols=8, hide_buttons=True)

        if context.object and brush.gpencil_tool in {'FILL', 'DRAW'}:
            from bl_ui.properties_paint_common import (
                brush_basic__draw_color_selector,
            )
            brush_basic__draw_color_selector(context, layout, brush, gp_settings, None)

        if context.object and brush.gpencil_tool == 'TINT':
            row.separator(factor=0.4)
            row.prop_with_popover(brush, "color", text="", panel="TOPBAR_PT_gpencil_vertexcolor")

        from bl_ui.properties_paint_common import (
            brush_basic_gpencil_paint_settings,
        )
        brush_basic_gpencil_paint_settings(layout, context, brush, compact=True)

        return True

    @staticmethod
    def SCULPT_GPENCIL(context, layout, tool):
        if (tool is None) or (not tool.has_datablock):
            return False

        tool_settings = context.tool_settings
        paint = tool_settings.gpencil_sculpt_paint
        brush = paint.brush

        from bl_ui.properties_paint_common import (
            brush_basic_gpencil_sculpt_settings,
        )
        brush_basic_gpencil_sculpt_settings(layout, context, brush, compact=True)

        return True

    @staticmethod
    def WEIGHT_GPENCIL(context, layout, tool):
        if (tool is None) or (not tool.has_datablock):
            return False

        tool_settings = context.tool_settings
        paint = tool_settings.gpencil_weight_paint
        brush = paint.brush

        layout.template_ID_preview(paint, "brush", rows=3, cols=8, hide_buttons=True)

        brush_basic_gpencil_weight_settings(layout, context, brush, compact=True)

        layout.popover("VIEW3D_PT_tools_grease_pencil_weight_options", text="Options")
        layout.popover("VIEW3D_PT_tools_grease_pencil_brush_weight_falloff", text="Falloff")

        return True

    @staticmethod
    def VERTEX_GPENCIL(context, layout, tool):
        if (tool is None) or (not tool.has_datablock):
            return False

        tool_settings = context.tool_settings
        paint = tool_settings.gpencil_vertex_paint
        brush = paint.brush

        row = layout.row(align=True)
        settings = tool_settings.gpencil_vertex_paint
        row.template_ID_preview(settings, "brush", rows=3, cols=8, hide_buttons=True)

        if brush.gpencil_vertex_tool not in {'BLUR', 'AVERAGE', 'SMEAR'}:
            row.separator(factor=0.4)
            row.prop_with_popover(brush, "color", text="", panel="TOPBAR_PT_gpencil_vertexcolor")

        from bl_ui.properties_paint_common import (
            brush_basic_gpencil_vertex_settings,
        )

        brush_basic_gpencil_vertex_settings(layout, context, brush, compact=True)

        return True

    @staticmethod
    def PARTICLE(context, layout, tool):
        if (tool is None) or (not tool.has_datablock):
            return False

        # See: 'VIEW3D_PT_tools_brush', basically a duplicate
        tool_settings = context.tool_settings
        settings = tool_settings.particle_edit
        brush = settings.brush
        tool = settings.tool
        if tool == 'NONE':
            return False

        layout.prop(brush, "size", slider=True)
        if tool == 'ADD':
            layout.prop(brush, "count")

            layout.prop(settings, "use_default_interpolate")
            layout.prop(brush, "steps", slider=True)
            layout.prop(settings, "default_key_count", slider=True)
        else:
            layout.prop(brush, "strength", slider=True)

            if tool == 'LENGTH':
                layout.row().prop(brush, "length_mode", expand=True)
            elif tool == 'PUFF':
                layout.row().prop(brush, "puff_mode", expand=True)
                layout.prop(brush, "use_puff_volume")
            elif tool == 'COMB':
                row = layout.row()
                row.active = settings.is_editable
                row.prop(settings, "use_emitter_deflect", text="Deflect Emitter")
                sub = row.row(align=True)
                sub.active = settings.use_emitter_deflect
                sub.prop(settings, "emitter_distance", text="Distance")

        return True

    @staticmethod
    def SCULPT_CURVES(context, layout, tool):
        if (tool is None) or (not tool.has_datablock):
            return False

        tool_settings = context.tool_settings
        paint = tool_settings.curves_sculpt

        brush = paint.brush
        if brush is None:
            return False

        UnifiedPaintPanel.prop_unified(
            layout,
            context,
            brush,
            "size",
            unified_name="use_unified_size",
            pressure_name="use_pressure_size",
            text="Radius",
            slider=True,
            header=True,
        )

        if brush.curves_sculpt_tool not in {'ADD', 'DELETE'}:
            UnifiedPaintPanel.prop_unified(
                layout,
                context,
                brush,
                "strength",
                unified_name="use_unified_strength",
                pressure_name="use_pressure_strength",
                header=True,
            )

        curves_tool = brush.curves_sculpt_tool

        if curves_tool == 'COMB':
            layout.prop(brush, "falloff_shape", expand=True)
            layout.popover("VIEW3D_PT_tools_brush_falloff", text="Brush Falloff")
            layout.popover("VIEW3D_PT_curves_sculpt_parameter_falloff", text="Curve Falloff")
        elif curves_tool == 'ADD':
            layout.prop(brush, "falloff_shape", expand=True)
            layout.prop(brush.curves_sculpt_settings, "add_amount")
            layout.popover("VIEW3D_PT_curves_sculpt_add_shape", text="Curve Shape")
            layout.prop(brush, "use_frontface", text="Front Faces Only")
        elif curves_tool == 'GROW_SHRINK':
            layout.prop(brush, "direction", expand=True, text="")
            layout.prop(brush, "falloff_shape", expand=True)
            layout.popover("VIEW3D_PT_curves_sculpt_grow_shrink_scaling", text="Scaling")
            layout.popover("VIEW3D_PT_tools_brush_falloff")
        elif curves_tool == 'SNAKE_HOOK':
            layout.prop(brush, "falloff_shape", expand=True)
            layout.popover("VIEW3D_PT_tools_brush_falloff")
        elif curves_tool == 'DELETE':
            layout.prop(brush, "falloff_shape", expand=True)
        elif curves_tool == 'SELECTION_PAINT':
            layout.prop(brush, "direction", expand=True, text="")
            layout.prop(brush, "falloff_shape", expand=True)
            layout.popover("VIEW3D_PT_tools_brush_falloff")
        elif curves_tool == 'PINCH':
            layout.prop(brush, "direction", expand=True, text="")
            layout.prop(brush, "falloff_shape", expand=True)
            layout.popover("VIEW3D_PT_tools_brush_falloff")
        elif curves_tool == 'SMOOTH':
            layout.prop(brush, "falloff_shape", expand=True)
            layout.popover("VIEW3D_PT_tools_brush_falloff")
        elif curves_tool == 'PUFF':
            layout.prop(brush, "falloff_shape", expand=True)
            layout.popover("VIEW3D_PT_tools_brush_falloff")
        elif curves_tool == 'DENSITY':
            layout.prop(brush, "falloff_shape", expand=True)
            row = layout.row(align=True)
            row.prop(brush.curves_sculpt_settings, "density_mode", text="", expand=True)
            row = layout.row(align=True)
            row.prop(brush.curves_sculpt_settings, "minimum_distance", text="Distance Min")
            row.operator_context = 'INVOKE_REGION_WIN'
            row.operator("sculpt_curves.min_distance_edit", text="", icon='DRIVER_DISTANCE')
            row = layout.row(align=True)
            row.enabled = brush.curves_sculpt_settings.density_mode != 'REMOVE'
            row.prop(brush.curves_sculpt_settings, "density_add_attempts", text="Count Max")
            layout.popover("VIEW3D_PT_tools_brush_falloff")
            layout.popover("VIEW3D_PT_curves_sculpt_add_shape", text="Curve Shape")
        elif curves_tool == 'SLIDE':
            layout.popover("VIEW3D_PT_tools_brush_falloff")

        return True

    @staticmethod
    def PAINT_GREASE_PENCIL(context, layout, tool):
        if (tool is None) or (not tool.has_datablock):
            return False

        tool_settings = context.tool_settings
        paint = tool_settings.gpencil_paint

        brush = paint.brush
        if brush is None:
            return False

        row = layout.row(align=True)
        row.template_ID_preview(paint, "brush", rows=3, cols=8, hide_buttons=True)

        grease_pencil_tool = brush.gpencil_tool

        if grease_pencil_tool == 'DRAW':
            from bl_ui.properties_paint_common import (
                brush_basic__draw_color_selector,
            )
            brush_basic__draw_color_selector(context, layout, brush, brush.gpencil_settings, None)

        UnifiedPaintPanel.prop_unified(
            layout,
            context,
            brush,
            "size",
            unified_name="use_unified_size",
            pressure_name="use_pressure_size",
            text="Radius",
            slider=True,
            header=True,
        )

        UnifiedPaintPanel.prop_unified(
            layout,
            context,
            brush,
            "strength",
            pressure_name="use_pressure_strength",
            unified_name="use_unified_strength",
            slider=True,
            header=True,
        )

        if grease_pencil_tool == 'DRAW':
            layout.prop(brush.gpencil_settings, "active_smooth_factor")
        elif grease_pencil_tool == 'ERASE':
            layout.prop(brush.gpencil_settings, "eraser_mode", expand=True)
            if brush.gpencil_settings.eraser_mode == "HARD":
                layout.prop(brush.gpencil_settings, "use_keep_caps_eraser")
            layout.prop(brush.gpencil_settings, "use_active_layer_only")

        return True


class VIEW3D_HT_header(Header):
    bl_space_type = 'VIEW_3D'

    @staticmethod
    def draw_xform_template(layout, context):
        obj = context.active_object
        object_mode = 'OBJECT' if obj is None else obj.mode
        has_pose_mode = (
            (object_mode == 'POSE') or
            (object_mode == 'WEIGHT_PAINT' and context.pose_object is not None)
        )

        tool_settings = context.tool_settings

        # Mode & Transform Settings
        scene = context.scene

        # Orientation
        if object_mode in {'OBJECT', 'EDIT', 'EDIT_GPENCIL'} or has_pose_mode:
            orient_slot = scene.transform_orientation_slots[0]
            row = layout.row(align=True)

            sub = row.row()
            sub.ui_units_x = 4
            sub.prop_with_popover(
                orient_slot,
                "type",
                text="",
                panel="VIEW3D_PT_transform_orientations",
            )

        # Pivot
        if object_mode in {'OBJECT', 'EDIT', 'EDIT_GPENCIL', 'SCULPT_GPENCIL'} or has_pose_mode:
            layout.prop(tool_settings, "transform_pivot_point", text="", icon_only=True)

        # Snap
        show_snap = False
        if obj is None:
            show_snap = True
        else:
            if (object_mode not in {
                    'SCULPT', 'SCULPT_CURVES', 'VERTEX_PAINT', 'WEIGHT_PAINT', 'TEXTURE_PAINT',
                    'PAINT_GPENCIL', 'SCULPT_GPENCIL', 'WEIGHT_GPENCIL', 'VERTEX_GPENCIL', 'PAINT_GREASE_PENCIL',
            }) or has_pose_mode:
                show_snap = True
            else:

                paint_settings = UnifiedPaintPanel.paint_settings(context)

                if paint_settings:
                    brush = paint_settings.brush
                    if brush and hasattr(brush, "stroke_method") and brush.stroke_method == 'CURVE':
                        show_snap = True

        if show_snap:
            snap_items = bpy.types.ToolSettings.bl_rna.properties["snap_elements"].enum_items
            snap_elements = tool_settings.snap_elements
            if len(snap_elements) == 1:
                text = ""
                for elem in snap_elements:
                    icon = snap_items[elem].icon
                    break
            else:
                text = iface_("Mix", i18n_contexts.editor_view3d)
                icon = 'NONE'
            del snap_items, snap_elements

            row = layout.row(align=True)
            row.prop(tool_settings, "use_snap", text="")

            sub = row.row(align=True)
            sub.popover(
                panel="VIEW3D_PT_snapping",
                icon=icon,
                text=text,
                translate=False,
            )

        # Proportional editing
        if object_mode in {'EDIT', 'PARTICLE_EDIT', 'SCULPT_GPENCIL', 'EDIT_GPENCIL', 'OBJECT'}:
            row = layout.row(align=True)
            kw = {}
            if object_mode == 'OBJECT':
                attr = "use_proportional_edit_objects"
            else:
                attr = "use_proportional_edit"

                if tool_settings.use_proportional_edit:
                    if tool_settings.use_proportional_connected:
                        kw["icon"] = 'PROP_CON'
                    elif tool_settings.use_proportional_projected:
                        kw["icon"] = 'PROP_PROJECTED'
                    else:
                        kw["icon"] = 'PROP_ON'
                else:
                    kw["icon"] = 'PROP_OFF'

            row.prop(tool_settings, attr, icon_only=True, **kw)
            sub = row.row(align=True)
            sub.active = getattr(tool_settings, attr)
            sub.prop_with_popover(
                tool_settings,
                "proportional_edit_falloff",
                text="",
                icon_only=True,
                panel="VIEW3D_PT_proportional_edit",
            )

    def draw(self, context):
        layout = self.layout

        tool_settings = context.tool_settings
        view = context.space_data
        shading = view.shading

        layout.row(align=True).template_header()

        row = layout.row(align=True)
        obj = context.active_object
        mode_string = context.mode
        object_mode = 'OBJECT' if obj is None else obj.mode
        has_pose_mode = (
            (object_mode == 'POSE') or
            (object_mode == 'WEIGHT_PAINT' and context.pose_object is not None)
        )

        # Note: This is actually deadly in case enum_items have to be dynamically generated
        #       (because internal RNA array iterator will free everything immediately...).
        # XXX This is an RNA internal issue, not sure how to fix it.
        # Note: Tried to add an accessor to get translated UI strings instead of manual call
        #       to pgettext_iface below, but this fails because translated enum-items
        #       are always dynamically allocated.
        act_mode_item = bpy.types.Object.bl_rna.properties["mode"].enum_items[object_mode]
        act_mode_i18n_context = bpy.types.Object.bl_rna.properties["mode"].translation_context

        sub = row.row(align=True)
        sub.ui_units_x = 5.5
        sub.operator_menu_enum(
            "object.mode_set", "mode",
            text=iface_(act_mode_item.name, act_mode_i18n_context),
            icon=act_mode_item.icon,
        )
        del act_mode_item

        layout.template_header_3D_mode()

        # Contains buttons like Mode, Pivot, Layer, Mesh Select Mode...
        if obj:
            # Particle edit
            if object_mode == 'PARTICLE_EDIT':
                row = layout.row()
                row.prop(tool_settings.particle_edit, "select_mode", text="", expand=True)
            elif object_mode in {'EDIT', 'SCULPT_CURVES'} and obj.type == 'CURVES':
                curves = obj.data

                row = layout.row(align=True)
                domain = curves.selection_domain
                row.operator(
                    "curves.set_selection_domain",
                    text="",
                    icon='CURVE_BEZCIRCLE',
                    depress=(domain == 'POINT'),
                ).domain = 'POINT'
                row.operator(
                    "curves.set_selection_domain",
                    text="",
                    icon='CURVE_PATH',
                    depress=(domain == 'CURVE'),
                ).domain = 'CURVE'

        # Grease Pencil
        if obj and obj.type == 'GREASEPENCIL':
            # Select mode for Editing
            if object_mode == 'EDIT':
                row = layout.row(align=True)
                row.operator(
                    "grease_pencil.set_selection_mode",
                    text="",
                    icon='GP_SELECT_POINTS',
                    depress=(tool_settings.gpencil_selectmode_edit == 'POINT'),
                ).mode = 'POINT'
                row.operator(
                    "grease_pencil.set_selection_mode",
                    text="",
                    icon='GP_SELECT_STROKES',
                    depress=(tool_settings.gpencil_selectmode_edit == 'STROKE'),
                ).mode = 'STROKE'

                row = layout.row(align=True)
                row.prop(tool_settings, "use_grease_pencil_multi_frame_editing", text="")

            if object_mode == 'PAINT_GREASE_PENCIL':
                row = layout.row()
                sub = row.row(align=True)
                sub.prop(tool_settings, "use_gpencil_draw_additive", text="", icon='FREEZE')

        # Grease Pencil (legacy)
        if obj and obj.type == 'GPENCIL' and context.gpencil_data:
            gpd = context.gpencil_data

            if gpd.is_stroke_paint_mode:
                row = layout.row()
                sub = row.row(align=True)
                sub.prop(tool_settings, "use_gpencil_draw_onback", text="", icon='MOD_OPACITY')
                sub.separator(factor=0.4)
                sub.prop(tool_settings, "use_gpencil_automerge_strokes", text="")
                sub.separator(factor=0.4)
                sub.prop(tool_settings, "use_gpencil_weight_data_add", text="", icon='WPAINT_HLT')
                sub.separator(factor=0.4)
                sub.prop(tool_settings, "use_gpencil_draw_additive", text="", icon='FREEZE')

            # Select mode for Editing
            if gpd.use_stroke_edit_mode:
                row = layout.row(align=True)
                row.prop_enum(tool_settings, "gpencil_selectmode_edit", text="", value='POINT')
                row.prop_enum(tool_settings, "gpencil_selectmode_edit", text="", value='STROKE')

                subrow = row.row(align=True)
                subrow.enabled = not gpd.use_curve_edit
                subrow.prop_enum(tool_settings, "gpencil_selectmode_edit", text="", value='SEGMENT')

                # Curve edit sub-mode.
                row = layout.row(align=True)
                row.prop(gpd, "use_curve_edit", text="",
                         icon='IPO_BEZIER')
                sub = row.row(align=True)
                sub.active = gpd.use_curve_edit
                sub.popover(
                    panel="VIEW3D_PT_gpencil_curve_edit",
                    text="Curve Editing",
                )

            # Select mode for Sculpt
            if gpd.is_stroke_sculpt_mode:
                row = layout.row(align=True)
                row.prop(tool_settings, "use_gpencil_select_mask_point", text="")
                row.prop(tool_settings, "use_gpencil_select_mask_stroke", text="")
                row.prop(tool_settings, "use_gpencil_select_mask_segment", text="")

            # Select mode for Vertex Paint
            if gpd.is_stroke_vertex_mode:
                row = layout.row(align=True)
                row.prop(tool_settings, "use_gpencil_vertex_select_mask_point", text="")
                row.prop(tool_settings, "use_gpencil_vertex_select_mask_stroke", text="")
                row.prop(tool_settings, "use_gpencil_vertex_select_mask_segment", text="")

            if gpd.is_stroke_paint_mode:
                row = layout.row(align=True)
                row.prop(gpd, "use_multiedit", text="", icon='GP_MULTIFRAME_EDITING')

            if (
                    gpd.use_stroke_edit_mode or
                    gpd.is_stroke_sculpt_mode or
                    gpd.is_stroke_weight_mode or
                    gpd.is_stroke_vertex_mode
            ):
                row = layout.row(align=True)
                row.prop(gpd, "use_multiedit", text="", icon='GP_MULTIFRAME_EDITING')

                sub = row.row(align=True)
                sub.enabled = gpd.use_multiedit
                sub.popover(
                    panel="VIEW3D_PT_gpencil_multi_frame",
                    text="Multiframe",
                )

        overlay = view.overlay

        VIEW3D_MT_editor_menus.draw_collapsible(context, layout)

        layout.separator_spacer()

        if object_mode in {'PAINT_GPENCIL', 'SCULPT_GPENCIL', 'PAINT_GREASE_PENCIL'}:
            # Grease pencil
            if object_mode in {'PAINT_GPENCIL', 'PAINT_GREASE_PENCIL'}:
                sub = layout.row(align=True)
                sub.prop_with_popover(
                    tool_settings,
                    "gpencil_stroke_placement_view3d",
                    text="",
                    panel="VIEW3D_PT_gpencil_origin",
                )

            if object_mode in {'PAINT_GPENCIL', 'SCULPT_GPENCIL', 'PAINT_GREASE_PENCIL'}:
                sub = layout.row(align=True)
                sub.active = tool_settings.gpencil_stroke_placement_view3d != 'SURFACE'
                sub.prop_with_popover(
                    tool_settings.gpencil_sculpt,
                    "lock_axis",
                    text="",
                    panel="VIEW3D_PT_gpencil_lock",
                )

            if object_mode == 'PAINT_GPENCIL':
                # FIXME: this is bad practice!
                # Tool options are to be displayed in the top-bar.
                if context.workspace.tools.from_space_view3d_mode(object_mode).idname == "builtin_brush.Draw":
                    settings = tool_settings.gpencil_sculpt.guide
                    row = layout.row(align=True)
                    row.prop(settings, "use_guide", text="", icon='GRID')
                    sub = row.row(align=True)
                    sub.active = settings.use_guide
                    sub.popover(
                        panel="VIEW3D_PT_gpencil_guide",
                        text="Guides",
                    )
            if object_mode == 'SCULPT_GPENCIL':
                layout.popover(
                    panel="VIEW3D_PT_gpencil_sculpt_automasking",
                    text="",
                    icon='MOD_MASK',
                )

        elif object_mode == 'SCULPT':
            # If the active tool supports it, show the canvas selector popover.
            from bl_ui.space_toolsystem_common import ToolSelectPanelHelper
            tool = ToolSelectPanelHelper.tool_active_from_context(context)
            is_paint_tool = tool and tool.use_paint_canvas

            shading = VIEW3D_PT_shading.get_shading(context)
            color_type = shading.color_type

            row = layout.row()
            row.ui_units_x = 6
            row.active = is_paint_tool and color_type == 'VERTEX'

            if context.preferences.experimental.use_sculpt_texture_paint:
                canvas_source = tool_settings.paint_mode.canvas_source
                icon = 'GROUP_VCOL' if canvas_source == 'COLOR_ATTRIBUTE' else canvas_source
                row.popover(panel="VIEW3D_PT_slots_paint_canvas", icon=icon)
            else:
                row.popover(panel="VIEW3D_PT_slots_color_attributes", icon='GROUP_VCOL')

            layout.popover(
                panel="VIEW3D_PT_sculpt_automasking",
                text="",
                icon='MOD_MASK',
            )

        elif object_mode == 'VERTEX_PAINT':
            row = layout.row()
            row.ui_units_x = 6
            row.popover(panel="VIEW3D_PT_slots_color_attributes", icon='GROUP_VCOL')

        elif object_mode == 'WEIGHT_PAINT':
            row = layout.row()
            row.ui_units_x = 6
            row.popover(panel="VIEW3D_PT_slots_vertex_groups", icon='GROUP_VERTEX')

        elif object_mode == 'TEXTURE_PAINT':
            tool_mode = tool_settings.image_paint.mode
            icon = 'MATERIAL' if tool_mode == 'MATERIAL' else 'IMAGE_DATA'

            row = layout.row()
            row.ui_units_x = 9
            row.popover(panel="VIEW3D_PT_slots_projectpaint", icon=icon)
            row.popover(panel="VIEW3D_PT_mask", icon='MOD_MASK', text="")
        else:
            # Transform settings depending on tool header visibility
            VIEW3D_HT_header.draw_xform_template(layout, context)

        layout.separator_spacer()

        # Viewport Settings
        layout.popover(
            panel="VIEW3D_PT_object_type_visibility",
            icon_value=view.icon_from_show_object_viewport,
            text="",
        )

        # Gizmo toggle & popover.
        row = layout.row(align=True)
        # FIXME: place-holder icon.
        row.prop(view, "show_gizmo", text="", toggle=True, icon='GIZMO')
        sub = row.row(align=True)
        sub.active = view.show_gizmo
        sub.popover(
            panel="VIEW3D_PT_gizmo_display",
            text="",
        )

        # Overlay toggle & popover.
        row = layout.row(align=True)
        row.prop(overlay, "show_overlays", icon='OVERLAY', text="")
        sub = row.row(align=True)
        sub.active = overlay.show_overlays
        sub.popover(panel="VIEW3D_PT_overlay", text="")

        if mode_string == 'EDIT_MESH':
            sub.popover(panel="VIEW3D_PT_overlay_edit_mesh", text="", icon='EDITMODE_HLT')
        if mode_string == 'EDIT_CURVE':
            sub.popover(panel="VIEW3D_PT_overlay_edit_curve", text="", icon='EDITMODE_HLT')
        elif mode_string == 'SCULPT':
            sub.popover(panel="VIEW3D_PT_overlay_sculpt", text="", icon='SCULPTMODE_HLT')
        elif mode_string == 'SCULPT_CURVES':
            sub.popover(panel="VIEW3D_PT_overlay_sculpt_curves", text="", icon='SCULPTMODE_HLT')
        elif mode_string == 'PAINT_WEIGHT':
            sub.popover(panel="VIEW3D_PT_overlay_weight_paint", text="", icon='WPAINT_HLT')
        elif mode_string == 'PAINT_TEXTURE':
            sub.popover(panel="VIEW3D_PT_overlay_texture_paint", text="", icon='TPAINT_HLT')
        elif mode_string == 'PAINT_VERTEX':
            sub.popover(panel="VIEW3D_PT_overlay_vertex_paint", text="", icon='VPAINT_HLT')
        elif obj is not None and obj.type == 'GPENCIL':
            sub.popover(panel="VIEW3D_PT_overlay_gpencil_options", text="", icon='OUTLINER_DATA_GREASEPENCIL')
        elif obj is not None and obj.type == 'GREASEPENCIL':
            sub.popover(panel="VIEW3D_PT_overlay_grease_pencil_options", text="", icon='OUTLINER_DATA_GREASEPENCIL')

        # Separate from `elif` chain because it may coexist with weight-paint.
        if (
            has_pose_mode or
            (object_mode in {'EDIT_ARMATURE', 'OBJECT'} and VIEW3D_PT_overlay_bones.is_using_wireframe(context))
        ):
            sub.popover(panel="VIEW3D_PT_overlay_bones", text="", icon='POSE_HLT')

        row = layout.row()
        row.active = (object_mode == 'EDIT') or (shading.type in {'WIREFRAME', 'SOLID'})

        # While exposing `shading.show_xray(_wireframe)` is correct.
        # this hides the key shortcut from users: #70433.
        if has_pose_mode:
            draw_depressed = overlay.show_xray_bone
        elif shading.type == 'WIREFRAME':
            draw_depressed = shading.show_xray_wireframe
        else:
            draw_depressed = shading.show_xray
        row.operator(
            "view3d.toggle_xray",
            text="",
            icon='XRAY',
            depress=draw_depressed,
        )

        row = layout.row(align=True)
        row.prop(shading, "type", text="", expand=True)
        sub = row.row(align=True)
        # TODO, currently render shading type ignores mesh two-side, until it's supported
        # show the shading popover which shows double-sided option.

        # sub.enabled = shading.type != 'RENDERED'
        sub.popover(panel="VIEW3D_PT_shading", text="")


class VIEW3D_MT_editor_menus(Menu):
    bl_label = ""

    def draw(self, context):
        layout = self.layout
        obj = context.active_object
        mode_string = context.mode
        edit_object = context.edit_object
        gp_edit = obj and obj.mode in {
            'EDIT_GPENCIL', 'PAINT_GPENCIL', 'SCULPT_GPENCIL', 'WEIGHT_GPENCIL', 'VERTEX_GPENCIL',
        }
        tool_settings = context.tool_settings

        layout.menu("VIEW3D_MT_view")

        # Select Menu
        if gp_edit:
            if mode_string not in {'PAINT_GPENCIL', 'WEIGHT_GPENCIL'}:
                if (
                        mode_string == 'SCULPT_GPENCIL' and
                        (tool_settings.use_gpencil_select_mask_point or
                         tool_settings.use_gpencil_select_mask_stroke or
                         tool_settings.use_gpencil_select_mask_segment)
                ):
                    layout.menu("VIEW3D_MT_select_edit_gpencil")
                elif mode_string == 'EDIT_GPENCIL':
                    layout.menu("VIEW3D_MT_select_edit_gpencil")
                elif mode_string == 'VERTEX_GPENCIL':
                    layout.menu("VIEW3D_MT_select_edit_gpencil")
        elif mode_string in {'PAINT_WEIGHT', 'PAINT_VERTEX', 'PAINT_TEXTURE'}:
            mesh = obj.data
            if mesh.use_paint_mask:
                layout.menu("VIEW3D_MT_select_paint_mask")
            elif mesh.use_paint_mask_vertex and mode_string in {'PAINT_WEIGHT', 'PAINT_VERTEX'}:
                layout.menu("VIEW3D_MT_select_paint_mask_vertex")
        elif mode_string not in {'SCULPT', 'SCULPT_CURVES', 'PAINT_GREASE_PENCIL'}:
            layout.menu("VIEW3D_MT_select_%s" % mode_string.lower())

        if gp_edit:
            pass
        elif mode_string == 'OBJECT':
            layout.menu("VIEW3D_MT_add", text="Add", text_ctxt=i18n_contexts.operator_default)
        elif mode_string == 'EDIT_MESH':
            layout.menu("VIEW3D_MT_mesh_add", text="Add", text_ctxt=i18n_contexts.operator_default)
        elif mode_string == 'EDIT_CURVE':
            layout.menu("VIEW3D_MT_curve_add", text="Add", text_ctxt=i18n_contexts.operator_default)
        elif mode_string == 'EDIT_SURFACE':
            layout.menu("VIEW3D_MT_surface_add", text="Add", text_ctxt=i18n_contexts.operator_default)
        elif mode_string == 'EDIT_METABALL':
            layout.menu("VIEW3D_MT_metaball_add", text="Add", text_ctxt=i18n_contexts.operator_default)
        elif mode_string == 'EDIT_ARMATURE':
            layout.menu("TOPBAR_MT_edit_armature_add", text="Add", text_ctxt=i18n_contexts.operator_default)

        if gp_edit:
            if obj and obj.mode == 'PAINT_GPENCIL':
                layout.menu("VIEW3D_MT_draw_gpencil")
            elif obj and obj.mode == 'EDIT_GPENCIL':
                layout.menu("VIEW3D_MT_edit_gpencil")
                layout.menu("VIEW3D_MT_edit_gpencil_stroke")
                layout.menu("VIEW3D_MT_edit_gpencil_point")
            elif obj and obj.mode == 'WEIGHT_GPENCIL':
                layout.menu("VIEW3D_MT_weight_gpencil")
            if obj and obj.mode == 'VERTEX_GPENCIL':
                layout.menu("VIEW3D_MT_paint_gpencil")

        elif edit_object:
            layout.menu("VIEW3D_MT_edit_%s" % edit_object.type.lower())

            if mode_string == 'EDIT_MESH':
                layout.menu("VIEW3D_MT_edit_mesh_vertices")
                layout.menu("VIEW3D_MT_edit_mesh_edges")
                layout.menu("VIEW3D_MT_edit_mesh_faces")
                layout.menu("VIEW3D_MT_uv_map", text="UV")
                layout.template_node_operator_asset_root_items()
            elif mode_string in {'EDIT_CURVE', 'EDIT_SURFACE'}:
                layout.menu("VIEW3D_MT_edit_curve_ctrlpoints")
                layout.menu("VIEW3D_MT_edit_curve_segments")
            elif mode_string in {'EDIT_CURVES', 'EDIT_POINT_CLOUD'}:
                layout.template_node_operator_asset_root_items()
            elif mode_string == 'EDIT_GREASE_PENCIL':
                layout.menu("VIEW3D_MT_edit_greasepencil_stroke")
                layout.menu("VIEW3D_MT_edit_greasepencil_point")

        elif obj:
            if mode_string not in {'PAINT_TEXTURE', 'SCULPT_CURVES'}:
                layout.menu("VIEW3D_MT_%s" % mode_string.lower())
            if mode_string == 'SCULPT':
                layout.menu("VIEW3D_MT_mask")
                layout.menu("VIEW3D_MT_face_sets")
                layout.template_node_operator_asset_root_items()
            elif mode_string == 'SCULPT_CURVES':
                layout.menu("VIEW3D_MT_select_sculpt_curves")
                layout.menu("VIEW3D_MT_sculpt_curves")
                layout.template_node_operator_asset_root_items()
            else:
                layout.template_node_operator_asset_root_items()

        else:
            layout.menu("VIEW3D_MT_object")
            layout.template_node_operator_asset_root_items()


# ********** Menu **********


# ********** Utilities **********


class ShowHideMenu:
    bl_label = "Show/Hide"
    _operator_name = ""

    def draw(self, _context):
        layout = self.layout

        layout.operator("%s.reveal" % self._operator_name)
        layout.operator("%s.hide" % self._operator_name, text="Hide Selected").unselected = False
        layout.operator("%s.hide" % self._operator_name, text="Hide Unselected").unselected = True


# Standard transforms which apply to all cases (mix-in class, not used directly).
class VIEW3D_MT_transform_base:
    bl_label = "Transform"
    bl_category = "View"

    # TODO: get rid of the custom text strings?
    def draw(self, context):
        layout = self.layout

        layout.operator("transform.translate")
        layout.operator("transform.rotate")
        layout.operator("transform.resize", text="Scale")

        layout.separator()

        layout.operator("transform.tosphere", text="To Sphere")
        layout.operator("transform.shear", text="Shear")
        layout.operator("transform.bend", text="Bend")
        layout.operator("transform.push_pull", text="Push/Pull")

        if context.mode in {
                'EDIT_MESH', 'EDIT_ARMATURE', 'EDIT_SURFACE', 'EDIT_CURVE', 'EDIT_LATTICE', 'EDIT_METABALL',
        }:
            layout.operator("transform.vertex_warp", text="Warp")
            layout.operator_context = 'EXEC_REGION_WIN'
            layout.operator("transform.vertex_random", text="Randomize").offset = 0.1
            layout.operator_context = 'INVOKE_REGION_WIN'


# Generic transform menu - geometry types
class VIEW3D_MT_transform(VIEW3D_MT_transform_base, Menu):
    def draw(self, context):
        # base menu
        VIEW3D_MT_transform_base.draw(self, context)

        # generic...
        layout = self.layout
        if context.mode == 'EDIT_MESH':
            layout.operator("transform.shrink_fatten", text="Shrink/Fatten")
            layout.operator("transform.skin_resize")
        elif context.mode in ['EDIT_CURVE', 'EDIT_GREASE_PENCIL', 'EDIT_CURVES']:
            layout.operator("transform.transform", text="Radius").mode = 'CURVE_SHRINKFATTEN'

        if context.mode != 'EDIT_CURVES' and context.mode != 'EDIT_GREASE_PENCIL':
            layout.separator()
            props = layout.operator("transform.translate", text="Move Texture Space")
            props.texture_space = True
            props = layout.operator("transform.resize", text="Scale Texture Space")
            props.texture_space = True


# Object-specific extensions to Transform menu
class VIEW3D_MT_transform_object(VIEW3D_MT_transform_base, Menu):
    def draw(self, context):
        layout = self.layout

        # base menu
        VIEW3D_MT_transform_base.draw(self, context)

        # object-specific option follow...
        layout.separator()

        layout.operator("transform.translate", text="Move Texture Space").texture_space = True
        layout.operator("transform.resize", text="Scale Texture Space").texture_space = True

        layout.separator()

        layout.operator_context = 'EXEC_REGION_WIN'
        # XXX see alignmenu() in edit.c of b2.4x to get this working
        layout.operator("transform.transform", text="Align to Transform Orientation").mode = 'ALIGN'

        layout.separator()

        layout.operator("object.randomize_transform")
        layout.operator("object.align")

        # TODO: there is a strange context bug here.
        """
        layout.operator_context = 'INVOKE_REGION_WIN'
        layout.operator("object.transform_axis_target")
        """


# Armature EditMode extensions to Transform menu
class VIEW3D_MT_transform_armature(VIEW3D_MT_transform_base, Menu):
    def draw(self, context):
        layout = self.layout

        # base menu
        VIEW3D_MT_transform_base.draw(self, context)

        # armature specific extensions follow...
        obj = context.object
        if obj.type == 'ARMATURE' and obj.mode in {'EDIT', 'POSE'}:
            if obj.data.display_type == 'BBONE':
                layout.separator()

                layout.operator("transform.transform", text="Scale BBone").mode = 'BONE_SIZE'
            elif obj.data.display_type == 'ENVELOPE':
                layout.separator()

                layout.operator("transform.transform", text="Scale Envelope Distance").mode = 'BONE_SIZE'
                layout.operator("transform.transform", text="Scale Radius").mode = 'BONE_ENVELOPE'

        if context.edit_object and context.edit_object.type == 'ARMATURE':
            layout.separator()

            layout.operator("armature.align")


class VIEW3D_MT_mirror(Menu):
    bl_label = "Mirror"

    def draw(self, _context):
        layout = self.layout

        layout.operator("transform.mirror", text="Interactive Mirror")

        layout.separator()

        layout.operator_context = 'EXEC_REGION_WIN'

        for (space_name, space_id) in (("Global", 'GLOBAL'), ("Local", 'LOCAL')):
            for axis_index, axis_name in enumerate("XYZ"):
                props = layout.operator("transform.mirror",
                                        text="%s %s" % (axis_name, iface_(space_name)),
                                        translate=False)
                props.constraint_axis[axis_index] = True
                props.orient_type = space_id

            if space_id == 'GLOBAL':
                layout.separator()


class VIEW3D_MT_snap(Menu):
    bl_label = "Snap"

    def draw(self, _context):
        layout = self.layout

        layout.operator("view3d.snap_selected_to_grid", text="Selection to Grid")
        layout.operator("view3d.snap_selected_to_cursor", text="Selection to Cursor").use_offset = False
        layout.operator("view3d.snap_selected_to_cursor", text="Selection to Cursor (Keep Offset)").use_offset = True
        layout.operator("view3d.snap_selected_to_active", text="Selection to Active")

        layout.separator()

        layout.operator("view3d.snap_cursor_to_selected", text="Cursor to Selected")
        layout.operator("view3d.snap_cursor_to_center", text="Cursor to World Origin")
        layout.operator("view3d.snap_cursor_to_grid", text="Cursor to Grid")
        layout.operator("view3d.snap_cursor_to_active", text="Cursor to Active")


class VIEW3D_MT_uv_map(Menu):
    bl_label = "UV Mapping"

    def draw(self, _context):
        layout = self.layout

        layout.operator("uv.unwrap")

        layout.separator()

        layout.operator_context = 'INVOKE_DEFAULT'
        layout.operator("uv.smart_project")
        layout.operator("uv.lightmap_pack")
        layout.operator("uv.follow_active_quads")

        layout.separator()

        layout.operator_context = 'EXEC_REGION_WIN'
        layout.operator("uv.cube_project")
        layout.operator("uv.cylinder_project")
        layout.operator("uv.sphere_project")

        layout.separator()

        layout.operator_context = 'INVOKE_REGION_WIN'
        layout.operator("uv.project_from_view").scale_to_bounds = False
        layout.operator("uv.project_from_view", text="Project from View (Bounds)").scale_to_bounds = True

        layout.separator()

        layout.operator("mesh.mark_seam").clear = False
        layout.operator("mesh.mark_seam", text="Clear Seam").clear = True

        layout.separator()

        layout.operator("uv.reset")

        layout.template_node_operator_asset_menu_items(catalog_path="UV")


# ********** View menus **********


class VIEW3D_MT_view(Menu):
    bl_label = "View"

    def draw(self, context):
        layout = self.layout
        view = context.space_data

        layout.prop(view, "show_region_toolbar")
        layout.prop(view, "show_region_ui")
        layout.prop(view, "show_region_tool_header")
        layout.prop(view, "show_region_asset_shelf")
        layout.prop(view, "show_region_hud")

        layout.separator()

        layout.operator("view3d.view_selected", text="Frame Selected").use_all_regions = False
        if view.region_quadviews:
            layout.operator("view3d.view_selected", text="Frame Selected (Quad View)").use_all_regions = True

        layout.operator("view3d.view_all").center = False
        layout.operator("view3d.view_persportho", text="Perspective/Orthographic")
        layout.menu("VIEW3D_MT_view_local")
        layout.prop(view, "show_viewer", text="Viewer Node")

        layout.separator()

        layout.menu("VIEW3D_MT_view_cameras", text="Cameras")

        layout.separator()
        layout.menu("VIEW3D_MT_view_viewpoint")
        layout.menu("VIEW3D_MT_view_navigation")
        layout.menu("VIEW3D_MT_view_align")

        layout.separator()

        layout.operator_context = 'INVOKE_REGION_WIN'
        layout.menu("VIEW3D_MT_view_regions", text="View Regions")

        layout.separator()

        layout.operator("screen.animation_play", text="Play Animation")

        layout.separator()

        layout.operator(
            "render.opengl",
            text="Viewport Render Image",
            icon='RENDER_STILL',
        )
        layout.operator(
            "render.opengl",
            text="Viewport Render Animation",
            icon='RENDER_ANIMATION',
        ).animation = True
        props = layout.operator(
            "render.opengl",
            text="Viewport Render Keyframes",
            icon='RENDER_ANIMATION',
        )
        props.animation = True
        props.render_keyed_only = True

        layout.separator()

        layout.menu("INFO_MT_area")


class VIEW3D_MT_view_local(Menu):
    bl_label = "Local View"

    def draw(self, _context):
        layout = self.layout

        layout.operator("view3d.localview", text="Toggle Local View")
        layout.operator("view3d.localview_remove_from")


class VIEW3D_MT_view_cameras(Menu):
    bl_label = "Cameras"

    def draw(self, _context):
        layout = self.layout

        layout.operator("view3d.object_as_camera")
        layout.operator("view3d.view_camera", text="Active Camera")
        layout.operator("view3d.view_center_camera")


class VIEW3D_MT_view_viewpoint(Menu):
    bl_label = "Viewpoint"

    def draw(self, _context):
        layout = self.layout

        layout.operator("view3d.view_camera", text="Camera", text_ctxt=i18n_contexts.editor_view3d)

        layout.separator()

        layout.operator("view3d.view_axis", text="Top", text_ctxt=i18n_contexts.editor_view3d).type = 'TOP'
        layout.operator("view3d.view_axis", text="Bottom", text_ctxt=i18n_contexts.editor_view3d).type = 'BOTTOM'

        layout.separator()

        layout.operator("view3d.view_axis", text="Front", text_ctxt=i18n_contexts.editor_view3d).type = 'FRONT'
        layout.operator("view3d.view_axis", text="Back", text_ctxt=i18n_contexts.editor_view3d).type = 'BACK'

        layout.separator()

        layout.operator("view3d.view_axis", text="Right", text_ctxt=i18n_contexts.editor_view3d).type = 'RIGHT'
        layout.operator("view3d.view_axis", text="Left", text_ctxt=i18n_contexts.editor_view3d).type = 'LEFT'


class VIEW3D_MT_view_navigation(Menu):
    bl_label = "Navigation"

    def draw(self, _context):
        from math import pi
        layout = self.layout

        layout.operator_enum("view3d.view_orbit", "type")
        props = layout.operator("view3d.view_orbit", text="Orbit Opposite")
        props.type = 'ORBITRIGHT'
        props.angle = pi

        layout.separator()

        layout.operator("view3d.view_roll", text="Roll Left").type = 'LEFT'
        layout.operator("view3d.view_roll", text="Roll Right").type = 'RIGHT'

        layout.separator()

        layout.operator_enum("view3d.view_pan", "type")

        layout.separator()

        layout.operator("view3d.zoom", text="Zoom In").delta = 1
        layout.operator("view3d.zoom", text="Zoom Out").delta = -1
        layout.operator("view3d.zoom_border", text="Zoom Region...")
        layout.operator("view3d.dolly", text="Dolly View...")
        layout.operator("view3d.zoom_camera_1_to_1", text="Zoom Camera 1:1")

        layout.separator()

        layout.operator("view3d.fly")
        layout.operator("view3d.walk")


class VIEW3D_MT_view_align(Menu):
    bl_label = "Align View"

    def draw(self, _context):
        layout = self.layout

        layout.menu("VIEW3D_MT_view_align_selected")

        layout.separator()

        layout.operator("view3d.camera_to_view", text="Align Active Camera to View")
        layout.operator("view3d.camera_to_view_selected", text="Align Active Camera to Selected")

        layout.separator()

        layout.operator("view3d.view_all", text="Center Cursor and Frame All").center = True
        layout.operator("view3d.view_center_cursor")

        layout.separator()

        layout.operator("view3d.view_lock_to_active")
        layout.operator("view3d.view_lock_clear")


class VIEW3D_MT_view_align_selected(Menu):
    bl_label = "Align View to Active"

    def draw(self, _context):
        layout = self.layout

        props = layout.operator("view3d.view_axis", text="Top", text_ctxt=i18n_contexts.editor_view3d)
        props.align_active = True
        props.type = 'TOP'

        props = layout.operator("view3d.view_axis", text="Bottom", text_ctxt=i18n_contexts.editor_view3d)
        props.align_active = True
        props.type = 'BOTTOM'

        layout.separator()

        props = layout.operator("view3d.view_axis", text="Front", text_ctxt=i18n_contexts.editor_view3d)
        props.align_active = True
        props.type = 'FRONT'

        props = layout.operator("view3d.view_axis", text="Back", text_ctxt=i18n_contexts.editor_view3d)
        props.align_active = True
        props.type = 'BACK'

        layout.separator()

        props = layout.operator("view3d.view_axis", text="Right", text_ctxt=i18n_contexts.editor_view3d)
        props.align_active = True
        props.type = 'RIGHT'

        props = layout.operator("view3d.view_axis", text="Left", text_ctxt=i18n_contexts.editor_view3d)
        props.align_active = True
        props.type = 'LEFT'


class VIEW3D_MT_view_regions(Menu):
    bl_label = "View Regions"

    def draw(self, _context):
        layout = self.layout
        layout.operator("view3d.clip_border", text="Clipping Region...")
        layout.operator("view3d.render_border", text="Render Region...")

        layout.separator()

        layout.operator("view3d.clear_render_border")


# ********** Select menus, suffix from context.mode **********

class VIEW3D_MT_select_object_more_less(Menu):
    bl_label = "Select More/Less"

    def draw(self, _context):
        layout = self.layout

        layout.operator("object.select_more", text="More")
        layout.operator("object.select_less", text="Less")

        layout.separator()

        props = layout.operator("object.select_hierarchy", text="Parent")
        props.extend = False
        props.direction = 'PARENT'

        props = layout.operator("object.select_hierarchy", text="Child")
        props.extend = False
        props.direction = 'CHILD'

        layout.separator()

        props = layout.operator("object.select_hierarchy", text="Extend Parent")
        props.extend = True
        props.direction = 'PARENT'

        props = layout.operator("object.select_hierarchy", text="Extend Child")
        props.extend = True
        props.direction = 'CHILD'


class VIEW3D_MT_select_object(Menu):
    bl_label = "Select"

    def draw(self, _context):
        layout = self.layout

        layout.operator("object.select_all", text="All").action = 'SELECT'
        layout.operator("object.select_all", text="None").action = 'DESELECT'
        layout.operator("object.select_all", text="Invert").action = 'INVERT'

        layout.separator()

        layout.operator("view3d.select_box")
        layout.operator("view3d.select_circle")
        layout.operator_menu_enum("view3d.select_lasso", "mode")

        layout.separator()

        layout.operator_menu_enum("object.select_by_type", "type", text="Select All by Type")
        layout.operator("object.select_camera", text="Select Active Camera")
        layout.operator("object.select_mirror")
        layout.operator("object.select_random", text="Select Random")

        layout.separator()

        layout.menu("VIEW3D_MT_select_object_more_less")

        layout.separator()

        layout.operator_menu_enum("object.select_grouped", "type", text="Select Grouped")
        layout.operator_menu_enum("object.select_linked", "type", text="Select Linked")
        layout.operator("object.select_pattern", text="Select Pattern...")


class VIEW3D_MT_select_pose_more_less(Menu):
    bl_label = "Select More/Less"

    def draw(self, _context):
        layout = self.layout

        props = layout.operator("pose.select_hierarchy", text="Parent")
        props.extend = False
        props.direction = 'PARENT'

        props = layout.operator("pose.select_hierarchy", text="Child")
        props.extend = False
        props.direction = 'CHILD'

        layout.separator()

        props = layout.operator("pose.select_hierarchy", text="Extend Parent")
        props.extend = True
        props.direction = 'PARENT'

        props = layout.operator("pose.select_hierarchy", text="Extend Child")
        props.extend = True
        props.direction = 'CHILD'


class VIEW3D_MT_select_pose(Menu):
    bl_label = "Select"

    def draw(self, _context):
        layout = self.layout

        layout.operator("pose.select_all", text="All").action = 'SELECT'
        layout.operator("pose.select_all", text="None").action = 'DESELECT'
        layout.operator("pose.select_all", text="Invert").action = 'INVERT'

        layout.separator()

        layout.operator("view3d.select_box")
        layout.operator("view3d.select_circle")
        layout.operator_menu_enum("view3d.select_lasso", "mode")

        layout.separator()

        layout.operator("pose.select_mirror")

        layout.separator()

        layout.operator("pose.select_constraint_target", text="Constraint Target")
        layout.operator("pose.select_linked", text="Linked")

        layout.separator()

        layout.menu("VIEW3D_MT_select_pose_more_less")

        layout.separator()

        layout.operator_menu_enum("pose.select_grouped", "type", text="Grouped")
        layout.operator("object.select_pattern", text="Select Pattern...")


class VIEW3D_MT_select_particle(Menu):
    bl_label = "Select"

    def draw(self, _context):
        layout = self.layout

        layout.operator("particle.select_all", text="All").action = 'SELECT'
        layout.operator("particle.select_all", text="None").action = 'DESELECT'
        layout.operator("particle.select_all", text="Invert").action = 'INVERT'

        layout.separator()

        layout.operator("view3d.select_box")
        layout.operator("view3d.select_circle")
        layout.operator_menu_enum("view3d.select_lasso", "mode")

        layout.separator()

        layout.operator("particle.select_linked", text="Select Linked")

        layout.separator()

        layout.operator("particle.select_more")
        layout.operator("particle.select_less")

        layout.separator()

        layout.operator("particle.select_random")

        layout.separator()

        layout.operator("particle.select_roots", text="Roots")
        layout.operator("particle.select_tips", text="Tips")


class VIEW3D_MT_edit_mesh_select_similar(Menu):
    bl_label = "Select Similar"

    def draw(self, _context):
        layout = self.layout

        layout.operator_enum("mesh.select_similar", "type")

        layout.separator()

        layout.operator("mesh.select_similar_region", text="Face Regions")


class VIEW3D_MT_edit_mesh_select_by_trait(Menu):
    bl_label = "Select All by Trait"

    def draw(self, context):
        layout = self.layout
        tool_settings = context.tool_settings

        if tool_settings.mesh_select_mode[2] is False:
            layout.operator("mesh.select_non_manifold", text="Non Manifold")
        layout.operator("mesh.select_loose", text="Loose Geometry")
        layout.operator("mesh.select_interior_faces", text="Interior Faces")
        layout.operator("mesh.select_face_by_sides", text="Faces by Sides")

        layout.separator()

        layout.operator("mesh.select_ungrouped", text="Ungrouped Vertices")


class VIEW3D_MT_edit_mesh_select_more_less(Menu):
    bl_label = "Select More/Less"

    def draw(self, _context):
        layout = self.layout

        layout.operator("mesh.select_more", text="More")
        layout.operator("mesh.select_less", text="Less")

        layout.separator()

        layout.operator("mesh.select_next_item", text="Next Active")
        layout.operator("mesh.select_prev_item", text="Previous Active")


class VIEW3D_MT_edit_mesh_select_linked(Menu):
    bl_label = "Select Linked"

    def draw(self, _context):
        layout = self.layout

        layout.operator("mesh.select_linked", text="Linked")
        layout.operator("mesh.shortest_path_select", text="Shortest Path")
        layout.operator("mesh.faces_select_linked_flat", text="Linked Flat Faces")


class VIEW3D_MT_edit_mesh_select_loops(Menu):
    bl_label = "Select Loops"

    def draw(self, _context):
        layout = self.layout

        layout.operator("mesh.loop_multi_select", text="Edge Loops").ring = False
        layout.operator("mesh.loop_multi_select", text="Edge Rings").ring = True

        layout.separator()

        layout.operator("mesh.loop_to_region")
        layout.operator("mesh.region_to_loop")


class VIEW3D_MT_select_edit_mesh(Menu):
    bl_label = "Select"

    def draw(self, _context):
        layout = self.layout

        # primitive
        layout.operator("mesh.select_all", text="All").action = 'SELECT'
        layout.operator("mesh.select_all", text="None").action = 'DESELECT'
        layout.operator("mesh.select_all", text="Invert").action = 'INVERT'

        layout.separator()

        layout.operator("view3d.select_box")
        layout.operator("view3d.select_circle")
        layout.operator_menu_enum("view3d.select_lasso", "mode")

        layout.separator()

        # numeric
        layout.operator("mesh.select_random", text="Select Random")
        layout.operator("mesh.select_nth")

        layout.separator()

        # geometric
        layout.operator("mesh.edges_select_sharp", text="Select Sharp Edges")

        layout.separator()

        # other ...
        layout.menu("VIEW3D_MT_edit_mesh_select_similar")

        layout.separator()

        layout.menu("VIEW3D_MT_edit_mesh_select_by_trait")

        layout.separator()

        layout.menu("VIEW3D_MT_edit_mesh_select_more_less")

        layout.separator()

        layout.menu("VIEW3D_MT_edit_mesh_select_loops")

        layout.separator()

        layout.menu("VIEW3D_MT_edit_mesh_select_linked")

        layout.separator()

        layout.operator("mesh.select_axis", text="Side of Active")
        layout.operator("mesh.select_mirror")

        layout.separator()

        layout.operator("mesh.select_by_attribute", text="By Attribute")

        layout.template_node_operator_asset_menu_items(catalog_path=self.bl_label)


class VIEW3D_MT_select_edit_curve(Menu):
    bl_label = "Select"

    def draw(self, _context):
        layout = self.layout

        layout.operator("curve.select_all", text="All").action = 'SELECT'
        layout.operator("curve.select_all", text="None").action = 'DESELECT'
        layout.operator("curve.select_all", text="Invert").action = 'INVERT'

        layout.separator()

        layout.operator("view3d.select_box")
        layout.operator("view3d.select_circle")
        layout.operator_menu_enum("view3d.select_lasso", "mode")

        layout.separator()

        layout.operator("curve.select_random")
        layout.operator("curve.select_nth")
        layout.operator("curve.select_linked", text="Select Linked")
        layout.operator("curve.select_similar", text="Select Similar")

        layout.separator()

        layout.operator("curve.de_select_first")
        layout.operator("curve.de_select_last")
        layout.operator("curve.select_next")
        layout.operator("curve.select_previous")

        layout.separator()

        layout.operator("curve.select_more")
        layout.operator("curve.select_less")


class VIEW3D_MT_select_edit_surface(Menu):
    bl_label = "Select"

    def draw(self, _context):
        layout = self.layout

        layout.operator("curve.select_all", text="All").action = 'SELECT'
        layout.operator("curve.select_all", text="None").action = 'DESELECT'
        layout.operator("curve.select_all", text="Invert").action = 'INVERT'

        layout.separator()

        layout.operator("view3d.select_box")
        layout.operator("view3d.select_circle")
        layout.operator_menu_enum("view3d.select_lasso", "mode")

        layout.separator()

        layout.operator("curve.select_random")
        layout.operator("curve.select_nth")
        layout.operator("curve.select_linked", text="Select Linked")
        layout.operator("curve.select_similar", text="Select Similar")

        layout.separator()

        layout.operator("curve.select_row")

        layout.separator()

        layout.operator("curve.select_more")
        layout.operator("curve.select_less")


class VIEW3D_MT_select_edit_text(Menu):
    bl_label = "Select"

    def draw(self, _context):
        layout = self.layout

        layout.operator("font.select_all", text="All")

        layout.separator()

        layout.operator("font.move_select", text="Top").type = 'TEXT_BEGIN'
        layout.operator("font.move_select", text="Bottom").type = 'TEXT_END'

        layout.separator()

        layout.operator("font.move_select", text="Previous Block").type = 'PREVIOUS_PAGE'
        layout.operator("font.move_select", text="Next Block").type = 'NEXT_PAGE'

        layout.separator()

        layout.operator("font.move_select", text="Line Begin").type = 'LINE_BEGIN'
        layout.operator("font.move_select", text="Line End").type = 'LINE_END'

        layout.separator()

        layout.operator("font.move_select", text="Previous Line").type = 'PREVIOUS_LINE'
        layout.operator("font.move_select", text="Next Line").type = 'NEXT_LINE'

        layout.separator()

        layout.operator("font.move_select", text="Previous Word").type = 'PREVIOUS_WORD'
        layout.operator("font.move_select", text="Next Word").type = 'NEXT_WORD'


class VIEW3D_MT_select_edit_metaball(Menu):
    bl_label = "Select"

    def draw(self, _context):
        layout = self.layout

        layout.operator("mball.select_all", text="All").action = 'SELECT'
        layout.operator("mball.select_all", text="None").action = 'DESELECT'
        layout.operator("mball.select_all", text="Invert").action = 'INVERT'

        layout.separator()

        layout.operator("view3d.select_box")
        layout.operator("view3d.select_circle")
        layout.operator_menu_enum("view3d.select_lasso", "mode")

        layout.separator()

        layout.operator("mball.select_random_metaelems")

        layout.separator()

        layout.operator_menu_enum("mball.select_similar", "type", text="Similar")


class VIEW3D_MT_edit_lattice_context_menu(Menu):
    bl_label = "Lattice"

    def draw(self, _context):
        layout = self.layout

        layout.menu("VIEW3D_MT_mirror")
        layout.operator_menu_enum("lattice.flip", "axis")
        layout.menu("VIEW3D_MT_snap")

        layout.separator()

        layout.operator("lattice.make_regular")


class VIEW3D_MT_select_edit_lattice(Menu):
    bl_label = "Select"

    def draw(self, _context):
        layout = self.layout

        layout.operator("lattice.select_all", text="All").action = 'SELECT'
        layout.operator("lattice.select_all", text="None").action = 'DESELECT'
        layout.operator("lattice.select_all", text="Invert").action = 'INVERT'

        layout.separator()

        layout.operator("view3d.select_box")
        layout.operator("view3d.select_circle")
        layout.operator_menu_enum("view3d.select_lasso", "mode")

        layout.separator()

        layout.operator("lattice.select_mirror")
        layout.operator("lattice.select_random")

        layout.separator()

        layout.operator("lattice.select_more")
        layout.operator("lattice.select_less")

        layout.separator()

        layout.operator("lattice.select_ungrouped", text="Ungrouped Vertices")


class VIEW3D_MT_select_edit_armature(Menu):
    bl_label = "Select"

    def draw(self, _context):
        layout = self.layout

        layout.operator("armature.select_all", text="All").action = 'SELECT'
        layout.operator("armature.select_all", text="None").action = 'DESELECT'
        layout.operator("armature.select_all", text="Invert").action = 'INVERT'

        layout.separator()

        layout.operator("view3d.select_box")
        layout.operator("view3d.select_circle")
        layout.operator_menu_enum("view3d.select_lasso", "mode")

        layout.separator()

        layout.operator("armature.select_mirror")

        layout.separator()

        layout.operator("armature.select_more", text="More")
        layout.operator("armature.select_less", text="Less")

        layout.separator()

        layout.operator("armature.select_linked", text="Linked")

        layout.separator()

        props = layout.operator("armature.select_hierarchy", text="Parent")
        props.extend = False
        props.direction = 'PARENT'

        props = layout.operator("armature.select_hierarchy", text="Child")
        props.extend = False
        props.direction = 'CHILD'

        layout.separator()

        props = layout.operator("armature.select_hierarchy", text="Extend Parent")
        props.extend = True
        props.direction = 'PARENT'

        props = layout.operator("armature.select_hierarchy", text="Extend Child")
        props.extend = True
        props.direction = 'CHILD'

        layout.operator_menu_enum("armature.select_similar", "type", text="Similar")
        layout.operator("object.select_pattern", text="Select Pattern...")


class VIEW3D_MT_select_edit_grease_pencil(Menu):
    bl_label = "Select"

    def draw(self, context):
        layout = self.layout

        layout.operator("grease_pencil.select_all", text="All").action = 'SELECT'
        layout.operator("grease_pencil.select_all", text="None").action = 'DESELECT'
        layout.operator("grease_pencil.select_all", text="Invert").action = 'INVERT'

        layout.separator()

        layout.operator("grease_pencil.select_linked", text="Linked")
        layout.operator("grease_pencil.select_alternate", text="Alternated")
        layout.operator("grease_pencil.select_random", text="Random")

        layout.separator()

        props = layout.operator("grease_pencil.select_ends", text="First")
        props.amount_start = 1
        props.amount_end = 0
        props = layout.operator("grease_pencil.select_ends", text="Last")
        props.amount_start = 0
        props.amount_end = 1

        layout.separator()

        layout.operator("grease_pencil.select_more")
        layout.operator("grease_pencil.select_less")


class VIEW3D_MT_paint_grease_pencil(Menu):
    bl_label = "Draw"

    def draw(self, _context):
        layout = self.layout

        layout.menu("GREASE_PENCIL_MT_layer_active", text="Active Layer")

        layout.separator()

        layout.menu("VIEW3D_MT_edit_greasepencil_showhide")

        layout.separator()

        layout.operator("paint.sample_color")


class VIEW3D_MT_paint_gpencil(Menu):
    bl_label = "Paint"

    def draw(self, _context):
        layout = self.layout

        layout.operator("gpencil.vertex_color_set", text="Set Color Attribute")
        layout.operator("gpencil.stroke_reset_vertex_color")
        layout.separator()
        layout.operator("gpencil.vertex_color_invert", text="Invert")
        layout.operator("gpencil.vertex_color_levels", text="Levels")
        layout.operator("gpencil.vertex_color_hsv", text="Hue/Saturation/Value")
        layout.operator("gpencil.vertex_color_brightness_contrast", text="Brightness/Contrast")


class VIEW3D_MT_select_edit_gpencil(Menu):
    bl_label = "Select"

    def draw(self, context):
        layout = self.layout

        layout.operator("gpencil.select_all", text="All").action = 'SELECT'
        layout.operator("gpencil.select_all", text="None").action = 'DESELECT'
        layout.operator("gpencil.select_all", text="Invert").action = 'INVERT'

        layout.separator()

        layout.operator("gpencil.select_box")
        layout.operator("gpencil.select_circle")
        layout.operator_menu_enum("gpencil.select_lasso", "mode")

        layout.separator()

        layout.operator("gpencil.select_linked", text="Linked")
        layout.operator("gpencil.select_alternate")
        layout.operator("gpencil.select_random")
        layout.operator_menu_enum("gpencil.select_grouped", "type", text="Grouped")

        if context.mode == 'VERTEX_GPENCIL':
            layout.operator("gpencil.select_vertex_color", text="Color Attribute")

        layout.separator()

        layout.operator("gpencil.select_first")
        layout.operator("gpencil.select_last")

        layout.separator()

        layout.operator("gpencil.select_more")
        layout.operator("gpencil.select_less")


class VIEW3D_MT_select_paint_mask(Menu):
    bl_label = "Select"

    def draw(self, _context):
        layout = self.layout

        layout.operator("paint.face_select_all", text="All").action = 'SELECT'
        layout.operator("paint.face_select_all", text="None").action = 'DESELECT'
        layout.operator("paint.face_select_all", text="Invert").action = 'INVERT'

        layout.operator("paint.face_select_more")
        layout.operator("paint.face_select_less")

        layout.separator()

        layout.operator("view3d.select_box")
        layout.operator("view3d.select_circle")
        layout.operator_menu_enum("view3d.select_lasso", "mode")

        layout.separator()

        layout.operator("paint.face_select_linked", text="Linked")


class VIEW3D_MT_select_paint_mask_vertex(Menu):
    bl_label = "Select"

    def draw(self, _context):
        layout = self.layout

        layout.operator("paint.vert_select_all", text="All").action = 'SELECT'
        layout.operator("paint.vert_select_all", text="None").action = 'DESELECT'
        layout.operator("paint.vert_select_all", text="Invert").action = 'INVERT'

        layout.operator("paint.vert_select_more")
        layout.operator("paint.vert_select_less")

        layout.separator()

        layout.operator("view3d.select_box")
        layout.operator("view3d.select_circle")
        layout.operator_menu_enum("view3d.select_lasso", "mode")

        layout.separator()

        layout.operator("paint.vert_select_ungrouped", text="Ungrouped Vertices")
        layout.operator("paint.vert_select_linked", text="Select Linked")


class VIEW3D_MT_select_edit_point_cloud(Menu):
    bl_label = "Select"

    def draw(self, _context):
        layout = self.layout
        layout.template_node_operator_asset_menu_items(catalog_path=self.bl_label)


class VIEW3D_MT_edit_curves_select_more_less(Menu):
    bl_label = "Select More/Less"

    def draw(self, _context):
        layout = self.layout

        layout.operator("curves.select_more", text="More")
        layout.operator("curves.select_less", text="Less")


class VIEW3D_MT_select_edit_curves(Menu):
    bl_label = "Select"

    def draw(self, _context):
        layout = self.layout

        layout.operator("curves.select_all", text="All").action = 'SELECT'
        layout.operator("curves.select_all", text="None").action = 'DESELECT'
        layout.operator("curves.select_all", text="Invert").action = 'INVERT'

        layout.separator()

        layout.operator("curves.select_random", text="Random")
        layout.operator("curves.select_ends", text="Endpoints")
        layout.operator("curves.select_linked", text="Linked")

        layout.separator()

        layout.menu("VIEW3D_MT_edit_curves_select_more_less")

        layout.template_node_operator_asset_menu_items(catalog_path=self.bl_label)


class VIEW3D_MT_select_sculpt_curves(Menu):
    bl_label = "Select"

    def draw(self, _context):
        layout = self.layout

        layout.operator("curves.select_all", text="All").action = 'SELECT'
        layout.operator("curves.select_all", text="None").action = 'DESELECT'
        layout.operator("curves.select_all", text="Invert").action = 'INVERT'
        layout.operator("sculpt_curves.select_random", text="Random")
        layout.operator("curves.select_ends", text="Endpoints")
        layout.operator("sculpt_curves.select_grow", text="Grow")

        layout.template_node_operator_asset_menu_items(catalog_path="Select")


class VIEW3D_MT_mesh_add(Menu):
    bl_idname = "VIEW3D_MT_mesh_add"
    bl_label = "Mesh"
    bl_options = {'SEARCH_ON_KEY_PRESS'}

    def draw(self, _context):
        layout = self.layout

        layout.operator_context = 'INVOKE_REGION_WIN'

        layout.operator("mesh.primitive_plane_add", text="Plane", icon='MESH_PLANE')
        layout.operator("mesh.primitive_cube_add", text="Cube", icon='MESH_CUBE')
        layout.operator("mesh.primitive_circle_add", text="Circle", icon='MESH_CIRCLE')
        layout.operator("mesh.primitive_uv_sphere_add", text="UV Sphere", icon='MESH_UVSPHERE')
        layout.operator("mesh.primitive_ico_sphere_add", text="Ico Sphere", icon='MESH_ICOSPHERE')
        layout.operator("mesh.primitive_cylinder_add", text="Cylinder", icon='MESH_CYLINDER')
        layout.operator("mesh.primitive_cone_add", text="Cone", icon='MESH_CONE')
        layout.operator("mesh.primitive_torus_add", text="Torus", icon='MESH_TORUS')

        layout.separator()

        layout.operator("mesh.primitive_grid_add", text="Grid", icon='MESH_GRID')
        layout.operator("mesh.primitive_monkey_add", text="Monkey", icon='MESH_MONKEY')

        layout.template_node_operator_asset_menu_items(catalog_path="Add")


class VIEW3D_MT_curve_add(Menu):
    bl_idname = "VIEW3D_MT_curve_add"
    bl_label = "Curve"
    bl_options = {'SEARCH_ON_KEY_PRESS'}

    def draw(self, context):
        layout = self.layout

        layout.operator_context = 'INVOKE_REGION_WIN'

        layout.operator("curve.primitive_bezier_curve_add", text="Bezier", icon='CURVE_BEZCURVE')
        layout.operator("curve.primitive_bezier_circle_add", text="Circle", icon='CURVE_BEZCIRCLE')

        layout.separator()

        layout.operator("curve.primitive_nurbs_curve_add", text="Nurbs Curve", icon='CURVE_NCURVE')
        layout.operator("curve.primitive_nurbs_circle_add", text="Nurbs Circle", icon='CURVE_NCIRCLE')
        layout.operator("curve.primitive_nurbs_path_add", text="Path", icon='CURVE_PATH')

        layout.separator()

        layout.operator("object.curves_empty_hair_add", text="Empty Hair", icon='CURVES_DATA')
        layout.operator("object.quick_fur", text="Fur", icon='CURVES_DATA')

        experimental = context.preferences.experimental
        if experimental.use_new_curves_tools:
            layout.operator("object.curves_random_add", text="Random", icon='CURVES_DATA')


class VIEW3D_MT_surface_add(Menu):
    bl_idname = "VIEW3D_MT_surface_add"
    bl_label = "Surface"
    bl_options = {'SEARCH_ON_KEY_PRESS'}

    def draw(self, _context):
        layout = self.layout

        layout.operator_context = 'INVOKE_REGION_WIN'

        layout.operator("surface.primitive_nurbs_surface_curve_add", text="Nurbs Curve", icon='SURFACE_NCURVE')
        layout.operator("surface.primitive_nurbs_surface_circle_add", text="Nurbs Circle", icon='SURFACE_NCIRCLE')
        layout.operator("surface.primitive_nurbs_surface_surface_add", text="Nurbs Surface", icon='SURFACE_NSURFACE')
        layout.operator("surface.primitive_nurbs_surface_cylinder_add",
                        text="Nurbs Cylinder", icon='SURFACE_NCYLINDER')
        layout.operator("surface.primitive_nurbs_surface_sphere_add", text="Nurbs Sphere", icon='SURFACE_NSPHERE')
        layout.operator("surface.primitive_nurbs_surface_torus_add", text="Nurbs Torus", icon='SURFACE_NTORUS')


class VIEW3D_MT_edit_metaball_context_menu(Menu):
    bl_label = "Metaball"

    def draw(self, _context):
        layout = self.layout

        layout.operator_context = 'INVOKE_REGION_WIN'

        # Add
        layout.operator("mball.duplicate_move")

        layout.separator()

        # Modify
        layout.menu("VIEW3D_MT_mirror")
        layout.menu("VIEW3D_MT_snap")

        layout.separator()

        # Remove
        layout.operator_context = 'EXEC_REGION_WIN'
        layout.operator("mball.delete_metaelems", text="Delete")


class VIEW3D_MT_metaball_add(Menu):
    bl_idname = "VIEW3D_MT_metaball_add"
    bl_label = "Metaball"
    bl_options = {'SEARCH_ON_KEY_PRESS'}

    def draw(self, _context):
        layout = self.layout

        layout.operator_context = 'INVOKE_REGION_WIN'
        layout.operator_enum("object.metaball_add", "type")


class TOPBAR_MT_edit_curve_add(Menu):
    bl_idname = "TOPBAR_MT_edit_curve_add"
    bl_label = "Add"
    bl_translation_context = i18n_contexts.operator_default
    bl_options = {'SEARCH_ON_KEY_PRESS'}

    def draw(self, context):
        layout = self.layout

        is_surf = context.active_object.type == 'SURFACE'

        layout.operator_context = 'EXEC_REGION_WIN'

        if is_surf:
            VIEW3D_MT_surface_add.draw(self, context)
        else:
            VIEW3D_MT_curve_add.draw(self, context)


class TOPBAR_MT_edit_armature_add(Menu):
    bl_idname = "TOPBAR_MT_edit_armature_add"
    bl_label = "Armature"
    bl_options = {'SEARCH_ON_KEY_PRESS'}

    def draw(self, _context):
        layout = self.layout

        layout.operator_context = 'EXEC_REGION_WIN'
        layout.operator("armature.bone_primitive_add", text="Single Bone", icon='BONE_DATA')


class VIEW3D_MT_armature_add(Menu):
    bl_idname = "VIEW3D_MT_armature_add"
    bl_label = "Armature"
    bl_options = {'SEARCH_ON_KEY_PRESS'}

    def draw(self, _context):
        layout = self.layout

        layout.operator_context = 'EXEC_REGION_WIN'
        layout.operator("object.armature_add", text="Single Bone", icon='BONE_DATA')


class VIEW3D_MT_light_add(Menu):
    bl_idname = "VIEW3D_MT_light_add"
    bl_context = i18n_contexts.id_light
    bl_label = "Light"
    bl_options = {'SEARCH_ON_KEY_PRESS'}

    def draw(self, _context):
        layout = self.layout

        layout.operator_context = 'INVOKE_REGION_WIN'
        layout.operator_enum("object.light_add", "type")


class VIEW3D_MT_lightprobe_add(Menu):
    bl_idname = "VIEW3D_MT_lightprobe_add"
    bl_label = "Light Probe"
    bl_options = {'SEARCH_ON_KEY_PRESS'}

    def draw(self, _context):
        layout = self.layout

        layout.operator_context = 'INVOKE_REGION_WIN'
        layout.operator_enum("object.lightprobe_add", "type")


class VIEW3D_MT_camera_add(Menu):
    bl_idname = "VIEW3D_MT_camera_add"
    bl_label = "Camera"
    bl_options = {'SEARCH_ON_KEY_PRESS'}

    def draw(self, _context):
        layout = self.layout
        layout.operator_context = 'EXEC_REGION_WIN'
        layout.operator("object.camera_add", text="Camera", icon='OUTLINER_OB_CAMERA')


class VIEW3D_MT_volume_add(Menu):
    bl_idname = "VIEW3D_MT_volume_add"
    bl_label = "Volume"
    bl_translation_context = i18n_contexts.id_id
    bl_options = {'SEARCH_ON_KEY_PRESS'}

    def draw(self, _context):
        layout = self.layout
        layout.operator("object.volume_import", text="Import OpenVDB...", icon='OUTLINER_DATA_VOLUME')
        layout.operator("object.volume_add", text="Empty",
                        text_ctxt=i18n_contexts.id_volume,
                        icon='OUTLINER_DATA_VOLUME')


class VIEW3D_MT_grease_pencil_add(Menu):
    bl_idname = "VIEW3D_MT_grease_pencil_add"
    bl_label = "Grease Pencil"
    bl_options = {'SEARCH_ON_KEY_PRESS'}

    def draw(self, _context):
        layout = self.layout
        layout.operator("object.grease_pencil_add", text="Empty", icon='EMPTY_AXIS').type = 'EMPTY'
        layout.operator("object.grease_pencil_add", text="Stroke", icon='STROKE').type = 'STROKE'
        layout.operator("object.grease_pencil_add", text="Suzanne", icon='MONKEY').type = 'MONKEY'


class VIEW3D_MT_add(Menu):
    bl_label = "Add"
    bl_translation_context = i18n_contexts.operator_default
    bl_options = {'SEARCH_ON_KEY_PRESS'}

    def draw(self, context):
        layout = self.layout

        if layout.operator_context == 'EXEC_REGION_WIN':
            layout.operator_context = 'INVOKE_REGION_WIN'
            layout.operator("WM_OT_search_single_menu", text="Search...", icon='VIEWZOOM').menu_idname = "VIEW3D_MT_add"
            layout.separator()

        # NOTE: don't use 'EXEC_SCREEN' or operators won't get the `v3d` context.

        # NOTE: was `EXEC_AREA`, but this context does not have the `rv3d`, which prevents
        #       "align_view" to work on first call (see #32719).
        layout.operator_context = 'EXEC_REGION_WIN'

        # layout.operator_menu_enum("object.mesh_add", "type", text="Mesh", icon='OUTLINER_OB_MESH')
        layout.menu("VIEW3D_MT_mesh_add", icon='OUTLINER_OB_MESH')

        # layout.operator_menu_enum("object.curve_add", "type", text="Curve", icon='OUTLINER_OB_CURVE')
        layout.menu("VIEW3D_MT_curve_add", icon='OUTLINER_OB_CURVE')
        # layout.operator_menu_enum("object.surface_add", "type", text="Surface", icon='OUTLINER_OB_SURFACE')
        layout.menu("VIEW3D_MT_surface_add", icon='OUTLINER_OB_SURFACE')
        layout.menu("VIEW3D_MT_metaball_add", text="Metaball", icon='OUTLINER_OB_META')
        layout.operator("object.text_add", text="Text", icon='OUTLINER_OB_FONT')
        if context.preferences.experimental.use_new_point_cloud_type:
            layout.operator("object.pointcloud_add", text="Point Cloud", icon='OUTLINER_OB_POINTCLOUD')
        layout.menu("VIEW3D_MT_volume_add", text="Volume", text_ctxt=i18n_contexts.id_id, icon='OUTLINER_OB_VOLUME')
        if context.preferences.experimental.use_grease_pencil_version3:
            layout.menu("VIEW3D_MT_grease_pencil_add", text="Grease Pencil", icon='OUTLINER_OB_GREASEPENCIL')
        else:
            layout.operator_menu_enum(
                "object.gpencil_add",
                "type",
                text="Grease Pencil",
                icon='OUTLINER_OB_GREASEPENCIL')

        layout.separator()

        if VIEW3D_MT_armature_add.is_extended():
            layout.menu("VIEW3D_MT_armature_add", icon='OUTLINER_OB_ARMATURE')
        else:
            layout.operator("object.armature_add", text="Armature", icon='OUTLINER_OB_ARMATURE')

        layout.operator("object.add", text="Lattice", icon='OUTLINER_OB_LATTICE').type = 'LATTICE'

        layout.separator()

        layout.operator_menu_enum("object.empty_add", "type", text="Empty",
                                  text_ctxt=i18n_contexts.id_id,
                                  icon='OUTLINER_OB_EMPTY')
        layout.menu("VIEW3D_MT_image_add", text="Image", icon='OUTLINER_OB_IMAGE')

        layout.separator()

        layout.menu("VIEW3D_MT_light_add", icon='OUTLINER_OB_LIGHT')
        layout.menu("VIEW3D_MT_lightprobe_add", icon='OUTLINER_OB_LIGHTPROBE')

        layout.separator()

        if VIEW3D_MT_camera_add.is_extended():
            layout.menu("VIEW3D_MT_camera_add", icon='OUTLINER_OB_CAMERA')
        else:
            VIEW3D_MT_camera_add.draw(self, context)

        layout.separator()

        layout.operator("object.speaker_add", text="Speaker", icon='OUTLINER_OB_SPEAKER')

        layout.separator()

        layout.operator_menu_enum("object.effector_add", "type", text="Force Field", icon='OUTLINER_OB_FORCE_FIELD')

        layout.separator()

        has_collections = bool(bpy.data.collections)
        col = layout.column()
        col.enabled = has_collections

        if not has_collections or len(bpy.data.collections) > 10:
            col.operator_context = 'INVOKE_REGION_WIN'
            col.operator(
                "object.collection_instance_add",
                text="Collection Instance..." if has_collections else "No Collections to Instance",
                icon='OUTLINER_OB_GROUP_INSTANCE',
            )
        else:
            col.operator_menu_enum(
                "object.collection_instance_add",
                "collection",
                text="Collection Instance",
                icon='OUTLINER_OB_GROUP_INSTANCE',
            )


class VIEW3D_MT_image_add(Menu):
    bl_label = "Add Image"
    bl_options = {'SEARCH_ON_KEY_PRESS'}

    def draw(self, _context):
        layout = self.layout
        layout.operator("object.load_reference_image", text="Reference", icon='IMAGE_REFERENCE')
        layout.operator("object.load_background_image", text="Background", icon='IMAGE_BACKGROUND')


class VIEW3D_MT_object_relations(Menu):
    bl_label = "Relations"

    def draw(self, _context):
        layout = self.layout

        layout.operator("object.make_dupli_face")

        layout.separator()

        layout.operator_menu_enum("object.make_local", "type", text="Make Local...")
        layout.menu("VIEW3D_MT_make_single_user")


class VIEW3D_MT_object_liboverride(Menu):
    bl_label = "Library Override"

    def draw(self, _context):
        layout = self.layout

        layout.operator("object.make_override_library", text="Make")
        layout.operator("object.reset_override_library", text="Reset")
        layout.operator("object.clear_override_library", text="Clear")


class VIEW3D_MT_object(Menu):
    bl_context = "objectmode"
    bl_label = "Object"

    def draw(self, context):
        layout = self.layout

        layout.menu("VIEW3D_MT_transform_object")
        layout.operator_menu_enum("object.origin_set", text="Set Origin", property="type")
        layout.menu("VIEW3D_MT_mirror")
        layout.menu("VIEW3D_MT_object_clear")
        layout.menu("VIEW3D_MT_object_apply")
        layout.menu("VIEW3D_MT_snap")

        layout.separator()

        layout.operator("object.duplicate_move")
        layout.operator("object.duplicate_move_linked")
        layout.operator("object.join")

        layout.separator()

        layout.operator("view3d.copybuffer", text="Copy Objects", icon='COPYDOWN')
        layout.operator("view3d.pastebuffer", text="Paste Objects", icon='PASTEDOWN')

        layout.separator()

        layout.menu("VIEW3D_MT_object_asset", icon='ASSET_MANAGER')
        layout.menu("VIEW3D_MT_object_collection")

        layout.separator()

        layout.menu("VIEW3D_MT_object_liboverride", icon='LIBRARY_DATA_OVERRIDE')
        layout.menu("VIEW3D_MT_object_relations")
        layout.menu("VIEW3D_MT_object_parent")
        layout.menu("VIEW3D_MT_object_constraints")
        layout.menu("VIEW3D_MT_object_track")
        layout.menu("VIEW3D_MT_make_links")

        layout.separator()

        layout.operator("object.shade_smooth")
        if context.object and context.object.type == 'MESH':
            layout.operator("object.shade_smooth_by_angle")
        layout.operator("object.shade_flat")

        layout.separator()

        layout.menu("VIEW3D_MT_object_animation")
        layout.menu("VIEW3D_MT_object_rigid_body")

        layout.separator()

        layout.menu("VIEW3D_MT_object_quick_effects")

        layout.separator()

        layout.menu("VIEW3D_MT_object_convert")

        layout.separator()

        layout.menu("VIEW3D_MT_object_showhide")
        layout.menu("VIEW3D_MT_object_cleanup")

        layout.separator()

        layout.operator_context = 'EXEC_REGION_WIN'
        layout.operator("object.delete", text="Delete").use_global = False
        layout.operator("object.delete", text="Delete Global").use_global = True

        layout.template_node_operator_asset_menu_items(catalog_path="Object")


class VIEW3D_MT_object_animation(Menu):
    bl_label = "Animation"

    def draw(self, _context):
        layout = self.layout

        layout.operator("anim.keyframe_insert", text="Insert Keyframe")
        layout.operator("anim.keyframe_insert_menu", text="Insert Keyframe with Keying Set")
        layout.operator("anim.keyframe_delete_v3d", text="Delete Keyframes...")
        layout.operator("anim.keyframe_clear_v3d", text="Clear Keyframes...")
        layout.operator("anim.keying_set_active_set", text="Change Keying Set...")

        layout.separator()

        layout.operator("nla.bake", text="Bake Action...")
        layout.operator("gpencil.bake_mesh_animation", text="Bake Mesh to Grease Pencil...")
        layout.operator("gpencil.bake_grease_pencil_animation", text="Bake Object Transform to Grease Pencil...")


class VIEW3D_MT_object_rigid_body(Menu):
    bl_label = "Rigid Body"

    def draw(self, _context):
        layout = self.layout

        layout.operator("rigidbody.objects_add", text="Add Active").type = 'ACTIVE'
        layout.operator("rigidbody.objects_add", text="Add Passive").type = 'PASSIVE'

        layout.separator()

        layout.operator("rigidbody.objects_remove", text="Remove")

        layout.separator()

        layout.operator("rigidbody.shape_change", text="Change Shape")
        layout.operator("rigidbody.mass_calculate", text="Calculate Mass")
        layout.operator("rigidbody.object_settings_copy", text="Copy from Active")
        layout.operator("object.visual_transform_apply", text="Apply Transformation")
        layout.operator("rigidbody.bake_to_keyframes", text="Bake to Keyframes")

        layout.separator()

        layout.operator("rigidbody.connect", text="Connect")


class VIEW3D_MT_object_clear(Menu):
    bl_label = "Clear"

    def draw(self, _context):
        layout = self.layout

        layout.operator("object.location_clear", text="Location").clear_delta = False
        layout.operator("object.rotation_clear", text="Rotation").clear_delta = False
        layout.operator("object.scale_clear", text="Scale").clear_delta = False

        layout.separator()

        layout.operator("object.origin_clear", text="Origin")


class VIEW3D_MT_object_context_menu(Menu):
    bl_label = "Object"

    def draw(self, context):
        layout = self.layout

        view = context.space_data

        obj = context.object

        selected_objects_len = len(context.selected_objects)

        # If nothing is selected
        # (disabled for now until it can be made more useful).
        '''
        if selected_objects_len == 0:

            layout.menu("VIEW3D_MT_add", text="Add", text_ctxt=i18n_contexts.operator_default)
            layout.operator("view3d.pastebuffer", text="Paste Objects", icon='PASTEDOWN')

            return
        '''

        # If something is selected

        # Individual object types.
        if obj is None:
            pass

        elif obj.type == 'CAMERA':
            layout.operator_context = 'INVOKE_REGION_WIN'

            layout.operator("view3d.object_as_camera", text="Set Active Camera")

            if obj.data.type == 'PERSP':
                props = layout.operator("wm.context_modal_mouse", text="Adjust Focal Length")
                props.data_path_iter = "selected_editable_objects"
                props.data_path_item = "data.lens"
                props.input_scale = 0.1
                if obj.data.lens_unit == 'MILLIMETERS':
                    props.header_text = rpt_("Camera Focal Length: %.1fmm")
                else:
                    props.header_text = rpt_("Camera Focal Length: %.1f\u00B0")

            else:
                props = layout.operator("wm.context_modal_mouse", text="Camera Lens Scale")
                props.data_path_iter = "selected_editable_objects"
                props.data_path_item = "data.ortho_scale"
                props.input_scale = 0.01
                props.header_text = rpt_("Camera Lens Scale: %.3f")

            if not obj.data.dof.focus_object:
                if view and view.camera == obj and view.region_3d.view_perspective == 'CAMERA':
                    props = layout.operator("ui.eyedropper_depth", text="DOF Distance (Pick)")
                else:
                    props = layout.operator("wm.context_modal_mouse", text="Adjust Focus Distance")
                    props.data_path_iter = "selected_editable_objects"
                    props.data_path_item = "data.dof.focus_distance"
                    props.input_scale = 0.02
                    props.header_text = rpt_("Focus Distance: %.3f")

            layout.separator()

        elif obj.type in {'CURVE', 'FONT'}:
            layout.operator_context = 'INVOKE_REGION_WIN'

            props = layout.operator("wm.context_modal_mouse", text="Adjust Extrusion")
            props.data_path_iter = "selected_editable_objects"
            props.data_path_item = "data.extrude"
            props.input_scale = 0.01
            props.header_text = rpt_("Extrude: %.3f")

            props = layout.operator("wm.context_modal_mouse", text="Adjust Offset")
            props.data_path_iter = "selected_editable_objects"
            props.data_path_item = "data.offset"
            props.input_scale = 0.01
            props.header_text = rpt_("Offset: %.3f")

            layout.separator()

        elif obj.type == 'EMPTY':
            layout.operator_context = 'INVOKE_REGION_WIN'

            props = layout.operator("wm.context_modal_mouse", text="Adjust Empty Display Size")
            props.data_path_iter = "selected_editable_objects"
            props.data_path_item = "empty_display_size"
            props.input_scale = 0.01
            props.header_text = rpt_("Empty Display Size: %.3f")

            layout.separator()

            if obj.empty_display_type == 'IMAGE':
                layout.operator("gpencil.trace_image")

                layout.separator()

        elif obj.type == 'LIGHT':
            light = obj.data

            layout.operator_context = 'INVOKE_REGION_WIN'

            props = layout.operator("wm.context_modal_mouse", text="Adjust Light Power")
            props.data_path_iter = "selected_editable_objects"
            props.data_path_item = "data.energy"
            props.input_scale = 1.0
            props.header_text = rpt_("Light Power: %.3f")

            if light.type == 'AREA':
                if light.shape in {'RECTANGLE', 'ELLIPSE'}:
                    props = layout.operator("wm.context_modal_mouse", text="Adjust Area Light X Size")
                    props.data_path_iter = "selected_editable_objects"
                    props.data_path_item = "data.size"
                    props.header_text = rpt_("Light Size X: %.3f")

                    props = layout.operator("wm.context_modal_mouse", text="Adjust Area Light Y Size")
                    props.data_path_iter = "selected_editable_objects"
                    props.data_path_item = "data.size_y"
                    props.header_text = rpt_("Light Size Y: %.3f")
                else:
                    props = layout.operator("wm.context_modal_mouse", text="Adjust Area Light Size")
                    props.data_path_iter = "selected_editable_objects"
                    props.data_path_item = "data.size"
                    props.header_text = rpt_("Light Size: %.3f")

            elif light.type in {'SPOT', 'POINT'}:
                props = layout.operator("wm.context_modal_mouse", text="Adjust Light Radius")
                props.data_path_iter = "selected_editable_objects"
                props.data_path_item = "data.shadow_soft_size"
                props.header_text = rpt_("Light Radius: %.3f")

            elif light.type == 'SUN':
                props = layout.operator("wm.context_modal_mouse", text="Adjust Sun Light Angle")
                props.data_path_iter = "selected_editable_objects"
                props.data_path_item = "data.angle"
                props.header_text = rpt_("Light Angle: %.3f")

            if light.type == 'SPOT':
                layout.separator()

                props = layout.operator("wm.context_modal_mouse", text="Adjust Spot Light Size")
                props.data_path_iter = "selected_editable_objects"
                props.data_path_item = "data.spot_size"
                props.input_scale = 0.01
                props.header_text = rpt_("Spot Size: %.2f")

                props = layout.operator("wm.context_modal_mouse", text="Adjust Spot Light Blend")
                props.data_path_iter = "selected_editable_objects"
                props.data_path_item = "data.spot_blend"
                props.input_scale = -0.01
                props.header_text = rpt_("Spot Blend: %.2f")

            layout.separator()

        # Shared among some object types.
        if obj is not None:
            if obj.type in {'MESH', 'CURVE', 'SURFACE'}:
                layout.operator("object.shade_smooth")
                if obj.type == 'MESH':
                    layout.operator("object.shade_smooth_by_angle")
                layout.operator("object.shade_flat")

                layout.separator()

            if obj.type in {'MESH', 'CURVE', 'SURFACE', 'ARMATURE', 'GPENCIL'}:
                if selected_objects_len > 1:
                    layout.operator("object.join")

            if obj.type in {'MESH', 'CURVE', 'CURVES', 'SURFACE', 'POINTCLOUD', 'META', 'FONT'}:
                layout.operator_menu_enum("object.convert", "target")

            if obj.type == 'GPENCIL':
                layout.operator_menu_enum("gpencil.convert", "type", text="Convert To")

            if (obj.type in {
                'MESH', 'CURVE', 'CURVES', 'SURFACE', 'GPENCIL', 'LATTICE', 'ARMATURE', 'META', 'FONT', 'POINTCLOUD',
            } or (obj.type == 'EMPTY' and obj.instance_collection is not None)):
                layout.operator_context = 'INVOKE_REGION_WIN'
                layout.operator_menu_enum("object.origin_set", text="Set Origin", property="type")
                layout.operator_context = 'INVOKE_DEFAULT'

                layout.separator()

        # Shared among all object types
        layout.operator("view3d.copybuffer", text="Copy Objects", icon='COPYDOWN')
        layout.operator("view3d.pastebuffer", text="Paste Objects", icon='PASTEDOWN')

        layout.separator()

        layout.operator("object.duplicate_move", icon='DUPLICATE')
        layout.operator("object.duplicate_move_linked")

        layout.separator()

        props = layout.operator("wm.call_panel", text="Rename Active Object...")
        props.name = "TOPBAR_PT_name"
        props.keep_open = False

        layout.separator()

        layout.menu("VIEW3D_MT_mirror")
        layout.menu("VIEW3D_MT_snap")
        layout.menu("VIEW3D_MT_object_parent")
        layout.operator_context = 'INVOKE_REGION_WIN'

        if view and view.local_view:
            layout.operator("view3d.localview_remove_from")
        else:
            layout.operator("object.move_to_collection")

        layout.separator()

        layout.operator("anim.keyframe_insert", text="Insert Keyframe")
        layout.operator("anim.keyframe_insert_menu", text="Insert Keyframe with Keying Set")

        layout.separator()

        layout.operator_context = 'EXEC_REGION_WIN'
        layout.operator("object.delete", text="Delete").use_global = False

        layout.template_node_operator_asset_menu_items(catalog_path="Object")


class VIEW3D_MT_object_shading(Menu):
    # XXX, this menu is a place to store shading operator in object mode
    bl_label = "Shading"

    def draw(self, _context):
        layout = self.layout
        layout.operator("object.shade_smooth", text="Smooth")
        layout.operator("object.shade_flat", text="Flat")


class VIEW3D_MT_object_apply(Menu):
    bl_label = "Apply"

    def draw(self, _context):
        layout = self.layout

        # Need invoke for the popup confirming the multi-user data operation
        layout.operator_context = 'INVOKE_DEFAULT'

        props = layout.operator("object.transform_apply", text="Location", text_ctxt=i18n_contexts.default)
        props.location, props.rotation, props.scale = True, False, False

        props = layout.operator("object.transform_apply", text="Rotation", text_ctxt=i18n_contexts.default)
        props.location, props.rotation, props.scale = False, True, False

        props = layout.operator("object.transform_apply", text="Scale", text_ctxt=i18n_contexts.default)
        props.location, props.rotation, props.scale = False, False, True

        props = layout.operator("object.transform_apply", text="All Transforms", text_ctxt=i18n_contexts.default)
        props.location, props.rotation, props.scale = True, True, True

        props = layout.operator("object.transform_apply", text="Rotation & Scale", text_ctxt=i18n_contexts.default)
        props.location, props.rotation, props.scale = False, True, True

        layout.separator()

        layout.operator(
            "object.transforms_to_deltas",
            text="Location to Deltas",
            text_ctxt=i18n_contexts.default,
        ).mode = 'LOC'
        layout.operator(
            "object.transforms_to_deltas",
            text="Rotation to Deltas",
            text_ctxt=i18n_contexts.default,
        ).mode = 'ROT'
        layout.operator(
            "object.transforms_to_deltas",
            text="Scale to Deltas",
            text_ctxt=i18n_contexts.default,
        ).mode = 'SCALE'

        layout.operator(
            "object.transforms_to_deltas",
            text="All Transforms to Deltas",
            text_ctxt=i18n_contexts.default,
        ).mode = 'ALL'
        layout.operator("object.anim_transforms_to_deltas")

        layout.separator()

        layout.operator(
            "object.visual_transform_apply",
            text="Visual Transform",
            text_ctxt=i18n_contexts.default,
        )
        layout.operator(
            "object.convert",
            text="Visual Geometry to Mesh",
            text_ctxt=i18n_contexts.default,
        ).target = 'MESH'
        layout.operator("object.duplicates_make_real")
        layout.operator("object.parent_inverse_apply",
                        text="Parent Inverse",
                        text_ctxt=i18n_contexts.default)

        layout.template_node_operator_asset_menu_items(catalog_path="Object/Apply")


class VIEW3D_MT_object_parent(Menu):
    bl_label = "Parent"

    def draw(self, _context):
        from bl_ui_utils.layout import operator_context

        layout = self.layout

        layout.operator_enum("object.parent_set", "type")

        layout.separator()

        with operator_context(layout, 'EXEC_REGION_WIN'):
            layout.operator("object.parent_no_inverse_set").keep_transform = False
            props = layout.operator("object.parent_no_inverse_set", text="Make Parent without Inverse (Keep Transform)")
            props.keep_transform = True

        layout.separator()

        layout.operator_enum("object.parent_clear", "type")


class VIEW3D_MT_object_track(Menu):
    bl_label = "Track"

    def draw(self, _context):
        layout = self.layout

        layout.operator_enum("object.track_set", "type")

        layout.separator()

        layout.operator_enum("object.track_clear", "type")


class VIEW3D_MT_object_collection(Menu):
    bl_label = "Collection"

    def draw(self, _context):
        layout = self.layout

        layout.operator("object.move_to_collection")
        layout.operator("object.link_to_collection")

        layout.separator()

        layout.operator("collection.create")
        # layout.operator_menu_enum("collection.objects_remove", "collection")  # BUGGY
        layout.operator("collection.objects_remove")
        layout.operator("collection.objects_remove_all")

        layout.separator()

        layout.operator("collection.objects_add_active")
        layout.operator("collection.objects_remove_active")


class VIEW3D_MT_object_constraints(Menu):
    bl_label = "Constraints"

    def draw(self, _context):
        layout = self.layout

        layout.operator("object.constraint_add_with_targets")
        layout.operator("object.constraints_copy")

        layout.separator()

        layout.operator("object.constraints_clear")


class VIEW3D_MT_object_quick_effects(Menu):
    bl_label = "Quick Effects"

    def draw(self, _context):
        layout = self.layout

        layout.operator("object.quick_fur")
        layout.operator("object.quick_explode")
        layout.operator("object.quick_smoke")
        layout.operator("object.quick_liquid")
        layout.template_node_operator_asset_menu_items(catalog_path="Object/Quick Effects")


class VIEW3D_MT_object_showhide(Menu):
    bl_label = "Show/Hide"

    def draw(self, _context):
        layout = self.layout

        layout.operator("object.hide_view_clear")

        layout.separator()

        layout.operator("object.hide_view_set", text="Hide Selected").unselected = False
        layout.operator("object.hide_view_set", text="Hide Unselected").unselected = True


class VIEW3D_MT_object_cleanup(Menu):
    bl_label = "Clean Up"

    def draw(self, _context):
        layout = self.layout

        layout.operator("object.vertex_group_clean", text="Clean Vertex Group Weights").group_select_mode = 'ALL'
        layout.operator("object.vertex_group_limit_total", text="Limit Total Vertex Groups").group_select_mode = 'ALL'

        layout.separator()

        layout.operator("object.material_slot_remove_unused", text="Remove Unused Material Slots")


class VIEW3D_MT_object_asset(Menu):
    bl_label = "Asset"

    def draw(self, _context):
        layout = self.layout

        layout.operator("asset.mark")
        layout.operator("asset.clear", text="Clear Asset").set_fake_user = False
        layout.operator("asset.clear", text="Clear Asset (Set Fake User)").set_fake_user = True


class VIEW3D_MT_make_single_user(Menu):
    bl_label = "Make Single User"

    def draw(self, _context):
        layout = self.layout
        layout.operator_context = 'EXEC_REGION_WIN'

        props = layout.operator("object.make_single_user", text="Object")
        props.object = True
        props.obdata = props.material = props.animation = props.obdata_animation = False

        props = layout.operator("object.make_single_user", text="Object & Data")
        props.object = props.obdata = True
        props.material = props.animation = props.obdata_animation = False

        props = layout.operator("object.make_single_user", text="Object & Data & Materials")
        props.object = props.obdata = props.material = True
        props.animation = props.obdata_animation = False

        props = layout.operator("object.make_single_user", text="Materials")
        props.material = True
        props.object = props.obdata = props.animation = props.obdata_animation = False

        props = layout.operator("object.make_single_user", text="Object Animation")
        props.animation = True
        props.object = props.obdata = props.material = props.obdata_animation = False

        props = layout.operator("object.make_single_user", text="Object Data Animation")
        props.obdata_animation = props.obdata = True
        props.object = props.material = props.animation = False


class VIEW3D_MT_object_convert(Menu):
    bl_label = "Convert"

    def draw(self, context):
        layout = self.layout
        ob = context.active_object

        if ob and ob.type == 'GPENCIL' and context.gpencil_data and not context.preferences.experimental.use_grease_pencil_version3:
            layout.operator_enum("gpencil.convert", "type")
        else:
            layout.operator_enum("object.convert", "target")

        # Potrace lib dependency.
        if bpy.app.build_options.potrace:
            layout.operator("gpencil.trace_image", icon='OUTLINER_OB_GREASEPENCIL')

        if ob and ob.type == 'CURVES':
            layout.operator("curves.convert_to_particle_system", text="Particle System")

        layout.template_node_operator_asset_menu_items(catalog_path="Object/Convert")


class VIEW3D_MT_make_links(Menu):
    bl_label = "Link/Transfer Data"

    def draw(self, _context):
        layout = self.layout
        operator_context_default = layout.operator_context

        if len(bpy.data.scenes) > 10:
            layout.operator_context = 'INVOKE_REGION_WIN'
            layout.operator("object.make_links_scene", text="Link Objects to Scene...", icon='OUTLINER_OB_EMPTY')
        else:
            layout.operator_context = 'EXEC_REGION_WIN'
            layout.operator_menu_enum("object.make_links_scene", "scene", text="Link Objects to Scene")

        layout.separator()

        layout.operator_context = operator_context_default

        layout.operator_enum("object.make_links_data", "type")  # inline

        layout.operator("object.join_uvs", text="Copy UV Maps")

        layout.separator()

        layout.operator("object.data_transfer")
        layout.operator("object.datalayout_transfer")


class VIEW3D_MT_brush_paint_modes(Menu):
    bl_label = "Enabled Modes"

    def draw(self, context):
        layout = self.layout

        settings = UnifiedPaintPanel.paint_settings(context)
        brush = settings.brush

        layout.prop(brush, "use_paint_sculpt", text="Sculpt")
        layout.prop(brush, "use_paint_uv_sculpt", text="UV Sculpt")
        layout.prop(brush, "use_paint_vertex", text="Vertex Paint")
        layout.prop(brush, "use_paint_weight", text="Weight Paint")
        layout.prop(brush, "use_paint_image", text="Texture Paint")
        layout.prop(brush, "use_paint_sculpt_curves", text="Sculpt Curves")


class VIEW3D_MT_paint_vertex(Menu):
    bl_label = "Paint"

    def draw(self, _context):
        layout = self.layout

        layout.operator("paint.vertex_color_smooth")
        layout.operator("paint.vertex_color_dirt")
        layout.operator("paint.vertex_color_from_weight")

        layout.separator()

        layout.operator("paint.vertex_color_invert", text="Invert")
        layout.operator("paint.vertex_color_levels", text="Levels")
        layout.operator("paint.vertex_color_hsv", text="Hue/Saturation/Value")
        layout.operator("paint.vertex_color_brightness_contrast", text="Brightness/Contrast")

        layout.separator()

        layout.operator("paint.vertex_color_set")
        layout.operator("paint.sample_color")


class VIEW3D_MT_hook(Menu):
    bl_label = "Hooks"

    def draw(self, context):
        layout = self.layout
        layout.operator_context = 'EXEC_AREA'
        layout.operator("object.hook_add_newob")
        layout.operator("object.hook_add_selob").use_bone = False
        layout.operator("object.hook_add_selob", text="Hook to Selected Object Bone").use_bone = True

        if any([mod.type == 'HOOK' for mod in context.active_object.modifiers]):
            layout.separator()

            layout.operator_menu_enum("object.hook_assign", "modifier")
            layout.operator_menu_enum("object.hook_remove", "modifier")

            layout.separator()

            layout.operator_menu_enum("object.hook_select", "modifier")
            layout.operator_menu_enum("object.hook_reset", "modifier")
            layout.operator_menu_enum("object.hook_recenter", "modifier")


class VIEW3D_MT_vertex_group(Menu):
    bl_label = "Vertex Groups"

    def draw(self, context):
        layout = self.layout

        layout.operator_context = 'EXEC_AREA'
        layout.operator("object.vertex_group_assign_new")

        ob = context.active_object
        if ob.mode == 'EDIT' or (ob.mode == 'WEIGHT_PAINT' and ob.type == 'MESH' and ob.data.use_paint_mask_vertex):
            if ob.vertex_groups.active:
                layout.separator()

                layout.operator("object.vertex_group_assign", text="Assign to Active Group")
                layout.operator(
                    "object.vertex_group_remove_from",
                    text="Remove from Active Group",
                ).use_all_groups = False
                layout.operator("object.vertex_group_remove_from", text="Remove from All").use_all_groups = True

        if ob.vertex_groups.active:
            layout.separator()

            layout.operator_menu_enum("object.vertex_group_set_active", "group", text="Set Active Group")
            layout.operator("object.vertex_group_remove", text="Remove Active Group").all = False
            layout.operator("object.vertex_group_remove", text="Remove All Groups").all = True


class VIEW3D_MT_gpencil_vertex_group(Menu):
    bl_label = "Vertex Groups"

    def draw(self, context):
        layout = self.layout

        layout.operator_context = 'EXEC_AREA'
        ob = context.active_object

        layout.operator("object.vertex_group_add", text="Add New Group")
        ob = context.active_object
        if ob.vertex_groups.active:
            layout.separator()

            layout.operator("gpencil.vertex_group_assign", text="Assign")
            layout.operator("gpencil.vertex_group_remove_from", text="Remove")

            layout.operator("gpencil.vertex_group_select", text="Select")
            layout.operator("gpencil.vertex_group_deselect", text="Deselect")


class VIEW3D_MT_paint_weight_lock(Menu):
    bl_label = "Vertex Group Locks"

    def draw(self, _context):
        layout = self.layout

        props = layout.operator("object.vertex_group_lock", icon='LOCKED', text="Lock All")
        props.action, props.mask = 'LOCK', 'ALL'

        props = layout.operator("object.vertex_group_lock", text="Lock Selected")
        props.action, props.mask = 'LOCK', 'SELECTED'

        props = layout.operator("object.vertex_group_lock", text="Lock Unselected")
        props.action, props.mask = 'LOCK', 'UNSELECTED'

        props = layout.operator("object.vertex_group_lock", text="Lock Only Selected")
        props.action, props.mask = 'LOCK', 'INVERT_UNSELECTED'

        props = layout.operator("object.vertex_group_lock", text="Lock Only Unselected")
        props.action, props.mask = 'UNLOCK', 'INVERT_UNSELECTED'

        layout.separator()

        props = layout.operator("object.vertex_group_lock", icon='UNLOCKED', text="Unlock All")
        props.action, props.mask = 'UNLOCK', 'ALL'

        props = layout.operator("object.vertex_group_lock", text="Unlock Selected")
        props.action, props.mask = 'UNLOCK', 'SELECTED'

        props = layout.operator("object.vertex_group_lock", text="Unlock Unselected")
        props.action, props.mask = 'UNLOCK', 'UNSELECTED'

        layout.separator()

        props = layout.operator("object.vertex_group_lock", icon='ARROW_LEFTRIGHT', text="Invert Locks")
        props.action, props.mask = 'INVERT', 'ALL'


class VIEW3D_MT_paint_weight(Menu):
    bl_label = "Weights"

    @staticmethod
    def draw_generic(layout, is_editmode=False):

        if not is_editmode:

            layout.operator("paint.weight_from_bones", text="Assign Automatic from Bones").type = 'AUTOMATIC'
            layout.operator("paint.weight_from_bones", text="Assign from Bone Envelopes").type = 'ENVELOPES'

            layout.separator()

        layout.operator("object.vertex_group_normalize_all", text="Normalize All")
        layout.operator("object.vertex_group_normalize", text="Normalize")

        layout.separator()

        layout.operator("object.vertex_group_mirror", text="Mirror")
        layout.operator("object.vertex_group_invert", text="Invert")
        layout.operator("object.vertex_group_clean", text="Clean")

        layout.separator()

        layout.operator("object.vertex_group_quantize", text="Quantize")
        layout.operator("object.vertex_group_levels", text="Levels")
        layout.operator("object.vertex_group_smooth", text="Smooth")

        if not is_editmode:
            props = layout.operator("object.data_transfer", text="Transfer Weights")
            props.use_reverse_transfer = True
            props.data_type = 'VGROUP_WEIGHTS'

        layout.operator("object.vertex_group_limit_total", text="Limit Total")

        if not is_editmode:
            layout.separator()

            # Primarily for shortcut discoverability.
            layout.operator("paint.weight_set")
            layout.operator("paint.weight_sample", text="Sample Weight")
            layout.operator("paint.weight_sample_group", text="Sample Group")

            layout.separator()

            # Primarily for shortcut discoverability.
            layout.operator("paint.weight_gradient", text="Gradient (Linear)").type = 'LINEAR'
            layout.operator("paint.weight_gradient", text="Gradient (Radial)").type = 'RADIAL'

        layout.separator()

        layout.menu("VIEW3D_MT_paint_weight_lock", text="Locks")

    def draw(self, _context):
        self.draw_generic(self.layout, is_editmode=False)


class VIEW3D_MT_sculpt(Menu):
    bl_label = "Sculpt"

    def draw(self, context):
        layout = self.layout

        layout.operator("transform.translate")
        layout.operator("transform.rotate")
        layout.operator("transform.resize", text="Scale")

        props = layout.operator("sculpt.mesh_filter", text="Sphere")
        props.type = 'SPHERE'

        layout.separator()

        props = layout.operator("paint.hide_show", text="Box Hide")
        props.action = 'HIDE'

        props = layout.operator("paint.hide_show", text="Box Show")
        props.action = 'SHOW'

        layout.separator()

        props = layout.operator("sculpt.face_set_change_visibility", text="Toggle Visibility")
        props.mode = 'TOGGLE'

        props = layout.operator("sculpt.face_set_change_visibility", text="Hide Active Face Set")
        props.mode = 'HIDE_ACTIVE'

        props = layout.operator("paint.hide_show", text="Show All")
        props.action = 'SHOW'
        props.area = 'ALL'

        layout.operator("paint.visibility_invert", text="Invert Visible")

        props = layout.operator("paint.hide_show", text="Hide Masked")
        props.action = 'HIDE'
        props.area = 'MASKED'

        layout.separator()

        props = layout.operator("sculpt.trim_box_gesture", text="Box Trim")
        props.trim_mode = 'DIFFERENCE'

        props = layout.operator("sculpt.trim_lasso_gesture", text="Lasso Trim")
        props.trim_mode = 'DIFFERENCE'

        props = layout.operator("sculpt.trim_box_gesture", text="Box Add")
        props.trim_mode = 'JOIN'

        props = layout.operator("sculpt.trim_lasso_gesture", text="Lasso Add")
        props.trim_mode = 'JOIN'

        layout.operator("sculpt.project_line_gesture", text="Line Project")

        layout.separator()

        # Fair Positions
        props = layout.operator("sculpt.face_set_edit", text="Fair Positions")
        props.mode = 'FAIR_POSITIONS'

        # Fair Tangency
        props = layout.operator("sculpt.face_set_edit", text="Fair Tangency")
        props.mode = 'FAIR_TANGENCY'

        layout.separator()

        sculpt_filters_types = [
            ('SMOOTH', iface_("Smooth")),
            ('SURFACE_SMOOTH', iface_("Surface Smooth")),
            ('INFLATE', iface_("Inflate")),
            ('RELAX', iface_("Relax Topology")),
            ('RELAX_FACE_SETS', iface_("Relax Face Sets")),
            ('SHARPEN', iface_("Sharpen")),
            ('ENHANCE_DETAILS', iface_("Enhance Details")),
            ('ERASE_DISCPLACEMENT', iface_("Erase Multires Displacement")),
            ('RANDOM', iface_("Randomize"))
        ]

        for filter_type, ui_name in sculpt_filters_types:
            props = layout.operator("sculpt.mesh_filter", text=ui_name, translate=False)
            props.type = filter_type

        layout.separator()

        layout.operator("sculpt.sample_color", text="Sample Color")

        layout.separator()

        layout.menu("VIEW3D_MT_sculpt_set_pivot", text="Set Pivot")

        layout.separator()

        # Rebuild BVH
        layout.operator("sculpt.optimize")

        layout.operator(
            "sculpt.dynamic_topology_toggle",
            icon='CHECKBOX_HLT' if context.sculpt_object.use_dynamic_topology_sculpting else 'CHECKBOX_DEHLT',
        )

        layout.separator()

        layout.operator("object.transfer_mode", text="Transfer Sculpt Mode")


class VIEW3D_MT_sculpt_curves(Menu):
    bl_label = "Curves"

    def draw(self, _context):
        layout = self.layout

        layout.operator("curves.snap_curves_to_surface", text="Snap to Deformed Surface").attach_mode = 'DEFORM'
        layout.operator("curves.snap_curves_to_surface", text="Snap to Nearest Surface").attach_mode = 'NEAREST'
        layout.separator()
        layout.operator("curves.convert_to_particle_system", text="Convert to Particle System")

        layout.template_node_operator_asset_menu_items(catalog_path="Curves")


class VIEW3D_MT_mask(Menu):
    bl_label = "Mask"

    def draw(self, _context):
        layout = self.layout

        props = layout.operator("paint.mask_flood_fill", text="Invert Mask")
        props.mode = 'INVERT'

        props = layout.operator("paint.mask_flood_fill", text="Fill Mask")
        props.mode = 'VALUE'
        props.value = 1

        props = layout.operator("paint.mask_flood_fill", text="Clear Mask")
        props.mode = 'VALUE'
        props.value = 0

        props = layout.operator("paint.mask_box_gesture", text="Box Mask")
        props.mode = 'VALUE'
        props.value = 0

        props = layout.operator("paint.mask_lasso_gesture", text="Lasso Mask")

        layout.separator()

        props = layout.operator("sculpt.mask_filter", text="Smooth Mask")
        props.filter_type = 'SMOOTH'

        props = layout.operator("sculpt.mask_filter", text="Sharpen Mask")
        props.filter_type = 'SHARPEN'

        props = layout.operator("sculpt.mask_filter", text="Grow Mask")
        props.filter_type = 'GROW'

        props = layout.operator("sculpt.mask_filter", text="Shrink Mask")
        props.filter_type = 'SHRINK'

        props = layout.operator("sculpt.mask_filter", text="Increase Contrast")
        props.filter_type = 'CONTRAST_INCREASE'
        props.auto_iteration_count = False

        props = layout.operator("sculpt.mask_filter", text="Decrease Contrast")
        props.filter_type = 'CONTRAST_DECREASE'
        props.auto_iteration_count = False

        layout.separator()

        props = layout.operator("sculpt.expand", text="Expand Mask by Topology")
        props.target = 'MASK'
        props.falloff_type = 'GEODESIC'
        props.invert = False
        props.use_auto_mask = False
        props.use_mask_preserve = True

        props = layout.operator("sculpt.expand", text="Expand Mask by Normals")
        props.target = 'MASK'
        props.falloff_type = 'NORMALS'
        props.invert = False
        props.use_mask_preserve = True

        layout.separator()

        props = layout.operator("mesh.paint_mask_extract", text="Mask Extract")

        layout.separator()

        props = layout.operator("mesh.paint_mask_slice", text="Mask Slice")
        props.fill_holes = False
        props.new_object = False
        props = layout.operator("mesh.paint_mask_slice", text="Mask Slice and Fill Holes")
        props.new_object = False
        props = layout.operator("mesh.paint_mask_slice", text="Mask Slice to New Object")

        layout.separator()

        props = layout.operator("sculpt.mask_from_cavity", text="Mask From Cavity")
        props.settings_source = 'OPERATOR'

        layout.separator()

        layout.menu("VIEW3D_MT_random_mask", text="Random Mask")

        layout.template_node_operator_asset_menu_items(catalog_path=self.bl_label)


class VIEW3D_MT_face_sets(Menu):
    bl_label = "Face Sets"

    def draw(self, _context):
        layout = self.layout

        props = layout.operator("sculpt.face_sets_create", text="Face Set from Masked")
        props.mode = 'MASKED'

        props = layout.operator("sculpt.face_sets_create", text="Face Set from Visible")
        props.mode = 'VISIBLE'

        props = layout.operator("sculpt.face_sets_create", text="Face Set from Edit Mode Selection")
        props.mode = 'SELECTION'

        layout.separator()

        layout.menu("VIEW3D_MT_face_sets_init", text="Initialize Face Sets")

        layout.separator()

        props = layout.operator("sculpt.face_set_edit", text="Grow Face Set")
        props.mode = 'GROW'

        props = layout.operator("sculpt.face_set_edit", text="Shrink Face Set")
        props.mode = 'SHRINK'

        layout.separator()

        props = layout.operator("sculpt.expand", text="Expand Face Set by Topology")
        props.target = 'FACE_SETS'
        props.falloff_type = 'GEODESIC'
        props.invert = False
        props.use_mask_preserve = False
        props.use_modify_active = False

        props = layout.operator("sculpt.expand", text="Expand Active Face Set")
        props.target = 'FACE_SETS'
        props.falloff_type = 'BOUNDARY_FACE_SET'
        props.invert = False
        props.use_mask_preserve = False
        props.use_modify_active = True

        layout.separator()

        props = layout.operator("mesh.face_set_extract", text="Extract Face Set")

        layout.separator()

        props = layout.operator("sculpt.face_sets_randomize_colors", text="Randomize Colors")

        layout.template_node_operator_asset_menu_items(catalog_path=self.bl_label)


class VIEW3D_MT_sculpt_set_pivot(Menu):
    bl_label = "Sculpt Set Pivot"

    def draw(self, _context):
        layout = self.layout

        props = layout.operator("sculpt.set_pivot_position", text="Pivot to Origin")
        props.mode = 'ORIGIN'

        props = layout.operator("sculpt.set_pivot_position", text="Pivot to Unmasked")
        props.mode = 'UNMASKED'

        props = layout.operator("sculpt.set_pivot_position", text="Pivot to Mask Border")
        props.mode = 'BORDER'

        props = layout.operator("sculpt.set_pivot_position", text="Pivot to Active Vertex")
        props.mode = 'ACTIVE'

        props = layout.operator("sculpt.set_pivot_position", text="Pivot to Surface Under Cursor")
        props.mode = 'SURFACE'


class VIEW3D_MT_face_sets_init(Menu):
    bl_label = "Face Sets Init"

    def draw(self, _context):
        layout = self.layout

        props = layout.operator("sculpt.face_sets_init", text="By Loose Parts")
        props.mode = 'LOOSE_PARTS'

        props = layout.operator("sculpt.face_sets_init", text="By Face Set Boundaries")
        props.mode = 'FACE_SET_BOUNDARIES'

        props = layout.operator("sculpt.face_sets_init", text="By Materials")
        props.mode = 'MATERIALS'

        props = layout.operator("sculpt.face_sets_init", text="By Normals")
        props.mode = 'NORMALS'

        props = layout.operator("sculpt.face_sets_init", text="By UV Seams")
        props.mode = 'UV_SEAMS'

        props = layout.operator("sculpt.face_sets_init", text="By Edge Creases")
        props.mode = 'CREASES'

        props = layout.operator("sculpt.face_sets_init", text="By Edge Bevel Weight")
        props.mode = 'BEVEL_WEIGHT'

        props = layout.operator("sculpt.face_sets_init", text="By Sharp Edges")
        props.mode = 'SHARP_EDGES'


class VIEW3D_MT_random_mask(Menu):
    bl_label = "Random Mask"

    def draw(self, _context):
        layout = self.layout

        props = layout.operator("sculpt.mask_init", text="Per Vertex")
        props.mode = 'RANDOM_PER_VERTEX'

        props = layout.operator("sculpt.mask_init", text="Per Face Set")
        props.mode = 'RANDOM_PER_FACE_SET'

        props = layout.operator("sculpt.mask_init", text="Per Loose Part")
        props.mode = 'RANDOM_PER_LOOSE_PART'


class VIEW3D_MT_particle(Menu):
    bl_label = "Particle"

    def draw(self, context):
        layout = self.layout
        tool_settings = context.tool_settings

        particle_edit = tool_settings.particle_edit

        layout.operator("particle.mirror")

        layout.operator("particle.remove_doubles")

        layout.separator()

        if particle_edit.select_mode == 'POINT':
            layout.operator("particle.subdivide")

        layout.operator("particle.unify_length")
        layout.operator("particle.rekey")
        layout.operator("particle.weight_set")

        layout.separator()

        layout.menu("VIEW3D_MT_particle_showhide")

        layout.separator()

        layout.operator("particle.delete")


class VIEW3D_MT_particle_context_menu(Menu):
    bl_label = "Particle"

    def draw(self, context):
        layout = self.layout
        tool_settings = context.tool_settings

        particle_edit = tool_settings.particle_edit

        layout.operator("particle.rekey")

        layout.separator()

        layout.operator("particle.delete")

        layout.separator()

        layout.operator("particle.remove_doubles")
        layout.operator("particle.unify_length")

        if particle_edit.select_mode == 'POINT':
            layout.operator("particle.subdivide")

        layout.operator("particle.weight_set")

        layout.separator()

        layout.operator("particle.mirror")

        if particle_edit.select_mode == 'POINT':
            layout.separator()

            layout.operator("particle.select_all", text="All").action = 'SELECT'
            layout.operator("particle.select_all", text="None").action = 'DESELECT'
            layout.operator("particle.select_all", text="Invert").action = 'INVERT'

            layout.separator()

            layout.operator("particle.select_roots")
            layout.operator("particle.select_tips")

            layout.separator()

            layout.operator("particle.select_random")

            layout.separator()

            layout.operator("particle.select_more")
            layout.operator("particle.select_less")

            layout.separator()

            layout.operator("particle.select_linked", text="Select Linked")


class VIEW3D_MT_particle_showhide(ShowHideMenu, Menu):
    _operator_name = "particle"


class VIEW3D_MT_pose(Menu):
    bl_label = "Pose"

    def draw(self, _context):
        layout = self.layout

        layout.menu("VIEW3D_MT_transform_armature")

        layout.menu("VIEW3D_MT_pose_transform")
        layout.menu("VIEW3D_MT_pose_apply")

        layout.menu("VIEW3D_MT_snap")

        layout.separator()

        layout.menu("VIEW3D_MT_object_animation")

        layout.separator()

        layout.menu("VIEW3D_MT_pose_slide")
        layout.menu("VIEW3D_MT_pose_propagate")

        layout.separator()

        layout.operator("pose.copy", icon='COPYDOWN')
        layout.operator("pose.paste", icon='PASTEDOWN').flipped = False
        layout.operator("pose.paste", icon='PASTEFLIPDOWN', text="Paste Pose Flipped").flipped = True

        layout.separator()

        layout.menu("VIEW3D_MT_pose_motion")
        layout.menu("VIEW3D_MT_bone_collections")

        layout.separator()

        layout.menu("VIEW3D_MT_object_parent")
        layout.menu("VIEW3D_MT_pose_ik")
        layout.menu("VIEW3D_MT_pose_constraints")

        layout.separator()

        layout.menu("VIEW3D_MT_pose_names")
        layout.operator("pose.quaternions_flip")

        layout.separator()

        layout.menu("VIEW3D_MT_pose_showhide")
        layout.menu("VIEW3D_MT_bone_options_toggle", text="Bone Settings")


class VIEW3D_MT_pose_transform(Menu):
    bl_label = "Clear Transform"

    def draw(self, _context):
        layout = self.layout

        layout.operator("pose.transforms_clear", text="All")

        layout.separator()

        layout.operator("pose.loc_clear", text="Location")
        layout.operator("pose.rot_clear", text="Rotation")
        layout.operator("pose.scale_clear", text="Scale")

        layout.separator()

        layout.operator("pose.user_transforms_clear", text="Reset Unkeyed")


class VIEW3D_MT_pose_slide(Menu):
    bl_label = "In-Betweens"

    def draw(self, _context):
        layout = self.layout

        layout.operator("pose.blend_with_rest")
        layout.operator("pose.push")
        layout.operator("pose.relax")
        layout.operator("pose.breakdown")
        layout.operator("pose.blend_to_neighbor")


class VIEW3D_MT_pose_propagate(Menu):
    bl_label = "Propagate"

    def draw(self, _context):
        layout = self.layout

        layout.operator("pose.propagate", text="To Next Keyframe").mode = 'NEXT_KEY'
        layout.operator("pose.propagate", text="To Last Keyframe (Make Cyclic)").mode = 'LAST_KEY'

        layout.separator()

        layout.operator("pose.propagate", text="On Selected Keyframes").mode = 'SELECTED_KEYS'

        layout.separator()

        layout.operator("pose.propagate", text="On Selected Markers").mode = 'SELECTED_MARKERS'


class VIEW3D_MT_pose_motion(Menu):
    bl_label = "Motion Paths"

    def draw(self, _context):
        layout = self.layout

        layout.operator("pose.paths_calculate", text="Calculate")
        layout.operator("pose.paths_clear", text="Clear")


class VIEW3D_MT_bone_collections(Menu):
    bl_label = "Bone Collections"

    @classmethod
    def poll(cls, context):
        if not context.object or context.object.type != 'ARMATURE':
            return False
        if context.object.data.library:
            return False
        return True

    def draw(self, context):
        layout = self.layout

        layout.operator("armature.move_to_collection")
        layout.operator("armature.assign_to_collection")

        layout.separator()

        layout.operator("armature.collection_show_all")
        props = layout.operator("armature.collection_create_and_assign",
                                text="Assign to New Collection")
        props.name = "New Collection"


class VIEW3D_MT_pose_ik(Menu):
    bl_label = "Inverse Kinematics"

    def draw(self, _context):
        layout = self.layout

        layout.operator("pose.ik_add")
        layout.operator("pose.ik_clear")


class VIEW3D_MT_pose_constraints(Menu):
    bl_label = "Constraints"

    def draw(self, _context):
        layout = self.layout

        layout.operator("pose.constraint_add_with_targets", text="Add (with Targets)...")
        layout.operator("pose.constraints_copy")
        layout.operator("pose.constraints_clear")


class VIEW3D_MT_pose_names(Menu):
    bl_label = "Names"

    def draw(self, _context):
        layout = self.layout

        layout.operator_context = 'EXEC_REGION_WIN'
        layout.operator("pose.autoside_names", text="Auto-Name Left/Right").axis = 'XAXIS'
        layout.operator("pose.autoside_names", text="Auto-Name Front/Back").axis = 'YAXIS'
        layout.operator("pose.autoside_names", text="Auto-Name Top/Bottom").axis = 'ZAXIS'
        layout.operator("pose.flip_names")


class VIEW3D_MT_pose_showhide(ShowHideMenu, Menu):
    _operator_name = "pose"


class VIEW3D_MT_pose_apply(Menu):
    bl_label = "Apply"

    def draw(self, _context):
        layout = self.layout

        layout.operator("pose.armature_apply").selected = False
        layout.operator("pose.armature_apply", text="Apply Selected as Rest Pose").selected = True
        layout.operator("pose.visual_transform_apply")

        layout.separator()

        props = layout.operator("object.assign_property_defaults")
        props.process_bones = True


class VIEW3D_MT_pose_context_menu(Menu):
    bl_label = "Pose"

    def draw(self, _context):
        layout = self.layout

        layout.operator_context = 'INVOKE_REGION_WIN'

        layout.operator("anim.keyframe_insert", text="Insert Keyframe")
        layout.operator("anim.keyframe_insert_menu", text="Insert Keyframe with Keying Set")

        layout.separator()

        layout.operator("pose.copy", icon='COPYDOWN')
        layout.operator("pose.paste", icon='PASTEDOWN').flipped = False
        layout.operator("pose.paste", icon='PASTEFLIPDOWN', text="Paste X-Flipped Pose").flipped = True

        layout.separator()

        props = layout.operator("wm.call_panel", text="Rename Active Bone...")
        props.name = "TOPBAR_PT_name"
        props.keep_open = False

        layout.separator()

        layout.operator("pose.push")
        layout.operator("pose.relax")
        layout.operator("pose.breakdown")
        layout.operator("pose.blend_to_neighbor")

        layout.separator()

        layout.operator("pose.paths_calculate", text="Calculate Motion Paths")
        layout.operator("pose.paths_clear", text="Clear Motion Paths")
        layout.operator("pose.paths_update", text="Update Armature Motion Paths")
        layout.operator("object.paths_update_visible", text="Update All Motion Paths")

        layout.separator()

        layout.operator("pose.hide").unselected = False
        layout.operator("pose.reveal")

        layout.separator()

        layout.operator("pose.user_transforms_clear")


class BoneOptions:
    def draw(self, context):
        layout = self.layout

        options = [
            "show_wire",
            "use_deform",
            "use_envelope_multiply",
            "use_inherit_rotation",
        ]

        if context.mode == 'EDIT_ARMATURE':
            bone_props = bpy.types.EditBone.bl_rna.properties
            data_path_iter = "selected_bones"
            opt_suffix = ""
            options.append("lock")
        else:  # pose-mode
            bone_props = bpy.types.Bone.bl_rna.properties
            data_path_iter = "selected_pose_bones"
            opt_suffix = "bone."

        for opt in options:
            props = layout.operator("wm.context_collection_boolean_set", text=bone_props[opt].name,
                                    text_ctxt=i18n_contexts.default)
            props.data_path_iter = data_path_iter
            props.data_path_item = opt_suffix + opt
            props.type = self.type


class VIEW3D_MT_bone_options_toggle(Menu, BoneOptions):
    bl_label = "Toggle Bone Options"
    type = 'TOGGLE'


class VIEW3D_MT_bone_options_enable(Menu, BoneOptions):
    bl_label = "Enable Bone Options"
    type = 'ENABLE'


class VIEW3D_MT_bone_options_disable(Menu, BoneOptions):
    bl_label = "Disable Bone Options"
    type = 'DISABLE'


# ********** Edit Menus, suffix from ob.type **********


class VIEW3D_MT_edit_mesh(Menu):
    bl_label = "Mesh"

    def draw(self, _context):
        layout = self.layout

        with_bullet = bpy.app.build_options.bullet

        layout.menu("VIEW3D_MT_transform")
        layout.menu("VIEW3D_MT_mirror")
        layout.menu("VIEW3D_MT_snap")

        layout.separator()

        layout.operator("mesh.duplicate_move", text="Duplicate")
        layout.menu("VIEW3D_MT_edit_mesh_extrude")

        layout.separator()

        layout.menu("VIEW3D_MT_edit_mesh_merge", text="Merge")
        layout.menu("VIEW3D_MT_edit_mesh_split", text="Split")
        layout.operator_menu_enum("mesh.separate", "type")

        layout.separator()

        layout.operator("mesh.bisect")
        layout.operator("mesh.knife_project")
        layout.operator("mesh.knife_tool")

        if with_bullet:
            layout.operator("mesh.convex_hull")

        layout.separator()

        layout.operator("mesh.symmetrize")
        layout.operator("mesh.symmetry_snap")

        layout.separator()

        layout.menu("VIEW3D_MT_edit_mesh_normals")
        layout.menu("VIEW3D_MT_edit_mesh_shading")
        layout.menu("VIEW3D_MT_edit_mesh_weights")
        layout.operator("mesh.attribute_set")
        layout.operator_menu_enum("mesh.sort_elements", "type", text="Sort Elements...")

        layout.separator()

        layout.menu("VIEW3D_MT_edit_mesh_showhide")
        layout.menu("VIEW3D_MT_edit_mesh_clean")

        layout.separator()

        layout.menu("VIEW3D_MT_edit_mesh_delete")

        layout.template_node_operator_asset_menu_items(catalog_path=self.bl_label)


class VIEW3D_MT_edit_mesh_context_menu(Menu):
    bl_label = ""

    def draw(self, context):

        def count_selected_items_for_objects_in_mode():
            selected_verts_len = 0
            selected_edges_len = 0
            selected_faces_len = 0
            for ob in context.objects_in_mode_unique_data:
                v, e, f = ob.data.count_selected_items()
                selected_verts_len += v
                selected_edges_len += e
                selected_faces_len += f
            return (selected_verts_len, selected_edges_len, selected_faces_len)

        is_vert_mode, is_edge_mode, is_face_mode = context.tool_settings.mesh_select_mode
        selected_verts_len, selected_edges_len, selected_faces_len = count_selected_items_for_objects_in_mode()

        del count_selected_items_for_objects_in_mode

        layout = self.layout

        with_freestyle = bpy.app.build_options.freestyle

        layout.operator_context = 'INVOKE_REGION_WIN'

        # If nothing is selected
        # (disabled for now until it can be made more useful).
        '''
        # If nothing is selected
        if not (selected_verts_len or selected_edges_len or selected_faces_len):
            layout.menu("VIEW3D_MT_mesh_add", text="Add", text_ctxt=i18n_contexts.operator_default)

            return
        '''

        # Else something is selected

        row = layout.row()

        if is_vert_mode:
            col = row.column(align=True)

            col.label(text="Vertex", icon='VERTEXSEL')
            col.separator()

            # Additive Operators
            col.operator("mesh.subdivide", text="Subdivide")

            col.separator()

            col.operator("mesh.extrude_vertices_move", text="Extrude Vertices")
            col.operator("mesh.bevel", text="Bevel Vertices").affect = 'VERTICES'

            if selected_verts_len > 1:
                col.separator()
                col.operator("mesh.edge_face_add", text="New Edge/Face from Vertices")
                col.operator("mesh.vert_connect_path", text="Connect Vertex Path")
                col.operator("mesh.vert_connect", text="Connect Vertex Pairs")

            col.separator()

            # Deform Operators
            col.operator("transform.push_pull", text="Push/Pull")
            col.operator("transform.shrink_fatten", text="Shrink/Fatten")
            col.operator("transform.shear", text="Shear")
            col.operator("transform.vert_slide", text="Slide Vertices")
            col.operator_context = 'EXEC_REGION_WIN'
            col.operator("transform.vertex_random", text="Randomize Vertices").offset = 0.1
            col.operator("mesh.vertices_smooth", text="Smooth Vertices").factor = 0.5
            col.operator_context = 'INVOKE_REGION_WIN'
            col.operator("mesh.vertices_smooth_laplacian", text="Smooth Laplacian")

            col.separator()

            col.menu("VIEW3D_MT_mirror", text="Mirror Vertices")
            col.menu("VIEW3D_MT_snap", text="Snap Vertices")

            col.separator()

            col.operator("transform.vert_crease")

            col.separator()

            # Removal Operators
            if selected_verts_len > 1:
                col.menu("VIEW3D_MT_edit_mesh_merge", text="Merge Vertices")
            col.operator("mesh.split")
            col.operator_menu_enum("mesh.separate", "type")
            col.operator("mesh.dissolve_verts")
            col.operator("mesh.delete", text="Delete Vertices").type = 'VERT'

        if is_edge_mode:
            col = row.column(align=True)
            col.label(text="Edge", icon='EDGESEL')
            col.separator()

            # Additive Operators
            col.operator("mesh.subdivide", text="Subdivide")

            col.separator()

            col.operator("mesh.extrude_edges_move", text="Extrude Edges")
            col.operator("mesh.bevel", text="Bevel Edges").affect = 'EDGES'
            if selected_edges_len >= 2:
                col.operator("mesh.bridge_edge_loops")
            if selected_edges_len >= 1:
                col.operator("mesh.edge_face_add", text="New Face from Edges")
            if selected_edges_len >= 2:
                col.operator("mesh.fill")

            col.separator()

            props = col.operator("mesh.loopcut_slide")
            props.TRANSFORM_OT_edge_slide.release_confirm = False
            col.operator("mesh.offset_edge_loops_slide")

            col.separator()

            col.operator("mesh.knife_tool")
            col.operator("mesh.bisect")

            col.separator()

            # Deform Operators
            col.operator("mesh.edge_rotate", text="Rotate Edge CW").use_ccw = False
            col.operator("transform.edge_slide")
            col.operator("mesh.edge_split")

            col.separator()

            # Edge Flags
            col.operator("transform.edge_crease")
            col.operator("transform.edge_bevelweight")

            col.separator()

            col.operator("mesh.mark_seam").clear = False
            col.operator("mesh.mark_seam", text="Clear Seam").clear = True

            col.separator()

            col.operator("mesh.mark_sharp")
            col.operator("mesh.mark_sharp", text="Clear Sharp").clear = True

            if with_freestyle:
                col.separator()

                col.operator("mesh.mark_freestyle_edge").clear = False
                col.operator("mesh.mark_freestyle_edge", text="Clear Freestyle Edge").clear = True

            col.separator()

            # Removal Operators
            col.operator("mesh.unsubdivide")
            col.operator("mesh.split")
            col.operator_menu_enum("mesh.separate", "type")
            col.operator("mesh.dissolve_edges")
            col.operator("mesh.delete", text="Delete Edges").type = 'EDGE'

        if is_face_mode:
            col = row.column(align=True)

            col.label(text="Face", icon='FACESEL')
            col.separator()

            # Additive Operators
            col.operator("mesh.subdivide", text="Subdivide")

            col.separator()

            col.operator("view3d.edit_mesh_extrude_move_normal",
                         text="Extrude Faces")
            col.operator("view3d.edit_mesh_extrude_move_shrink_fatten",
                         text="Extrude Faces Along Normals")
            col.operator("mesh.extrude_faces_move",
                         text="Extrude Individual Faces")

            col.operator("mesh.inset")
            col.operator("mesh.poke")

            if selected_faces_len >= 2:
                col.operator("mesh.bridge_edge_loops", text="Bridge Faces")

            col.separator()

            # Modify Operators
            col.menu("VIEW3D_MT_uv_map", text="UV Unwrap Faces")

            col.separator()

            props = col.operator("mesh.quads_convert_to_tris")
            props.quad_method = props.ngon_method = 'BEAUTY'
            col.operator("mesh.tris_convert_to_quads")

            col.separator()

            col.operator("mesh.faces_shade_smooth")
            col.operator("mesh.faces_shade_flat")

            col.separator()

            # Removal Operators
            col.operator("mesh.unsubdivide")
            col.operator("mesh.split")
            col.operator_menu_enum("mesh.separate", "type")
            col.operator("mesh.dissolve_faces")
            col.operator("mesh.delete", text="Delete Faces").type = 'FACE'


class VIEW3D_MT_edit_mesh_select_mode(Menu):
    bl_label = "Mesh Select Mode"

    def draw(self, _context):
        layout = self.layout

        layout.operator_context = 'INVOKE_REGION_WIN'
        layout.operator("mesh.select_mode", text="Vertex", icon='VERTEXSEL').type = 'VERT'
        layout.operator("mesh.select_mode", text="Edge", icon='EDGESEL').type = 'EDGE'
        layout.operator("mesh.select_mode", text="Face", icon='FACESEL').type = 'FACE'


class VIEW3D_MT_edit_mesh_extrude(Menu):
    bl_label = "Extrude"

    def draw(self, context):
        from math import pi

        layout = self.layout
        layout.operator_context = 'INVOKE_REGION_WIN'

        tool_settings = context.tool_settings
        select_mode = tool_settings.mesh_select_mode
        mesh = context.object.data

        if mesh.total_face_sel:
            layout.operator("view3d.edit_mesh_extrude_move_normal",
                            text="Extrude Faces")
            layout.operator("view3d.edit_mesh_extrude_move_shrink_fatten",
                            text="Extrude Faces Along Normals")
            layout.operator(
                "mesh.extrude_faces_move",
                text="Extrude Individual Faces")
            layout.operator("view3d.edit_mesh_extrude_manifold_normal",
                            text="Extrude Manifold")

        if mesh.total_edge_sel and (select_mode[0] or select_mode[1]):
            layout.operator("mesh.extrude_edges_move",
                            text="Extrude Edges")

        if mesh.total_vert_sel and select_mode[0]:
            layout.operator("mesh.extrude_vertices_move",
                            text="Extrude Vertices")

        layout.separator()

        layout.operator("mesh.extrude_repeat")
        layout.operator("mesh.spin").angle = pi * 2
        layout.template_node_operator_asset_menu_items(catalog_path="Mesh/Extrude")


class VIEW3D_MT_edit_mesh_vertices(Menu):
    bl_label = "Vertex"

    def draw(self, _context):
        layout = self.layout
        layout.operator_context = 'INVOKE_REGION_WIN'

        layout.operator("mesh.extrude_vertices_move", text="Extrude Vertices")
        layout.operator("mesh.dupli_extrude_cursor").rotate_source = True
        layout.operator("mesh.bevel", text="Bevel Vertices").affect = 'VERTICES'

        layout.separator()

        layout.operator("mesh.edge_face_add", text="New Edge/Face from Vertices")
        layout.operator("mesh.vert_connect_path", text="Connect Vertex Path")
        layout.operator("mesh.vert_connect", text="Connect Vertex Pairs")

        layout.separator()

        props = layout.operator("mesh.rip_move", text="Rip Vertices")
        props.MESH_OT_rip.use_fill = False
        props = layout.operator("mesh.rip_move", text="Rip Vertices and Fill")
        props.MESH_OT_rip.use_fill = True
        layout.operator("mesh.rip_edge_move", text="Rip Vertices and Extend")

        layout.separator()

        layout.operator("transform.vert_slide", text="Slide Vertices")
        layout.operator_context = 'EXEC_REGION_WIN'
        layout.operator("mesh.vertices_smooth", text="Smooth Vertices").factor = 0.5
        layout.operator("mesh.vertices_smooth_laplacian", text="Smooth Vertices (Laplacian)")
        layout.operator_context = 'INVOKE_REGION_WIN'

        layout.separator()

        layout.operator("transform.vert_crease")

        layout.separator()

        layout.operator("mesh.blend_from_shape")
        layout.operator("mesh.shape_propagate_to_all", text="Propagate to Shapes")

        layout.separator()

        layout.menu("VIEW3D_MT_vertex_group")
        layout.menu("VIEW3D_MT_hook")

        layout.separator()

        layout.operator("object.vertex_parent_set")

        layout.template_node_operator_asset_menu_items(catalog_path=self.bl_label)


class VIEW3D_MT_edit_mesh_edges(Menu):
    bl_label = "Edge"

    def draw(self, _context):
        layout = self.layout

        with_freestyle = bpy.app.build_options.freestyle

        layout.operator_context = 'INVOKE_REGION_WIN'

        layout.operator("mesh.extrude_edges_move", text="Extrude Edges")
        layout.operator("mesh.bevel", text="Bevel Edges").affect = 'EDGES'
        layout.operator("mesh.bridge_edge_loops")
        layout.operator("mesh.screw")

        layout.separator()

        layout.operator("mesh.subdivide")
        layout.operator("mesh.subdivide_edgering")
        layout.operator("mesh.unsubdivide")

        layout.separator()

        layout.operator("mesh.edge_rotate", text="Rotate Edge CW").use_ccw = False
        layout.operator("mesh.edge_rotate", text="Rotate Edge CCW").use_ccw = True

        layout.separator()

        layout.operator("transform.edge_slide")
        props = layout.operator("mesh.loopcut_slide")
        props.TRANSFORM_OT_edge_slide.release_confirm = False
        layout.operator("mesh.offset_edge_loops_slide")

        layout.separator()

        layout.operator("transform.edge_crease")
        layout.operator("transform.edge_bevelweight")

        layout.separator()

        layout.operator("mesh.mark_seam").clear = False
        layout.operator("mesh.mark_seam", text="Clear Seam").clear = True

        layout.separator()

        layout.operator("mesh.mark_sharp")
        layout.operator("mesh.mark_sharp", text="Clear Sharp").clear = True

        layout.operator("mesh.mark_sharp", text="Mark Sharp from Vertices").use_verts = True
        props = layout.operator("mesh.mark_sharp", text="Clear Sharp from Vertices")
        props.use_verts = True
        props.clear = True

        if with_freestyle:
            layout.separator()

            layout.operator("mesh.mark_freestyle_edge").clear = False
            layout.operator("mesh.mark_freestyle_edge", text="Clear Freestyle Edge").clear = True

        layout.template_node_operator_asset_menu_items(catalog_path=self.bl_label)


class VIEW3D_MT_edit_mesh_faces_data(Menu):
    bl_label = "Face Data"

    def draw(self, _context):
        layout = self.layout

        with_freestyle = bpy.app.build_options.freestyle

        layout.operator_context = 'INVOKE_REGION_WIN'

        layout.operator("mesh.colors_rotate")
        layout.operator("mesh.colors_reverse")

        layout.separator()

        layout.operator("mesh.uvs_rotate")
        layout.operator("mesh.uvs_reverse")

        layout.separator()

        layout.operator("mesh.flip_quad_tessellation")

        if with_freestyle:
            layout.separator()
            layout.operator("mesh.mark_freestyle_face").clear = False
            layout.operator("mesh.mark_freestyle_face", text="Clear Freestyle Face").clear = True
        layout.template_node_operator_asset_menu_items(catalog_path="Face/Face Data")


class VIEW3D_MT_edit_mesh_faces(Menu):
    bl_label = "Face"
    bl_idname = "VIEW3D_MT_edit_mesh_faces"

    def draw(self, context):
        layout = self.layout

        layout.operator_context = 'INVOKE_REGION_WIN'

        layout.operator("view3d.edit_mesh_extrude_move_normal",
                        text="Extrude Faces")
        layout.operator("view3d.edit_mesh_extrude_move_shrink_fatten",
                        text="Extrude Faces Along Normals")
        layout.operator("mesh.extrude_faces_move", text="Extrude Individual Faces")

        layout.separator()

        layout.operator("mesh.inset")
        layout.operator("mesh.poke")
        props = layout.operator("mesh.quads_convert_to_tris")
        props.quad_method = props.ngon_method = 'BEAUTY'
        layout.operator("mesh.tris_convert_to_quads")
        layout.operator("mesh.solidify", text="Solidify Faces")
        layout.operator("mesh.wireframe")

        layout.separator()

        layout.operator("mesh.fill")
        layout.operator("mesh.fill_grid")
        layout.operator("mesh.beautify_fill")

        layout.separator()

        layout.operator("mesh.intersect")
        layout.operator("mesh.intersect_boolean")

        layout.separator()

        layout.operator("mesh.face_split_by_edges")

        layout.separator()

        layout.operator("mesh.faces_shade_smooth")
        layout.operator("mesh.faces_shade_flat")

        layout.separator()

        layout.menu("VIEW3D_MT_edit_mesh_faces_data")

        layout.template_node_operator_asset_menu_items(catalog_path=self.bl_label)


class VIEW3D_MT_edit_mesh_normals_select_strength(Menu):
    bl_label = "Select by Face Strength"

    def draw(self, _context):
        layout = self.layout

        props = layout.operator("mesh.mod_weighted_strength", text="Weak")
        props.set = False
        props.face_strength = 'WEAK'

        props = layout.operator("mesh.mod_weighted_strength", text="Medium")
        props.set = False
        props.face_strength = 'MEDIUM'

        props = layout.operator("mesh.mod_weighted_strength", text="Strong")
        props.set = False
        props.face_strength = 'STRONG'


class VIEW3D_MT_edit_mesh_normals_set_strength(Menu):
    bl_label = "Set Face Strength"

    def draw(self, _context):
        layout = self.layout

        props = layout.operator("mesh.mod_weighted_strength", text="Weak")
        props.set = True
        props.face_strength = 'WEAK'

        props = layout.operator("mesh.mod_weighted_strength", text="Medium")
        props.set = True
        props.face_strength = 'MEDIUM'

        props = layout.operator("mesh.mod_weighted_strength", text="Strong")
        props.set = True
        props.face_strength = 'STRONG'


class VIEW3D_MT_edit_mesh_normals_average(Menu):
    bl_label = "Average"

    def draw(self, _context):
        layout = self.layout

        layout.operator("mesh.average_normals", text="Custom Normal").average_type = 'CUSTOM_NORMAL'
        layout.operator("mesh.average_normals", text="Face Area").average_type = 'FACE_AREA'
        layout.operator("mesh.average_normals", text="Corner Angle").average_type = 'CORNER_ANGLE'


class VIEW3D_MT_edit_mesh_normals(Menu):
    bl_label = "Normals"

    def draw(self, _context):
        layout = self.layout

        layout.operator("mesh.flip_normals", text="Flip")
        layout.operator("mesh.normals_make_consistent", text="Recalculate Outside").inside = False
        layout.operator("mesh.normals_make_consistent", text="Recalculate Inside").inside = True

        layout.separator()

        layout.operator("mesh.set_normals_from_faces", text="Set from Faces")

        layout.operator_context = 'INVOKE_REGION_WIN'
        layout.operator("transform.rotate_normal", text="Rotate...")
        layout.operator("mesh.point_normals", text="Point to Target...")
        layout.operator_context = 'EXEC_REGION_WIN'

        layout.operator("mesh.merge_normals", text="Merge")
        layout.operator("mesh.split_normals", text="Split")
        layout.menu("VIEW3D_MT_edit_mesh_normals_average", text="Average")

        layout.separator()

        layout.operator("mesh.normals_tools", text="Copy Vector").mode = 'COPY'
        layout.operator("mesh.normals_tools", text="Paste Vector").mode = 'PASTE'

        layout.operator("mesh.smooth_normals", text="Smooth Vectors")
        layout.operator("mesh.normals_tools", text="Reset Vectors").mode = 'RESET'

        layout.separator()

        layout.menu("VIEW3D_MT_edit_mesh_normals_select_strength")
        layout.menu("VIEW3D_MT_edit_mesh_normals_set_strength")
        layout.template_node_operator_asset_menu_items(catalog_path="Mesh/Normals")


class VIEW3D_MT_edit_mesh_shading(Menu):
    bl_label = "Shading"

    def draw(self, _context):
        layout = self.layout

        layout.operator("mesh.faces_shade_smooth", text="Smooth Faces")
        layout.operator("mesh.faces_shade_flat", text="Flat Faces")

        layout.separator()

        layout.operator("mesh.mark_sharp", text="Smooth Edges").clear = True
        layout.operator("mesh.mark_sharp", text="Sharp Edges")

        layout.separator()

        props = layout.operator("mesh.mark_sharp", text="Smooth Vertices")
        props.use_verts = True
        props.clear = True

        layout.operator("mesh.mark_sharp", text="Sharp Vertices").use_verts = True
        layout.template_node_operator_asset_menu_items(catalog_path="Mesh/Shading")


class VIEW3D_MT_edit_mesh_weights(Menu):
    bl_label = "Weights"

    def draw(self, _context):
        layout = self.layout
        VIEW3D_MT_paint_weight.draw_generic(layout, is_editmode=True)
        layout.template_node_operator_asset_menu_items(catalog_path="Mesh/Weights")


class VIEW3D_MT_edit_mesh_clean(Menu):
    bl_label = "Clean Up"

    def draw(self, _context):
        layout = self.layout

        layout.operator("mesh.delete_loose")

        layout.separator()

        layout.operator("mesh.decimate")
        layout.operator("mesh.dissolve_degenerate")
        layout.operator("mesh.dissolve_limited")
        layout.operator("mesh.face_make_planar")

        layout.separator()

        layout.operator("mesh.vert_connect_nonplanar")
        layout.operator("mesh.vert_connect_concave")
        layout.operator("mesh.remove_doubles")
        layout.operator("mesh.fill_holes")

        layout.template_node_operator_asset_menu_items(catalog_path="Mesh/Clean Up")


class VIEW3D_MT_edit_mesh_delete(Menu):
    bl_label = "Delete"

    def draw(self, _context):
        layout = self.layout

        layout.operator_enum("mesh.delete", "type")

        layout.separator()

        layout.operator("mesh.dissolve_verts")
        layout.operator("mesh.dissolve_edges")
        layout.operator("mesh.dissolve_faces")

        layout.separator()

        layout.operator("mesh.dissolve_limited")

        layout.separator()

        layout.operator("mesh.edge_collapse")
        layout.operator("mesh.delete_edgeloop", text="Edge Loops")

        layout.template_node_operator_asset_menu_items(catalog_path="Mesh/Delete")


class VIEW3D_MT_edit_mesh_merge(Menu):
    bl_label = "Merge"

    def draw(self, _context):
        layout = self.layout

        layout.operator_enum("mesh.merge", "type")

        layout.separator()

        layout.operator("mesh.remove_doubles", text="By Distance")

        layout.template_node_operator_asset_menu_items(catalog_path="Mesh/Merge")


class VIEW3D_MT_edit_mesh_split(Menu):
    bl_label = "Split"

    def draw(self, _context):
        layout = self.layout

        layout.operator("mesh.split", text="Selection")

        layout.separator()

        layout.operator_enum("mesh.edge_split", "type")

        layout.template_node_operator_asset_menu_items(catalog_path="Mesh/Split")


class VIEW3D_MT_edit_mesh_showhide(ShowHideMenu, Menu):
    _operator_name = "mesh"


class VIEW3D_MT_edit_gpencil_delete(Menu):
    bl_label = "Delete"

    def draw(self, _context):
        layout = self.layout

        layout.operator_enum("gpencil.delete", "type")

        layout.separator()

        layout.operator_enum("gpencil.dissolve", "type")

        layout.separator()

        layout.operator("gpencil.delete", text="Delete Active Keyframe (Active Layer)").type = 'FRAME'
        layout.operator("gpencil.active_frames_delete_all", text="Delete Active Keyframes (All Layers)")


class VIEW3D_MT_edit_greasepencil_delete(Menu):
    bl_label = "Delete"

    def draw(self, _context):
        layout = self.layout

        layout.operator("grease_pencil.delete")

        layout.separator()

        layout.operator_enum("grease_pencil.dissolve", "type")

        layout.separator()

        layout.operator(
            "grease_pencil.delete_frame",
            text="Delete Active Keyframe (Active Layer)",
        ).type = 'ACTIVE_FRAME'
        layout.operator(
            "grease_pencil.delete_frame",
            text="Delete Active Keyframes (All Layers)",
        ).type = 'ALL_FRAMES'


# Edit Curve
# draw_curve is used by VIEW3D_MT_edit_curve and VIEW3D_MT_edit_surface


def draw_curve(self, _context):
    layout = self.layout

    layout.menu("VIEW3D_MT_transform")
    layout.menu("VIEW3D_MT_mirror")
    layout.menu("VIEW3D_MT_snap")

    layout.separator()

    layout.operator("curve.spin")
    layout.operator("curve.duplicate_move")

    layout.separator()

    layout.operator("curve.split")
    layout.operator("curve.separate")

    layout.separator()

    layout.operator("curve.cyclic_toggle")
    layout.operator_menu_enum("curve.spline_type_set", "type")

    layout.separator()

    layout.menu("VIEW3D_MT_edit_curve_showhide")
    layout.menu("VIEW3D_MT_edit_curve_clean")
    layout.menu("VIEW3D_MT_edit_curve_delete")


class VIEW3D_MT_edit_curve(Menu):
    bl_label = "Curve"

    draw = draw_curve


class VIEW3D_MT_edit_curve_ctrlpoints(Menu):
    bl_label = "Control Points"

    def draw(self, context):
        layout = self.layout

        edit_object = context.edit_object

        if edit_object.type in {'CURVE', 'SURFACE'}:
            layout.operator("curve.extrude_move")
            layout.operator("curve.vertex_add")

            layout.separator()

            layout.operator("curve.make_segment")

            layout.separator()

            if edit_object.type == 'CURVE':
                layout.operator("transform.tilt")
                layout.operator("curve.tilt_clear")

                layout.separator()

                layout.operator_menu_enum("curve.handle_type_set", "type")
                layout.operator("curve.normals_make_consistent")

                layout.separator()

            layout.operator("curve.smooth")
            if edit_object.type == 'CURVE':
                layout.operator("curve.smooth_tilt")
                layout.operator("curve.smooth_radius")
                layout.operator("curve.smooth_weight")

            layout.separator()

        layout.menu("VIEW3D_MT_hook")

        layout.separator()

        layout.operator("object.vertex_parent_set")


class VIEW3D_MT_edit_curve_segments(Menu):
    bl_label = "Segments"

    def draw(self, _context):
        layout = self.layout

        layout.operator("curve.subdivide")
        layout.operator("curve.switch_direction")


class VIEW3D_MT_edit_curve_clean(Menu):
    bl_label = "Clean Up"

    def draw(self, _context):
        layout = self.layout

        layout.operator("curve.decimate")


class VIEW3D_MT_edit_curve_context_menu(Menu):
    bl_label = "Curve"

    def draw(self, _context):
        # TODO(campbell): match mesh vertex menu.

        layout = self.layout

        layout.operator_context = 'INVOKE_DEFAULT'

        # Add
        layout.operator("curve.subdivide")
        layout.operator("curve.extrude_move")
        layout.operator("curve.make_segment")
        layout.operator("curve.duplicate_move")

        layout.separator()

        # Transform
        layout.operator("transform.transform", text="Radius").mode = 'CURVE_SHRINKFATTEN'
        layout.operator("transform.tilt")
        layout.operator("curve.tilt_clear")
        layout.operator("curve.smooth")
        layout.operator("curve.smooth_tilt")
        layout.operator("curve.smooth_radius")

        layout.separator()

        layout.menu("VIEW3D_MT_mirror")
        layout.menu("VIEW3D_MT_snap")

        layout.separator()

        # Modify
        layout.operator_menu_enum("curve.spline_type_set", "type")
        layout.operator_menu_enum("curve.handle_type_set", "type")
        layout.operator("curve.cyclic_toggle")
        layout.operator("curve.switch_direction")

        layout.separator()

        layout.operator("curve.normals_make_consistent")
        layout.operator("curve.spline_weight_set")
        layout.operator("curve.radius_set")

        layout.separator()

        # Remove
        layout.operator("curve.split")
        layout.operator("curve.decimate")
        layout.operator("curve.separate")
        layout.operator("curve.dissolve_verts")
        layout.operator("curve.delete", text="Delete Segment").type = 'SEGMENT'
        layout.operator("curve.delete", text="Delete Point").type = 'VERT'


class VIEW3D_MT_edit_curve_delete(Menu):
    bl_label = "Delete"

    def draw(self, _context):
        layout = self.layout

        layout.operator_enum("curve.delete", "type")

        layout.separator()

        layout.operator("curve.dissolve_verts")


class VIEW3D_MT_edit_curve_showhide(ShowHideMenu, Menu):
    _operator_name = "curve"


class VIEW3D_MT_edit_surface(Menu):
    bl_label = "Surface"

    draw = draw_curve


class VIEW3D_MT_edit_font_chars(Menu):
    bl_label = "Special Characters"

    def draw(self, _context):
        layout = self.layout

        layout.operator("font.text_insert", text="Copyright \u00A9").text = "\u00A9"
        layout.operator("font.text_insert", text="Registered Trademark \u00AE").text = "\u00AE"

        layout.separator()

        layout.operator("font.text_insert", text="Degree \u00B0").text = "\u00B0"
        layout.operator("font.text_insert", text="Multiplication \u00D7").text = "\u00D7"
        layout.operator("font.text_insert", text="Circle \u2022").text = "\u2022"

        layout.separator()

        layout.operator("font.text_insert", text="Superscript \u00B9").text = "\u00B9"
        layout.operator("font.text_insert", text="Superscript \u00B2").text = "\u00B2"
        layout.operator("font.text_insert", text="Superscript \u00B3").text = "\u00B3"

        layout.separator()

        layout.operator("font.text_insert", text="Guillemet \u00BB").text = "\u00BB"
        layout.operator("font.text_insert", text="Guillemet \u00AB").text = "\u00AB"
        layout.operator("font.text_insert", text="Per Mille \u2030").text = "\u2030"

        layout.separator()

        layout.operator("font.text_insert", text="Euro \u20AC").text = "\u20AC"
        layout.operator("font.text_insert", text="Florin \u0192").text = "\u0192"
        layout.operator("font.text_insert", text="Pound \u00A3").text = "\u00A3"
        layout.operator("font.text_insert", text="Yen \u00A5").text = "\u00A5"

        layout.separator()

        layout.operator("font.text_insert", text="German Eszett \u00DF").text = "\u00DF"
        layout.operator("font.text_insert", text="Inverted Question Mark \u00BF").text = "\u00BF"
        layout.operator("font.text_insert", text="Inverted Exclamation Mark \u00A1").text = "\u00A1"


class VIEW3D_MT_edit_font_kerning(Menu):
    bl_label = "Kerning"

    def draw(self, context):
        layout = self.layout

        ob = context.active_object
        text = ob.data
        kerning = text.edit_format.kerning

        layout.operator("font.change_spacing", text="Decrease Kerning").delta = -1.0
        layout.operator("font.change_spacing", text="Increase Kerning").delta = 1.0
        layout.operator("font.change_spacing", text="Reset Kerning").delta = -kerning


class VIEW3D_MT_edit_font_delete(Menu):
    bl_label = "Delete"

    def draw(self, _context):
        layout = self.layout

        layout.operator("font.delete", text="Previous Character").type = 'PREVIOUS_CHARACTER'
        layout.operator("font.delete", text="Next Character").type = 'NEXT_CHARACTER'
        layout.operator("font.delete", text="Previous Word").type = 'PREVIOUS_WORD'
        layout.operator("font.delete", text="Next Word").type = 'NEXT_WORD'


class VIEW3D_MT_edit_font(Menu):
    bl_label = "Text"

    def draw(self, _context):
        layout = self.layout

        layout.operator("font.text_cut", text="Cut")
        layout.operator("font.text_copy", text="Copy", icon='COPYDOWN')
        layout.operator("font.text_paste", text="Paste", icon='PASTEDOWN')

        layout.separator()

        layout.operator("font.text_paste_from_file")

        layout.separator()

        layout.operator("font.case_set", text="To Uppercase").case = 'UPPER'
        layout.operator("font.case_set", text="To Lowercase").case = 'LOWER'

        layout.separator()

        layout.menu("VIEW3D_MT_edit_font_chars")

        layout.separator()

        layout.operator("font.style_toggle", text="Toggle Bold", icon='BOLD').style = 'BOLD'
        layout.operator("font.style_toggle", text="Toggle Italic", icon='ITALIC').style = 'ITALIC'
        layout.operator("font.style_toggle", text="Toggle Underline", icon='UNDERLINE').style = 'UNDERLINE'
        layout.operator("font.style_toggle", text="Toggle Small Caps", icon='SMALL_CAPS').style = 'SMALL_CAPS'

        layout.menu("VIEW3D_MT_edit_font_kerning")

        layout.separator()

        layout.menu("VIEW3D_MT_edit_font_delete")


class VIEW3D_MT_edit_font_context_menu(Menu):
    bl_label = "Text"

    def draw(self, _context):
        layout = self.layout

        layout.operator_context = 'INVOKE_DEFAULT'

        layout.operator("font.text_cut", text="Cut")
        layout.operator("font.text_copy", text="Copy", icon='COPYDOWN')
        layout.operator("font.text_paste", text="Paste", icon='PASTEDOWN')

        layout.separator()

        layout.operator("font.select_all")

        layout.separator()

        layout.menu("VIEW3D_MT_edit_font")


class VIEW3D_MT_edit_meta(Menu):
    bl_label = "Metaball"

    def draw(self, _context):
        layout = self.layout

        layout.menu("VIEW3D_MT_transform")
        layout.menu("VIEW3D_MT_mirror")
        layout.menu("VIEW3D_MT_snap")

        layout.separator()

        layout.operator("mball.duplicate_metaelems")

        layout.separator()

        layout.menu("VIEW3D_MT_edit_meta_showhide")

        layout.operator_context = 'EXEC_REGION_WIN'
        layout.operator("mball.delete_metaelems", text="Delete")


class VIEW3D_MT_edit_meta_showhide(Menu):
    bl_label = "Show/Hide"

    def draw(self, _context):
        layout = self.layout

        layout.operator("mball.reveal_metaelems")
        layout.operator("mball.hide_metaelems", text="Hide Selected").unselected = False
        layout.operator("mball.hide_metaelems", text="Hide Unselected").unselected = True


class VIEW3D_MT_edit_lattice(Menu):
    bl_label = "Lattice"

    def draw(self, _context):
        layout = self.layout

        layout.separator()

        layout.menu("VIEW3D_MT_transform")
        layout.menu("VIEW3D_MT_mirror")
        layout.menu("VIEW3D_MT_snap")
        layout.operator_menu_enum("lattice.flip", "axis")

        layout.separator()

        layout.operator("lattice.make_regular")

        layout.separator()

        layout.operator("object.vertex_parent_set")


class VIEW3D_MT_edit_armature(Menu):
    bl_label = "Armature"

    def draw(self, context):
        layout = self.layout

        edit_object = context.edit_object
        arm = edit_object.data

        layout.menu("VIEW3D_MT_transform_armature")
        layout.menu("VIEW3D_MT_mirror")
        layout.menu("VIEW3D_MT_snap")
        layout.menu("VIEW3D_MT_edit_armature_roll")

        layout.separator()

        layout.operator("armature.extrude_move")
        layout.operator("armature.click_extrude")

        if arm.use_mirror_x:
            layout.operator("armature.extrude_forked")

        layout.operator("armature.duplicate_move")
        layout.operator("armature.fill")

        layout.separator()

        layout.operator("armature.split")
        layout.operator("armature.separate")

        layout.separator()

        layout.operator("armature.subdivide", text="Subdivide")
        layout.operator("armature.switch_direction", text="Switch Direction")

        layout.separator()

        layout.operator("armature.symmetrize")
        layout.menu("VIEW3D_MT_edit_armature_names")

        layout.separator()

        layout.operator_context = 'INVOKE_DEFAULT'
        layout.operator("armature.move_to_collection", text="Move to Bone Collection")
        layout.menu("VIEW3D_MT_bone_collections")

        layout.separator()

        layout.menu("VIEW3D_MT_edit_armature_parent")

        layout.separator()

        layout.menu("VIEW3D_MT_bone_options_toggle", text="Bone Settings")

        layout.separator()

        layout.menu("VIEW3D_MT_edit_armature_delete")


class VIEW3D_MT_armature_context_menu(Menu):
    bl_label = "Armature"

    def draw(self, context):
        layout = self.layout

        edit_object = context.edit_object
        arm = edit_object.data

        layout.operator_context = 'INVOKE_REGION_WIN'

        # Add
        layout.operator("armature.subdivide", text="Subdivide")
        layout.operator("armature.duplicate_move", text="Duplicate")
        layout.operator("armature.extrude_move")
        if arm.use_mirror_x:
            layout.operator("armature.extrude_forked")

        layout.separator()

        layout.operator("armature.fill")

        layout.separator()

        # Modify
        layout.menu("VIEW3D_MT_mirror")
        layout.menu("VIEW3D_MT_snap")
        layout.operator("armature.symmetrize")
        layout.operator("armature.switch_direction", text="Switch Direction")
        layout.menu("VIEW3D_MT_edit_armature_names")

        layout.separator()

        layout.menu("VIEW3D_MT_edit_armature_parent")

        layout.separator()

        # Remove
        layout.operator("armature.split")
        layout.operator("armature.separate")
        layout.operator("armature.dissolve")
        layout.operator("armature.delete")


class VIEW3D_MT_edit_armature_names(Menu):
    bl_label = "Names"

    def draw(self, _context):
        layout = self.layout

        layout.operator_context = 'EXEC_REGION_WIN'
        layout.operator("armature.autoside_names", text="Auto-Name Left/Right").type = 'XAXIS'
        layout.operator("armature.autoside_names", text="Auto-Name Front/Back").type = 'YAXIS'
        layout.operator("armature.autoside_names", text="Auto-Name Top/Bottom").type = 'ZAXIS'
        layout.operator("armature.flip_names", text="Flip Names")


class VIEW3D_MT_edit_armature_parent(Menu):
    bl_label = "Parent"

    def draw(self, _context):
        layout = self.layout

        layout.operator("armature.parent_set", text="Make")
        layout.operator("armature.parent_clear", text="Clear")


class VIEW3D_MT_edit_armature_roll(Menu):
    bl_label = "Bone Roll"

    def draw(self, _context):
        layout = self.layout

        layout.operator_menu_enum("armature.calculate_roll", "type")

        layout.separator()

        layout.operator("transform.transform", text="Set Roll").mode = 'BONE_ROLL'
        layout.operator("armature.roll_clear")


class VIEW3D_MT_edit_armature_delete(Menu):
    bl_label = "Delete"

    def draw(self, _context):
        layout = self.layout
        layout.operator_context = 'EXEC_AREA'

        layout.operator("armature.delete", text="Bones")

        layout.separator()

        layout.operator("armature.dissolve", text="Dissolve Bones")


# ********** Grease Pencil menus **********
class VIEW3D_MT_gpencil_autoweights(Menu):
    bl_label = "Generate Weights"

    def draw(self, _context):
        layout = self.layout
        layout.operator("gpencil.generate_weights", text="With Empty Groups").mode = 'NAME'
        layout.operator("gpencil.generate_weights", text="With Automatic Weights").mode = 'AUTO'


class VIEW3D_MT_gpencil_simplify(Menu):
    bl_label = "Simplify"

    def draw(self, _context):
        layout = self.layout
        layout.operator("gpencil.stroke_simplify_fixed", text="Fixed")
        layout.operator("gpencil.stroke_simplify", text="Adaptive")
        layout.operator("gpencil.stroke_sample", text="Sample")


class VIEW3D_MT_draw_gpencil(Menu):
    bl_label = "Draw"

    def draw(self, _context):

        layout = self.layout

        layout.menu("GPENCIL_MT_layer_active", text="Active Layer")

        layout.separator()

        layout.menu("VIEW3D_MT_gpencil_animation")
        layout.operator("gpencil.interpolate_sequence", text="Interpolate Sequence")

        layout.separator()

        layout.menu("VIEW3D_MT_edit_gpencil_showhide")
        layout.menu("GPENCIL_MT_cleanup")


class VIEW3D_MT_assign_material(Menu):
    bl_label = "Assign Material"

    def draw(self, context):
        layout = self.layout
        ob = context.active_object
        mat_active = ob.active_material

        for slot in ob.material_slots:
            mat = slot.material
            if mat:
                layout.operator("gpencil.stroke_change_color", text=mat.name,
                                icon='LAYER_ACTIVE' if mat == mat_active else 'BLANK1').material = mat.name


class VIEW3D_MT_edit_gpencil(Menu):
    bl_label = "Grease Pencil"

    def draw(self, _context):
        layout = self.layout

        layout.menu("VIEW3D_MT_edit_gpencil_transform")
        layout.menu("VIEW3D_MT_mirror")
        layout.menu("GPENCIL_MT_snap")

        layout.separator()

        layout.menu("GPENCIL_MT_layer_active", text="Active Layer")

        layout.separator()

        layout.menu("VIEW3D_MT_gpencil_animation")
        layout.operator("gpencil.interpolate_sequence", text="Interpolate Sequence")

        layout.separator()

        # Cut, Copy, Paste
        layout.operator("gpencil.duplicate_move", text="Duplicate")
        layout.operator("gpencil.stroke_split", text="Split")
        layout.operator("gpencil.copy", text="Copy", icon='COPYDOWN')
        layout.operator("gpencil.paste", text="Paste", icon='PASTEDOWN').type = 'ACTIVE'
        layout.operator("gpencil.paste", text="Paste by Layer").type = 'LAYER'

        layout.separator()

        layout.menu("VIEW3D_MT_weight_gpencil")

        layout.separator()

        layout.menu("VIEW3D_MT_edit_gpencil_showhide")

        layout.operator_menu_enum("gpencil.stroke_separate", "mode", text="Separate")
        layout.menu("GPENCIL_MT_cleanup")

        layout.separator()

        # Remove
        layout.menu("VIEW3D_MT_edit_gpencil_delete")


class VIEW3D_MT_edit_gpencil_stroke(Menu):
    bl_label = "Stroke"

    def draw(self, context):
        layout = self.layout

        tool_settings = context.tool_settings
        settings = tool_settings.gpencil_sculpt

        layout.operator("gpencil.stroke_subdivide", text="Subdivide").only_selected = False
        layout.menu("VIEW3D_MT_gpencil_simplify")
        layout.operator("gpencil.stroke_trim", text="Trim")
        layout.operator("gpencil.stroke_outline", text="Outline")

        layout.separator()

        layout.operator_menu_enum("gpencil.stroke_join", "type", text="Join",
                                  text_ctxt=i18n_contexts.id_gpencil)

        layout.separator()

        layout.menu("GPENCIL_MT_move_to_layer")
        layout.menu("VIEW3D_MT_assign_material")
        layout.operator("gpencil.set_active_material", text="Set as Active Material")
        layout.operator_menu_enum("gpencil.stroke_arrange", "direction", text="Arrange")

        layout.separator()

        # Convert
        props = layout.operator("gpencil.stroke_cyclical_set", text="Close")
        props.type = 'CLOSE'
        props.geometry = True
        layout.operator("gpencil.stroke_cyclical_set", text="Toggle Cyclic").type = 'TOGGLE'
        layout.operator_menu_enum("gpencil.stroke_caps_set", text="Toggle Caps", property="type")
        layout.operator("gpencil.stroke_flip", text="Switch Direction")
        layout.operator("gpencil.stroke_start_set", text="Set Start Point")

        layout.separator()
        layout.operator("gpencil.stroke_normalize", text="Normalize Thickness").mode = 'THICKNESS'
        layout.operator("gpencil.stroke_normalize", text="Normalize Opacity").mode = 'OPACITY'
        layout.prop(settings, "use_scale_thickness", text="Scale Thickness")

        layout.separator()
        layout.operator("gpencil.reset_transform_fill", text="Reset Fill Transform")


class VIEW3D_MT_edit_gpencil_point(Menu):
    bl_label = "Point"

    def draw(self, _context):
        layout = self.layout

        layout.operator("gpencil.extrude_move", text="Extrude")

        layout.separator()

        layout.operator("gpencil.stroke_smooth", text="Smooth").only_selected = True

        layout.separator()

        layout.operator("gpencil.stroke_merge", text="Merge")

        # TODO: add new RIP operator

        layout.separator()

        layout.menu("VIEW3D_MT_gpencil_vertex_group")


class VIEW3D_MT_weight_gpencil(Menu):
    bl_label = "Weights"

    def draw(self, _context):
        layout = self.layout

        layout.operator("gpencil.weight_sample", text="Sample Weight")

        layout.separator()

        layout.operator("gpencil.vertex_group_normalize_all", text="Normalize All")
        layout.operator("gpencil.vertex_group_normalize", text="Normalize")

        layout.separator()

        layout.operator("gpencil.vertex_group_invert", text="Invert")
        layout.operator("gpencil.vertex_group_smooth", text="Smooth")

        layout.separator()

        layout.menu("VIEW3D_MT_gpencil_autoweights")


class VIEW3D_MT_gpencil_animation(Menu):
    bl_label = "Animation"

    @classmethod
    def poll(cls, context):
        ob = context.active_object
        return ob and ob.type == 'GPENCIL' and ob.mode != 'OBJECT'

    def draw(self, _context):
        layout = self.layout

        layout.operator("gpencil.blank_frame_add", text="Insert Blank Keyframe (Active Layer)")
        layout.operator("gpencil.blank_frame_add", text="Insert Blank Keyframe (All Layers)").all_layers = True

        layout.separator()

        layout.operator("gpencil.frame_duplicate", text="Duplicate Active Keyframe (Active Layer)")
        layout.operator("gpencil.frame_duplicate", text="Duplicate Active Keyframe (All Layers)").mode = 'ALL'

        layout.separator()

        layout.operator("gpencil.delete", text="Delete Active Keyframe (Active Layer)").type = 'FRAME'
        layout.operator("gpencil.active_frames_delete_all", text="Delete Active Keyframes (All Layers)")


class VIEW3D_MT_edit_greasepencil_animation(Menu):
    bl_label = "Animation"

    def draw(self, context):
        layout = self.layout
        layout.operator("grease_pencil.insert_blank_frame", text="Insert Blank Keyframe (Active Layer)")
        layout.operator("grease_pencil.insert_blank_frame", text="Insert Blank Keyframe (All Layers)").all_layers = True


class VIEW3D_MT_edit_gpencil_transform(Menu):
    bl_label = "Transform"

    def draw(self, _context):
        layout = self.layout

        layout.operator("transform.translate")
        layout.operator("transform.rotate")
        layout.operator("transform.resize", text="Scale")

        layout.separator()

        layout.operator("transform.bend", text="Bend")
        layout.operator("transform.shear", text="Shear")
        layout.operator("transform.tosphere", text="To Sphere")
        layout.operator("transform.transform", text="Shrink/Fatten").mode = 'GPENCIL_SHRINKFATTEN'


class VIEW3D_MT_edit_gpencil_showhide(Menu):
    bl_label = "Show/Hide"

    def draw(self, _context):
        layout = self.layout

        layout.operator("gpencil.reveal", text="Show All Layers")

        layout.separator()

        layout.operator("gpencil.hide", text="Hide Active Layer").unselected = False
        layout.operator("gpencil.hide", text="Hide Inactive Layers").unselected = True


class VIEW3D_MT_edit_greasepencil_showhide(Menu):
    bl_label = "Show/Hide"

    def draw(self, _context):
        layout = self.layout

        layout.operator("grease_pencil.layer_reveal", text="Show All Layers")

        layout.separator()

        layout.operator("grease_pencil.layer_hide", text="Hide Active Layer").unselected = False
        layout.operator("grease_pencil.layer_hide", text="Hide Inactive Layers").unselected = True


class VIEW3D_MT_edit_greasepencil(Menu):
    bl_label = "Grease Pencil"

    def draw(self, _context):
        layout = self.layout
        layout.menu("VIEW3D_MT_transform")
        layout.menu("VIEW3D_MT_mirror")

        layout.separator()

        layout.menu("GREASE_PENCIL_MT_layer_active", text="Active Layer")

        layout.separator()

        layout.operator("grease_pencil.duplicate_move")

        layout.separator()

        layout.menu("VIEW3D_MT_edit_greasepencil_showhide")

        layout.separator()

        layout.menu("VIEW3D_MT_edit_greasepencil_delete")

        layout.separator()

        layout.operator("grease_pencil.clean_loose")


class VIEW3D_MT_edit_greasepencil_stroke(Menu):
    bl_label = "Stroke"

    def draw(self, _context):
        layout = self.layout
        layout.operator("grease_pencil.stroke_subdivide", text="Subdivide")
        layout.operator("grease_pencil.stroke_subdivide_smooth", text="Subdivide and Smooth")
        layout.operator("grease_pencil.stroke_simplify", text="Simplify")

<<<<<<< HEAD
        layout.separator()        
        layout.menu("GREASE_PENCIL_MT_move_to_layer")
=======
        layout.separator()

        layout.menu("VIEW3D_MT_grease_pencil_assign_material")
>>>>>>> 5139a9c0
        layout.operator("grease_pencil.set_active_material")

        layout.separator()

        layout.operator("grease_pencil.cyclical_set", text="Toggle Cyclic").type = 'TOGGLE'
        layout.operator("grease_pencil.stroke_switch_direction")
        layout.operator_menu_enum("grease_pencil.caps_set", text="Set Caps", property="type")

        layout.separator()

        layout.operator("grease_pencil.set_uniform_thickness")
        layout.operator("grease_pencil.set_uniform_opacity")


class VIEW3D_MT_edit_greasepencil_point(Menu):
    bl_label = "Point"

    def draw(self, _context):
        layout = self.layout
        layout.operator("grease_pencil.stroke_smooth", text="Smooth Points")


class VIEW3D_MT_edit_curves(Menu):
    bl_label = "Curves"

    def draw(self, _context):
        layout = self.layout

        layout.menu("VIEW3D_MT_transform")
        layout.separator()
        layout.operator("curves.duplicate_move")
        layout.separator()
        layout.operator("curves.attribute_set")
        layout.operator("curves.delete")
        layout.template_node_operator_asset_menu_items(catalog_path=self.bl_label)


class VIEW3D_MT_edit_pointcloud(Menu):
    bl_label = "Point Cloud"

    def draw(self, context):
        layout = self.layout
        layout.template_node_operator_asset_menu_items(catalog_path=self.bl_label)


class VIEW3D_MT_object_mode_pie(Menu):
    bl_label = "Mode"

    def draw(self, _context):
        layout = self.layout

        pie = layout.menu_pie()
        pie.operator_enum("object.mode_set", "mode")


class VIEW3D_MT_view_pie(Menu):
    bl_label = "View"
    bl_idname = "VIEW3D_MT_view_pie"

    def draw(self, _context):
        layout = self.layout

        pie = layout.menu_pie()
        pie.operator_enum("view3d.view_axis", "type")
        pie.operator("view3d.view_camera", text="View Camera", icon='CAMERA_DATA')
        pie.operator("view3d.view_selected", text="View Selected", icon='ZOOM_SELECTED')


class VIEW3D_MT_transform_gizmo_pie(Menu):
    bl_label = "View"

    def draw(self, context):
        layout = self.layout

        pie = layout.menu_pie()
        # 1: Left
        pie.operator("view3d.transform_gizmo_set", text="Move").type = {'TRANSLATE'}
        # 2: Right
        pie.operator("view3d.transform_gizmo_set", text="Rotate").type = {'ROTATE'}
        # 3: Down
        pie.operator("view3d.transform_gizmo_set", text="Scale").type = {'SCALE'}
        # 4: Up
        pie.prop(context.space_data, "show_gizmo", text="Show Gizmos", icon='GIZMO')
        # 5: Up/Left
        pie.operator("view3d.transform_gizmo_set", text="All").type = {'TRANSLATE', 'ROTATE', 'SCALE'}


class VIEW3D_MT_shading_pie(Menu):
    bl_label = "Shading"

    def draw(self, context):
        layout = self.layout
        pie = layout.menu_pie()

        view = context.space_data

        pie.prop(view.shading, "type", expand=True)


class VIEW3D_MT_shading_ex_pie(Menu):
    bl_label = "Shading"

    def draw(self, context):
        layout = self.layout
        pie = layout.menu_pie()

        view = context.space_data

        pie.prop_enum(view.shading, "type", value='WIREFRAME')
        pie.prop_enum(view.shading, "type", value='SOLID')

        # Note this duplicates "view3d.toggle_xray" logic, so we can see the active item: #58661.
        if context.pose_object:
            pie.prop(view.overlay, "show_xray_bone", icon='XRAY')
        else:
            xray_active = (
                (context.mode == 'EDIT_MESH') or
                (view.shading.type in {'SOLID', 'WIREFRAME'})
            )
            if xray_active:
                sub = pie
            else:
                sub = pie.row()
                sub.active = False
            sub.prop(
                view.shading,
                "show_xray_wireframe" if (view.shading.type == 'WIREFRAME') else "show_xray",
                text="Toggle X-Ray",
                icon='XRAY',
            )

        pie.prop(view.overlay, "show_overlays", text="Toggle Overlays", icon='OVERLAY')

        pie.prop_enum(view.shading, "type", value='MATERIAL')
        pie.prop_enum(view.shading, "type", value='RENDERED')


class VIEW3D_MT_pivot_pie(Menu):
    bl_label = "Pivot Point"

    def draw(self, context):
        layout = self.layout
        pie = layout.menu_pie()

        tool_settings = context.tool_settings
        obj = context.active_object
        mode = context.mode

        pie.prop_enum(tool_settings, "transform_pivot_point", value='BOUNDING_BOX_CENTER')
        pie.prop_enum(tool_settings, "transform_pivot_point", value='CURSOR')
        pie.prop_enum(tool_settings, "transform_pivot_point", value='INDIVIDUAL_ORIGINS')
        pie.prop_enum(tool_settings, "transform_pivot_point", value='MEDIAN_POINT')
        pie.prop_enum(tool_settings, "transform_pivot_point", value='ACTIVE_ELEMENT')
        if (obj is None) or (mode in {'OBJECT', 'POSE', 'WEIGHT_PAINT'}):
            pie.prop(tool_settings, "use_transform_pivot_point_align")
        if mode == 'EDIT_GPENCIL':
            pie.prop(tool_settings.gpencil_sculpt, "use_scale_thickness")


class VIEW3D_MT_orientations_pie(Menu):
    bl_label = "Orientation"

    def draw(self, context):
        layout = self.layout
        pie = layout.menu_pie()
        scene = context.scene

        pie.prop(scene.transform_orientation_slots[0], "type", expand=True)


class VIEW3D_MT_snap_pie(Menu):
    bl_label = "Snap"

    def draw(self, _context):
        layout = self.layout
        pie = layout.menu_pie()

        pie.operator("view3d.snap_cursor_to_grid", text="Cursor to Grid", icon='CURSOR')
        pie.operator("view3d.snap_selected_to_grid", text="Selection to Grid", icon='RESTRICT_SELECT_OFF')
        pie.operator("view3d.snap_cursor_to_selected", text="Cursor to Selected", icon='CURSOR')
        pie.operator(
            "view3d.snap_selected_to_cursor",
            text="Selection to Cursor",
            icon='RESTRICT_SELECT_OFF',
        ).use_offset = False
        pie.operator(
            "view3d.snap_selected_to_cursor",
            text="Selection to Cursor (Keep Offset)",
            icon='RESTRICT_SELECT_OFF',
        ).use_offset = True
        pie.operator("view3d.snap_selected_to_active", text="Selection to Active", icon='RESTRICT_SELECT_OFF')
        pie.operator("view3d.snap_cursor_to_center", text="Cursor to World Origin", icon='CURSOR')
        pie.operator("view3d.snap_cursor_to_active", text="Cursor to Active", icon='CURSOR')


class VIEW3D_MT_proportional_editing_falloff_pie(Menu):
    bl_label = "Proportional Editing Falloff"

    def draw(self, context):
        layout = self.layout
        pie = layout.menu_pie()

        tool_settings = context.scene.tool_settings

        pie.prop(tool_settings, "proportional_edit_falloff", expand=True)


class VIEW3D_MT_sculpt_mask_edit_pie(Menu):
    bl_label = "Mask Edit"

    def draw(self, _context):
        layout = self.layout
        pie = layout.menu_pie()

        props = pie.operator("paint.mask_flood_fill", text="Invert Mask")
        props.mode = 'INVERT'
        props = pie.operator("paint.mask_flood_fill", text="Clear Mask")
        props.mode = 'VALUE'
        props.value = 0.0
        props = pie.operator("sculpt.mask_filter", text="Smooth Mask")
        props.filter_type = 'SMOOTH'
        props = pie.operator("sculpt.mask_filter", text="Sharpen Mask")
        props.filter_type = 'SHARPEN'
        props = pie.operator("sculpt.mask_filter", text="Grow Mask")
        props.filter_type = 'GROW'
        props = pie.operator("sculpt.mask_filter", text="Shrink Mask")
        props.filter_type = 'SHRINK'
        props = pie.operator("sculpt.mask_filter", text="Increase Contrast")
        props.filter_type = 'CONTRAST_INCREASE'
        props.auto_iteration_count = False
        props = pie.operator("sculpt.mask_filter", text="Decrease Contrast")
        props.filter_type = 'CONTRAST_DECREASE'
        props.auto_iteration_count = False


class VIEW3D_MT_sculpt_automasking_pie(Menu):
    bl_label = "Automasking"

    def draw(self, context):
        layout = self.layout
        pie = layout.menu_pie()

        tool_settings = context.tool_settings
        sculpt = tool_settings.sculpt

        pie.prop(sculpt, "use_automasking_topology", text="Topology")
        pie.prop(sculpt, "use_automasking_face_sets", text="Face Sets")
        pie.prop(sculpt, "use_automasking_boundary_edges", text="Mesh Boundary")
        pie.prop(sculpt, "use_automasking_boundary_face_sets", text="Face Sets Boundary")
        pie.prop(sculpt, "use_automasking_cavity", text="Cavity")
        pie.prop(sculpt, "use_automasking_cavity_inverted", text="Cavity (Inverted)")
        pie.prop(sculpt, "use_automasking_start_normal", text="Area Normal")
        pie.prop(sculpt, "use_automasking_view_normal", text="View Normal")


class VIEW3D_MT_sculpt_gpencil_automasking_pie(Menu):
    bl_label = "Automasking"

    def draw(self, context):
        layout = self.layout
        pie = layout.menu_pie()

        tool_settings = context.tool_settings

        pie.prop(tool_settings.gpencil_sculpt, "use_automasking_stroke", text="Stroke")
        pie.prop(tool_settings.gpencil_sculpt, "use_automasking_layer_stroke", text="Layer")
        pie.prop(tool_settings.gpencil_sculpt, "use_automasking_material_stroke", text="Material")
        pie.prop(tool_settings.gpencil_sculpt, "use_automasking_layer_active", text="Active Layer")
        pie.prop(tool_settings.gpencil_sculpt, "use_automasking_material_active", text="Active Material")


class VIEW3D_MT_sculpt_face_sets_edit_pie(Menu):

    bl_label = "Face Sets Edit"

    def draw(self, _context):
        layout = self.layout
        pie = layout.menu_pie()

        props = pie.operator("sculpt.face_sets_create", text="Face Set from Masked")
        props.mode = 'MASKED'

        props = pie.operator("sculpt.face_sets_create", text="Face Set from Visible")
        props.mode = 'VISIBLE'

        pie.operator("paint.visibility_invert", text="Invert Visible")

        props = pie.operator("paint.hide_show", text="Show All")
        props.action = "SHOW"
        props.area = "ALL"


class VIEW3D_MT_wpaint_vgroup_lock_pie(Menu):
    bl_label = "Vertex Group Locks"

    def draw(self, _context):
        layout = self.layout
        pie = layout.menu_pie()

        # 1: Left
        props = pie.operator("object.vertex_group_lock", icon='LOCKED', text="Lock All")
        props.action, props.mask = 'LOCK', 'ALL'
        # 2: Right
        props = pie.operator("object.vertex_group_lock", icon='UNLOCKED', text="Unlock All")
        props.action, props.mask = 'UNLOCK', 'ALL'
        # 3: Down
        props = pie.operator("object.vertex_group_lock", icon='UNLOCKED', text="Unlock Selected")
        props.action, props.mask = 'UNLOCK', 'SELECTED'
        # 4: Up
        props = pie.operator("object.vertex_group_lock", icon='LOCKED', text="Lock Selected")
        props.action, props.mask = 'LOCK', 'SELECTED'
        # 5: Up/Left
        props = pie.operator("object.vertex_group_lock", icon='LOCKED', text="Lock Unselected")
        props.action, props.mask = 'LOCK', 'UNSELECTED'
        # 6: Up/Right
        props = pie.operator("object.vertex_group_lock", text="Lock Only Selected")
        props.action, props.mask = 'LOCK', 'INVERT_UNSELECTED'
        # 7: Down/Left
        props = pie.operator("object.vertex_group_lock", text="Lock Only Unselected")
        props.action, props.mask = 'UNLOCK', 'INVERT_UNSELECTED'
        # 8: Down/Right
        props = pie.operator("object.vertex_group_lock", text="Invert Locks")
        props.action, props.mask = 'INVERT', 'ALL'


# ********** Panel **********


class VIEW3D_PT_active_tool(Panel, ToolActivePanelHelper):
    bl_space_type = 'VIEW_3D'
    bl_region_type = 'UI'
    bl_category = "Tool"
    # See comment below.
    # bl_options = {'HIDE_HEADER'}

    # Don't show in properties editor.
    @classmethod
    def poll(cls, context):
        return context.area.type == 'VIEW_3D'


# FIXME(campbell): remove this second panel once 'HIDE_HEADER' works with category tabs,
# Currently pinning allows ordering headerless panels below panels with headers.
class VIEW3D_PT_active_tool_duplicate(Panel, ToolActivePanelHelper):
    bl_space_type = 'VIEW_3D'
    bl_region_type = 'UI'
    bl_category = "Tool"
    bl_options = {'HIDE_HEADER'}

    # Only show in properties editor.
    @classmethod
    def poll(cls, context):
        return context.area.type != 'VIEW_3D'


class VIEW3D_PT_view3d_properties(Panel):
    bl_space_type = 'VIEW_3D'
    bl_region_type = 'UI'
    bl_category = "View"
    bl_label = "View"

    def draw(self, context):
        layout = self.layout

        view = context.space_data

        layout.use_property_split = True
        layout.use_property_decorate = False  # No animation.

        col = layout.column()

        subcol = col.column()
        subcol.active = bool(view.region_3d.view_perspective != 'CAMERA' or view.region_quadviews)
        subcol.prop(view, "lens", text="Focal Length")

        subcol = col.column(align=True)
        subcol.prop(view, "clip_start", text="Clip Start")
        subcol.prop(view, "clip_end", text="End")

        layout.separator()

        col = layout.column(align=False, heading="Local Camera")
        col.use_property_decorate = False
        row = col.row(align=True)
        sub = row.row(align=True)
        sub.prop(view, "use_local_camera", text="")
        sub = sub.row(align=True)
        sub.enabled = view.use_local_camera
        sub.prop(view, "camera", text="")

        layout.separator()

        col = layout.column(align=True)
        col.prop(view, "use_render_border")
        col.active = view.region_3d.view_perspective != 'CAMERA'


class VIEW3D_PT_view3d_lock(Panel):
    bl_space_type = 'VIEW_3D'
    bl_region_type = 'UI'
    bl_category = "View"
    bl_label = "View Lock"
    bl_parent_id = "VIEW3D_PT_view3d_properties"

    def draw(self, context):
        layout = self.layout

        layout.use_property_split = True
        layout.use_property_decorate = False  # No animation.

        view = context.space_data

        col = layout.column(align=True)
        sub = col.column()
        sub.active = bool(view.region_3d.view_perspective != 'CAMERA' or view.region_quadviews)

        sub.prop(view, "lock_object")
        lock_object = view.lock_object
        if lock_object:
            if lock_object.type == 'ARMATURE':
                sub.prop_search(
                    view, "lock_bone", lock_object.data,
                    "edit_bones" if lock_object.mode == 'EDIT'
                    else "bones",
                    text="Bone",
                )

        col = layout.column(heading="Lock", align=True)
        if not lock_object:
            col.prop(view, "lock_cursor", text="To 3D Cursor")
        col.prop(view, "lock_camera", text="Camera to View")


class VIEW3D_PT_view3d_cursor(Panel):
    bl_space_type = 'VIEW_3D'
    bl_region_type = 'UI'
    bl_category = "View"
    bl_label = "3D Cursor"

    def draw(self, context):
        layout = self.layout

        cursor = context.scene.cursor

        layout.column().prop(cursor, "location", text="Location")
        rotation_mode = cursor.rotation_mode
        if rotation_mode == 'QUATERNION':
            layout.column().prop(cursor, "rotation_quaternion", text="Rotation")
        elif rotation_mode == 'AXIS_ANGLE':
            layout.column().prop(cursor, "rotation_axis_angle", text="Rotation")
        else:
            layout.column().prop(cursor, "rotation_euler", text="Rotation")
        layout.prop(cursor, "rotation_mode", text="")


class VIEW3D_PT_collections(Panel):
    bl_space_type = 'VIEW_3D'
    bl_region_type = 'UI'
    bl_category = "View"
    bl_label = "Collections"
    bl_options = {'DEFAULT_CLOSED'}

    def _draw_collection(self, layout, view_layer, use_local_collections, collection, index):
        need_separator = index
        for child in collection.children:
            index += 1

            if child.exclude:
                continue

            if child.collection.hide_viewport:
                continue

            if need_separator:
                layout.separator()
                need_separator = False

            icon = 'BLANK1'
            # has_objects = True
            if child.has_selected_objects(view_layer):
                icon = 'LAYER_ACTIVE'
            elif child.has_objects():
                icon = 'LAYER_USED'
            else:
                # has_objects = False
                pass

            row = layout.row()
            row.use_property_decorate = False
            sub = row.split(factor=0.98)
            subrow = sub.row()
            subrow.alignment = 'LEFT'
            subrow.operator(
                "object.hide_collection", text=child.name, icon=icon, emboss=False,
            ).collection_index = index

            sub = row.split()
            subrow = sub.row(align=True)
            subrow.alignment = 'RIGHT'
            if not use_local_collections:
                subrow.active = collection.is_visible  # Parent collection runtime visibility
                subrow.prop(child, "hide_viewport", text="", emboss=False)
            else:
                subrow.active = collection.visible_get()  # Parent collection runtime visibility
                icon = 'HIDE_OFF' if child.visible_get() else 'HIDE_ON'
                props = subrow.operator("object.hide_collection", text="", icon=icon, emboss=False)
                props.collection_index = index
                props.toggle = True

        for child in collection.children:
            index = self._draw_collection(layout, view_layer, use_local_collections, child, index)

        return index

    def draw(self, context):
        layout = self.layout
        layout.use_property_split = False

        view = context.space_data
        view_layer = context.view_layer

        layout.use_property_split = True
        layout.prop(view, "use_local_collections")
        layout.separator()

        # We pass index 0 here because the index is increased
        # so the first real index is 1
        # And we start with index as 1 because we skip the master collection
        self._draw_collection(layout, view_layer, view.use_local_collections, view_layer.layer_collection, 0)


class VIEW3D_PT_object_type_visibility(Panel):
    bl_space_type = 'VIEW_3D'
    bl_region_type = 'HEADER'
    bl_label = "Selectability & Visibility"
    bl_ui_units_x = 8

    # Allows derived classes to pass view data other than context.space_data.
    # This is used by the official VR add-on, which passes XrSessionSettings
    # since VR has a 3D view that only exists for the duration of the VR session.
    def draw_ex(self, _context, view, show_select):
        layout = self.layout
        layout.use_property_split = True
        layout.use_property_decorate = False

        layout.label(text="Selectability & Visibility")
        layout.separator()
        col = layout.column(align=True)

        attr_object_types = (
            ("mesh", "Mesh", 'OUTLINER_OB_MESH'),
            ("curve", "Curve", 'OUTLINER_OB_CURVE'),
            ("surf", "Surface", 'OUTLINER_OB_SURFACE'),
            ("meta", "Meta", 'OUTLINER_OB_META'),
            ("font", "Text", 'OUTLINER_OB_FONT'),
            ("curves", "Hair Curves", 'OUTLINER_OB_CURVES'),
            ("pointcloud", "Point Cloud", 'OUTLINER_OB_POINTCLOUD'),
            ("volume", "Volume", 'OUTLINER_OB_VOLUME'),
            ("grease_pencil", "Grease Pencil", 'OUTLINER_OB_GREASEPENCIL'),
            ("armature", "Armature", 'OUTLINER_OB_ARMATURE'),
            ("lattice", "Lattice", 'OUTLINER_OB_LATTICE'),
            ("empty", "Empty", 'OUTLINER_OB_EMPTY'),
            ("light", "Light", 'OUTLINER_OB_LIGHT'),
            ("light_probe", "Light Probe", 'OUTLINER_OB_LIGHTPROBE'),
            ("camera", "Camera", 'OUTLINER_OB_CAMERA'),
            ("speaker", "Speaker", 'OUTLINER_OB_SPEAKER'),
        )

        for attr, attr_name, attr_icon in attr_object_types:
            if attr is None:
                col.separator()
                continue

            if attr == "curves" and not hasattr(bpy.data, "hair_curves"):
                continue
            elif attr == "pointcloud" and not hasattr(bpy.data, "pointclouds"):
                continue

            attr_v = "show_object_viewport_" + attr
            icon_v = 'HIDE_OFF' if getattr(view, attr_v) else 'HIDE_ON'

            row = col.row(align=True)
            row.label(text=attr_name, icon=attr_icon)

            if show_select:
                attr_s = "show_object_select_" + attr
                icon_s = 'RESTRICT_SELECT_OFF' if getattr(view, attr_s) else 'RESTRICT_SELECT_ON'

                rowsub = row.row(align=True)
                rowsub.active = getattr(view, attr_v)
                rowsub.prop(view, attr_s, text="", icon=icon_s, emboss=False)

            row.prop(view, attr_v, text="", icon=icon_v, emboss=False)

    def draw(self, context):
        view = context.space_data
        self.draw_ex(context, view, True)


class VIEW3D_PT_shading(Panel):
    bl_space_type = 'VIEW_3D'
    bl_region_type = 'HEADER'
    bl_label = "Shading"
    bl_ui_units_x = 12

    @classmethod
    def get_shading(cls, context):
        # Get settings from 3D viewport or OpenGL render engine
        view = context.space_data
        if view.type == 'VIEW_3D':
            return view.shading
        else:
            return context.scene.display.shading

    def draw(self, _context):
        layout = self.layout
        layout.label(text="Viewport Shading")


class VIEW3D_PT_shading_lighting(Panel):
    bl_space_type = 'VIEW_3D'
    bl_region_type = 'HEADER'
    bl_label = "Lighting"
    bl_parent_id = "VIEW3D_PT_shading"

    @classmethod
    def poll(cls, context):
        shading = VIEW3D_PT_shading.get_shading(context)
        if shading.type in {'SOLID', 'MATERIAL'}:
            return True
        if shading.type == 'RENDERED':
            engine = context.scene.render.engine
            if engine in {'BLENDER_EEVEE', 'BLENDER_EEVEE_NEXT'}:
                return True
        return False

    def draw(self, context):
        layout = self.layout
        shading = VIEW3D_PT_shading.get_shading(context)

        col = layout.column()
        split = col.split(factor=0.9)

        if shading.type == 'SOLID':
            split.row().prop(shading, "light", expand=True)
            col = split.column()

            split = layout.split(factor=0.9)
            col = split.column()
            sub = col.row()

            if shading.light == 'STUDIO':
                prefs = context.preferences
                system = prefs.system

                if not system.use_studio_light_edit:
                    sub.scale_y = 0.6  # Smaller studio-light preview.
                    sub.template_icon_view(shading, "studio_light", scale_popup=3.0)
                else:
                    sub.prop(
                        system,
                        "use_studio_light_edit",
                        text="Disable Studio Light Edit",
                        icon='NONE',
                        toggle=True,
                    )

                col = split.column()
                col.operator("preferences.studiolight_show", emboss=False, text="", icon='PREFERENCES')

                split = layout.split(factor=0.9)
                col = split.column()

                row = col.row()
                row.prop(shading, "use_world_space_lighting", text="", icon='WORLD', toggle=True)
                row = row.row()
                row.active = shading.use_world_space_lighting
                row.prop(shading, "studiolight_rotate_z", text="Rotation")
                col = split.column()  # to align properly with above

            elif shading.light == 'MATCAP':
                sub.scale_y = 0.6  # smaller matcap preview
                sub.template_icon_view(shading, "studio_light", scale_popup=3.0)

                col = split.column()
                col.operator("preferences.studiolight_show", emboss=False, text="", icon='PREFERENCES')
                col.operator("view3d.toggle_matcap_flip", emboss=False, text="", icon='ARROW_LEFTRIGHT')

        elif shading.type == 'MATERIAL':
            col.prop(shading, "use_scene_lights")
            col.prop(shading, "use_scene_world")
            col = layout.column()
            split = col.split(factor=0.9)

            if not shading.use_scene_world:
                col = split.column()
                sub = col.row()
                sub.scale_y = 0.6
                sub.template_icon_view(shading, "studio_light", scale_popup=3)

                col = split.column()
                col.operator("preferences.studiolight_show", emboss=False, text="", icon='PREFERENCES')

                split = layout.split(factor=0.9)
                col = split.column()

                engine = context.scene.render.engine
                row = col.row()
                if engine != 'BLENDER_EEVEE_NEXT':
                    row.prop(shading, "use_studiolight_view_rotation", text="", icon='WORLD', toggle=True)
                    row = row.row()
                row.prop(shading, "studiolight_rotate_z", text="Rotation")

                col.prop(shading, "studiolight_intensity")
                col.prop(shading, "studiolight_background_alpha")
                if engine != 'BLENDER_EEVEE_NEXT':
                    col.prop(shading, "studiolight_background_blur")
                col = split.column()  # to align properly with above

        elif shading.type == 'RENDERED':
            col.prop(shading, "use_scene_lights_render")
            col.prop(shading, "use_scene_world_render")

            if not shading.use_scene_world_render:
                col = layout.column()
                split = col.split(factor=0.9)

                col = split.column()
                sub = col.row()
                sub.scale_y = 0.6
                sub.template_icon_view(shading, "studio_light", scale_popup=3)

                col = split.column()
                col.operator("preferences.studiolight_show", emboss=False, text="", icon='PREFERENCES')

                split = layout.split(factor=0.9)
                col = split.column()
                col.prop(shading, "studiolight_rotate_z", text="Rotation")
                col.prop(shading, "studiolight_intensity")
                col.prop(shading, "studiolight_background_alpha")
                engine = context.scene.render.engine
                if engine != 'BLENDER_EEVEE_NEXT':
                    col.prop(shading, "studiolight_background_blur")
                col = split.column()  # to align properly with above


class VIEW3D_PT_shading_color(Panel):
    bl_space_type = 'VIEW_3D'
    bl_region_type = 'HEADER'
    bl_label = "Wire Color"
    bl_parent_id = "VIEW3D_PT_shading"

    def _draw_color_type(self, context):
        layout = self.layout
        shading = VIEW3D_PT_shading.get_shading(context)

        layout.grid_flow(columns=3, align=True).prop(shading, "color_type", expand=True)
        if shading.color_type == 'SINGLE':
            layout.row().prop(shading, "single_color", text="")

    def _draw_background_color(self, context):
        layout = self.layout
        shading = VIEW3D_PT_shading.get_shading(context)

        layout.row().label(text="Background")
        layout.row().prop(shading, "background_type", expand=True)
        if shading.background_type == 'VIEWPORT':
            layout.row().prop(shading, "background_color", text="")

    def draw(self, context):
        layout = self.layout
        shading = VIEW3D_PT_shading.get_shading(context)

        self.layout.row().prop(shading, "wireframe_color_type", expand=True)
        self.layout.separator()

        if shading.type == 'SOLID':
            layout.row().label(text="Color")
            self._draw_color_type(context)
            self.layout.separator()
            self._draw_background_color(context)
        elif shading.type == 'WIREFRAME':
            self._draw_background_color(context)


class VIEW3D_PT_shading_options(Panel):
    bl_space_type = 'VIEW_3D'
    bl_region_type = 'HEADER'
    bl_label = "Options"
    bl_parent_id = "VIEW3D_PT_shading"

    @classmethod
    def poll(cls, context):
        shading = VIEW3D_PT_shading.get_shading(context)
        return shading.type in {'WIREFRAME', 'SOLID'}

    def draw(self, context):
        layout = self.layout

        shading = VIEW3D_PT_shading.get_shading(context)

        col = layout.column()

        if shading.type == 'SOLID':
            col.prop(shading, "show_backface_culling")

        row = col.row(align=True)

        if shading.type == 'WIREFRAME':
            row.prop(shading, "show_xray_wireframe", text="")
            sub = row.row()
            sub.active = shading.show_xray_wireframe
            sub.prop(shading, "xray_alpha_wireframe", text="X-Ray")
        elif shading.type == 'SOLID':
            row.prop(shading, "show_xray", text="")
            sub = row.row()
            sub.active = shading.show_xray
            sub.prop(shading, "xray_alpha", text="X-Ray")
            # X-ray mode is off when alpha is 1.0
            xray_active = shading.show_xray and shading.xray_alpha != 1

            row = col.row(align=True)
            row.prop(shading, "show_shadows", text="")
            row.active = not xray_active
            sub = row.row(align=True)
            sub.active = shading.show_shadows
            sub.prop(shading, "shadow_intensity", text="Shadow")
            sub.popover(
                panel="VIEW3D_PT_shading_options_shadow",
                icon='PREFERENCES',
                text="",
            )

            col = layout.column()

            row = col.row()
            row.active = not xray_active
            row.prop(shading, "show_cavity")

            if shading.show_cavity and not xray_active:
                row.prop(shading, "cavity_type", text="Type")

                if shading.cavity_type in {'WORLD', 'BOTH'}:
                    col.label(text="World Space")
                    sub = col.row(align=True)
                    sub.prop(shading, "cavity_ridge_factor", text="Ridge")
                    sub.prop(shading, "cavity_valley_factor", text="Valley")
                    sub.popover(
                        panel="VIEW3D_PT_shading_options_ssao",
                        icon='PREFERENCES',
                        text="",
                    )

                if shading.cavity_type in {'SCREEN', 'BOTH'}:
                    col.label(text="Screen Space")
                    sub = col.row(align=True)
                    sub.prop(shading, "curvature_ridge_factor", text="Ridge")
                    sub.prop(shading, "curvature_valley_factor", text="Valley")

            row = col.row()
            row.active = not xray_active
            row.prop(shading, "use_dof", text="Depth of Field")

        if shading.type in {'WIREFRAME', 'SOLID'}:
            row = layout.split()
            row.prop(shading, "show_object_outline")
            sub = row.row()
            sub.active = shading.show_object_outline
            sub.prop(shading, "object_outline_color", text="")

        if shading.type == 'SOLID':
            col = layout.column()
            if shading.light in {'STUDIO', 'MATCAP'}:
                col.active = shading.selected_studio_light.has_specular_highlight_pass
                col.prop(shading, "show_specular_highlight", text="Specular Lighting")


class VIEW3D_PT_shading_options_shadow(Panel):
    bl_label = "Shadow Settings"
    bl_space_type = 'VIEW_3D'
    bl_region_type = 'HEADER'

    def draw(self, context):
        layout = self.layout
        layout.use_property_split = True
        scene = context.scene

        col = layout.column()
        col.prop(scene.display, "light_direction")
        col.prop(scene.display, "shadow_shift")
        col.prop(scene.display, "shadow_focus")


class VIEW3D_PT_shading_options_ssao(Panel):
    bl_label = "SSAO Settings"
    bl_space_type = 'VIEW_3D'
    bl_region_type = 'HEADER'

    def draw(self, context):
        layout = self.layout
        layout.use_property_split = True
        scene = context.scene

        col = layout.column(align=True)
        col.prop(scene.display, "matcap_ssao_samples")
        col.prop(scene.display, "matcap_ssao_distance")
        col.prop(scene.display, "matcap_ssao_attenuation")


class VIEW3D_PT_shading_render_pass(Panel):
    bl_space_type = 'VIEW_3D'
    bl_region_type = 'HEADER'
    bl_label = "Render Pass"
    bl_parent_id = "VIEW3D_PT_shading"
    COMPAT_ENGINES = {'BLENDER_EEVEE', 'BLENDER_EEVEE_NEXT'}

    @classmethod
    def poll(cls, context):
        return (
            (context.space_data.shading.type == 'MATERIAL') or
            (context.engine in cls.COMPAT_ENGINES and context.space_data.shading.type == 'RENDERED')
        )

    def draw(self, context):
        shading = context.space_data.shading

        layout = self.layout
        layout.prop(shading, "render_pass", text="")


class VIEW3D_PT_shading_compositor(Panel):
    bl_space_type = 'VIEW_3D'
    bl_region_type = 'HEADER'
    bl_label = "Compositor"
    bl_parent_id = "VIEW3D_PT_shading"
    bl_order = 10

    @classmethod
    def poll(cls, context):
        return context.space_data.shading.type in {'MATERIAL', 'RENDERED'}

    def draw(self, context):
        shading = context.space_data.shading

        import gpu
        is_supported = (gpu.capabilities.compute_shader_support_get()
                        and gpu.capabilities.shader_image_load_store_support_get())

        row = self.layout.row()
        row.active = is_supported
        row.prop(shading, "use_compositor", expand=True)
        if shading.use_compositor != 'DISABLED' and not is_supported:
            self.layout.label(text="Compositor not supported on this platform", icon='ERROR')


class VIEW3D_PT_gizmo_display(Panel):
    bl_space_type = 'VIEW_3D'
    bl_region_type = 'HEADER'
    bl_label = "Gizmos"
    bl_ui_units_x = 8

    def draw(self, context):
        layout = self.layout

        scene = context.scene
        view = context.space_data

        col = layout.column()
        col.label(text="Viewport Gizmos")
        col.separator()

        col.active = view.show_gizmo
        colsub = col.column()
        colsub.prop(view, "show_gizmo_navigate", text="Navigate")
        colsub.prop(view, "show_gizmo_tool", text="Active Tools")
        colsub.prop(view, "show_gizmo_context", text="Active Object")

        layout.separator()

        col = layout.column()
        col.active = view.show_gizmo and view.show_gizmo_context
        col.label(text="Object Gizmos")
        col.prop(scene.transform_orientation_slots[1], "type", text="")
        col.prop(view, "show_gizmo_object_translate", text="Move")
        col.prop(view, "show_gizmo_object_rotate", text="Rotate")
        col.prop(view, "show_gizmo_object_scale", text="Scale")

        layout.separator()

        # Match order of object type visibility
        col = layout.column()
        col.active = view.show_gizmo
        col.label(text="Empty")
        col.prop(view, "show_gizmo_empty_image", text="Image")
        col.prop(view, "show_gizmo_empty_force_field", text="Force Field")
        col.label(text="Light")
        col.prop(view, "show_gizmo_light_size", text="Size")
        col.prop(view, "show_gizmo_light_look_at", text="Look At")
        col.label(text="Camera")
        col.prop(view, "show_gizmo_camera_lens", text="Lens")
        col.prop(view, "show_gizmo_camera_dof_distance", text="Focus Distance")


class VIEW3D_PT_overlay(Panel):
    bl_space_type = 'VIEW_3D'
    bl_region_type = 'HEADER'
    bl_label = "Overlays"
    bl_ui_units_x = 13

    def draw(self, _context):
        layout = self.layout
        layout.label(text="Viewport Overlays")


class VIEW3D_PT_overlay_guides(Panel):
    bl_space_type = 'VIEW_3D'
    bl_region_type = 'HEADER'
    bl_parent_id = "VIEW3D_PT_overlay"
    bl_label = "Guides"

    def draw(self, context):
        layout = self.layout

        view = context.space_data
        scene = context.scene

        overlay = view.overlay
        shading = view.shading
        display_all = overlay.show_overlays

        col = layout.column()
        col.active = display_all

        split = col.split()
        sub = split.column()

        row = sub.row()
        row_el = row.column()
        row_el.prop(overlay, "show_ortho_grid", text="Grid")
        grid_active = bool(
            view.region_quadviews or
            (view.region_3d.is_orthographic_side_view and not view.region_3d.is_perspective)
        )
        row_el.active = grid_active
        row.prop(overlay, "show_floor", text="Floor", text_ctxt=i18n_contexts.editor_view3d)

        if overlay.show_floor or overlay.show_ortho_grid:
            sub = col.row(align=True)
            sub.active = (
                (overlay.show_floor and not view.region_3d.is_orthographic_side_view) or
                (overlay.show_ortho_grid and grid_active)
            )
            sub.prop(overlay, "grid_scale", text="Scale")
            sub = sub.row(align=True)
            sub.active = scene.unit_settings.system == 'NONE'
            sub.prop(overlay, "grid_subdivisions", text="Subdivisions")

        sub = split.column()
        row = sub.row()
        row.label(text="Axes")

        subrow = row.row(align=True)
        subrow.prop(overlay, "show_axis_x", text="X", toggle=True)
        subrow.prop(overlay, "show_axis_y", text="Y", toggle=True)
        subrow.prop(overlay, "show_axis_z", text="Z", toggle=True)

        split = col.split()
        sub = split.column()
        sub.prop(overlay, "show_text", text="Text Info")
        sub.prop(overlay, "show_stats", text="Statistics")

        sub = split.column()
        sub.prop(overlay, "show_cursor", text="3D Cursor")
        sub.prop(overlay, "show_annotation", text="Annotations")

        if shading.type == 'MATERIAL':
            row = col.row()
            row.active = shading.render_pass == 'COMBINED'
            row.prop(overlay, "show_look_dev")


class VIEW3D_PT_overlay_object(Panel):
    bl_space_type = 'VIEW_3D'
    bl_region_type = 'HEADER'
    bl_parent_id = "VIEW3D_PT_overlay"
    bl_label = "Objects"

    def draw(self, context):
        shading = VIEW3D_PT_shading.get_shading(context)

        layout = self.layout
        view = context.space_data
        overlay = view.overlay
        display_all = overlay.show_overlays

        col = layout.column(align=True)
        col.active = display_all

        split = col.split()

        sub = split.column(align=True)
        sub.prop(overlay, "show_extras", text="Extras")
        subsub = sub.column()
        subsub.active = overlay.show_extras
        subsub.prop(overlay, "show_light_colors")
        sub.prop(overlay, "show_relationship_lines")
        sub.prop(overlay, "show_outline_selected")

        sub = split.column(align=True)
        sub.prop(overlay, "show_bones", text="Bones")
        sub.prop(overlay, "show_motion_paths")
        sub.prop(overlay, "show_object_origins", text="Origins")
        subsub = sub.column()
        subsub.active = overlay.show_object_origins
        subsub.prop(overlay, "show_object_origins_all", text="Origins (All)")

        if shading.type == 'WIREFRAME' or shading.show_xray:
            layout.separator()
            layout.prop(overlay, "bone_wire_alpha")


class VIEW3D_PT_overlay_geometry(Panel):
    bl_space_type = 'VIEW_3D'
    bl_region_type = 'HEADER'
    bl_parent_id = "VIEW3D_PT_overlay"
    bl_label = "Geometry"

    def draw(self, context):
        layout = self.layout
        view = context.space_data
        overlay = view.overlay
        display_all = overlay.show_overlays
        is_wireframes = view.shading.type == 'WIREFRAME'

        col = layout.column()
        col.active = display_all

        row = col.row(align=True)
        if not is_wireframes:
            row.prop(overlay, "show_wireframes", text="")
        sub = row.row()
        sub.active = overlay.show_wireframes or is_wireframes
        sub.prop(overlay, "wireframe_threshold", text="Wireframe")
        sub.prop(overlay, "wireframe_opacity", text="Opacity")

        row = col.row(align=True)

        # These properties should be always available in the UI for all modes
        # other than Object.
        # Even when the Fade Inactive Geometry overlay is not affecting the
        # current active object depending on its mode, it will always affect
        # the rest of the scene.
        if context.mode != 'OBJECT':
            row.prop(overlay, "show_fade_inactive", text="")
            sub = row.row()
            sub.active = overlay.show_fade_inactive
            sub.prop(overlay, "fade_inactive_alpha", text="Fade Inactive Geometry")

        col = layout.column(align=True)
        col.active = display_all

        col.prop(overlay, "show_face_orientation")

        # sub.prop(overlay, "show_onion_skins")


class VIEW3D_PT_overlay_viewer_node(Panel):
    bl_space_type = 'VIEW_3D'
    bl_region_type = 'HEADER'
    bl_parent_id = "VIEW3D_PT_overlay"
    bl_label = "Viewer Node"

    def draw(self, context):
        layout = self.layout
        view = context.space_data
        overlay = view.overlay
        display_all = overlay.show_overlays

        col = layout.column()
        col.active = display_all

        row = col.row(align=True)
        row.active = view.show_viewer
        row.prop(overlay, "show_viewer_attribute", text="")
        subrow = row.row(align=True)
        subrow.active = overlay.show_viewer_attribute
        subrow.prop(overlay, "viewer_attribute_opacity", text="Color Opacity")

        row = col.row(align=True)
        row.active = view.show_viewer
        row.prop(overlay, "show_viewer_text", text="Attribute Text")


class VIEW3D_PT_overlay_motion_tracking(Panel):
    bl_space_type = 'VIEW_3D'
    bl_region_type = 'HEADER'
    bl_parent_id = "VIEW3D_PT_overlay"
    bl_label = "Motion Tracking"

    def draw_header(self, context):
        layout = self.layout
        view = context.space_data
        overlay = view.overlay
        display_all = overlay.show_overlays
        layout.active = display_all
        layout.prop(view, "show_reconstruction", text=self.bl_label)

    def draw(self, context):
        layout = self.layout
        view = context.space_data
        overlay = view.overlay
        display_all = overlay.show_overlays

        col = layout.column()
        col.active = display_all

        if view.show_reconstruction:
            split = col.split()

            sub = split.column(align=True)
            sub.active = view.show_reconstruction
            sub.prop(view, "show_camera_path", text="Camera Path")

            sub = split.column()
            sub.prop(view, "show_bundle_names", text="Marker Names")

            col = layout.column()
            col.active = display_all
            col.label(text="Tracks")
            row = col.row(align=True)
            row.prop(view, "tracks_display_type", text="")
            row.prop(view, "tracks_display_size", text="Size")


class VIEW3D_PT_overlay_edit_mesh(Panel):
    bl_space_type = 'VIEW_3D'
    bl_region_type = 'HEADER'
    bl_label = "Mesh Edit Mode"
    bl_ui_units_x = 12

    @classmethod
    def poll(cls, context):
        return context.mode == 'EDIT_MESH'

    def draw(self, context):
        layout = self.layout
        layout.label(text="Mesh Edit Mode Overlays")

        view = context.space_data
        shading = view.shading
        overlay = view.overlay
        display_all = overlay.show_overlays

        is_any_solid_shading = not (shading.show_xray or (shading.type == 'WIREFRAME'))

        col = layout.column()
        col.active = display_all

        split = col.split()

        sub = split.column()
        sub.prop(overlay, "show_faces", text="Faces")
        sub = split.column()
        sub.active = is_any_solid_shading
        sub.prop(overlay, "show_face_center", text="Center")

        row = col.row(align=True)
        row.prop(overlay, "show_edge_crease", text="Creases", toggle=True)
        row.prop(overlay, "show_edge_sharp", text="Sharp", text_ctxt=i18n_contexts.plural, toggle=True)
        row.prop(overlay, "show_edge_bevel_weight", text="Bevel", toggle=True)
        row.prop(overlay, "show_edge_seams", text="Seams", toggle=True)

        if context.preferences.view.show_developer_ui:
            col.label(text="Developer")
            col.prop(overlay, "show_extra_indices", text="Indices")


class VIEW3D_PT_overlay_edit_mesh_shading(Panel):
    bl_space_type = 'VIEW_3D'
    bl_region_type = 'HEADER'
    bl_parent_id = "VIEW3D_PT_overlay_edit_mesh"
    bl_label = "Shading"

    @classmethod
    def poll(cls, context):
        return context.mode == 'EDIT_MESH'

    def draw(self, context):
        layout = self.layout

        view = context.space_data
        shading = view.shading
        overlay = view.overlay
        tool_settings = context.tool_settings
        display_all = overlay.show_overlays
        statvis = tool_settings.statvis

        col = layout.column()
        col.active = display_all

        row = col.row(align=True)
        row.prop(overlay, "show_retopology", text="")
        sub = row.row()
        sub.active = overlay.show_retopology
        sub.prop(overlay, "retopology_offset", text="Retopology")

        col.prop(overlay, "show_weight", text="Vertex Group Weights")
        if overlay.show_weight:
            row = col.split(factor=0.33)
            row.label(text="Zero Weights")
            sub = row.row()
            sub.prop(tool_settings, "vertex_group_user", expand=True)

        if shading.type == 'WIREFRAME':
            xray = shading.show_xray_wireframe and shading.xray_alpha_wireframe < 1.0
        elif shading.type == 'SOLID':
            xray = shading.show_xray and shading.xray_alpha < 1.0
        else:
            xray = False
        statvis_active = not xray
        row = col.row()
        row.active = statvis_active
        row.prop(overlay, "show_statvis")
        if overlay.show_statvis:
            col = col.column()
            col.active = statvis_active

            sub = col.split()
            sub.label(text="Type")
            sub.prop(statvis, "type", text="")

            statvis_type = statvis.type
            if statvis_type == 'OVERHANG':
                row = col.row(align=True)
                row.prop(statvis, "overhang_min", text="Minimum")
                row.prop(statvis, "overhang_max", text="Maximum")
                col.row().prop(statvis, "overhang_axis", expand=True)
            elif statvis_type == 'THICKNESS':
                row = col.row(align=True)
                row.prop(statvis, "thickness_min", text="Minimum")
                row.prop(statvis, "thickness_max", text="Maximum")
                col.prop(statvis, "thickness_samples")
            elif statvis_type == 'INTERSECT':
                pass
            elif statvis_type == 'DISTORT':
                row = col.row(align=True)
                row.prop(statvis, "distort_min", text="Minimum")
                row.prop(statvis, "distort_max", text="Maximum")
            elif statvis_type == 'SHARP':
                row = col.row(align=True)
                row.prop(statvis, "sharp_min", text="Minimum")
                row.prop(statvis, "sharp_max", text="Maximum")


class VIEW3D_PT_overlay_edit_mesh_measurement(Panel):
    bl_space_type = 'VIEW_3D'
    bl_region_type = 'HEADER'
    bl_parent_id = "VIEW3D_PT_overlay_edit_mesh"
    bl_label = "Measurement"

    @classmethod
    def poll(cls, context):
        return context.mode == 'EDIT_MESH'

    def draw(self, context):
        layout = self.layout

        view = context.space_data
        overlay = view.overlay
        display_all = overlay.show_overlays

        col = layout.column()
        col.active = display_all

        split = col.split()

        sub = split.column()
        sub.prop(overlay, "show_extra_edge_length", text="Edge Length")
        sub.prop(overlay, "show_extra_edge_angle", text="Edge Angle")

        sub = split.column()
        sub.prop(overlay, "show_extra_face_area", text="Face Area")
        sub.prop(overlay, "show_extra_face_angle", text="Face Angle")


class VIEW3D_PT_overlay_edit_mesh_normals(Panel):
    bl_space_type = 'VIEW_3D'
    bl_region_type = 'HEADER'
    bl_parent_id = "VIEW3D_PT_overlay_edit_mesh"
    bl_label = "Normals"

    @classmethod
    def poll(cls, context):
        return context.mode == 'EDIT_MESH'

    def draw(self, context):
        layout = self.layout

        view = context.space_data
        overlay = view.overlay
        display_all = overlay.show_overlays

        col = layout.column()
        col.active = display_all

        row = col.row(align=True)
        row.prop(overlay, "show_vertex_normals", text="", icon='NORMALS_VERTEX')
        row.prop(overlay, "show_split_normals", text="", icon='NORMALS_VERTEX_FACE')
        row.prop(overlay, "show_face_normals", text="", icon='NORMALS_FACE')

        sub = row.row(align=True)
        sub.active = overlay.show_vertex_normals or overlay.show_face_normals or overlay.show_split_normals
        if overlay.use_normals_constant_screen_size:
            sub.prop(overlay, "normals_constant_screen_size", text="Size")
        else:
            sub.prop(overlay, "normals_length", text="Size")

        row.prop(overlay, "use_normals_constant_screen_size", text="", icon='FIXED_SIZE')


class VIEW3D_PT_overlay_edit_mesh_freestyle(Panel):
    bl_space_type = 'VIEW_3D'
    bl_region_type = 'HEADER'
    bl_parent_id = "VIEW3D_PT_overlay_edit_mesh"
    bl_label = "Freestyle"

    @classmethod
    def poll(cls, context):
        return context.mode == 'EDIT_MESH' and bpy.app.build_options.freestyle

    def draw(self, context):
        layout = self.layout

        view = context.space_data
        overlay = view.overlay
        display_all = overlay.show_overlays

        col = layout.column()
        col.active = display_all

        row = col.row()
        row.prop(overlay, "show_freestyle_edge_marks", text="Edge Marks")
        row.prop(overlay, "show_freestyle_face_marks", text="Face Marks")


class VIEW3D_PT_overlay_edit_curve(Panel):
    bl_space_type = 'VIEW_3D'
    bl_region_type = 'HEADER'
    bl_label = "Curve Edit Mode"

    @classmethod
    def poll(cls, context):
        return context.mode == 'EDIT_CURVE'

    def draw(self, context):
        layout = self.layout
        view = context.space_data
        overlay = view.overlay
        display_all = overlay.show_overlays

        layout.label(text="Curve Edit Mode Overlays")

        col = layout.column()
        col.active = display_all

        row = col.row()
        row.prop(overlay, "display_handle", text="Handles")

        row = col.row()
        row.prop(overlay, "show_curve_normals", text="")
        sub = row.row()
        sub.active = overlay.show_curve_normals
        sub.prop(overlay, "normals_length", text="Normals")


class VIEW3D_PT_overlay_sculpt(Panel):
    bl_space_type = 'VIEW_3D'
    bl_context = ".sculpt_mode"
    bl_region_type = 'HEADER'
    bl_label = "Sculpt"

    @classmethod
    def poll(cls, context):
        return context.mode == 'SCULPT'

    def draw(self, context):
        layout = self.layout

        view = context.space_data
        overlay = view.overlay

        layout.label(text="Sculpt Mode Overlays")

        row = layout.row(align=True)
        row.prop(overlay, "show_sculpt_mask", text="")
        sub = row.row()
        sub.active = overlay.show_sculpt_mask
        sub.prop(overlay, "sculpt_mode_mask_opacity", text="Mask")

        row = layout.row(align=True)
        row.prop(overlay, "show_sculpt_face_sets", text="")
        sub = row.row()
        sub.active = overlay.show_sculpt_face_sets
        row.prop(overlay, "sculpt_mode_face_sets_opacity", text="Face Sets")


class VIEW3D_PT_overlay_sculpt_curves(Panel):
    bl_space_type = 'VIEW_3D'
    bl_context = ".curves_sculpt"
    bl_region_type = 'HEADER'
    bl_label = "Sculpt"

    @classmethod
    def poll(cls, context):
        return context.mode == 'SCULPT_CURVES'

    def draw(self, context):
        layout = self.layout

        view = context.space_data
        overlay = view.overlay

        layout.label(text="Curve Sculpt Overlays")

        row = layout.row(align=True)
        row.active = overlay.show_overlays
        row.prop(overlay, "sculpt_mode_mask_opacity", text="Selection Opacity")

        row = layout.row(align=True)
        row.active = overlay.show_overlays
        row.prop(overlay, "show_sculpt_curves_cage", text="")
        subrow = row.row(align=True)
        subrow.active = overlay.show_sculpt_curves_cage
        subrow.prop(overlay, "sculpt_curves_cage_opacity", text="Cage Opacity")


class VIEW3D_PT_overlay_bones(Panel):
    bl_space_type = 'VIEW_3D'
    bl_region_type = 'HEADER'
    bl_label = "Bones"

    @staticmethod
    def is_using_wireframe(context):
        mode = context.mode

        if mode in {'POSE', 'PAINT_WEIGHT'}:
            armature = context.pose_object
        elif mode == 'EDIT_ARMATURE':
            armature = context.edit_object
        else:
            return False

        return armature and armature.display_type == 'WIRE'

    @classmethod
    def poll(cls, context):
        mode = context.mode
        return (
            (mode == 'POSE') or
            (mode == 'PAINT_WEIGHT' and context.pose_object) or
            (mode == 'EDIT_ARMATURE' and
             VIEW3D_PT_overlay_bones.is_using_wireframe(context))
        )

    def draw(self, context):
        layout = self.layout
        view = context.space_data
        mode = context.mode
        overlay = view.overlay
        display_all = overlay.show_overlays

        layout.label(text="Armature Overlays")

        col = layout.column()
        col.active = display_all

        if mode == 'POSE':
            row = col.row()
            row.prop(overlay, "show_xray_bone", text="")
            sub = row.row()
            sub.active = display_all and overlay.show_xray_bone
            sub.prop(overlay, "xray_alpha_bone", text="Fade Geometry")
        elif mode == 'PAINT_WEIGHT':
            row = col.row()
            row.prop(overlay, "show_xray_bone")


class VIEW3D_PT_overlay_texture_paint(Panel):
    bl_space_type = 'VIEW_3D'
    bl_region_type = 'HEADER'
    bl_label = "Texture Paint"

    @classmethod
    def poll(cls, context):
        return context.mode == 'PAINT_TEXTURE'

    def draw(self, context):
        layout = self.layout
        view = context.space_data
        overlay = view.overlay
        display_all = overlay.show_overlays

        layout.label(text="Texture Paint Overlays")

        col = layout.column()
        col.active = display_all
        col.prop(overlay, "texture_paint_mode_opacity")


class VIEW3D_PT_overlay_vertex_paint(Panel):
    bl_space_type = 'VIEW_3D'
    bl_region_type = 'HEADER'
    bl_label = "Vertex Paint"

    @classmethod
    def poll(cls, context):
        return context.mode == 'PAINT_VERTEX'

    def draw(self, context):
        layout = self.layout
        view = context.space_data
        overlay = view.overlay
        display_all = overlay.show_overlays

        layout.label(text="Vertex Paint Overlays")

        col = layout.column()
        col.active = display_all

        col.prop(overlay, "vertex_paint_mode_opacity")
        col.prop(overlay, "show_paint_wire")


class VIEW3D_PT_overlay_weight_paint(Panel):
    bl_space_type = 'VIEW_3D'
    bl_region_type = 'HEADER'
    bl_label = "Weight Paint"
    bl_ui_units_x = 12

    @classmethod
    def poll(cls, context):
        return context.mode == 'PAINT_WEIGHT'

    def draw(self, context):
        layout = self.layout
        view = context.space_data
        overlay = view.overlay
        display_all = overlay.show_overlays
        tool_settings = context.tool_settings

        layout.label(text="Weight Paint Overlays")

        col = layout.column()
        col.active = display_all

        col.prop(overlay, "weight_paint_mode_opacity", text="Opacity")
        row = col.split(factor=0.33)
        row.label(text="Zero Weights")
        sub = row.row()
        sub.prop(tool_settings, "vertex_group_user", expand=True)

        col.prop(overlay, "show_wpaint_contours")
        col.prop(overlay, "show_paint_wire")


class VIEW3D_PT_snapping(Panel):
    bl_space_type = 'VIEW_3D'
    bl_region_type = 'HEADER'
    bl_label = "Snapping"

    def draw(self, context):
        tool_settings = context.tool_settings
        obj = context.active_object
        object_mode = 'OBJECT' if obj is None else obj.mode

        layout = self.layout
        col = layout.column()

        col.label(text="Snap With")
        row = col.row(align=True)
        row.prop(tool_settings, "snap_target", expand=True)

        col.label(text="Snap To")
        col.prop(tool_settings, "snap_elements_base", expand=True)

        col.label(text="Snap Individual Elements To")
        col.prop(tool_settings, "snap_elements_individual", expand=True)

        col.separator()

        if 'INCREMENT' in tool_settings.snap_elements:
            col.prop(tool_settings, "use_snap_grid_absolute")

        if 'VOLUME' in tool_settings.snap_elements:
            col.prop(tool_settings, "use_snap_peel_object")

        if 'FACE_NEAREST' in tool_settings.snap_elements:
            col.prop(tool_settings, "use_snap_to_same_target")
            if object_mode == 'EDIT':
                col.prop(tool_settings, "snap_face_nearest_steps")

        col.separator()

        col.prop(tool_settings, "use_snap_align_rotation")
        col.prop(tool_settings, "use_snap_backface_culling")

        col.separator()

        if obj:
            col.label(text="Target Selection")
            col_targetsel = col.column(align=True)
            if object_mode == 'EDIT' and obj.type not in {'LATTICE', 'META', 'FONT'}:
                col_targetsel.prop(
                    tool_settings,
                    "use_snap_self",
                    text="Include Active",
                    icon='EDITMODE_HLT',
                )
                col_targetsel.prop(
                    tool_settings,
                    "use_snap_edit",
                    text="Include Edited",
                    icon='OUTLINER_DATA_MESH',
                )
                col_targetsel.prop(
                    tool_settings,
                    "use_snap_nonedit",
                    text="Include Non-Edited",
                    icon='OUTLINER_OB_MESH',
                )
            col_targetsel.prop(
                tool_settings,
                "use_snap_selectable",
                text="Exclude Non-Selectable",
                icon='RESTRICT_SELECT_OFF',
            )

        col.label(text="Affect")
        row = col.row(align=True)
        row.prop(tool_settings, "use_snap_translate", text="Move", toggle=True)
        row.prop(tool_settings, "use_snap_rotate", text="Rotate", toggle=True)
        row.prop(tool_settings, "use_snap_scale", text="Scale", toggle=True)


class VIEW3D_PT_proportional_edit(Panel):
    bl_space_type = 'VIEW_3D'
    bl_region_type = 'HEADER'
    bl_label = "Proportional Editing"
    bl_ui_units_x = 8

    def draw(self, context):
        layout = self.layout
        tool_settings = context.tool_settings
        col = layout.column()
        col.active = (tool_settings.use_proportional_edit_objects if context.mode == 'OBJECT'
                      else tool_settings.use_proportional_edit)

        if context.mode != 'OBJECT':
            col.prop(tool_settings, "use_proportional_connected")
            sub = col.column()
            sub.active = not tool_settings.use_proportional_connected
            sub.prop(tool_settings, "use_proportional_projected")
            col.separator()

        col.prop(tool_settings, "proportional_edit_falloff", expand=True)
        col.prop(tool_settings, "proportional_distance")


class VIEW3D_PT_transform_orientations(Panel):
    bl_space_type = 'VIEW_3D'
    bl_region_type = 'HEADER'
    bl_label = "Transform Orientations"
    bl_ui_units_x = 8

    def draw(self, context):
        layout = self.layout
        layout.label(text="Transform Orientations")

        scene = context.scene
        orient_slot = scene.transform_orientation_slots[0]
        orientation = orient_slot.custom_orientation

        row = layout.row()
        col = row.column()
        col.prop(orient_slot, "type", expand=True)
        row.operator("transform.create_orientation", text="", icon='ADD', emboss=False).use = True

        if orientation:
            row = layout.row(align=False)
            row.prop(orientation, "name", text="", icon='OBJECT_ORIGIN')
            row.operator("transform.delete_orientation", text="", icon='X', emboss=False)


class VIEW3D_PT_gpencil_origin(Panel):
    bl_space_type = 'VIEW_3D'
    bl_region_type = 'HEADER'
    bl_label = "Stroke Placement"

    def draw(self, context):
        layout = self.layout
        tool_settings = context.tool_settings
        gpd = context.gpencil_data

        layout.label(text="Stroke Placement")

        row = layout.row()
        col = row.column()
        col.prop(tool_settings, "gpencil_stroke_placement_view3d", expand=True)

        if tool_settings.gpencil_stroke_placement_view3d == 'SURFACE':
            row = layout.row()
            row.label(text="Offset")
            row = layout.row()
            if context.preferences.experimental.use_grease_pencil_version3:
                row.prop(tool_settings, "gpencil_surface_offset", text="")
            else:
                row.prop(gpd, "zdepth_offset", text="")

        if tool_settings.gpencil_stroke_placement_view3d == 'STROKE':
            row = layout.row()
            row.label(text="Target")
            row = layout.row()
            row.prop(tool_settings, "gpencil_stroke_snap_mode", expand=True)


class VIEW3D_PT_gpencil_lock(Panel):
    bl_space_type = 'VIEW_3D'
    bl_region_type = 'HEADER'
    bl_label = "Drawing Plane"

    def draw(self, context):
        layout = self.layout
        tool_settings = context.tool_settings

        layout.label(text="Drawing Plane")

        row = layout.row()
        col = row.column()
        col.prop(tool_settings.gpencil_sculpt, "lock_axis", expand=True)


class VIEW3D_PT_gpencil_guide(Panel):
    bl_space_type = 'VIEW_3D'
    bl_region_type = 'HEADER'
    bl_label = "Guides"

    def draw(self, context):
        settings = context.tool_settings.gpencil_sculpt.guide

        layout = self.layout
        layout.label(text="Guides")

        col = layout.column()
        col.active = settings.use_guide
        col.prop(settings, "type", expand=True)

        if settings.type in {'ISO', 'PARALLEL', 'RADIAL'}:
            col.prop(settings, "angle")
            row = col.row(align=True)

        col.prop(settings, "use_snapping")
        if settings.use_snapping:

            if settings.type == 'RADIAL':
                col.prop(settings, "angle_snap")
            else:
                col.prop(settings, "spacing")

        if settings.type in {'CIRCULAR', 'RADIAL'} or settings.use_snapping:
            col.label(text="Reference Point")
            row = col.row(align=True)
            row.prop(settings, "reference_point", expand=True)
            if settings.reference_point == 'CUSTOM':
                col.prop(settings, "location", text="Custom Location")
            elif settings.reference_point == 'OBJECT':
                col.prop(settings, "reference_object", text="Object Location")
                if not settings.reference_object:
                    col.label(text="No object selected, using cursor")


class VIEW3D_PT_overlay_gpencil_options(Panel):
    bl_space_type = 'VIEW_3D'
    bl_region_type = 'HEADER'
    bl_label = ""
    bl_ui_units_x = 13

    @classmethod
    def poll(cls, context):
        return context.object and context.object.type == 'GPENCIL'

    def draw(self, context):
        layout = self.layout
        view = context.space_data
        overlay = view.overlay

        layout.label(text={
            'PAINT_GPENCIL': iface_("Draw Grease Pencil"),
            'EDIT_GPENCIL': iface_("Edit Grease Pencil"),
            'SCULPT_GPENCIL': iface_("Sculpt Grease Pencil"),
            'WEIGHT_GPENCIL': iface_("Weight Grease Pencil"),
            'VERTEX_GPENCIL': iface_("Vertex Grease Pencil"),
            'OBJECT': iface_("Grease Pencil"),
        }[context.mode], translate=False)

        layout.prop(overlay, "use_gpencil_onion_skin", text="Onion Skin")

        col = layout.column()
        row = col.row()
        row.prop(overlay, "use_gpencil_grid", text="")
        sub = row.row(align=True)
        sub.active = overlay.use_gpencil_grid
        sub.prop(overlay, "gpencil_grid_opacity", text="Canvas", slider=True)
        sub.prop(overlay, "use_gpencil_canvas_xray", text="", icon='XRAY')

        row = col.row()
        row.prop(overlay, "use_gpencil_fade_layers", text="")
        sub = row.row()
        sub.active = overlay.use_gpencil_fade_layers
        sub.prop(overlay, "gpencil_fade_layer", text="Fade Inactive Layers", slider=True)

        row = col.row()
        row.prop(overlay, "use_gpencil_fade_objects", text="")
        sub = row.row(align=True)
        sub.active = overlay.use_gpencil_fade_objects
        sub.prop(overlay, "gpencil_fade_objects", text="Fade Inactive Objects", slider=True)
        sub.prop(overlay, "use_gpencil_fade_gp_objects", text="", icon='OUTLINER_OB_GREASEPENCIL')

        if context.object.mode in {'EDIT_GPENCIL', 'SCULPT_GPENCIL', 'WEIGHT_GPENCIL', 'VERTEX_GPENCIL'}:
            split = layout.split()
            col = split.column()
            col.prop(overlay, "use_gpencil_edit_lines", text="Edit Lines")
            col = split.column()
            col.prop(overlay, "use_gpencil_multiedit_line_only", text="Only in Multiframe")

            if context.object.mode == 'EDIT_GPENCIL':
                gpd = context.object.data
                split = layout.split()
                col = split.column()
                col.prop(overlay, "use_gpencil_show_directions")
                col = split.column()
                col.prop(overlay, "use_gpencil_show_material_name", text="Material Name")

                if not gpd.use_curve_edit:
                    layout.prop(overlay, "vertex_opacity", text="Vertex Opacity", slider=True)
                else:
                    # Handles for Curve Edit
                    layout.prop(overlay, "display_handle", text="Handles")

        if context.object.mode == 'SCULPT_GPENCIL':
            layout.prop(overlay, "vertex_opacity", text="Vertex Opacity", slider=True)

        if context.object.mode in {'PAINT_GPENCIL', 'VERTEX_GPENCIL'}:
            layout.label(text="Vertex Paint")
            row = layout.row()
            shading = VIEW3D_PT_shading.get_shading(context)
            row.enabled = shading.type not in {'WIREFRAME', 'RENDERED'}
            row.prop(overlay, "gpencil_vertex_paint_opacity", text="Opacity", slider=True)


class VIEW3D_PT_overlay_grease_pencil_options(Panel):
    bl_space_type = 'VIEW_3D'
    bl_region_type = 'HEADER'
    bl_label = ""
    bl_ui_units_x = 13

    @classmethod
    def poll(cls, context):
        return context.object and context.object.type == 'GREASEPENCIL'

    def draw(self, context):
        layout = self.layout
        view = context.space_data
        overlay = view.overlay

        layout.label(text={
            'PAINT_GREASE_PENCIL': iface_("Draw Grease Pencil"),
            'EDIT_GREASE_PENCIL': iface_("Edit Grease Pencil"),
            'OBJECT': iface_("Grease Pencil"),
        }[context.mode], translate=False)

        if context.object.mode in {'EDIT'}:
            split = layout.split()
            col = split.column()
            col.prop(overlay, "use_gpencil_edit_lines", text="Edit Lines")


class VIEW3D_PT_quad_view(Panel):
    bl_space_type = 'VIEW_3D'
    bl_region_type = 'UI'
    bl_category = "View"
    bl_label = "Quad View"
    bl_options = {'DEFAULT_CLOSED'}

    @classmethod
    def poll(cls, context):
        view = context.space_data
        return view.region_quadviews

    def draw(self, context):
        layout = self.layout

        view = context.space_data

        region = view.region_quadviews[2]
        col = layout.column()
        col.prop(region, "lock_rotation")
        row = col.row()
        row.enabled = region.lock_rotation
        row.prop(region, "show_sync_view")
        row = col.row()
        row.enabled = region.lock_rotation and region.show_sync_view
        row.prop(region, "use_box_clip")


# Annotation properties
class VIEW3D_PT_grease_pencil(AnnotationDataPanel, Panel):
    bl_space_type = 'VIEW_3D'
    bl_region_type = 'UI'
    bl_category = "View"

    # NOTE: this is just a wrapper around the generic GP Panel


class VIEW3D_PT_annotation_onion(AnnotationOnionSkin, Panel):
    bl_space_type = 'VIEW_3D'
    bl_region_type = 'UI'
    bl_category = "View"
    bl_parent_id = "VIEW3D_PT_grease_pencil"

    # NOTE: this is just a wrapper around the generic GP Panel


class TOPBAR_PT_annotation_layers(Panel, AnnotationDataPanel):
    bl_space_type = 'VIEW_3D'
    bl_region_type = 'HEADER'
    bl_label = "Layers"
    bl_ui_units_x = 14


class VIEW3D_PT_view3d_stereo(Panel):
    bl_space_type = 'VIEW_3D'
    bl_region_type = 'UI'
    bl_category = "View"
    bl_label = "Stereoscopy"
    bl_options = {'DEFAULT_CLOSED'}

    @classmethod
    def poll(cls, context):
        scene = context.scene

        multiview = scene.render.use_multiview
        return multiview

    def draw(self, context):
        layout = self.layout
        view = context.space_data

        basic_stereo = context.scene.render.views_format == 'STEREO_3D'

        col = layout.column()
        col.row().prop(view, "stereo_3d_camera", expand=True)

        col.label(text="Display")
        row = col.row()
        row.active = basic_stereo
        row.prop(view, "show_stereo_3d_cameras")
        row = col.row()
        row.active = basic_stereo
        split = row.split()
        split.prop(view, "show_stereo_3d_convergence_plane")
        split = row.split()
        split.prop(view, "stereo_3d_convergence_plane_alpha", text="Alpha")
        split.active = view.show_stereo_3d_convergence_plane
        row = col.row()
        split = row.split()
        split.prop(view, "show_stereo_3d_volume")
        split = row.split()
        split.active = view.show_stereo_3d_volume
        split.prop(view, "stereo_3d_volume_alpha", text="Alpha")


class VIEW3D_PT_context_properties(Panel):
    bl_space_type = 'VIEW_3D'
    bl_region_type = 'UI'
    bl_category = "Item"
    bl_label = "Properties"
    bl_options = {'DEFAULT_CLOSED'}

    @staticmethod
    def _active_context_member(context):
        obj = context.object
        if obj:
            object_mode = obj.mode
            if object_mode == 'POSE':
                return "active_pose_bone"
            elif object_mode == 'EDIT' and obj.type == 'ARMATURE':
                return "active_bone"
            else:
                return "object"

        return ""

    @classmethod
    def poll(cls, context):
        import rna_prop_ui
        member = cls._active_context_member(context)

        if member:
            context_member, member = rna_prop_ui.rna_idprop_context_value(context, member, object)
            return context_member and rna_prop_ui.rna_idprop_has_properties(context_member)

        return False

    def draw(self, context):
        import rna_prop_ui
        member = VIEW3D_PT_context_properties._active_context_member(context)

        if member:
            # Draw with no edit button
            rna_prop_ui.draw(self.layout, context, member, object, use_edit=False)


# Grease Pencil Object - Multi-frame falloff tools.
class VIEW3D_PT_gpencil_multi_frame(Panel):
    bl_space_type = 'VIEW_3D'
    bl_region_type = 'HEADER'
    bl_label = "Multi Frame"

    def draw(self, context):
        layout = self.layout
        tool_settings = context.tool_settings

        gpd = context.gpencil_data
        settings = tool_settings.gpencil_sculpt

        col = layout.column(align=True)
        col.prop(settings, "use_multiframe_falloff")

        # Falloff curve
        if gpd.use_multiedit and settings.use_multiframe_falloff:
            layout.template_curve_mapping(settings, "multiframe_falloff_curve", brush=True)


# Grease Pencil Object - Curve Editing tools
class VIEW3D_PT_gpencil_curve_edit(Panel):
    bl_space_type = 'VIEW_3D'
    bl_region_type = 'HEADER'
    bl_label = "Curve Editing"

    def draw(self, context):
        layout = self.layout

        gpd = context.gpencil_data
        col = layout.column(align=True)
        col.prop(gpd, "edit_curve_resolution")
        col.prop(gpd, "curve_edit_threshold")
        col.prop(gpd, "curve_edit_corner_angle")
        col.prop(gpd, "use_adaptive_curve_resolution")


class VIEW3D_MT_gpencil_edit_context_menu(Menu):
    bl_label = ""

    def draw(self, context):
        layout = self.layout
        tool_settings = context.tool_settings

        is_point_mode = tool_settings.gpencil_selectmode_edit == 'POINT'
        is_stroke_mode = tool_settings.gpencil_selectmode_edit == 'STROKE'
        is_segment_mode = tool_settings.gpencil_selectmode_edit == 'SEGMENT'

        layout.operator_context = 'INVOKE_REGION_WIN'

        row = layout.row()

        if is_point_mode or is_segment_mode:
            col = row.column(align=True)

            col.label(text="Point", icon='GP_SELECT_POINTS')
            col.separator()

            # Additive Operators
            col.operator("gpencil.stroke_subdivide", text="Subdivide").only_selected = True

            col.separator()

            col.operator("gpencil.extrude_move", text="Extrude")

            col.separator()

            # Deform Operators
            col.operator("gpencil.stroke_smooth", text="Smooth").only_selected = True
            col.operator("transform.bend", text="Bend")
            col.operator("transform.shear", text="Shear")
            col.operator("transform.tosphere", text="To Sphere")
            col.operator("transform.transform", text="Shrink/Fatten").mode = 'GPENCIL_SHRINKFATTEN'
            col.operator("gpencil.stroke_start_set", text="Set Start Point")

            col.separator()

            col.menu("VIEW3D_MT_mirror", text="Mirror")
            col.menu("GPENCIL_MT_snap", text="Snap")

            col.separator()

            # Duplicate operators
            col.operator("gpencil.duplicate_move", text="Duplicate")
            col.operator("gpencil.copy", text="Copy", icon='COPYDOWN')
            col.operator("gpencil.paste", text="Paste", icon='PASTEDOWN').type = 'ACTIVE'
            col.operator("gpencil.paste", text="Paste by Layer").type = 'LAYER'

            col.separator()

            # Removal Operators
            col.operator("gpencil.stroke_merge", text="Merge")
            col.operator("gpencil.stroke_merge_by_distance").use_unselected = False
            col.operator("gpencil.stroke_split", text="Split")
            col.operator("gpencil.stroke_separate", text="Separate").mode = 'POINT'

            col.separator()

            col.operator("gpencil.delete", text="Delete").type = 'POINTS'
            col.operator("gpencil.dissolve", text="Dissolve").type = 'POINTS'
            col.operator("gpencil.dissolve", text="Dissolve Between").type = 'BETWEEN'
            col.operator("gpencil.dissolve", text="Dissolve Unselected").type = 'UNSELECT'

        if is_stroke_mode:

            col = row.column(align=True)
            col.label(text="Stroke", icon='GP_SELECT_STROKES')
            col.separator()

            # Main Strokes Operators
            col.operator("gpencil.stroke_subdivide", text="Subdivide").only_selected = False
            col.menu("VIEW3D_MT_gpencil_simplify")
            col.operator("gpencil.stroke_trim", text="Trim")

            col.separator()

            col.operator("gpencil.stroke_smooth", text="Smooth").only_selected = False
            col.operator("transform.transform", text="Shrink/Fatten").mode = 'GPENCIL_SHRINKFATTEN'

            col.separator()

            # Layer and Materials operators
            col.menu("GPENCIL_MT_move_to_layer")
            col.menu("VIEW3D_MT_assign_material")
            col.operator("gpencil.set_active_material", text="Set as Active Material")
            col.operator_menu_enum("gpencil.stroke_arrange", "direction", text="Arrange")

            col.separator()

            col.menu("VIEW3D_MT_mirror", text="Mirror")
            col.menu("VIEW3D_MT_snap", text="Snap")

            col.separator()

            # Duplicate operators
            col.operator("gpencil.duplicate_move", text="Duplicate")
            col.operator("gpencil.copy", text="Copy", icon='COPYDOWN')
            col.operator("gpencil.paste", text="Paste", icon='PASTEDOWN').type = 'ACTIVE'
            col.operator("gpencil.paste", text="Paste by Layer").type = 'LAYER'

            col.separator()

            # Removal Operators
            col.operator("gpencil.stroke_merge_by_distance").use_unselected = True
            col.operator_menu_enum("gpencil.stroke_join", "type", text="Join",
                                   text_ctxt=i18n_contexts.id_gpencil)

            col.operator("gpencil.stroke_split", text="Split")
            col.operator("gpencil.stroke_separate", text="Separate").mode = 'STROKE'

            col.separator()

            col.operator("gpencil.delete", text="Delete").type = 'STROKES'

            col.separator()

            col.operator("gpencil.reproject", text="Reproject")


class VIEW3D_MT_greasepencil_material_active(Menu):
    bl_label = "Active Material"

    @classmethod
    def poll(cls, context):
        ob = context.active_object
        if ob is None or len(ob.material_slots) == 0:
            return False

        return True

    def draw(self, context):
        layout = self.layout
        layout.operator_context = 'INVOKE_REGION_WIN'
        ob = context.active_object

        for slot in ob.material_slots:
            mat = slot.material
            if not mat:
                continue
            mat.id_data.preview_ensure()
            if mat and mat.id_data and mat.id_data.preview:
                icon = mat.id_data.preview.icon_id
                layout.operator("grease_pencil.set_material", text=mat.name, icon_value=icon).slot = mat.name


class VIEW3D_MT_grease_pencil_assign_material(Menu):
    bl_label = "Assign Material"

    def draw(self, context):
        layout = self.layout
        ob = context.active_object
        mat_active = ob.active_material

        if len(ob.material_slots) == 0:
            row = layout.row()
            row.label(text="No Materials")
            row.enabled = False
            return

        for slot in ob.material_slots:
            mat = slot.material
            if mat:
                layout.operator("grease_pencil.stroke_material_set", text=mat.name,
                                icon='LAYER_ACTIVE' if mat == mat_active else 'BLANK1').material = mat.name


class VIEW3D_MT_greasepencil_edit_context_menu(Menu):
    bl_label = ""

    def draw(self, context):
        layout = self.layout
        tool_settings = context.tool_settings

        is_point_mode = tool_settings.gpencil_selectmode_edit == 'POINT'
        is_stroke_mode = tool_settings.gpencil_selectmode_edit == 'STROKE'

        layout.operator_context = 'INVOKE_REGION_WIN'

        row = layout.row()

        if is_point_mode:
            col = row.column(align=True)
            col.label(text="Point", icon='GP_SELECT_POINTS')

            # Main Strokes Operators
            col.operator("grease_pencil.stroke_subdivide", text="Subdivide")
            col.operator("grease_pencil.stroke_subdivide_smooth", text="Subdivide and Smooth")
            col.operator("grease_pencil.stroke_simplify", text="Simplify")

            col.separator()

            # Deform Operators
            col.operator("transform.tosphere", text="To Sphere")
            col.operator("transform.shear", text="Shear")
            col.operator("transform.bend", text="Bend")
            col.operator("transform.push_pull", text="Push/Pull")
            col.operator("transform.transform", text="Radius").mode = 'GPENCIL_SHRINKFATTEN'
            col.operator("grease_pencil.stroke_smooth", text="Smooth Points")

            col.separator()

            col.menu("VIEW3D_MT_mirror", text="Mirror Points")

            # Removal Operators
            col.separator()

            col.operator_enum("grease_pencil.dissolve", "type")

        if is_stroke_mode:
            col = row.column(align=True)
            col.label(text="Stroke", icon='GP_SELECT_STROKES')

            # Main Strokes Operators
            col.operator("grease_pencil.stroke_subdivide", text="Subdivide")
            col.operator("grease_pencil.stroke_subdivide_smooth", text="Subdivide and Smooth")
            col.operator("grease_pencil.stroke_simplify", text="Simplify")

            col.separator()

            # Deform Operators
            col.operator("grease_pencil.stroke_smooth", text="Smooth Points")
            col.operator("transform.transform", text="Radius").mode = 'CURVE_SHRINKFATTEN'

            col.separator()

            col.menu("VIEW3D_MT_grease_pencil_assign_material")
            col.operator("grease_pencil.set_active_material", text="Set as Active Material")

            col.separator()

            col.menu("VIEW3D_MT_mirror")


def draw_gpencil_layer_active(context, layout):
    gpl = context.active_gpencil_layer
    if gpl:
        layout.label(text="Active Layer")
        row = layout.row(align=True)
        row.operator_context = 'EXEC_REGION_WIN'
        row.operator_menu_enum("gpencil.layer_change", "layer", text="", icon='GREASEPENCIL')
        row.prop(gpl, "info", text="")
        row.operator("gpencil.layer_remove", text="", icon='X')


def draw_gpencil_material_active(context, layout):
    ob = context.active_object
    if ob and len(ob.material_slots) > 0 and ob.active_material_index >= 0:
        ma = ob.material_slots[ob.active_material_index].material
        if ma:
            layout.label(text="Active Material")
            row = layout.row(align=True)
            row.operator_context = 'EXEC_REGION_WIN'
            row.operator_menu_enum("gpencil.material_set", "slot", text="", icon='MATERIAL')
            row.prop(ma, "name", text="")


class VIEW3D_PT_gpencil_sculpt_automasking(Panel):
    bl_space_type = 'VIEW_3D'
    bl_region_type = 'HEADER'
    bl_label = "Auto-masking"
    bl_ui_units_x = 10

    def draw(self, context):
        layout = self.layout
        tool_settings = context.scene.tool_settings

        layout.label(text="Auto-masking")

        col = layout.column(align=True)
        col.prop(tool_settings.gpencil_sculpt, "use_automasking_stroke", text="Stroke")
        col.prop(tool_settings.gpencil_sculpt, "use_automasking_layer_stroke", text="Layer")
        col.prop(tool_settings.gpencil_sculpt, "use_automasking_material_stroke", text="Material")
        col.separator()
        col.prop(tool_settings.gpencil_sculpt, "use_automasking_layer_active", text="Active Layer")
        col.prop(tool_settings.gpencil_sculpt, "use_automasking_material_active", text="Active Material")


class VIEW3D_PT_gpencil_sculpt_context_menu(Panel):
    bl_space_type = 'VIEW_3D'
    bl_region_type = 'WINDOW'
    bl_label = "Sculpt"
    bl_ui_units_x = 12

    def draw(self, context):
        layout = self.layout
        tool_settings = context.tool_settings

        settings = tool_settings.gpencil_sculpt_paint
        brush = settings.brush

        layout.prop(brush, "size", slider=True)
        layout.prop(brush, "strength")

        # Layers
        draw_gpencil_layer_active(context, layout)


class VIEW3D_PT_gpencil_weight_context_menu(Panel):
    bl_space_type = 'VIEW_3D'
    bl_region_type = 'WINDOW'
    bl_label = "Weight Paint"
    bl_ui_units_x = 12

    def draw(self, context):
        tool_settings = context.tool_settings
        settings = tool_settings.gpencil_weight_paint
        brush = settings.brush
        layout = self.layout

        # Weight settings
        brush_basic_gpencil_weight_settings(layout, context, brush)

        # Layers
        draw_gpencil_layer_active(context, layout)


class VIEW3D_PT_gpencil_draw_context_menu(Panel):
    bl_space_type = 'VIEW_3D'
    bl_region_type = 'WINDOW'
    bl_label = "Draw"
    bl_ui_units_x = 12

    def draw(self, context):
        layout = self.layout
        tool_settings = context.tool_settings
        settings = tool_settings.gpencil_paint
        brush = settings.brush
        gp_settings = brush.gpencil_settings

        is_pin_vertex = gp_settings.brush_draw_mode == 'VERTEXCOLOR'
        is_vertex = settings.color_mode == 'VERTEXCOLOR' or brush.gpencil_tool == 'TINT' or is_pin_vertex

        if brush.gpencil_tool not in {'ERASE', 'CUTTER', 'EYEDROPPER'} and is_vertex:
            split = layout.split(factor=0.1)
            split.prop(brush, "color", text="")
            split.template_color_picker(brush, "color", value_slider=True)

            col = layout.column()
            col.separator()
            col.prop_menu_enum(gp_settings, "vertex_mode", text="Mode")
            col.separator()

        if brush.gpencil_tool not in {'FILL', 'CUTTER'}:
            layout.prop(brush, "size", slider=True)
        if brush.gpencil_tool not in {'ERASE', 'FILL', 'CUTTER'}:
            layout.prop(gp_settings, "pen_strength")

        # Layers
        draw_gpencil_layer_active(context, layout)
        # Material
        if not is_vertex:
            draw_gpencil_material_active(context, layout)


class VIEW3D_PT_gpencil_vertex_context_menu(Panel):
    bl_space_type = 'VIEW_3D'
    bl_region_type = 'WINDOW'
    bl_label = "Vertex Paint"
    bl_ui_units_x = 12

    def draw(self, context):
        layout = self.layout
        tool_settings = context.tool_settings
        settings = tool_settings.gpencil_vertex_paint
        brush = settings.brush
        gp_settings = brush.gpencil_settings

        col = layout.column()

        if brush.gpencil_vertex_tool in {'DRAW', 'REPLACE'}:
            split = layout.split(factor=0.1)
            split.prop(brush, "color", text="")
            split.template_color_picker(brush, "color", value_slider=True)

            col = layout.column()
            col.separator()
            col.prop_menu_enum(gp_settings, "vertex_mode", text="Mode")
            col.separator()

        row = col.row(align=True)
        row.prop(brush, "size", text="Radius")
        row.prop(gp_settings, "use_pressure", text="", icon='STYLUS_PRESSURE')

        if brush.gpencil_vertex_tool in {'DRAW', 'BLUR', 'SMEAR'}:
            row = layout.row(align=True)
            row.prop(gp_settings, "pen_strength", slider=True)
            row.prop(gp_settings, "use_strength_pressure", text="", icon='STYLUS_PRESSURE')

        # Layers
        draw_gpencil_layer_active(context, layout)


class VIEW3D_PT_paint_vertex_context_menu(Panel):
    # Only for popover, these are dummy values.
    bl_space_type = 'VIEW_3D'
    bl_region_type = 'WINDOW'
    bl_label = "Vertex Paint"

    def draw(self, context):
        layout = self.layout

        brush = context.tool_settings.vertex_paint.brush
        capabilities = brush.vertex_paint_capabilities

        if capabilities.has_color:
            split = layout.split(factor=0.1)
            UnifiedPaintPanel.prop_unified_color(split, context, brush, "color", text="")
            UnifiedPaintPanel.prop_unified_color_picker(split, context, brush, "color", value_slider=True)
            layout.prop(brush, "blend", text="")

        UnifiedPaintPanel.prop_unified(
            layout,
            context,
            brush,
            "size",
            unified_name="use_unified_size",
            pressure_name="use_pressure_size",
            slider=True,
        )
        UnifiedPaintPanel.prop_unified(
            layout,
            context,
            brush,
            "strength",
            unified_name="use_unified_strength",
            pressure_name="use_pressure_strength",
            slider=True,
        )


class VIEW3D_PT_paint_texture_context_menu(Panel):
    # Only for popover, these are dummy values.
    bl_space_type = 'VIEW_3D'
    bl_region_type = 'WINDOW'
    bl_label = "Texture Paint"

    def draw(self, context):
        layout = self.layout

        brush = context.tool_settings.image_paint.brush
        capabilities = brush.image_paint_capabilities

        if capabilities.has_color:
            split = layout.split(factor=0.1)
            UnifiedPaintPanel.prop_unified_color(split, context, brush, "color", text="")
            UnifiedPaintPanel.prop_unified_color_picker(split, context, brush, "color", value_slider=True)
            layout.prop(brush, "blend", text="")

        if capabilities.has_radius:
            UnifiedPaintPanel.prop_unified(
                layout,
                context,
                brush,
                "size",
                unified_name="use_unified_size",
                pressure_name="use_pressure_size",
                slider=True,
            )
            UnifiedPaintPanel.prop_unified(
                layout,
                context,
                brush,
                "strength",
                unified_name="use_unified_strength",
                pressure_name="use_pressure_strength",
                slider=True,
            )


class VIEW3D_PT_paint_weight_context_menu(Panel):
    # Only for popover, these are dummy values.
    bl_space_type = 'VIEW_3D'
    bl_region_type = 'WINDOW'
    bl_label = "Weights"

    def draw(self, context):
        layout = self.layout

        brush = context.tool_settings.weight_paint.brush
        UnifiedPaintPanel.prop_unified(
            layout,
            context,
            brush,
            "weight",
            unified_name="use_unified_weight",
            slider=True,
        )
        UnifiedPaintPanel.prop_unified(
            layout,
            context,
            brush,
            "size",
            unified_name="use_unified_size",
            pressure_name="use_pressure_size",
            slider=True,
        )
        UnifiedPaintPanel.prop_unified(
            layout,
            context,
            brush,
            "strength",
            unified_name="use_unified_strength",
            pressure_name="use_pressure_strength",
            slider=True,
        )


class VIEW3D_PT_sculpt_automasking(Panel):
    bl_space_type = 'VIEW_3D'
    bl_region_type = 'HEADER'
    bl_label = "Auto-Masking"
    bl_ui_units_x = 10

    def draw(self, context):
        layout = self.layout

        tool_settings = context.tool_settings
        sculpt = tool_settings.sculpt
        layout.label(text="Auto-Masking")

        col = layout.column(align=True)
        col.prop(sculpt, "use_automasking_topology", text="Topology")
        col.prop(sculpt, "use_automasking_face_sets", text="Face Sets")

        col.separator()

        col = layout.column(align=True)
        col.prop(sculpt, "use_automasking_boundary_edges", text="Mesh Boundary")
        col.prop(sculpt, "use_automasking_boundary_face_sets", text="Face Sets Boundary")

        if sculpt.use_automasking_boundary_edges or sculpt.use_automasking_boundary_face_sets:
            col.prop(sculpt.brush, "automasking_boundary_edges_propagation_steps")

        col.separator()

        col = layout.column(align=True)
        row = col.row()
        row.prop(sculpt, "use_automasking_cavity", text="Cavity")

        is_cavity_active = sculpt.use_automasking_cavity or sculpt.use_automasking_cavity_inverted

        if is_cavity_active:
            props = row.operator("sculpt.mask_from_cavity", text="Create Mask")
            props.settings_source = 'SCENE'

        col.prop(sculpt, "use_automasking_cavity_inverted", text="Cavity (inverted)")

        if is_cavity_active:
            col = layout.column(align=True)
            col.prop(sculpt, "automasking_cavity_factor", text="Factor")
            col.prop(sculpt, "automasking_cavity_blur_steps", text="Blur")

            col = layout.column()
            col.prop(sculpt, "use_automasking_custom_cavity_curve", text="Custom Curve")

            if sculpt.use_automasking_custom_cavity_curve:
                col.template_curve_mapping(sculpt, "automasking_cavity_curve")

        col.separator()

        col = layout.column(align=True)
        col.prop(sculpt, "use_automasking_view_normal", text="View Normal")

        if sculpt.use_automasking_view_normal:
            col.prop(sculpt, "use_automasking_view_occlusion", text="Occlusion")
            subcol = col.column(align=True)
            subcol.active = not sculpt.use_automasking_view_occlusion
            subcol.prop(sculpt, "automasking_view_normal_limit", text="Limit")
            subcol.prop(sculpt, "automasking_view_normal_falloff", text="Falloff")

        col = layout.column()
        col.prop(sculpt, "use_automasking_start_normal", text="Area Normal")

        if sculpt.use_automasking_start_normal:
            col = layout.column(align=True)
            col.prop(sculpt, "automasking_start_normal_limit", text="Limit")
            col.prop(sculpt, "automasking_start_normal_falloff", text="Falloff")


class VIEW3D_PT_sculpt_context_menu(Panel):
    # Only for popover, these are dummy values.
    bl_space_type = 'VIEW_3D'
    bl_region_type = 'WINDOW'
    bl_label = "Sculpt"

    def draw(self, context):
        layout = self.layout

        brush = context.tool_settings.sculpt.brush
        capabilities = brush.sculpt_capabilities

        if capabilities.has_color:
            split = layout.split(factor=0.1)
            UnifiedPaintPanel.prop_unified_color(split, context, brush, "color", text="")
            UnifiedPaintPanel.prop_unified_color_picker(split, context, brush, "color", value_slider=True)
            layout.prop(brush, "blend", text="")

        ups = context.tool_settings.unified_paint_settings
        size = "size"
        size_owner = ups if ups.use_unified_size else brush
        if size_owner.use_locked_size == 'SCENE':
            size = "unprojected_radius"

        UnifiedPaintPanel.prop_unified(
            layout,
            context,
            brush,
            size,
            unified_name="use_unified_size",
            pressure_name="use_pressure_size",
            text="Radius",
            slider=True,
        )
        UnifiedPaintPanel.prop_unified(
            layout,
            context,
            brush,
            "strength",
            unified_name="use_unified_strength",
            pressure_name="use_pressure_strength",
            slider=True,
        )

        if capabilities.has_auto_smooth:
            layout.prop(brush, "auto_smooth_factor", slider=True)

        if capabilities.has_normal_weight:
            layout.prop(brush, "normal_weight", slider=True)

        if capabilities.has_pinch_factor:
            text = "Pinch"
            if brush.sculpt_tool in {'BLOB', 'SNAKE_HOOK'}:
                text = "Magnify"
            layout.prop(brush, "crease_pinch_factor", slider=True, text=text)

        if capabilities.has_rake_factor:
            layout.prop(brush, "rake_factor", slider=True)

        if capabilities.has_plane_offset:
            layout.prop(brush, "plane_offset", slider=True)
            layout.prop(brush, "plane_trim", slider=True, text="Distance")

        if capabilities.has_height:
            layout.prop(brush, "height", slider=True, text="Height")


class TOPBAR_PT_gpencil_materials(GreasePencilMaterialsPanel, Panel):
    bl_space_type = 'VIEW_3D'
    bl_region_type = 'HEADER'
    bl_label = "Materials"
    bl_ui_units_x = 14

    @classmethod
    def poll(cls, context):
        ob = context.object
        return ob and (ob.type == 'GPENCIL' or ob.type == 'GREASEPENCIL')


class TOPBAR_PT_gpencil_vertexcolor(GreasePencilVertexcolorPanel, Panel):
    bl_space_type = 'VIEW_3D'
    bl_region_type = 'HEADER'
    bl_label = "Color Attribute"
    bl_ui_units_x = 10

    @classmethod
    def poll(cls, context):
        ob = context.object
        return ob and ob.type == 'GPENCIL'


class VIEW3D_PT_curves_sculpt_add_shape(Panel):
    # Only for popover, these are dummy values.
    bl_space_type = 'VIEW_3D'
    bl_region_type = 'WINDOW'
    bl_label = "Curves Sculpt Add Curve Options"

    def draw(self, context):
        layout = self.layout

        layout.use_property_split = True
        layout.use_property_decorate = False  # No animation.

        settings = UnifiedPaintPanel.paint_settings(context)
        brush = settings.brush

        col = layout.column(heading="Interpolate", align=True)
        col.prop(brush.curves_sculpt_settings, "interpolate_length", text="Length")
        col.prop(brush.curves_sculpt_settings, "interpolate_shape", text="Shape")
        col.prop(brush.curves_sculpt_settings, "interpolate_point_count", text="Point Count")

        col = layout.column()
        col.active = not brush.curves_sculpt_settings.interpolate_length
        col.prop(brush.curves_sculpt_settings, "curve_length", text="Length")

        col = layout.column()
        col.active = not brush.curves_sculpt_settings.interpolate_point_count
        col.prop(brush.curves_sculpt_settings, "points_per_curve", text="Points")


class VIEW3D_PT_curves_sculpt_parameter_falloff(Panel):
    # Only for popover, these are dummy values.
    bl_space_type = 'VIEW_3D'
    bl_region_type = 'WINDOW'
    bl_label = "Curves Sculpt Parameter Falloff"

    def draw(self, context):
        layout = self.layout

        settings = UnifiedPaintPanel.paint_settings(context)
        brush = settings.brush

        layout.template_curve_mapping(brush.curves_sculpt_settings, "curve_parameter_falloff")
        row = layout.row(align=True)
        row.operator("brush.sculpt_curves_falloff_preset", icon='SMOOTHCURVE', text="").shape = 'SMOOTH'
        row.operator("brush.sculpt_curves_falloff_preset", icon='SPHERECURVE', text="").shape = 'ROUND'
        row.operator("brush.sculpt_curves_falloff_preset", icon='ROOTCURVE', text="").shape = 'ROOT'
        row.operator("brush.sculpt_curves_falloff_preset", icon='SHARPCURVE', text="").shape = 'SHARP'
        row.operator("brush.sculpt_curves_falloff_preset", icon='LINCURVE', text="").shape = 'LINE'
        row.operator("brush.sculpt_curves_falloff_preset", icon='NOCURVE', text="").shape = 'MAX'


class VIEW3D_PT_curves_sculpt_grow_shrink_scaling(Panel):
    # Only for popover, these are dummy values.
    bl_space_type = 'VIEW_3D'
    bl_region_type = 'WINDOW'
    bl_label = "Curves Grow/Shrink Scaling"
    bl_ui_units_x = 12

    def draw(self, context):
        layout = self.layout

        layout.use_property_split = True
        layout.use_property_decorate = False  # No animation.

        settings = UnifiedPaintPanel.paint_settings(context)
        brush = settings.brush

        layout.prop(brush.curves_sculpt_settings, "scale_uniform")
        layout.prop(brush.curves_sculpt_settings, "minimum_length")


class VIEW3D_PT_viewport_debug(Panel):
    bl_space_type = 'VIEW_3D'
    bl_region_type = 'HEADER'
    bl_parent_id = "VIEW3D_PT_overlay"
    bl_label = "Viewport Debug"

    @classmethod
    def poll(cls, context):
        prefs = context.preferences
        return prefs.experimental.use_viewport_debug

    def draw(self, context):
        layout = self.layout
        view = context.space_data
        overlay = view.overlay

        layout.prop(overlay, "use_debug_freeze_view_culling")


class VIEW3D_AST_sculpt_brushes(bpy.types.AssetShelf):
    # Experimental: Asset shelf for sculpt brushes, only shows up if both the
    # "Asset Shelf" and the "Extended Asset Browser" experimental features are
    # enabled.

    bl_space_type = 'VIEW_3D'

    @classmethod
    def poll(cls, context):
        prefs = context.preferences
        if not prefs.experimental.use_extended_asset_browser:
            return False

        return context.mode == 'SCULPT'

    @classmethod
    def asset_poll(cls, asset):
        return asset.id_type == 'BRUSH'


classes = (
    VIEW3D_HT_header,
    VIEW3D_HT_tool_header,
    VIEW3D_MT_editor_menus,
    VIEW3D_MT_transform,
    VIEW3D_MT_transform_object,
    VIEW3D_MT_transform_armature,
    VIEW3D_MT_mirror,
    VIEW3D_MT_snap,
    VIEW3D_MT_uv_map,
    VIEW3D_MT_view,
    VIEW3D_MT_view_local,
    VIEW3D_MT_view_cameras,
    VIEW3D_MT_view_navigation,
    VIEW3D_MT_view_align,
    VIEW3D_MT_view_align_selected,
    VIEW3D_MT_view_viewpoint,
    VIEW3D_MT_view_regions,
    VIEW3D_MT_select_object,
    VIEW3D_MT_select_object_more_less,
    VIEW3D_MT_select_pose,
    VIEW3D_MT_select_pose_more_less,
    VIEW3D_MT_select_particle,
    VIEW3D_MT_edit_mesh,
    VIEW3D_MT_edit_mesh_select_similar,
    VIEW3D_MT_edit_mesh_select_by_trait,
    VIEW3D_MT_edit_mesh_select_more_less,
    VIEW3D_MT_select_edit_mesh,
    VIEW3D_MT_select_edit_curve,
    VIEW3D_MT_select_edit_surface,
    VIEW3D_MT_select_edit_text,
    VIEW3D_MT_select_edit_metaball,
    VIEW3D_MT_edit_lattice_context_menu,
    VIEW3D_MT_select_edit_lattice,
    VIEW3D_MT_select_edit_armature,
    VIEW3D_MT_select_edit_grease_pencil,
    VIEW3D_MT_select_edit_gpencil,
    VIEW3D_MT_select_paint_mask,
    VIEW3D_MT_select_paint_mask_vertex,
    VIEW3D_MT_select_edit_point_cloud,
    VIEW3D_MT_edit_curves_select_more_less,
    VIEW3D_MT_select_edit_curves,
    VIEW3D_MT_select_sculpt_curves,
    VIEW3D_MT_mesh_add,
    VIEW3D_MT_curve_add,
    VIEW3D_MT_surface_add,
    VIEW3D_MT_edit_metaball_context_menu,
    VIEW3D_MT_metaball_add,
    TOPBAR_MT_edit_curve_add,
    TOPBAR_MT_edit_armature_add,
    VIEW3D_MT_armature_add,
    VIEW3D_MT_light_add,
    VIEW3D_MT_lightprobe_add,
    VIEW3D_MT_camera_add,
    VIEW3D_MT_volume_add,
    VIEW3D_MT_grease_pencil_add,
    VIEW3D_MT_add,
    VIEW3D_MT_image_add,
    VIEW3D_MT_object,
    VIEW3D_MT_object_animation,
    VIEW3D_MT_object_asset,
    VIEW3D_MT_object_rigid_body,
    VIEW3D_MT_object_clear,
    VIEW3D_MT_object_context_menu,
    VIEW3D_MT_object_convert,
    VIEW3D_MT_object_shading,
    VIEW3D_MT_object_apply,
    VIEW3D_MT_object_relations,
    VIEW3D_MT_object_liboverride,
    VIEW3D_MT_object_parent,
    VIEW3D_MT_object_track,
    VIEW3D_MT_object_collection,
    VIEW3D_MT_object_constraints,
    VIEW3D_MT_object_quick_effects,
    VIEW3D_MT_object_showhide,
    VIEW3D_MT_object_cleanup,
    VIEW3D_MT_make_single_user,
    VIEW3D_MT_make_links,
    VIEW3D_MT_brush_paint_modes,
    VIEW3D_MT_paint_vertex,
    VIEW3D_MT_hook,
    VIEW3D_MT_vertex_group,
    VIEW3D_MT_gpencil_vertex_group,
    VIEW3D_MT_paint_weight,
    VIEW3D_MT_paint_weight_lock,
    VIEW3D_MT_sculpt,
    VIEW3D_MT_sculpt_set_pivot,
    VIEW3D_MT_mask,
    VIEW3D_MT_face_sets,
    VIEW3D_MT_face_sets_init,
    VIEW3D_MT_random_mask,
    VIEW3D_MT_particle,
    VIEW3D_MT_particle_context_menu,
    VIEW3D_MT_particle_showhide,
    VIEW3D_MT_pose,
    VIEW3D_MT_pose_transform,
    VIEW3D_MT_pose_slide,
    VIEW3D_MT_pose_propagate,
    VIEW3D_MT_pose_motion,
    VIEW3D_MT_bone_collections,
    VIEW3D_MT_pose_ik,
    VIEW3D_MT_pose_constraints,
    VIEW3D_MT_pose_names,
    VIEW3D_MT_pose_showhide,
    VIEW3D_MT_pose_apply,
    VIEW3D_MT_pose_context_menu,
    VIEW3D_MT_bone_options_toggle,
    VIEW3D_MT_bone_options_enable,
    VIEW3D_MT_bone_options_disable,
    VIEW3D_MT_edit_mesh_context_menu,
    VIEW3D_MT_edit_mesh_select_mode,
    VIEW3D_MT_edit_mesh_select_linked,
    VIEW3D_MT_edit_mesh_select_loops,
    VIEW3D_MT_edit_mesh_extrude,
    VIEW3D_MT_edit_mesh_vertices,
    VIEW3D_MT_edit_mesh_edges,
    VIEW3D_MT_edit_mesh_faces,
    VIEW3D_MT_edit_mesh_faces_data,
    VIEW3D_MT_edit_mesh_normals,
    VIEW3D_MT_edit_mesh_normals_select_strength,
    VIEW3D_MT_edit_mesh_normals_set_strength,
    VIEW3D_MT_edit_mesh_normals_average,
    VIEW3D_MT_edit_mesh_shading,
    VIEW3D_MT_edit_mesh_weights,
    VIEW3D_MT_edit_mesh_clean,
    VIEW3D_MT_edit_mesh_delete,
    VIEW3D_MT_edit_mesh_merge,
    VIEW3D_MT_edit_mesh_split,
    VIEW3D_MT_edit_mesh_showhide,
    VIEW3D_MT_greasepencil_material_active,
    VIEW3D_MT_paint_grease_pencil,
    VIEW3D_MT_paint_gpencil,
    VIEW3D_MT_draw_gpencil,
    VIEW3D_MT_assign_material,
    VIEW3D_MT_edit_gpencil,
    VIEW3D_MT_edit_gpencil_stroke,
    VIEW3D_MT_edit_gpencil_point,
    VIEW3D_MT_edit_gpencil_delete,
    VIEW3D_MT_edit_gpencil_showhide,
    VIEW3D_MT_edit_greasepencil_showhide,
    VIEW3D_MT_weight_gpencil,
    VIEW3D_MT_gpencil_animation,
    VIEW3D_MT_gpencil_simplify,
    VIEW3D_MT_gpencil_autoweights,
    VIEW3D_MT_gpencil_edit_context_menu,
    VIEW3D_MT_greasepencil_edit_context_menu,
    VIEW3D_MT_grease_pencil_assign_material,
    VIEW3D_MT_edit_greasepencil,
    VIEW3D_MT_edit_greasepencil_delete,
    VIEW3D_MT_edit_greasepencil_stroke,
    VIEW3D_MT_edit_greasepencil_point,
    VIEW3D_MT_edit_greasepencil_animation,
    VIEW3D_MT_edit_curve,
    VIEW3D_MT_edit_curve_ctrlpoints,
    VIEW3D_MT_edit_curve_segments,
    VIEW3D_MT_edit_curve_clean,
    VIEW3D_MT_edit_curve_context_menu,
    VIEW3D_MT_edit_curve_delete,
    VIEW3D_MT_edit_curve_showhide,
    VIEW3D_MT_edit_surface,
    VIEW3D_MT_edit_font,
    VIEW3D_MT_edit_font_chars,
    VIEW3D_MT_edit_font_kerning,
    VIEW3D_MT_edit_font_delete,
    VIEW3D_MT_edit_font_context_menu,
    VIEW3D_MT_edit_meta,
    VIEW3D_MT_edit_meta_showhide,
    VIEW3D_MT_edit_lattice,
    VIEW3D_MT_edit_armature,
    VIEW3D_MT_armature_context_menu,
    VIEW3D_MT_edit_armature_parent,
    VIEW3D_MT_edit_armature_roll,
    VIEW3D_MT_edit_armature_names,
    VIEW3D_MT_edit_armature_delete,
    VIEW3D_MT_edit_gpencil_transform,
    VIEW3D_MT_edit_curves,
    VIEW3D_MT_edit_pointcloud,
    VIEW3D_MT_object_mode_pie,
    VIEW3D_MT_view_pie,
    VIEW3D_MT_transform_gizmo_pie,
    VIEW3D_MT_shading_pie,
    VIEW3D_MT_shading_ex_pie,
    VIEW3D_MT_pivot_pie,
    VIEW3D_MT_snap_pie,
    VIEW3D_MT_orientations_pie,
    VIEW3D_MT_proportional_editing_falloff_pie,
    VIEW3D_MT_sculpt_mask_edit_pie,
    VIEW3D_MT_sculpt_automasking_pie,
    VIEW3D_MT_sculpt_gpencil_automasking_pie,
    VIEW3D_MT_wpaint_vgroup_lock_pie,
    VIEW3D_MT_sculpt_face_sets_edit_pie,
    VIEW3D_MT_sculpt_curves,
    VIEW3D_PT_active_tool,
    VIEW3D_PT_active_tool_duplicate,
    VIEW3D_PT_view3d_properties,
    VIEW3D_PT_view3d_lock,
    VIEW3D_PT_view3d_cursor,
    VIEW3D_PT_collections,
    VIEW3D_PT_object_type_visibility,
    VIEW3D_PT_grease_pencil,
    VIEW3D_PT_annotation_onion,
    VIEW3D_PT_gpencil_multi_frame,
    VIEW3D_PT_gpencil_curve_edit,
    VIEW3D_PT_gpencil_sculpt_automasking,
    VIEW3D_PT_quad_view,
    VIEW3D_PT_view3d_stereo,
    VIEW3D_PT_shading,
    VIEW3D_PT_shading_lighting,
    VIEW3D_PT_shading_color,
    VIEW3D_PT_shading_options,
    VIEW3D_PT_shading_options_shadow,
    VIEW3D_PT_shading_options_ssao,
    VIEW3D_PT_shading_render_pass,
    VIEW3D_PT_shading_compositor,
    VIEW3D_PT_gizmo_display,
    VIEW3D_PT_overlay,
    VIEW3D_PT_overlay_guides,
    VIEW3D_PT_overlay_object,
    VIEW3D_PT_overlay_geometry,
    VIEW3D_PT_overlay_viewer_node,
    VIEW3D_PT_overlay_motion_tracking,
    VIEW3D_PT_overlay_edit_mesh,
    VIEW3D_PT_overlay_edit_mesh_shading,
    VIEW3D_PT_overlay_edit_mesh_measurement,
    VIEW3D_PT_overlay_edit_mesh_normals,
    VIEW3D_PT_overlay_edit_mesh_freestyle,
    VIEW3D_PT_overlay_edit_curve,
    VIEW3D_PT_overlay_texture_paint,
    VIEW3D_PT_overlay_vertex_paint,
    VIEW3D_PT_overlay_weight_paint,
    VIEW3D_PT_overlay_bones,
    VIEW3D_PT_overlay_sculpt,
    VIEW3D_PT_overlay_sculpt_curves,
    VIEW3D_PT_snapping,
    VIEW3D_PT_proportional_edit,
    VIEW3D_PT_gpencil_origin,
    VIEW3D_PT_gpencil_lock,
    VIEW3D_PT_gpencil_guide,
    VIEW3D_PT_transform_orientations,
    VIEW3D_PT_overlay_gpencil_options,
    VIEW3D_PT_overlay_grease_pencil_options,
    VIEW3D_PT_context_properties,
    VIEW3D_PT_paint_vertex_context_menu,
    VIEW3D_PT_paint_texture_context_menu,
    VIEW3D_PT_paint_weight_context_menu,
    VIEW3D_PT_gpencil_vertex_context_menu,
    VIEW3D_PT_gpencil_sculpt_context_menu,
    VIEW3D_PT_gpencil_weight_context_menu,
    VIEW3D_PT_gpencil_draw_context_menu,
    VIEW3D_PT_sculpt_automasking,
    VIEW3D_PT_sculpt_context_menu,
    TOPBAR_PT_gpencil_materials,
    TOPBAR_PT_gpencil_vertexcolor,
    TOPBAR_PT_annotation_layers,
    VIEW3D_PT_curves_sculpt_add_shape,
    VIEW3D_PT_curves_sculpt_parameter_falloff,
    VIEW3D_PT_curves_sculpt_grow_shrink_scaling,
    VIEW3D_PT_viewport_debug,
    VIEW3D_AST_sculpt_brushes,
)


if __name__ == "__main__":  # only for live edit.
    from bpy.utils import register_class
    for cls in classes:
        register_class(cls)<|MERGE_RESOLUTION|>--- conflicted
+++ resolved
@@ -5829,14 +5829,11 @@
         layout.operator("grease_pencil.stroke_subdivide_smooth", text="Subdivide and Smooth")
         layout.operator("grease_pencil.stroke_simplify", text="Simplify")
 
-<<<<<<< HEAD
+        layout.separator()
+
+        layout.menu("VIEW3D_MT_grease_pencil_assign_material")
         layout.separator()        
         layout.menu("GREASE_PENCIL_MT_move_to_layer")
-=======
-        layout.separator()
-
-        layout.menu("VIEW3D_MT_grease_pencil_assign_material")
->>>>>>> 5139a9c0
         layout.operator("grease_pencil.set_active_material")
 
         layout.separator()
