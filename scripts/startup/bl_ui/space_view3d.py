--- conflicted
+++ resolved
@@ -5818,12 +5818,8 @@
 
         layout.separator()
 
-<<<<<<< HEAD
-        layout.operator_enum("grease_pencil.cyclical_set", "type")
+        layout.operator("grease_pencil.cyclical_set", text="Toggle Cyclic")
         layout.operator_menu_enum("grease_pencil.caps_set", text="Set Caps", property="type")
-=======
-        layout.operator("grease_pencil.cyclical_set", text="Toggle Cyclic")
->>>>>>> 5ad9521c
 
 
 class VIEW3D_MT_edit_curves(Menu):
