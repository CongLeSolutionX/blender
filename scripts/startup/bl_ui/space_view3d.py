--- conflicted
+++ resolved
@@ -995,15 +995,11 @@
             row = layout.row()
             row.ui_units_x = 9
             row.popover(panel="VIEW3D_PT_slots_projectpaint", icon=icon)
-<<<<<<< HEAD
-            row.popover(panel="VIEW3D_PT_mask", icon=VIEW3D_HT_header._texture_mask_icon(tool_settings.image_paint), text="")
-=======
             row.popover(
                 panel="VIEW3D_PT_mask",
                 icon=VIEW3D_HT_header._texture_mask_icon(
                     tool_settings.image_paint),
                 text="")
->>>>>>> 6b81fbce
         else:
             # Transform settings depending on tool header visibility
             VIEW3D_HT_header.draw_xform_template(layout, context)
