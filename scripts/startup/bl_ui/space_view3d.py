--- conflicted
+++ resolved
@@ -3228,12 +3228,6 @@
         layout.operator("transform.rotate")
         layout.operator("transform.resize", text="Scale")
 
-<<<<<<< HEAD
-=======
-        props = layout.operator("sculpt.mesh_filter", text="Sphere")
-        props.type = 'SPHERE'
-
->>>>>>> 60f35207
         layout.separator()
 
         props = layout.operator("paint.hide_show", text="Box Hide")
@@ -3279,17 +3273,9 @@
 
         layout.separator()
 
-<<<<<<< HEAD
         props = layout.operator("sculpt.face_set_edit", text="Fair Positions")
         props.mode = 'FAIR_POSITIONS'
 
-=======
-        # Fair Positions
-        props = layout.operator("sculpt.face_set_edit", text="Fair Positions")
-        props.mode = 'FAIR_POSITIONS'
-
-        # Fair Tangency
->>>>>>> 60f35207
         props = layout.operator("sculpt.face_set_edit", text="Fair Tangency")
         props.mode = 'FAIR_TANGENCY'
 
