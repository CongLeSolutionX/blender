# SPDX-FileCopyrightText: 2009-2023 Blender Authors
#
# SPDX-License-Identifier: GPL-2.0-or-later

import bpy
from bpy.types import (
    Header,
    Menu,
    Panel,
)
from bl_ui.properties_paint_common import (
    UnifiedPaintPanel,
    brush_basic_texpaint_settings,
    brush_basic_gpencil_weight_settings,
)
from bl_ui.properties_grease_pencil_common import (
    AnnotationDataPanel,
    AnnotationOnionSkin,
    GreasePencilMaterialsPanel,
    GreasePencilVertexcolorPanel,
)
from bl_ui.space_toolsystem_common import (
    ToolActivePanelHelper,
)
from bpy.app.translations import (
    pgettext_iface as iface_,
    pgettext_tip as tip_,
    contexts as i18n_contexts,
)


class VIEW3D_HT_tool_header(Header):
    bl_space_type = 'VIEW_3D'
    bl_region_type = 'TOOL_HEADER'

    def draw(self, context):
        layout = self.layout

        self.draw_tool_settings(context)

        layout.separator_spacer()

        self.draw_mode_settings(context)

    def draw_tool_settings(self, context):
        layout = self.layout
        tool_mode = context.mode

        # Active Tool
        # -----------
        from bl_ui.space_toolsystem_common import ToolSelectPanelHelper
        tool = ToolSelectPanelHelper.draw_active_tool_header(
            context, layout,
            tool_key=('VIEW_3D', tool_mode),
        )
        # Object Mode Options
        # -------------------

        # Example of how tool_settings can be accessed as pop-overs.

        # TODO(campbell): editing options should be after active tool options
        # (obviously separated for from the users POV)
        draw_fn = getattr(_draw_tool_settings_context_mode, tool_mode, None)
        if draw_fn is not None:
            is_valid_context = draw_fn(context, layout, tool)

        def draw_3d_brush_settings(layout, tool_mode):
            layout.popover("VIEW3D_PT_tools_brush_settings_advanced", text="Brush")
            if tool_mode != 'PAINT_WEIGHT':
                layout.popover("VIEW3D_PT_tools_brush_texture")
            if tool_mode == 'PAINT_TEXTURE':
                layout.popover("VIEW3D_PT_tools_mask_texture")
            layout.popover("VIEW3D_PT_tools_brush_stroke")
            layout.popover("VIEW3D_PT_tools_brush_falloff")
            layout.popover("VIEW3D_PT_tools_brush_display")

        # NOTE: general mode options should be added to `draw_mode_settings`.
        if tool_mode == 'SCULPT':
            if is_valid_context:
                draw_3d_brush_settings(layout, tool_mode)
        elif tool_mode == 'PAINT_VERTEX':
            if is_valid_context:
                draw_3d_brush_settings(layout, tool_mode)
        elif tool_mode == 'PAINT_WEIGHT':
            if is_valid_context:
                draw_3d_brush_settings(layout, tool_mode)
        elif tool_mode == 'PAINT_TEXTURE':
            if is_valid_context:
                draw_3d_brush_settings(layout, tool_mode)
        elif tool_mode == 'EDIT_ARMATURE':
            pass
        elif tool_mode == 'EDIT_CURVE':
            pass
        elif tool_mode == 'EDIT_MESH':
            pass
        elif tool_mode == 'POSE':
            pass
        elif tool_mode == 'PARTICLE':
            # Disable, only shows "Brush" panel, which is already in the top-bar.
            # if tool.has_datablock:
            #     layout.popover_group(context=".paint_common", **popover_kw)
            pass
        elif tool_mode == 'PAINT_GPENCIL':
            if is_valid_context:
                brush = context.tool_settings.gpencil_paint.brush
                if brush:
                    if brush.gpencil_tool != 'ERASE':
                        if brush.gpencil_tool != 'TINT':
                            layout.popover("VIEW3D_PT_tools_grease_pencil_brush_advanced")

                        if brush.gpencil_tool not in {'FILL', 'TINT'}:
                            layout.popover("VIEW3D_PT_tools_grease_pencil_brush_stroke")

                    layout.popover("VIEW3D_PT_tools_grease_pencil_paint_appearance")
        elif tool_mode == 'SCULPT_GPENCIL':
            if is_valid_context:
                brush = context.tool_settings.gpencil_sculpt_paint.brush
                if brush:
                    tool = brush.gpencil_sculpt_tool
                    if tool in {'SMOOTH', 'RANDOMIZE'}:
                        layout.popover("VIEW3D_PT_tools_grease_pencil_sculpt_brush_popover")
                    layout.popover("VIEW3D_PT_tools_grease_pencil_sculpt_appearance")
        elif tool_mode == 'WEIGHT_GPENCIL':
            if is_valid_context:
                layout.popover("VIEW3D_PT_tools_grease_pencil_weight_appearance")
        elif tool_mode == 'VERTEX_GPENCIL':
            if is_valid_context:
                layout.popover("VIEW3D_PT_tools_grease_pencil_vertex_appearance")

    def draw_mode_settings(self, context):
        layout = self.layout
        mode_string = context.mode

        def row_for_mirror():
            row = layout.row(align=True)
            row.label(icon='MOD_MIRROR')
            sub = row.row(align=True)
            sub.scale_x = 0.6
            return row, sub

        if mode_string == 'EDIT_ARMATURE':
            _row, sub = row_for_mirror()
            sub.prop(context.object.data, "use_mirror_x", text="X", toggle=True)
        elif mode_string == 'POSE':
            _row, sub = row_for_mirror()
            sub.prop(context.object.pose, "use_mirror_x", text="X", toggle=True)
        elif mode_string in {'EDIT_MESH', 'PAINT_WEIGHT', 'SCULPT', 'PAINT_VERTEX', 'PAINT_TEXTURE'}:
            # Mesh Modes, Use Mesh Symmetry
            row, sub = row_for_mirror()
            sub.prop(context.object, "use_mesh_mirror_x", text="X", toggle=True)
            sub.prop(context.object, "use_mesh_mirror_y", text="Y", toggle=True)
            sub.prop(context.object, "use_mesh_mirror_z", text="Z", toggle=True)
            if mode_string == 'EDIT_MESH':
                tool_settings = context.tool_settings
                layout.prop(tool_settings, "use_mesh_automerge", text="")
            elif mode_string == 'PAINT_WEIGHT':
                row.popover(panel="VIEW3D_PT_tools_weightpaint_symmetry_for_topbar", text="")
            elif mode_string == 'SCULPT':
                row.popover(panel="VIEW3D_PT_sculpt_symmetry_for_topbar", text="")
            elif mode_string == 'PAINT_VERTEX':
                row.popover(panel="VIEW3D_PT_tools_vertexpaint_symmetry_for_topbar", text="")
        elif mode_string == 'SCULPT_CURVES':
            _row, sub = row_for_mirror()
            sub.prop(context.object.data, "use_mirror_x", text="X", toggle=True)
            sub.prop(context.object.data, "use_mirror_y", text="Y", toggle=True)
            sub.prop(context.object.data, "use_mirror_z", text="Z", toggle=True)

            layout.prop(context.object.data, "use_sculpt_collision", icon='MOD_PHYSICS', icon_only=True, toggle=True)

        # Expand panels from the side-bar as popovers.
        popover_kw = {"space_type": 'VIEW_3D', "region_type": 'UI', "category": "Tool"}

        if mode_string == 'SCULPT':
            layout.popover_group(context=".sculpt_mode", **popover_kw)
        elif mode_string == 'PAINT_VERTEX':
            layout.popover_group(context=".vertexpaint", **popover_kw)
        elif mode_string == 'PAINT_WEIGHT':
            layout.popover_group(context=".weightpaint", **popover_kw)
        elif mode_string == 'PAINT_TEXTURE':
            layout.popover_group(context=".imagepaint", **popover_kw)
        elif mode_string == 'EDIT_TEXT':
            layout.popover_group(context=".text_edit", **popover_kw)
        elif mode_string == 'EDIT_ARMATURE':
            layout.popover_group(context=".armature_edit", **popover_kw)
        elif mode_string == 'EDIT_METABALL':
            layout.popover_group(context=".mball_edit", **popover_kw)
        elif mode_string == 'EDIT_LATTICE':
            layout.popover_group(context=".lattice_edit", **popover_kw)
        elif mode_string == 'EDIT_CURVE':
            layout.popover_group(context=".curve_edit", **popover_kw)
        elif mode_string == 'EDIT_MESH':
            layout.popover_group(context=".mesh_edit", **popover_kw)
        elif mode_string == 'POSE':
            layout.popover_group(context=".posemode", **popover_kw)
        elif mode_string == 'PARTICLE':
            layout.popover_group(context=".particlemode", **popover_kw)
        elif mode_string == 'OBJECT':
            layout.popover_group(context=".objectmode", **popover_kw)
        elif mode_string in {'PAINT_GPENCIL', 'EDIT_GPENCIL', 'SCULPT_GPENCIL', 'WEIGHT_GPENCIL'}:
            # Grease pencil layer.
            gpl = context.active_gpencil_layer
            if gpl and gpl.info is not None:
                text = gpl.info
                maxw = 25
                if len(text) > maxw:
                    text = text[:maxw - 5] + '..' + text[-3:]
            else:
                text = ""

            layout.label(text="Layer:")
            sub = layout.row()
            sub.ui_units_x = 8
            sub.popover(
                panel="TOPBAR_PT_gpencil_layers",
                text=text,
            )


class _draw_tool_settings_context_mode:
    @staticmethod
    def SCULPT(context, layout, tool):
        if (tool is None) or (not tool.has_datablock):
            return False

        paint = context.tool_settings.sculpt
        layout.template_ID_preview(paint, "brush", rows=3, cols=8, hide_buttons=True)

        brush = paint.brush
        if brush is None:
            return False

        tool_settings = context.tool_settings
        capabilities = brush.sculpt_capabilities

        ups = tool_settings.unified_paint_settings

        if capabilities.has_color:
            row = layout.row(align=True)
            row.ui_units_x = 4
            UnifiedPaintPanel.prop_unified_color(row, context, brush, "color", text="")
            UnifiedPaintPanel.prop_unified_color(row, context, brush, "secondary_color", text="")
            row.separator()
            layout.prop(brush, "blend", text="", expand=False)

        size = "size"
        size_owner = ups if ups.use_unified_size else brush
        if size_owner.use_locked_size == 'SCENE':
            size = "unprojected_radius"

        UnifiedPaintPanel.prop_unified(
            layout,
            context,
            brush,
            size,
            pressure_name="use_pressure_size",
            unified_name="use_unified_size",
            text="Radius",
            slider=True,
            header=True,
        )

        # strength, use_strength_pressure
        pressure_name = "use_pressure_strength" if capabilities.has_strength_pressure else None
        UnifiedPaintPanel.prop_unified(
            layout,
            context,
            brush,
            "strength",
            pressure_name=pressure_name,
            unified_name="use_unified_strength",
            text="Strength",
            header=True,
        )

        # direction
        if not capabilities.has_direction:
            layout.row().prop(brush, "direction", expand=True, text="")

        return True

    @staticmethod
    def PAINT_TEXTURE(context, layout, tool):
        if (tool is None) or (not tool.has_datablock):
            return False

        paint = context.tool_settings.image_paint
        layout.template_ID_preview(paint, "brush", rows=3, cols=8, hide_buttons=True)

        brush = paint.brush
        if brush is None:
            return False

        brush_basic_texpaint_settings(layout, context, brush, compact=True)

        return True

    @staticmethod
    def PAINT_VERTEX(context, layout, tool):
        if (tool is None) or (not tool.has_datablock):
            return False

        paint = context.tool_settings.vertex_paint
        layout.template_ID_preview(paint, "brush", rows=3, cols=8, hide_buttons=True)

        brush = paint.brush
        if brush is None:
            return False

        brush_basic_texpaint_settings(layout, context, brush, compact=True)

        return True

    @staticmethod
    def PAINT_WEIGHT(context, layout, tool):
        if (tool is None) or (not tool.has_datablock):
            return False

        paint = context.tool_settings.weight_paint
        layout.template_ID_preview(paint, "brush", rows=3, cols=8, hide_buttons=True)
        brush = paint.brush
        if brush is None:
            return False

        capabilities = brush.weight_paint_capabilities
        if capabilities.has_weight:
            UnifiedPaintPanel.prop_unified(
                layout,
                context,
                brush,
                "weight",
                unified_name="use_unified_weight",
                slider=True,
                header=True,
            )

        UnifiedPaintPanel.prop_unified(
            layout,
            context,
            brush,
            "size",
            pressure_name="use_pressure_size",
            unified_name="use_unified_size",
            slider=True,
            text="Radius",
            header=True,
        )
        UnifiedPaintPanel.prop_unified(
            layout,
            context,
            brush,
            "strength",
            pressure_name="use_pressure_strength",
            unified_name="use_unified_strength",
            header=True,
        )

        return True

    @staticmethod
    def PAINT_GPENCIL(context, layout, tool):
        if tool is None:
            return False

        if tool.idname == "builtin.cutter":
            row = layout.row(align=True)
            row.prop(context.tool_settings.gpencil_sculpt, "intersection_threshold")
            return False
        elif not tool.has_datablock:
            return False

        tool_settings = context.tool_settings
        paint = tool_settings.gpencil_paint
        brush = paint.brush
        if brush is None:
            return False

        gp_settings = brush.gpencil_settings

        row = layout.row(align=True)
        settings = tool_settings.gpencil_paint
        row.template_ID_preview(settings, "brush", rows=3, cols=8, hide_buttons=True)

        if context.object and brush.gpencil_tool in {'FILL', 'DRAW'}:
            from bl_ui.properties_paint_common import (
                brush_basic__draw_color_selector,
            )
            brush_basic__draw_color_selector(context, layout, brush, gp_settings, None)

        if context.object and brush.gpencil_tool == 'TINT':
            row.separator(factor=0.4)
            row.prop_with_popover(brush, "color", text="", panel="TOPBAR_PT_gpencil_vertexcolor")

        from bl_ui.properties_paint_common import (
            brush_basic_gpencil_paint_settings,
        )
        brush_basic_gpencil_paint_settings(layout, context, brush, compact=True)

        return True

    @staticmethod
    def SCULPT_GPENCIL(context, layout, tool):
        if (tool is None) or (not tool.has_datablock):
            return False

        tool_settings = context.tool_settings
        paint = tool_settings.gpencil_sculpt_paint
        brush = paint.brush

        from bl_ui.properties_paint_common import (
            brush_basic_gpencil_sculpt_settings,
        )
        brush_basic_gpencil_sculpt_settings(layout, context, brush, compact=True)

        return True

    @staticmethod
    def WEIGHT_GPENCIL(context, layout, tool):
        if (tool is None) or (not tool.has_datablock):
            return False

        tool_settings = context.tool_settings
        paint = tool_settings.gpencil_weight_paint
        brush = paint.brush

        layout.template_ID_preview(paint, "brush", rows=3, cols=8, hide_buttons=True)

        brush_basic_gpencil_weight_settings(layout, context, brush, compact=True)

        layout.popover("VIEW3D_PT_tools_grease_pencil_weight_options", text="Options")
        layout.popover("VIEW3D_PT_tools_grease_pencil_brush_weight_falloff", text="Falloff")

        return True

    @staticmethod
    def VERTEX_GPENCIL(context, layout, tool):
        if (tool is None) or (not tool.has_datablock):
            return False

        tool_settings = context.tool_settings
        paint = tool_settings.gpencil_vertex_paint
        brush = paint.brush

        row = layout.row(align=True)
        settings = tool_settings.gpencil_vertex_paint
        row.template_ID_preview(settings, "brush", rows=3, cols=8, hide_buttons=True)

        if brush.gpencil_vertex_tool not in {'BLUR', 'AVERAGE', 'SMEAR'}:
            row.separator(factor=0.4)
            row.prop_with_popover(brush, "color", text="", panel="TOPBAR_PT_gpencil_vertexcolor")

        from bl_ui.properties_paint_common import (
            brush_basic_gpencil_vertex_settings,
        )

        brush_basic_gpencil_vertex_settings(layout, context, brush, compact=True)

        return True

    @staticmethod
    def PARTICLE(context, layout, tool):
        if (tool is None) or (not tool.has_datablock):
            return False

        # See: 'VIEW3D_PT_tools_brush', basically a duplicate
        tool_settings = context.tool_settings
        settings = tool_settings.particle_edit
        brush = settings.brush
        tool = settings.tool
        if tool == 'NONE':
            return False

        layout.prop(brush, "size", slider=True)
        if tool == 'ADD':
            layout.prop(brush, "count")

            layout.prop(settings, "use_default_interpolate")
            layout.prop(brush, "steps", slider=True)
            layout.prop(settings, "default_key_count", slider=True)
        else:
            layout.prop(brush, "strength", slider=True)

            if tool == 'LENGTH':
                layout.row().prop(brush, "length_mode", expand=True)
            elif tool == 'PUFF':
                layout.row().prop(brush, "puff_mode", expand=True)
                layout.prop(brush, "use_puff_volume")
            elif tool == 'COMB':
                row = layout.row()
                row.active = settings.is_editable
                row.prop(settings, "use_emitter_deflect", text="Deflect Emitter")
                sub = row.row(align=True)
                sub.active = settings.use_emitter_deflect
                sub.prop(settings, "emitter_distance", text="Distance")

        return True

    @staticmethod
    def SCULPT_CURVES(context, layout, tool):
        if (tool is None) or (not tool.has_datablock):
            return False

        tool_settings = context.tool_settings
        paint = tool_settings.curves_sculpt

        brush = paint.brush
        if brush is None:
            return False

        UnifiedPaintPanel.prop_unified(
            layout,
            context,
            brush,
            "size",
            unified_name="use_unified_size",
            pressure_name="use_pressure_size",
            text="Radius",
            slider=True,
            header=True,
        )

        if brush.curves_sculpt_tool not in {'ADD', 'DELETE'}:
            UnifiedPaintPanel.prop_unified(
                layout,
                context,
                brush,
                "strength",
                unified_name="use_unified_strength",
                pressure_name="use_pressure_strength",
                header=True,
            )

        curves_tool = brush.curves_sculpt_tool

        if curves_tool == 'COMB':
            layout.prop(brush, "falloff_shape", expand=True)
            layout.popover("VIEW3D_PT_tools_brush_falloff", text="Brush Falloff")
            layout.popover("VIEW3D_PT_curves_sculpt_parameter_falloff", text="Curve Falloff")
        elif curves_tool == 'ADD':
            layout.prop(brush, "falloff_shape", expand=True)
            layout.prop(brush.curves_sculpt_settings, "add_amount")
            layout.popover("VIEW3D_PT_curves_sculpt_add_shape", text="Curve Shape")
            layout.prop(brush, "use_frontface", text="Front Faces Only")
        elif curves_tool == 'GROW_SHRINK':
            layout.prop(brush, "direction", expand=True, text="")
            layout.prop(brush, "falloff_shape", expand=True)
            layout.popover("VIEW3D_PT_curves_sculpt_grow_shrink_scaling", text="Scaling")
            layout.popover("VIEW3D_PT_tools_brush_falloff")
        elif curves_tool == 'SNAKE_HOOK':
            layout.prop(brush, "falloff_shape", expand=True)
            layout.popover("VIEW3D_PT_tools_brush_falloff")
        elif curves_tool == 'DELETE':
            layout.prop(brush, "falloff_shape", expand=True)
        elif curves_tool == 'SELECTION_PAINT':
            layout.prop(brush, "direction", expand=True, text="")
            layout.prop(brush, "falloff_shape", expand=True)
            layout.popover("VIEW3D_PT_tools_brush_falloff")
        elif curves_tool == 'PINCH':
            layout.prop(brush, "direction", expand=True, text="")
            layout.prop(brush, "falloff_shape", expand=True)
            layout.popover("VIEW3D_PT_tools_brush_falloff")
        elif curves_tool == 'SMOOTH':
            layout.prop(brush, "falloff_shape", expand=True)
            layout.popover("VIEW3D_PT_tools_brush_falloff")
        elif curves_tool == 'PUFF':
            layout.prop(brush, "falloff_shape", expand=True)
            layout.popover("VIEW3D_PT_tools_brush_falloff")
        elif curves_tool == 'DENSITY':
            layout.prop(brush, "falloff_shape", expand=True)
            row = layout.row(align=True)
            row.prop(brush.curves_sculpt_settings, "density_mode", text="", expand=True)
            row = layout.row(align=True)
            row.prop(brush.curves_sculpt_settings, "minimum_distance", text="Distance Min")
            row.operator_context = 'INVOKE_REGION_WIN'
            row.operator("sculpt_curves.min_distance_edit", text="", icon='DRIVER_DISTANCE')
            row = layout.row(align=True)
            row.enabled = brush.curves_sculpt_settings.density_mode != 'REMOVE'
            row.prop(brush.curves_sculpt_settings, "density_add_attempts", text="Count Max")
            layout.popover("VIEW3D_PT_tools_brush_falloff")
            layout.popover("VIEW3D_PT_curves_sculpt_add_shape", text="Curve Shape")
        elif curves_tool == 'SLIDE':
            layout.popover("VIEW3D_PT_tools_brush_falloff")

        return True

    @staticmethod
    def PAINT_GREASE_PENCIL(context, layout, tool):
        if (tool is None) or (not tool.has_datablock):
            return False

        tool_settings = context.tool_settings
        paint = tool_settings.gpencil_paint

        brush = paint.brush
        if brush is None:
            return False

        row = layout.row(align=True)
        row.template_ID_preview(paint, "brush", rows=3, cols=8, hide_buttons=True)

        grease_pencil_tool = brush.gpencil_tool

        if grease_pencil_tool == 'DRAW':
            from bl_ui.properties_paint_common import (
                brush_basic__draw_color_selector,
            )
            brush_basic__draw_color_selector(context, layout, brush, brush.gpencil_settings, None)

        UnifiedPaintPanel.prop_unified(
            layout,
            context,
            brush,
            "size",
            unified_name="use_unified_size",
            pressure_name="use_pressure_size",
            text="Radius",
            slider=True,
            header=True,
        )

        UnifiedPaintPanel.prop_unified(
            layout,
            context,
            brush,
            "strength",
            pressure_name="use_pressure_strength",
            unified_name="use_unified_strength",
            slider=True,
            header=True,
        )

        if grease_pencil_tool == 'DRAW':
            layout.prop(brush.gpencil_settings, "active_smooth_factor")
        elif grease_pencil_tool == 'ERASE':
            layout.prop(brush.gpencil_settings, "eraser_mode", expand=True)
            if brush.gpencil_settings.eraser_mode == "HARD":
                layout.prop(brush.gpencil_settings, "use_keep_caps_eraser")
            layout.prop(brush.gpencil_settings, "use_active_layer_only")

        return True


    @staticmethod
    def PAINT_GREASE_PENCIL(context, layout, tool):
        if (tool is None) or (not tool.has_datablock):
            return False
        
        tool_settings = context.tool_settings
        paint = tool_settings.gpencil_paint

        brush = paint.brush
        if brush is None:
            return False
        
        grease_pencil_tool = brush.gpencil_tool
        
        if grease_pencil_tool != 'FILL':
            row = layout.row(align=True)
            row.template_ID_preview(paint, "brush", rows=3, cols=8, hide_buttons=True)

        if grease_pencil_tool in {'DRAW', 'FILL'}:
            from bl_ui.properties_paint_common import (
                brush_basic__draw_color_selector,
            )
            brush_basic__draw_color_selector(context, layout, brush, brush.gpencil_settings, None)
        
        if grease_pencil_tool != 'FILL':
            UnifiedPaintPanel.prop_unified(
                layout,
                context,
                brush,
                "size",
                unified_name="use_unified_size",
                pressure_name="use_pressure_size",
                text="Radius",
                slider=True,
                header=True,
            )

            UnifiedPaintPanel.prop_unified(
                layout,
                context,
                brush,
                "strength",
                pressure_name="use_pressure_strength",
                unified_name="use_unified_strength",
                slider=True,
                header=True,
            )

        if grease_pencil_tool == 'DRAW':
            layout.prop(brush.gpencil_settings, "active_smooth_factor")
        elif grease_pencil_tool == 'ERASE':
            layout.prop(brush.gpencil_settings, "eraser_mode", expand=True)
            if brush.gpencil_settings.eraser_mode == "HARD":
                layout.prop(brush.gpencil_settings, "use_keep_caps_eraser")
            layout.prop(brush.gpencil_settings, "use_active_layer_only")
        elif grease_pencil_tool == 'FILL':
            # TODO: layout.prop(brush.gpencil_settings, "dilate")
            layout.prop(brush, "size", text="Thickness")
            layout.popover("VIEW3D_PT_tools_grease_pencil_fill_options")

        return True


class VIEW3D_HT_header(Header):
    bl_space_type = 'VIEW_3D'

    @staticmethod
    def draw_xform_template(layout, context):
        obj = context.active_object
        object_mode = 'OBJECT' if obj is None else obj.mode
        has_pose_mode = (
            (object_mode == 'POSE') or
            (object_mode == 'WEIGHT_PAINT' and context.pose_object is not None)
        )

        tool_settings = context.tool_settings

        # Mode & Transform Settings
        scene = context.scene

        # Orientation
        if object_mode in {'OBJECT', 'EDIT', 'EDIT_GPENCIL'} or has_pose_mode:
            orient_slot = scene.transform_orientation_slots[0]
            row = layout.row(align=True)

            sub = row.row()
            sub.ui_units_x = 4
            sub.prop_with_popover(
                orient_slot,
                "type",
                text="",
                panel="VIEW3D_PT_transform_orientations",
            )

        # Pivot
        if object_mode in {'OBJECT', 'EDIT', 'EDIT_GPENCIL', 'SCULPT_GPENCIL'} or has_pose_mode:
            layout.prop(tool_settings, "transform_pivot_point", text="", icon_only=True)

        # Snap
        show_snap = False
        if obj is None:
            show_snap = True
        else:
            if (object_mode not in {
                    'SCULPT', 'SCULPT_CURVES', 'VERTEX_PAINT', 'WEIGHT_PAINT', 'TEXTURE_PAINT',
                    'PAINT_GPENCIL', 'SCULPT_GPENCIL', 'WEIGHT_GPENCIL', 'VERTEX_GPENCIL', 'PAINT_GREASE_PENCIL',
            }) or has_pose_mode:
                show_snap = True
            else:

                paint_settings = UnifiedPaintPanel.paint_settings(context)

                if paint_settings:
                    brush = paint_settings.brush
                    if brush and hasattr(brush, "stroke_method") and brush.stroke_method == 'CURVE':
                        show_snap = True

        if show_snap:
            snap_items = bpy.types.ToolSettings.bl_rna.properties["snap_elements"].enum_items
            snap_elements = tool_settings.snap_elements
            if len(snap_elements) == 1:
                text = ""
                for elem in snap_elements:
                    icon = snap_items[elem].icon
                    break
            else:
                text = "Mix"
                icon = 'NONE'
            del snap_items, snap_elements

            row = layout.row(align=True)
            row.prop(tool_settings, "use_snap", text="")

            sub = row.row(align=True)
            sub.popover(
                panel="VIEW3D_PT_snapping",
                icon=icon,
                text=text,
            )

        # Proportional editing
        if object_mode in {'EDIT', 'PARTICLE_EDIT', 'SCULPT_GPENCIL', 'EDIT_GPENCIL', 'OBJECT'}:
            row = layout.row(align=True)
            kw = {}
            if object_mode == 'OBJECT':
                attr = "use_proportional_edit_objects"
            else:
                attr = "use_proportional_edit"

                if tool_settings.use_proportional_edit:
                    if tool_settings.use_proportional_connected:
                        kw["icon"] = 'PROP_CON'
                    elif tool_settings.use_proportional_projected:
                        kw["icon"] = 'PROP_PROJECTED'
                    else:
                        kw["icon"] = 'PROP_ON'
                else:
                    kw["icon"] = 'PROP_OFF'

            row.prop(tool_settings, attr, icon_only=True, **kw)
            sub = row.row(align=True)
            sub.active = getattr(tool_settings, attr)
            sub.prop_with_popover(
                tool_settings,
                "proportional_edit_falloff",
                text="",
                icon_only=True,
                panel="VIEW3D_PT_proportional_edit",
            )

    def draw(self, context):
        layout = self.layout

        tool_settings = context.tool_settings
        view = context.space_data
        shading = view.shading

        layout.row(align=True).template_header()

        row = layout.row(align=True)
        obj = context.active_object
        mode_string = context.mode
        object_mode = 'OBJECT' if obj is None else obj.mode
        has_pose_mode = (
            (object_mode == 'POSE') or
            (object_mode == 'WEIGHT_PAINT' and context.pose_object is not None)
        )

        # Note: This is actually deadly in case enum_items have to be dynamically generated
        #       (because internal RNA array iterator will free everything immediately...).
        # XXX This is an RNA internal issue, not sure how to fix it.
        # Note: Tried to add an accessor to get translated UI strings instead of manual call
        #       to pgettext_iface below, but this fails because translated enum-items
        #       are always dynamically allocated.
        act_mode_item = bpy.types.Object.bl_rna.properties["mode"].enum_items[object_mode]
        act_mode_i18n_context = bpy.types.Object.bl_rna.properties["mode"].translation_context

        sub = row.row(align=True)
        sub.ui_units_x = 5.5
        sub.operator_menu_enum(
            "object.mode_set", "mode",
            text=iface_(act_mode_item.name, act_mode_i18n_context),
            icon=act_mode_item.icon,
        )
        del act_mode_item

        layout.template_header_3D_mode()

        # Contains buttons like Mode, Pivot, Layer, Mesh Select Mode...
        if obj:
            # Particle edit
            if object_mode == 'PARTICLE_EDIT':
                row = layout.row()
                row.prop(tool_settings.particle_edit, "select_mode", text="", expand=True)
            elif object_mode in {'EDIT', 'SCULPT_CURVES'} and obj.type == 'CURVES':
                curves = obj.data

                row = layout.row(align=True)
                domain = curves.selection_domain
                row.operator(
                    "curves.set_selection_domain",
                    text="",
                    icon='CURVE_BEZCIRCLE',
                    depress=(domain == 'POINT'),
                ).domain = 'POINT'
                row.operator(
                    "curves.set_selection_domain",
                    text="",
                    icon='CURVE_PATH',
                    depress=(domain == 'CURVE'),
                ).domain = 'CURVE'

        # Grease Pencil
        if obj and obj.type == 'GREASEPENCIL':
            # Select mode for Editing
            if object_mode == 'EDIT':
                row = layout.row(align=True)
                row.operator(
                    "grease_pencil.set_selection_mode",
                    text="",
                    icon='GP_SELECT_POINTS',
                    depress=(tool_settings.gpencil_selectmode_edit == 'POINT'),
                ).mode = 'POINT'
                row.operator(
                    "grease_pencil.set_selection_mode",
                    text="",
                    icon='GP_SELECT_STROKES',
                    depress=(tool_settings.gpencil_selectmode_edit == 'STROKE'),
                ).mode = 'STROKE'

            if object_mode == 'PAINT_GREASE_PENCIL':
                row = layout.row()
                sub = row.row(align=True)
                sub.prop(tool_settings, "use_gpencil_draw_additive", text="", icon='FREEZE')

        # Grease Pencil (legacy)
        if obj and obj.type == 'GPENCIL' and context.gpencil_data:
            gpd = context.gpencil_data

            if gpd.is_stroke_paint_mode:
                row = layout.row()
                sub = row.row(align=True)
                sub.prop(tool_settings, "use_gpencil_draw_onback", text="", icon='MOD_OPACITY')
                sub.separator(factor=0.4)
                sub.prop(tool_settings, "use_gpencil_automerge_strokes", text="")
                sub.separator(factor=0.4)
                sub.prop(tool_settings, "use_gpencil_weight_data_add", text="", icon='WPAINT_HLT')
                sub.separator(factor=0.4)
                sub.prop(tool_settings, "use_gpencil_draw_additive", text="", icon='FREEZE')

            # Select mode for Editing
            if gpd.use_stroke_edit_mode:
                row = layout.row(align=True)
                row.prop_enum(tool_settings, "gpencil_selectmode_edit", text="", value='POINT')
                row.prop_enum(tool_settings, "gpencil_selectmode_edit", text="", value='STROKE')

                subrow = row.row(align=True)
                subrow.enabled = not gpd.use_curve_edit
                subrow.prop_enum(tool_settings, "gpencil_selectmode_edit", text="", value='SEGMENT')

                # Curve edit sub-mode.
                row = layout.row(align=True)
                row.prop(gpd, "use_curve_edit", text="",
                         icon='IPO_BEZIER')
                sub = row.row(align=True)
                sub.active = gpd.use_curve_edit
                sub.popover(
                    panel="VIEW3D_PT_gpencil_curve_edit",
                    text="Curve Editing",
                )

            # Select mode for Sculpt
            if gpd.is_stroke_sculpt_mode:
                row = layout.row(align=True)
                row.prop(tool_settings, "use_gpencil_select_mask_point", text="")
                row.prop(tool_settings, "use_gpencil_select_mask_stroke", text="")
                row.prop(tool_settings, "use_gpencil_select_mask_segment", text="")

            # Select mode for Vertex Paint
            if gpd.is_stroke_vertex_mode:
                row = layout.row(align=True)
                row.prop(tool_settings, "use_gpencil_vertex_select_mask_point", text="")
                row.prop(tool_settings, "use_gpencil_vertex_select_mask_stroke", text="")
                row.prop(tool_settings, "use_gpencil_vertex_select_mask_segment", text="")

            if gpd.is_stroke_paint_mode:
                row = layout.row(align=True)
                row.prop(gpd, "use_multiedit", text="", icon='GP_MULTIFRAME_EDITING')

            if (
                    gpd.use_stroke_edit_mode or
                    gpd.is_stroke_sculpt_mode or
                    gpd.is_stroke_weight_mode or
                    gpd.is_stroke_vertex_mode
            ):
                row = layout.row(align=True)
                row.prop(gpd, "use_multiedit", text="", icon='GP_MULTIFRAME_EDITING')

                sub = row.row(align=True)
                sub.enabled = gpd.use_multiedit
                sub.popover(
                    panel="VIEW3D_PT_gpencil_multi_frame",
                    text="Multiframe",
                )

        overlay = view.overlay

        VIEW3D_MT_editor_menus.draw_collapsible(context, layout)

        layout.separator_spacer()

        if object_mode in {'PAINT_GPENCIL', 'SCULPT_GPENCIL'}:
            # Grease pencil
            if object_mode == 'PAINT_GPENCIL':
                layout.prop_with_popover(
                    tool_settings,
                    "gpencil_stroke_placement_view3d",
                    text="",
                    panel="VIEW3D_PT_gpencil_origin",
                )

            if object_mode in {'PAINT_GPENCIL', 'SCULPT_GPENCIL'}:
                layout.prop_with_popover(
                    tool_settings.gpencil_sculpt,
                    "lock_axis",
                    text="",
                    panel="VIEW3D_PT_gpencil_lock",
                )

            if object_mode == 'PAINT_GPENCIL':
                # FIXME: this is bad practice!
                # Tool options are to be displayed in the top-bar.
                if context.workspace.tools.from_space_view3d_mode(object_mode).idname == "builtin_brush.Draw":
                    settings = tool_settings.gpencil_sculpt.guide
                    row = layout.row(align=True)
                    row.prop(settings, "use_guide", text="", icon='GRID')
                    sub = row.row(align=True)
                    sub.active = settings.use_guide
                    sub.popover(
                        panel="VIEW3D_PT_gpencil_guide",
                        text="Guides",
                    )
            if object_mode == 'SCULPT_GPENCIL':
                layout.popover(
                    panel="VIEW3D_PT_gpencil_sculpt_automasking",
                    text="",
                    icon='MOD_MASK',
                )

        elif object_mode == 'SCULPT':
            # If the active tool supports it, show the canvas selector popover.
            from bl_ui.space_toolsystem_common import ToolSelectPanelHelper
            tool = ToolSelectPanelHelper.tool_active_from_context(context)
            is_paint_tool = tool and tool.use_paint_canvas

            shading = VIEW3D_PT_shading.get_shading(context)
            color_type = shading.color_type

            row = layout.row()
            row.ui_units_x = 6
            row.active = is_paint_tool and color_type == 'VERTEX'

            if context.preferences.experimental.use_sculpt_texture_paint:
                canvas_source = tool_settings.paint_mode.canvas_source
                icon = 'GROUP_VCOL' if canvas_source == 'COLOR_ATTRIBUTE' else canvas_source
                row.popover(panel="VIEW3D_PT_slots_paint_canvas", icon=icon)
            else:
                row.popover(panel="VIEW3D_PT_slots_color_attributes", icon='GROUP_VCOL')

            layout.popover(
                panel="VIEW3D_PT_sculpt_automasking",
                text="",
                icon='MOD_MASK',
            )

        elif object_mode == 'VERTEX_PAINT':
            row = layout.row()
            row.ui_units_x = 6
            row.popover(panel="VIEW3D_PT_slots_color_attributes", icon='GROUP_VCOL')

        elif object_mode == 'WEIGHT_PAINT':
            row = layout.row()
            row.ui_units_x = 6
            row.popover(panel="VIEW3D_PT_slots_vertex_groups", icon='GROUP_VERTEX')

        elif object_mode == 'TEXTURE_PAINT':
            tool_mode = tool_settings.image_paint.mode
            icon = 'MATERIAL' if tool_mode == 'MATERIAL' else 'IMAGE_DATA'

            row = layout.row()
            row.ui_units_x = 9
            row.popover(panel="VIEW3D_PT_slots_projectpaint", icon=icon)
            row.popover(panel="VIEW3D_PT_mask", icon='MOD_MASK', text="")
        else:
            # Transform settings depending on tool header visibility
            VIEW3D_HT_header.draw_xform_template(layout, context)

        layout.separator_spacer()

        # Viewport Settings
        layout.popover(
            panel="VIEW3D_PT_object_type_visibility",
            icon_value=view.icon_from_show_object_viewport,
            text="",
        )

        # Gizmo toggle & popover.
        row = layout.row(align=True)
        # FIXME: place-holder icon.
        row.prop(view, "show_gizmo", text="", toggle=True, icon='GIZMO')
        sub = row.row(align=True)
        sub.active = view.show_gizmo
        sub.popover(
            panel="VIEW3D_PT_gizmo_display",
            text="",
        )

        # Overlay toggle & popover.
        row = layout.row(align=True)
        row.prop(overlay, "show_overlays", icon='OVERLAY', text="")
        sub = row.row(align=True)
        sub.active = overlay.show_overlays
        sub.popover(panel="VIEW3D_PT_overlay", text="")

        if mode_string == 'EDIT_MESH':
            sub.popover(panel="VIEW3D_PT_overlay_edit_mesh", text="", icon='EDITMODE_HLT')
        if mode_string == 'EDIT_CURVE':
            sub.popover(panel="VIEW3D_PT_overlay_edit_curve", text="", icon='EDITMODE_HLT')
        elif mode_string == 'SCULPT':
            sub.popover(panel="VIEW3D_PT_overlay_sculpt", text="", icon='SCULPTMODE_HLT')
        elif mode_string == 'SCULPT_CURVES':
            sub.popover(panel="VIEW3D_PT_overlay_sculpt_curves", text="", icon='SCULPTMODE_HLT')
        elif mode_string == 'PAINT_WEIGHT':
            sub.popover(panel="VIEW3D_PT_overlay_weight_paint", text="", icon='WPAINT_HLT')
        elif mode_string == 'PAINT_TEXTURE':
            sub.popover(panel="VIEW3D_PT_overlay_texture_paint", text="", icon='TPAINT_HLT')
        elif mode_string == 'PAINT_VERTEX':
            sub.popover(panel="VIEW3D_PT_overlay_vertex_paint", text="", icon='VPAINT_HLT')
        elif obj is not None and obj.type == 'GPENCIL':
            sub.popover(panel="VIEW3D_PT_overlay_gpencil_options", text="", icon='OUTLINER_DATA_GREASEPENCIL')

        # Separate from `elif` chain because it may coexist with weight-paint.
        if (
            has_pose_mode or
            (object_mode in {'EDIT_ARMATURE', 'OBJECT'} and VIEW3D_PT_overlay_bones.is_using_wireframe(context))
        ):
            sub.popover(panel="VIEW3D_PT_overlay_bones", text="", icon='POSE_HLT')

        row = layout.row()
        row.active = (object_mode == 'EDIT') or (shading.type in {'WIREFRAME', 'SOLID'})

        # While exposing `shading.show_xray(_wireframe)` is correct.
        # this hides the key shortcut from users: #70433.
        if has_pose_mode:
            draw_depressed = overlay.show_xray_bone
        elif shading.type == 'WIREFRAME':
            draw_depressed = shading.show_xray_wireframe
        else:
            draw_depressed = shading.show_xray
        row.operator(
            "view3d.toggle_xray",
            text="",
            icon='XRAY',
            depress=draw_depressed,
        )

        row = layout.row(align=True)
        row.prop(shading, "type", text="", expand=True)
        sub = row.row(align=True)
        # TODO, currently render shading type ignores mesh two-side, until it's supported
        # show the shading popover which shows double-sided option.

        # sub.enabled = shading.type != 'RENDERED'
        sub.popover(panel="VIEW3D_PT_shading", text="")


class VIEW3D_MT_editor_menus(Menu):
    bl_label = ""

    def draw(self, context):
        layout = self.layout
        obj = context.active_object
        mode_string = context.mode
        edit_object = context.edit_object
        gp_edit = obj and obj.mode in {
            'EDIT_GPENCIL', 'PAINT_GPENCIL', 'SCULPT_GPENCIL', 'WEIGHT_GPENCIL', 'VERTEX_GPENCIL',
        }
        tool_settings = context.tool_settings

        layout.menu("VIEW3D_MT_view")

        # Select Menu
        if gp_edit:
            if mode_string not in {'PAINT_GPENCIL', 'WEIGHT_GPENCIL'}:
                if (
                        mode_string == 'SCULPT_GPENCIL' and
                        (tool_settings.use_gpencil_select_mask_point or
                         tool_settings.use_gpencil_select_mask_stroke or
                         tool_settings.use_gpencil_select_mask_segment)
                ):
                    layout.menu("VIEW3D_MT_select_edit_gpencil")
                elif mode_string == 'EDIT_GPENCIL':
                    layout.menu("VIEW3D_MT_select_edit_gpencil")
                elif mode_string == 'VERTEX_GPENCIL':
                    layout.menu("VIEW3D_MT_select_edit_gpencil")
        elif mode_string in {'PAINT_WEIGHT', 'PAINT_VERTEX', 'PAINT_TEXTURE'}:
            mesh = obj.data
            if mesh.use_paint_mask:
                layout.menu("VIEW3D_MT_select_paint_mask")
            elif mesh.use_paint_mask_vertex and mode_string in {'PAINT_WEIGHT', 'PAINT_VERTEX'}:
                layout.menu("VIEW3D_MT_select_paint_mask_vertex")
        elif mode_string not in {'SCULPT', 'SCULPT_CURVES', 'PAINT_GREASE_PENCIL'}:
            layout.menu("VIEW3D_MT_select_%s" % mode_string.lower())

        if gp_edit:
            pass
        elif mode_string == 'OBJECT':
            layout.menu("VIEW3D_MT_add", text="Add", text_ctxt=i18n_contexts.operator_default)
        elif mode_string == 'EDIT_MESH':
            layout.menu("VIEW3D_MT_mesh_add", text="Add", text_ctxt=i18n_contexts.operator_default)
        elif mode_string == 'EDIT_CURVE':
            layout.menu("VIEW3D_MT_curve_add", text="Add", text_ctxt=i18n_contexts.operator_default)
        elif mode_string == 'EDIT_SURFACE':
            layout.menu("VIEW3D_MT_surface_add", text="Add", text_ctxt=i18n_contexts.operator_default)
        elif mode_string == 'EDIT_METABALL':
            layout.menu("VIEW3D_MT_metaball_add", text="Add", text_ctxt=i18n_contexts.operator_default)
        elif mode_string == 'EDIT_ARMATURE':
            layout.menu("TOPBAR_MT_edit_armature_add", text="Add", text_ctxt=i18n_contexts.operator_default)

        if gp_edit:
            if obj and obj.mode == 'PAINT_GPENCIL':
                layout.menu("VIEW3D_MT_draw_gpencil")
            elif obj and obj.mode == 'EDIT_GPENCIL':
                layout.menu("VIEW3D_MT_edit_gpencil")
                layout.menu("VIEW3D_MT_edit_gpencil_stroke")
                layout.menu("VIEW3D_MT_edit_gpencil_point")
            elif obj and obj.mode == 'WEIGHT_GPENCIL':
                layout.menu("VIEW3D_MT_weight_gpencil")
            if obj and obj.mode == 'VERTEX_GPENCIL':
                layout.menu("VIEW3D_MT_paint_gpencil")

        elif edit_object:
            layout.menu("VIEW3D_MT_edit_%s" % edit_object.type.lower())

            if mode_string == 'EDIT_MESH':
                layout.menu("VIEW3D_MT_edit_mesh_vertices")
                layout.menu("VIEW3D_MT_edit_mesh_edges")
                layout.menu("VIEW3D_MT_edit_mesh_faces")
                layout.menu("VIEW3D_MT_uv_map", text="UV")
                layout.template_node_operator_asset_root_items()
            elif mode_string in {'EDIT_CURVE', 'EDIT_SURFACE'}:
                layout.menu("VIEW3D_MT_edit_curve_ctrlpoints")
                layout.menu("VIEW3D_MT_edit_curve_segments")
            elif mode_string in {'EDIT_CURVES', 'EDIT_POINT_CLOUD'}:
                layout.template_node_operator_asset_root_items()
            elif mode_string == 'EDIT_GREASE_PENCIL':
                layout.menu("VIEW3D_MT_edit_greasepencil_stroke")

        elif obj:
            if mode_string not in {'PAINT_TEXTURE', 'SCULPT_CURVES'}:
                layout.menu("VIEW3D_MT_%s" % mode_string.lower())
            if mode_string == 'SCULPT':
                layout.menu("VIEW3D_MT_mask")
                layout.menu("VIEW3D_MT_face_sets")
                layout.template_node_operator_asset_root_items()
            if mode_string == 'SCULPT_CURVES':
                layout.menu("VIEW3D_MT_select_sculpt_curves")
                layout.menu("VIEW3D_MT_sculpt_curves")
                layout.template_node_operator_asset_root_items()

        else:
            layout.menu("VIEW3D_MT_object")


# ********** Menu **********


# ********** Utilities **********


class ShowHideMenu:
    bl_label = "Show/Hide"
    _operator_name = ""

    def draw(self, _context):
        layout = self.layout

        layout.operator("%s.reveal" % self._operator_name)
        layout.operator("%s.hide" % self._operator_name, text="Hide Selected").unselected = False
        layout.operator("%s.hide" % self._operator_name, text="Hide Unselected").unselected = True


# Standard transforms which apply to all cases (mix-in class, not used directly).
class VIEW3D_MT_transform_base:
    bl_label = "Transform"
    bl_category = "View"

    # TODO: get rid of the custom text strings?
    def draw(self, context):
        layout = self.layout
        alt_navigation = getattr(
            context.window_manager.keyconfigs.active.preferences,
            "use_alt_navigation",
            False)

        layout.operator("transform.translate").alt_navigation = alt_navigation
        layout.operator("transform.rotate").alt_navigation = alt_navigation
        layout.operator("transform.resize", text="Scale").alt_navigation = alt_navigation

        layout.separator()

        layout.operator("transform.tosphere", text="To Sphere")
        layout.operator("transform.shear", text="Shear")
        layout.operator("transform.bend", text="Bend")
        layout.operator("transform.push_pull", text="Push/Pull")

        if context.mode in {
                'EDIT_MESH', 'EDIT_ARMATURE', 'EDIT_SURFACE', 'EDIT_CURVE', 'EDIT_LATTICE', 'EDIT_METABALL',
        }:
            layout.operator("transform.vertex_warp", text="Warp")
            layout.operator_context = 'EXEC_REGION_WIN'
            layout.operator("transform.vertex_random", text="Randomize").offset = 0.1
            layout.operator_context = 'INVOKE_REGION_WIN'


# Generic transform menu - geometry types
class VIEW3D_MT_transform(VIEW3D_MT_transform_base, Menu):
    def draw(self, context):
        alt_navigation = getattr(
            context.window_manager.keyconfigs.active.preferences,
            "use_alt_navigation",
            False)

        # base menu
        VIEW3D_MT_transform_base.draw(self, context)

        # generic...
        layout = self.layout
        if context.mode == 'EDIT_MESH':
            layout.operator("transform.shrink_fatten", text="Shrink/Fatten").alt_navigation = alt_navigation
            layout.operator("transform.skin_resize")
        elif context.mode in ['EDIT_CURVE', 'EDIT_GREASE_PENCIL']:
            layout.operator("transform.transform", text="Radius").mode = 'CURVE_SHRINKFATTEN'

        if context.mode != 'EDIT_CURVES' and context.mode != 'EDIT_GREASE_PENCIL':
            layout.separator()
            props = layout.operator("transform.translate", text="Move Texture Space")
            props.texture_space = True
            props.alt_navigation = alt_navigation
            props = layout.operator("transform.resize", text="Scale Texture Space")
            props.texture_space = True
            props.alt_navigation = alt_navigation


# Object-specific extensions to Transform menu
class VIEW3D_MT_transform_object(VIEW3D_MT_transform_base, Menu):
    def draw(self, context):
        layout = self.layout

        # base menu
        VIEW3D_MT_transform_base.draw(self, context)

        # object-specific option follow...
        layout.separator()

        layout.operator("transform.translate", text="Move Texture Space").texture_space = True
        layout.operator("transform.resize", text="Scale Texture Space").texture_space = True

        layout.separator()

        layout.operator_context = 'EXEC_REGION_WIN'
        # XXX see alignmenu() in edit.c of b2.4x to get this working
        layout.operator("transform.transform", text="Align to Transform Orientation").mode = 'ALIGN'

        layout.separator()

        layout.operator("object.randomize_transform")
        layout.operator("object.align")

        # TODO: there is a strange context bug here.
        """
        layout.operator_context = 'INVOKE_REGION_WIN'
        layout.operator("object.transform_axis_target")
        """


# Armature EditMode extensions to Transform menu
class VIEW3D_MT_transform_armature(VIEW3D_MT_transform_base, Menu):
    def draw(self, context):
        layout = self.layout

        # base menu
        VIEW3D_MT_transform_base.draw(self, context)

        # armature specific extensions follow...
        obj = context.object
        if obj.type == 'ARMATURE' and obj.mode in {'EDIT', 'POSE'}:
            if obj.data.display_type == 'BBONE':
                layout.separator()

                layout.operator("transform.transform", text="Scale BBone").mode = 'BONE_SIZE'
            elif obj.data.display_type == 'ENVELOPE':
                layout.separator()

                layout.operator("transform.transform", text="Scale Envelope Distance").mode = 'BONE_SIZE'
                layout.operator("transform.transform", text="Scale Radius").mode = 'BONE_ENVELOPE'

        if context.edit_object and context.edit_object.type == 'ARMATURE':
            layout.separator()

            layout.operator("armature.align")


class VIEW3D_MT_mirror(Menu):
    bl_label = "Mirror"

    def draw(self, _context):
        layout = self.layout

        layout.operator("transform.mirror", text="Interactive Mirror")

        layout.separator()

        layout.operator_context = 'EXEC_REGION_WIN'

        for (space_name, space_id) in (("Global", 'GLOBAL'), ("Local", 'LOCAL')):
            for axis_index, axis_name in enumerate("XYZ"):
                props = layout.operator("transform.mirror",
                                        text="%s %s" % (axis_name, iface_(space_name)),
                                        translate=False)
                props.constraint_axis[axis_index] = True
                props.orient_type = space_id

            if space_id == 'GLOBAL':
                layout.separator()


class VIEW3D_MT_snap(Menu):
    bl_label = "Snap"

    def draw(self, _context):
        layout = self.layout

        layout.operator("view3d.snap_selected_to_grid", text="Selection to Grid")
        layout.operator("view3d.snap_selected_to_cursor", text="Selection to Cursor").use_offset = False
        layout.operator("view3d.snap_selected_to_cursor", text="Selection to Cursor (Keep Offset)").use_offset = True
        layout.operator("view3d.snap_selected_to_active", text="Selection to Active")

        layout.separator()

        layout.operator("view3d.snap_cursor_to_selected", text="Cursor to Selected")
        layout.operator("view3d.snap_cursor_to_center", text="Cursor to World Origin")
        layout.operator("view3d.snap_cursor_to_grid", text="Cursor to Grid")
        layout.operator("view3d.snap_cursor_to_active", text="Cursor to Active")


class VIEW3D_MT_uv_map(Menu):
    bl_label = "UV Mapping"

    def draw(self, _context):
        layout = self.layout

        layout.operator("uv.unwrap")

        layout.separator()

        layout.operator_context = 'INVOKE_DEFAULT'
        layout.operator("uv.smart_project")
        layout.operator("uv.lightmap_pack")
        layout.operator("uv.follow_active_quads")

        layout.separator()

        layout.operator_context = 'EXEC_REGION_WIN'
        layout.operator("uv.cube_project")
        layout.operator("uv.cylinder_project")
        layout.operator("uv.sphere_project")

        layout.separator()

        layout.operator_context = 'INVOKE_REGION_WIN'
        layout.operator("uv.project_from_view").scale_to_bounds = False
        layout.operator("uv.project_from_view", text="Project from View (Bounds)").scale_to_bounds = True

        layout.separator()

        layout.operator("mesh.mark_seam").clear = False
        layout.operator("mesh.mark_seam", text="Clear Seam").clear = True

        layout.separator()

        layout.operator("uv.reset")

        layout.template_node_operator_asset_menu_items(catalog_path="UV")


# ********** View menus **********


class VIEW3D_MT_view(Menu):
    bl_label = "View"

    def draw(self, context):
        layout = self.layout
        view = context.space_data
        prefs = context.preferences

        layout.prop(view, "show_region_toolbar")
        layout.prop(view, "show_region_ui")
        layout.prop(view, "show_region_tool_header")
        layout.prop(view, "show_region_asset_shelf")
        layout.prop(view, "show_region_hud")

        layout.separator()

        layout.operator("view3d.view_selected", text="Frame Selected").use_all_regions = False
        if view.region_quadviews:
            layout.operator("view3d.view_selected", text="Frame Selected (Quad View)").use_all_regions = True

        layout.operator("view3d.view_all").center = False
        layout.operator("view3d.view_persportho", text="Perspective/Orthographic")
        layout.menu("VIEW3D_MT_view_local")
        layout.prop(view, "show_viewer", text="Viewer Node")

        layout.separator()

        layout.menu("VIEW3D_MT_view_cameras", text="Cameras")

        layout.separator()
        layout.menu("VIEW3D_MT_view_viewpoint")
        layout.menu("VIEW3D_MT_view_navigation")
        layout.menu("VIEW3D_MT_view_align")

        layout.separator()

        layout.operator_context = 'INVOKE_REGION_WIN'
        layout.menu("VIEW3D_MT_view_regions", text="View Regions")

        layout.separator()

        layout.operator("screen.animation_play", text="Play Animation")

        layout.separator()

        layout.operator(
            "render.opengl",
            text="Viewport Render Image",
            icon='RENDER_STILL',
        )
        layout.operator(
            "render.opengl",
            text="Viewport Render Animation",
            icon='RENDER_ANIMATION',
        ).animation = True
        props = layout.operator(
            "render.opengl",
            text="Viewport Render Keyframes",
            icon='RENDER_ANIMATION',
        )
        props.animation = True
        props.render_keyed_only = True

        layout.separator()

        layout.menu("INFO_MT_area")


class VIEW3D_MT_view_local(Menu):
    bl_label = "Local View"

    def draw(self, _context):
        layout = self.layout

        layout.operator("view3d.localview", text="Toggle Local View")
        layout.operator("view3d.localview_remove_from")


class VIEW3D_MT_view_cameras(Menu):
    bl_label = "Cameras"

    def draw(self, _context):
        layout = self.layout

        layout.operator("view3d.object_as_camera")
        layout.operator("view3d.view_camera", text="Active Camera")
        layout.operator("view3d.view_center_camera")


class VIEW3D_MT_view_viewpoint(Menu):
    bl_label = "Viewpoint"

    def draw(self, _context):
        layout = self.layout

        layout.operator("view3d.view_camera", text="Camera", text_ctxt=i18n_contexts.editor_view3d)

        layout.separator()

        layout.operator("view3d.view_axis", text="Top", text_ctxt=i18n_contexts.editor_view3d).type = 'TOP'
        layout.operator("view3d.view_axis", text="Bottom", text_ctxt=i18n_contexts.editor_view3d).type = 'BOTTOM'

        layout.separator()

        layout.operator("view3d.view_axis", text="Front", text_ctxt=i18n_contexts.editor_view3d).type = 'FRONT'
        layout.operator("view3d.view_axis", text="Back", text_ctxt=i18n_contexts.editor_view3d).type = 'BACK'

        layout.separator()

        layout.operator("view3d.view_axis", text="Right", text_ctxt=i18n_contexts.editor_view3d).type = 'RIGHT'
        layout.operator("view3d.view_axis", text="Left", text_ctxt=i18n_contexts.editor_view3d).type = 'LEFT'


class VIEW3D_MT_view_navigation(Menu):
    bl_label = "Navigation"

    def draw(self, _context):
        from math import pi
        layout = self.layout

        layout.operator_enum("view3d.view_orbit", "type")
        props = layout.operator("view3d.view_orbit", text="Orbit Opposite")
        props.type = 'ORBITRIGHT'
        props.angle = pi

        layout.separator()

        layout.operator("view3d.view_roll", text="Roll Left").type = 'LEFT'
        layout.operator("view3d.view_roll", text="Roll Right").type = 'RIGHT'

        layout.separator()

        layout.operator_enum("view3d.view_pan", "type")

        layout.separator()

        layout.operator("view3d.zoom", text="Zoom In").delta = 1
        layout.operator("view3d.zoom", text="Zoom Out").delta = -1
        layout.operator("view3d.zoom_border", text="Zoom Region...")
        layout.operator("view3d.dolly", text="Dolly View...")
        layout.operator("view3d.zoom_camera_1_to_1", text="Zoom Camera 1:1")

        layout.separator()

        layout.operator("view3d.fly")
        layout.operator("view3d.walk")


class VIEW3D_MT_view_align(Menu):
    bl_label = "Align View"

    def draw(self, _context):
        layout = self.layout

        layout.menu("VIEW3D_MT_view_align_selected")

        layout.separator()

        layout.operator("view3d.camera_to_view", text="Align Active Camera to View")
        layout.operator("view3d.camera_to_view_selected", text="Align Active Camera to Selected")

        layout.separator()

        layout.operator("view3d.view_all", text="Center Cursor and Frame All").center = True
        layout.operator("view3d.view_center_cursor")

        layout.separator()

        layout.operator("view3d.view_lock_to_active")
        layout.operator("view3d.view_lock_clear")


class VIEW3D_MT_view_align_selected(Menu):
    bl_label = "Align View to Active"

    def draw(self, _context):
        layout = self.layout

        props = layout.operator("view3d.view_axis", text="Top", text_ctxt=i18n_contexts.editor_view3d)
        props.align_active = True
        props.type = 'TOP'

        props = layout.operator("view3d.view_axis", text="Bottom", text_ctxt=i18n_contexts.editor_view3d)
        props.align_active = True
        props.type = 'BOTTOM'

        layout.separator()

        props = layout.operator("view3d.view_axis", text="Front", text_ctxt=i18n_contexts.editor_view3d)
        props.align_active = True
        props.type = 'FRONT'

        props = layout.operator("view3d.view_axis", text="Back", text_ctxt=i18n_contexts.editor_view3d)
        props.align_active = True
        props.type = 'BACK'

        layout.separator()

        props = layout.operator("view3d.view_axis", text="Right", text_ctxt=i18n_contexts.editor_view3d)
        props.align_active = True
        props.type = 'RIGHT'

        props = layout.operator("view3d.view_axis", text="Left", text_ctxt=i18n_contexts.editor_view3d)
        props.align_active = True
        props.type = 'LEFT'


class VIEW3D_MT_view_regions(Menu):
    bl_label = "View Regions"

    def draw(self, _context):
        layout = self.layout
        layout.operator("view3d.clip_border", text="Clipping Region...")
        layout.operator("view3d.render_border", text="Render Region...")

        layout.separator()

        layout.operator("view3d.clear_render_border")


# ********** Select menus, suffix from context.mode **********

class VIEW3D_MT_select_object_more_less(Menu):
    bl_label = "Select More/Less"

    def draw(self, _context):
        layout = self.layout

        layout.operator("object.select_more", text="More")
        layout.operator("object.select_less", text="Less")

        layout.separator()

        props = layout.operator("object.select_hierarchy", text="Parent")
        props.extend = False
        props.direction = 'PARENT'

        props = layout.operator("object.select_hierarchy", text="Child")
        props.extend = False
        props.direction = 'CHILD'

        layout.separator()

        props = layout.operator("object.select_hierarchy", text="Extend Parent")
        props.extend = True
        props.direction = 'PARENT'

        props = layout.operator("object.select_hierarchy", text="Extend Child")
        props.extend = True
        props.direction = 'CHILD'


class VIEW3D_MT_select_object(Menu):
    bl_label = "Select"

    def draw(self, _context):
        layout = self.layout

        layout.operator("object.select_all", text="All").action = 'SELECT'
        layout.operator("object.select_all", text="None").action = 'DESELECT'
        layout.operator("object.select_all", text="Invert").action = 'INVERT'

        layout.separator()

        layout.operator("view3d.select_box")
        layout.operator("view3d.select_circle")
        layout.operator_menu_enum("view3d.select_lasso", "mode")

        layout.separator()

        layout.operator_menu_enum("object.select_by_type", "type", text="Select All by Type")
        layout.operator("object.select_camera", text="Select Active Camera")
        layout.operator("object.select_mirror")
        layout.operator("object.select_random", text="Select Random")

        layout.separator()

        layout.menu("VIEW3D_MT_select_object_more_less")

        layout.separator()

        layout.operator_menu_enum("object.select_grouped", "type", text="Select Grouped")
        layout.operator_menu_enum("object.select_linked", "type", text="Select Linked")
        layout.operator("object.select_pattern", text="Select Pattern...")


class VIEW3D_MT_select_pose_more_less(Menu):
    bl_label = "Select More/Less"

    def draw(self, _context):
        layout = self.layout

        props = layout.operator("pose.select_hierarchy", text="Parent")
        props.extend = False
        props.direction = 'PARENT'

        props = layout.operator("pose.select_hierarchy", text="Child")
        props.extend = False
        props.direction = 'CHILD'

        layout.separator()

        props = layout.operator("pose.select_hierarchy", text="Extend Parent")
        props.extend = True
        props.direction = 'PARENT'

        props = layout.operator("pose.select_hierarchy", text="Extend Child")
        props.extend = True
        props.direction = 'CHILD'


class VIEW3D_MT_select_pose(Menu):
    bl_label = "Select"

    def draw(self, _context):
        layout = self.layout

        layout.operator("pose.select_all", text="All").action = 'SELECT'
        layout.operator("pose.select_all", text="None").action = 'DESELECT'
        layout.operator("pose.select_all", text="Invert").action = 'INVERT'

        layout.separator()

        layout.operator("view3d.select_box")
        layout.operator("view3d.select_circle")
        layout.operator_menu_enum("view3d.select_lasso", "mode")

        layout.separator()

        layout.operator("pose.select_mirror")

        layout.separator()

        layout.operator("pose.select_constraint_target", text="Constraint Target")
        layout.operator("pose.select_linked", text="Linked")

        layout.separator()

        layout.menu("VIEW3D_MT_select_pose_more_less")

        layout.separator()

        layout.operator_menu_enum("pose.select_grouped", "type", text="Grouped")
        layout.operator("object.select_pattern", text="Select Pattern...")


class VIEW3D_MT_select_particle(Menu):
    bl_label = "Select"

    def draw(self, _context):
        layout = self.layout

        layout.operator("particle.select_all", text="All").action = 'SELECT'
        layout.operator("particle.select_all", text="None").action = 'DESELECT'
        layout.operator("particle.select_all", text="Invert").action = 'INVERT'

        layout.separator()

        layout.operator("view3d.select_box")
        layout.operator("view3d.select_circle")
        layout.operator_menu_enum("view3d.select_lasso", "mode")

        layout.separator()

        layout.operator("particle.select_linked", text="Select Linked")

        layout.separator()

        layout.operator("particle.select_more")
        layout.operator("particle.select_less")

        layout.separator()

        layout.operator("particle.select_random")

        layout.separator()

        layout.operator("particle.select_roots", text="Roots")
        layout.operator("particle.select_tips", text="Tips")


class VIEW3D_MT_edit_mesh_select_similar(Menu):
    bl_label = "Select Similar"

    def draw(self, _context):
        layout = self.layout

        layout.operator_enum("mesh.select_similar", "type")

        layout.separator()

        layout.operator("mesh.select_similar_region", text="Face Regions")


class VIEW3D_MT_edit_mesh_select_by_trait(Menu):
    bl_label = "Select All by Trait"

    def draw(self, context):
        layout = self.layout
        tool_settings = context.tool_settings

        if tool_settings.mesh_select_mode[2] is False:
            layout.operator("mesh.select_non_manifold", text="Non Manifold")
        layout.operator("mesh.select_loose", text="Loose Geometry")
        layout.operator("mesh.select_interior_faces", text="Interior Faces")
        layout.operator("mesh.select_face_by_sides", text="Faces by Sides")

        layout.separator()

        layout.operator("mesh.select_ungrouped", text="Ungrouped Vertices")


class VIEW3D_MT_edit_mesh_select_more_less(Menu):
    bl_label = "Select More/Less"

    def draw(self, _context):
        layout = self.layout

        layout.operator("mesh.select_more", text="More")
        layout.operator("mesh.select_less", text="Less")

        layout.separator()

        layout.operator("mesh.select_next_item", text="Next Active")
        layout.operator("mesh.select_prev_item", text="Previous Active")


class VIEW3D_MT_edit_mesh_select_linked(Menu):
    bl_label = "Select Linked"

    def draw(self, _context):
        layout = self.layout

        layout.operator("mesh.select_linked", text="Linked")
        layout.operator("mesh.shortest_path_select", text="Shortest Path")
        layout.operator("mesh.faces_select_linked_flat", text="Linked Flat Faces")


class VIEW3D_MT_edit_mesh_select_loops(Menu):
    bl_label = "Select Loops"

    def draw(self, _context):
        layout = self.layout

        layout.operator("mesh.loop_multi_select", text="Edge Loops").ring = False
        layout.operator("mesh.loop_multi_select", text="Edge Rings").ring = True

        layout.separator()

        layout.operator("mesh.loop_to_region")
        layout.operator("mesh.region_to_loop")


class VIEW3D_MT_select_edit_mesh(Menu):
    bl_label = "Select"

    def draw(self, _context):
        layout = self.layout

        # primitive
        layout.operator("mesh.select_all", text="All").action = 'SELECT'
        layout.operator("mesh.select_all", text="None").action = 'DESELECT'
        layout.operator("mesh.select_all", text="Invert").action = 'INVERT'

        layout.separator()

        layout.operator("view3d.select_box")
        layout.operator("view3d.select_circle")
        layout.operator_menu_enum("view3d.select_lasso", "mode")

        layout.separator()

        # numeric
        layout.operator("mesh.select_random", text="Select Random")
        layout.operator("mesh.select_nth")

        layout.separator()

        # geometric
        layout.operator("mesh.edges_select_sharp", text="Select Sharp Edges")

        layout.separator()

        # other ...
        layout.menu("VIEW3D_MT_edit_mesh_select_similar")

        layout.separator()

        layout.menu("VIEW3D_MT_edit_mesh_select_by_trait")

        layout.separator()

        layout.menu("VIEW3D_MT_edit_mesh_select_more_less")

        layout.separator()

        layout.menu("VIEW3D_MT_edit_mesh_select_loops")

        layout.separator()

        layout.menu("VIEW3D_MT_edit_mesh_select_linked")

        layout.separator()

        layout.operator("mesh.select_axis", text="Side of Active")
        layout.operator("mesh.select_mirror")

        layout.separator()

        layout.operator("mesh.select_by_attribute", text="By Attribute")

        layout.template_node_operator_asset_menu_items(catalog_path=self.bl_label)


class VIEW3D_MT_select_edit_curve(Menu):
    bl_label = "Select"

    def draw(self, _context):
        layout = self.layout

        layout.operator("curve.select_all", text="All").action = 'SELECT'
        layout.operator("curve.select_all", text="None").action = 'DESELECT'
        layout.operator("curve.select_all", text="Invert").action = 'INVERT'

        layout.separator()

        layout.operator("view3d.select_box")
        layout.operator("view3d.select_circle")
        layout.operator_menu_enum("view3d.select_lasso", "mode")

        layout.separator()

        layout.operator("curve.select_random")
        layout.operator("curve.select_nth")
        layout.operator("curve.select_linked", text="Select Linked")
        layout.operator("curve.select_similar", text="Select Similar")

        layout.separator()

        layout.operator("curve.de_select_first")
        layout.operator("curve.de_select_last")
        layout.operator("curve.select_next")
        layout.operator("curve.select_previous")

        layout.separator()

        layout.operator("curve.select_more")
        layout.operator("curve.select_less")


class VIEW3D_MT_select_edit_surface(Menu):
    bl_label = "Select"

    def draw(self, _context):
        layout = self.layout

        layout.operator("curve.select_all", text="All").action = 'SELECT'
        layout.operator("curve.select_all", text="None").action = 'DESELECT'
        layout.operator("curve.select_all", text="Invert").action = 'INVERT'

        layout.separator()

        layout.operator("view3d.select_box")
        layout.operator("view3d.select_circle")
        layout.operator_menu_enum("view3d.select_lasso", "mode")

        layout.separator()

        layout.operator("curve.select_random")
        layout.operator("curve.select_nth")
        layout.operator("curve.select_linked", text="Select Linked")
        layout.operator("curve.select_similar", text="Select Similar")

        layout.separator()

        layout.operator("curve.select_row")

        layout.separator()

        layout.operator("curve.select_more")
        layout.operator("curve.select_less")


class VIEW3D_MT_select_edit_text(Menu):
    bl_label = "Select"

    def draw(self, _context):
        layout = self.layout

        layout.operator("font.select_all", text="All")

        layout.separator()

        layout.operator("font.move_select", text="Top").type = 'TEXT_BEGIN'
        layout.operator("font.move_select", text="Bottom").type = 'TEXT_END'

        layout.separator()

        layout.operator("font.move_select", text="Previous Block").type = 'PREVIOUS_PAGE'
        layout.operator("font.move_select", text="Next Block").type = 'NEXT_PAGE'

        layout.separator()

        layout.operator("font.move_select", text="Line Begin").type = 'LINE_BEGIN'
        layout.operator("font.move_select", text="Line End").type = 'LINE_END'

        layout.separator()

        layout.operator("font.move_select", text="Previous Line").type = 'PREVIOUS_LINE'
        layout.operator("font.move_select", text="Next Line").type = 'NEXT_LINE'

        layout.separator()

        layout.operator("font.move_select", text="Previous Word").type = 'PREVIOUS_WORD'
        layout.operator("font.move_select", text="Next Word").type = 'NEXT_WORD'


class VIEW3D_MT_select_edit_metaball(Menu):
    bl_label = "Select"

    def draw(self, _context):
        layout = self.layout

        layout.operator("mball.select_all", text="All").action = 'SELECT'
        layout.operator("mball.select_all", text="None").action = 'DESELECT'
        layout.operator("mball.select_all", text="Invert").action = 'INVERT'

        layout.separator()

        layout.operator("view3d.select_box")
        layout.operator("view3d.select_circle")
        layout.operator_menu_enum("view3d.select_lasso", "mode")

        layout.separator()

        layout.operator("mball.select_random_metaelems")

        layout.separator()

        layout.operator_menu_enum("mball.select_similar", "type", text="Similar")


class VIEW3D_MT_edit_lattice_context_menu(Menu):
    bl_label = "Lattice"

    def draw(self, _context):
        layout = self.layout

        layout.menu("VIEW3D_MT_mirror")
        layout.operator_menu_enum("lattice.flip", "axis")
        layout.menu("VIEW3D_MT_snap")

        layout.separator()

        layout.operator("lattice.make_regular")


class VIEW3D_MT_select_edit_lattice(Menu):
    bl_label = "Select"

    def draw(self, _context):
        layout = self.layout

        layout.operator("lattice.select_all", text="All").action = 'SELECT'
        layout.operator("lattice.select_all", text="None").action = 'DESELECT'
        layout.operator("lattice.select_all", text="Invert").action = 'INVERT'

        layout.separator()

        layout.operator("view3d.select_box")
        layout.operator("view3d.select_circle")
        layout.operator_menu_enum("view3d.select_lasso", "mode")

        layout.separator()

        layout.operator("lattice.select_mirror")
        layout.operator("lattice.select_random")

        layout.separator()

        layout.operator("lattice.select_more")
        layout.operator("lattice.select_less")

        layout.separator()

        layout.operator("lattice.select_ungrouped", text="Ungrouped Vertices")


class VIEW3D_MT_select_edit_armature(Menu):
    bl_label = "Select"

    def draw(self, _context):
        layout = self.layout

        layout.operator("armature.select_all", text="All").action = 'SELECT'
        layout.operator("armature.select_all", text="None").action = 'DESELECT'
        layout.operator("armature.select_all", text="Invert").action = 'INVERT'

        layout.separator()

        layout.operator("view3d.select_box")
        layout.operator("view3d.select_circle")
        layout.operator_menu_enum("view3d.select_lasso", "mode")

        layout.separator()

        layout.operator("armature.select_mirror")

        layout.separator()

        layout.operator("armature.select_more", text="More")
        layout.operator("armature.select_less", text="Less")

        layout.separator()

        layout.operator("armature.select_linked", text="Linked")

        layout.separator()

        props = layout.operator("armature.select_hierarchy", text="Parent")
        props.extend = False
        props.direction = 'PARENT'

        props = layout.operator("armature.select_hierarchy", text="Child")
        props.extend = False
        props.direction = 'CHILD'

        layout.separator()

        props = layout.operator("armature.select_hierarchy", text="Extend Parent")
        props.extend = True
        props.direction = 'PARENT'

        props = layout.operator("armature.select_hierarchy", text="Extend Child")
        props.extend = True
        props.direction = 'CHILD'

        layout.operator_menu_enum("armature.select_similar", "type", text="Similar")
        layout.operator("object.select_pattern", text="Select Pattern...")


class VIEW3D_MT_select_edit_grease_pencil(Menu):
    bl_label = "Select"

    def draw(self, context):
        layout = self.layout

        layout.operator("grease_pencil.select_all", text="All").action = 'SELECT'
        layout.operator("grease_pencil.select_all", text="None").action = 'DESELECT'
        layout.operator("grease_pencil.select_all", text="Invert").action = 'INVERT'

        layout.separator()

        layout.operator("grease_pencil.select_linked", text="Linked")
        layout.operator("grease_pencil.select_alternate", text="Alternated")
        layout.operator("grease_pencil.select_random", text="Random")

        layout.separator()

        props = layout.operator("grease_pencil.select_ends", text="First")
        props.amount_start = 1
        props.amount_end = 0
        props = layout.operator("grease_pencil.select_ends", text="Last")
        props.amount_start = 0
        props.amount_end = 1

        layout.separator()

        layout.operator("grease_pencil.select_more")
        layout.operator("grease_pencil.select_less")


class VIEW3D_MT_paint_grease_pencil(Menu):
    bl_label = "Paint"

    def draw(self, _context):
        pass


class VIEW3D_MT_paint_gpencil(Menu):
    bl_label = "Paint"

    def draw(self, _context):
        layout = self.layout

        layout.operator("gpencil.vertex_color_set", text="Set Color Attribute")
        layout.operator("gpencil.stroke_reset_vertex_color")
        layout.separator()
        layout.operator("gpencil.vertex_color_invert", text="Invert")
        layout.operator("gpencil.vertex_color_levels", text="Levels")
        layout.operator("gpencil.vertex_color_hsv", text="Hue/Saturation/Value")
        layout.operator("gpencil.vertex_color_brightness_contrast", text="Brightness/Contrast")


class VIEW3D_MT_select_edit_gpencil(Menu):
    bl_label = "Select"

    def draw(self, context):
        layout = self.layout

        layout.operator("gpencil.select_all", text="All").action = 'SELECT'
        layout.operator("gpencil.select_all", text="None").action = 'DESELECT'
        layout.operator("gpencil.select_all", text="Invert").action = 'INVERT'

        layout.separator()

        layout.operator("gpencil.select_box")
        layout.operator("gpencil.select_circle")
        layout.operator_menu_enum("gpencil.select_lasso", "mode")

        layout.separator()

        layout.operator("gpencil.select_linked", text="Linked")
        layout.operator("gpencil.select_alternate")
        layout.operator("gpencil.select_random")
        layout.operator_menu_enum("gpencil.select_grouped", "type", text="Grouped")

        if context.mode == 'VERTEX_GPENCIL':
            layout.operator("gpencil.select_vertex_color", text="Color Attribute")

        layout.separator()

        layout.operator("gpencil.select_first")
        layout.operator("gpencil.select_last")

        layout.separator()

        layout.operator("gpencil.select_more")
        layout.operator("gpencil.select_less")


class VIEW3D_MT_select_paint_mask(Menu):
    bl_label = "Select"

    def draw(self, _context):
        layout = self.layout

        layout.operator("paint.face_select_all", text="All").action = 'SELECT'
        layout.operator("paint.face_select_all", text="None").action = 'DESELECT'
        layout.operator("paint.face_select_all", text="Invert").action = 'INVERT'

        layout.operator("paint.face_select_more")
        layout.operator("paint.face_select_less")

        layout.separator()

        layout.operator("view3d.select_box")
        layout.operator("view3d.select_circle")
        layout.operator_menu_enum("view3d.select_lasso", "mode")

        layout.separator()

        layout.operator("paint.face_select_linked", text="Linked")


class VIEW3D_MT_select_paint_mask_vertex(Menu):
    bl_label = "Select"

    def draw(self, _context):
        layout = self.layout

        layout.operator("paint.vert_select_all", text="All").action = 'SELECT'
        layout.operator("paint.vert_select_all", text="None").action = 'DESELECT'
        layout.operator("paint.vert_select_all", text="Invert").action = 'INVERT'

        layout.operator("paint.vert_select_more")
        layout.operator("paint.vert_select_less")

        layout.separator()

        layout.operator("view3d.select_box")
        layout.operator("view3d.select_circle")
        layout.operator_menu_enum("view3d.select_lasso", "mode")

        layout.separator()

        layout.operator("paint.vert_select_ungrouped", text="Ungrouped Vertices")
        layout.operator("paint.vert_select_linked", text="Select Linked")


class VIEW3D_MT_select_edit_point_cloud(Menu):
    bl_label = "Select"

    def draw(self, _context):
        layout = self.layout
        layout.template_node_operator_asset_menu_items(catalog_path=self.bl_label)


class VIEW3D_MT_edit_curves_select_more_less(Menu):
    bl_label = "Select More/Less"

    def draw(self, _context):
        layout = self.layout

        layout.operator("curves.select_more", text="More")
        layout.operator("curves.select_less", text="Less")


class VIEW3D_MT_select_edit_curves(Menu):
    bl_label = "Select"

    def draw(self, _context):
        layout = self.layout

        layout.operator("curves.select_all", text="All").action = 'SELECT'
        layout.operator("curves.select_all", text="None").action = 'DESELECT'
        layout.operator("curves.select_all", text="Invert").action = 'INVERT'

        layout.separator()

        layout.operator("curves.select_random", text="Random")
        layout.operator("curves.select_ends", text="Endpoints")
        layout.operator("curves.select_linked", text="Linked")

        layout.separator()

        layout.menu("VIEW3D_MT_edit_curves_select_more_less")

        layout.template_node_operator_asset_menu_items(catalog_path=self.bl_label)


class VIEW3D_MT_select_sculpt_curves(Menu):
    bl_label = "Select"

    def draw(self, _context):
        layout = self.layout

        layout.operator("curves.select_all", text="All").action = 'SELECT'
        layout.operator("curves.select_all", text="None").action = 'DESELECT'
        layout.operator("curves.select_all", text="Invert").action = 'INVERT'
        layout.operator("sculpt_curves.select_random", text="Random")
        layout.operator("curves.select_ends", text="Endpoints")
        layout.operator("sculpt_curves.select_grow", text="Grow")

        layout.template_node_operator_asset_menu_items(catalog_path="Select")


class VIEW3D_MT_mesh_add(Menu):
    bl_idname = "VIEW3D_MT_mesh_add"
    bl_label = "Mesh"
    bl_options = {'SEARCH_ON_KEY_PRESS'}

    def draw(self, _context):
        layout = self.layout

        layout.operator_context = 'INVOKE_REGION_WIN'

        layout.operator("mesh.primitive_plane_add", text="Plane", icon='MESH_PLANE')
        layout.operator("mesh.primitive_cube_add", text="Cube", icon='MESH_CUBE')
        layout.operator("mesh.primitive_circle_add", text="Circle", icon='MESH_CIRCLE')
        layout.operator("mesh.primitive_uv_sphere_add", text="UV Sphere", icon='MESH_UVSPHERE')
        layout.operator("mesh.primitive_ico_sphere_add", text="Ico Sphere", icon='MESH_ICOSPHERE')
        layout.operator("mesh.primitive_cylinder_add", text="Cylinder", icon='MESH_CYLINDER')
        layout.operator("mesh.primitive_cone_add", text="Cone", icon='MESH_CONE')
        layout.operator("mesh.primitive_torus_add", text="Torus", icon='MESH_TORUS')

        layout.separator()

        layout.operator("mesh.primitive_grid_add", text="Grid", icon='MESH_GRID')
        layout.operator("mesh.primitive_monkey_add", text="Monkey", icon='MESH_MONKEY')

        layout.template_node_operator_asset_menu_items(catalog_path="Add")


class VIEW3D_MT_curve_add(Menu):
    bl_idname = "VIEW3D_MT_curve_add"
    bl_label = "Curve"
    bl_options = {'SEARCH_ON_KEY_PRESS'}

    def draw(self, context):
        layout = self.layout

        layout.operator_context = 'INVOKE_REGION_WIN'

        layout.operator("curve.primitive_bezier_curve_add", text="Bezier", icon='CURVE_BEZCURVE')
        layout.operator("curve.primitive_bezier_circle_add", text="Circle", icon='CURVE_BEZCIRCLE')

        layout.separator()

        layout.operator("curve.primitive_nurbs_curve_add", text="Nurbs Curve", icon='CURVE_NCURVE')
        layout.operator("curve.primitive_nurbs_circle_add", text="Nurbs Circle", icon='CURVE_NCIRCLE')
        layout.operator("curve.primitive_nurbs_path_add", text="Path", icon='CURVE_PATH')

        layout.separator()

        layout.operator("object.curves_empty_hair_add", text="Empty Hair", icon='CURVES_DATA')
        layout.operator("object.quick_fur", text="Fur", icon='CURVES_DATA')

        experimental = context.preferences.experimental
        if experimental.use_new_curves_tools:
            layout.operator("object.curves_random_add", text="Random", icon='CURVES_DATA')


class VIEW3D_MT_surface_add(Menu):
    bl_idname = "VIEW3D_MT_surface_add"
    bl_label = "Surface"
    bl_options = {'SEARCH_ON_KEY_PRESS'}

    def draw(self, _context):
        layout = self.layout

        layout.operator_context = 'INVOKE_REGION_WIN'

        layout.operator("surface.primitive_nurbs_surface_curve_add", text="Nurbs Curve", icon='SURFACE_NCURVE')
        layout.operator("surface.primitive_nurbs_surface_circle_add", text="Nurbs Circle", icon='SURFACE_NCIRCLE')
        layout.operator("surface.primitive_nurbs_surface_surface_add", text="Nurbs Surface", icon='SURFACE_NSURFACE')
        layout.operator("surface.primitive_nurbs_surface_cylinder_add",
                        text="Nurbs Cylinder", icon='SURFACE_NCYLINDER')
        layout.operator("surface.primitive_nurbs_surface_sphere_add", text="Nurbs Sphere", icon='SURFACE_NSPHERE')
        layout.operator("surface.primitive_nurbs_surface_torus_add", text="Nurbs Torus", icon='SURFACE_NTORUS')


class VIEW3D_MT_edit_metaball_context_menu(Menu):
    bl_label = "Metaball"

    def draw(self, _context):
        layout = self.layout

        layout.operator_context = 'INVOKE_REGION_WIN'

        # Add
        layout.operator("mball.duplicate_move")

        layout.separator()

        # Modify
        layout.menu("VIEW3D_MT_mirror")
        layout.menu("VIEW3D_MT_snap")

        layout.separator()

        # Remove
        layout.operator_context = 'EXEC_REGION_WIN'
        layout.operator("mball.delete_metaelems", text="Delete")


class VIEW3D_MT_metaball_add(Menu):
    bl_idname = "VIEW3D_MT_metaball_add"
    bl_label = "Metaball"
    bl_options = {'SEARCH_ON_KEY_PRESS'}

    def draw(self, _context):
        layout = self.layout

        layout.operator_context = 'INVOKE_REGION_WIN'
        layout.operator_enum("object.metaball_add", "type")


class TOPBAR_MT_edit_curve_add(Menu):
    bl_idname = "TOPBAR_MT_edit_curve_add"
    bl_label = "Add"
    bl_translation_context = i18n_contexts.operator_default
    bl_options = {'SEARCH_ON_KEY_PRESS'}

    def draw(self, context):
        layout = self.layout

        is_surf = context.active_object.type == 'SURFACE'

        layout.operator_context = 'EXEC_REGION_WIN'

        if is_surf:
            VIEW3D_MT_surface_add.draw(self, context)
        else:
            VIEW3D_MT_curve_add.draw(self, context)


class TOPBAR_MT_edit_armature_add(Menu):
    bl_idname = "TOPBAR_MT_edit_armature_add"
    bl_label = "Armature"
    bl_options = {'SEARCH_ON_KEY_PRESS'}

    def draw(self, _context):
        layout = self.layout

        layout.operator_context = 'EXEC_REGION_WIN'
        layout.operator("armature.bone_primitive_add", text="Single Bone", icon='BONE_DATA')


class VIEW3D_MT_armature_add(Menu):
    bl_idname = "VIEW3D_MT_armature_add"
    bl_label = "Armature"
    bl_options = {'SEARCH_ON_KEY_PRESS'}

    def draw(self, _context):
        layout = self.layout

        layout.operator_context = 'EXEC_REGION_WIN'
        layout.operator("object.armature_add", text="Single Bone", icon='BONE_DATA')


class VIEW3D_MT_light_add(Menu):
    bl_idname = "VIEW3D_MT_light_add"
    bl_context = i18n_contexts.id_light
    bl_label = "Light"
    bl_options = {'SEARCH_ON_KEY_PRESS'}

    def draw(self, _context):
        layout = self.layout

        layout.operator_context = 'INVOKE_REGION_WIN'
        layout.operator_enum("object.light_add", "type")


class VIEW3D_MT_lightprobe_add(Menu):
    bl_idname = "VIEW3D_MT_lightprobe_add"
    bl_label = "Light Probe"
    bl_options = {'SEARCH_ON_KEY_PRESS'}

    def draw(self, _context):
        layout = self.layout

        layout.operator_context = 'INVOKE_REGION_WIN'
        layout.operator_enum("object.lightprobe_add", "type")


class VIEW3D_MT_camera_add(Menu):
    bl_idname = "VIEW3D_MT_camera_add"
    bl_label = "Camera"
    bl_options = {'SEARCH_ON_KEY_PRESS'}

    def draw(self, _context):
        layout = self.layout
        layout.operator_context = 'EXEC_REGION_WIN'
        layout.operator("object.camera_add", text="Camera", icon='OUTLINER_OB_CAMERA')


class VIEW3D_MT_volume_add(Menu):
    bl_idname = "VIEW3D_MT_volume_add"
    bl_label = "Volume"
    bl_translation_context = i18n_contexts.id_id
    bl_options = {'SEARCH_ON_KEY_PRESS'}

    def draw(self, _context):
        layout = self.layout
        layout.operator("object.volume_import", text="Import OpenVDB...", icon='OUTLINER_DATA_VOLUME')
        layout.operator("object.volume_add", text="Empty",
                        text_ctxt=i18n_contexts.id_volume,
                        icon='OUTLINER_DATA_VOLUME')


class VIEW3D_MT_grease_pencil_add(Menu):
    bl_idname = "VIEW3D_MT_grease_pencil_add"
    bl_label = "Grease Pencil"
    bl_options = {'SEARCH_ON_KEY_PRESS'}

    def draw(self, _context):
        layout = self.layout
        layout.operator("object.grease_pencil_add", text="Empty", icon='EMPTY_AXIS').type = 'EMPTY'
        layout.operator("object.grease_pencil_add", text="Stroke", icon='STROKE').type = 'STROKE'
        layout.operator("object.grease_pencil_add", text="Suzanne", icon='MONKEY').type = 'MONKEY'


class VIEW3D_MT_add(Menu):
    bl_label = "Add"
    bl_translation_context = i18n_contexts.operator_default
    bl_options = {'SEARCH_ON_KEY_PRESS'}

    def draw(self, context):
        layout = self.layout

        if layout.operator_context == 'EXEC_REGION_WIN':
            layout.operator_context = 'INVOKE_REGION_WIN'
            layout.operator("WM_OT_search_single_menu", text="Search...", icon='VIEWZOOM').menu_idname = "VIEW3D_MT_add"
            layout.separator()

        # NOTE: don't use 'EXEC_SCREEN' or operators won't get the `v3d` context.

        # NOTE: was `EXEC_AREA`, but this context does not have the `rv3d`, which prevents
        #       "align_view" to work on first call (see #32719).
        layout.operator_context = 'EXEC_REGION_WIN'

        # layout.operator_menu_enum("object.mesh_add", "type", text="Mesh", icon='OUTLINER_OB_MESH')
        layout.menu("VIEW3D_MT_mesh_add", icon='OUTLINER_OB_MESH')

        # layout.operator_menu_enum("object.curve_add", "type", text="Curve", icon='OUTLINER_OB_CURVE')
        layout.menu("VIEW3D_MT_curve_add", icon='OUTLINER_OB_CURVE')
        # layout.operator_menu_enum("object.surface_add", "type", text="Surface", icon='OUTLINER_OB_SURFACE')
        layout.menu("VIEW3D_MT_surface_add", icon='OUTLINER_OB_SURFACE')
        layout.menu("VIEW3D_MT_metaball_add", text="Metaball", icon='OUTLINER_OB_META')
        layout.operator("object.text_add", text="Text", icon='OUTLINER_OB_FONT')
        if context.preferences.experimental.use_new_point_cloud_type:
            layout.operator("object.pointcloud_add", text="Point Cloud", icon='OUTLINER_OB_POINTCLOUD')
        layout.menu("VIEW3D_MT_volume_add", text="Volume", text_ctxt=i18n_contexts.id_id, icon='OUTLINER_OB_VOLUME')
        if context.preferences.experimental.use_grease_pencil_version3:
            layout.menu("VIEW3D_MT_grease_pencil_add", text="Grease Pencil", icon='OUTLINER_OB_GREASEPENCIL')
        else:
            layout.operator_menu_enum(
                "object.gpencil_add",
                "type",
                text="Grease Pencil",
                icon='OUTLINER_OB_GREASEPENCIL')

        layout.separator()

        if VIEW3D_MT_armature_add.is_extended():
            layout.menu("VIEW3D_MT_armature_add", icon='OUTLINER_OB_ARMATURE')
        else:
            layout.operator("object.armature_add", text="Armature", icon='OUTLINER_OB_ARMATURE')

        layout.operator("object.add", text="Lattice", icon='OUTLINER_OB_LATTICE').type = 'LATTICE'

        layout.separator()

        layout.operator_menu_enum("object.empty_add", "type", text="Empty",
                                  text_ctxt=i18n_contexts.id_id,
                                  icon='OUTLINER_OB_EMPTY')
        layout.menu("VIEW3D_MT_image_add", text="Image", icon='OUTLINER_OB_IMAGE')

        layout.separator()

        layout.menu("VIEW3D_MT_light_add", icon='OUTLINER_OB_LIGHT')
        layout.menu("VIEW3D_MT_lightprobe_add", icon='OUTLINER_OB_LIGHTPROBE')

        layout.separator()

        if VIEW3D_MT_camera_add.is_extended():
            layout.menu("VIEW3D_MT_camera_add", icon='OUTLINER_OB_CAMERA')
        else:
            VIEW3D_MT_camera_add.draw(self, context)

        layout.separator()

        layout.operator("object.speaker_add", text="Speaker", icon='OUTLINER_OB_SPEAKER')

        layout.separator()

        layout.operator_menu_enum("object.effector_add", "type", text="Force Field", icon='OUTLINER_OB_FORCE_FIELD')

        layout.separator()

        has_collections = bool(bpy.data.collections)
        col = layout.column()
        col.enabled = has_collections

        if not has_collections or len(bpy.data.collections) > 10:
            col.operator_context = 'INVOKE_REGION_WIN'
            col.operator(
                "object.collection_instance_add",
                text="Collection Instance..." if has_collections else "No Collections to Instance",
                icon='OUTLINER_OB_GROUP_INSTANCE',
            )
        else:
            col.operator_menu_enum(
                "object.collection_instance_add",
                "collection",
                text="Collection Instance",
                icon='OUTLINER_OB_GROUP_INSTANCE',
            )


class VIEW3D_MT_image_add(Menu):
    bl_label = "Add Image"
    bl_options = {'SEARCH_ON_KEY_PRESS'}

    def draw(self, _context):
        layout = self.layout
        layout.operator("object.load_reference_image", text="Reference", icon='IMAGE_REFERENCE')
        layout.operator("object.load_background_image", text="Background", icon='IMAGE_BACKGROUND')


class VIEW3D_MT_object_relations(Menu):
    bl_label = "Relations"

    def draw(self, _context):
        layout = self.layout

        layout.operator("object.make_dupli_face")

        layout.separator()

        layout.operator_menu_enum("object.make_local", "type", text="Make Local...")
        layout.menu("VIEW3D_MT_make_single_user")


class VIEW3D_MT_object_liboverride(Menu):
    bl_label = "Library Override"

    def draw(self, _context):
        layout = self.layout

        layout.operator("object.make_override_library", text="Make")
        layout.operator("object.reset_override_library", text="Reset")
        layout.operator("object.clear_override_library", text="Clear")


class VIEW3D_MT_object(Menu):
    bl_context = "objectmode"
    bl_label = "Object"

    def draw(self, context):
        layout = self.layout

        layout.menu("VIEW3D_MT_transform_object")
        layout.operator_menu_enum("object.origin_set", text="Set Origin", property="type")
        layout.menu("VIEW3D_MT_mirror")
        layout.menu("VIEW3D_MT_object_clear")
        layout.menu("VIEW3D_MT_object_apply")
        layout.menu("VIEW3D_MT_snap")

        layout.separator()

        layout.operator("object.duplicate_move")
        layout.operator("object.duplicate_move_linked")
        layout.operator("object.join")

        layout.separator()

        layout.operator("view3d.copybuffer", text="Copy Objects", icon='COPYDOWN')
        layout.operator("view3d.pastebuffer", text="Paste Objects", icon='PASTEDOWN')

        layout.separator()

        layout.menu("VIEW3D_MT_object_asset", icon='ASSET_MANAGER')
        layout.menu("VIEW3D_MT_object_collection")

        layout.separator()

        layout.menu("VIEW3D_MT_object_liboverride", icon='LIBRARY_DATA_OVERRIDE')
        layout.menu("VIEW3D_MT_object_relations")
        layout.menu("VIEW3D_MT_object_parent")
        layout.menu("VIEW3D_MT_object_constraints")
        layout.menu("VIEW3D_MT_object_track")
        layout.menu("VIEW3D_MT_make_links")

        layout.separator()

        layout.operator("object.shade_smooth")
        if context.object and context.object.type == 'MESH':
            layout.operator("object.shade_smooth_by_angle")
        layout.operator("object.shade_flat")

        layout.separator()

        layout.menu("VIEW3D_MT_object_animation")
        layout.menu("VIEW3D_MT_object_rigid_body")

        layout.separator()

        layout.menu("VIEW3D_MT_object_quick_effects")

        layout.separator()

        layout.menu("VIEW3D_MT_object_convert")

        layout.separator()

        layout.menu("VIEW3D_MT_object_showhide")
        layout.menu("VIEW3D_MT_object_cleanup")

        layout.separator()

        layout.operator_context = 'EXEC_REGION_WIN'
        layout.operator("object.delete", text="Delete").use_global = False
        layout.operator("object.delete", text="Delete Global").use_global = True


class VIEW3D_MT_object_animation(Menu):
    bl_label = "Animation"

    def draw(self, _context):
        layout = self.layout

        layout.operator("anim.keyframe_insert_menu", text="Insert Keyframe...")
        layout.operator("anim.keyframe_delete_v3d", text="Delete Keyframes...")
        layout.operator("anim.keyframe_clear_v3d", text="Clear Keyframes...")
        layout.operator("anim.keying_set_active_set", text="Change Keying Set...")

        layout.separator()

        layout.operator("nla.bake", text="Bake Action...")
        layout.operator("gpencil.bake_mesh_animation", text="Bake Mesh to Grease Pencil...")
        layout.operator("gpencil.bake_grease_pencil_animation", text="Bake Object Transform to Grease Pencil...")


class VIEW3D_MT_object_rigid_body(Menu):
    bl_label = "Rigid Body"

    def draw(self, _context):
        layout = self.layout

        layout.operator("rigidbody.objects_add", text="Add Active").type = 'ACTIVE'
        layout.operator("rigidbody.objects_add", text="Add Passive").type = 'PASSIVE'

        layout.separator()

        layout.operator("rigidbody.objects_remove", text="Remove")

        layout.separator()

        layout.operator("rigidbody.shape_change", text="Change Shape")
        layout.operator("rigidbody.mass_calculate", text="Calculate Mass")
        layout.operator("rigidbody.object_settings_copy", text="Copy from Active")
        layout.operator("object.visual_transform_apply", text="Apply Transformation")
        layout.operator("rigidbody.bake_to_keyframes", text="Bake to Keyframes")

        layout.separator()

        layout.operator("rigidbody.connect", text="Connect")


class VIEW3D_MT_object_clear(Menu):
    bl_label = "Clear"

    def draw(self, _context):
        layout = self.layout

        layout.operator("object.location_clear", text="Location").clear_delta = False
        layout.operator("object.rotation_clear", text="Rotation").clear_delta = False
        layout.operator("object.scale_clear", text="Scale").clear_delta = False

        layout.separator()

        layout.operator("object.origin_clear", text="Origin")


class VIEW3D_MT_object_context_menu(Menu):
    bl_label = "Object"

    def draw(self, context):
        layout = self.layout

        view = context.space_data

        obj = context.object

        selected_objects_len = len(context.selected_objects)

        # If nothing is selected
        # (disabled for now until it can be made more useful).
        '''
        if selected_objects_len == 0:

            layout.menu("VIEW3D_MT_add", text="Add", text_ctxt=i18n_contexts.operator_default)
            layout.operator("view3d.pastebuffer", text="Paste Objects", icon='PASTEDOWN')

            return
        '''

        # If something is selected

        # Individual object types.
        if obj is None:
            pass

        elif obj.type == 'CAMERA':
            layout.operator_context = 'INVOKE_REGION_WIN'

            layout.operator("view3d.object_as_camera", text="Set Active Camera")

            if obj.data.type == 'PERSP':
                props = layout.operator("wm.context_modal_mouse", text="Adjust Focal Length")
                props.data_path_iter = "selected_editable_objects"
                props.data_path_item = "data.lens"
                props.input_scale = 0.1
                if obj.data.lens_unit == 'MILLIMETERS':
                    props.header_text = tip_("Camera Focal Length: %.1fmm")
                else:
                    props.header_text = tip_("Camera Focal Length: %.1f\u00B0")

            else:
                props = layout.operator("wm.context_modal_mouse", text="Camera Lens Scale")
                props.data_path_iter = "selected_editable_objects"
                props.data_path_item = "data.ortho_scale"
                props.input_scale = 0.01
                props.header_text = tip_("Camera Lens Scale: %.3f")

            if not obj.data.dof.focus_object:
                if view and view.camera == obj and view.region_3d.view_perspective == 'CAMERA':
                    props = layout.operator("ui.eyedropper_depth", text="DOF Distance (Pick)")
                else:
                    props = layout.operator("wm.context_modal_mouse", text="Adjust Focus Distance")
                    props.data_path_iter = "selected_editable_objects"
                    props.data_path_item = "data.dof.focus_distance"
                    props.input_scale = 0.02
                    props.header_text = tip_("Focus Distance: %.3f")

            layout.separator()

        elif obj.type in {'CURVE', 'FONT'}:
            layout.operator_context = 'INVOKE_REGION_WIN'

            props = layout.operator("wm.context_modal_mouse", text="Adjust Extrusion")
            props.data_path_iter = "selected_editable_objects"
            props.data_path_item = "data.extrude"
            props.input_scale = 0.01
            props.header_text = tip_("Extrude: %.3f")

            props = layout.operator("wm.context_modal_mouse", text="Adjust Offset")
            props.data_path_iter = "selected_editable_objects"
            props.data_path_item = "data.offset"
            props.input_scale = 0.01
            props.header_text = tip_("Offset: %.3f")

            layout.separator()

        elif obj.type == 'EMPTY':
            layout.operator_context = 'INVOKE_REGION_WIN'

            props = layout.operator("wm.context_modal_mouse", text="Adjust Empty Display Size")
            props.data_path_iter = "selected_editable_objects"
            props.data_path_item = "empty_display_size"
            props.input_scale = 0.01
            props.header_text = tip_("Empty Display Size: %.3f")

            layout.separator()

            if obj.empty_display_type == 'IMAGE':
                layout.operator("gpencil.trace_image")

                layout.separator()

        elif obj.type == 'LIGHT':
            light = obj.data

            layout.operator_context = 'INVOKE_REGION_WIN'

            props = layout.operator("wm.context_modal_mouse", text="Adjust Light Power")
            props.data_path_iter = "selected_editable_objects"
            props.data_path_item = "data.energy"
            props.input_scale = 1.0
            props.header_text = tip_("Light Power: %.3f")

            if light.type == 'AREA':
                if light.shape in {'RECTANGLE', 'ELLIPSE'}:
                    props = layout.operator("wm.context_modal_mouse", text="Adjust Area Light X Size")
                    props.data_path_iter = "selected_editable_objects"
                    props.data_path_item = "data.size"
                    props.header_text = tip_("Light Size X: %.3f")

                    props = layout.operator("wm.context_modal_mouse", text="Adjust Area Light Y Size")
                    props.data_path_iter = "selected_editable_objects"
                    props.data_path_item = "data.size_y"
                    props.header_text = tip_("Light Size Y: %.3f")
                else:
                    props = layout.operator("wm.context_modal_mouse", text="Adjust Area Light Size")
                    props.data_path_iter = "selected_editable_objects"
                    props.data_path_item = "data.size"
                    props.header_text = tip_("Light Size: %.3f")

            elif light.type in {'SPOT', 'POINT'}:
                props = layout.operator("wm.context_modal_mouse", text="Adjust Light Radius")
                props.data_path_iter = "selected_editable_objects"
                props.data_path_item = "data.shadow_soft_size"
                props.header_text = tip_("Light Radius: %.3f")

            elif light.type == 'SUN':
                props = layout.operator("wm.context_modal_mouse", text="Adjust Sun Light Angle")
                props.data_path_iter = "selected_editable_objects"
                props.data_path_item = "data.angle"
                props.header_text = tip_("Light Angle: %.3f")

            if light.type == 'SPOT':
                layout.separator()

                props = layout.operator("wm.context_modal_mouse", text="Adjust Spot Light Size")
                props.data_path_iter = "selected_editable_objects"
                props.data_path_item = "data.spot_size"
                props.input_scale = 0.01
                props.header_text = tip_("Spot Size: %.2f")

                props = layout.operator("wm.context_modal_mouse", text="Adjust Spot Light Blend")
                props.data_path_iter = "selected_editable_objects"
                props.data_path_item = "data.spot_blend"
                props.input_scale = -0.01
                props.header_text = tip_("Spot Blend: %.2f")

            layout.separator()

        # Shared among some object types.
        if obj is not None:
            if obj.type in {'MESH', 'CURVE', 'SURFACE'}:
                layout.operator("object.shade_smooth")
                if obj.type == 'MESH':
                    layout.operator("object.shade_smooth_by_angle")
                layout.operator("object.shade_flat")

                layout.separator()

            if obj.type in {'MESH', 'CURVE', 'SURFACE', 'ARMATURE', 'GPENCIL'}:
                if selected_objects_len > 1:
                    layout.operator("object.join")

            if obj.type in {'MESH', 'CURVE', 'CURVES', 'SURFACE', 'POINTCLOUD', 'META', 'FONT'}:
                layout.operator_menu_enum("object.convert", "target")

            if obj.type == 'GPENCIL':
                layout.operator_menu_enum("gpencil.convert", "type", text="Convert To")

            if (obj.type in {
                'MESH', 'CURVE', 'CURVES', 'SURFACE', 'GPENCIL', 'LATTICE', 'ARMATURE', 'META', 'FONT', 'POINTCLOUD',
            } or (obj.type == 'EMPTY' and obj.instance_collection is not None)):
                layout.operator_context = 'INVOKE_REGION_WIN'
                layout.operator_menu_enum("object.origin_set", text="Set Origin", property="type")
                layout.operator_context = 'INVOKE_DEFAULT'

                layout.separator()

        # Shared among all object types
        layout.operator("view3d.copybuffer", text="Copy Objects", icon='COPYDOWN')
        layout.operator("view3d.pastebuffer", text="Paste Objects", icon='PASTEDOWN')

        layout.separator()

        layout.operator("object.duplicate_move", icon='DUPLICATE')
        layout.operator("object.duplicate_move_linked")

        layout.separator()

        props = layout.operator("wm.call_panel", text="Rename Active Object...")
        props.name = "TOPBAR_PT_name"
        props.keep_open = False

        layout.separator()

        layout.menu("VIEW3D_MT_mirror")
        layout.menu("VIEW3D_MT_snap")
        layout.menu("VIEW3D_MT_object_parent")
        layout.operator_context = 'INVOKE_REGION_WIN'

        if view and view.local_view:
            layout.operator("view3d.localview_remove_from")
        else:
            layout.operator("object.move_to_collection")

        layout.separator()

        layout.operator("anim.keyframe_insert_menu", text="Insert Keyframe...")

        layout.separator()

        layout.operator_context = 'EXEC_REGION_WIN'
        layout.operator("object.delete", text="Delete").use_global = False


class VIEW3D_MT_object_shading(Menu):
    # XXX, this menu is a place to store shading operator in object mode
    bl_label = "Shading"

    def draw(self, _context):
        layout = self.layout
        layout.operator("object.shade_smooth", text="Smooth")
        layout.operator("object.shade_flat", text="Flat")


class VIEW3D_MT_object_apply(Menu):
    bl_label = "Apply"

    def draw(self, _context):
        layout = self.layout

        # Need invoke for the popup confirming the multi-user data operation
        layout.operator_context = 'INVOKE_DEFAULT'

        props = layout.operator("object.transform_apply", text="Location", text_ctxt=i18n_contexts.default)
        props.location, props.rotation, props.scale = True, False, False

        props = layout.operator("object.transform_apply", text="Rotation", text_ctxt=i18n_contexts.default)
        props.location, props.rotation, props.scale = False, True, False

        props = layout.operator("object.transform_apply", text="Scale", text_ctxt=i18n_contexts.default)
        props.location, props.rotation, props.scale = False, False, True

        props = layout.operator("object.transform_apply", text="All Transforms", text_ctxt=i18n_contexts.default)
        props.location, props.rotation, props.scale = True, True, True

        props = layout.operator("object.transform_apply", text="Rotation & Scale", text_ctxt=i18n_contexts.default)
        props.location, props.rotation, props.scale = False, True, True

        layout.separator()

        layout.operator(
            "object.transforms_to_deltas",
            text="Location to Deltas",
            text_ctxt=i18n_contexts.default,
        ).mode = 'LOC'
        layout.operator(
            "object.transforms_to_deltas",
            text="Rotation to Deltas",
            text_ctxt=i18n_contexts.default,
        ).mode = 'ROT'
        layout.operator(
            "object.transforms_to_deltas",
            text="Scale to Deltas",
            text_ctxt=i18n_contexts.default,
        ).mode = 'SCALE'

        layout.operator(
            "object.transforms_to_deltas",
            text="All Transforms to Deltas",
            text_ctxt=i18n_contexts.default,
        ).mode = 'ALL'
        layout.operator("object.anim_transforms_to_deltas")

        layout.separator()

        layout.operator(
            "object.visual_transform_apply",
            text="Visual Transform",
            text_ctxt=i18n_contexts.default,
        )
        layout.operator(
            "object.convert",
            text="Visual Geometry to Mesh",
            text_ctxt=i18n_contexts.default,
        ).target = 'MESH'
        layout.operator("object.duplicates_make_real")
        layout.operator("object.parent_inverse_apply",
                        text="Parent Inverse",
                        text_ctxt=i18n_contexts.default)


class VIEW3D_MT_object_parent(Menu):
    bl_label = "Parent"

    def draw(self, _context):
        from bl_ui_utils.layout import operator_context

        layout = self.layout

        layout.operator_enum("object.parent_set", "type")

        layout.separator()

        with operator_context(layout, 'EXEC_REGION_WIN'):
            layout.operator("object.parent_no_inverse_set").keep_transform = False
            props = layout.operator("object.parent_no_inverse_set", text="Make Parent without Inverse (Keep Transform)")
            props.keep_transform = True

        layout.separator()

        layout.operator_enum("object.parent_clear", "type")


class VIEW3D_MT_object_track(Menu):
    bl_label = "Track"

    def draw(self, _context):
        layout = self.layout

        layout.operator_enum("object.track_set", "type")

        layout.separator()

        layout.operator_enum("object.track_clear", "type")


class VIEW3D_MT_object_collection(Menu):
    bl_label = "Collection"

    def draw(self, _context):
        layout = self.layout

        layout.operator("object.move_to_collection")
        layout.operator("object.link_to_collection")

        layout.separator()

        layout.operator("collection.create")
        # layout.operator_menu_enum("collection.objects_remove", "collection")  # BUGGY
        layout.operator("collection.objects_remove")
        layout.operator("collection.objects_remove_all")

        layout.separator()

        layout.operator("collection.objects_add_active")
        layout.operator("collection.objects_remove_active")


class VIEW3D_MT_object_constraints(Menu):
    bl_label = "Constraints"

    def draw(self, _context):
        layout = self.layout

        layout.operator("object.constraint_add_with_targets")
        layout.operator("object.constraints_copy")

        layout.separator()

        layout.operator("object.constraints_clear")


class VIEW3D_MT_object_quick_effects(Menu):
    bl_label = "Quick Effects"

    def draw(self, _context):
        layout = self.layout

        layout.operator("object.quick_fur")
        layout.operator("object.quick_explode")
        layout.operator("object.quick_smoke")
        layout.operator("object.quick_liquid")


class VIEW3D_MT_object_showhide(Menu):
    bl_label = "Show/Hide"

    def draw(self, _context):
        layout = self.layout

        layout.operator("object.hide_view_clear")

        layout.separator()

        layout.operator("object.hide_view_set", text="Hide Selected").unselected = False
        layout.operator("object.hide_view_set", text="Hide Unselected").unselected = True


class VIEW3D_MT_object_cleanup(Menu):
    bl_label = "Clean Up"

    def draw(self, _context):
        layout = self.layout

        layout.operator("object.vertex_group_clean", text="Clean Vertex Group Weights").group_select_mode = 'ALL'
        layout.operator("object.vertex_group_limit_total", text="Limit Total Vertex Groups").group_select_mode = 'ALL'

        layout.separator()

        layout.operator("object.material_slot_remove_unused", text="Remove Unused Material Slots")


class VIEW3D_MT_object_asset(Menu):
    bl_label = "Asset"

    def draw(self, _context):
        layout = self.layout

        layout.operator("asset.mark")
        layout.operator("asset.clear", text="Clear Asset").set_fake_user = False
        layout.operator("asset.clear", text="Clear Asset (Set Fake User)").set_fake_user = True


class VIEW3D_MT_make_single_user(Menu):
    bl_label = "Make Single User"

    def draw(self, _context):
        layout = self.layout
        layout.operator_context = 'EXEC_REGION_WIN'

        props = layout.operator("object.make_single_user", text="Object")
        props.object = True
        props.obdata = props.material = props.animation = props.obdata_animation = False

        props = layout.operator("object.make_single_user", text="Object & Data")
        props.object = props.obdata = True
        props.material = props.animation = props.obdata_animation = False

        props = layout.operator("object.make_single_user", text="Object & Data & Materials")
        props.object = props.obdata = props.material = True
        props.animation = props.obdata_animation = False

        props = layout.operator("object.make_single_user", text="Materials")
        props.material = True
        props.object = props.obdata = props.animation = props.obdata_animation = False

        props = layout.operator("object.make_single_user", text="Object Animation")
        props.animation = True
        props.object = props.obdata = props.material = props.obdata_animation = False

        props = layout.operator("object.make_single_user", text="Object Data Animation")
        props.obdata_animation = props.obdata = True
        props.object = props.material = props.animation = False


class VIEW3D_MT_object_convert(Menu):
    bl_label = "Convert"

    def draw(self, context):
        layout = self.layout
        ob = context.active_object

        if ob and ob.type == 'GPENCIL' and context.gpencil_data and not context.preferences.experimental.use_grease_pencil_version3:
            layout.operator_enum("gpencil.convert", "type")
        else:
            layout.operator_enum("object.convert", "target")

        # Potrace lib dependency.
        if bpy.app.build_options.potrace:
            layout.operator("gpencil.trace_image", icon='OUTLINER_OB_GREASEPENCIL')

        if ob and ob.type == 'CURVES':
            layout.operator("curves.convert_to_particle_system", text="Particle System")


class VIEW3D_MT_make_links(Menu):
    bl_label = "Link/Transfer Data"

    def draw(self, _context):
        layout = self.layout
        operator_context_default = layout.operator_context

        if len(bpy.data.scenes) > 10:
            layout.operator_context = 'INVOKE_REGION_WIN'
            layout.operator("object.make_links_scene", text="Link Objects to Scene...", icon='OUTLINER_OB_EMPTY')
        else:
            layout.operator_context = 'EXEC_REGION_WIN'
            layout.operator_menu_enum("object.make_links_scene", "scene", text="Link Objects to Scene")

        layout.separator()

        layout.operator_context = operator_context_default

        layout.operator_enum("object.make_links_data", "type")  # inline

        layout.operator("object.join_uvs", text="Copy UV Maps")

        layout.separator()

        layout.operator("object.data_transfer")
        layout.operator("object.datalayout_transfer")


class VIEW3D_MT_brush_paint_modes(Menu):
    bl_label = "Enabled Modes"

    def draw(self, context):
        layout = self.layout

        settings = UnifiedPaintPanel.paint_settings(context)
        brush = settings.brush

        layout.prop(brush, "use_paint_sculpt", text="Sculpt")
        layout.prop(brush, "use_paint_uv_sculpt", text="UV Sculpt")
        layout.prop(brush, "use_paint_vertex", text="Vertex Paint")
        layout.prop(brush, "use_paint_weight", text="Weight Paint")
        layout.prop(brush, "use_paint_image", text="Texture Paint")
        layout.prop(brush, "use_paint_sculpt_curves", text="Sculpt Curves")


class VIEW3D_MT_paint_vertex(Menu):
    bl_label = "Paint"

    def draw(self, _context):
        layout = self.layout

        layout.operator("paint.vertex_color_smooth")
        layout.operator("paint.vertex_color_dirt")
        layout.operator("paint.vertex_color_from_weight")

        layout.separator()

        layout.operator("paint.vertex_color_invert", text="Invert")
        layout.operator("paint.vertex_color_levels", text="Levels")
        layout.operator("paint.vertex_color_hsv", text="Hue/Saturation/Value")
        layout.operator("paint.vertex_color_brightness_contrast", text="Brightness/Contrast")

        layout.separator()

        layout.operator("paint.vertex_color_set")
        layout.operator("paint.sample_color")


class VIEW3D_MT_hook(Menu):
    bl_label = "Hooks"

    def draw(self, context):
        layout = self.layout
        layout.operator_context = 'EXEC_AREA'
        layout.operator("object.hook_add_newob")
        layout.operator("object.hook_add_selob").use_bone = False
        layout.operator("object.hook_add_selob", text="Hook to Selected Object Bone").use_bone = True

        if any([mod.type == 'HOOK' for mod in context.active_object.modifiers]):
            layout.separator()

            layout.operator_menu_enum("object.hook_assign", "modifier")
            layout.operator_menu_enum("object.hook_remove", "modifier")

            layout.separator()

            layout.operator_menu_enum("object.hook_select", "modifier")
            layout.operator_menu_enum("object.hook_reset", "modifier")
            layout.operator_menu_enum("object.hook_recenter", "modifier")


class VIEW3D_MT_vertex_group(Menu):
    bl_label = "Vertex Groups"

    def draw(self, context):
        layout = self.layout

        layout.operator_context = 'EXEC_AREA'
        layout.operator("object.vertex_group_assign_new")

        ob = context.active_object
        if ob.mode == 'EDIT' or (ob.mode == 'WEIGHT_PAINT' and ob.type == 'MESH' and ob.data.use_paint_mask_vertex):
            if ob.vertex_groups.active:
                layout.separator()

                layout.operator("object.vertex_group_assign", text="Assign to Active Group")
                layout.operator(
                    "object.vertex_group_remove_from",
                    text="Remove from Active Group",
                ).use_all_groups = False
                layout.operator("object.vertex_group_remove_from", text="Remove from All").use_all_groups = True

        if ob.vertex_groups.active:
            layout.separator()

            layout.operator_menu_enum("object.vertex_group_set_active", "group", text="Set Active Group")
            layout.operator("object.vertex_group_remove", text="Remove Active Group").all = False
            layout.operator("object.vertex_group_remove", text="Remove All Groups").all = True


class VIEW3D_MT_gpencil_vertex_group(Menu):
    bl_label = "Vertex Groups"

    def draw(self, context):
        layout = self.layout

        layout.operator_context = 'EXEC_AREA'
        ob = context.active_object

        layout.operator("object.vertex_group_add", text="Add New Group")
        ob = context.active_object
        if ob.vertex_groups.active:
            layout.separator()

            layout.operator("gpencil.vertex_group_assign", text="Assign")
            layout.operator("gpencil.vertex_group_remove_from", text="Remove")

            layout.operator("gpencil.vertex_group_select", text="Select")
            layout.operator("gpencil.vertex_group_deselect", text="Deselect")


class VIEW3D_MT_paint_weight_lock(Menu):
    bl_label = "Vertex Group Locks"

    def draw(self, _context):
        layout = self.layout

        props = layout.operator("object.vertex_group_lock", icon='LOCKED', text="Lock All")
        props.action, props.mask = 'LOCK', 'ALL'

        props = layout.operator("object.vertex_group_lock", text="Lock Selected")
        props.action, props.mask = 'LOCK', 'SELECTED'

        props = layout.operator("object.vertex_group_lock", text="Lock Unselected")
        props.action, props.mask = 'LOCK', 'UNSELECTED'

        props = layout.operator("object.vertex_group_lock", text="Lock Only Selected")
        props.action, props.mask = 'LOCK', 'INVERT_UNSELECTED'

        props = layout.operator("object.vertex_group_lock", text="Lock Only Unselected")
        props.action, props.mask = 'UNLOCK', 'INVERT_UNSELECTED'

        layout.separator()

        props = layout.operator("object.vertex_group_lock", icon='UNLOCKED', text="Unlock All")
        props.action, props.mask = 'UNLOCK', 'ALL'

        props = layout.operator("object.vertex_group_lock", text="Unlock Selected")
        props.action, props.mask = 'UNLOCK', 'SELECTED'

        props = layout.operator("object.vertex_group_lock", text="Unlock Unselected")
        props.action, props.mask = 'UNLOCK', 'UNSELECTED'

        layout.separator()

        props = layout.operator("object.vertex_group_lock", icon='ARROW_LEFTRIGHT', text="Invert Locks")
        props.action, props.mask = 'INVERT', 'ALL'


class VIEW3D_MT_paint_weight(Menu):
    bl_label = "Weights"

    @staticmethod
    def draw_generic(layout, is_editmode=False):

        if not is_editmode:

            layout.operator("paint.weight_from_bones", text="Assign Automatic from Bones").type = 'AUTOMATIC'
            layout.operator("paint.weight_from_bones", text="Assign from Bone Envelopes").type = 'ENVELOPES'

            layout.separator()

        layout.operator("object.vertex_group_normalize_all", text="Normalize All")
        layout.operator("object.vertex_group_normalize", text="Normalize")

        layout.separator()

        layout.operator("object.vertex_group_mirror", text="Mirror")
        layout.operator("object.vertex_group_invert", text="Invert")
        layout.operator("object.vertex_group_clean", text="Clean")

        layout.separator()

        layout.operator("object.vertex_group_quantize", text="Quantize")
        layout.operator("object.vertex_group_levels", text="Levels")
        layout.operator("object.vertex_group_smooth", text="Smooth")

        if not is_editmode:
            props = layout.operator("object.data_transfer", text="Transfer Weights")
            props.use_reverse_transfer = True
            props.data_type = 'VGROUP_WEIGHTS'

        layout.operator("object.vertex_group_limit_total", text="Limit Total")

        if not is_editmode:
            layout.separator()

            # Primarily for shortcut discoverability.
            layout.operator("paint.weight_set")
            layout.operator("paint.weight_sample", text="Sample Weight")
            layout.operator("paint.weight_sample_group", text="Sample Group")

            layout.separator()

            # Primarily for shortcut discoverability.
            layout.operator("paint.weight_gradient", text="Gradient (Linear)").type = 'LINEAR'
            layout.operator("paint.weight_gradient", text="Gradient (Radial)").type = 'RADIAL'

        layout.separator()

        layout.menu("VIEW3D_MT_paint_weight_lock", text="Locks")

    def draw(self, _context):
        self.draw_generic(self.layout, is_editmode=False)


class VIEW3D_MT_sculpt(Menu):
    bl_label = "Sculpt"

    def draw(self, context):
        layout = self.layout

        layout.operator("transform.translate")
        layout.operator("transform.rotate")
        layout.operator("transform.resize", text="Scale")

        props = layout.operator("sculpt.mesh_filter", text="Sphere")
        props.type = 'SPHERE'

        layout.separator()

        props = layout.operator("paint.hide_show", text="Box Hide")
        props.action = 'HIDE'

        props = layout.operator("paint.hide_show", text="Box Show")
        props.action = 'SHOW'

        layout.separator()

        props = layout.operator("sculpt.face_set_change_visibility", text="Toggle Visibility")
        props.mode = 'TOGGLE'

        props = layout.operator("sculpt.face_set_change_visibility", text="Hide Active Face Set")
        props.mode = 'HIDE_ACTIVE'

        props = layout.operator("paint.hide_show", text="Show All")
        props.action = 'SHOW'
        props.area = 'ALL'

        layout.operator("sculpt.face_set_invert_visibility", text="Invert Visible")

        props = layout.operator("paint.hide_show", text="Hide Masked")
        props.action = 'HIDE'
        props.area = 'MASKED'

        layout.separator()

        props = layout.operator("sculpt.trim_box_gesture", text="Box Trim")
        props.trim_mode = 'DIFFERENCE'

        props = layout.operator("sculpt.trim_lasso_gesture", text="Lasso Trim")
        props.trim_mode = 'DIFFERENCE'

        props = layout.operator("sculpt.trim_box_gesture", text="Box Add")
        props.trim_mode = 'JOIN'

        props = layout.operator("sculpt.trim_lasso_gesture", text="Lasso Add")
        props.trim_mode = 'JOIN'

        layout.operator("sculpt.project_line_gesture", text="Line Project")

        layout.separator()

        # Fair Positions
        props = layout.operator("sculpt.face_set_edit", text="Fair Positions")
        props.mode = 'FAIR_POSITIONS'

        # Fair Tangency
        props = layout.operator("sculpt.face_set_edit", text="Fair Tangency")
        props.mode = 'FAIR_TANGENCY'

        layout.separator()

        sculpt_filters_types = [
            ('SMOOTH', iface_("Smooth")),
            ('SURFACE_SMOOTH', iface_("Surface Smooth")),
            ('INFLATE', iface_("Inflate")),
            ('RELAX', iface_("Relax Topology")),
            ('RELAX_FACE_SETS', iface_("Relax Face Sets")),
            ('SHARPEN', iface_("Sharpen")),
            ('ENHANCE_DETAILS', iface_("Enhance Details")),
            ('ERASE_DISCPLACEMENT', iface_("Erase Multires Displacement")),
            ('RANDOM', iface_("Randomize"))
        ]

        for filter_type, ui_name in sculpt_filters_types:
            props = layout.operator("sculpt.mesh_filter", text=ui_name, translate=False)
            props.type = filter_type

        layout.separator()

        layout.operator("sculpt.sample_color", text="Sample Color")

        layout.separator()

        layout.menu("VIEW3D_MT_sculpt_set_pivot", text="Set Pivot")

        layout.separator()

        # Rebuild BVH
        layout.operator("sculpt.optimize")

        layout.operator(
            "sculpt.dynamic_topology_toggle",
            icon='CHECKBOX_HLT' if context.sculpt_object.use_dynamic_topology_sculpting else 'CHECKBOX_DEHLT',
        )

        layout.separator()

        layout.operator("object.transfer_mode", text="Transfer Sculpt Mode")


class VIEW3D_MT_sculpt_curves(Menu):
    bl_label = "Curves"

    def draw(self, _context):
        layout = self.layout

        layout.operator("curves.snap_curves_to_surface", text="Snap to Deformed Surface").attach_mode = 'DEFORM'
        layout.operator("curves.snap_curves_to_surface", text="Snap to Nearest Surface").attach_mode = 'NEAREST'
        layout.separator()
        layout.operator("curves.convert_to_particle_system", text="Convert to Particle System")

        layout.template_node_operator_asset_menu_items(catalog_path="Curves")


class VIEW3D_MT_mask(Menu):
    bl_label = "Mask"

    def draw(self, _context):
        layout = self.layout

        props = layout.operator("paint.mask_flood_fill", text="Invert Mask")
        props.mode = 'INVERT'

        props = layout.operator("paint.mask_flood_fill", text="Fill Mask")
        props.mode = 'VALUE'
        props.value = 1

        props = layout.operator("paint.mask_flood_fill", text="Clear Mask")
        props.mode = 'VALUE'
        props.value = 0

        props = layout.operator("paint.mask_box_gesture", text="Box Mask")
        props.mode = 'VALUE'
        props.value = 0

        props = layout.operator("paint.mask_lasso_gesture", text="Lasso Mask")

        layout.separator()

        props = layout.operator("sculpt.mask_filter", text="Smooth Mask")
        props.filter_type = 'SMOOTH'

        props = layout.operator("sculpt.mask_filter", text="Sharpen Mask")
        props.filter_type = 'SHARPEN'

        props = layout.operator("sculpt.mask_filter", text="Grow Mask")
        props.filter_type = 'GROW'

        props = layout.operator("sculpt.mask_filter", text="Shrink Mask")
        props.filter_type = 'SHRINK'

        props = layout.operator("sculpt.mask_filter", text="Increase Contrast")
        props.filter_type = 'CONTRAST_INCREASE'
        props.auto_iteration_count = False

        props = layout.operator("sculpt.mask_filter", text="Decrease Contrast")
        props.filter_type = 'CONTRAST_DECREASE'
        props.auto_iteration_count = False

        layout.separator()

        props = layout.operator("sculpt.expand", text="Expand Mask by Topology")
        props.target = 'MASK'
        props.falloff_type = 'GEODESIC'
        props.invert = False
        props.use_auto_mask = False
        props.use_mask_preserve = True

        props = layout.operator("sculpt.expand", text="Expand Mask by Normals")
        props.target = 'MASK'
        props.falloff_type = 'NORMALS'
        props.invert = False
        props.use_mask_preserve = True

        layout.separator()

        props = layout.operator("mesh.paint_mask_extract", text="Mask Extract")

        layout.separator()

        props = layout.operator("mesh.paint_mask_slice", text="Mask Slice")
        props.fill_holes = False
        props.new_object = False
        props = layout.operator("mesh.paint_mask_slice", text="Mask Slice and Fill Holes")
        props.new_object = False
        props = layout.operator("mesh.paint_mask_slice", text="Mask Slice to New Object")

        layout.separator()

        props = layout.operator("sculpt.mask_from_cavity", text="Mask From Cavity")
        props.settings_source = 'OPERATOR'

        layout.separator()

        layout.menu("VIEW3D_MT_random_mask", text="Random Mask")

        layout.template_node_operator_asset_menu_items(catalog_path=self.bl_label)


class VIEW3D_MT_face_sets(Menu):
    bl_label = "Face Sets"

    def draw(self, _context):
        layout = self.layout

        props = layout.operator("sculpt.face_sets_create", text="Face Set from Masked")
        props.mode = 'MASKED'

        props = layout.operator("sculpt.face_sets_create", text="Face Set from Visible")
        props.mode = 'VISIBLE'

        props = layout.operator("sculpt.face_sets_create", text="Face Set from Edit Mode Selection")
        props.mode = 'SELECTION'

        layout.separator()

        layout.menu("VIEW3D_MT_face_sets_init", text="Initialize Face Sets")

        layout.separator()

        props = layout.operator("sculpt.face_set_edit", text="Grow Face Set")
        props.mode = 'GROW'

        props = layout.operator("sculpt.face_set_edit", text="Shrink Face Set")
        props.mode = 'SHRINK'

        layout.separator()

        props = layout.operator("sculpt.expand", text="Expand Face Set by Topology")
        props.target = 'FACE_SETS'
        props.falloff_type = 'GEODESIC'
        props.invert = False
        props.use_mask_preserve = False
        props.use_modify_active = False

        props = layout.operator("sculpt.expand", text="Expand Active Face Set")
        props.target = 'FACE_SETS'
        props.falloff_type = 'BOUNDARY_FACE_SET'
        props.invert = False
        props.use_mask_preserve = False
        props.use_modify_active = True

        layout.separator()

        props = layout.operator("mesh.face_set_extract", text="Extract Face Set")

        layout.separator()

        layout.operator("sculpt.face_set_invert_visibility", text="Invert Visible Face Sets")

        props = layout.operator("sculpt.reveal_all", text="Show All Face Sets")

        layout.separator()

        props = layout.operator("sculpt.face_sets_randomize_colors", text="Randomize Colors")

        layout.template_node_operator_asset_menu_items(catalog_path=self.bl_label)


class VIEW3D_MT_sculpt_set_pivot(Menu):
    bl_label = "Sculpt Set Pivot"

    def draw(self, _context):
        layout = self.layout

        props = layout.operator("sculpt.set_pivot_position", text="Pivot to Origin")
        props.mode = 'ORIGIN'

        props = layout.operator("sculpt.set_pivot_position", text="Pivot to Unmasked")
        props.mode = 'UNMASKED'

        props = layout.operator("sculpt.set_pivot_position", text="Pivot to Mask Border")
        props.mode = 'BORDER'

        props = layout.operator("sculpt.set_pivot_position", text="Pivot to Active Vertex")
        props.mode = 'ACTIVE'

        props = layout.operator("sculpt.set_pivot_position", text="Pivot to Surface Under Cursor")
        props.mode = 'SURFACE'


class VIEW3D_MT_face_sets_init(Menu):
    bl_label = "Face Sets Init"

    def draw(self, _context):
        layout = self.layout

        props = layout.operator("sculpt.face_sets_init", text="By Loose Parts")
        props.mode = 'LOOSE_PARTS'

        props = layout.operator("sculpt.face_sets_init", text="By Face Set Boundaries")
        props.mode = 'FACE_SET_BOUNDARIES'

        props = layout.operator("sculpt.face_sets_init", text="By Materials")
        props.mode = 'MATERIALS'

        props = layout.operator("sculpt.face_sets_init", text="By Normals")
        props.mode = 'NORMALS'

        props = layout.operator("sculpt.face_sets_init", text="By UV Seams")
        props.mode = 'UV_SEAMS'

        props = layout.operator("sculpt.face_sets_init", text="By Edge Creases")
        props.mode = 'CREASES'

        props = layout.operator("sculpt.face_sets_init", text="By Edge Bevel Weight")
        props.mode = 'BEVEL_WEIGHT'

        props = layout.operator("sculpt.face_sets_init", text="By Sharp Edges")
        props.mode = 'SHARP_EDGES'


class VIEW3D_MT_random_mask(Menu):
    bl_label = "Random Mask"

    def draw(self, _context):
        layout = self.layout

        props = layout.operator("sculpt.mask_init", text="Per Vertex")
        props.mode = 'RANDOM_PER_VERTEX'

        props = layout.operator("sculpt.mask_init", text="Per Face Set")
        props.mode = 'RANDOM_PER_FACE_SET'

        props = layout.operator("sculpt.mask_init", text="Per Loose Part")
        props.mode = 'RANDOM_PER_LOOSE_PART'


class VIEW3D_MT_particle(Menu):
    bl_label = "Particle"

    def draw(self, context):
        layout = self.layout
        tool_settings = context.tool_settings

        particle_edit = tool_settings.particle_edit

        layout.operator("particle.mirror")

        layout.operator("particle.remove_doubles")

        layout.separator()

        if particle_edit.select_mode == 'POINT':
            layout.operator("particle.subdivide")

        layout.operator("particle.unify_length")
        layout.operator("particle.rekey")
        layout.operator("particle.weight_set")

        layout.separator()

        layout.menu("VIEW3D_MT_particle_showhide")

        layout.separator()

        layout.operator("particle.delete")


class VIEW3D_MT_particle_context_menu(Menu):
    bl_label = "Particle"

    def draw(self, context):
        layout = self.layout
        tool_settings = context.tool_settings

        particle_edit = tool_settings.particle_edit

        layout.operator("particle.rekey")

        layout.separator()

        layout.operator("particle.delete")

        layout.separator()

        layout.operator("particle.remove_doubles")
        layout.operator("particle.unify_length")

        if particle_edit.select_mode == 'POINT':
            layout.operator("particle.subdivide")

        layout.operator("particle.weight_set")

        layout.separator()

        layout.operator("particle.mirror")

        if particle_edit.select_mode == 'POINT':
            layout.separator()

            layout.operator("particle.select_all", text="All").action = 'SELECT'
            layout.operator("particle.select_all", text="None").action = 'DESELECT'
            layout.operator("particle.select_all", text="Invert").action = 'INVERT'

            layout.separator()

            layout.operator("particle.select_roots")
            layout.operator("particle.select_tips")

            layout.separator()

            layout.operator("particle.select_random")

            layout.separator()

            layout.operator("particle.select_more")
            layout.operator("particle.select_less")

            layout.separator()

            layout.operator("particle.select_linked", text="Select Linked")


class VIEW3D_MT_particle_showhide(ShowHideMenu, Menu):
    _operator_name = "particle"


class VIEW3D_MT_pose(Menu):
    bl_label = "Pose"

    def draw(self, _context):
        layout = self.layout

        layout.menu("VIEW3D_MT_transform_armature")

        layout.menu("VIEW3D_MT_pose_transform")
        layout.menu("VIEW3D_MT_pose_apply")

        layout.menu("VIEW3D_MT_snap")

        layout.separator()

        layout.menu("VIEW3D_MT_object_animation")

        layout.separator()

        layout.menu("VIEW3D_MT_pose_slide")
        layout.menu("VIEW3D_MT_pose_propagate")

        layout.separator()

        layout.operator("pose.copy", icon='COPYDOWN')
        layout.operator("pose.paste", icon='PASTEDOWN').flipped = False
        layout.operator("pose.paste", icon='PASTEFLIPDOWN', text="Paste Pose Flipped").flipped = True

        layout.separator()

        layout.menu("VIEW3D_MT_pose_motion")
        layout.operator("armature.move_to_collection", text="Move to Bone Collection")
        layout.menu("VIEW3D_MT_bone_collections")

        layout.separator()

        layout.menu("VIEW3D_MT_object_parent")
        layout.menu("VIEW3D_MT_pose_ik")
        layout.menu("VIEW3D_MT_pose_constraints")

        layout.separator()

        layout.menu("VIEW3D_MT_pose_names")
        layout.operator("pose.quaternions_flip")

        layout.separator()

        layout.menu("VIEW3D_MT_pose_showhide")
        layout.menu("VIEW3D_MT_bone_options_toggle", text="Bone Settings")


class VIEW3D_MT_pose_transform(Menu):
    bl_label = "Clear Transform"

    def draw(self, _context):
        layout = self.layout

        layout.operator("pose.transforms_clear", text="All")

        layout.separator()

        layout.operator("pose.loc_clear", text="Location")
        layout.operator("pose.rot_clear", text="Rotation")
        layout.operator("pose.scale_clear", text="Scale")

        layout.separator()

        layout.operator("pose.user_transforms_clear", text="Reset Unkeyed")


class VIEW3D_MT_pose_slide(Menu):
    bl_label = "In-Betweens"

    def draw(self, _context):
        layout = self.layout

        layout.operator("pose.blend_with_rest")
        layout.operator("pose.push")
        layout.operator("pose.relax")
        layout.operator("pose.breakdown")
        layout.operator("pose.blend_to_neighbor")


class VIEW3D_MT_pose_propagate(Menu):
    bl_label = "Propagate"

    def draw(self, _context):
        layout = self.layout

        layout.operator("pose.propagate", text="To Next Keyframe").mode = 'NEXT_KEY'
        layout.operator("pose.propagate", text="To Last Keyframe (Make Cyclic)").mode = 'LAST_KEY'

        layout.separator()

        layout.operator("pose.propagate", text="On Selected Keyframes").mode = 'SELECTED_KEYS'

        layout.separator()

        layout.operator("pose.propagate", text="On Selected Markers").mode = 'SELECTED_MARKERS'


class VIEW3D_MT_pose_motion(Menu):
    bl_label = "Motion Paths"

    def draw(self, _context):
        layout = self.layout

        layout.operator("pose.paths_calculate", text="Calculate")
        layout.operator("pose.paths_clear", text="Clear")


class VIEW3D_MT_bone_collections(Menu):
    bl_label = "Bone Collections"

    @classmethod
    def poll(cls, context):
        if not context.object or context.object.type != 'ARMATURE':
            return False
        if context.object.data.library:
            return False
        return True

    def draw(self, context):
        layout = self.layout

        if not context.selected_pose_bones and not context.selected_bones:
            # If there are no bones to assign to any collection, there's no need
            # to go over all the bone collections & try to build up the menu.
            #
            # The poll function shouldn't test for this, because returning False
            # there will hide this menu completely from the Pose menu, and
            # that's going too far.
            layout.enabled = False
            layout.label(text="- select bones to operate on first -")
            return

        layout.operator("armature.collection_show_all")
        layout.separator()

        arm = context.object.data
        bone = context.active_bone

        found_editable_bcoll = False
        for bcoll in arm.collections:
            if not bcoll.is_editable:
                continue
            found_editable_bcoll = True

            if bcoll.name in bone.collections:
                props = layout.operator("armature.collection_unassign",
                                        text=bcoll.name,
                                        icon='REMOVE')
            else:
                props = layout.operator("armature.collection_assign",
                                        text=bcoll.name,
                                        icon='ADD')
            props.name = bcoll.name

        if arm.collections and not found_editable_bcoll:
            row = layout.row()
            row.enabled = False
            row.label(text="All bone collections are read-only")

        layout.separator()

        props = layout.operator("armature.collection_assign",
                                text="Assign to New Collection")
        props.name = "New Collection"


class VIEW3D_MT_pose_ik(Menu):
    bl_label = "Inverse Kinematics"

    def draw(self, _context):
        layout = self.layout

        layout.operator("pose.ik_add")
        layout.operator("pose.ik_clear")


class VIEW3D_MT_pose_constraints(Menu):
    bl_label = "Constraints"

    def draw(self, _context):
        layout = self.layout

        layout.operator("pose.constraint_add_with_targets", text="Add (with Targets)...")
        layout.operator("pose.constraints_copy")
        layout.operator("pose.constraints_clear")


class VIEW3D_MT_pose_names(Menu):
    bl_label = "Names"

    def draw(self, _context):
        layout = self.layout

        layout.operator_context = 'EXEC_REGION_WIN'
        layout.operator("pose.autoside_names", text="Auto-Name Left/Right").axis = 'XAXIS'
        layout.operator("pose.autoside_names", text="Auto-Name Front/Back").axis = 'YAXIS'
        layout.operator("pose.autoside_names", text="Auto-Name Top/Bottom").axis = 'ZAXIS'
        layout.operator("pose.flip_names")


class VIEW3D_MT_pose_showhide(ShowHideMenu, Menu):
    _operator_name = "pose"


class VIEW3D_MT_pose_apply(Menu):
    bl_label = "Apply"

    def draw(self, _context):
        layout = self.layout

        layout.operator("pose.armature_apply").selected = False
        layout.operator("pose.armature_apply", text="Apply Selected as Rest Pose").selected = True
        layout.operator("pose.visual_transform_apply")

        layout.separator()

        props = layout.operator("object.assign_property_defaults")
        props.process_bones = True


class VIEW3D_MT_pose_context_menu(Menu):
    bl_label = "Pose"

    def draw(self, _context):
        layout = self.layout

        layout.operator_context = 'INVOKE_REGION_WIN'

        layout.operator("anim.keyframe_insert_menu", text="Insert Keyframe...")

        layout.separator()

        layout.operator("pose.copy", icon='COPYDOWN')
        layout.operator("pose.paste", icon='PASTEDOWN').flipped = False
        layout.operator("pose.paste", icon='PASTEFLIPDOWN', text="Paste X-Flipped Pose").flipped = True

        layout.separator()

        props = layout.operator("wm.call_panel", text="Rename Active Bone...")
        props.name = "TOPBAR_PT_name"
        props.keep_open = False

        layout.separator()

        layout.operator("pose.push")
        layout.operator("pose.relax")
        layout.operator("pose.breakdown")
        layout.operator("pose.blend_to_neighbor")

        layout.separator()

        layout.operator("pose.paths_calculate", text="Calculate Motion Paths")
        layout.operator("pose.paths_clear", text="Clear Motion Paths")
        layout.operator("pose.paths_update", text="Update Armature Motion Paths")
        layout.operator("object.paths_update_visible", text="Update All Motion Paths")

        layout.separator()

        layout.operator("pose.hide").unselected = False
        layout.operator("pose.reveal")

        layout.separator()

        layout.operator("pose.user_transforms_clear")


class BoneOptions:
    def draw(self, context):
        layout = self.layout

        options = [
            "show_wire",
            "use_deform",
            "use_envelope_multiply",
            "use_inherit_rotation",
        ]

        if context.mode == 'EDIT_ARMATURE':
            bone_props = bpy.types.EditBone.bl_rna.properties
            data_path_iter = "selected_bones"
            opt_suffix = ""
            options.append("lock")
        else:  # pose-mode
            bone_props = bpy.types.Bone.bl_rna.properties
            data_path_iter = "selected_pose_bones"
            opt_suffix = "bone."

        for opt in options:
            props = layout.operator("wm.context_collection_boolean_set", text=bone_props[opt].name,
                                    text_ctxt=i18n_contexts.default)
            props.data_path_iter = data_path_iter
            props.data_path_item = opt_suffix + opt
            props.type = self.type


class VIEW3D_MT_bone_options_toggle(Menu, BoneOptions):
    bl_label = "Toggle Bone Options"
    type = 'TOGGLE'


class VIEW3D_MT_bone_options_enable(Menu, BoneOptions):
    bl_label = "Enable Bone Options"
    type = 'ENABLE'


class VIEW3D_MT_bone_options_disable(Menu, BoneOptions):
    bl_label = "Disable Bone Options"
    type = 'DISABLE'


# ********** Edit Menus, suffix from ob.type **********


class VIEW3D_MT_edit_mesh(Menu):
    bl_label = "Mesh"

    def draw(self, _context):
        layout = self.layout

        with_bullet = bpy.app.build_options.bullet

        layout.menu("VIEW3D_MT_transform")
        layout.menu("VIEW3D_MT_mirror")
        layout.menu("VIEW3D_MT_snap")

        layout.separator()

        layout.operator("mesh.duplicate_move", text="Duplicate")
        layout.menu("VIEW3D_MT_edit_mesh_extrude")

        layout.separator()

        layout.menu("VIEW3D_MT_edit_mesh_merge", text="Merge")
        layout.menu("VIEW3D_MT_edit_mesh_split", text="Split")
        layout.operator_menu_enum("mesh.separate", "type")

        layout.separator()

        layout.operator("mesh.bisect")
        layout.operator("mesh.knife_project")
        layout.operator("mesh.knife_tool")

        if with_bullet:
            layout.operator("mesh.convex_hull")

        layout.separator()

        layout.operator("mesh.symmetrize")
        layout.operator("mesh.symmetry_snap")

        layout.separator()

        layout.menu("VIEW3D_MT_edit_mesh_normals")
        layout.menu("VIEW3D_MT_edit_mesh_shading")
        layout.menu("VIEW3D_MT_edit_mesh_weights")
        layout.operator("mesh.attribute_set")
        layout.operator_menu_enum("mesh.sort_elements", "type", text="Sort Elements...")

        layout.separator()

        layout.menu("VIEW3D_MT_edit_mesh_showhide")
        layout.menu("VIEW3D_MT_edit_mesh_clean")

        layout.separator()

        layout.menu("VIEW3D_MT_edit_mesh_delete")

        layout.template_node_operator_asset_menu_items(catalog_path=self.bl_label)


class VIEW3D_MT_edit_mesh_context_menu(Menu):
    bl_label = ""

    def draw(self, context):

        def count_selected_items_for_objects_in_mode():
            selected_verts_len = 0
            selected_edges_len = 0
            selected_faces_len = 0
            for ob in context.objects_in_mode_unique_data:
                v, e, f = ob.data.count_selected_items()
                selected_verts_len += v
                selected_edges_len += e
                selected_faces_len += f
            return (selected_verts_len, selected_edges_len, selected_faces_len)

        is_vert_mode, is_edge_mode, is_face_mode = context.tool_settings.mesh_select_mode
        selected_verts_len, selected_edges_len, selected_faces_len = count_selected_items_for_objects_in_mode()

        del count_selected_items_for_objects_in_mode

        layout = self.layout

        with_freestyle = bpy.app.build_options.freestyle

        layout.operator_context = 'INVOKE_REGION_WIN'

        # If nothing is selected
        # (disabled for now until it can be made more useful).
        '''
        # If nothing is selected
        if not (selected_verts_len or selected_edges_len or selected_faces_len):
            layout.menu("VIEW3D_MT_mesh_add", text="Add", text_ctxt=i18n_contexts.operator_default)

            return
        '''

        # Else something is selected

        row = layout.row()

        if is_vert_mode:
            col = row.column(align=True)

            col.label(text="Vertex", icon='VERTEXSEL')
            col.separator()

            # Additive Operators
            col.operator("mesh.subdivide", text="Subdivide")

            col.separator()

            col.operator("mesh.extrude_vertices_move", text="Extrude Vertices")
            col.operator("mesh.bevel", text="Bevel Vertices").affect = 'VERTICES'

            if selected_verts_len > 1:
                col.separator()
                col.operator("mesh.edge_face_add", text="New Edge/Face from Vertices")
                col.operator("mesh.vert_connect_path", text="Connect Vertex Path")
                col.operator("mesh.vert_connect", text="Connect Vertex Pairs")

            col.separator()

            # Deform Operators
            col.operator("transform.push_pull", text="Push/Pull")
            col.operator("transform.shrink_fatten", text="Shrink/Fatten")
            col.operator("transform.shear", text="Shear")
            col.operator("transform.vert_slide", text="Slide Vertices")
            col.operator_context = 'EXEC_REGION_WIN'
            col.operator("transform.vertex_random", text="Randomize Vertices").offset = 0.1
            col.operator("mesh.vertices_smooth", text="Smooth Vertices").factor = 0.5
            col.operator_context = 'INVOKE_REGION_WIN'
            col.operator("mesh.vertices_smooth_laplacian", text="Smooth Laplacian")

            col.separator()

            col.menu("VIEW3D_MT_mirror", text="Mirror Vertices")
            col.menu("VIEW3D_MT_snap", text="Snap Vertices")

            col.separator()

            col.operator("transform.vert_crease")

            col.separator()

            # Removal Operators
            if selected_verts_len > 1:
                col.menu("VIEW3D_MT_edit_mesh_merge", text="Merge Vertices")
            col.operator("mesh.split")
            col.operator_menu_enum("mesh.separate", "type")
            col.operator("mesh.dissolve_verts")
            col.operator("mesh.delete", text="Delete Vertices").type = 'VERT'

        if is_edge_mode:
            col = row.column(align=True)
            col.label(text="Edge", icon='EDGESEL')
            col.separator()

            # Additive Operators
            col.operator("mesh.subdivide", text="Subdivide")

            col.separator()

            col.operator("mesh.extrude_edges_move", text="Extrude Edges")
            col.operator("mesh.bevel", text="Bevel Edges").affect = 'EDGES'
            if selected_edges_len >= 2:
                col.operator("mesh.bridge_edge_loops")
            if selected_edges_len >= 1:
                col.operator("mesh.edge_face_add", text="New Face from Edges")
            if selected_edges_len >= 2:
                col.operator("mesh.fill")

            col.separator()

            props = col.operator("mesh.loopcut_slide")
            props.TRANSFORM_OT_edge_slide.release_confirm = False
            col.operator("mesh.offset_edge_loops_slide")

            col.separator()

            col.operator("mesh.knife_tool")
            col.operator("mesh.bisect")

            col.separator()

            # Deform Operators
            col.operator("mesh.edge_rotate", text="Rotate Edge CW").use_ccw = False
            col.operator("transform.edge_slide")
            col.operator("mesh.edge_split")

            col.separator()

            # Edge Flags
            col.operator("transform.edge_crease")
            col.operator("transform.edge_bevelweight")

            col.separator()

            col.operator("mesh.mark_seam").clear = False
            col.operator("mesh.mark_seam", text="Clear Seam").clear = True

            col.separator()

            col.operator("mesh.mark_sharp")
            col.operator("mesh.mark_sharp", text="Clear Sharp").clear = True

            if with_freestyle:
                col.separator()

                col.operator("mesh.mark_freestyle_edge").clear = False
                col.operator("mesh.mark_freestyle_edge", text="Clear Freestyle Edge").clear = True

            col.separator()

            # Removal Operators
            col.operator("mesh.unsubdivide")
            col.operator("mesh.split")
            col.operator_menu_enum("mesh.separate", "type")
            col.operator("mesh.dissolve_edges")
            col.operator("mesh.delete", text="Delete Edges").type = 'EDGE'

        if is_face_mode:
            alt_navigation = getattr(
                context.window_manager.keyconfigs.active.preferences,
                "use_alt_navigation",
                False)

            col = row.column(align=True)

            col.label(text="Face", icon='FACESEL')
            col.separator()

            # Additive Operators
            col.operator("mesh.subdivide", text="Subdivide")

            col.separator()

            col.operator("view3d.edit_mesh_extrude_move_normal",
                         text="Extrude Faces").alt_navigation = alt_navigation
            col.operator("view3d.edit_mesh_extrude_move_shrink_fatten",
                         text="Extrude Faces Along Normals").alt_navigation = alt_navigation
            col.operator("mesh.extrude_faces_move",
                         text="Extrude Individual Faces").TRANSFORM_OT_shrink_fatten.alt_navigation = alt_navigation

            col.operator("mesh.inset")
            col.operator("mesh.poke")

            if selected_faces_len >= 2:
                col.operator("mesh.bridge_edge_loops", text="Bridge Faces")

            col.separator()

            # Modify Operators
            col.menu("VIEW3D_MT_uv_map", text="UV Unwrap Faces")

            col.separator()

            props = col.operator("mesh.quads_convert_to_tris")
            props.quad_method = props.ngon_method = 'BEAUTY'
            col.operator("mesh.tris_convert_to_quads")

            col.separator()

            col.operator("mesh.faces_shade_smooth")
            col.operator("mesh.faces_shade_flat")

            col.separator()

            # Removal Operators
            col.operator("mesh.unsubdivide")
            col.operator("mesh.split")
            col.operator_menu_enum("mesh.separate", "type")
            col.operator("mesh.dissolve_faces")
            col.operator("mesh.delete", text="Delete Faces").type = 'FACE'


class VIEW3D_MT_edit_mesh_select_mode(Menu):
    bl_label = "Mesh Select Mode"

    def draw(self, _context):
        layout = self.layout

        layout.operator_context = 'INVOKE_REGION_WIN'
        layout.operator("mesh.select_mode", text="Vertex", icon='VERTEXSEL').type = 'VERT'
        layout.operator("mesh.select_mode", text="Edge", icon='EDGESEL').type = 'EDGE'
        layout.operator("mesh.select_mode", text="Face", icon='FACESEL').type = 'FACE'


class VIEW3D_MT_edit_mesh_extrude(Menu):
    bl_label = "Extrude"

    def draw(self, context):
        from math import pi

        alt_navigation = getattr(
            context.window_manager.keyconfigs.active.preferences,
            "use_alt_navigation",
            False)

        layout = self.layout
        layout.operator_context = 'INVOKE_REGION_WIN'

        tool_settings = context.tool_settings
        select_mode = tool_settings.mesh_select_mode
        mesh = context.object.data

        if mesh.total_face_sel:
            layout.operator("view3d.edit_mesh_extrude_move_normal",
                            text="Extrude Faces").alt_navigation = alt_navigation
            layout.operator("view3d.edit_mesh_extrude_move_shrink_fatten",
                            text="Extrude Faces Along Normals").alt_navigation = alt_navigation
            layout.operator(
                "mesh.extrude_faces_move",
                text="Extrude Individual Faces").TRANSFORM_OT_shrink_fatten.alt_navigation = alt_navigation
            layout.operator("view3d.edit_mesh_extrude_manifold_normal",
                            text="Extrude Manifold").alt_navigation = alt_navigation

        if mesh.total_edge_sel and (select_mode[0] or select_mode[1]):
            layout.operator("mesh.extrude_edges_move",
                            text="Extrude Edges").TRANSFORM_OT_translate.alt_navigation = alt_navigation

        if mesh.total_vert_sel and select_mode[0]:
            layout.operator("mesh.extrude_vertices_move",
                            text="Extrude Vertices").TRANSFORM_OT_translate.alt_navigation = alt_navigation

        layout.separator()

        layout.operator("mesh.extrude_repeat")
        layout.operator("mesh.spin").angle = pi * 2
        layout.template_node_operator_asset_menu_items(catalog_path="Mesh/Extrude")


class VIEW3D_MT_edit_mesh_vertices(Menu):
    bl_label = "Vertex"

    def draw(self, _context):
        layout = self.layout
        layout.operator_context = 'INVOKE_REGION_WIN'

        layout.operator("mesh.extrude_vertices_move", text="Extrude Vertices")
        layout.operator("mesh.dupli_extrude_cursor").rotate_source = True
        layout.operator("mesh.bevel", text="Bevel Vertices").affect = 'VERTICES'

        layout.separator()

        layout.operator("mesh.edge_face_add", text="New Edge/Face from Vertices")
        layout.operator("mesh.vert_connect_path", text="Connect Vertex Path")
        layout.operator("mesh.vert_connect", text="Connect Vertex Pairs")

        layout.separator()

        props = layout.operator("mesh.rip_move", text="Rip Vertices")
        props.MESH_OT_rip.use_fill = False
        props = layout.operator("mesh.rip_move", text="Rip Vertices and Fill")
        props.MESH_OT_rip.use_fill = True
        layout.operator("mesh.rip_edge_move", text="Rip Vertices and Extend")

        layout.separator()

        layout.operator("transform.vert_slide", text="Slide Vertices")
        layout.operator_context = 'EXEC_REGION_WIN'
        layout.operator("mesh.vertices_smooth", text="Smooth Vertices").factor = 0.5
        layout.operator("mesh.vertices_smooth_laplacian", text="Smooth Vertices (Laplacian)")
        layout.operator_context = 'INVOKE_REGION_WIN'

        layout.separator()

        layout.operator("transform.vert_crease")

        layout.separator()

        layout.operator("mesh.blend_from_shape")
        layout.operator("mesh.shape_propagate_to_all", text="Propagate to Shapes")

        layout.separator()

        layout.menu("VIEW3D_MT_vertex_group")
        layout.menu("VIEW3D_MT_hook")

        layout.separator()

        layout.operator("object.vertex_parent_set")

        layout.template_node_operator_asset_menu_items(catalog_path=self.bl_label)


class VIEW3D_MT_edit_mesh_edges(Menu):
    bl_label = "Edge"

    def draw(self, _context):
        layout = self.layout

        with_freestyle = bpy.app.build_options.freestyle

        layout.operator_context = 'INVOKE_REGION_WIN'

        layout.operator("mesh.extrude_edges_move", text="Extrude Edges")
        layout.operator("mesh.bevel", text="Bevel Edges").affect = 'EDGES'
        layout.operator("mesh.bridge_edge_loops")
        layout.operator("mesh.screw")

        layout.separator()

        layout.operator("mesh.subdivide")
        layout.operator("mesh.subdivide_edgering")
        layout.operator("mesh.unsubdivide")

        layout.separator()

        layout.operator("mesh.edge_rotate", text="Rotate Edge CW").use_ccw = False
        layout.operator("mesh.edge_rotate", text="Rotate Edge CCW").use_ccw = True

        layout.separator()

        layout.operator("transform.edge_slide")
        props = layout.operator("mesh.loopcut_slide")
        props.TRANSFORM_OT_edge_slide.release_confirm = False
        layout.operator("mesh.offset_edge_loops_slide")

        layout.separator()

        layout.operator("transform.edge_crease")
        layout.operator("transform.edge_bevelweight")

        layout.separator()

        layout.operator("mesh.mark_seam").clear = False
        layout.operator("mesh.mark_seam", text="Clear Seam").clear = True

        layout.separator()

        layout.operator("mesh.mark_sharp")
        layout.operator("mesh.mark_sharp", text="Clear Sharp").clear = True

        layout.operator("mesh.mark_sharp", text="Mark Sharp from Vertices").use_verts = True
        props = layout.operator("mesh.mark_sharp", text="Clear Sharp from Vertices")
        props.use_verts = True
        props.clear = True

        if with_freestyle:
            layout.separator()

            layout.operator("mesh.mark_freestyle_edge").clear = False
            layout.operator("mesh.mark_freestyle_edge", text="Clear Freestyle Edge").clear = True

        layout.template_node_operator_asset_menu_items(catalog_path=self.bl_label)


class VIEW3D_MT_edit_mesh_faces_data(Menu):
    bl_label = "Face Data"

    def draw(self, _context):
        layout = self.layout

        with_freestyle = bpy.app.build_options.freestyle

        layout.operator_context = 'INVOKE_REGION_WIN'

        layout.operator("mesh.colors_rotate")
        layout.operator("mesh.colors_reverse")

        layout.separator()

        layout.operator("mesh.uvs_rotate")
        layout.operator("mesh.uvs_reverse")

        layout.separator()

        layout.operator("mesh.flip_quad_tessellation")

        if with_freestyle:
            layout.separator()
            layout.operator("mesh.mark_freestyle_face").clear = False
            layout.operator("mesh.mark_freestyle_face", text="Clear Freestyle Face").clear = True
        layout.template_node_operator_asset_menu_items(catalog_path="Face/Face Data")


class VIEW3D_MT_edit_mesh_faces(Menu):
    bl_label = "Face"
    bl_idname = "VIEW3D_MT_edit_mesh_faces"

    def draw(self, context):
        alt_navigation = getattr(
            context.window_manager.keyconfigs.active.preferences,
            "use_alt_navigation",
            False)

        layout = self.layout

        layout.operator_context = 'INVOKE_REGION_WIN'

        layout.operator("view3d.edit_mesh_extrude_move_normal",
                        text="Extrude Faces").alt_navigation = alt_navigation
        layout.operator("view3d.edit_mesh_extrude_move_shrink_fatten",
                        text="Extrude Faces Along Normals").alt_navigation = alt_navigation
        layout.operator(
            "mesh.extrude_faces_move",
            text="Extrude Individual Faces").TRANSFORM_OT_shrink_fatten.alt_navigation = alt_navigation

        layout.separator()

        layout.operator("mesh.inset")
        layout.operator("mesh.poke")
        props = layout.operator("mesh.quads_convert_to_tris")
        props.quad_method = props.ngon_method = 'BEAUTY'
        layout.operator("mesh.tris_convert_to_quads")
        layout.operator("mesh.solidify", text="Solidify Faces")
        layout.operator("mesh.wireframe")

        layout.separator()

        layout.operator("mesh.fill")
        layout.operator("mesh.fill_grid")
        layout.operator("mesh.beautify_fill")

        layout.separator()

        layout.operator("mesh.intersect")
        layout.operator("mesh.intersect_boolean")

        layout.separator()

        layout.operator("mesh.face_split_by_edges")

        layout.separator()

        layout.operator("mesh.faces_shade_smooth")
        layout.operator("mesh.faces_shade_flat")

        layout.separator()

        layout.menu("VIEW3D_MT_edit_mesh_faces_data")

        layout.template_node_operator_asset_menu_items(catalog_path=self.bl_label)


class VIEW3D_MT_edit_mesh_normals_select_strength(Menu):
    bl_label = "Select by Face Strength"

    def draw(self, _context):
        layout = self.layout

        props = layout.operator("mesh.mod_weighted_strength", text="Weak")
        props.set = False
        props.face_strength = 'WEAK'

        props = layout.operator("mesh.mod_weighted_strength", text="Medium")
        props.set = False
        props.face_strength = 'MEDIUM'

        props = layout.operator("mesh.mod_weighted_strength", text="Strong")
        props.set = False
        props.face_strength = 'STRONG'


class VIEW3D_MT_edit_mesh_normals_set_strength(Menu):
    bl_label = "Set Face Strength"

    def draw(self, _context):
        layout = self.layout

        props = layout.operator("mesh.mod_weighted_strength", text="Weak")
        props.set = True
        props.face_strength = 'WEAK'

        props = layout.operator("mesh.mod_weighted_strength", text="Medium")
        props.set = True
        props.face_strength = 'MEDIUM'

        props = layout.operator("mesh.mod_weighted_strength", text="Strong")
        props.set = True
        props.face_strength = 'STRONG'


class VIEW3D_MT_edit_mesh_normals_average(Menu):
    bl_label = "Average"

    def draw(self, _context):
        layout = self.layout

        layout.operator("mesh.average_normals", text="Custom Normal").average_type = 'CUSTOM_NORMAL'
        layout.operator("mesh.average_normals", text="Face Area").average_type = 'FACE_AREA'
        layout.operator("mesh.average_normals", text="Corner Angle").average_type = 'CORNER_ANGLE'


class VIEW3D_MT_edit_mesh_normals(Menu):
    bl_label = "Normals"

    def draw(self, _context):
        layout = self.layout

        layout.operator("mesh.flip_normals", text="Flip")
        layout.operator("mesh.normals_make_consistent", text="Recalculate Outside").inside = False
        layout.operator("mesh.normals_make_consistent", text="Recalculate Inside").inside = True

        layout.separator()

        layout.operator("mesh.set_normals_from_faces", text="Set from Faces")

        layout.operator_context = 'INVOKE_REGION_WIN'
        layout.operator("transform.rotate_normal", text="Rotate...")
        layout.operator("mesh.point_normals", text="Point to Target...")
        layout.operator_context = 'EXEC_REGION_WIN'

        layout.operator("mesh.merge_normals", text="Merge")
        layout.operator("mesh.split_normals", text="Split")
        layout.menu("VIEW3D_MT_edit_mesh_normals_average", text="Average")

        layout.separator()

        layout.operator("mesh.normals_tools", text="Copy Vector").mode = 'COPY'
        layout.operator("mesh.normals_tools", text="Paste Vector").mode = 'PASTE'

        layout.operator("mesh.smooth_normals", text="Smooth Vectors")
        layout.operator("mesh.normals_tools", text="Reset Vectors").mode = 'RESET'

        layout.separator()

        layout.menu("VIEW3D_MT_edit_mesh_normals_select_strength")
        layout.menu("VIEW3D_MT_edit_mesh_normals_set_strength")
        layout.template_node_operator_asset_menu_items(catalog_path="Mesh/Normals")


class VIEW3D_MT_edit_mesh_shading(Menu):
    bl_label = "Shading"

    def draw(self, _context):
        layout = self.layout

        layout.operator("mesh.faces_shade_smooth", text="Smooth Faces")
        layout.operator("mesh.faces_shade_flat", text="Flat Faces")

        layout.separator()

        layout.operator("mesh.mark_sharp", text="Smooth Edges").clear = True
        layout.operator("mesh.mark_sharp", text="Sharp Edges")

        layout.separator()

        props = layout.operator("mesh.mark_sharp", text="Smooth Vertices")
        props.use_verts = True
        props.clear = True

        layout.operator("mesh.mark_sharp", text="Sharp Vertices").use_verts = True
        layout.template_node_operator_asset_menu_items(catalog_path="Mesh/Shading")


class VIEW3D_MT_edit_mesh_weights(Menu):
    bl_label = "Weights"

    def draw(self, _context):
        layout = self.layout
        VIEW3D_MT_paint_weight.draw_generic(layout, is_editmode=True)
        layout.template_node_operator_asset_menu_items(catalog_path="Mesh/Weights")


class VIEW3D_MT_edit_mesh_clean(Menu):
    bl_label = "Clean Up"

    def draw(self, _context):
        layout = self.layout

        layout.operator("mesh.delete_loose")

        layout.separator()

        layout.operator("mesh.decimate")
        layout.operator("mesh.dissolve_degenerate")
        layout.operator("mesh.dissolve_limited")
        layout.operator("mesh.face_make_planar")

        layout.separator()

        layout.operator("mesh.vert_connect_nonplanar")
        layout.operator("mesh.vert_connect_concave")
        layout.operator("mesh.remove_doubles")
        layout.operator("mesh.fill_holes")

        layout.template_node_operator_asset_menu_items(catalog_path="Mesh/Clean Up")


class VIEW3D_MT_edit_mesh_delete(Menu):
    bl_label = "Delete"

    def draw(self, _context):
        layout = self.layout

        layout.operator_enum("mesh.delete", "type")

        layout.separator()

        layout.operator("mesh.dissolve_verts")
        layout.operator("mesh.dissolve_edges")
        layout.operator("mesh.dissolve_faces")

        layout.separator()

        layout.operator("mesh.dissolve_limited")

        layout.separator()

        layout.operator("mesh.edge_collapse")
        layout.operator("mesh.delete_edgeloop", text="Edge Loops")

        layout.template_node_operator_asset_menu_items(catalog_path="Mesh/Delete")


class VIEW3D_MT_edit_mesh_merge(Menu):
    bl_label = "Merge"

    def draw(self, _context):
        layout = self.layout

        layout.operator_enum("mesh.merge", "type")

        layout.separator()

        layout.operator("mesh.remove_doubles", text="By Distance")

        layout.template_node_operator_asset_menu_items(catalog_path="Mesh/Merge")


class VIEW3D_MT_edit_mesh_split(Menu):
    bl_label = "Split"

    def draw(self, _context):
        layout = self.layout

        layout.operator("mesh.split", text="Selection")

        layout.separator()

        layout.operator_enum("mesh.edge_split", "type")

        layout.template_node_operator_asset_menu_items(catalog_path="Mesh/Split")


class VIEW3D_MT_edit_mesh_showhide(ShowHideMenu, Menu):
    _operator_name = "mesh"


class VIEW3D_MT_edit_gpencil_delete(Menu):
    bl_label = "Delete"

    def draw(self, _context):
        layout = self.layout

        layout.operator_enum("gpencil.delete", "type")

        layout.separator()

        layout.operator_enum("gpencil.dissolve", "type")

        layout.separator()

        layout.operator("gpencil.delete", text="Delete Active Keyframe (Active Layer)").type = 'FRAME'
        layout.operator("gpencil.active_frames_delete_all", text="Delete Active Keyframes (All Layers)")


class VIEW3D_MT_edit_greasepencil_delete(Menu):
    bl_label = "Delete"

    def draw(self, _context):
        layout = self.layout

        layout.operator_enum("grease_pencil.dissolve", "type")

        layout.operator(
            "grease_pencil.delete_frame",
            text="Delete Active Keyframe (Active Layer)",
        ).type = 'ACTIVE_FRAME'
        layout.operator(
            "grease_pencil.delete_frame",
            text="Delete Active Keyframes (All Layers)",
        ).type = 'ALL_FRAMES'


# Edit Curve
# draw_curve is used by VIEW3D_MT_edit_curve and VIEW3D_MT_edit_surface


def draw_curve(self, _context):
    layout = self.layout

    layout.menu("VIEW3D_MT_transform")
    layout.menu("VIEW3D_MT_mirror")
    layout.menu("VIEW3D_MT_snap")

    layout.separator()

    layout.operator("curve.spin")
    layout.operator("curve.duplicate_move")

    layout.separator()

    layout.operator("curve.split")
    layout.operator("curve.separate")

    layout.separator()

    layout.operator("curve.cyclic_toggle")
    layout.operator_menu_enum("curve.spline_type_set", "type")

    layout.separator()

    layout.menu("VIEW3D_MT_edit_curve_showhide")
    layout.menu("VIEW3D_MT_edit_curve_clean")
    layout.menu("VIEW3D_MT_edit_curve_delete")


class VIEW3D_MT_edit_curve(Menu):
    bl_label = "Curve"

    draw = draw_curve


class VIEW3D_MT_edit_curve_ctrlpoints(Menu):
    bl_label = "Control Points"

    def draw(self, context):
        layout = self.layout

        edit_object = context.edit_object

        if edit_object.type in {'CURVE', 'SURFACE'}:
            layout.operator("curve.extrude_move")
            layout.operator("curve.vertex_add")

            layout.separator()

            layout.operator("curve.make_segment")

            layout.separator()

            if edit_object.type == 'CURVE':
                layout.operator("transform.tilt")
                layout.operator("curve.tilt_clear")

                layout.separator()

                layout.operator_menu_enum("curve.handle_type_set", "type")
                layout.operator("curve.normals_make_consistent")

                layout.separator()

            layout.operator("curve.smooth")
            if edit_object.type == 'CURVE':
                layout.operator("curve.smooth_tilt")
                layout.operator("curve.smooth_radius")
                layout.operator("curve.smooth_weight")

            layout.separator()

        layout.menu("VIEW3D_MT_hook")

        layout.separator()

        layout.operator("object.vertex_parent_set")


class VIEW3D_MT_edit_curve_segments(Menu):
    bl_label = "Segments"

    def draw(self, _context):
        layout = self.layout

        layout.operator("curve.subdivide")
        layout.operator("curve.switch_direction")


class VIEW3D_MT_edit_curve_clean(Menu):
    bl_label = "Clean Up"

    def draw(self, _context):
        layout = self.layout

        layout.operator("curve.decimate")


class VIEW3D_MT_edit_curve_context_menu(Menu):
    bl_label = "Curve"

    def draw(self, _context):
        # TODO(campbell): match mesh vertex menu.

        layout = self.layout

        layout.operator_context = 'INVOKE_DEFAULT'

        # Add
        layout.operator("curve.subdivide")
        layout.operator("curve.extrude_move")
        layout.operator("curve.make_segment")
        layout.operator("curve.duplicate_move")

        layout.separator()

        # Transform
        layout.operator("transform.transform", text="Radius").mode = 'CURVE_SHRINKFATTEN'
        layout.operator("transform.tilt")
        layout.operator("curve.tilt_clear")
        layout.operator("curve.smooth")
        layout.operator("curve.smooth_tilt")
        layout.operator("curve.smooth_radius")

        layout.separator()

        layout.menu("VIEW3D_MT_mirror")
        layout.menu("VIEW3D_MT_snap")

        layout.separator()

        # Modify
        layout.operator_menu_enum("curve.spline_type_set", "type")
        layout.operator_menu_enum("curve.handle_type_set", "type")
        layout.operator("curve.cyclic_toggle")
        layout.operator("curve.switch_direction")

        layout.separator()

        layout.operator("curve.normals_make_consistent")
        layout.operator("curve.spline_weight_set")
        layout.operator("curve.radius_set")

        layout.separator()

        # Remove
        layout.operator("curve.split")
        layout.operator("curve.decimate")
        layout.operator("curve.separate")
        layout.operator("curve.dissolve_verts")
        layout.operator("curve.delete", text="Delete Segment").type = 'SEGMENT'
        layout.operator("curve.delete", text="Delete Point").type = 'VERT'


class VIEW3D_MT_edit_curve_delete(Menu):
    bl_label = "Delete"

    def draw(self, _context):
        layout = self.layout

        layout.operator_enum("curve.delete", "type")

        layout.separator()

        layout.operator("curve.dissolve_verts")


class VIEW3D_MT_edit_curve_showhide(ShowHideMenu, Menu):
    _operator_name = "curve"


class VIEW3D_MT_edit_surface(Menu):
    bl_label = "Surface"

    draw = draw_curve


class VIEW3D_MT_edit_font_chars(Menu):
    bl_label = "Special Characters"

    def draw(self, _context):
        layout = self.layout

        layout.operator("font.text_insert", text="Copyright").text = "\u00A9"
        layout.operator("font.text_insert", text="Registered Trademark").text = "\u00AE"

        layout.separator()

        layout.operator("font.text_insert", text="Degree Sign").text = "\u00B0"
        layout.operator("font.text_insert", text="Multiplication Sign").text = "\u00D7"
        layout.operator("font.text_insert", text="Circle").text = "\u008A"

        layout.separator()

        layout.operator("font.text_insert", text="Superscript 1").text = "\u00B9"
        layout.operator("font.text_insert", text="Superscript 2").text = "\u00B2"
        layout.operator("font.text_insert", text="Superscript 3").text = "\u00B3"

        layout.separator()

        layout.operator("font.text_insert", text="Double >>").text = "\u00BB"
        layout.operator("font.text_insert", text="Double <<").text = "\u00AB"
        layout.operator("font.text_insert", text="Promillage").text = "\u2030"

        layout.separator()

        layout.operator("font.text_insert", text="Dutch Florin").text = "\u00A4"
        layout.operator("font.text_insert", text="British Pound").text = "\u00A3"
        layout.operator("font.text_insert", text="Japanese Yen").text = "\u00A5"

        layout.separator()

        layout.operator("font.text_insert", text="German S").text = "\u00DF"
        layout.operator("font.text_insert", text="Spanish Question Mark").text = "\u00BF"
        layout.operator("font.text_insert", text="Spanish Exclamation Mark").text = "\u00A1"


class VIEW3D_MT_edit_font_kerning(Menu):
    bl_label = "Kerning"

    def draw(self, context):
        layout = self.layout

        ob = context.active_object
        text = ob.data
        kerning = text.edit_format.kerning

        layout.operator("font.change_spacing", text="Decrease Kerning").delta = -1.0
        layout.operator("font.change_spacing", text="Increase Kerning").delta = 1.0
        layout.operator("font.change_spacing", text="Reset Kerning").delta = -kerning


class VIEW3D_MT_edit_font_delete(Menu):
    bl_label = "Delete"

    def draw(self, _context):
        layout = self.layout

        layout.operator("font.delete", text="Previous Character").type = 'PREVIOUS_CHARACTER'
        layout.operator("font.delete", text="Next Character").type = 'NEXT_CHARACTER'
        layout.operator("font.delete", text="Previous Word").type = 'PREVIOUS_WORD'
        layout.operator("font.delete", text="Next Word").type = 'NEXT_WORD'


class VIEW3D_MT_edit_font(Menu):
    bl_label = "Text"

    def draw(self, _context):
        layout = self.layout

        layout.operator("font.text_cut", text="Cut")
        layout.operator("font.text_copy", text="Copy", icon='COPYDOWN')
        layout.operator("font.text_paste", text="Paste", icon='PASTEDOWN')

        layout.separator()

        layout.operator("font.text_paste_from_file")

        layout.separator()

        layout.operator("font.case_set", text="To Uppercase").case = 'UPPER'
        layout.operator("font.case_set", text="To Lowercase").case = 'LOWER'

        layout.separator()

        layout.menu("VIEW3D_MT_edit_font_chars")

        layout.separator()

        layout.operator("font.style_toggle", text="Toggle Bold", icon='BOLD').style = 'BOLD'
        layout.operator("font.style_toggle", text="Toggle Italic", icon='ITALIC').style = 'ITALIC'
        layout.operator("font.style_toggle", text="Toggle Underline", icon='UNDERLINE').style = 'UNDERLINE'
        layout.operator("font.style_toggle", text="Toggle Small Caps", icon='SMALL_CAPS').style = 'SMALL_CAPS'

        layout.menu("VIEW3D_MT_edit_font_kerning")

        layout.separator()

        layout.menu("VIEW3D_MT_edit_font_delete")


class VIEW3D_MT_edit_font_context_menu(Menu):
    bl_label = "Text"

    def draw(self, _context):
        layout = self.layout

        layout.operator_context = 'INVOKE_DEFAULT'

        layout.operator("font.text_cut", text="Cut")
        layout.operator("font.text_copy", text="Copy", icon='COPYDOWN')
        layout.operator("font.text_paste", text="Paste", icon='PASTEDOWN')

        layout.separator()

        layout.operator("font.select_all")

        layout.separator()

        layout.menu("VIEW3D_MT_edit_font")


class VIEW3D_MT_edit_meta(Menu):
    bl_label = "Metaball"

    def draw(self, _context):
        layout = self.layout

        layout.menu("VIEW3D_MT_transform")
        layout.menu("VIEW3D_MT_mirror")
        layout.menu("VIEW3D_MT_snap")

        layout.separator()

        layout.operator("mball.duplicate_metaelems")

        layout.separator()

        layout.menu("VIEW3D_MT_edit_meta_showhide")

        layout.operator_context = 'EXEC_REGION_WIN'
        layout.operator("mball.delete_metaelems", text="Delete")


class VIEW3D_MT_edit_meta_showhide(Menu):
    bl_label = "Show/Hide"

    def draw(self, _context):
        layout = self.layout

        layout.operator("mball.reveal_metaelems")
        layout.operator("mball.hide_metaelems", text="Hide Selected").unselected = False
        layout.operator("mball.hide_metaelems", text="Hide Unselected").unselected = True


class VIEW3D_MT_edit_lattice(Menu):
    bl_label = "Lattice"

    def draw(self, _context):
        layout = self.layout

        layout.separator()

        layout.menu("VIEW3D_MT_transform")
        layout.menu("VIEW3D_MT_mirror")
        layout.menu("VIEW3D_MT_snap")
        layout.operator_menu_enum("lattice.flip", "axis")

        layout.separator()

        layout.operator("lattice.make_regular")

        layout.separator()

        layout.operator("object.vertex_parent_set")


class VIEW3D_MT_edit_armature(Menu):
    bl_label = "Armature"

    def draw(self, context):
        layout = self.layout

        edit_object = context.edit_object
        arm = edit_object.data

        layout.menu("VIEW3D_MT_transform_armature")
        layout.menu("VIEW3D_MT_mirror")
        layout.menu("VIEW3D_MT_snap")
        layout.menu("VIEW3D_MT_edit_armature_roll")

        layout.separator()

        layout.operator("armature.extrude_move")
        layout.operator("armature.click_extrude")

        if arm.use_mirror_x:
            layout.operator("armature.extrude_forked")

        layout.operator("armature.duplicate_move")
        layout.operator("armature.fill")

        layout.separator()

        layout.operator("armature.split")
        layout.operator("armature.separate")

        layout.separator()

        layout.operator("armature.subdivide", text="Subdivide")
        layout.operator("armature.switch_direction", text="Switch Direction")

        layout.separator()

        layout.operator("armature.symmetrize")
        layout.menu("VIEW3D_MT_edit_armature_names")

        layout.separator()

        layout.operator_context = 'INVOKE_DEFAULT'
        layout.operator("armature.move_to_collection", text="Move to Bone Collection")
        layout.menu("VIEW3D_MT_bone_collections")

        layout.separator()

        layout.menu("VIEW3D_MT_edit_armature_parent")

        layout.separator()

        layout.menu("VIEW3D_MT_bone_options_toggle", text="Bone Settings")

        layout.separator()

        layout.menu("VIEW3D_MT_edit_armature_delete")


class VIEW3D_MT_armature_context_menu(Menu):
    bl_label = "Armature"

    def draw(self, context):
        layout = self.layout

        edit_object = context.edit_object
        arm = edit_object.data

        layout.operator_context = 'INVOKE_REGION_WIN'

        # Add
        layout.operator("armature.subdivide", text="Subdivide")
        layout.operator("armature.duplicate_move", text="Duplicate")
        layout.operator("armature.extrude_move")
        if arm.use_mirror_x:
            layout.operator("armature.extrude_forked")

        layout.separator()

        layout.operator("armature.fill")

        layout.separator()

        # Modify
        layout.menu("VIEW3D_MT_mirror")
        layout.menu("VIEW3D_MT_snap")
        layout.operator("armature.symmetrize")
        layout.operator("armature.switch_direction", text="Switch Direction")
        layout.menu("VIEW3D_MT_edit_armature_names")

        layout.separator()

        layout.menu("VIEW3D_MT_edit_armature_parent")

        layout.separator()

        # Remove
        layout.operator("armature.split")
        layout.operator("armature.separate")
        layout.operator("armature.dissolve")
        layout.operator("armature.delete")


class VIEW3D_MT_edit_armature_names(Menu):
    bl_label = "Names"

    def draw(self, _context):
        layout = self.layout

        layout.operator_context = 'EXEC_REGION_WIN'
        layout.operator("armature.autoside_names", text="Auto-Name Left/Right").type = 'XAXIS'
        layout.operator("armature.autoside_names", text="Auto-Name Front/Back").type = 'YAXIS'
        layout.operator("armature.autoside_names", text="Auto-Name Top/Bottom").type = 'ZAXIS'
        layout.operator("armature.flip_names", text="Flip Names")


class VIEW3D_MT_edit_armature_parent(Menu):
    bl_label = "Parent"

    def draw(self, _context):
        layout = self.layout

        layout.operator("armature.parent_set", text="Make")
        layout.operator("armature.parent_clear", text="Clear")


class VIEW3D_MT_edit_armature_roll(Menu):
    bl_label = "Bone Roll"

    def draw(self, _context):
        layout = self.layout

        layout.operator_menu_enum("armature.calculate_roll", "type")

        layout.separator()

        layout.operator("transform.transform", text="Set Roll").mode = 'BONE_ROLL'
        layout.operator("armature.roll_clear")


class VIEW3D_MT_edit_armature_delete(Menu):
    bl_label = "Delete"

    def draw(self, _context):
        layout = self.layout
        layout.operator_context = 'EXEC_AREA'

        layout.operator("armature.delete", text="Bones")

        layout.separator()

        layout.operator("armature.dissolve", text="Dissolve Bones")


# ********** Grease Pencil menus **********
class VIEW3D_MT_gpencil_autoweights(Menu):
    bl_label = "Generate Weights"

    def draw(self, _context):
        layout = self.layout
        layout.operator("gpencil.generate_weights", text="With Empty Groups").mode = 'NAME'
        layout.operator("gpencil.generate_weights", text="With Automatic Weights").mode = 'AUTO'


class VIEW3D_MT_gpencil_simplify(Menu):
    bl_label = "Simplify"

    def draw(self, _context):
        layout = self.layout
        layout.operator("gpencil.stroke_simplify_fixed", text="Fixed")
        layout.operator("gpencil.stroke_simplify", text="Adaptive")
        layout.operator("gpencil.stroke_sample", text="Sample")


class VIEW3D_MT_draw_gpencil(Menu):
    bl_label = "Draw"

    def draw(self, _context):

        layout = self.layout

        layout.menu("GPENCIL_MT_layer_active", text="Active Layer")

        layout.separator()

        layout.menu("VIEW3D_MT_gpencil_animation")
        layout.operator("gpencil.interpolate_sequence", text="Interpolate Sequence")

        layout.separator()

        layout.menu("VIEW3D_MT_edit_gpencil_showhide")
        layout.menu("GPENCIL_MT_cleanup")


class VIEW3D_MT_assign_material(Menu):
    bl_label = "Assign Material"

    def draw(self, context):
        layout = self.layout
        ob = context.active_object
        mat_active = ob.active_material

        for slot in ob.material_slots:
            mat = slot.material
            if mat:
                layout.operator("gpencil.stroke_change_color", text=mat.name,
                                icon='LAYER_ACTIVE' if mat == mat_active else 'BLANK1').material = mat.name


class VIEW3D_MT_edit_gpencil(Menu):
    bl_label = "Grease Pencil"

    def draw(self, _context):
        layout = self.layout

        layout.menu("VIEW3D_MT_edit_gpencil_transform")
        layout.menu("VIEW3D_MT_mirror")
        layout.menu("GPENCIL_MT_snap")

        layout.separator()

        layout.menu("GPENCIL_MT_layer_active", text="Active Layer")

        layout.separator()

        layout.menu("VIEW3D_MT_gpencil_animation")
        layout.operator("gpencil.interpolate_sequence", text="Interpolate Sequence")

        layout.separator()

        # Cut, Copy, Paste
        layout.operator("gpencil.duplicate_move", text="Duplicate")
        layout.operator("gpencil.stroke_split", text="Split")
        layout.operator("gpencil.copy", text="Copy", icon='COPYDOWN')
        layout.operator("gpencil.paste", text="Paste", icon='PASTEDOWN').type = 'ACTIVE'
        layout.operator("gpencil.paste", text="Paste by Layer").type = 'LAYER'

        layout.separator()

        layout.menu("VIEW3D_MT_weight_gpencil")

        layout.separator()

        layout.menu("VIEW3D_MT_edit_gpencil_showhide")

        layout.operator_menu_enum("gpencil.stroke_separate", "mode", text="Separate")
        layout.menu("GPENCIL_MT_cleanup")

        layout.separator()

        # Remove
        layout.menu("VIEW3D_MT_edit_gpencil_delete")


class VIEW3D_MT_edit_gpencil_stroke(Menu):
    bl_label = "Stroke"

    def draw(self, context):
        layout = self.layout

        tool_settings = context.tool_settings
        settings = tool_settings.gpencil_sculpt

        layout.operator("gpencil.stroke_subdivide", text="Subdivide").only_selected = False
        layout.menu("VIEW3D_MT_gpencil_simplify")
        layout.operator("gpencil.stroke_trim", text="Trim")
        layout.operator("gpencil.stroke_outline", text="Outline")

        layout.separator()

        layout.operator_menu_enum("gpencil.stroke_join", "type", text="Join",
                                  text_ctxt=i18n_contexts.id_gpencil)

        layout.separator()

        layout.menu("GPENCIL_MT_move_to_layer")
        layout.menu("VIEW3D_MT_assign_material")
        layout.operator("gpencil.set_active_material", text="Set as Active Material")
        layout.operator_menu_enum("gpencil.stroke_arrange", "direction", text="Arrange")

        layout.separator()

        # Convert
        props = layout.operator("gpencil.stroke_cyclical_set", text="Close")
        props.type = 'CLOSE'
        props.geometry = True
        layout.operator("gpencil.stroke_cyclical_set", text="Toggle Cyclic").type = 'TOGGLE'
        layout.operator_menu_enum("gpencil.stroke_caps_set", text="Toggle Caps", property="type")
        layout.operator("gpencil.stroke_flip", text="Switch Direction")
        layout.operator("gpencil.stroke_start_set", text="Set Start Point")

        layout.separator()
        layout.operator("gpencil.stroke_normalize", text="Normalize Thickness").mode = 'THICKNESS'
        layout.operator("gpencil.stroke_normalize", text="Normalize Opacity").mode = 'OPACITY'
        layout.prop(settings, "use_scale_thickness", text="Scale Thickness")

        layout.separator()
        layout.operator("gpencil.reset_transform_fill", text="Reset Fill Transform")


class VIEW3D_MT_edit_gpencil_point(Menu):
    bl_label = "Point"

    def draw(self, _context):
        layout = self.layout

        layout.operator("gpencil.extrude_move", text="Extrude")

        layout.separator()

        layout.operator("gpencil.stroke_smooth", text="Smooth").only_selected = True

        layout.separator()

        layout.operator("gpencil.stroke_merge", text="Merge")

        # TODO: add new RIP operator

        layout.separator()

        layout.menu("VIEW3D_MT_gpencil_vertex_group")


class VIEW3D_MT_weight_gpencil(Menu):
    bl_label = "Weights"

    def draw(self, _context):
        layout = self.layout

        layout.operator("gpencil.weight_sample", text="Sample Weight")

        layout.separator()

        layout.operator("gpencil.vertex_group_normalize_all", text="Normalize All")
        layout.operator("gpencil.vertex_group_normalize", text="Normalize")

        layout.separator()

        layout.operator("gpencil.vertex_group_invert", text="Invert")
        layout.operator("gpencil.vertex_group_smooth", text="Smooth")

        layout.separator()

        layout.menu("VIEW3D_MT_gpencil_autoweights")


class VIEW3D_MT_gpencil_animation(Menu):
    bl_label = "Animation"

    @classmethod
    def poll(cls, context):
        ob = context.active_object
        return ob and ob.type == 'GPENCIL' and ob.mode != 'OBJECT'

    def draw(self, _context):
        layout = self.layout

        layout.operator("gpencil.blank_frame_add", text="Insert Blank Keyframe (Active Layer)")
        layout.operator("gpencil.blank_frame_add", text="Insert Blank Keyframe (All Layers)").all_layers = True

        layout.separator()

        layout.operator("gpencil.frame_duplicate", text="Duplicate Active Keyframe (Active Layer)")
        layout.operator("gpencil.frame_duplicate", text="Duplicate Active Keyframe (All Layers)").mode = 'ALL'

        layout.separator()

        layout.operator("gpencil.delete", text="Delete Active Keyframe (Active Layer)").type = 'FRAME'
        layout.operator("gpencil.active_frames_delete_all", text="Delete Active Keyframes (All Layers)")


class VIEW3D_MT_edit_greasepencil_animation(Menu):
    bl_label = "Animation"

    def draw(self, context):
        layout = self.layout
        layout.operator("grease_pencil.insert_blank_frame", text="Insert Blank Keyframe (Active Layer)")
        layout.operator("grease_pencil.insert_blank_frame", text="Insert Blank Keyframe (All Layer)").all_layers = True


class VIEW3D_MT_edit_gpencil_transform(Menu):
    bl_label = "Transform"

    def draw(self, _context):
        layout = self.layout

        layout.operator("transform.translate")
        layout.operator("transform.rotate")
        layout.operator("transform.resize", text="Scale")

        layout.separator()

        layout.operator("transform.bend", text="Bend")
        layout.operator("transform.shear", text="Shear")
        layout.operator("transform.tosphere", text="To Sphere")
        layout.operator("transform.transform", text="Shrink/Fatten").mode = 'GPENCIL_SHRINKFATTEN'


class VIEW3D_MT_edit_gpencil_showhide(Menu):
    bl_label = "Show/Hide"

    def draw(self, _context):
        layout = self.layout

        layout.operator("gpencil.reveal", text="Show All Layers")

        layout.separator()

        layout.operator("gpencil.hide", text="Hide Active Layer").unselected = False
        layout.operator("gpencil.hide", text="Hide Inactive Layers").unselected = True


class VIEW3D_MT_edit_greasepencil(Menu):
    bl_label = "Grease Pencil"

    def draw(self, _context):
        layout = self.layout
        layout.menu("VIEW3D_MT_transform")
        layout.menu("VIEW3D_MT_mirror")

        layout.separator()

        layout.menu("VIEW3D_MT_edit_greasepencil_delete")


class VIEW3D_MT_edit_greasepencil_stroke(Menu):
    bl_label = "Stroke"

    def draw(self, _context):
        layout = self.layout
        layout.operator("grease_pencil.stroke_smooth")
        layout.operator("grease_pencil.stroke_simplify")

        layout.separator()

        layout.operator("grease_pencil.cyclical_set", text="Toggle Cyclic").type = 'TOGGLE'


class VIEW3D_MT_edit_curves(Menu):
    bl_label = "Curves"

    def draw(self, _context):
        layout = self.layout

        layout.menu("VIEW3D_MT_transform")
        layout.separator()
        layout.operator("curves.attribute_set")
        layout.operator("curves.delete")
        layout.template_node_operator_asset_menu_items(catalog_path=self.bl_label)


class VIEW3D_MT_edit_pointcloud(Menu):
    bl_label = "Point Cloud"

    def draw(self, context):
        layout = self.layout
        layout.template_node_operator_asset_menu_items(catalog_path=self.bl_label)


class VIEW3D_MT_object_mode_pie(Menu):
    bl_label = "Mode"

    def draw(self, _context):
        layout = self.layout

        pie = layout.menu_pie()
        pie.operator_enum("object.mode_set", "mode")


class VIEW3D_MT_view_pie(Menu):
    bl_label = "View"
    bl_idname = "VIEW3D_MT_view_pie"

    def draw(self, _context):
        layout = self.layout

        pie = layout.menu_pie()
        pie.operator_enum("view3d.view_axis", "type")
        pie.operator("view3d.view_camera", text="View Camera", icon='CAMERA_DATA')
        pie.operator("view3d.view_selected", text="View Selected", icon='ZOOM_SELECTED')


class VIEW3D_MT_transform_gizmo_pie(Menu):
    bl_label = "View"

    def draw(self, context):
        layout = self.layout

        pie = layout.menu_pie()
        # 1: Left
        pie.operator("view3d.transform_gizmo_set", text="Move").type = {'TRANSLATE'}
        # 2: Right
        pie.operator("view3d.transform_gizmo_set", text="Rotate").type = {'ROTATE'}
        # 3: Down
        pie.operator("view3d.transform_gizmo_set", text="Scale").type = {'SCALE'}
        # 4: Up
        pie.prop(context.space_data, "show_gizmo", text="Show Gizmos", icon='GIZMO')
        # 5: Up/Left
        pie.operator("view3d.transform_gizmo_set", text="All").type = {'TRANSLATE', 'ROTATE', 'SCALE'}


class VIEW3D_MT_shading_pie(Menu):
    bl_label = "Shading"

    def draw(self, context):
        layout = self.layout
        pie = layout.menu_pie()

        view = context.space_data

        pie.prop(view.shading, "type", expand=True)


class VIEW3D_MT_shading_ex_pie(Menu):
    bl_label = "Shading"

    def draw(self, context):
        layout = self.layout
        pie = layout.menu_pie()

        view = context.space_data

        pie.prop_enum(view.shading, "type", value='WIREFRAME')
        pie.prop_enum(view.shading, "type", value='SOLID')

        # Note this duplicates "view3d.toggle_xray" logic, so we can see the active item: #58661.
        if context.pose_object:
            pie.prop(view.overlay, "show_xray_bone", icon='XRAY')
        else:
            xray_active = (
                (context.mode == 'EDIT_MESH') or
                (view.shading.type in {'SOLID', 'WIREFRAME'})
            )
            if xray_active:
                sub = pie
            else:
                sub = pie.row()
                sub.active = False
            sub.prop(
                view.shading,
                "show_xray_wireframe" if (view.shading.type == 'WIREFRAME') else "show_xray",
                text="Toggle X-Ray",
                icon='XRAY',
            )

        pie.prop(view.overlay, "show_overlays", text="Toggle Overlays", icon='OVERLAY')

        pie.prop_enum(view.shading, "type", value='MATERIAL')
        pie.prop_enum(view.shading, "type", value='RENDERED')


class VIEW3D_MT_pivot_pie(Menu):
    bl_label = "Pivot Point"

    def draw(self, context):
        layout = self.layout
        pie = layout.menu_pie()

        tool_settings = context.tool_settings
        obj = context.active_object
        mode = context.mode

        pie.prop_enum(tool_settings, "transform_pivot_point", value='BOUNDING_BOX_CENTER')
        pie.prop_enum(tool_settings, "transform_pivot_point", value='CURSOR')
        pie.prop_enum(tool_settings, "transform_pivot_point", value='INDIVIDUAL_ORIGINS')
        pie.prop_enum(tool_settings, "transform_pivot_point", value='MEDIAN_POINT')
        pie.prop_enum(tool_settings, "transform_pivot_point", value='ACTIVE_ELEMENT')
        if (obj is None) or (mode in {'OBJECT', 'POSE', 'WEIGHT_PAINT'}):
            pie.prop(tool_settings, "use_transform_pivot_point_align")
        if mode == 'EDIT_GPENCIL':
            pie.prop(tool_settings.gpencil_sculpt, "use_scale_thickness")


class VIEW3D_MT_orientations_pie(Menu):
    bl_label = "Orientation"

    def draw(self, context):
        layout = self.layout
        pie = layout.menu_pie()
        scene = context.scene

        pie.prop(scene.transform_orientation_slots[0], "type", expand=True)


class VIEW3D_MT_snap_pie(Menu):
    bl_label = "Snap"

    def draw(self, _context):
        layout = self.layout
        pie = layout.menu_pie()

        pie.operator("view3d.snap_cursor_to_grid", text="Cursor to Grid", icon='CURSOR')
        pie.operator("view3d.snap_selected_to_grid", text="Selection to Grid", icon='RESTRICT_SELECT_OFF')
        pie.operator("view3d.snap_cursor_to_selected", text="Cursor to Selected", icon='CURSOR')
        pie.operator(
            "view3d.snap_selected_to_cursor",
            text="Selection to Cursor",
            icon='RESTRICT_SELECT_OFF',
        ).use_offset = False
        pie.operator(
            "view3d.snap_selected_to_cursor",
            text="Selection to Cursor (Keep Offset)",
            icon='RESTRICT_SELECT_OFF',
        ).use_offset = True
        pie.operator("view3d.snap_selected_to_active", text="Selection to Active", icon='RESTRICT_SELECT_OFF')
        pie.operator("view3d.snap_cursor_to_center", text="Cursor to World Origin", icon='CURSOR')
        pie.operator("view3d.snap_cursor_to_active", text="Cursor to Active", icon='CURSOR')


class VIEW3D_MT_proportional_editing_falloff_pie(Menu):
    bl_label = "Proportional Editing Falloff"

    def draw(self, context):
        layout = self.layout
        pie = layout.menu_pie()

        tool_settings = context.scene.tool_settings

        pie.prop(tool_settings, "proportional_edit_falloff", expand=True)


class VIEW3D_MT_sculpt_mask_edit_pie(Menu):
    bl_label = "Mask Edit"

    def draw(self, _context):
        layout = self.layout
        pie = layout.menu_pie()

        props = pie.operator("paint.mask_flood_fill", text="Invert Mask")
        props.mode = 'INVERT'
        props = pie.operator("paint.mask_flood_fill", text="Clear Mask")
        props.mode = 'VALUE'
        props.value = 0.0
        props = pie.operator("sculpt.mask_filter", text="Smooth Mask")
        props.filter_type = 'SMOOTH'
        props = pie.operator("sculpt.mask_filter", text="Sharpen Mask")
        props.filter_type = 'SHARPEN'
        props = pie.operator("sculpt.mask_filter", text="Grow Mask")
        props.filter_type = 'GROW'
        props = pie.operator("sculpt.mask_filter", text="Shrink Mask")
        props.filter_type = 'SHRINK'
        props = pie.operator("sculpt.mask_filter", text="Increase Contrast")
        props.filter_type = 'CONTRAST_INCREASE'
        props.auto_iteration_count = False
        props = pie.operator("sculpt.mask_filter", text="Decrease Contrast")
        props.filter_type = 'CONTRAST_DECREASE'
        props.auto_iteration_count = False


class VIEW3D_MT_sculpt_automasking_pie(Menu):
    bl_label = "Automasking"

    def draw(self, context):
        layout = self.layout
        pie = layout.menu_pie()

        tool_settings = context.tool_settings
        sculpt = tool_settings.sculpt

        pie.prop(sculpt, "use_automasking_topology", text="Topology")
        pie.prop(sculpt, "use_automasking_face_sets", text="Face Sets")
        pie.prop(sculpt, "use_automasking_boundary_edges", text="Mesh Boundary")
        pie.prop(sculpt, "use_automasking_boundary_face_sets", text="Face Sets Boundary")
        pie.prop(sculpt, "use_automasking_cavity", text="Cavity")
        pie.prop(sculpt, "use_automasking_cavity_inverted", text="Cavity (Inverted)")
        pie.prop(sculpt, "use_automasking_start_normal", text="Area Normal")
        pie.prop(sculpt, "use_automasking_view_normal", text="View Normal")


class VIEW3D_MT_sculpt_gpencil_automasking_pie(Menu):
    bl_label = "Automasking"

    def draw(self, context):
        layout = self.layout
        pie = layout.menu_pie()

        tool_settings = context.tool_settings

        pie.prop(tool_settings.gpencil_sculpt, "use_automasking_stroke", text="Stroke")
        pie.prop(tool_settings.gpencil_sculpt, "use_automasking_layer_stroke", text="Layer")
        pie.prop(tool_settings.gpencil_sculpt, "use_automasking_material_stroke", text="Material")
        pie.prop(tool_settings.gpencil_sculpt, "use_automasking_layer_active", text="Active Layer")
        pie.prop(tool_settings.gpencil_sculpt, "use_automasking_material_active", text="Active Material")


class VIEW3D_MT_sculpt_face_sets_edit_pie(Menu):

    bl_label = "Face Sets Edit"

    def draw(self, _context):
        layout = self.layout
        pie = layout.menu_pie()

        props = pie.operator("sculpt.face_sets_create", text="Face Set from Masked")
        props.mode = 'MASKED'

        props = pie.operator("sculpt.face_sets_create", text="Face Set from Visible")
        props.mode = 'VISIBLE'

        pie.operator("sculpt.face_set_invert_visibility", text="Invert Visible")

        props = pie.operator("sculpt.reveal_all", text="Show All")


class VIEW3D_MT_wpaint_vgroup_lock_pie(Menu):
    bl_label = "Vertex Group Locks"

    def draw(self, _context):
        layout = self.layout
        pie = layout.menu_pie()

        # 1: Left
        props = pie.operator("object.vertex_group_lock", icon='LOCKED', text="Lock All")
        props.action, props.mask = 'LOCK', 'ALL'
        # 2: Right
        props = pie.operator("object.vertex_group_lock", icon='UNLOCKED', text="Unlock All")
        props.action, props.mask = 'UNLOCK', 'ALL'
        # 3: Down
        props = pie.operator("object.vertex_group_lock", icon='UNLOCKED', text="Unlock Selected")
        props.action, props.mask = 'UNLOCK', 'SELECTED'
        # 4: Up
        props = pie.operator("object.vertex_group_lock", icon='LOCKED', text="Lock Selected")
        props.action, props.mask = 'LOCK', 'SELECTED'
        # 5: Up/Left
        props = pie.operator("object.vertex_group_lock", icon='LOCKED', text="Lock Unselected")
        props.action, props.mask = 'LOCK', 'UNSELECTED'
        # 6: Up/Right
        props = pie.operator("object.vertex_group_lock", text="Lock Only Selected")
        props.action, props.mask = 'LOCK', 'INVERT_UNSELECTED'
        # 7: Down/Left
        props = pie.operator("object.vertex_group_lock", text="Lock Only Unselected")
        props.action, props.mask = 'UNLOCK', 'INVERT_UNSELECTED'
        # 8: Down/Right
        props = pie.operator("object.vertex_group_lock", text="Invert Locks")
        props.action, props.mask = 'INVERT', 'ALL'


# ********** Panel **********


class VIEW3D_PT_active_tool(Panel, ToolActivePanelHelper):
    bl_space_type = 'VIEW_3D'
    bl_region_type = 'UI'
    bl_category = "Tool"
    # See comment below.
    # bl_options = {'HIDE_HEADER'}

    # Don't show in properties editor.
    @classmethod
    def poll(cls, context):
        return context.area.type == 'VIEW_3D'


# FIXME(campbell): remove this second panel once 'HIDE_HEADER' works with category tabs,
# Currently pinning allows ordering headerless panels below panels with headers.
class VIEW3D_PT_active_tool_duplicate(Panel, ToolActivePanelHelper):
    bl_space_type = 'VIEW_3D'
    bl_region_type = 'UI'
    bl_category = "Tool"
    bl_options = {'HIDE_HEADER'}

    # Only show in properties editor.
    @classmethod
    def poll(cls, context):
        return context.area.type != 'VIEW_3D'


class VIEW3D_PT_view3d_properties(Panel):
    bl_space_type = 'VIEW_3D'
    bl_region_type = 'UI'
    bl_category = "View"
    bl_label = "View"

    def draw(self, context):
        layout = self.layout

        view = context.space_data

        layout.use_property_split = True
        layout.use_property_decorate = False  # No animation.

        col = layout.column()

        subcol = col.column()
        subcol.active = bool(view.region_3d.view_perspective != 'CAMERA' or view.region_quadviews)
        subcol.prop(view, "lens", text="Focal Length")

        subcol = col.column(align=True)
        subcol.prop(view, "clip_start", text="Clip Start")
        subcol.prop(view, "clip_end", text="End")

        layout.separator()

        col = layout.column(align=False, heading="Local Camera")
        col.use_property_decorate = False
        row = col.row(align=True)
        sub = row.row(align=True)
        sub.prop(view, "use_local_camera", text="")
        sub = sub.row(align=True)
        sub.enabled = view.use_local_camera
        sub.prop(view, "camera", text="")

        layout.separator()

        col = layout.column(align=True)
        col.prop(view, "use_render_border")
        col.active = view.region_3d.view_perspective != 'CAMERA'


class VIEW3D_PT_view3d_lock(Panel):
    bl_space_type = 'VIEW_3D'
    bl_region_type = 'UI'
    bl_category = "View"
    bl_label = "View Lock"
    bl_parent_id = "VIEW3D_PT_view3d_properties"

    def draw(self, context):
        layout = self.layout

        layout.use_property_split = True
        layout.use_property_decorate = False  # No animation.

        view = context.space_data

        col = layout.column(align=True)
        sub = col.column()
        sub.active = bool(view.region_3d.view_perspective != 'CAMERA' or view.region_quadviews)

        sub.prop(view, "lock_object")
        lock_object = view.lock_object
        if lock_object:
            if lock_object.type == 'ARMATURE':
                sub.prop_search(
                    view, "lock_bone", lock_object.data,
                    "edit_bones" if lock_object.mode == 'EDIT'
                    else "bones",
                    text="Bone",
                )

        col = layout.column(heading="Lock", align=True)
        if not lock_object:
            col.prop(view, "lock_cursor", text="To 3D Cursor")
        col.prop(view, "lock_camera", text="Camera to View")


class VIEW3D_PT_view3d_cursor(Panel):
    bl_space_type = 'VIEW_3D'
    bl_region_type = 'UI'
    bl_category = "View"
    bl_label = "3D Cursor"

    def draw(self, context):
        layout = self.layout

        cursor = context.scene.cursor

        layout.column().prop(cursor, "location", text="Location")
        rotation_mode = cursor.rotation_mode
        if rotation_mode == 'QUATERNION':
            layout.column().prop(cursor, "rotation_quaternion", text="Rotation")
        elif rotation_mode == 'AXIS_ANGLE':
            layout.column().prop(cursor, "rotation_axis_angle", text="Rotation")
        else:
            layout.column().prop(cursor, "rotation_euler", text="Rotation")
        layout.prop(cursor, "rotation_mode", text="")


class VIEW3D_PT_collections(Panel):
    bl_space_type = 'VIEW_3D'
    bl_region_type = 'UI'
    bl_category = "View"
    bl_label = "Collections"
    bl_options = {'DEFAULT_CLOSED'}

    def _draw_collection(self, layout, view_layer, use_local_collections, collection, index):
        need_separator = index
        for child in collection.children:
            index += 1

            if child.exclude:
                continue

            if child.collection.hide_viewport:
                continue

            if need_separator:
                layout.separator()
                need_separator = False

            icon = 'BLANK1'
            # has_objects = True
            if child.has_selected_objects(view_layer):
                icon = 'LAYER_ACTIVE'
            elif child.has_objects():
                icon = 'LAYER_USED'
            else:
                # has_objects = False
                pass

            row = layout.row()
            row.use_property_decorate = False
            sub = row.split(factor=0.98)
            subrow = sub.row()
            subrow.alignment = 'LEFT'
            subrow.operator(
                "object.hide_collection", text=child.name, icon=icon, emboss=False,
            ).collection_index = index

            sub = row.split()
            subrow = sub.row(align=True)
            subrow.alignment = 'RIGHT'
            if not use_local_collections:
                subrow.active = collection.is_visible  # Parent collection runtime visibility
                subrow.prop(child, "hide_viewport", text="", emboss=False)
            else:
                subrow.active = collection.visible_get()  # Parent collection runtime visibility
                icon = 'HIDE_OFF' if child.visible_get() else 'HIDE_ON'
                props = subrow.operator("object.hide_collection", text="", icon=icon, emboss=False)
                props.collection_index = index
                props.toggle = True

        for child in collection.children:
            index = self._draw_collection(layout, view_layer, use_local_collections, child, index)

        return index

    def draw(self, context):
        layout = self.layout
        layout.use_property_split = False

        view = context.space_data
        view_layer = context.view_layer

        layout.use_property_split = True
        layout.prop(view, "use_local_collections")
        layout.separator()

        # We pass index 0 here because the index is increased
        # so the first real index is 1
        # And we start with index as 1 because we skip the master collection
        self._draw_collection(layout, view_layer, view.use_local_collections, view_layer.layer_collection, 0)


class VIEW3D_PT_object_type_visibility(Panel):
    bl_space_type = 'VIEW_3D'
    bl_region_type = 'HEADER'
    bl_label = "Selectability & Visibility"
    bl_ui_units_x = 8

    # Allows derived classes to pass view data other than context.space_data.
    # This is used by the official VR add-on, which passes XrSessionSettings
    # since VR has a 3D view that only exists for the duration of the VR session.
    def draw_ex(self, _context, view, show_select):
        layout = self.layout
        layout.use_property_split = True
        layout.use_property_decorate = False

        layout.label(text="Selectability & Visibility")
        layout.separator()
        col = layout.column(align=True)

        attr_object_types = (
            ("mesh", "Mesh", 'OUTLINER_OB_MESH'),
            ("curve", "Curve", 'OUTLINER_OB_CURVE'),
            ("surf", "Surface", 'OUTLINER_OB_SURFACE'),
            ("meta", "Meta", 'OUTLINER_OB_META'),
            ("font", "Text", 'OUTLINER_OB_FONT'),
            ("curves", "Hair Curves", 'OUTLINER_OB_CURVES'),
            ("pointcloud", "Point Cloud", 'OUTLINER_OB_POINTCLOUD'),
            ("volume", "Volume", 'OUTLINER_OB_VOLUME'),
            ("grease_pencil", "Grease Pencil", 'OUTLINER_OB_GREASEPENCIL'),
            ("armature", "Armature", 'OUTLINER_OB_ARMATURE'),
            ("lattice", "Lattice", 'OUTLINER_OB_LATTICE'),
            ("empty", "Empty", 'OUTLINER_OB_EMPTY'),
            ("light", "Light", 'OUTLINER_OB_LIGHT'),
            ("light_probe", "Light Probe", 'OUTLINER_OB_LIGHTPROBE'),
            ("camera", "Camera", 'OUTLINER_OB_CAMERA'),
            ("speaker", "Speaker", 'OUTLINER_OB_SPEAKER'),
        )

        for attr, attr_name, attr_icon in attr_object_types:
            if attr is None:
                col.separator()
                continue

            if attr == "curves" and not hasattr(bpy.data, "hair_curves"):
                continue
            elif attr == "pointcloud" and not hasattr(bpy.data, "pointclouds"):
                continue

            attr_v = "show_object_viewport_" + attr
            icon_v = 'HIDE_OFF' if getattr(view, attr_v) else 'HIDE_ON'

            row = col.row(align=True)
            row.label(text=attr_name, icon=attr_icon)

            if show_select:
                attr_s = "show_object_select_" + attr
                icon_s = 'RESTRICT_SELECT_OFF' if getattr(view, attr_s) else 'RESTRICT_SELECT_ON'

                rowsub = row.row(align=True)
                rowsub.active = getattr(view, attr_v)
                rowsub.prop(view, attr_s, text="", icon=icon_s, emboss=False)

            row.prop(view, attr_v, text="", icon=icon_v, emboss=False)

    def draw(self, context):
        view = context.space_data
        self.draw_ex(context, view, True)


class VIEW3D_PT_shading(Panel):
    bl_space_type = 'VIEW_3D'
    bl_region_type = 'HEADER'
    bl_label = "Shading"
    bl_ui_units_x = 12

    @classmethod
    def get_shading(cls, context):
        # Get settings from 3D viewport or OpenGL render engine
        view = context.space_data
        if view.type == 'VIEW_3D':
            return view.shading
        else:
            return context.scene.display.shading

    def draw(self, _context):
        layout = self.layout
        layout.label(text="Viewport Shading")


class VIEW3D_PT_shading_lighting(Panel):
    bl_space_type = 'VIEW_3D'
    bl_region_type = 'HEADER'
    bl_label = "Lighting"
    bl_parent_id = "VIEW3D_PT_shading"

    @classmethod
    def poll(cls, context):
        shading = VIEW3D_PT_shading.get_shading(context)
        if shading.type in {'SOLID', 'MATERIAL'}:
            return True
        if shading.type == 'RENDERED':
            engine = context.scene.render.engine
            if engine in {'BLENDER_EEVEE', 'BLENDER_EEVEE_NEXT'}:
                return True
        return False

    def draw(self, context):
        layout = self.layout
        shading = VIEW3D_PT_shading.get_shading(context)

        col = layout.column()
        split = col.split(factor=0.9)

        if shading.type == 'SOLID':
            split.row().prop(shading, "light", expand=True)
            col = split.column()

            split = layout.split(factor=0.9)
            col = split.column()
            sub = col.row()

            if shading.light == 'STUDIO':
                prefs = context.preferences
                system = prefs.system

                if not system.use_studio_light_edit:
                    sub.scale_y = 0.6  # Smaller studio-light preview.
                    sub.template_icon_view(shading, "studio_light", scale_popup=3.0)
                else:
                    sub.prop(
                        system,
                        "use_studio_light_edit",
                        text="Disable Studio Light Edit",
                        icon='NONE',
                        toggle=True,
                    )

                col = split.column()
                col.operator("preferences.studiolight_show", emboss=False, text="", icon='PREFERENCES')

                split = layout.split(factor=0.9)
                col = split.column()

                row = col.row()
                row.prop(shading, "use_world_space_lighting", text="", icon='WORLD', toggle=True)
                row = row.row()
                row.active = shading.use_world_space_lighting
                row.prop(shading, "studiolight_rotate_z", text="Rotation")
                col = split.column()  # to align properly with above

            elif shading.light == 'MATCAP':
                sub.scale_y = 0.6  # smaller matcap preview
                sub.template_icon_view(shading, "studio_light", scale_popup=3.0)

                col = split.column()
                col.operator("preferences.studiolight_show", emboss=False, text="", icon='PREFERENCES')
                col.operator("view3d.toggle_matcap_flip", emboss=False, text="", icon='ARROW_LEFTRIGHT')

        elif shading.type == 'MATERIAL':
            col.prop(shading, "use_scene_lights")
            col.prop(shading, "use_scene_world")
            col = layout.column()
            split = col.split(factor=0.9)

            if not shading.use_scene_world:
                col = split.column()
                sub = col.row()
                sub.scale_y = 0.6
                sub.template_icon_view(shading, "studio_light", scale_popup=3)

                col = split.column()
                col.operator("preferences.studiolight_show", emboss=False, text="", icon='PREFERENCES')

                split = layout.split(factor=0.9)
                col = split.column()

                engine = context.scene.render.engine
                row = col.row()
                if engine != 'BLENDER_EEVEE_NEXT':
                    row.prop(shading, "use_studiolight_view_rotation", text="", icon='WORLD', toggle=True)
                    row = row.row()
                row.prop(shading, "studiolight_rotate_z", text="Rotation")

                col.prop(shading, "studiolight_intensity")
                col.prop(shading, "studiolight_background_alpha")
                if engine != 'BLENDER_EEVEE_NEXT':
                    col.prop(shading, "studiolight_background_blur")
                col = split.column()  # to align properly with above

        elif shading.type == 'RENDERED':
            col.prop(shading, "use_scene_lights_render")
            col.prop(shading, "use_scene_world_render")

            if not shading.use_scene_world_render:
                col = layout.column()
                split = col.split(factor=0.9)

                col = split.column()
                sub = col.row()
                sub.scale_y = 0.6
                sub.template_icon_view(shading, "studio_light", scale_popup=3)

                col = split.column()
                col.operator("preferences.studiolight_show", emboss=False, text="", icon='PREFERENCES')

                split = layout.split(factor=0.9)
                col = split.column()
                col.prop(shading, "studiolight_rotate_z", text="Rotation")
                col.prop(shading, "studiolight_intensity")
                col.prop(shading, "studiolight_background_alpha")
                engine = context.scene.render.engine
                if engine != 'BLENDER_EEVEE_NEXT':
                    col.prop(shading, "studiolight_background_blur")
                col = split.column()  # to align properly with above


class VIEW3D_PT_shading_color(Panel):
    bl_space_type = 'VIEW_3D'
    bl_region_type = 'HEADER'
    bl_label = "Wire Color"
    bl_parent_id = "VIEW3D_PT_shading"

    def _draw_color_type(self, context):
        layout = self.layout
        shading = VIEW3D_PT_shading.get_shading(context)

        layout.grid_flow(columns=3, align=True).prop(shading, "color_type", expand=True)
        if shading.color_type == 'SINGLE':
            layout.row().prop(shading, "single_color", text="")

    def _draw_background_color(self, context):
        layout = self.layout
        shading = VIEW3D_PT_shading.get_shading(context)

        layout.row().label(text="Background")
        layout.row().prop(shading, "background_type", expand=True)
        if shading.background_type == 'VIEWPORT':
            layout.row().prop(shading, "background_color", text="")

    def draw(self, context):
        layout = self.layout
        shading = VIEW3D_PT_shading.get_shading(context)

        self.layout.row().prop(shading, "wireframe_color_type", expand=True)
        self.layout.separator()

        if shading.type == 'SOLID':
            layout.row().label(text="Color")
            self._draw_color_type(context)
            self.layout.separator()
            self._draw_background_color(context)
        elif shading.type == 'WIREFRAME':
            self._draw_background_color(context)


class VIEW3D_PT_shading_options(Panel):
    bl_space_type = 'VIEW_3D'
    bl_region_type = 'HEADER'
    bl_label = "Options"
    bl_parent_id = "VIEW3D_PT_shading"

    @classmethod
    def poll(cls, context):
        shading = VIEW3D_PT_shading.get_shading(context)
        return shading.type in {'WIREFRAME', 'SOLID'}

    def draw(self, context):
        layout = self.layout

        shading = VIEW3D_PT_shading.get_shading(context)

        col = layout.column()

        if shading.type == 'SOLID':
            col.prop(shading, "show_backface_culling")

        row = col.row(align=True)

        if shading.type == 'WIREFRAME':
            row.prop(shading, "show_xray_wireframe", text="")
            sub = row.row()
            sub.active = shading.show_xray_wireframe
            sub.prop(shading, "xray_alpha_wireframe", text="X-Ray")
        elif shading.type == 'SOLID':
            row.prop(shading, "show_xray", text="")
            sub = row.row()
            sub.active = shading.show_xray
            sub.prop(shading, "xray_alpha", text="X-Ray")
            # X-ray mode is off when alpha is 1.0
            xray_active = shading.show_xray and shading.xray_alpha != 1

            row = col.row(align=True)
            row.prop(shading, "show_shadows", text="")
            row.active = not xray_active
            sub = row.row(align=True)
            sub.active = shading.show_shadows
            sub.prop(shading, "shadow_intensity", text="Shadow")
            sub.popover(
                panel="VIEW3D_PT_shading_options_shadow",
                icon='PREFERENCES',
                text="",
            )

            col = layout.column()

            row = col.row()
            row.active = not xray_active
            row.prop(shading, "show_cavity")

            if shading.show_cavity and not xray_active:
                row.prop(shading, "cavity_type", text="Type")

                if shading.cavity_type in {'WORLD', 'BOTH'}:
                    col.label(text="World Space")
                    sub = col.row(align=True)
                    sub.prop(shading, "cavity_ridge_factor", text="Ridge")
                    sub.prop(shading, "cavity_valley_factor", text="Valley")
                    sub.popover(
                        panel="VIEW3D_PT_shading_options_ssao",
                        icon='PREFERENCES',
                        text="",
                    )

                if shading.cavity_type in {'SCREEN', 'BOTH'}:
                    col.label(text="Screen Space")
                    sub = col.row(align=True)
                    sub.prop(shading, "curvature_ridge_factor", text="Ridge")
                    sub.prop(shading, "curvature_valley_factor", text="Valley")

            row = col.row()
            row.active = not xray_active
            row.prop(shading, "use_dof", text="Depth of Field")

        if shading.type in {'WIREFRAME', 'SOLID'}:
            row = layout.split()
            row.prop(shading, "show_object_outline")
            sub = row.row()
            sub.active = shading.show_object_outline
            sub.prop(shading, "object_outline_color", text="")

        if shading.type == 'SOLID':
            col = layout.column()
            if shading.light in {'STUDIO', 'MATCAP'}:
                col.active = shading.selected_studio_light.has_specular_highlight_pass
                col.prop(shading, "show_specular_highlight", text="Specular Lighting")


class VIEW3D_PT_shading_options_shadow(Panel):
    bl_label = "Shadow Settings"
    bl_space_type = 'VIEW_3D'
    bl_region_type = 'HEADER'

    def draw(self, context):
        layout = self.layout
        layout.use_property_split = True
        scene = context.scene

        col = layout.column()
        col.prop(scene.display, "light_direction")
        col.prop(scene.display, "shadow_shift")
        col.prop(scene.display, "shadow_focus")


class VIEW3D_PT_shading_options_ssao(Panel):
    bl_label = "SSAO Settings"
    bl_space_type = 'VIEW_3D'
    bl_region_type = 'HEADER'

    def draw(self, context):
        layout = self.layout
        layout.use_property_split = True
        scene = context.scene

        col = layout.column(align=True)
        col.prop(scene.display, "matcap_ssao_samples")
        col.prop(scene.display, "matcap_ssao_distance")
        col.prop(scene.display, "matcap_ssao_attenuation")


class VIEW3D_PT_shading_render_pass(Panel):
    bl_space_type = 'VIEW_3D'
    bl_region_type = 'HEADER'
    bl_label = "Render Pass"
    bl_parent_id = "VIEW3D_PT_shading"
    COMPAT_ENGINES = {'BLENDER_EEVEE'}

    @classmethod
    def poll(cls, context):
        return (
            (context.space_data.shading.type == 'MATERIAL') or
            (context.engine in cls.COMPAT_ENGINES and context.space_data.shading.type == 'RENDERED')
        )

    def draw(self, context):
        shading = context.space_data.shading

        layout = self.layout
        layout.prop(shading, "render_pass", text="")


class VIEW3D_PT_shading_compositor(Panel):
    bl_space_type = 'VIEW_3D'
    bl_region_type = 'HEADER'
    bl_label = "Compositor"
    bl_parent_id = "VIEW3D_PT_shading"
    bl_order = 10

    @classmethod
    def poll(cls, context):
        return context.space_data.shading.type in {'MATERIAL', 'RENDERED'}

    def draw(self, context):
        shading = context.space_data.shading

        import gpu
        is_supported = (gpu.capabilities.compute_shader_support_get()
                        and gpu.capabilities.shader_image_load_store_support_get())

        row = self.layout.row()
        row.active = is_supported
        row.prop(shading, "use_compositor", expand=True)
        if shading.use_compositor != 'DISABLED' and not is_supported:
            self.layout.label(text="Compositor not supported on this platform", icon='ERROR')


class VIEW3D_PT_gizmo_display(Panel):
    bl_space_type = 'VIEW_3D'
    bl_region_type = 'HEADER'
    bl_label = "Gizmos"
    bl_ui_units_x = 8

    def draw(self, context):
        layout = self.layout

        scene = context.scene
        view = context.space_data

        col = layout.column()
        col.label(text="Viewport Gizmos")
        col.separator()

        col.active = view.show_gizmo
        colsub = col.column()
        colsub.prop(view, "show_gizmo_navigate", text="Navigate")
        colsub.prop(view, "show_gizmo_tool", text="Active Tools")
        colsub.prop(view, "show_gizmo_context", text="Active Object")

        layout.separator()

        col = layout.column()
        col.active = view.show_gizmo and view.show_gizmo_context
        col.label(text="Object Gizmos")
        col.prop(scene.transform_orientation_slots[1], "type", text="")
        col.prop(view, "show_gizmo_object_translate", text="Move")
        col.prop(view, "show_gizmo_object_rotate", text="Rotate")
        col.prop(view, "show_gizmo_object_scale", text="Scale")

        layout.separator()

        # Match order of object type visibility
        col = layout.column()
        col.active = view.show_gizmo
        col.label(text="Empty")
        col.prop(view, "show_gizmo_empty_image", text="Image")
        col.prop(view, "show_gizmo_empty_force_field", text="Force Field")
        col.label(text="Light")
        col.prop(view, "show_gizmo_light_size", text="Size")
        col.prop(view, "show_gizmo_light_look_at", text="Look At")
        col.label(text="Camera")
        col.prop(view, "show_gizmo_camera_lens", text="Lens")
        col.prop(view, "show_gizmo_camera_dof_distance", text="Focus Distance")


class VIEW3D_PT_overlay(Panel):
    bl_space_type = 'VIEW_3D'
    bl_region_type = 'HEADER'
    bl_label = "Overlays"
    bl_ui_units_x = 13

    def draw(self, _context):
        layout = self.layout
        layout.label(text="Viewport Overlays")


class VIEW3D_PT_overlay_guides(Panel):
    bl_space_type = 'VIEW_3D'
    bl_region_type = 'HEADER'
    bl_parent_id = "VIEW3D_PT_overlay"
    bl_label = "Guides"

    def draw(self, context):
        layout = self.layout

        view = context.space_data
        scene = context.scene

        overlay = view.overlay
        shading = view.shading
        display_all = overlay.show_overlays

        col = layout.column()
        col.active = display_all

        split = col.split()
        sub = split.column()

        row = sub.row()
        row_el = row.column()
        row_el.prop(overlay, "show_ortho_grid", text="Grid")
        grid_active = bool(
            view.region_quadviews or
            (view.region_3d.is_orthographic_side_view and not view.region_3d.is_perspective)
        )
        row_el.active = grid_active
        row.prop(overlay, "show_floor", text="Floor", text_ctxt=i18n_contexts.editor_view3d)

        if overlay.show_floor or overlay.show_ortho_grid:
            sub = col.row(align=True)
            sub.active = (
                (overlay.show_floor and not view.region_3d.is_orthographic_side_view) or
                (overlay.show_ortho_grid and grid_active)
            )
            sub.prop(overlay, "grid_scale", text="Scale")
            sub = sub.row(align=True)
            sub.active = scene.unit_settings.system == 'NONE'
            sub.prop(overlay, "grid_subdivisions", text="Subdivisions")

        sub = split.column()
        row = sub.row()
        row.label(text="Axes")

        subrow = row.row(align=True)
        subrow.prop(overlay, "show_axis_x", text="X", toggle=True)
        subrow.prop(overlay, "show_axis_y", text="Y", toggle=True)
        subrow.prop(overlay, "show_axis_z", text="Z", toggle=True)

        split = col.split()
        sub = split.column()
        sub.prop(overlay, "show_text", text="Text Info")
        sub.prop(overlay, "show_stats", text="Statistics")

        sub = split.column()
        sub.prop(overlay, "show_cursor", text="3D Cursor")
        sub.prop(overlay, "show_annotation", text="Annotations")

        if shading.type == 'MATERIAL':
            row = col.row()
            row.active = shading.render_pass == 'COMBINED'
            row.prop(overlay, "show_look_dev")


class VIEW3D_PT_overlay_object(Panel):
    bl_space_type = 'VIEW_3D'
    bl_region_type = 'HEADER'
    bl_parent_id = "VIEW3D_PT_overlay"
    bl_label = "Objects"

    def draw(self, context):
        shading = VIEW3D_PT_shading.get_shading(context)

        layout = self.layout
        view = context.space_data
        overlay = view.overlay
        display_all = overlay.show_overlays

        col = layout.column(align=True)
        col.active = display_all

        split = col.split()

        sub = split.column(align=True)
        sub.prop(overlay, "show_extras", text="Extras")
        subsub = sub.column()
        subsub.active = overlay.show_extras
        subsub.prop(overlay, "show_light_colors")
        sub.prop(overlay, "show_relationship_lines")
        sub.prop(overlay, "show_outline_selected")

        sub = split.column(align=True)
        sub.prop(overlay, "show_bones", text="Bones")
        sub.prop(overlay, "show_motion_paths")
        sub.prop(overlay, "show_object_origins", text="Origins")
        subsub = sub.column()
        subsub.active = overlay.show_object_origins
        subsub.prop(overlay, "show_object_origins_all", text="Origins (All)")

        if shading.type == 'WIREFRAME' or shading.show_xray:
            layout.separator()
            layout.prop(overlay, "bone_wire_alpha")


class VIEW3D_PT_overlay_geometry(Panel):
    bl_space_type = 'VIEW_3D'
    bl_region_type = 'HEADER'
    bl_parent_id = "VIEW3D_PT_overlay"
    bl_label = "Geometry"

    def draw(self, context):
        layout = self.layout
        view = context.space_data
        overlay = view.overlay
        display_all = overlay.show_overlays
        is_wireframes = view.shading.type == 'WIREFRAME'

        col = layout.column()
        col.active = display_all

        row = col.row(align=True)
        if not is_wireframes:
            row.prop(overlay, "show_wireframes", text="")
        sub = row.row()
        sub.active = overlay.show_wireframes or is_wireframes
        sub.prop(overlay, "wireframe_threshold", text="Wireframe")
        sub.prop(overlay, "wireframe_opacity", text="Opacity")

        row = col.row(align=True)
        row.active = view.show_viewer
        row.prop(overlay, "show_viewer_attribute", text="")
        subrow = row.row(align=True)
        subrow.active = overlay.show_viewer_attribute
        subrow.prop(overlay, "viewer_attribute_opacity", text="Viewer Node")

        row = col.row(align=True)

        # These properties should be always available in the UI for all modes
        # other than Object.
        # Even when the Fade Inactive Geometry overlay is not affecting the
        # current active object depending on its mode, it will always affect
        # the rest of the scene.
        if context.mode != 'OBJECT':
            row.prop(overlay, "show_fade_inactive", text="")
            sub = row.row()
            sub.active = overlay.show_fade_inactive
            sub.prop(overlay, "fade_inactive_alpha", text="Fade Inactive Geometry")

        col = layout.column(align=True)
        col.active = display_all

        col.prop(overlay, "show_face_orientation")

        # sub.prop(overlay, "show_onion_skins")


class VIEW3D_PT_overlay_motion_tracking(Panel):
    bl_space_type = 'VIEW_3D'
    bl_region_type = 'HEADER'
    bl_parent_id = "VIEW3D_PT_overlay"
    bl_label = "Motion Tracking"

    def draw_header(self, context):
        layout = self.layout
        view = context.space_data
        overlay = view.overlay
        display_all = overlay.show_overlays
        layout.active = display_all
        layout.prop(view, "show_reconstruction", text=self.bl_label)

    def draw(self, context):
        layout = self.layout
        view = context.space_data
        overlay = view.overlay
        display_all = overlay.show_overlays

        col = layout.column()
        col.active = display_all

        if view.show_reconstruction:
            split = col.split()

            sub = split.column(align=True)
            sub.active = view.show_reconstruction
            sub.prop(view, "show_camera_path", text="Camera Path")

            sub = split.column()
            sub.prop(view, "show_bundle_names", text="Marker Names")

            col = layout.column()
            col.active = display_all
            col.label(text="Tracks")
            row = col.row(align=True)
            row.prop(view, "tracks_display_type", text="")
            row.prop(view, "tracks_display_size", text="Size")


class VIEW3D_PT_overlay_edit_mesh(Panel):
    bl_space_type = 'VIEW_3D'
    bl_region_type = 'HEADER'
    bl_label = "Mesh Edit Mode"
    bl_ui_units_x = 12

    @classmethod
    def poll(cls, context):
        return context.mode == 'EDIT_MESH'

    def draw(self, context):
        layout = self.layout
        layout.label(text="Mesh Edit Mode Overlays")

        view = context.space_data
        shading = view.shading
        overlay = view.overlay
        display_all = overlay.show_overlays

        is_any_solid_shading = not (shading.show_xray or (shading.type == 'WIREFRAME'))

        col = layout.column()
        col.active = display_all

        split = col.split()

        sub = split.column()
        sub.active = is_any_solid_shading
        sub.prop(overlay, "show_edges", text="Edges")
        sub = split.column()
        sub.prop(overlay, "show_faces", text="Faces")
        sub = split.column()
        sub.active = is_any_solid_shading
        sub.prop(overlay, "show_face_center", text="Center")

        row = col.row(align=True)
        row.prop(overlay, "show_edge_crease", text="Creases", toggle=True)
        row.prop(overlay, "show_edge_sharp", text="Sharp", text_ctxt=i18n_contexts.plural, toggle=True)
        row.prop(overlay, "show_edge_bevel_weight", text="Bevel", toggle=True)
        row.prop(overlay, "show_edge_seams", text="Seams", toggle=True)

        if context.preferences.view.show_developer_ui:
            col.label(text="Developer")
            col.prop(overlay, "show_extra_indices", text="Indices")


class VIEW3D_PT_overlay_edit_mesh_shading(Panel):
    bl_space_type = 'VIEW_3D'
    bl_region_type = 'HEADER'
    bl_parent_id = "VIEW3D_PT_overlay_edit_mesh"
    bl_label = "Shading"

    @classmethod
    def poll(cls, context):
        return context.mode == 'EDIT_MESH'

    def draw(self, context):
        layout = self.layout

        view = context.space_data
        shading = view.shading
        overlay = view.overlay
        tool_settings = context.tool_settings
        display_all = overlay.show_overlays
        statvis = tool_settings.statvis

        col = layout.column()
        col.active = display_all

        row = col.row(align=True)
        row.prop(overlay, "show_retopology", text="")
        sub = row.row()
        sub.active = overlay.show_retopology
        sub.prop(overlay, "retopology_offset", text="Retopology")

        col.prop(overlay, "show_weight", text="Vertex Group Weights")
        if overlay.show_weight:
            row = col.split(factor=0.33)
            row.label(text="Zero Weights")
            sub = row.row()
            sub.prop(tool_settings, "vertex_group_user", expand=True)

        if shading.type == 'WIREFRAME':
            xray = shading.show_xray_wireframe and shading.xray_alpha_wireframe < 1.0
        elif shading.type == 'SOLID':
            xray = shading.show_xray and shading.xray_alpha < 1.0
        else:
            xray = False
        statvis_active = not xray
        row = col.row()
        row.active = statvis_active
        row.prop(overlay, "show_statvis", text="Mesh Analysis")
        if overlay.show_statvis:
            col = col.column()
            col.active = statvis_active

            sub = col.split()
            sub.label(text="Type")
            sub.prop(statvis, "type", text="")

            statvis_type = statvis.type
            if statvis_type == 'OVERHANG':
                row = col.row(align=True)
                row.prop(statvis, "overhang_min", text="Minimum")
                row.prop(statvis, "overhang_max", text="Maximum")
                col.row().prop(statvis, "overhang_axis", expand=True)
            elif statvis_type == 'THICKNESS':
                row = col.row(align=True)
                row.prop(statvis, "thickness_min", text="Minimum")
                row.prop(statvis, "thickness_max", text="Maximum")
                col.prop(statvis, "thickness_samples")
            elif statvis_type == 'INTERSECT':
                pass
            elif statvis_type == 'DISTORT':
                row = col.row(align=True)
                row.prop(statvis, "distort_min", text="Minimum")
                row.prop(statvis, "distort_max", text="Maximum")
            elif statvis_type == 'SHARP':
                row = col.row(align=True)
                row.prop(statvis, "sharp_min", text="Minimum")
                row.prop(statvis, "sharp_max", text="Maximum")


class VIEW3D_PT_overlay_edit_mesh_measurement(Panel):
    bl_space_type = 'VIEW_3D'
    bl_region_type = 'HEADER'
    bl_parent_id = "VIEW3D_PT_overlay_edit_mesh"
    bl_label = "Measurement"

    @classmethod
    def poll(cls, context):
        return context.mode == 'EDIT_MESH'

    def draw(self, context):
        layout = self.layout

        view = context.space_data
        overlay = view.overlay
        display_all = overlay.show_overlays

        col = layout.column()
        col.active = display_all

        split = col.split()

        sub = split.column()
        sub.prop(overlay, "show_extra_edge_length", text="Edge Length")
        sub.prop(overlay, "show_extra_edge_angle", text="Edge Angle")

        sub = split.column()
        sub.prop(overlay, "show_extra_face_area", text="Face Area")
        sub.prop(overlay, "show_extra_face_angle", text="Face Angle")


class VIEW3D_PT_overlay_edit_mesh_normals(Panel):
    bl_space_type = 'VIEW_3D'
    bl_region_type = 'HEADER'
    bl_parent_id = "VIEW3D_PT_overlay_edit_mesh"
    bl_label = "Normals"

    @classmethod
    def poll(cls, context):
        return context.mode == 'EDIT_MESH'

    def draw(self, context):
        layout = self.layout

        view = context.space_data
        overlay = view.overlay
        display_all = overlay.show_overlays

        col = layout.column()
        col.active = display_all

        row = col.row(align=True)
        row.prop(overlay, "show_vertex_normals", text="", icon='NORMALS_VERTEX')
        row.prop(overlay, "show_split_normals", text="", icon='NORMALS_VERTEX_FACE')
        row.prop(overlay, "show_face_normals", text="", icon='NORMALS_FACE')

        sub = row.row(align=True)
        sub.active = overlay.show_vertex_normals or overlay.show_face_normals or overlay.show_split_normals
        if overlay.use_normals_constant_screen_size:
            sub.prop(overlay, "normals_constant_screen_size", text="Size")
        else:
            sub.prop(overlay, "normals_length", text="Size")

        row.prop(overlay, "use_normals_constant_screen_size", text="", icon='FIXED_SIZE')


class VIEW3D_PT_overlay_edit_mesh_freestyle(Panel):
    bl_space_type = 'VIEW_3D'
    bl_region_type = 'HEADER'
    bl_parent_id = "VIEW3D_PT_overlay_edit_mesh"
    bl_label = "Freestyle"

    @classmethod
    def poll(cls, context):
        return context.mode == 'EDIT_MESH' and bpy.app.build_options.freestyle

    def draw(self, context):
        layout = self.layout

        view = context.space_data
        overlay = view.overlay
        display_all = overlay.show_overlays

        col = layout.column()
        col.active = display_all

        row = col.row()
        row.prop(overlay, "show_freestyle_edge_marks", text="Edge Marks")
        row.prop(overlay, "show_freestyle_face_marks", text="Face Marks")


class VIEW3D_PT_overlay_edit_curve(Panel):
    bl_space_type = 'VIEW_3D'
    bl_region_type = 'HEADER'
    bl_label = "Curve Edit Mode"

    @classmethod
    def poll(cls, context):
        return context.mode == 'EDIT_CURVE'

    def draw(self, context):
        layout = self.layout
        view = context.space_data
        overlay = view.overlay
        display_all = overlay.show_overlays

        layout.label(text="Curve Edit Mode Overlays")

        col = layout.column()
        col.active = display_all

        row = col.row()
        row.prop(overlay, "display_handle", text="Handles")

        row = col.row()
        row.prop(overlay, "show_curve_normals", text="")
        sub = row.row()
        sub.active = overlay.show_curve_normals
        sub.prop(overlay, "normals_length", text="Normals")


class VIEW3D_PT_overlay_sculpt(Panel):
    bl_space_type = 'VIEW_3D'
    bl_context = ".sculpt_mode"
    bl_region_type = 'HEADER'
    bl_label = "Sculpt"

    @classmethod
    def poll(cls, context):
        return context.mode == 'SCULPT'

    def draw(self, context):
        layout = self.layout

        view = context.space_data
        overlay = view.overlay

        layout.label(text="Sculpt Mode Overlays")

        row = layout.row(align=True)
        row.prop(overlay, "show_sculpt_mask", text="")
        sub = row.row()
        sub.active = overlay.show_sculpt_mask
        sub.prop(overlay, "sculpt_mode_mask_opacity", text="Mask")

        row = layout.row(align=True)
        row.prop(overlay, "show_sculpt_face_sets", text="")
        sub = row.row()
        sub.active = overlay.show_sculpt_face_sets
        row.prop(overlay, "sculpt_mode_face_sets_opacity", text="Face Sets")


class VIEW3D_PT_overlay_sculpt_curves(Panel):
    bl_space_type = 'VIEW_3D'
    bl_context = ".curves_sculpt"
    bl_region_type = 'HEADER'
    bl_label = "Sculpt"

    @classmethod
    def poll(cls, context):
        return context.mode == 'SCULPT_CURVES'

    def draw(self, context):
        layout = self.layout

        view = context.space_data
        overlay = view.overlay

        layout.label(text="Curve Sculpt Overlays")

        row = layout.row(align=True)
        row.active = overlay.show_overlays
        row.prop(overlay, "sculpt_mode_mask_opacity", text="Selection Opacity")

        row = layout.row(align=True)
        row.active = overlay.show_overlays
        row.prop(overlay, "show_sculpt_curves_cage", text="")
        subrow = row.row(align=True)
        subrow.active = overlay.show_sculpt_curves_cage
        subrow.prop(overlay, "sculpt_curves_cage_opacity", text="Cage Opacity")


class VIEW3D_PT_overlay_bones(Panel):
    bl_space_type = 'VIEW_3D'
    bl_region_type = 'HEADER'
    bl_label = "Bones"

    @staticmethod
    def is_using_wireframe(context):
        mode = context.mode

        if mode in {'POSE', 'PAINT_WEIGHT'}:
            armature = context.pose_object
        elif mode == 'EDIT_ARMATURE':
            armature = context.edit_object
        else:
            return False

        return armature and armature.display_type == 'WIRE'

    @classmethod
    def poll(cls, context):
        mode = context.mode
        return (
            (mode == 'POSE') or
            (mode == 'PAINT_WEIGHT' and context.pose_object) or
            (mode == 'EDIT_ARMATURE' and
             VIEW3D_PT_overlay_bones.is_using_wireframe(context))
        )

    def draw(self, context):
        layout = self.layout
        view = context.space_data
        mode = context.mode
        overlay = view.overlay
        display_all = overlay.show_overlays

        layout.label(text="Armature Overlays")

        col = layout.column()
        col.active = display_all

        if mode == 'POSE':
            row = col.row()
            row.prop(overlay, "show_xray_bone", text="")
            sub = row.row()
            sub.active = display_all and overlay.show_xray_bone
            sub.prop(overlay, "xray_alpha_bone", text="Fade Geometry")
        elif mode == 'PAINT_WEIGHT':
            row = col.row()
            row.prop(overlay, "show_xray_bone")


class VIEW3D_PT_overlay_texture_paint(Panel):
    bl_space_type = 'VIEW_3D'
    bl_region_type = 'HEADER'
    bl_label = "Texture Paint"

    @classmethod
    def poll(cls, context):
        return context.mode == 'PAINT_TEXTURE'

    def draw(self, context):
        layout = self.layout
        view = context.space_data
        overlay = view.overlay
        display_all = overlay.show_overlays

        layout.label(text="Texture Paint Overlays")

        col = layout.column()
        col.active = display_all
        col.prop(overlay, "texture_paint_mode_opacity")


class VIEW3D_PT_overlay_vertex_paint(Panel):
    bl_space_type = 'VIEW_3D'
    bl_region_type = 'HEADER'
    bl_label = "Vertex Paint"

    @classmethod
    def poll(cls, context):
        return context.mode == 'PAINT_VERTEX'

    def draw(self, context):
        layout = self.layout
        view = context.space_data
        overlay = view.overlay
        display_all = overlay.show_overlays

        layout.label(text="Vertex Paint Overlays")

        col = layout.column()
        col.active = display_all

        col.prop(overlay, "vertex_paint_mode_opacity")
        col.prop(overlay, "show_paint_wire")


class VIEW3D_PT_overlay_weight_paint(Panel):
    bl_space_type = 'VIEW_3D'
    bl_region_type = 'HEADER'
    bl_label = "Weight Paint"
    bl_ui_units_x = 12

    @classmethod
    def poll(cls, context):
        return context.mode == 'PAINT_WEIGHT'

    def draw(self, context):
        layout = self.layout
        view = context.space_data
        overlay = view.overlay
        display_all = overlay.show_overlays
        tool_settings = context.tool_settings

        layout.label(text="Weight Paint Overlays")

        col = layout.column()
        col.active = display_all

        col.prop(overlay, "weight_paint_mode_opacity", text="Opacity")
        row = col.split(factor=0.33)
        row.label(text="Zero Weights")
        sub = row.row()
        sub.prop(tool_settings, "vertex_group_user", expand=True)

        col.prop(overlay, "show_wpaint_contours")
        col.prop(overlay, "show_paint_wire")


class VIEW3D_PT_snapping(Panel):
    bl_space_type = 'VIEW_3D'
    bl_region_type = 'HEADER'
    bl_label = "Snapping"

    def draw(self, context):
        tool_settings = context.tool_settings
        obj = context.active_object
        object_mode = 'OBJECT' if obj is None else obj.mode

        layout = self.layout
        col = layout.column()

        col.label(text="Snap With")
        row = col.row(align=True)
        row.prop(tool_settings, "snap_target", expand=True)

        col.label(text="Snap To")
        col.prop(tool_settings, "snap_elements_base", expand=True)

        col.label(text="Snap Individual Elements To")
        col.prop(tool_settings, "snap_elements_individual", expand=True)

        col.separator()

        if 'INCREMENT' in tool_settings.snap_elements:
            col.prop(tool_settings, "use_snap_grid_absolute")

        if 'VOLUME' in tool_settings.snap_elements:
            col.prop(tool_settings, "use_snap_peel_object")

        if 'FACE_NEAREST' in tool_settings.snap_elements:
            col.prop(tool_settings, "use_snap_to_same_target")
            if object_mode == 'EDIT':
                col.prop(tool_settings, "snap_face_nearest_steps")

        col.separator()

        col.prop(tool_settings, "use_snap_align_rotation")
        col.prop(tool_settings, "use_snap_backface_culling")

        col.separator()

        if obj:
            col.label(text="Target Selection")
            col_targetsel = col.column(align=True)
            if object_mode == 'EDIT' and obj.type not in {'LATTICE', 'META', 'FONT'}:
                col_targetsel.prop(
                    tool_settings,
                    "use_snap_self",
                    text="Include Active",
                    icon='EDITMODE_HLT',
                )
                col_targetsel.prop(
                    tool_settings,
                    "use_snap_edit",
                    text="Include Edited",
                    icon='OUTLINER_DATA_MESH',
                )
                col_targetsel.prop(
                    tool_settings,
                    "use_snap_nonedit",
                    text="Include Non-Edited",
                    icon='OUTLINER_OB_MESH',
                )
            col_targetsel.prop(
                tool_settings,
                "use_snap_selectable",
                text="Exclude Non-Selectable",
                icon='RESTRICT_SELECT_OFF',
            )

        col.label(text="Affect")
        row = col.row(align=True)
        row.prop(tool_settings, "use_snap_translate", text="Move", toggle=True)
        row.prop(tool_settings, "use_snap_rotate", text="Rotate", toggle=True)
        row.prop(tool_settings, "use_snap_scale", text="Scale", toggle=True)


class VIEW3D_PT_proportional_edit(Panel):
    bl_space_type = 'VIEW_3D'
    bl_region_type = 'HEADER'
    bl_label = "Proportional Editing"
    bl_ui_units_x = 8

    def draw(self, context):
        layout = self.layout
        tool_settings = context.tool_settings
        col = layout.column()
        col.active = (tool_settings.use_proportional_edit_objects if context.mode == 'OBJECT'
                      else tool_settings.use_proportional_edit)

        if context.mode != 'OBJECT':
            col.prop(tool_settings, "use_proportional_connected")
            sub = col.column()
            sub.active = not tool_settings.use_proportional_connected
            sub.prop(tool_settings, "use_proportional_projected")
            col.separator()

        col.prop(tool_settings, "proportional_edit_falloff", expand=True)
        col.prop(tool_settings, "proportional_distance")


class VIEW3D_PT_transform_orientations(Panel):
    bl_space_type = 'VIEW_3D'
    bl_region_type = 'HEADER'
    bl_label = "Transform Orientations"
    bl_ui_units_x = 8

    def draw(self, context):
        layout = self.layout
        layout.label(text="Transform Orientations")

        scene = context.scene
        orient_slot = scene.transform_orientation_slots[0]
        orientation = orient_slot.custom_orientation

        row = layout.row()
        col = row.column()
        col.prop(orient_slot, "type", expand=True)
        row.operator("transform.create_orientation", text="", icon='ADD', emboss=False).use = True

        if orientation:
            row = layout.row(align=False)
            row.prop(orientation, "name", text="", icon='OBJECT_ORIGIN')
            row.operator("transform.delete_orientation", text="", icon='X', emboss=False)


class VIEW3D_PT_gpencil_origin(Panel):
    bl_space_type = 'VIEW_3D'
    bl_region_type = 'HEADER'
    bl_label = "Stroke Placement"

    def draw(self, context):
        layout = self.layout
        tool_settings = context.tool_settings
        gpd = context.gpencil_data

        layout.label(text="Stroke Placement")

        row = layout.row()
        col = row.column()
        col.prop(tool_settings, "gpencil_stroke_placement_view3d", expand=True)

        if tool_settings.gpencil_stroke_placement_view3d == 'SURFACE':
            row = layout.row()
            row.label(text="Offset")
            row = layout.row()
            row.prop(gpd, "zdepth_offset", text="")

        if tool_settings.gpencil_stroke_placement_view3d == 'STROKE':
            row = layout.row()
            row.label(text="Target")
            row = layout.row()
            row.prop(tool_settings, "gpencil_stroke_snap_mode", expand=True)


class VIEW3D_PT_gpencil_lock(Panel):
    bl_space_type = 'VIEW_3D'
    bl_region_type = 'HEADER'
    bl_label = "Drawing Plane"

    def draw(self, context):
        layout = self.layout
        tool_settings = context.tool_settings

        layout.label(text="Drawing Plane")

        row = layout.row()
        col = row.column()
        col.prop(tool_settings.gpencil_sculpt, "lock_axis", expand=True)


class VIEW3D_PT_gpencil_guide(Panel):
    bl_space_type = 'VIEW_3D'
    bl_region_type = 'HEADER'
    bl_label = "Guides"

    def draw(self, context):
        settings = context.tool_settings.gpencil_sculpt.guide

        layout = self.layout
        layout.label(text="Guides")

        col = layout.column()
        col.active = settings.use_guide
        col.prop(settings, "type", expand=True)

        if settings.type in {'ISO', 'PARALLEL', 'RADIAL'}:
            col.prop(settings, "angle")
            row = col.row(align=True)

        col.prop(settings, "use_snapping")
        if settings.use_snapping:

            if settings.type == 'RADIAL':
                col.prop(settings, "angle_snap")
            else:
                col.prop(settings, "spacing")

        if settings.type in {'CIRCULAR', 'RADIAL'} or settings.use_snapping:
            col.label(text="Reference Point")
            row = col.row(align=True)
            row.prop(settings, "reference_point", expand=True)
            if settings.reference_point == 'CUSTOM':
                col.prop(settings, "location", text="Custom Location")
            elif settings.reference_point == 'OBJECT':
                col.prop(settings, "reference_object", text="Object Location")
                if not settings.reference_object:
                    col.label(text="No object selected, using cursor")


class VIEW3D_PT_overlay_gpencil_options(Panel):
    bl_space_type = 'VIEW_3D'
    bl_region_type = 'HEADER'
    bl_label = ""
    bl_ui_units_x = 13

    @classmethod
    def poll(cls, context):
        return context.object and context.object.type == 'GPENCIL'

    def draw(self, context):
        layout = self.layout
        view = context.space_data
        overlay = view.overlay

        layout.label(text={
            'PAINT_GPENCIL': iface_("Draw Grease Pencil"),
            'EDIT_GPENCIL': iface_("Edit Grease Pencil"),
            'SCULPT_GPENCIL': iface_("Sculpt Grease Pencil"),
            'WEIGHT_GPENCIL': iface_("Weight Grease Pencil"),
            'VERTEX_GPENCIL': iface_("Vertex Grease Pencil"),
            'OBJECT': iface_("Grease Pencil"),
        }[context.mode], translate=False)

        layout.prop(overlay, "use_gpencil_onion_skin", text="Onion Skin")

        col = layout.column()
        row = col.row()
        row.prop(overlay, "use_gpencil_grid", text="")
        sub = row.row(align=True)
        sub.active = overlay.use_gpencil_grid
        sub.prop(overlay, "gpencil_grid_opacity", text="Canvas", slider=True)
        sub.prop(overlay, "use_gpencil_canvas_xray", text="", icon='XRAY')

        row = col.row()
        row.prop(overlay, "use_gpencil_fade_layers", text="")
        sub = row.row()
        sub.active = overlay.use_gpencil_fade_layers
        sub.prop(overlay, "gpencil_fade_layer", text="Fade Inactive Layers", slider=True)

        row = col.row()
        row.prop(overlay, "use_gpencil_fade_objects", text="")
        sub = row.row(align=True)
        sub.active = overlay.use_gpencil_fade_objects
        sub.prop(overlay, "gpencil_fade_objects", text="Fade Inactive Objects", slider=True)
        sub.prop(overlay, "use_gpencil_fade_gp_objects", text="", icon='OUTLINER_OB_GREASEPENCIL')

        if context.object.mode in {'EDIT_GPENCIL', 'SCULPT_GPENCIL', 'WEIGHT_GPENCIL', 'VERTEX_GPENCIL'}:
            split = layout.split()
            col = split.column()
            col.prop(overlay, "use_gpencil_edit_lines", text="Edit Lines")
            col = split.column()
            col.prop(overlay, "use_gpencil_multiedit_line_only", text="Only in Multiframe")

            if context.object.mode == 'EDIT_GPENCIL':
                gpd = context.object.data
                split = layout.split()
                col = split.column()
                col.prop(overlay, "use_gpencil_show_directions")
                col = split.column()
                col.prop(overlay, "use_gpencil_show_material_name", text="Material Name")

                if not gpd.use_curve_edit:
                    layout.prop(overlay, "vertex_opacity", text="Vertex Opacity", slider=True)
                else:
                    # Handles for Curve Edit
                    layout.prop(overlay, "display_handle", text="Handles")

        if context.object.mode == 'SCULPT_GPENCIL':
            layout.prop(overlay, "vertex_opacity", text="Vertex Opacity", slider=True)

        if context.object.mode in {'PAINT_GPENCIL', 'VERTEX_GPENCIL'}:
            layout.label(text="Vertex Paint")
            row = layout.row()
            shading = VIEW3D_PT_shading.get_shading(context)
            row.enabled = shading.type not in {'WIREFRAME', 'RENDERED'}
            row.prop(overlay, "gpencil_vertex_paint_opacity", text="Opacity", slider=True)


class VIEW3D_PT_quad_view(Panel):
    bl_space_type = 'VIEW_3D'
    bl_region_type = 'UI'
    bl_category = "View"
    bl_label = "Quad View"
    bl_options = {'DEFAULT_CLOSED'}

    @classmethod
    def poll(cls, context):
        view = context.space_data
        return view.region_quadviews

    def draw(self, context):
        layout = self.layout

        view = context.space_data

        region = view.region_quadviews[2]
        col = layout.column()
        col.prop(region, "lock_rotation")
        row = col.row()
        row.enabled = region.lock_rotation
        row.prop(region, "show_sync_view")
        row = col.row()
        row.enabled = region.lock_rotation and region.show_sync_view
        row.prop(region, "use_box_clip")


# Annotation properties
class VIEW3D_PT_grease_pencil(AnnotationDataPanel, Panel):
    bl_space_type = 'VIEW_3D'
    bl_region_type = 'UI'
    bl_category = "View"

    # NOTE: this is just a wrapper around the generic GP Panel


class VIEW3D_PT_annotation_onion(AnnotationOnionSkin, Panel):
    bl_space_type = 'VIEW_3D'
    bl_region_type = 'UI'
    bl_category = "View"
    bl_parent_id = "VIEW3D_PT_grease_pencil"

    # NOTE: this is just a wrapper around the generic GP Panel


class TOPBAR_PT_annotation_layers(Panel, AnnotationDataPanel):
    bl_space_type = 'VIEW_3D'
    bl_region_type = 'HEADER'
    bl_label = "Layers"
    bl_ui_units_x = 14


class VIEW3D_PT_view3d_stereo(Panel):
    bl_space_type = 'VIEW_3D'
    bl_region_type = 'UI'
    bl_category = "View"
    bl_label = "Stereoscopy"
    bl_options = {'DEFAULT_CLOSED'}

    @classmethod
    def poll(cls, context):
        scene = context.scene

        multiview = scene.render.use_multiview
        return multiview

    def draw(self, context):
        layout = self.layout
        view = context.space_data

        basic_stereo = context.scene.render.views_format == 'STEREO_3D'

        col = layout.column()
        col.row().prop(view, "stereo_3d_camera", expand=True)

        col.label(text="Display")
        row = col.row()
        row.active = basic_stereo
        row.prop(view, "show_stereo_3d_cameras")
        row = col.row()
        row.active = basic_stereo
        split = row.split()
        split.prop(view, "show_stereo_3d_convergence_plane")
        split = row.split()
        split.prop(view, "stereo_3d_convergence_plane_alpha", text="Alpha")
        split.active = view.show_stereo_3d_convergence_plane
        row = col.row()
        split = row.split()
        split.prop(view, "show_stereo_3d_volume")
        split = row.split()
        split.active = view.show_stereo_3d_volume
        split.prop(view, "stereo_3d_volume_alpha", text="Alpha")


class VIEW3D_PT_context_properties(Panel):
    bl_space_type = 'VIEW_3D'
    bl_region_type = 'UI'
    bl_category = "Item"
    bl_label = "Properties"
    bl_options = {'DEFAULT_CLOSED'}

    @staticmethod
    def _active_context_member(context):
        obj = context.object
        if obj:
            object_mode = obj.mode
            if object_mode == 'POSE':
                return "active_pose_bone"
            elif object_mode == 'EDIT' and obj.type == 'ARMATURE':
                return "active_bone"
            else:
                return "object"

        return ""

    @classmethod
    def poll(cls, context):
        import rna_prop_ui
        member = cls._active_context_member(context)

        if member:
            context_member, member = rna_prop_ui.rna_idprop_context_value(context, member, object)
            return context_member and rna_prop_ui.rna_idprop_has_properties(context_member)

        return False

    def draw(self, context):
        import rna_prop_ui
        member = VIEW3D_PT_context_properties._active_context_member(context)

        if member:
            # Draw with no edit button
            rna_prop_ui.draw(self.layout, context, member, object, use_edit=False)


# Grease Pencil Object - Multi-frame falloff tools.
class VIEW3D_PT_gpencil_multi_frame(Panel):
    bl_space_type = 'VIEW_3D'
    bl_region_type = 'HEADER'
    bl_label = "Multi Frame"

    def draw(self, context):
        layout = self.layout
        tool_settings = context.tool_settings

        gpd = context.gpencil_data
        settings = tool_settings.gpencil_sculpt

        col = layout.column(align=True)
        col.prop(settings, "use_multiframe_falloff")

        # Falloff curve
        if gpd.use_multiedit and settings.use_multiframe_falloff:
            layout.template_curve_mapping(settings, "multiframe_falloff_curve", brush=True)


# Grease Pencil Object - Curve Editing tools
class VIEW3D_PT_gpencil_curve_edit(Panel):
    bl_space_type = 'VIEW_3D'
    bl_region_type = 'HEADER'
    bl_label = "Curve Editing"

    def draw(self, context):
        layout = self.layout

        gpd = context.gpencil_data
        col = layout.column(align=True)
        col.prop(gpd, "edit_curve_resolution")
        col.prop(gpd, "curve_edit_threshold")
        col.prop(gpd, "curve_edit_corner_angle")
        col.prop(gpd, "use_adaptive_curve_resolution")


class VIEW3D_MT_gpencil_edit_context_menu(Menu):
    bl_label = ""

    def draw(self, context):
        layout = self.layout
        tool_settings = context.tool_settings

        is_point_mode = tool_settings.gpencil_selectmode_edit == 'POINT'
        is_stroke_mode = tool_settings.gpencil_selectmode_edit == 'STROKE'
        is_segment_mode = tool_settings.gpencil_selectmode_edit == 'SEGMENT'

        layout.operator_context = 'INVOKE_REGION_WIN'

        row = layout.row()

        if is_point_mode or is_segment_mode:
            col = row.column(align=True)

            col.label(text="Point", icon='GP_SELECT_POINTS')
            col.separator()

            # Additive Operators
            col.operator("gpencil.stroke_subdivide", text="Subdivide").only_selected = True

            col.separator()

            col.operator("gpencil.extrude_move", text="Extrude")

            col.separator()

            # Deform Operators
            col.operator("gpencil.stroke_smooth", text="Smooth").only_selected = True
            col.operator("transform.bend", text="Bend")
            col.operator("transform.shear", text="Shear")
            col.operator("transform.tosphere", text="To Sphere")
            col.operator("transform.transform", text="Shrink/Fatten").mode = 'GPENCIL_SHRINKFATTEN'
            col.operator("gpencil.stroke_start_set", text="Set Start Point")

            col.separator()

            col.menu("VIEW3D_MT_mirror", text="Mirror")
            col.menu("GPENCIL_MT_snap", text="Snap")

            col.separator()

            # Duplicate operators
            col.operator("gpencil.duplicate_move", text="Duplicate")
            col.operator("gpencil.copy", text="Copy", icon='COPYDOWN')
            col.operator("gpencil.paste", text="Paste", icon='PASTEDOWN').type = 'ACTIVE'
            col.operator("gpencil.paste", text="Paste by Layer").type = 'LAYER'

            col.separator()

            # Removal Operators
            col.operator("gpencil.stroke_merge", text="Merge")
            col.operator("gpencil.stroke_merge_by_distance").use_unselected = False
            col.operator("gpencil.stroke_split", text="Split")
            col.operator("gpencil.stroke_separate", text="Separate").mode = 'POINT'

            col.separator()

            col.operator("gpencil.delete", text="Delete").type = 'POINTS'
            col.operator("gpencil.dissolve", text="Dissolve").type = 'POINTS'
            col.operator("gpencil.dissolve", text="Dissolve Between").type = 'BETWEEN'
            col.operator("gpencil.dissolve", text="Dissolve Unselected").type = 'UNSELECT'

        if is_stroke_mode:

            col = row.column(align=True)
            col.label(text="Stroke", icon='GP_SELECT_STROKES')
            col.separator()

            # Main Strokes Operators
            col.operator("gpencil.stroke_subdivide", text="Subdivide").only_selected = False
            col.menu("VIEW3D_MT_gpencil_simplify")
            col.operator("gpencil.stroke_trim", text="Trim")

            col.separator()

            col.operator("gpencil.stroke_smooth", text="Smooth").only_selected = False
            col.operator("transform.transform", text="Shrink/Fatten").mode = 'GPENCIL_SHRINKFATTEN'

            col.separator()

            # Layer and Materials operators
            col.menu("GPENCIL_MT_move_to_layer")
            col.menu("VIEW3D_MT_assign_material")
            col.operator("gpencil.set_active_material", text="Set as Active Material")
            col.operator_menu_enum("gpencil.stroke_arrange", "direction", text="Arrange")

            col.separator()

            col.menu("VIEW3D_MT_mirror", text="Mirror")
            col.menu("VIEW3D_MT_snap", text="Snap")

            col.separator()

            # Duplicate operators
            col.operator("gpencil.duplicate_move", text="Duplicate")
            col.operator("gpencil.copy", text="Copy", icon='COPYDOWN')
            col.operator("gpencil.paste", text="Paste", icon='PASTEDOWN').type = 'ACTIVE'
            col.operator("gpencil.paste", text="Paste by Layer").type = 'LAYER'

            col.separator()

            # Removal Operators
            col.operator("gpencil.stroke_merge_by_distance").use_unselected = True
            col.operator_menu_enum("gpencil.stroke_join", "type", text="Join",
                                   text_ctxt=i18n_contexts.id_gpencil)

            col.operator("gpencil.stroke_split", text="Split")
            col.operator("gpencil.stroke_separate", text="Separate").mode = 'STROKE'

            col.separator()

            col.operator("gpencil.delete", text="Delete").type = 'STROKES'

            col.separator()

            col.operator("gpencil.reproject", text="Reproject")


def draw_gpencil_layer_active(context, layout):
    gpl = context.active_gpencil_layer
    if gpl:
        layout.label(text="Active Layer")
        row = layout.row(align=True)
        row.operator_context = 'EXEC_REGION_WIN'
        row.operator_menu_enum("gpencil.layer_change", "layer", text="", icon='GREASEPENCIL')
        row.prop(gpl, "info", text="")
        row.operator("gpencil.layer_remove", text="", icon='X')


def draw_gpencil_material_active(context, layout):
    ob = context.active_object
    if ob and len(ob.material_slots) > 0 and ob.active_material_index >= 0:
        ma = ob.material_slots[ob.active_material_index].material
        if ma:
            layout.label(text="Active Material")
            row = layout.row(align=True)
            row.operator_context = 'EXEC_REGION_WIN'
            row.operator_menu_enum("gpencil.material_set", "slot", text="", icon='MATERIAL')
            row.prop(ma, "name", text="")


class VIEW3D_PT_gpencil_sculpt_automasking(Panel):
    bl_space_type = 'VIEW_3D'
    bl_region_type = 'HEADER'
    bl_label = "Auto-masking"
    bl_ui_units_x = 10

    def draw(self, context):
        layout = self.layout
        tool_settings = context.scene.tool_settings

        layout.label(text="Auto-masking")

        col = layout.column(align=True)
        col.prop(tool_settings.gpencil_sculpt, "use_automasking_stroke", text="Stroke")
        col.prop(tool_settings.gpencil_sculpt, "use_automasking_layer_stroke", text="Layer")
        col.prop(tool_settings.gpencil_sculpt, "use_automasking_material_stroke", text="Material")
        col.separator()
        col.prop(tool_settings.gpencil_sculpt, "use_automasking_layer_active", text="Active Layer")
        col.prop(tool_settings.gpencil_sculpt, "use_automasking_material_active", text="Active Material")


class VIEW3D_PT_gpencil_sculpt_context_menu(Panel):
    bl_space_type = 'VIEW_3D'
    bl_region_type = 'WINDOW'
    bl_label = "Sculpt"
    bl_ui_units_x = 12

    def draw(self, context):
        layout = self.layout
        tool_settings = context.tool_settings

        settings = tool_settings.gpencil_sculpt_paint
        brush = settings.brush

        layout.prop(brush, "size", slider=True)
        layout.prop(brush, "strength")

        # Layers
        draw_gpencil_layer_active(context, layout)


class VIEW3D_PT_gpencil_weight_context_menu(Panel):
    bl_space_type = 'VIEW_3D'
    bl_region_type = 'WINDOW'
    bl_label = "Weight Paint"
    bl_ui_units_x = 12

    def draw(self, context):
        tool_settings = context.tool_settings
        settings = tool_settings.gpencil_weight_paint
        brush = settings.brush
        layout = self.layout

        # Weight settings
        brush_basic_gpencil_weight_settings(layout, context, brush)

        # Layers
        draw_gpencil_layer_active(context, layout)


class VIEW3D_PT_gpencil_draw_context_menu(Panel):
    bl_space_type = 'VIEW_3D'
    bl_region_type = 'WINDOW'
    bl_label = "Draw"
    bl_ui_units_x = 12

    def draw(self, context):
        layout = self.layout
        tool_settings = context.tool_settings
        settings = tool_settings.gpencil_paint
        brush = settings.brush
        gp_settings = brush.gpencil_settings

        is_pin_vertex = gp_settings.brush_draw_mode == 'VERTEXCOLOR'
        is_vertex = settings.color_mode == 'VERTEXCOLOR' or brush.gpencil_tool == 'TINT' or is_pin_vertex

        if brush.gpencil_tool not in {'ERASE', 'CUTTER', 'EYEDROPPER'} and is_vertex:
            split = layout.split(factor=0.1)
            split.prop(brush, "color", text="")
            split.template_color_picker(brush, "color", value_slider=True)

            col = layout.column()
            col.separator()
            col.prop_menu_enum(gp_settings, "vertex_mode", text="Mode")
            col.separator()

        if brush.gpencil_tool not in {'FILL', 'CUTTER'}:
            layout.prop(brush, "size", slider=True)
        if brush.gpencil_tool not in {'ERASE', 'FILL', 'CUTTER'}:
            layout.prop(gp_settings, "pen_strength")

        # Layers
        draw_gpencil_layer_active(context, layout)
        # Material
        if not is_vertex:
            draw_gpencil_material_active(context, layout)


class VIEW3D_PT_gpencil_vertex_context_menu(Panel):
    bl_space_type = 'VIEW_3D'
    bl_region_type = 'WINDOW'
    bl_label = "Vertex Paint"
    bl_ui_units_x = 12

    def draw(self, context):
        layout = self.layout
        tool_settings = context.tool_settings
        settings = tool_settings.gpencil_vertex_paint
        brush = settings.brush
        gp_settings = brush.gpencil_settings

        col = layout.column()

        if brush.gpencil_vertex_tool in {'DRAW', 'REPLACE'}:
            split = layout.split(factor=0.1)
            split.prop(brush, "color", text="")
            split.template_color_picker(brush, "color", value_slider=True)

            col = layout.column()
            col.separator()
            col.prop_menu_enum(gp_settings, "vertex_mode", text="Mode")
            col.separator()

        row = col.row(align=True)
        row.prop(brush, "size", text="Radius")
        row.prop(gp_settings, "use_pressure", text="", icon='STYLUS_PRESSURE')

        if brush.gpencil_vertex_tool in {'DRAW', 'BLUR', 'SMEAR'}:
            row = layout.row(align=True)
            row.prop(gp_settings, "pen_strength", slider=True)
            row.prop(gp_settings, "use_strength_pressure", text="", icon='STYLUS_PRESSURE')

        # Layers
        draw_gpencil_layer_active(context, layout)


class VIEW3D_PT_paint_vertex_context_menu(Panel):
    # Only for popover, these are dummy values.
    bl_space_type = 'VIEW_3D'
    bl_region_type = 'WINDOW'
    bl_label = "Vertex Paint"

    def draw(self, context):
        layout = self.layout

        brush = context.tool_settings.vertex_paint.brush
        capabilities = brush.vertex_paint_capabilities

        if capabilities.has_color:
            split = layout.split(factor=0.1)
            UnifiedPaintPanel.prop_unified_color(split, context, brush, "color", text="")
            UnifiedPaintPanel.prop_unified_color_picker(split, context, brush, "color", value_slider=True)
            layout.prop(brush, "blend", text="")

        UnifiedPaintPanel.prop_unified(
            layout,
            context,
            brush,
            "size",
            unified_name="use_unified_size",
            pressure_name="use_pressure_size",
            slider=True,
        )
        UnifiedPaintPanel.prop_unified(
            layout,
            context,
            brush,
            "strength",
            unified_name="use_unified_strength",
            pressure_name="use_pressure_strength",
            slider=True,
        )


class VIEW3D_PT_paint_texture_context_menu(Panel):
    # Only for popover, these are dummy values.
    bl_space_type = 'VIEW_3D'
    bl_region_type = 'WINDOW'
    bl_label = "Texture Paint"

    def draw(self, context):
        layout = self.layout

        brush = context.tool_settings.image_paint.brush
        capabilities = brush.image_paint_capabilities

        if capabilities.has_color:
            split = layout.split(factor=0.1)
            UnifiedPaintPanel.prop_unified_color(split, context, brush, "color", text="")
            UnifiedPaintPanel.prop_unified_color_picker(split, context, brush, "color", value_slider=True)
            layout.prop(brush, "blend", text="")

        if capabilities.has_radius:
            UnifiedPaintPanel.prop_unified(
                layout,
                context,
                brush,
                "size",
                unified_name="use_unified_size",
                pressure_name="use_pressure_size",
                slider=True,
            )
            UnifiedPaintPanel.prop_unified(
                layout,
                context,
                brush,
                "strength",
                unified_name="use_unified_strength",
                pressure_name="use_pressure_strength",
                slider=True,
            )


class VIEW3D_PT_paint_weight_context_menu(Panel):
    # Only for popover, these are dummy values.
    bl_space_type = 'VIEW_3D'
    bl_region_type = 'WINDOW'
    bl_label = "Weights"

    def draw(self, context):
        layout = self.layout

        brush = context.tool_settings.weight_paint.brush
        UnifiedPaintPanel.prop_unified(
            layout,
            context,
            brush,
            "weight",
            unified_name="use_unified_weight",
            slider=True,
        )
        UnifiedPaintPanel.prop_unified(
            layout,
            context,
            brush,
            "size",
            unified_name="use_unified_size",
            pressure_name="use_pressure_size",
            slider=True,
        )
        UnifiedPaintPanel.prop_unified(
            layout,
            context,
            brush,
            "strength",
            unified_name="use_unified_strength",
            pressure_name="use_pressure_strength",
            slider=True,
        )


class VIEW3D_PT_sculpt_automasking(Panel):
    bl_space_type = 'VIEW_3D'
    bl_region_type = 'HEADER'
    bl_label = "Auto-Masking"
    bl_ui_units_x = 10

    def draw(self, context):
        layout = self.layout

        tool_settings = context.tool_settings
        sculpt = tool_settings.sculpt
        layout.label(text="Auto-Masking")

        col = layout.column(align=True)
        col.prop(sculpt, "use_automasking_topology", text="Topology")
        col.prop(sculpt, "use_automasking_face_sets", text="Face Sets")

        col.separator()

        col = layout.column(align=True)
        col.prop(sculpt, "use_automasking_boundary_edges", text="Mesh Boundary")
        col.prop(sculpt, "use_automasking_boundary_face_sets", text="Face Sets Boundary")

        if sculpt.use_automasking_boundary_edges or sculpt.use_automasking_boundary_face_sets:
            col.prop(sculpt.brush, "automasking_boundary_edges_propagation_steps")

        col.separator()

        col = layout.column(align=True)
        row = col.row()
        row.prop(sculpt, "use_automasking_cavity", text="Cavity")

        is_cavity_active = sculpt.use_automasking_cavity or sculpt.use_automasking_cavity_inverted

        if is_cavity_active:
            props = row.operator("sculpt.mask_from_cavity", text="Create Mask")
            props.settings_source = 'SCENE'

        col.prop(sculpt, "use_automasking_cavity_inverted", text="Cavity (inverted)")

        if is_cavity_active:
            col = layout.column(align=True)
            col.prop(sculpt, "automasking_cavity_factor", text="Factor")
            col.prop(sculpt, "automasking_cavity_blur_steps", text="Blur")

            col = layout.column()
            col.prop(sculpt, "use_automasking_custom_cavity_curve", text="Custom Curve")

            if sculpt.use_automasking_custom_cavity_curve:
                col.template_curve_mapping(sculpt, "automasking_cavity_curve")

        col.separator()

        col = layout.column(align=True)
        col.prop(sculpt, "use_automasking_view_normal", text="View Normal")

        if sculpt.use_automasking_view_normal:
            col.prop(sculpt, "use_automasking_view_occlusion", text="Occlusion")
            subcol = col.column(align=True)
            subcol.active = not sculpt.use_automasking_view_occlusion
            subcol.prop(sculpt, "automasking_view_normal_limit", text="Limit")
            subcol.prop(sculpt, "automasking_view_normal_falloff", text="Falloff")

        col = layout.column()
        col.prop(sculpt, "use_automasking_start_normal", text="Area Normal")

        if sculpt.use_automasking_start_normal:
            col = layout.column(align=True)
            col.prop(sculpt, "automasking_start_normal_limit", text="Limit")
            col.prop(sculpt, "automasking_start_normal_falloff", text="Falloff")


class VIEW3D_PT_sculpt_context_menu(Panel):
    # Only for popover, these are dummy values.
    bl_space_type = 'VIEW_3D'
    bl_region_type = 'WINDOW'
    bl_label = "Sculpt"

    def draw(self, context):
        layout = self.layout

        brush = context.tool_settings.sculpt.brush
        capabilities = brush.sculpt_capabilities

        if capabilities.has_color:
            split = layout.split(factor=0.1)
            UnifiedPaintPanel.prop_unified_color(split, context, brush, "color", text="")
            UnifiedPaintPanel.prop_unified_color_picker(split, context, brush, "color", value_slider=True)
            layout.prop(brush, "blend", text="")

        ups = context.tool_settings.unified_paint_settings
        size = "size"
        size_owner = ups if ups.use_unified_size else brush
        if size_owner.use_locked_size == 'SCENE':
            size = "unprojected_radius"

        UnifiedPaintPanel.prop_unified(
            layout,
            context,
            brush,
            size,
            unified_name="use_unified_size",
            pressure_name="use_pressure_size",
            text="Radius",
            slider=True,
        )
        UnifiedPaintPanel.prop_unified(
            layout,
            context,
            brush,
            "strength",
            unified_name="use_unified_strength",
            pressure_name="use_pressure_strength",
            slider=True,
        )

        if capabilities.has_auto_smooth:
            layout.prop(brush, "auto_smooth_factor", slider=True)

        if capabilities.has_normal_weight:
            layout.prop(brush, "normal_weight", slider=True)

        if capabilities.has_pinch_factor:
            text = "Pinch"
            if brush.sculpt_tool in {'BLOB', 'SNAKE_HOOK'}:
                text = "Magnify"
            layout.prop(brush, "crease_pinch_factor", slider=True, text=text)

        if capabilities.has_rake_factor:
            layout.prop(brush, "rake_factor", slider=True)

        if capabilities.has_plane_offset:
            layout.prop(brush, "plane_offset", slider=True)
            layout.prop(brush, "plane_trim", slider=True, text="Distance")

        if capabilities.has_height:
            layout.prop(brush, "height", slider=True, text="Height")


class TOPBAR_PT_gpencil_materials(GreasePencilMaterialsPanel, Panel):
    bl_space_type = 'VIEW_3D'
    bl_region_type = 'HEADER'
    bl_label = "Materials"
    bl_ui_units_x = 14

    @classmethod
    def poll(cls, context):
        ob = context.object
<<<<<<< HEAD
        return ob and (ob.type == 'GPENCIL'  or ob.type == 'GREASEPENCIL')
=======
        return ob and (ob.type == 'GPENCIL' or ob.type == 'GREASEPENCIL')
>>>>>>> e1bad49a


class TOPBAR_PT_gpencil_vertexcolor(GreasePencilVertexcolorPanel, Panel):
    bl_space_type = 'VIEW_3D'
    bl_region_type = 'HEADER'
    bl_label = "Color Attribute"
    bl_ui_units_x = 10

    @classmethod
    def poll(cls, context):
        ob = context.object
        return ob and ob.type == 'GPENCIL'


class VIEW3D_PT_curves_sculpt_add_shape(Panel):
    # Only for popover, these are dummy values.
    bl_space_type = 'VIEW_3D'
    bl_region_type = 'WINDOW'
    bl_label = "Curves Sculpt Add Curve Options"

    def draw(self, context):
        layout = self.layout

        layout.use_property_split = True
        layout.use_property_decorate = False  # No animation.

        settings = UnifiedPaintPanel.paint_settings(context)
        brush = settings.brush

        col = layout.column(heading="Interpolate", align=True)
        col.prop(brush.curves_sculpt_settings, "interpolate_length", text="Length")
        col.prop(brush.curves_sculpt_settings, "interpolate_shape", text="Shape")
        col.prop(brush.curves_sculpt_settings, "interpolate_point_count", text="Point Count")

        col = layout.column()
        col.active = not brush.curves_sculpt_settings.interpolate_length
        col.prop(brush.curves_sculpt_settings, "curve_length", text="Length")

        col = layout.column()
        col.active = not brush.curves_sculpt_settings.interpolate_point_count
        col.prop(brush.curves_sculpt_settings, "points_per_curve", text="Points")


class VIEW3D_PT_curves_sculpt_parameter_falloff(Panel):
    # Only for popover, these are dummy values.
    bl_space_type = 'VIEW_3D'
    bl_region_type = 'WINDOW'
    bl_label = "Curves Sculpt Parameter Falloff"

    def draw(self, context):
        layout = self.layout

        settings = UnifiedPaintPanel.paint_settings(context)
        brush = settings.brush

        layout.template_curve_mapping(brush.curves_sculpt_settings, "curve_parameter_falloff")
        row = layout.row(align=True)
        row.operator("brush.sculpt_curves_falloff_preset", icon='SMOOTHCURVE', text="").shape = 'SMOOTH'
        row.operator("brush.sculpt_curves_falloff_preset", icon='SPHERECURVE', text="").shape = 'ROUND'
        row.operator("brush.sculpt_curves_falloff_preset", icon='ROOTCURVE', text="").shape = 'ROOT'
        row.operator("brush.sculpt_curves_falloff_preset", icon='SHARPCURVE', text="").shape = 'SHARP'
        row.operator("brush.sculpt_curves_falloff_preset", icon='LINCURVE', text="").shape = 'LINE'
        row.operator("brush.sculpt_curves_falloff_preset", icon='NOCURVE', text="").shape = 'MAX'


class VIEW3D_PT_curves_sculpt_grow_shrink_scaling(Panel):
    # Only for popover, these are dummy values.
    bl_space_type = 'VIEW_3D'
    bl_region_type = 'WINDOW'
    bl_label = "Curves Grow/Shrink Scaling"
    bl_ui_units_x = 12

    def draw(self, context):
        layout = self.layout

        layout.use_property_split = True
        layout.use_property_decorate = False  # No animation.

        settings = UnifiedPaintPanel.paint_settings(context)
        brush = settings.brush

        layout.prop(brush.curves_sculpt_settings, "scale_uniform")
        layout.prop(brush.curves_sculpt_settings, "minimum_length")


class VIEW3D_PT_viewport_debug(Panel):
    bl_space_type = 'VIEW_3D'
    bl_region_type = 'HEADER'
    bl_parent_id = "VIEW3D_PT_overlay"
    bl_label = "Viewport Debug"

    @classmethod
    def poll(cls, context):
        prefs = context.preferences
        return prefs.experimental.use_viewport_debug

    def draw(self, context):
        layout = self.layout
        view = context.space_data
        overlay = view.overlay

        layout.prop(overlay, "use_debug_freeze_view_culling")


class VIEW3D_AST_sculpt_brushes(bpy.types.AssetShelf):
    # Experimental: Asset shelf for sculpt brushes, only shows up if both the
    # "Asset Shelf" and the "Extended Asset Browser" experimental features are
    # enabled.

    bl_space_type = 'VIEW_3D'

    @classmethod
    def poll(cls, context):
        prefs = context.preferences
        if not prefs.experimental.use_extended_asset_browser:
            return False

        return context.mode == 'SCULPT'

    @classmethod
    def asset_poll(cls, asset):
        return asset.id_type == 'BRUSH'


classes = (
    VIEW3D_HT_header,
    VIEW3D_HT_tool_header,
    VIEW3D_MT_editor_menus,
    VIEW3D_MT_transform,
    VIEW3D_MT_transform_object,
    VIEW3D_MT_transform_armature,
    VIEW3D_MT_mirror,
    VIEW3D_MT_snap,
    VIEW3D_MT_uv_map,
    VIEW3D_MT_view,
    VIEW3D_MT_view_local,
    VIEW3D_MT_view_cameras,
    VIEW3D_MT_view_navigation,
    VIEW3D_MT_view_align,
    VIEW3D_MT_view_align_selected,
    VIEW3D_MT_view_viewpoint,
    VIEW3D_MT_view_regions,
    VIEW3D_MT_select_object,
    VIEW3D_MT_select_object_more_less,
    VIEW3D_MT_select_pose,
    VIEW3D_MT_select_pose_more_less,
    VIEW3D_MT_select_particle,
    VIEW3D_MT_edit_mesh,
    VIEW3D_MT_edit_mesh_select_similar,
    VIEW3D_MT_edit_mesh_select_by_trait,
    VIEW3D_MT_edit_mesh_select_more_less,
    VIEW3D_MT_select_edit_mesh,
    VIEW3D_MT_select_edit_curve,
    VIEW3D_MT_select_edit_surface,
    VIEW3D_MT_select_edit_text,
    VIEW3D_MT_select_edit_metaball,
    VIEW3D_MT_edit_lattice_context_menu,
    VIEW3D_MT_select_edit_lattice,
    VIEW3D_MT_select_edit_armature,
    VIEW3D_MT_select_edit_grease_pencil,
    VIEW3D_MT_select_edit_gpencil,
    VIEW3D_MT_select_paint_mask,
    VIEW3D_MT_select_paint_mask_vertex,
    VIEW3D_MT_select_edit_point_cloud,
    VIEW3D_MT_edit_curves_select_more_less,
    VIEW3D_MT_select_edit_curves,
    VIEW3D_MT_select_sculpt_curves,
    VIEW3D_MT_mesh_add,
    VIEW3D_MT_curve_add,
    VIEW3D_MT_surface_add,
    VIEW3D_MT_edit_metaball_context_menu,
    VIEW3D_MT_metaball_add,
    TOPBAR_MT_edit_curve_add,
    TOPBAR_MT_edit_armature_add,
    VIEW3D_MT_armature_add,
    VIEW3D_MT_light_add,
    VIEW3D_MT_lightprobe_add,
    VIEW3D_MT_camera_add,
    VIEW3D_MT_volume_add,
    VIEW3D_MT_grease_pencil_add,
    VIEW3D_MT_add,
    VIEW3D_MT_image_add,
    VIEW3D_MT_object,
    VIEW3D_MT_object_animation,
    VIEW3D_MT_object_asset,
    VIEW3D_MT_object_rigid_body,
    VIEW3D_MT_object_clear,
    VIEW3D_MT_object_context_menu,
    VIEW3D_MT_object_convert,
    VIEW3D_MT_object_shading,
    VIEW3D_MT_object_apply,
    VIEW3D_MT_object_relations,
    VIEW3D_MT_object_liboverride,
    VIEW3D_MT_object_parent,
    VIEW3D_MT_object_track,
    VIEW3D_MT_object_collection,
    VIEW3D_MT_object_constraints,
    VIEW3D_MT_object_quick_effects,
    VIEW3D_MT_object_showhide,
    VIEW3D_MT_object_cleanup,
    VIEW3D_MT_make_single_user,
    VIEW3D_MT_make_links,
    VIEW3D_MT_brush_paint_modes,
    VIEW3D_MT_paint_vertex,
    VIEW3D_MT_hook,
    VIEW3D_MT_vertex_group,
    VIEW3D_MT_gpencil_vertex_group,
    VIEW3D_MT_paint_weight,
    VIEW3D_MT_paint_weight_lock,
    VIEW3D_MT_sculpt,
    VIEW3D_MT_sculpt_set_pivot,
    VIEW3D_MT_mask,
    VIEW3D_MT_face_sets,
    VIEW3D_MT_face_sets_init,
    VIEW3D_MT_random_mask,
    VIEW3D_MT_particle,
    VIEW3D_MT_particle_context_menu,
    VIEW3D_MT_particle_showhide,
    VIEW3D_MT_pose,
    VIEW3D_MT_pose_transform,
    VIEW3D_MT_pose_slide,
    VIEW3D_MT_pose_propagate,
    VIEW3D_MT_pose_motion,
    VIEW3D_MT_bone_collections,
    VIEW3D_MT_pose_ik,
    VIEW3D_MT_pose_constraints,
    VIEW3D_MT_pose_names,
    VIEW3D_MT_pose_showhide,
    VIEW3D_MT_pose_apply,
    VIEW3D_MT_pose_context_menu,
    VIEW3D_MT_bone_options_toggle,
    VIEW3D_MT_bone_options_enable,
    VIEW3D_MT_bone_options_disable,
    VIEW3D_MT_edit_mesh_context_menu,
    VIEW3D_MT_edit_mesh_select_mode,
    VIEW3D_MT_edit_mesh_select_linked,
    VIEW3D_MT_edit_mesh_select_loops,
    VIEW3D_MT_edit_mesh_extrude,
    VIEW3D_MT_edit_mesh_vertices,
    VIEW3D_MT_edit_mesh_edges,
    VIEW3D_MT_edit_mesh_faces,
    VIEW3D_MT_edit_mesh_faces_data,
    VIEW3D_MT_edit_mesh_normals,
    VIEW3D_MT_edit_mesh_normals_select_strength,
    VIEW3D_MT_edit_mesh_normals_set_strength,
    VIEW3D_MT_edit_mesh_normals_average,
    VIEW3D_MT_edit_mesh_shading,
    VIEW3D_MT_edit_mesh_weights,
    VIEW3D_MT_edit_mesh_clean,
    VIEW3D_MT_edit_mesh_delete,
    VIEW3D_MT_edit_mesh_merge,
    VIEW3D_MT_edit_mesh_split,
    VIEW3D_MT_edit_mesh_showhide,
    VIEW3D_MT_paint_grease_pencil,
    VIEW3D_MT_paint_gpencil,
    VIEW3D_MT_draw_gpencil,
    VIEW3D_MT_assign_material,
    VIEW3D_MT_edit_gpencil,
    VIEW3D_MT_edit_gpencil_stroke,
    VIEW3D_MT_edit_gpencil_point,
    VIEW3D_MT_edit_gpencil_delete,
    VIEW3D_MT_edit_gpencil_showhide,
    VIEW3D_MT_weight_gpencil,
    VIEW3D_MT_gpencil_animation,
    VIEW3D_MT_gpencil_simplify,
    VIEW3D_MT_gpencil_autoweights,
    VIEW3D_MT_gpencil_edit_context_menu,
    VIEW3D_MT_edit_greasepencil,
    VIEW3D_MT_edit_greasepencil_delete,
    VIEW3D_MT_edit_greasepencil_stroke,
    VIEW3D_MT_edit_greasepencil_animation,
    VIEW3D_MT_edit_curve,
    VIEW3D_MT_edit_curve_ctrlpoints,
    VIEW3D_MT_edit_curve_segments,
    VIEW3D_MT_edit_curve_clean,
    VIEW3D_MT_edit_curve_context_menu,
    VIEW3D_MT_edit_curve_delete,
    VIEW3D_MT_edit_curve_showhide,
    VIEW3D_MT_edit_surface,
    VIEW3D_MT_edit_font,
    VIEW3D_MT_edit_font_chars,
    VIEW3D_MT_edit_font_kerning,
    VIEW3D_MT_edit_font_delete,
    VIEW3D_MT_edit_font_context_menu,
    VIEW3D_MT_edit_meta,
    VIEW3D_MT_edit_meta_showhide,
    VIEW3D_MT_edit_lattice,
    VIEW3D_MT_edit_armature,
    VIEW3D_MT_armature_context_menu,
    VIEW3D_MT_edit_armature_parent,
    VIEW3D_MT_edit_armature_roll,
    VIEW3D_MT_edit_armature_names,
    VIEW3D_MT_edit_armature_delete,
    VIEW3D_MT_edit_gpencil_transform,
    VIEW3D_MT_edit_curves,
    VIEW3D_MT_edit_pointcloud,
    VIEW3D_MT_object_mode_pie,
    VIEW3D_MT_view_pie,
    VIEW3D_MT_transform_gizmo_pie,
    VIEW3D_MT_shading_pie,
    VIEW3D_MT_shading_ex_pie,
    VIEW3D_MT_pivot_pie,
    VIEW3D_MT_snap_pie,
    VIEW3D_MT_orientations_pie,
    VIEW3D_MT_proportional_editing_falloff_pie,
    VIEW3D_MT_sculpt_mask_edit_pie,
    VIEW3D_MT_sculpt_automasking_pie,
    VIEW3D_MT_sculpt_gpencil_automasking_pie,
    VIEW3D_MT_wpaint_vgroup_lock_pie,
    VIEW3D_MT_sculpt_face_sets_edit_pie,
    VIEW3D_MT_sculpt_curves,
    VIEW3D_PT_active_tool,
    VIEW3D_PT_active_tool_duplicate,
    VIEW3D_PT_view3d_properties,
    VIEW3D_PT_view3d_lock,
    VIEW3D_PT_view3d_cursor,
    VIEW3D_PT_collections,
    VIEW3D_PT_object_type_visibility,
    VIEW3D_PT_grease_pencil,
    VIEW3D_PT_annotation_onion,
    VIEW3D_PT_gpencil_multi_frame,
    VIEW3D_PT_gpencil_curve_edit,
    VIEW3D_PT_gpencil_sculpt_automasking,
    VIEW3D_PT_quad_view,
    VIEW3D_PT_view3d_stereo,
    VIEW3D_PT_shading,
    VIEW3D_PT_shading_lighting,
    VIEW3D_PT_shading_color,
    VIEW3D_PT_shading_options,
    VIEW3D_PT_shading_options_shadow,
    VIEW3D_PT_shading_options_ssao,
    VIEW3D_PT_shading_render_pass,
    VIEW3D_PT_shading_compositor,
    VIEW3D_PT_gizmo_display,
    VIEW3D_PT_overlay,
    VIEW3D_PT_overlay_guides,
    VIEW3D_PT_overlay_object,
    VIEW3D_PT_overlay_geometry,
    VIEW3D_PT_overlay_motion_tracking,
    VIEW3D_PT_overlay_edit_mesh,
    VIEW3D_PT_overlay_edit_mesh_shading,
    VIEW3D_PT_overlay_edit_mesh_measurement,
    VIEW3D_PT_overlay_edit_mesh_normals,
    VIEW3D_PT_overlay_edit_mesh_freestyle,
    VIEW3D_PT_overlay_edit_curve,
    VIEW3D_PT_overlay_texture_paint,
    VIEW3D_PT_overlay_vertex_paint,
    VIEW3D_PT_overlay_weight_paint,
    VIEW3D_PT_overlay_bones,
    VIEW3D_PT_overlay_sculpt,
    VIEW3D_PT_overlay_sculpt_curves,
    VIEW3D_PT_snapping,
    VIEW3D_PT_proportional_edit,
    VIEW3D_PT_gpencil_origin,
    VIEW3D_PT_gpencil_lock,
    VIEW3D_PT_gpencil_guide,
    VIEW3D_PT_transform_orientations,
    VIEW3D_PT_overlay_gpencil_options,
    VIEW3D_PT_context_properties,
    VIEW3D_PT_paint_vertex_context_menu,
    VIEW3D_PT_paint_texture_context_menu,
    VIEW3D_PT_paint_weight_context_menu,
    VIEW3D_PT_gpencil_vertex_context_menu,
    VIEW3D_PT_gpencil_sculpt_context_menu,
    VIEW3D_PT_gpencil_weight_context_menu,
    VIEW3D_PT_gpencil_draw_context_menu,
    VIEW3D_PT_sculpt_automasking,
    VIEW3D_PT_sculpt_context_menu,
    TOPBAR_PT_gpencil_materials,
    TOPBAR_PT_gpencil_vertexcolor,
    TOPBAR_PT_annotation_layers,
    VIEW3D_PT_curves_sculpt_add_shape,
    VIEW3D_PT_curves_sculpt_parameter_falloff,
    VIEW3D_PT_curves_sculpt_grow_shrink_scaling,
    VIEW3D_PT_viewport_debug,
    VIEW3D_AST_sculpt_brushes,
)


if __name__ == "__main__":  # only for live edit.
    from bpy.utils import register_class
    for cls in classes:
        register_class(cls)<|MERGE_RESOLUTION|>--- conflicted
+++ resolved
@@ -582,62 +582,6 @@
 
         return True
 
-    @staticmethod
-    def PAINT_GREASE_PENCIL(context, layout, tool):
-        if (tool is None) or (not tool.has_datablock):
-            return False
-
-        tool_settings = context.tool_settings
-        paint = tool_settings.gpencil_paint
-
-        brush = paint.brush
-        if brush is None:
-            return False
-
-        row = layout.row(align=True)
-        row.template_ID_preview(paint, "brush", rows=3, cols=8, hide_buttons=True)
-
-        grease_pencil_tool = brush.gpencil_tool
-
-        if grease_pencil_tool == 'DRAW':
-            from bl_ui.properties_paint_common import (
-                brush_basic__draw_color_selector,
-            )
-            brush_basic__draw_color_selector(context, layout, brush, brush.gpencil_settings, None)
-
-        UnifiedPaintPanel.prop_unified(
-            layout,
-            context,
-            brush,
-            "size",
-            unified_name="use_unified_size",
-            pressure_name="use_pressure_size",
-            text="Radius",
-            slider=True,
-            header=True,
-        )
-
-        UnifiedPaintPanel.prop_unified(
-            layout,
-            context,
-            brush,
-            "strength",
-            pressure_name="use_pressure_strength",
-            unified_name="use_unified_strength",
-            slider=True,
-            header=True,
-        )
-
-        if grease_pencil_tool == 'DRAW':
-            layout.prop(brush.gpencil_settings, "active_smooth_factor")
-        elif grease_pencil_tool == 'ERASE':
-            layout.prop(brush.gpencil_settings, "eraser_mode", expand=True)
-            if brush.gpencil_settings.eraser_mode == "HARD":
-                layout.prop(brush.gpencil_settings, "use_keep_caps_eraser")
-            layout.prop(brush.gpencil_settings, "use_active_layer_only")
-
-        return True
-
 
     @staticmethod
     def PAINT_GREASE_PENCIL(context, layout, tool):
@@ -8525,11 +8469,7 @@
     @classmethod
     def poll(cls, context):
         ob = context.object
-<<<<<<< HEAD
-        return ob and (ob.type == 'GPENCIL'  or ob.type == 'GREASEPENCIL')
-=======
         return ob and (ob.type == 'GPENCIL' or ob.type == 'GREASEPENCIL')
->>>>>>> e1bad49a
 
 
 class TOPBAR_PT_gpencil_vertexcolor(GreasePencilVertexcolorPanel, Panel):
