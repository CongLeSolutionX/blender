# SPDX-FileCopyrightText: 2009-2023 Blender Authors
#
# SPDX-License-Identifier: GPL-2.0-or-later

import bpy
from bpy.types import (
    Header,
    Menu,
    Panel,
)
from bl_ui.properties_paint_common import (
    UnifiedPaintPanel,
    brush_basic_texpaint_settings,
    brush_basic_gpencil_weight_settings,
)
from bl_ui.properties_grease_pencil_common import (
    AnnotationDataPanel,
    AnnotationOnionSkin,
    GreasePencilMaterialsPanel,
    GreasePencilVertexcolorPanel,
)
from bl_ui.space_toolsystem_common import (
    ToolActivePanelHelper,
)
from bpy.app.translations import (
    pgettext_iface as iface_,
    pgettext_tip as tip_,
    contexts as i18n_contexts,
)


class VIEW3D_HT_tool_header(Header):
    bl_space_type = 'VIEW_3D'
    bl_region_type = 'TOOL_HEADER'

    def draw(self, context):
        layout = self.layout

        self.draw_tool_settings(context)

        layout.separator_spacer()

        self.draw_mode_settings(context)

    def draw_tool_settings(self, context):
        layout = self.layout
        tool_mode = context.mode

        # Active Tool
        # -----------
        from bl_ui.space_toolsystem_common import ToolSelectPanelHelper
        tool = ToolSelectPanelHelper.draw_active_tool_header(
            context, layout,
            tool_key=('VIEW_3D', tool_mode),
        )
        # Object Mode Options
        # -------------------

        # Example of how tool_settings can be accessed as pop-overs.

        # TODO(campbell): editing options should be after active tool options
        # (obviously separated for from the users POV)
        draw_fn = getattr(_draw_tool_settings_context_mode, tool_mode, None)
        if draw_fn is not None:
            is_valid_context = draw_fn(context, layout, tool)

        def draw_3d_brush_settings(layout, tool_mode):
            layout.popover("VIEW3D_PT_tools_brush_settings_advanced", text="Brush")
            if tool_mode != 'PAINT_WEIGHT':
                layout.popover("VIEW3D_PT_tools_brush_texture")
            if tool_mode == 'PAINT_TEXTURE':
                layout.popover("VIEW3D_PT_tools_mask_texture")
            layout.popover("VIEW3D_PT_tools_brush_stroke")
            layout.popover("VIEW3D_PT_tools_brush_falloff")
            layout.popover("VIEW3D_PT_tools_brush_display")

        # NOTE: general mode options should be added to `draw_mode_settings`.
        if tool_mode == 'SCULPT':
            if is_valid_context:
                draw_3d_brush_settings(layout, tool_mode)
        elif tool_mode == 'PAINT_VERTEX':
            if is_valid_context:
                draw_3d_brush_settings(layout, tool_mode)
        elif tool_mode == 'PAINT_WEIGHT':
            if is_valid_context:
                draw_3d_brush_settings(layout, tool_mode)
        elif tool_mode == 'PAINT_TEXTURE':
            if is_valid_context:
                draw_3d_brush_settings(layout, tool_mode)
        elif tool_mode == 'EDIT_ARMATURE':
            pass
        elif tool_mode == 'EDIT_CURVE':
            pass
        elif tool_mode == 'EDIT_MESH':
            pass
        elif tool_mode == 'POSE':
            pass
        elif tool_mode == 'PARTICLE':
            # Disable, only shows "Brush" panel, which is already in the top-bar.
            # if tool.has_datablock:
            #     layout.popover_group(context=".paint_common", **popover_kw)
            pass
        elif tool_mode == 'PAINT_GPENCIL':
            if is_valid_context:
                brush = context.tool_settings.gpencil_paint.brush
                if brush:
                    if brush.gpencil_tool != 'ERASE':
                        if brush.gpencil_tool != 'TINT':
                            layout.popover("VIEW3D_PT_tools_grease_pencil_brush_advanced")

                        if brush.gpencil_tool not in {'FILL', 'TINT'}:
                            layout.popover("VIEW3D_PT_tools_grease_pencil_brush_stroke")

                    layout.popover("VIEW3D_PT_tools_grease_pencil_paint_appearance")
        elif tool_mode == 'SCULPT_GPENCIL':
            if is_valid_context:
                brush = context.tool_settings.gpencil_sculpt_paint.brush
                if brush:
                    tool = brush.gpencil_sculpt_tool
                    if tool in {'SMOOTH', 'RANDOMIZE'}:
                        layout.popover("VIEW3D_PT_tools_grease_pencil_sculpt_brush_popover")
                    layout.popover("VIEW3D_PT_tools_grease_pencil_sculpt_appearance")
        elif tool_mode == 'WEIGHT_GPENCIL':
            if is_valid_context:
                layout.popover("VIEW3D_PT_tools_grease_pencil_weight_appearance")
        elif tool_mode == 'VERTEX_GPENCIL':
            if is_valid_context:
                layout.popover("VIEW3D_PT_tools_grease_pencil_vertex_appearance")

    def draw_mode_settings(self, context):
        layout = self.layout
        mode_string = context.mode

        def row_for_mirror():
            row = layout.row(align=True)
            row.label(icon='MOD_MIRROR')
            sub = row.row(align=True)
            sub.scale_x = 0.6
            return row, sub

        if mode_string == 'EDIT_ARMATURE':
            _row, sub = row_for_mirror()
            sub.prop(context.object.data, "use_mirror_x", text="X", toggle=True)
        elif mode_string == 'POSE':
            _row, sub = row_for_mirror()
            sub.prop(context.object.pose, "use_mirror_x", text="X", toggle=True)
        elif mode_string in {'EDIT_MESH', 'PAINT_WEIGHT', 'SCULPT', 'PAINT_VERTEX', 'PAINT_TEXTURE'}:
            # Mesh Modes, Use Mesh Symmetry
            row, sub = row_for_mirror()
            sub.prop(context.object, "use_mesh_mirror_x", text="X", toggle=True)
            sub.prop(context.object, "use_mesh_mirror_y", text="Y", toggle=True)
            sub.prop(context.object, "use_mesh_mirror_z", text="Z", toggle=True)
            if mode_string == 'EDIT_MESH':
                tool_settings = context.tool_settings
                layout.prop(tool_settings, "use_mesh_automerge", text="")
            elif mode_string == 'PAINT_WEIGHT':
                row.popover(panel="VIEW3D_PT_tools_weightpaint_symmetry_for_topbar", text="")
            elif mode_string == 'SCULPT':
                row.popover(panel="VIEW3D_PT_sculpt_symmetry_for_topbar", text="")
            elif mode_string == 'PAINT_VERTEX':
                row.popover(panel="VIEW3D_PT_tools_vertexpaint_symmetry_for_topbar", text="")
        elif mode_string == 'SCULPT_CURVES':
            _row, sub = row_for_mirror()
            sub.prop(context.object.data, "use_mirror_x", text="X", toggle=True)
            sub.prop(context.object.data, "use_mirror_y", text="Y", toggle=True)
            sub.prop(context.object.data, "use_mirror_z", text="Z", toggle=True)

            layout.prop(context.object.data, "use_sculpt_collision", icon='MOD_PHYSICS', icon_only=True, toggle=True)

        # Expand panels from the side-bar as popovers.
        popover_kw = {"space_type": 'VIEW_3D', "region_type": 'UI', "category": "Tool"}

        if mode_string == 'SCULPT':
            layout.popover_group(context=".sculpt_mode", **popover_kw)
        elif mode_string == 'PAINT_VERTEX':
            layout.popover_group(context=".vertexpaint", **popover_kw)
        elif mode_string == 'PAINT_WEIGHT':
            layout.popover_group(context=".weightpaint", **popover_kw)
        elif mode_string == 'PAINT_TEXTURE':
            layout.popover_group(context=".imagepaint", **popover_kw)
        elif mode_string == 'EDIT_TEXT':
            layout.popover_group(context=".text_edit", **popover_kw)
        elif mode_string == 'EDIT_ARMATURE':
            layout.popover_group(context=".armature_edit", **popover_kw)
        elif mode_string == 'EDIT_METABALL':
            layout.popover_group(context=".mball_edit", **popover_kw)
        elif mode_string == 'EDIT_LATTICE':
            layout.popover_group(context=".lattice_edit", **popover_kw)
        elif mode_string == 'EDIT_CURVE':
            layout.popover_group(context=".curve_edit", **popover_kw)
        elif mode_string == 'EDIT_MESH':
            layout.popover_group(context=".mesh_edit", **popover_kw)
        elif mode_string == 'POSE':
            layout.popover_group(context=".posemode", **popover_kw)
        elif mode_string == 'PARTICLE':
            layout.popover_group(context=".particlemode", **popover_kw)
        elif mode_string == 'OBJECT':
            layout.popover_group(context=".objectmode", **popover_kw)
        elif mode_string in {'PAINT_GPENCIL', 'EDIT_GPENCIL', 'SCULPT_GPENCIL', 'WEIGHT_GPENCIL'}:
            # Grease pencil layer.
            gpl = context.active_gpencil_layer
            if gpl and gpl.info is not None:
                text = gpl.info
                maxw = 25
                if len(text) > maxw:
                    text = text[:maxw - 5] + '..' + text[-3:]
            else:
                text = ""

            layout.label(text="Layer:")
            sub = layout.row()
            sub.ui_units_x = 8
            sub.popover(
                panel="TOPBAR_PT_gpencil_layers",
                text=text,
            )


class _draw_tool_settings_context_mode:
    @staticmethod
    def SCULPT(context, layout, tool):
        if (tool is None) or (not tool.has_datablock):
            return False

        paint = context.tool_settings.sculpt
        layout.template_ID_preview(paint, "brush", rows=3, cols=8, hide_buttons=True)

        brush = paint.brush
        if brush is None:
            return False

        tool_settings = context.tool_settings
        capabilities = brush.sculpt_capabilities

        ups = tool_settings.unified_paint_settings

        if capabilities.has_color:
            row = layout.row(align=True)
            row.ui_units_x = 4
            UnifiedPaintPanel.prop_unified_color(row, context, brush, "color", text="")
            UnifiedPaintPanel.prop_unified_color(row, context, brush, "secondary_color", text="")
            row.separator()
            layout.prop(brush, "blend", text="", expand=False)

        size = "size"
        size_owner = ups if ups.use_unified_size else brush
        if size_owner.use_locked_size == 'SCENE':
            size = "unprojected_radius"

        UnifiedPaintPanel.prop_unified(
            layout,
            context,
            brush,
            size,
            pressure_name="use_pressure_size",
            unified_name="use_unified_size",
            text="Radius",
            slider=True,
            header=True,
        )

        # strength, use_strength_pressure
        pressure_name = "use_pressure_strength" if capabilities.has_strength_pressure else None
        UnifiedPaintPanel.prop_unified(
            layout,
            context,
            brush,
            "strength",
            pressure_name=pressure_name,
            unified_name="use_unified_strength",
            text="Strength",
            header=True,
        )

        # direction
        if not capabilities.has_direction:
            layout.row().prop(brush, "direction", expand=True, text="")

        return True

    @staticmethod
    def PAINT_TEXTURE(context, layout, tool):
        if (tool is None) or (not tool.has_datablock):
            return False

        paint = context.tool_settings.image_paint
        layout.template_ID_preview(paint, "brush", rows=3, cols=8, hide_buttons=True)

        brush = paint.brush
        if brush is None:
            return False

        brush_basic_texpaint_settings(layout, context, brush, compact=True)

        return True

    @staticmethod
    def PAINT_VERTEX(context, layout, tool):
        if (tool is None) or (not tool.has_datablock):
            return False

        paint = context.tool_settings.vertex_paint
        layout.template_ID_preview(paint, "brush", rows=3, cols=8, hide_buttons=True)

        brush = paint.brush
        if brush is None:
            return False

        brush_basic_texpaint_settings(layout, context, brush, compact=True)

        return True

    @staticmethod
    def PAINT_WEIGHT(context, layout, tool):
        if (tool is None) or (not tool.has_datablock):
            return False

        paint = context.tool_settings.weight_paint
        layout.template_ID_preview(paint, "brush", rows=3, cols=8, hide_buttons=True)
        brush = paint.brush
        if brush is None:
            return False

        capabilities = brush.weight_paint_capabilities
        if capabilities.has_weight:
            UnifiedPaintPanel.prop_unified(
                layout,
                context,
                brush,
                "weight",
                unified_name="use_unified_weight",
                slider=True,
                header=True,
            )

        UnifiedPaintPanel.prop_unified(
            layout,
            context,
            brush,
            "size",
            pressure_name="use_pressure_size",
            unified_name="use_unified_size",
            slider=True,
            text="Radius",
            header=True,
        )
        UnifiedPaintPanel.prop_unified(
            layout,
            context,
            brush,
            "strength",
            pressure_name="use_pressure_strength",
            unified_name="use_unified_strength",
            header=True,
        )

        return True

    @staticmethod
    def PAINT_GPENCIL(context, layout, tool):
        if tool is None:
            return False

        if tool.idname == "builtin.cutter":
            row = layout.row(align=True)
            row.prop(context.tool_settings.gpencil_sculpt, "intersection_threshold")
            return False
        elif not tool.has_datablock:
            return False

        tool_settings = context.tool_settings
        paint = tool_settings.gpencil_paint
        brush = paint.brush
        if brush is None:
            return False

        gp_settings = brush.gpencil_settings

        row = layout.row(align=True)
        settings = tool_settings.gpencil_paint
        row.template_ID_preview(settings, "brush", rows=3, cols=8, hide_buttons=True)

        if context.object and brush.gpencil_tool in {'FILL', 'DRAW'}:
            from bl_ui.properties_paint_common import (
                brush_basic__draw_color_selector,
            )
            brush_basic__draw_color_selector(context, layout, brush, gp_settings, None)

        if context.object and brush.gpencil_tool == 'TINT':
            row.separator(factor=0.4)
            row.prop_with_popover(brush, "color", text="", panel="TOPBAR_PT_gpencil_vertexcolor")

        from bl_ui.properties_paint_common import (
            brush_basic_gpencil_paint_settings,
        )
        brush_basic_gpencil_paint_settings(layout, context, brush, compact=True)

        return True

    @staticmethod
    def SCULPT_GPENCIL(context, layout, tool):
        if (tool is None) or (not tool.has_datablock):
            return False

        tool_settings = context.tool_settings
        paint = tool_settings.gpencil_sculpt_paint
        brush = paint.brush

        from bl_ui.properties_paint_common import (
            brush_basic_gpencil_sculpt_settings,
        )
        brush_basic_gpencil_sculpt_settings(layout, context, brush, compact=True)

        return True

    @staticmethod
    def WEIGHT_GPENCIL(context, layout, tool):
        if (tool is None) or (not tool.has_datablock):
            return False

        tool_settings = context.tool_settings
        paint = tool_settings.gpencil_weight_paint
        brush = paint.brush

        layout.template_ID_preview(paint, "brush", rows=3, cols=8, hide_buttons=True)

        brush_basic_gpencil_weight_settings(layout, context, brush, compact=True)

        layout.popover("VIEW3D_PT_tools_grease_pencil_weight_options", text="Options")
        layout.popover("VIEW3D_PT_tools_grease_pencil_brush_weight_falloff", text="Falloff")

        return True

    @staticmethod
    def VERTEX_GPENCIL(context, layout, tool):
        if (tool is None) or (not tool.has_datablock):
            return False

        tool_settings = context.tool_settings
        paint = tool_settings.gpencil_vertex_paint
        brush = paint.brush

        row = layout.row(align=True)
        settings = tool_settings.gpencil_vertex_paint
        row.template_ID_preview(settings, "brush", rows=3, cols=8, hide_buttons=True)

        if brush.gpencil_vertex_tool not in {'BLUR', 'AVERAGE', 'SMEAR'}:
            row.separator(factor=0.4)
            row.prop_with_popover(brush, "color", text="", panel="TOPBAR_PT_gpencil_vertexcolor")

        from bl_ui.properties_paint_common import (
            brush_basic_gpencil_vertex_settings,
        )

        brush_basic_gpencil_vertex_settings(layout, context, brush, compact=True)

        return True

    @staticmethod
    def PARTICLE(context, layout, tool):
        if (tool is None) or (not tool.has_datablock):
            return False

        # See: 'VIEW3D_PT_tools_brush', basically a duplicate
        tool_settings = context.tool_settings
        settings = tool_settings.particle_edit
        brush = settings.brush
        tool = settings.tool
        if tool == 'NONE':
            return False

        layout.prop(brush, "size", slider=True)
        if tool == 'ADD':
            layout.prop(brush, "count")

            layout.prop(settings, "use_default_interpolate")
            layout.prop(brush, "steps", slider=True)
            layout.prop(settings, "default_key_count", slider=True)
        else:
            layout.prop(brush, "strength", slider=True)

            if tool == 'LENGTH':
                layout.row().prop(brush, "length_mode", expand=True)
            elif tool == 'PUFF':
                layout.row().prop(brush, "puff_mode", expand=True)
                layout.prop(brush, "use_puff_volume")
            elif tool == 'COMB':
                row = layout.row()
                row.active = settings.is_editable
                row.prop(settings, "use_emitter_deflect", text="Deflect Emitter")
                sub = row.row(align=True)
                sub.active = settings.use_emitter_deflect
                sub.prop(settings, "emitter_distance", text="Distance")

        return True

    @staticmethod
    def SCULPT_CURVES(context, layout, tool):
        if (tool is None) or (not tool.has_datablock):
            return False

        tool_settings = context.tool_settings
        paint = tool_settings.curves_sculpt

        brush = paint.brush
        if brush is None:
            return False

        UnifiedPaintPanel.prop_unified(
            layout,
            context,
            brush,
            "size",
            unified_name="use_unified_size",
            pressure_name="use_pressure_size",
            text="Radius",
            slider=True,
            header=True,
        )

        if brush.curves_sculpt_tool not in {'ADD', 'DELETE'}:
            UnifiedPaintPanel.prop_unified(
                layout,
                context,
                brush,
                "strength",
                unified_name="use_unified_strength",
                pressure_name="use_pressure_strength",
                header=True,
            )

        curves_tool = brush.curves_sculpt_tool

        if curves_tool == 'COMB':
            layout.prop(brush, "falloff_shape", expand=True)
            layout.popover("VIEW3D_PT_tools_brush_falloff", text="Brush Falloff")
            layout.popover("VIEW3D_PT_curves_sculpt_parameter_falloff", text="Curve Falloff")
        elif curves_tool == 'ADD':
            layout.prop(brush, "falloff_shape", expand=True)
            layout.prop(brush.curves_sculpt_settings, "add_amount")
            layout.popover("VIEW3D_PT_curves_sculpt_add_shape", text="Curve Shape")
            layout.prop(brush, "use_frontface", text="Front Faces Only")
        elif curves_tool == 'GROW_SHRINK':
            layout.prop(brush, "direction", expand=True, text="")
            layout.prop(brush, "falloff_shape", expand=True)
            layout.popover("VIEW3D_PT_curves_sculpt_grow_shrink_scaling", text="Scaling")
            layout.popover("VIEW3D_PT_tools_brush_falloff")
        elif curves_tool == 'SNAKE_HOOK':
            layout.prop(brush, "falloff_shape", expand=True)
            layout.popover("VIEW3D_PT_tools_brush_falloff")
        elif curves_tool == 'DELETE':
            layout.prop(brush, "falloff_shape", expand=True)
        elif curves_tool == 'SELECTION_PAINT':
            layout.prop(brush, "direction", expand=True, text="")
            layout.prop(brush, "falloff_shape", expand=True)
            layout.popover("VIEW3D_PT_tools_brush_falloff")
        elif curves_tool == 'PINCH':
            layout.prop(brush, "direction", expand=True, text="")
            layout.prop(brush, "falloff_shape", expand=True)
            layout.popover("VIEW3D_PT_tools_brush_falloff")
        elif curves_tool == 'SMOOTH':
            layout.prop(brush, "falloff_shape", expand=True)
            layout.popover("VIEW3D_PT_tools_brush_falloff")
        elif curves_tool == 'PUFF':
            layout.prop(brush, "falloff_shape", expand=True)
            layout.popover("VIEW3D_PT_tools_brush_falloff")
        elif curves_tool == 'DENSITY':
            layout.prop(brush, "falloff_shape", expand=True)
            row = layout.row(align=True)
            row.prop(brush.curves_sculpt_settings, "density_mode", text="", expand=True)
            row = layout.row(align=True)
            row.prop(brush.curves_sculpt_settings, "minimum_distance", text="Distance Min")
            row.operator_context = 'INVOKE_REGION_WIN'
            row.operator("sculpt_curves.min_distance_edit", text="", icon='DRIVER_DISTANCE')
            row = layout.row(align=True)
            row.enabled = brush.curves_sculpt_settings.density_mode != 'REMOVE'
            row.prop(brush.curves_sculpt_settings, "density_add_attempts", text="Count Max")
            layout.popover("VIEW3D_PT_tools_brush_falloff")
            layout.popover("VIEW3D_PT_curves_sculpt_add_shape", text="Curve Shape")
        elif curves_tool == 'SLIDE':
            layout.popover("VIEW3D_PT_tools_brush_falloff")

        return True

    @staticmethod
    def PAINT_GREASE_PENCIL(context, layout, tool):
        if (tool is None) or (not tool.has_datablock):
            return False

        tool_settings = context.tool_settings
        paint = tool_settings.gpencil_paint

        brush = paint.brush
        if brush is None:
            return False

        row = layout.row(align=True)
        row.template_ID_preview(paint, "brush", rows=3, cols=8, hide_buttons=True)

        grease_pencil_tool = brush.gpencil_tool

        if grease_pencil_tool == 'DRAW':
            from bl_ui.properties_paint_common import (
                brush_basic__draw_color_selector,
            )
            brush_basic__draw_color_selector(context, layout, brush, brush.gpencil_settings, None)

        UnifiedPaintPanel.prop_unified(
            layout,
            context,
            brush,
            "size",
            unified_name="use_unified_size",
            pressure_name="use_pressure_size",
            text="Radius",
            slider=True,
            header=True,
        )

        UnifiedPaintPanel.prop_unified(
            layout,
            context,
            brush,
            "strength",
            pressure_name="use_pressure_strength",
            unified_name="use_unified_strength",
            slider=True,
            header=True,
        )

        if grease_pencil_tool == 'DRAW':
            layout.prop(brush.gpencil_settings, "active_smooth_factor")
        elif grease_pencil_tool == 'ERASE':
            layout.prop(brush.gpencil_settings, "eraser_mode", expand=True)
            if brush.gpencil_settings.eraser_mode == "HARD":
                layout.prop(brush.gpencil_settings, "use_keep_caps_eraser")
            layout.prop(brush.gpencil_settings, "use_active_layer_only")

        return True


class VIEW3D_HT_header(Header):
    bl_space_type = 'VIEW_3D'

    @staticmethod
    def draw_xform_template(layout, context):
        obj = context.active_object
        object_mode = 'OBJECT' if obj is None else obj.mode
        has_pose_mode = (
            (object_mode == 'POSE') or
            (object_mode == 'WEIGHT_PAINT' and context.pose_object is not None)
        )

        tool_settings = context.tool_settings

        # Mode & Transform Settings
        scene = context.scene

        # Orientation
        if object_mode in {'OBJECT', 'EDIT', 'EDIT_GPENCIL'} or has_pose_mode:
            orient_slot = scene.transform_orientation_slots[0]
            row = layout.row(align=True)

            sub = row.row()
            sub.ui_units_x = 4
            sub.prop_with_popover(
                orient_slot,
                "type",
                text="",
                panel="VIEW3D_PT_transform_orientations",
            )

        # Pivot
        if object_mode in {'OBJECT', 'EDIT', 'EDIT_GPENCIL', 'SCULPT_GPENCIL'} or has_pose_mode:
            layout.prop(tool_settings, "transform_pivot_point", text="", icon_only=True)

        # Snap
        show_snap = False
        if obj is None:
            show_snap = True
        else:
            if (object_mode not in {
                    'SCULPT', 'SCULPT_CURVES', 'VERTEX_PAINT', 'WEIGHT_PAINT', 'TEXTURE_PAINT',
                    'PAINT_GPENCIL', 'SCULPT_GPENCIL', 'WEIGHT_GPENCIL', 'VERTEX_GPENCIL', 'PAINT_GREASE_PENCIL',
            }) or has_pose_mode:
                show_snap = True
            else:

                paint_settings = UnifiedPaintPanel.paint_settings(context)

                if paint_settings:
                    brush = paint_settings.brush
                    if brush and hasattr(brush, "stroke_method") and brush.stroke_method == 'CURVE':
                        show_snap = True

        if show_snap:
            snap_items = bpy.types.ToolSettings.bl_rna.properties["snap_elements"].enum_items
            snap_elements = tool_settings.snap_elements
            if len(snap_elements) == 1:
                text = ""
                for elem in snap_elements:
                    icon = snap_items[elem].icon
                    break
            else:
                text = "Mix"
                icon = 'NONE'
            del snap_items, snap_elements

            row = layout.row(align=True)
            row.prop(tool_settings, "use_snap", text="")

            sub = row.row(align=True)
            sub.popover(
                panel="VIEW3D_PT_snapping",
                icon=icon,
                text=text,
            )

        # Proportional editing
        if object_mode in {'EDIT', 'PARTICLE_EDIT', 'SCULPT_GPENCIL', 'EDIT_GPENCIL', 'OBJECT'}:
            row = layout.row(align=True)
            kw = {}
            if object_mode == 'OBJECT':
                attr = "use_proportional_edit_objects"
            else:
                attr = "use_proportional_edit"

                if tool_settings.use_proportional_edit:
                    if tool_settings.use_proportional_connected:
                        kw["icon"] = 'PROP_CON'
                    elif tool_settings.use_proportional_projected:
                        kw["icon"] = 'PROP_PROJECTED'
                    else:
                        kw["icon"] = 'PROP_ON'
                else:
                    kw["icon"] = 'PROP_OFF'

            row.prop(tool_settings, attr, icon_only=True, **kw)
            sub = row.row(align=True)
            sub.active = getattr(tool_settings, attr)
            sub.prop_with_popover(
                tool_settings,
                "proportional_edit_falloff",
                text="",
                icon_only=True,
                panel="VIEW3D_PT_proportional_edit",
            )

    def draw(self, context):
        layout = self.layout

        tool_settings = context.tool_settings
        view = context.space_data
        shading = view.shading

        layout.row(align=True).template_header()

        row = layout.row(align=True)
        obj = context.active_object
        mode_string = context.mode
        object_mode = 'OBJECT' if obj is None else obj.mode
        has_pose_mode = (
            (object_mode == 'POSE') or
            (object_mode == 'WEIGHT_PAINT' and context.pose_object is not None)
        )

        # Note: This is actually deadly in case enum_items have to be dynamically generated
        #       (because internal RNA array iterator will free everything immediately...).
        # XXX This is an RNA internal issue, not sure how to fix it.
        # Note: Tried to add an accessor to get translated UI strings instead of manual call
        #       to pgettext_iface below, but this fails because translated enum-items
        #       are always dynamically allocated.
        act_mode_item = bpy.types.Object.bl_rna.properties["mode"].enum_items[object_mode]
        act_mode_i18n_context = bpy.types.Object.bl_rna.properties["mode"].translation_context

        sub = row.row(align=True)
        sub.ui_units_x = 5.5
        sub.operator_menu_enum(
            "object.mode_set", "mode",
            text=iface_(act_mode_item.name, act_mode_i18n_context),
            icon=act_mode_item.icon,
        )
        del act_mode_item

        layout.template_header_3D_mode()

        # Contains buttons like Mode, Pivot, Layer, Mesh Select Mode...
        if obj:
            # Particle edit
            if object_mode == 'PARTICLE_EDIT':
                row = layout.row()
                row.prop(tool_settings.particle_edit, "select_mode", text="", expand=True)
            elif object_mode in {'EDIT', 'SCULPT_CURVES'} and obj.type == 'CURVES':
                curves = obj.data

                row = layout.row(align=True)
                domain = curves.selection_domain
                row.operator(
                    "curves.set_selection_domain",
                    text="",
                    icon='CURVE_BEZCIRCLE',
                    depress=(domain == 'POINT'),
                ).domain = 'POINT'
                row.operator(
                    "curves.set_selection_domain",
                    text="",
                    icon='CURVE_PATH',
                    depress=(domain == 'CURVE'),
                ).domain = 'CURVE'

        # Grease Pencil
        if obj and obj.type == 'GREASEPENCIL':
            # Select mode for Editing
            if object_mode == 'EDIT':
                row = layout.row(align=True)
                row.operator(
                    "grease_pencil.set_selection_mode",
                    text="",
                    icon='GP_SELECT_POINTS',
                    depress=(tool_settings.gpencil_selectmode_edit == 'POINT'),
                ).mode = 'POINT'
                row.operator(
                    "grease_pencil.set_selection_mode",
                    text="",
                    icon='GP_SELECT_STROKES',
                    depress=(tool_settings.gpencil_selectmode_edit == 'STROKE'),
                ).mode = 'STROKE'

            if object_mode == 'PAINT_GREASE_PENCIL':
                row = layout.row()
                sub = row.row(align=True)
                sub.prop(tool_settings, "use_gpencil_draw_additive", text="", icon='FREEZE')

        # Grease Pencil (legacy)
        if obj and obj.type == 'GPENCIL' and context.gpencil_data:
            gpd = context.gpencil_data

            if gpd.is_stroke_paint_mode:
                row = layout.row()
                sub = row.row(align=True)
                sub.prop(tool_settings, "use_gpencil_draw_onback", text="", icon='MOD_OPACITY')
                sub.separator(factor=0.4)
                sub.prop(tool_settings, "use_gpencil_automerge_strokes", text="")
                sub.separator(factor=0.4)
                sub.prop(tool_settings, "use_gpencil_weight_data_add", text="", icon='WPAINT_HLT')
                sub.separator(factor=0.4)
                sub.prop(tool_settings, "use_gpencil_draw_additive", text="", icon='FREEZE')

            # Select mode for Editing
            if gpd.use_stroke_edit_mode:
                row = layout.row(align=True)
                row.prop_enum(tool_settings, "gpencil_selectmode_edit", text="", value='POINT')
                row.prop_enum(tool_settings, "gpencil_selectmode_edit", text="", value='STROKE')

                subrow = row.row(align=True)
                subrow.enabled = not gpd.use_curve_edit
                subrow.prop_enum(tool_settings, "gpencil_selectmode_edit", text="", value='SEGMENT')

                # Curve edit sub-mode.
                row = layout.row(align=True)
                row.prop(gpd, "use_curve_edit", text="",
                         icon='IPO_BEZIER')
                sub = row.row(align=True)
                sub.active = gpd.use_curve_edit
                sub.popover(
                    panel="VIEW3D_PT_gpencil_curve_edit",
                    text="Curve Editing",
                )

            # Select mode for Sculpt
            if gpd.is_stroke_sculpt_mode:
                row = layout.row(align=True)
                row.prop(tool_settings, "use_gpencil_select_mask_point", text="")
                row.prop(tool_settings, "use_gpencil_select_mask_stroke", text="")
                row.prop(tool_settings, "use_gpencil_select_mask_segment", text="")

            # Select mode for Vertex Paint
            if gpd.is_stroke_vertex_mode:
                row = layout.row(align=True)
                row.prop(tool_settings, "use_gpencil_vertex_select_mask_point", text="")
                row.prop(tool_settings, "use_gpencil_vertex_select_mask_stroke", text="")
                row.prop(tool_settings, "use_gpencil_vertex_select_mask_segment", text="")

            if gpd.is_stroke_paint_mode:
                row = layout.row(align=True)
                row.prop(gpd, "use_multiedit", text="", icon='GP_MULTIFRAME_EDITING')

            if (
                    gpd.use_stroke_edit_mode or
                    gpd.is_stroke_sculpt_mode or
                    gpd.is_stroke_weight_mode or
                    gpd.is_stroke_vertex_mode
            ):
                row = layout.row(align=True)
                row.prop(gpd, "use_multiedit", text="", icon='GP_MULTIFRAME_EDITING')

                sub = row.row(align=True)
                sub.enabled = gpd.use_multiedit
                sub.popover(
                    panel="VIEW3D_PT_gpencil_multi_frame",
                    text="Multiframe",
                )

        overlay = view.overlay

        VIEW3D_MT_editor_menus.draw_collapsible(context, layout)

        layout.separator_spacer()

        if object_mode in {'PAINT_GPENCIL', 'SCULPT_GPENCIL'}:
            # Grease pencil
            if object_mode == 'PAINT_GPENCIL':
                layout.prop_with_popover(
                    tool_settings,
                    "gpencil_stroke_placement_view3d",
                    text="",
                    panel="VIEW3D_PT_gpencil_origin",
                )

            if object_mode in {'PAINT_GPENCIL', 'SCULPT_GPENCIL'}:
                layout.prop_with_popover(
                    tool_settings.gpencil_sculpt,
                    "lock_axis",
                    text="",
                    panel="VIEW3D_PT_gpencil_lock",
                )

            if object_mode == 'PAINT_GPENCIL':
                # FIXME: this is bad practice!
                # Tool options are to be displayed in the top-bar.
                if context.workspace.tools.from_space_view3d_mode(object_mode).idname == "builtin_brush.Draw":
                    settings = tool_settings.gpencil_sculpt.guide
                    row = layout.row(align=True)
                    row.prop(settings, "use_guide", text="", icon='GRID')
                    sub = row.row(align=True)
                    sub.active = settings.use_guide
                    sub.popover(
                        panel="VIEW3D_PT_gpencil_guide",
                        text="Guides",
                    )
            if object_mode == 'SCULPT_GPENCIL':
                layout.popover(
                    panel="VIEW3D_PT_gpencil_sculpt_automasking",
                    text="",
                    icon='MOD_MASK',
                )

        elif object_mode == 'SCULPT':
            # If the active tool supports it, show the canvas selector popover.
            from bl_ui.space_toolsystem_common import ToolSelectPanelHelper
            tool = ToolSelectPanelHelper.tool_active_from_context(context)
            is_paint_tool = tool and tool.use_paint_canvas

            shading = VIEW3D_PT_shading.get_shading(context)
            color_type = shading.color_type

            row = layout.row()
            row.ui_units_x = 6
            row.active = is_paint_tool and color_type == 'VERTEX'

            if context.preferences.experimental.use_sculpt_texture_paint:
                canvas_source = tool_settings.paint_mode.canvas_source
                icon = 'GROUP_VCOL' if canvas_source == 'COLOR_ATTRIBUTE' else canvas_source
                row.popover(panel="VIEW3D_PT_slots_paint_canvas", icon=icon)
            else:
                row.popover(panel="VIEW3D_PT_slots_color_attributes", icon='GROUP_VCOL')

            layout.popover(
                panel="VIEW3D_PT_sculpt_automasking",
                text="",
                icon='MOD_MASK',
            )

        elif object_mode == 'VERTEX_PAINT':
            row = layout.row()
            row.ui_units_x = 6
            row.popover(panel="VIEW3D_PT_slots_color_attributes", icon='GROUP_VCOL')

        elif object_mode == 'WEIGHT_PAINT':
            row = layout.row()
            row.ui_units_x = 6
            row.popover(panel="VIEW3D_PT_slots_vertex_groups", icon='GROUP_VERTEX')

        elif object_mode == 'TEXTURE_PAINT':
            tool_mode = tool_settings.image_paint.mode
            icon = 'MATERIAL' if tool_mode == 'MATERIAL' else 'IMAGE_DATA'

            row = layout.row()
            row.ui_units_x = 9
            row.popover(panel="VIEW3D_PT_slots_projectpaint", icon=icon)
            row.popover(panel="VIEW3D_PT_mask", icon='MOD_MASK', text="")
        else:
            # Transform settings depending on tool header visibility
            VIEW3D_HT_header.draw_xform_template(layout, context)

        layout.separator_spacer()

        # Viewport Settings
        layout.popover(
            panel="VIEW3D_PT_object_type_visibility",
            icon_value=view.icon_from_show_object_viewport,
            text="",
        )

        # Gizmo toggle & popover.
        row = layout.row(align=True)
        # FIXME: place-holder icon.
        row.prop(view, "show_gizmo", text="", toggle=True, icon='GIZMO')
        sub = row.row(align=True)
        sub.active = view.show_gizmo
        sub.popover(
            panel="VIEW3D_PT_gizmo_display",
            text="",
        )

        # Overlay toggle & popover.
        row = layout.row(align=True)
        row.prop(overlay, "show_overlays", icon='OVERLAY', text="")
        sub = row.row(align=True)
        sub.active = overlay.show_overlays
        sub.popover(panel="VIEW3D_PT_overlay", text="")

        if mode_string == 'EDIT_MESH':
            sub.popover(panel="VIEW3D_PT_overlay_edit_mesh", text="", icon='EDITMODE_HLT')
        if mode_string == 'EDIT_CURVE':
            sub.popover(panel="VIEW3D_PT_overlay_edit_curve", text="", icon='EDITMODE_HLT')
        elif mode_string == 'SCULPT':
            sub.popover(panel="VIEW3D_PT_overlay_sculpt", text="", icon='SCULPTMODE_HLT')
        elif mode_string == 'SCULPT_CURVES':
            sub.popover(panel="VIEW3D_PT_overlay_sculpt_curves", text="", icon='SCULPTMODE_HLT')
        elif mode_string == 'PAINT_WEIGHT':
            sub.popover(panel="VIEW3D_PT_overlay_weight_paint", text="", icon='WPAINT_HLT')
        elif mode_string == 'PAINT_TEXTURE':
            sub.popover(panel="VIEW3D_PT_overlay_texture_paint", text="", icon='TPAINT_HLT')
        elif mode_string == 'PAINT_VERTEX':
            sub.popover(panel="VIEW3D_PT_overlay_vertex_paint", text="", icon='VPAINT_HLT')
        elif obj is not None and obj.type == 'GPENCIL':
            sub.popover(panel="VIEW3D_PT_overlay_gpencil_options", text="", icon='OUTLINER_DATA_GREASEPENCIL')

        # Separate from `elif` chain because it may coexist with weight-paint.
        if (
            has_pose_mode or
            (object_mode in {'EDIT_ARMATURE', 'OBJECT'} and VIEW3D_PT_overlay_bones.is_using_wireframe(context))
        ):
            sub.popover(panel="VIEW3D_PT_overlay_bones", text="", icon='POSE_HLT')

        row = layout.row()
        row.active = (object_mode == 'EDIT') or (shading.type in {'WIREFRAME', 'SOLID'})

        # While exposing `shading.show_xray(_wireframe)` is correct.
        # this hides the key shortcut from users: #70433.
        if has_pose_mode:
            draw_depressed = overlay.show_xray_bone
        elif shading.type == 'WIREFRAME':
            draw_depressed = shading.show_xray_wireframe
        else:
            draw_depressed = shading.show_xray
        row.operator(
            "view3d.toggle_xray",
            text="",
            icon='XRAY',
            depress=draw_depressed,
        )

        row = layout.row(align=True)
        row.prop(shading, "type", text="", expand=True)
        sub = row.row(align=True)
        # TODO, currently render shading type ignores mesh two-side, until it's supported
        # show the shading popover which shows double-sided option.

        # sub.enabled = shading.type != 'RENDERED'
        sub.popover(panel="VIEW3D_PT_shading", text="")


class VIEW3D_MT_editor_menus(Menu):
    bl_label = ""

    def draw(self, context):
        layout = self.layout
        obj = context.active_object
        mode_string = context.mode
        edit_object = context.edit_object
        gp_edit = obj and obj.mode in {
            'EDIT_GPENCIL', 'PAINT_GPENCIL', 'SCULPT_GPENCIL', 'WEIGHT_GPENCIL', 'VERTEX_GPENCIL',
        }
        tool_settings = context.tool_settings

        layout.menu("VIEW3D_MT_view")

        # Select Menu
        if gp_edit:
            if mode_string not in {'PAINT_GPENCIL', 'WEIGHT_GPENCIL'}:
                if (
                        mode_string == 'SCULPT_GPENCIL' and
                        (tool_settings.use_gpencil_select_mask_point or
                         tool_settings.use_gpencil_select_mask_stroke or
                         tool_settings.use_gpencil_select_mask_segment)
                ):
                    layout.menu("VIEW3D_MT_select_edit_gpencil")
                elif mode_string == 'EDIT_GPENCIL':
                    layout.menu("VIEW3D_MT_select_edit_gpencil")
                elif mode_string == 'VERTEX_GPENCIL':
                    layout.menu("VIEW3D_MT_select_edit_gpencil")
        elif mode_string in {'PAINT_WEIGHT', 'PAINT_VERTEX', 'PAINT_TEXTURE'}:
            mesh = obj.data
            if mesh.use_paint_mask:
                layout.menu("VIEW3D_MT_select_paint_mask")
            elif mesh.use_paint_mask_vertex and mode_string in {'PAINT_WEIGHT', 'PAINT_VERTEX'}:
                layout.menu("VIEW3D_MT_select_paint_mask_vertex")
        elif mode_string not in {'SCULPT', 'SCULPT_CURVES', 'PAINT_GREASE_PENCIL'}:
            layout.menu("VIEW3D_MT_select_%s" % mode_string.lower())

        if gp_edit:
            pass
        elif mode_string == 'OBJECT':
            layout.menu("VIEW3D_MT_add", text="Add", text_ctxt=i18n_contexts.operator_default)
        elif mode_string == 'EDIT_MESH':
            layout.menu("VIEW3D_MT_mesh_add", text="Add", text_ctxt=i18n_contexts.operator_default)
        elif mode_string == 'EDIT_CURVE':
            layout.menu("VIEW3D_MT_curve_add", text="Add", text_ctxt=i18n_contexts.operator_default)
        elif mode_string == 'EDIT_SURFACE':
            layout.menu("VIEW3D_MT_surface_add", text="Add", text_ctxt=i18n_contexts.operator_default)
        elif mode_string == 'EDIT_METABALL':
            layout.menu("VIEW3D_MT_metaball_add", text="Add", text_ctxt=i18n_contexts.operator_default)
        elif mode_string == 'EDIT_ARMATURE':
            layout.menu("TOPBAR_MT_edit_armature_add", text="Add", text_ctxt=i18n_contexts.operator_default)

        if gp_edit:
            if obj and obj.mode == 'PAINT_GPENCIL':
                layout.menu("VIEW3D_MT_draw_gpencil")
            elif obj and obj.mode == 'EDIT_GPENCIL':
                layout.menu("VIEW3D_MT_edit_gpencil")
                layout.menu("VIEW3D_MT_edit_gpencil_stroke")
                layout.menu("VIEW3D_MT_edit_gpencil_point")
            elif obj and obj.mode == 'WEIGHT_GPENCIL':
                layout.menu("VIEW3D_MT_weight_gpencil")
            if obj and obj.mode == 'VERTEX_GPENCIL':
                layout.menu("VIEW3D_MT_paint_gpencil")

        elif edit_object:
            layout.menu("VIEW3D_MT_edit_%s" % edit_object.type.lower())

            if mode_string == 'EDIT_MESH':
                layout.menu("VIEW3D_MT_edit_mesh_vertices")
                layout.menu("VIEW3D_MT_edit_mesh_edges")
                layout.menu("VIEW3D_MT_edit_mesh_faces")
                layout.menu("VIEW3D_MT_uv_map", text="UV")
                layout.template_node_operator_asset_root_items()
            elif mode_string in {'EDIT_CURVE', 'EDIT_SURFACE'}:
                layout.menu("VIEW3D_MT_edit_curve_ctrlpoints")
                layout.menu("VIEW3D_MT_edit_curve_segments")
            elif mode_string in {'EDIT_CURVES', 'EDIT_POINT_CLOUD'}:
                layout.template_node_operator_asset_root_items()
            elif mode_string == 'EDIT_GREASE_PENCIL':
                layout.menu("VIEW3D_MT_edit_greasepencil_stroke")
                layout.menu("VIEW3D_MT_edit_greasepencil_point")

        elif obj:
            if mode_string not in {'PAINT_TEXTURE', 'SCULPT_CURVES'}:
                layout.menu("VIEW3D_MT_%s" % mode_string.lower())
            if mode_string == 'SCULPT':
                layout.menu("VIEW3D_MT_mask")
                layout.menu("VIEW3D_MT_face_sets")
                layout.template_node_operator_asset_root_items()
            if mode_string == 'SCULPT_CURVES':
                layout.menu("VIEW3D_MT_select_sculpt_curves")
                layout.menu("VIEW3D_MT_sculpt_curves")
                layout.template_node_operator_asset_root_items()

        else:
            layout.menu("VIEW3D_MT_object")


# ********** Menu **********


# ********** Utilities **********


class ShowHideMenu:
    bl_label = "Show/Hide"
    _operator_name = ""

    def draw(self, _context):
        layout = self.layout

        layout.operator("%s.reveal" % self._operator_name)
        layout.operator("%s.hide" % self._operator_name, text="Hide Selected").unselected = False
        layout.operator("%s.hide" % self._operator_name, text="Hide Unselected").unselected = True


# Standard transforms which apply to all cases (mix-in class, not used directly).
class VIEW3D_MT_transform_base:
    bl_label = "Transform"
    bl_category = "View"

    # TODO: get rid of the custom text strings?
    def draw(self, context):
        layout = self.layout
        alt_navigation = getattr(
            context.window_manager.keyconfigs.active.preferences,
            "use_alt_navigation",
            False)

        layout.operator("transform.translate").alt_navigation = alt_navigation
        layout.operator("transform.rotate").alt_navigation = alt_navigation
        layout.operator("transform.resize", text="Scale").alt_navigation = alt_navigation

        layout.separator()

        layout.operator("transform.tosphere", text="To Sphere")
        layout.operator("transform.shear", text="Shear")
        layout.operator("transform.bend", text="Bend")
        layout.operator("transform.push_pull", text="Push/Pull")

        if context.mode in {
                'EDIT_MESH', 'EDIT_ARMATURE', 'EDIT_SURFACE', 'EDIT_CURVE', 'EDIT_LATTICE', 'EDIT_METABALL',
        }:
            layout.operator("transform.vertex_warp", text="Warp")
            layout.operator_context = 'EXEC_REGION_WIN'
            layout.operator("transform.vertex_random", text="Randomize").offset = 0.1
            layout.operator_context = 'INVOKE_REGION_WIN'


# Generic transform menu - geometry types
class VIEW3D_MT_transform(VIEW3D_MT_transform_base, Menu):
    def draw(self, context):
        alt_navigation = getattr(
            context.window_manager.keyconfigs.active.preferences,
            "use_alt_navigation",
            False)

        # base menu
        VIEW3D_MT_transform_base.draw(self, context)

        # generic...
        layout = self.layout
        if context.mode == 'EDIT_MESH':
            layout.operator("transform.shrink_fatten", text="Shrink/Fatten").alt_navigation = alt_navigation
            layout.operator("transform.skin_resize")
        elif context.mode in ['EDIT_CURVE', 'EDIT_GREASE_PENCIL', 'EDIT_CURVES']:
            layout.operator("transform.transform", text="Radius").mode = 'CURVE_SHRINKFATTEN'

        if context.mode != 'EDIT_CURVES' and context.mode != 'EDIT_GREASE_PENCIL':
            layout.separator()
            props = layout.operator("transform.translate", text="Move Texture Space")
            props.texture_space = True
            props.alt_navigation = alt_navigation
            props = layout.operator("transform.resize", text="Scale Texture Space")
            props.texture_space = True
            props.alt_navigation = alt_navigation


# Object-specific extensions to Transform menu
class VIEW3D_MT_transform_object(VIEW3D_MT_transform_base, Menu):
    def draw(self, context):
        layout = self.layout

        # base menu
        VIEW3D_MT_transform_base.draw(self, context)

        # object-specific option follow...
        layout.separator()

        layout.operator("transform.translate", text="Move Texture Space").texture_space = True
        layout.operator("transform.resize", text="Scale Texture Space").texture_space = True

        layout.separator()

        layout.operator_context = 'EXEC_REGION_WIN'
        # XXX see alignmenu() in edit.c of b2.4x to get this working
        layout.operator("transform.transform", text="Align to Transform Orientation").mode = 'ALIGN'

        layout.separator()

        layout.operator("object.randomize_transform")
        layout.operator("object.align")

        # TODO: there is a strange context bug here.
        """
        layout.operator_context = 'INVOKE_REGION_WIN'
        layout.operator("object.transform_axis_target")
        """


# Armature EditMode extensions to Transform menu
class VIEW3D_MT_transform_armature(VIEW3D_MT_transform_base, Menu):
    def draw(self, context):
        layout = self.layout

        # base menu
        VIEW3D_MT_transform_base.draw(self, context)

        # armature specific extensions follow...
        obj = context.object
        if obj.type == 'ARMATURE' and obj.mode in {'EDIT', 'POSE'}:
            if obj.data.display_type == 'BBONE':
                layout.separator()

                layout.operator("transform.transform", text="Scale BBone").mode = 'BONE_SIZE'
            elif obj.data.display_type == 'ENVELOPE':
                layout.separator()

                layout.operator("transform.transform", text="Scale Envelope Distance").mode = 'BONE_SIZE'
                layout.operator("transform.transform", text="Scale Radius").mode = 'BONE_ENVELOPE'

        if context.edit_object and context.edit_object.type == 'ARMATURE':
            layout.separator()

            layout.operator("armature.align")


class VIEW3D_MT_mirror(Menu):
    bl_label = "Mirror"

    def draw(self, _context):
        layout = self.layout

        layout.operator("transform.mirror", text="Interactive Mirror")

        layout.separator()

        layout.operator_context = 'EXEC_REGION_WIN'

        for (space_name, space_id) in (("Global", 'GLOBAL'), ("Local", 'LOCAL')):
            for axis_index, axis_name in enumerate("XYZ"):
                props = layout.operator("transform.mirror",
                                        text="%s %s" % (axis_name, iface_(space_name)),
                                        translate=False)
                props.constraint_axis[axis_index] = True
                props.orient_type = space_id

            if space_id == 'GLOBAL':
                layout.separator()


class VIEW3D_MT_snap(Menu):
    bl_label = "Snap"

    def draw(self, _context):
        layout = self.layout

        layout.operator("view3d.snap_selected_to_grid", text="Selection to Grid")
        layout.operator("view3d.snap_selected_to_cursor", text="Selection to Cursor").use_offset = False
        layout.operator("view3d.snap_selected_to_cursor", text="Selection to Cursor (Keep Offset)").use_offset = True
        layout.operator("view3d.snap_selected_to_active", text="Selection to Active")

        layout.separator()

        layout.operator("view3d.snap_cursor_to_selected", text="Cursor to Selected")
        layout.operator("view3d.snap_cursor_to_center", text="Cursor to World Origin")
        layout.operator("view3d.snap_cursor_to_grid", text="Cursor to Grid")
        layout.operator("view3d.snap_cursor_to_active", text="Cursor to Active")


class VIEW3D_MT_uv_map(Menu):
    bl_label = "UV Mapping"

    def draw(self, _context):
        layout = self.layout

        layout.operator("uv.unwrap")

        layout.separator()

        layout.operator_context = 'INVOKE_DEFAULT'
        layout.operator("uv.smart_project")
        layout.operator("uv.lightmap_pack")
        layout.operator("uv.follow_active_quads")

        layout.separator()

        layout.operator_context = 'EXEC_REGION_WIN'
        layout.operator("uv.cube_project")
        layout.operator("uv.cylinder_project")
        layout.operator("uv.sphere_project")

        layout.separator()

        layout.operator_context = 'INVOKE_REGION_WIN'
        layout.operator("uv.project_from_view").scale_to_bounds = False
        layout.operator("uv.project_from_view", text="Project from View (Bounds)").scale_to_bounds = True

        layout.separator()

        layout.operator("mesh.mark_seam").clear = False
        layout.operator("mesh.mark_seam", text="Clear Seam").clear = True

        layout.separator()

        layout.operator("uv.reset")

        layout.template_node_operator_asset_menu_items(catalog_path="UV")


# ********** View menus **********


class VIEW3D_MT_view(Menu):
    bl_label = "View"

    def draw(self, context):
        layout = self.layout
        view = context.space_data
        prefs = context.preferences

        layout.prop(view, "show_region_toolbar")
        layout.prop(view, "show_region_ui")
        layout.prop(view, "show_region_tool_header")
        layout.prop(view, "show_region_asset_shelf")
        layout.prop(view, "show_region_hud")

        layout.separator()

        layout.operator("view3d.view_selected", text="Frame Selected").use_all_regions = False
        if view.region_quadviews:
            layout.operator("view3d.view_selected", text="Frame Selected (Quad View)").use_all_regions = True

        layout.operator("view3d.view_all").center = False
        layout.operator("view3d.view_persportho", text="Perspective/Orthographic")
        layout.menu("VIEW3D_MT_view_local")
        layout.prop(view, "show_viewer", text="Viewer Node")

        layout.separator()

        layout.menu("VIEW3D_MT_view_cameras", text="Cameras")

        layout.separator()
        layout.menu("VIEW3D_MT_view_viewpoint")
        layout.menu("VIEW3D_MT_view_navigation")
        layout.menu("VIEW3D_MT_view_align")

        layout.separator()

        layout.operator_context = 'INVOKE_REGION_WIN'
        layout.menu("VIEW3D_MT_view_regions", text="View Regions")

        layout.separator()

        layout.operator("screen.animation_play", text="Play Animation")

        layout.separator()

        layout.operator(
            "render.opengl",
            text="Viewport Render Image",
            icon='RENDER_STILL',
        )
        layout.operator(
            "render.opengl",
            text="Viewport Render Animation",
            icon='RENDER_ANIMATION',
        ).animation = True
        props = layout.operator(
            "render.opengl",
            text="Viewport Render Keyframes",
            icon='RENDER_ANIMATION',
        )
        props.animation = True
        props.render_keyed_only = True

        layout.separator()

        layout.menu("INFO_MT_area")


class VIEW3D_MT_view_local(Menu):
    bl_label = "Local View"

    def draw(self, _context):
        layout = self.layout

        layout.operator("view3d.localview", text="Toggle Local View")
        layout.operator("view3d.localview_remove_from")


class VIEW3D_MT_view_cameras(Menu):
    bl_label = "Cameras"

    def draw(self, _context):
        layout = self.layout

        layout.operator("view3d.object_as_camera")
        layout.operator("view3d.view_camera", text="Active Camera")
        layout.operator("view3d.view_center_camera")


class VIEW3D_MT_view_viewpoint(Menu):
    bl_label = "Viewpoint"

    def draw(self, _context):
        layout = self.layout

        layout.operator("view3d.view_camera", text="Camera", text_ctxt=i18n_contexts.editor_view3d)

        layout.separator()

        layout.operator("view3d.view_axis", text="Top", text_ctxt=i18n_contexts.editor_view3d).type = 'TOP'
        layout.operator("view3d.view_axis", text="Bottom", text_ctxt=i18n_contexts.editor_view3d).type = 'BOTTOM'

        layout.separator()

        layout.operator("view3d.view_axis", text="Front", text_ctxt=i18n_contexts.editor_view3d).type = 'FRONT'
        layout.operator("view3d.view_axis", text="Back", text_ctxt=i18n_contexts.editor_view3d).type = 'BACK'

        layout.separator()

        layout.operator("view3d.view_axis", text="Right", text_ctxt=i18n_contexts.editor_view3d).type = 'RIGHT'
        layout.operator("view3d.view_axis", text="Left", text_ctxt=i18n_contexts.editor_view3d).type = 'LEFT'


class VIEW3D_MT_view_navigation(Menu):
    bl_label = "Navigation"

    def draw(self, _context):
        from math import pi
        layout = self.layout

        layout.operator_enum("view3d.view_orbit", "type")
        props = layout.operator("view3d.view_orbit", text="Orbit Opposite")
        props.type = 'ORBITRIGHT'
        props.angle = pi

        layout.separator()

        layout.operator("view3d.view_roll", text="Roll Left").type = 'LEFT'
        layout.operator("view3d.view_roll", text="Roll Right").type = 'RIGHT'

        layout.separator()

        layout.operator_enum("view3d.view_pan", "type")

        layout.separator()

        layout.operator("view3d.zoom", text="Zoom In").delta = 1
        layout.operator("view3d.zoom", text="Zoom Out").delta = -1
        layout.operator("view3d.zoom_border", text="Zoom Region...")
        layout.operator("view3d.dolly", text="Dolly View...")
        layout.operator("view3d.zoom_camera_1_to_1", text="Zoom Camera 1:1")

        layout.separator()

        layout.operator("view3d.fly")
        layout.operator("view3d.walk")


class VIEW3D_MT_view_align(Menu):
    bl_label = "Align View"

    def draw(self, _context):
        layout = self.layout

        layout.menu("VIEW3D_MT_view_align_selected")

        layout.separator()

        layout.operator("view3d.camera_to_view", text="Align Active Camera to View")
        layout.operator("view3d.camera_to_view_selected", text="Align Active Camera to Selected")

        layout.separator()

        layout.operator("view3d.view_all", text="Center Cursor and Frame All").center = True
        layout.operator("view3d.view_center_cursor")

        layout.separator()

        layout.operator("view3d.view_lock_to_active")
        layout.operator("view3d.view_lock_clear")


class VIEW3D_MT_view_align_selected(Menu):
    bl_label = "Align View to Active"

    def draw(self, _context):
        layout = self.layout

        props = layout.operator("view3d.view_axis", text="Top", text_ctxt=i18n_contexts.editor_view3d)
        props.align_active = True
        props.type = 'TOP'

        props = layout.operator("view3d.view_axis", text="Bottom", text_ctxt=i18n_contexts.editor_view3d)
        props.align_active = True
        props.type = 'BOTTOM'

        layout.separator()

        props = layout.operator("view3d.view_axis", text="Front", text_ctxt=i18n_contexts.editor_view3d)
        props.align_active = True
        props.type = 'FRONT'

        props = layout.operator("view3d.view_axis", text="Back", text_ctxt=i18n_contexts.editor_view3d)
        props.align_active = True
        props.type = 'BACK'

        layout.separator()

        props = layout.operator("view3d.view_axis", text="Right", text_ctxt=i18n_contexts.editor_view3d)
        props.align_active = True
        props.type = 'RIGHT'

        props = layout.operator("view3d.view_axis", text="Left", text_ctxt=i18n_contexts.editor_view3d)
        props.align_active = True
        props.type = 'LEFT'


class VIEW3D_MT_view_regions(Menu):
    bl_label = "View Regions"

    def draw(self, _context):
        layout = self.layout
        layout.operator("view3d.clip_border", text="Clipping Region...")
        layout.operator("view3d.render_border", text="Render Region...")

        layout.separator()

        layout.operator("view3d.clear_render_border")


# ********** Select menus, suffix from context.mode **********

class VIEW3D_MT_select_object_more_less(Menu):
    bl_label = "Select More/Less"

    def draw(self, _context):
        layout = self.layout

        layout.operator("object.select_more", text="More")
        layout.operator("object.select_less", text="Less")

        layout.separator()

        props = layout.operator("object.select_hierarchy", text="Parent")
        props.extend = False
        props.direction = 'PARENT'

        props = layout.operator("object.select_hierarchy", text="Child")
        props.extend = False
        props.direction = 'CHILD'

        layout.separator()

        props = layout.operator("object.select_hierarchy", text="Extend Parent")
        props.extend = True
        props.direction = 'PARENT'

        props = layout.operator("object.select_hierarchy", text="Extend Child")
        props.extend = True
        props.direction = 'CHILD'


class VIEW3D_MT_select_object(Menu):
    bl_label = "Select"

    def draw(self, _context):
        layout = self.layout

        layout.operator("object.select_all", text="All").action = 'SELECT'
        layout.operator("object.select_all", text="None").action = 'DESELECT'
        layout.operator("object.select_all", text="Invert").action = 'INVERT'

        layout.separator()

        layout.operator("view3d.select_box")
        layout.operator("view3d.select_circle")
        layout.operator_menu_enum("view3d.select_lasso", "mode")

        layout.separator()

        layout.operator_menu_enum("object.select_by_type", "type", text="Select All by Type")
        layout.operator("object.select_camera", text="Select Active Camera")
        layout.operator("object.select_mirror")
        layout.operator("object.select_random", text="Select Random")

        layout.separator()

        layout.menu("VIEW3D_MT_select_object_more_less")

        layout.separator()

        layout.operator_menu_enum("object.select_grouped", "type", text="Select Grouped")
        layout.operator_menu_enum("object.select_linked", "type", text="Select Linked")
        layout.operator("object.select_pattern", text="Select Pattern...")


class VIEW3D_MT_select_pose_more_less(Menu):
    bl_label = "Select More/Less"

    def draw(self, _context):
        layout = self.layout

        props = layout.operator("pose.select_hierarchy", text="Parent")
        props.extend = False
        props.direction = 'PARENT'

        props = layout.operator("pose.select_hierarchy", text="Child")
        props.extend = False
        props.direction = 'CHILD'

        layout.separator()

        props = layout.operator("pose.select_hierarchy", text="Extend Parent")
        props.extend = True
        props.direction = 'PARENT'

        props = layout.operator("pose.select_hierarchy", text="Extend Child")
        props.extend = True
        props.direction = 'CHILD'


class VIEW3D_MT_select_pose(Menu):
    bl_label = "Select"

    def draw(self, _context):
        layout = self.layout

        layout.operator("pose.select_all", text="All").action = 'SELECT'
        layout.operator("pose.select_all", text="None").action = 'DESELECT'
        layout.operator("pose.select_all", text="Invert").action = 'INVERT'

        layout.separator()

        layout.operator("view3d.select_box")
        layout.operator("view3d.select_circle")
        layout.operator_menu_enum("view3d.select_lasso", "mode")

        layout.separator()

        layout.operator("pose.select_mirror")

        layout.separator()

        layout.operator("pose.select_constraint_target", text="Constraint Target")
        layout.operator("pose.select_linked", text="Linked")

        layout.separator()

        layout.menu("VIEW3D_MT_select_pose_more_less")

        layout.separator()

        layout.operator_menu_enum("pose.select_grouped", "type", text="Grouped")
        layout.operator("object.select_pattern", text="Select Pattern...")


class VIEW3D_MT_select_particle(Menu):
    bl_label = "Select"

    def draw(self, _context):
        layout = self.layout

        layout.operator("particle.select_all", text="All").action = 'SELECT'
        layout.operator("particle.select_all", text="None").action = 'DESELECT'
        layout.operator("particle.select_all", text="Invert").action = 'INVERT'

        layout.separator()

        layout.operator("view3d.select_box")
        layout.operator("view3d.select_circle")
        layout.operator_menu_enum("view3d.select_lasso", "mode")

        layout.separator()

        layout.operator("particle.select_linked", text="Select Linked")

        layout.separator()

        layout.operator("particle.select_more")
        layout.operator("particle.select_less")

        layout.separator()

        layout.operator("particle.select_random")

        layout.separator()

        layout.operator("particle.select_roots", text="Roots")
        layout.operator("particle.select_tips", text="Tips")


class VIEW3D_MT_edit_mesh_select_similar(Menu):
    bl_label = "Select Similar"

    def draw(self, _context):
        layout = self.layout

        layout.operator_enum("mesh.select_similar", "type")

        layout.separator()

        layout.operator("mesh.select_similar_region", text="Face Regions")


class VIEW3D_MT_edit_mesh_select_by_trait(Menu):
    bl_label = "Select All by Trait"

    def draw(self, context):
        layout = self.layout
        tool_settings = context.tool_settings

        if tool_settings.mesh_select_mode[2] is False:
            layout.operator("mesh.select_non_manifold", text="Non Manifold")
        layout.operator("mesh.select_loose", text="Loose Geometry")
        layout.operator("mesh.select_interior_faces", text="Interior Faces")
        layout.operator("mesh.select_face_by_sides", text="Faces by Sides")

        layout.separator()

        layout.operator("mesh.select_ungrouped", text="Ungrouped Vertices")


class VIEW3D_MT_edit_mesh_select_more_less(Menu):
    bl_label = "Select More/Less"

    def draw(self, _context):
        layout = self.layout

        layout.operator("mesh.select_more", text="More")
        layout.operator("mesh.select_less", text="Less")

        layout.separator()

        layout.operator("mesh.select_next_item", text="Next Active")
        layout.operator("mesh.select_prev_item", text="Previous Active")


class VIEW3D_MT_edit_mesh_select_linked(Menu):
    bl_label = "Select Linked"

    def draw(self, _context):
        layout = self.layout

        layout.operator("mesh.select_linked", text="Linked")
        layout.operator("mesh.shortest_path_select", text="Shortest Path")
        layout.operator("mesh.faces_select_linked_flat", text="Linked Flat Faces")


class VIEW3D_MT_edit_mesh_select_loops(Menu):
    bl_label = "Select Loops"

    def draw(self, _context):
        layout = self.layout

        layout.operator("mesh.loop_multi_select", text="Edge Loops").ring = False
        layout.operator("mesh.loop_multi_select", text="Edge Rings").ring = True

        layout.separator()

        layout.operator("mesh.loop_to_region")
        layout.operator("mesh.region_to_loop")


class VIEW3D_MT_select_edit_mesh(Menu):
    bl_label = "Select"

    def draw(self, _context):
        layout = self.layout

        # primitive
        layout.operator("mesh.select_all", text="All").action = 'SELECT'
        layout.operator("mesh.select_all", text="None").action = 'DESELECT'
        layout.operator("mesh.select_all", text="Invert").action = 'INVERT'

        layout.separator()

        layout.operator("view3d.select_box")
        layout.operator("view3d.select_circle")
        layout.operator_menu_enum("view3d.select_lasso", "mode")

        layout.separator()

        # numeric
        layout.operator("mesh.select_random", text="Select Random")
        layout.operator("mesh.select_nth")

        layout.separator()

        # geometric
        layout.operator("mesh.edges_select_sharp", text="Select Sharp Edges")

        layout.separator()

        # other ...
        layout.menu("VIEW3D_MT_edit_mesh_select_similar")

        layout.separator()

        layout.menu("VIEW3D_MT_edit_mesh_select_by_trait")

        layout.separator()

        layout.menu("VIEW3D_MT_edit_mesh_select_more_less")

        layout.separator()

        layout.menu("VIEW3D_MT_edit_mesh_select_loops")

        layout.separator()

        layout.menu("VIEW3D_MT_edit_mesh_select_linked")

        layout.separator()

        layout.operator("mesh.select_axis", text="Side of Active")
        layout.operator("mesh.select_mirror")

        layout.separator()

        layout.operator("mesh.select_by_attribute", text="By Attribute")

        layout.template_node_operator_asset_menu_items(catalog_path=self.bl_label)


class VIEW3D_MT_select_edit_curve(Menu):
    bl_label = "Select"

    def draw(self, _context):
        layout = self.layout

        layout.operator("curve.select_all", text="All").action = 'SELECT'
        layout.operator("curve.select_all", text="None").action = 'DESELECT'
        layout.operator("curve.select_all", text="Invert").action = 'INVERT'

        layout.separator()

        layout.operator("view3d.select_box")
        layout.operator("view3d.select_circle")
        layout.operator_menu_enum("view3d.select_lasso", "mode")

        layout.separator()

        layout.operator("curve.select_random")
        layout.operator("curve.select_nth")
        layout.operator("curve.select_linked", text="Select Linked")
        layout.operator("curve.select_similar", text="Select Similar")

        layout.separator()

        layout.operator("curve.de_select_first")
        layout.operator("curve.de_select_last")
        layout.operator("curve.select_next")
        layout.operator("curve.select_previous")

        layout.separator()

        layout.operator("curve.select_more")
        layout.operator("curve.select_less")


class VIEW3D_MT_select_edit_surface(Menu):
    bl_label = "Select"

    def draw(self, _context):
        layout = self.layout

        layout.operator("curve.select_all", text="All").action = 'SELECT'
        layout.operator("curve.select_all", text="None").action = 'DESELECT'
        layout.operator("curve.select_all", text="Invert").action = 'INVERT'

        layout.separator()

        layout.operator("view3d.select_box")
        layout.operator("view3d.select_circle")
        layout.operator_menu_enum("view3d.select_lasso", "mode")

        layout.separator()

        layout.operator("curve.select_random")
        layout.operator("curve.select_nth")
        layout.operator("curve.select_linked", text="Select Linked")
        layout.operator("curve.select_similar", text="Select Similar")

        layout.separator()

        layout.operator("curve.select_row")

        layout.separator()

        layout.operator("curve.select_more")
        layout.operator("curve.select_less")


class VIEW3D_MT_select_edit_text(Menu):
    bl_label = "Select"

    def draw(self, _context):
        layout = self.layout

        layout.operator("font.select_all", text="All")

        layout.separator()

        layout.operator("font.move_select", text="Top").type = 'TEXT_BEGIN'
        layout.operator("font.move_select", text="Bottom").type = 'TEXT_END'

        layout.separator()

        layout.operator("font.move_select", text="Previous Block").type = 'PREVIOUS_PAGE'
        layout.operator("font.move_select", text="Next Block").type = 'NEXT_PAGE'

        layout.separator()

        layout.operator("font.move_select", text="Line Begin").type = 'LINE_BEGIN'
        layout.operator("font.move_select", text="Line End").type = 'LINE_END'

        layout.separator()

        layout.operator("font.move_select", text="Previous Line").type = 'PREVIOUS_LINE'
        layout.operator("font.move_select", text="Next Line").type = 'NEXT_LINE'

        layout.separator()

        layout.operator("font.move_select", text="Previous Word").type = 'PREVIOUS_WORD'
        layout.operator("font.move_select", text="Next Word").type = 'NEXT_WORD'


class VIEW3D_MT_select_edit_metaball(Menu):
    bl_label = "Select"

    def draw(self, _context):
        layout = self.layout

        layout.operator("mball.select_all", text="All").action = 'SELECT'
        layout.operator("mball.select_all", text="None").action = 'DESELECT'
        layout.operator("mball.select_all", text="Invert").action = 'INVERT'

        layout.separator()

        layout.operator("view3d.select_box")
        layout.operator("view3d.select_circle")
        layout.operator_menu_enum("view3d.select_lasso", "mode")

        layout.separator()

        layout.operator("mball.select_random_metaelems")

        layout.separator()

        layout.operator_menu_enum("mball.select_similar", "type", text="Similar")


class VIEW3D_MT_edit_lattice_context_menu(Menu):
    bl_label = "Lattice"

    def draw(self, _context):
        layout = self.layout

        layout.menu("VIEW3D_MT_mirror")
        layout.operator_menu_enum("lattice.flip", "axis")
        layout.menu("VIEW3D_MT_snap")

        layout.separator()

        layout.operator("lattice.make_regular")


class VIEW3D_MT_select_edit_lattice(Menu):
    bl_label = "Select"

    def draw(self, _context):
        layout = self.layout

        layout.operator("lattice.select_all", text="All").action = 'SELECT'
        layout.operator("lattice.select_all", text="None").action = 'DESELECT'
        layout.operator("lattice.select_all", text="Invert").action = 'INVERT'

        layout.separator()

        layout.operator("view3d.select_box")
        layout.operator("view3d.select_circle")
        layout.operator_menu_enum("view3d.select_lasso", "mode")

        layout.separator()

        layout.operator("lattice.select_mirror")
        layout.operator("lattice.select_random")

        layout.separator()

        layout.operator("lattice.select_more")
        layout.operator("lattice.select_less")

        layout.separator()

        layout.operator("lattice.select_ungrouped", text="Ungrouped Vertices")


class VIEW3D_MT_select_edit_armature(Menu):
    bl_label = "Select"

    def draw(self, _context):
        layout = self.layout

        layout.operator("armature.select_all", text="All").action = 'SELECT'
        layout.operator("armature.select_all", text="None").action = 'DESELECT'
        layout.operator("armature.select_all", text="Invert").action = 'INVERT'

        layout.separator()

        layout.operator("view3d.select_box")
        layout.operator("view3d.select_circle")
        layout.operator_menu_enum("view3d.select_lasso", "mode")

        layout.separator()

        layout.operator("armature.select_mirror")

        layout.separator()

        layout.operator("armature.select_more", text="More")
        layout.operator("armature.select_less", text="Less")

        layout.separator()

        layout.operator("armature.select_linked", text="Linked")

        layout.separator()

        props = layout.operator("armature.select_hierarchy", text="Parent")
        props.extend = False
        props.direction = 'PARENT'

        props = layout.operator("armature.select_hierarchy", text="Child")
        props.extend = False
        props.direction = 'CHILD'

        layout.separator()

        props = layout.operator("armature.select_hierarchy", text="Extend Parent")
        props.extend = True
        props.direction = 'PARENT'

        props = layout.operator("armature.select_hierarchy", text="Extend Child")
        props.extend = True
        props.direction = 'CHILD'

        layout.operator_menu_enum("armature.select_similar", "type", text="Similar")
        layout.operator("object.select_pattern", text="Select Pattern...")


class VIEW3D_MT_select_edit_grease_pencil(Menu):
    bl_label = "Select"

    def draw(self, context):
        layout = self.layout

        layout.operator("grease_pencil.select_all", text="All").action = 'SELECT'
        layout.operator("grease_pencil.select_all", text="None").action = 'DESELECT'
        layout.operator("grease_pencil.select_all", text="Invert").action = 'INVERT'

        layout.separator()

        layout.operator("grease_pencil.select_linked", text="Linked")
        layout.operator("grease_pencil.select_alternate", text="Alternated")
        layout.operator("grease_pencil.select_random", text="Random")

        layout.separator()

        props = layout.operator("grease_pencil.select_ends", text="First")
        props.amount_start = 1
        props.amount_end = 0
        props = layout.operator("grease_pencil.select_ends", text="Last")
        props.amount_start = 0
        props.amount_end = 1

        layout.separator()

        layout.operator("grease_pencil.select_more")
        layout.operator("grease_pencil.select_less")


class VIEW3D_MT_paint_grease_pencil(Menu):
    bl_label = "Paint"

    def draw(self, _context):
        pass


class VIEW3D_MT_paint_gpencil(Menu):
    bl_label = "Paint"

    def draw(self, _context):
        layout = self.layout

        layout.operator("gpencil.vertex_color_set", text="Set Color Attribute")
        layout.operator("gpencil.stroke_reset_vertex_color")
        layout.separator()
        layout.operator("gpencil.vertex_color_invert", text="Invert")
        layout.operator("gpencil.vertex_color_levels", text="Levels")
        layout.operator("gpencil.vertex_color_hsv", text="Hue/Saturation/Value")
        layout.operator("gpencil.vertex_color_brightness_contrast", text="Brightness/Contrast")


class VIEW3D_MT_select_edit_gpencil(Menu):
    bl_label = "Select"

    def draw(self, context):
        layout = self.layout

        layout.operator("gpencil.select_all", text="All").action = 'SELECT'
        layout.operator("gpencil.select_all", text="None").action = 'DESELECT'
        layout.operator("gpencil.select_all", text="Invert").action = 'INVERT'

        layout.separator()

        layout.operator("gpencil.select_box")
        layout.operator("gpencil.select_circle")
        layout.operator_menu_enum("gpencil.select_lasso", "mode")

        layout.separator()

        layout.operator("gpencil.select_linked", text="Linked")
        layout.operator("gpencil.select_alternate")
        layout.operator("gpencil.select_random")
        layout.operator_menu_enum("gpencil.select_grouped", "type", text="Grouped")

        if context.mode == 'VERTEX_GPENCIL':
            layout.operator("gpencil.select_vertex_color", text="Color Attribute")

        layout.separator()

        layout.operator("gpencil.select_first")
        layout.operator("gpencil.select_last")

        layout.separator()

        layout.operator("gpencil.select_more")
        layout.operator("gpencil.select_less")


class VIEW3D_MT_select_paint_mask(Menu):
    bl_label = "Select"

    def draw(self, _context):
        layout = self.layout

        layout.operator("paint.face_select_all", text="All").action = 'SELECT'
        layout.operator("paint.face_select_all", text="None").action = 'DESELECT'
        layout.operator("paint.face_select_all", text="Invert").action = 'INVERT'

        layout.operator("paint.face_select_more")
        layout.operator("paint.face_select_less")

        layout.separator()

        layout.operator("view3d.select_box")
        layout.operator("view3d.select_circle")
        layout.operator_menu_enum("view3d.select_lasso", "mode")

        layout.separator()

        layout.operator("paint.face_select_linked", text="Linked")


class VIEW3D_MT_select_paint_mask_vertex(Menu):
    bl_label = "Select"

    def draw(self, _context):
        layout = self.layout

        layout.operator("paint.vert_select_all", text="All").action = 'SELECT'
        layout.operator("paint.vert_select_all", text="None").action = 'DESELECT'
        layout.operator("paint.vert_select_all", text="Invert").action = 'INVERT'

        layout.operator("paint.vert_select_more")
        layout.operator("paint.vert_select_less")

        layout.separator()

        layout.operator("view3d.select_box")
        layout.operator("view3d.select_circle")
        layout.operator_menu_enum("view3d.select_lasso", "mode")

        layout.separator()

        layout.operator("paint.vert_select_ungrouped", text="Ungrouped Vertices")
        layout.operator("paint.vert_select_linked", text="Select Linked")


class VIEW3D_MT_select_edit_point_cloud(Menu):
    bl_label = "Select"

    def draw(self, _context):
        layout = self.layout
        layout.template_node_operator_asset_menu_items(catalog_path=self.bl_label)


class VIEW3D_MT_edit_curves_select_more_less(Menu):
    bl_label = "Select More/Less"

    def draw(self, _context):
        layout = self.layout

        layout.operator("curves.select_more", text="More")
        layout.operator("curves.select_less", text="Less")


class VIEW3D_MT_select_edit_curves(Menu):
    bl_label = "Select"

    def draw(self, _context):
        layout = self.layout

        layout.operator("curves.select_all", text="All").action = 'SELECT'
        layout.operator("curves.select_all", text="None").action = 'DESELECT'
        layout.operator("curves.select_all", text="Invert").action = 'INVERT'

        layout.separator()

        layout.operator("curves.select_random", text="Random")
        layout.operator("curves.select_ends", text="Endpoints")
        layout.operator("curves.select_linked", text="Linked")

        layout.separator()

        layout.menu("VIEW3D_MT_edit_curves_select_more_less")

        layout.template_node_operator_asset_menu_items(catalog_path=self.bl_label)


class VIEW3D_MT_select_sculpt_curves(Menu):
    bl_label = "Select"

    def draw(self, _context):
        layout = self.layout

        layout.operator("curves.select_all", text="All").action = 'SELECT'
        layout.operator("curves.select_all", text="None").action = 'DESELECT'
        layout.operator("curves.select_all", text="Invert").action = 'INVERT'
        layout.operator("sculpt_curves.select_random", text="Random")
        layout.operator("curves.select_ends", text="Endpoints")
        layout.operator("sculpt_curves.select_grow", text="Grow")

        layout.template_node_operator_asset_menu_items(catalog_path="Select")


class VIEW3D_MT_mesh_add(Menu):
    bl_idname = "VIEW3D_MT_mesh_add"
    bl_label = "Mesh"
    bl_options = {'SEARCH_ON_KEY_PRESS'}

    def draw(self, _context):
        layout = self.layout

        layout.operator_context = 'INVOKE_REGION_WIN'

        layout.operator("mesh.primitive_plane_add", text="Plane", icon='MESH_PLANE')
        layout.operator("mesh.primitive_cube_add", text="Cube", icon='MESH_CUBE')
        layout.operator("mesh.primitive_circle_add", text="Circle", icon='MESH_CIRCLE')
        layout.operator("mesh.primitive_uv_sphere_add", text="UV Sphere", icon='MESH_UVSPHERE')
        layout.operator("mesh.primitive_ico_sphere_add", text="Ico Sphere", icon='MESH_ICOSPHERE')
        layout.operator("mesh.primitive_cylinder_add", text="Cylinder", icon='MESH_CYLINDER')
        layout.operator("mesh.primitive_cone_add", text="Cone", icon='MESH_CONE')
        layout.operator("mesh.primitive_torus_add", text="Torus", icon='MESH_TORUS')

        layout.separator()

        layout.operator("mesh.primitive_grid_add", text="Grid", icon='MESH_GRID')
        layout.operator("mesh.primitive_monkey_add", text="Monkey", icon='MESH_MONKEY')

        layout.template_node_operator_asset_menu_items(catalog_path="Add")


class VIEW3D_MT_curve_add(Menu):
    bl_idname = "VIEW3D_MT_curve_add"
    bl_label = "Curve"
    bl_options = {'SEARCH_ON_KEY_PRESS'}

    def draw(self, context):
        layout = self.layout

        layout.operator_context = 'INVOKE_REGION_WIN'

        layout.operator("curve.primitive_bezier_curve_add", text="Bezier", icon='CURVE_BEZCURVE')
        layout.operator("curve.primitive_bezier_circle_add", text="Circle", icon='CURVE_BEZCIRCLE')

        layout.separator()

        layout.operator("curve.primitive_nurbs_curve_add", text="Nurbs Curve", icon='CURVE_NCURVE')
        layout.operator("curve.primitive_nurbs_circle_add", text="Nurbs Circle", icon='CURVE_NCIRCLE')
        layout.operator("curve.primitive_nurbs_path_add", text="Path", icon='CURVE_PATH')

        layout.separator()

        layout.operator("object.curves_empty_hair_add", text="Empty Hair", icon='CURVES_DATA')
        layout.operator("object.quick_fur", text="Fur", icon='CURVES_DATA')

        experimental = context.preferences.experimental
        if experimental.use_new_curves_tools:
            layout.operator("object.curves_random_add", text="Random", icon='CURVES_DATA')


class VIEW3D_MT_surface_add(Menu):
    bl_idname = "VIEW3D_MT_surface_add"
    bl_label = "Surface"
    bl_options = {'SEARCH_ON_KEY_PRESS'}

    def draw(self, _context):
        layout = self.layout

        layout.operator_context = 'INVOKE_REGION_WIN'

        layout.operator("surface.primitive_nurbs_surface_curve_add", text="Nurbs Curve", icon='SURFACE_NCURVE')
        layout.operator("surface.primitive_nurbs_surface_circle_add", text="Nurbs Circle", icon='SURFACE_NCIRCLE')
        layout.operator("surface.primitive_nurbs_surface_surface_add", text="Nurbs Surface", icon='SURFACE_NSURFACE')
        layout.operator("surface.primitive_nurbs_surface_cylinder_add",
                        text="Nurbs Cylinder", icon='SURFACE_NCYLINDER')
        layout.operator("surface.primitive_nurbs_surface_sphere_add", text="Nurbs Sphere", icon='SURFACE_NSPHERE')
        layout.operator("surface.primitive_nurbs_surface_torus_add", text="Nurbs Torus", icon='SURFACE_NTORUS')


class VIEW3D_MT_edit_metaball_context_menu(Menu):
    bl_label = "Metaball"

    def draw(self, _context):
        layout = self.layout

        layout.operator_context = 'INVOKE_REGION_WIN'

        # Add
        layout.operator("mball.duplicate_move")

        layout.separator()

        # Modify
        layout.menu("VIEW3D_MT_mirror")
        layout.menu("VIEW3D_MT_snap")

        layout.separator()

        # Remove
        layout.operator_context = 'EXEC_REGION_WIN'
        layout.operator("mball.delete_metaelems", text="Delete")


class VIEW3D_MT_metaball_add(Menu):
    bl_idname = "VIEW3D_MT_metaball_add"
    bl_label = "Metaball"
    bl_options = {'SEARCH_ON_KEY_PRESS'}

    def draw(self, _context):
        layout = self.layout

        layout.operator_context = 'INVOKE_REGION_WIN'
        layout.operator_enum("object.metaball_add", "type")


class TOPBAR_MT_edit_curve_add(Menu):
    bl_idname = "TOPBAR_MT_edit_curve_add"
    bl_label = "Add"
    bl_translation_context = i18n_contexts.operator_default
    bl_options = {'SEARCH_ON_KEY_PRESS'}

    def draw(self, context):
        layout = self.layout

        is_surf = context.active_object.type == 'SURFACE'

        layout.operator_context = 'EXEC_REGION_WIN'

        if is_surf:
            VIEW3D_MT_surface_add.draw(self, context)
        else:
            VIEW3D_MT_curve_add.draw(self, context)


class TOPBAR_MT_edit_armature_add(Menu):
    bl_idname = "TOPBAR_MT_edit_armature_add"
    bl_label = "Armature"
    bl_options = {'SEARCH_ON_KEY_PRESS'}

    def draw(self, _context):
        layout = self.layout

        layout.operator_context = 'EXEC_REGION_WIN'
        layout.operator("armature.bone_primitive_add", text="Single Bone", icon='BONE_DATA')


class VIEW3D_MT_armature_add(Menu):
    bl_idname = "VIEW3D_MT_armature_add"
    bl_label = "Armature"
    bl_options = {'SEARCH_ON_KEY_PRESS'}

    def draw(self, _context):
        layout = self.layout

        layout.operator_context = 'EXEC_REGION_WIN'
        layout.operator("object.armature_add", text="Single Bone", icon='BONE_DATA')


class VIEW3D_MT_light_add(Menu):
    bl_idname = "VIEW3D_MT_light_add"
    bl_context = i18n_contexts.id_light
    bl_label = "Light"
    bl_options = {'SEARCH_ON_KEY_PRESS'}

    def draw(self, _context):
        layout = self.layout

        layout.operator_context = 'INVOKE_REGION_WIN'
        layout.operator_enum("object.light_add", "type")


class VIEW3D_MT_lightprobe_add(Menu):
    bl_idname = "VIEW3D_MT_lightprobe_add"
    bl_label = "Light Probe"
    bl_options = {'SEARCH_ON_KEY_PRESS'}

    def draw(self, _context):
        layout = self.layout

        layout.operator_context = 'INVOKE_REGION_WIN'
        layout.operator_enum("object.lightprobe_add", "type")


class VIEW3D_MT_camera_add(Menu):
    bl_idname = "VIEW3D_MT_camera_add"
    bl_label = "Camera"
    bl_options = {'SEARCH_ON_KEY_PRESS'}

    def draw(self, _context):
        layout = self.layout
        layout.operator_context = 'EXEC_REGION_WIN'
        layout.operator("object.camera_add", text="Camera", icon='OUTLINER_OB_CAMERA')


class VIEW3D_MT_volume_add(Menu):
    bl_idname = "VIEW3D_MT_volume_add"
    bl_label = "Volume"
    bl_translation_context = i18n_contexts.id_id
    bl_options = {'SEARCH_ON_KEY_PRESS'}

    def draw(self, _context):
        layout = self.layout
        layout.operator("object.volume_import", text="Import OpenVDB...", icon='OUTLINER_DATA_VOLUME')
        layout.operator("object.volume_add", text="Empty",
                        text_ctxt=i18n_contexts.id_volume,
                        icon='OUTLINER_DATA_VOLUME')


class VIEW3D_MT_grease_pencil_add(Menu):
    bl_idname = "VIEW3D_MT_grease_pencil_add"
    bl_label = "Grease Pencil"
    bl_options = {'SEARCH_ON_KEY_PRESS'}

    def draw(self, _context):
        layout = self.layout
        layout.operator("object.grease_pencil_add", text="Empty", icon='EMPTY_AXIS').type = 'EMPTY'
        layout.operator("object.grease_pencil_add", text="Stroke", icon='STROKE').type = 'STROKE'
        layout.operator("object.grease_pencil_add", text="Suzanne", icon='MONKEY').type = 'MONKEY'


class VIEW3D_MT_add(Menu):
    bl_label = "Add"
    bl_translation_context = i18n_contexts.operator_default
    bl_options = {'SEARCH_ON_KEY_PRESS'}

    def draw(self, context):
        layout = self.layout

        if layout.operator_context == 'EXEC_REGION_WIN':
            layout.operator_context = 'INVOKE_REGION_WIN'
            layout.operator("WM_OT_search_single_menu", text="Search...", icon='VIEWZOOM').menu_idname = "VIEW3D_MT_add"
            layout.separator()

        # NOTE: don't use 'EXEC_SCREEN' or operators won't get the `v3d` context.

        # NOTE: was `EXEC_AREA`, but this context does not have the `rv3d`, which prevents
        #       "align_view" to work on first call (see #32719).
        layout.operator_context = 'EXEC_REGION_WIN'

        # layout.operator_menu_enum("object.mesh_add", "type", text="Mesh", icon='OUTLINER_OB_MESH')
        layout.menu("VIEW3D_MT_mesh_add", icon='OUTLINER_OB_MESH')

        # layout.operator_menu_enum("object.curve_add", "type", text="Curve", icon='OUTLINER_OB_CURVE')
        layout.menu("VIEW3D_MT_curve_add", icon='OUTLINER_OB_CURVE')
        # layout.operator_menu_enum("object.surface_add", "type", text="Surface", icon='OUTLINER_OB_SURFACE')
        layout.menu("VIEW3D_MT_surface_add", icon='OUTLINER_OB_SURFACE')
        layout.menu("VIEW3D_MT_metaball_add", text="Metaball", icon='OUTLINER_OB_META')
        layout.operator("object.text_add", text="Text", icon='OUTLINER_OB_FONT')
        if context.preferences.experimental.use_new_point_cloud_type:
            layout.operator("object.pointcloud_add", text="Point Cloud", icon='OUTLINER_OB_POINTCLOUD')
        layout.menu("VIEW3D_MT_volume_add", text="Volume", text_ctxt=i18n_contexts.id_id, icon='OUTLINER_OB_VOLUME')
        if context.preferences.experimental.use_grease_pencil_version3:
            layout.menu("VIEW3D_MT_grease_pencil_add", text="Grease Pencil", icon='OUTLINER_OB_GREASEPENCIL')
        else:
            layout.operator_menu_enum(
                "object.gpencil_add",
                "type",
                text="Grease Pencil",
                icon='OUTLINER_OB_GREASEPENCIL')

        layout.separator()

        if VIEW3D_MT_armature_add.is_extended():
            layout.menu("VIEW3D_MT_armature_add", icon='OUTLINER_OB_ARMATURE')
        else:
            layout.operator("object.armature_add", text="Armature", icon='OUTLINER_OB_ARMATURE')

        layout.operator("object.add", text="Lattice", icon='OUTLINER_OB_LATTICE').type = 'LATTICE'

        layout.separator()

        layout.operator_menu_enum("object.empty_add", "type", text="Empty",
                                  text_ctxt=i18n_contexts.id_id,
                                  icon='OUTLINER_OB_EMPTY')
        layout.menu("VIEW3D_MT_image_add", text="Image", icon='OUTLINER_OB_IMAGE')

        layout.separator()

        layout.menu("VIEW3D_MT_light_add", icon='OUTLINER_OB_LIGHT')
        layout.menu("VIEW3D_MT_lightprobe_add", icon='OUTLINER_OB_LIGHTPROBE')

        layout.separator()

        if VIEW3D_MT_camera_add.is_extended():
            layout.menu("VIEW3D_MT_camera_add", icon='OUTLINER_OB_CAMERA')
        else:
            VIEW3D_MT_camera_add.draw(self, context)

        layout.separator()

        layout.operator("object.speaker_add", text="Speaker", icon='OUTLINER_OB_SPEAKER')

        layout.separator()

        layout.operator_menu_enum("object.effector_add", "type", text="Force Field", icon='OUTLINER_OB_FORCE_FIELD')

        layout.separator()

        has_collections = bool(bpy.data.collections)
        col = layout.column()
        col.enabled = has_collections

        if not has_collections or len(bpy.data.collections) > 10:
            col.operator_context = 'INVOKE_REGION_WIN'
            col.operator(
                "object.collection_instance_add",
                text="Collection Instance..." if has_collections else "No Collections to Instance",
                icon='OUTLINER_OB_GROUP_INSTANCE',
            )
        else:
            col.operator_menu_enum(
                "object.collection_instance_add",
                "collection",
                text="Collection Instance",
                icon='OUTLINER_OB_GROUP_INSTANCE',
            )


class VIEW3D_MT_image_add(Menu):
    bl_label = "Add Image"
    bl_options = {'SEARCH_ON_KEY_PRESS'}

    def draw(self, _context):
        layout = self.layout
        layout.operator("object.load_reference_image", text="Reference", icon='IMAGE_REFERENCE')
        layout.operator("object.load_background_image", text="Background", icon='IMAGE_BACKGROUND')


class VIEW3D_MT_object_relations(Menu):
    bl_label = "Relations"

    def draw(self, _context):
        layout = self.layout

        layout.operator("object.make_dupli_face")

        layout.separator()

        layout.operator_menu_enum("object.make_local", "type", text="Make Local...")
        layout.menu("VIEW3D_MT_make_single_user")


class VIEW3D_MT_object_liboverride(Menu):
    bl_label = "Library Override"

    def draw(self, _context):
        layout = self.layout

        layout.operator("object.make_override_library", text="Make")
        layout.operator("object.reset_override_library", text="Reset")
        layout.operator("object.clear_override_library", text="Clear")


class VIEW3D_MT_object(Menu):
    bl_context = "objectmode"
    bl_label = "Object"

    def draw(self, context):
        layout = self.layout

        layout.menu("VIEW3D_MT_transform_object")
        layout.operator_menu_enum("object.origin_set", text="Set Origin", property="type")
        layout.menu("VIEW3D_MT_mirror")
        layout.menu("VIEW3D_MT_object_clear")
        layout.menu("VIEW3D_MT_object_apply")
        layout.menu("VIEW3D_MT_snap")

        layout.separator()

        layout.operator("object.duplicate_move")
        layout.operator("object.duplicate_move_linked")
        layout.operator("object.join")

        layout.separator()

        layout.operator("view3d.copybuffer", text="Copy Objects", icon='COPYDOWN')
        layout.operator("view3d.pastebuffer", text="Paste Objects", icon='PASTEDOWN')

        layout.separator()

        layout.menu("VIEW3D_MT_object_asset", icon='ASSET_MANAGER')
        layout.menu("VIEW3D_MT_object_collection")

        layout.separator()

        layout.menu("VIEW3D_MT_object_liboverride", icon='LIBRARY_DATA_OVERRIDE')
        layout.menu("VIEW3D_MT_object_relations")
        layout.menu("VIEW3D_MT_object_parent")
        layout.menu("VIEW3D_MT_object_constraints")
        layout.menu("VIEW3D_MT_object_track")
        layout.menu("VIEW3D_MT_make_links")

        layout.separator()

        layout.operator("object.shade_smooth")
        if context.object and context.object.type == 'MESH':
            layout.operator("object.shade_smooth_by_angle")
        layout.operator("object.shade_flat")

        layout.separator()

        layout.menu("VIEW3D_MT_object_animation")
        layout.menu("VIEW3D_MT_object_rigid_body")

        layout.separator()

        layout.menu("VIEW3D_MT_object_quick_effects")

        layout.separator()

        layout.menu("VIEW3D_MT_object_convert")

        layout.separator()

        layout.menu("VIEW3D_MT_object_showhide")
        layout.menu("VIEW3D_MT_object_cleanup")

        layout.separator()

        layout.operator_context = 'EXEC_REGION_WIN'
        layout.operator("object.delete", text="Delete").use_global = False
        layout.operator("object.delete", text="Delete Global").use_global = True


class VIEW3D_MT_object_animation(Menu):
    bl_label = "Animation"

    def draw(self, _context):
        layout = self.layout

        layout.operator("anim.keyframe_insert_menu", text="Insert Keyframe...")
        layout.operator("anim.keyframe_delete_v3d", text="Delete Keyframes...")
        layout.operator("anim.keyframe_clear_v3d", text="Clear Keyframes...")
        layout.operator("anim.keying_set_active_set", text="Change Keying Set...")

        layout.separator()

        layout.operator("nla.bake", text="Bake Action...")
        layout.operator("gpencil.bake_mesh_animation", text="Bake Mesh to Grease Pencil...")
        layout.operator("gpencil.bake_grease_pencil_animation", text="Bake Object Transform to Grease Pencil...")


class VIEW3D_MT_object_rigid_body(Menu):
    bl_label = "Rigid Body"

    def draw(self, _context):
        layout = self.layout

        layout.operator("rigidbody.objects_add", text="Add Active").type = 'ACTIVE'
        layout.operator("rigidbody.objects_add", text="Add Passive").type = 'PASSIVE'

        layout.separator()

        layout.operator("rigidbody.objects_remove", text="Remove")

        layout.separator()

        layout.operator("rigidbody.shape_change", text="Change Shape")
        layout.operator("rigidbody.mass_calculate", text="Calculate Mass")
        layout.operator("rigidbody.object_settings_copy", text="Copy from Active")
        layout.operator("object.visual_transform_apply", text="Apply Transformation")
        layout.operator("rigidbody.bake_to_keyframes", text="Bake to Keyframes")

        layout.separator()

        layout.operator("rigidbody.connect", text="Connect")


class VIEW3D_MT_object_clear(Menu):
    bl_label = "Clear"

    def draw(self, _context):
        layout = self.layout

        layout.operator("object.location_clear", text="Location").clear_delta = False
        layout.operator("object.rotation_clear", text="Rotation").clear_delta = False
        layout.operator("object.scale_clear", text="Scale").clear_delta = False

        layout.separator()

        layout.operator("object.origin_clear", text="Origin")


class VIEW3D_MT_object_context_menu(Menu):
    bl_label = "Object"

    def draw(self, context):
        layout = self.layout

        view = context.space_data

        obj = context.object

        selected_objects_len = len(context.selected_objects)

        # If nothing is selected
        # (disabled for now until it can be made more useful).
        '''
        if selected_objects_len == 0:

            layout.menu("VIEW3D_MT_add", text="Add", text_ctxt=i18n_contexts.operator_default)
            layout.operator("view3d.pastebuffer", text="Paste Objects", icon='PASTEDOWN')

            return
        '''

        # If something is selected

        # Individual object types.
        if obj is None:
            pass

        elif obj.type == 'CAMERA':
            layout.operator_context = 'INVOKE_REGION_WIN'

            layout.operator("view3d.object_as_camera", text="Set Active Camera")

            if obj.data.type == 'PERSP':
                props = layout.operator("wm.context_modal_mouse", text="Adjust Focal Length")
                props.data_path_iter = "selected_editable_objects"
                props.data_path_item = "data.lens"
                props.input_scale = 0.1
                if obj.data.lens_unit == 'MILLIMETERS':
                    props.header_text = tip_("Camera Focal Length: %.1fmm")
                else:
                    props.header_text = tip_("Camera Focal Length: %.1f\u00B0")

            else:
                props = layout.operator("wm.context_modal_mouse", text="Camera Lens Scale")
                props.data_path_iter = "selected_editable_objects"
                props.data_path_item = "data.ortho_scale"
                props.input_scale = 0.01
                props.header_text = tip_("Camera Lens Scale: %.3f")

            if not obj.data.dof.focus_object:
                if view and view.camera == obj and view.region_3d.view_perspective == 'CAMERA':
                    props = layout.operator("ui.eyedropper_depth", text="DOF Distance (Pick)")
                else:
                    props = layout.operator("wm.context_modal_mouse", text="Adjust Focus Distance")
                    props.data_path_iter = "selected_editable_objects"
                    props.data_path_item = "data.dof.focus_distance"
                    props.input_scale = 0.02
                    props.header_text = tip_("Focus Distance: %.3f")

            layout.separator()

        elif obj.type in {'CURVE', 'FONT'}:
            layout.operator_context = 'INVOKE_REGION_WIN'

            props = layout.operator("wm.context_modal_mouse", text="Adjust Extrusion")
            props.data_path_iter = "selected_editable_objects"
            props.data_path_item = "data.extrude"
            props.input_scale = 0.01
            props.header_text = tip_("Extrude: %.3f")

            props = layout.operator("wm.context_modal_mouse", text="Adjust Offset")
            props.data_path_iter = "selected_editable_objects"
            props.data_path_item = "data.offset"
            props.input_scale = 0.01
            props.header_text = tip_("Offset: %.3f")

            layout.separator()

        elif obj.type == 'EMPTY':
            layout.operator_context = 'INVOKE_REGION_WIN'

            props = layout.operator("wm.context_modal_mouse", text="Adjust Empty Display Size")
            props.data_path_iter = "selected_editable_objects"
            props.data_path_item = "empty_display_size"
            props.input_scale = 0.01
            props.header_text = tip_("Empty Display Size: %.3f")

            layout.separator()

            if obj.empty_display_type == 'IMAGE':
                layout.operator("gpencil.trace_image")

                layout.separator()

        elif obj.type == 'LIGHT':
            light = obj.data

            layout.operator_context = 'INVOKE_REGION_WIN'

            props = layout.operator("wm.context_modal_mouse", text="Adjust Light Power")
            props.data_path_iter = "selected_editable_objects"
            props.data_path_item = "data.energy"
            props.input_scale = 1.0
            props.header_text = tip_("Light Power: %.3f")

            if light.type == 'AREA':
                if light.shape in {'RECTANGLE', 'ELLIPSE'}:
                    props = layout.operator("wm.context_modal_mouse", text="Adjust Area Light X Size")
                    props.data_path_iter = "selected_editable_objects"
                    props.data_path_item = "data.size"
                    props.header_text = tip_("Light Size X: %.3f")

                    props = layout.operator("wm.context_modal_mouse", text="Adjust Area Light Y Size")
                    props.data_path_iter = "selected_editable_objects"
                    props.data_path_item = "data.size_y"
                    props.header_text = tip_("Light Size Y: %.3f")
                else:
                    props = layout.operator("wm.context_modal_mouse", text="Adjust Area Light Size")
                    props.data_path_iter = "selected_editable_objects"
                    props.data_path_item = "data.size"
                    props.header_text = tip_("Light Size: %.3f")

            elif light.type in {'SPOT', 'POINT'}:
                props = layout.operator("wm.context_modal_mouse", text="Adjust Light Radius")
                props.data_path_iter = "selected_editable_objects"
                props.data_path_item = "data.shadow_soft_size"
                props.header_text = tip_("Light Radius: %.3f")

            elif light.type == 'SUN':
                props = layout.operator("wm.context_modal_mouse", text="Adjust Sun Light Angle")
                props.data_path_iter = "selected_editable_objects"
                props.data_path_item = "data.angle"
                props.header_text = tip_("Light Angle: %.3f")

            if light.type == 'SPOT':
                layout.separator()

                props = layout.operator("wm.context_modal_mouse", text="Adjust Spot Light Size")
                props.data_path_iter = "selected_editable_objects"
                props.data_path_item = "data.spot_size"
                props.input_scale = 0.01
                props.header_text = tip_("Spot Size: %.2f")

                props = layout.operator("wm.context_modal_mouse", text="Adjust Spot Light Blend")
                props.data_path_iter = "selected_editable_objects"
                props.data_path_item = "data.spot_blend"
                props.input_scale = -0.01
                props.header_text = tip_("Spot Blend: %.2f")

            layout.separator()

        # Shared among some object types.
        if obj is not None:
            if obj.type in {'MESH', 'CURVE', 'SURFACE'}:
                layout.operator("object.shade_smooth")
                if obj.type == 'MESH':
                    layout.operator("object.shade_smooth_by_angle")
                layout.operator("object.shade_flat")

                layout.separator()

            if obj.type in {'MESH', 'CURVE', 'SURFACE', 'ARMATURE', 'GPENCIL'}:
                if selected_objects_len > 1:
                    layout.operator("object.join")

            if obj.type in {'MESH', 'CURVE', 'CURVES', 'SURFACE', 'POINTCLOUD', 'META', 'FONT'}:
                layout.operator_menu_enum("object.convert", "target")

            if obj.type == 'GPENCIL':
                layout.operator_menu_enum("gpencil.convert", "type", text="Convert To")

            if (obj.type in {
                'MESH', 'CURVE', 'CURVES', 'SURFACE', 'GPENCIL', 'LATTICE', 'ARMATURE', 'META', 'FONT', 'POINTCLOUD',
            } or (obj.type == 'EMPTY' and obj.instance_collection is not None)):
                layout.operator_context = 'INVOKE_REGION_WIN'
                layout.operator_menu_enum("object.origin_set", text="Set Origin", property="type")
                layout.operator_context = 'INVOKE_DEFAULT'

                layout.separator()

        # Shared among all object types
        layout.operator("view3d.copybuffer", text="Copy Objects", icon='COPYDOWN')
        layout.operator("view3d.pastebuffer", text="Paste Objects", icon='PASTEDOWN')

        layout.separator()

        layout.operator("object.duplicate_move", icon='DUPLICATE')
        layout.operator("object.duplicate_move_linked")

        layout.separator()

        props = layout.operator("wm.call_panel", text="Rename Active Object...")
        props.name = "TOPBAR_PT_name"
        props.keep_open = False

        layout.separator()

        layout.menu("VIEW3D_MT_mirror")
        layout.menu("VIEW3D_MT_snap")
        layout.menu("VIEW3D_MT_object_parent")
        layout.operator_context = 'INVOKE_REGION_WIN'

        if view and view.local_view:
            layout.operator("view3d.localview_remove_from")
        else:
            layout.operator("object.move_to_collection")

        layout.separator()

        layout.operator("anim.keyframe_insert_menu", text="Insert Keyframe...")

        layout.separator()

        layout.operator_context = 'EXEC_REGION_WIN'
        layout.operator("object.delete", text="Delete").use_global = False


class VIEW3D_MT_object_shading(Menu):
    # XXX, this menu is a place to store shading operator in object mode
    bl_label = "Shading"

    def draw(self, _context):
        layout = self.layout
        layout.operator("object.shade_smooth", text="Smooth")
        layout.operator("object.shade_flat", text="Flat")


class VIEW3D_MT_object_apply(Menu):
    bl_label = "Apply"

    def draw(self, _context):
        layout = self.layout

        # Need invoke for the popup confirming the multi-user data operation
        layout.operator_context = 'INVOKE_DEFAULT'

        props = layout.operator("object.transform_apply", text="Location", text_ctxt=i18n_contexts.default)
        props.location, props.rotation, props.scale = True, False, False

        props = layout.operator("object.transform_apply", text="Rotation", text_ctxt=i18n_contexts.default)
        props.location, props.rotation, props.scale = False, True, False

        props = layout.operator("object.transform_apply", text="Scale", text_ctxt=i18n_contexts.default)
        props.location, props.rotation, props.scale = False, False, True

        props = layout.operator("object.transform_apply", text="All Transforms", text_ctxt=i18n_contexts.default)
        props.location, props.rotation, props.scale = True, True, True

        props = layout.operator("object.transform_apply", text="Rotation & Scale", text_ctxt=i18n_contexts.default)
        props.location, props.rotation, props.scale = False, True, True

        layout.separator()

        layout.operator(
            "object.transforms_to_deltas",
            text="Location to Deltas",
            text_ctxt=i18n_contexts.default,
        ).mode = 'LOC'
        layout.operator(
            "object.transforms_to_deltas",
            text="Rotation to Deltas",
            text_ctxt=i18n_contexts.default,
        ).mode = 'ROT'
        layout.operator(
            "object.transforms_to_deltas",
            text="Scale to Deltas",
            text_ctxt=i18n_contexts.default,
        ).mode = 'SCALE'

        layout.operator(
            "object.transforms_to_deltas",
            text="All Transforms to Deltas",
            text_ctxt=i18n_contexts.default,
        ).mode = 'ALL'
        layout.operator("object.anim_transforms_to_deltas")

        layout.separator()

        layout.operator(
            "object.visual_transform_apply",
            text="Visual Transform",
            text_ctxt=i18n_contexts.default,
        )
        layout.operator(
            "object.convert",
            text="Visual Geometry to Mesh",
            text_ctxt=i18n_contexts.default,
        ).target = 'MESH'
        layout.operator("object.duplicates_make_real")
        layout.operator("object.parent_inverse_apply",
                        text="Parent Inverse",
                        text_ctxt=i18n_contexts.default)


class VIEW3D_MT_object_parent(Menu):
    bl_label = "Parent"

    def draw(self, _context):
        from bl_ui_utils.layout import operator_context

        layout = self.layout

        layout.operator_enum("object.parent_set", "type")

        layout.separator()

        with operator_context(layout, 'EXEC_REGION_WIN'):
            layout.operator("object.parent_no_inverse_set").keep_transform = False
            props = layout.operator("object.parent_no_inverse_set", text="Make Parent without Inverse (Keep Transform)")
            props.keep_transform = True

        layout.separator()

        layout.operator_enum("object.parent_clear", "type")


class VIEW3D_MT_object_track(Menu):
    bl_label = "Track"

    def draw(self, _context):
        layout = self.layout

        layout.operator_enum("object.track_set", "type")

        layout.separator()

        layout.operator_enum("object.track_clear", "type")


class VIEW3D_MT_object_collection(Menu):
    bl_label = "Collection"

    def draw(self, _context):
        layout = self.layout

        layout.operator("object.move_to_collection")
        layout.operator("object.link_to_collection")

        layout.separator()

        layout.operator("collection.create")
        # layout.operator_menu_enum("collection.objects_remove", "collection")  # BUGGY
        layout.operator("collection.objects_remove")
        layout.operator("collection.objects_remove_all")

        layout.separator()

        layout.operator("collection.objects_add_active")
        layout.operator("collection.objects_remove_active")


class VIEW3D_MT_object_constraints(Menu):
    bl_label = "Constraints"

    def draw(self, _context):
        layout = self.layout

        layout.operator("object.constraint_add_with_targets")
        layout.operator("object.constraints_copy")

        layout.separator()

        layout.operator("object.constraints_clear")


class VIEW3D_MT_object_quick_effects(Menu):
    bl_label = "Quick Effects"

    def draw(self, _context):
        layout = self.layout

        layout.operator("object.quick_fur")
        layout.operator("object.quick_explode")
        layout.operator("object.quick_smoke")
        layout.operator("object.quick_liquid")


class VIEW3D_MT_object_showhide(Menu):
    bl_label = "Show/Hide"

    def draw(self, _context):
        layout = self.layout

        layout.operator("object.hide_view_clear")

        layout.separator()

        layout.operator("object.hide_view_set", text="Hide Selected").unselected = False
        layout.operator("object.hide_view_set", text="Hide Unselected").unselected = True


class VIEW3D_MT_object_cleanup(Menu):
    bl_label = "Clean Up"

    def draw(self, _context):
        layout = self.layout

        layout.operator("object.vertex_group_clean", text="Clean Vertex Group Weights").group_select_mode = 'ALL'
        layout.operator("object.vertex_group_limit_total", text="Limit Total Vertex Groups").group_select_mode = 'ALL'

        layout.separator()

        layout.operator("object.material_slot_remove_unused", text="Remove Unused Material Slots")


class VIEW3D_MT_object_asset(Menu):
    bl_label = "Asset"

    def draw(self, _context):
        layout = self.layout

        layout.operator("asset.mark")
        layout.operator("asset.clear", text="Clear Asset").set_fake_user = False
        layout.operator("asset.clear", text="Clear Asset (Set Fake User)").set_fake_user = True


class VIEW3D_MT_make_single_user(Menu):
    bl_label = "Make Single User"

    def draw(self, _context):
        layout = self.layout
        layout.operator_context = 'EXEC_REGION_WIN'

        props = layout.operator("object.make_single_user", text="Object")
        props.object = True
        props.obdata = props.material = props.animation = props.obdata_animation = False

        props = layout.operator("object.make_single_user", text="Object & Data")
        props.object = props.obdata = True
        props.material = props.animation = props.obdata_animation = False

        props = layout.operator("object.make_single_user", text="Object & Data & Materials")
        props.object = props.obdata = props.material = True
        props.animation = props.obdata_animation = False

        props = layout.operator("object.make_single_user", text="Materials")
        props.material = True
        props.object = props.obdata = props.animation = props.obdata_animation = False

        props = layout.operator("object.make_single_user", text="Object Animation")
        props.animation = True
        props.object = props.obdata = props.material = props.obdata_animation = False

        props = layout.operator("object.make_single_user", text="Object Data Animation")
        props.obdata_animation = props.obdata = True
        props.object = props.material = props.animation = False


class VIEW3D_MT_object_convert(Menu):
    bl_label = "Convert"

    def draw(self, context):
        layout = self.layout
        ob = context.active_object

        if ob and ob.type == 'GPENCIL' and context.gpencil_data and not context.preferences.experimental.use_grease_pencil_version3:
            layout.operator_enum("gpencil.convert", "type")
        else:
            layout.operator_enum("object.convert", "target")

        # Potrace lib dependency.
        if bpy.app.build_options.potrace:
            layout.operator("gpencil.trace_image", icon='OUTLINER_OB_GREASEPENCIL')

        if ob and ob.type == 'CURVES':
            layout.operator("curves.convert_to_particle_system", text="Particle System")


class VIEW3D_MT_make_links(Menu):
    bl_label = "Link/Transfer Data"

    def draw(self, _context):
        layout = self.layout
        operator_context_default = layout.operator_context

        if len(bpy.data.scenes) > 10:
            layout.operator_context = 'INVOKE_REGION_WIN'
            layout.operator("object.make_links_scene", text="Link Objects to Scene...", icon='OUTLINER_OB_EMPTY')
        else:
            layout.operator_context = 'EXEC_REGION_WIN'
            layout.operator_menu_enum("object.make_links_scene", "scene", text="Link Objects to Scene")

        layout.separator()

        layout.operator_context = operator_context_default

        layout.operator_enum("object.make_links_data", "type")  # inline

        layout.operator("object.join_uvs", text="Copy UV Maps")

        layout.separator()

        layout.operator("object.data_transfer")
        layout.operator("object.datalayout_transfer")


class VIEW3D_MT_brush_paint_modes(Menu):
    bl_label = "Enabled Modes"

    def draw(self, context):
        layout = self.layout

        settings = UnifiedPaintPanel.paint_settings(context)
        brush = settings.brush

        layout.prop(brush, "use_paint_sculpt", text="Sculpt")
        layout.prop(brush, "use_paint_uv_sculpt", text="UV Sculpt")
        layout.prop(brush, "use_paint_vertex", text="Vertex Paint")
        layout.prop(brush, "use_paint_weight", text="Weight Paint")
        layout.prop(brush, "use_paint_image", text="Texture Paint")
        layout.prop(brush, "use_paint_sculpt_curves", text="Sculpt Curves")


class VIEW3D_MT_paint_vertex(Menu):
    bl_label = "Paint"

    def draw(self, _context):
        layout = self.layout

        layout.operator("paint.vertex_color_smooth")
        layout.operator("paint.vertex_color_dirt")
        layout.operator("paint.vertex_color_from_weight")

        layout.separator()

        layout.operator("paint.vertex_color_invert", text="Invert")
        layout.operator("paint.vertex_color_levels", text="Levels")
        layout.operator("paint.vertex_color_hsv", text="Hue/Saturation/Value")
        layout.operator("paint.vertex_color_brightness_contrast", text="Brightness/Contrast")

        layout.separator()

        layout.operator("paint.vertex_color_set")
        layout.operator("paint.sample_color")


class VIEW3D_MT_hook(Menu):
    bl_label = "Hooks"

    def draw(self, context):
        layout = self.layout
        layout.operator_context = 'EXEC_AREA'
        layout.operator("object.hook_add_newob")
        layout.operator("object.hook_add_selob").use_bone = False
        layout.operator("object.hook_add_selob", text="Hook to Selected Object Bone").use_bone = True

        if any([mod.type == 'HOOK' for mod in context.active_object.modifiers]):
            layout.separator()

            layout.operator_menu_enum("object.hook_assign", "modifier")
            layout.operator_menu_enum("object.hook_remove", "modifier")

            layout.separator()

            layout.operator_menu_enum("object.hook_select", "modifier")
            layout.operator_menu_enum("object.hook_reset", "modifier")
            layout.operator_menu_enum("object.hook_recenter", "modifier")


class VIEW3D_MT_vertex_group(Menu):
    bl_label = "Vertex Groups"

    def draw(self, context):
        layout = self.layout

        layout.operator_context = 'EXEC_AREA'
        layout.operator("object.vertex_group_assign_new")

        ob = context.active_object
        if ob.mode == 'EDIT' or (ob.mode == 'WEIGHT_PAINT' and ob.type == 'MESH' and ob.data.use_paint_mask_vertex):
            if ob.vertex_groups.active:
                layout.separator()

                layout.operator("object.vertex_group_assign", text="Assign to Active Group")
                layout.operator(
                    "object.vertex_group_remove_from",
                    text="Remove from Active Group",
                ).use_all_groups = False
                layout.operator("object.vertex_group_remove_from", text="Remove from All").use_all_groups = True

        if ob.vertex_groups.active:
            layout.separator()

            layout.operator_menu_enum("object.vertex_group_set_active", "group", text="Set Active Group")
            layout.operator("object.vertex_group_remove", text="Remove Active Group").all = False
            layout.operator("object.vertex_group_remove", text="Remove All Groups").all = True


class VIEW3D_MT_gpencil_vertex_group(Menu):
    bl_label = "Vertex Groups"

    def draw(self, context):
        layout = self.layout

        layout.operator_context = 'EXEC_AREA'
        ob = context.active_object

        layout.operator("object.vertex_group_add", text="Add New Group")
        ob = context.active_object
        if ob.vertex_groups.active:
            layout.separator()

            layout.operator("gpencil.vertex_group_assign", text="Assign")
            layout.operator("gpencil.vertex_group_remove_from", text="Remove")

            layout.operator("gpencil.vertex_group_select", text="Select")
            layout.operator("gpencil.vertex_group_deselect", text="Deselect")


class VIEW3D_MT_paint_weight_lock(Menu):
    bl_label = "Vertex Group Locks"

    def draw(self, _context):
        layout = self.layout

        props = layout.operator("object.vertex_group_lock", icon='LOCKED', text="Lock All")
        props.action, props.mask = 'LOCK', 'ALL'

        props = layout.operator("object.vertex_group_lock", text="Lock Selected")
        props.action, props.mask = 'LOCK', 'SELECTED'

        props = layout.operator("object.vertex_group_lock", text="Lock Unselected")
        props.action, props.mask = 'LOCK', 'UNSELECTED'

        props = layout.operator("object.vertex_group_lock", text="Lock Only Selected")
        props.action, props.mask = 'LOCK', 'INVERT_UNSELECTED'

        props = layout.operator("object.vertex_group_lock", text="Lock Only Unselected")
        props.action, props.mask = 'UNLOCK', 'INVERT_UNSELECTED'

        layout.separator()

        props = layout.operator("object.vertex_group_lock", icon='UNLOCKED', text="Unlock All")
        props.action, props.mask = 'UNLOCK', 'ALL'

        props = layout.operator("object.vertex_group_lock", text="Unlock Selected")
        props.action, props.mask = 'UNLOCK', 'SELECTED'

        props = layout.operator("object.vertex_group_lock", text="Unlock Unselected")
        props.action, props.mask = 'UNLOCK', 'UNSELECTED'

        layout.separator()

        props = layout.operator("object.vertex_group_lock", icon='ARROW_LEFTRIGHT', text="Invert Locks")
        props.action, props.mask = 'INVERT', 'ALL'


class VIEW3D_MT_paint_weight(Menu):
    bl_label = "Weights"

    @staticmethod
    def draw_generic(layout, is_editmode=False):

        if not is_editmode:

            layout.operator("paint.weight_from_bones", text="Assign Automatic from Bones").type = 'AUTOMATIC'
            layout.operator("paint.weight_from_bones", text="Assign from Bone Envelopes").type = 'ENVELOPES'

            layout.separator()

        layout.operator("object.vertex_group_normalize_all", text="Normalize All")
        layout.operator("object.vertex_group_normalize", text="Normalize")

        layout.separator()

        layout.operator("object.vertex_group_mirror", text="Mirror")
        layout.operator("object.vertex_group_invert", text="Invert")
        layout.operator("object.vertex_group_clean", text="Clean")

        layout.separator()

        layout.operator("object.vertex_group_quantize", text="Quantize")
        layout.operator("object.vertex_group_levels", text="Levels")
        layout.operator("object.vertex_group_smooth", text="Smooth")

        if not is_editmode:
            props = layout.operator("object.data_transfer", text="Transfer Weights")
            props.use_reverse_transfer = True
            props.data_type = 'VGROUP_WEIGHTS'

        layout.operator("object.vertex_group_limit_total", text="Limit Total")

        if not is_editmode:
            layout.separator()

            # Primarily for shortcut discoverability.
            layout.operator("paint.weight_set")
            layout.operator("paint.weight_sample", text="Sample Weight")
            layout.operator("paint.weight_sample_group", text="Sample Group")

            layout.separator()

            # Primarily for shortcut discoverability.
            layout.operator("paint.weight_gradient", text="Gradient (Linear)").type = 'LINEAR'
            layout.operator("paint.weight_gradient", text="Gradient (Radial)").type = 'RADIAL'

        layout.separator()

        layout.menu("VIEW3D_MT_paint_weight_lock", text="Locks")

    def draw(self, _context):
        self.draw_generic(self.layout, is_editmode=False)


class VIEW3D_MT_sculpt(Menu):
    bl_label = "Sculpt"

    def draw(self, context):
        layout = self.layout

        layout.operator("transform.translate")
        layout.operator("transform.rotate")
        layout.operator("transform.resize", text="Scale")

        props = layout.operator("sculpt.mesh_filter", text="Sphere")
        props.type = 'SPHERE'

        layout.separator()

        props = layout.operator("paint.hide_show", text="Box Hide")
        props.action = 'HIDE'

        props = layout.operator("paint.hide_show", text="Box Show")
        props.action = 'SHOW'

        layout.separator()

        props = layout.operator("sculpt.face_set_change_visibility", text="Toggle Visibility")
        props.mode = 'TOGGLE'

        props = layout.operator("sculpt.face_set_change_visibility", text="Hide Active Face Set")
        props.mode = 'HIDE_ACTIVE'

        props = layout.operator("paint.hide_show", text="Show All")
        props.action = 'SHOW'
        props.area = 'ALL'

        layout.operator("sculpt.face_set_invert_visibility", text="Invert Visible")

        props = layout.operator("paint.hide_show", text="Hide Masked")
        props.action = 'HIDE'
        props.area = 'MASKED'

        layout.separator()

        props = layout.operator("sculpt.trim_box_gesture", text="Box Trim")
        props.trim_mode = 'DIFFERENCE'

        props = layout.operator("sculpt.trim_lasso_gesture", text="Lasso Trim")
        props.trim_mode = 'DIFFERENCE'

        props = layout.operator("sculpt.trim_box_gesture", text="Box Add")
        props.trim_mode = 'JOIN'

        props = layout.operator("sculpt.trim_lasso_gesture", text="Lasso Add")
        props.trim_mode = 'JOIN'

        layout.operator("sculpt.project_line_gesture", text="Line Project")

        layout.separator()

        # Fair Positions
        props = layout.operator("sculpt.face_set_edit", text="Fair Positions")
        props.mode = 'FAIR_POSITIONS'

        # Fair Tangency
        props = layout.operator("sculpt.face_set_edit", text="Fair Tangency")
        props.mode = 'FAIR_TANGENCY'

        layout.separator()

        sculpt_filters_types = [
            ('SMOOTH', iface_("Smooth")),
            ('SURFACE_SMOOTH', iface_("Surface Smooth")),
            ('INFLATE', iface_("Inflate")),
            ('RELAX', iface_("Relax Topology")),
            ('RELAX_FACE_SETS', iface_("Relax Face Sets")),
            ('SHARPEN', iface_("Sharpen")),
            ('ENHANCE_DETAILS', iface_("Enhance Details")),
            ('ERASE_DISCPLACEMENT', iface_("Erase Multires Displacement")),
            ('RANDOM', iface_("Randomize"))
        ]

        for filter_type, ui_name in sculpt_filters_types:
            props = layout.operator("sculpt.mesh_filter", text=ui_name, translate=False)
            props.type = filter_type

        layout.separator()

        layout.operator("sculpt.sample_color", text="Sample Color")

        layout.separator()

        layout.menu("VIEW3D_MT_sculpt_set_pivot", text="Set Pivot")

        layout.separator()

        # Rebuild BVH
        layout.operator("sculpt.optimize")

        layout.operator(
            "sculpt.dynamic_topology_toggle",
            icon='CHECKBOX_HLT' if context.sculpt_object.use_dynamic_topology_sculpting else 'CHECKBOX_DEHLT',
        )

        layout.separator()

        layout.operator("object.transfer_mode", text="Transfer Sculpt Mode")


class VIEW3D_MT_sculpt_curves(Menu):
    bl_label = "Curves"

    def draw(self, _context):
        layout = self.layout

        layout.operator("curves.snap_curves_to_surface", text="Snap to Deformed Surface").attach_mode = 'DEFORM'
        layout.operator("curves.snap_curves_to_surface", text="Snap to Nearest Surface").attach_mode = 'NEAREST'
        layout.separator()
        layout.operator("curves.convert_to_particle_system", text="Convert to Particle System")

        layout.template_node_operator_asset_menu_items(catalog_path="Curves")


class VIEW3D_MT_mask(Menu):
    bl_label = "Mask"

    def draw(self, _context):
        layout = self.layout

        props = layout.operator("paint.mask_flood_fill", text="Invert Mask")
        props.mode = 'INVERT'

        props = layout.operator("paint.mask_flood_fill", text="Fill Mask")
        props.mode = 'VALUE'
        props.value = 1

        props = layout.operator("paint.mask_flood_fill", text="Clear Mask")
        props.mode = 'VALUE'
        props.value = 0

        props = layout.operator("paint.mask_box_gesture", text="Box Mask")
        props.mode = 'VALUE'
        props.value = 0

        props = layout.operator("paint.mask_lasso_gesture", text="Lasso Mask")

        layout.separator()

        props = layout.operator("sculpt.mask_filter", text="Smooth Mask")
        props.filter_type = 'SMOOTH'

        props = layout.operator("sculpt.mask_filter", text="Sharpen Mask")
        props.filter_type = 'SHARPEN'

        props = layout.operator("sculpt.mask_filter", text="Grow Mask")
        props.filter_type = 'GROW'

        props = layout.operator("sculpt.mask_filter", text="Shrink Mask")
        props.filter_type = 'SHRINK'

        props = layout.operator("sculpt.mask_filter", text="Increase Contrast")
        props.filter_type = 'CONTRAST_INCREASE'
        props.auto_iteration_count = False

        props = layout.operator("sculpt.mask_filter", text="Decrease Contrast")
        props.filter_type = 'CONTRAST_DECREASE'
        props.auto_iteration_count = False

        layout.separator()

        props = layout.operator("sculpt.expand", text="Expand Mask by Topology")
        props.target = 'MASK'
        props.falloff_type = 'GEODESIC'
        props.invert = False
        props.use_auto_mask = False
        props.use_mask_preserve = True

        props = layout.operator("sculpt.expand", text="Expand Mask by Normals")
        props.target = 'MASK'
        props.falloff_type = 'NORMALS'
        props.invert = False
        props.use_mask_preserve = True

        layout.separator()

        props = layout.operator("mesh.paint_mask_extract", text="Mask Extract")

        layout.separator()

        props = layout.operator("mesh.paint_mask_slice", text="Mask Slice")
        props.fill_holes = False
        props.new_object = False
        props = layout.operator("mesh.paint_mask_slice", text="Mask Slice and Fill Holes")
        props.new_object = False
        props = layout.operator("mesh.paint_mask_slice", text="Mask Slice to New Object")

        layout.separator()

        props = layout.operator("sculpt.mask_from_cavity", text="Mask From Cavity")
        props.settings_source = 'OPERATOR'

        layout.separator()

        layout.menu("VIEW3D_MT_random_mask", text="Random Mask")

        layout.template_node_operator_asset_menu_items(catalog_path=self.bl_label)


class VIEW3D_MT_face_sets(Menu):
    bl_label = "Face Sets"

    def draw(self, _context):
        layout = self.layout

        props = layout.operator("sculpt.face_sets_create", text="Face Set from Masked")
        props.mode = 'MASKED'

        props = layout.operator("sculpt.face_sets_create", text="Face Set from Visible")
        props.mode = 'VISIBLE'

        props = layout.operator("sculpt.face_sets_create", text="Face Set from Edit Mode Selection")
        props.mode = 'SELECTION'

        layout.separator()

        layout.menu("VIEW3D_MT_face_sets_init", text="Initialize Face Sets")

        layout.separator()

        props = layout.operator("sculpt.face_set_edit", text="Grow Face Set")
        props.mode = 'GROW'

        props = layout.operator("sculpt.face_set_edit", text="Shrink Face Set")
        props.mode = 'SHRINK'

        layout.separator()

        props = layout.operator("sculpt.expand", text="Expand Face Set by Topology")
        props.target = 'FACE_SETS'
        props.falloff_type = 'GEODESIC'
        props.invert = False
        props.use_mask_preserve = False
        props.use_modify_active = False

        props = layout.operator("sculpt.expand", text="Expand Active Face Set")
        props.target = 'FACE_SETS'
        props.falloff_type = 'BOUNDARY_FACE_SET'
        props.invert = False
        props.use_mask_preserve = False
        props.use_modify_active = True

        layout.separator()

        props = layout.operator("mesh.face_set_extract", text="Extract Face Set")

        layout.separator()

        layout.operator("sculpt.face_set_invert_visibility", text="Invert Visible Face Sets")

        props = layout.operator("sculpt.reveal_all", text="Show All Face Sets")

        layout.separator()

        props = layout.operator("sculpt.face_sets_randomize_colors", text="Randomize Colors")

        layout.template_node_operator_asset_menu_items(catalog_path=self.bl_label)


class VIEW3D_MT_sculpt_set_pivot(Menu):
    bl_label = "Sculpt Set Pivot"

    def draw(self, _context):
        layout = self.layout

        props = layout.operator("sculpt.set_pivot_position", text="Pivot to Origin")
        props.mode = 'ORIGIN'

        props = layout.operator("sculpt.set_pivot_position", text="Pivot to Unmasked")
        props.mode = 'UNMASKED'

        props = layout.operator("sculpt.set_pivot_position", text="Pivot to Mask Border")
        props.mode = 'BORDER'

        props = layout.operator("sculpt.set_pivot_position", text="Pivot to Active Vertex")
        props.mode = 'ACTIVE'

        props = layout.operator("sculpt.set_pivot_position", text="Pivot to Surface Under Cursor")
        props.mode = 'SURFACE'


class VIEW3D_MT_face_sets_init(Menu):
    bl_label = "Face Sets Init"

    def draw(self, _context):
        layout = self.layout

        props = layout.operator("sculpt.face_sets_init", text="By Loose Parts")
        props.mode = 'LOOSE_PARTS'

        props = layout.operator("sculpt.face_sets_init", text="By Face Set Boundaries")
        props.mode = 'FACE_SET_BOUNDARIES'

        props = layout.operator("sculpt.face_sets_init", text="By Materials")
        props.mode = 'MATERIALS'

        props = layout.operator("sculpt.face_sets_init", text="By Normals")
        props.mode = 'NORMALS'

        props = layout.operator("sculpt.face_sets_init", text="By UV Seams")
        props.mode = 'UV_SEAMS'

        props = layout.operator("sculpt.face_sets_init", text="By Edge Creases")
        props.mode = 'CREASES'

        props = layout.operator("sculpt.face_sets_init", text="By Edge Bevel Weight")
        props.mode = 'BEVEL_WEIGHT'

        props = layout.operator("sculpt.face_sets_init", text="By Sharp Edges")
        props.mode = 'SHARP_EDGES'


class VIEW3D_MT_random_mask(Menu):
    bl_label = "Random Mask"

    def draw(self, _context):
        layout = self.layout

        props = layout.operator("sculpt.mask_init", text="Per Vertex")
        props.mode = 'RANDOM_PER_VERTEX'

        props = layout.operator("sculpt.mask_init", text="Per Face Set")
        props.mode = 'RANDOM_PER_FACE_SET'

        props = layout.operator("sculpt.mask_init", text="Per Loose Part")
        props.mode = 'RANDOM_PER_LOOSE_PART'


class VIEW3D_MT_particle(Menu):
    bl_label = "Particle"

    def draw(self, context):
        layout = self.layout
        tool_settings = context.tool_settings

        particle_edit = tool_settings.particle_edit

        layout.operator("particle.mirror")

        layout.operator("particle.remove_doubles")

        layout.separator()

        if particle_edit.select_mode == 'POINT':
            layout.operator("particle.subdivide")

        layout.operator("particle.unify_length")
        layout.operator("particle.rekey")
        layout.operator("particle.weight_set")

        layout.separator()

        layout.menu("VIEW3D_MT_particle_showhide")

        layout.separator()

        layout.operator("particle.delete")


class VIEW3D_MT_particle_context_menu(Menu):
    bl_label = "Particle"

    def draw(self, context):
        layout = self.layout
        tool_settings = context.tool_settings

        particle_edit = tool_settings.particle_edit

        layout.operator("particle.rekey")

        layout.separator()

        layout.operator("particle.delete")

        layout.separator()

        layout.operator("particle.remove_doubles")
        layout.operator("particle.unify_length")

        if particle_edit.select_mode == 'POINT':
            layout.operator("particle.subdivide")

        layout.operator("particle.weight_set")

        layout.separator()

        layout.operator("particle.mirror")

        if particle_edit.select_mode == 'POINT':
            layout.separator()

            layout.operator("particle.select_all", text="All").action = 'SELECT'
            layout.operator("particle.select_all", text="None").action = 'DESELECT'
            layout.operator("particle.select_all", text="Invert").action = 'INVERT'

            layout.separator()

            layout.operator("particle.select_roots")
            layout.operator("particle.select_tips")

            layout.separator()

            layout.operator("particle.select_random")

            layout.separator()

            layout.operator("particle.select_more")
            layout.operator("particle.select_less")

            layout.separator()

            layout.operator("particle.select_linked", text="Select Linked")


class VIEW3D_MT_particle_showhide(ShowHideMenu, Menu):
    _operator_name = "particle"


class VIEW3D_MT_pose(Menu):
    bl_label = "Pose"

    def draw(self, _context):
        layout = self.layout

        layout.menu("VIEW3D_MT_transform_armature")

        layout.menu("VIEW3D_MT_pose_transform")
        layout.menu("VIEW3D_MT_pose_apply")

        layout.menu("VIEW3D_MT_snap")

        layout.separator()

        layout.menu("VIEW3D_MT_object_animation")

        layout.separator()

        layout.menu("VIEW3D_MT_pose_slide")
        layout.menu("VIEW3D_MT_pose_propagate")

        layout.separator()

        layout.operator("pose.copy", icon='COPYDOWN')
        layout.operator("pose.paste", icon='PASTEDOWN').flipped = False
        layout.operator("pose.paste", icon='PASTEFLIPDOWN', text="Paste Pose Flipped").flipped = True

        layout.separator()

        layout.menu("VIEW3D_MT_pose_motion")
        layout.operator("armature.move_to_collection", text="Move to Bone Collection")
        layout.menu("VIEW3D_MT_bone_collections")

        layout.separator()

        layout.menu("VIEW3D_MT_object_parent")
        layout.menu("VIEW3D_MT_pose_ik")
        layout.menu("VIEW3D_MT_pose_constraints")

        layout.separator()

        layout.menu("VIEW3D_MT_pose_names")
        layout.operator("pose.quaternions_flip")

        layout.separator()

        layout.menu("VIEW3D_MT_pose_showhide")
        layout.menu("VIEW3D_MT_bone_options_toggle", text="Bone Settings")


class VIEW3D_MT_pose_transform(Menu):
    bl_label = "Clear Transform"

    def draw(self, _context):
        layout = self.layout

        layout.operator("pose.transforms_clear", text="All")

        layout.separator()

        layout.operator("pose.loc_clear", text="Location")
        layout.operator("pose.rot_clear", text="Rotation")
        layout.operator("pose.scale_clear", text="Scale")

        layout.separator()

        layout.operator("pose.user_transforms_clear", text="Reset Unkeyed")


class VIEW3D_MT_pose_slide(Menu):
    bl_label = "In-Betweens"

    def draw(self, _context):
        layout = self.layout

        layout.operator("pose.blend_with_rest")
        layout.operator("pose.push")
        layout.operator("pose.relax")
        layout.operator("pose.breakdown")
        layout.operator("pose.blend_to_neighbor")


class VIEW3D_MT_pose_propagate(Menu):
    bl_label = "Propagate"

    def draw(self, _context):
        layout = self.layout

        layout.operator("pose.propagate", text="To Next Keyframe").mode = 'NEXT_KEY'
        layout.operator("pose.propagate", text="To Last Keyframe (Make Cyclic)").mode = 'LAST_KEY'

        layout.separator()

        layout.operator("pose.propagate", text="On Selected Keyframes").mode = 'SELECTED_KEYS'

        layout.separator()

        layout.operator("pose.propagate", text="On Selected Markers").mode = 'SELECTED_MARKERS'


class VIEW3D_MT_pose_motion(Menu):
    bl_label = "Motion Paths"

    def draw(self, _context):
        layout = self.layout

        layout.operator("pose.paths_calculate", text="Calculate")
        layout.operator("pose.paths_clear", text="Clear")


class VIEW3D_MT_bone_collections(Menu):
    bl_label = "Bone Collections"

    @classmethod
    def poll(cls, context):
        if not context.object or context.object.type != 'ARMATURE':
            return False
        if context.object.data.library:
            return False
        return True

    def draw(self, context):
        layout = self.layout

        if not context.selected_pose_bones and not context.selected_bones:
            # If there are no bones to assign to any collection, there's no need
            # to go over all the bone collections & try to build up the menu.
            #
            # The poll function shouldn't test for this, because returning False
            # there will hide this menu completely from the Pose menu, and
            # that's going too far.
            layout.enabled = False
            layout.label(text="- select bones to operate on first -")
            return

        layout.operator("armature.collection_show_all")
        layout.separator()

        arm = context.object.data
        bone = context.active_bone

        found_editable_bcoll = False
        for bcoll in arm.collections:
            if not bcoll.is_editable:
                continue
            found_editable_bcoll = True

            if bcoll.name in bone.collections:
                props = layout.operator("armature.collection_unassign",
                                        text=bcoll.name,
                                        icon='REMOVE')
            else:
                props = layout.operator("armature.collection_assign",
                                        text=bcoll.name,
                                        icon='ADD')
            props.name = bcoll.name

        if arm.collections and not found_editable_bcoll:
            row = layout.row()
            row.enabled = False
            row.label(text="All bone collections are read-only")

        layout.separator()

        props = layout.operator("armature.collection_assign",
                                text="Assign to New Collection")
        props.name = "New Collection"


class VIEW3D_MT_pose_ik(Menu):
    bl_label = "Inverse Kinematics"

    def draw(self, _context):
        layout = self.layout

        layout.operator("pose.ik_add")
        layout.operator("pose.ik_clear")


class VIEW3D_MT_pose_constraints(Menu):
    bl_label = "Constraints"

    def draw(self, _context):
        layout = self.layout

        layout.operator("pose.constraint_add_with_targets", text="Add (with Targets)...")
        layout.operator("pose.constraints_copy")
        layout.operator("pose.constraints_clear")


class VIEW3D_MT_pose_names(Menu):
    bl_label = "Names"

    def draw(self, _context):
        layout = self.layout

        layout.operator_context = 'EXEC_REGION_WIN'
        layout.operator("pose.autoside_names", text="Auto-Name Left/Right").axis = 'XAXIS'
        layout.operator("pose.autoside_names", text="Auto-Name Front/Back").axis = 'YAXIS'
        layout.operator("pose.autoside_names", text="Auto-Name Top/Bottom").axis = 'ZAXIS'
        layout.operator("pose.flip_names")


class VIEW3D_MT_pose_showhide(ShowHideMenu, Menu):
    _operator_name = "pose"


class VIEW3D_MT_pose_apply(Menu):
    bl_label = "Apply"

    def draw(self, _context):
        layout = self.layout

        layout.operator("pose.armature_apply").selected = False
        layout.operator("pose.armature_apply", text="Apply Selected as Rest Pose").selected = True
        layout.operator("pose.visual_transform_apply")

        layout.separator()

        props = layout.operator("object.assign_property_defaults")
        props.process_bones = True


class VIEW3D_MT_pose_context_menu(Menu):
    bl_label = "Pose"

    def draw(self, _context):
        layout = self.layout

        layout.operator_context = 'INVOKE_REGION_WIN'

        layout.operator("anim.keyframe_insert_menu", text="Insert Keyframe...")

        layout.separator()

        layout.operator("pose.copy", icon='COPYDOWN')
        layout.operator("pose.paste", icon='PASTEDOWN').flipped = False
        layout.operator("pose.paste", icon='PASTEFLIPDOWN', text="Paste X-Flipped Pose").flipped = True

        layout.separator()

        props = layout.operator("wm.call_panel", text="Rename Active Bone...")
        props.name = "TOPBAR_PT_name"
        props.keep_open = False

        layout.separator()

        layout.operator("pose.push")
        layout.operator("pose.relax")
        layout.operator("pose.breakdown")
        layout.operator("pose.blend_to_neighbor")

        layout.separator()

        layout.operator("pose.paths_calculate", text="Calculate Motion Paths")
        layout.operator("pose.paths_clear", text="Clear Motion Paths")
        layout.operator("pose.paths_update", text="Update Armature Motion Paths")
        layout.operator("object.paths_update_visible", text="Update All Motion Paths")

        layout.separator()

        layout.operator("pose.hide").unselected = False
        layout.operator("pose.reveal")

        layout.separator()

        layout.operator("pose.user_transforms_clear")


class BoneOptions:
    def draw(self, context):
        layout = self.layout

        options = [
            "show_wire",
            "use_deform",
            "use_envelope_multiply",
            "use_inherit_rotation",
        ]

        if context.mode == 'EDIT_ARMATURE':
            bone_props = bpy.types.EditBone.bl_rna.properties
            data_path_iter = "selected_bones"
            opt_suffix = ""
            options.append("lock")
        else:  # pose-mode
            bone_props = bpy.types.Bone.bl_rna.properties
            data_path_iter = "selected_pose_bones"
            opt_suffix = "bone."

        for opt in options:
            props = layout.operator("wm.context_collection_boolean_set", text=bone_props[opt].name,
                                    text_ctxt=i18n_contexts.default)
            props.data_path_iter = data_path_iter
            props.data_path_item = opt_suffix + opt
            props.type = self.type


class VIEW3D_MT_bone_options_toggle(Menu, BoneOptions):
    bl_label = "Toggle Bone Options"
    type = 'TOGGLE'


class VIEW3D_MT_bone_options_enable(Menu, BoneOptions):
    bl_label = "Enable Bone Options"
    type = 'ENABLE'


class VIEW3D_MT_bone_options_disable(Menu, BoneOptions):
    bl_label = "Disable Bone Options"
    type = 'DISABLE'


# ********** Edit Menus, suffix from ob.type **********


class VIEW3D_MT_edit_mesh(Menu):
    bl_label = "Mesh"

    def draw(self, _context):
        layout = self.layout

        with_bullet = bpy.app.build_options.bullet

        layout.menu("VIEW3D_MT_transform")
        layout.menu("VIEW3D_MT_mirror")
        layout.menu("VIEW3D_MT_snap")

        layout.separator()

        layout.operator("mesh.duplicate_move", text="Duplicate")
        layout.menu("VIEW3D_MT_edit_mesh_extrude")

        layout.separator()

        layout.menu("VIEW3D_MT_edit_mesh_merge", text="Merge")
        layout.menu("VIEW3D_MT_edit_mesh_split", text="Split")
        layout.operator_menu_enum("mesh.separate", "type")

        layout.separator()

        layout.operator("mesh.bisect")
        layout.operator("mesh.knife_project")
        layout.operator("mesh.knife_tool")

        if with_bullet:
            layout.operator("mesh.convex_hull")

        layout.separator()

        layout.operator("mesh.symmetrize")
        layout.operator("mesh.symmetry_snap")

        layout.separator()

        layout.menu("VIEW3D_MT_edit_mesh_normals")
        layout.menu("VIEW3D_MT_edit_mesh_shading")
        layout.menu("VIEW3D_MT_edit_mesh_weights")
        layout.operator("mesh.attribute_set")
        layout.operator_menu_enum("mesh.sort_elements", "type", text="Sort Elements...")

        layout.separator()

        layout.menu("VIEW3D_MT_edit_mesh_showhide")
        layout.menu("VIEW3D_MT_edit_mesh_clean")

        layout.separator()

        layout.menu("VIEW3D_MT_edit_mesh_delete")

        layout.template_node_operator_asset_menu_items(catalog_path=self.bl_label)


class VIEW3D_MT_edit_mesh_context_menu(Menu):
    bl_label = ""

    def draw(self, context):

        def count_selected_items_for_objects_in_mode():
            selected_verts_len = 0
            selected_edges_len = 0
            selected_faces_len = 0
            for ob in context.objects_in_mode_unique_data:
                v, e, f = ob.data.count_selected_items()
                selected_verts_len += v
                selected_edges_len += e
                selected_faces_len += f
            return (selected_verts_len, selected_edges_len, selected_faces_len)

        is_vert_mode, is_edge_mode, is_face_mode = context.tool_settings.mesh_select_mode
        selected_verts_len, selected_edges_len, selected_faces_len = count_selected_items_for_objects_in_mode()

        del count_selected_items_for_objects_in_mode

        layout = self.layout

        with_freestyle = bpy.app.build_options.freestyle

        layout.operator_context = 'INVOKE_REGION_WIN'

        # If nothing is selected
        # (disabled for now until it can be made more useful).
        '''
        # If nothing is selected
        if not (selected_verts_len or selected_edges_len or selected_faces_len):
            layout.menu("VIEW3D_MT_mesh_add", text="Add", text_ctxt=i18n_contexts.operator_default)

            return
        '''

        # Else something is selected

        row = layout.row()

        if is_vert_mode:
            col = row.column(align=True)

            col.label(text="Vertex", icon='VERTEXSEL')
            col.separator()

            # Additive Operators
            col.operator("mesh.subdivide", text="Subdivide")

            col.separator()

            col.operator("mesh.extrude_vertices_move", text="Extrude Vertices")
            col.operator("mesh.bevel", text="Bevel Vertices").affect = 'VERTICES'

            if selected_verts_len > 1:
                col.separator()
                col.operator("mesh.edge_face_add", text="New Edge/Face from Vertices")
                col.operator("mesh.vert_connect_path", text="Connect Vertex Path")
                col.operator("mesh.vert_connect", text="Connect Vertex Pairs")

            col.separator()

            # Deform Operators
            col.operator("transform.push_pull", text="Push/Pull")
            col.operator("transform.shrink_fatten", text="Shrink/Fatten")
            col.operator("transform.shear", text="Shear")
            col.operator("transform.vert_slide", text="Slide Vertices")
            col.operator_context = 'EXEC_REGION_WIN'
            col.operator("transform.vertex_random", text="Randomize Vertices").offset = 0.1
            col.operator("mesh.vertices_smooth", text="Smooth Vertices").factor = 0.5
            col.operator_context = 'INVOKE_REGION_WIN'
            col.operator("mesh.vertices_smooth_laplacian", text="Smooth Laplacian")

            col.separator()

            col.menu("VIEW3D_MT_mirror", text="Mirror Vertices")
            col.menu("VIEW3D_MT_snap", text="Snap Vertices")

            col.separator()

            col.operator("transform.vert_crease")

            col.separator()

            # Removal Operators
            if selected_verts_len > 1:
                col.menu("VIEW3D_MT_edit_mesh_merge", text="Merge Vertices")
            col.operator("mesh.split")
            col.operator_menu_enum("mesh.separate", "type")
            col.operator("mesh.dissolve_verts")
            col.operator("mesh.delete", text="Delete Vertices").type = 'VERT'

        if is_edge_mode:
            col = row.column(align=True)
            col.label(text="Edge", icon='EDGESEL')
            col.separator()

            # Additive Operators
            col.operator("mesh.subdivide", text="Subdivide")

            col.separator()

            col.operator("mesh.extrude_edges_move", text="Extrude Edges")
            col.operator("mesh.bevel", text="Bevel Edges").affect = 'EDGES'
            if selected_edges_len >= 2:
                col.operator("mesh.bridge_edge_loops")
            if selected_edges_len >= 1:
                col.operator("mesh.edge_face_add", text="New Face from Edges")
            if selected_edges_len >= 2:
                col.operator("mesh.fill")

            col.separator()

            props = col.operator("mesh.loopcut_slide")
            props.TRANSFORM_OT_edge_slide.release_confirm = False
            col.operator("mesh.offset_edge_loops_slide")

            col.separator()

            col.operator("mesh.knife_tool")
            col.operator("mesh.bisect")

            col.separator()

            # Deform Operators
            col.operator("mesh.edge_rotate", text="Rotate Edge CW").use_ccw = False
            col.operator("transform.edge_slide")
            col.operator("mesh.edge_split")

            col.separator()

            # Edge Flags
            col.operator("transform.edge_crease")
            col.operator("transform.edge_bevelweight")

            col.separator()

            col.operator("mesh.mark_seam").clear = False
            col.operator("mesh.mark_seam", text="Clear Seam").clear = True

            col.separator()

            col.operator("mesh.mark_sharp")
            col.operator("mesh.mark_sharp", text="Clear Sharp").clear = True

            if with_freestyle:
                col.separator()

                col.operator("mesh.mark_freestyle_edge").clear = False
                col.operator("mesh.mark_freestyle_edge", text="Clear Freestyle Edge").clear = True

            col.separator()

            # Removal Operators
            col.operator("mesh.unsubdivide")
            col.operator("mesh.split")
            col.operator_menu_enum("mesh.separate", "type")
            col.operator("mesh.dissolve_edges")
            col.operator("mesh.delete", text="Delete Edges").type = 'EDGE'

        if is_face_mode:
            alt_navigation = getattr(
                context.window_manager.keyconfigs.active.preferences,
                "use_alt_navigation",
                False)

            col = row.column(align=True)

            col.label(text="Face", icon='FACESEL')
            col.separator()

            # Additive Operators
            col.operator("mesh.subdivide", text="Subdivide")

            col.separator()

            col.operator("view3d.edit_mesh_extrude_move_normal",
                         text="Extrude Faces").alt_navigation = alt_navigation
            col.operator("view3d.edit_mesh_extrude_move_shrink_fatten",
                         text="Extrude Faces Along Normals").alt_navigation = alt_navigation
            col.operator("mesh.extrude_faces_move",
                         text="Extrude Individual Faces").TRANSFORM_OT_shrink_fatten.alt_navigation = alt_navigation

            col.operator("mesh.inset")
            col.operator("mesh.poke")

            if selected_faces_len >= 2:
                col.operator("mesh.bridge_edge_loops", text="Bridge Faces")

            col.separator()

            # Modify Operators
            col.menu("VIEW3D_MT_uv_map", text="UV Unwrap Faces")

            col.separator()

            props = col.operator("mesh.quads_convert_to_tris")
            props.quad_method = props.ngon_method = 'BEAUTY'
            col.operator("mesh.tris_convert_to_quads")

            col.separator()

            col.operator("mesh.faces_shade_smooth")
            col.operator("mesh.faces_shade_flat")

            col.separator()

            # Removal Operators
            col.operator("mesh.unsubdivide")
            col.operator("mesh.split")
            col.operator_menu_enum("mesh.separate", "type")
            col.operator("mesh.dissolve_faces")
            col.operator("mesh.delete", text="Delete Faces").type = 'FACE'


class VIEW3D_MT_edit_mesh_select_mode(Menu):
    bl_label = "Mesh Select Mode"

    def draw(self, _context):
        layout = self.layout

        layout.operator_context = 'INVOKE_REGION_WIN'
        layout.operator("mesh.select_mode", text="Vertex", icon='VERTEXSEL').type = 'VERT'
        layout.operator("mesh.select_mode", text="Edge", icon='EDGESEL').type = 'EDGE'
        layout.operator("mesh.select_mode", text="Face", icon='FACESEL').type = 'FACE'


class VIEW3D_MT_edit_mesh_extrude(Menu):
    bl_label = "Extrude"

    def draw(self, context):
        from math import pi

        alt_navigation = getattr(
            context.window_manager.keyconfigs.active.preferences,
            "use_alt_navigation",
            False)

        layout = self.layout
        layout.operator_context = 'INVOKE_REGION_WIN'

        tool_settings = context.tool_settings
        select_mode = tool_settings.mesh_select_mode
        mesh = context.object.data

        if mesh.total_face_sel:
            layout.operator("view3d.edit_mesh_extrude_move_normal",
                            text="Extrude Faces").alt_navigation = alt_navigation
            layout.operator("view3d.edit_mesh_extrude_move_shrink_fatten",
                            text="Extrude Faces Along Normals").alt_navigation = alt_navigation
            layout.operator(
                "mesh.extrude_faces_move",
                text="Extrude Individual Faces").TRANSFORM_OT_shrink_fatten.alt_navigation = alt_navigation
            layout.operator("view3d.edit_mesh_extrude_manifold_normal",
                            text="Extrude Manifold").alt_navigation = alt_navigation

        if mesh.total_edge_sel and (select_mode[0] or select_mode[1]):
            layout.operator("mesh.extrude_edges_move",
                            text="Extrude Edges").TRANSFORM_OT_translate.alt_navigation = alt_navigation

        if mesh.total_vert_sel and select_mode[0]:
            layout.operator("mesh.extrude_vertices_move",
                            text="Extrude Vertices").TRANSFORM_OT_translate.alt_navigation = alt_navigation

        layout.separator()

        layout.operator("mesh.extrude_repeat")
        layout.operator("mesh.spin").angle = pi * 2
        layout.template_node_operator_asset_menu_items(catalog_path="Mesh/Extrude")


class VIEW3D_MT_edit_mesh_vertices(Menu):
    bl_label = "Vertex"

    def draw(self, _context):
        layout = self.layout
        layout.operator_context = 'INVOKE_REGION_WIN'

        layout.operator("mesh.extrude_vertices_move", text="Extrude Vertices")
        layout.operator("mesh.dupli_extrude_cursor").rotate_source = True
        layout.operator("mesh.bevel", text="Bevel Vertices").affect = 'VERTICES'

        layout.separator()

        layout.operator("mesh.edge_face_add", text="New Edge/Face from Vertices")
        layout.operator("mesh.vert_connect_path", text="Connect Vertex Path")
        layout.operator("mesh.vert_connect", text="Connect Vertex Pairs")

        layout.separator()

        props = layout.operator("mesh.rip_move", text="Rip Vertices")
        props.MESH_OT_rip.use_fill = False
        props = layout.operator("mesh.rip_move", text="Rip Vertices and Fill")
        props.MESH_OT_rip.use_fill = True
        layout.operator("mesh.rip_edge_move", text="Rip Vertices and Extend")

        layout.separator()

        layout.operator("transform.vert_slide", text="Slide Vertices")
        layout.operator_context = 'EXEC_REGION_WIN'
        layout.operator("mesh.vertices_smooth", text="Smooth Vertices").factor = 0.5
        layout.operator("mesh.vertices_smooth_laplacian", text="Smooth Vertices (Laplacian)")
        layout.operator_context = 'INVOKE_REGION_WIN'

        layout.separator()

        layout.operator("transform.vert_crease")

        layout.separator()

        layout.operator("mesh.blend_from_shape")
        layout.operator("mesh.shape_propagate_to_all", text="Propagate to Shapes")

        layout.separator()

        layout.menu("VIEW3D_MT_vertex_group")
        layout.menu("VIEW3D_MT_hook")

        layout.separator()

        layout.operator("object.vertex_parent_set")

        layout.template_node_operator_asset_menu_items(catalog_path=self.bl_label)


class VIEW3D_MT_edit_mesh_edges(Menu):
    bl_label = "Edge"

    def draw(self, _context):
        layout = self.layout

        with_freestyle = bpy.app.build_options.freestyle

        layout.operator_context = 'INVOKE_REGION_WIN'

        layout.operator("mesh.extrude_edges_move", text="Extrude Edges")
        layout.operator("mesh.bevel", text="Bevel Edges").affect = 'EDGES'
        layout.operator("mesh.bridge_edge_loops")
        layout.operator("mesh.screw")

        layout.separator()

        layout.operator("mesh.subdivide")
        layout.operator("mesh.subdivide_edgering")
        layout.operator("mesh.unsubdivide")

        layout.separator()

        layout.operator("mesh.edge_rotate", text="Rotate Edge CW").use_ccw = False
        layout.operator("mesh.edge_rotate", text="Rotate Edge CCW").use_ccw = True

        layout.separator()

        layout.operator("transform.edge_slide")
        props = layout.operator("mesh.loopcut_slide")
        props.TRANSFORM_OT_edge_slide.release_confirm = False
        layout.operator("mesh.offset_edge_loops_slide")

        layout.separator()

        layout.operator("transform.edge_crease")
        layout.operator("transform.edge_bevelweight")

        layout.separator()

        layout.operator("mesh.mark_seam").clear = False
        layout.operator("mesh.mark_seam", text="Clear Seam").clear = True

        layout.separator()

        layout.operator("mesh.mark_sharp")
        layout.operator("mesh.mark_sharp", text="Clear Sharp").clear = True

        layout.operator("mesh.mark_sharp", text="Mark Sharp from Vertices").use_verts = True
        props = layout.operator("mesh.mark_sharp", text="Clear Sharp from Vertices")
        props.use_verts = True
        props.clear = True

        if with_freestyle:
            layout.separator()

            layout.operator("mesh.mark_freestyle_edge").clear = False
            layout.operator("mesh.mark_freestyle_edge", text="Clear Freestyle Edge").clear = True

        layout.template_node_operator_asset_menu_items(catalog_path=self.bl_label)


class VIEW3D_MT_edit_mesh_faces_data(Menu):
    bl_label = "Face Data"

    def draw(self, _context):
        layout = self.layout

        with_freestyle = bpy.app.build_options.freestyle

        layout.operator_context = 'INVOKE_REGION_WIN'

        layout.operator("mesh.colors_rotate")
        layout.operator("mesh.colors_reverse")

        layout.separator()

        layout.operator("mesh.uvs_rotate")
        layout.operator("mesh.uvs_reverse")

        layout.separator()

        layout.operator("mesh.flip_quad_tessellation")

        if with_freestyle:
            layout.separator()
            layout.operator("mesh.mark_freestyle_face").clear = False
            layout.operator("mesh.mark_freestyle_face", text="Clear Freestyle Face").clear = True
        layout.template_node_operator_asset_menu_items(catalog_path="Face/Face Data")


class VIEW3D_MT_edit_mesh_faces(Menu):
    bl_label = "Face"
    bl_idname = "VIEW3D_MT_edit_mesh_faces"

    def draw(self, context):
        alt_navigation = getattr(
            context.window_manager.keyconfigs.active.preferences,
            "use_alt_navigation",
            False)

        layout = self.layout

        layout.operator_context = 'INVOKE_REGION_WIN'

        layout.operator("view3d.edit_mesh_extrude_move_normal",
                        text="Extrude Faces").alt_navigation = alt_navigation
        layout.operator("view3d.edit_mesh_extrude_move_shrink_fatten",
                        text="Extrude Faces Along Normals").alt_navigation = alt_navigation
        layout.operator(
            "mesh.extrude_faces_move",
            text="Extrude Individual Faces").TRANSFORM_OT_shrink_fatten.alt_navigation = alt_navigation

        layout.separator()

        layout.operator("mesh.inset")
        layout.operator("mesh.poke")
        props = layout.operator("mesh.quads_convert_to_tris")
        props.quad_method = props.ngon_method = 'BEAUTY'
        layout.operator("mesh.tris_convert_to_quads")
        layout.operator("mesh.solidify", text="Solidify Faces")
        layout.operator("mesh.wireframe")

        layout.separator()

        layout.operator("mesh.fill")
        layout.operator("mesh.fill_grid")
        layout.operator("mesh.beautify_fill")

        layout.separator()

        layout.operator("mesh.intersect")
        layout.operator("mesh.intersect_boolean")

        layout.separator()

        layout.operator("mesh.face_split_by_edges")

        layout.separator()

        layout.operator("mesh.faces_shade_smooth")
        layout.operator("mesh.faces_shade_flat")

        layout.separator()

        layout.menu("VIEW3D_MT_edit_mesh_faces_data")

        layout.template_node_operator_asset_menu_items(catalog_path=self.bl_label)


class VIEW3D_MT_edit_mesh_normals_select_strength(Menu):
    bl_label = "Select by Face Strength"

    def draw(self, _context):
        layout = self.layout

        props = layout.operator("mesh.mod_weighted_strength", text="Weak")
        props.set = False
        props.face_strength = 'WEAK'

        props = layout.operator("mesh.mod_weighted_strength", text="Medium")
        props.set = False
        props.face_strength = 'MEDIUM'

        props = layout.operator("mesh.mod_weighted_strength", text="Strong")
        props.set = False
        props.face_strength = 'STRONG'


class VIEW3D_MT_edit_mesh_normals_set_strength(Menu):
    bl_label = "Set Face Strength"

    def draw(self, _context):
        layout = self.layout

        props = layout.operator("mesh.mod_weighted_strength", text="Weak")
        props.set = True
        props.face_strength = 'WEAK'

        props = layout.operator("mesh.mod_weighted_strength", text="Medium")
        props.set = True
        props.face_strength = 'MEDIUM'

        props = layout.operator("mesh.mod_weighted_strength", text="Strong")
        props.set = True
        props.face_strength = 'STRONG'


class VIEW3D_MT_edit_mesh_normals_average(Menu):
    bl_label = "Average"

    def draw(self, _context):
        layout = self.layout

        layout.operator("mesh.average_normals", text="Custom Normal").average_type = 'CUSTOM_NORMAL'
        layout.operator("mesh.average_normals", text="Face Area").average_type = 'FACE_AREA'
        layout.operator("mesh.average_normals", text="Corner Angle").average_type = 'CORNER_ANGLE'


class VIEW3D_MT_edit_mesh_normals(Menu):
    bl_label = "Normals"

    def draw(self, _context):
        layout = self.layout

        layout.operator("mesh.flip_normals", text="Flip")
        layout.operator("mesh.normals_make_consistent", text="Recalculate Outside").inside = False
        layout.operator("mesh.normals_make_consistent", text="Recalculate Inside").inside = True

        layout.separator()

        layout.operator("mesh.set_normals_from_faces", text="Set from Faces")

        layout.operator_context = 'INVOKE_REGION_WIN'
        layout.operator("transform.rotate_normal", text="Rotate...")
        layout.operator("mesh.point_normals", text="Point to Target...")
        layout.operator_context = 'EXEC_REGION_WIN'

        layout.operator("mesh.merge_normals", text="Merge")
        layout.operator("mesh.split_normals", text="Split")
        layout.menu("VIEW3D_MT_edit_mesh_normals_average", text="Average")

        layout.separator()

        layout.operator("mesh.normals_tools", text="Copy Vector").mode = 'COPY'
        layout.operator("mesh.normals_tools", text="Paste Vector").mode = 'PASTE'

        layout.operator("mesh.smooth_normals", text="Smooth Vectors")
        layout.operator("mesh.normals_tools", text="Reset Vectors").mode = 'RESET'

        layout.separator()

        layout.menu("VIEW3D_MT_edit_mesh_normals_select_strength")
        layout.menu("VIEW3D_MT_edit_mesh_normals_set_strength")
        layout.template_node_operator_asset_menu_items(catalog_path="Mesh/Normals")


class VIEW3D_MT_edit_mesh_shading(Menu):
    bl_label = "Shading"

    def draw(self, _context):
        layout = self.layout

        layout.operator("mesh.faces_shade_smooth", text="Smooth Faces")
        layout.operator("mesh.faces_shade_flat", text="Flat Faces")

        layout.separator()

        layout.operator("mesh.mark_sharp", text="Smooth Edges").clear = True
        layout.operator("mesh.mark_sharp", text="Sharp Edges")

        layout.separator()

        props = layout.operator("mesh.mark_sharp", text="Smooth Vertices")
        props.use_verts = True
        props.clear = True

        layout.operator("mesh.mark_sharp", text="Sharp Vertices").use_verts = True
        layout.template_node_operator_asset_menu_items(catalog_path="Mesh/Shading")


class VIEW3D_MT_edit_mesh_weights(Menu):
    bl_label = "Weights"

    def draw(self, _context):
        layout = self.layout
        VIEW3D_MT_paint_weight.draw_generic(layout, is_editmode=True)
        layout.template_node_operator_asset_menu_items(catalog_path="Mesh/Weights")


class VIEW3D_MT_edit_mesh_clean(Menu):
    bl_label = "Clean Up"

    def draw(self, _context):
        layout = self.layout

        layout.operator("mesh.delete_loose")

        layout.separator()

        layout.operator("mesh.decimate")
        layout.operator("mesh.dissolve_degenerate")
        layout.operator("mesh.dissolve_limited")
        layout.operator("mesh.face_make_planar")

        layout.separator()

        layout.operator("mesh.vert_connect_nonplanar")
        layout.operator("mesh.vert_connect_concave")
        layout.operator("mesh.remove_doubles")
        layout.operator("mesh.fill_holes")

        layout.template_node_operator_asset_menu_items(catalog_path="Mesh/Clean Up")


class VIEW3D_MT_edit_mesh_delete(Menu):
    bl_label = "Delete"

    def draw(self, _context):
        layout = self.layout

        layout.operator_enum("mesh.delete", "type")

        layout.separator()

        layout.operator("mesh.dissolve_verts")
        layout.operator("mesh.dissolve_edges")
        layout.operator("mesh.dissolve_faces")

        layout.separator()

        layout.operator("mesh.dissolve_limited")

        layout.separator()

        layout.operator("mesh.edge_collapse")
        layout.operator("mesh.delete_edgeloop", text="Edge Loops")

        layout.template_node_operator_asset_menu_items(catalog_path="Mesh/Delete")


class VIEW3D_MT_edit_mesh_merge(Menu):
    bl_label = "Merge"

    def draw(self, _context):
        layout = self.layout

        layout.operator_enum("mesh.merge", "type")

        layout.separator()

        layout.operator("mesh.remove_doubles", text="By Distance")

        layout.template_node_operator_asset_menu_items(catalog_path="Mesh/Merge")


class VIEW3D_MT_edit_mesh_split(Menu):
    bl_label = "Split"

    def draw(self, _context):
        layout = self.layout

        layout.operator("mesh.split", text="Selection")

        layout.separator()

        layout.operator_enum("mesh.edge_split", "type")

        layout.template_node_operator_asset_menu_items(catalog_path="Mesh/Split")


class VIEW3D_MT_edit_mesh_showhide(ShowHideMenu, Menu):
    _operator_name = "mesh"


class VIEW3D_MT_edit_gpencil_delete(Menu):
    bl_label = "Delete"

    def draw(self, _context):
        layout = self.layout

        layout.operator_enum("gpencil.delete", "type")

        layout.separator()

        layout.operator_enum("gpencil.dissolve", "type")

        layout.separator()

        layout.operator("gpencil.delete", text="Delete Active Keyframe (Active Layer)").type = 'FRAME'
        layout.operator("gpencil.active_frames_delete_all", text="Delete Active Keyframes (All Layers)")


class VIEW3D_MT_edit_greasepencil_delete(Menu):
    bl_label = "Delete"

    def draw(self, _context):
        layout = self.layout

        layout.operator("grease_pencil.delete")
        
        layout.separator()

        layout.operator_enum("grease_pencil.dissolve", "type")

        layout.separator()
<<<<<<< HEAD
        
=======

>>>>>>> 9c0bffcc
        layout.operator(
            "grease_pencil.delete_frame",
            text="Delete Active Keyframe (Active Layer)",
        ).type = 'ACTIVE_FRAME'
        layout.operator(
            "grease_pencil.delete_frame",
            text="Delete Active Keyframes (All Layers)",
        ).type = 'ALL_FRAMES'


# Edit Curve
# draw_curve is used by VIEW3D_MT_edit_curve and VIEW3D_MT_edit_surface


def draw_curve(self, _context):
    layout = self.layout

    layout.menu("VIEW3D_MT_transform")
    layout.menu("VIEW3D_MT_mirror")
    layout.menu("VIEW3D_MT_snap")

    layout.separator()

    layout.operator("curve.spin")
    layout.operator("curve.duplicate_move")

    layout.separator()

    layout.operator("curve.split")
    layout.operator("curve.separate")

    layout.separator()

    layout.operator("curve.cyclic_toggle")
    layout.operator_menu_enum("curve.spline_type_set", "type")

    layout.separator()

    layout.menu("VIEW3D_MT_edit_curve_showhide")
    layout.menu("VIEW3D_MT_edit_curve_clean")
    layout.menu("VIEW3D_MT_edit_curve_delete")


class VIEW3D_MT_edit_curve(Menu):
    bl_label = "Curve"

    draw = draw_curve


class VIEW3D_MT_edit_curve_ctrlpoints(Menu):
    bl_label = "Control Points"

    def draw(self, context):
        layout = self.layout

        edit_object = context.edit_object

        if edit_object.type in {'CURVE', 'SURFACE'}:
            layout.operator("curve.extrude_move")
            layout.operator("curve.vertex_add")

            layout.separator()

            layout.operator("curve.make_segment")

            layout.separator()

            if edit_object.type == 'CURVE':
                layout.operator("transform.tilt")
                layout.operator("curve.tilt_clear")

                layout.separator()

                layout.operator_menu_enum("curve.handle_type_set", "type")
                layout.operator("curve.normals_make_consistent")

                layout.separator()

            layout.operator("curve.smooth")
            if edit_object.type == 'CURVE':
                layout.operator("curve.smooth_tilt")
                layout.operator("curve.smooth_radius")
                layout.operator("curve.smooth_weight")

            layout.separator()

        layout.menu("VIEW3D_MT_hook")

        layout.separator()

        layout.operator("object.vertex_parent_set")


class VIEW3D_MT_edit_curve_segments(Menu):
    bl_label = "Segments"

    def draw(self, _context):
        layout = self.layout

        layout.operator("curve.subdivide")
        layout.operator("curve.switch_direction")


class VIEW3D_MT_edit_curve_clean(Menu):
    bl_label = "Clean Up"

    def draw(self, _context):
        layout = self.layout

        layout.operator("curve.decimate")


class VIEW3D_MT_edit_curve_context_menu(Menu):
    bl_label = "Curve"

    def draw(self, _context):
        # TODO(campbell): match mesh vertex menu.

        layout = self.layout

        layout.operator_context = 'INVOKE_DEFAULT'

        # Add
        layout.operator("curve.subdivide")
        layout.operator("curve.extrude_move")
        layout.operator("curve.make_segment")
        layout.operator("curve.duplicate_move")

        layout.separator()

        # Transform
        layout.operator("transform.transform", text="Radius").mode = 'CURVE_SHRINKFATTEN'
        layout.operator("transform.tilt")
        layout.operator("curve.tilt_clear")
        layout.operator("curve.smooth")
        layout.operator("curve.smooth_tilt")
        layout.operator("curve.smooth_radius")

        layout.separator()

        layout.menu("VIEW3D_MT_mirror")
        layout.menu("VIEW3D_MT_snap")

        layout.separator()

        # Modify
        layout.operator_menu_enum("curve.spline_type_set", "type")
        layout.operator_menu_enum("curve.handle_type_set", "type")
        layout.operator("curve.cyclic_toggle")
        layout.operator("curve.switch_direction")

        layout.separator()

        layout.operator("curve.normals_make_consistent")
        layout.operator("curve.spline_weight_set")
        layout.operator("curve.radius_set")

        layout.separator()

        # Remove
        layout.operator("curve.split")
        layout.operator("curve.decimate")
        layout.operator("curve.separate")
        layout.operator("curve.dissolve_verts")
        layout.operator("curve.delete", text="Delete Segment").type = 'SEGMENT'
        layout.operator("curve.delete", text="Delete Point").type = 'VERT'


class VIEW3D_MT_edit_curve_delete(Menu):
    bl_label = "Delete"

    def draw(self, _context):
        layout = self.layout

        layout.operator_enum("curve.delete", "type")

        layout.separator()

        layout.operator("curve.dissolve_verts")


class VIEW3D_MT_edit_curve_showhide(ShowHideMenu, Menu):
    _operator_name = "curve"


class VIEW3D_MT_edit_surface(Menu):
    bl_label = "Surface"

    draw = draw_curve


class VIEW3D_MT_edit_font_chars(Menu):
    bl_label = "Special Characters"

    def draw(self, _context):
        layout = self.layout

        layout.operator("font.text_insert", text="Copyright").text = "\u00A9"
        layout.operator("font.text_insert", text="Registered Trademark").text = "\u00AE"

        layout.separator()

        layout.operator("font.text_insert", text="Degree Sign").text = "\u00B0"
        layout.operator("font.text_insert", text="Multiplication Sign").text = "\u00D7"
        layout.operator("font.text_insert", text="Circle").text = "\u008A"

        layout.separator()

        layout.operator("font.text_insert", text="Superscript 1").text = "\u00B9"
        layout.operator("font.text_insert", text="Superscript 2").text = "\u00B2"
        layout.operator("font.text_insert", text="Superscript 3").text = "\u00B3"

        layout.separator()

        layout.operator("font.text_insert", text="Double >>").text = "\u00BB"
        layout.operator("font.text_insert", text="Double <<").text = "\u00AB"
        layout.operator("font.text_insert", text="Promillage").text = "\u2030"

        layout.separator()

        layout.operator("font.text_insert", text="Dutch Florin").text = "\u00A4"
        layout.operator("font.text_insert", text="British Pound").text = "\u00A3"
        layout.operator("font.text_insert", text="Japanese Yen").text = "\u00A5"

        layout.separator()

        layout.operator("font.text_insert", text="German S").text = "\u00DF"
        layout.operator("font.text_insert", text="Spanish Question Mark").text = "\u00BF"
        layout.operator("font.text_insert", text="Spanish Exclamation Mark").text = "\u00A1"


class VIEW3D_MT_edit_font_kerning(Menu):
    bl_label = "Kerning"

    def draw(self, context):
        layout = self.layout

        ob = context.active_object
        text = ob.data
        kerning = text.edit_format.kerning

        layout.operator("font.change_spacing", text="Decrease Kerning").delta = -1.0
        layout.operator("font.change_spacing", text="Increase Kerning").delta = 1.0
        layout.operator("font.change_spacing", text="Reset Kerning").delta = -kerning


class VIEW3D_MT_edit_font_delete(Menu):
    bl_label = "Delete"

    def draw(self, _context):
        layout = self.layout

        layout.operator("font.delete", text="Previous Character").type = 'PREVIOUS_CHARACTER'
        layout.operator("font.delete", text="Next Character").type = 'NEXT_CHARACTER'
        layout.operator("font.delete", text="Previous Word").type = 'PREVIOUS_WORD'
        layout.operator("font.delete", text="Next Word").type = 'NEXT_WORD'


class VIEW3D_MT_edit_font(Menu):
    bl_label = "Text"

    def draw(self, _context):
        layout = self.layout

        layout.operator("font.text_cut", text="Cut")
        layout.operator("font.text_copy", text="Copy", icon='COPYDOWN')
        layout.operator("font.text_paste", text="Paste", icon='PASTEDOWN')

        layout.separator()

        layout.operator("font.text_paste_from_file")

        layout.separator()

        layout.operator("font.case_set", text="To Uppercase").case = 'UPPER'
        layout.operator("font.case_set", text="To Lowercase").case = 'LOWER'

        layout.separator()

        layout.menu("VIEW3D_MT_edit_font_chars")

        layout.separator()

        layout.operator("font.style_toggle", text="Toggle Bold", icon='BOLD').style = 'BOLD'
        layout.operator("font.style_toggle", text="Toggle Italic", icon='ITALIC').style = 'ITALIC'
        layout.operator("font.style_toggle", text="Toggle Underline", icon='UNDERLINE').style = 'UNDERLINE'
        layout.operator("font.style_toggle", text="Toggle Small Caps", icon='SMALL_CAPS').style = 'SMALL_CAPS'

        layout.menu("VIEW3D_MT_edit_font_kerning")

        layout.separator()

        layout.menu("VIEW3D_MT_edit_font_delete")


class VIEW3D_MT_edit_font_context_menu(Menu):
    bl_label = "Text"

    def draw(self, _context):
        layout = self.layout

        layout.operator_context = 'INVOKE_DEFAULT'

        layout.operator("font.text_cut", text="Cut")
        layout.operator("font.text_copy", text="Copy", icon='COPYDOWN')
        layout.operator("font.text_paste", text="Paste", icon='PASTEDOWN')

        layout.separator()

        layout.operator("font.select_all")

        layout.separator()

        layout.menu("VIEW3D_MT_edit_font")


class VIEW3D_MT_edit_meta(Menu):
    bl_label = "Metaball"

    def draw(self, _context):
        layout = self.layout

        layout.menu("VIEW3D_MT_transform")
        layout.menu("VIEW3D_MT_mirror")
        layout.menu("VIEW3D_MT_snap")

        layout.separator()

        layout.operator("mball.duplicate_metaelems")

        layout.separator()

        layout.menu("VIEW3D_MT_edit_meta_showhide")

        layout.operator_context = 'EXEC_REGION_WIN'
        layout.operator("mball.delete_metaelems", text="Delete")


class VIEW3D_MT_edit_meta_showhide(Menu):
    bl_label = "Show/Hide"

    def draw(self, _context):
        layout = self.layout

        layout.operator("mball.reveal_metaelems")
        layout.operator("mball.hide_metaelems", text="Hide Selected").unselected = False
        layout.operator("mball.hide_metaelems", text="Hide Unselected").unselected = True


class VIEW3D_MT_edit_lattice(Menu):
    bl_label = "Lattice"

    def draw(self, _context):
        layout = self.layout

        layout.separator()

        layout.menu("VIEW3D_MT_transform")
        layout.menu("VIEW3D_MT_mirror")
        layout.menu("VIEW3D_MT_snap")
        layout.operator_menu_enum("lattice.flip", "axis")

        layout.separator()

        layout.operator("lattice.make_regular")

        layout.separator()

        layout.operator("object.vertex_parent_set")


class VIEW3D_MT_edit_armature(Menu):
    bl_label = "Armature"

    def draw(self, context):
        layout = self.layout

        edit_object = context.edit_object
        arm = edit_object.data

        layout.menu("VIEW3D_MT_transform_armature")
        layout.menu("VIEW3D_MT_mirror")
        layout.menu("VIEW3D_MT_snap")
        layout.menu("VIEW3D_MT_edit_armature_roll")

        layout.separator()

        layout.operator("armature.extrude_move")
        layout.operator("armature.click_extrude")

        if arm.use_mirror_x:
            layout.operator("armature.extrude_forked")

        layout.operator("armature.duplicate_move")
        layout.operator("armature.fill")

        layout.separator()

        layout.operator("armature.split")
        layout.operator("armature.separate")

        layout.separator()

        layout.operator("armature.subdivide", text="Subdivide")
        layout.operator("armature.switch_direction", text="Switch Direction")

        layout.separator()

        layout.operator("armature.symmetrize")
        layout.menu("VIEW3D_MT_edit_armature_names")

        layout.separator()

        layout.operator_context = 'INVOKE_DEFAULT'
        layout.operator("armature.move_to_collection", text="Move to Bone Collection")
        layout.menu("VIEW3D_MT_bone_collections")

        layout.separator()

        layout.menu("VIEW3D_MT_edit_armature_parent")

        layout.separator()

        layout.menu("VIEW3D_MT_bone_options_toggle", text="Bone Settings")

        layout.separator()

        layout.menu("VIEW3D_MT_edit_armature_delete")


class VIEW3D_MT_armature_context_menu(Menu):
    bl_label = "Armature"

    def draw(self, context):
        layout = self.layout

        edit_object = context.edit_object
        arm = edit_object.data

        layout.operator_context = 'INVOKE_REGION_WIN'

        # Add
        layout.operator("armature.subdivide", text="Subdivide")
        layout.operator("armature.duplicate_move", text="Duplicate")
        layout.operator("armature.extrude_move")
        if arm.use_mirror_x:
            layout.operator("armature.extrude_forked")

        layout.separator()

        layout.operator("armature.fill")

        layout.separator()

        # Modify
        layout.menu("VIEW3D_MT_mirror")
        layout.menu("VIEW3D_MT_snap")
        layout.operator("armature.symmetrize")
        layout.operator("armature.switch_direction", text="Switch Direction")
        layout.menu("VIEW3D_MT_edit_armature_names")

        layout.separator()

        layout.menu("VIEW3D_MT_edit_armature_parent")

        layout.separator()

        # Remove
        layout.operator("armature.split")
        layout.operator("armature.separate")
        layout.operator("armature.dissolve")
        layout.operator("armature.delete")


class VIEW3D_MT_edit_armature_names(Menu):
    bl_label = "Names"

    def draw(self, _context):
        layout = self.layout

        layout.operator_context = 'EXEC_REGION_WIN'
        layout.operator("armature.autoside_names", text="Auto-Name Left/Right").type = 'XAXIS'
        layout.operator("armature.autoside_names", text="Auto-Name Front/Back").type = 'YAXIS'
        layout.operator("armature.autoside_names", text="Auto-Name Top/Bottom").type = 'ZAXIS'
        layout.operator("armature.flip_names", text="Flip Names")


class VIEW3D_MT_edit_armature_parent(Menu):
    bl_label = "Parent"

    def draw(self, _context):
        layout = self.layout

        layout.operator("armature.parent_set", text="Make")
        layout.operator("armature.parent_clear", text="Clear")


class VIEW3D_MT_edit_armature_roll(Menu):
    bl_label = "Bone Roll"

    def draw(self, _context):
        layout = self.layout

        layout.operator_menu_enum("armature.calculate_roll", "type")

        layout.separator()

        layout.operator("transform.transform", text="Set Roll").mode = 'BONE_ROLL'
        layout.operator("armature.roll_clear")


class VIEW3D_MT_edit_armature_delete(Menu):
    bl_label = "Delete"

    def draw(self, _context):
        layout = self.layout
        layout.operator_context = 'EXEC_AREA'

        layout.operator("armature.delete", text="Bones")

        layout.separator()

        layout.operator("armature.dissolve", text="Dissolve Bones")


# ********** Grease Pencil menus **********
class VIEW3D_MT_gpencil_autoweights(Menu):
    bl_label = "Generate Weights"

    def draw(self, _context):
        layout = self.layout
        layout.operator("gpencil.generate_weights", text="With Empty Groups").mode = 'NAME'
        layout.operator("gpencil.generate_weights", text="With Automatic Weights").mode = 'AUTO'


class VIEW3D_MT_gpencil_simplify(Menu):
    bl_label = "Simplify"

    def draw(self, _context):
        layout = self.layout
        layout.operator("gpencil.stroke_simplify_fixed", text="Fixed")
        layout.operator("gpencil.stroke_simplify", text="Adaptive")
        layout.operator("gpencil.stroke_sample", text="Sample")


class VIEW3D_MT_draw_gpencil(Menu):
    bl_label = "Draw"

    def draw(self, _context):

        layout = self.layout

        layout.menu("GPENCIL_MT_layer_active", text="Active Layer")

        layout.separator()

        layout.menu("VIEW3D_MT_gpencil_animation")
        layout.operator("gpencil.interpolate_sequence", text="Interpolate Sequence")

        layout.separator()

        layout.menu("VIEW3D_MT_edit_gpencil_showhide")
        layout.menu("GPENCIL_MT_cleanup")


class VIEW3D_MT_assign_material(Menu):
    bl_label = "Assign Material"

    def draw(self, context):
        layout = self.layout
        ob = context.active_object
        mat_active = ob.active_material

        for slot in ob.material_slots:
            mat = slot.material
            if mat:
                layout.operator("gpencil.stroke_change_color", text=mat.name,
                                icon='LAYER_ACTIVE' if mat == mat_active else 'BLANK1').material = mat.name


class VIEW3D_MT_edit_gpencil(Menu):
    bl_label = "Grease Pencil"

    def draw(self, _context):
        layout = self.layout

        layout.menu("VIEW3D_MT_edit_gpencil_transform")
        layout.menu("VIEW3D_MT_mirror")
        layout.menu("GPENCIL_MT_snap")

        layout.separator()

        layout.menu("GPENCIL_MT_layer_active", text="Active Layer")

        layout.separator()

        layout.menu("VIEW3D_MT_gpencil_animation")
        layout.operator("gpencil.interpolate_sequence", text="Interpolate Sequence")

        layout.separator()

        # Cut, Copy, Paste
        layout.operator("gpencil.duplicate_move", text="Duplicate")
        layout.operator("gpencil.stroke_split", text="Split")
        layout.operator("gpencil.copy", text="Copy", icon='COPYDOWN')
        layout.operator("gpencil.paste", text="Paste", icon='PASTEDOWN').type = 'ACTIVE'
        layout.operator("gpencil.paste", text="Paste by Layer").type = 'LAYER'

        layout.separator()

        layout.menu("VIEW3D_MT_weight_gpencil")

        layout.separator()

        layout.menu("VIEW3D_MT_edit_gpencil_showhide")

        layout.operator_menu_enum("gpencil.stroke_separate", "mode", text="Separate")
        layout.menu("GPENCIL_MT_cleanup")

        layout.separator()

        # Remove
        layout.menu("VIEW3D_MT_edit_gpencil_delete")


class VIEW3D_MT_edit_gpencil_stroke(Menu):
    bl_label = "Stroke"

    def draw(self, context):
        layout = self.layout

        tool_settings = context.tool_settings
        settings = tool_settings.gpencil_sculpt

        layout.operator("gpencil.stroke_subdivide", text="Subdivide").only_selected = False
        layout.menu("VIEW3D_MT_gpencil_simplify")
        layout.operator("gpencil.stroke_trim", text="Trim")
        layout.operator("gpencil.stroke_outline", text="Outline")

        layout.separator()

        layout.operator_menu_enum("gpencil.stroke_join", "type", text="Join",
                                  text_ctxt=i18n_contexts.id_gpencil)

        layout.separator()

        layout.menu("GPENCIL_MT_move_to_layer")
        layout.menu("VIEW3D_MT_assign_material")
        layout.operator("gpencil.set_active_material", text="Set as Active Material")
        layout.operator_menu_enum("gpencil.stroke_arrange", "direction", text="Arrange")

        layout.separator()

        # Convert
        props = layout.operator("gpencil.stroke_cyclical_set", text="Close")
        props.type = 'CLOSE'
        props.geometry = True
        layout.operator("gpencil.stroke_cyclical_set", text="Toggle Cyclic").type = 'TOGGLE'
        layout.operator_menu_enum("gpencil.stroke_caps_set", text="Toggle Caps", property="type")
        layout.operator("gpencil.stroke_flip", text="Switch Direction")
        layout.operator("gpencil.stroke_start_set", text="Set Start Point")

        layout.separator()
        layout.operator("gpencil.stroke_normalize", text="Normalize Thickness").mode = 'THICKNESS'
        layout.operator("gpencil.stroke_normalize", text="Normalize Opacity").mode = 'OPACITY'
        layout.prop(settings, "use_scale_thickness", text="Scale Thickness")

        layout.separator()
        layout.operator("gpencil.reset_transform_fill", text="Reset Fill Transform")


class VIEW3D_MT_edit_gpencil_point(Menu):
    bl_label = "Point"

    def draw(self, _context):
        layout = self.layout

        layout.operator("gpencil.extrude_move", text="Extrude")

        layout.separator()

        layout.operator("gpencil.stroke_smooth", text="Smooth").only_selected = True

        layout.separator()

        layout.operator("gpencil.stroke_merge", text="Merge")

        # TODO: add new RIP operator

        layout.separator()

        layout.menu("VIEW3D_MT_gpencil_vertex_group")


class VIEW3D_MT_weight_gpencil(Menu):
    bl_label = "Weights"

    def draw(self, _context):
        layout = self.layout

        layout.operator("gpencil.weight_sample", text="Sample Weight")

        layout.separator()

        layout.operator("gpencil.vertex_group_normalize_all", text="Normalize All")
        layout.operator("gpencil.vertex_group_normalize", text="Normalize")

        layout.separator()

        layout.operator("gpencil.vertex_group_invert", text="Invert")
        layout.operator("gpencil.vertex_group_smooth", text="Smooth")

        layout.separator()

        layout.menu("VIEW3D_MT_gpencil_autoweights")


class VIEW3D_MT_gpencil_animation(Menu):
    bl_label = "Animation"

    @classmethod
    def poll(cls, context):
        ob = context.active_object
        return ob and ob.type == 'GPENCIL' and ob.mode != 'OBJECT'

    def draw(self, _context):
        layout = self.layout

        layout.operator("gpencil.blank_frame_add", text="Insert Blank Keyframe (Active Layer)")
        layout.operator("gpencil.blank_frame_add", text="Insert Blank Keyframe (All Layers)").all_layers = True

        layout.separator()

        layout.operator("gpencil.frame_duplicate", text="Duplicate Active Keyframe (Active Layer)")
        layout.operator("gpencil.frame_duplicate", text="Duplicate Active Keyframe (All Layers)").mode = 'ALL'

        layout.separator()

        layout.operator("gpencil.delete", text="Delete Active Keyframe (Active Layer)").type = 'FRAME'
        layout.operator("gpencil.active_frames_delete_all", text="Delete Active Keyframes (All Layers)")


class VIEW3D_MT_edit_greasepencil_animation(Menu):
    bl_label = "Animation"

    def draw(self, context):
        layout = self.layout
        layout.operator("grease_pencil.insert_blank_frame", text="Insert Blank Keyframe (Active Layer)")
        layout.operator("grease_pencil.insert_blank_frame", text="Insert Blank Keyframe (All Layer)").all_layers = True


class VIEW3D_MT_edit_gpencil_transform(Menu):
    bl_label = "Transform"

    def draw(self, _context):
        layout = self.layout

        layout.operator("transform.translate")
        layout.operator("transform.rotate")
        layout.operator("transform.resize", text="Scale")

        layout.separator()

        layout.operator("transform.bend", text="Bend")
        layout.operator("transform.shear", text="Shear")
        layout.operator("transform.tosphere", text="To Sphere")
        layout.operator("transform.transform", text="Shrink/Fatten").mode = 'GPENCIL_SHRINKFATTEN'


class VIEW3D_MT_edit_gpencil_showhide(Menu):
    bl_label = "Show/Hide"

    def draw(self, _context):
        layout = self.layout

        layout.operator("gpencil.reveal", text="Show All Layers")

        layout.separator()

        layout.operator("gpencil.hide", text="Hide Active Layer").unselected = False
        layout.operator("gpencil.hide", text="Hide Inactive Layers").unselected = True


class VIEW3D_MT_edit_greasepencil(Menu):
    bl_label = "Grease Pencil"

    def draw(self, _context):
        layout = self.layout
        layout.menu("VIEW3D_MT_transform")
        layout.menu("VIEW3D_MT_mirror")

        layout.separator()

        layout.menu("VIEW3D_MT_edit_greasepencil_delete")


class VIEW3D_MT_edit_greasepencil_stroke(Menu):
    bl_label = "Stroke"

    def draw(self, _context):
        layout = self.layout
        layout.operator("grease_pencil.stroke_simplify", text="Simplify")

        layout.separator()

        layout.operator("grease_pencil.cyclical_set", text="Toggle Cyclic").type = 'TOGGLE'


class VIEW3D_MT_edit_greasepencil_point(Menu):
    bl_label = "Point"

    def draw(self, _context):
        layout = self.layout
        layout.operator("grease_pencil.stroke_smooth", text="Smooth Points")


class VIEW3D_MT_edit_curves(Menu):
    bl_label = "Curves"

    def draw(self, _context):
        layout = self.layout

        layout.menu("VIEW3D_MT_transform")
        layout.separator()
        layout.operator("curves.attribute_set")
        layout.operator("curves.delete")
        layout.template_node_operator_asset_menu_items(catalog_path=self.bl_label)


class VIEW3D_MT_edit_pointcloud(Menu):
    bl_label = "Point Cloud"

    def draw(self, context):
        layout = self.layout
        layout.template_node_operator_asset_menu_items(catalog_path=self.bl_label)


class VIEW3D_MT_object_mode_pie(Menu):
    bl_label = "Mode"

    def draw(self, _context):
        layout = self.layout

        pie = layout.menu_pie()
        pie.operator_enum("object.mode_set", "mode")


class VIEW3D_MT_view_pie(Menu):
    bl_label = "View"
    bl_idname = "VIEW3D_MT_view_pie"

    def draw(self, _context):
        layout = self.layout

        pie = layout.menu_pie()
        pie.operator_enum("view3d.view_axis", "type")
        pie.operator("view3d.view_camera", text="View Camera", icon='CAMERA_DATA')
        pie.operator("view3d.view_selected", text="View Selected", icon='ZOOM_SELECTED')


class VIEW3D_MT_transform_gizmo_pie(Menu):
    bl_label = "View"

    def draw(self, context):
        layout = self.layout

        pie = layout.menu_pie()
        # 1: Left
        pie.operator("view3d.transform_gizmo_set", text="Move").type = {'TRANSLATE'}
        # 2: Right
        pie.operator("view3d.transform_gizmo_set", text="Rotate").type = {'ROTATE'}
        # 3: Down
        pie.operator("view3d.transform_gizmo_set", text="Scale").type = {'SCALE'}
        # 4: Up
        pie.prop(context.space_data, "show_gizmo", text="Show Gizmos", icon='GIZMO')
        # 5: Up/Left
        pie.operator("view3d.transform_gizmo_set", text="All").type = {'TRANSLATE', 'ROTATE', 'SCALE'}


class VIEW3D_MT_shading_pie(Menu):
    bl_label = "Shading"

    def draw(self, context):
        layout = self.layout
        pie = layout.menu_pie()

        view = context.space_data

        pie.prop(view.shading, "type", expand=True)


class VIEW3D_MT_shading_ex_pie(Menu):
    bl_label = "Shading"

    def draw(self, context):
        layout = self.layout
        pie = layout.menu_pie()

        view = context.space_data

        pie.prop_enum(view.shading, "type", value='WIREFRAME')
        pie.prop_enum(view.shading, "type", value='SOLID')

        # Note this duplicates "view3d.toggle_xray" logic, so we can see the active item: #58661.
        if context.pose_object:
            pie.prop(view.overlay, "show_xray_bone", icon='XRAY')
        else:
            xray_active = (
                (context.mode == 'EDIT_MESH') or
                (view.shading.type in {'SOLID', 'WIREFRAME'})
            )
            if xray_active:
                sub = pie
            else:
                sub = pie.row()
                sub.active = False
            sub.prop(
                view.shading,
                "show_xray_wireframe" if (view.shading.type == 'WIREFRAME') else "show_xray",
                text="Toggle X-Ray",
                icon='XRAY',
            )

        pie.prop(view.overlay, "show_overlays", text="Toggle Overlays", icon='OVERLAY')

        pie.prop_enum(view.shading, "type", value='MATERIAL')
        pie.prop_enum(view.shading, "type", value='RENDERED')


class VIEW3D_MT_pivot_pie(Menu):
    bl_label = "Pivot Point"

    def draw(self, context):
        layout = self.layout
        pie = layout.menu_pie()

        tool_settings = context.tool_settings
        obj = context.active_object
        mode = context.mode

        pie.prop_enum(tool_settings, "transform_pivot_point", value='BOUNDING_BOX_CENTER')
        pie.prop_enum(tool_settings, "transform_pivot_point", value='CURSOR')
        pie.prop_enum(tool_settings, "transform_pivot_point", value='INDIVIDUAL_ORIGINS')
        pie.prop_enum(tool_settings, "transform_pivot_point", value='MEDIAN_POINT')
        pie.prop_enum(tool_settings, "transform_pivot_point", value='ACTIVE_ELEMENT')
        if (obj is None) or (mode in {'OBJECT', 'POSE', 'WEIGHT_PAINT'}):
            pie.prop(tool_settings, "use_transform_pivot_point_align")
        if mode == 'EDIT_GPENCIL':
            pie.prop(tool_settings.gpencil_sculpt, "use_scale_thickness")


class VIEW3D_MT_orientations_pie(Menu):
    bl_label = "Orientation"

    def draw(self, context):
        layout = self.layout
        pie = layout.menu_pie()
        scene = context.scene

        pie.prop(scene.transform_orientation_slots[0], "type", expand=True)


class VIEW3D_MT_snap_pie(Menu):
    bl_label = "Snap"

    def draw(self, _context):
        layout = self.layout
        pie = layout.menu_pie()

        pie.operator("view3d.snap_cursor_to_grid", text="Cursor to Grid", icon='CURSOR')
        pie.operator("view3d.snap_selected_to_grid", text="Selection to Grid", icon='RESTRICT_SELECT_OFF')
        pie.operator("view3d.snap_cursor_to_selected", text="Cursor to Selected", icon='CURSOR')
        pie.operator(
            "view3d.snap_selected_to_cursor",
            text="Selection to Cursor",
            icon='RESTRICT_SELECT_OFF',
        ).use_offset = False
        pie.operator(
            "view3d.snap_selected_to_cursor",
            text="Selection to Cursor (Keep Offset)",
            icon='RESTRICT_SELECT_OFF',
        ).use_offset = True
        pie.operator("view3d.snap_selected_to_active", text="Selection to Active", icon='RESTRICT_SELECT_OFF')
        pie.operator("view3d.snap_cursor_to_center", text="Cursor to World Origin", icon='CURSOR')
        pie.operator("view3d.snap_cursor_to_active", text="Cursor to Active", icon='CURSOR')


class VIEW3D_MT_proportional_editing_falloff_pie(Menu):
    bl_label = "Proportional Editing Falloff"

    def draw(self, context):
        layout = self.layout
        pie = layout.menu_pie()

        tool_settings = context.scene.tool_settings

        pie.prop(tool_settings, "proportional_edit_falloff", expand=True)


class VIEW3D_MT_sculpt_mask_edit_pie(Menu):
    bl_label = "Mask Edit"

    def draw(self, _context):
        layout = self.layout
        pie = layout.menu_pie()

        props = pie.operator("paint.mask_flood_fill", text="Invert Mask")
        props.mode = 'INVERT'
        props = pie.operator("paint.mask_flood_fill", text="Clear Mask")
        props.mode = 'VALUE'
        props.value = 0.0
        props = pie.operator("sculpt.mask_filter", text="Smooth Mask")
        props.filter_type = 'SMOOTH'
        props = pie.operator("sculpt.mask_filter", text="Sharpen Mask")
        props.filter_type = 'SHARPEN'
        props = pie.operator("sculpt.mask_filter", text="Grow Mask")
        props.filter_type = 'GROW'
        props = pie.operator("sculpt.mask_filter", text="Shrink Mask")
        props.filter_type = 'SHRINK'
        props = pie.operator("sculpt.mask_filter", text="Increase Contrast")
        props.filter_type = 'CONTRAST_INCREASE'
        props.auto_iteration_count = False
        props = pie.operator("sculpt.mask_filter", text="Decrease Contrast")
        props.filter_type = 'CONTRAST_DECREASE'
        props.auto_iteration_count = False


class VIEW3D_MT_sculpt_automasking_pie(Menu):
    bl_label = "Automasking"

    def draw(self, context):
        layout = self.layout
        pie = layout.menu_pie()

        tool_settings = context.tool_settings
        sculpt = tool_settings.sculpt

        pie.prop(sculpt, "use_automasking_topology", text="Topology")
        pie.prop(sculpt, "use_automasking_face_sets", text="Face Sets")
        pie.prop(sculpt, "use_automasking_boundary_edges", text="Mesh Boundary")
        pie.prop(sculpt, "use_automasking_boundary_face_sets", text="Face Sets Boundary")
        pie.prop(sculpt, "use_automasking_cavity", text="Cavity")
        pie.prop(sculpt, "use_automasking_cavity_inverted", text="Cavity (Inverted)")
        pie.prop(sculpt, "use_automasking_start_normal", text="Area Normal")
        pie.prop(sculpt, "use_automasking_view_normal", text="View Normal")


class VIEW3D_MT_sculpt_gpencil_automasking_pie(Menu):
    bl_label = "Automasking"

    def draw(self, context):
        layout = self.layout
        pie = layout.menu_pie()

        tool_settings = context.tool_settings

        pie.prop(tool_settings.gpencil_sculpt, "use_automasking_stroke", text="Stroke")
        pie.prop(tool_settings.gpencil_sculpt, "use_automasking_layer_stroke", text="Layer")
        pie.prop(tool_settings.gpencil_sculpt, "use_automasking_material_stroke", text="Material")
        pie.prop(tool_settings.gpencil_sculpt, "use_automasking_layer_active", text="Active Layer")
        pie.prop(tool_settings.gpencil_sculpt, "use_automasking_material_active", text="Active Material")


class VIEW3D_MT_sculpt_face_sets_edit_pie(Menu):

    bl_label = "Face Sets Edit"

    def draw(self, _context):
        layout = self.layout
        pie = layout.menu_pie()

        props = pie.operator("sculpt.face_sets_create", text="Face Set from Masked")
        props.mode = 'MASKED'

        props = pie.operator("sculpt.face_sets_create", text="Face Set from Visible")
        props.mode = 'VISIBLE'

        pie.operator("sculpt.face_set_invert_visibility", text="Invert Visible")

        props = pie.operator("sculpt.reveal_all", text="Show All")


class VIEW3D_MT_wpaint_vgroup_lock_pie(Menu):
    bl_label = "Vertex Group Locks"

    def draw(self, _context):
        layout = self.layout
        pie = layout.menu_pie()

        # 1: Left
        props = pie.operator("object.vertex_group_lock", icon='LOCKED', text="Lock All")
        props.action, props.mask = 'LOCK', 'ALL'
        # 2: Right
        props = pie.operator("object.vertex_group_lock", icon='UNLOCKED', text="Unlock All")
        props.action, props.mask = 'UNLOCK', 'ALL'
        # 3: Down
        props = pie.operator("object.vertex_group_lock", icon='UNLOCKED', text="Unlock Selected")
        props.action, props.mask = 'UNLOCK', 'SELECTED'
        # 4: Up
        props = pie.operator("object.vertex_group_lock", icon='LOCKED', text="Lock Selected")
        props.action, props.mask = 'LOCK', 'SELECTED'
        # 5: Up/Left
        props = pie.operator("object.vertex_group_lock", icon='LOCKED', text="Lock Unselected")
        props.action, props.mask = 'LOCK', 'UNSELECTED'
        # 6: Up/Right
        props = pie.operator("object.vertex_group_lock", text="Lock Only Selected")
        props.action, props.mask = 'LOCK', 'INVERT_UNSELECTED'
        # 7: Down/Left
        props = pie.operator("object.vertex_group_lock", text="Lock Only Unselected")
        props.action, props.mask = 'UNLOCK', 'INVERT_UNSELECTED'
        # 8: Down/Right
        props = pie.operator("object.vertex_group_lock", text="Invert Locks")
        props.action, props.mask = 'INVERT', 'ALL'


# ********** Panel **********


class VIEW3D_PT_active_tool(Panel, ToolActivePanelHelper):
    bl_space_type = 'VIEW_3D'
    bl_region_type = 'UI'
    bl_category = "Tool"
    # See comment below.
    # bl_options = {'HIDE_HEADER'}

    # Don't show in properties editor.
    @classmethod
    def poll(cls, context):
        return context.area.type == 'VIEW_3D'


# FIXME(campbell): remove this second panel once 'HIDE_HEADER' works with category tabs,
# Currently pinning allows ordering headerless panels below panels with headers.
class VIEW3D_PT_active_tool_duplicate(Panel, ToolActivePanelHelper):
    bl_space_type = 'VIEW_3D'
    bl_region_type = 'UI'
    bl_category = "Tool"
    bl_options = {'HIDE_HEADER'}

    # Only show in properties editor.
    @classmethod
    def poll(cls, context):
        return context.area.type != 'VIEW_3D'


class VIEW3D_PT_view3d_properties(Panel):
    bl_space_type = 'VIEW_3D'
    bl_region_type = 'UI'
    bl_category = "View"
    bl_label = "View"

    def draw(self, context):
        layout = self.layout

        view = context.space_data

        layout.use_property_split = True
        layout.use_property_decorate = False  # No animation.

        col = layout.column()

        subcol = col.column()
        subcol.active = bool(view.region_3d.view_perspective != 'CAMERA' or view.region_quadviews)
        subcol.prop(view, "lens", text="Focal Length")

        subcol = col.column(align=True)
        subcol.prop(view, "clip_start", text="Clip Start")
        subcol.prop(view, "clip_end", text="End")

        layout.separator()

        col = layout.column(align=False, heading="Local Camera")
        col.use_property_decorate = False
        row = col.row(align=True)
        sub = row.row(align=True)
        sub.prop(view, "use_local_camera", text="")
        sub = sub.row(align=True)
        sub.enabled = view.use_local_camera
        sub.prop(view, "camera", text="")

        layout.separator()

        col = layout.column(align=True)
        col.prop(view, "use_render_border")
        col.active = view.region_3d.view_perspective != 'CAMERA'


class VIEW3D_PT_view3d_lock(Panel):
    bl_space_type = 'VIEW_3D'
    bl_region_type = 'UI'
    bl_category = "View"
    bl_label = "View Lock"
    bl_parent_id = "VIEW3D_PT_view3d_properties"

    def draw(self, context):
        layout = self.layout

        layout.use_property_split = True
        layout.use_property_decorate = False  # No animation.

        view = context.space_data

        col = layout.column(align=True)
        sub = col.column()
        sub.active = bool(view.region_3d.view_perspective != 'CAMERA' or view.region_quadviews)

        sub.prop(view, "lock_object")
        lock_object = view.lock_object
        if lock_object:
            if lock_object.type == 'ARMATURE':
                sub.prop_search(
                    view, "lock_bone", lock_object.data,
                    "edit_bones" if lock_object.mode == 'EDIT'
                    else "bones",
                    text="Bone",
                )

        col = layout.column(heading="Lock", align=True)
        if not lock_object:
            col.prop(view, "lock_cursor", text="To 3D Cursor")
        col.prop(view, "lock_camera", text="Camera to View")


class VIEW3D_PT_view3d_cursor(Panel):
    bl_space_type = 'VIEW_3D'
    bl_region_type = 'UI'
    bl_category = "View"
    bl_label = "3D Cursor"

    def draw(self, context):
        layout = self.layout

        cursor = context.scene.cursor

        layout.column().prop(cursor, "location", text="Location")
        rotation_mode = cursor.rotation_mode
        if rotation_mode == 'QUATERNION':
            layout.column().prop(cursor, "rotation_quaternion", text="Rotation")
        elif rotation_mode == 'AXIS_ANGLE':
            layout.column().prop(cursor, "rotation_axis_angle", text="Rotation")
        else:
            layout.column().prop(cursor, "rotation_euler", text="Rotation")
        layout.prop(cursor, "rotation_mode", text="")


class VIEW3D_PT_collections(Panel):
    bl_space_type = 'VIEW_3D'
    bl_region_type = 'UI'
    bl_category = "View"
    bl_label = "Collections"
    bl_options = {'DEFAULT_CLOSED'}

    def _draw_collection(self, layout, view_layer, use_local_collections, collection, index):
        need_separator = index
        for child in collection.children:
            index += 1

            if child.exclude:
                continue

            if child.collection.hide_viewport:
                continue

            if need_separator:
                layout.separator()
                need_separator = False

            icon = 'BLANK1'
            # has_objects = True
            if child.has_selected_objects(view_layer):
                icon = 'LAYER_ACTIVE'
            elif child.has_objects():
                icon = 'LAYER_USED'
            else:
                # has_objects = False
                pass

            row = layout.row()
            row.use_property_decorate = False
            sub = row.split(factor=0.98)
            subrow = sub.row()
            subrow.alignment = 'LEFT'
            subrow.operator(
                "object.hide_collection", text=child.name, icon=icon, emboss=False,
            ).collection_index = index

            sub = row.split()
            subrow = sub.row(align=True)
            subrow.alignment = 'RIGHT'
            if not use_local_collections:
                subrow.active = collection.is_visible  # Parent collection runtime visibility
                subrow.prop(child, "hide_viewport", text="", emboss=False)
            else:
                subrow.active = collection.visible_get()  # Parent collection runtime visibility
                icon = 'HIDE_OFF' if child.visible_get() else 'HIDE_ON'
                props = subrow.operator("object.hide_collection", text="", icon=icon, emboss=False)
                props.collection_index = index
                props.toggle = True

        for child in collection.children:
            index = self._draw_collection(layout, view_layer, use_local_collections, child, index)

        return index

    def draw(self, context):
        layout = self.layout
        layout.use_property_split = False

        view = context.space_data
        view_layer = context.view_layer

        layout.use_property_split = True
        layout.prop(view, "use_local_collections")
        layout.separator()

        # We pass index 0 here because the index is increased
        # so the first real index is 1
        # And we start with index as 1 because we skip the master collection
        self._draw_collection(layout, view_layer, view.use_local_collections, view_layer.layer_collection, 0)


class VIEW3D_PT_object_type_visibility(Panel):
    bl_space_type = 'VIEW_3D'
    bl_region_type = 'HEADER'
    bl_label = "Selectability & Visibility"
    bl_ui_units_x = 8

    # Allows derived classes to pass view data other than context.space_data.
    # This is used by the official VR add-on, which passes XrSessionSettings
    # since VR has a 3D view that only exists for the duration of the VR session.
    def draw_ex(self, _context, view, show_select):
        layout = self.layout
        layout.use_property_split = True
        layout.use_property_decorate = False

        layout.label(text="Selectability & Visibility")
        layout.separator()
        col = layout.column(align=True)

        attr_object_types = (
            ("mesh", "Mesh", 'OUTLINER_OB_MESH'),
            ("curve", "Curve", 'OUTLINER_OB_CURVE'),
            ("surf", "Surface", 'OUTLINER_OB_SURFACE'),
            ("meta", "Meta", 'OUTLINER_OB_META'),
            ("font", "Text", 'OUTLINER_OB_FONT'),
            ("curves", "Hair Curves", 'OUTLINER_OB_CURVES'),
            ("pointcloud", "Point Cloud", 'OUTLINER_OB_POINTCLOUD'),
            ("volume", "Volume", 'OUTLINER_OB_VOLUME'),
            ("grease_pencil", "Grease Pencil", 'OUTLINER_OB_GREASEPENCIL'),
            ("armature", "Armature", 'OUTLINER_OB_ARMATURE'),
            ("lattice", "Lattice", 'OUTLINER_OB_LATTICE'),
            ("empty", "Empty", 'OUTLINER_OB_EMPTY'),
            ("light", "Light", 'OUTLINER_OB_LIGHT'),
            ("light_probe", "Light Probe", 'OUTLINER_OB_LIGHTPROBE'),
            ("camera", "Camera", 'OUTLINER_OB_CAMERA'),
            ("speaker", "Speaker", 'OUTLINER_OB_SPEAKER'),
        )

        for attr, attr_name, attr_icon in attr_object_types:
            if attr is None:
                col.separator()
                continue

            if attr == "curves" and not hasattr(bpy.data, "hair_curves"):
                continue
            elif attr == "pointcloud" and not hasattr(bpy.data, "pointclouds"):
                continue

            attr_v = "show_object_viewport_" + attr
            icon_v = 'HIDE_OFF' if getattr(view, attr_v) else 'HIDE_ON'

            row = col.row(align=True)
            row.label(text=attr_name, icon=attr_icon)

            if show_select:
                attr_s = "show_object_select_" + attr
                icon_s = 'RESTRICT_SELECT_OFF' if getattr(view, attr_s) else 'RESTRICT_SELECT_ON'

                rowsub = row.row(align=True)
                rowsub.active = getattr(view, attr_v)
                rowsub.prop(view, attr_s, text="", icon=icon_s, emboss=False)

            row.prop(view, attr_v, text="", icon=icon_v, emboss=False)

    def draw(self, context):
        view = context.space_data
        self.draw_ex(context, view, True)


class VIEW3D_PT_shading(Panel):
    bl_space_type = 'VIEW_3D'
    bl_region_type = 'HEADER'
    bl_label = "Shading"
    bl_ui_units_x = 12

    @classmethod
    def get_shading(cls, context):
        # Get settings from 3D viewport or OpenGL render engine
        view = context.space_data
        if view.type == 'VIEW_3D':
            return view.shading
        else:
            return context.scene.display.shading

    def draw(self, _context):
        layout = self.layout
        layout.label(text="Viewport Shading")


class VIEW3D_PT_shading_lighting(Panel):
    bl_space_type = 'VIEW_3D'
    bl_region_type = 'HEADER'
    bl_label = "Lighting"
    bl_parent_id = "VIEW3D_PT_shading"

    @classmethod
    def poll(cls, context):
        shading = VIEW3D_PT_shading.get_shading(context)
        if shading.type in {'SOLID', 'MATERIAL'}:
            return True
        if shading.type == 'RENDERED':
            engine = context.scene.render.engine
            if engine in {'BLENDER_EEVEE', 'BLENDER_EEVEE_NEXT'}:
                return True
        return False

    def draw(self, context):
        layout = self.layout
        shading = VIEW3D_PT_shading.get_shading(context)

        col = layout.column()
        split = col.split(factor=0.9)

        if shading.type == 'SOLID':
            split.row().prop(shading, "light", expand=True)
            col = split.column()

            split = layout.split(factor=0.9)
            col = split.column()
            sub = col.row()

            if shading.light == 'STUDIO':
                prefs = context.preferences
                system = prefs.system

                if not system.use_studio_light_edit:
                    sub.scale_y = 0.6  # Smaller studio-light preview.
                    sub.template_icon_view(shading, "studio_light", scale_popup=3.0)
                else:
                    sub.prop(
                        system,
                        "use_studio_light_edit",
                        text="Disable Studio Light Edit",
                        icon='NONE',
                        toggle=True,
                    )

                col = split.column()
                col.operator("preferences.studiolight_show", emboss=False, text="", icon='PREFERENCES')

                split = layout.split(factor=0.9)
                col = split.column()

                row = col.row()
                row.prop(shading, "use_world_space_lighting", text="", icon='WORLD', toggle=True)
                row = row.row()
                row.active = shading.use_world_space_lighting
                row.prop(shading, "studiolight_rotate_z", text="Rotation")
                col = split.column()  # to align properly with above

            elif shading.light == 'MATCAP':
                sub.scale_y = 0.6  # smaller matcap preview
                sub.template_icon_view(shading, "studio_light", scale_popup=3.0)

                col = split.column()
                col.operator("preferences.studiolight_show", emboss=False, text="", icon='PREFERENCES')
                col.operator("view3d.toggle_matcap_flip", emboss=False, text="", icon='ARROW_LEFTRIGHT')

        elif shading.type == 'MATERIAL':
            col.prop(shading, "use_scene_lights")
            col.prop(shading, "use_scene_world")
            col = layout.column()
            split = col.split(factor=0.9)

            if not shading.use_scene_world:
                col = split.column()
                sub = col.row()
                sub.scale_y = 0.6
                sub.template_icon_view(shading, "studio_light", scale_popup=3)

                col = split.column()
                col.operator("preferences.studiolight_show", emboss=False, text="", icon='PREFERENCES')

                split = layout.split(factor=0.9)
                col = split.column()

                engine = context.scene.render.engine
                row = col.row()
                if engine != 'BLENDER_EEVEE_NEXT':
                    row.prop(shading, "use_studiolight_view_rotation", text="", icon='WORLD', toggle=True)
                    row = row.row()
                row.prop(shading, "studiolight_rotate_z", text="Rotation")

                col.prop(shading, "studiolight_intensity")
                col.prop(shading, "studiolight_background_alpha")
                if engine != 'BLENDER_EEVEE_NEXT':
                    col.prop(shading, "studiolight_background_blur")
                col = split.column()  # to align properly with above

        elif shading.type == 'RENDERED':
            col.prop(shading, "use_scene_lights_render")
            col.prop(shading, "use_scene_world_render")

            if not shading.use_scene_world_render:
                col = layout.column()
                split = col.split(factor=0.9)

                col = split.column()
                sub = col.row()
                sub.scale_y = 0.6
                sub.template_icon_view(shading, "studio_light", scale_popup=3)

                col = split.column()
                col.operator("preferences.studiolight_show", emboss=False, text="", icon='PREFERENCES')

                split = layout.split(factor=0.9)
                col = split.column()
                col.prop(shading, "studiolight_rotate_z", text="Rotation")
                col.prop(shading, "studiolight_intensity")
                col.prop(shading, "studiolight_background_alpha")
                engine = context.scene.render.engine
                if engine != 'BLENDER_EEVEE_NEXT':
                    col.prop(shading, "studiolight_background_blur")
                col = split.column()  # to align properly with above


class VIEW3D_PT_shading_color(Panel):
    bl_space_type = 'VIEW_3D'
    bl_region_type = 'HEADER'
    bl_label = "Wire Color"
    bl_parent_id = "VIEW3D_PT_shading"

    def _draw_color_type(self, context):
        layout = self.layout
        shading = VIEW3D_PT_shading.get_shading(context)

        layout.grid_flow(columns=3, align=True).prop(shading, "color_type", expand=True)
        if shading.color_type == 'SINGLE':
            layout.row().prop(shading, "single_color", text="")

    def _draw_background_color(self, context):
        layout = self.layout
        shading = VIEW3D_PT_shading.get_shading(context)

        layout.row().label(text="Background")
        layout.row().prop(shading, "background_type", expand=True)
        if shading.background_type == 'VIEWPORT':
            layout.row().prop(shading, "background_color", text="")

    def draw(self, context):
        layout = self.layout
        shading = VIEW3D_PT_shading.get_shading(context)

        self.layout.row().prop(shading, "wireframe_color_type", expand=True)
        self.layout.separator()

        if shading.type == 'SOLID':
            layout.row().label(text="Color")
            self._draw_color_type(context)
            self.layout.separator()
            self._draw_background_color(context)
        elif shading.type == 'WIREFRAME':
            self._draw_background_color(context)


class VIEW3D_PT_shading_options(Panel):
    bl_space_type = 'VIEW_3D'
    bl_region_type = 'HEADER'
    bl_label = "Options"
    bl_parent_id = "VIEW3D_PT_shading"

    @classmethod
    def poll(cls, context):
        shading = VIEW3D_PT_shading.get_shading(context)
        return shading.type in {'WIREFRAME', 'SOLID'}

    def draw(self, context):
        layout = self.layout

        shading = VIEW3D_PT_shading.get_shading(context)

        col = layout.column()

        if shading.type == 'SOLID':
            col.prop(shading, "show_backface_culling")

        row = col.row(align=True)

        if shading.type == 'WIREFRAME':
            row.prop(shading, "show_xray_wireframe", text="")
            sub = row.row()
            sub.active = shading.show_xray_wireframe
            sub.prop(shading, "xray_alpha_wireframe", text="X-Ray")
        elif shading.type == 'SOLID':
            row.prop(shading, "show_xray", text="")
            sub = row.row()
            sub.active = shading.show_xray
            sub.prop(shading, "xray_alpha", text="X-Ray")
            # X-ray mode is off when alpha is 1.0
            xray_active = shading.show_xray and shading.xray_alpha != 1

            row = col.row(align=True)
            row.prop(shading, "show_shadows", text="")
            row.active = not xray_active
            sub = row.row(align=True)
            sub.active = shading.show_shadows
            sub.prop(shading, "shadow_intensity", text="Shadow")
            sub.popover(
                panel="VIEW3D_PT_shading_options_shadow",
                icon='PREFERENCES',
                text="",
            )

            col = layout.column()

            row = col.row()
            row.active = not xray_active
            row.prop(shading, "show_cavity")

            if shading.show_cavity and not xray_active:
                row.prop(shading, "cavity_type", text="Type")

                if shading.cavity_type in {'WORLD', 'BOTH'}:
                    col.label(text="World Space")
                    sub = col.row(align=True)
                    sub.prop(shading, "cavity_ridge_factor", text="Ridge")
                    sub.prop(shading, "cavity_valley_factor", text="Valley")
                    sub.popover(
                        panel="VIEW3D_PT_shading_options_ssao",
                        icon='PREFERENCES',
                        text="",
                    )

                if shading.cavity_type in {'SCREEN', 'BOTH'}:
                    col.label(text="Screen Space")
                    sub = col.row(align=True)
                    sub.prop(shading, "curvature_ridge_factor", text="Ridge")
                    sub.prop(shading, "curvature_valley_factor", text="Valley")

            row = col.row()
            row.active = not xray_active
            row.prop(shading, "use_dof", text="Depth of Field")

        if shading.type in {'WIREFRAME', 'SOLID'}:
            row = layout.split()
            row.prop(shading, "show_object_outline")
            sub = row.row()
            sub.active = shading.show_object_outline
            sub.prop(shading, "object_outline_color", text="")

        if shading.type == 'SOLID':
            col = layout.column()
            if shading.light in {'STUDIO', 'MATCAP'}:
                col.active = shading.selected_studio_light.has_specular_highlight_pass
                col.prop(shading, "show_specular_highlight", text="Specular Lighting")


class VIEW3D_PT_shading_options_shadow(Panel):
    bl_label = "Shadow Settings"
    bl_space_type = 'VIEW_3D'
    bl_region_type = 'HEADER'

    def draw(self, context):
        layout = self.layout
        layout.use_property_split = True
        scene = context.scene

        col = layout.column()
        col.prop(scene.display, "light_direction")
        col.prop(scene.display, "shadow_shift")
        col.prop(scene.display, "shadow_focus")


class VIEW3D_PT_shading_options_ssao(Panel):
    bl_label = "SSAO Settings"
    bl_space_type = 'VIEW_3D'
    bl_region_type = 'HEADER'

    def draw(self, context):
        layout = self.layout
        layout.use_property_split = True
        scene = context.scene

        col = layout.column(align=True)
        col.prop(scene.display, "matcap_ssao_samples")
        col.prop(scene.display, "matcap_ssao_distance")
        col.prop(scene.display, "matcap_ssao_attenuation")


class VIEW3D_PT_shading_render_pass(Panel):
    bl_space_type = 'VIEW_3D'
    bl_region_type = 'HEADER'
    bl_label = "Render Pass"
    bl_parent_id = "VIEW3D_PT_shading"
    COMPAT_ENGINES = {'BLENDER_EEVEE'}

    @classmethod
    def poll(cls, context):
        return (
            (context.space_data.shading.type == 'MATERIAL') or
            (context.engine in cls.COMPAT_ENGINES and context.space_data.shading.type == 'RENDERED')
        )

    def draw(self, context):
        shading = context.space_data.shading

        layout = self.layout
        layout.prop(shading, "render_pass", text="")


class VIEW3D_PT_shading_compositor(Panel):
    bl_space_type = 'VIEW_3D'
    bl_region_type = 'HEADER'
    bl_label = "Compositor"
    bl_parent_id = "VIEW3D_PT_shading"
    bl_order = 10

    @classmethod
    def poll(cls, context):
        return context.space_data.shading.type in {'MATERIAL', 'RENDERED'}

    def draw(self, context):
        shading = context.space_data.shading

        import gpu
        is_supported = (gpu.capabilities.compute_shader_support_get()
                        and gpu.capabilities.shader_image_load_store_support_get())

        row = self.layout.row()
        row.active = is_supported
        row.prop(shading, "use_compositor", expand=True)
        if shading.use_compositor != 'DISABLED' and not is_supported:
            self.layout.label(text="Compositor not supported on this platform", icon='ERROR')


class VIEW3D_PT_gizmo_display(Panel):
    bl_space_type = 'VIEW_3D'
    bl_region_type = 'HEADER'
    bl_label = "Gizmos"
    bl_ui_units_x = 8

    def draw(self, context):
        layout = self.layout

        scene = context.scene
        view = context.space_data

        col = layout.column()
        col.label(text="Viewport Gizmos")
        col.separator()

        col.active = view.show_gizmo
        colsub = col.column()
        colsub.prop(view, "show_gizmo_navigate", text="Navigate")
        colsub.prop(view, "show_gizmo_tool", text="Active Tools")
        colsub.prop(view, "show_gizmo_context", text="Active Object")

        layout.separator()

        col = layout.column()
        col.active = view.show_gizmo and view.show_gizmo_context
        col.label(text="Object Gizmos")
        col.prop(scene.transform_orientation_slots[1], "type", text="")
        col.prop(view, "show_gizmo_object_translate", text="Move")
        col.prop(view, "show_gizmo_object_rotate", text="Rotate")
        col.prop(view, "show_gizmo_object_scale", text="Scale")

        layout.separator()

        # Match order of object type visibility
        col = layout.column()
        col.active = view.show_gizmo
        col.label(text="Empty")
        col.prop(view, "show_gizmo_empty_image", text="Image")
        col.prop(view, "show_gizmo_empty_force_field", text="Force Field")
        col.label(text="Light")
        col.prop(view, "show_gizmo_light_size", text="Size")
        col.prop(view, "show_gizmo_light_look_at", text="Look At")
        col.label(text="Camera")
        col.prop(view, "show_gizmo_camera_lens", text="Lens")
        col.prop(view, "show_gizmo_camera_dof_distance", text="Focus Distance")


class VIEW3D_PT_overlay(Panel):
    bl_space_type = 'VIEW_3D'
    bl_region_type = 'HEADER'
    bl_label = "Overlays"
    bl_ui_units_x = 13

    def draw(self, _context):
        layout = self.layout
        layout.label(text="Viewport Overlays")


class VIEW3D_PT_overlay_guides(Panel):
    bl_space_type = 'VIEW_3D'
    bl_region_type = 'HEADER'
    bl_parent_id = "VIEW3D_PT_overlay"
    bl_label = "Guides"

    def draw(self, context):
        layout = self.layout

        view = context.space_data
        scene = context.scene

        overlay = view.overlay
        shading = view.shading
        display_all = overlay.show_overlays

        col = layout.column()
        col.active = display_all

        split = col.split()
        sub = split.column()

        row = sub.row()
        row_el = row.column()
        row_el.prop(overlay, "show_ortho_grid", text="Grid")
        grid_active = bool(
            view.region_quadviews or
            (view.region_3d.is_orthographic_side_view and not view.region_3d.is_perspective)
        )
        row_el.active = grid_active
        row.prop(overlay, "show_floor", text="Floor", text_ctxt=i18n_contexts.editor_view3d)

        if overlay.show_floor or overlay.show_ortho_grid:
            sub = col.row(align=True)
            sub.active = (
                (overlay.show_floor and not view.region_3d.is_orthographic_side_view) or
                (overlay.show_ortho_grid and grid_active)
            )
            sub.prop(overlay, "grid_scale", text="Scale")
            sub = sub.row(align=True)
            sub.active = scene.unit_settings.system == 'NONE'
            sub.prop(overlay, "grid_subdivisions", text="Subdivisions")

        sub = split.column()
        row = sub.row()
        row.label(text="Axes")

        subrow = row.row(align=True)
        subrow.prop(overlay, "show_axis_x", text="X", toggle=True)
        subrow.prop(overlay, "show_axis_y", text="Y", toggle=True)
        subrow.prop(overlay, "show_axis_z", text="Z", toggle=True)

        split = col.split()
        sub = split.column()
        sub.prop(overlay, "show_text", text="Text Info")
        sub.prop(overlay, "show_stats", text="Statistics")

        sub = split.column()
        sub.prop(overlay, "show_cursor", text="3D Cursor")
        sub.prop(overlay, "show_annotation", text="Annotations")

        if shading.type == 'MATERIAL':
            row = col.row()
            row.active = shading.render_pass == 'COMBINED'
            row.prop(overlay, "show_look_dev")


class VIEW3D_PT_overlay_object(Panel):
    bl_space_type = 'VIEW_3D'
    bl_region_type = 'HEADER'
    bl_parent_id = "VIEW3D_PT_overlay"
    bl_label = "Objects"

    def draw(self, context):
        shading = VIEW3D_PT_shading.get_shading(context)

        layout = self.layout
        view = context.space_data
        overlay = view.overlay
        display_all = overlay.show_overlays

        col = layout.column(align=True)
        col.active = display_all

        split = col.split()

        sub = split.column(align=True)
        sub.prop(overlay, "show_extras", text="Extras")
        subsub = sub.column()
        subsub.active = overlay.show_extras
        subsub.prop(overlay, "show_light_colors")
        sub.prop(overlay, "show_relationship_lines")
        sub.prop(overlay, "show_outline_selected")

        sub = split.column(align=True)
        sub.prop(overlay, "show_bones", text="Bones")
        sub.prop(overlay, "show_motion_paths")
        sub.prop(overlay, "show_object_origins", text="Origins")
        subsub = sub.column()
        subsub.active = overlay.show_object_origins
        subsub.prop(overlay, "show_object_origins_all", text="Origins (All)")

        if shading.type == 'WIREFRAME' or shading.show_xray:
            layout.separator()
            layout.prop(overlay, "bone_wire_alpha")


class VIEW3D_PT_overlay_geometry(Panel):
    bl_space_type = 'VIEW_3D'
    bl_region_type = 'HEADER'
    bl_parent_id = "VIEW3D_PT_overlay"
    bl_label = "Geometry"

    def draw(self, context):
        layout = self.layout
        view = context.space_data
        overlay = view.overlay
        display_all = overlay.show_overlays
        is_wireframes = view.shading.type == 'WIREFRAME'

        col = layout.column()
        col.active = display_all

        row = col.row(align=True)
        if not is_wireframes:
            row.prop(overlay, "show_wireframes", text="")
        sub = row.row()
        sub.active = overlay.show_wireframes or is_wireframes
        sub.prop(overlay, "wireframe_threshold", text="Wireframe")
        sub.prop(overlay, "wireframe_opacity", text="Opacity")

        row = col.row(align=True)
        row.active = view.show_viewer
        row.prop(overlay, "show_viewer_attribute", text="")
        subrow = row.row(align=True)
        subrow.active = overlay.show_viewer_attribute
        subrow.prop(overlay, "viewer_attribute_opacity", text="Viewer Node")

        row = col.row(align=True)

        # These properties should be always available in the UI for all modes
        # other than Object.
        # Even when the Fade Inactive Geometry overlay is not affecting the
        # current active object depending on its mode, it will always affect
        # the rest of the scene.
        if context.mode != 'OBJECT':
            row.prop(overlay, "show_fade_inactive", text="")
            sub = row.row()
            sub.active = overlay.show_fade_inactive
            sub.prop(overlay, "fade_inactive_alpha", text="Fade Inactive Geometry")

        col = layout.column(align=True)
        col.active = display_all

        col.prop(overlay, "show_face_orientation")

        # sub.prop(overlay, "show_onion_skins")


class VIEW3D_PT_overlay_motion_tracking(Panel):
    bl_space_type = 'VIEW_3D'
    bl_region_type = 'HEADER'
    bl_parent_id = "VIEW3D_PT_overlay"
    bl_label = "Motion Tracking"

    def draw_header(self, context):
        layout = self.layout
        view = context.space_data
        overlay = view.overlay
        display_all = overlay.show_overlays
        layout.active = display_all
        layout.prop(view, "show_reconstruction", text=self.bl_label)

    def draw(self, context):
        layout = self.layout
        view = context.space_data
        overlay = view.overlay
        display_all = overlay.show_overlays

        col = layout.column()
        col.active = display_all

        if view.show_reconstruction:
            split = col.split()

            sub = split.column(align=True)
            sub.active = view.show_reconstruction
            sub.prop(view, "show_camera_path", text="Camera Path")

            sub = split.column()
            sub.prop(view, "show_bundle_names", text="Marker Names")

            col = layout.column()
            col.active = display_all
            col.label(text="Tracks")
            row = col.row(align=True)
            row.prop(view, "tracks_display_type", text="")
            row.prop(view, "tracks_display_size", text="Size")


class VIEW3D_PT_overlay_edit_mesh(Panel):
    bl_space_type = 'VIEW_3D'
    bl_region_type = 'HEADER'
    bl_label = "Mesh Edit Mode"
    bl_ui_units_x = 12

    @classmethod
    def poll(cls, context):
        return context.mode == 'EDIT_MESH'

    def draw(self, context):
        layout = self.layout
        layout.label(text="Mesh Edit Mode Overlays")

        view = context.space_data
        shading = view.shading
        overlay = view.overlay
        display_all = overlay.show_overlays

        is_any_solid_shading = not (shading.show_xray or (shading.type == 'WIREFRAME'))

        col = layout.column()
        col.active = display_all

        split = col.split()

        sub = split.column()
        sub.active = is_any_solid_shading
        sub.prop(overlay, "show_edges", text="Edges")
        sub = split.column()
        sub.prop(overlay, "show_faces", text="Faces")
        sub = split.column()
        sub.active = is_any_solid_shading
        sub.prop(overlay, "show_face_center", text="Center")

        row = col.row(align=True)
        row.prop(overlay, "show_edge_crease", text="Creases", toggle=True)
        row.prop(overlay, "show_edge_sharp", text="Sharp", text_ctxt=i18n_contexts.plural, toggle=True)
        row.prop(overlay, "show_edge_bevel_weight", text="Bevel", toggle=True)
        row.prop(overlay, "show_edge_seams", text="Seams", toggle=True)

        if context.preferences.view.show_developer_ui:
            col.label(text="Developer")
            col.prop(overlay, "show_extra_indices", text="Indices")


class VIEW3D_PT_overlay_edit_mesh_shading(Panel):
    bl_space_type = 'VIEW_3D'
    bl_region_type = 'HEADER'
    bl_parent_id = "VIEW3D_PT_overlay_edit_mesh"
    bl_label = "Shading"

    @classmethod
    def poll(cls, context):
        return context.mode == 'EDIT_MESH'

    def draw(self, context):
        layout = self.layout

        view = context.space_data
        shading = view.shading
        overlay = view.overlay
        tool_settings = context.tool_settings
        display_all = overlay.show_overlays
        statvis = tool_settings.statvis

        col = layout.column()
        col.active = display_all

        row = col.row(align=True)
        row.prop(overlay, "show_retopology", text="")
        sub = row.row()
        sub.active = overlay.show_retopology
        sub.prop(overlay, "retopology_offset", text="Retopology")

        col.prop(overlay, "show_weight", text="Vertex Group Weights")
        if overlay.show_weight:
            row = col.split(factor=0.33)
            row.label(text="Zero Weights")
            sub = row.row()
            sub.prop(tool_settings, "vertex_group_user", expand=True)

        if shading.type == 'WIREFRAME':
            xray = shading.show_xray_wireframe and shading.xray_alpha_wireframe < 1.0
        elif shading.type == 'SOLID':
            xray = shading.show_xray and shading.xray_alpha < 1.0
        else:
            xray = False
        statvis_active = not xray
        row = col.row()
        row.active = statvis_active
        row.prop(overlay, "show_statvis", text="Mesh Analysis")
        if overlay.show_statvis:
            col = col.column()
            col.active = statvis_active

            sub = col.split()
            sub.label(text="Type")
            sub.prop(statvis, "type", text="")

            statvis_type = statvis.type
            if statvis_type == 'OVERHANG':
                row = col.row(align=True)
                row.prop(statvis, "overhang_min", text="Minimum")
                row.prop(statvis, "overhang_max", text="Maximum")
                col.row().prop(statvis, "overhang_axis", expand=True)
            elif statvis_type == 'THICKNESS':
                row = col.row(align=True)
                row.prop(statvis, "thickness_min", text="Minimum")
                row.prop(statvis, "thickness_max", text="Maximum")
                col.prop(statvis, "thickness_samples")
            elif statvis_type == 'INTERSECT':
                pass
            elif statvis_type == 'DISTORT':
                row = col.row(align=True)
                row.prop(statvis, "distort_min", text="Minimum")
                row.prop(statvis, "distort_max", text="Maximum")
            elif statvis_type == 'SHARP':
                row = col.row(align=True)
                row.prop(statvis, "sharp_min", text="Minimum")
                row.prop(statvis, "sharp_max", text="Maximum")


class VIEW3D_PT_overlay_edit_mesh_measurement(Panel):
    bl_space_type = 'VIEW_3D'
    bl_region_type = 'HEADER'
    bl_parent_id = "VIEW3D_PT_overlay_edit_mesh"
    bl_label = "Measurement"

    @classmethod
    def poll(cls, context):
        return context.mode == 'EDIT_MESH'

    def draw(self, context):
        layout = self.layout

        view = context.space_data
        overlay = view.overlay
        display_all = overlay.show_overlays

        col = layout.column()
        col.active = display_all

        split = col.split()

        sub = split.column()
        sub.prop(overlay, "show_extra_edge_length", text="Edge Length")
        sub.prop(overlay, "show_extra_edge_angle", text="Edge Angle")

        sub = split.column()
        sub.prop(overlay, "show_extra_face_area", text="Face Area")
        sub.prop(overlay, "show_extra_face_angle", text="Face Angle")


class VIEW3D_PT_overlay_edit_mesh_normals(Panel):
    bl_space_type = 'VIEW_3D'
    bl_region_type = 'HEADER'
    bl_parent_id = "VIEW3D_PT_overlay_edit_mesh"
    bl_label = "Normals"

    @classmethod
    def poll(cls, context):
        return context.mode == 'EDIT_MESH'

    def draw(self, context):
        layout = self.layout

        view = context.space_data
        overlay = view.overlay
        display_all = overlay.show_overlays

        col = layout.column()
        col.active = display_all

        row = col.row(align=True)
        row.prop(overlay, "show_vertex_normals", text="", icon='NORMALS_VERTEX')
        row.prop(overlay, "show_split_normals", text="", icon='NORMALS_VERTEX_FACE')
        row.prop(overlay, "show_face_normals", text="", icon='NORMALS_FACE')

        sub = row.row(align=True)
        sub.active = overlay.show_vertex_normals or overlay.show_face_normals or overlay.show_split_normals
        if overlay.use_normals_constant_screen_size:
            sub.prop(overlay, "normals_constant_screen_size", text="Size")
        else:
            sub.prop(overlay, "normals_length", text="Size")

        row.prop(overlay, "use_normals_constant_screen_size", text="", icon='FIXED_SIZE')


class VIEW3D_PT_overlay_edit_mesh_freestyle(Panel):
    bl_space_type = 'VIEW_3D'
    bl_region_type = 'HEADER'
    bl_parent_id = "VIEW3D_PT_overlay_edit_mesh"
    bl_label = "Freestyle"

    @classmethod
    def poll(cls, context):
        return context.mode == 'EDIT_MESH' and bpy.app.build_options.freestyle

    def draw(self, context):
        layout = self.layout

        view = context.space_data
        overlay = view.overlay
        display_all = overlay.show_overlays

        col = layout.column()
        col.active = display_all

        row = col.row()
        row.prop(overlay, "show_freestyle_edge_marks", text="Edge Marks")
        row.prop(overlay, "show_freestyle_face_marks", text="Face Marks")


class VIEW3D_PT_overlay_edit_curve(Panel):
    bl_space_type = 'VIEW_3D'
    bl_region_type = 'HEADER'
    bl_label = "Curve Edit Mode"

    @classmethod
    def poll(cls, context):
        return context.mode == 'EDIT_CURVE'

    def draw(self, context):
        layout = self.layout
        view = context.space_data
        overlay = view.overlay
        display_all = overlay.show_overlays

        layout.label(text="Curve Edit Mode Overlays")

        col = layout.column()
        col.active = display_all

        row = col.row()
        row.prop(overlay, "display_handle", text="Handles")

        row = col.row()
        row.prop(overlay, "show_curve_normals", text="")
        sub = row.row()
        sub.active = overlay.show_curve_normals
        sub.prop(overlay, "normals_length", text="Normals")


class VIEW3D_PT_overlay_sculpt(Panel):
    bl_space_type = 'VIEW_3D'
    bl_context = ".sculpt_mode"
    bl_region_type = 'HEADER'
    bl_label = "Sculpt"

    @classmethod
    def poll(cls, context):
        return context.mode == 'SCULPT'

    def draw(self, context):
        layout = self.layout

        view = context.space_data
        overlay = view.overlay

        layout.label(text="Sculpt Mode Overlays")

        row = layout.row(align=True)
        row.prop(overlay, "show_sculpt_mask", text="")
        sub = row.row()
        sub.active = overlay.show_sculpt_mask
        sub.prop(overlay, "sculpt_mode_mask_opacity", text="Mask")

        row = layout.row(align=True)
        row.prop(overlay, "show_sculpt_face_sets", text="")
        sub = row.row()
        sub.active = overlay.show_sculpt_face_sets
        row.prop(overlay, "sculpt_mode_face_sets_opacity", text="Face Sets")


class VIEW3D_PT_overlay_sculpt_curves(Panel):
    bl_space_type = 'VIEW_3D'
    bl_context = ".curves_sculpt"
    bl_region_type = 'HEADER'
    bl_label = "Sculpt"

    @classmethod
    def poll(cls, context):
        return context.mode == 'SCULPT_CURVES'

    def draw(self, context):
        layout = self.layout

        view = context.space_data
        overlay = view.overlay

        layout.label(text="Curve Sculpt Overlays")

        row = layout.row(align=True)
        row.active = overlay.show_overlays
        row.prop(overlay, "sculpt_mode_mask_opacity", text="Selection Opacity")

        row = layout.row(align=True)
        row.active = overlay.show_overlays
        row.prop(overlay, "show_sculpt_curves_cage", text="")
        subrow = row.row(align=True)
        subrow.active = overlay.show_sculpt_curves_cage
        subrow.prop(overlay, "sculpt_curves_cage_opacity", text="Cage Opacity")


class VIEW3D_PT_overlay_bones(Panel):
    bl_space_type = 'VIEW_3D'
    bl_region_type = 'HEADER'
    bl_label = "Bones"

    @staticmethod
    def is_using_wireframe(context):
        mode = context.mode

        if mode in {'POSE', 'PAINT_WEIGHT'}:
            armature = context.pose_object
        elif mode == 'EDIT_ARMATURE':
            armature = context.edit_object
        else:
            return False

        return armature and armature.display_type == 'WIRE'

    @classmethod
    def poll(cls, context):
        mode = context.mode
        return (
            (mode == 'POSE') or
            (mode == 'PAINT_WEIGHT' and context.pose_object) or
            (mode == 'EDIT_ARMATURE' and
             VIEW3D_PT_overlay_bones.is_using_wireframe(context))
        )

    def draw(self, context):
        layout = self.layout
        view = context.space_data
        mode = context.mode
        overlay = view.overlay
        display_all = overlay.show_overlays

        layout.label(text="Armature Overlays")

        col = layout.column()
        col.active = display_all

        if mode == 'POSE':
            row = col.row()
            row.prop(overlay, "show_xray_bone", text="")
            sub = row.row()
            sub.active = display_all and overlay.show_xray_bone
            sub.prop(overlay, "xray_alpha_bone", text="Fade Geometry")
        elif mode == 'PAINT_WEIGHT':
            row = col.row()
            row.prop(overlay, "show_xray_bone")


class VIEW3D_PT_overlay_texture_paint(Panel):
    bl_space_type = 'VIEW_3D'
    bl_region_type = 'HEADER'
    bl_label = "Texture Paint"

    @classmethod
    def poll(cls, context):
        return context.mode == 'PAINT_TEXTURE'

    def draw(self, context):
        layout = self.layout
        view = context.space_data
        overlay = view.overlay
        display_all = overlay.show_overlays

        layout.label(text="Texture Paint Overlays")

        col = layout.column()
        col.active = display_all
        col.prop(overlay, "texture_paint_mode_opacity")


class VIEW3D_PT_overlay_vertex_paint(Panel):
    bl_space_type = 'VIEW_3D'
    bl_region_type = 'HEADER'
    bl_label = "Vertex Paint"

    @classmethod
    def poll(cls, context):
        return context.mode == 'PAINT_VERTEX'

    def draw(self, context):
        layout = self.layout
        view = context.space_data
        overlay = view.overlay
        display_all = overlay.show_overlays

        layout.label(text="Vertex Paint Overlays")

        col = layout.column()
        col.active = display_all

        col.prop(overlay, "vertex_paint_mode_opacity")
        col.prop(overlay, "show_paint_wire")


class VIEW3D_PT_overlay_weight_paint(Panel):
    bl_space_type = 'VIEW_3D'
    bl_region_type = 'HEADER'
    bl_label = "Weight Paint"
    bl_ui_units_x = 12

    @classmethod
    def poll(cls, context):
        return context.mode == 'PAINT_WEIGHT'

    def draw(self, context):
        layout = self.layout
        view = context.space_data
        overlay = view.overlay
        display_all = overlay.show_overlays
        tool_settings = context.tool_settings

        layout.label(text="Weight Paint Overlays")

        col = layout.column()
        col.active = display_all

        col.prop(overlay, "weight_paint_mode_opacity", text="Opacity")
        row = col.split(factor=0.33)
        row.label(text="Zero Weights")
        sub = row.row()
        sub.prop(tool_settings, "vertex_group_user", expand=True)

        col.prop(overlay, "show_wpaint_contours")
        col.prop(overlay, "show_paint_wire")


class VIEW3D_PT_snapping(Panel):
    bl_space_type = 'VIEW_3D'
    bl_region_type = 'HEADER'
    bl_label = "Snapping"

    def draw(self, context):
        tool_settings = context.tool_settings
        obj = context.active_object
        object_mode = 'OBJECT' if obj is None else obj.mode

        layout = self.layout
        col = layout.column()

        col.label(text="Snap With")
        row = col.row(align=True)
        row.prop(tool_settings, "snap_target", expand=True)

        col.label(text="Snap To")
        col.prop(tool_settings, "snap_elements_base", expand=True)

        col.label(text="Snap Individual Elements To")
        col.prop(tool_settings, "snap_elements_individual", expand=True)

        col.separator()

        if 'INCREMENT' in tool_settings.snap_elements:
            col.prop(tool_settings, "use_snap_grid_absolute")

        if 'VOLUME' in tool_settings.snap_elements:
            col.prop(tool_settings, "use_snap_peel_object")

        if 'FACE_NEAREST' in tool_settings.snap_elements:
            col.prop(tool_settings, "use_snap_to_same_target")
            if object_mode == 'EDIT':
                col.prop(tool_settings, "snap_face_nearest_steps")

        col.separator()

        col.prop(tool_settings, "use_snap_align_rotation")
        col.prop(tool_settings, "use_snap_backface_culling")

        col.separator()

        if obj:
            col.label(text="Target Selection")
            col_targetsel = col.column(align=True)
            if object_mode == 'EDIT' and obj.type not in {'LATTICE', 'META', 'FONT'}:
                col_targetsel.prop(
                    tool_settings,
                    "use_snap_self",
                    text="Include Active",
                    icon='EDITMODE_HLT',
                )
                col_targetsel.prop(
                    tool_settings,
                    "use_snap_edit",
                    text="Include Edited",
                    icon='OUTLINER_DATA_MESH',
                )
                col_targetsel.prop(
                    tool_settings,
                    "use_snap_nonedit",
                    text="Include Non-Edited",
                    icon='OUTLINER_OB_MESH',
                )
            col_targetsel.prop(
                tool_settings,
                "use_snap_selectable",
                text="Exclude Non-Selectable",
                icon='RESTRICT_SELECT_OFF',
            )

        col.label(text="Affect")
        row = col.row(align=True)
        row.prop(tool_settings, "use_snap_translate", text="Move", toggle=True)
        row.prop(tool_settings, "use_snap_rotate", text="Rotate", toggle=True)
        row.prop(tool_settings, "use_snap_scale", text="Scale", toggle=True)


class VIEW3D_PT_proportional_edit(Panel):
    bl_space_type = 'VIEW_3D'
    bl_region_type = 'HEADER'
    bl_label = "Proportional Editing"
    bl_ui_units_x = 8

    def draw(self, context):
        layout = self.layout
        tool_settings = context.tool_settings
        col = layout.column()
        col.active = (tool_settings.use_proportional_edit_objects if context.mode == 'OBJECT'
                      else tool_settings.use_proportional_edit)

        if context.mode != 'OBJECT':
            col.prop(tool_settings, "use_proportional_connected")
            sub = col.column()
            sub.active = not tool_settings.use_proportional_connected
            sub.prop(tool_settings, "use_proportional_projected")
            col.separator()

        col.prop(tool_settings, "proportional_edit_falloff", expand=True)
        col.prop(tool_settings, "proportional_distance")


class VIEW3D_PT_transform_orientations(Panel):
    bl_space_type = 'VIEW_3D'
    bl_region_type = 'HEADER'
    bl_label = "Transform Orientations"
    bl_ui_units_x = 8

    def draw(self, context):
        layout = self.layout
        layout.label(text="Transform Orientations")

        scene = context.scene
        orient_slot = scene.transform_orientation_slots[0]
        orientation = orient_slot.custom_orientation

        row = layout.row()
        col = row.column()
        col.prop(orient_slot, "type", expand=True)
        row.operator("transform.create_orientation", text="", icon='ADD', emboss=False).use = True

        if orientation:
            row = layout.row(align=False)
            row.prop(orientation, "name", text="", icon='OBJECT_ORIGIN')
            row.operator("transform.delete_orientation", text="", icon='X', emboss=False)


class VIEW3D_PT_gpencil_origin(Panel):
    bl_space_type = 'VIEW_3D'
    bl_region_type = 'HEADER'
    bl_label = "Stroke Placement"

    def draw(self, context):
        layout = self.layout
        tool_settings = context.tool_settings
        gpd = context.gpencil_data

        layout.label(text="Stroke Placement")

        row = layout.row()
        col = row.column()
        col.prop(tool_settings, "gpencil_stroke_placement_view3d", expand=True)

        if tool_settings.gpencil_stroke_placement_view3d == 'SURFACE':
            row = layout.row()
            row.label(text="Offset")
            row = layout.row()
            row.prop(gpd, "zdepth_offset", text="")

        if tool_settings.gpencil_stroke_placement_view3d == 'STROKE':
            row = layout.row()
            row.label(text="Target")
            row = layout.row()
            row.prop(tool_settings, "gpencil_stroke_snap_mode", expand=True)


class VIEW3D_PT_gpencil_lock(Panel):
    bl_space_type = 'VIEW_3D'
    bl_region_type = 'HEADER'
    bl_label = "Drawing Plane"

    def draw(self, context):
        layout = self.layout
        tool_settings = context.tool_settings

        layout.label(text="Drawing Plane")

        row = layout.row()
        col = row.column()
        col.prop(tool_settings.gpencil_sculpt, "lock_axis", expand=True)


class VIEW3D_PT_gpencil_guide(Panel):
    bl_space_type = 'VIEW_3D'
    bl_region_type = 'HEADER'
    bl_label = "Guides"

    def draw(self, context):
        settings = context.tool_settings.gpencil_sculpt.guide

        layout = self.layout
        layout.label(text="Guides")

        col = layout.column()
        col.active = settings.use_guide
        col.prop(settings, "type", expand=True)

        if settings.type in {'ISO', 'PARALLEL', 'RADIAL'}:
            col.prop(settings, "angle")
            row = col.row(align=True)

        col.prop(settings, "use_snapping")
        if settings.use_snapping:

            if settings.type == 'RADIAL':
                col.prop(settings, "angle_snap")
            else:
                col.prop(settings, "spacing")

        if settings.type in {'CIRCULAR', 'RADIAL'} or settings.use_snapping:
            col.label(text="Reference Point")
            row = col.row(align=True)
            row.prop(settings, "reference_point", expand=True)
            if settings.reference_point == 'CUSTOM':
                col.prop(settings, "location", text="Custom Location")
            elif settings.reference_point == 'OBJECT':
                col.prop(settings, "reference_object", text="Object Location")
                if not settings.reference_object:
                    col.label(text="No object selected, using cursor")


class VIEW3D_PT_overlay_gpencil_options(Panel):
    bl_space_type = 'VIEW_3D'
    bl_region_type = 'HEADER'
    bl_label = ""
    bl_ui_units_x = 13

    @classmethod
    def poll(cls, context):
        return context.object and context.object.type == 'GPENCIL'

    def draw(self, context):
        layout = self.layout
        view = context.space_data
        overlay = view.overlay

        layout.label(text={
            'PAINT_GPENCIL': iface_("Draw Grease Pencil"),
            'EDIT_GPENCIL': iface_("Edit Grease Pencil"),
            'SCULPT_GPENCIL': iface_("Sculpt Grease Pencil"),
            'WEIGHT_GPENCIL': iface_("Weight Grease Pencil"),
            'VERTEX_GPENCIL': iface_("Vertex Grease Pencil"),
            'OBJECT': iface_("Grease Pencil"),
        }[context.mode], translate=False)

        layout.prop(overlay, "use_gpencil_onion_skin", text="Onion Skin")

        col = layout.column()
        row = col.row()
        row.prop(overlay, "use_gpencil_grid", text="")
        sub = row.row(align=True)
        sub.active = overlay.use_gpencil_grid
        sub.prop(overlay, "gpencil_grid_opacity", text="Canvas", slider=True)
        sub.prop(overlay, "use_gpencil_canvas_xray", text="", icon='XRAY')

        row = col.row()
        row.prop(overlay, "use_gpencil_fade_layers", text="")
        sub = row.row()
        sub.active = overlay.use_gpencil_fade_layers
        sub.prop(overlay, "gpencil_fade_layer", text="Fade Inactive Layers", slider=True)

        row = col.row()
        row.prop(overlay, "use_gpencil_fade_objects", text="")
        sub = row.row(align=True)
        sub.active = overlay.use_gpencil_fade_objects
        sub.prop(overlay, "gpencil_fade_objects", text="Fade Inactive Objects", slider=True)
        sub.prop(overlay, "use_gpencil_fade_gp_objects", text="", icon='OUTLINER_OB_GREASEPENCIL')

        if context.object.mode in {'EDIT_GPENCIL', 'SCULPT_GPENCIL', 'WEIGHT_GPENCIL', 'VERTEX_GPENCIL'}:
            split = layout.split()
            col = split.column()
            col.prop(overlay, "use_gpencil_edit_lines", text="Edit Lines")
            col = split.column()
            col.prop(overlay, "use_gpencil_multiedit_line_only", text="Only in Multiframe")

            if context.object.mode == 'EDIT_GPENCIL':
                gpd = context.object.data
                split = layout.split()
                col = split.column()
                col.prop(overlay, "use_gpencil_show_directions")
                col = split.column()
                col.prop(overlay, "use_gpencil_show_material_name", text="Material Name")

                if not gpd.use_curve_edit:
                    layout.prop(overlay, "vertex_opacity", text="Vertex Opacity", slider=True)
                else:
                    # Handles for Curve Edit
                    layout.prop(overlay, "display_handle", text="Handles")

        if context.object.mode == 'SCULPT_GPENCIL':
            layout.prop(overlay, "vertex_opacity", text="Vertex Opacity", slider=True)

        if context.object.mode in {'PAINT_GPENCIL', 'VERTEX_GPENCIL'}:
            layout.label(text="Vertex Paint")
            row = layout.row()
            shading = VIEW3D_PT_shading.get_shading(context)
            row.enabled = shading.type not in {'WIREFRAME', 'RENDERED'}
            row.prop(overlay, "gpencil_vertex_paint_opacity", text="Opacity", slider=True)


class VIEW3D_PT_quad_view(Panel):
    bl_space_type = 'VIEW_3D'
    bl_region_type = 'UI'
    bl_category = "View"
    bl_label = "Quad View"
    bl_options = {'DEFAULT_CLOSED'}

    @classmethod
    def poll(cls, context):
        view = context.space_data
        return view.region_quadviews

    def draw(self, context):
        layout = self.layout

        view = context.space_data

        region = view.region_quadviews[2]
        col = layout.column()
        col.prop(region, "lock_rotation")
        row = col.row()
        row.enabled = region.lock_rotation
        row.prop(region, "show_sync_view")
        row = col.row()
        row.enabled = region.lock_rotation and region.show_sync_view
        row.prop(region, "use_box_clip")


# Annotation properties
class VIEW3D_PT_grease_pencil(AnnotationDataPanel, Panel):
    bl_space_type = 'VIEW_3D'
    bl_region_type = 'UI'
    bl_category = "View"

    # NOTE: this is just a wrapper around the generic GP Panel


class VIEW3D_PT_annotation_onion(AnnotationOnionSkin, Panel):
    bl_space_type = 'VIEW_3D'
    bl_region_type = 'UI'
    bl_category = "View"
    bl_parent_id = "VIEW3D_PT_grease_pencil"

    # NOTE: this is just a wrapper around the generic GP Panel


class TOPBAR_PT_annotation_layers(Panel, AnnotationDataPanel):
    bl_space_type = 'VIEW_3D'
    bl_region_type = 'HEADER'
    bl_label = "Layers"
    bl_ui_units_x = 14


class VIEW3D_PT_view3d_stereo(Panel):
    bl_space_type = 'VIEW_3D'
    bl_region_type = 'UI'
    bl_category = "View"
    bl_label = "Stereoscopy"
    bl_options = {'DEFAULT_CLOSED'}

    @classmethod
    def poll(cls, context):
        scene = context.scene

        multiview = scene.render.use_multiview
        return multiview

    def draw(self, context):
        layout = self.layout
        view = context.space_data

        basic_stereo = context.scene.render.views_format == 'STEREO_3D'

        col = layout.column()
        col.row().prop(view, "stereo_3d_camera", expand=True)

        col.label(text="Display")
        row = col.row()
        row.active = basic_stereo
        row.prop(view, "show_stereo_3d_cameras")
        row = col.row()
        row.active = basic_stereo
        split = row.split()
        split.prop(view, "show_stereo_3d_convergence_plane")
        split = row.split()
        split.prop(view, "stereo_3d_convergence_plane_alpha", text="Alpha")
        split.active = view.show_stereo_3d_convergence_plane
        row = col.row()
        split = row.split()
        split.prop(view, "show_stereo_3d_volume")
        split = row.split()
        split.active = view.show_stereo_3d_volume
        split.prop(view, "stereo_3d_volume_alpha", text="Alpha")


class VIEW3D_PT_context_properties(Panel):
    bl_space_type = 'VIEW_3D'
    bl_region_type = 'UI'
    bl_category = "Item"
    bl_label = "Properties"
    bl_options = {'DEFAULT_CLOSED'}

    @staticmethod
    def _active_context_member(context):
        obj = context.object
        if obj:
            object_mode = obj.mode
            if object_mode == 'POSE':
                return "active_pose_bone"
            elif object_mode == 'EDIT' and obj.type == 'ARMATURE':
                return "active_bone"
            else:
                return "object"

        return ""

    @classmethod
    def poll(cls, context):
        import rna_prop_ui
        member = cls._active_context_member(context)

        if member:
            context_member, member = rna_prop_ui.rna_idprop_context_value(context, member, object)
            return context_member and rna_prop_ui.rna_idprop_has_properties(context_member)

        return False

    def draw(self, context):
        import rna_prop_ui
        member = VIEW3D_PT_context_properties._active_context_member(context)

        if member:
            # Draw with no edit button
            rna_prop_ui.draw(self.layout, context, member, object, use_edit=False)


# Grease Pencil Object - Multi-frame falloff tools.
class VIEW3D_PT_gpencil_multi_frame(Panel):
    bl_space_type = 'VIEW_3D'
    bl_region_type = 'HEADER'
    bl_label = "Multi Frame"

    def draw(self, context):
        layout = self.layout
        tool_settings = context.tool_settings

        gpd = context.gpencil_data
        settings = tool_settings.gpencil_sculpt

        col = layout.column(align=True)
        col.prop(settings, "use_multiframe_falloff")

        # Falloff curve
        if gpd.use_multiedit and settings.use_multiframe_falloff:
            layout.template_curve_mapping(settings, "multiframe_falloff_curve", brush=True)


# Grease Pencil Object - Curve Editing tools
class VIEW3D_PT_gpencil_curve_edit(Panel):
    bl_space_type = 'VIEW_3D'
    bl_region_type = 'HEADER'
    bl_label = "Curve Editing"

    def draw(self, context):
        layout = self.layout

        gpd = context.gpencil_data
        col = layout.column(align=True)
        col.prop(gpd, "edit_curve_resolution")
        col.prop(gpd, "curve_edit_threshold")
        col.prop(gpd, "curve_edit_corner_angle")
        col.prop(gpd, "use_adaptive_curve_resolution")


class VIEW3D_MT_gpencil_edit_context_menu(Menu):
    bl_label = ""

    def draw(self, context):
        layout = self.layout
        tool_settings = context.tool_settings

        is_point_mode = tool_settings.gpencil_selectmode_edit == 'POINT'
        is_stroke_mode = tool_settings.gpencil_selectmode_edit == 'STROKE'
        is_segment_mode = tool_settings.gpencil_selectmode_edit == 'SEGMENT'

        layout.operator_context = 'INVOKE_REGION_WIN'

        row = layout.row()

        if is_point_mode or is_segment_mode:
            col = row.column(align=True)

            col.label(text="Point", icon='GP_SELECT_POINTS')
            col.separator()

            # Additive Operators
            col.operator("gpencil.stroke_subdivide", text="Subdivide").only_selected = True

            col.separator()

            col.operator("gpencil.extrude_move", text="Extrude")

            col.separator()

            # Deform Operators
            col.operator("gpencil.stroke_smooth", text="Smooth").only_selected = True
            col.operator("transform.bend", text="Bend")
            col.operator("transform.shear", text="Shear")
            col.operator("transform.tosphere", text="To Sphere")
            col.operator("transform.transform", text="Shrink/Fatten").mode = 'GPENCIL_SHRINKFATTEN'
            col.operator("gpencil.stroke_start_set", text="Set Start Point")

            col.separator()

            col.menu("VIEW3D_MT_mirror", text="Mirror")
            col.menu("GPENCIL_MT_snap", text="Snap")

            col.separator()

            # Duplicate operators
            col.operator("gpencil.duplicate_move", text="Duplicate")
            col.operator("gpencil.copy", text="Copy", icon='COPYDOWN')
            col.operator("gpencil.paste", text="Paste", icon='PASTEDOWN').type = 'ACTIVE'
            col.operator("gpencil.paste", text="Paste by Layer").type = 'LAYER'

            col.separator()

            # Removal Operators
            col.operator("gpencil.stroke_merge", text="Merge")
            col.operator("gpencil.stroke_merge_by_distance").use_unselected = False
            col.operator("gpencil.stroke_split", text="Split")
            col.operator("gpencil.stroke_separate", text="Separate").mode = 'POINT'

            col.separator()

            col.operator("gpencil.delete", text="Delete").type = 'POINTS'
            col.operator("gpencil.dissolve", text="Dissolve").type = 'POINTS'
            col.operator("gpencil.dissolve", text="Dissolve Between").type = 'BETWEEN'
            col.operator("gpencil.dissolve", text="Dissolve Unselected").type = 'UNSELECT'

        if is_stroke_mode:

            col = row.column(align=True)
            col.label(text="Stroke", icon='GP_SELECT_STROKES')
            col.separator()

            # Main Strokes Operators
            col.operator("gpencil.stroke_subdivide", text="Subdivide").only_selected = False
            col.menu("VIEW3D_MT_gpencil_simplify")
            col.operator("gpencil.stroke_trim", text="Trim")

            col.separator()

            col.operator("gpencil.stroke_smooth", text="Smooth").only_selected = False
            col.operator("transform.transform", text="Shrink/Fatten").mode = 'GPENCIL_SHRINKFATTEN'

            col.separator()

            # Layer and Materials operators
            col.menu("GPENCIL_MT_move_to_layer")
            col.menu("VIEW3D_MT_assign_material")
            col.operator("gpencil.set_active_material", text="Set as Active Material")
            col.operator_menu_enum("gpencil.stroke_arrange", "direction", text="Arrange")

            col.separator()

            col.menu("VIEW3D_MT_mirror", text="Mirror")
            col.menu("VIEW3D_MT_snap", text="Snap")

            col.separator()

            # Duplicate operators
            col.operator("gpencil.duplicate_move", text="Duplicate")
            col.operator("gpencil.copy", text="Copy", icon='COPYDOWN')
            col.operator("gpencil.paste", text="Paste", icon='PASTEDOWN').type = 'ACTIVE'
            col.operator("gpencil.paste", text="Paste by Layer").type = 'LAYER'

            col.separator()

            # Removal Operators
            col.operator("gpencil.stroke_merge_by_distance").use_unselected = True
            col.operator_menu_enum("gpencil.stroke_join", "type", text="Join",
                                   text_ctxt=i18n_contexts.id_gpencil)

            col.operator("gpencil.stroke_split", text="Split")
            col.operator("gpencil.stroke_separate", text="Separate").mode = 'STROKE'

            col.separator()

            col.operator("gpencil.delete", text="Delete").type = 'STROKES'

            col.separator()

            col.operator("gpencil.reproject", text="Reproject")


class VIEW3D_MT_greasepencil_edit_context_menu(Menu):
    bl_label = ""

    def draw(self, context):
        layout = self.layout
        tool_settings = context.tool_settings

        is_point_mode = tool_settings.gpencil_selectmode_edit == 'POINT'
        is_stroke_mode = tool_settings.gpencil_selectmode_edit == 'STROKE'

        layout.operator_context = 'INVOKE_REGION_WIN'

        row = layout.row()

        if is_point_mode:
            col = row.column(align=True)
            col.label(text="Point", icon='GP_SELECT_POINTS')

            # Main Strokes Operators
            col.operator("grease_pencil.stroke_simplify", text="Simplify")

            col.separator()

            # Deform Operators
            col.operator("transform.tosphere", text="To Sphere")
            col.operator("transform.shear", text="Shear")
            col.operator("transform.bend", text="Bend")
            col.operator("transform.push_pull", text="Push/Pull")
            col.operator("transform.transform", text="Radius").mode = 'GPENCIL_SHRINKFATTEN'
            col.operator("grease_pencil.stroke_smooth", text="Smooth Points")

            col.separator()

            col.menu("VIEW3D_MT_mirror", text="Mirror Points")

            # Removal Operators
            col.separator()

            col.operator_enum("grease_pencil.dissolve", "type")

        if is_stroke_mode:
            col = row.column(align=True)
            col.label(text="Stroke", icon='GP_SELECT_STROKES')

            # Main Strokes Operators
            col.operator("grease_pencil.stroke_simplify", text="Simplify")

            col.separator()

            # Deform Operators
            col.operator("grease_pencil.stroke_smooth", text="Smooth Points")
            col.operator("transform.transform", text="Radius").mode = 'CURVE_SHRINKFATTEN'

            col.separator()

            col.menu("VIEW3D_MT_mirror")


def draw_gpencil_layer_active(context, layout):
    gpl = context.active_gpencil_layer
    if gpl:
        layout.label(text="Active Layer")
        row = layout.row(align=True)
        row.operator_context = 'EXEC_REGION_WIN'
        row.operator_menu_enum("gpencil.layer_change", "layer", text="", icon='GREASEPENCIL')
        row.prop(gpl, "info", text="")
        row.operator("gpencil.layer_remove", text="", icon='X')


def draw_gpencil_material_active(context, layout):
    ob = context.active_object
    if ob and len(ob.material_slots) > 0 and ob.active_material_index >= 0:
        ma = ob.material_slots[ob.active_material_index].material
        if ma:
            layout.label(text="Active Material")
            row = layout.row(align=True)
            row.operator_context = 'EXEC_REGION_WIN'
            row.operator_menu_enum("gpencil.material_set", "slot", text="", icon='MATERIAL')
            row.prop(ma, "name", text="")


class VIEW3D_PT_gpencil_sculpt_automasking(Panel):
    bl_space_type = 'VIEW_3D'
    bl_region_type = 'HEADER'
    bl_label = "Auto-masking"
    bl_ui_units_x = 10

    def draw(self, context):
        layout = self.layout
        tool_settings = context.scene.tool_settings

        layout.label(text="Auto-masking")

        col = layout.column(align=True)
        col.prop(tool_settings.gpencil_sculpt, "use_automasking_stroke", text="Stroke")
        col.prop(tool_settings.gpencil_sculpt, "use_automasking_layer_stroke", text="Layer")
        col.prop(tool_settings.gpencil_sculpt, "use_automasking_material_stroke", text="Material")
        col.separator()
        col.prop(tool_settings.gpencil_sculpt, "use_automasking_layer_active", text="Active Layer")
        col.prop(tool_settings.gpencil_sculpt, "use_automasking_material_active", text="Active Material")


class VIEW3D_PT_gpencil_sculpt_context_menu(Panel):
    bl_space_type = 'VIEW_3D'
    bl_region_type = 'WINDOW'
    bl_label = "Sculpt"
    bl_ui_units_x = 12

    def draw(self, context):
        layout = self.layout
        tool_settings = context.tool_settings

        settings = tool_settings.gpencil_sculpt_paint
        brush = settings.brush

        layout.prop(brush, "size", slider=True)
        layout.prop(brush, "strength")

        # Layers
        draw_gpencil_layer_active(context, layout)


class VIEW3D_PT_gpencil_weight_context_menu(Panel):
    bl_space_type = 'VIEW_3D'
    bl_region_type = 'WINDOW'
    bl_label = "Weight Paint"
    bl_ui_units_x = 12

    def draw(self, context):
        tool_settings = context.tool_settings
        settings = tool_settings.gpencil_weight_paint
        brush = settings.brush
        layout = self.layout

        # Weight settings
        brush_basic_gpencil_weight_settings(layout, context, brush)

        # Layers
        draw_gpencil_layer_active(context, layout)


class VIEW3D_PT_gpencil_draw_context_menu(Panel):
    bl_space_type = 'VIEW_3D'
    bl_region_type = 'WINDOW'
    bl_label = "Draw"
    bl_ui_units_x = 12

    def draw(self, context):
        layout = self.layout
        tool_settings = context.tool_settings
        settings = tool_settings.gpencil_paint
        brush = settings.brush
        gp_settings = brush.gpencil_settings

        is_pin_vertex = gp_settings.brush_draw_mode == 'VERTEXCOLOR'
        is_vertex = settings.color_mode == 'VERTEXCOLOR' or brush.gpencil_tool == 'TINT' or is_pin_vertex

        if brush.gpencil_tool not in {'ERASE', 'CUTTER', 'EYEDROPPER'} and is_vertex:
            split = layout.split(factor=0.1)
            split.prop(brush, "color", text="")
            split.template_color_picker(brush, "color", value_slider=True)

            col = layout.column()
            col.separator()
            col.prop_menu_enum(gp_settings, "vertex_mode", text="Mode")
            col.separator()

        if brush.gpencil_tool not in {'FILL', 'CUTTER'}:
            layout.prop(brush, "size", slider=True)
        if brush.gpencil_tool not in {'ERASE', 'FILL', 'CUTTER'}:
            layout.prop(gp_settings, "pen_strength")

        # Layers
        draw_gpencil_layer_active(context, layout)
        # Material
        if not is_vertex:
            draw_gpencil_material_active(context, layout)


class VIEW3D_PT_gpencil_vertex_context_menu(Panel):
    bl_space_type = 'VIEW_3D'
    bl_region_type = 'WINDOW'
    bl_label = "Vertex Paint"
    bl_ui_units_x = 12

    def draw(self, context):
        layout = self.layout
        tool_settings = context.tool_settings
        settings = tool_settings.gpencil_vertex_paint
        brush = settings.brush
        gp_settings = brush.gpencil_settings

        col = layout.column()

        if brush.gpencil_vertex_tool in {'DRAW', 'REPLACE'}:
            split = layout.split(factor=0.1)
            split.prop(brush, "color", text="")
            split.template_color_picker(brush, "color", value_slider=True)

            col = layout.column()
            col.separator()
            col.prop_menu_enum(gp_settings, "vertex_mode", text="Mode")
            col.separator()

        row = col.row(align=True)
        row.prop(brush, "size", text="Radius")
        row.prop(gp_settings, "use_pressure", text="", icon='STYLUS_PRESSURE')

        if brush.gpencil_vertex_tool in {'DRAW', 'BLUR', 'SMEAR'}:
            row = layout.row(align=True)
            row.prop(gp_settings, "pen_strength", slider=True)
            row.prop(gp_settings, "use_strength_pressure", text="", icon='STYLUS_PRESSURE')

        # Layers
        draw_gpencil_layer_active(context, layout)


class VIEW3D_PT_paint_vertex_context_menu(Panel):
    # Only for popover, these are dummy values.
    bl_space_type = 'VIEW_3D'
    bl_region_type = 'WINDOW'
    bl_label = "Vertex Paint"

    def draw(self, context):
        layout = self.layout

        brush = context.tool_settings.vertex_paint.brush
        capabilities = brush.vertex_paint_capabilities

        if capabilities.has_color:
            split = layout.split(factor=0.1)
            UnifiedPaintPanel.prop_unified_color(split, context, brush, "color", text="")
            UnifiedPaintPanel.prop_unified_color_picker(split, context, brush, "color", value_slider=True)
            layout.prop(brush, "blend", text="")

        UnifiedPaintPanel.prop_unified(
            layout,
            context,
            brush,
            "size",
            unified_name="use_unified_size",
            pressure_name="use_pressure_size",
            slider=True,
        )
        UnifiedPaintPanel.prop_unified(
            layout,
            context,
            brush,
            "strength",
            unified_name="use_unified_strength",
            pressure_name="use_pressure_strength",
            slider=True,
        )


class VIEW3D_PT_paint_texture_context_menu(Panel):
    # Only for popover, these are dummy values.
    bl_space_type = 'VIEW_3D'
    bl_region_type = 'WINDOW'
    bl_label = "Texture Paint"

    def draw(self, context):
        layout = self.layout

        brush = context.tool_settings.image_paint.brush
        capabilities = brush.image_paint_capabilities

        if capabilities.has_color:
            split = layout.split(factor=0.1)
            UnifiedPaintPanel.prop_unified_color(split, context, brush, "color", text="")
            UnifiedPaintPanel.prop_unified_color_picker(split, context, brush, "color", value_slider=True)
            layout.prop(brush, "blend", text="")

        if capabilities.has_radius:
            UnifiedPaintPanel.prop_unified(
                layout,
                context,
                brush,
                "size",
                unified_name="use_unified_size",
                pressure_name="use_pressure_size",
                slider=True,
            )
            UnifiedPaintPanel.prop_unified(
                layout,
                context,
                brush,
                "strength",
                unified_name="use_unified_strength",
                pressure_name="use_pressure_strength",
                slider=True,
            )


class VIEW3D_PT_paint_weight_context_menu(Panel):
    # Only for popover, these are dummy values.
    bl_space_type = 'VIEW_3D'
    bl_region_type = 'WINDOW'
    bl_label = "Weights"

    def draw(self, context):
        layout = self.layout

        brush = context.tool_settings.weight_paint.brush
        UnifiedPaintPanel.prop_unified(
            layout,
            context,
            brush,
            "weight",
            unified_name="use_unified_weight",
            slider=True,
        )
        UnifiedPaintPanel.prop_unified(
            layout,
            context,
            brush,
            "size",
            unified_name="use_unified_size",
            pressure_name="use_pressure_size",
            slider=True,
        )
        UnifiedPaintPanel.prop_unified(
            layout,
            context,
            brush,
            "strength",
            unified_name="use_unified_strength",
            pressure_name="use_pressure_strength",
            slider=True,
        )


class VIEW3D_PT_sculpt_automasking(Panel):
    bl_space_type = 'VIEW_3D'
    bl_region_type = 'HEADER'
    bl_label = "Auto-Masking"
    bl_ui_units_x = 10

    def draw(self, context):
        layout = self.layout

        tool_settings = context.tool_settings
        sculpt = tool_settings.sculpt
        layout.label(text="Auto-Masking")

        col = layout.column(align=True)
        col.prop(sculpt, "use_automasking_topology", text="Topology")
        col.prop(sculpt, "use_automasking_face_sets", text="Face Sets")

        col.separator()

        col = layout.column(align=True)
        col.prop(sculpt, "use_automasking_boundary_edges", text="Mesh Boundary")
        col.prop(sculpt, "use_automasking_boundary_face_sets", text="Face Sets Boundary")

        if sculpt.use_automasking_boundary_edges or sculpt.use_automasking_boundary_face_sets:
            col.prop(sculpt.brush, "automasking_boundary_edges_propagation_steps")

        col.separator()

        col = layout.column(align=True)
        row = col.row()
        row.prop(sculpt, "use_automasking_cavity", text="Cavity")

        is_cavity_active = sculpt.use_automasking_cavity or sculpt.use_automasking_cavity_inverted

        if is_cavity_active:
            props = row.operator("sculpt.mask_from_cavity", text="Create Mask")
            props.settings_source = 'SCENE'

        col.prop(sculpt, "use_automasking_cavity_inverted", text="Cavity (inverted)")

        if is_cavity_active:
            col = layout.column(align=True)
            col.prop(sculpt, "automasking_cavity_factor", text="Factor")
            col.prop(sculpt, "automasking_cavity_blur_steps", text="Blur")

            col = layout.column()
            col.prop(sculpt, "use_automasking_custom_cavity_curve", text="Custom Curve")

            if sculpt.use_automasking_custom_cavity_curve:
                col.template_curve_mapping(sculpt, "automasking_cavity_curve")

        col.separator()

        col = layout.column(align=True)
        col.prop(sculpt, "use_automasking_view_normal", text="View Normal")

        if sculpt.use_automasking_view_normal:
            col.prop(sculpt, "use_automasking_view_occlusion", text="Occlusion")
            subcol = col.column(align=True)
            subcol.active = not sculpt.use_automasking_view_occlusion
            subcol.prop(sculpt, "automasking_view_normal_limit", text="Limit")
            subcol.prop(sculpt, "automasking_view_normal_falloff", text="Falloff")

        col = layout.column()
        col.prop(sculpt, "use_automasking_start_normal", text="Area Normal")

        if sculpt.use_automasking_start_normal:
            col = layout.column(align=True)
            col.prop(sculpt, "automasking_start_normal_limit", text="Limit")
            col.prop(sculpt, "automasking_start_normal_falloff", text="Falloff")


class VIEW3D_PT_sculpt_context_menu(Panel):
    # Only for popover, these are dummy values.
    bl_space_type = 'VIEW_3D'
    bl_region_type = 'WINDOW'
    bl_label = "Sculpt"

    def draw(self, context):
        layout = self.layout

        brush = context.tool_settings.sculpt.brush
        capabilities = brush.sculpt_capabilities

        if capabilities.has_color:
            split = layout.split(factor=0.1)
            UnifiedPaintPanel.prop_unified_color(split, context, brush, "color", text="")
            UnifiedPaintPanel.prop_unified_color_picker(split, context, brush, "color", value_slider=True)
            layout.prop(brush, "blend", text="")

        ups = context.tool_settings.unified_paint_settings
        size = "size"
        size_owner = ups if ups.use_unified_size else brush
        if size_owner.use_locked_size == 'SCENE':
            size = "unprojected_radius"

        UnifiedPaintPanel.prop_unified(
            layout,
            context,
            brush,
            size,
            unified_name="use_unified_size",
            pressure_name="use_pressure_size",
            text="Radius",
            slider=True,
        )
        UnifiedPaintPanel.prop_unified(
            layout,
            context,
            brush,
            "strength",
            unified_name="use_unified_strength",
            pressure_name="use_pressure_strength",
            slider=True,
        )

        if capabilities.has_auto_smooth:
            layout.prop(brush, "auto_smooth_factor", slider=True)

        if capabilities.has_normal_weight:
            layout.prop(brush, "normal_weight", slider=True)

        if capabilities.has_pinch_factor:
            text = "Pinch"
            if brush.sculpt_tool in {'BLOB', 'SNAKE_HOOK'}:
                text = "Magnify"
            layout.prop(brush, "crease_pinch_factor", slider=True, text=text)

        if capabilities.has_rake_factor:
            layout.prop(brush, "rake_factor", slider=True)

        if capabilities.has_plane_offset:
            layout.prop(brush, "plane_offset", slider=True)
            layout.prop(brush, "plane_trim", slider=True, text="Distance")

        if capabilities.has_height:
            layout.prop(brush, "height", slider=True, text="Height")


class TOPBAR_PT_gpencil_materials(GreasePencilMaterialsPanel, Panel):
    bl_space_type = 'VIEW_3D'
    bl_region_type = 'HEADER'
    bl_label = "Materials"
    bl_ui_units_x = 14

    @classmethod
    def poll(cls, context):
        ob = context.object
        return ob and (ob.type == 'GPENCIL' or ob.type == 'GREASEPENCIL')


class TOPBAR_PT_gpencil_vertexcolor(GreasePencilVertexcolorPanel, Panel):
    bl_space_type = 'VIEW_3D'
    bl_region_type = 'HEADER'
    bl_label = "Color Attribute"
    bl_ui_units_x = 10

    @classmethod
    def poll(cls, context):
        ob = context.object
        return ob and ob.type == 'GPENCIL'


class VIEW3D_PT_curves_sculpt_add_shape(Panel):
    # Only for popover, these are dummy values.
    bl_space_type = 'VIEW_3D'
    bl_region_type = 'WINDOW'
    bl_label = "Curves Sculpt Add Curve Options"

    def draw(self, context):
        layout = self.layout

        layout.use_property_split = True
        layout.use_property_decorate = False  # No animation.

        settings = UnifiedPaintPanel.paint_settings(context)
        brush = settings.brush

        col = layout.column(heading="Interpolate", align=True)
        col.prop(brush.curves_sculpt_settings, "interpolate_length", text="Length")
        col.prop(brush.curves_sculpt_settings, "interpolate_shape", text="Shape")
        col.prop(brush.curves_sculpt_settings, "interpolate_point_count", text="Point Count")

        col = layout.column()
        col.active = not brush.curves_sculpt_settings.interpolate_length
        col.prop(brush.curves_sculpt_settings, "curve_length", text="Length")

        col = layout.column()
        col.active = not brush.curves_sculpt_settings.interpolate_point_count
        col.prop(brush.curves_sculpt_settings, "points_per_curve", text="Points")


class VIEW3D_PT_curves_sculpt_parameter_falloff(Panel):
    # Only for popover, these are dummy values.
    bl_space_type = 'VIEW_3D'
    bl_region_type = 'WINDOW'
    bl_label = "Curves Sculpt Parameter Falloff"

    def draw(self, context):
        layout = self.layout

        settings = UnifiedPaintPanel.paint_settings(context)
        brush = settings.brush

        layout.template_curve_mapping(brush.curves_sculpt_settings, "curve_parameter_falloff")
        row = layout.row(align=True)
        row.operator("brush.sculpt_curves_falloff_preset", icon='SMOOTHCURVE', text="").shape = 'SMOOTH'
        row.operator("brush.sculpt_curves_falloff_preset", icon='SPHERECURVE', text="").shape = 'ROUND'
        row.operator("brush.sculpt_curves_falloff_preset", icon='ROOTCURVE', text="").shape = 'ROOT'
        row.operator("brush.sculpt_curves_falloff_preset", icon='SHARPCURVE', text="").shape = 'SHARP'
        row.operator("brush.sculpt_curves_falloff_preset", icon='LINCURVE', text="").shape = 'LINE'
        row.operator("brush.sculpt_curves_falloff_preset", icon='NOCURVE', text="").shape = 'MAX'


class VIEW3D_PT_curves_sculpt_grow_shrink_scaling(Panel):
    # Only for popover, these are dummy values.
    bl_space_type = 'VIEW_3D'
    bl_region_type = 'WINDOW'
    bl_label = "Curves Grow/Shrink Scaling"
    bl_ui_units_x = 12

    def draw(self, context):
        layout = self.layout

        layout.use_property_split = True
        layout.use_property_decorate = False  # No animation.

        settings = UnifiedPaintPanel.paint_settings(context)
        brush = settings.brush

        layout.prop(brush.curves_sculpt_settings, "scale_uniform")
        layout.prop(brush.curves_sculpt_settings, "minimum_length")


class VIEW3D_PT_viewport_debug(Panel):
    bl_space_type = 'VIEW_3D'
    bl_region_type = 'HEADER'
    bl_parent_id = "VIEW3D_PT_overlay"
    bl_label = "Viewport Debug"

    @classmethod
    def poll(cls, context):
        prefs = context.preferences
        return prefs.experimental.use_viewport_debug

    def draw(self, context):
        layout = self.layout
        view = context.space_data
        overlay = view.overlay

        layout.prop(overlay, "use_debug_freeze_view_culling")


class VIEW3D_AST_sculpt_brushes(bpy.types.AssetShelf):
    # Experimental: Asset shelf for sculpt brushes, only shows up if both the
    # "Asset Shelf" and the "Extended Asset Browser" experimental features are
    # enabled.

    bl_space_type = 'VIEW_3D'

    @classmethod
    def poll(cls, context):
        prefs = context.preferences
        if not prefs.experimental.use_extended_asset_browser:
            return False

        return context.mode == 'SCULPT'

    @classmethod
    def asset_poll(cls, asset):
        return asset.id_type == 'BRUSH'


classes = (
    VIEW3D_HT_header,
    VIEW3D_HT_tool_header,
    VIEW3D_MT_editor_menus,
    VIEW3D_MT_transform,
    VIEW3D_MT_transform_object,
    VIEW3D_MT_transform_armature,
    VIEW3D_MT_mirror,
    VIEW3D_MT_snap,
    VIEW3D_MT_uv_map,
    VIEW3D_MT_view,
    VIEW3D_MT_view_local,
    VIEW3D_MT_view_cameras,
    VIEW3D_MT_view_navigation,
    VIEW3D_MT_view_align,
    VIEW3D_MT_view_align_selected,
    VIEW3D_MT_view_viewpoint,
    VIEW3D_MT_view_regions,
    VIEW3D_MT_select_object,
    VIEW3D_MT_select_object_more_less,
    VIEW3D_MT_select_pose,
    VIEW3D_MT_select_pose_more_less,
    VIEW3D_MT_select_particle,
    VIEW3D_MT_edit_mesh,
    VIEW3D_MT_edit_mesh_select_similar,
    VIEW3D_MT_edit_mesh_select_by_trait,
    VIEW3D_MT_edit_mesh_select_more_less,
    VIEW3D_MT_select_edit_mesh,
    VIEW3D_MT_select_edit_curve,
    VIEW3D_MT_select_edit_surface,
    VIEW3D_MT_select_edit_text,
    VIEW3D_MT_select_edit_metaball,
    VIEW3D_MT_edit_lattice_context_menu,
    VIEW3D_MT_select_edit_lattice,
    VIEW3D_MT_select_edit_armature,
    VIEW3D_MT_select_edit_grease_pencil,
    VIEW3D_MT_select_edit_gpencil,
    VIEW3D_MT_select_paint_mask,
    VIEW3D_MT_select_paint_mask_vertex,
    VIEW3D_MT_select_edit_point_cloud,
    VIEW3D_MT_edit_curves_select_more_less,
    VIEW3D_MT_select_edit_curves,
    VIEW3D_MT_select_sculpt_curves,
    VIEW3D_MT_mesh_add,
    VIEW3D_MT_curve_add,
    VIEW3D_MT_surface_add,
    VIEW3D_MT_edit_metaball_context_menu,
    VIEW3D_MT_metaball_add,
    TOPBAR_MT_edit_curve_add,
    TOPBAR_MT_edit_armature_add,
    VIEW3D_MT_armature_add,
    VIEW3D_MT_light_add,
    VIEW3D_MT_lightprobe_add,
    VIEW3D_MT_camera_add,
    VIEW3D_MT_volume_add,
    VIEW3D_MT_grease_pencil_add,
    VIEW3D_MT_add,
    VIEW3D_MT_image_add,
    VIEW3D_MT_object,
    VIEW3D_MT_object_animation,
    VIEW3D_MT_object_asset,
    VIEW3D_MT_object_rigid_body,
    VIEW3D_MT_object_clear,
    VIEW3D_MT_object_context_menu,
    VIEW3D_MT_object_convert,
    VIEW3D_MT_object_shading,
    VIEW3D_MT_object_apply,
    VIEW3D_MT_object_relations,
    VIEW3D_MT_object_liboverride,
    VIEW3D_MT_object_parent,
    VIEW3D_MT_object_track,
    VIEW3D_MT_object_collection,
    VIEW3D_MT_object_constraints,
    VIEW3D_MT_object_quick_effects,
    VIEW3D_MT_object_showhide,
    VIEW3D_MT_object_cleanup,
    VIEW3D_MT_make_single_user,
    VIEW3D_MT_make_links,
    VIEW3D_MT_brush_paint_modes,
    VIEW3D_MT_paint_vertex,
    VIEW3D_MT_hook,
    VIEW3D_MT_vertex_group,
    VIEW3D_MT_gpencil_vertex_group,
    VIEW3D_MT_paint_weight,
    VIEW3D_MT_paint_weight_lock,
    VIEW3D_MT_sculpt,
    VIEW3D_MT_sculpt_set_pivot,
    VIEW3D_MT_mask,
    VIEW3D_MT_face_sets,
    VIEW3D_MT_face_sets_init,
    VIEW3D_MT_random_mask,
    VIEW3D_MT_particle,
    VIEW3D_MT_particle_context_menu,
    VIEW3D_MT_particle_showhide,
    VIEW3D_MT_pose,
    VIEW3D_MT_pose_transform,
    VIEW3D_MT_pose_slide,
    VIEW3D_MT_pose_propagate,
    VIEW3D_MT_pose_motion,
    VIEW3D_MT_bone_collections,
    VIEW3D_MT_pose_ik,
    VIEW3D_MT_pose_constraints,
    VIEW3D_MT_pose_names,
    VIEW3D_MT_pose_showhide,
    VIEW3D_MT_pose_apply,
    VIEW3D_MT_pose_context_menu,
    VIEW3D_MT_bone_options_toggle,
    VIEW3D_MT_bone_options_enable,
    VIEW3D_MT_bone_options_disable,
    VIEW3D_MT_edit_mesh_context_menu,
    VIEW3D_MT_edit_mesh_select_mode,
    VIEW3D_MT_edit_mesh_select_linked,
    VIEW3D_MT_edit_mesh_select_loops,
    VIEW3D_MT_edit_mesh_extrude,
    VIEW3D_MT_edit_mesh_vertices,
    VIEW3D_MT_edit_mesh_edges,
    VIEW3D_MT_edit_mesh_faces,
    VIEW3D_MT_edit_mesh_faces_data,
    VIEW3D_MT_edit_mesh_normals,
    VIEW3D_MT_edit_mesh_normals_select_strength,
    VIEW3D_MT_edit_mesh_normals_set_strength,
    VIEW3D_MT_edit_mesh_normals_average,
    VIEW3D_MT_edit_mesh_shading,
    VIEW3D_MT_edit_mesh_weights,
    VIEW3D_MT_edit_mesh_clean,
    VIEW3D_MT_edit_mesh_delete,
    VIEW3D_MT_edit_mesh_merge,
    VIEW3D_MT_edit_mesh_split,
    VIEW3D_MT_edit_mesh_showhide,
    VIEW3D_MT_paint_grease_pencil,
    VIEW3D_MT_paint_gpencil,
    VIEW3D_MT_draw_gpencil,
    VIEW3D_MT_assign_material,
    VIEW3D_MT_edit_gpencil,
    VIEW3D_MT_edit_gpencil_stroke,
    VIEW3D_MT_edit_gpencil_point,
    VIEW3D_MT_edit_gpencil_delete,
    VIEW3D_MT_edit_gpencil_showhide,
    VIEW3D_MT_weight_gpencil,
    VIEW3D_MT_gpencil_animation,
    VIEW3D_MT_gpencil_simplify,
    VIEW3D_MT_gpencil_autoweights,
    VIEW3D_MT_gpencil_edit_context_menu,
    VIEW3D_MT_greasepencil_edit_context_menu,
    VIEW3D_MT_edit_greasepencil,
    VIEW3D_MT_edit_greasepencil_delete,
    VIEW3D_MT_edit_greasepencil_stroke,
    VIEW3D_MT_edit_greasepencil_point,
    VIEW3D_MT_edit_greasepencil_animation,
    VIEW3D_MT_edit_curve,
    VIEW3D_MT_edit_curve_ctrlpoints,
    VIEW3D_MT_edit_curve_segments,
    VIEW3D_MT_edit_curve_clean,
    VIEW3D_MT_edit_curve_context_menu,
    VIEW3D_MT_edit_curve_delete,
    VIEW3D_MT_edit_curve_showhide,
    VIEW3D_MT_edit_surface,
    VIEW3D_MT_edit_font,
    VIEW3D_MT_edit_font_chars,
    VIEW3D_MT_edit_font_kerning,
    VIEW3D_MT_edit_font_delete,
    VIEW3D_MT_edit_font_context_menu,
    VIEW3D_MT_edit_meta,
    VIEW3D_MT_edit_meta_showhide,
    VIEW3D_MT_edit_lattice,
    VIEW3D_MT_edit_armature,
    VIEW3D_MT_armature_context_menu,
    VIEW3D_MT_edit_armature_parent,
    VIEW3D_MT_edit_armature_roll,
    VIEW3D_MT_edit_armature_names,
    VIEW3D_MT_edit_armature_delete,
    VIEW3D_MT_edit_gpencil_transform,
    VIEW3D_MT_edit_curves,
    VIEW3D_MT_edit_pointcloud,
    VIEW3D_MT_object_mode_pie,
    VIEW3D_MT_view_pie,
    VIEW3D_MT_transform_gizmo_pie,
    VIEW3D_MT_shading_pie,
    VIEW3D_MT_shading_ex_pie,
    VIEW3D_MT_pivot_pie,
    VIEW3D_MT_snap_pie,
    VIEW3D_MT_orientations_pie,
    VIEW3D_MT_proportional_editing_falloff_pie,
    VIEW3D_MT_sculpt_mask_edit_pie,
    VIEW3D_MT_sculpt_automasking_pie,
    VIEW3D_MT_sculpt_gpencil_automasking_pie,
    VIEW3D_MT_wpaint_vgroup_lock_pie,
    VIEW3D_MT_sculpt_face_sets_edit_pie,
    VIEW3D_MT_sculpt_curves,
    VIEW3D_PT_active_tool,
    VIEW3D_PT_active_tool_duplicate,
    VIEW3D_PT_view3d_properties,
    VIEW3D_PT_view3d_lock,
    VIEW3D_PT_view3d_cursor,
    VIEW3D_PT_collections,
    VIEW3D_PT_object_type_visibility,
    VIEW3D_PT_grease_pencil,
    VIEW3D_PT_annotation_onion,
    VIEW3D_PT_gpencil_multi_frame,
    VIEW3D_PT_gpencil_curve_edit,
    VIEW3D_PT_gpencil_sculpt_automasking,
    VIEW3D_PT_quad_view,
    VIEW3D_PT_view3d_stereo,
    VIEW3D_PT_shading,
    VIEW3D_PT_shading_lighting,
    VIEW3D_PT_shading_color,
    VIEW3D_PT_shading_options,
    VIEW3D_PT_shading_options_shadow,
    VIEW3D_PT_shading_options_ssao,
    VIEW3D_PT_shading_render_pass,
    VIEW3D_PT_shading_compositor,
    VIEW3D_PT_gizmo_display,
    VIEW3D_PT_overlay,
    VIEW3D_PT_overlay_guides,
    VIEW3D_PT_overlay_object,
    VIEW3D_PT_overlay_geometry,
    VIEW3D_PT_overlay_motion_tracking,
    VIEW3D_PT_overlay_edit_mesh,
    VIEW3D_PT_overlay_edit_mesh_shading,
    VIEW3D_PT_overlay_edit_mesh_measurement,
    VIEW3D_PT_overlay_edit_mesh_normals,
    VIEW3D_PT_overlay_edit_mesh_freestyle,
    VIEW3D_PT_overlay_edit_curve,
    VIEW3D_PT_overlay_texture_paint,
    VIEW3D_PT_overlay_vertex_paint,
    VIEW3D_PT_overlay_weight_paint,
    VIEW3D_PT_overlay_bones,
    VIEW3D_PT_overlay_sculpt,
    VIEW3D_PT_overlay_sculpt_curves,
    VIEW3D_PT_snapping,
    VIEW3D_PT_proportional_edit,
    VIEW3D_PT_gpencil_origin,
    VIEW3D_PT_gpencil_lock,
    VIEW3D_PT_gpencil_guide,
    VIEW3D_PT_transform_orientations,
    VIEW3D_PT_overlay_gpencil_options,
    VIEW3D_PT_context_properties,
    VIEW3D_PT_paint_vertex_context_menu,
    VIEW3D_PT_paint_texture_context_menu,
    VIEW3D_PT_paint_weight_context_menu,
    VIEW3D_PT_gpencil_vertex_context_menu,
    VIEW3D_PT_gpencil_sculpt_context_menu,
    VIEW3D_PT_gpencil_weight_context_menu,
    VIEW3D_PT_gpencil_draw_context_menu,
    VIEW3D_PT_sculpt_automasking,
    VIEW3D_PT_sculpt_context_menu,
    TOPBAR_PT_gpencil_materials,
    TOPBAR_PT_gpencil_vertexcolor,
    TOPBAR_PT_annotation_layers,
    VIEW3D_PT_curves_sculpt_add_shape,
    VIEW3D_PT_curves_sculpt_parameter_falloff,
    VIEW3D_PT_curves_sculpt_grow_shrink_scaling,
    VIEW3D_PT_viewport_debug,
    VIEW3D_AST_sculpt_brushes,
)


if __name__ == "__main__":  # only for live edit.
    from bpy.utils import register_class
    for cls in classes:
        register_class(cls)<|MERGE_RESOLUTION|>--- conflicted
+++ resolved
@@ -5028,11 +5028,7 @@
         layout.operator_enum("grease_pencil.dissolve", "type")
 
         layout.separator()
-<<<<<<< HEAD
-        
-=======
-
->>>>>>> 9c0bffcc
+
         layout.operator(
             "grease_pencil.delete_frame",
             text="Delete Active Keyframe (Active Layer)",
