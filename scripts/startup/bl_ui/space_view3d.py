# SPDX-FileCopyrightText: 2009-2023 Blender Authors
#
# SPDX-License-Identifier: GPL-2.0-or-later

import bpy
from bpy.types import (
    Header,
    Menu,
    Panel,
)
from bl_ui.properties_paint_common import (
    UnifiedPaintPanel,
    brush_basic_texpaint_settings,
    brush_basic_gpencil_weight_settings,
)
from bl_ui.properties_grease_pencil_common import (
    AnnotationDataPanel,
    AnnotationOnionSkin,
    GreasePencilMaterialsPanel,
    GreasePencilVertexcolorPanel,
)
from bl_ui.space_toolsystem_common import (
    ToolActivePanelHelper,
)
from bpy.app.translations import (
    pgettext_iface as iface_,
    pgettext_rpt as rpt_,
    contexts as i18n_contexts,
)


class VIEW3D_HT_tool_header(Header):
    bl_space_type = 'VIEW_3D'
    bl_region_type = 'TOOL_HEADER'

    def draw(self, context):
        layout = self.layout

        self.draw_tool_settings(context)

        layout.separator_spacer()

        self.draw_mode_settings(context)

    def draw_tool_settings(self, context):
        layout = self.layout
        tool_mode = context.mode

        # Active Tool
        # -----------
        from bl_ui.space_toolsystem_common import ToolSelectPanelHelper
        tool = ToolSelectPanelHelper.draw_active_tool_header(
            context, layout,
            tool_key=('VIEW_3D', tool_mode),
        )
        # Object Mode Options
        # -------------------

        # Example of how tool_settings can be accessed as pop-overs.

        # TODO(campbell): editing options should be after active tool options
        # (obviously separated for from the users POV)
        draw_fn = getattr(_draw_tool_settings_context_mode, tool_mode, None)
        if draw_fn is not None:
            is_valid_context = draw_fn(context, layout, tool)

        def draw_3d_brush_settings(layout, tool_mode):
            layout.popover("VIEW3D_PT_tools_brush_settings_advanced", text="Brush")
            if tool_mode != 'PAINT_WEIGHT':
                layout.popover("VIEW3D_PT_tools_brush_texture")
            if tool_mode == 'PAINT_TEXTURE':
                layout.popover("VIEW3D_PT_tools_mask_texture")
            layout.popover("VIEW3D_PT_tools_brush_stroke")
            layout.popover("VIEW3D_PT_tools_brush_falloff")
            layout.popover("VIEW3D_PT_tools_brush_display")

        # NOTE: general mode options should be added to `draw_mode_settings`.
        if tool_mode == 'SCULPT':
            if is_valid_context:
                draw_3d_brush_settings(layout, tool_mode)
        elif tool_mode == 'PAINT_VERTEX':
            if is_valid_context:
                draw_3d_brush_settings(layout, tool_mode)
        elif tool_mode == 'PAINT_WEIGHT':
            if is_valid_context:
                draw_3d_brush_settings(layout, tool_mode)
        elif tool_mode == 'PAINT_TEXTURE':
            if is_valid_context:
                draw_3d_brush_settings(layout, tool_mode)
        elif tool_mode == 'EDIT_ARMATURE':
            pass
        elif tool_mode == 'EDIT_CURVE':
            pass
        elif tool_mode == 'EDIT_MESH':
            pass
        elif tool_mode == 'POSE':
            pass
        elif tool_mode == 'PARTICLE':
            # Disable, only shows "Brush" panel, which is already in the top-bar.
            # if tool.has_datablock:
            #     layout.popover_group(context=".paint_common", **popover_kw)
            pass
        elif tool_mode == 'PAINT_GPENCIL':
            if is_valid_context:
                brush = context.tool_settings.gpencil_paint.brush
                if brush:
                    if brush.gpencil_tool != 'ERASE':
                        if brush.gpencil_tool != 'TINT':
                            layout.popover("VIEW3D_PT_tools_grease_pencil_brush_advanced")

                        if brush.gpencil_tool not in {'FILL', 'TINT'}:
                            layout.popover("VIEW3D_PT_tools_grease_pencil_brush_stroke")

                    layout.popover("VIEW3D_PT_tools_grease_pencil_paint_appearance")
        elif tool_mode == 'SCULPT_GPENCIL':
            if is_valid_context:
                brush = context.tool_settings.gpencil_sculpt_paint.brush
                if brush:
                    tool = brush.gpencil_sculpt_tool
                    if tool in {'SMOOTH', 'RANDOMIZE'}:
                        layout.popover("VIEW3D_PT_tools_grease_pencil_sculpt_brush_popover")
                    layout.popover("VIEW3D_PT_tools_grease_pencil_sculpt_appearance")
        elif tool_mode == 'WEIGHT_GPENCIL':
            if is_valid_context:
                layout.popover("VIEW3D_PT_tools_grease_pencil_weight_appearance")
        elif tool_mode == 'VERTEX_GPENCIL':
            if is_valid_context:
                layout.popover("VIEW3D_PT_tools_grease_pencil_vertex_appearance")

    def draw_mode_settings(self, context):
        layout = self.layout
        mode_string = context.mode

        def row_for_mirror():
            row = layout.row(align=True)
            row.label(icon='MOD_MIRROR')
            sub = row.row(align=True)
            sub.scale_x = 0.6
            return row, sub

        if mode_string == 'EDIT_ARMATURE':
            _row, sub = row_for_mirror()
            sub.prop(context.object.data, "use_mirror_x", text="X", toggle=True)
        elif mode_string == 'POSE':
            _row, sub = row_for_mirror()
            sub.prop(context.object.pose, "use_mirror_x", text="X", toggle=True)
        elif mode_string in {'EDIT_MESH', 'PAINT_WEIGHT', 'SCULPT', 'PAINT_VERTEX', 'PAINT_TEXTURE'}:
            # Mesh Modes, Use Mesh Symmetry
            row, sub = row_for_mirror()
            sub.prop(context.object, "use_mesh_mirror_x", text="X", toggle=True)
            sub.prop(context.object, "use_mesh_mirror_y", text="Y", toggle=True)
            sub.prop(context.object, "use_mesh_mirror_z", text="Z", toggle=True)
            if mode_string == 'EDIT_MESH':
                tool_settings = context.tool_settings
                layout.prop(tool_settings, "use_mesh_automerge", text="")
            elif mode_string == 'PAINT_WEIGHT':
                row.popover(panel="VIEW3D_PT_tools_weightpaint_symmetry_for_topbar", text="")
            elif mode_string == 'SCULPT':
                row.popover(panel="VIEW3D_PT_sculpt_symmetry_for_topbar", text="")
            elif mode_string == 'PAINT_VERTEX':
                row.popover(panel="VIEW3D_PT_tools_vertexpaint_symmetry_for_topbar", text="")
        elif mode_string == 'SCULPT_CURVES':
            _row, sub = row_for_mirror()
            sub.prop(context.object.data, "use_mirror_x", text="X", toggle=True)
            sub.prop(context.object.data, "use_mirror_y", text="Y", toggle=True)
            sub.prop(context.object.data, "use_mirror_z", text="Z", toggle=True)

            layout.prop(context.object.data, "use_sculpt_collision", icon='MOD_PHYSICS', icon_only=True, toggle=True)

        # Expand panels from the side-bar as popovers.
        popover_kw = {"space_type": 'VIEW_3D', "region_type": 'UI', "category": "Tool"}

        if mode_string == 'SCULPT':
            layout.popover_group(context=".sculpt_mode", **popover_kw)
        elif mode_string == 'PAINT_VERTEX':
            layout.popover_group(context=".vertexpaint", **popover_kw)
        elif mode_string == 'PAINT_WEIGHT':
            layout.popover_group(context=".weightpaint", **popover_kw)
        elif mode_string == 'PAINT_TEXTURE':
            layout.popover_group(context=".imagepaint", **popover_kw)
        elif mode_string == 'EDIT_TEXT':
            layout.popover_group(context=".text_edit", **popover_kw)
        elif mode_string == 'EDIT_ARMATURE':
            layout.popover_group(context=".armature_edit", **popover_kw)
        elif mode_string == 'EDIT_METABALL':
            layout.popover_group(context=".mball_edit", **popover_kw)
        elif mode_string == 'EDIT_LATTICE':
            layout.popover_group(context=".lattice_edit", **popover_kw)
        elif mode_string == 'EDIT_CURVE':
            layout.popover_group(context=".curve_edit", **popover_kw)
        elif mode_string == 'EDIT_MESH':
            layout.popover_group(context=".mesh_edit", **popover_kw)
        elif mode_string == 'POSE':
            layout.popover_group(context=".posemode", **popover_kw)
        elif mode_string == 'PARTICLE':
            layout.popover_group(context=".particlemode", **popover_kw)
        elif mode_string == 'OBJECT':
            layout.popover_group(context=".objectmode", **popover_kw)
        elif mode_string in {'PAINT_GPENCIL', 'EDIT_GPENCIL', 'SCULPT_GPENCIL', 'WEIGHT_GPENCIL'}:
            # Grease pencil layer.
            gpl = context.active_gpencil_layer
            if gpl and gpl.info is not None:
                text = gpl.info
                maxw = 25
                if len(text) > maxw:
                    text = text[:maxw - 5] + '..' + text[-3:]
            else:
                text = ""

            layout.label(text="Layer:")
            sub = layout.row()
            sub.ui_units_x = 8
            sub.popover(
                panel="TOPBAR_PT_gpencil_layers",
                text=text,
            )


class _draw_tool_settings_context_mode:
    @staticmethod
    def SCULPT(context, layout, tool):
        if (tool is None) or (not tool.has_datablock):
            return False

        paint = context.tool_settings.sculpt
        layout.template_ID_preview(paint, "brush", rows=3, cols=8, hide_buttons=True)

        brush = paint.brush
        if brush is None:
            return False

        tool_settings = context.tool_settings
        capabilities = brush.sculpt_capabilities

        ups = tool_settings.unified_paint_settings

        if capabilities.has_color:
            row = layout.row(align=True)
            row.ui_units_x = 4
            UnifiedPaintPanel.prop_unified_color(row, context, brush, "color", text="")
            UnifiedPaintPanel.prop_unified_color(row, context, brush, "secondary_color", text="")
            row.separator()
            layout.prop(brush, "blend", text="", expand=False)

        size = "size"
        size_owner = ups if ups.use_unified_size else brush
        if size_owner.use_locked_size == 'SCENE':
            size = "unprojected_radius"

        UnifiedPaintPanel.prop_unified(
            layout,
            context,
            brush,
            size,
            pressure_name="use_pressure_size",
            unified_name="use_unified_size",
            text="Radius",
            slider=True,
            header=True,
        )

        # strength, use_strength_pressure
        pressure_name = "use_pressure_strength" if capabilities.has_strength_pressure else None
        UnifiedPaintPanel.prop_unified(
            layout,
            context,
            brush,
            "strength",
            pressure_name=pressure_name,
            unified_name="use_unified_strength",
            text="Strength",
            header=True,
        )

        # direction
        if not capabilities.has_direction:
            layout.row().prop(brush, "direction", expand=True, text="")

        return True

    @staticmethod
    def PAINT_TEXTURE(context, layout, tool):
        if (tool is None) or (not tool.has_datablock):
            return False

        paint = context.tool_settings.image_paint
        layout.template_ID_preview(paint, "brush", rows=3, cols=8, hide_buttons=True)

        brush = paint.brush
        if brush is None:
            return False

        brush_basic_texpaint_settings(layout, context, brush, compact=True)

        return True

    @staticmethod
    def PAINT_VERTEX(context, layout, tool):
        if (tool is None) or (not tool.has_datablock):
            return False

        paint = context.tool_settings.vertex_paint
        layout.template_ID_preview(paint, "brush", rows=3, cols=8, hide_buttons=True)

        brush = paint.brush
        if brush is None:
            return False

        brush_basic_texpaint_settings(layout, context, brush, compact=True)

        return True

    @staticmethod
    def PAINT_WEIGHT(context, layout, tool):
        if (tool is None) or (not tool.has_datablock):
            return False

        paint = context.tool_settings.weight_paint
        layout.template_ID_preview(paint, "brush", rows=3, cols=8, hide_buttons=True)
        brush = paint.brush
        if brush is None:
            return False

        capabilities = brush.weight_paint_capabilities
        if capabilities.has_weight:
            UnifiedPaintPanel.prop_unified(
                layout,
                context,
                brush,
                "weight",
                unified_name="use_unified_weight",
                slider=True,
                header=True,
            )

        UnifiedPaintPanel.prop_unified(
            layout,
            context,
            brush,
            "size",
            pressure_name="use_pressure_size",
            unified_name="use_unified_size",
            slider=True,
            text="Radius",
            header=True,
        )
        UnifiedPaintPanel.prop_unified(
            layout,
            context,
            brush,
            "strength",
            pressure_name="use_pressure_strength",
            unified_name="use_unified_strength",
            header=True,
        )

        return True

    @staticmethod
    def PAINT_GPENCIL(context, layout, tool):
        if tool is None:
            return False

        if tool.idname == "builtin.cutter":
            row = layout.row(align=True)
            row.prop(context.tool_settings.gpencil_sculpt, "intersection_threshold")
            return False
        elif not tool.has_datablock:
            return False

        tool_settings = context.tool_settings
        paint = tool_settings.gpencil_paint
        brush = paint.brush
        if brush is None:
            return False

        gp_settings = brush.gpencil_settings

        row = layout.row(align=True)
        settings = tool_settings.gpencil_paint
        row.template_ID_preview(settings, "brush", rows=3, cols=8, hide_buttons=True)

        if context.object and brush.gpencil_tool in {'FILL', 'DRAW'}:
            from bl_ui.properties_paint_common import (
                brush_basic__draw_color_selector,
            )
            brush_basic__draw_color_selector(context, layout, brush, gp_settings, None)

        if context.object and brush.gpencil_tool == 'TINT':
            row.separator(factor=0.4)
            row.prop_with_popover(brush, "color", text="", panel="TOPBAR_PT_gpencil_vertexcolor")

        from bl_ui.properties_paint_common import (
            brush_basic_gpencil_paint_settings,
        )
        brush_basic_gpencil_paint_settings(layout, context, brush, compact=True)

        return True

    @staticmethod
    def SCULPT_GPENCIL(context, layout, tool):
        if (tool is None) or (not tool.has_datablock):
            return False

        tool_settings = context.tool_settings
        paint = tool_settings.gpencil_sculpt_paint
        brush = paint.brush

        from bl_ui.properties_paint_common import (
            brush_basic_gpencil_sculpt_settings,
        )
        brush_basic_gpencil_sculpt_settings(layout, context, brush, compact=True)

        return True

    @staticmethod
    def WEIGHT_GPENCIL(context, layout, tool):
        if (tool is None) or (not tool.has_datablock):
            return False

        tool_settings = context.tool_settings
        paint = tool_settings.gpencil_weight_paint
        brush = paint.brush

        layout.template_ID_preview(paint, "brush", rows=3, cols=8, hide_buttons=True)

        brush_basic_gpencil_weight_settings(layout, context, brush, compact=True)

        layout.popover("VIEW3D_PT_tools_grease_pencil_weight_options", text="Options")
        layout.popover("VIEW3D_PT_tools_grease_pencil_brush_weight_falloff", text="Falloff")

        return True

    @staticmethod
    def VERTEX_GPENCIL(context, layout, tool):
        if (tool is None) or (not tool.has_datablock):
            return False

        tool_settings = context.tool_settings
        paint = tool_settings.gpencil_vertex_paint
        brush = paint.brush

        row = layout.row(align=True)
        settings = tool_settings.gpencil_vertex_paint
        row.template_ID_preview(settings, "brush", rows=3, cols=8, hide_buttons=True)

        if brush.gpencil_vertex_tool not in {'BLUR', 'AVERAGE', 'SMEAR'}:
            row.separator(factor=0.4)
            row.prop_with_popover(brush, "color", text="", panel="TOPBAR_PT_gpencil_vertexcolor")

        from bl_ui.properties_paint_common import (
            brush_basic_gpencil_vertex_settings,
        )

        brush_basic_gpencil_vertex_settings(layout, context, brush, compact=True)

        return True

    @staticmethod
    def PARTICLE(context, layout, tool):
        if (tool is None) or (not tool.has_datablock):
            return False

        # See: 'VIEW3D_PT_tools_brush', basically a duplicate
        tool_settings = context.tool_settings
        settings = tool_settings.particle_edit
        brush = settings.brush
        tool = settings.tool
        if tool == 'NONE':
            return False

        layout.prop(brush, "size", slider=True)
        if tool == 'ADD':
            layout.prop(brush, "count")

            layout.prop(settings, "use_default_interpolate")
            layout.prop(brush, "steps", slider=True)
            layout.prop(settings, "default_key_count", slider=True)
        else:
            layout.prop(brush, "strength", slider=True)

            if tool == 'LENGTH':
                layout.row().prop(brush, "length_mode", expand=True)
            elif tool == 'PUFF':
                layout.row().prop(brush, "puff_mode", expand=True)
                layout.prop(brush, "use_puff_volume")
            elif tool == 'COMB':
                row = layout.row()
                row.active = settings.is_editable
                row.prop(settings, "use_emitter_deflect", text="Deflect Emitter")
                sub = row.row(align=True)
                sub.active = settings.use_emitter_deflect
                sub.prop(settings, "emitter_distance", text="Distance")

        return True

    @staticmethod
    def SCULPT_CURVES(context, layout, tool):
        if (tool is None) or (not tool.has_datablock):
            return False

        tool_settings = context.tool_settings
        paint = tool_settings.curves_sculpt

        brush = paint.brush
        if brush is None:
            return False

        UnifiedPaintPanel.prop_unified(
            layout,
            context,
            brush,
            "size",
            unified_name="use_unified_size",
            pressure_name="use_pressure_size",
            text="Radius",
            slider=True,
            header=True,
        )

        if brush.curves_sculpt_tool not in {'ADD', 'DELETE'}:
            UnifiedPaintPanel.prop_unified(
                layout,
                context,
                brush,
                "strength",
                unified_name="use_unified_strength",
                pressure_name="use_pressure_strength",
                header=True,
            )

        curves_tool = brush.curves_sculpt_tool

        if curves_tool == 'COMB':
            layout.prop(brush, "falloff_shape", expand=True)
            layout.popover("VIEW3D_PT_tools_brush_falloff", text="Brush Falloff")
            layout.popover("VIEW3D_PT_curves_sculpt_parameter_falloff", text="Curve Falloff")
        elif curves_tool == 'ADD':
            layout.prop(brush, "falloff_shape", expand=True)
            layout.prop(brush.curves_sculpt_settings, "add_amount")
            layout.popover("VIEW3D_PT_curves_sculpt_add_shape", text="Curve Shape")
            layout.prop(brush, "use_frontface", text="Front Faces Only")
        elif curves_tool == 'GROW_SHRINK':
            layout.prop(brush, "direction", expand=True, text="")
            layout.prop(brush, "falloff_shape", expand=True)
            layout.popover("VIEW3D_PT_curves_sculpt_grow_shrink_scaling", text="Scaling")
            layout.popover("VIEW3D_PT_tools_brush_falloff")
        elif curves_tool == 'SNAKE_HOOK':
            layout.prop(brush, "falloff_shape", expand=True)
            layout.popover("VIEW3D_PT_tools_brush_falloff")
        elif curves_tool == 'DELETE':
            layout.prop(brush, "falloff_shape", expand=True)
        elif curves_tool == 'SELECTION_PAINT':
            layout.prop(brush, "direction", expand=True, text="")
            layout.prop(brush, "falloff_shape", expand=True)
            layout.popover("VIEW3D_PT_tools_brush_falloff")
        elif curves_tool == 'PINCH':
            layout.prop(brush, "direction", expand=True, text="")
            layout.prop(brush, "falloff_shape", expand=True)
            layout.popover("VIEW3D_PT_tools_brush_falloff")
        elif curves_tool == 'SMOOTH':
            layout.prop(brush, "falloff_shape", expand=True)
            layout.popover("VIEW3D_PT_tools_brush_falloff")
        elif curves_tool == 'PUFF':
            layout.prop(brush, "falloff_shape", expand=True)
            layout.popover("VIEW3D_PT_tools_brush_falloff")
        elif curves_tool == 'DENSITY':
            layout.prop(brush, "falloff_shape", expand=True)
            row = layout.row(align=True)
            row.prop(brush.curves_sculpt_settings, "density_mode", text="", expand=True)
            row = layout.row(align=True)
            row.prop(brush.curves_sculpt_settings, "minimum_distance", text="Distance Min")
            row.operator_context = 'INVOKE_REGION_WIN'
            row.operator("sculpt_curves.min_distance_edit", text="", icon='DRIVER_DISTANCE')
            row = layout.row(align=True)
            row.enabled = brush.curves_sculpt_settings.density_mode != 'REMOVE'
            row.prop(brush.curves_sculpt_settings, "density_add_attempts", text="Count Max")
            layout.popover("VIEW3D_PT_tools_brush_falloff")
            layout.popover("VIEW3D_PT_curves_sculpt_add_shape", text="Curve Shape")
        elif curves_tool == 'SLIDE':
            layout.popover("VIEW3D_PT_tools_brush_falloff")

        return True


    @staticmethod
    def PAINT_GREASE_PENCIL(context, layout, tool):
        if (tool is None) or (not tool.has_datablock):
            return False
        
        tool_settings = context.tool_settings
        paint = tool_settings.gpencil_paint

        brush = paint.brush
        if brush is None:
            return False
        
        grease_pencil_tool = brush.gpencil_tool
        
        if grease_pencil_tool != 'FILL':
            row = layout.row(align=True)
            row.template_ID_preview(paint, "brush", rows=3, cols=8, hide_buttons=True)

        if grease_pencil_tool in {'DRAW', 'FILL'}:
            from bl_ui.properties_paint_common import (
                brush_basic__draw_color_selector,
            )
            brush_basic__draw_color_selector(context, layout, brush, brush.gpencil_settings, None)
        
        if grease_pencil_tool != 'FILL':
            UnifiedPaintPanel.prop_unified(
                layout,
                context,
                brush,
                "size",
                unified_name="use_unified_size",
                pressure_name="use_pressure_size",
                text="Radius",
                slider=True,
                header=True,
            )

<<<<<<< HEAD
            UnifiedPaintPanel.prop_unified(
                layout,
                context,
                brush,
                "strength",
                pressure_name="use_pressure_strength",
                unified_name="use_unified_strength",
                slider=True,
                header=True,
            )

        if grease_pencil_tool == 'DRAW':
            layout.prop(brush.gpencil_settings, "active_smooth_factor")
        elif grease_pencil_tool == 'ERASE':
            layout.prop(brush.gpencil_settings, "eraser_mode", expand=True)
            if brush.gpencil_settings.eraser_mode == "HARD":
                layout.prop(brush.gpencil_settings, "use_keep_caps_eraser")
            layout.prop(brush.gpencil_settings, "use_active_layer_only")
        elif grease_pencil_tool == 'FILL':
            if brush.gpencil_settings.fill_mode == 'FLOOD':
                layout.prop(brush.gpencil_settings, "fill_factor")
            layout.prop(brush.gpencil_settings, "dilate")
            layout.prop(brush, "size", text="Thickness")
            layout.popover("VIEW3D_PT_tools_grease_pencil_fill_options")
=======
        from bl_ui.properties_paint_common import (
            brush_basic__draw_color_selector,
            brush_basic_grease_pencil_paint_settings,
        )

        brush_basic_grease_pencil_paint_settings(layout, context, brush, compact=True)
>>>>>>> 0ca9f633

        return True


class VIEW3D_HT_header(Header):
    bl_space_type = 'VIEW_3D'

    @staticmethod
    def draw_xform_template(layout, context):
        obj = context.active_object
        object_mode = 'OBJECT' if obj is None else obj.mode
        has_pose_mode = (
            (object_mode == 'POSE') or
            (object_mode == 'WEIGHT_PAINT' and context.pose_object is not None)
        )

        tool_settings = context.tool_settings

        # Mode & Transform Settings
        scene = context.scene

        # Orientation
        if object_mode in {'OBJECT', 'EDIT', 'EDIT_GPENCIL'} or has_pose_mode:
            orient_slot = scene.transform_orientation_slots[0]
            row = layout.row(align=True)

            sub = row.row()
            sub.ui_units_x = 4
            sub.prop_with_popover(
                orient_slot,
                "type",
                text="",
                panel="VIEW3D_PT_transform_orientations",
            )

        # Pivot
        if object_mode in {'OBJECT', 'EDIT', 'EDIT_GPENCIL', 'SCULPT_GPENCIL'} or has_pose_mode:
            layout.prop(tool_settings, "transform_pivot_point", text="", icon_only=True)

        # Snap
        show_snap = False
        if obj is None:
            show_snap = True
        else:
            if (object_mode not in {
                    'SCULPT', 'SCULPT_CURVES', 'VERTEX_PAINT', 'WEIGHT_PAINT', 'TEXTURE_PAINT',
                    'PAINT_GPENCIL', 'SCULPT_GPENCIL', 'WEIGHT_GPENCIL', 'VERTEX_GPENCIL', 'PAINT_GREASE_PENCIL',
            }) or has_pose_mode:
                show_snap = True
            else:

                paint_settings = UnifiedPaintPanel.paint_settings(context)

                if paint_settings:
                    brush = paint_settings.brush
                    if brush and hasattr(brush, "stroke_method") and brush.stroke_method == 'CURVE':
                        show_snap = True

        if show_snap:
            snap_items = bpy.types.ToolSettings.bl_rna.properties["snap_elements"].enum_items
            snap_elements = tool_settings.snap_elements
            if len(snap_elements) == 1:
                text = ""
                for elem in snap_elements:
                    icon = snap_items[elem].icon
                    break
            else:
                text = iface_("Mix", i18n_contexts.editor_view3d)
                icon = 'NONE'
            del snap_items, snap_elements

            row = layout.row(align=True)
            row.prop(tool_settings, "use_snap", text="")

            sub = row.row(align=True)
            sub.popover(
                panel="VIEW3D_PT_snapping",
                icon=icon,
                text=text,
                translate=False,
            )

        # Proportional editing
        if object_mode in {'EDIT', 'PARTICLE_EDIT', 'SCULPT_GPENCIL', 'EDIT_GPENCIL', 'OBJECT'}:
            row = layout.row(align=True)
            kw = {}
            if object_mode == 'OBJECT':
                attr = "use_proportional_edit_objects"
            else:
                attr = "use_proportional_edit"

                if tool_settings.use_proportional_edit:
                    if tool_settings.use_proportional_connected:
                        kw["icon"] = 'PROP_CON'
                    elif tool_settings.use_proportional_projected:
                        kw["icon"] = 'PROP_PROJECTED'
                    else:
                        kw["icon"] = 'PROP_ON'
                else:
                    kw["icon"] = 'PROP_OFF'

            row.prop(tool_settings, attr, icon_only=True, **kw)
            sub = row.row(align=True)
            sub.active = getattr(tool_settings, attr)
            sub.prop_with_popover(
                tool_settings,
                "proportional_edit_falloff",
                text="",
                icon_only=True,
                panel="VIEW3D_PT_proportional_edit",
            )

    def draw(self, context):
        layout = self.layout

        tool_settings = context.tool_settings
        view = context.space_data
        shading = view.shading

        layout.row(align=True).template_header()

        row = layout.row(align=True)
        obj = context.active_object
        mode_string = context.mode
        object_mode = 'OBJECT' if obj is None else obj.mode
        has_pose_mode = (
            (object_mode == 'POSE') or
            (object_mode == 'WEIGHT_PAINT' and context.pose_object is not None)
        )

        # Note: This is actually deadly in case enum_items have to be dynamically generated
        #       (because internal RNA array iterator will free everything immediately...).
        # XXX This is an RNA internal issue, not sure how to fix it.
        # Note: Tried to add an accessor to get translated UI strings instead of manual call
        #       to pgettext_iface below, but this fails because translated enum-items
        #       are always dynamically allocated.
        act_mode_item = bpy.types.Object.bl_rna.properties["mode"].enum_items[object_mode]
        act_mode_i18n_context = bpy.types.Object.bl_rna.properties["mode"].translation_context

        sub = row.row(align=True)
        sub.ui_units_x = 5.5
        sub.operator_menu_enum(
            "object.mode_set", "mode",
            text=iface_(act_mode_item.name, act_mode_i18n_context),
            icon=act_mode_item.icon,
        )
        del act_mode_item

        layout.template_header_3D_mode()

        # Contains buttons like Mode, Pivot, Layer, Mesh Select Mode...
        if obj:
            # Particle edit
            if object_mode == 'PARTICLE_EDIT':
                row = layout.row()
                row.prop(tool_settings.particle_edit, "select_mode", text="", expand=True)
            elif object_mode in {'EDIT', 'SCULPT_CURVES'} and obj.type == 'CURVES':
                curves = obj.data

                row = layout.row(align=True)
                domain = curves.selection_domain
                row.operator(
                    "curves.set_selection_domain",
                    text="",
                    icon='CURVE_BEZCIRCLE',
                    depress=(domain == 'POINT'),
                ).domain = 'POINT'
                row.operator(
                    "curves.set_selection_domain",
                    text="",
                    icon='CURVE_PATH',
                    depress=(domain == 'CURVE'),
                ).domain = 'CURVE'

        # Grease Pencil
        if obj and obj.type == 'GREASEPENCIL':
            # Select mode for Editing
            if object_mode == 'EDIT':
                row = layout.row(align=True)
                row.operator(
                    "grease_pencil.set_selection_mode",
                    text="",
                    icon='GP_SELECT_POINTS',
                    depress=(tool_settings.gpencil_selectmode_edit == 'POINT'),
                ).mode = 'POINT'
                row.operator(
                    "grease_pencil.set_selection_mode",
                    text="",
                    icon='GP_SELECT_STROKES',
                    depress=(tool_settings.gpencil_selectmode_edit == 'STROKE'),
                ).mode = 'STROKE'

            if object_mode == 'PAINT_GREASE_PENCIL':
                row = layout.row(align=True)
                row.prop(tool_settings, "use_gpencil_draw_additive", text="", icon='FREEZE')

            if object_mode in {'PAINT_GREASE_PENCIL', 'EDIT', 'WEIGHT_PAINT'}:
                row = layout.row(align=True)
                row.prop(tool_settings, "use_grease_pencil_multi_frame_editing", text="")

                if object_mode in {'EDIT', 'WEIGHT_PAINT'}:
                    sub = row.row(align=True)
                    sub.enabled = tool_settings.use_grease_pencil_multi_frame_editing
                    sub.popover(
                        panel="VIEW3D_PT_grease_pencil_multi_frame",
                        text="Multiframe",
                    )

        # Grease Pencil (legacy)
        if obj and obj.type == 'GPENCIL' and context.gpencil_data:
            gpd = context.gpencil_data

            if gpd.is_stroke_paint_mode:
                row = layout.row()
                sub = row.row(align=True)
                sub.prop(tool_settings, "use_gpencil_draw_onback", text="", icon='MOD_OPACITY')
                sub.separator(factor=0.4)
                sub.prop(tool_settings, "use_gpencil_automerge_strokes", text="")
                sub.separator(factor=0.4)
                sub.prop(tool_settings, "use_gpencil_weight_data_add", text="", icon='WPAINT_HLT')
                sub.separator(factor=0.4)
                sub.prop(tool_settings, "use_gpencil_draw_additive", text="", icon='FREEZE')

            # Select mode for Editing
            if gpd.use_stroke_edit_mode:
                row = layout.row(align=True)
                row.prop_enum(tool_settings, "gpencil_selectmode_edit", text="", value='POINT')
                row.prop_enum(tool_settings, "gpencil_selectmode_edit", text="", value='STROKE')

                subrow = row.row(align=True)
                subrow.enabled = not gpd.use_curve_edit
                subrow.prop_enum(tool_settings, "gpencil_selectmode_edit", text="", value='SEGMENT')

                # Curve edit sub-mode.
                row = layout.row(align=True)
                row.prop(gpd, "use_curve_edit", text="",
                         icon='IPO_BEZIER')
                sub = row.row(align=True)
                sub.active = gpd.use_curve_edit
                sub.popover(
                    panel="VIEW3D_PT_gpencil_curve_edit",
                    text="Curve Editing",
                )

            # Select mode for Sculpt
            if gpd.is_stroke_sculpt_mode:
                row = layout.row(align=True)
                row.prop(tool_settings, "use_gpencil_select_mask_point", text="")
                row.prop(tool_settings, "use_gpencil_select_mask_stroke", text="")
                row.prop(tool_settings, "use_gpencil_select_mask_segment", text="")

            # Select mode for Vertex Paint
            if gpd.is_stroke_vertex_mode:
                row = layout.row(align=True)
                row.prop(tool_settings, "use_gpencil_vertex_select_mask_point", text="")
                row.prop(tool_settings, "use_gpencil_vertex_select_mask_stroke", text="")
                row.prop(tool_settings, "use_gpencil_vertex_select_mask_segment", text="")

            if gpd.is_stroke_paint_mode:
                row = layout.row(align=True)
                row.prop(gpd, "use_multiedit", text="", icon='GP_MULTIFRAME_EDITING')

            if (
                    gpd.use_stroke_edit_mode or
                    gpd.is_stroke_sculpt_mode or
                    gpd.is_stroke_weight_mode or
                    gpd.is_stroke_vertex_mode
            ):
                row = layout.row(align=True)
                row.prop(gpd, "use_multiedit", text="", icon='GP_MULTIFRAME_EDITING')

                sub = row.row(align=True)
                sub.enabled = gpd.use_multiedit
                sub.popover(
                    panel="VIEW3D_PT_gpencil_multi_frame",
                    text="Multiframe",
                )

        overlay = view.overlay

        VIEW3D_MT_editor_menus.draw_collapsible(context, layout)

        layout.separator_spacer()

        if object_mode in {'PAINT_GPENCIL', 'SCULPT_GPENCIL', 'PAINT_GREASE_PENCIL'}:
            # Grease pencil
            if object_mode in {'PAINT_GPENCIL', 'PAINT_GREASE_PENCIL'}:
                sub = layout.row(align=True)
                sub.prop_with_popover(
                    tool_settings,
                    "gpencil_stroke_placement_view3d",
                    text="",
                    panel="VIEW3D_PT_gpencil_origin",
                )

            if object_mode in {'PAINT_GPENCIL', 'SCULPT_GPENCIL', 'PAINT_GREASE_PENCIL'}:
                sub = layout.row(align=True)
                sub.active = tool_settings.gpencil_stroke_placement_view3d != 'SURFACE'
                sub.prop_with_popover(
                    tool_settings.gpencil_sculpt,
                    "lock_axis",
                    text="",
                    panel="VIEW3D_PT_gpencil_lock",
                )

            if object_mode == 'PAINT_GPENCIL':
                # FIXME: this is bad practice!
                # Tool options are to be displayed in the top-bar.
                if context.workspace.tools.from_space_view3d_mode(object_mode).idname == "builtin_brush.Draw":
                    settings = tool_settings.gpencil_sculpt.guide
                    row = layout.row(align=True)
                    row.prop(settings, "use_guide", text="", icon='GRID')
                    sub = row.row(align=True)
                    sub.active = settings.use_guide
                    sub.popover(
                        panel="VIEW3D_PT_gpencil_guide",
                        text="Guides",
                    )
            if object_mode == 'SCULPT_GPENCIL':
                layout.popover(
                    panel="VIEW3D_PT_gpencil_sculpt_automasking",
                    text="",
                    icon=VIEW3D_HT_header._gpencil_sculpt_automasking_icon(tool_settings.gpencil_sculpt)
                )

        elif object_mode == 'SCULPT':
            # If the active tool supports it, show the canvas selector popover.
            from bl_ui.space_toolsystem_common import ToolSelectPanelHelper
            tool = ToolSelectPanelHelper.tool_active_from_context(context)
            is_paint_tool = tool and tool.use_paint_canvas

            shading = VIEW3D_PT_shading.get_shading(context)
            color_type = shading.color_type

            row = layout.row()
            row.ui_units_x = 6
            row.active = is_paint_tool and color_type == 'VERTEX'

            if context.preferences.experimental.use_sculpt_texture_paint:
                canvas_source = tool_settings.paint_mode.canvas_source
                icon = 'GROUP_VCOL' if canvas_source == 'COLOR_ATTRIBUTE' else canvas_source
                row.popover(panel="VIEW3D_PT_slots_paint_canvas", icon=icon)
            else:
                row.popover(panel="VIEW3D_PT_slots_color_attributes", icon='GROUP_VCOL')

            layout.popover(
                panel="VIEW3D_PT_sculpt_automasking",
                text="",
                icon=VIEW3D_HT_header._sculpt_automasking_icon(tool_settings.sculpt)
            )

        elif object_mode == 'VERTEX_PAINT':
            row = layout.row()
            row.ui_units_x = 6
            row.popover(panel="VIEW3D_PT_slots_color_attributes", icon='GROUP_VCOL')

        elif object_mode == 'WEIGHT_PAINT':
            row = layout.row()
            row.ui_units_x = 6
            row.popover(panel="VIEW3D_PT_slots_vertex_groups", icon='GROUP_VERTEX')

        elif object_mode == 'TEXTURE_PAINT':
            tool_mode = tool_settings.image_paint.mode
            icon = 'MATERIAL' if tool_mode == 'MATERIAL' else 'IMAGE_DATA'

            row = layout.row()
            row.ui_units_x = 9
            row.popover(panel="VIEW3D_PT_slots_projectpaint", icon=icon)
            row.popover(panel="VIEW3D_PT_mask", icon='MOD_MASK', text="")
        else:
            # Transform settings depending on tool header visibility
            VIEW3D_HT_header.draw_xform_template(layout, context)

        layout.separator_spacer()

        # Viewport Settings
        layout.popover(
            panel="VIEW3D_PT_object_type_visibility",
            icon_value=view.icon_from_show_object_viewport,
            text="",
        )

        # Gizmo toggle & popover.
        row = layout.row(align=True)
        # FIXME: place-holder icon.
        row.prop(view, "show_gizmo", text="", toggle=True, icon='GIZMO')
        sub = row.row(align=True)
        sub.active = view.show_gizmo
        sub.popover(
            panel="VIEW3D_PT_gizmo_display",
            text="",
        )

        # Overlay toggle & popover.
        row = layout.row(align=True)
        row.prop(overlay, "show_overlays", icon='OVERLAY', text="")
        sub = row.row(align=True)
        sub.active = overlay.show_overlays
        sub.popover(panel="VIEW3D_PT_overlay", text="")

        if mode_string == 'EDIT_MESH':
            sub.popover(panel="VIEW3D_PT_overlay_edit_mesh", text="", icon='EDITMODE_HLT')
        if mode_string == 'EDIT_CURVE':
            sub.popover(panel="VIEW3D_PT_overlay_edit_curve", text="", icon='EDITMODE_HLT')
        elif mode_string == 'SCULPT':
            sub.popover(panel="VIEW3D_PT_overlay_sculpt", text="", icon='SCULPTMODE_HLT')
        elif mode_string == 'SCULPT_CURVES':
            sub.popover(panel="VIEW3D_PT_overlay_sculpt_curves", text="", icon='SCULPTMODE_HLT')
        elif mode_string == 'PAINT_WEIGHT':
            sub.popover(panel="VIEW3D_PT_overlay_weight_paint", text="", icon='WPAINT_HLT')
        elif mode_string == 'PAINT_TEXTURE':
            sub.popover(panel="VIEW3D_PT_overlay_texture_paint", text="", icon='TPAINT_HLT')
        elif mode_string == 'PAINT_VERTEX':
            sub.popover(panel="VIEW3D_PT_overlay_vertex_paint", text="", icon='VPAINT_HLT')
        elif obj is not None and obj.type == 'GPENCIL':
            sub.popover(panel="VIEW3D_PT_overlay_gpencil_options", text="", icon='OUTLINER_DATA_GREASEPENCIL')
        elif obj is not None and obj.type == 'GREASEPENCIL':
            sub.popover(panel="VIEW3D_PT_overlay_grease_pencil_options", text="", icon='OUTLINER_DATA_GREASEPENCIL')

        # Separate from `elif` chain because it may coexist with weight-paint.
        if (
            has_pose_mode or
            (object_mode in {'EDIT_ARMATURE', 'OBJECT'} and VIEW3D_PT_overlay_bones.is_using_wireframe(context))
        ):
            sub.popover(panel="VIEW3D_PT_overlay_bones", text="", icon='POSE_HLT')

        row = layout.row()
        row.active = (object_mode == 'EDIT') or (shading.type in {'WIREFRAME', 'SOLID'})

        # While exposing `shading.show_xray(_wireframe)` is correct.
        # this hides the key shortcut from users: #70433.
        if has_pose_mode:
            draw_depressed = overlay.show_xray_bone
        elif shading.type == 'WIREFRAME':
            draw_depressed = shading.show_xray_wireframe
        else:
            draw_depressed = shading.show_xray
        row.operator(
            "view3d.toggle_xray",
            text="",
            icon='XRAY',
            depress=draw_depressed,
        )

        row = layout.row(align=True)
        row.prop(shading, "type", text="", expand=True)
        sub = row.row(align=True)
        # TODO, currently render shading type ignores mesh two-side, until it's supported
        # show the shading popover which shows double-sided option.

        # sub.enabled = shading.type != 'RENDERED'
        sub.popover(panel="VIEW3D_PT_shading", text="")

    @staticmethod
    def _sculpt_automasking_icon(sculpt):
        automask_enabled = (sculpt.use_automasking_topology or
                            sculpt.use_automasking_face_sets or
                            sculpt.use_automasking_boundary_edges or
                            sculpt.use_automasking_boundary_face_sets or
                            sculpt.use_automasking_cavity or
                            sculpt.use_automasking_cavity_inverted or
                            sculpt.use_automasking_start_normal or
                            sculpt.use_automasking_view_normal)

        return "CLIPUV_DEHLT" if automask_enabled else "CLIPUV_HLT"

    @staticmethod
    def _gpencil_sculpt_automasking_icon(gpencil_sculpt):
        automask_enabled = (gpencil_sculpt.use_automasking_stroke or
                            gpencil_sculpt.use_automasking_layer_stroke or
                            gpencil_sculpt.use_automasking_material_stroke or
                            gpencil_sculpt.use_automasking_material_active or
                            gpencil_sculpt.use_automasking_layer_active)

        return "CLIPUV_DEHLT" if automask_enabled else "CLIPUV_HLT"


class VIEW3D_MT_editor_menus(Menu):
    bl_label = ""

    def draw(self, context):
        layout = self.layout
        obj = context.active_object
        mode_string = context.mode
        edit_object = context.edit_object
        gp_edit = obj and obj.mode in {
            'EDIT_GPENCIL', 'PAINT_GPENCIL', 'SCULPT_GPENCIL', 'WEIGHT_GPENCIL', 'VERTEX_GPENCIL',
        }
        tool_settings = context.tool_settings

        layout.menu("VIEW3D_MT_view")

        # Select Menu
        if gp_edit:
            if mode_string not in {'PAINT_GPENCIL', 'WEIGHT_GPENCIL'}:
                if (
                        mode_string == 'SCULPT_GPENCIL' and
                        (tool_settings.use_gpencil_select_mask_point or
                         tool_settings.use_gpencil_select_mask_stroke or
                         tool_settings.use_gpencil_select_mask_segment)
                ):
                    layout.menu("VIEW3D_MT_select_edit_gpencil")
                elif mode_string == 'EDIT_GPENCIL':
                    layout.menu("VIEW3D_MT_select_edit_gpencil")
                elif mode_string == 'VERTEX_GPENCIL':
                    layout.menu("VIEW3D_MT_select_edit_gpencil")
        elif mode_string in {'PAINT_WEIGHT', 'PAINT_VERTEX', 'PAINT_TEXTURE'}:
            if obj.type == 'MESH':
                mesh = obj.data
                if mesh.use_paint_mask:
                    layout.menu("VIEW3D_MT_select_paint_mask")
                elif mesh.use_paint_mask_vertex and mode_string in {'PAINT_WEIGHT', 'PAINT_VERTEX'}:
                    layout.menu("VIEW3D_MT_select_paint_mask_vertex")
        elif mode_string not in {'SCULPT', 'SCULPT_CURVES', 'PAINT_GREASE_PENCIL'}:
            layout.menu("VIEW3D_MT_select_%s" % mode_string.lower())

        if gp_edit:
            pass
        elif mode_string == 'OBJECT':
            layout.menu("VIEW3D_MT_add", text="Add", text_ctxt=i18n_contexts.operator_default)
        elif mode_string == 'EDIT_MESH':
            layout.menu("VIEW3D_MT_mesh_add", text="Add", text_ctxt=i18n_contexts.operator_default)
        elif mode_string == 'EDIT_CURVE':
            layout.menu("VIEW3D_MT_curve_add", text="Add", text_ctxt=i18n_contexts.operator_default)
        elif mode_string == 'EDIT_SURFACE':
            layout.menu("VIEW3D_MT_surface_add", text="Add", text_ctxt=i18n_contexts.operator_default)
        elif mode_string == 'EDIT_METABALL':
            layout.menu("VIEW3D_MT_metaball_add", text="Add", text_ctxt=i18n_contexts.operator_default)
        elif mode_string == 'EDIT_ARMATURE':
            layout.menu("TOPBAR_MT_edit_armature_add", text="Add", text_ctxt=i18n_contexts.operator_default)

        if gp_edit:
            if obj and obj.mode == 'PAINT_GPENCIL':
                layout.menu("VIEW3D_MT_draw_gpencil")
            elif obj and obj.mode == 'EDIT_GPENCIL':
                layout.menu("VIEW3D_MT_edit_gpencil")
                layout.menu("VIEW3D_MT_edit_gpencil_stroke")
                layout.menu("VIEW3D_MT_edit_gpencil_point")
            elif obj and obj.mode == 'WEIGHT_GPENCIL':
                layout.menu("VIEW3D_MT_weight_gpencil")
            if obj and obj.mode == 'VERTEX_GPENCIL':
                layout.menu("VIEW3D_MT_paint_gpencil")

        elif edit_object:
            layout.menu("VIEW3D_MT_edit_%s" % edit_object.type.lower())

            if mode_string == 'EDIT_MESH':
                layout.menu("VIEW3D_MT_edit_mesh_vertices")
                layout.menu("VIEW3D_MT_edit_mesh_edges")
                layout.menu("VIEW3D_MT_edit_mesh_faces")
                layout.menu("VIEW3D_MT_uv_map", text="UV")
                layout.template_node_operator_asset_root_items()
            elif mode_string in {'EDIT_CURVE', 'EDIT_SURFACE'}:
                layout.menu("VIEW3D_MT_edit_curve_ctrlpoints")
                layout.menu("VIEW3D_MT_edit_curve_segments")
            elif mode_string in {'EDIT_CURVES', 'EDIT_POINT_CLOUD'}:
                layout.template_node_operator_asset_root_items()
            elif mode_string == 'EDIT_GREASE_PENCIL':
                layout.menu("VIEW3D_MT_edit_greasepencil_stroke")
                layout.menu("VIEW3D_MT_edit_greasepencil_point")

        elif obj:
            if mode_string not in {'PAINT_TEXTURE', 'SCULPT_CURVES'}:
                layout.menu("VIEW3D_MT_%s" % mode_string.lower())
            if mode_string == 'SCULPT':
                layout.menu("VIEW3D_MT_mask")
                layout.menu("VIEW3D_MT_face_sets")
                layout.template_node_operator_asset_root_items()
            elif mode_string == 'SCULPT_CURVES':
                layout.menu("VIEW3D_MT_select_sculpt_curves")
                layout.menu("VIEW3D_MT_sculpt_curves")
                layout.template_node_operator_asset_root_items()
            else:
                layout.template_node_operator_asset_root_items()

        else:
            layout.menu("VIEW3D_MT_object")
            layout.template_node_operator_asset_root_items()


# ********** Menu **********


# ********** Utilities **********


class ShowHideMenu:
    bl_label = "Show/Hide"
    _operator_name = ""

    def draw(self, _context):
        layout = self.layout

        layout.operator("%s.reveal" % self._operator_name)
        layout.operator("%s.hide" % self._operator_name, text="Hide Selected").unselected = False
        layout.operator("%s.hide" % self._operator_name, text="Hide Unselected").unselected = True


# Standard transforms which apply to all cases (mix-in class, not used directly).
class VIEW3D_MT_transform_base:
    bl_label = "Transform"
    bl_category = "View"

    # TODO: get rid of the custom text strings?
    def draw(self, context):
        layout = self.layout

        layout.operator("transform.translate")
        layout.operator("transform.rotate")
        layout.operator("transform.resize", text="Scale")

        layout.separator()

        layout.operator("transform.tosphere", text="To Sphere")
        layout.operator("transform.shear", text="Shear")
        layout.operator("transform.bend", text="Bend")
        layout.operator("transform.push_pull", text="Push/Pull")

        if context.mode in {
                'EDIT_MESH', 'EDIT_ARMATURE', 'EDIT_SURFACE', 'EDIT_CURVE', 'EDIT_LATTICE', 'EDIT_METABALL',
        }:
            layout.operator("transform.vertex_warp", text="Warp")
            layout.operator_context = 'EXEC_REGION_WIN'
            layout.operator("transform.vertex_random", text="Randomize").offset = 0.1
            layout.operator_context = 'INVOKE_REGION_WIN'


# Generic transform menu - geometry types
class VIEW3D_MT_transform(VIEW3D_MT_transform_base, Menu):
    def draw(self, context):
        # base menu
        VIEW3D_MT_transform_base.draw(self, context)

        # generic...
        layout = self.layout
        if context.mode == 'EDIT_MESH':
            layout.operator("transform.shrink_fatten", text="Shrink/Fatten")
            layout.operator("transform.skin_resize")
        elif context.mode in ['EDIT_CURVE', 'EDIT_GREASE_PENCIL', 'EDIT_CURVES']:
            layout.operator("transform.transform", text="Radius").mode = 'CURVE_SHRINKFATTEN'

        if context.mode != 'EDIT_CURVES' and context.mode != 'EDIT_GREASE_PENCIL':
            layout.separator()
            props = layout.operator("transform.translate", text="Move Texture Space")
            props.texture_space = True
            props = layout.operator("transform.resize", text="Scale Texture Space")
            props.texture_space = True


# Object-specific extensions to Transform menu
class VIEW3D_MT_transform_object(VIEW3D_MT_transform_base, Menu):
    def draw(self, context):
        layout = self.layout

        # base menu
        VIEW3D_MT_transform_base.draw(self, context)

        # object-specific option follow...
        layout.separator()

        layout.operator("transform.translate", text="Move Texture Space").texture_space = True
        layout.operator("transform.resize", text="Scale Texture Space").texture_space = True

        layout.separator()

        layout.operator_context = 'EXEC_REGION_WIN'
        # XXX see alignmenu() in edit.c of b2.4x to get this working
        layout.operator("transform.transform", text="Align to Transform Orientation").mode = 'ALIGN'

        layout.separator()

        layout.operator("object.randomize_transform")
        layout.operator("object.align")

        # TODO: there is a strange context bug here.
        """
        layout.operator_context = 'INVOKE_REGION_WIN'
        layout.operator("object.transform_axis_target")
        """


# Armature EditMode extensions to Transform menu
class VIEW3D_MT_transform_armature(VIEW3D_MT_transform_base, Menu):
    def draw(self, context):
        layout = self.layout

        # base menu
        VIEW3D_MT_transform_base.draw(self, context)

        # armature specific extensions follow...
        obj = context.object
        if obj.type == 'ARMATURE' and obj.mode in {'EDIT', 'POSE'}:
            if obj.data.display_type == 'BBONE':
                layout.separator()

                layout.operator("transform.transform", text="Scale BBone").mode = 'BONE_SIZE'
            elif obj.data.display_type == 'ENVELOPE':
                layout.separator()

                layout.operator("transform.transform", text="Scale Envelope Distance").mode = 'BONE_SIZE'
                layout.operator("transform.transform", text="Scale Radius").mode = 'BONE_ENVELOPE'

        if context.edit_object and context.edit_object.type == 'ARMATURE':
            layout.separator()

            layout.operator("armature.align")


class VIEW3D_MT_mirror(Menu):
    bl_label = "Mirror"

    def draw(self, _context):
        layout = self.layout

        layout.operator("transform.mirror", text="Interactive Mirror")

        layout.separator()

        layout.operator_context = 'EXEC_REGION_WIN'

        for (space_name, space_id) in (("Global", 'GLOBAL'), ("Local", 'LOCAL')):
            for axis_index, axis_name in enumerate("XYZ"):
                props = layout.operator("transform.mirror",
                                        text="%s %s" % (axis_name, iface_(space_name)),
                                        translate=False)
                props.constraint_axis[axis_index] = True
                props.orient_type = space_id

            if space_id == 'GLOBAL':
                layout.separator()


class VIEW3D_MT_snap(Menu):
    bl_label = "Snap"

    def draw(self, _context):
        layout = self.layout

        layout.operator("view3d.snap_selected_to_grid", text="Selection to Grid")
        layout.operator("view3d.snap_selected_to_cursor", text="Selection to Cursor").use_offset = False
        layout.operator("view3d.snap_selected_to_cursor", text="Selection to Cursor (Keep Offset)").use_offset = True
        layout.operator("view3d.snap_selected_to_active", text="Selection to Active")

        layout.separator()

        layout.operator("view3d.snap_cursor_to_selected", text="Cursor to Selected")
        layout.operator("view3d.snap_cursor_to_center", text="Cursor to World Origin")
        layout.operator("view3d.snap_cursor_to_grid", text="Cursor to Grid")
        layout.operator("view3d.snap_cursor_to_active", text="Cursor to Active")


class VIEW3D_MT_uv_map(Menu):
    bl_label = "UV Mapping"

    def draw(self, _context):
        layout = self.layout

        layout.operator("uv.unwrap")

        layout.separator()

        layout.operator_context = 'INVOKE_DEFAULT'
        layout.operator("uv.smart_project")
        layout.operator("uv.lightmap_pack")
        layout.operator("uv.follow_active_quads")

        layout.separator()

        layout.operator_context = 'EXEC_REGION_WIN'
        layout.operator("uv.cube_project")
        layout.operator("uv.cylinder_project")
        layout.operator("uv.sphere_project")

        layout.separator()

        layout.operator_context = 'INVOKE_REGION_WIN'
        layout.operator("uv.project_from_view").scale_to_bounds = False
        layout.operator("uv.project_from_view", text="Project from View (Bounds)").scale_to_bounds = True

        layout.separator()

        layout.operator("mesh.mark_seam").clear = False
        layout.operator("mesh.mark_seam", text="Clear Seam").clear = True

        layout.separator()

        layout.operator("uv.reset")

        layout.template_node_operator_asset_menu_items(catalog_path="UV")


# ********** View menus **********


class VIEW3D_MT_view(Menu):
    bl_label = "View"

    def draw(self, context):
        layout = self.layout
        view = context.space_data

        layout.prop(view, "show_region_toolbar")
        layout.prop(view, "show_region_ui")
        layout.prop(view, "show_region_tool_header")
        layout.prop(view, "show_region_asset_shelf")
        layout.prop(view, "show_region_hud")

        layout.separator()

        layout.operator("view3d.view_selected", text="Frame Selected").use_all_regions = False
        if view.region_quadviews:
            layout.operator("view3d.view_selected", text="Frame Selected (Quad View)").use_all_regions = True

        layout.operator("view3d.view_all").center = False
        layout.operator("view3d.view_persportho", text="Perspective/Orthographic")
        layout.menu("VIEW3D_MT_view_local")
        layout.prop(view, "show_viewer", text="Viewer Node")

        layout.separator()

        layout.menu("VIEW3D_MT_view_cameras", text="Cameras")

        layout.separator()
        layout.menu("VIEW3D_MT_view_viewpoint")
        layout.menu("VIEW3D_MT_view_navigation")
        layout.menu("VIEW3D_MT_view_align")

        layout.separator()

        layout.operator_context = 'INVOKE_REGION_WIN'
        layout.menu("VIEW3D_MT_view_regions", text="View Regions")

        layout.separator()

        layout.operator("screen.animation_play", text="Play Animation")

        layout.separator()

        layout.operator(
            "render.opengl",
            text="Viewport Render Image",
            icon='RENDER_STILL',
        )
        layout.operator(
            "render.opengl",
            text="Viewport Render Animation",
            icon='RENDER_ANIMATION',
        ).animation = True
        props = layout.operator(
            "render.opengl",
            text="Viewport Render Keyframes",
            icon='RENDER_ANIMATION',
        )
        props.animation = True
        props.render_keyed_only = True

        layout.separator()

        layout.menu("INFO_MT_area")


class VIEW3D_MT_view_local(Menu):
    bl_label = "Local View"

    def draw(self, _context):
        layout = self.layout

        layout.operator("view3d.localview", text="Toggle Local View")
        layout.operator("view3d.localview_remove_from")


class VIEW3D_MT_view_cameras(Menu):
    bl_label = "Cameras"

    def draw(self, _context):
        layout = self.layout

        layout.operator("view3d.object_as_camera")
        layout.operator("view3d.view_camera", text="Active Camera")
        layout.operator("view3d.view_center_camera")


class VIEW3D_MT_view_viewpoint(Menu):
    bl_label = "Viewpoint"

    def draw(self, _context):
        layout = self.layout

        layout.operator("view3d.view_camera", text="Camera", text_ctxt=i18n_contexts.editor_view3d)

        layout.separator()

        layout.operator("view3d.view_axis", text="Top", text_ctxt=i18n_contexts.editor_view3d).type = 'TOP'
        layout.operator("view3d.view_axis", text="Bottom", text_ctxt=i18n_contexts.editor_view3d).type = 'BOTTOM'

        layout.separator()

        layout.operator("view3d.view_axis", text="Front", text_ctxt=i18n_contexts.editor_view3d).type = 'FRONT'
        layout.operator("view3d.view_axis", text="Back", text_ctxt=i18n_contexts.editor_view3d).type = 'BACK'

        layout.separator()

        layout.operator("view3d.view_axis", text="Right", text_ctxt=i18n_contexts.editor_view3d).type = 'RIGHT'
        layout.operator("view3d.view_axis", text="Left", text_ctxt=i18n_contexts.editor_view3d).type = 'LEFT'


class VIEW3D_MT_view_navigation(Menu):
    bl_label = "Navigation"

    def draw(self, _context):
        from math import pi
        layout = self.layout

        layout.operator_enum("view3d.view_orbit", "type")
        props = layout.operator("view3d.view_orbit", text="Orbit Opposite")
        props.type = 'ORBITRIGHT'
        props.angle = pi

        layout.separator()

        layout.operator("view3d.view_roll", text="Roll Left").type = 'LEFT'
        layout.operator("view3d.view_roll", text="Roll Right").type = 'RIGHT'

        layout.separator()

        layout.operator_enum("view3d.view_pan", "type")

        layout.separator()

        layout.operator("view3d.zoom", text="Zoom In").delta = 1
        layout.operator("view3d.zoom", text="Zoom Out").delta = -1
        layout.operator("view3d.zoom_border", text="Zoom Region...")
        layout.operator("view3d.dolly", text="Dolly View...")
        layout.operator("view3d.zoom_camera_1_to_1", text="Zoom Camera 1:1")

        layout.separator()

        layout.operator("view3d.fly")
        layout.operator("view3d.walk")


class VIEW3D_MT_view_align(Menu):
    bl_label = "Align View"

    def draw(self, _context):
        layout = self.layout

        layout.menu("VIEW3D_MT_view_align_selected")

        layout.separator()

        layout.operator("view3d.camera_to_view", text="Align Active Camera to View")
        layout.operator("view3d.camera_to_view_selected", text="Align Active Camera to Selected")

        layout.separator()

        layout.operator("view3d.view_all", text="Center Cursor and Frame All").center = True
        layout.operator("view3d.view_center_cursor")

        layout.separator()

        layout.operator("view3d.view_lock_to_active")
        layout.operator("view3d.view_lock_clear")


class VIEW3D_MT_view_align_selected(Menu):
    bl_label = "Align View to Active"

    def draw(self, _context):
        layout = self.layout

        props = layout.operator("view3d.view_axis", text="Top", text_ctxt=i18n_contexts.editor_view3d)
        props.align_active = True
        props.type = 'TOP'

        props = layout.operator("view3d.view_axis", text="Bottom", text_ctxt=i18n_contexts.editor_view3d)
        props.align_active = True
        props.type = 'BOTTOM'

        layout.separator()

        props = layout.operator("view3d.view_axis", text="Front", text_ctxt=i18n_contexts.editor_view3d)
        props.align_active = True
        props.type = 'FRONT'

        props = layout.operator("view3d.view_axis", text="Back", text_ctxt=i18n_contexts.editor_view3d)
        props.align_active = True
        props.type = 'BACK'

        layout.separator()

        props = layout.operator("view3d.view_axis", text="Right", text_ctxt=i18n_contexts.editor_view3d)
        props.align_active = True
        props.type = 'RIGHT'

        props = layout.operator("view3d.view_axis", text="Left", text_ctxt=i18n_contexts.editor_view3d)
        props.align_active = True
        props.type = 'LEFT'


class VIEW3D_MT_view_regions(Menu):
    bl_label = "View Regions"

    def draw(self, _context):
        layout = self.layout
        layout.operator("view3d.clip_border", text="Clipping Region...")
        layout.operator("view3d.render_border", text="Render Region...")

        layout.separator()

        layout.operator("view3d.clear_render_border")


# ********** Select menus, suffix from context.mode **********

class VIEW3D_MT_select_object_more_less(Menu):
    bl_label = "Select More/Less"

    def draw(self, _context):
        layout = self.layout

        layout.operator("object.select_more", text="More")
        layout.operator("object.select_less", text="Less")

        layout.separator()

        props = layout.operator("object.select_hierarchy", text="Parent")
        props.extend = False
        props.direction = 'PARENT'

        props = layout.operator("object.select_hierarchy", text="Child")
        props.extend = False
        props.direction = 'CHILD'

        layout.separator()

        props = layout.operator("object.select_hierarchy", text="Extend Parent")
        props.extend = True
        props.direction = 'PARENT'

        props = layout.operator("object.select_hierarchy", text="Extend Child")
        props.extend = True
        props.direction = 'CHILD'


class VIEW3D_MT_select_object(Menu):
    bl_label = "Select"

    def draw(self, _context):
        layout = self.layout

        layout.operator("object.select_all", text="All").action = 'SELECT'
        layout.operator("object.select_all", text="None").action = 'DESELECT'
        layout.operator("object.select_all", text="Invert").action = 'INVERT'

        layout.separator()

        layout.operator("view3d.select_box")
        layout.operator("view3d.select_circle")
        layout.operator_menu_enum("view3d.select_lasso", "mode")

        layout.separator()

        layout.operator_menu_enum("object.select_by_type", "type", text="Select All by Type")
        layout.operator("object.select_camera", text="Select Active Camera")
        layout.operator("object.select_mirror")
        layout.operator("object.select_random", text="Select Random")

        layout.separator()

        layout.menu("VIEW3D_MT_select_object_more_less")

        layout.separator()

        layout.operator_menu_enum("object.select_grouped", "type", text="Select Grouped")
        layout.operator_menu_enum("object.select_linked", "type", text="Select Linked")
        layout.operator("object.select_pattern", text="Select Pattern...")


class VIEW3D_MT_select_pose_more_less(Menu):
    bl_label = "Select More/Less"

    def draw(self, _context):
        layout = self.layout

        props = layout.operator("pose.select_hierarchy", text="Parent")
        props.extend = False
        props.direction = 'PARENT'

        props = layout.operator("pose.select_hierarchy", text="Child")
        props.extend = False
        props.direction = 'CHILD'

        layout.separator()

        props = layout.operator("pose.select_hierarchy", text="Extend Parent")
        props.extend = True
        props.direction = 'PARENT'

        props = layout.operator("pose.select_hierarchy", text="Extend Child")
        props.extend = True
        props.direction = 'CHILD'


class VIEW3D_MT_select_pose(Menu):
    bl_label = "Select"

    def draw(self, _context):
        layout = self.layout

        layout.operator("pose.select_all", text="All").action = 'SELECT'
        layout.operator("pose.select_all", text="None").action = 'DESELECT'
        layout.operator("pose.select_all", text="Invert").action = 'INVERT'

        layout.separator()

        layout.operator("view3d.select_box")
        layout.operator("view3d.select_circle")
        layout.operator_menu_enum("view3d.select_lasso", "mode")

        layout.separator()

        layout.operator("pose.select_mirror")

        layout.separator()

        layout.operator("pose.select_constraint_target", text="Constraint Target")
        layout.operator("pose.select_linked", text="Linked")

        layout.separator()

        layout.menu("VIEW3D_MT_select_pose_more_less")

        layout.separator()

        layout.operator_menu_enum("pose.select_grouped", "type", text="Grouped")
        layout.operator("object.select_pattern", text="Select Pattern...")


class VIEW3D_MT_select_particle(Menu):
    bl_label = "Select"

    def draw(self, _context):
        layout = self.layout

        layout.operator("particle.select_all", text="All").action = 'SELECT'
        layout.operator("particle.select_all", text="None").action = 'DESELECT'
        layout.operator("particle.select_all", text="Invert").action = 'INVERT'

        layout.separator()

        layout.operator("view3d.select_box")
        layout.operator("view3d.select_circle")
        layout.operator_menu_enum("view3d.select_lasso", "mode")

        layout.separator()

        layout.operator("particle.select_linked", text="Select Linked")

        layout.separator()

        layout.operator("particle.select_more")
        layout.operator("particle.select_less")

        layout.separator()

        layout.operator("particle.select_random")

        layout.separator()

        layout.operator("particle.select_roots", text="Roots")
        layout.operator("particle.select_tips", text="Tips")


class VIEW3D_MT_edit_mesh_select_similar(Menu):
    bl_label = "Select Similar"

    def draw(self, _context):
        layout = self.layout

        layout.operator_enum("mesh.select_similar", "type")

        layout.separator()

        layout.operator("mesh.select_similar_region", text="Face Regions")


class VIEW3D_MT_edit_mesh_select_by_trait(Menu):
    bl_label = "Select All by Trait"

    def draw(self, context):
        layout = self.layout
        tool_settings = context.tool_settings

        if tool_settings.mesh_select_mode[2] is False:
            layout.operator("mesh.select_non_manifold", text="Non Manifold")
        layout.operator("mesh.select_loose", text="Loose Geometry")
        layout.operator("mesh.select_interior_faces", text="Interior Faces")
        layout.operator("mesh.select_face_by_sides", text="Faces by Sides")

        layout.separator()

        layout.operator("mesh.select_ungrouped", text="Ungrouped Vertices")


class VIEW3D_MT_edit_mesh_select_more_less(Menu):
    bl_label = "Select More/Less"

    def draw(self, _context):
        layout = self.layout

        layout.operator("mesh.select_more", text="More")
        layout.operator("mesh.select_less", text="Less")

        layout.separator()

        layout.operator("mesh.select_next_item", text="Next Active")
        layout.operator("mesh.select_prev_item", text="Previous Active")


class VIEW3D_MT_edit_mesh_select_linked(Menu):
    bl_label = "Select Linked"

    def draw(self, _context):
        layout = self.layout

        layout.operator("mesh.select_linked", text="Linked")
        layout.operator("mesh.shortest_path_select", text="Shortest Path")
        layout.operator("mesh.faces_select_linked_flat", text="Linked Flat Faces")


class VIEW3D_MT_edit_mesh_select_loops(Menu):
    bl_label = "Select Loops"

    def draw(self, _context):
        layout = self.layout

        layout.operator("mesh.loop_multi_select", text="Edge Loops").ring = False
        layout.operator("mesh.loop_multi_select", text="Edge Rings").ring = True

        layout.separator()

        layout.operator("mesh.loop_to_region")
        layout.operator("mesh.region_to_loop")


class VIEW3D_MT_select_edit_mesh(Menu):
    bl_label = "Select"

    def draw(self, _context):
        layout = self.layout

        # primitive
        layout.operator("mesh.select_all", text="All").action = 'SELECT'
        layout.operator("mesh.select_all", text="None").action = 'DESELECT'
        layout.operator("mesh.select_all", text="Invert").action = 'INVERT'

        layout.separator()

        layout.operator("view3d.select_box")
        layout.operator("view3d.select_circle")
        layout.operator_menu_enum("view3d.select_lasso", "mode")

        layout.separator()

        # numeric
        layout.operator("mesh.select_random", text="Select Random")
        layout.operator("mesh.select_nth")

        layout.separator()

        # geometric
        layout.operator("mesh.edges_select_sharp", text="Select Sharp Edges")

        layout.separator()

        # other ...
        layout.menu("VIEW3D_MT_edit_mesh_select_similar")

        layout.separator()

        layout.menu("VIEW3D_MT_edit_mesh_select_by_trait")

        layout.separator()

        layout.menu("VIEW3D_MT_edit_mesh_select_more_less")

        layout.separator()

        layout.menu("VIEW3D_MT_edit_mesh_select_loops")

        layout.separator()

        layout.menu("VIEW3D_MT_edit_mesh_select_linked")

        layout.separator()

        layout.operator("mesh.select_axis", text="Side of Active")
        layout.operator("mesh.select_mirror")

        layout.separator()

        layout.operator("mesh.select_by_attribute", text="By Attribute")

        layout.template_node_operator_asset_menu_items(catalog_path=self.bl_label)


class VIEW3D_MT_select_edit_curve(Menu):
    bl_label = "Select"

    def draw(self, _context):
        layout = self.layout

        layout.operator("curve.select_all", text="All").action = 'SELECT'
        layout.operator("curve.select_all", text="None").action = 'DESELECT'
        layout.operator("curve.select_all", text="Invert").action = 'INVERT'

        layout.separator()

        layout.operator("view3d.select_box")
        layout.operator("view3d.select_circle")
        layout.operator_menu_enum("view3d.select_lasso", "mode")

        layout.separator()

        layout.operator("curve.select_random")
        layout.operator("curve.select_nth")
        layout.operator("curve.select_linked", text="Select Linked")
        layout.operator("curve.select_similar", text="Select Similar")

        layout.separator()

        layout.operator("curve.de_select_first")
        layout.operator("curve.de_select_last")
        layout.operator("curve.select_next")
        layout.operator("curve.select_previous")

        layout.separator()

        layout.operator("curve.select_more")
        layout.operator("curve.select_less")


class VIEW3D_MT_select_edit_surface(Menu):
    bl_label = "Select"

    def draw(self, _context):
        layout = self.layout

        layout.operator("curve.select_all", text="All").action = 'SELECT'
        layout.operator("curve.select_all", text="None").action = 'DESELECT'
        layout.operator("curve.select_all", text="Invert").action = 'INVERT'

        layout.separator()

        layout.operator("view3d.select_box")
        layout.operator("view3d.select_circle")
        layout.operator_menu_enum("view3d.select_lasso", "mode")

        layout.separator()

        layout.operator("curve.select_random")
        layout.operator("curve.select_nth")
        layout.operator("curve.select_linked", text="Select Linked")
        layout.operator("curve.select_similar", text="Select Similar")

        layout.separator()

        layout.operator("curve.select_row")

        layout.separator()

        layout.operator("curve.select_more")
        layout.operator("curve.select_less")


class VIEW3D_MT_select_edit_text(Menu):
    bl_label = "Select"

    def draw(self, _context):
        layout = self.layout

        layout.operator("font.select_all", text="All")

        layout.separator()

        layout.operator("font.move_select", text="Top").type = 'TEXT_BEGIN'
        layout.operator("font.move_select", text="Bottom").type = 'TEXT_END'

        layout.separator()

        layout.operator("font.move_select", text="Previous Block").type = 'PREVIOUS_PAGE'
        layout.operator("font.move_select", text="Next Block").type = 'NEXT_PAGE'

        layout.separator()

        layout.operator("font.move_select", text="Line Begin").type = 'LINE_BEGIN'
        layout.operator("font.move_select", text="Line End").type = 'LINE_END'

        layout.separator()

        layout.operator("font.move_select", text="Previous Line").type = 'PREVIOUS_LINE'
        layout.operator("font.move_select", text="Next Line").type = 'NEXT_LINE'

        layout.separator()

        layout.operator("font.move_select", text="Previous Word").type = 'PREVIOUS_WORD'
        layout.operator("font.move_select", text="Next Word").type = 'NEXT_WORD'


class VIEW3D_MT_select_edit_metaball(Menu):
    bl_label = "Select"

    def draw(self, _context):
        layout = self.layout

        layout.operator("mball.select_all", text="All").action = 'SELECT'
        layout.operator("mball.select_all", text="None").action = 'DESELECT'
        layout.operator("mball.select_all", text="Invert").action = 'INVERT'

        layout.separator()

        layout.operator("view3d.select_box")
        layout.operator("view3d.select_circle")
        layout.operator_menu_enum("view3d.select_lasso", "mode")

        layout.separator()

        layout.operator("mball.select_random_metaelems")

        layout.separator()

        layout.operator_menu_enum("mball.select_similar", "type", text="Similar")


class VIEW3D_MT_edit_lattice_context_menu(Menu):
    bl_label = "Lattice"

    def draw(self, _context):
        layout = self.layout

        layout.menu("VIEW3D_MT_mirror")
        layout.operator_menu_enum("lattice.flip", "axis")
        layout.menu("VIEW3D_MT_snap")

        layout.separator()

        layout.operator("lattice.make_regular")


class VIEW3D_MT_select_edit_lattice(Menu):
    bl_label = "Select"

    def draw(self, _context):
        layout = self.layout

        layout.operator("lattice.select_all", text="All").action = 'SELECT'
        layout.operator("lattice.select_all", text="None").action = 'DESELECT'
        layout.operator("lattice.select_all", text="Invert").action = 'INVERT'

        layout.separator()

        layout.operator("view3d.select_box")
        layout.operator("view3d.select_circle")
        layout.operator_menu_enum("view3d.select_lasso", "mode")

        layout.separator()

        layout.operator("lattice.select_mirror")
        layout.operator("lattice.select_random")

        layout.separator()

        layout.operator("lattice.select_more")
        layout.operator("lattice.select_less")

        layout.separator()

        layout.operator("lattice.select_ungrouped", text="Ungrouped Vertices")


class VIEW3D_MT_select_edit_armature(Menu):
    bl_label = "Select"

    def draw(self, _context):
        layout = self.layout

        layout.operator("armature.select_all", text="All").action = 'SELECT'
        layout.operator("armature.select_all", text="None").action = 'DESELECT'
        layout.operator("armature.select_all", text="Invert").action = 'INVERT'

        layout.separator()

        layout.operator("view3d.select_box")
        layout.operator("view3d.select_circle")
        layout.operator_menu_enum("view3d.select_lasso", "mode")

        layout.separator()

        layout.operator("armature.select_mirror")

        layout.separator()

        layout.operator("armature.select_more", text="More")
        layout.operator("armature.select_less", text="Less")

        layout.separator()

        layout.operator("armature.select_linked", text="Linked")

        layout.separator()

        props = layout.operator("armature.select_hierarchy", text="Parent")
        props.extend = False
        props.direction = 'PARENT'

        props = layout.operator("armature.select_hierarchy", text="Child")
        props.extend = False
        props.direction = 'CHILD'

        layout.separator()

        props = layout.operator("armature.select_hierarchy", text="Extend Parent")
        props.extend = True
        props.direction = 'PARENT'

        props = layout.operator("armature.select_hierarchy", text="Extend Child")
        props.extend = True
        props.direction = 'CHILD'

        layout.operator_menu_enum("armature.select_similar", "type", text="Similar")
        layout.operator("object.select_pattern", text="Select Pattern...")


class VIEW3D_MT_select_edit_grease_pencil(Menu):
    bl_label = "Select"

    def draw(self, context):
        layout = self.layout

        layout.operator("grease_pencil.select_all", text="All").action = 'SELECT'
        layout.operator("grease_pencil.select_all", text="None").action = 'DESELECT'
        layout.operator("grease_pencil.select_all", text="Invert").action = 'INVERT'

        layout.separator()

        layout.operator("grease_pencil.select_linked", text="Linked")
        layout.operator("grease_pencil.select_alternate", text="Alternated")
        layout.operator("grease_pencil.select_random", text="Random")

        layout.separator()

        props = layout.operator("grease_pencil.select_ends", text="First")
        props.amount_start = 1
        props.amount_end = 0
        props = layout.operator("grease_pencil.select_ends", text="Last")
        props.amount_start = 0
        props.amount_end = 1

        layout.separator()

        layout.operator("grease_pencil.select_more")
        layout.operator("grease_pencil.select_less")


class VIEW3D_MT_paint_grease_pencil(Menu):
    bl_label = "Draw"

    def draw(self, _context):
        layout = self.layout

        layout.menu("GREASE_PENCIL_MT_layer_active", text="Active Layer")

        layout.separator()

        layout.menu("VIEW3D_MT_edit_greasepencil_showhide")

        layout.separator()

        layout.operator("paint.sample_color")


class VIEW3D_MT_paint_gpencil(Menu):
    bl_label = "Paint"

    def draw(self, _context):
        layout = self.layout

        layout.operator("gpencil.vertex_color_set", text="Set Color Attribute")
        layout.operator("gpencil.stroke_reset_vertex_color")
        layout.separator()
        layout.operator("gpencil.vertex_color_invert", text="Invert")
        layout.operator("gpencil.vertex_color_levels", text="Levels")
        layout.operator("gpencil.vertex_color_hsv", text="Hue/Saturation/Value")
        layout.operator("gpencil.vertex_color_brightness_contrast", text="Brightness/Contrast")


class VIEW3D_MT_select_edit_gpencil(Menu):
    bl_label = "Select"

    def draw(self, context):
        layout = self.layout

        layout.operator("gpencil.select_all", text="All").action = 'SELECT'
        layout.operator("gpencil.select_all", text="None").action = 'DESELECT'
        layout.operator("gpencil.select_all", text="Invert").action = 'INVERT'

        layout.separator()

        layout.operator("gpencil.select_box")
        layout.operator("gpencil.select_circle")
        layout.operator_menu_enum("gpencil.select_lasso", "mode")

        layout.separator()

        layout.operator("gpencil.select_linked", text="Linked")
        layout.operator("gpencil.select_alternate")
        layout.operator("gpencil.select_random")
        layout.operator_menu_enum("gpencil.select_grouped", "type", text="Grouped")

        if context.mode == 'VERTEX_GPENCIL':
            layout.operator("gpencil.select_vertex_color", text="Color Attribute")

        layout.separator()

        layout.operator("gpencil.select_first")
        layout.operator("gpencil.select_last")

        layout.separator()

        layout.operator("gpencil.select_more")
        layout.operator("gpencil.select_less")


class VIEW3D_MT_select_paint_mask(Menu):
    bl_label = "Select"

    def draw(self, _context):
        layout = self.layout

        layout.operator("paint.face_select_all", text="All").action = 'SELECT'
        layout.operator("paint.face_select_all", text="None").action = 'DESELECT'
        layout.operator("paint.face_select_all", text="Invert").action = 'INVERT'

        layout.operator("paint.face_select_more")
        layout.operator("paint.face_select_less")

        layout.separator()

        layout.operator("view3d.select_box")
        layout.operator("view3d.select_circle")
        layout.operator_menu_enum("view3d.select_lasso", "mode")

        layout.separator()

        layout.operator("paint.face_select_linked", text="Linked")


class VIEW3D_MT_select_paint_mask_vertex(Menu):
    bl_label = "Select"

    def draw(self, _context):
        layout = self.layout

        layout.operator("paint.vert_select_all", text="All").action = 'SELECT'
        layout.operator("paint.vert_select_all", text="None").action = 'DESELECT'
        layout.operator("paint.vert_select_all", text="Invert").action = 'INVERT'

        layout.operator("paint.vert_select_more")
        layout.operator("paint.vert_select_less")

        layout.separator()

        layout.operator("view3d.select_box")
        layout.operator("view3d.select_circle")
        layout.operator_menu_enum("view3d.select_lasso", "mode")

        layout.separator()

        layout.operator("paint.vert_select_ungrouped", text="Ungrouped Vertices")
        layout.operator("paint.vert_select_linked", text="Select Linked")


class VIEW3D_MT_select_edit_point_cloud(Menu):
    bl_label = "Select"

    def draw(self, _context):
        layout = self.layout
        layout.template_node_operator_asset_menu_items(catalog_path=self.bl_label)


class VIEW3D_MT_edit_curves_select_more_less(Menu):
    bl_label = "Select More/Less"

    def draw(self, _context):
        layout = self.layout

        layout.operator("curves.select_more", text="More")
        layout.operator("curves.select_less", text="Less")


class VIEW3D_MT_select_edit_curves(Menu):
    bl_label = "Select"

    def draw(self, _context):
        layout = self.layout

        layout.operator("curves.select_all", text="All").action = 'SELECT'
        layout.operator("curves.select_all", text="None").action = 'DESELECT'
        layout.operator("curves.select_all", text="Invert").action = 'INVERT'

        layout.separator()

        layout.operator("curves.select_random", text="Random")
        layout.operator("curves.select_ends", text="Endpoints")
        layout.operator("curves.select_linked", text="Linked")

        layout.separator()

        layout.menu("VIEW3D_MT_edit_curves_select_more_less")

        layout.template_node_operator_asset_menu_items(catalog_path=self.bl_label)


class VIEW3D_MT_select_sculpt_curves(Menu):
    bl_label = "Select"

    def draw(self, _context):
        layout = self.layout

        layout.operator("curves.select_all", text="All").action = 'SELECT'
        layout.operator("curves.select_all", text="None").action = 'DESELECT'
        layout.operator("curves.select_all", text="Invert").action = 'INVERT'
        layout.operator("sculpt_curves.select_random", text="Random")
        layout.operator("curves.select_ends", text="Endpoints")
        layout.operator("sculpt_curves.select_grow", text="Grow")

        layout.template_node_operator_asset_menu_items(catalog_path="Select")


class VIEW3D_MT_mesh_add(Menu):
    bl_idname = "VIEW3D_MT_mesh_add"
    bl_label = "Mesh"
    bl_options = {'SEARCH_ON_KEY_PRESS'}

    def draw(self, _context):
        layout = self.layout

        layout.operator_context = 'INVOKE_REGION_WIN'

        layout.operator("mesh.primitive_plane_add", text="Plane", icon='MESH_PLANE')
        layout.operator("mesh.primitive_cube_add", text="Cube", icon='MESH_CUBE')
        layout.operator("mesh.primitive_circle_add", text="Circle", icon='MESH_CIRCLE')
        layout.operator("mesh.primitive_uv_sphere_add", text="UV Sphere", icon='MESH_UVSPHERE')
        layout.operator("mesh.primitive_ico_sphere_add", text="Ico Sphere", icon='MESH_ICOSPHERE')
        layout.operator("mesh.primitive_cylinder_add", text="Cylinder", icon='MESH_CYLINDER')
        layout.operator("mesh.primitive_cone_add", text="Cone", icon='MESH_CONE')
        layout.operator("mesh.primitive_torus_add", text="Torus", icon='MESH_TORUS')

        layout.separator()

        layout.operator("mesh.primitive_grid_add", text="Grid", icon='MESH_GRID')
        layout.operator("mesh.primitive_monkey_add", text="Monkey", icon='MESH_MONKEY')

        layout.template_node_operator_asset_menu_items(catalog_path="Add")


class VIEW3D_MT_curve_add(Menu):
    bl_idname = "VIEW3D_MT_curve_add"
    bl_label = "Curve"
    bl_options = {'SEARCH_ON_KEY_PRESS'}

    def draw(self, context):
        layout = self.layout

        layout.operator_context = 'INVOKE_REGION_WIN'

        layout.operator("curve.primitive_bezier_curve_add", text="Bézier", icon='CURVE_BEZCURVE')
        layout.operator("curve.primitive_bezier_circle_add", text="Circle", icon='CURVE_BEZCIRCLE')

        layout.separator()

        layout.operator("curve.primitive_nurbs_curve_add", text="Nurbs Curve", icon='CURVE_NCURVE')
        layout.operator("curve.primitive_nurbs_circle_add", text="Nurbs Circle", icon='CURVE_NCIRCLE')
        layout.operator("curve.primitive_nurbs_path_add", text="Path", icon='CURVE_PATH')

        layout.separator()

        layout.operator("object.curves_empty_hair_add", text="Empty Hair", icon='CURVES_DATA')
        layout.operator("object.quick_fur", text="Fur", icon='CURVES_DATA')

        experimental = context.preferences.experimental
        if experimental.use_new_curves_tools:
            layout.operator("object.curves_random_add", text="Random", icon='CURVES_DATA')


class VIEW3D_MT_surface_add(Menu):
    bl_idname = "VIEW3D_MT_surface_add"
    bl_label = "Surface"
    bl_options = {'SEARCH_ON_KEY_PRESS'}

    def draw(self, _context):
        layout = self.layout

        layout.operator_context = 'INVOKE_REGION_WIN'

        layout.operator("surface.primitive_nurbs_surface_curve_add", text="Nurbs Curve", icon='SURFACE_NCURVE')
        layout.operator("surface.primitive_nurbs_surface_circle_add", text="Nurbs Circle", icon='SURFACE_NCIRCLE')
        layout.operator("surface.primitive_nurbs_surface_surface_add", text="Nurbs Surface", icon='SURFACE_NSURFACE')
        layout.operator("surface.primitive_nurbs_surface_cylinder_add",
                        text="Nurbs Cylinder", icon='SURFACE_NCYLINDER')
        layout.operator("surface.primitive_nurbs_surface_sphere_add", text="Nurbs Sphere", icon='SURFACE_NSPHERE')
        layout.operator("surface.primitive_nurbs_surface_torus_add", text="Nurbs Torus", icon='SURFACE_NTORUS')


class VIEW3D_MT_edit_metaball_context_menu(Menu):
    bl_label = "Metaball"

    def draw(self, _context):
        layout = self.layout

        layout.operator_context = 'INVOKE_REGION_WIN'

        # Add
        layout.operator("mball.duplicate_move")

        layout.separator()

        # Modify
        layout.menu("VIEW3D_MT_mirror")
        layout.menu("VIEW3D_MT_snap")

        layout.separator()

        # Remove
        layout.operator_context = 'EXEC_REGION_WIN'
        layout.operator("mball.delete_metaelems", text="Delete")


class VIEW3D_MT_metaball_add(Menu):
    bl_idname = "VIEW3D_MT_metaball_add"
    bl_label = "Metaball"
    bl_options = {'SEARCH_ON_KEY_PRESS'}

    def draw(self, _context):
        layout = self.layout

        layout.operator_context = 'INVOKE_REGION_WIN'
        layout.operator_enum("object.metaball_add", "type")


class TOPBAR_MT_edit_curve_add(Menu):
    bl_idname = "TOPBAR_MT_edit_curve_add"
    bl_label = "Add"
    bl_translation_context = i18n_contexts.operator_default
    bl_options = {'SEARCH_ON_KEY_PRESS'}

    def draw(self, context):
        layout = self.layout

        is_surf = context.active_object.type == 'SURFACE'

        layout.operator_context = 'EXEC_REGION_WIN'

        if is_surf:
            VIEW3D_MT_surface_add.draw(self, context)
        else:
            VIEW3D_MT_curve_add.draw(self, context)


class TOPBAR_MT_edit_armature_add(Menu):
    bl_idname = "TOPBAR_MT_edit_armature_add"
    bl_label = "Armature"
    bl_options = {'SEARCH_ON_KEY_PRESS'}

    def draw(self, _context):
        layout = self.layout

        layout.operator_context = 'EXEC_REGION_WIN'
        layout.operator("armature.bone_primitive_add", text="Single Bone", icon='BONE_DATA')


class VIEW3D_MT_armature_add(Menu):
    bl_idname = "VIEW3D_MT_armature_add"
    bl_label = "Armature"
    bl_options = {'SEARCH_ON_KEY_PRESS'}

    def draw(self, _context):
        layout = self.layout

        layout.operator_context = 'EXEC_REGION_WIN'
        layout.operator("object.armature_add", text="Single Bone", icon='BONE_DATA')


class VIEW3D_MT_light_add(Menu):
    bl_idname = "VIEW3D_MT_light_add"
    bl_context = i18n_contexts.id_light
    bl_label = "Light"
    bl_options = {'SEARCH_ON_KEY_PRESS'}

    def draw(self, _context):
        layout = self.layout

        layout.operator_context = 'INVOKE_REGION_WIN'
        layout.operator_enum("object.light_add", "type")


class VIEW3D_MT_lightprobe_add(Menu):
    bl_idname = "VIEW3D_MT_lightprobe_add"
    bl_label = "Light Probe"
    bl_options = {'SEARCH_ON_KEY_PRESS'}

    def draw(self, _context):
        layout = self.layout

        layout.operator_context = 'INVOKE_REGION_WIN'
        layout.operator_enum("object.lightprobe_add", "type")


class VIEW3D_MT_camera_add(Menu):
    bl_idname = "VIEW3D_MT_camera_add"
    bl_label = "Camera"
    bl_options = {'SEARCH_ON_KEY_PRESS'}

    def draw(self, _context):
        layout = self.layout
        layout.operator_context = 'EXEC_REGION_WIN'
        layout.operator("object.camera_add", text="Camera", icon='OUTLINER_OB_CAMERA')


class VIEW3D_MT_volume_add(Menu):
    bl_idname = "VIEW3D_MT_volume_add"
    bl_label = "Volume"
    bl_translation_context = i18n_contexts.id_id
    bl_options = {'SEARCH_ON_KEY_PRESS'}

    def draw(self, _context):
        layout = self.layout
        layout.operator("object.volume_import", text="Import OpenVDB...", icon='OUTLINER_DATA_VOLUME')
        layout.operator("object.volume_add", text="Empty",
                        text_ctxt=i18n_contexts.id_volume,
                        icon='OUTLINER_DATA_VOLUME')


class VIEW3D_MT_grease_pencil_add(Menu):
    bl_idname = "VIEW3D_MT_grease_pencil_add"
    bl_label = "Grease Pencil"
    bl_options = {'SEARCH_ON_KEY_PRESS'}

    def draw(self, _context):
        layout = self.layout
        layout.operator("object.grease_pencil_add", text="Empty", icon='EMPTY_AXIS').type = 'EMPTY'
        layout.operator("object.grease_pencil_add", text="Stroke", icon='STROKE').type = 'STROKE'
        layout.operator("object.grease_pencil_add", text="Suzanne", icon='MONKEY').type = 'MONKEY'
        layout.separator()
        layout.operator("object.grease_pencil_add", text="Scene Line Art", icon='SCENE').type = 'LINEART_SCENE'
        layout.operator(
            "object.grease_pencil_add",
            text="Collection Line Art",
            icon='GROUP').type = 'LINEART_COLLECTION'
        layout.operator("object.grease_pencil_add", text="Object Line Art", icon='CUBE').type = 'LINEART_OBJECT'


class VIEW3D_MT_add(Menu):
    bl_label = "Add"
    bl_translation_context = i18n_contexts.operator_default
    bl_options = {'SEARCH_ON_KEY_PRESS'}

    def draw(self, context):
        layout = self.layout

        if layout.operator_context == 'EXEC_REGION_WIN':
            layout.operator_context = 'INVOKE_REGION_WIN'
            layout.operator("WM_OT_search_single_menu", text="Search...", icon='VIEWZOOM').menu_idname = "VIEW3D_MT_add"
            layout.separator()

        # NOTE: don't use 'EXEC_SCREEN' or operators won't get the `v3d` context.

        # NOTE: was `EXEC_AREA`, but this context does not have the `rv3d`, which prevents
        #       "align_view" to work on first call (see #32719).
        layout.operator_context = 'EXEC_REGION_WIN'

        # layout.operator_menu_enum("object.mesh_add", "type", text="Mesh", icon='OUTLINER_OB_MESH')
        layout.menu("VIEW3D_MT_mesh_add", icon='OUTLINER_OB_MESH')

        # layout.operator_menu_enum("object.curve_add", "type", text="Curve", icon='OUTLINER_OB_CURVE')
        layout.menu("VIEW3D_MT_curve_add", icon='OUTLINER_OB_CURVE')
        # layout.operator_menu_enum("object.surface_add", "type", text="Surface", icon='OUTLINER_OB_SURFACE')
        layout.menu("VIEW3D_MT_surface_add", icon='OUTLINER_OB_SURFACE')
        layout.menu("VIEW3D_MT_metaball_add", text="Metaball", icon='OUTLINER_OB_META')
        layout.operator("object.text_add", text="Text", icon='OUTLINER_OB_FONT')
        if context.preferences.experimental.use_new_point_cloud_type:
            layout.operator("object.pointcloud_add", text="Point Cloud", icon='OUTLINER_OB_POINTCLOUD')
        layout.menu("VIEW3D_MT_volume_add", text="Volume", text_ctxt=i18n_contexts.id_id, icon='OUTLINER_OB_VOLUME')
        if context.preferences.experimental.use_grease_pencil_version3:
            layout.menu("VIEW3D_MT_grease_pencil_add", text="Grease Pencil", icon='OUTLINER_OB_GREASEPENCIL')
        else:
            layout.operator_menu_enum(
                "object.gpencil_add",
                "type",
                text="Grease Pencil",
                icon='OUTLINER_OB_GREASEPENCIL')

        layout.separator()

        if VIEW3D_MT_armature_add.is_extended():
            layout.menu("VIEW3D_MT_armature_add", icon='OUTLINER_OB_ARMATURE')
        else:
            layout.operator("object.armature_add", text="Armature", icon='OUTLINER_OB_ARMATURE')

        layout.operator("object.add", text="Lattice", icon='OUTLINER_OB_LATTICE').type = 'LATTICE'

        layout.separator()

        layout.operator_menu_enum("object.empty_add", "type", text="Empty",
                                  text_ctxt=i18n_contexts.id_id,
                                  icon='OUTLINER_OB_EMPTY')
        layout.menu("VIEW3D_MT_image_add", text="Image", icon='OUTLINER_OB_IMAGE')

        layout.separator()

        layout.menu("VIEW3D_MT_light_add", icon='OUTLINER_OB_LIGHT')
        layout.menu("VIEW3D_MT_lightprobe_add", icon='OUTLINER_OB_LIGHTPROBE')

        layout.separator()

        if VIEW3D_MT_camera_add.is_extended():
            layout.menu("VIEW3D_MT_camera_add", icon='OUTLINER_OB_CAMERA')
        else:
            VIEW3D_MT_camera_add.draw(self, context)

        layout.separator()

        layout.operator("object.speaker_add", text="Speaker", icon='OUTLINER_OB_SPEAKER')

        layout.separator()

        layout.operator_menu_enum("object.effector_add", "type", text="Force Field", icon='OUTLINER_OB_FORCE_FIELD')

        layout.separator()

        has_collections = bool(bpy.data.collections)
        col = layout.column()
        col.enabled = has_collections

        if not has_collections or len(bpy.data.collections) > 10:
            col.operator_context = 'INVOKE_REGION_WIN'
            col.operator(
                "object.collection_instance_add",
                text="Collection Instance..." if has_collections else "No Collections to Instance",
                icon='OUTLINER_OB_GROUP_INSTANCE',
            )
        else:
            col.operator_menu_enum(
                "object.collection_instance_add",
                "collection",
                text="Collection Instance",
                icon='OUTLINER_OB_GROUP_INSTANCE',
            )


class VIEW3D_MT_image_add(Menu):
    bl_label = "Add Image"
    bl_options = {'SEARCH_ON_KEY_PRESS'}

    def draw(self, _context):
        layout = self.layout
        layout.operator("object.load_reference_image", text="Reference", icon='IMAGE_REFERENCE')
        layout.operator("object.load_background_image", text="Background", icon='IMAGE_BACKGROUND')


class VIEW3D_MT_object_relations(Menu):
    bl_label = "Relations"

    def draw(self, _context):
        layout = self.layout

        layout.operator("object.make_dupli_face")

        layout.separator()

        layout.operator_menu_enum("object.make_local", "type", text="Make Local...")
        layout.menu("VIEW3D_MT_make_single_user")


class VIEW3D_MT_object_liboverride(Menu):
    bl_label = "Library Override"

    def draw(self, _context):
        layout = self.layout

        layout.operator("object.make_override_library", text="Make")
        layout.operator("object.reset_override_library", text="Reset")
        layout.operator("object.clear_override_library", text="Clear")


class VIEW3D_MT_object(Menu):
    bl_context = "objectmode"
    bl_label = "Object"

    def draw(self, context):
        layout = self.layout

        layout.menu("VIEW3D_MT_transform_object")
        layout.operator_menu_enum("object.origin_set", text="Set Origin", property="type")
        layout.menu("VIEW3D_MT_mirror")
        layout.menu("VIEW3D_MT_object_clear")
        layout.menu("VIEW3D_MT_object_apply")
        layout.menu("VIEW3D_MT_snap")

        layout.separator()

        layout.operator("object.duplicate_move")
        layout.operator("object.duplicate_move_linked")
        layout.operator("object.join")

        layout.separator()

        layout.operator("view3d.copybuffer", text="Copy Objects", icon='COPYDOWN')
        layout.operator("view3d.pastebuffer", text="Paste Objects", icon='PASTEDOWN')

        layout.separator()

        layout.menu("VIEW3D_MT_object_asset", icon='ASSET_MANAGER')
        layout.menu("VIEW3D_MT_object_collection")

        layout.separator()

        layout.menu("VIEW3D_MT_object_liboverride", icon='LIBRARY_DATA_OVERRIDE')
        layout.menu("VIEW3D_MT_object_relations")
        layout.menu("VIEW3D_MT_object_parent")
        layout.menu("VIEW3D_MT_object_constraints")
        layout.menu("VIEW3D_MT_object_track")
        layout.menu("VIEW3D_MT_make_links")

        layout.separator()

        layout.operator("object.shade_smooth")
        if context.object and context.object.type == 'MESH':
            layout.operator("object.shade_smooth_by_angle")
        layout.operator("object.shade_flat")

        layout.separator()

        layout.menu("VIEW3D_MT_object_animation")
        layout.menu("VIEW3D_MT_object_rigid_body")

        layout.separator()

        layout.menu("VIEW3D_MT_object_quick_effects")

        layout.separator()

        layout.menu("VIEW3D_MT_object_convert")

        layout.separator()

        layout.menu("VIEW3D_MT_object_showhide")
        layout.menu("VIEW3D_MT_object_cleanup")

        layout.separator()

        layout.operator_context = 'EXEC_REGION_WIN'
        layout.operator("object.delete", text="Delete").use_global = False
        layout.operator("object.delete", text="Delete Global").use_global = True

        layout.template_node_operator_asset_menu_items(catalog_path="Object")


class VIEW3D_MT_object_animation(Menu):
    bl_label = "Animation"

    def draw(self, _context):
        layout = self.layout

        layout.operator("anim.keyframe_insert", text="Insert Keyframe")
        layout.operator("anim.keyframe_insert_menu", text="Insert Keyframe with Keying Set").always_prompt = True
        layout.operator("anim.keyframe_delete_v3d", text="Delete Keyframes...")
        layout.operator("anim.keyframe_clear_v3d", text="Clear Keyframes...")
        layout.operator("anim.keying_set_active_set", text="Change Keying Set...")

        layout.separator()

        layout.operator("nla.bake", text="Bake Action...")
        layout.operator("gpencil.bake_mesh_animation", text="Bake Mesh to Grease Pencil...")
        layout.operator("gpencil.bake_grease_pencil_animation", text="Bake Object Transform to Grease Pencil...")


class VIEW3D_MT_object_rigid_body(Menu):
    bl_label = "Rigid Body"

    def draw(self, _context):
        layout = self.layout

        layout.operator("rigidbody.objects_add", text="Add Active").type = 'ACTIVE'
        layout.operator("rigidbody.objects_add", text="Add Passive").type = 'PASSIVE'

        layout.separator()

        layout.operator("rigidbody.objects_remove", text="Remove")

        layout.separator()

        layout.operator("rigidbody.shape_change", text="Change Shape")
        layout.operator("rigidbody.mass_calculate", text="Calculate Mass")
        layout.operator("rigidbody.object_settings_copy", text="Copy from Active")
        layout.operator("object.visual_transform_apply", text="Apply Transformation")
        layout.operator("rigidbody.bake_to_keyframes", text="Bake to Keyframes")

        layout.separator()

        layout.operator("rigidbody.connect", text="Connect")


class VIEW3D_MT_object_clear(Menu):
    bl_label = "Clear"

    def draw(self, _context):
        layout = self.layout

        layout.operator("object.location_clear", text="Location").clear_delta = False
        layout.operator("object.rotation_clear", text="Rotation").clear_delta = False
        layout.operator("object.scale_clear", text="Scale").clear_delta = False

        layout.separator()

        layout.operator("object.origin_clear", text="Origin")


class VIEW3D_MT_object_context_menu(Menu):
    bl_label = "Object"

    def draw(self, context):
        layout = self.layout

        view = context.space_data

        obj = context.object

        selected_objects_len = len(context.selected_objects)

        # If nothing is selected
        # (disabled for now until it can be made more useful).
        '''
        if selected_objects_len == 0:

            layout.menu("VIEW3D_MT_add", text="Add", text_ctxt=i18n_contexts.operator_default)
            layout.operator("view3d.pastebuffer", text="Paste Objects", icon='PASTEDOWN')

            return
        '''

        # If something is selected

        # Individual object types.
        if obj is None:
            pass

        elif obj.type == 'CAMERA':
            layout.operator_context = 'INVOKE_REGION_WIN'

            layout.operator("view3d.object_as_camera", text="Set Active Camera")

            if obj.data.type == 'PERSP':
                props = layout.operator("wm.context_modal_mouse", text="Adjust Focal Length")
                props.data_path_iter = "selected_editable_objects"
                props.data_path_item = "data.lens"
                props.input_scale = 0.1
                if obj.data.lens_unit == 'MILLIMETERS':
                    props.header_text = rpt_("Camera Focal Length: %.1fmm")
                else:
                    props.header_text = rpt_("Camera Focal Length: %.1f\u00B0")

            else:
                props = layout.operator("wm.context_modal_mouse", text="Camera Lens Scale")
                props.data_path_iter = "selected_editable_objects"
                props.data_path_item = "data.ortho_scale"
                props.input_scale = 0.01
                props.header_text = rpt_("Camera Lens Scale: %.3f")

            if not obj.data.dof.focus_object:
                if view and view.camera == obj and view.region_3d.view_perspective == 'CAMERA':
                    props = layout.operator("ui.eyedropper_depth", text="DOF Distance (Pick)")
                else:
                    props = layout.operator("wm.context_modal_mouse", text="Adjust Focus Distance")
                    props.data_path_iter = "selected_editable_objects"
                    props.data_path_item = "data.dof.focus_distance"
                    props.input_scale = 0.02
                    props.header_text = rpt_("Focus Distance: %.3f")

            layout.separator()

        elif obj.type in {'CURVE', 'FONT'}:
            layout.operator_context = 'INVOKE_REGION_WIN'

            props = layout.operator("wm.context_modal_mouse", text="Adjust Extrusion")
            props.data_path_iter = "selected_editable_objects"
            props.data_path_item = "data.extrude"
            props.input_scale = 0.01
            props.header_text = rpt_("Extrude: %.3f")

            props = layout.operator("wm.context_modal_mouse", text="Adjust Offset")
            props.data_path_iter = "selected_editable_objects"
            props.data_path_item = "data.offset"
            props.input_scale = 0.01
            props.header_text = rpt_("Offset: %.3f")

            layout.separator()

        elif obj.type == 'EMPTY':
            layout.operator_context = 'INVOKE_REGION_WIN'

            props = layout.operator("wm.context_modal_mouse", text="Adjust Empty Display Size")
            props.data_path_iter = "selected_editable_objects"
            props.data_path_item = "empty_display_size"
            props.input_scale = 0.01
            props.header_text = rpt_("Empty Display Size: %.3f")

            layout.separator()

            if obj.empty_display_type == 'IMAGE':
                layout.operator("gpencil.trace_image")

                layout.separator()

        elif obj.type == 'LIGHT':
            light = obj.data

            layout.operator_context = 'INVOKE_REGION_WIN'

            props = layout.operator("wm.context_modal_mouse", text="Adjust Light Power")
            props.data_path_iter = "selected_editable_objects"
            props.data_path_item = "data.energy"
            props.input_scale = 1.0
            props.header_text = rpt_("Light Power: %.3f")

            if light.type == 'AREA':
                if light.shape in {'RECTANGLE', 'ELLIPSE'}:
                    props = layout.operator("wm.context_modal_mouse", text="Adjust Area Light X Size")
                    props.data_path_iter = "selected_editable_objects"
                    props.data_path_item = "data.size"
                    props.header_text = rpt_("Light Size X: %.3f")

                    props = layout.operator("wm.context_modal_mouse", text="Adjust Area Light Y Size")
                    props.data_path_iter = "selected_editable_objects"
                    props.data_path_item = "data.size_y"
                    props.header_text = rpt_("Light Size Y: %.3f")
                else:
                    props = layout.operator("wm.context_modal_mouse", text="Adjust Area Light Size")
                    props.data_path_iter = "selected_editable_objects"
                    props.data_path_item = "data.size"
                    props.header_text = rpt_("Light Size: %.3f")

            elif light.type in {'SPOT', 'POINT'}:
                props = layout.operator("wm.context_modal_mouse", text="Adjust Light Radius")
                props.data_path_iter = "selected_editable_objects"
                props.data_path_item = "data.shadow_soft_size"
                props.header_text = rpt_("Light Radius: %.3f")

            elif light.type == 'SUN':
                props = layout.operator("wm.context_modal_mouse", text="Adjust Sun Light Angle")
                props.data_path_iter = "selected_editable_objects"
                props.data_path_item = "data.angle"
                props.header_text = rpt_("Light Angle: %.3f")

            if light.type == 'SPOT':
                layout.separator()

                props = layout.operator("wm.context_modal_mouse", text="Adjust Spot Light Size")
                props.data_path_iter = "selected_editable_objects"
                props.data_path_item = "data.spot_size"
                props.input_scale = 0.01
                props.header_text = rpt_("Spot Size: %.2f")

                props = layout.operator("wm.context_modal_mouse", text="Adjust Spot Light Blend")
                props.data_path_iter = "selected_editable_objects"
                props.data_path_item = "data.spot_blend"
                props.input_scale = -0.01
                props.header_text = rpt_("Spot Blend: %.2f")

            layout.separator()

        # Shared among some object types.
        if obj is not None:
            if obj.type in {'MESH', 'CURVE', 'SURFACE'}:
                layout.operator("object.shade_smooth")
                if obj.type == 'MESH':
                    layout.operator("object.shade_smooth_by_angle")
                layout.operator("object.shade_flat")

                layout.separator()

            if obj.type in {'MESH', 'CURVE', 'SURFACE', 'ARMATURE', 'GPENCIL'}:
                if selected_objects_len > 1:
                    layout.operator("object.join")

            if obj.type in {'MESH', 'CURVE', 'CURVES', 'SURFACE', 'POINTCLOUD', 'META', 'FONT'}:
                layout.operator_menu_enum("object.convert", "target")

            if obj.type == 'GPENCIL':
                layout.operator_menu_enum("gpencil.convert", "type", text="Convert To")

            if (obj.type in {
                'MESH', 'CURVE', 'CURVES', 'SURFACE', 'GPENCIL', 'LATTICE', 'ARMATURE', 'META', 'FONT', 'POINTCLOUD',
            } or (obj.type == 'EMPTY' and obj.instance_collection is not None)):
                layout.operator_context = 'INVOKE_REGION_WIN'
                layout.operator_menu_enum("object.origin_set", text="Set Origin", property="type")
                layout.operator_context = 'INVOKE_DEFAULT'

                layout.separator()

        # Shared among all object types
        layout.operator("view3d.copybuffer", text="Copy Objects", icon='COPYDOWN')
        layout.operator("view3d.pastebuffer", text="Paste Objects", icon='PASTEDOWN')

        layout.separator()

        layout.operator("object.duplicate_move", icon='DUPLICATE')
        layout.operator("object.duplicate_move_linked")

        layout.separator()

        props = layout.operator("wm.call_panel", text="Rename Active Object...")
        props.name = "TOPBAR_PT_name"
        props.keep_open = False

        layout.separator()

        layout.menu("VIEW3D_MT_mirror")
        layout.menu("VIEW3D_MT_snap")
        layout.menu("VIEW3D_MT_object_parent")
        layout.operator_context = 'INVOKE_REGION_WIN'

        if view and view.local_view:
            layout.operator("view3d.localview_remove_from")
        else:
            layout.operator("object.move_to_collection")

        layout.separator()

        layout.operator("anim.keyframe_insert", text="Insert Keyframe")
        layout.operator("anim.keyframe_insert_menu", text="Insert Keyframe with Keying Set").always_prompt = True

        layout.separator()

        layout.operator_context = 'EXEC_REGION_WIN'
        layout.operator("object.delete", text="Delete").use_global = False

        layout.template_node_operator_asset_menu_items(catalog_path="Object")


class VIEW3D_MT_object_shading(Menu):
    # XXX, this menu is a place to store shading operator in object mode
    bl_label = "Shading"

    def draw(self, _context):
        layout = self.layout
        layout.operator("object.shade_smooth", text="Smooth")
        layout.operator("object.shade_flat", text="Flat")


class VIEW3D_MT_object_apply(Menu):
    bl_label = "Apply"

    def draw(self, _context):
        layout = self.layout

        # Need invoke for the popup confirming the multi-user data operation
        layout.operator_context = 'INVOKE_DEFAULT'

        props = layout.operator("object.transform_apply", text="Location", text_ctxt=i18n_contexts.default)
        props.location, props.rotation, props.scale = True, False, False

        props = layout.operator("object.transform_apply", text="Rotation", text_ctxt=i18n_contexts.default)
        props.location, props.rotation, props.scale = False, True, False

        props = layout.operator("object.transform_apply", text="Scale", text_ctxt=i18n_contexts.default)
        props.location, props.rotation, props.scale = False, False, True

        props = layout.operator("object.transform_apply", text="All Transforms", text_ctxt=i18n_contexts.default)
        props.location, props.rotation, props.scale = True, True, True

        props = layout.operator("object.transform_apply", text="Rotation & Scale", text_ctxt=i18n_contexts.default)
        props.location, props.rotation, props.scale = False, True, True

        layout.separator()

        layout.operator(
            "object.transforms_to_deltas",
            text="Location to Deltas",
            text_ctxt=i18n_contexts.default,
        ).mode = 'LOC'
        layout.operator(
            "object.transforms_to_deltas",
            text="Rotation to Deltas",
            text_ctxt=i18n_contexts.default,
        ).mode = 'ROT'
        layout.operator(
            "object.transforms_to_deltas",
            text="Scale to Deltas",
            text_ctxt=i18n_contexts.default,
        ).mode = 'SCALE'

        layout.operator(
            "object.transforms_to_deltas",
            text="All Transforms to Deltas",
            text_ctxt=i18n_contexts.default,
        ).mode = 'ALL'
        layout.operator("object.anim_transforms_to_deltas")

        layout.separator()

        layout.operator(
            "object.visual_transform_apply",
            text="Visual Transform",
            text_ctxt=i18n_contexts.default,
        )
        layout.operator(
            "object.convert",
            text="Visual Geometry to Mesh",
            text_ctxt=i18n_contexts.default,
        ).target = 'MESH'
        layout.operator("object.duplicates_make_real")
        layout.operator("object.parent_inverse_apply",
                        text="Parent Inverse",
                        text_ctxt=i18n_contexts.default)

        layout.template_node_operator_asset_menu_items(catalog_path="Object/Apply")


class VIEW3D_MT_object_parent(Menu):
    bl_label = "Parent"

    def draw(self, _context):
        from bl_ui_utils.layout import operator_context

        layout = self.layout

        layout.operator_enum("object.parent_set", "type")

        layout.separator()

        with operator_context(layout, 'EXEC_REGION_WIN'):
            layout.operator("object.parent_no_inverse_set").keep_transform = False
            props = layout.operator("object.parent_no_inverse_set", text="Make Parent without Inverse (Keep Transform)")
            props.keep_transform = True

        layout.separator()

        layout.operator_enum("object.parent_clear", "type")


class VIEW3D_MT_object_track(Menu):
    bl_label = "Track"
    bl_translation_context = i18n_contexts.constraint

    def draw(self, _context):
        layout = self.layout

        layout.operator_enum("object.track_set", "type")

        layout.separator()

        layout.operator_enum("object.track_clear", "type")


class VIEW3D_MT_object_collection(Menu):
    bl_label = "Collection"

    def draw(self, _context):
        layout = self.layout

        layout.operator("object.move_to_collection")
        layout.operator("object.link_to_collection")

        layout.separator()

        layout.operator("collection.create")
        # layout.operator_menu_enum("collection.objects_remove", "collection")  # BUGGY
        layout.operator("collection.objects_remove")
        layout.operator("collection.objects_remove_all")

        layout.separator()

        layout.operator("collection.objects_add_active")
        layout.operator("collection.objects_remove_active")


class VIEW3D_MT_object_constraints(Menu):
    bl_label = "Constraints"

    def draw(self, _context):
        layout = self.layout

        layout.operator("object.constraint_add_with_targets")
        layout.operator("object.constraints_copy")

        layout.separator()

        layout.operator("object.constraints_clear")


class VIEW3D_MT_object_quick_effects(Menu):
    bl_label = "Quick Effects"

    def draw(self, _context):
        layout = self.layout

        layout.operator("object.quick_fur")
        layout.operator("object.quick_explode")
        layout.operator("object.quick_smoke")
        layout.operator("object.quick_liquid")
        layout.template_node_operator_asset_menu_items(catalog_path="Object/Quick Effects")


class VIEW3D_MT_object_showhide(Menu):
    bl_label = "Show/Hide"

    def draw(self, _context):
        layout = self.layout

        layout.operator("object.hide_view_clear")

        layout.separator()

        layout.operator("object.hide_view_set", text="Hide Selected").unselected = False
        layout.operator("object.hide_view_set", text="Hide Unselected").unselected = True


class VIEW3D_MT_object_cleanup(Menu):
    bl_label = "Clean Up"

    def draw(self, _context):
        layout = self.layout

        layout.operator("object.vertex_group_clean", text="Clean Vertex Group Weights").group_select_mode = 'ALL'
        layout.operator("object.vertex_group_limit_total", text="Limit Total Vertex Groups").group_select_mode = 'ALL'

        layout.separator()

        layout.operator("object.material_slot_remove_unused", text="Remove Unused Material Slots")


class VIEW3D_MT_object_asset(Menu):
    bl_label = "Asset"

    def draw(self, _context):
        layout = self.layout

        layout.operator("asset.mark")
        layout.operator("asset.clear", text="Clear Asset").set_fake_user = False
        layout.operator("asset.clear", text="Clear Asset (Set Fake User)").set_fake_user = True


class VIEW3D_MT_make_single_user(Menu):
    bl_label = "Make Single User"

    def draw(self, _context):
        layout = self.layout
        layout.operator_context = 'EXEC_REGION_WIN'

        props = layout.operator("object.make_single_user", text="Object")
        props.object = True
        props.obdata = props.material = props.animation = props.obdata_animation = False

        props = layout.operator("object.make_single_user", text="Object & Data")
        props.object = props.obdata = True
        props.material = props.animation = props.obdata_animation = False

        props = layout.operator("object.make_single_user", text="Object & Data & Materials")
        props.object = props.obdata = props.material = True
        props.animation = props.obdata_animation = False

        props = layout.operator("object.make_single_user", text="Materials")
        props.material = True
        props.object = props.obdata = props.animation = props.obdata_animation = False

        props = layout.operator("object.make_single_user", text="Object Animation")
        props.animation = True
        props.object = props.obdata = props.material = props.obdata_animation = False

        props = layout.operator("object.make_single_user", text="Object Data Animation")
        props.obdata_animation = props.obdata = True
        props.object = props.material = props.animation = False


class VIEW3D_MT_object_convert(Menu):
    bl_label = "Convert"

    def draw(self, context):
        layout = self.layout
        ob = context.active_object

        if ob and ob.type == 'GPENCIL' and context.gpencil_data and not context.preferences.experimental.use_grease_pencil_version3:
            layout.operator_enum("gpencil.convert", "type")
        else:
            layout.operator_enum("object.convert", "target")

        # Potrace lib dependency.
        if bpy.app.build_options.potrace:
            layout.operator("gpencil.trace_image", icon='OUTLINER_OB_GREASEPENCIL')

        if ob and ob.type == 'CURVES':
            layout.operator("curves.convert_to_particle_system", text="Particle System")

        layout.template_node_operator_asset_menu_items(catalog_path="Object/Convert")


class VIEW3D_MT_make_links(Menu):
    bl_label = "Link/Transfer Data"

    def draw(self, _context):
        layout = self.layout
        operator_context_default = layout.operator_context

        if len(bpy.data.scenes) > 10:
            layout.operator_context = 'INVOKE_REGION_WIN'
            layout.operator("object.make_links_scene", text="Link Objects to Scene...", icon='OUTLINER_OB_EMPTY')
        else:
            layout.operator_context = 'EXEC_REGION_WIN'
            layout.operator_menu_enum("object.make_links_scene", "scene", text="Link Objects to Scene")

        layout.separator()

        layout.operator_context = operator_context_default

        layout.operator_enum("object.make_links_data", "type")  # inline

        layout.operator("object.join_uvs", text="Copy UV Maps")

        layout.separator()

        layout.operator("object.data_transfer")
        layout.operator("object.datalayout_transfer")


class VIEW3D_MT_brush_paint_modes(Menu):
    bl_label = "Enabled Modes"

    def draw(self, context):
        layout = self.layout

        settings = UnifiedPaintPanel.paint_settings(context)
        brush = settings.brush

        layout.prop(brush, "use_paint_sculpt", text="Sculpt")
        layout.prop(brush, "use_paint_uv_sculpt", text="UV Sculpt")
        layout.prop(brush, "use_paint_vertex", text="Vertex Paint")
        layout.prop(brush, "use_paint_weight", text="Weight Paint")
        layout.prop(brush, "use_paint_image", text="Texture Paint")
        layout.prop(brush, "use_paint_sculpt_curves", text="Sculpt Curves")


class VIEW3D_MT_paint_vertex(Menu):
    bl_label = "Paint"

    def draw(self, _context):
        layout = self.layout

        layout.operator("paint.vertex_color_smooth")
        layout.operator("paint.vertex_color_dirt")
        layout.operator("paint.vertex_color_from_weight")

        layout.separator()

        layout.operator("paint.vertex_color_invert", text="Invert")
        layout.operator("paint.vertex_color_levels", text="Levels")
        layout.operator("paint.vertex_color_hsv", text="Hue/Saturation/Value")
        layout.operator("paint.vertex_color_brightness_contrast", text="Brightness/Contrast")

        layout.separator()

        layout.operator("paint.vertex_color_set")
        layout.operator("paint.sample_color")


class VIEW3D_MT_hook(Menu):
    bl_label = "Hooks"

    def draw(self, context):
        layout = self.layout
        layout.operator_context = 'EXEC_AREA'
        layout.operator("object.hook_add_newob")
        layout.operator("object.hook_add_selob").use_bone = False
        layout.operator("object.hook_add_selob", text="Hook to Selected Object Bone").use_bone = True

        if any([mod.type == 'HOOK' for mod in context.active_object.modifiers]):
            layout.separator()

            layout.operator_menu_enum("object.hook_assign", "modifier")
            layout.operator_menu_enum("object.hook_remove", "modifier")

            layout.separator()

            layout.operator_menu_enum("object.hook_select", "modifier")
            layout.operator_menu_enum("object.hook_reset", "modifier")
            layout.operator_menu_enum("object.hook_recenter", "modifier")


class VIEW3D_MT_vertex_group(Menu):
    bl_label = "Vertex Groups"

    def draw(self, context):
        layout = self.layout

        layout.operator_context = 'EXEC_AREA'
        layout.operator("object.vertex_group_assign_new")

        ob = context.active_object
        if ob.mode == 'EDIT' or (ob.mode == 'WEIGHT_PAINT' and ob.type == 'MESH' and ob.data.use_paint_mask_vertex):
            if ob.vertex_groups.active:
                layout.separator()

                layout.operator("object.vertex_group_assign", text="Assign to Active Group")
                layout.operator(
                    "object.vertex_group_remove_from",
                    text="Remove from Active Group",
                ).use_all_groups = False
                layout.operator("object.vertex_group_remove_from", text="Remove from All").use_all_groups = True

        if ob.vertex_groups.active:
            layout.separator()

            layout.operator_menu_enum("object.vertex_group_set_active", "group", text="Set Active Group")
            layout.operator("object.vertex_group_remove", text="Remove Active Group").all = False
            layout.operator("object.vertex_group_remove", text="Remove All Groups").all = True


class VIEW3D_MT_gpencil_vertex_group(Menu):
    bl_label = "Vertex Groups"

    def draw(self, context):
        layout = self.layout

        layout.operator_context = 'EXEC_AREA'
        ob = context.active_object

        layout.operator("object.vertex_group_add", text="Add New Group")
        ob = context.active_object
        if ob.vertex_groups.active:
            layout.separator()

            layout.operator("gpencil.vertex_group_assign", text="Assign")
            layout.operator("gpencil.vertex_group_remove_from", text="Remove")

            layout.operator("gpencil.vertex_group_select", text="Select")
            layout.operator("gpencil.vertex_group_deselect", text="Deselect")


class VIEW3D_MT_paint_weight_lock(Menu):
    bl_label = "Vertex Group Locks"

    def draw(self, _context):
        layout = self.layout

        props = layout.operator("object.vertex_group_lock", icon='LOCKED', text="Lock All")
        props.action, props.mask = 'LOCK', 'ALL'

        props = layout.operator("object.vertex_group_lock", text="Lock Selected")
        props.action, props.mask = 'LOCK', 'SELECTED'

        props = layout.operator("object.vertex_group_lock", text="Lock Unselected")
        props.action, props.mask = 'LOCK', 'UNSELECTED'

        props = layout.operator("object.vertex_group_lock", text="Lock Only Selected")
        props.action, props.mask = 'LOCK', 'INVERT_UNSELECTED'

        props = layout.operator("object.vertex_group_lock", text="Lock Only Unselected")
        props.action, props.mask = 'UNLOCK', 'INVERT_UNSELECTED'

        layout.separator()

        props = layout.operator("object.vertex_group_lock", icon='UNLOCKED', text="Unlock All")
        props.action, props.mask = 'UNLOCK', 'ALL'

        props = layout.operator("object.vertex_group_lock", text="Unlock Selected")
        props.action, props.mask = 'UNLOCK', 'SELECTED'

        props = layout.operator("object.vertex_group_lock", text="Unlock Unselected")
        props.action, props.mask = 'UNLOCK', 'UNSELECTED'

        layout.separator()

        props = layout.operator("object.vertex_group_lock", icon='ARROW_LEFTRIGHT', text="Invert Locks")
        props.action, props.mask = 'INVERT', 'ALL'


class VIEW3D_MT_paint_weight(Menu):
    bl_label = "Weights"

    @staticmethod
    def draw_generic(layout, is_editmode=False):

        if not is_editmode:

            layout.operator("paint.weight_from_bones", text="Assign Automatic from Bones").type = 'AUTOMATIC'
            layout.operator("paint.weight_from_bones", text="Assign from Bone Envelopes").type = 'ENVELOPES'

            layout.separator()

        layout.operator("object.vertex_group_normalize_all", text="Normalize All")
        layout.operator("object.vertex_group_normalize", text="Normalize")

        layout.separator()

        layout.operator("object.vertex_group_mirror", text="Mirror")
        layout.operator("object.vertex_group_invert", text="Invert")
        layout.operator("object.vertex_group_clean", text="Clean")

        layout.separator()

        layout.operator("object.vertex_group_quantize", text="Quantize")
        layout.operator("object.vertex_group_levels", text="Levels")
        layout.operator("object.vertex_group_smooth", text="Smooth")

        if not is_editmode:
            props = layout.operator("object.data_transfer", text="Transfer Weights")
            props.use_reverse_transfer = True
            props.data_type = 'VGROUP_WEIGHTS'

        layout.operator("object.vertex_group_limit_total", text="Limit Total")

        if not is_editmode:
            layout.separator()

            # Primarily for shortcut discoverability.
            layout.operator("paint.weight_set")
            layout.operator("paint.weight_sample", text="Sample Weight")
            layout.operator("paint.weight_sample_group", text="Sample Group")

            layout.separator()

            # Primarily for shortcut discoverability.
            layout.operator("paint.weight_gradient", text="Gradient (Linear)").type = 'LINEAR'
            layout.operator("paint.weight_gradient", text="Gradient (Radial)").type = 'RADIAL'

        layout.separator()

        layout.menu("VIEW3D_MT_paint_weight_lock", text="Locks")

    def draw(self, context):
        obj = context.active_object
        if obj.type == 'MESH':
            self.draw_generic(self.layout, is_editmode=False)


class VIEW3D_MT_sculpt(Menu):
    bl_label = "Sculpt"

    def draw(self, context):
        layout = self.layout

        layout.operator("transform.translate")
        layout.operator("transform.rotate")
        layout.operator("transform.resize", text="Scale")

        props = layout.operator("sculpt.mesh_filter", text="Sphere")
        props.type = 'SPHERE'

        layout.separator()

        props = layout.operator("paint.hide_show", text="Box Hide")
        props.action = 'HIDE'

        props = layout.operator("paint.hide_show", text="Box Show")
        props.action = 'SHOW'

        layout.separator()

        props = layout.operator("sculpt.face_set_change_visibility", text="Toggle Visibility")
        props.mode = 'TOGGLE'

        props = layout.operator("sculpt.face_set_change_visibility", text="Hide Active Face Set")
        props.mode = 'HIDE_ACTIVE'

        props = layout.operator("paint.hide_show_all", text="Show All")
        props.action = 'SHOW'

        layout.operator("paint.visibility_invert", text="Invert Visible")

        props = layout.operator("paint.hide_show_masked", text="Hide Masked")
        props.action = 'HIDE'

        layout.separator()

        props = layout.operator("sculpt.trim_box_gesture", text="Box Trim")
        props.trim_mode = 'DIFFERENCE'

        props = layout.operator("sculpt.trim_lasso_gesture", text="Lasso Trim")
        props.trim_mode = 'DIFFERENCE'

        props = layout.operator("sculpt.trim_box_gesture", text="Box Add")
        props.trim_mode = 'JOIN'

        props = layout.operator("sculpt.trim_lasso_gesture", text="Lasso Add")
        props.trim_mode = 'JOIN'

        layout.operator("sculpt.project_line_gesture", text="Line Project")

        layout.separator()

        # Fair Positions
        props = layout.operator("sculpt.face_set_edit", text="Fair Positions")
        props.mode = 'FAIR_POSITIONS'

        # Fair Tangency
        props = layout.operator("sculpt.face_set_edit", text="Fair Tangency")
        props.mode = 'FAIR_TANGENCY'

        layout.separator()

        sculpt_filters_types = [
            ('SMOOTH', iface_("Smooth")),
            ('SURFACE_SMOOTH', iface_("Surface Smooth")),
            ('INFLATE', iface_("Inflate")),
            ('RELAX', iface_("Relax Topology")),
            ('RELAX_FACE_SETS', iface_("Relax Face Sets")),
            ('SHARPEN', iface_("Sharpen")),
            ('ENHANCE_DETAILS', iface_("Enhance Details")),
            ('ERASE_DISCPLACEMENT', iface_("Erase Multires Displacement")),
            ('RANDOM', iface_("Randomize"))
        ]

        for filter_type, ui_name in sculpt_filters_types:
            props = layout.operator("sculpt.mesh_filter", text=ui_name, translate=False)
            props.type = filter_type

        layout.separator()

        layout.operator("sculpt.sample_color", text="Sample Color")

        layout.separator()

        layout.menu("VIEW3D_MT_sculpt_set_pivot", text="Set Pivot")

        layout.separator()

        # Rebuild BVH
        layout.operator("sculpt.optimize")

        layout.operator(
            "sculpt.dynamic_topology_toggle",
            icon='CHECKBOX_HLT' if context.sculpt_object.use_dynamic_topology_sculpting else 'CHECKBOX_DEHLT',
        )

        layout.separator()

        layout.operator("object.transfer_mode", text="Transfer Sculpt Mode")


class VIEW3D_MT_sculpt_curves(Menu):
    bl_label = "Curves"

    def draw(self, _context):
        layout = self.layout

        layout.operator("curves.snap_curves_to_surface", text="Snap to Deformed Surface").attach_mode = 'DEFORM'
        layout.operator("curves.snap_curves_to_surface", text="Snap to Nearest Surface").attach_mode = 'NEAREST'
        layout.separator()
        layout.operator("curves.convert_to_particle_system", text="Convert to Particle System")

        layout.template_node_operator_asset_menu_items(catalog_path="Curves")


class VIEW3D_MT_mask(Menu):
    bl_label = "Mask"

    def draw(self, _context):
        layout = self.layout

        props = layout.operator("paint.mask_flood_fill", text="Invert Mask")
        props.mode = 'INVERT'

        props = layout.operator("paint.mask_flood_fill", text="Fill Mask")
        props.mode = 'VALUE'
        props.value = 1

        props = layout.operator("paint.mask_flood_fill", text="Clear Mask")
        props.mode = 'VALUE'
        props.value = 0

        props = layout.operator("paint.mask_box_gesture", text="Box Mask")
        props.mode = 'VALUE'
        props.value = 0

        props = layout.operator("paint.mask_lasso_gesture", text="Lasso Mask")

        layout.separator()

        props = layout.operator("sculpt.mask_filter", text="Smooth Mask")
        props.filter_type = 'SMOOTH'

        props = layout.operator("sculpt.mask_filter", text="Sharpen Mask")
        props.filter_type = 'SHARPEN'

        props = layout.operator("sculpt.mask_filter", text="Grow Mask")
        props.filter_type = 'GROW'

        props = layout.operator("sculpt.mask_filter", text="Shrink Mask")
        props.filter_type = 'SHRINK'

        props = layout.operator("sculpt.mask_filter", text="Increase Contrast")
        props.filter_type = 'CONTRAST_INCREASE'
        props.auto_iteration_count = False

        props = layout.operator("sculpt.mask_filter", text="Decrease Contrast")
        props.filter_type = 'CONTRAST_DECREASE'
        props.auto_iteration_count = False

        layout.separator()

        props = layout.operator("sculpt.expand", text="Expand Mask by Topology")
        props.target = 'MASK'
        props.falloff_type = 'GEODESIC'
        props.invert = False
        props.use_auto_mask = False
        props.use_mask_preserve = True

        props = layout.operator("sculpt.expand", text="Expand Mask by Normals")
        props.target = 'MASK'
        props.falloff_type = 'NORMALS'
        props.invert = False
        props.use_mask_preserve = True

        layout.separator()

        props = layout.operator("mesh.paint_mask_extract", text="Mask Extract")

        layout.separator()

        props = layout.operator("mesh.paint_mask_slice", text="Mask Slice")
        props.fill_holes = False
        props.new_object = False
        props = layout.operator("mesh.paint_mask_slice", text="Mask Slice and Fill Holes")
        props.new_object = False
        props = layout.operator("mesh.paint_mask_slice", text="Mask Slice to New Object")

        layout.separator()

        props = layout.operator("sculpt.mask_from_cavity", text="Mask From Cavity")
        props.settings_source = 'OPERATOR'

        layout.separator()

        layout.menu("VIEW3D_MT_random_mask", text="Random Mask")

        layout.template_node_operator_asset_menu_items(catalog_path=self.bl_label)


class VIEW3D_MT_face_sets(Menu):
    bl_label = "Face Sets"

    def draw(self, _context):
        layout = self.layout

        props = layout.operator("sculpt.face_sets_create", text="Face Set from Masked")
        props.mode = 'MASKED'

        props = layout.operator("sculpt.face_sets_create", text="Face Set from Visible")
        props.mode = 'VISIBLE'

        props = layout.operator("sculpt.face_sets_create", text="Face Set from Edit Mode Selection")
        props.mode = 'SELECTION'

        layout.separator()

        layout.menu("VIEW3D_MT_face_sets_init", text="Initialize Face Sets")

        layout.separator()

        props = layout.operator("sculpt.face_set_edit", text="Grow Face Set")
        props.mode = 'GROW'

        props = layout.operator("sculpt.face_set_edit", text="Shrink Face Set")
        props.mode = 'SHRINK'

        layout.separator()

        props = layout.operator("sculpt.expand", text="Expand Face Set by Topology")
        props.target = 'FACE_SETS'
        props.falloff_type = 'GEODESIC'
        props.invert = False
        props.use_mask_preserve = False
        props.use_modify_active = False

        props = layout.operator("sculpt.expand", text="Expand Active Face Set")
        props.target = 'FACE_SETS'
        props.falloff_type = 'BOUNDARY_FACE_SET'
        props.invert = False
        props.use_mask_preserve = False
        props.use_modify_active = True

        layout.separator()

        props = layout.operator("mesh.face_set_extract", text="Extract Face Set")

        layout.separator()

        props = layout.operator("sculpt.face_sets_randomize_colors", text="Randomize Colors")

        layout.template_node_operator_asset_menu_items(catalog_path=self.bl_label)


class VIEW3D_MT_sculpt_set_pivot(Menu):
    bl_label = "Sculpt Set Pivot"

    def draw(self, _context):
        layout = self.layout

        props = layout.operator("sculpt.set_pivot_position", text="Pivot to Origin")
        props.mode = 'ORIGIN'

        props = layout.operator("sculpt.set_pivot_position", text="Pivot to Unmasked")
        props.mode = 'UNMASKED'

        props = layout.operator("sculpt.set_pivot_position", text="Pivot to Mask Border")
        props.mode = 'BORDER'

        props = layout.operator("sculpt.set_pivot_position", text="Pivot to Active Vertex")
        props.mode = 'ACTIVE'

        props = layout.operator("sculpt.set_pivot_position", text="Pivot to Surface Under Cursor")
        props.mode = 'SURFACE'


class VIEW3D_MT_face_sets_init(Menu):
    bl_label = "Face Sets Init"

    def draw(self, _context):
        layout = self.layout

        props = layout.operator("sculpt.face_sets_init", text="By Loose Parts")
        props.mode = 'LOOSE_PARTS'

        props = layout.operator("sculpt.face_sets_init", text="By Face Set Boundaries")
        props.mode = 'FACE_SET_BOUNDARIES'

        props = layout.operator("sculpt.face_sets_init", text="By Materials")
        props.mode = 'MATERIALS'

        props = layout.operator("sculpt.face_sets_init", text="By Normals")
        props.mode = 'NORMALS'

        props = layout.operator("sculpt.face_sets_init", text="By UV Seams")
        props.mode = 'UV_SEAMS'

        props = layout.operator("sculpt.face_sets_init", text="By Edge Creases")
        props.mode = 'CREASES'

        props = layout.operator("sculpt.face_sets_init", text="By Edge Bevel Weight")
        props.mode = 'BEVEL_WEIGHT'

        props = layout.operator("sculpt.face_sets_init", text="By Sharp Edges")
        props.mode = 'SHARP_EDGES'


class VIEW3D_MT_random_mask(Menu):
    bl_label = "Random Mask"

    def draw(self, _context):
        layout = self.layout

        props = layout.operator("sculpt.mask_init", text="Per Vertex")
        props.mode = 'RANDOM_PER_VERTEX'

        props = layout.operator("sculpt.mask_init", text="Per Face Set")
        props.mode = 'RANDOM_PER_FACE_SET'

        props = layout.operator("sculpt.mask_init", text="Per Loose Part")
        props.mode = 'RANDOM_PER_LOOSE_PART'


class VIEW3D_MT_particle(Menu):
    bl_label = "Particle"

    def draw(self, context):
        layout = self.layout
        tool_settings = context.tool_settings

        particle_edit = tool_settings.particle_edit

        layout.operator("particle.mirror")

        layout.operator("particle.remove_doubles")

        layout.separator()

        if particle_edit.select_mode == 'POINT':
            layout.operator("particle.subdivide")

        layout.operator("particle.unify_length")
        layout.operator("particle.rekey")
        layout.operator("particle.weight_set")

        layout.separator()

        layout.menu("VIEW3D_MT_particle_showhide")

        layout.separator()

        layout.operator("particle.delete")


class VIEW3D_MT_particle_context_menu(Menu):
    bl_label = "Particle"

    def draw(self, context):
        layout = self.layout
        tool_settings = context.tool_settings

        particle_edit = tool_settings.particle_edit

        layout.operator("particle.rekey")

        layout.separator()

        layout.operator("particle.delete")

        layout.separator()

        layout.operator("particle.remove_doubles")
        layout.operator("particle.unify_length")

        if particle_edit.select_mode == 'POINT':
            layout.operator("particle.subdivide")

        layout.operator("particle.weight_set")

        layout.separator()

        layout.operator("particle.mirror")

        if particle_edit.select_mode == 'POINT':
            layout.separator()

            layout.operator("particle.select_all", text="All").action = 'SELECT'
            layout.operator("particle.select_all", text="None").action = 'DESELECT'
            layout.operator("particle.select_all", text="Invert").action = 'INVERT'

            layout.separator()

            layout.operator("particle.select_roots")
            layout.operator("particle.select_tips")

            layout.separator()

            layout.operator("particle.select_random")

            layout.separator()

            layout.operator("particle.select_more")
            layout.operator("particle.select_less")

            layout.separator()

            layout.operator("particle.select_linked", text="Select Linked")


class VIEW3D_MT_particle_showhide(ShowHideMenu, Menu):
    _operator_name = "particle"


class VIEW3D_MT_pose(Menu):
    bl_label = "Pose"

    def draw(self, _context):
        layout = self.layout

        layout.menu("VIEW3D_MT_transform_armature")

        layout.menu("VIEW3D_MT_pose_transform")
        layout.menu("VIEW3D_MT_pose_apply")

        layout.menu("VIEW3D_MT_snap")

        layout.separator()

        layout.menu("VIEW3D_MT_object_animation")

        layout.separator()

        layout.menu("VIEW3D_MT_pose_slide")
        layout.menu("VIEW3D_MT_pose_propagate")

        layout.separator()

        layout.operator("pose.copy", icon='COPYDOWN')
        layout.operator("pose.paste", icon='PASTEDOWN').flipped = False
        layout.operator("pose.paste", icon='PASTEFLIPDOWN', text="Paste Pose Flipped").flipped = True

        layout.separator()

        layout.menu("VIEW3D_MT_pose_motion")
        layout.menu("VIEW3D_MT_bone_collections")

        layout.separator()

        layout.menu("VIEW3D_MT_object_parent")
        layout.menu("VIEW3D_MT_pose_ik")
        layout.menu("VIEW3D_MT_pose_constraints")

        layout.separator()

        layout.menu("VIEW3D_MT_pose_names")
        layout.operator("pose.quaternions_flip")

        layout.separator()

        layout.menu("VIEW3D_MT_pose_showhide")
        layout.menu("VIEW3D_MT_bone_options_toggle", text="Bone Settings")


class VIEW3D_MT_pose_transform(Menu):
    bl_label = "Clear Transform"

    def draw(self, _context):
        layout = self.layout

        layout.operator("pose.transforms_clear", text="All")

        layout.separator()

        layout.operator("pose.loc_clear", text="Location")
        layout.operator("pose.rot_clear", text="Rotation")
        layout.operator("pose.scale_clear", text="Scale")

        layout.separator()

        layout.operator("pose.user_transforms_clear", text="Reset Unkeyed")


class VIEW3D_MT_pose_slide(Menu):
    bl_label = "In-Betweens"

    def draw(self, _context):
        layout = self.layout

        layout.operator("pose.blend_with_rest")
        layout.operator("pose.push")
        layout.operator("pose.relax")
        layout.operator("pose.breakdown")
        layout.operator("pose.blend_to_neighbor")


class VIEW3D_MT_pose_propagate(Menu):
    bl_label = "Propagate"

    def draw(self, _context):
        layout = self.layout

        layout.operator("pose.propagate", text="To Next Keyframe").mode = 'NEXT_KEY'
        layout.operator("pose.propagate", text="To Last Keyframe (Make Cyclic)").mode = 'LAST_KEY'

        layout.separator()

        layout.operator("pose.propagate", text="On Selected Keyframes").mode = 'SELECTED_KEYS'

        layout.separator()

        layout.operator("pose.propagate", text="On Selected Markers").mode = 'SELECTED_MARKERS'


class VIEW3D_MT_pose_motion(Menu):
    bl_label = "Motion Paths"

    def draw(self, _context):
        layout = self.layout

        layout.operator("pose.paths_calculate", text="Calculate")
        layout.operator("pose.paths_clear", text="Clear")


class VIEW3D_MT_bone_collections(Menu):
    bl_label = "Bone Collections"

    @classmethod
    def poll(cls, context):
        if not context.object or context.object.type != 'ARMATURE':
            return False
        if context.object.data.library:
            return False
        return True

    def draw(self, context):
        layout = self.layout

        layout.operator("armature.move_to_collection")
        layout.operator("armature.assign_to_collection")

        layout.separator()

        layout.operator("armature.collection_show_all")
        props = layout.operator("armature.collection_create_and_assign",
                                text="Assign to New Collection")
        props.name = "New Collection"


class VIEW3D_MT_pose_ik(Menu):
    bl_label = "Inverse Kinematics"

    def draw(self, _context):
        layout = self.layout

        layout.operator("pose.ik_add")
        layout.operator("pose.ik_clear")


class VIEW3D_MT_pose_constraints(Menu):
    bl_label = "Constraints"

    def draw(self, _context):
        layout = self.layout

        layout.operator("pose.constraint_add_with_targets", text="Add (with Targets)...")
        layout.operator("pose.constraints_copy")
        layout.operator("pose.constraints_clear")


class VIEW3D_MT_pose_names(Menu):
    bl_label = "Names"

    def draw(self, _context):
        layout = self.layout

        layout.operator_context = 'EXEC_REGION_WIN'
        layout.operator("pose.autoside_names", text="Auto-Name Left/Right").axis = 'XAXIS'
        layout.operator("pose.autoside_names", text="Auto-Name Front/Back").axis = 'YAXIS'
        layout.operator("pose.autoside_names", text="Auto-Name Top/Bottom").axis = 'ZAXIS'
        layout.operator("pose.flip_names")


class VIEW3D_MT_pose_showhide(ShowHideMenu, Menu):
    _operator_name = "pose"


class VIEW3D_MT_pose_apply(Menu):
    bl_label = "Apply"

    def draw(self, _context):
        layout = self.layout

        layout.operator("pose.armature_apply").selected = False
        layout.operator("pose.armature_apply", text="Apply Selected as Rest Pose").selected = True
        layout.operator("pose.visual_transform_apply")

        layout.separator()

        props = layout.operator("object.assign_property_defaults")
        props.process_bones = True


class VIEW3D_MT_pose_context_menu(Menu):
    bl_label = "Pose"

    def draw(self, _context):
        layout = self.layout

        layout.operator_context = 'INVOKE_REGION_WIN'

        layout.operator("anim.keyframe_insert", text="Insert Keyframe")
        layout.operator("anim.keyframe_insert_menu", text="Insert Keyframe with Keying Set").always_prompt = True

        layout.separator()

        layout.operator("pose.copy", icon='COPYDOWN')
        layout.operator("pose.paste", icon='PASTEDOWN').flipped = False
        layout.operator("pose.paste", icon='PASTEFLIPDOWN', text="Paste X-Flipped Pose").flipped = True

        layout.separator()

        props = layout.operator("wm.call_panel", text="Rename Active Bone...")
        props.name = "TOPBAR_PT_name"
        props.keep_open = False

        layout.separator()

        layout.operator("pose.push")
        layout.operator("pose.relax")
        layout.operator("pose.breakdown")
        layout.operator("pose.blend_to_neighbor")

        layout.separator()

        layout.operator("pose.paths_calculate", text="Calculate Motion Paths")
        layout.operator("pose.paths_clear", text="Clear Motion Paths")
        layout.operator("pose.paths_update", text="Update Armature Motion Paths")
        layout.operator("object.paths_update_visible", text="Update All Motion Paths")

        layout.separator()

        layout.operator("pose.hide").unselected = False
        layout.operator("pose.reveal")

        layout.separator()

        layout.operator("pose.user_transforms_clear")


class BoneOptions:
    def draw(self, context):
        layout = self.layout

        options = [
            "show_wire",
            "use_deform",
            "use_envelope_multiply",
            "use_inherit_rotation",
        ]

        if context.mode == 'EDIT_ARMATURE':
            bone_props = bpy.types.EditBone.bl_rna.properties
            data_path_iter = "selected_bones"
            opt_suffix = ""
            options.append("lock")
        else:  # pose-mode
            bone_props = bpy.types.Bone.bl_rna.properties
            data_path_iter = "selected_pose_bones"
            opt_suffix = "bone."

        for opt in options:
            props = layout.operator("wm.context_collection_boolean_set", text=bone_props[opt].name,
                                    text_ctxt=i18n_contexts.default)
            props.data_path_iter = data_path_iter
            props.data_path_item = opt_suffix + opt
            props.type = self.type


class VIEW3D_MT_bone_options_toggle(Menu, BoneOptions):
    bl_label = "Toggle Bone Options"
    type = 'TOGGLE'


class VIEW3D_MT_bone_options_enable(Menu, BoneOptions):
    bl_label = "Enable Bone Options"
    type = 'ENABLE'


class VIEW3D_MT_bone_options_disable(Menu, BoneOptions):
    bl_label = "Disable Bone Options"
    type = 'DISABLE'


# ********** Edit Menus, suffix from ob.type **********


class VIEW3D_MT_edit_mesh(Menu):
    bl_label = "Mesh"

    def draw(self, _context):
        layout = self.layout

        with_bullet = bpy.app.build_options.bullet

        layout.menu("VIEW3D_MT_transform")
        layout.menu("VIEW3D_MT_mirror")
        layout.menu("VIEW3D_MT_snap")

        layout.separator()

        layout.operator("mesh.duplicate_move", text="Duplicate")
        layout.menu("VIEW3D_MT_edit_mesh_extrude")

        layout.separator()

        layout.menu("VIEW3D_MT_edit_mesh_merge", text="Merge")
        layout.menu("VIEW3D_MT_edit_mesh_split", text="Split")
        layout.operator_menu_enum("mesh.separate", "type")

        layout.separator()

        layout.operator("mesh.bisect")
        layout.operator("mesh.knife_project")
        layout.operator("mesh.knife_tool")

        if with_bullet:
            layout.operator("mesh.convex_hull")

        layout.separator()

        layout.operator("mesh.symmetrize")
        layout.operator("mesh.symmetry_snap")

        layout.separator()

        layout.menu("VIEW3D_MT_edit_mesh_normals")
        layout.menu("VIEW3D_MT_edit_mesh_shading")
        layout.menu("VIEW3D_MT_edit_mesh_weights")
        layout.operator("mesh.attribute_set")
        layout.operator_menu_enum("mesh.sort_elements", "type", text="Sort Elements...")

        layout.separator()

        layout.menu("VIEW3D_MT_edit_mesh_showhide")
        layout.menu("VIEW3D_MT_edit_mesh_clean")

        layout.separator()

        layout.menu("VIEW3D_MT_edit_mesh_delete")

        layout.template_node_operator_asset_menu_items(catalog_path=self.bl_label)


class VIEW3D_MT_edit_mesh_context_menu(Menu):
    bl_label = ""

    def draw(self, context):

        def count_selected_items_for_objects_in_mode():
            selected_verts_len = 0
            selected_edges_len = 0
            selected_faces_len = 0
            for ob in context.objects_in_mode_unique_data:
                v, e, f = ob.data.count_selected_items()
                selected_verts_len += v
                selected_edges_len += e
                selected_faces_len += f
            return (selected_verts_len, selected_edges_len, selected_faces_len)

        is_vert_mode, is_edge_mode, is_face_mode = context.tool_settings.mesh_select_mode
        selected_verts_len, selected_edges_len, selected_faces_len = count_selected_items_for_objects_in_mode()

        del count_selected_items_for_objects_in_mode

        layout = self.layout

        with_freestyle = bpy.app.build_options.freestyle

        layout.operator_context = 'INVOKE_REGION_WIN'

        # If nothing is selected
        # (disabled for now until it can be made more useful).
        '''
        # If nothing is selected
        if not (selected_verts_len or selected_edges_len or selected_faces_len):
            layout.menu("VIEW3D_MT_mesh_add", text="Add", text_ctxt=i18n_contexts.operator_default)

            return
        '''

        # Else something is selected

        row = layout.row()

        if is_vert_mode:
            col = row.column(align=True)

            col.label(text="Vertex", icon='VERTEXSEL')
            col.separator()

            # Additive Operators
            col.operator("mesh.subdivide", text="Subdivide")

            col.separator()

            col.operator("mesh.extrude_vertices_move", text="Extrude Vertices")
            col.operator("mesh.bevel", text="Bevel Vertices").affect = 'VERTICES'

            if selected_verts_len > 1:
                col.separator()
                col.operator("mesh.edge_face_add", text="New Edge/Face from Vertices")
                col.operator("mesh.vert_connect_path", text="Connect Vertex Path")
                col.operator("mesh.vert_connect", text="Connect Vertex Pairs")

            col.separator()

            # Deform Operators
            col.operator("transform.push_pull", text="Push/Pull")
            col.operator("transform.shrink_fatten", text="Shrink/Fatten")
            col.operator("transform.shear", text="Shear")
            col.operator("transform.vert_slide", text="Slide Vertices")
            col.operator_context = 'EXEC_REGION_WIN'
            col.operator("transform.vertex_random", text="Randomize Vertices").offset = 0.1
            col.operator("mesh.vertices_smooth", text="Smooth Vertices").factor = 0.5
            col.operator_context = 'INVOKE_REGION_WIN'
            col.operator("mesh.vertices_smooth_laplacian", text="Smooth Laplacian")

            col.separator()

            col.menu("VIEW3D_MT_mirror", text="Mirror Vertices")
            col.menu("VIEW3D_MT_snap", text="Snap Vertices")

            col.separator()

            col.operator("transform.vert_crease")

            col.separator()

            # Removal Operators
            if selected_verts_len > 1:
                col.menu("VIEW3D_MT_edit_mesh_merge", text="Merge Vertices")
            col.operator("mesh.split")
            col.operator_menu_enum("mesh.separate", "type")
            col.operator("mesh.dissolve_verts")
            col.operator("mesh.delete", text="Delete Vertices").type = 'VERT'

        if is_edge_mode:
            col = row.column(align=True)
            col.label(text="Edge", icon='EDGESEL')
            col.separator()

            # Additive Operators
            col.operator("mesh.subdivide", text="Subdivide")

            col.separator()

            col.operator("mesh.extrude_edges_move", text="Extrude Edges")
            col.operator("mesh.bevel", text="Bevel Edges").affect = 'EDGES'
            if selected_edges_len >= 2:
                col.operator("mesh.bridge_edge_loops")
            if selected_edges_len >= 1:
                col.operator("mesh.edge_face_add", text="New Face from Edges")
            if selected_edges_len >= 2:
                col.operator("mesh.fill")

            col.separator()

            props = col.operator("mesh.loopcut_slide")
            props.TRANSFORM_OT_edge_slide.release_confirm = False
            col.operator("mesh.offset_edge_loops_slide")

            col.separator()

            col.operator("mesh.knife_tool")
            col.operator("mesh.bisect")

            col.separator()

            # Deform Operators
            col.operator("mesh.edge_rotate", text="Rotate Edge CW").use_ccw = False
            col.operator("transform.edge_slide")
            col.operator("mesh.edge_split")

            col.separator()

            # Edge Flags
            col.operator("transform.edge_crease")
            col.operator("transform.edge_bevelweight")

            col.separator()

            col.operator("mesh.mark_seam").clear = False
            col.operator("mesh.mark_seam", text="Clear Seam").clear = True

            col.separator()

            col.operator("mesh.mark_sharp")
            col.operator("mesh.mark_sharp", text="Clear Sharp").clear = True
            col.operator("mesh.set_sharpness_by_angle")

            if with_freestyle:
                col.separator()

                col.operator("mesh.mark_freestyle_edge").clear = False
                col.operator("mesh.mark_freestyle_edge", text="Clear Freestyle Edge").clear = True

            col.separator()

            # Removal Operators
            col.operator("mesh.unsubdivide")
            col.operator("mesh.split")
            col.operator_menu_enum("mesh.separate", "type")
            col.operator("mesh.dissolve_edges")
            col.operator("mesh.delete", text="Delete Edges").type = 'EDGE'

        if is_face_mode:
            col = row.column(align=True)

            col.label(text="Face", icon='FACESEL')
            col.separator()

            # Additive Operators
            col.operator("mesh.subdivide", text="Subdivide")

            col.separator()

            col.operator("view3d.edit_mesh_extrude_move_normal",
                         text="Extrude Faces")
            col.operator("view3d.edit_mesh_extrude_move_shrink_fatten",
                         text="Extrude Faces Along Normals")
            col.operator("mesh.extrude_faces_move",
                         text="Extrude Individual Faces")

            col.operator("mesh.inset")
            col.operator("mesh.poke")

            if selected_faces_len >= 2:
                col.operator("mesh.bridge_edge_loops", text="Bridge Faces")

            col.separator()

            # Modify Operators
            col.menu("VIEW3D_MT_uv_map", text="UV Unwrap Faces")

            col.separator()

            props = col.operator("mesh.quads_convert_to_tris")
            props.quad_method = props.ngon_method = 'BEAUTY'
            col.operator("mesh.tris_convert_to_quads")

            col.separator()

            col.operator("mesh.faces_shade_smooth")
            col.operator("mesh.faces_shade_flat")

            col.separator()

            # Removal Operators
            col.operator("mesh.unsubdivide")
            col.operator("mesh.split")
            col.operator_menu_enum("mesh.separate", "type")
            col.operator("mesh.dissolve_faces")
            col.operator("mesh.delete", text="Delete Faces").type = 'FACE'


class VIEW3D_MT_edit_mesh_select_mode(Menu):
    bl_label = "Mesh Select Mode"

    def draw(self, _context):
        layout = self.layout

        layout.operator_context = 'INVOKE_REGION_WIN'
        layout.operator("mesh.select_mode", text="Vertex", icon='VERTEXSEL').type = 'VERT'
        layout.operator("mesh.select_mode", text="Edge", icon='EDGESEL').type = 'EDGE'
        layout.operator("mesh.select_mode", text="Face", icon='FACESEL').type = 'FACE'


class VIEW3D_MT_edit_mesh_extrude(Menu):
    bl_label = "Extrude"

    def draw(self, context):
        from math import pi

        layout = self.layout
        layout.operator_context = 'INVOKE_REGION_WIN'

        tool_settings = context.tool_settings
        select_mode = tool_settings.mesh_select_mode
        mesh = context.object.data

        if mesh.total_face_sel:
            layout.operator("view3d.edit_mesh_extrude_move_normal",
                            text="Extrude Faces")
            layout.operator("view3d.edit_mesh_extrude_move_shrink_fatten",
                            text="Extrude Faces Along Normals")
            layout.operator(
                "mesh.extrude_faces_move",
                text="Extrude Individual Faces")
            layout.operator("view3d.edit_mesh_extrude_manifold_normal",
                            text="Extrude Manifold")

        if mesh.total_edge_sel and (select_mode[0] or select_mode[1]):
            layout.operator("mesh.extrude_edges_move",
                            text="Extrude Edges")

        if mesh.total_vert_sel and select_mode[0]:
            layout.operator("mesh.extrude_vertices_move",
                            text="Extrude Vertices")

        layout.separator()

        layout.operator("mesh.extrude_repeat")
        layout.operator("mesh.spin").angle = pi * 2
        layout.template_node_operator_asset_menu_items(catalog_path="Mesh/Extrude")


class VIEW3D_MT_edit_mesh_vertices(Menu):
    bl_label = "Vertex"

    def draw(self, _context):
        layout = self.layout
        layout.operator_context = 'INVOKE_REGION_WIN'

        layout.operator("mesh.extrude_vertices_move", text="Extrude Vertices")
        layout.operator("mesh.dupli_extrude_cursor").rotate_source = True
        layout.operator("mesh.bevel", text="Bevel Vertices").affect = 'VERTICES'

        layout.separator()

        layout.operator("mesh.edge_face_add", text="New Edge/Face from Vertices")
        layout.operator("mesh.vert_connect_path", text="Connect Vertex Path")
        layout.operator("mesh.vert_connect", text="Connect Vertex Pairs")

        layout.separator()

        props = layout.operator("mesh.rip_move", text="Rip Vertices")
        props.MESH_OT_rip.use_fill = False
        props = layout.operator("mesh.rip_move", text="Rip Vertices and Fill")
        props.MESH_OT_rip.use_fill = True
        layout.operator("mesh.rip_edge_move", text="Rip Vertices and Extend")

        layout.separator()

        layout.operator("transform.vert_slide", text="Slide Vertices")
        layout.operator_context = 'EXEC_REGION_WIN'
        layout.operator("mesh.vertices_smooth", text="Smooth Vertices").factor = 0.5
        layout.operator("mesh.vertices_smooth_laplacian", text="Smooth Vertices (Laplacian)")
        layout.operator_context = 'INVOKE_REGION_WIN'

        layout.separator()

        layout.operator("transform.vert_crease")

        layout.separator()

        layout.operator("mesh.blend_from_shape")
        layout.operator("mesh.shape_propagate_to_all", text="Propagate to Shapes")

        layout.separator()

        layout.menu("VIEW3D_MT_vertex_group")
        layout.menu("VIEW3D_MT_hook")

        layout.separator()

        layout.operator("object.vertex_parent_set")

        layout.template_node_operator_asset_menu_items(catalog_path=self.bl_label)


class VIEW3D_MT_edit_mesh_edges(Menu):
    bl_label = "Edge"

    def draw(self, _context):
        layout = self.layout

        with_freestyle = bpy.app.build_options.freestyle

        layout.operator_context = 'INVOKE_REGION_WIN'

        layout.operator("mesh.extrude_edges_move", text="Extrude Edges")
        layout.operator("mesh.bevel", text="Bevel Edges").affect = 'EDGES'
        layout.operator("mesh.bridge_edge_loops")
        layout.operator("mesh.screw")

        layout.separator()

        layout.operator("mesh.subdivide")
        layout.operator("mesh.subdivide_edgering")
        layout.operator("mesh.unsubdivide")

        layout.separator()

        layout.operator("mesh.edge_rotate", text="Rotate Edge CW").use_ccw = False
        layout.operator("mesh.edge_rotate", text="Rotate Edge CCW").use_ccw = True

        layout.separator()

        layout.operator("transform.edge_slide")
        props = layout.operator("mesh.loopcut_slide")
        props.TRANSFORM_OT_edge_slide.release_confirm = False
        layout.operator("mesh.offset_edge_loops_slide")

        layout.separator()

        layout.operator("transform.edge_crease")
        layout.operator("transform.edge_bevelweight")

        layout.separator()

        layout.operator("mesh.mark_seam").clear = False
        layout.operator("mesh.mark_seam", text="Clear Seam").clear = True

        layout.separator()

        layout.operator("mesh.mark_sharp")
        layout.operator("mesh.mark_sharp", text="Clear Sharp").clear = True

        layout.operator("mesh.mark_sharp", text="Mark Sharp from Vertices").use_verts = True
        props = layout.operator("mesh.mark_sharp", text="Clear Sharp from Vertices")
        props.use_verts = True
        props.clear = True

        layout.operator("mesh.set_sharpness_by_angle")

        if with_freestyle:
            layout.separator()

            layout.operator("mesh.mark_freestyle_edge").clear = False
            layout.operator("mesh.mark_freestyle_edge", text="Clear Freestyle Edge").clear = True

        layout.template_node_operator_asset_menu_items(catalog_path=self.bl_label)


class VIEW3D_MT_edit_mesh_faces_data(Menu):
    bl_label = "Face Data"

    def draw(self, _context):
        layout = self.layout

        with_freestyle = bpy.app.build_options.freestyle

        layout.operator_context = 'INVOKE_REGION_WIN'

        layout.operator("mesh.colors_rotate")
        layout.operator("mesh.colors_reverse")

        layout.separator()

        layout.operator("mesh.uvs_rotate")
        layout.operator("mesh.uvs_reverse")

        layout.separator()

        layout.operator("mesh.flip_quad_tessellation")

        if with_freestyle:
            layout.separator()
            layout.operator("mesh.mark_freestyle_face").clear = False
            layout.operator("mesh.mark_freestyle_face", text="Clear Freestyle Face").clear = True
        layout.template_node_operator_asset_menu_items(catalog_path="Face/Face Data")


class VIEW3D_MT_edit_mesh_faces(Menu):
    bl_label = "Face"
    bl_idname = "VIEW3D_MT_edit_mesh_faces"

    def draw(self, context):
        layout = self.layout

        layout.operator_context = 'INVOKE_REGION_WIN'

        layout.operator("view3d.edit_mesh_extrude_move_normal",
                        text="Extrude Faces")
        layout.operator("view3d.edit_mesh_extrude_move_shrink_fatten",
                        text="Extrude Faces Along Normals")
        layout.operator("mesh.extrude_faces_move", text="Extrude Individual Faces")

        layout.separator()

        layout.operator("mesh.inset")
        layout.operator("mesh.poke")
        props = layout.operator("mesh.quads_convert_to_tris")
        props.quad_method = props.ngon_method = 'BEAUTY'
        layout.operator("mesh.tris_convert_to_quads")
        layout.operator("mesh.solidify", text="Solidify Faces")
        layout.operator("mesh.wireframe")

        layout.separator()

        layout.operator("mesh.fill")
        layout.operator("mesh.fill_grid")
        layout.operator("mesh.beautify_fill")

        layout.separator()

        layout.operator("mesh.intersect")
        layout.operator("mesh.intersect_boolean")

        layout.separator()

        layout.operator("mesh.face_split_by_edges")

        layout.separator()

        layout.operator("mesh.faces_shade_smooth")
        layout.operator("mesh.faces_shade_flat")

        layout.separator()

        layout.menu("VIEW3D_MT_edit_mesh_faces_data")

        layout.template_node_operator_asset_menu_items(catalog_path=self.bl_label)


class VIEW3D_MT_edit_mesh_normals_select_strength(Menu):
    bl_label = "Select by Face Strength"

    def draw(self, _context):
        layout = self.layout

        props = layout.operator("mesh.mod_weighted_strength", text="Weak")
        props.set = False
        props.face_strength = 'WEAK'

        props = layout.operator("mesh.mod_weighted_strength", text="Medium")
        props.set = False
        props.face_strength = 'MEDIUM'

        props = layout.operator("mesh.mod_weighted_strength", text="Strong")
        props.set = False
        props.face_strength = 'STRONG'


class VIEW3D_MT_edit_mesh_normals_set_strength(Menu):
    bl_label = "Set Face Strength"

    def draw(self, _context):
        layout = self.layout

        props = layout.operator("mesh.mod_weighted_strength", text="Weak")
        props.set = True
        props.face_strength = 'WEAK'

        props = layout.operator("mesh.mod_weighted_strength", text="Medium")
        props.set = True
        props.face_strength = 'MEDIUM'

        props = layout.operator("mesh.mod_weighted_strength", text="Strong")
        props.set = True
        props.face_strength = 'STRONG'


class VIEW3D_MT_edit_mesh_normals_average(Menu):
    bl_label = "Average"

    def draw(self, _context):
        layout = self.layout

        layout.operator("mesh.average_normals", text="Custom Normal").average_type = 'CUSTOM_NORMAL'
        layout.operator("mesh.average_normals", text="Face Area").average_type = 'FACE_AREA'
        layout.operator("mesh.average_normals", text="Corner Angle").average_type = 'CORNER_ANGLE'


class VIEW3D_MT_edit_mesh_normals(Menu):
    bl_label = "Normals"

    def draw(self, _context):
        layout = self.layout

        layout.operator("mesh.flip_normals", text="Flip")
        layout.operator("mesh.normals_make_consistent", text="Recalculate Outside").inside = False
        layout.operator("mesh.normals_make_consistent", text="Recalculate Inside").inside = True

        layout.separator()

        layout.operator("mesh.set_normals_from_faces", text="Set from Faces")

        layout.operator_context = 'INVOKE_REGION_WIN'
        layout.operator("transform.rotate_normal", text="Rotate...")
        layout.operator("mesh.point_normals", text="Point to Target...")
        layout.operator_context = 'EXEC_REGION_WIN'

        layout.operator("mesh.merge_normals", text="Merge")
        layout.operator("mesh.split_normals", text="Split")
        layout.menu("VIEW3D_MT_edit_mesh_normals_average", text="Average")

        layout.separator()

        layout.operator("mesh.normals_tools", text="Copy Vector").mode = 'COPY'
        layout.operator("mesh.normals_tools", text="Paste Vector").mode = 'PASTE'

        layout.operator("mesh.smooth_normals", text="Smooth Vectors")
        layout.operator("mesh.normals_tools", text="Reset Vectors").mode = 'RESET'

        layout.separator()

        layout.menu("VIEW3D_MT_edit_mesh_normals_select_strength")
        layout.menu("VIEW3D_MT_edit_mesh_normals_set_strength")
        layout.template_node_operator_asset_menu_items(catalog_path="Mesh/Normals")


class VIEW3D_MT_edit_mesh_shading(Menu):
    bl_label = "Shading"

    def draw(self, _context):
        layout = self.layout

        layout.operator("mesh.faces_shade_smooth", text="Smooth Faces")
        layout.operator("mesh.faces_shade_flat", text="Flat Faces")

        layout.separator()

        layout.operator("mesh.mark_sharp", text="Smooth Edges").clear = True
        layout.operator("mesh.mark_sharp", text="Sharp Edges")

        layout.separator()

        props = layout.operator("mesh.mark_sharp", text="Smooth Vertices")
        props.use_verts = True
        props.clear = True

        layout.operator("mesh.mark_sharp", text="Sharp Vertices").use_verts = True
        layout.template_node_operator_asset_menu_items(catalog_path="Mesh/Shading")


class VIEW3D_MT_edit_mesh_weights(Menu):
    bl_label = "Weights"

    def draw(self, _context):
        layout = self.layout
        VIEW3D_MT_paint_weight.draw_generic(layout, is_editmode=True)
        layout.template_node_operator_asset_menu_items(catalog_path="Mesh/Weights")


class VIEW3D_MT_edit_mesh_clean(Menu):
    bl_label = "Clean Up"

    def draw(self, _context):
        layout = self.layout

        layout.operator("mesh.delete_loose")

        layout.separator()

        layout.operator("mesh.decimate")
        layout.operator("mesh.dissolve_degenerate")
        layout.operator("mesh.dissolve_limited")
        layout.operator("mesh.face_make_planar")

        layout.separator()

        layout.operator("mesh.vert_connect_nonplanar")
        layout.operator("mesh.vert_connect_concave")
        layout.operator("mesh.remove_doubles")
        layout.operator("mesh.fill_holes")

        layout.template_node_operator_asset_menu_items(catalog_path="Mesh/Clean Up")


class VIEW3D_MT_edit_mesh_delete(Menu):
    bl_label = "Delete"

    def draw(self, _context):
        layout = self.layout

        layout.operator_enum("mesh.delete", "type")

        layout.separator()

        layout.operator("mesh.dissolve_verts")
        layout.operator("mesh.dissolve_edges")
        layout.operator("mesh.dissolve_faces")

        layout.separator()

        layout.operator("mesh.dissolve_limited")

        layout.separator()

        layout.operator("mesh.edge_collapse")
        layout.operator("mesh.delete_edgeloop", text="Edge Loops")

        layout.template_node_operator_asset_menu_items(catalog_path="Mesh/Delete")


class VIEW3D_MT_edit_mesh_merge(Menu):
    bl_label = "Merge"

    def draw(self, _context):
        layout = self.layout

        layout.operator_enum("mesh.merge", "type")

        layout.separator()

        layout.operator("mesh.remove_doubles", text="By Distance")

        layout.template_node_operator_asset_menu_items(catalog_path="Mesh/Merge")


class VIEW3D_MT_edit_mesh_split(Menu):
    bl_label = "Split"

    def draw(self, _context):
        layout = self.layout

        layout.operator("mesh.split", text="Selection")

        layout.separator()

        layout.operator_enum("mesh.edge_split", "type")

        layout.template_node_operator_asset_menu_items(catalog_path="Mesh/Split")


class VIEW3D_MT_edit_mesh_showhide(ShowHideMenu, Menu):
    _operator_name = "mesh"


class VIEW3D_MT_edit_gpencil_delete(Menu):
    bl_label = "Delete"

    def draw(self, _context):
        layout = self.layout

        layout.operator_enum("gpencil.delete", "type")

        layout.separator()

        layout.operator_enum("gpencil.dissolve", "type")

        layout.separator()

        layout.operator("gpencil.delete", text="Delete Active Keyframe (Active Layer)").type = 'FRAME'
        layout.operator("gpencil.active_frames_delete_all", text="Delete Active Keyframes (All Layers)")


class VIEW3D_MT_edit_greasepencil_delete(Menu):
    bl_label = "Delete"

    def draw(self, _context):
        layout = self.layout

        layout.operator("grease_pencil.delete")

        layout.separator()

        layout.operator_enum("grease_pencil.dissolve", "type")

        layout.separator()

        layout.operator(
            "grease_pencil.delete_frame",
            text="Delete Active Keyframe (Active Layer)",
        ).type = 'ACTIVE_FRAME'
        layout.operator(
            "grease_pencil.delete_frame",
            text="Delete Active Keyframes (All Layers)",
        ).type = 'ALL_FRAMES'


# Edit Curve
# draw_curve is used by VIEW3D_MT_edit_curve and VIEW3D_MT_edit_surface


def draw_curve(self, _context):
    layout = self.layout

    layout.menu("VIEW3D_MT_transform")
    layout.menu("VIEW3D_MT_mirror")
    layout.menu("VIEW3D_MT_snap")

    layout.separator()

    layout.operator("curve.spin")
    layout.operator("curve.duplicate_move")

    layout.separator()

    layout.operator("curve.split")
    layout.operator("curve.separate")

    layout.separator()

    layout.operator("curve.cyclic_toggle")
    layout.operator_menu_enum("curve.spline_type_set", "type")

    layout.separator()

    layout.menu("VIEW3D_MT_edit_curve_showhide")
    layout.menu("VIEW3D_MT_edit_curve_clean")
    layout.menu("VIEW3D_MT_edit_curve_delete")


class VIEW3D_MT_edit_curve(Menu):
    bl_label = "Curve"

    draw = draw_curve


class VIEW3D_MT_edit_curve_ctrlpoints(Menu):
    bl_label = "Control Points"

    def draw(self, context):
        layout = self.layout

        edit_object = context.edit_object

        if edit_object.type in {'CURVE', 'SURFACE'}:
            layout.operator("curve.extrude_move")
            layout.operator("curve.vertex_add")

            layout.separator()

            layout.operator("curve.make_segment")

            layout.separator()

            if edit_object.type == 'CURVE':
                layout.operator("transform.tilt")
                layout.operator("curve.tilt_clear")

                layout.separator()

                layout.operator_menu_enum("curve.handle_type_set", "type")
                layout.operator("curve.normals_make_consistent")

                layout.separator()

            layout.operator("curve.smooth")
            if edit_object.type == 'CURVE':
                layout.operator("curve.smooth_tilt")
                layout.operator("curve.smooth_radius")
                layout.operator("curve.smooth_weight")

            layout.separator()

        layout.menu("VIEW3D_MT_hook")

        layout.separator()

        layout.operator("object.vertex_parent_set")


class VIEW3D_MT_edit_curve_segments(Menu):
    bl_label = "Segments"

    def draw(self, _context):
        layout = self.layout

        layout.operator("curve.subdivide")
        layout.operator("curve.switch_direction")


class VIEW3D_MT_edit_curve_clean(Menu):
    bl_label = "Clean Up"

    def draw(self, _context):
        layout = self.layout

        layout.operator("curve.decimate")


class VIEW3D_MT_edit_curve_context_menu(Menu):
    bl_label = "Curve"

    def draw(self, _context):
        # TODO(campbell): match mesh vertex menu.

        layout = self.layout

        layout.operator_context = 'INVOKE_DEFAULT'

        # Add
        layout.operator("curve.subdivide")
        layout.operator("curve.extrude_move")
        layout.operator("curve.make_segment")
        layout.operator("curve.duplicate_move")

        layout.separator()

        # Transform
        layout.operator("transform.transform", text="Radius").mode = 'CURVE_SHRINKFATTEN'
        layout.operator("transform.tilt")
        layout.operator("curve.tilt_clear")
        layout.operator("curve.smooth")
        layout.operator("curve.smooth_tilt")
        layout.operator("curve.smooth_radius")

        layout.separator()

        layout.menu("VIEW3D_MT_mirror")
        layout.menu("VIEW3D_MT_snap")

        layout.separator()

        # Modify
        layout.operator_menu_enum("curve.spline_type_set", "type")
        layout.operator_menu_enum("curve.handle_type_set", "type")
        layout.operator("curve.cyclic_toggle")
        layout.operator("curve.switch_direction")

        layout.separator()

        layout.operator("curve.normals_make_consistent")
        layout.operator("curve.spline_weight_set")
        layout.operator("curve.radius_set")

        layout.separator()

        # Remove
        layout.operator("curve.split")
        layout.operator("curve.decimate")
        layout.operator("curve.separate")
        layout.operator("curve.dissolve_verts")
        layout.operator("curve.delete", text="Delete Segment").type = 'SEGMENT'
        layout.operator("curve.delete", text="Delete Point").type = 'VERT'


class VIEW3D_MT_edit_curve_delete(Menu):
    bl_label = "Delete"

    def draw(self, _context):
        layout = self.layout

        layout.operator_enum("curve.delete", "type")

        layout.separator()

        layout.operator("curve.dissolve_verts")


class VIEW3D_MT_edit_curve_showhide(ShowHideMenu, Menu):
    _operator_name = "curve"


class VIEW3D_MT_edit_surface(Menu):
    bl_label = "Surface"

    draw = draw_curve


class VIEW3D_MT_edit_font_chars(Menu):
    bl_label = "Special Characters"

    def draw(self, _context):
        layout = self.layout

        layout.operator("font.text_insert", text="Copyright \u00A9").text = "\u00A9"
        layout.operator("font.text_insert", text="Registered Trademark \u00AE").text = "\u00AE"

        layout.separator()

        layout.operator("font.text_insert", text="Degree \u00B0").text = "\u00B0"
        layout.operator("font.text_insert", text="Multiplication \u00D7").text = "\u00D7"
        layout.operator("font.text_insert", text="Circle \u2022").text = "\u2022"

        layout.separator()

        layout.operator("font.text_insert", text="Superscript \u00B9").text = "\u00B9"
        layout.operator("font.text_insert", text="Superscript \u00B2").text = "\u00B2"
        layout.operator("font.text_insert", text="Superscript \u00B3").text = "\u00B3"

        layout.separator()

        layout.operator("font.text_insert", text="Guillemet \u00BB").text = "\u00BB"
        layout.operator("font.text_insert", text="Guillemet \u00AB").text = "\u00AB"
        layout.operator("font.text_insert", text="Per Mille \u2030").text = "\u2030"

        layout.separator()

        layout.operator("font.text_insert", text="Euro \u20AC").text = "\u20AC"
        layout.operator("font.text_insert", text="Florin \u0192").text = "\u0192"
        layout.operator("font.text_insert", text="Pound \u00A3").text = "\u00A3"
        layout.operator("font.text_insert", text="Yen \u00A5").text = "\u00A5"

        layout.separator()

        layout.operator("font.text_insert", text="German Eszett \u00DF").text = "\u00DF"
        layout.operator("font.text_insert", text="Inverted Question Mark \u00BF").text = "\u00BF"
        layout.operator("font.text_insert", text="Inverted Exclamation Mark \u00A1").text = "\u00A1"


class VIEW3D_MT_edit_font_kerning(Menu):
    bl_label = "Kerning"

    def draw(self, context):
        layout = self.layout

        ob = context.active_object
        text = ob.data
        kerning = text.edit_format.kerning

        layout.operator("font.change_spacing", text="Decrease Kerning").delta = -1.0
        layout.operator("font.change_spacing", text="Increase Kerning").delta = 1.0
        layout.operator("font.change_spacing", text="Reset Kerning").delta = -kerning


class VIEW3D_MT_edit_font_delete(Menu):
    bl_label = "Delete"

    def draw(self, _context):
        layout = self.layout

        layout.operator("font.delete", text="Previous Character").type = 'PREVIOUS_CHARACTER'
        layout.operator("font.delete", text="Next Character").type = 'NEXT_CHARACTER'
        layout.operator("font.delete", text="Previous Word").type = 'PREVIOUS_WORD'
        layout.operator("font.delete", text="Next Word").type = 'NEXT_WORD'


class VIEW3D_MT_edit_font(Menu):
    bl_label = "Text"

    def draw(self, _context):
        layout = self.layout

        layout.operator("font.text_cut", text="Cut")
        layout.operator("font.text_copy", text="Copy", icon='COPYDOWN')
        layout.operator("font.text_paste", text="Paste", icon='PASTEDOWN')

        layout.separator()

        layout.operator("font.text_paste_from_file")

        layout.separator()

        layout.operator("font.case_set", text="To Uppercase").case = 'UPPER'
        layout.operator("font.case_set", text="To Lowercase").case = 'LOWER'

        layout.separator()

        layout.operator("FONT_OT_text_insert_unicode")
        layout.menu("VIEW3D_MT_edit_font_chars")

        layout.separator()

        layout.operator("font.style_toggle", text="Toggle Bold", icon='BOLD').style = 'BOLD'
        layout.operator("font.style_toggle", text="Toggle Italic", icon='ITALIC').style = 'ITALIC'
        layout.operator("font.style_toggle", text="Toggle Underline", icon='UNDERLINE').style = 'UNDERLINE'
        layout.operator("font.style_toggle", text="Toggle Small Caps", icon='SMALL_CAPS').style = 'SMALL_CAPS'

        layout.menu("VIEW3D_MT_edit_font_kerning")

        layout.separator()

        layout.menu("VIEW3D_MT_edit_font_delete")


class VIEW3D_MT_edit_font_context_menu(Menu):
    bl_label = "Text"

    def draw(self, _context):
        layout = self.layout

        layout.operator_context = 'INVOKE_DEFAULT'

        layout.operator("font.text_cut", text="Cut")
        layout.operator("font.text_copy", text="Copy", icon='COPYDOWN')
        layout.operator("font.text_paste", text="Paste", icon='PASTEDOWN')

        layout.separator()

        layout.operator("font.select_all")

        layout.separator()

        layout.menu("VIEW3D_MT_edit_font")


class VIEW3D_MT_edit_meta(Menu):
    bl_label = "Metaball"

    def draw(self, _context):
        layout = self.layout

        layout.menu("VIEW3D_MT_transform")
        layout.menu("VIEW3D_MT_mirror")
        layout.menu("VIEW3D_MT_snap")

        layout.separator()

        layout.operator("mball.duplicate_metaelems")

        layout.separator()

        layout.menu("VIEW3D_MT_edit_meta_showhide")

        layout.operator_context = 'EXEC_REGION_WIN'
        layout.operator("mball.delete_metaelems", text="Delete")


class VIEW3D_MT_edit_meta_showhide(Menu):
    bl_label = "Show/Hide"

    def draw(self, _context):
        layout = self.layout

        layout.operator("mball.reveal_metaelems")
        layout.operator("mball.hide_metaelems", text="Hide Selected").unselected = False
        layout.operator("mball.hide_metaelems", text="Hide Unselected").unselected = True


class VIEW3D_MT_edit_lattice(Menu):
    bl_label = "Lattice"

    def draw(self, _context):
        layout = self.layout

        layout.separator()

        layout.menu("VIEW3D_MT_transform")
        layout.menu("VIEW3D_MT_mirror")
        layout.menu("VIEW3D_MT_snap")
        layout.operator_menu_enum("lattice.flip", "axis")

        layout.separator()

        layout.operator("lattice.make_regular")

        layout.separator()

        layout.operator("object.vertex_parent_set")


class VIEW3D_MT_edit_armature(Menu):
    bl_label = "Armature"

    def draw(self, context):
        layout = self.layout

        edit_object = context.edit_object
        arm = edit_object.data

        layout.menu("VIEW3D_MT_transform_armature")
        layout.menu("VIEW3D_MT_mirror")
        layout.menu("VIEW3D_MT_snap")
        layout.menu("VIEW3D_MT_edit_armature_roll")

        layout.separator()

        layout.operator("armature.extrude_move")
        layout.operator("armature.click_extrude")

        if arm.use_mirror_x:
            layout.operator("armature.extrude_forked")

        layout.operator("armature.duplicate_move")
        layout.operator("armature.fill")

        layout.separator()

        layout.operator("armature.split")
        layout.operator("armature.separate")

        layout.separator()

        layout.operator("armature.subdivide", text="Subdivide")
        layout.operator("armature.switch_direction", text="Switch Direction")

        layout.separator()

        layout.operator("armature.symmetrize")
        layout.menu("VIEW3D_MT_edit_armature_names")

        layout.separator()

        layout.operator_context = 'INVOKE_DEFAULT'
        layout.operator("armature.move_to_collection", text="Move to Bone Collection")
        layout.menu("VIEW3D_MT_bone_collections")

        layout.separator()

        layout.menu("VIEW3D_MT_edit_armature_parent")

        layout.separator()

        layout.menu("VIEW3D_MT_bone_options_toggle", text="Bone Settings")

        layout.separator()

        layout.menu("VIEW3D_MT_edit_armature_delete")


class VIEW3D_MT_armature_context_menu(Menu):
    bl_label = "Armature"

    def draw(self, context):
        layout = self.layout

        edit_object = context.edit_object
        arm = edit_object.data

        layout.operator_context = 'INVOKE_REGION_WIN'

        # Add
        layout.operator("armature.subdivide", text="Subdivide")
        layout.operator("armature.duplicate_move", text="Duplicate")
        layout.operator("armature.extrude_move")
        if arm.use_mirror_x:
            layout.operator("armature.extrude_forked")

        layout.separator()

        layout.operator("armature.fill")

        layout.separator()

        # Modify
        layout.menu("VIEW3D_MT_mirror")
        layout.menu("VIEW3D_MT_snap")
        layout.operator("armature.symmetrize")
        layout.operator("armature.switch_direction", text="Switch Direction")
        layout.menu("VIEW3D_MT_edit_armature_names")

        layout.separator()

        layout.menu("VIEW3D_MT_edit_armature_parent")

        layout.separator()

        # Remove
        layout.operator("armature.split")
        layout.operator("armature.separate")
        layout.operator("armature.dissolve")
        layout.operator("armature.delete")


class VIEW3D_MT_edit_armature_names(Menu):
    bl_label = "Names"

    def draw(self, _context):
        layout = self.layout

        layout.operator_context = 'EXEC_REGION_WIN'
        layout.operator("armature.autoside_names", text="Auto-Name Left/Right").type = 'XAXIS'
        layout.operator("armature.autoside_names", text="Auto-Name Front/Back").type = 'YAXIS'
        layout.operator("armature.autoside_names", text="Auto-Name Top/Bottom").type = 'ZAXIS'
        layout.operator("armature.flip_names", text="Flip Names")


class VIEW3D_MT_edit_armature_parent(Menu):
    bl_label = "Parent"

    def draw(self, _context):
        layout = self.layout

        layout.operator("armature.parent_set", text="Make")
        layout.operator("armature.parent_clear", text="Clear")


class VIEW3D_MT_edit_armature_roll(Menu):
    bl_label = "Bone Roll"

    def draw(self, _context):
        layout = self.layout

        layout.operator_menu_enum("armature.calculate_roll", "type")

        layout.separator()

        layout.operator("transform.transform", text="Set Roll").mode = 'BONE_ROLL'
        layout.operator("armature.roll_clear")


class VIEW3D_MT_edit_armature_delete(Menu):
    bl_label = "Delete"

    def draw(self, _context):
        layout = self.layout
        layout.operator_context = 'EXEC_AREA'

        layout.operator("armature.delete", text="Bones")

        layout.separator()

        layout.operator("armature.dissolve", text="Dissolve Bones")


# ********** Grease Pencil menus **********
class VIEW3D_MT_gpencil_autoweights(Menu):
    bl_label = "Generate Weights"

    def draw(self, _context):
        layout = self.layout
        layout.operator("gpencil.generate_weights", text="With Empty Groups").mode = 'NAME'
        layout.operator("gpencil.generate_weights", text="With Automatic Weights").mode = 'AUTO'


class VIEW3D_MT_gpencil_simplify(Menu):
    bl_label = "Simplify"

    def draw(self, _context):
        layout = self.layout
        layout.operator("gpencil.stroke_simplify_fixed", text="Fixed")
        layout.operator("gpencil.stroke_simplify", text="Adaptive")
        layout.operator("gpencil.stroke_sample", text="Sample")


class VIEW3D_MT_draw_gpencil(Menu):
    bl_label = "Draw"

    def draw(self, _context):

        layout = self.layout

        layout.menu("GPENCIL_MT_layer_active", text="Active Layer")

        layout.separator()

        layout.menu("VIEW3D_MT_gpencil_animation")
        layout.operator("gpencil.interpolate_sequence", text="Interpolate Sequence")

        layout.separator()

        layout.menu("VIEW3D_MT_edit_gpencil_showhide")
        layout.menu("GPENCIL_MT_cleanup")


class VIEW3D_MT_assign_material(Menu):
    bl_label = "Assign Material"

    def draw(self, context):
        layout = self.layout
        ob = context.active_object
        mat_active = ob.active_material

        for slot in ob.material_slots:
            mat = slot.material
            if mat:
                layout.operator("gpencil.stroke_change_color", text=mat.name,
                                icon='LAYER_ACTIVE' if mat == mat_active else 'BLANK1').material = mat.name


class VIEW3D_MT_edit_gpencil(Menu):
    bl_label = "Grease Pencil"

    def draw(self, _context):
        layout = self.layout

        layout.menu("VIEW3D_MT_edit_gpencil_transform")
        layout.menu("VIEW3D_MT_mirror")
        layout.menu("GPENCIL_MT_snap")

        layout.separator()

        layout.menu("GPENCIL_MT_layer_active", text="Active Layer")

        layout.separator()

        layout.menu("VIEW3D_MT_gpencil_animation")
        layout.operator("gpencil.interpolate_sequence", text="Interpolate Sequence")

        layout.separator()

        # Cut, Copy, Paste
        layout.operator("gpencil.duplicate_move", text="Duplicate")
        layout.operator("gpencil.stroke_split", text="Split")
        layout.operator("gpencil.copy", text="Copy", icon='COPYDOWN')
        layout.operator("gpencil.paste", text="Paste", icon='PASTEDOWN').type = 'ACTIVE'
        layout.operator("gpencil.paste", text="Paste by Layer").type = 'LAYER'

        layout.separator()

        layout.menu("VIEW3D_MT_weight_gpencil")

        layout.separator()

        layout.menu("VIEW3D_MT_edit_gpencil_showhide")

        layout.operator_menu_enum("gpencil.stroke_separate", "mode", text="Separate")
        layout.menu("GPENCIL_MT_cleanup")

        layout.separator()

        # Remove
        layout.menu("VIEW3D_MT_edit_gpencil_delete")


class VIEW3D_MT_edit_gpencil_stroke(Menu):
    bl_label = "Stroke"

    def draw(self, context):
        layout = self.layout

        tool_settings = context.tool_settings
        settings = tool_settings.gpencil_sculpt

        layout.operator("gpencil.stroke_subdivide", text="Subdivide").only_selected = False
        layout.menu("VIEW3D_MT_gpencil_simplify")
        layout.operator("gpencil.stroke_trim", text="Trim")
        layout.operator("gpencil.stroke_outline", text="Outline")

        layout.separator()

        layout.operator_menu_enum("gpencil.stroke_join", "type", text="Join",
                                  text_ctxt=i18n_contexts.id_gpencil)

        layout.separator()

        layout.menu("GPENCIL_MT_move_to_layer")
        layout.menu("VIEW3D_MT_assign_material")
        layout.operator("gpencil.set_active_material", text="Set as Active Material")
        layout.operator_menu_enum("gpencil.stroke_arrange", "direction", text="Arrange")

        layout.separator()

        # Convert
        props = layout.operator("gpencil.stroke_cyclical_set", text="Close")
        props.type = 'CLOSE'
        props.geometry = True
        layout.operator("gpencil.stroke_cyclical_set", text="Toggle Cyclic").type = 'TOGGLE'
        layout.operator_menu_enum("gpencil.stroke_caps_set", text="Toggle Caps", property="type")
        layout.operator("gpencil.stroke_flip", text="Switch Direction")
        layout.operator("gpencil.stroke_start_set", text="Set Start Point")

        layout.separator()
        layout.operator("gpencil.stroke_normalize", text="Normalize Thickness").mode = 'THICKNESS'
        layout.operator("gpencil.stroke_normalize", text="Normalize Opacity").mode = 'OPACITY'
        layout.prop(settings, "use_scale_thickness", text="Scale Thickness")

        layout.separator()
        layout.operator("gpencil.reset_transform_fill", text="Reset Fill Transform")


class VIEW3D_MT_edit_gpencil_point(Menu):
    bl_label = "Point"

    def draw(self, _context):
        layout = self.layout

        layout.operator("gpencil.extrude_move", text="Extrude")

        layout.separator()

        layout.operator("gpencil.stroke_smooth", text="Smooth").only_selected = True

        layout.separator()

        layout.operator("gpencil.stroke_merge", text="Merge")

        # TODO: add new RIP operator

        layout.separator()

        layout.menu("VIEW3D_MT_gpencil_vertex_group")


class VIEW3D_MT_weight_gpencil(Menu):
    bl_label = "Weights"

    def draw(self, _context):
        layout = self.layout

        layout.operator("gpencil.weight_sample", text="Sample Weight")

        layout.separator()

        layout.operator("gpencil.vertex_group_normalize_all", text="Normalize All")
        layout.operator("gpencil.vertex_group_normalize", text="Normalize")

        layout.separator()

        layout.operator("gpencil.vertex_group_invert", text="Invert")
        layout.operator("gpencil.vertex_group_smooth", text="Smooth")

        layout.separator()

        layout.menu("VIEW3D_MT_gpencil_autoweights")


class VIEW3D_MT_gpencil_animation(Menu):
    bl_label = "Animation"

    @classmethod
    def poll(cls, context):
        ob = context.active_object
        return ob and ob.type == 'GPENCIL' and ob.mode != 'OBJECT'

    def draw(self, _context):
        layout = self.layout

        layout.operator("gpencil.blank_frame_add", text="Insert Blank Keyframe (Active Layer)")
        layout.operator("gpencil.blank_frame_add", text="Insert Blank Keyframe (All Layers)").all_layers = True

        layout.separator()

        layout.operator("gpencil.frame_duplicate", text="Duplicate Active Keyframe (Active Layer)")
        layout.operator("gpencil.frame_duplicate", text="Duplicate Active Keyframe (All Layers)").mode = 'ALL'

        layout.separator()

        layout.operator("gpencil.delete", text="Delete Active Keyframe (Active Layer)").type = 'FRAME'
        layout.operator("gpencil.active_frames_delete_all", text="Delete Active Keyframes (All Layers)")


class VIEW3D_MT_edit_greasepencil_animation(Menu):
    bl_label = "Animation"

    def draw(self, context):
        layout = self.layout
        layout.operator("grease_pencil.insert_blank_frame", text="Insert Blank Keyframe (Active Layer)")
        layout.operator("grease_pencil.insert_blank_frame", text="Insert Blank Keyframe (All Layers)").all_layers = True


class VIEW3D_MT_edit_gpencil_transform(Menu):
    bl_label = "Transform"

    def draw(self, _context):
        layout = self.layout

        layout.operator("transform.translate")
        layout.operator("transform.rotate")
        layout.operator("transform.resize", text="Scale")

        layout.separator()

        layout.operator("transform.bend", text="Bend")
        layout.operator("transform.shear", text="Shear")
        layout.operator("transform.tosphere", text="To Sphere")
        layout.operator("transform.transform", text="Shrink/Fatten").mode = 'GPENCIL_SHRINKFATTEN'


class VIEW3D_MT_edit_gpencil_showhide(Menu):
    bl_label = "Show/Hide"

    def draw(self, _context):
        layout = self.layout

        layout.operator("gpencil.reveal", text="Show All Layers")

        layout.separator()

        layout.operator("gpencil.hide", text="Hide Active Layer").unselected = False
        layout.operator("gpencil.hide", text="Hide Inactive Layers").unselected = True


class VIEW3D_MT_edit_greasepencil_showhide(Menu):
    bl_label = "Show/Hide"

    def draw(self, _context):
        layout = self.layout

        layout.operator("grease_pencil.layer_reveal", text="Show All Layers")

        layout.separator()

        layout.operator("grease_pencil.layer_hide", text="Hide Active Layer").unselected = False
        layout.operator("grease_pencil.layer_hide", text="Hide Inactive Layers").unselected = True


class VIEW3D_MT_edit_greasepencil(Menu):
    bl_label = "Grease Pencil"

    def draw(self, _context):
        layout = self.layout
        layout.menu("VIEW3D_MT_transform")
        layout.menu("VIEW3D_MT_mirror")

        layout.separator()

        layout.menu("GREASE_PENCIL_MT_layer_active", text="Active Layer")

        layout.separator()

        layout.operator("grease_pencil.duplicate_move", text="Duplicate")

        layout.separator()

        layout.operator("grease_pencil.copy", text="Copy", icon='COPYDOWN')
        layout.operator("grease_pencil.paste", text="Paste", icon='PASTEDOWN')

        layout.separator()

        layout.menu("VIEW3D_MT_edit_greasepencil_showhide")
        layout.operator_menu_enum("grease_pencil.separate", "mode", text="Separate")
        layout.operator("grease_pencil.clean_loose")

        layout.separator()

        layout.menu("VIEW3D_MT_edit_greasepencil_delete")


class VIEW3D_MT_edit_greasepencil_stroke(Menu):
    bl_label = "Stroke"

    def draw(self, _context):
        layout = self.layout
        layout.operator("grease_pencil.stroke_subdivide", text="Subdivide")
        layout.operator("grease_pencil.stroke_subdivide_smooth", text="Subdivide and Smooth")
        layout.operator("grease_pencil.stroke_simplify", text="Simplify")

        layout.separator()

        layout.menu("GREASE_PENCIL_MT_move_to_layer")
        layout.menu("VIEW3D_MT_grease_pencil_assign_material")
        layout.operator("grease_pencil.set_active_material")
        layout.operator_menu_enum("grease_pencil.reorder", text="Arrange", property="direction")

        layout.separator()

        layout.operator("grease_pencil.cyclical_set", text="Toggle Cyclic").type = 'TOGGLE'
        layout.operator_menu_enum("grease_pencil.caps_set", text="Set Caps", property="type")
        layout.operator("grease_pencil.stroke_switch_direction")

        layout.separator()

        layout.operator("grease_pencil.set_uniform_thickness")
        layout.operator("grease_pencil.set_uniform_opacity")


class VIEW3D_MT_edit_greasepencil_point(Menu):
    bl_label = "Point"

    def draw(self, _context):
        layout = self.layout
        layout.operator("grease_pencil.stroke_smooth", text="Smooth")


class VIEW3D_MT_edit_curves(Menu):
    bl_label = "Curves"

    def draw(self, _context):
        layout = self.layout

        layout.menu("VIEW3D_MT_transform")
        layout.separator()
        layout.operator("curves.duplicate_move")
        layout.separator()
        layout.operator("curves.attribute_set")
        layout.operator("curves.delete")
        layout.template_node_operator_asset_menu_items(catalog_path=self.bl_label)


class VIEW3D_MT_edit_pointcloud(Menu):
    bl_label = "Point Cloud"

    def draw(self, context):
        layout = self.layout
        layout.template_node_operator_asset_menu_items(catalog_path=self.bl_label)


class VIEW3D_MT_object_mode_pie(Menu):
    bl_label = "Mode"

    def draw(self, _context):
        layout = self.layout

        pie = layout.menu_pie()
        pie.operator_enum("object.mode_set", "mode")


class VIEW3D_MT_view_pie(Menu):
    bl_label = "View"
    bl_idname = "VIEW3D_MT_view_pie"

    def draw(self, _context):
        layout = self.layout

        pie = layout.menu_pie()
        pie.operator_enum("view3d.view_axis", "type")
        pie.operator("view3d.view_camera", text="View Camera", icon='CAMERA_DATA')
        pie.operator("view3d.view_selected", text="View Selected", icon='ZOOM_SELECTED')


class VIEW3D_MT_transform_gizmo_pie(Menu):
    bl_label = "View"

    def draw(self, context):
        layout = self.layout

        pie = layout.menu_pie()
        # 1: Left
        pie.operator("view3d.transform_gizmo_set", text="Move").type = {'TRANSLATE'}
        # 2: Right
        pie.operator("view3d.transform_gizmo_set", text="Rotate").type = {'ROTATE'}
        # 3: Down
        pie.operator("view3d.transform_gizmo_set", text="Scale").type = {'SCALE'}
        # 4: Up
        pie.prop(context.space_data, "show_gizmo", text="Show Gizmos", icon='GIZMO')
        # 5: Up/Left
        pie.operator("view3d.transform_gizmo_set", text="All").type = {'TRANSLATE', 'ROTATE', 'SCALE'}


class VIEW3D_MT_shading_pie(Menu):
    bl_label = "Shading"

    def draw(self, context):
        layout = self.layout
        pie = layout.menu_pie()

        view = context.space_data

        pie.prop(view.shading, "type", expand=True)


class VIEW3D_MT_shading_ex_pie(Menu):
    bl_label = "Shading"

    def draw(self, context):
        layout = self.layout
        pie = layout.menu_pie()

        view = context.space_data

        pie.prop_enum(view.shading, "type", value='WIREFRAME')
        pie.prop_enum(view.shading, "type", value='SOLID')

        # Note this duplicates "view3d.toggle_xray" logic, so we can see the active item: #58661.
        if context.pose_object:
            pie.prop(view.overlay, "show_xray_bone", icon='XRAY')
        else:
            xray_active = (
                (context.mode == 'EDIT_MESH') or
                (view.shading.type in {'SOLID', 'WIREFRAME'})
            )
            if xray_active:
                sub = pie
            else:
                sub = pie.row()
                sub.active = False
            sub.prop(
                view.shading,
                "show_xray_wireframe" if (view.shading.type == 'WIREFRAME') else "show_xray",
                text="Toggle X-Ray",
                icon='XRAY',
            )

        pie.prop(view.overlay, "show_overlays", text="Toggle Overlays", icon='OVERLAY')

        pie.prop_enum(view.shading, "type", value='MATERIAL')
        pie.prop_enum(view.shading, "type", value='RENDERED')


class VIEW3D_MT_pivot_pie(Menu):
    bl_label = "Pivot Point"

    def draw(self, context):
        layout = self.layout
        pie = layout.menu_pie()

        tool_settings = context.tool_settings
        obj = context.active_object
        mode = context.mode

        pie.prop_enum(tool_settings, "transform_pivot_point", value='BOUNDING_BOX_CENTER')
        pie.prop_enum(tool_settings, "transform_pivot_point", value='CURSOR')
        pie.prop_enum(tool_settings, "transform_pivot_point", value='INDIVIDUAL_ORIGINS')
        pie.prop_enum(tool_settings, "transform_pivot_point", value='MEDIAN_POINT')
        pie.prop_enum(tool_settings, "transform_pivot_point", value='ACTIVE_ELEMENT')
        if (obj is None) or (mode in {'OBJECT', 'POSE', 'WEIGHT_PAINT'}):
            pie.prop(tool_settings, "use_transform_pivot_point_align")
        if mode == 'EDIT_GPENCIL':
            pie.prop(tool_settings.gpencil_sculpt, "use_scale_thickness")


class VIEW3D_MT_orientations_pie(Menu):
    bl_label = "Orientation"

    def draw(self, context):
        layout = self.layout
        pie = layout.menu_pie()
        scene = context.scene

        pie.prop(scene.transform_orientation_slots[0], "type", expand=True)


class VIEW3D_MT_snap_pie(Menu):
    bl_label = "Snap"

    def draw(self, _context):
        layout = self.layout
        pie = layout.menu_pie()

        pie.operator("view3d.snap_cursor_to_grid", text="Cursor to Grid", icon='CURSOR')
        pie.operator("view3d.snap_selected_to_grid", text="Selection to Grid", icon='RESTRICT_SELECT_OFF')
        pie.operator("view3d.snap_cursor_to_selected", text="Cursor to Selected", icon='CURSOR')
        pie.operator(
            "view3d.snap_selected_to_cursor",
            text="Selection to Cursor",
            icon='RESTRICT_SELECT_OFF',
        ).use_offset = False
        pie.operator(
            "view3d.snap_selected_to_cursor",
            text="Selection to Cursor (Keep Offset)",
            icon='RESTRICT_SELECT_OFF',
        ).use_offset = True
        pie.operator("view3d.snap_selected_to_active", text="Selection to Active", icon='RESTRICT_SELECT_OFF')
        pie.operator("view3d.snap_cursor_to_center", text="Cursor to World Origin", icon='CURSOR')
        pie.operator("view3d.snap_cursor_to_active", text="Cursor to Active", icon='CURSOR')


class VIEW3D_MT_proportional_editing_falloff_pie(Menu):
    bl_label = "Proportional Editing Falloff"

    def draw(self, context):
        layout = self.layout
        pie = layout.menu_pie()

        tool_settings = context.scene.tool_settings

        pie.prop(tool_settings, "proportional_edit_falloff", expand=True)


class VIEW3D_MT_sculpt_mask_edit_pie(Menu):
    bl_label = "Mask Edit"

    def draw(self, _context):
        layout = self.layout
        pie = layout.menu_pie()

        props = pie.operator("paint.mask_flood_fill", text="Invert Mask")
        props.mode = 'INVERT'
        props = pie.operator("paint.mask_flood_fill", text="Clear Mask")
        props.mode = 'VALUE'
        props.value = 0.0
        props = pie.operator("sculpt.mask_filter", text="Smooth Mask")
        props.filter_type = 'SMOOTH'
        props = pie.operator("sculpt.mask_filter", text="Sharpen Mask")
        props.filter_type = 'SHARPEN'
        props = pie.operator("sculpt.mask_filter", text="Grow Mask")
        props.filter_type = 'GROW'
        props = pie.operator("sculpt.mask_filter", text="Shrink Mask")
        props.filter_type = 'SHRINK'
        props = pie.operator("sculpt.mask_filter", text="Increase Contrast")
        props.filter_type = 'CONTRAST_INCREASE'
        props.auto_iteration_count = False
        props = pie.operator("sculpt.mask_filter", text="Decrease Contrast")
        props.filter_type = 'CONTRAST_DECREASE'
        props.auto_iteration_count = False


class VIEW3D_MT_sculpt_automasking_pie(Menu):
    bl_label = "Automasking"

    def draw(self, context):
        layout = self.layout
        pie = layout.menu_pie()

        tool_settings = context.tool_settings
        sculpt = tool_settings.sculpt

        pie.prop(sculpt, "use_automasking_topology", text="Topology")
        pie.prop(sculpt, "use_automasking_face_sets", text="Face Sets")
        pie.prop(sculpt, "use_automasking_boundary_edges", text="Mesh Boundary")
        pie.prop(sculpt, "use_automasking_boundary_face_sets", text="Face Sets Boundary")
        pie.prop(sculpt, "use_automasking_cavity", text="Cavity")
        pie.prop(sculpt, "use_automasking_cavity_inverted", text="Cavity (Inverted)")
        pie.prop(sculpt, "use_automasking_start_normal", text="Area Normal")
        pie.prop(sculpt, "use_automasking_view_normal", text="View Normal")


class VIEW3D_MT_sculpt_gpencil_automasking_pie(Menu):
    bl_label = "Automasking"

    def draw(self, context):
        layout = self.layout
        pie = layout.menu_pie()

        tool_settings = context.tool_settings

        pie.prop(tool_settings.gpencil_sculpt, "use_automasking_stroke", text="Stroke")
        pie.prop(tool_settings.gpencil_sculpt, "use_automasking_layer_stroke", text="Layer")
        pie.prop(tool_settings.gpencil_sculpt, "use_automasking_material_stroke", text="Material")
        pie.prop(tool_settings.gpencil_sculpt, "use_automasking_layer_active", text="Active Layer")
        pie.prop(tool_settings.gpencil_sculpt, "use_automasking_material_active", text="Active Material")


class VIEW3D_MT_sculpt_face_sets_edit_pie(Menu):

    bl_label = "Face Sets Edit"

    def draw(self, _context):
        layout = self.layout
        pie = layout.menu_pie()

        props = pie.operator("sculpt.face_sets_create", text="Face Set from Masked")
        props.mode = 'MASKED'

        props = pie.operator("sculpt.face_sets_create", text="Face Set from Visible")
        props.mode = 'VISIBLE'

        pie.operator("paint.visibility_invert", text="Invert Visible")

        props = pie.operator("paint.hide_show_all", text="Show All")
        props.action = "SHOW"


class VIEW3D_MT_wpaint_vgroup_lock_pie(Menu):
    bl_label = "Vertex Group Locks"

    def draw(self, _context):
        layout = self.layout
        pie = layout.menu_pie()

        # 1: Left
        props = pie.operator("object.vertex_group_lock", icon='LOCKED', text="Lock All")
        props.action, props.mask = 'LOCK', 'ALL'
        # 2: Right
        props = pie.operator("object.vertex_group_lock", icon='UNLOCKED', text="Unlock All")
        props.action, props.mask = 'UNLOCK', 'ALL'
        # 3: Down
        props = pie.operator("object.vertex_group_lock", icon='UNLOCKED', text="Unlock Selected")
        props.action, props.mask = 'UNLOCK', 'SELECTED'
        # 4: Up
        props = pie.operator("object.vertex_group_lock", icon='LOCKED', text="Lock Selected")
        props.action, props.mask = 'LOCK', 'SELECTED'
        # 5: Up/Left
        props = pie.operator("object.vertex_group_lock", icon='LOCKED', text="Lock Unselected")
        props.action, props.mask = 'LOCK', 'UNSELECTED'
        # 6: Up/Right
        props = pie.operator("object.vertex_group_lock", text="Lock Only Selected")
        props.action, props.mask = 'LOCK', 'INVERT_UNSELECTED'
        # 7: Down/Left
        props = pie.operator("object.vertex_group_lock", text="Lock Only Unselected")
        props.action, props.mask = 'UNLOCK', 'INVERT_UNSELECTED'
        # 8: Down/Right
        props = pie.operator("object.vertex_group_lock", text="Invert Locks")
        props.action, props.mask = 'INVERT', 'ALL'


# ********** Panel **********


class VIEW3D_PT_active_tool(Panel, ToolActivePanelHelper):
    bl_space_type = 'VIEW_3D'
    bl_region_type = 'UI'
    bl_category = "Tool"
    # See comment below.
    # bl_options = {'HIDE_HEADER'}

    # Don't show in properties editor.
    @classmethod
    def poll(cls, context):
        return context.area.type == 'VIEW_3D'


# FIXME(campbell): remove this second panel once 'HIDE_HEADER' works with category tabs,
# Currently pinning allows ordering headerless panels below panels with headers.
class VIEW3D_PT_active_tool_duplicate(Panel, ToolActivePanelHelper):
    bl_space_type = 'VIEW_3D'
    bl_region_type = 'UI'
    bl_category = "Tool"
    bl_options = {'HIDE_HEADER'}

    # Only show in properties editor.
    @classmethod
    def poll(cls, context):
        return context.area.type != 'VIEW_3D'


class VIEW3D_PT_view3d_properties(Panel):
    bl_space_type = 'VIEW_3D'
    bl_region_type = 'UI'
    bl_category = "View"
    bl_label = "View"

    def draw(self, context):
        layout = self.layout

        view = context.space_data

        layout.use_property_split = True
        layout.use_property_decorate = False  # No animation.

        col = layout.column()

        subcol = col.column()
        subcol.active = bool(view.region_3d.view_perspective != 'CAMERA' or view.region_quadviews)
        subcol.prop(view, "lens", text="Focal Length")

        subcol = col.column(align=True)
        subcol.prop(view, "clip_start", text="Clip Start")
        subcol.prop(view, "clip_end", text="End")

        layout.separator()

        col = layout.column(align=False, heading="Local Camera")
        col.use_property_decorate = False
        row = col.row(align=True)
        sub = row.row(align=True)
        sub.prop(view, "use_local_camera", text="")
        sub = sub.row(align=True)
        sub.enabled = view.use_local_camera
        sub.prop(view, "camera", text="")

        layout.separator()

        col = layout.column(align=True)
        col.prop(view, "use_render_border")
        col.active = view.region_3d.view_perspective != 'CAMERA'


class VIEW3D_PT_view3d_lock(Panel):
    bl_space_type = 'VIEW_3D'
    bl_region_type = 'UI'
    bl_category = "View"
    bl_label = "View Lock"
    bl_parent_id = "VIEW3D_PT_view3d_properties"

    def draw(self, context):
        layout = self.layout

        layout.use_property_split = True
        layout.use_property_decorate = False  # No animation.

        view = context.space_data

        col = layout.column(align=True)
        sub = col.column()
        sub.active = bool(view.region_3d.view_perspective != 'CAMERA' or view.region_quadviews)

        sub.prop(view, "lock_object")
        lock_object = view.lock_object
        if lock_object:
            if lock_object.type == 'ARMATURE':
                sub.prop_search(
                    view, "lock_bone", lock_object.data,
                    "edit_bones" if lock_object.mode == 'EDIT'
                    else "bones",
                    text="Bone",
                )

        col = layout.column(heading="Lock", align=True)
        if not lock_object:
            col.prop(view, "lock_cursor", text="To 3D Cursor")
        col.prop(view, "lock_camera", text="Camera to View")


class VIEW3D_PT_view3d_cursor(Panel):
    bl_space_type = 'VIEW_3D'
    bl_region_type = 'UI'
    bl_category = "View"
    bl_label = "3D Cursor"

    def draw(self, context):
        layout = self.layout

        cursor = context.scene.cursor

        layout.column().prop(cursor, "location", text="Location")
        rotation_mode = cursor.rotation_mode
        if rotation_mode == 'QUATERNION':
            layout.column().prop(cursor, "rotation_quaternion", text="Rotation")
        elif rotation_mode == 'AXIS_ANGLE':
            layout.column().prop(cursor, "rotation_axis_angle", text="Rotation")
        else:
            layout.column().prop(cursor, "rotation_euler", text="Rotation")
        layout.prop(cursor, "rotation_mode", text="")


class VIEW3D_PT_collections(Panel):
    bl_space_type = 'VIEW_3D'
    bl_region_type = 'UI'
    bl_category = "View"
    bl_label = "Collections"
    bl_options = {'DEFAULT_CLOSED'}

    def _draw_collection(self, layout, view_layer, use_local_collections, collection, index):
        need_separator = index
        for child in collection.children:
            index += 1

            if child.exclude:
                continue

            if child.collection.hide_viewport:
                continue

            if need_separator:
                layout.separator()
                need_separator = False

            icon = 'BLANK1'
            # has_objects = True
            if child.has_selected_objects(view_layer):
                icon = 'LAYER_ACTIVE'
            elif child.has_objects():
                icon = 'LAYER_USED'
            else:
                # has_objects = False
                pass

            row = layout.row()
            row.use_property_decorate = False
            sub = row.split(factor=0.98)
            subrow = sub.row()
            subrow.alignment = 'LEFT'
            subrow.operator(
                "object.hide_collection", text=child.name, icon=icon, emboss=False,
            ).collection_index = index

            sub = row.split()
            subrow = sub.row(align=True)
            subrow.alignment = 'RIGHT'
            if not use_local_collections:
                subrow.active = collection.is_visible  # Parent collection runtime visibility
                subrow.prop(child, "hide_viewport", text="", emboss=False)
            else:
                subrow.active = collection.visible_get()  # Parent collection runtime visibility
                icon = 'HIDE_OFF' if child.visible_get() else 'HIDE_ON'
                props = subrow.operator("object.hide_collection", text="", icon=icon, emboss=False)
                props.collection_index = index
                props.toggle = True

        for child in collection.children:
            index = self._draw_collection(layout, view_layer, use_local_collections, child, index)

        return index

    def draw(self, context):
        layout = self.layout
        layout.use_property_split = False

        view = context.space_data
        view_layer = context.view_layer

        layout.use_property_split = True
        layout.prop(view, "use_local_collections")
        layout.separator()

        # We pass index 0 here because the index is increased
        # so the first real index is 1
        # And we start with index as 1 because we skip the master collection
        self._draw_collection(layout, view_layer, view.use_local_collections, view_layer.layer_collection, 0)


class VIEW3D_PT_object_type_visibility(Panel):
    bl_space_type = 'VIEW_3D'
    bl_region_type = 'HEADER'
    bl_label = "Selectability & Visibility"
    bl_ui_units_x = 8

    # Allows derived classes to pass view data other than context.space_data.
    # This is used by the official VR add-on, which passes XrSessionSettings
    # since VR has a 3D view that only exists for the duration of the VR session.
    def draw_ex(self, _context, view, show_select):
        layout = self.layout
        layout.use_property_split = True
        layout.use_property_decorate = False

        layout.label(text="Selectability & Visibility")
        layout.separator()
        col = layout.column(align=True)

        attr_object_types = (
            ("mesh", "Mesh", 'OUTLINER_OB_MESH'),
            ("curve", "Curve", 'OUTLINER_OB_CURVE'),
            ("surf", "Surface", 'OUTLINER_OB_SURFACE'),
            ("meta", "Meta", 'OUTLINER_OB_META'),
            ("font", "Text", 'OUTLINER_OB_FONT'),
            ("curves", "Hair Curves", 'OUTLINER_OB_CURVES'),
            ("pointcloud", "Point Cloud", 'OUTLINER_OB_POINTCLOUD'),
            ("volume", "Volume", 'OUTLINER_OB_VOLUME'),
            ("grease_pencil", "Grease Pencil", 'OUTLINER_OB_GREASEPENCIL'),
            ("armature", "Armature", 'OUTLINER_OB_ARMATURE'),
            ("lattice", "Lattice", 'OUTLINER_OB_LATTICE'),
            ("empty", "Empty", 'OUTLINER_OB_EMPTY'),
            ("light", "Light", 'OUTLINER_OB_LIGHT'),
            ("light_probe", "Light Probe", 'OUTLINER_OB_LIGHTPROBE'),
            ("camera", "Camera", 'OUTLINER_OB_CAMERA'),
            ("speaker", "Speaker", 'OUTLINER_OB_SPEAKER'),
        )

        for attr, attr_name, attr_icon in attr_object_types:
            if attr is None:
                col.separator()
                continue

            if attr == "curves" and not hasattr(bpy.data, "hair_curves"):
                continue
            elif attr == "pointcloud" and not hasattr(bpy.data, "pointclouds"):
                continue

            attr_v = "show_object_viewport_" + attr
            icon_v = 'HIDE_OFF' if getattr(view, attr_v) else 'HIDE_ON'

            row = col.row(align=True)
            row.label(text=attr_name, icon=attr_icon)

            if show_select:
                attr_s = "show_object_select_" + attr
                icon_s = 'RESTRICT_SELECT_OFF' if getattr(view, attr_s) else 'RESTRICT_SELECT_ON'

                rowsub = row.row(align=True)
                rowsub.active = getattr(view, attr_v)
                rowsub.prop(view, attr_s, text="", icon=icon_s, emboss=False)

            row.prop(view, attr_v, text="", icon=icon_v, emboss=False)

    def draw(self, context):
        view = context.space_data
        self.draw_ex(context, view, True)


class VIEW3D_PT_shading(Panel):
    bl_space_type = 'VIEW_3D'
    bl_region_type = 'HEADER'
    bl_label = "Shading"
    bl_ui_units_x = 12

    @classmethod
    def get_shading(cls, context):
        # Get settings from 3D viewport or OpenGL render engine
        view = context.space_data
        if view.type == 'VIEW_3D':
            return view.shading
        else:
            return context.scene.display.shading

    def draw(self, _context):
        layout = self.layout
        layout.label(text="Viewport Shading")


class VIEW3D_PT_shading_lighting(Panel):
    bl_space_type = 'VIEW_3D'
    bl_region_type = 'HEADER'
    bl_label = "Lighting"
    bl_parent_id = "VIEW3D_PT_shading"

    @classmethod
    def poll(cls, context):
        shading = VIEW3D_PT_shading.get_shading(context)
        if shading.type in {'SOLID', 'MATERIAL'}:
            return True
        if shading.type == 'RENDERED':
            engine = context.scene.render.engine
            if engine in {'BLENDER_EEVEE', 'BLENDER_EEVEE_NEXT'}:
                return True
        return False

    def draw(self, context):
        layout = self.layout
        shading = VIEW3D_PT_shading.get_shading(context)

        col = layout.column()
        split = col.split(factor=0.9)

        if shading.type == 'SOLID':
            split.row().prop(shading, "light", expand=True)
            col = split.column()

            split = layout.split(factor=0.9)
            col = split.column()
            sub = col.row()

            if shading.light == 'STUDIO':
                prefs = context.preferences
                system = prefs.system

                if not system.use_studio_light_edit:
                    sub.scale_y = 0.6  # Smaller studio-light preview.
                    sub.template_icon_view(shading, "studio_light", scale_popup=3.0)
                else:
                    sub.prop(
                        system,
                        "use_studio_light_edit",
                        text="Disable Studio Light Edit",
                        icon='NONE',
                        toggle=True,
                    )

                col = split.column()
                col.operator("preferences.studiolight_show", emboss=False, text="", icon='PREFERENCES')

                split = layout.split(factor=0.9)
                col = split.column()

                row = col.row()
                row.prop(shading, "use_world_space_lighting", text="", icon='WORLD', toggle=True)
                row = row.row()
                row.active = shading.use_world_space_lighting
                row.prop(shading, "studiolight_rotate_z", text="Rotation")
                col = split.column()  # to align properly with above

            elif shading.light == 'MATCAP':
                sub.scale_y = 0.6  # smaller matcap preview
                sub.template_icon_view(shading, "studio_light", scale_popup=3.0)

                col = split.column()
                col.operator("preferences.studiolight_show", emboss=False, text="", icon='PREFERENCES')
                col.operator("view3d.toggle_matcap_flip", emboss=False, text="", icon='ARROW_LEFTRIGHT')

        elif shading.type == 'MATERIAL':
            col.prop(shading, "use_scene_lights")
            col.prop(shading, "use_scene_world")
            col = layout.column()
            split = col.split(factor=0.9)

            if not shading.use_scene_world:
                col = split.column()
                sub = col.row()
                sub.scale_y = 0.6
                sub.template_icon_view(shading, "studio_light", scale_popup=3)

                col = split.column()
                col.operator("preferences.studiolight_show", emboss=False, text="", icon='PREFERENCES')

                split = layout.split(factor=0.9)
                col = split.column()

                engine = context.scene.render.engine
                row = col.row()
                if engine != 'BLENDER_EEVEE_NEXT':
                    row.prop(shading, "use_studiolight_view_rotation", text="", icon='WORLD', toggle=True)
                    row = row.row()
                row.prop(shading, "studiolight_rotate_z", text="Rotation")

                col.prop(shading, "studiolight_intensity")
                col.prop(shading, "studiolight_background_alpha")
                if engine != 'BLENDER_EEVEE_NEXT':
                    col.prop(shading, "studiolight_background_blur")
                col = split.column()  # to align properly with above

        elif shading.type == 'RENDERED':
            col.prop(shading, "use_scene_lights_render")
            col.prop(shading, "use_scene_world_render")

            if not shading.use_scene_world_render:
                col = layout.column()
                split = col.split(factor=0.9)

                col = split.column()
                sub = col.row()
                sub.scale_y = 0.6
                sub.template_icon_view(shading, "studio_light", scale_popup=3)

                col = split.column()
                col.operator("preferences.studiolight_show", emboss=False, text="", icon='PREFERENCES')

                split = layout.split(factor=0.9)
                col = split.column()
                col.prop(shading, "studiolight_rotate_z", text="Rotation")
                col.prop(shading, "studiolight_intensity")
                col.prop(shading, "studiolight_background_alpha")
                engine = context.scene.render.engine
                if engine != 'BLENDER_EEVEE_NEXT':
                    col.prop(shading, "studiolight_background_blur")
                col = split.column()  # to align properly with above


class VIEW3D_PT_shading_color(Panel):
    bl_space_type = 'VIEW_3D'
    bl_region_type = 'HEADER'
    bl_label = "Wire Color"
    bl_parent_id = "VIEW3D_PT_shading"

    def _draw_color_type(self, context):
        layout = self.layout
        shading = VIEW3D_PT_shading.get_shading(context)

        layout.grid_flow(columns=3, align=True).prop(shading, "color_type", expand=True)
        if shading.color_type == 'SINGLE':
            layout.row().prop(shading, "single_color", text="")

    def _draw_background_color(self, context):
        layout = self.layout
        shading = VIEW3D_PT_shading.get_shading(context)

        layout.row().label(text="Background")
        layout.row().prop(shading, "background_type", expand=True)
        if shading.background_type == 'VIEWPORT':
            layout.row().prop(shading, "background_color", text="")

    def draw(self, context):
        layout = self.layout
        shading = VIEW3D_PT_shading.get_shading(context)

        self.layout.row().prop(shading, "wireframe_color_type", expand=True)
        self.layout.separator()

        if shading.type == 'SOLID':
            layout.row().label(text="Color")
            self._draw_color_type(context)
            self.layout.separator()
            self._draw_background_color(context)
        elif shading.type == 'WIREFRAME':
            self._draw_background_color(context)


class VIEW3D_PT_shading_options(Panel):
    bl_space_type = 'VIEW_3D'
    bl_region_type = 'HEADER'
    bl_label = "Options"
    bl_parent_id = "VIEW3D_PT_shading"

    @classmethod
    def poll(cls, context):
        shading = VIEW3D_PT_shading.get_shading(context)
        return shading.type in {'WIREFRAME', 'SOLID'}

    def draw(self, context):
        layout = self.layout

        shading = VIEW3D_PT_shading.get_shading(context)

        col = layout.column()

        if shading.type == 'SOLID':
            col.prop(shading, "show_backface_culling")

        row = col.row(align=True)

        if shading.type == 'WIREFRAME':
            row.prop(shading, "show_xray_wireframe", text="")
            sub = row.row()
            sub.active = shading.show_xray_wireframe
            sub.prop(shading, "xray_alpha_wireframe", text="X-Ray")
        elif shading.type == 'SOLID':
            row.prop(shading, "show_xray", text="")
            sub = row.row()
            sub.active = shading.show_xray
            sub.prop(shading, "xray_alpha", text="X-Ray")
            # X-ray mode is off when alpha is 1.0
            xray_active = shading.show_xray and shading.xray_alpha != 1

            row = col.row(align=True)
            row.prop(shading, "show_shadows", text="")
            row.active = not xray_active
            sub = row.row(align=True)
            sub.active = shading.show_shadows
            sub.prop(shading, "shadow_intensity", text="Shadow")
            sub.popover(
                panel="VIEW3D_PT_shading_options_shadow",
                icon='PREFERENCES',
                text="",
            )

            col = layout.column()

            row = col.row()
            row.active = not xray_active
            row.prop(shading, "show_cavity")

            if shading.show_cavity and not xray_active:
                row.prop(shading, "cavity_type", text="Type")

                if shading.cavity_type in {'WORLD', 'BOTH'}:
                    col.label(text="World Space")
                    sub = col.row(align=True)
                    sub.prop(shading, "cavity_ridge_factor", text="Ridge")
                    sub.prop(shading, "cavity_valley_factor", text="Valley")
                    sub.popover(
                        panel="VIEW3D_PT_shading_options_ssao",
                        icon='PREFERENCES',
                        text="",
                    )

                if shading.cavity_type in {'SCREEN', 'BOTH'}:
                    col.label(text="Screen Space")
                    sub = col.row(align=True)
                    sub.prop(shading, "curvature_ridge_factor", text="Ridge")
                    sub.prop(shading, "curvature_valley_factor", text="Valley")

            row = col.row()
            row.active = not xray_active
            row.prop(shading, "use_dof", text="Depth of Field")

        if shading.type in {'WIREFRAME', 'SOLID'}:
            row = layout.split()
            row.prop(shading, "show_object_outline")
            sub = row.row()
            sub.active = shading.show_object_outline
            sub.prop(shading, "object_outline_color", text="")

        if shading.type == 'SOLID':
            col = layout.column()
            if shading.light in {'STUDIO', 'MATCAP'}:
                col.active = shading.selected_studio_light.has_specular_highlight_pass
                col.prop(shading, "show_specular_highlight", text="Specular Lighting")


class VIEW3D_PT_shading_options_shadow(Panel):
    bl_label = "Shadow Settings"
    bl_space_type = 'VIEW_3D'
    bl_region_type = 'HEADER'

    def draw(self, context):
        layout = self.layout
        layout.use_property_split = True
        scene = context.scene

        col = layout.column()
        col.prop(scene.display, "light_direction")
        col.prop(scene.display, "shadow_shift")
        col.prop(scene.display, "shadow_focus")


class VIEW3D_PT_shading_options_ssao(Panel):
    bl_label = "SSAO Settings"
    bl_space_type = 'VIEW_3D'
    bl_region_type = 'HEADER'

    def draw(self, context):
        layout = self.layout
        layout.use_property_split = True
        scene = context.scene

        col = layout.column(align=True)
        col.prop(scene.display, "matcap_ssao_samples")
        col.prop(scene.display, "matcap_ssao_distance")
        col.prop(scene.display, "matcap_ssao_attenuation")


class VIEW3D_PT_shading_render_pass(Panel):
    bl_space_type = 'VIEW_3D'
    bl_region_type = 'HEADER'
    bl_label = "Render Pass"
    bl_parent_id = "VIEW3D_PT_shading"
    COMPAT_ENGINES = {'BLENDER_EEVEE', 'BLENDER_EEVEE_NEXT'}

    @classmethod
    def poll(cls, context):
        return (
            (context.space_data.shading.type == 'MATERIAL') or
            (context.engine in cls.COMPAT_ENGINES and context.space_data.shading.type == 'RENDERED')
        )

    def draw(self, context):
        shading = context.space_data.shading

        layout = self.layout
        layout.prop(shading, "render_pass", text="")


class VIEW3D_PT_shading_compositor(Panel):
    bl_space_type = 'VIEW_3D'
    bl_region_type = 'HEADER'
    bl_label = "Compositor"
    bl_parent_id = "VIEW3D_PT_shading"
    bl_order = 10

    @classmethod
    def poll(cls, context):
        return context.space_data.shading.type in {'MATERIAL', 'RENDERED'}

    def draw(self, context):
        shading = context.space_data.shading

        import gpu
        is_supported = (gpu.capabilities.compute_shader_support_get()
                        and gpu.capabilities.shader_image_load_store_support_get())

        row = self.layout.row()
        row.active = is_supported
        row.prop(shading, "use_compositor", expand=True)
        if shading.use_compositor != 'DISABLED' and not is_supported:
            self.layout.label(text="Compositor not supported on this platform", icon='ERROR')


class VIEW3D_PT_gizmo_display(Panel):
    bl_space_type = 'VIEW_3D'
    bl_region_type = 'HEADER'
    bl_label = "Gizmos"
    bl_ui_units_x = 8

    def draw(self, context):
        layout = self.layout

        scene = context.scene
        view = context.space_data

        col = layout.column()
        col.label(text="Viewport Gizmos")
        col.separator()

        col.active = view.show_gizmo
        colsub = col.column()
        colsub.prop(view, "show_gizmo_navigate", text="Navigate")
        colsub.prop(view, "show_gizmo_tool", text="Active Tools")
        colsub.prop(view, "show_gizmo_context", text="Active Object")

        layout.separator()

        col = layout.column()
        col.active = view.show_gizmo and view.show_gizmo_context
        col.label(text="Object Gizmos")
        col.prop(scene.transform_orientation_slots[1], "type", text="")
        col.prop(view, "show_gizmo_object_translate", text="Move")
        col.prop(view, "show_gizmo_object_rotate", text="Rotate")
        col.prop(view, "show_gizmo_object_scale", text="Scale")

        layout.separator()

        # Match order of object type visibility
        col = layout.column()
        col.active = view.show_gizmo
        col.label(text="Empty")
        col.prop(view, "show_gizmo_empty_image", text="Image")
        col.prop(view, "show_gizmo_empty_force_field", text="Force Field")
        col.label(text="Light")
        col.prop(view, "show_gizmo_light_size", text="Size")
        col.prop(view, "show_gizmo_light_look_at", text="Look At")
        col.label(text="Camera")
        col.prop(view, "show_gizmo_camera_lens", text="Lens")
        col.prop(view, "show_gizmo_camera_dof_distance", text="Focus Distance")


class VIEW3D_PT_overlay(Panel):
    bl_space_type = 'VIEW_3D'
    bl_region_type = 'HEADER'
    bl_label = "Overlays"
    bl_ui_units_x = 13

    def draw(self, _context):
        layout = self.layout
        layout.label(text="Viewport Overlays")


class VIEW3D_PT_overlay_guides(Panel):
    bl_space_type = 'VIEW_3D'
    bl_region_type = 'HEADER'
    bl_parent_id = "VIEW3D_PT_overlay"
    bl_label = "Guides"

    def draw(self, context):
        layout = self.layout

        view = context.space_data
        scene = context.scene

        overlay = view.overlay
        shading = view.shading
        display_all = overlay.show_overlays

        col = layout.column()
        col.active = display_all

        split = col.split()
        sub = split.column()

        row = sub.row()
        row_el = row.column()
        row_el.prop(overlay, "show_ortho_grid", text="Grid")
        grid_active = bool(
            view.region_quadviews or
            (view.region_3d.is_orthographic_side_view and not view.region_3d.is_perspective)
        )
        row_el.active = grid_active
        row.prop(overlay, "show_floor", text="Floor", text_ctxt=i18n_contexts.editor_view3d)

        if overlay.show_floor or overlay.show_ortho_grid:
            sub = col.row(align=True)
            sub.active = (
                (overlay.show_floor and not view.region_3d.is_orthographic_side_view) or
                (overlay.show_ortho_grid and grid_active)
            )
            sub.prop(overlay, "grid_scale", text="Scale")
            sub = sub.row(align=True)
            sub.active = scene.unit_settings.system == 'NONE'
            sub.prop(overlay, "grid_subdivisions", text="Subdivisions")

        sub = split.column()
        row = sub.row()
        row.label(text="Axes")

        subrow = row.row(align=True)
        subrow.prop(overlay, "show_axis_x", text="X", toggle=True)
        subrow.prop(overlay, "show_axis_y", text="Y", toggle=True)
        subrow.prop(overlay, "show_axis_z", text="Z", toggle=True)

        split = col.split()
        sub = split.column()
        sub.prop(overlay, "show_text", text="Text Info")
        sub.prop(overlay, "show_stats", text="Statistics")

        sub = split.column()
        sub.prop(overlay, "show_cursor", text="3D Cursor")
        sub.prop(overlay, "show_annotation", text="Annotations")

        if shading.type == 'MATERIAL':
            row = col.row()
            row.active = shading.render_pass == 'COMBINED'
            row.prop(overlay, "show_look_dev")


class VIEW3D_PT_overlay_object(Panel):
    bl_space_type = 'VIEW_3D'
    bl_region_type = 'HEADER'
    bl_parent_id = "VIEW3D_PT_overlay"
    bl_label = "Objects"

    def draw(self, context):
        shading = VIEW3D_PT_shading.get_shading(context)

        layout = self.layout
        view = context.space_data
        overlay = view.overlay
        display_all = overlay.show_overlays

        col = layout.column(align=True)
        col.active = display_all

        split = col.split()

        sub = split.column(align=True)
        sub.prop(overlay, "show_extras", text="Extras")
        subsub = sub.column()
        subsub.active = overlay.show_extras
        subsub.prop(overlay, "show_light_colors")
        sub.prop(overlay, "show_relationship_lines")
        sub.prop(overlay, "show_outline_selected")

        sub = split.column(align=True)
        sub.prop(overlay, "show_bones", text="Bones")
        sub.prop(overlay, "show_motion_paths")
        sub.prop(overlay, "show_object_origins", text="Origins")
        subsub = sub.column()
        subsub.active = overlay.show_object_origins
        subsub.prop(overlay, "show_object_origins_all", text="Origins (All)")

        if shading.type == 'WIREFRAME' or shading.show_xray:
            layout.separator()
            layout.prop(overlay, "bone_wire_alpha")


class VIEW3D_PT_overlay_geometry(Panel):
    bl_space_type = 'VIEW_3D'
    bl_region_type = 'HEADER'
    bl_parent_id = "VIEW3D_PT_overlay"
    bl_label = "Geometry"

    def draw(self, context):
        layout = self.layout
        view = context.space_data
        overlay = view.overlay
        display_all = overlay.show_overlays
        is_wireframes = view.shading.type == 'WIREFRAME'

        col = layout.column()
        col.active = display_all

        row = col.row(align=True)
        if not is_wireframes:
            row.prop(overlay, "show_wireframes", text="")
        sub = row.row()
        sub.active = overlay.show_wireframes or is_wireframes
        sub.prop(overlay, "wireframe_threshold", text="Wireframe")
        sub.prop(overlay, "wireframe_opacity", text="Opacity")

        row = col.row(align=True)

        # These properties should be always available in the UI for all modes
        # other than Object.
        # Even when the Fade Inactive Geometry overlay is not affecting the
        # current active object depending on its mode, it will always affect
        # the rest of the scene.
        if context.mode != 'OBJECT':
            row.prop(overlay, "show_fade_inactive", text="")
            sub = row.row()
            sub.active = overlay.show_fade_inactive
            sub.prop(overlay, "fade_inactive_alpha", text="Fade Inactive Geometry")

        col = layout.column(align=True)
        col.active = display_all

        col.prop(overlay, "show_face_orientation")

        # sub.prop(overlay, "show_onion_skins")


class VIEW3D_PT_overlay_viewer_node(Panel):
    bl_space_type = 'VIEW_3D'
    bl_region_type = 'HEADER'
    bl_parent_id = "VIEW3D_PT_overlay"
    bl_label = "Viewer Node"

    def draw(self, context):
        layout = self.layout
        view = context.space_data
        overlay = view.overlay
        display_all = overlay.show_overlays

        col = layout.column()
        col.active = display_all

        row = col.row(align=True)
        row.active = view.show_viewer
        row.prop(overlay, "show_viewer_attribute", text="")
        subrow = row.row(align=True)
        subrow.active = overlay.show_viewer_attribute
        subrow.prop(overlay, "viewer_attribute_opacity", text="Color Opacity")

        row = col.row(align=True)
        row.active = view.show_viewer
        row.prop(overlay, "show_viewer_text", text="Attribute Text")


class VIEW3D_PT_overlay_motion_tracking(Panel):
    bl_space_type = 'VIEW_3D'
    bl_region_type = 'HEADER'
    bl_parent_id = "VIEW3D_PT_overlay"
    bl_label = "Motion Tracking"

    def draw_header(self, context):
        layout = self.layout
        view = context.space_data
        overlay = view.overlay
        display_all = overlay.show_overlays
        layout.active = display_all
        layout.prop(view, "show_reconstruction", text=self.bl_label)

    def draw(self, context):
        layout = self.layout
        view = context.space_data
        overlay = view.overlay
        display_all = overlay.show_overlays

        col = layout.column()
        col.active = display_all

        if view.show_reconstruction:
            split = col.split()

            sub = split.column(align=True)
            sub.active = view.show_reconstruction
            sub.prop(view, "show_camera_path", text="Camera Path")

            sub = split.column()
            sub.prop(view, "show_bundle_names", text="Marker Names")

            col = layout.column()
            col.active = display_all
            col.label(text="Tracks")
            row = col.row(align=True)
            row.prop(view, "tracks_display_type", text="")
            row.prop(view, "tracks_display_size", text="Size")


class VIEW3D_PT_overlay_edit_mesh(Panel):
    bl_space_type = 'VIEW_3D'
    bl_region_type = 'HEADER'
    bl_label = "Mesh Edit Mode"
    bl_ui_units_x = 12

    @classmethod
    def poll(cls, context):
        return context.mode == 'EDIT_MESH'

    def draw(self, context):
        layout = self.layout
        layout.label(text="Mesh Edit Mode Overlays")

        view = context.space_data
        shading = view.shading
        overlay = view.overlay
        display_all = overlay.show_overlays

        is_any_solid_shading = not (shading.show_xray or (shading.type == 'WIREFRAME'))

        col = layout.column()
        col.active = display_all

        split = col.split()

        sub = split.column()
        sub.prop(overlay, "show_faces", text="Faces")
        sub = split.column()
        sub.active = is_any_solid_shading
        sub.prop(overlay, "show_face_center", text="Center")

        row = col.row(align=True)
        row.prop(overlay, "show_edge_crease", text="Creases", toggle=True)
        row.prop(overlay, "show_edge_sharp", text="Sharp", text_ctxt=i18n_contexts.plural, toggle=True)
        row.prop(overlay, "show_edge_bevel_weight", text="Bevel", toggle=True)
        row.prop(overlay, "show_edge_seams", text="Seams", toggle=True)

        if context.preferences.view.show_developer_ui:
            col.label(text="Developer")
            col.prop(overlay, "show_extra_indices", text="Indices")


class VIEW3D_PT_overlay_edit_mesh_shading(Panel):
    bl_space_type = 'VIEW_3D'
    bl_region_type = 'HEADER'
    bl_parent_id = "VIEW3D_PT_overlay_edit_mesh"
    bl_label = "Shading"

    @classmethod
    def poll(cls, context):
        return context.mode == 'EDIT_MESH'

    def draw(self, context):
        layout = self.layout

        view = context.space_data
        shading = view.shading
        overlay = view.overlay
        tool_settings = context.tool_settings
        display_all = overlay.show_overlays
        statvis = tool_settings.statvis

        col = layout.column()
        col.active = display_all

        row = col.row(align=True)
        row.prop(overlay, "show_retopology", text="")
        sub = row.row()
        sub.active = overlay.show_retopology
        sub.prop(overlay, "retopology_offset", text="Retopology")

        col.prop(overlay, "show_weight", text="Vertex Group Weights")
        if overlay.show_weight:
            row = col.split(factor=0.33)
            row.label(text="Zero Weights")
            sub = row.row()
            sub.prop(tool_settings, "vertex_group_user", expand=True)

        if shading.type == 'WIREFRAME':
            xray = shading.show_xray_wireframe and shading.xray_alpha_wireframe < 1.0
        elif shading.type == 'SOLID':
            xray = shading.show_xray and shading.xray_alpha < 1.0
        else:
            xray = False
        statvis_active = not xray
        row = col.row()
        row.active = statvis_active
        row.prop(overlay, "show_statvis")
        if overlay.show_statvis:
            col = col.column()
            col.active = statvis_active

            sub = col.split()
            sub.label(text="Type")
            sub.prop(statvis, "type", text="")

            statvis_type = statvis.type
            if statvis_type == 'OVERHANG':
                row = col.row(align=True)
                row.prop(statvis, "overhang_min", text="Minimum")
                row.prop(statvis, "overhang_max", text="Maximum")
                col.row().prop(statvis, "overhang_axis", expand=True)
            elif statvis_type == 'THICKNESS':
                row = col.row(align=True)
                row.prop(statvis, "thickness_min", text="Minimum")
                row.prop(statvis, "thickness_max", text="Maximum")
                col.prop(statvis, "thickness_samples")
            elif statvis_type == 'INTERSECT':
                pass
            elif statvis_type == 'DISTORT':
                row = col.row(align=True)
                row.prop(statvis, "distort_min", text="Minimum")
                row.prop(statvis, "distort_max", text="Maximum")
            elif statvis_type == 'SHARP':
                row = col.row(align=True)
                row.prop(statvis, "sharp_min", text="Minimum")
                row.prop(statvis, "sharp_max", text="Maximum")


class VIEW3D_PT_overlay_edit_mesh_measurement(Panel):
    bl_space_type = 'VIEW_3D'
    bl_region_type = 'HEADER'
    bl_parent_id = "VIEW3D_PT_overlay_edit_mesh"
    bl_label = "Measurement"

    @classmethod
    def poll(cls, context):
        return context.mode == 'EDIT_MESH'

    def draw(self, context):
        layout = self.layout

        view = context.space_data
        overlay = view.overlay
        display_all = overlay.show_overlays

        col = layout.column()
        col.active = display_all

        split = col.split()

        sub = split.column()
        sub.prop(overlay, "show_extra_edge_length", text="Edge Length")
        sub.prop(overlay, "show_extra_edge_angle", text="Edge Angle")

        sub = split.column()
        sub.prop(overlay, "show_extra_face_area", text="Face Area")
        sub.prop(overlay, "show_extra_face_angle", text="Face Angle")


class VIEW3D_PT_overlay_edit_mesh_normals(Panel):
    bl_space_type = 'VIEW_3D'
    bl_region_type = 'HEADER'
    bl_parent_id = "VIEW3D_PT_overlay_edit_mesh"
    bl_label = "Normals"

    @classmethod
    def poll(cls, context):
        return context.mode == 'EDIT_MESH'

    def draw(self, context):
        layout = self.layout

        view = context.space_data
        overlay = view.overlay
        display_all = overlay.show_overlays

        col = layout.column()
        col.active = display_all

        row = col.row(align=True)
        row.prop(overlay, "show_vertex_normals", text="", icon='NORMALS_VERTEX')
        row.prop(overlay, "show_split_normals", text="", icon='NORMALS_VERTEX_FACE')
        row.prop(overlay, "show_face_normals", text="", icon='NORMALS_FACE')

        sub = row.row(align=True)
        sub.active = overlay.show_vertex_normals or overlay.show_face_normals or overlay.show_split_normals
        if overlay.use_normals_constant_screen_size:
            sub.prop(overlay, "normals_constant_screen_size", text="Size")
        else:
            sub.prop(overlay, "normals_length", text="Size")

        row.prop(overlay, "use_normals_constant_screen_size", text="", icon='FIXED_SIZE')


class VIEW3D_PT_overlay_edit_mesh_freestyle(Panel):
    bl_space_type = 'VIEW_3D'
    bl_region_type = 'HEADER'
    bl_parent_id = "VIEW3D_PT_overlay_edit_mesh"
    bl_label = "Freestyle"

    @classmethod
    def poll(cls, context):
        return context.mode == 'EDIT_MESH' and bpy.app.build_options.freestyle

    def draw(self, context):
        layout = self.layout

        view = context.space_data
        overlay = view.overlay
        display_all = overlay.show_overlays

        col = layout.column()
        col.active = display_all

        row = col.row()
        row.prop(overlay, "show_freestyle_edge_marks", text="Edge Marks")
        row.prop(overlay, "show_freestyle_face_marks", text="Face Marks")


class VIEW3D_PT_overlay_edit_curve(Panel):
    bl_space_type = 'VIEW_3D'
    bl_region_type = 'HEADER'
    bl_label = "Curve Edit Mode"

    @classmethod
    def poll(cls, context):
        return context.mode == 'EDIT_CURVE'

    def draw(self, context):
        layout = self.layout
        view = context.space_data
        overlay = view.overlay
        display_all = overlay.show_overlays

        layout.label(text="Curve Edit Mode Overlays")

        col = layout.column()
        col.active = display_all

        row = col.row()
        row.prop(overlay, "display_handle", text="Handles")

        row = col.row()
        row.prop(overlay, "show_curve_normals", text="")
        sub = row.row()
        sub.active = overlay.show_curve_normals
        sub.prop(overlay, "normals_length", text="Normals")


class VIEW3D_PT_overlay_sculpt(Panel):
    bl_space_type = 'VIEW_3D'
    bl_context = ".sculpt_mode"
    bl_region_type = 'HEADER'
    bl_label = "Sculpt"

    @classmethod
    def poll(cls, context):
        return context.mode == 'SCULPT'

    def draw(self, context):
        layout = self.layout

        view = context.space_data
        overlay = view.overlay

        layout.label(text="Sculpt Mode Overlays")

        row = layout.row(align=True)
        row.prop(overlay, "show_sculpt_mask", text="")
        sub = row.row()
        sub.active = overlay.show_sculpt_mask
        sub.prop(overlay, "sculpt_mode_mask_opacity", text="Mask")

        row = layout.row(align=True)
        row.prop(overlay, "show_sculpt_face_sets", text="")
        sub = row.row()
        sub.active = overlay.show_sculpt_face_sets
        row.prop(overlay, "sculpt_mode_face_sets_opacity", text="Face Sets")


class VIEW3D_PT_overlay_sculpt_curves(Panel):
    bl_space_type = 'VIEW_3D'
    bl_context = ".curves_sculpt"
    bl_region_type = 'HEADER'
    bl_label = "Sculpt"

    @classmethod
    def poll(cls, context):
        return context.mode == 'SCULPT_CURVES'

    def draw(self, context):
        layout = self.layout

        view = context.space_data
        overlay = view.overlay

        layout.label(text="Curve Sculpt Overlays")

        row = layout.row(align=True)
        row.active = overlay.show_overlays
        row.prop(overlay, "sculpt_mode_mask_opacity", text="Selection Opacity")

        row = layout.row(align=True)
        row.active = overlay.show_overlays
        row.prop(overlay, "show_sculpt_curves_cage", text="")
        subrow = row.row(align=True)
        subrow.active = overlay.show_sculpt_curves_cage
        subrow.prop(overlay, "sculpt_curves_cage_opacity", text="Cage Opacity")


class VIEW3D_PT_overlay_bones(Panel):
    bl_space_type = 'VIEW_3D'
    bl_region_type = 'HEADER'
    bl_label = "Bones"

    @staticmethod
    def is_using_wireframe(context):
        mode = context.mode

        if mode in {'POSE', 'PAINT_WEIGHT'}:
            armature = context.pose_object
        elif mode == 'EDIT_ARMATURE':
            armature = context.edit_object
        else:
            return False

        return armature and armature.display_type == 'WIRE'

    @classmethod
    def poll(cls, context):
        mode = context.mode
        return (
            (mode == 'POSE') or
            (mode == 'PAINT_WEIGHT' and context.pose_object) or
            (mode == 'EDIT_ARMATURE' and
             VIEW3D_PT_overlay_bones.is_using_wireframe(context))
        )

    def draw(self, context):
        layout = self.layout
        view = context.space_data
        mode = context.mode
        overlay = view.overlay
        display_all = overlay.show_overlays

        layout.label(text="Armature Overlays")

        col = layout.column()
        col.active = display_all

        if mode == 'POSE':
            row = col.row()
            row.prop(overlay, "show_xray_bone", text="")
            sub = row.row()
            sub.active = display_all and overlay.show_xray_bone
            sub.prop(overlay, "xray_alpha_bone", text="Fade Geometry")
        elif mode == 'PAINT_WEIGHT':
            row = col.row()
            row.prop(overlay, "show_xray_bone")


class VIEW3D_PT_overlay_texture_paint(Panel):
    bl_space_type = 'VIEW_3D'
    bl_region_type = 'HEADER'
    bl_label = "Texture Paint"

    @classmethod
    def poll(cls, context):
        return context.mode == 'PAINT_TEXTURE'

    def draw(self, context):
        layout = self.layout
        view = context.space_data
        overlay = view.overlay
        display_all = overlay.show_overlays

        layout.label(text="Texture Paint Overlays")

        col = layout.column()
        col.active = display_all
        col.prop(overlay, "texture_paint_mode_opacity")


class VIEW3D_PT_overlay_vertex_paint(Panel):
    bl_space_type = 'VIEW_3D'
    bl_region_type = 'HEADER'
    bl_label = "Vertex Paint"

    @classmethod
    def poll(cls, context):
        return context.mode == 'PAINT_VERTEX'

    def draw(self, context):
        layout = self.layout
        view = context.space_data
        overlay = view.overlay
        display_all = overlay.show_overlays

        layout.label(text="Vertex Paint Overlays")

        col = layout.column()
        col.active = display_all

        col.prop(overlay, "vertex_paint_mode_opacity")
        col.prop(overlay, "show_paint_wire")


class VIEW3D_PT_overlay_weight_paint(Panel):
    bl_space_type = 'VIEW_3D'
    bl_region_type = 'HEADER'
    bl_label = "Weight Paint"
    bl_ui_units_x = 12

    @classmethod
    def poll(cls, context):
        return context.mode == 'PAINT_WEIGHT'

    def draw(self, context):
        layout = self.layout
        view = context.space_data
        overlay = view.overlay
        display_all = overlay.show_overlays
        tool_settings = context.tool_settings

        layout.label(text="Weight Paint Overlays")

        col = layout.column()
        col.active = display_all

        col.prop(overlay, "weight_paint_mode_opacity", text="Opacity")
        row = col.split(factor=0.33)
        row.label(text="Zero Weights")
        sub = row.row()
        sub.prop(tool_settings, "vertex_group_user", expand=True)

        col.prop(overlay, "show_wpaint_contours")
        col.prop(overlay, "show_paint_wire")


class VIEW3D_PT_snapping(Panel):
    bl_space_type = 'VIEW_3D'
    bl_region_type = 'HEADER'
    bl_label = "Snapping"

    def draw(self, context):
        tool_settings = context.tool_settings
        obj = context.active_object
        object_mode = 'OBJECT' if obj is None else obj.mode

        layout = self.layout
        col = layout.column()

        col.label(text="Snap With")
        row = col.row(align=True)
        row.prop(tool_settings, "snap_target", expand=True)

        col.label(text="Snap To")
        col.prop(tool_settings, "snap_elements_base", expand=True)

        col.label(text="Snap Individual Elements To")
        col.prop(tool_settings, "snap_elements_individual", expand=True)

        col.separator()

        if 'INCREMENT' in tool_settings.snap_elements:
            col.prop(tool_settings, "use_snap_grid_absolute")

        if 'VOLUME' in tool_settings.snap_elements:
            col.prop(tool_settings, "use_snap_peel_object")

        if 'FACE_NEAREST' in tool_settings.snap_elements:
            col.prop(tool_settings, "use_snap_to_same_target")
            if object_mode == 'EDIT':
                col.prop(tool_settings, "snap_face_nearest_steps")

        col.separator()

        col.prop(tool_settings, "use_snap_align_rotation")
        col.prop(tool_settings, "use_snap_backface_culling")

        col.separator()

        if obj:
            col.label(text="Target Selection")
            col_targetsel = col.column(align=True)
            if object_mode == 'EDIT' and obj.type not in {'LATTICE', 'META', 'FONT'}:
                col_targetsel.prop(
                    tool_settings,
                    "use_snap_self",
                    text="Include Active",
                    icon='EDITMODE_HLT',
                )
                col_targetsel.prop(
                    tool_settings,
                    "use_snap_edit",
                    text="Include Edited",
                    icon='OUTLINER_DATA_MESH',
                )
                col_targetsel.prop(
                    tool_settings,
                    "use_snap_nonedit",
                    text="Include Non-Edited",
                    icon='OUTLINER_OB_MESH',
                )
            col_targetsel.prop(
                tool_settings,
                "use_snap_selectable",
                text="Exclude Non-Selectable",
                icon='RESTRICT_SELECT_OFF',
            )

        col.label(text="Affect")
        row = col.row(align=True)
        row.prop(tool_settings, "use_snap_translate", text="Move", toggle=True)
        row.prop(tool_settings, "use_snap_rotate", text="Rotate", toggle=True)
        row.prop(tool_settings, "use_snap_scale", text="Scale", toggle=True)


class VIEW3D_PT_proportional_edit(Panel):
    bl_space_type = 'VIEW_3D'
    bl_region_type = 'HEADER'
    bl_label = "Proportional Editing"
    bl_ui_units_x = 8

    def draw(self, context):
        layout = self.layout
        tool_settings = context.tool_settings
        col = layout.column()
        col.active = (tool_settings.use_proportional_edit_objects if context.mode == 'OBJECT'
                      else tool_settings.use_proportional_edit)

        if context.mode != 'OBJECT':
            col.prop(tool_settings, "use_proportional_connected")
            sub = col.column()
            sub.active = not tool_settings.use_proportional_connected
            sub.prop(tool_settings, "use_proportional_projected")
            col.separator()

        col.prop(tool_settings, "proportional_edit_falloff", expand=True)
        col.prop(tool_settings, "proportional_distance")


class VIEW3D_PT_transform_orientations(Panel):
    bl_space_type = 'VIEW_3D'
    bl_region_type = 'HEADER'
    bl_label = "Transform Orientations"
    bl_ui_units_x = 8

    def draw(self, context):
        layout = self.layout
        layout.label(text="Transform Orientations")

        scene = context.scene
        orient_slot = scene.transform_orientation_slots[0]
        orientation = orient_slot.custom_orientation

        row = layout.row()
        col = row.column()
        col.prop(orient_slot, "type", expand=True)
        row.operator("transform.create_orientation", text="", icon='ADD', emboss=False).use = True

        if orientation:
            row = layout.row(align=False)
            row.prop(orientation, "name", text="", icon='OBJECT_ORIGIN')
            row.operator("transform.delete_orientation", text="", icon='X', emboss=False)


class VIEW3D_PT_gpencil_origin(Panel):
    bl_space_type = 'VIEW_3D'
    bl_region_type = 'HEADER'
    bl_label = "Stroke Placement"

    def draw(self, context):
        layout = self.layout
        tool_settings = context.tool_settings
        gpd = context.gpencil_data

        layout.label(text="Stroke Placement")

        row = layout.row()
        col = row.column()
        col.prop(tool_settings, "gpencil_stroke_placement_view3d", expand=True)

        if tool_settings.gpencil_stroke_placement_view3d == 'SURFACE':
            row = layout.row()
            row.label(text="Offset")
            row = layout.row()
            if context.preferences.experimental.use_grease_pencil_version3:
                row.prop(tool_settings, "gpencil_surface_offset", text="")
            else:
                row.prop(gpd, "zdepth_offset", text="")

        if tool_settings.gpencil_stroke_placement_view3d == 'STROKE':
            row = layout.row()
            row.label(text="Target")
            row = layout.row()
            row.prop(tool_settings, "gpencil_stroke_snap_mode", expand=True)


class VIEW3D_PT_gpencil_lock(Panel):
    bl_space_type = 'VIEW_3D'
    bl_region_type = 'HEADER'
    bl_label = "Drawing Plane"

    def draw(self, context):
        layout = self.layout
        tool_settings = context.tool_settings

        layout.label(text="Drawing Plane")

        row = layout.row()
        col = row.column()
        col.prop(tool_settings.gpencil_sculpt, "lock_axis", expand=True)


class VIEW3D_PT_gpencil_guide(Panel):
    bl_space_type = 'VIEW_3D'
    bl_region_type = 'HEADER'
    bl_label = "Guides"

    def draw(self, context):
        settings = context.tool_settings.gpencil_sculpt.guide

        layout = self.layout
        layout.label(text="Guides")

        col = layout.column()
        col.active = settings.use_guide
        col.prop(settings, "type", expand=True)

        if settings.type in {'ISO', 'PARALLEL', 'RADIAL'}:
            col.prop(settings, "angle")
            row = col.row(align=True)

        col.prop(settings, "use_snapping")
        if settings.use_snapping:

            if settings.type == 'RADIAL':
                col.prop(settings, "angle_snap")
            else:
                col.prop(settings, "spacing")

        if settings.type in {'CIRCULAR', 'RADIAL'} or settings.use_snapping:
            col.label(text="Reference Point")
            row = col.row(align=True)
            row.prop(settings, "reference_point", expand=True)
            if settings.reference_point == 'CUSTOM':
                col.prop(settings, "location", text="Custom Location")
            elif settings.reference_point == 'OBJECT':
                col.prop(settings, "reference_object", text="Object Location")
                if not settings.reference_object:
                    col.label(text="No object selected, using cursor")


class VIEW3D_PT_overlay_gpencil_options(Panel):
    bl_space_type = 'VIEW_3D'
    bl_region_type = 'HEADER'
    bl_label = ""
    bl_ui_units_x = 13

    @classmethod
    def poll(cls, context):
        return context.object and context.object.type == 'GPENCIL'

    def draw(self, context):
        layout = self.layout
        view = context.space_data
        overlay = view.overlay

        layout.label(text={
            'PAINT_GPENCIL': iface_("Draw Grease Pencil"),
            'EDIT_GPENCIL': iface_("Edit Grease Pencil"),
            'SCULPT_GPENCIL': iface_("Sculpt Grease Pencil"),
            'WEIGHT_GPENCIL': iface_("Weight Grease Pencil"),
            'VERTEX_GPENCIL': iface_("Vertex Grease Pencil"),
            'OBJECT': iface_("Grease Pencil"),
        }[context.mode], translate=False)

        layout.prop(overlay, "use_gpencil_onion_skin", text="Onion Skin")

        col = layout.column()
        row = col.row()
        row.prop(overlay, "use_gpencil_grid", text="")
        sub = row.row(align=True)
        sub.active = overlay.use_gpencil_grid
        sub.prop(overlay, "gpencil_grid_opacity", text="Canvas", slider=True)
        sub.prop(overlay, "use_gpencil_canvas_xray", text="", icon='XRAY')

        row = col.row()
        row.prop(overlay, "use_gpencil_fade_layers", text="")
        sub = row.row()
        sub.active = overlay.use_gpencil_fade_layers
        sub.prop(overlay, "gpencil_fade_layer", text="Fade Inactive Layers", slider=True)

        row = col.row()
        row.prop(overlay, "use_gpencil_fade_objects", text="")
        sub = row.row(align=True)
        sub.active = overlay.use_gpencil_fade_objects
        sub.prop(overlay, "gpencil_fade_objects", text="Fade Inactive Objects", slider=True)
        sub.prop(overlay, "use_gpencil_fade_gp_objects", text="", icon='OUTLINER_OB_GREASEPENCIL')

        if context.object.mode in {'EDIT_GPENCIL', 'SCULPT_GPENCIL', 'WEIGHT_GPENCIL', 'VERTEX_GPENCIL'}:
            split = layout.split()
            col = split.column()
            col.prop(overlay, "use_gpencil_edit_lines", text="Edit Lines")
            col = split.column()
            col.prop(overlay, "use_gpencil_multiedit_line_only", text="Only in Multiframe")

            if context.object.mode == 'EDIT_GPENCIL':
                gpd = context.object.data
                split = layout.split()
                col = split.column()
                col.prop(overlay, "use_gpencil_show_directions")
                col = split.column()
                col.prop(overlay, "use_gpencil_show_material_name", text="Material Name")

                if not gpd.use_curve_edit:
                    layout.prop(overlay, "vertex_opacity", text="Vertex Opacity", slider=True)
                else:
                    # Handles for Curve Edit
                    layout.prop(overlay, "display_handle", text="Handles")

        if context.object.mode == 'SCULPT_GPENCIL':
            layout.prop(overlay, "vertex_opacity", text="Vertex Opacity", slider=True)

        if context.object.mode in {'PAINT_GPENCIL', 'VERTEX_GPENCIL'}:
            layout.label(text="Vertex Paint")
            row = layout.row()
            shading = VIEW3D_PT_shading.get_shading(context)
            row.enabled = shading.type not in {'WIREFRAME', 'RENDERED'}
            row.prop(overlay, "gpencil_vertex_paint_opacity", text="Opacity", slider=True)


class VIEW3D_PT_overlay_grease_pencil_options(Panel):
    bl_space_type = 'VIEW_3D'
    bl_region_type = 'HEADER'
    bl_label = ""
    bl_ui_units_x = 13

    @classmethod
    def poll(cls, context):
        return context.object and context.object.type == 'GREASEPENCIL'

    def draw(self, context):
        layout = self.layout
        view = context.space_data
        overlay = view.overlay

        layout.label(text={
            'PAINT_GREASE_PENCIL': iface_("Draw Grease Pencil"),
            'EDIT_GREASE_PENCIL': iface_("Edit Grease Pencil"),
            'OBJECT': iface_("Grease Pencil"),
        }[context.mode], translate=False)

        if context.object.mode in {'EDIT'}:
            split = layout.split()
            col = split.column()
            col.prop(overlay, "use_gpencil_edit_lines", text="Edit Lines")


class VIEW3D_PT_quad_view(Panel):
    bl_space_type = 'VIEW_3D'
    bl_region_type = 'UI'
    bl_category = "View"
    bl_label = "Quad View"
    bl_options = {'DEFAULT_CLOSED'}

    @classmethod
    def poll(cls, context):
        view = context.space_data
        return view.region_quadviews

    def draw(self, context):
        layout = self.layout

        view = context.space_data

        region = view.region_quadviews[2]
        col = layout.column()
        col.prop(region, "lock_rotation")
        row = col.row()
        row.enabled = region.lock_rotation
        row.prop(region, "show_sync_view")
        row = col.row()
        row.enabled = region.lock_rotation and region.show_sync_view
        row.prop(region, "use_box_clip")


# Annotation properties
class VIEW3D_PT_grease_pencil(AnnotationDataPanel, Panel):
    bl_space_type = 'VIEW_3D'
    bl_region_type = 'UI'
    bl_category = "View"

    # NOTE: this is just a wrapper around the generic GP Panel


class VIEW3D_PT_annotation_onion(AnnotationOnionSkin, Panel):
    bl_space_type = 'VIEW_3D'
    bl_region_type = 'UI'
    bl_category = "View"
    bl_parent_id = "VIEW3D_PT_grease_pencil"

    # NOTE: this is just a wrapper around the generic GP Panel


class TOPBAR_PT_annotation_layers(Panel, AnnotationDataPanel):
    bl_space_type = 'VIEW_3D'
    bl_region_type = 'HEADER'
    bl_label = "Layers"
    bl_ui_units_x = 14


class VIEW3D_PT_view3d_stereo(Panel):
    bl_space_type = 'VIEW_3D'
    bl_region_type = 'UI'
    bl_category = "View"
    bl_label = "Stereoscopy"
    bl_options = {'DEFAULT_CLOSED'}

    @classmethod
    def poll(cls, context):
        scene = context.scene

        multiview = scene.render.use_multiview
        return multiview

    def draw(self, context):
        layout = self.layout
        view = context.space_data

        basic_stereo = context.scene.render.views_format == 'STEREO_3D'

        col = layout.column()
        col.row().prop(view, "stereo_3d_camera", expand=True)

        col.label(text="Display")
        row = col.row()
        row.active = basic_stereo
        row.prop(view, "show_stereo_3d_cameras")
        row = col.row()
        row.active = basic_stereo
        split = row.split()
        split.prop(view, "show_stereo_3d_convergence_plane")
        split = row.split()
        split.prop(view, "stereo_3d_convergence_plane_alpha", text="Alpha")
        split.active = view.show_stereo_3d_convergence_plane
        row = col.row()
        split = row.split()
        split.prop(view, "show_stereo_3d_volume")
        split = row.split()
        split.active = view.show_stereo_3d_volume
        split.prop(view, "stereo_3d_volume_alpha", text="Alpha")


class VIEW3D_PT_context_properties(Panel):
    bl_space_type = 'VIEW_3D'
    bl_region_type = 'UI'
    bl_category = "Item"
    bl_label = "Properties"
    bl_options = {'DEFAULT_CLOSED'}

    @staticmethod
    def _active_context_member(context):
        obj = context.object
        if obj:
            object_mode = obj.mode
            if object_mode == 'POSE':
                return "active_pose_bone"
            elif object_mode == 'EDIT' and obj.type == 'ARMATURE':
                return "active_bone"
            else:
                return "object"

        return ""

    @classmethod
    def poll(cls, context):
        import rna_prop_ui
        member = cls._active_context_member(context)

        if member:
            context_member, member = rna_prop_ui.rna_idprop_context_value(context, member, object)
            return context_member and rna_prop_ui.rna_idprop_has_properties(context_member)

        return False

    def draw(self, context):
        import rna_prop_ui
        member = VIEW3D_PT_context_properties._active_context_member(context)

        if member:
            # Draw with no edit button
            rna_prop_ui.draw(self.layout, context, member, object, use_edit=False)


# Grease Pencil Object - Multi-frame falloff tools.
class VIEW3D_PT_gpencil_multi_frame(Panel):
    bl_space_type = 'VIEW_3D'
    bl_region_type = 'HEADER'
    bl_label = "Multi Frame"

    def draw(self, context):
        layout = self.layout
        tool_settings = context.tool_settings

        gpd = context.gpencil_data
        settings = tool_settings.gpencil_sculpt

        col = layout.column(align=True)
        col.prop(settings, "use_multiframe_falloff")

        # Falloff curve
        if gpd.use_multiedit and settings.use_multiframe_falloff:
            layout.template_curve_mapping(settings, "multiframe_falloff_curve", brush=True)


class VIEW3D_PT_grease_pencil_multi_frame(Panel):
    bl_space_type = 'VIEW_3D'
    bl_region_type = 'HEADER'
    bl_label = "Multi Frame"

    def draw(self, context):
        layout = self.layout
        tool_settings = context.tool_settings

        settings = tool_settings.gpencil_sculpt

        col = layout.column(align=True)
        col.prop(settings, "use_multiframe_falloff")

        # Falloff curve
        if settings.use_multiframe_falloff:
            layout.template_curve_mapping(settings, "multiframe_falloff_curve", brush=True)


# Grease Pencil Object - Curve Editing tools
class VIEW3D_PT_gpencil_curve_edit(Panel):
    bl_space_type = 'VIEW_3D'
    bl_region_type = 'HEADER'
    bl_label = "Curve Editing"

    def draw(self, context):
        layout = self.layout

        gpd = context.gpencil_data
        col = layout.column(align=True)
        col.prop(gpd, "edit_curve_resolution")
        col.prop(gpd, "curve_edit_threshold")
        col.prop(gpd, "curve_edit_corner_angle")
        col.prop(gpd, "use_adaptive_curve_resolution")


class VIEW3D_MT_gpencil_edit_context_menu(Menu):
    bl_label = ""

    def draw(self, context):
        layout = self.layout
        tool_settings = context.tool_settings

        is_point_mode = tool_settings.gpencil_selectmode_edit == 'POINT'
        is_stroke_mode = tool_settings.gpencil_selectmode_edit == 'STROKE'
        is_segment_mode = tool_settings.gpencil_selectmode_edit == 'SEGMENT'

        layout.operator_context = 'INVOKE_REGION_WIN'

        row = layout.row()

        if is_point_mode or is_segment_mode:
            col = row.column(align=True)

            col.label(text="Point", icon='GP_SELECT_POINTS')
            col.separator()

            # Additive Operators
            col.operator("gpencil.stroke_subdivide", text="Subdivide").only_selected = True

            col.separator()

            col.operator("gpencil.extrude_move", text="Extrude")

            col.separator()

            # Deform Operators
            col.operator("gpencil.stroke_smooth", text="Smooth").only_selected = True
            col.operator("transform.bend", text="Bend")
            col.operator("transform.shear", text="Shear")
            col.operator("transform.tosphere", text="To Sphere")
            col.operator("transform.transform", text="Shrink/Fatten").mode = 'GPENCIL_SHRINKFATTEN'
            col.operator("gpencil.stroke_start_set", text="Set Start Point")

            col.separator()

            col.menu("VIEW3D_MT_mirror", text="Mirror")
            col.menu("GPENCIL_MT_snap", text="Snap")

            col.separator()

            # Duplicate operators
            col.operator("gpencil.duplicate_move", text="Duplicate")
            col.operator("gpencil.copy", text="Copy", icon='COPYDOWN')
            col.operator("gpencil.paste", text="Paste", icon='PASTEDOWN').type = 'ACTIVE'
            col.operator("gpencil.paste", text="Paste by Layer").type = 'LAYER'

            col.separator()

            # Removal Operators
            col.operator("gpencil.stroke_merge", text="Merge")
            col.operator("gpencil.stroke_merge_by_distance").use_unselected = False
            col.operator("gpencil.stroke_split", text="Split")
            col.operator("gpencil.stroke_separate", text="Separate").mode = 'POINT'

            col.separator()

            col.operator("gpencil.delete", text="Delete").type = 'POINTS'
            col.operator("gpencil.dissolve", text="Dissolve").type = 'POINTS'
            col.operator("gpencil.dissolve", text="Dissolve Between").type = 'BETWEEN'
            col.operator("gpencil.dissolve", text="Dissolve Unselected").type = 'UNSELECT'

        if is_stroke_mode:

            col = row.column(align=True)
            col.label(text="Stroke", icon='GP_SELECT_STROKES')
            col.separator()

            # Main Strokes Operators
            col.operator("gpencil.stroke_subdivide", text="Subdivide").only_selected = False
            col.menu("VIEW3D_MT_gpencil_simplify")
            col.operator("gpencil.stroke_trim", text="Trim")

            col.separator()

            col.operator("gpencil.stroke_smooth", text="Smooth").only_selected = False
            col.operator("transform.transform", text="Shrink/Fatten").mode = 'GPENCIL_SHRINKFATTEN'

            col.separator()

            # Layer and Materials operators
            col.menu("GPENCIL_MT_move_to_layer")
            col.menu("VIEW3D_MT_assign_material")
            col.operator("gpencil.set_active_material", text="Set as Active Material")
            col.operator_menu_enum("gpencil.stroke_arrange", "direction", text="Arrange")

            col.separator()

            col.menu("VIEW3D_MT_mirror", text="Mirror")
            col.menu("VIEW3D_MT_snap", text="Snap")

            col.separator()

            # Duplicate operators
            col.operator("gpencil.duplicate_move", text="Duplicate")
            col.operator("gpencil.copy", text="Copy", icon='COPYDOWN')
            col.operator("gpencil.paste", text="Paste", icon='PASTEDOWN').type = 'ACTIVE'
            col.operator("gpencil.paste", text="Paste by Layer").type = 'LAYER'

            col.separator()

            # Removal Operators
            col.operator("gpencil.stroke_merge_by_distance").use_unselected = True
            col.operator_menu_enum("gpencil.stroke_join", "type", text="Join",
                                   text_ctxt=i18n_contexts.id_gpencil)

            col.operator("gpencil.stroke_split", text="Split")
            col.operator("gpencil.stroke_separate", text="Separate").mode = 'STROKE'

            col.separator()

            col.operator("gpencil.delete", text="Delete").type = 'STROKES'

            col.separator()

            col.operator("gpencil.reproject", text="Reproject")


class VIEW3D_MT_greasepencil_material_active(Menu):
    bl_label = "Active Material"

    @classmethod
    def poll(cls, context):
        ob = context.active_object
        if ob is None or len(ob.material_slots) == 0:
            return False

        return True

    def draw(self, context):
        layout = self.layout
        layout.operator_context = 'INVOKE_REGION_WIN'
        ob = context.active_object

        for slot in ob.material_slots:
            mat = slot.material
            if not mat:
                continue
            mat.id_data.preview_ensure()
            if mat and mat.id_data and mat.id_data.preview:
                icon = mat.id_data.preview.icon_id
                layout.operator("grease_pencil.set_material", text=mat.name, icon_value=icon).slot = mat.name


class VIEW3D_MT_grease_pencil_assign_material(Menu):
    bl_label = "Assign Material"

    def draw(self, context):
        layout = self.layout
        ob = context.active_object
        mat_active = ob.active_material

        if len(ob.material_slots) == 0:
            row = layout.row()
            row.label(text="No Materials")
            row.enabled = False
            return

        for slot in ob.material_slots:
            mat = slot.material
            if mat:
                layout.operator("grease_pencil.stroke_material_set", text=mat.name,
                                icon='LAYER_ACTIVE' if mat == mat_active else 'BLANK1').material = mat.name


class VIEW3D_MT_greasepencil_edit_context_menu(Menu):
    bl_label = ""

    def draw(self, context):
        layout = self.layout
        tool_settings = context.tool_settings

        is_point_mode = tool_settings.gpencil_selectmode_edit == 'POINT'
        is_stroke_mode = tool_settings.gpencil_selectmode_edit == 'STROKE'

        layout.operator_context = 'INVOKE_REGION_WIN'

        row = layout.row()

        if is_point_mode:
            col = row.column(align=True)
            col.label(text="Point", icon='GP_SELECT_POINTS')

            # Copy/paste
            col.operator("grease_pencil.copy", text="Copy", icon="COPYDOWN")
            col.operator("grease_pencil.paste", text="Paste", icon="PASTEDOWN")

            col.separator()

            # Main Strokes Operators
            col.operator("grease_pencil.stroke_subdivide", text="Subdivide")
            col.operator("grease_pencil.stroke_subdivide_smooth", text="Subdivide and Smooth")
            col.operator("grease_pencil.stroke_simplify", text="Simplify")

            col.separator()

            # Deform Operators
            col.operator("transform.tosphere", text="To Sphere")
            col.operator("transform.shear", text="Shear")
            col.operator("transform.bend", text="Bend")
            col.operator("transform.push_pull", text="Push/Pull")
            col.operator("transform.transform", text="Radius").mode = 'GPENCIL_SHRINKFATTEN'
            col.operator("grease_pencil.stroke_smooth", text="Smooth Points")

            col.separator()

            col.menu("VIEW3D_MT_mirror", text="Mirror")

            col.separator()

            col.operator("grease_pencil.duplicate_move", text="Duplicate")

            col.separator()

            col.operator("grease_pencil.separate", text="Separate").mode = 'SELECTED'

            # Removal Operators
            col.separator()

            col.operator_enum("grease_pencil.dissolve", "type")

        if is_stroke_mode:
            col = row.column(align=True)
            col.label(text="Stroke", icon='GP_SELECT_STROKES')

            # Copy/paste
            col.operator("grease_pencil.copy", text="Copy", icon="COPYDOWN")
            col.operator("grease_pencil.paste", text="Paste", icon="PASTEDOWN")

            col.separator()

            # Main Strokes Operators
            col.operator("grease_pencil.stroke_subdivide", text="Subdivide")
            col.operator("grease_pencil.stroke_subdivide_smooth", text="Subdivide and Smooth")
            col.operator("grease_pencil.stroke_simplify", text="Simplify")

            col.separator()

            # Deform Operators
            col.operator("grease_pencil.stroke_smooth", text="Smooth")
            col.operator("transform.transform", text="Radius").mode = 'CURVE_SHRINKFATTEN'

            col.separator()

            col.menu("GREASE_PENCIL_MT_move_to_layer")
            col.menu("VIEW3D_MT_grease_pencil_assign_material")
            col.operator("grease_pencil.set_active_material", text="Set as Active Material")
            col.operator_menu_enum("grease_pencil.reorder", text="Arrange", property="direction")

            col.separator()

            col.menu("VIEW3D_MT_mirror")

            col.separator()

            col.operator("grease_pencil.duplicate_move", text="Duplicate")

            col.separator()

            col.operator("grease_pencil.separate", text="Separate").mode = 'SELECTED'


def draw_gpencil_layer_active(context, layout):
    gpl = context.active_gpencil_layer
    if gpl:
        layout.label(text="Active Layer")
        row = layout.row(align=True)
        row.operator_context = 'EXEC_REGION_WIN'
        row.operator_menu_enum("gpencil.layer_change", "layer", text="", icon='GREASEPENCIL')
        row.prop(gpl, "info", text="")
        row.operator("gpencil.layer_remove", text="", icon='X')


def draw_gpencil_material_active(context, layout):
    ob = context.active_object
    if ob and len(ob.material_slots) > 0 and ob.active_material_index >= 0:
        ma = ob.material_slots[ob.active_material_index].material
        if ma:
            layout.label(text="Active Material")
            row = layout.row(align=True)
            row.operator_context = 'EXEC_REGION_WIN'
            row.operator_menu_enum("gpencil.material_set", "slot", text="", icon='MATERIAL')
            row.prop(ma, "name", text="")


class VIEW3D_PT_gpencil_sculpt_automasking(Panel):
    bl_space_type = 'VIEW_3D'
    bl_region_type = 'HEADER'
    bl_label = "Auto-masking"
    bl_ui_units_x = 10

    def draw(self, context):
        layout = self.layout
        tool_settings = context.scene.tool_settings

        layout.label(text="Auto-masking")

        col = layout.column(align=True)
        col.prop(tool_settings.gpencil_sculpt, "use_automasking_stroke", text="Stroke")
        col.prop(tool_settings.gpencil_sculpt, "use_automasking_layer_stroke", text="Layer")
        col.prop(tool_settings.gpencil_sculpt, "use_automasking_material_stroke", text="Material")
        col.separator()
        col.prop(tool_settings.gpencil_sculpt, "use_automasking_layer_active", text="Active Layer")
        col.prop(tool_settings.gpencil_sculpt, "use_automasking_material_active", text="Active Material")


class VIEW3D_PT_gpencil_sculpt_context_menu(Panel):
    bl_space_type = 'VIEW_3D'
    bl_region_type = 'WINDOW'
    bl_label = "Sculpt"
    bl_ui_units_x = 12

    def draw(self, context):
        layout = self.layout
        tool_settings = context.tool_settings

        settings = tool_settings.gpencil_sculpt_paint
        brush = settings.brush

        layout.prop(brush, "size", slider=True)
        layout.prop(brush, "strength")

        # Layers
        draw_gpencil_layer_active(context, layout)


class VIEW3D_PT_gpencil_weight_context_menu(Panel):
    bl_space_type = 'VIEW_3D'
    bl_region_type = 'WINDOW'
    bl_label = "Weight Paint"
    bl_ui_units_x = 12

    def draw(self, context):
        tool_settings = context.tool_settings
        settings = tool_settings.gpencil_weight_paint
        brush = settings.brush
        layout = self.layout

        # Weight settings
        brush_basic_gpencil_weight_settings(layout, context, brush)

        # Layers
        draw_gpencil_layer_active(context, layout)


class VIEW3D_PT_gpencil_draw_context_menu(Panel):
    bl_space_type = 'VIEW_3D'
    bl_region_type = 'WINDOW'
    bl_label = "Draw"
    bl_ui_units_x = 12

    def draw(self, context):
        layout = self.layout
        tool_settings = context.tool_settings
        settings = tool_settings.gpencil_paint
        brush = settings.brush
        gp_settings = brush.gpencil_settings

        is_pin_vertex = gp_settings.brush_draw_mode == 'VERTEXCOLOR'
        is_vertex = settings.color_mode == 'VERTEXCOLOR' or brush.gpencil_tool == 'TINT' or is_pin_vertex

        if brush.gpencil_tool not in {'ERASE', 'CUTTER', 'EYEDROPPER'} and is_vertex:
            split = layout.split(factor=0.1)
            split.prop(brush, "color", text="")
            split.template_color_picker(brush, "color", value_slider=True)

            col = layout.column()
            col.separator()
            col.prop_menu_enum(gp_settings, "vertex_mode", text="Mode")
            col.separator()

        if brush.gpencil_tool not in {'FILL', 'CUTTER'}:
            layout.prop(brush, "size", slider=True)
        if brush.gpencil_tool not in {'ERASE', 'FILL', 'CUTTER'}:
            layout.prop(gp_settings, "pen_strength")

        # Layers
        draw_gpencil_layer_active(context, layout)
        # Material
        if not is_vertex:
            draw_gpencil_material_active(context, layout)


class VIEW3D_PT_gpencil_vertex_context_menu(Panel):
    bl_space_type = 'VIEW_3D'
    bl_region_type = 'WINDOW'
    bl_label = "Vertex Paint"
    bl_ui_units_x = 12

    def draw(self, context):
        layout = self.layout
        tool_settings = context.tool_settings
        settings = tool_settings.gpencil_vertex_paint
        brush = settings.brush
        gp_settings = brush.gpencil_settings

        col = layout.column()

        if brush.gpencil_vertex_tool in {'DRAW', 'REPLACE'}:
            split = layout.split(factor=0.1)
            split.prop(brush, "color", text="")
            split.template_color_picker(brush, "color", value_slider=True)

            col = layout.column()
            col.separator()
            col.prop_menu_enum(gp_settings, "vertex_mode", text="Mode")
            col.separator()

        row = col.row(align=True)
        row.prop(brush, "size", text="Radius")
        row.prop(gp_settings, "use_pressure", text="", icon='STYLUS_PRESSURE')

        if brush.gpencil_vertex_tool in {'DRAW', 'BLUR', 'SMEAR'}:
            row = layout.row(align=True)
            row.prop(gp_settings, "pen_strength", slider=True)
            row.prop(gp_settings, "use_strength_pressure", text="", icon='STYLUS_PRESSURE')

        # Layers
        draw_gpencil_layer_active(context, layout)


class VIEW3D_PT_paint_vertex_context_menu(Panel):
    # Only for popover, these are dummy values.
    bl_space_type = 'VIEW_3D'
    bl_region_type = 'WINDOW'
    bl_label = "Vertex Paint"

    def draw(self, context):
        layout = self.layout

        brush = context.tool_settings.vertex_paint.brush
        capabilities = brush.vertex_paint_capabilities

        if capabilities.has_color:
            split = layout.split(factor=0.1)
            UnifiedPaintPanel.prop_unified_color(split, context, brush, "color", text="")
            UnifiedPaintPanel.prop_unified_color_picker(split, context, brush, "color", value_slider=True)
            layout.prop(brush, "blend", text="")

        UnifiedPaintPanel.prop_unified(
            layout,
            context,
            brush,
            "size",
            unified_name="use_unified_size",
            pressure_name="use_pressure_size",
            slider=True,
        )
        UnifiedPaintPanel.prop_unified(
            layout,
            context,
            brush,
            "strength",
            unified_name="use_unified_strength",
            pressure_name="use_pressure_strength",
            slider=True,
        )


class VIEW3D_PT_paint_texture_context_menu(Panel):
    # Only for popover, these are dummy values.
    bl_space_type = 'VIEW_3D'
    bl_region_type = 'WINDOW'
    bl_label = "Texture Paint"

    def draw(self, context):
        layout = self.layout

        brush = context.tool_settings.image_paint.brush
        capabilities = brush.image_paint_capabilities

        if capabilities.has_color:
            split = layout.split(factor=0.1)
            UnifiedPaintPanel.prop_unified_color(split, context, brush, "color", text="")
            UnifiedPaintPanel.prop_unified_color_picker(split, context, brush, "color", value_slider=True)
            layout.prop(brush, "blend", text="")

        if capabilities.has_radius:
            UnifiedPaintPanel.prop_unified(
                layout,
                context,
                brush,
                "size",
                unified_name="use_unified_size",
                pressure_name="use_pressure_size",
                slider=True,
            )
            UnifiedPaintPanel.prop_unified(
                layout,
                context,
                brush,
                "strength",
                unified_name="use_unified_strength",
                pressure_name="use_pressure_strength",
                slider=True,
            )


class VIEW3D_PT_paint_weight_context_menu(Panel):
    # Only for popover, these are dummy values.
    bl_space_type = 'VIEW_3D'
    bl_region_type = 'WINDOW'
    bl_label = "Weights"

    def draw(self, context):
        layout = self.layout

        brush = context.tool_settings.weight_paint.brush
        UnifiedPaintPanel.prop_unified(
            layout,
            context,
            brush,
            "weight",
            unified_name="use_unified_weight",
            slider=True,
        )
        UnifiedPaintPanel.prop_unified(
            layout,
            context,
            brush,
            "size",
            unified_name="use_unified_size",
            pressure_name="use_pressure_size",
            slider=True,
        )
        UnifiedPaintPanel.prop_unified(
            layout,
            context,
            brush,
            "strength",
            unified_name="use_unified_strength",
            pressure_name="use_pressure_strength",
            slider=True,
        )


class VIEW3D_PT_sculpt_automasking(Panel):
    bl_space_type = 'VIEW_3D'
    bl_region_type = 'HEADER'
    bl_label = "Auto-Masking"
    bl_ui_units_x = 10

    def draw(self, context):
        layout = self.layout

        tool_settings = context.tool_settings
        sculpt = tool_settings.sculpt
        layout.label(text="Auto-Masking")

        col = layout.column(align=True)
        col.prop(sculpt, "use_automasking_topology", text="Topology")
        col.prop(sculpt, "use_automasking_face_sets", text="Face Sets")

        col.separator()

        col = layout.column(align=True)
        col.prop(sculpt, "use_automasking_boundary_edges", text="Mesh Boundary")
        col.prop(sculpt, "use_automasking_boundary_face_sets", text="Face Sets Boundary")

        if sculpt.use_automasking_boundary_edges or sculpt.use_automasking_boundary_face_sets:
            col.prop(sculpt, "automasking_boundary_edges_propagation_steps")

        col.separator()

        col = layout.column(align=True)
        row = col.row()
        row.prop(sculpt, "use_automasking_cavity", text="Cavity")

        is_cavity_active = sculpt.use_automasking_cavity or sculpt.use_automasking_cavity_inverted

        if is_cavity_active:
            props = row.operator("sculpt.mask_from_cavity", text="Create Mask")
            props.settings_source = 'SCENE'

        col.prop(sculpt, "use_automasking_cavity_inverted", text="Cavity (inverted)")

        if is_cavity_active:
            col = layout.column(align=True)
            col.prop(sculpt, "automasking_cavity_factor", text="Factor")
            col.prop(sculpt, "automasking_cavity_blur_steps", text="Blur")

            col = layout.column()
            col.prop(sculpt, "use_automasking_custom_cavity_curve", text="Custom Curve")

            if sculpt.use_automasking_custom_cavity_curve:
                col.template_curve_mapping(sculpt, "automasking_cavity_curve")

        col.separator()

        col = layout.column(align=True)
        col.prop(sculpt, "use_automasking_view_normal", text="View Normal")

        if sculpt.use_automasking_view_normal:
            col.prop(sculpt, "use_automasking_view_occlusion", text="Occlusion")
            subcol = col.column(align=True)
            subcol.active = not sculpt.use_automasking_view_occlusion
            subcol.prop(sculpt, "automasking_view_normal_limit", text="Limit")
            subcol.prop(sculpt, "automasking_view_normal_falloff", text="Falloff")

        col = layout.column()
        col.prop(sculpt, "use_automasking_start_normal", text="Area Normal")

        if sculpt.use_automasking_start_normal:
            col = layout.column(align=True)
            col.prop(sculpt, "automasking_start_normal_limit", text="Limit")
            col.prop(sculpt, "automasking_start_normal_falloff", text="Falloff")


class VIEW3D_PT_sculpt_context_menu(Panel):
    # Only for popover, these are dummy values.
    bl_space_type = 'VIEW_3D'
    bl_region_type = 'WINDOW'
    bl_label = "Sculpt"

    def draw(self, context):
        layout = self.layout

        brush = context.tool_settings.sculpt.brush
        capabilities = brush.sculpt_capabilities

        if capabilities.has_color:
            split = layout.split(factor=0.1)
            UnifiedPaintPanel.prop_unified_color(split, context, brush, "color", text="")
            UnifiedPaintPanel.prop_unified_color_picker(split, context, brush, "color", value_slider=True)
            layout.prop(brush, "blend", text="")

        ups = context.tool_settings.unified_paint_settings
        size = "size"
        size_owner = ups if ups.use_unified_size else brush
        if size_owner.use_locked_size == 'SCENE':
            size = "unprojected_radius"

        UnifiedPaintPanel.prop_unified(
            layout,
            context,
            brush,
            size,
            unified_name="use_unified_size",
            pressure_name="use_pressure_size",
            text="Radius",
            slider=True,
        )
        UnifiedPaintPanel.prop_unified(
            layout,
            context,
            brush,
            "strength",
            unified_name="use_unified_strength",
            pressure_name="use_pressure_strength",
            slider=True,
        )

        if capabilities.has_auto_smooth:
            layout.prop(brush, "auto_smooth_factor", slider=True)

        if capabilities.has_normal_weight:
            layout.prop(brush, "normal_weight", slider=True)

        if capabilities.has_pinch_factor:
            text = "Pinch"
            if brush.sculpt_tool in {'BLOB', 'SNAKE_HOOK'}:
                text = "Magnify"
            layout.prop(brush, "crease_pinch_factor", slider=True, text=text)

        if capabilities.has_rake_factor:
            layout.prop(brush, "rake_factor", slider=True)

        if capabilities.has_plane_offset:
            layout.prop(brush, "plane_offset", slider=True)
            layout.prop(brush, "plane_trim", slider=True, text="Distance")

        if capabilities.has_height:
            layout.prop(brush, "height", slider=True, text="Height")


class TOPBAR_PT_gpencil_materials(GreasePencilMaterialsPanel, Panel):
    bl_space_type = 'VIEW_3D'
    bl_region_type = 'HEADER'
    bl_label = "Materials"
    bl_ui_units_x = 14

    @classmethod
    def poll(cls, context):
        ob = context.object
        return ob and (ob.type == 'GPENCIL' or ob.type == 'GREASEPENCIL')


class TOPBAR_PT_gpencil_vertexcolor(GreasePencilVertexcolorPanel, Panel):
    bl_space_type = 'VIEW_3D'
    bl_region_type = 'HEADER'
    bl_label = "Color Attribute"
    bl_ui_units_x = 10

    @classmethod
    def poll(cls, context):
        ob = context.object
        return ob and ob.type == 'GPENCIL'


class VIEW3D_PT_curves_sculpt_add_shape(Panel):
    # Only for popover, these are dummy values.
    bl_space_type = 'VIEW_3D'
    bl_region_type = 'WINDOW'
    bl_label = "Curves Sculpt Add Curve Options"

    def draw(self, context):
        layout = self.layout

        layout.use_property_split = True
        layout.use_property_decorate = False  # No animation.

        settings = UnifiedPaintPanel.paint_settings(context)
        brush = settings.brush

        col = layout.column(heading="Interpolate", align=True)
        col.prop(brush.curves_sculpt_settings, "use_length_interpolate", text="Length")
        col.prop(brush.curves_sculpt_settings, "use_radius_interpolate", text="Radius")
        col.prop(brush.curves_sculpt_settings, "use_shape_interpolate", text="Shape")
        col.prop(brush.curves_sculpt_settings, "use_point_count_interpolate", text="Point Count")

        col = layout.column()
        col.active = not brush.curves_sculpt_settings.use_length_interpolate
        col.prop(brush.curves_sculpt_settings, "curve_length", text="Length")

        col = layout.column()
        col.active = not brush.curves_sculpt_settings.use_radius_interpolate
        col.prop(brush.curves_sculpt_settings, "curve_radius", text="Radius")

        col = layout.column()
        col.active = not brush.curves_sculpt_settings.use_point_count_interpolate
        col.prop(brush.curves_sculpt_settings, "points_per_curve", text="Points")


class VIEW3D_PT_curves_sculpt_parameter_falloff(Panel):
    # Only for popover, these are dummy values.
    bl_space_type = 'VIEW_3D'
    bl_region_type = 'WINDOW'
    bl_label = "Curves Sculpt Parameter Falloff"

    def draw(self, context):
        layout = self.layout

        settings = UnifiedPaintPanel.paint_settings(context)
        brush = settings.brush

        layout.template_curve_mapping(brush.curves_sculpt_settings, "curve_parameter_falloff")
        row = layout.row(align=True)
        row.operator("brush.sculpt_curves_falloff_preset", icon='SMOOTHCURVE', text="").shape = 'SMOOTH'
        row.operator("brush.sculpt_curves_falloff_preset", icon='SPHERECURVE', text="").shape = 'ROUND'
        row.operator("brush.sculpt_curves_falloff_preset", icon='ROOTCURVE', text="").shape = 'ROOT'
        row.operator("brush.sculpt_curves_falloff_preset", icon='SHARPCURVE', text="").shape = 'SHARP'
        row.operator("brush.sculpt_curves_falloff_preset", icon='LINCURVE', text="").shape = 'LINE'
        row.operator("brush.sculpt_curves_falloff_preset", icon='NOCURVE', text="").shape = 'MAX'


class VIEW3D_PT_curves_sculpt_grow_shrink_scaling(Panel):
    # Only for popover, these are dummy values.
    bl_space_type = 'VIEW_3D'
    bl_region_type = 'WINDOW'
    bl_label = "Curves Grow/Shrink Scaling"
    bl_ui_units_x = 12

    def draw(self, context):
        layout = self.layout

        layout.use_property_split = True
        layout.use_property_decorate = False  # No animation.

        settings = UnifiedPaintPanel.paint_settings(context)
        brush = settings.brush

        layout.prop(brush.curves_sculpt_settings, "use_uniform_scale")
        layout.prop(brush.curves_sculpt_settings, "minimum_length")


class VIEW3D_PT_viewport_debug(Panel):
    bl_space_type = 'VIEW_3D'
    bl_region_type = 'HEADER'
    bl_parent_id = "VIEW3D_PT_overlay"
    bl_label = "Viewport Debug"

    @classmethod
    def poll(cls, context):
        prefs = context.preferences
        return prefs.experimental.use_viewport_debug

    def draw(self, context):
        layout = self.layout
        view = context.space_data
        overlay = view.overlay

        layout.prop(overlay, "use_debug_freeze_view_culling")


class VIEW3D_AST_sculpt_brushes(bpy.types.AssetShelf):
    # Experimental: Asset shelf for sculpt brushes, only shows up if both the
    # "Asset Shelf" and the "Extended Asset Browser" experimental features are
    # enabled.

    bl_space_type = 'VIEW_3D'

    @classmethod
    def poll(cls, context):
        prefs = context.preferences
        if not prefs.experimental.use_extended_asset_browser:
            return False

        return context.mode == 'SCULPT'

    @classmethod
    def asset_poll(cls, asset):
        return asset.id_type == 'BRUSH'


classes = (
    VIEW3D_HT_header,
    VIEW3D_HT_tool_header,
    VIEW3D_MT_editor_menus,
    VIEW3D_MT_transform,
    VIEW3D_MT_transform_object,
    VIEW3D_MT_transform_armature,
    VIEW3D_MT_mirror,
    VIEW3D_MT_snap,
    VIEW3D_MT_uv_map,
    VIEW3D_MT_view,
    VIEW3D_MT_view_local,
    VIEW3D_MT_view_cameras,
    VIEW3D_MT_view_navigation,
    VIEW3D_MT_view_align,
    VIEW3D_MT_view_align_selected,
    VIEW3D_MT_view_viewpoint,
    VIEW3D_MT_view_regions,
    VIEW3D_MT_select_object,
    VIEW3D_MT_select_object_more_less,
    VIEW3D_MT_select_pose,
    VIEW3D_MT_select_pose_more_less,
    VIEW3D_MT_select_particle,
    VIEW3D_MT_edit_mesh,
    VIEW3D_MT_edit_mesh_select_similar,
    VIEW3D_MT_edit_mesh_select_by_trait,
    VIEW3D_MT_edit_mesh_select_more_less,
    VIEW3D_MT_select_edit_mesh,
    VIEW3D_MT_select_edit_curve,
    VIEW3D_MT_select_edit_surface,
    VIEW3D_MT_select_edit_text,
    VIEW3D_MT_select_edit_metaball,
    VIEW3D_MT_edit_lattice_context_menu,
    VIEW3D_MT_select_edit_lattice,
    VIEW3D_MT_select_edit_armature,
    VIEW3D_MT_select_edit_grease_pencil,
    VIEW3D_MT_select_edit_gpencil,
    VIEW3D_MT_select_paint_mask,
    VIEW3D_MT_select_paint_mask_vertex,
    VIEW3D_MT_select_edit_point_cloud,
    VIEW3D_MT_edit_curves_select_more_less,
    VIEW3D_MT_select_edit_curves,
    VIEW3D_MT_select_sculpt_curves,
    VIEW3D_MT_mesh_add,
    VIEW3D_MT_curve_add,
    VIEW3D_MT_surface_add,
    VIEW3D_MT_edit_metaball_context_menu,
    VIEW3D_MT_metaball_add,
    TOPBAR_MT_edit_curve_add,
    TOPBAR_MT_edit_armature_add,
    VIEW3D_MT_armature_add,
    VIEW3D_MT_light_add,
    VIEW3D_MT_lightprobe_add,
    VIEW3D_MT_camera_add,
    VIEW3D_MT_volume_add,
    VIEW3D_MT_grease_pencil_add,
    VIEW3D_MT_add,
    VIEW3D_MT_image_add,
    VIEW3D_MT_object,
    VIEW3D_MT_object_animation,
    VIEW3D_MT_object_asset,
    VIEW3D_MT_object_rigid_body,
    VIEW3D_MT_object_clear,
    VIEW3D_MT_object_context_menu,
    VIEW3D_MT_object_convert,
    VIEW3D_MT_object_shading,
    VIEW3D_MT_object_apply,
    VIEW3D_MT_object_relations,
    VIEW3D_MT_object_liboverride,
    VIEW3D_MT_object_parent,
    VIEW3D_MT_object_track,
    VIEW3D_MT_object_collection,
    VIEW3D_MT_object_constraints,
    VIEW3D_MT_object_quick_effects,
    VIEW3D_MT_object_showhide,
    VIEW3D_MT_object_cleanup,
    VIEW3D_MT_make_single_user,
    VIEW3D_MT_make_links,
    VIEW3D_MT_brush_paint_modes,
    VIEW3D_MT_paint_vertex,
    VIEW3D_MT_hook,
    VIEW3D_MT_vertex_group,
    VIEW3D_MT_gpencil_vertex_group,
    VIEW3D_MT_paint_weight,
    VIEW3D_MT_paint_weight_lock,
    VIEW3D_MT_sculpt,
    VIEW3D_MT_sculpt_set_pivot,
    VIEW3D_MT_mask,
    VIEW3D_MT_face_sets,
    VIEW3D_MT_face_sets_init,
    VIEW3D_MT_random_mask,
    VIEW3D_MT_particle,
    VIEW3D_MT_particle_context_menu,
    VIEW3D_MT_particle_showhide,
    VIEW3D_MT_pose,
    VIEW3D_MT_pose_transform,
    VIEW3D_MT_pose_slide,
    VIEW3D_MT_pose_propagate,
    VIEW3D_MT_pose_motion,
    VIEW3D_MT_bone_collections,
    VIEW3D_MT_pose_ik,
    VIEW3D_MT_pose_constraints,
    VIEW3D_MT_pose_names,
    VIEW3D_MT_pose_showhide,
    VIEW3D_MT_pose_apply,
    VIEW3D_MT_pose_context_menu,
    VIEW3D_MT_bone_options_toggle,
    VIEW3D_MT_bone_options_enable,
    VIEW3D_MT_bone_options_disable,
    VIEW3D_MT_edit_mesh_context_menu,
    VIEW3D_MT_edit_mesh_select_mode,
    VIEW3D_MT_edit_mesh_select_linked,
    VIEW3D_MT_edit_mesh_select_loops,
    VIEW3D_MT_edit_mesh_extrude,
    VIEW3D_MT_edit_mesh_vertices,
    VIEW3D_MT_edit_mesh_edges,
    VIEW3D_MT_edit_mesh_faces,
    VIEW3D_MT_edit_mesh_faces_data,
    VIEW3D_MT_edit_mesh_normals,
    VIEW3D_MT_edit_mesh_normals_select_strength,
    VIEW3D_MT_edit_mesh_normals_set_strength,
    VIEW3D_MT_edit_mesh_normals_average,
    VIEW3D_MT_edit_mesh_shading,
    VIEW3D_MT_edit_mesh_weights,
    VIEW3D_MT_edit_mesh_clean,
    VIEW3D_MT_edit_mesh_delete,
    VIEW3D_MT_edit_mesh_merge,
    VIEW3D_MT_edit_mesh_split,
    VIEW3D_MT_edit_mesh_showhide,
    VIEW3D_MT_greasepencil_material_active,
    VIEW3D_MT_paint_grease_pencil,
    VIEW3D_MT_paint_gpencil,
    VIEW3D_MT_draw_gpencil,
    VIEW3D_MT_assign_material,
    VIEW3D_MT_edit_gpencil,
    VIEW3D_MT_edit_gpencil_stroke,
    VIEW3D_MT_edit_gpencil_point,
    VIEW3D_MT_edit_gpencil_delete,
    VIEW3D_MT_edit_gpencil_showhide,
    VIEW3D_MT_edit_greasepencil_showhide,
    VIEW3D_MT_weight_gpencil,
    VIEW3D_MT_gpencil_animation,
    VIEW3D_MT_gpencil_simplify,
    VIEW3D_MT_gpencil_autoweights,
    VIEW3D_MT_gpencil_edit_context_menu,
    VIEW3D_MT_greasepencil_edit_context_menu,
    VIEW3D_MT_grease_pencil_assign_material,
    VIEW3D_MT_edit_greasepencil,
    VIEW3D_MT_edit_greasepencil_delete,
    VIEW3D_MT_edit_greasepencil_stroke,
    VIEW3D_MT_edit_greasepencil_point,
    VIEW3D_MT_edit_greasepencil_animation,
    VIEW3D_MT_edit_curve,
    VIEW3D_MT_edit_curve_ctrlpoints,
    VIEW3D_MT_edit_curve_segments,
    VIEW3D_MT_edit_curve_clean,
    VIEW3D_MT_edit_curve_context_menu,
    VIEW3D_MT_edit_curve_delete,
    VIEW3D_MT_edit_curve_showhide,
    VIEW3D_MT_edit_surface,
    VIEW3D_MT_edit_font,
    VIEW3D_MT_edit_font_chars,
    VIEW3D_MT_edit_font_kerning,
    VIEW3D_MT_edit_font_delete,
    VIEW3D_MT_edit_font_context_menu,
    VIEW3D_MT_edit_meta,
    VIEW3D_MT_edit_meta_showhide,
    VIEW3D_MT_edit_lattice,
    VIEW3D_MT_edit_armature,
    VIEW3D_MT_armature_context_menu,
    VIEW3D_MT_edit_armature_parent,
    VIEW3D_MT_edit_armature_roll,
    VIEW3D_MT_edit_armature_names,
    VIEW3D_MT_edit_armature_delete,
    VIEW3D_MT_edit_gpencil_transform,
    VIEW3D_MT_edit_curves,
    VIEW3D_MT_edit_pointcloud,
    VIEW3D_MT_object_mode_pie,
    VIEW3D_MT_view_pie,
    VIEW3D_MT_transform_gizmo_pie,
    VIEW3D_MT_shading_pie,
    VIEW3D_MT_shading_ex_pie,
    VIEW3D_MT_pivot_pie,
    VIEW3D_MT_snap_pie,
    VIEW3D_MT_orientations_pie,
    VIEW3D_MT_proportional_editing_falloff_pie,
    VIEW3D_MT_sculpt_mask_edit_pie,
    VIEW3D_MT_sculpt_automasking_pie,
    VIEW3D_MT_sculpt_gpencil_automasking_pie,
    VIEW3D_MT_wpaint_vgroup_lock_pie,
    VIEW3D_MT_sculpt_face_sets_edit_pie,
    VIEW3D_MT_sculpt_curves,
    VIEW3D_PT_active_tool,
    VIEW3D_PT_active_tool_duplicate,
    VIEW3D_PT_view3d_properties,
    VIEW3D_PT_view3d_lock,
    VIEW3D_PT_view3d_cursor,
    VIEW3D_PT_collections,
    VIEW3D_PT_object_type_visibility,
    VIEW3D_PT_grease_pencil,
    VIEW3D_PT_annotation_onion,
    VIEW3D_PT_gpencil_multi_frame,
    VIEW3D_PT_grease_pencil_multi_frame,
    VIEW3D_PT_gpencil_curve_edit,
    VIEW3D_PT_gpencil_sculpt_automasking,
    VIEW3D_PT_quad_view,
    VIEW3D_PT_view3d_stereo,
    VIEW3D_PT_shading,
    VIEW3D_PT_shading_lighting,
    VIEW3D_PT_shading_color,
    VIEW3D_PT_shading_options,
    VIEW3D_PT_shading_options_shadow,
    VIEW3D_PT_shading_options_ssao,
    VIEW3D_PT_shading_render_pass,
    VIEW3D_PT_shading_compositor,
    VIEW3D_PT_gizmo_display,
    VIEW3D_PT_overlay,
    VIEW3D_PT_overlay_guides,
    VIEW3D_PT_overlay_object,
    VIEW3D_PT_overlay_geometry,
    VIEW3D_PT_overlay_viewer_node,
    VIEW3D_PT_overlay_motion_tracking,
    VIEW3D_PT_overlay_edit_mesh,
    VIEW3D_PT_overlay_edit_mesh_shading,
    VIEW3D_PT_overlay_edit_mesh_measurement,
    VIEW3D_PT_overlay_edit_mesh_normals,
    VIEW3D_PT_overlay_edit_mesh_freestyle,
    VIEW3D_PT_overlay_edit_curve,
    VIEW3D_PT_overlay_texture_paint,
    VIEW3D_PT_overlay_vertex_paint,
    VIEW3D_PT_overlay_weight_paint,
    VIEW3D_PT_overlay_bones,
    VIEW3D_PT_overlay_sculpt,
    VIEW3D_PT_overlay_sculpt_curves,
    VIEW3D_PT_snapping,
    VIEW3D_PT_proportional_edit,
    VIEW3D_PT_gpencil_origin,
    VIEW3D_PT_gpencil_lock,
    VIEW3D_PT_gpencil_guide,
    VIEW3D_PT_transform_orientations,
    VIEW3D_PT_overlay_gpencil_options,
    VIEW3D_PT_overlay_grease_pencil_options,
    VIEW3D_PT_context_properties,
    VIEW3D_PT_paint_vertex_context_menu,
    VIEW3D_PT_paint_texture_context_menu,
    VIEW3D_PT_paint_weight_context_menu,
    VIEW3D_PT_gpencil_vertex_context_menu,
    VIEW3D_PT_gpencil_sculpt_context_menu,
    VIEW3D_PT_gpencil_weight_context_menu,
    VIEW3D_PT_gpencil_draw_context_menu,
    VIEW3D_PT_sculpt_automasking,
    VIEW3D_PT_sculpt_context_menu,
    TOPBAR_PT_gpencil_materials,
    TOPBAR_PT_gpencil_vertexcolor,
    TOPBAR_PT_annotation_layers,
    VIEW3D_PT_curves_sculpt_add_shape,
    VIEW3D_PT_curves_sculpt_parameter_falloff,
    VIEW3D_PT_curves_sculpt_grow_shrink_scaling,
    VIEW3D_PT_viewport_debug,
    VIEW3D_AST_sculpt_brushes,
)


if __name__ == "__main__":  # only for live edit.
    from bpy.utils import register_class
    for cls in classes:
        register_class(cls)<|MERGE_RESOLUTION|>--- conflicted
+++ resolved
@@ -582,21 +582,20 @@
 
         return True
 
-
     @staticmethod
     def PAINT_GREASE_PENCIL(context, layout, tool):
         if (tool is None) or (not tool.has_datablock):
             return False
-        
+
         tool_settings = context.tool_settings
         paint = tool_settings.gpencil_paint
 
         brush = paint.brush
         if brush is None:
             return False
-        
+
         grease_pencil_tool = brush.gpencil_tool
-        
+
         if grease_pencil_tool != 'FILL':
             row = layout.row(align=True)
             row.template_ID_preview(paint, "brush", rows=3, cols=8, hide_buttons=True)
@@ -606,53 +605,13 @@
                 brush_basic__draw_color_selector,
             )
             brush_basic__draw_color_selector(context, layout, brush, brush.gpencil_settings, None)
-        
-        if grease_pencil_tool != 'FILL':
-            UnifiedPaintPanel.prop_unified(
-                layout,
-                context,
-                brush,
-                "size",
-                unified_name="use_unified_size",
-                pressure_name="use_pressure_size",
-                text="Radius",
-                slider=True,
-                header=True,
-            )
-
-<<<<<<< HEAD
-            UnifiedPaintPanel.prop_unified(
-                layout,
-                context,
-                brush,
-                "strength",
-                pressure_name="use_pressure_strength",
-                unified_name="use_unified_strength",
-                slider=True,
-                header=True,
-            )
-
-        if grease_pencil_tool == 'DRAW':
-            layout.prop(brush.gpencil_settings, "active_smooth_factor")
-        elif grease_pencil_tool == 'ERASE':
-            layout.prop(brush.gpencil_settings, "eraser_mode", expand=True)
-            if brush.gpencil_settings.eraser_mode == "HARD":
-                layout.prop(brush.gpencil_settings, "use_keep_caps_eraser")
-            layout.prop(brush.gpencil_settings, "use_active_layer_only")
-        elif grease_pencil_tool == 'FILL':
-            if brush.gpencil_settings.fill_mode == 'FLOOD':
-                layout.prop(brush.gpencil_settings, "fill_factor")
-            layout.prop(brush.gpencil_settings, "dilate")
-            layout.prop(brush, "size", text="Thickness")
-            layout.popover("VIEW3D_PT_tools_grease_pencil_fill_options")
-=======
+
         from bl_ui.properties_paint_common import (
             brush_basic__draw_color_selector,
             brush_basic_grease_pencil_paint_settings,
         )
 
         brush_basic_grease_pencil_paint_settings(layout, context, brush, compact=True)
->>>>>>> 0ca9f633
 
         return True
 
