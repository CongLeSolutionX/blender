--- conflicted
+++ resolved
@@ -752,12 +752,6 @@
             # Select mode for Editing
             if object_mode == 'EDIT':
                 row = layout.row(align=True)
-<<<<<<< HEAD
-                row.prop_enum(tool_settings, "gpencil_selectmode_edit", text="", value='POINT')
-                row.prop_enum(tool_settings, "gpencil_selectmode_edit", text="", value='STROKE')
-                row.prop_enum(tool_settings, "gpencil_selectmode_edit", text="", value='SEGMENT')
-        
-=======
                 row.operator(
                     "grease_pencil.set_selection_mode",
                     text="",
@@ -770,8 +764,13 @@
                     icon="GP_SELECT_STROKES",
                     depress=(tool_settings.gpencil_selectmode_edit == 'STROKE'),
                 ).mode = 'STROKE'
-
->>>>>>> 84c8c331
+                row.operator(
+                    "grease_pencil.set_selection_mode",
+                    text="",
+                    icon="GP_SELECT_BETWEEN_STROKES",
+                    depress=(tool_settings.gpencil_selectmode_edit == 'SEGMENT'),
+                ).mode = 'SEGMENT'
+
         # Grease Pencil (legacy)
         if obj and obj.type == 'GPENCIL' and context.gpencil_data:
             gpd = context.gpencil_data
