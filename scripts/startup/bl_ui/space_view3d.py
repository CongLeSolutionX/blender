--- conflicted
+++ resolved
@@ -1077,10 +1077,7 @@
 
 class VIEW3D_AST_brush_asset_shelf(bpy.types.AssetShelf):
     bl_space_type = "VIEW_3D"
-<<<<<<< HEAD
-=======
     bl_options = {'NO_ASSET_DRAG'}
->>>>>>> e3ef1638
 
     @classmethod
     def poll(cls, context):
@@ -1088,11 +1085,7 @@
 
     @classmethod
     def asset_poll(cls, asset):
-<<<<<<< HEAD
-        return asset.file_data.id_type == 'BRUSH'
-=======
         return asset.id_type == 'BRUSH'
->>>>>>> e3ef1638
 
 
 class VIEW3D_MT_editor_menus(Menu):
