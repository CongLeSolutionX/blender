--- conflicted
+++ resolved
@@ -1226,6 +1226,7 @@
     def generate_panel_classes_for_wcols():
         wcols = [
             ("Box", "wcol_box"),
+            ("Data-View Item", "wcol_view_item"),
             ("List Item", "wcol_list_item"),
             ("Menu", "wcol_menu"),
             ("Menu Background", "wcol_menu_back"),
@@ -1238,12 +1239,6 @@
             ("Radio Buttons", "wcol_radio"),
             ("Regular", "wcol_regular"),
             ("Scroll Bar", "wcol_scroll"),
-<<<<<<< HEAD
-            ("Progress Bar", "wcol_progress"),
-            ("List Item", "wcol_list_item"),
-            ("Data-View Item", "wcol_view_item"),
-=======
->>>>>>> fb5629ad
             ("Tab", "wcol_tab"),
             ("Text", "wcol_text"),
             ("Toggle", "wcol_toggle"),
