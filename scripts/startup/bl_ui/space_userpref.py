--- conflicted
+++ resolved
@@ -2426,11 +2426,8 @@
                 ({"property": "use_experimental_compositors"}, ("blender/blender/issues/88150", "#88150")),
                 ({"property": "enable_eevee_next"}, ("blender/blender/issues/93220", "#93220")),
                 ({"property": "enable_workbench_next"}, ("blender/blender/issues/101619", "#101619")),
-<<<<<<< HEAD
-=======
+                ({"property": "enable_overlay_next"}, ("blender/blender/issues/102179", "#102179")),
                 ({"property": "use_grease_pencil_version3"}, ("blender/blender/projects/40", "Grease Pencil 3.0")),
->>>>>>> 4394de61
-                ({"property": "enable_overlay_next"}, ("blender/blender/issues/102179", "#102179")),
             ),
         )
 
