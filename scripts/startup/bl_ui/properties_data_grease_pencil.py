--- conflicted
+++ resolved
@@ -233,14 +233,11 @@
         sub = col.column(align=True)
         sub.operator_context = 'EXEC_DEFAULT'
         sub.operator("grease_pencil.layer_add", icon='ADD', text="")
-<<<<<<< HEAD
         sub.operator("grease_pencil.layer_group_add", icon='NEWFOLDER', text="")
-=======
         sub.operator("grease_pencil.layer_remove", icon='REMOVE', text="")
 
         sub.separator()
 
->>>>>>> b8b497dc
         sub.menu("GREASE_PENCIL_MT_grease_pencil_add_layer_extra", icon='DOWNARROW_HLT', text="")
 
         col.separator()
