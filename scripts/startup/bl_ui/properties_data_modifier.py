--- conflicted
+++ resolved
@@ -150,12 +150,9 @@
         if ob_type == 'MESH':
             self.operator_modifier_add(layout, 'WIREFRAME')
         if ob_type == 'GREASEPENCIL':
-<<<<<<< HEAD
             self.operator_modifier_add(layout, 'GREASE_PENCIL_ARRAY')
-=======
             self.operator_modifier_add(layout, 'GREASE_PENCIL_DASH')
             self.operator_modifier_add(layout, 'GREASE_PENCIL_LENGTH')
->>>>>>> 551b846b
             self.operator_modifier_add(layout, 'GREASE_PENCIL_MIRROR')
             self.operator_modifier_add(layout, 'GREASE_PENCIL_MULTIPLY')
             self.operator_modifier_add(layout, 'GREASE_PENCIL_SUBDIV')
