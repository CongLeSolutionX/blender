# SPDX-FileCopyrightText: 2009-2023 Blender Authors
#
# SPDX-License-Identifier: GPL-2.0-or-later

import bpy
from bpy.types import Panel, Menu, Operator


class ModifierButtonsPanel:
    bl_space_type = 'PROPERTIES'
    bl_region_type = 'WINDOW'
    bl_context = "modifier"
    bl_options = {'HIDE_HEADER'}


class ModifierAddMenu:
    MODIFIER_TYPES_TO_LABELS = {
        enum_it.identifier: enum_it.name
        for enum_it in bpy.types.Modifier.bl_rna.properties["type"].enum_items_static
    }
    MODIFIER_TYPES_TO_ICONS = {
        enum_it.identifier: enum_it.icon
        for enum_it in bpy.types.Modifier.bl_rna.properties["type"].enum_items_static
    }
    MODIFIER_TYPES_I18N_CONTEXT = bpy.types.Modifier.bl_rna.properties["type"].translation_context

    @classmethod
    def operator_modifier_add(cls, layout, mod_type):
        layout.operator(
            "object.modifier_add",
            text=cls.MODIFIER_TYPES_TO_LABELS[mod_type],
            # Although these are operators, the label actually comes from an (enum) property,
            # so the property's translation context must be used here.
            text_ctxt=cls.MODIFIER_TYPES_I18N_CONTEXT,
            icon=cls.MODIFIER_TYPES_TO_ICONS[mod_type],
        ).type = mod_type


class DATA_PT_modifiers(ModifierButtonsPanel, Panel):
    bl_label = "Modifiers"

    @classmethod
    def poll(cls, context):
        ob = context.object
        return ob and ob.type != 'GPENCIL'

    def draw(self, _context):
        layout = self.layout
        layout.operator("wm.call_menu", text="Add Modifier", icon='ADD').name = "OBJECT_MT_modifier_add"
        layout.template_modifiers()


class OBJECT_MT_modifier_add(ModifierAddMenu, Menu):
    bl_label = "Add Modifier"
    bl_options = {'SEARCH_ON_KEY_PRESS'}

    def draw(self, context):
        layout = self.layout
        ob_type = context.object.type
        geometry_nodes_supported = ob_type in {'MESH', 'CURVE', 'CURVES',
                                               'FONT', 'VOLUME', 'POINTCLOUD', 'GREASEPENCIL'}

        if layout.operator_context == 'EXEC_REGION_WIN':
            layout.operator_context = 'INVOKE_REGION_WIN'
            layout.operator("WM_OT_search_single_menu", text="Search...",
                            icon='VIEWZOOM').menu_idname = "OBJECT_MT_modifier_add"
            layout.separator()

        layout.operator_context = 'EXEC_REGION_WIN'

        if geometry_nodes_supported:
            self.operator_modifier_add(layout, 'NODES')
            layout.separator()
        if ob_type in {'MESH', 'CURVE', 'FONT', 'SURFACE', 'LATTICE', 'GREASEPENCIL'}:
            layout.menu("OBJECT_MT_modifier_add_edit")
        if ob_type in {'MESH', 'CURVE', 'FONT', 'SURFACE', 'VOLUME', 'GREASEPENCIL'}:
            layout.menu("OBJECT_MT_modifier_add_generate")
        if ob_type in {'MESH', 'CURVE', 'FONT', 'SURFACE', 'LATTICE', 'VOLUME', 'GREASEPENCIL'}:
            layout.menu("OBJECT_MT_modifier_add_deform")
        if ob_type in {'MESH', 'CURVE', 'FONT', 'SURFACE', 'LATTICE'}:
            layout.menu("OBJECT_MT_modifier_add_physics")
        if ob_type in {'GREASEPENCIL'}:
            layout.menu("OBJECT_MT_modifier_add_color")

        if geometry_nodes_supported:
            layout.menu_contents("OBJECT_MT_modifier_add_root_catalogs")


class OBJECT_MT_modifier_add_edit(ModifierAddMenu, Menu):
    bl_label = "Edit"
    bl_options = {'SEARCH_ON_KEY_PRESS'}

    def draw(self, context):
        layout = self.layout
        ob_type = context.object.type
        if ob_type == 'MESH':
            self.operator_modifier_add(layout, 'DATA_TRANSFER')
        if ob_type in {'MESH', 'CURVE', 'FONT', 'SURFACE', 'LATTICE'}:
            self.operator_modifier_add(layout, 'MESH_CACHE')
        if ob_type in {'MESH', 'CURVE', 'FONT', 'SURFACE'}:
            self.operator_modifier_add(layout, 'MESH_SEQUENCE_CACHE')
        if ob_type == 'MESH':
            self.operator_modifier_add(layout, 'NORMAL_EDIT')
            self.operator_modifier_add(layout, 'WEIGHTED_NORMAL')
            self.operator_modifier_add(layout, 'UV_PROJECT')
            self.operator_modifier_add(layout, 'UV_WARP')
            self.operator_modifier_add(layout, 'VERTEX_WEIGHT_EDIT')
            self.operator_modifier_add(layout, 'VERTEX_WEIGHT_MIX')
            self.operator_modifier_add(layout, 'VERTEX_WEIGHT_PROXIMITY')
        if ob_type == 'GREASEPENCIL':
            self.operator_modifier_add(layout, 'GREASE_PENCIL_VERTEX_WEIGHT_ANGLE')
        layout.template_modifier_asset_menu_items(catalog_path=self.bl_label)


class OBJECT_MT_modifier_add_generate(ModifierAddMenu, Menu):
    bl_label = "Generate"
    bl_options = {'SEARCH_ON_KEY_PRESS'}

    def draw(self, context):
        layout = self.layout
        ob_type = context.object.type
        if ob_type in {'MESH', 'CURVE', 'FONT', 'SURFACE'}:
            self.operator_modifier_add(layout, 'ARRAY')
            self.operator_modifier_add(layout, 'BEVEL')
        if ob_type == 'MESH':
            self.operator_modifier_add(layout, 'BOOLEAN')
        if ob_type in {'MESH', 'CURVE', 'FONT', 'SURFACE'}:
            self.operator_modifier_add(layout, 'BUILD')
            self.operator_modifier_add(layout, 'DECIMATE')
            self.operator_modifier_add(layout, 'EDGE_SPLIT')
        if ob_type == 'MESH':
            self.operator_modifier_add(layout, 'MASK')
        if ob_type in {'MESH', 'CURVE', 'FONT', 'SURFACE'}:
            self.operator_modifier_add(layout, 'MIRROR')
        if ob_type == 'VOLUME':
            self.operator_modifier_add(layout, 'MESH_TO_VOLUME')
        if ob_type == 'MESH':
            self.operator_modifier_add(layout, 'MULTIRES')
        if ob_type in {'MESH', 'CURVE', 'FONT', 'SURFACE'}:
            self.operator_modifier_add(layout, 'REMESH')
            self.operator_modifier_add(layout, 'SCREW')
        if ob_type == 'MESH':
            self.operator_modifier_add(layout, 'SKIN')
        if ob_type in {'MESH', 'CURVE', 'FONT', 'SURFACE'}:
            self.operator_modifier_add(layout, 'SOLIDIFY')
            self.operator_modifier_add(layout, 'SUBSURF')
            self.operator_modifier_add(layout, 'TRIANGULATE')
        if ob_type == 'MESH':
            self.operator_modifier_add(layout, 'VOLUME_TO_MESH')
        if ob_type in {'MESH', 'CURVE', 'FONT', 'SURFACE'}:
            self.operator_modifier_add(layout, 'WELD')
        if ob_type == 'MESH':
            self.operator_modifier_add(layout, 'WIREFRAME')
        if ob_type == 'GREASEPENCIL':
            self.operator_modifier_add(layout, 'GREASE_PENCIL_ARRAY')
            self.operator_modifier_add(layout, 'GREASE_PENCIL_DASH')
<<<<<<< HEAD
            self.operator_modifier_add(layout, 'GREASE_PENCIL_ENVELOPE')
=======
            self.operator_modifier_add(layout, 'GREASE_PENCIL_LENGTH')
>>>>>>> daedb427
            self.operator_modifier_add(layout, 'GREASE_PENCIL_MIRROR')
            self.operator_modifier_add(layout, 'GREASE_PENCIL_MULTIPLY')
            self.operator_modifier_add(layout, 'GREASE_PENCIL_SUBDIV')
        layout.template_modifier_asset_menu_items(catalog_path=self.bl_label)


class OBJECT_MT_modifier_add_deform(ModifierAddMenu, Menu):
    bl_label = "Deform"
    bl_options = {'SEARCH_ON_KEY_PRESS'}

    def draw(self, context):
        layout = self.layout
        ob_type = context.object.type
        if ob_type in {'MESH', 'CURVE', 'FONT', 'SURFACE', 'LATTICE'}:
            self.operator_modifier_add(layout, 'ARMATURE')
            self.operator_modifier_add(layout, 'CAST')
            self.operator_modifier_add(layout, 'CURVE')
        if ob_type == 'MESH':
            self.operator_modifier_add(layout, 'DISPLACE')
        if ob_type in {'MESH', 'CURVE', 'FONT', 'SURFACE', 'LATTICE'}:
            self.operator_modifier_add(layout, 'HOOK')
        if ob_type == 'MESH':
            self.operator_modifier_add(layout, 'LAPLACIANDEFORM')
        if ob_type in {'MESH', 'CURVE', 'FONT', 'SURFACE', 'LATTICE'}:
            self.operator_modifier_add(layout, 'LATTICE')
            self.operator_modifier_add(layout, 'MESH_DEFORM')
            self.operator_modifier_add(layout, 'SHRINKWRAP')
            self.operator_modifier_add(layout, 'SIMPLE_DEFORM')
        if ob_type in {'MESH', 'CURVE', 'FONT', 'SURFACE'}:
            self.operator_modifier_add(layout, 'SMOOTH')
        if ob_type == 'MESH':
            self.operator_modifier_add(layout, 'CORRECTIVE_SMOOTH')
            self.operator_modifier_add(layout, 'LAPLACIANSMOOTH')
            self.operator_modifier_add(layout, 'SURFACE_DEFORM')
        if ob_type in {'MESH', 'CURVE', 'FONT', 'SURFACE', 'LATTICE'}:
            self.operator_modifier_add(layout, 'WARP')
            self.operator_modifier_add(layout, 'WAVE')
        if ob_type == 'VOLUME':
            self.operator_modifier_add(layout, 'VOLUME_DISPLACE')
        if ob_type == 'GREASEPENCIL':
            self.operator_modifier_add(layout, 'GREASE_PENCIL_LATTICE')
            self.operator_modifier_add(layout, 'GREASE_PENCIL_NOISE')
            self.operator_modifier_add(layout, 'GREASE_PENCIL_OFFSET')
            self.operator_modifier_add(layout, 'GREASE_PENCIL_SMOOTH')
            self.operator_modifier_add(layout, 'GREASE_PENCIL_THICKNESS')
        layout.template_modifier_asset_menu_items(catalog_path=self.bl_label)


class OBJECT_MT_modifier_add_physics(ModifierAddMenu, Menu):
    bl_label = "Physics"
    bl_options = {'SEARCH_ON_KEY_PRESS'}

    def draw(self, context):
        layout = self.layout
        ob_type = context.object.type
        if ob_type == 'MESH':
            self.operator_modifier_add(layout, 'CLOTH')
            self.operator_modifier_add(layout, 'COLLISION')
            self.operator_modifier_add(layout, 'DYNAMIC_PAINT')
            self.operator_modifier_add(layout, 'EXPLODE')
            self.operator_modifier_add(layout, 'FLUID')
            self.operator_modifier_add(layout, 'OCEAN')
            self.operator_modifier_add(layout, 'PARTICLE_INSTANCE')
            self.operator_modifier_add(layout, 'PARTICLE_SYSTEM')
        if ob_type in {'MESH', 'CURVE', 'FONT', 'SURFACE', 'LATTICE'}:
            self.operator_modifier_add(layout, 'SOFT_BODY')
        layout.template_modifier_asset_menu_items(catalog_path=self.bl_label)


class OBJECT_MT_modifier_add_color(ModifierAddMenu, Menu):
    bl_label = "Color"
    bl_options = {'SEARCH_ON_KEY_PRESS'}

    def draw(self, context):
        layout = self.layout
        ob_type = context.object.type
        if ob_type == 'GREASEPENCIL':
            self.operator_modifier_add(layout, 'GREASE_PENCIL_COLOR')
            self.operator_modifier_add(layout, 'GREASE_PENCIL_TINT')
            self.operator_modifier_add(layout, 'GREASE_PENCIL_OPACITY')
        layout.template_modifier_asset_menu_items(catalog_path=self.bl_label)


class DATA_PT_gpencil_modifiers(ModifierButtonsPanel, Panel):
    bl_label = "Modifiers"

    @classmethod
    def poll(cls, context):
        ob = context.object
        return ob and ob.type == 'GPENCIL'

    def draw(self, _context):
        layout = self.layout
        layout.operator_menu_enum("object.gpencil_modifier_add", "type")
        layout.template_grease_pencil_modifiers()


class AddModifierMenu(Operator):
    bl_idname = "object.add_modifier_menu"
    bl_label = "Add Modifier"

    @classmethod
    def poll(cls, context):
        # NOTE: This operator only exists to add a poll to the add modifier shortcut in the property editor.
        object = context.object
        space = context.space_data
        if object and object.type == 'GPENCIL':
            return False
        return space and space.type == 'PROPERTIES' and space.context == 'MODIFIER'

    def invoke(self, context, event):
        return bpy.ops.wm.call_menu(name="OBJECT_MT_modifier_add")


classes = (
    DATA_PT_modifiers,
    OBJECT_MT_modifier_add,
    OBJECT_MT_modifier_add_edit,
    OBJECT_MT_modifier_add_generate,
    OBJECT_MT_modifier_add_deform,
    OBJECT_MT_modifier_add_physics,
    OBJECT_MT_modifier_add_color,
    DATA_PT_gpencil_modifiers,
    AddModifierMenu,
)

if __name__ == "__main__":  # only for live edit.
    from bpy.utils import register_class

    for cls in classes:
        register_class(cls)<|MERGE_RESOLUTION|>--- conflicted
+++ resolved
@@ -154,11 +154,8 @@
         if ob_type == 'GREASEPENCIL':
             self.operator_modifier_add(layout, 'GREASE_PENCIL_ARRAY')
             self.operator_modifier_add(layout, 'GREASE_PENCIL_DASH')
-<<<<<<< HEAD
             self.operator_modifier_add(layout, 'GREASE_PENCIL_ENVELOPE')
-=======
             self.operator_modifier_add(layout, 'GREASE_PENCIL_LENGTH')
->>>>>>> daedb427
             self.operator_modifier_add(layout, 'GREASE_PENCIL_MIRROR')
             self.operator_modifier_add(layout, 'GREASE_PENCIL_MULTIPLY')
             self.operator_modifier_add(layout, 'GREASE_PENCIL_SUBDIV')
