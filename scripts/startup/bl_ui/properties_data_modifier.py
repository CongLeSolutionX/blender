# SPDX-FileCopyrightText: 2009-2023 Blender Authors
#
# SPDX-License-Identifier: GPL-2.0-or-later

import bpy
from bpy.types import Panel, Menu, Operator


class ModifierButtonsPanel:
    bl_space_type = 'PROPERTIES'
    bl_region_type = 'WINDOW'
    bl_context = "modifier"
    bl_options = {'HIDE_HEADER'}


class ModifierAddMenu:
    MODIFIER_TYPES_TO_LABELS = {
        enum_it.identifier: enum_it.name
        for enum_it in bpy.types.Modifier.bl_rna.properties["type"].enum_items_static
    }
    MODIFIER_TYPES_TO_ICONS = {
        enum_it.identifier: enum_it.icon
        for enum_it in bpy.types.Modifier.bl_rna.properties["type"].enum_items_static
    }
    MODIFIER_TYPES_I18N_CONTEXT = bpy.types.Modifier.bl_rna.properties["type"].translation_context

    @classmethod
    def operator_modifier_add(cls, layout, mod_type):
        layout.operator(
            "object.modifier_add",
            text=cls.MODIFIER_TYPES_TO_LABELS[mod_type],
            # Although these are operators, the label actually comes from an (enum) property,
            # so the property's translation context must be used here.
            text_ctxt=cls.MODIFIER_TYPES_I18N_CONTEXT,
            icon=cls.MODIFIER_TYPES_TO_ICONS[mod_type],
        ).type = mod_type


class DATA_PT_modifiers(ModifierButtonsPanel, Panel):
    bl_label = "Modifiers"

    @classmethod
    def poll(cls, context):
        ob = context.object
        return ob and ob.type != 'GPENCIL'

    def draw(self, _context):
        layout = self.layout
        layout.operator("wm.call_menu", text="Add Modifier", icon='ADD').name = "OBJECT_MT_modifier_add"
        layout.template_modifiers()


class OBJECT_MT_modifier_add(ModifierAddMenu, Menu):
    bl_label = "Add Modifier"

    def draw(self, context):
        layout = self.layout
        ob_type = context.object.type
<<<<<<< HEAD
        geometry_nodes_supported = ob_type in {'MESH', 'CURVE', 'CURVES', 'FONT', 'SURFACE', 'VOLUME', 'POINTCLOUD', 'GREASEPENCIL'}
=======
        geometry_nodes_supported = ob_type in {'MESH', 'CURVE', 'CURVES',
                                               'FONT', 'SURFACE', 'VOLUME', 'POINTCLOUD', 'GREASEPENCIL'}
>>>>>>> 559c271a
        if geometry_nodes_supported:
            self.operator_modifier_add(layout, 'NODES')
            layout.separator()
        if ob_type in {'MESH', 'CURVE', 'FONT', 'SURFACE', 'LATTICE'}:
            layout.menu("OBJECT_MT_modifier_add_edit")
        if ob_type in {'MESH', 'CURVE', 'FONT', 'SURFACE', 'VOLUME'}:
            layout.menu("OBJECT_MT_modifier_add_generate")
        if ob_type in {'MESH', 'CURVE', 'FONT', 'SURFACE', 'LATTICE', 'VOLUME'}:
            layout.menu("OBJECT_MT_modifier_add_deform")
        if ob_type in {'MESH', 'CURVE', 'FONT', 'SURFACE', 'LATTICE'}:
            layout.menu("OBJECT_MT_modifier_add_physics")

        if geometry_nodes_supported:
            layout.menu_contents("OBJECT_MT_modifier_add_root_catalogs")


class OBJECT_MT_modifier_add_edit(ModifierAddMenu, Menu):
    bl_label = "Edit"

    def draw(self, context):
        layout = self.layout
        ob_type = context.object.type
        if ob_type == 'MESH':
            self.operator_modifier_add(layout, 'DATA_TRANSFER')
        if ob_type in {'MESH', 'CURVE', 'FONT', 'SURFACE', 'LATTICE'}:
            self.operator_modifier_add(layout, 'MESH_CACHE')
        if ob_type in {'MESH', 'CURVE', 'FONT', 'SURFACE'}:
            self.operator_modifier_add(layout, 'MESH_SEQUENCE_CACHE')
        if ob_type == 'MESH':
            self.operator_modifier_add(layout, 'NORMAL_EDIT')
            self.operator_modifier_add(layout, 'WEIGHTED_NORMAL')
            self.operator_modifier_add(layout, 'UV_PROJECT')
            self.operator_modifier_add(layout, 'UV_WARP')
            self.operator_modifier_add(layout, 'VERTEX_WEIGHT_EDIT')
            self.operator_modifier_add(layout, 'VERTEX_WEIGHT_MIX')
            self.operator_modifier_add(layout, 'VERTEX_WEIGHT_PROXIMITY')
        layout.template_modifier_asset_menu_items(catalog_path=self.bl_label)


class OBJECT_MT_modifier_add_generate(ModifierAddMenu, Menu):
    bl_label = "Generate"

    def draw(self, context):
        layout = self.layout
        ob_type = context.object.type
        if ob_type in {'MESH', 'CURVE', 'FONT', 'SURFACE'}:
            self.operator_modifier_add(layout, 'ARRAY')
            self.operator_modifier_add(layout, 'BEVEL')
        if ob_type == 'MESH':
            self.operator_modifier_add(layout, 'BOOLEAN')
        if ob_type in {'MESH', 'CURVE', 'FONT', 'SURFACE'}:
            self.operator_modifier_add(layout, 'BUILD')
            self.operator_modifier_add(layout, 'DECIMATE')
            self.operator_modifier_add(layout, 'EDGE_SPLIT')
        if ob_type == 'MESH':
            self.operator_modifier_add(layout, 'MASK')
        if ob_type in {'MESH', 'CURVE', 'FONT', 'SURFACE'}:
            self.operator_modifier_add(layout, 'MIRROR')
        if ob_type == 'VOLUME':
            self.operator_modifier_add(layout, 'MESH_TO_VOLUME')
        if ob_type == 'MESH':
            self.operator_modifier_add(layout, 'MULTIRES')
        if ob_type in {'MESH', 'CURVE', 'FONT', 'SURFACE'}:
            self.operator_modifier_add(layout, 'REMESH')
            self.operator_modifier_add(layout, 'SCREW')
        if ob_type == 'MESH':
            self.operator_modifier_add(layout, 'SKIN')
        if ob_type in {'MESH', 'CURVE', 'FONT', 'SURFACE'}:
            self.operator_modifier_add(layout, 'SOLIDIFY')
            self.operator_modifier_add(layout, 'SUBSURF')
            self.operator_modifier_add(layout, 'TRIANGULATE')
        if ob_type == 'MESH':
            self.operator_modifier_add(layout, 'VOLUME_TO_MESH')
        if ob_type in {'MESH', 'CURVE', 'FONT', 'SURFACE'}:
            self.operator_modifier_add(layout, 'WELD')
        if ob_type == 'MESH':
            self.operator_modifier_add(layout, 'WIREFRAME')
        layout.template_modifier_asset_menu_items(catalog_path=self.bl_label)


class OBJECT_MT_modifier_add_deform(ModifierAddMenu, Menu):
    bl_label = "Deform"

    def draw(self, context):
        layout = self.layout
        ob_type = context.object.type
        if ob_type in {'MESH', 'CURVE', 'FONT', 'SURFACE', 'LATTICE'}:
            self.operator_modifier_add(layout, 'ARMATURE')
            self.operator_modifier_add(layout, 'CAST')
            self.operator_modifier_add(layout, 'CURVE')
        if ob_type == 'MESH':
            self.operator_modifier_add(layout, 'DISPLACE')
        if ob_type in {'MESH', 'CURVE', 'FONT', 'SURFACE', 'LATTICE'}:
            self.operator_modifier_add(layout, 'HOOK')
        if ob_type == 'MESH':
            self.operator_modifier_add(layout, 'LAPLACIANDEFORM')
        if ob_type in {'MESH', 'CURVE', 'FONT', 'SURFACE', 'LATTICE'}:
            self.operator_modifier_add(layout, 'LATTICE')
            self.operator_modifier_add(layout, 'MESH_DEFORM')
            self.operator_modifier_add(layout, 'SHRINKWRAP')
            self.operator_modifier_add(layout, 'SIMPLE_DEFORM')
        if ob_type in {'MESH', 'CURVE', 'FONT', 'SURFACE'}:
            self.operator_modifier_add(layout, 'SMOOTH')
        if ob_type == 'MESH':
            self.operator_modifier_add(layout, 'CORRECTIVE_SMOOTH')
            self.operator_modifier_add(layout, 'LAPLACIANSMOOTH')
            self.operator_modifier_add(layout, 'SURFACE_DEFORM')
        if ob_type in {'MESH', 'CURVE', 'FONT', 'SURFACE', 'LATTICE'}:
            self.operator_modifier_add(layout, 'WARP')
            self.operator_modifier_add(layout, 'WAVE')
        if ob_type == 'VOLUME':
            self.operator_modifier_add(layout, 'VOLUME_DISPLACE')
        layout.template_modifier_asset_menu_items(catalog_path=self.bl_label)


class OBJECT_MT_modifier_add_physics(ModifierAddMenu, Menu):
    bl_label = "Physics"

    def draw(self, context):
        layout = self.layout
        ob_type = context.object.type
        if ob_type == 'MESH':
            self.operator_modifier_add(layout, 'CLOTH')
            self.operator_modifier_add(layout, 'COLLISION')
            self.operator_modifier_add(layout, 'DYNAMIC_PAINT')
            self.operator_modifier_add(layout, 'EXPLODE')
            self.operator_modifier_add(layout, 'FLUID')
            self.operator_modifier_add(layout, 'OCEAN')
            self.operator_modifier_add(layout, 'PARTICLE_INSTANCE')
            self.operator_modifier_add(layout, 'PARTICLE_SYSTEM')
        if ob_type in {'MESH', 'CURVE', 'FONT', 'SURFACE', 'LATTICE'}:
            self.operator_modifier_add(layout, 'SOFT_BODY')
        layout.template_modifier_asset_menu_items(catalog_path=self.bl_label)


class DATA_PT_gpencil_modifiers(ModifierButtonsPanel, Panel):
    bl_label = "Modifiers"

    @classmethod
    def poll(cls, context):
        ob = context.object
        return ob and ob.type == 'GPENCIL'

    def draw(self, _context):
        layout = self.layout
        layout.operator_menu_enum("object.gpencil_modifier_add", "type")
        layout.template_grease_pencil_modifiers()


class AddModifierMenu(Operator):
    bl_idname = "object.add_modifier_menu"
    bl_label = "Add Modifier"

    @classmethod
    def poll(cls, context):
        # NOTE: This operator only exists to add a poll to the add modifier shortcut in the property editor.
        space = context.space_data
        return space and space.type == 'PROPERTIES' and space.context == 'MODIFIER'

    def invoke(self, context, event):
        return bpy.ops.wm.call_menu(name="OBJECT_MT_modifier_add")


classes = (
    DATA_PT_modifiers,
    OBJECT_MT_modifier_add,
    OBJECT_MT_modifier_add_edit,
    OBJECT_MT_modifier_add_generate,
    OBJECT_MT_modifier_add_deform,
    OBJECT_MT_modifier_add_physics,
    DATA_PT_gpencil_modifiers,
    AddModifierMenu,
)

if __name__ == "__main__":  # only for live edit.
    from bpy.utils import register_class

    for cls in classes:
        register_class(cls)<|MERGE_RESOLUTION|>--- conflicted
+++ resolved
@@ -56,12 +56,8 @@
     def draw(self, context):
         layout = self.layout
         ob_type = context.object.type
-<<<<<<< HEAD
-        geometry_nodes_supported = ob_type in {'MESH', 'CURVE', 'CURVES', 'FONT', 'SURFACE', 'VOLUME', 'POINTCLOUD', 'GREASEPENCIL'}
-=======
         geometry_nodes_supported = ob_type in {'MESH', 'CURVE', 'CURVES',
                                                'FONT', 'SURFACE', 'VOLUME', 'POINTCLOUD', 'GREASEPENCIL'}
->>>>>>> 559c271a
         if geometry_nodes_supported:
             self.operator_modifier_add(layout, 'NODES')
             layout.separator()
