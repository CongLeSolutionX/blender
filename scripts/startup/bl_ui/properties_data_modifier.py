--- conflicted
+++ resolved
@@ -150,12 +150,8 @@
         if ob_type == 'MESH':
             self.operator_modifier_add(layout, 'WIREFRAME')
         if ob_type == 'GREASEPENCIL':
-<<<<<<< HEAD
-            self.operator_modifier_add(layout, 'GREASEPENCIL_SUBDIV')
-            self.operator_modifier_add(layout, 'GREASEPENCIL_LENGTH')
-=======
             self.operator_modifier_add(layout, 'GREASE_PENCIL_SUBDIV')
->>>>>>> 6aede44f
+            self.operator_modifier_add(layout, 'GREASE_PENCIL_LENGTH')
         layout.template_modifier_asset_menu_items(catalog_path=self.bl_label)
 
 
