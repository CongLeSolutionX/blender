--- conflicted
+++ resolved
@@ -108,11 +108,8 @@
             self.operator_modifier_add(layout, 'VERTEX_WEIGHT_MIX')
             self.operator_modifier_add(layout, 'VERTEX_WEIGHT_PROXIMITY')
         if ob_type == 'GREASEPENCIL':
-<<<<<<< HEAD
-            self.operator_modifier_add(layout, 'GREASE_PENCIL_WEIGHT_PROXIMITY')
-=======
+            self.operator_modifier_add(layout, 'GREASE_PENCIL_VERTEX_WEIGHT_PROXIMITY')
             self.operator_modifier_add(layout, 'GREASE_PENCIL_VERTEX_WEIGHT_ANGLE')
->>>>>>> 1077aeba
         layout.template_modifier_asset_menu_items(catalog_path=self.bl_label)
 
 
