--- conflicted
+++ resolved
@@ -188,12 +188,8 @@
         if ob_type == 'VOLUME':
             self.operator_modifier_add(layout, 'VOLUME_DISPLACE')
         if ob_type == 'GREASEPENCIL':
-<<<<<<< HEAD
-            self.operator_modifier_add(layout, 'GREASEPENCIL_SMOOTH')
             self.operator_modifier_add(layout, 'GREASE_PENCIL_OFFSET')
-=======
             self.operator_modifier_add(layout, 'GREASE_PENCIL_SMOOTH')
->>>>>>> 6498809d
         layout.template_modifier_asset_menu_items(catalog_path=self.bl_label)
 
 
