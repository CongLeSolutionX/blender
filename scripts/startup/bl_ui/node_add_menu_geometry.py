--- conflicted
+++ resolved
@@ -648,7 +648,6 @@
         layout = self.layout
         if context.preferences.experimental.use_new_volume_nodes:
             node_add_menu.add_node_type(layout, "GeometryNodeGetNamedGrid")
-            node_add_menu.add_node_type(layout, "GeometryNodeInputSignedDistance")
         node_add_menu.draw_assets_for_catalog(layout, "Volume/Read")
 
 
@@ -660,7 +659,6 @@
         layout = self.layout
         if context.preferences.experimental.use_new_volume_nodes:
             node_add_menu.add_node_type(layout, "GeometryNodeSampleGrid")
-            node_add_menu.add_node_type(layout, "GeometryNodeSampleVolume")
         node_add_menu.draw_assets_for_catalog(layout, "Volume/Sample")
 
 
@@ -682,12 +680,9 @@
     def draw(self, context):
         layout = self.layout
         node_add_menu.add_node_type(layout, "GeometryNodeVolumeToMesh")
-<<<<<<< HEAD
         if context.preferences.experimental.use_new_volume_nodes:
             node_add_menu.add_node_type(layout, "GeometryNodeDilateGrid")
             node_add_menu.add_node_type(layout, "GeometryNodeErodeGrid")
-            node_add_menu.add_node_type(layout, "GeometryNodeMeanFilterSDFVolume")
-            node_add_menu.add_node_type(layout, "GeometryNodeOffsetSDFVolume")
         node_add_menu.draw_assets_for_catalog(layout, "Volume/Operations")
 
 
@@ -698,12 +693,7 @@
     def draw(self, context):
         layout = self.layout
         node_add_menu.add_node_type(layout, "GeometryNodeVolumeCube")
-        if context.preferences.experimental.use_new_volume_nodes:
-            node_add_menu.add_node_type(layout, "GeometryNodeSDFVolumeSphere")
         node_add_menu.draw_assets_for_catalog(layout, "Volume/Primitives")
-=======
-        node_add_menu.draw_assets_for_catalog(layout, self.bl_label)
->>>>>>> 5bc82b5b
 
 
 class NODE_MT_category_GEO_GROUP(Menu):
