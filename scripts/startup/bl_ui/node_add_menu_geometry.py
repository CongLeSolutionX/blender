--- conflicted
+++ resolved
@@ -594,12 +594,8 @@
 
     def draw(self, _context):
         layout = self.layout
-<<<<<<< HEAD
-        node_add_menu.add_node_type(layout, "FunctionNodeAlignEulerToVector")
+        node_add_menu.add_node_type(layout, "FunctionNodeAlignRotationToVector")
         node_add_menu.add_node_type(layout, "FunctionNodeAxesToRotation")
-=======
-        node_add_menu.add_node_type(layout, "FunctionNodeAlignRotationToVector")
->>>>>>> 89a1a2cd
         node_add_menu.add_node_type(layout, "FunctionNodeAxisAngleToRotation")
         node_add_menu.add_node_type(layout, "FunctionNodeEulerToRotation")
         node_add_menu.add_node_type(layout, "FunctionNodeInvertRotation")
