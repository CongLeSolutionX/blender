# SPDX-FileCopyrightText: 2009-2023 Blender Authors
#
# SPDX-License-Identifier: GPL-2.0-or-later

import bpy
from bpy.types import Header, Menu, Panel
from bpy.app.translations import (
    pgettext_iface as iface_,
    contexts as i18n_contexts,
)
from bl_ui.utils import PresetPanel
from bl_ui.properties_grease_pencil_common import (
    AnnotationDataPanel,
)
from bl_ui.space_toolsystem_common import (
    ToolActivePanelHelper,
)
from bl_ui.properties_material import (
    EEVEE_MATERIAL_PT_settings,
    MATERIAL_PT_viewport,
)
from bl_ui.properties_world import (
    WORLD_PT_viewport_display
)
from bl_ui.properties_data_light import (
    DATA_PT_light,
    DATA_PT_EEVEE_light,
)


class NODE_HT_header(Header):
    bl_space_type = 'NODE_EDITOR'

    def draw(self, context):
        layout = self.layout

        scene = context.scene
        snode = context.space_data
        overlay = snode.overlay
        snode_id = snode.id
        id_from = snode.id_from
        tool_settings = context.tool_settings
        is_compositor = snode.tree_type == 'CompositorNodeTree'

        layout.template_header()

        # Now expanded via the `ui_type`.
        # layout.prop(snode, "tree_type", text="")

        if snode.tree_type == 'ShaderNodeTree':
            layout.prop(snode, "shader_type", text="")

            ob = context.object
            if snode.shader_type == 'OBJECT' and ob:
                ob_type = ob.type

                NODE_MT_editor_menus.draw_collapsible(context, layout)

                # No shader nodes for Eevee lights
                if snode_id and not (context.engine == 'BLENDER_EEVEE' and ob_type == 'LIGHT'):
                    row = layout.row()
                    row.prop(snode_id, "use_nodes")

                layout.separator_spacer()

                types_that_support_material = {'MESH', 'CURVE', 'SURFACE', 'FONT', 'META',
                                               'GPENCIL', 'VOLUME', 'CURVES', 'POINTCLOUD'}
                # disable material slot buttons when pinned, cannot find correct slot within id_from (#36589)
                # disable also when the selected object does not support materials
                has_material_slots = not snode.pin and ob_type in types_that_support_material

                if ob_type != 'LIGHT':
                    row = layout.row()
                    row.enabled = has_material_slots
                    row.ui_units_x = 4
                    row.popover(panel="NODE_PT_material_slots")

                row = layout.row()
                row.enabled = has_material_slots

                # Show material.new when no active ID/slot exists
                if not id_from and ob_type in types_that_support_material:
                    row.template_ID(ob, "active_material", new="material.new")
                # Material ID, but not for Lights
                if id_from and ob_type != 'LIGHT':
                    row.template_ID(id_from, "active_material", new="material.new")

            if snode.shader_type == 'WORLD':
                NODE_MT_editor_menus.draw_collapsible(context, layout)

                if snode_id:
                    row = layout.row()
                    row.prop(snode_id, "use_nodes")

                layout.separator_spacer()

                row = layout.row()
                row.enabled = not snode.pin
                row.template_ID(scene, "world", new="world.new")

            if snode.shader_type == 'LINESTYLE':
                view_layer = context.view_layer
                lineset = view_layer.freestyle_settings.linesets.active

                if lineset is not None:
                    NODE_MT_editor_menus.draw_collapsible(context, layout)

                    if snode_id:
                        row = layout.row()
                        row.prop(snode_id, "use_nodes")

                    layout.separator_spacer()

                    row = layout.row()
                    row.enabled = not snode.pin
                    row.template_ID(lineset, "linestyle", new="scene.freestyle_linestyle_new")

        elif snode.tree_type == 'TextureNodeTree':
            layout.prop(snode, "texture_type", text="")

            NODE_MT_editor_menus.draw_collapsible(context, layout)

            if snode_id:
                layout.prop(snode_id, "use_nodes")

            layout.separator_spacer()

            if id_from:
                if snode.texture_type == 'BRUSH':
                    layout.template_ID(id_from, "texture", new="texture.new")
                else:
                    layout.template_ID(id_from, "active_texture", new="texture.new")

        elif snode.tree_type == 'CompositorNodeTree':

            NODE_MT_editor_menus.draw_collapsible(context, layout)

            if snode_id:
                layout.prop(snode_id, "use_nodes")

        elif snode.tree_type == 'GeometryNodeTree':
            if context.preferences.experimental.use_node_group_operators:
                layout.prop(snode, "geometry_nodes_type", text="")
            NODE_MT_editor_menus.draw_collapsible(context, layout)
            layout.separator_spacer()

            if snode.geometry_nodes_type == 'MODIFIER':
                ob = context.object

                row = layout.row()
                if snode.pin:
                    row.enabled = False
                    row.template_ID(snode, "node_tree", new="node.new_geometry_node_group_assign")
                elif ob:
                    active_modifier = ob.modifiers.active
                    if active_modifier and active_modifier.type == 'NODES':
                        if active_modifier.node_group:
                            row.template_ID(active_modifier, "node_group", new="object.geometry_node_tree_copy_assign")
                        else:
                            row.template_ID(active_modifier, "node_group", new="node.new_geometry_node_group_assign")
                    else:
                        row.template_ID(snode, "node_tree", new="node.new_geometry_nodes_modifier")
            else:
                layout.template_ID(snode, "node_tree", new="node.new_geometry_node_group_tool")
                if snode.node_tree and snode.node_tree.asset_data:
                    layout.popover(panel="NODE_PT_geometry_node_asset_traits")
        else:
            # Custom node tree is edited as independent ID block
            NODE_MT_editor_menus.draw_collapsible(context, layout)

            layout.separator_spacer()

            layout.template_ID(snode, "node_tree", new="node.new_node_tree")

        # Put pin next to ID block
        if not is_compositor:
            layout.prop(snode, "pin", text="", emboss=False)

        layout.separator_spacer()

        # Put pin on the right for Compositing
        if is_compositor:
            layout.prop(snode, "pin", text="", emboss=False)

        layout.operator("node.tree_path_parent", text="", icon='FILE_PARENT')

        # Backdrop
        if is_compositor:
            row = layout.row(align=True)
            row.prop(snode, "show_backdrop", toggle=True)
            sub = row.row(align=True)
            sub.active = snode.show_backdrop
            sub.prop(snode, "backdrop_channels", icon_only=True, text="", expand=True)

        # Snap
        row = layout.row(align=True)
        row.prop(tool_settings, "use_snap_node", text="")
        row.prop(tool_settings, "snap_node_element", icon_only=True)
        if tool_settings.snap_node_element != 'GRID':
            row.prop(tool_settings, "snap_target", text="")

        # Overlay toggle & popover
        row = layout.row(align=True)
        row.prop(overlay, "show_overlays", icon='OVERLAY', text="")
        sub = row.row(align=True)
        sub.active = overlay.show_overlays
        sub.popover(panel="NODE_PT_overlay", text="")


class NODE_MT_editor_menus(Menu):
    bl_idname = "NODE_MT_editor_menus"
    bl_label = ""

    def draw(self, _context):
        layout = self.layout
        layout.menu("NODE_MT_view")
        layout.menu("NODE_MT_select")
        layout.menu("NODE_MT_add")
        layout.menu("NODE_MT_node")


class NODE_MT_add(bpy.types.Menu):
    bl_space_type = 'NODE_EDITOR'
    bl_label = "Add"
    bl_translation_context = i18n_contexts.operator_default
    bl_options = {'SEARCH_ON_KEY_PRESS'}

    def draw(self, context):
        import nodeitems_utils

        layout = self.layout
        layout.operator_context = 'INVOKE_REGION_WIN'

        snode = context.space_data
        if snode.tree_type == 'GeometryNodeTree':
            layout.menu_contents("NODE_MT_geometry_node_add_all")
        elif snode.tree_type == 'CompositorNodeTree':
<<<<<<< HEAD
            layout.menu_contents("NODE_MT_compositing_node_add_all")
        elif nodeitems_utils.has_node_categories(context):
            # actual node submenus are defined by draw functions from node categories
=======
            props = layout.operator("node.add_search", text="Search...", icon='VIEWZOOM')
            layout.separator()
            layout.menu_contents("NODE_MT_compositor_node_add_all")
        elif snode.tree_type == 'ShaderNodeTree':
            props = layout.operator("node.add_search", text="Search...", icon='VIEWZOOM')
            layout.separator()
            layout.menu_contents("NODE_MT_shader_node_add_all")
        elif nodeitems_utils.has_node_categories(context):
            props = layout.operator("node.add_search", text="Search...", icon='VIEWZOOM')
            props.use_transform = True

            layout.separator()

            # Actual node sub-menus are defined by draw functions from node categories.
>>>>>>> dee29f4e
            nodeitems_utils.draw_node_categories_menu(self, context)


class NODE_MT_view(Menu):
    bl_label = "View"

    def draw(self, context):
        layout = self.layout

        snode = context.space_data

        layout.prop(snode, "show_region_toolbar")
        layout.prop(snode, "show_region_ui")

        layout.separator()

        sub = layout.column()
        sub.operator_context = 'EXEC_REGION_WIN'
        sub.operator("view2d.zoom_in")
        sub.operator("view2d.zoom_out")

        layout.separator()

        layout.operator_context = 'INVOKE_REGION_WIN'
        layout.operator("node.view_selected")
        layout.operator("node.view_all")

        if context.space_data.show_backdrop:
            layout.separator()

            layout.operator("node.backimage_move", text="Backdrop Move")
            layout.operator("node.backimage_zoom", text="Backdrop Zoom In").factor = 1.2
            layout.operator("node.backimage_zoom", text="Backdrop Zoom Out").factor = 1.0 / 1.2
            layout.operator("node.backimage_fit", text="Fit Backdrop to Available Space")

        layout.separator()

        layout.menu("INFO_MT_area")


class NODE_MT_select(Menu):
    bl_label = "Select"

    def draw(self, _context):
        layout = self.layout

        layout.operator("node.select_box").tweak = False
        layout.operator("node.select_circle")
        layout.operator_menu_enum("node.select_lasso", "mode")

        layout.separator()
        layout.operator("node.select_all").action = 'TOGGLE'
        layout.operator("node.select_all", text="Invert").action = 'INVERT'
        layout.operator("node.select_linked_from")
        layout.operator("node.select_linked_to")

        layout.separator()

        layout.operator("node.select_grouped").extend = False
        layout.operator("node.select_same_type_step", text="Activate Same Type Previous").prev = True
        layout.operator("node.select_same_type_step", text="Activate Same Type Next").prev = False

        layout.separator()

        layout.operator("node.find_node")


class NODE_MT_node(Menu):
    bl_label = "Node"

    def draw(self, context):
        layout = self.layout
        snode = context.space_data
        is_compositor = snode.tree_type == 'CompositorNodeTree'

        layout.operator("transform.translate").view2d_edge_pan = True
        layout.operator("transform.rotate")
        layout.operator("transform.resize")

        layout.separator()
        layout.operator("node.clipboard_copy", text="Copy")
        layout.operator_context = 'EXEC_DEFAULT'
        layout.operator("node.clipboard_paste", text="Paste")
        layout.operator_context = 'INVOKE_REGION_WIN'
        layout.operator("node.duplicate_move")
        layout.operator("node.duplicate_move_linked")
        layout.operator("node.delete")
        layout.operator("node.delete_reconnect")

        layout.separator()

        layout.operator("node.join", text="Join in New Frame")
        layout.operator("node.detach", text="Remove from Frame")

        layout.separator()

        layout.operator("node.link_make").replace = False
        layout.operator("node.link_make", text="Make and Replace Links").replace = True
        layout.operator("node.links_cut")
        layout.operator("node.links_detach")
        layout.operator("node.links_mute")

        layout.separator()

        layout.operator("node.group_make")
        layout.operator("node.group_insert", text="Insert Into Group")
        layout.operator("node.group_edit").exit = False
        layout.operator("node.group_ungroup")

        layout.separator()

        layout.operator("node.hide_toggle")
        layout.operator("node.mute_toggle")
        if is_compositor:
            layout.operator("node.preview_toggle")
        layout.operator("node.hide_socket_toggle")
        layout.operator("node.options_toggle")
        layout.operator("node.collapse_hide_unused_toggle")

        if is_compositor:
            layout.separator()

            layout.operator("node.read_viewlayers")


class NODE_MT_view_pie(Menu):
    bl_label = "View"

    def draw(self, _context):
        layout = self.layout

        pie = layout.menu_pie()
        pie.operator("node.view_all")
        pie.operator("node.view_selected", icon='ZOOM_SELECTED')


class NODE_PT_active_tool(ToolActivePanelHelper, Panel):
    bl_space_type = 'NODE_EDITOR'
    bl_region_type = 'UI'
    bl_category = "Tool"


class NODE_PT_material_slots(Panel):
    bl_space_type = 'NODE_EDITOR'
    bl_region_type = 'HEADER'
    bl_label = "Slot"
    bl_ui_units_x = 12

    def draw_header(self, context):
        ob = context.object
        self.bl_label = (
            iface_("Slot %d") % (ob.active_material_index + 1) if ob.material_slots else
            iface_("Slot")
        )

    # Duplicate part of 'EEVEE_MATERIAL_PT_context_material'.
    def draw(self, context):
        layout = self.layout
        row = layout.row()
        col = row.column()

        ob = context.object
        col.template_list("MATERIAL_UL_matslots", "", ob, "material_slots", ob, "active_material_index")

        col = row.column(align=True)
        col.operator("object.material_slot_add", icon='ADD', text="")
        col.operator("object.material_slot_remove", icon='REMOVE', text="")

        col.separator()

        col.menu("MATERIAL_MT_context_menu", icon='DOWNARROW_HLT', text="")

        if len(ob.material_slots) > 1:
            col.separator()

            col.operator("object.material_slot_move", icon='TRIA_UP', text="").direction = 'UP'
            col.operator("object.material_slot_move", icon='TRIA_DOWN', text="").direction = 'DOWN'

        if ob.mode == 'EDIT':
            row = layout.row(align=True)
            row.operator("object.material_slot_assign", text="Assign")
            row.operator("object.material_slot_select", text="Select")
            row.operator("object.material_slot_deselect", text="Deselect")


class NODE_PT_geometry_node_asset_traits(Panel):
    bl_space_type = 'NODE_EDITOR'
    bl_region_type = 'HEADER'
    bl_label = "Asset"

    def draw(self, context):
        layout = self.layout
        layout.use_property_split = True
        layout.use_property_decorate = False

        snode = context.space_data
        group = snode.node_tree

        col = layout.column(heading="Type")
        col.prop(group, "is_tool")
        col = layout.column(heading="Mode")
        col.active = group.is_tool
        col.prop(group, "is_mode_edit")
        col.prop(group, "is_mode_sculpt")
        col = layout.column(heading="Geometry")
        col.active = group.is_tool
        col.prop(group, "is_type_mesh")
        col.prop(group, "is_type_curve")
        if context.preferences.experimental.use_new_point_cloud_type:
            col.prop(group, "is_type_point_cloud")


class NODE_PT_node_color_presets(PresetPanel, Panel):
    """Predefined node color"""
    bl_label = "Color Presets"
    preset_subdir = "node_color"
    preset_operator = "script.execute_preset"
    preset_add_operator = "node.node_color_preset_add"


class NODE_MT_node_color_context_menu(Menu):
    bl_label = "Node Color Specials"

    def draw(self, _context):
        layout = self.layout

        layout.operator("node.node_copy_color", icon='COPY_ID')


class NODE_MT_context_menu_show_hide_menu(Menu):
    bl_label = "Show/Hide"

    def draw(self, context):
        snode = context.space_data
        is_compositor = snode.tree_type == 'CompositorNodeTree'

        layout = self.layout

        layout.operator("node.mute_toggle", text="Mute")

        # Node previews are only available in the Compositor.
        if is_compositor:
            layout.operator("node.preview_toggle", text="Node Preview")

        layout.operator("node.options_toggle", text="Node Options")

        layout.separator()

        layout.operator("node.hide_socket_toggle", text="Unconnected Sockets")
        layout.operator("node.hide_toggle", text="Collapse")
        layout.operator("node.collapse_hide_unused_toggle")


class NODE_MT_context_menu_select_menu(Menu):
    bl_label = "Select"

    def draw(self, context):
        layout = self.layout

        layout.operator("node.select_grouped", text="Select Grouped...").extend = False

        layout.separator()

        layout.operator("node.select_linked_from")
        layout.operator("node.select_linked_to")

        layout.separator()

        layout.operator("node.select_same_type_step", text="Activate Same Type Previous").prev = True
        layout.operator("node.select_same_type_step", text="Activate Same Type Next").prev = False


class NODE_MT_context_menu(Menu):
    bl_label = "Node Context Menu"

    def draw(self, context):
        snode = context.space_data
        is_nested = (len(snode.path) > 1)
        is_geometrynodes = snode.tree_type == 'GeometryNodeTree'

        selected_nodes_len = len(context.selected_nodes)
        active_node = context.active_node

        layout = self.layout

        # If no nodes are selected.
        if selected_nodes_len == 0:
            layout.operator_context = 'INVOKE_DEFAULT'
            layout.menu("NODE_MT_add", icon='ADD')
            layout.operator("node.clipboard_paste", text="Paste", icon='PASTEDOWN')

            layout.separator()

            layout.operator("node.find_node", text="Find...", icon='VIEWZOOM')

            layout.separator()

            if is_geometrynodes:
                layout.operator_context = 'INVOKE_DEFAULT'
                layout.operator("node.select", text="Clear Viewer", icon='HIDE_ON').clear_viewer = True

            layout.operator("node.links_cut")
            layout.operator("node.links_mute")

            if is_nested:
                layout.separator()

                layout.operator("node.tree_path_parent", text="Exit Group", icon='FILE_PARENT')

            return

        if is_geometrynodes:
            layout.operator_context = 'INVOKE_DEFAULT'
            layout.operator("node.link_viewer", text="Link to Viewer", icon='HIDE_OFF')

            layout.separator()

        layout.operator("node.clipboard_copy", text="Copy", icon='COPYDOWN')
        layout.operator("node.clipboard_paste", text="Paste", icon='PASTEDOWN')

        layout.operator_context = 'INVOKE_DEFAULT'
        layout.operator("node.duplicate_move", icon='DUPLICATE')

        layout.separator()

        layout.operator("node.delete", icon='X')
        layout.operator_context = 'EXEC_REGION_WIN'
        layout.operator("node.delete_reconnect", text="Dissolve")

        if selected_nodes_len > 1:
            layout.separator()

            layout.operator("node.link_make").replace = False
            layout.operator("node.link_make", text="Make and Replace Links").replace = True
            layout.operator("node.links_detach")

        layout.separator()

        layout.operator("node.group_make", text="Make Group", icon='NODETREE')
        layout.operator("node.group_insert", text="Insert Into Group")

        if active_node and active_node.type == 'GROUP':
            layout.operator("node.group_edit").exit = False
            layout.operator("node.group_ungroup", text="Ungroup")

        if is_nested:
            layout.operator("node.tree_path_parent", text="Exit Group", icon='FILE_PARENT')

        layout.separator()

        layout.operator("node.join", text="Join in New Frame")
        layout.operator("node.detach", text="Remove from Frame")

        layout.separator()

        props = layout.operator("wm.call_panel", text="Rename...")
        props.name = "TOPBAR_PT_name"
        props.keep_open = False

        layout.separator()

        layout.menu("NODE_MT_context_menu_select_menu")
        layout.menu("NODE_MT_context_menu_show_hide_menu")

        if active_node:
            layout.separator()
            props = layout.operator("wm.doc_view_manual", text="Online Manual", icon='URL')
            props.doc_id = active_node.bl_idname


class NODE_PT_active_node_generic(Panel):
    bl_space_type = 'NODE_EDITOR'
    bl_region_type = 'UI'
    bl_category = "Node"
    bl_label = "Node"

    @classmethod
    def poll(cls, context):
        return context.active_node is not None

    def draw(self, context):
        layout = self.layout
        node = context.active_node

        layout.prop(node, "name", icon='NODE')
        layout.prop(node, "label", icon='NODE')


class NODE_PT_active_node_color(Panel):
    bl_space_type = 'NODE_EDITOR'
    bl_region_type = 'UI'
    bl_category = "Node"
    bl_label = "Color"
    bl_options = {'DEFAULT_CLOSED'}
    bl_parent_id = 'NODE_PT_active_node_generic'

    @classmethod
    def poll(cls, context):
        return context.active_node is not None

    def draw_header(self, context):
        node = context.active_node
        self.layout.prop(node, "use_custom_color", text="")

    def draw_header_preset(self, _context):
        NODE_PT_node_color_presets.draw_panel_header(self.layout)

    def draw(self, context):
        layout = self.layout
        node = context.active_node

        layout.enabled = node.use_custom_color

        row = layout.row()
        row.prop(node, "color", text="")
        row.menu("NODE_MT_node_color_context_menu", text="", icon='DOWNARROW_HLT')


class NODE_PT_active_node_properties(Panel):
    bl_space_type = 'NODE_EDITOR'
    bl_region_type = 'UI'
    bl_category = "Node"
    bl_label = "Properties"
    bl_options = {'DEFAULT_CLOSED'}

    @classmethod
    def poll(cls, context):
        return context.active_node is not None

    def draw(self, context):
        layout = self.layout
        node = context.active_node
        # set "node" context pointer for the panel layout
        layout.context_pointer_set("node", node)

        if hasattr(node, "draw_buttons_ext"):
            node.draw_buttons_ext(context, layout)
        elif hasattr(node, "draw_buttons"):
            node.draw_buttons(context, layout)

        # XXX this could be filtered further to exclude socket types
        # which don't have meaningful input values (e.g. cycles shader)
        value_inputs = [socket for socket in node.inputs if self.show_socket_input(socket)]
        if value_inputs:
            layout.separator()
            layout.label(text="Inputs:")
            for socket in value_inputs:
                row = layout.row()
                socket.draw(
                    context,
                    row,
                    node,
                    iface_(socket.label if socket.label else socket.name, socket.bl_rna.translation_context),
                )

    def show_socket_input(self, socket):
        return hasattr(socket, "draw") and socket.enabled and not socket.is_linked


class NODE_PT_texture_mapping(Panel):
    bl_space_type = 'NODE_EDITOR'
    bl_region_type = 'UI'
    bl_category = "Node"
    bl_label = "Texture Mapping"
    bl_options = {'DEFAULT_CLOSED'}
    COMPAT_ENGINES = {'BLENDER_RENDER', 'BLENDER_EEVEE', 'BLENDER_WORKBENCH', 'BLENDER_WORKBENCH_NEXT'}

    @classmethod
    def poll(cls, context):
        node = context.active_node
        return node and hasattr(node, "texture_mapping") and (context.engine in cls.COMPAT_ENGINES)

    def draw(self, context):
        layout = self.layout
        layout.use_property_split = True
        layout.use_property_decorate = False  # No animation.

        node = context.active_node
        mapping = node.texture_mapping

        layout.prop(mapping, "vector_type")

        layout.separator()

        col = layout.column(align=True)
        col.prop(mapping, "mapping_x", text="Projection X")
        col.prop(mapping, "mapping_y", text="Y")
        col.prop(mapping, "mapping_z", text="Z")

        layout.separator()

        layout.prop(mapping, "translation")
        layout.prop(mapping, "rotation")
        layout.prop(mapping, "scale")


# Node Backdrop options
class NODE_PT_backdrop(Panel):
    bl_space_type = 'NODE_EDITOR'
    bl_region_type = 'UI'
    bl_category = "View"
    bl_label = "Backdrop"

    @classmethod
    def poll(cls, context):
        snode = context.space_data
        return snode.tree_type == 'CompositorNodeTree'

    def draw_header(self, context):
        snode = context.space_data
        self.layout.prop(snode, "show_backdrop", text="")

    def draw(self, context):
        layout = self.layout
        layout.use_property_split = True
        layout.use_property_decorate = False

        snode = context.space_data
        layout.active = snode.show_backdrop

        col = layout.column()

        col.prop(snode, "backdrop_channels", text="Channels")
        col.prop(snode, "backdrop_zoom", text="Zoom")

        col.prop(snode, "backdrop_offset", text="Offset")

        col.separator()

        col.operator("node.backimage_move", text="Move")
        col.operator("node.backimage_fit", text="Fit")


class NODE_PT_quality(bpy.types.Panel):
    bl_space_type = 'NODE_EDITOR'
    bl_region_type = 'UI'
    bl_category = "Options"
    bl_label = "Performance"

    @classmethod
    def poll(cls, context):
        snode = context.space_data
        return snode.tree_type == 'CompositorNodeTree' and snode.node_tree is not None

    def draw(self, context):
        layout = self.layout
        layout.use_property_split = True
        layout.use_property_decorate = False

        snode = context.space_data
        tree = snode.node_tree
        prefs = bpy.context.preferences

        use_realtime = False
        col = layout.column()
        if prefs.experimental.use_experimental_compositors:
            col.prop(tree, "execution_mode")
            use_realtime = tree.execution_mode == 'REALTIME'

        col = layout.column()
        col.active = not use_realtime
        col.prop(tree, "render_quality", text="Render")
        col.prop(tree, "edit_quality", text="Edit")
        col.prop(tree, "chunk_size")

        col = layout.column()
        col.active = not use_realtime
        col.prop(tree, "use_opencl")
        col.prop(tree, "use_groupnode_buffer")
        col.prop(tree, "use_two_pass")
        col.prop(tree, "use_viewer_border")

        col = layout.column()
        col.prop(snode, "use_auto_render")


class NODE_PT_overlay(Panel):
    bl_space_type = 'NODE_EDITOR'
    bl_region_type = 'HEADER'
    bl_label = "Overlays"
    bl_ui_units_x = 7

    def draw(self, context):
        layout = self.layout
        layout.label(text="Node Editor Overlays")

        snode = context.space_data
        overlay = snode.overlay

        layout.active = overlay.show_overlays

        col = layout.column()
        col.prop(overlay, "show_wire_color", text="Wire Colors")

        col.separator()

        col.prop(overlay, "show_context_path", text="Context Path")
        col.prop(snode, "show_annotation", text="Annotations")

        if snode.supports_previews:
            col.separator()
            col.prop(overlay, "show_previews", text="Previews")
            if snode.tree_type == 'ShaderNodeTree':
                row = col.row()
                row.prop(overlay, "preview_shape", expand=True)
                row.active = overlay.show_previews

        if snode.tree_type == 'GeometryNodeTree':
            col.separator()
            col.prop(overlay, "show_timing", text="Timings")
            col.prop(overlay, "show_named_attributes", text="Named Attributes")


class NODE_MT_node_tree_interface_context_menu(Menu):
    bl_label = "Node Tree Interface Specials"

    def draw(self, _context):
        layout = self.layout

        layout.operator("node.interface_item_duplicate", icon='DUPLICATE')


class NODE_PT_node_tree_interface(Panel):
    bl_space_type = 'NODE_EDITOR'
    bl_region_type = 'UI'
    bl_category = "Group"
    bl_label = "Interface"

    @classmethod
    def poll(cls, context):
        snode = context.space_data
        if snode is None:
            return False
        tree = snode.edit_tree
        if tree is None:
            return False
        if tree.is_embedded_data:
            return False
        return True

    def draw(self, context):
        layout = self.layout
        snode = context.space_data
        tree = snode.edit_tree

        split = layout.row()

        split.template_node_tree_interface(tree.interface)

        ops_col = split.column(align=True)
        ops_col.operator_menu_enum("node.interface_item_new", "item_type", icon='ADD', text="")
        ops_col.operator("node.interface_item_remove", icon='REMOVE', text="")
        ops_col.separator()
        ops_col.menu("NODE_MT_node_tree_interface_context_menu", icon='DOWNARROW_HLT', text="")

        ops_col.separator()

        active_item = tree.interface.active
        if active_item is not None:
            layout.use_property_split = True
            layout.use_property_decorate = False

            if active_item.item_type == 'SOCKET':
                layout.prop(active_item, "socket_type", text="Type")
                layout.prop(active_item, "description")
                layout.prop(active_item, "in_out", text="Input/Output")
                # Display descriptions only for Geometry Nodes, since it's only used in the modifier panel.
                if tree.type == 'GEOMETRY':
                    field_socket_types = {
                        "NodeSocketInt",
                        "NodeSocketColor",
                        "NodeSocketVector",
                        "NodeSocketBool",
                        "NodeSocketFloat",
                    }
                    if active_item.socket_type in field_socket_types:
                        if 'OUTPUT' in active_item.in_out:
                            layout.prop(active_item, "attribute_domain")
                        layout.prop(active_item, "default_attribute_name")
                active_item.draw(context, layout)

            if active_item.item_type == 'PANEL':
                layout.prop(active_item, "name")
                layout.prop(active_item, "description")
                layout.prop(active_item, "default_closed", text="Closed by Default")

            layout.use_property_split = False


class NODE_UL_simulation_zone_items(bpy.types.UIList):
    def draw_item(self, context, layout, _data, item, icon, _active_data, _active_propname, _index):
        if self.layout_type in {'DEFAULT', 'COMPACT'}:
            row = layout.row(align=True)

            row.template_node_socket(color=item.color)
            row.prop(item, "name", text="", emboss=False, icon_value=icon)
        elif self.layout_type == 'GRID':
            layout.alignment = 'CENTER'
            layout.template_node_socket(color=item.color)


class NODE_PT_simulation_zone_items(Panel):
    bl_space_type = 'NODE_EDITOR'
    bl_region_type = 'UI'
    bl_category = "Node"
    bl_label = "Simulation State"

    input_node_type = 'GeometryNodeSimulationInput'
    output_node_type = 'GeometryNodeSimulationOutput'

    @classmethod
    def get_output_node(cls, context):
        node = context.active_node
        if node.bl_idname == cls.input_node_type:
            return node.paired_output
        if node.bl_idname == cls.output_node_type:
            return node

    @classmethod
    def poll(cls, context):
        snode = context.space_data
        if snode is None:
            return False
        node = context.active_node
        if node is None or node.bl_idname not in [cls.input_node_type, cls.output_node_type]:
            return False
        if cls.get_output_node(context) is None:
            return False
        return True

    def draw(self, context):
        layout = self.layout

        output_node = self.get_output_node(context)

        split = layout.row()

        split.template_list(
            "NODE_UL_simulation_zone_items",
            "",
            output_node,
            "state_items",
            output_node,
            "active_index")

        ops_col = split.column()

        add_remove_col = ops_col.column(align=True)
        add_remove_col.operator("node.simulation_zone_item_add", icon='ADD', text="")
        add_remove_col.operator("node.simulation_zone_item_remove", icon='REMOVE', text="")

        ops_col.separator()

        up_down_col = ops_col.column(align=True)
        props = up_down_col.operator("node.simulation_zone_item_move", icon='TRIA_UP', text="")
        props.direction = 'UP'
        props = up_down_col.operator("node.simulation_zone_item_move", icon='TRIA_DOWN', text="")
        props.direction = 'DOWN'

        active_item = output_node.active_item
        if active_item is not None:
            layout.use_property_split = True
            layout.use_property_decorate = False
            layout.prop(active_item, "socket_type")
            if active_item.socket_type in {'VECTOR', 'INT', 'BOOLEAN', 'FLOAT', 'RGBA'}:
                layout.prop(active_item, "attribute_domain")


class NODE_UL_repeat_zone_items(bpy.types.UIList):
    def draw_item(self, _context, layout, _data, item, icon, _active_data, _active_propname, _index):
        if self.layout_type in {'DEFAULT', 'COMPACT'}:
            row = layout.row(align=True)
            row.template_node_socket(color=item.color)
            row.prop(item, "name", text="", emboss=False, icon_value=icon)
        elif self.layout_type == 'GRID':
            layout.alignment = 'CENTER'
            layout.template_node_socket(color=item.color)


class NODE_PT_repeat_zone_items(Panel):
    bl_space_type = 'NODE_EDITOR'
    bl_region_type = 'UI'
    bl_category = "Node"
    bl_label = "Repeat"

    input_node_type = 'GeometryNodeRepeatInput'
    output_node_type = 'GeometryNodeRepeatOutput'

    @classmethod
    def get_output_node(cls, context):
        node = context.active_node
        if node.bl_idname == cls.input_node_type:
            return node.paired_output
        if node.bl_idname == cls.output_node_type:
            return node
        return None

    @classmethod
    def poll(cls, context):
        snode = context.space_data
        if snode is None:
            return False
        node = context.active_node
        if node is None or node.bl_idname not in (cls.input_node_type, cls.output_node_type):
            return False
        if cls.get_output_node(context) is None:
            return False
        return True

    def draw(self, context):
        layout = self.layout
        output_node = self.get_output_node(context)
        split = layout.row()
        split.template_list(
            "NODE_UL_repeat_zone_items",
            "",
            output_node,
            "repeat_items",
            output_node,
            "active_index")

        ops_col = split.column()

        add_remove_col = ops_col.column(align=True)
        add_remove_col.operator("node.repeat_zone_item_add", icon='ADD', text="")
        add_remove_col.operator("node.repeat_zone_item_remove", icon='REMOVE', text="")

        ops_col.separator()

        up_down_col = ops_col.column(align=True)
        props = up_down_col.operator("node.repeat_zone_item_move", icon='TRIA_UP', text="")
        props.direction = 'UP'
        props = up_down_col.operator("node.repeat_zone_item_move", icon='TRIA_DOWN', text="")
        props.direction = 'DOWN'

        active_item = output_node.active_item
        if active_item is not None:
            layout.use_property_split = True
            layout.use_property_decorate = False
            layout.prop(active_item, "socket_type")


# Grease Pencil properties
class NODE_PT_annotation(AnnotationDataPanel, Panel):
    bl_space_type = 'NODE_EDITOR'
    bl_region_type = 'UI'
    bl_category = "View"
    bl_options = {'DEFAULT_CLOSED'}

    # NOTE: this is just a wrapper around the generic GP Panel

    @classmethod
    def poll(cls, context):
        snode = context.space_data
        return snode is not None and snode.node_tree is not None


def node_draw_tree_view(_layout, _context):
    pass


# Adapt properties editor panel to display in node editor. We have to
# copy the class rather than inherit due to the way bpy registration works.
def node_panel(cls):
    node_cls_dict = cls.__dict__.copy()

    # Needed for re-registration.
    node_cls_dict.pop("bl_rna", None)

    node_cls = type('NODE_' + cls.__name__, cls.__bases__, node_cls_dict)

    node_cls.bl_space_type = 'NODE_EDITOR'
    node_cls.bl_region_type = 'UI'
    node_cls.bl_category = "Options"
    if hasattr(node_cls, "bl_parent_id"):
        node_cls.bl_parent_id = 'NODE_' + node_cls.bl_parent_id

    return node_cls


classes = (
    NODE_HT_header,
    NODE_MT_editor_menus,
    NODE_MT_add,
    NODE_MT_view,
    NODE_MT_select,
    NODE_MT_node,
    NODE_MT_node_color_context_menu,
    NODE_MT_context_menu_show_hide_menu,
    NODE_MT_context_menu_select_menu,
    NODE_MT_context_menu,
    NODE_MT_view_pie,
    NODE_PT_material_slots,
    NODE_PT_geometry_node_asset_traits,
    NODE_PT_node_color_presets,
    NODE_MT_node_tree_interface_context_menu,
    NODE_PT_node_tree_interface,
    NODE_PT_active_node_generic,
    NODE_PT_active_node_color,
    NODE_PT_texture_mapping,
    NODE_PT_active_tool,
    NODE_PT_backdrop,
    NODE_PT_quality,
    NODE_PT_annotation,
    NODE_PT_overlay,
    NODE_UL_simulation_zone_items,
    NODE_PT_simulation_zone_items,
    NODE_UL_repeat_zone_items,
    NODE_PT_repeat_zone_items,
    NODE_PT_active_node_properties,

    node_panel(EEVEE_MATERIAL_PT_settings),
    node_panel(MATERIAL_PT_viewport),
    node_panel(WORLD_PT_viewport_display),
    node_panel(DATA_PT_light),
    node_panel(DATA_PT_EEVEE_light),
)


if __name__ == "__main__":  # only for live edit.
    from bpy.utils import register_class
    for cls in classes:
        register_class(cls)<|MERGE_RESOLUTION|>--- conflicted
+++ resolved
@@ -235,26 +235,11 @@
         if snode.tree_type == 'GeometryNodeTree':
             layout.menu_contents("NODE_MT_geometry_node_add_all")
         elif snode.tree_type == 'CompositorNodeTree':
-<<<<<<< HEAD
-            layout.menu_contents("NODE_MT_compositing_node_add_all")
-        elif nodeitems_utils.has_node_categories(context):
-            # actual node submenus are defined by draw functions from node categories
-=======
-            props = layout.operator("node.add_search", text="Search...", icon='VIEWZOOM')
-            layout.separator()
             layout.menu_contents("NODE_MT_compositor_node_add_all")
         elif snode.tree_type == 'ShaderNodeTree':
-            props = layout.operator("node.add_search", text="Search...", icon='VIEWZOOM')
-            layout.separator()
             layout.menu_contents("NODE_MT_shader_node_add_all")
         elif nodeitems_utils.has_node_categories(context):
-            props = layout.operator("node.add_search", text="Search...", icon='VIEWZOOM')
-            props.use_transform = True
-
-            layout.separator()
-
             # Actual node sub-menus are defined by draw functions from node categories.
->>>>>>> dee29f4e
             nodeitems_utils.draw_node_categories_menu(self, context)
 
 
