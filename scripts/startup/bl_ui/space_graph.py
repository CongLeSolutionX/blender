--- conflicted
+++ resolved
@@ -299,11 +299,8 @@
         layout.operator("graph.blend_to_neighbor", text="Blend to Neighbor")
         layout.operator("graph.blend_to_default", text="Blend to Default Value")
         layout.operator("graph.ease", text="Ease")
-<<<<<<< HEAD
+        layout.operator("graph.blend_offset", text="Blend Offset")
         layout.operator("graph.blend_to_ease", text="Blend to Ease")
-=======
-        layout.operator("graph.blend_offset", text="Blend Offset")
->>>>>>> a0aa5480
 
 
 class GRAPH_MT_key_smoothing(Menu):
