# SPDX-FileCopyrightText: 2009-2023 Blender Authors
#
# SPDX-License-Identifier: GPL-2.0-or-later

from bpy.types import Header, Menu, Panel
from bl_ui.space_dopesheet import (
    DopesheetFilterPopoverBase,
    dopesheet_filter,
)


class GRAPH_HT_header(Header):
    bl_space_type = 'GRAPH_EDITOR'

    def draw(self, context):
        layout = self.layout
        tool_settings = context.tool_settings

        st = context.space_data

        layout.template_header()

        # Now a exposed as a sub-space type
        # layout.prop(st, "mode", text="")

        GRAPH_MT_editor_menus.draw_collapsible(context, layout)

        row = layout.row(align=True)
        row.prop(st, "use_normalization", icon='NORMALIZE_FCURVES', text="Normalize", toggle=True)
        sub = row.row(align=True)
        sub.active = st.use_normalization
        sub.prop(st, "use_auto_normalization", icon='FILE_REFRESH', text="", toggle=True)

        layout.separator_spacer()

        dopesheet_filter(layout, context)

        row = layout.row(align=True)
        if st.has_ghost_curves:
            row.operator("graph.ghost_curves_clear", text="", icon='X')
        else:
            row.operator("graph.ghost_curves_create", text="", icon='FCURVE_SNAPSHOT')

        layout.popover(
            panel="GRAPH_PT_filters",
            text="",
            icon='FILTER',
        )

        layout.prop(st, "pivot_point", icon_only=True)

        layout.prop(st, "auto_snap", text="")

        row = layout.row(align=True)
        row.prop(tool_settings, "use_proportional_fcurve", text="", icon_only=True)
        sub = row.row(align=True)
        sub.active = tool_settings.use_proportional_fcurve
        sub.prop_with_popover(
            tool_settings,
            "proportional_edit_falloff",
            text="",
            icon_only=True,
            panel="GRAPH_PT_proportional_edit",
        )


class GRAPH_PT_proportional_edit(Panel):
    bl_space_type = 'GRAPH_EDITOR'
    bl_region_type = 'HEADER'
    bl_label = "Proportional Editing"
    bl_ui_units_x = 8

    def draw(self, context):
        layout = self.layout
        tool_settings = context.tool_settings
        col = layout.column()
        col.active = tool_settings.use_proportional_fcurve

        col.prop(tool_settings, "proportional_edit_falloff", expand=True)
        col.prop(tool_settings, "proportional_size")


class GRAPH_PT_filters(DopesheetFilterPopoverBase, Panel):
    bl_space_type = 'GRAPH_EDITOR'
    bl_region_type = 'HEADER'
    bl_label = "Filters"

    def draw(self, context):
        layout = self.layout

        DopesheetFilterPopoverBase.draw_generic_filters(context, layout)
        layout.separator()
        DopesheetFilterPopoverBase.draw_search_filters(context, layout)
        layout.separator()
        DopesheetFilterPopoverBase.draw_standard_filters(context, layout)


class GRAPH_MT_editor_menus(Menu):
    bl_idname = "GRAPH_MT_editor_menus"
    bl_label = ""

    def draw(self, context):
        st = context.space_data
        layout = self.layout
        layout.menu("GRAPH_MT_view")
        layout.menu("GRAPH_MT_select")
        if st.mode != 'DRIVERS' and st.show_markers:
            layout.menu("GRAPH_MT_marker")
        layout.menu("GRAPH_MT_channel")
        layout.menu("GRAPH_MT_key")


class GRAPH_MT_view(Menu):
    bl_label = "View"

    def draw(self, context):
        layout = self.layout

        st = context.space_data

        layout.prop(st, "show_region_ui")
        layout.prop(st, "show_region_hud")
        layout.separator()

        layout.prop(st, "use_realtime_update")
        layout.prop(st, "show_cursor")
        layout.prop(st, "show_sliders")
        layout.prop(st, "use_auto_merge_keyframes")

        if st.mode != 'DRIVERS':
            layout.separator()
            layout.prop(st, "show_markers")

        layout.prop(st, "show_extrapolation")

        layout.prop(st, "show_handles")
        layout.prop(st, "use_only_selected_keyframe_handles")

        layout.prop(st, "show_seconds")
        layout.prop(st, "show_locked_time")

        layout.separator()
        layout.operator("anim.previewrange_set")
        layout.operator("anim.previewrange_clear")
        layout.operator("graph.previewrange_set")

        layout.separator()
        layout.operator("graph.view_all")
        layout.operator("graph.view_selected")
        layout.operator("graph.view_frame")

        # Add this to show key-binding (reverse action in dope-sheet).
        layout.separator()
        props = layout.operator("wm.context_set_enum", text="Toggle Dope Sheet")
        props.data_path = "area.type"
        props.value = 'DOPESHEET_EDITOR'

        layout.separator()
        layout.menu("INFO_MT_area")


class GRAPH_MT_select(Menu):
    bl_label = "Select"

    def draw(self, _context):
        layout = self.layout

        layout.operator("graph.select_all", text="All").action = 'SELECT'
        layout.operator("graph.select_all", text="None").action = 'DESELECT'
        layout.operator("graph.select_all", text="Invert").action = 'INVERT'

        layout.separator()

        layout.operator("graph.select_box")
        props = layout.operator("graph.select_box", text="Box Select (Axis Range)")
        props.axis_range = True
        props = layout.operator("graph.select_box", text="Box Select (Include Handles)")
        props.include_handles = True

        layout.operator("graph.select_circle")
        layout.operator_menu_enum("graph.select_lasso", "mode")

        layout.separator()
        layout.operator("graph.select_column", text="Columns on Selected Keys").mode = 'KEYS'
        layout.operator("graph.select_column", text="Column on Current Frame").mode = 'CFRA'

        layout.operator("graph.select_column", text="Columns on Selected Markers").mode = 'MARKERS_COLUMN'
        layout.operator("graph.select_column", text="Between Selected Markers").mode = 'MARKERS_BETWEEN'

        layout.separator()
        props = layout.operator("graph.select_leftright", text="Before Current Frame")
        props.extend = False
        props.mode = 'LEFT'
        props = layout.operator("graph.select_leftright", text="After Current Frame")
        props.extend = False
        props.mode = 'RIGHT'

        layout.separator()
        layout.operator("graph.select_more")
        layout.operator("graph.select_less")

        layout.separator()
        layout.operator("graph.select_linked")


class GRAPH_MT_marker(Menu):
    bl_label = "Marker"

    def draw(self, context):
        layout = self.layout

        from bl_ui.space_time import marker_menu_generic
        marker_menu_generic(layout, context)

        # TODO: pose markers for action edit mode only?


class GRAPH_MT_channel(Menu):
    bl_label = "Channel"

    def draw(self, context):
        layout = self.layout
        operator_context = layout.operator_context
        layout.operator_context = 'INVOKE_REGION_CHANNELS'

        layout.operator("anim.channels_delete")

        if context.space_data.mode == 'DRIVERS':
            layout.operator("graph.driver_delete_invalid")

        layout.separator()
        layout.operator("anim.channels_group")
        layout.operator("anim.channels_ungroup")

        layout.separator()
        layout.operator_menu_enum("anim.channels_setting_toggle", "type")
        layout.operator_menu_enum("anim.channels_setting_enable", "type")
        layout.operator_menu_enum("anim.channels_setting_disable", "type")

        layout.separator()
        layout.operator("anim.channels_editable_toggle")
        layout.operator_menu_enum("graph.extrapolation_type", "type", text="Extrapolation Mode")
        # To get it to display the hotkey.
        layout.operator_context = operator_context
        layout.operator_menu_enum("graph.fmodifier_add", "type").only_active = False
        layout.operator_context = 'INVOKE_REGION_CHANNELS'

        layout.separator()
        layout.operator("graph.hide", text="Hide Selected Curves").unselected = False
        layout.operator("graph.hide", text="Hide Unselected Curves").unselected = True
        layout.operator("graph.reveal")

        layout.separator()
        layout.operator("anim.channels_expand")
        layout.operator("anim.channels_collapse")

        layout.separator()
        layout.operator_menu_enum("anim.channels_move", "direction", text="Move...")

        layout.separator()
        layout.operator("anim.channels_fcurves_enable")

        layout.separator()
        layout.operator("graph.bake")
        layout.operator("graph.unbake")
        layout.operator("graph.sound_bake")

        layout.separator()
        layout.operator("graph.euler_filter", text="Discontinuity (Euler) Filter")

        layout.separator()
        layout.operator("anim.channels_view_selected")


class GRAPH_MT_key_density(Menu):
    bl_label = "Density"

    def draw(self, _context):
        from bl_ui_utils.layout import operator_context
        layout = self.layout
        layout.operator("graph.decimate", text="Decimate (Ratio)").mode = 'RATIO'
        # Using the modal operation doesn't make sense for this variant
        # as we do not have a modal mode for it, so just execute it.
        with operator_context(layout, 'EXEC_REGION_WIN'):
            layout.operator("graph.decimate", text="Decimate (Allowed Change)").mode = 'ERROR'
        layout.operator("graph.sample")

        layout.separator()
        layout.operator("graph.clean").channels = False


class GRAPH_MT_key_blending(Menu):
    bl_label = "Blend"

    def draw(self, _context):
        layout = self.layout
        layout.operator_context = 'INVOKE_DEFAULT'
        layout.operator("graph.breakdown", text="Breakdown")
        layout.operator("graph.blend_to_neighbor", text="Blend to Neighbor")
        layout.operator("graph.blend_to_default", text="Blend to Default Value")
        layout.operator("graph.ease", text="Ease")
        layout.operator("graph.blend_offset", text="Blend Offset")
        layout.operator("graph.blend_to_ease", text="Blend to Ease")
        layout.operator("graph.match_slope", text="Match Slope")


class GRAPH_MT_key_smoothing(Menu):
    bl_label = "Smooth"

    def draw(self, _context):
        layout = self.layout
        layout.operator_context = 'INVOKE_DEFAULT'
        layout.operator("graph.gaussian_smooth", text="Smooth (Gaussian)")
        layout.operator("graph.smooth", text="Smooth (Legacy)")
        layout.operator("graph.butterworth_smooth")


class GRAPH_MT_key(Menu):
    bl_label = "Key"

    def draw(self, _context):
        layout = self.layout

        layout.menu("GRAPH_MT_key_transform", text="Transform")
        layout.menu("GRAPH_MT_key_snap", text="Snap")
        layout.operator_menu_enum("graph.mirror", "type", text="Mirror")

        layout.separator()
        layout.operator("graph.frame_jump", text="Jump to Selected")

        layout.separator()
        layout.operator_menu_enum("graph.keyframe_insert", "type", text="Insert")
        layout.operator("graph.copy", text="Copy")
        layout.operator("graph.paste", text="Paste")
        layout.operator("graph.paste", text="Paste Flipped").flipped = True
        layout.operator("graph.duplicate_move")
        layout.operator("graph.delete", text="Delete")

        layout.separator()
        layout.operator_menu_enum("graph.handle_type", "type", text="Handle Type")
        layout.operator_menu_enum("graph.interpolation_type", "type", text="Interpolation Mode")
        layout.operator_menu_enum("graph.easing_type", "type", text="Easing Type")

        layout.separator()

        layout.menu("GRAPH_MT_key_density")
        layout.menu("GRAPH_MT_key_blending")
        layout.menu("GRAPH_MT_key_smoothing")


class GRAPH_MT_key_transform(Menu):
    bl_label = "Transform"

    def draw(self, _context):
        layout = self.layout

        layout.operator("transform.translate", text="Move")
        layout.operator("transform.transform", text="Extend").mode = 'TIME_EXTEND'
        layout.operator("transform.rotate", text="Rotate")
        layout.operator("transform.resize", text="Scale")


class GRAPH_MT_key_snap(Menu):
    bl_label = "Snap"

    def draw(self, _context):
        layout = self.layout

        layout.operator("graph.snap", text="Selection to Current Frame").type = 'CFRA'
        layout.operator("graph.snap", text="Selection to Cursor Value").type = 'VALUE'
        layout.operator("graph.snap", text="Selection to Nearest Frame").type = 'NEAREST_FRAME'
        layout.operator("graph.snap", text="Selection to Nearest Second").type = 'NEAREST_SECOND'
        layout.operator("graph.snap", text="Selection to Nearest Marker").type = 'NEAREST_MARKER'
        layout.operator("graph.snap", text="Flatten Handles").type = 'HORIZONTAL'
        layout.operator("graph.equalize_handles", text="Equalize Handles").side = 'BOTH'
        layout.separator()
        layout.operator("graph.frame_jump", text="Cursor to Selection")
        layout.operator("graph.snap_cursor_value", text="Cursor Value to Selection")


<<<<<<< HEAD
class GRAPH_MT_slider(Menu):
    bl_label = "Slider Operators"

    def draw(self, _context):
        layout = self.layout
        layout.operator_context = "INVOKE_DEFAULT"
        layout.operator("graph.breakdown", text="Breakdown")
        layout.operator("graph.blend_to_neighbor", text="Blend to Neighbor")
        layout.operator("graph.blend_to_default", text="Blend to Default Value")
        layout.operator("graph.ease", text="Ease")
        layout.operator("graph.scale_average", text="Scale Average")
        layout.operator("graph.gaussian_smooth", text="Smooth")


=======
>>>>>>> c75d6ae0
class GRAPH_MT_view_pie(Menu):
    bl_label = "View"

    def draw(self, _context):
        layout = self.layout

        pie = layout.menu_pie()
        pie.operator("graph.view_all")
        pie.operator("graph.view_selected", icon='ZOOM_SELECTED')
        pie.operator("graph.view_frame")


class GRAPH_MT_delete(Menu):
    bl_label = "Delete"

    def draw(self, _context):
        layout = self.layout

        layout.operator("graph.delete")

        layout.separator()

        layout.operator("graph.clean").channels = False
        layout.operator("graph.clean", text="Clean Channels").channels = True


class GRAPH_MT_context_menu(Menu):
    bl_label = "F-Curve Context Menu"

    def draw(self, _context):
        layout = self.layout

        layout.operator_context = 'INVOKE_DEFAULT'

        layout.operator("graph.copy", text="Copy", icon='COPYDOWN')
        layout.operator("graph.paste", text="Paste", icon='PASTEDOWN')
        layout.operator("graph.paste", text="Paste Flipped", icon='PASTEFLIPDOWN').flipped = True

        layout.separator()

        layout.operator_menu_enum("graph.handle_type", "type", text="Handle Type")
        layout.operator_menu_enum("graph.interpolation_type", "type", text="Interpolation Mode")
        layout.operator_menu_enum("graph.easing_type", "type", text="Easing Type")

        layout.separator()

        layout.operator("graph.keyframe_insert").type = 'SEL'
        layout.operator("graph.duplicate_move")
        layout.operator_context = 'EXEC_REGION_WIN'
        layout.operator("graph.delete")

        layout.separator()

        layout.operator_menu_enum("graph.mirror", "type", text="Mirror")
        layout.operator_menu_enum("graph.snap", "type", text="Snap")


class GRAPH_MT_pivot_pie(Menu):
    bl_label = "Pivot Point"

    def draw(self, context):
        layout = self.layout
        pie = layout.menu_pie()

        pie.prop_enum(context.space_data, "pivot_point", value='BOUNDING_BOX_CENTER')
        pie.prop_enum(context.space_data, "pivot_point", value='CURSOR')
        pie.prop_enum(context.space_data, "pivot_point", value='INDIVIDUAL_ORIGINS')


class GRAPH_MT_snap_pie(Menu):
    bl_label = "Snap"

    def draw(self, _context):
        layout = self.layout
        pie = layout.menu_pie()

        pie.operator("graph.snap", text="Selection to Current Frame").type = 'CFRA'
        pie.operator("graph.snap", text="Selection to Cursor Value").type = 'VALUE'
        pie.operator("graph.snap", text="Selection to Nearest Frame").type = 'NEAREST_FRAME'
        pie.operator("graph.snap", text="Selection to Nearest Second").type = 'NEAREST_SECOND'
        pie.operator("graph.snap", text="Selection to Nearest Marker").type = 'NEAREST_MARKER'
        pie.operator("graph.snap", text="Flatten Handles").type = 'HORIZONTAL'
        pie.operator("graph.frame_jump", text="Cursor to Selection")
        pie.operator("graph.snap_cursor_value", text="Cursor Value to Selection")


class GRAPH_MT_channel_context_menu(Menu):
    bl_label = "F-Curve Channel Context Menu"

    def draw(self, context):
        layout = self.layout
        st = context.space_data

        layout.separator()
        layout.operator("anim.channels_setting_enable", text="Mute Channels").type = 'MUTE'
        layout.operator("anim.channels_setting_disable", text="Unmute Channels").type = 'MUTE'
        layout.separator()
        layout.operator("anim.channels_setting_enable", text="Protect Channels").type = 'PROTECT'
        layout.operator("anim.channels_setting_disable", text="Unprotect Channels").type = 'PROTECT'

        layout.separator()
        layout.operator("anim.channels_group")
        layout.operator("anim.channels_ungroup")

        layout.separator()
        layout.operator("anim.channels_editable_toggle")
        layout.operator_menu_enum("graph.extrapolation_type", "type", text="Extrapolation Mode")

        layout.separator()
        layout.operator("graph.hide", text="Hide Selected Curves").unselected = False
        layout.operator("graph.hide", text="Hide Unselected Curves").unselected = True
        layout.operator("graph.reveal")

        layout.separator()
        layout.operator("anim.channels_expand")
        layout.operator("anim.channels_collapse")

        layout.separator()
        layout.operator_menu_enum("anim.channels_move", "direction", text="Move...")

        layout.separator()

        layout.operator("anim.channels_delete")
        if st.mode == 'DRIVERS':
            layout.operator("graph.driver_delete_invalid")


classes = (
    GRAPH_HT_header,
    GRAPH_PT_proportional_edit,
    GRAPH_MT_editor_menus,
    GRAPH_MT_view,
    GRAPH_MT_select,
    GRAPH_MT_marker,
    GRAPH_MT_channel,
    GRAPH_MT_key,
    GRAPH_MT_key_density,
    GRAPH_MT_key_transform,
    GRAPH_MT_key_snap,
    GRAPH_MT_key_smoothing,
    GRAPH_MT_key_blending,
    GRAPH_MT_delete,
    GRAPH_MT_context_menu,
    GRAPH_MT_channel_context_menu,
    GRAPH_MT_pivot_pie,
    GRAPH_MT_snap_pie,
    GRAPH_MT_view_pie,
    GRAPH_PT_filters,
)

if __name__ == "__main__":  # only for live edit.
    from bpy.utils import register_class
    for cls in classes:
        register_class(cls)<|MERGE_RESOLUTION|>--- conflicted
+++ resolved
@@ -378,23 +378,6 @@
         layout.operator("graph.snap_cursor_value", text="Cursor Value to Selection")
 
 
-<<<<<<< HEAD
-class GRAPH_MT_slider(Menu):
-    bl_label = "Slider Operators"
-
-    def draw(self, _context):
-        layout = self.layout
-        layout.operator_context = "INVOKE_DEFAULT"
-        layout.operator("graph.breakdown", text="Breakdown")
-        layout.operator("graph.blend_to_neighbor", text="Blend to Neighbor")
-        layout.operator("graph.blend_to_default", text="Blend to Default Value")
-        layout.operator("graph.ease", text="Ease")
-        layout.operator("graph.scale_average", text="Scale Average")
-        layout.operator("graph.gaussian_smooth", text="Smooth")
-
-
-=======
->>>>>>> c75d6ae0
 class GRAPH_MT_view_pie(Menu):
     bl_label = "View"
 
