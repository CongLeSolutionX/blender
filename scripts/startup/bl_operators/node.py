--- conflicted
+++ resolved
@@ -9,11 +9,8 @@
 from bpy.props import (
     BoolProperty,
     CollectionProperty,
-<<<<<<< HEAD
     EnumProperty,
-=======
     FloatVectorProperty,
->>>>>>> 8e70ab99
     StringProperty,
 )
 from mathutils import (
