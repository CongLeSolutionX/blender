--- conflicted
+++ resolved
@@ -5,11 +5,7 @@
 bl_info = {
     'name': 'glTF 2.0 format',
     'author': 'Julien Duroure, Scurest, Norbert Nopper, Urs Hanselmann, Moritz Becher, Benjamin Schmithüsen, Jim Eckerlein, and many external contributors',
-<<<<<<< HEAD
-    "versio": (4, 4, 7),
-=======
-    "version": (4, 3, 44),
->>>>>>> c872ae49
+    "versio": (4, 4, 8),
     'blender': (4, 3, 0),
     'location': 'File > Import-Export',
     'description': 'Import-Export as glTF 2.0',
