# SPDX-FileCopyrightText: 2023 Blender Foundation
#
# SPDX-License-Identifier: GPL-2.0-or-later

"""
GUI (WARNING) this is a hack!
Written to allow a UI without modifying Blender.
"""

__all__ = (
    "display_errors",
    "register",
    "unregister",
)

import bpy

from bpy.types import (
    Menu,
    Panel,
)

from bl_ui.space_userpref import (
    USERPREF_PT_addons,
    USERPREF_MT_extensions_active_repo,
)

# -----------------------------------------------------------------------------
# Generic Utilities


def size_as_fmt_string(num: float, *, precision: int = 1) -> str:
    for unit in ("B", "KB", "MB", "GB", "TB", "PB", "EB", "ZB"):
        if abs(num) < 1024.0:
            return "{:3.{:d}f}{:s}".format(num, precision, unit)
        num /= 1024.0
    unit = "yb"
    return "{:.{:d}f}{:s}".format(num, precision, unit)


def sizes_as_percentage_string(size_partial: int, size_final: int) -> str:
    if size_final == 0:
        percent = 0.0
    else:
        size_partial = min(size_partial, size_final)
        percent = size_partial / size_final

    return "{:-6.2f}%".format(percent * 100)


def pkg_repo_and_id_from_theme_path(repos_all, filepath):
    import os
    if not filepath:
        return None

    # Strip the `theme.xml` filename.
    dirpath = os.path.dirname(filepath)
    repo_directory, pkg_id = os.path.split(dirpath)
    for repo_index, repo in enumerate(repos_all):
        if not os.path.samefile(repo_directory, repo.directory):
            continue
        return repo_index, pkg_id
    return None


def module_parent_dirname(module_filepath):
    """
    Return the name of the directory above the module (it's name only).
    """
    import os
    parts = module_filepath.rsplit(os.sep, 3)
    # Unlikely.
    if not parts:
        return ""
    if parts[-1] == "__init__.py":
        if len(parts) >= 3:
            return parts[-3]
    else:
        if len(parts) >= 2:
            return parts[-2]
    return ""


def domain_extract_from_url(url):
    from urllib.parse import urlparse
    domain = urlparse(url).netloc

    return domain


# -----------------------------------------------------------------------------
# Extensions UI (Legacy)


def extensions_panel_draw_legacy_addons(
        layout,
        context,
        *,
        search_lower,
        extension_tags,
        enabled_only,
        used_addon_module_name_map,
        addon_modules,
):
    # NOTE: this duplicates logic from `USERPREF_PT_addons` eventually this logic should be used instead.
    # Don't de-duplicate the logic as this is a temporary state - as long as extensions remains experimental.
    import addon_utils
    from bpy.app.translations import (
        pgettext_iface as iface_,
        pgettext_tip as tip_,
    )
    from .bl_extension_ops import (
        pkg_info_check_exclude_filter_ex,
    )

    # Initialized on demand.
    user_addon_paths = []

    for mod in addon_modules:
        module_name = mod.__name__
        is_extension = addon_utils.check_extension(module_name)
        if is_extension:
            continue

        bl_info = addon_utils.module_bl_info(mod)
        if search_lower and (
                not pkg_info_check_exclude_filter_ex(
                    bl_info["name"],
                    bl_info["description"],
                    search_lower,
                )
        ):
            continue

        is_enabled = module_name in used_addon_module_name_map
        if enabled_only and (not is_enabled):
            continue

        if extension_tags:
            if t := bl_info.get("category"):
                if extension_tags.get(t, True) is False:
                    continue
            else:
                # When extensions is not empty, skip items with empty tags.
                continue
            del t

        col_box = layout.column()
        box = col_box.box()
        colsub = box.column()
        row = colsub.row(align=True)

        row.operator(
            "preferences.addon_expand",
            icon='DOWNARROW_HLT' if bl_info["show_expanded"] else 'RIGHTARROW',
            emboss=False,
        ).module = module_name

        row.operator(
            "preferences.addon_disable" if is_enabled else "preferences.addon_enable",
            icon='CHECKBOX_HLT' if is_enabled else 'CHECKBOX_DEHLT', text="",
            emboss=False,
        ).module = module_name

        sub = row.row()
        sub.active = is_enabled

        if module_parent_dirname(mod.__file__) == "addons_core":
            sub.label(text=iface_("Core:") + " " + iface_(bl_info["name"]), translate=False)
        else:
            sub.label(text=iface_("Legacy:") + " " + iface_(bl_info["name"]), translate=False)

        if bl_info["warning"]:
            sub.label(icon='ERROR')

        row_right = row.row()
        row_right.alignment = 'RIGHT'

        row_right.label(text="Installed   ")
        row_right.active = False

        if bl_info["show_expanded"]:
            user_addon = USERPREF_PT_addons.is_user_addon(mod, user_addon_paths)

            split = box.split(factor=0.8)
            col_a = split.column()
            col_b = split.column()

            if bl_info["description"]:
                col_a.label(
                    text="{:s}.".format(tip_(bl_info["description"])),
                    translate=False,
                )

            if bl_info["doc_url"] or bl_info.get("tracker_url"):
                sub = box.row()
                if bl_info["doc_url"]:
                    sub.operator(
                        "wm.url_open", text="Documentation", icon='HELP',
                    ).url = bl_info["doc_url"]
                # Only add "Report a Bug" button if tracker_url is set
                # or the add-on is bundled (use official tracker then).
                if bl_info.get("tracker_url"):
                    sub.operator(
                        "wm.url_open", text="Report a Bug", icon='URL',
                    ).url = bl_info["tracker_url"]
                elif not user_addon:
                    addon_info = (
                        "Name: %s %s\n"
                        "Author: %s\n"
                    ) % (bl_info["name"], str(bl_info["version"]), bl_info["author"])
                    props = sub.operator(
                        "wm.url_open_preset", text="Report a Bug", icon='URL',
                    )
                    props.type = 'BUG_ADDON'
                    props.id = addon_info

            sub = box.box()
            sub.active = is_enabled
            split = sub.split(factor=0.125)
            col_a = split.column()
            col_b = split.column()

            col_a.alignment = 'RIGHT'
            if value := bl_info["author"]:
                col_a.label(text="Maintainer")
                col_b.label(text=value.split("<", 1)[0].rstrip(), translate=False)
            if value := bl_info["version"]:
                col_a.label(text="Version")
                col_b.label(text=".".join(str(x) for x in value), translate=False)
            if value := bl_info["warning"]:
                col_a.label(text="Warning")
                col_b.label(text="  " + iface_(value), icon='ERROR', translate=False)
            del value

            col_a.label(text="File")
            col_b.label(text=mod.__file__, translate=False)

            if user_addon:
                rowsub = col_b.row()
                rowsub.alignment = 'RIGHT'
                rowsub.operator(
                    "preferences.addon_remove", text="Uninstall", icon='CANCEL',
                ).module = module_name

            if is_enabled:
                if (addon_preferences := used_addon_module_name_map[module_name].preferences) is not None:
                    USERPREF_PT_addons.draw_addon_preferences(box, context, addon_preferences)
            del sub


# -----------------------------------------------------------------------------
# Extensions UI

class display_errors:
    """
    This singleton class is used to store errors which are generated while drawing,
    note that these errors are reasonably obscure, examples are:
    - Failure to parse the repository JSON file.
    - Failure to access the file-system for reading where the repository is stored.

    The current and previous state are compared, when they match no drawing is done,
    this allows the current display errors to be dismissed.
    """
    errors_prev = []
    errors_curr = []

    @staticmethod
    def clear():
        display_errors.errors_prev = display_errors.errors_curr

    @staticmethod
    def draw(layout):
        if display_errors.errors_curr == display_errors.errors_prev:
            return
        box_header = layout.box()
        # Don't clip longer names.
        row = box_header.split(factor=0.9)
        row.label(text="Repository Access Errors:", icon='ERROR')
        rowsub = row.row(align=True)
        rowsub.alignment = 'RIGHT'
        rowsub.operator("extensions.status_clear_errors", text="", icon='X', emboss=False)

        box_contents = box_header.box()
        for err in display_errors.errors_curr:
            box_contents.label(text=err)


class notify_info:
    """
    This singleton class holds notification status.
    """
    # None: not yet started.
    # False: updates running.
    # True: updates complete.
    _update_state = None

    @staticmethod
    def update_ensure(repos):
        """
        Ensure updates are triggered if the preferences display extensions
        and an online sync has not yet run.

        Return true if updates are in progress.
        """
        in_progress = False
        match notify_info._update_state:
            case True:
                pass
            case None:
                from .bl_extension_notify import update_non_blocking
                # Assume nothing to do, finished.
                notify_info._update_state = True
                if repos_notify := [(repo, True) for repo in repos if repo.remote_url]:
                    if update_non_blocking(repos_fn=lambda: repos_notify):
                        # Correct assumption, starting.
                        notify_info._update_state = False
                        in_progress = True
            case False:
                from .bl_extension_notify import update_in_progress
                if update_in_progress():
                    # Not yet finished.
                    in_progress = True
                else:
                    notify_info._update_state = True
        return in_progress


def extensions_panel_draw_online_extensions_request_impl(
        self,
        _context,
):
    layout = self.layout
    layout_header, layout_panel = layout.panel("advanced", default_closed=False)
    layout_header.label(text="Online Extensions")

    if layout_panel is None:
        return

    box = layout_panel.box()

    # Text wrapping isn't supported, manually wrap.
    for line in (
            "Internet access is required to install and update online extensions. ",
            "You can adjust this later from \"System\" preferences.",
    ):
        box.label(text=line)

    row = box.row(align=True)
    row.alignment = 'LEFT'
    row.label(text="While offline, use \"Install from Disk\" instead.")
    # TODO: the URL must be updated before release,
    # this could be constructed using a function to account for Blender version & locale.
    row.operator(
        "wm.url_open",
        text="",
        icon='URL',
        emboss=False,
    ).url = "https://docs.blender.org/manual/en/dev/editors/preferences/extensions.html#install"

    row = box.row()
    props = row.operator("wm.context_set_boolean", text="Continue Offline", icon='X')
    props.data_path = "preferences.extensions.use_online_access_handled"
    props.value = True

    # The only reason to prefer this over `screen.userpref_show`
    # is it will be disabled when `--offline-mode` is forced with a useful error for why.
    row.operator("extensions.userpref_allow_online", text="Allow Online Access", icon='CHECKMARK')


extensions_map_from_legacy_addons = None
extensions_map_from_legacy_addons_url = None


# NOTE: this can be removed once upgrading from 4.1 is no longer relevant.
def extensions_map_from_legacy_addons_ensure():
    import os
    global extensions_map_from_legacy_addons
    global extensions_map_from_legacy_addons_url
    if extensions_map_from_legacy_addons is not None:
        return

    filepath = os.path.join(os.path.dirname(__file__), "extensions_map_from_legacy_addons.py")
    with open(filepath, "rb") as fh:
        data = eval(compile(fh.read(), filepath, "eval"), {})
    extensions_map_from_legacy_addons = data["extensions"]
    extensions_map_from_legacy_addons_url = data["remote_url"]


def extensions_map_from_legacy_addons_reverse_lookup(pkg_id):
    # Return the old name from the package ID.
    extensions_map_from_legacy_addons_ensure()
    for key_addon_module_name, (value_pkg_id, _) in extensions_map_from_legacy_addons.items():
        if pkg_id == value_pkg_id:
            return key_addon_module_name
    return ""


# NOTE: this can be removed once upgrading from 4.1 is no longer relevant.
def extensions_panel_draw_missing_with_extension_impl(
        *,
        context,
        layout,
        missing_modules,
):
    layout_header, layout_panel = layout.panel("builtin_addons", default_closed=True)
    layout_header.label(text="Missing Built-in Add-ons", icon='ERROR')

    if layout_panel is None:
        return

    prefs = context.preferences
    extensions_map_from_legacy_addons_ensure()

    repo_index = -1
    repo = None
    for repo_test_index, repo_test in enumerate(prefs.extensions.repos):
        if (
                repo_test.use_remote_url and
                (repo_test.remote_url.rstrip("/") == extensions_map_from_legacy_addons_url)
        ):
            repo_index = repo_test_index
            repo = repo_test
            break

    box = layout_panel.box()
    box.label(text="Add-ons previously shipped with Blender are now available from extensions.blender.org.")

    if repo is None:
        # Most likely the user manually removed this.
        box.label(text="Blender's extension repository not found!", icon='ERROR')
    elif not repo.enabled:
        box.label(text="Blender's extension repository must be enabled to install extensions!", icon='ERROR')
        repo_index = -1
    del repo

    for addon_module_name in sorted(missing_modules):
        # The `addon_pkg_id` may be an empty string, this signifies that it's not mapped to an extension.
        # The only reason to include it at all to avoid confusion because this *was* a previously built-in
        # add-on and this panel is titled "Built-in Add-ons".
        addon_pkg_id, addon_name = extensions_map_from_legacy_addons[addon_module_name]

        boxsub = box.column().box()
        colsub = boxsub.column()
        row = colsub.row()

        row_left = row.row()
        row_left.alignment = 'LEFT'

        row_left.label(text=addon_name, translate=False)

        row_right = row.row()
        row_right.alignment = 'RIGHT'

        if repo_index != -1 and addon_pkg_id:
            # NOTE: it's possible this extension is already installed.
            # the user could have installed it manually, then opened this popup.
            # This is enough of a corner case that it's not especially worth detecting
            # and communicating this particular state of affairs to the user.
            # Worst case, they install and it will re-install an already installed extension.
            props = row_right.operator("extensions.package_install", text="Install")
            props.repo_index = repo_index
            props.pkg_id = addon_pkg_id
            props.do_legacy_replace = True
            del props

        row_right.operator("preferences.addon_disable", text="", icon="X", emboss=False).module = addon_module_name


def extensions_panel_draw_missing_impl(
        *,
        layout,
        missing_modules,
):
    layout_header, layout_panel = layout.panel("missing_script_files", default_closed=True)
    layout_header.label(text="Missing Add-ons", icon='ERROR')

    if layout_panel is None:
        return

    box = layout_panel.box()
    for addon_module_name in sorted(missing_modules):

        boxsub = box.column().box()
        colsub = boxsub.column()
        row = colsub.row(align=True)

        row_left = row.row()
        row_left.alignment = 'LEFT'
        row_left.label(text=addon_module_name, translate=False)

        row_right = row.row()
        row_right.alignment = 'RIGHT'
        row_right.operator("preferences.addon_disable", text="", icon="X", emboss=False).module = addon_module_name


def extensions_panel_draw_impl(
        self,
        context,
        search_lower,
        filter_by_type,
        extension_tags,
        enabled_only,
        updates_only,
        installed_only,
        show_legacy_addons,
        show_development,
):
    """
    Show all the items... we may want to paginate at some point.
    """
    import addon_utils
    import os
    from bpy.app.translations import (
        pgettext_iface as iface_,
        pgettext_iface as tip_,
    )
    from .bl_extension_ops import (
        blender_extension_mark,
        blender_extension_show,
        extension_repos_read,
        pkg_info_check_exclude_filter,
        repo_cache_store_refresh_from_prefs,
    )

    from . import repo_cache_store_ensure

    repo_cache_store = repo_cache_store_ensure()

    # This isn't elegant, but the preferences aren't available on registration.
    if not repo_cache_store.is_init():
        repo_cache_store_refresh_from_prefs(repo_cache_store)

    layout = self.layout

    prefs = context.preferences

    if updates_only:
        installed_only = True
        show_legacy_addons = False

    # Define a top-most column to place warnings (if-any).
    # Needed so the warnings aren't mixed in with other content.
    layout_topmost = layout.column()

    repos_all = extension_repos_read()

    if bpy.app.online_access:
        if notify_info.update_ensure(repos_all):
            # TODO: should be part of the status bar.
            from .bl_extension_notify import update_ui_text
            text, icon = update_ui_text()
            if text:
                layout_topmost.box().label(text=text, icon=icon)
            del text, icon

    # To access enabled add-ons.
    show_addons = filter_by_type in {"", "add-on"}
    show_themes = filter_by_type in {"", "theme"}
    if show_addons:
        used_addon_module_name_map = {addon.module: addon for addon in prefs.addons}
        addon_modules = addon_utils.modules(refresh=False)

    if show_themes:
        active_theme_info = pkg_repo_and_id_from_theme_path(repos_all, prefs.themes[0].filepath)

    # Collect exceptions accessing repositories, and optionally show them.
    errors_on_draw = []

    remote_ex = None
    local_ex = None

    def error_fn_remote(ex):
        nonlocal remote_ex
        remote_ex = ex

    def error_fn_local(ex):
        nonlocal remote_ex
        remote_ex = ex

    for repo_index, (
            pkg_manifest_remote,
            pkg_manifest_local,
    ) in enumerate(zip(
        repo_cache_store.pkg_manifest_from_remote_ensure(error_fn=error_fn_remote),
        repo_cache_store.pkg_manifest_from_local_ensure(error_fn=error_fn_local),
    )):
        # Show any exceptions created while accessing the JSON,
        # if the JSON has an IO error while being read or if the directory doesn't exist.
        # In general users should _not_ see these kinds of errors however we cannot prevent
        # IO errors in general and it is better to show a warning than to ignore the error entirely
        # or cause a trace-back which breaks the UI.
        if (remote_ex is not None) or (local_ex is not None):
            repo = repos_all[repo_index]
            # NOTE: `FileNotFoundError` occurs when a repository has been added but has not update with its remote.
            # We may want a way for users to know a repository is missing from the view and they need to run update
            # to access its extensions.
            if remote_ex is not None:
                if isinstance(remote_ex, FileNotFoundError) and (remote_ex.filename == repo.directory):
                    pass
                else:
                    errors_on_draw.append("Remote of \"{:s}\": {:s}".format(repo.name, str(remote_ex)))
                remote_ex = None

            if local_ex is not None:
                if isinstance(local_ex, FileNotFoundError) and (local_ex.filename == repo.directory):
                    pass
                else:
                    errors_on_draw.append("Local of \"{:s}\": {:s}".format(repo.name, str(local_ex)))
                local_ex = None
            continue

        has_remote = (repos_all[repo_index].remote_url != "")
        if pkg_manifest_remote is None:
            if has_remote:
                # NOTE: it would be nice to detect when the repository ran sync and it failed.
                # This isn't such an important distinction though, the main thing users should be aware of
                # is that a "sync" is required.
                errors_on_draw.append(
                    "Repository: \"{:s}\" must sync with the remote repository.".format(
                        repos_all[repo_index].name,
                    )
                )
            continue

        # Read-only.
        is_system_repo = repos_all[repo_index].source == 'SYSTEM'

        for pkg_id, item_remote in pkg_manifest_remote.items():
            if filter_by_type and (filter_by_type != item_remote.type):
                continue
            if search_lower and (not pkg_info_check_exclude_filter(item_remote, search_lower)):
                continue

            item_local = pkg_manifest_local.get(pkg_id)
            is_installed = item_local is not None

            if installed_only and (is_installed == 0):
                continue

            if extension_tags:
                if tags := item_remote.tags:
                    if not any(True for t in tags if extension_tags.get(t, True)):
                        continue
                else:
                    # When extensions is not empty, skip items with empty tags.
                    continue

            is_addon = False
            is_theme = False
            match item_remote.type:
                case "add-on":
                    is_addon = True
                case "theme":
                    is_theme = True

            if is_addon:
                if is_installed:
                    # Currently we only need to know the module name once installed.
                    addon_module_name = "bl_ext.{:s}.{:s}".format(repos_all[repo_index].module, pkg_id)
                    is_enabled = addon_module_name in used_addon_module_name_map

                else:
                    is_enabled = False
                    addon_module_name = None
            elif is_theme:
                is_enabled = (repo_index, pkg_id) == active_theme_info
                addon_module_name = None
            else:
                # TODO: ability to disable.
                is_enabled = is_installed
                addon_module_name = None

            if enabled_only and (not is_enabled):
                continue

            item_version = item_remote.version
            if item_local is None:
                item_local_version = None
                is_outdated = False
            else:
                item_local_version = item_local.version
                is_outdated = item_local_version != item_version

            if updates_only:
                if not is_outdated:
                    continue

            key = (pkg_id, repo_index)
            if show_development:
                mark = key in blender_extension_mark
            show = key in blender_extension_show
            del key

            box = layout.box()

            # Left align so the operator text isn't centered.
            colsub = box.column()
            row = colsub.row(align=True)
            # row.label
            if show:
                props = row.operator("extensions.package_show_clear", text="", icon='DOWNARROW_HLT', emboss=False)
            else:
                props = row.operator("extensions.package_show_set", text="", icon='RIGHTARROW', emboss=False)
            props.pkg_id = pkg_id
            props.repo_index = repo_index
            del props

            if is_installed:
                if is_addon:
                    row.operator(
                        "preferences.addon_disable" if is_enabled else "preferences.addon_enable",
                        icon='CHECKBOX_HLT' if is_enabled else 'CHECKBOX_DEHLT',
                        text="",
                        emboss=False,
                    ).module = addon_module_name
                elif is_theme:
                    props = row.operator(
                        "extensions.package_theme_disable" if is_enabled else "extensions.package_theme_enable",
                        icon='CHECKBOX_HLT' if is_enabled else 'CHECKBOX_DEHLT',
                        text="",
                        emboss=False,
                    )
                    props.repo_index = repo_index
                    props.pkg_id = pkg_id
                    del props
                else:
                    # Use a place-holder checkbox icon to avoid odd text alignment when mixing with installed add-ons.
                    # Non add-ons have no concept of "enabled" right now, use installed.
                    row.operator(
                        "extensions.package_disabled",
                        text="",
                        icon='CHECKBOX_HLT',
                        emboss=False,
                    )
            else:
                # Not installed, always placeholder.
                row.operator("extensions.package_enable_not_installed", text="", icon='CHECKBOX_DEHLT', emboss=False)

            if show_development:
                if mark:
                    props = row.operator("extensions.package_mark_clear", text="", icon='RADIOBUT_ON', emboss=False)
                else:
                    props = row.operator("extensions.package_mark_set", text="", icon='RADIOBUT_OFF', emboss=False)
                props.pkg_id = pkg_id
                props.repo_index = repo_index
                del props

            sub = row.row()
            sub.active = is_enabled
            sub.label(text=item_remote.name, translate=False)
            del sub

            row_right = row.row()
            row_right.alignment = 'RIGHT'

            if has_remote:
                if is_installed:
                    # Include uninstall below.
                    if is_outdated:
                        props = row_right.operator("extensions.package_install", text="Update")
                        props.repo_index = repo_index
                        props.pkg_id = pkg_id
                        del props
                    else:
                        # Right space for alignment with the button.
                        row_right.label(text="Installed   ")
                        row_right.active = False
                else:
                    props = row_right.operator("extensions.package_install", text="Install")
                    props.repo_index = repo_index
                    props.pkg_id = pkg_id
                    del props
            else:
                # Right space for alignment with the button.
                row_right.label(text="Installed   ")
                row_right.active = False

            if show:
                split = box.split(factor=0.8)
                col_a = split.column()
                col_b = split.column()

                # The full tagline may be multiple lines (not yet supported by Blender's UI).
<<<<<<< HEAD
                col_a.label(
                    text="{:s}.".format(tip_(item_remote["tagline"])),
                    translate=False,
                )
=======
                col_a.label(text="{:s}.".format(item_remote.tagline), translate=False)
>>>>>>> f9692084

                if value := item_remote.website:
                    # Use half size button, for legacy add-ons there are two, here there is one
                    # however one large button looks silly, so use a half size still.
                    col_a.split(factor=0.5).operator(
                        "wm.url_open",
                        text=domain_extract_from_url(value),
                        translate=False,
                        icon='URL',
                    ).url = value
                del value

                # Note that we could allow removing extensions from non-remote extension repos
                # although this is destructive, so don't enable this right now.
                if is_installed:
                    rowsub = col_b.row()
                    rowsub.alignment = 'RIGHT'
                    if is_system_repo:
                        rowsub.operator("extensions.package_uninstall_system", text="Uninstall")
                    else:
                        props = rowsub.operator("extensions.package_uninstall", text="Uninstall")
                        props.repo_index = repo_index
                        props.pkg_id = pkg_id
                        del props, rowsub

                del split, col_a, col_b

                boxsub = box.box()
                boxsub.active = is_enabled
                split = boxsub.split(factor=0.125)
                col_a = split.column()
                col_b = split.column()
                col_a.alignment = "RIGHT"

                if is_addon:
                    col_a.label(text="Permissions")
                    # WARNING: while this is documented to be a dict, old packages may contain a list of strings.
                    # As it happens dictionary keys & list values both iterate over string,
                    # however we will want to show the dictionary values eventually.
                    if (value := item_remote.permissions):
                        col_b.label(text=", ".join([iface_(x.title()) for x in value]), translate=False)
                    else:
                        col_b.label(text="No permissions specified")
                    del value

                col_a.label(text="Maintainer")
                col_b.label(text=item_remote.maintainer, translate=False)

                col_a.label(text="Version")
                if is_outdated:
                    col_b.label(
                        text=iface_("{:s} ({:s} available)").format(item_local_version, item_version),
                        translate=False,
                    )
                else:
                    col_b.label(text=item_version, translate=False)

                if has_remote:
                    col_a.label(text="Size")
                    col_b.label(text=size_as_fmt_string(item_remote.archive_size), translate=False)

                col_a.label(text="License")
                col_b.label(text=item_remote.license, translate=False)

                if len(repos_all) > 1:
                    col_a.label(text="Repository")
                    col_b.label(text=repos_all[repo_index].name, translate=False)

                if is_installed:
                    col_a.label(text="Path")
                    col_b.label(text=os.path.join(repos_all[repo_index].directory, pkg_id), translate=False)

                # Show addon user preferences.
                if is_enabled and is_addon:
                    if (addon_preferences := used_addon_module_name_map[addon_module_name].preferences) is not None:
                        USERPREF_PT_addons.draw_addon_preferences(box, context, addon_preferences)

    if show_addons and show_legacy_addons:
        extensions_panel_draw_legacy_addons(
            layout,
            context,
            search_lower=search_lower,
            extension_tags=extension_tags,
            enabled_only=enabled_only,
            used_addon_module_name_map=used_addon_module_name_map,
            addon_modules=addon_modules,
        )

    # Finally show any errors in a single panel which can be dismissed.
    display_errors.errors_curr = errors_on_draw
    if errors_on_draw:
        display_errors.draw(layout_topmost)

    # Append missing scripts
    # First collect scripts that are used but have no script file.
    if show_addons:
        module_names = {mod.__name__ for mod in addon_modules}
        missing_modules = {
            addon_module_name for addon_module_name in used_addon_module_name_map
            if addon_module_name not in module_names
        }

        # NOTE: this can be removed once upgrading from 4.1 is no longer relevant.
        if missing_modules:
            # Split the missing modules into two groups, ones which can be upgraded and ones that can't.
            extensions_map_from_legacy_addons_ensure()

            missing_modules_with_extension = set()
            missing_modules_without_extension = set()

            for addon_module_name in missing_modules:
                if addon_module_name in extensions_map_from_legacy_addons:
                    missing_modules_with_extension.add(addon_module_name)
                else:
                    missing_modules_without_extension.add(addon_module_name)
            if missing_modules_with_extension:
                extensions_panel_draw_missing_with_extension_impl(
                    context=context,
                    layout=layout_topmost,
                    missing_modules=missing_modules_with_extension,
                )

            # Pretend none of these shenanigans ever occurred (to simplify removal).
            missing_modules = missing_modules_without_extension
        # End code-path for 4.1x migration.

        if missing_modules:
            extensions_panel_draw_missing_impl(
                layout=layout_topmost,
                missing_modules=missing_modules,
            )


class USERPREF_PT_extensions_filter(Panel):
    bl_label = "Extensions Filter"

    bl_space_type = 'TOPBAR'  # dummy.
    bl_region_type = 'HEADER'
    bl_ui_units_x = 13

    def draw(self, context):
        layout = self.layout

        wm = context.window_manager

        col = layout.column(heading="Show Only")
        col.use_property_split = True
        col.prop(wm, "extension_enabled_only", text="Enabled Extensions")
        col.prop(wm, "extension_updates_only", text="Updates Available")
        sub = col.column()
        sub.active = (not wm.extension_enabled_only) and (not wm.extension_updates_only)
        sub.prop(wm, "extension_installed_only", text="Installed Extensions")

        col = layout.column(heading="Show")
        col.use_property_split = True
        sub = col.column()
        sub.active = (not wm.extension_updates_only)
        sub.prop(wm, "extension_show_legacy_addons", text="Legacy Add-ons")


class USERPREF_PT_extensions_tags(Panel):
    bl_label = "Extensions Tags"

    bl_space_type = 'TOPBAR'  # dummy.
    bl_region_type = 'HEADER'
    bl_ui_units_x = 13

    def draw(self, _context):
        # Extended by the `bl_pkg` add-on.
        pass


class USERPREF_MT_extensions_settings(Menu):
    bl_label = "Extension Settings"

    def draw(self, context):
        layout = self.layout

        prefs = context.preferences

        addon_prefs = prefs.addons[__package__].preferences

        layout.operator("extensions.repo_sync_all", icon='FILE_REFRESH')
        layout.operator("extensions.repo_refresh_all")

        layout.separator()

        layout.operator("extensions.package_upgrade_all", text="Install Available Updates", icon='IMPORT')
        layout.operator("extensions.package_install_files", text="Install from Disk...")

        if prefs.experimental.use_extensions_debug:
            layout.separator()

            layout.prop(addon_prefs, "show_development_reports")

            layout.separator()

            layout.operator("extensions.package_install_marked", text="Install Marked", icon='IMPORT')
            layout.operator("extensions.package_uninstall_marked", text="Uninstall Marked", icon='X')
            layout.operator("extensions.package_obsolete_marked")

            layout.separator()

            layout.operator("extensions.repo_lock")
            layout.operator("extensions.repo_unlock")


def extensions_panel_draw(panel, context):
    from . import (
        repo_status_text,
    )

    prefs = context.preferences

    from bpy.app.translations import pgettext_iface as iface_
    from .bl_extension_ops import (
        blender_filter_by_type_map,
    )

    addon_prefs = prefs.addons[__package__].preferences

    show_development = prefs.experimental.use_extensions_debug
    show_development_reports = show_development and addon_prefs.show_development_reports

    wm = context.window_manager
    layout = panel.layout

    row = layout.split(factor=0.5)
    row_a = row.row()
    row_a.prop(wm, "extension_search", text="", icon='VIEWZOOM')
    row_b = row.row(align=True)
    row_b.prop(wm, "extension_type", text="")
    row_b.popover("USERPREF_PT_extensions_filter", text="", icon='FILTER')
    row_b.popover("USERPREF_PT_extensions_tags", text="", icon='TAG')

    row_b.separator()
    row_b.popover("USERPREF_PT_extensions_repos", text="Repositories")

    row_b.separator()
    row_b.menu("USERPREF_MT_extensions_settings", text="", icon='DOWNARROW_HLT')
    del row, row_a, row_b

    if show_development_reports:
        show_status = bool(repo_status_text.log)
    else:
        # Only show if running and there is progress to display.
        show_status = bool(repo_status_text.log) and repo_status_text.running
        if show_status:
            show_status = False
            for ty, msg in repo_status_text.log:
                if ty == 'PROGRESS':
                    show_status = True

    if show_status:
        box = layout.box()
        # Don't clip longer names.
        row = box.split(factor=0.9, align=True)
        if repo_status_text.running:
            row.label(text=iface_(repo_status_text.title) + "...", icon='INFO', translate=False)
        else:
            row.label(text=repo_status_text.title, icon='INFO')
        if show_development_reports:
            rowsub = row.row(align=True)
            rowsub.alignment = 'RIGHT'
            rowsub.operator("extensions.status_clear", text="", icon='X', emboss=False)
        boxsub = box.box()
        for ty, msg in repo_status_text.log:
            if ty == 'STATUS':
                boxsub.label(text=msg)
            elif ty == 'PROGRESS':
                msg_str, progress_unit, progress, progress_range = msg
                if progress <= progress_range:
                    boxsub.progress(
                        factor=progress / progress_range,
                        text="{:s}, {:s}".format(
                            sizes_as_percentage_string(progress, progress_range),
                            iface_(msg_str),
                        ),
                        translate=False,
                    )
                elif progress_unit == 'BYTE':
                    boxsub.progress(
                        factor=0.0,
                        text="{:s}, {:s}".format(iface_(msg_str), size_as_fmt_string(progress)),
                        translate=False,
                    )
                else:
                    # We might want to support other types.
                    boxsub.progress(
                        factor=0.0,
                        text="{:s}, {:d}".format(iface_(msg_str), progress),
                        translate=False,
                    )
            else:
                boxsub.label(
                    text="{:s}: {:s}".format(iface_(ty), iface_(msg)),
                    translate=False,
                )

        # Hide when running.
        if repo_status_text.running:
            return

    # Check if the extensions "Welcome" panel should be displayed.
    # Even though it can be dismissed it's quite "in-your-face" so only show when it's needed.
    if (
            # The user didn't dismiss.
            (not prefs.extensions.use_online_access_handled) and
            # Running offline.
            (not bpy.app.online_access) and
            # There is one or more repositories that require remote access.
            any(repo for repo in prefs.extensions.repos if repo.enabled and repo.use_remote_url)
    ):
        extensions_panel_draw_online_extensions_request_impl(panel, context)

    if extension_tags := wm.get("extension_tags", {}):
        # Filter out true items, so an empty dict can always be skipped.
        extension_tags = {k: v for (k, v) in extension_tags.items() if v is False}

    extensions_panel_draw_impl(
        panel,
        context,
        wm.extension_search.lower(),
        blender_filter_by_type_map[wm.extension_type],
        extension_tags,
        wm.extension_enabled_only,
        wm.extension_updates_only,
        wm.extension_installed_only,
        wm.extension_show_legacy_addons,
        show_development,
    )


def tags_current(wm):
    from .bl_extension_ops import blender_filter_by_type_map
    from . import repo_cache_store_ensure

    repo_cache_store = repo_cache_store_ensure()

    # This isn't elegant, but the preferences aren't available on registration.
    if not repo_cache_store.is_init():
        repo_cache_store_refresh_from_prefs(repo_cache_store)

    filter_by_type = blender_filter_by_type_map[wm.extension_type]

    tags = set()
    for pkg_manifest_remote in repo_cache_store.pkg_manifest_from_remote_ensure(error_fn=print):
        if pkg_manifest_remote is None:
            continue
        for item_remote in pkg_manifest_remote.values():
            if filter_by_type != item_remote.type:
                continue
            if pkg_tags := item_remote.tags:
                tags.update(pkg_tags)

    if filter_by_type == "add-on":
        # Legacy add-on categories as tags.
        import addon_utils
        addon_modules = addon_utils.modules(refresh=False)
        for mod in addon_modules:
            module_name = mod.__name__
            is_extension = addon_utils.check_extension(module_name)
            if is_extension:
                continue
            bl_info = addon_utils.module_bl_info(mod)
            if t := bl_info.get("category"):
                tags.add(t)

    return tags


def tags_refresh(wm):
    import idprop
    tags_idprop = wm.get("extension_tags")
    if isinstance(tags_idprop, idprop.types.IDPropertyGroup):
        pass
    else:
        wm["extension_tags"] = {}
        tags_idprop = wm["extension_tags"]

    tags_curr = set(tags_idprop.keys())

    # Calculate tags.
    tags_next = tags_current(wm)

    tags_to_add = tags_next - tags_curr
    tags_to_rem = tags_curr - tags_next

    for tag in tags_to_rem:
        del tags_idprop[tag]
    for tag in tags_to_add:
        tags_idprop[tag] = True

    return list(sorted(tags_next))


def tags_panel_draw(panel, context):
    from bpy.utils import escape_identifier
    layout = panel.layout
    wm = context.window_manager
    tags_sorted = tags_refresh(wm)
    layout.label(text="Show Tags")
    # Add one so the first row is longer in the case of an odd number.
    tags_len_half = (len(tags_sorted) + 1) // 2
    split = layout.split(factor=0.5)
    col = split.column()
    for i, t in enumerate(sorted(tags_sorted)):
        if i == tags_len_half:
            col = split.column()
        col.prop(wm.extension_tags, "[\"{:s}\"]".format(escape_identifier(t)))


def extensions_repo_active_draw(self, _context):
    # Draw icon buttons on the right hand side of the UI-list.
    from . import repo_active_or_none
    layout = self.layout

    # Allow the poll functions to only check against the active repository.
    if (repo := repo_active_or_none()) is not None:
        layout.context_pointer_set("extension_repo", repo)

    layout.operator("extensions.repo_sync_all", text="", icon='FILE_REFRESH').use_active_only = True

    layout.operator("extensions.package_upgrade_all", text="", icon='IMPORT').use_active_only = True


classes = (
    # Pop-overs.
    USERPREF_PT_extensions_filter,
    USERPREF_PT_extensions_tags,
    USERPREF_MT_extensions_settings,
)


def register():
    USERPREF_PT_addons.append(extensions_panel_draw)
    USERPREF_PT_extensions_tags.append(tags_panel_draw)
    USERPREF_MT_extensions_active_repo.append(extensions_repo_active_draw)

    for cls in classes:
        bpy.utils.register_class(cls)


def unregister():
    USERPREF_PT_addons.remove(extensions_panel_draw)
    USERPREF_PT_extensions_tags.remove(tags_panel_draw)
    USERPREF_MT_extensions_active_repo.remove(extensions_repo_active_draw)

    for cls in reversed(classes):
        bpy.utils.unregister_class(cls)<|MERGE_RESOLUTION|>--- conflicted
+++ resolved
@@ -782,14 +782,7 @@
                 col_b = split.column()
 
                 # The full tagline may be multiple lines (not yet supported by Blender's UI).
-<<<<<<< HEAD
-                col_a.label(
-                    text="{:s}.".format(tip_(item_remote["tagline"])),
-                    translate=False,
-                )
-=======
-                col_a.label(text="{:s}.".format(item_remote.tagline), translate=False)
->>>>>>> f9692084
+                col_a.label(text="{:s}.".format(tip_(item_remote.tagline)), translate=False)
 
                 if value := item_remote.website:
                     # Use half size button, for legacy add-ons there are two, here there is one
