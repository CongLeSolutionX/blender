# SPDX-FileCopyrightText: 2023 Blender Foundation
#
# SPDX-License-Identifier: GPL-2.0-or-later

"""
Non-blocking access to package management.

- No ``bpy`` module use.
"""

__all__ = (
    # Public Repository Actions.
    "repo_sync",
    "repo_upgrade",
    "repo_listing",

    # Public Package Actions.
    "pkg_install_files",
    "pkg_install",
    "pkg_uninstall",

    "pkg_make_obsolete_for_testing",

    "dummy_progress",

    # Public Stand-Alone Utilities.
    "pkg_theme_file_list",
    "platform_from_this_system",
    "url_params_append_for_blender",
    "file_mtime_or_none",

    # Public API.
    "json_from_filepath",
    "toml_from_filepath",
    "json_to_filepath",

    "pkg_manifest_dict_is_valid_or_error",
    "pkg_manifest_dict_from_file_or_error",
    "pkg_manifest_archive_url_abs_from_remote_url",

    "CommandBatch",
    "RepoCacheStore",

    # Directory Lock.
    "RepoLock",
    "RepoLockContext",
)

import json
import os
import sys
import signal
import stat
import subprocess
import time
import tomllib


from typing import (
    Any,
    Callable,
    Generator,
    IO,
    List,
    Optional,
    Dict,
    NamedTuple,
    Sequence,
    Set,
    Tuple,
    Union,
)

BASE_DIR = os.path.abspath(os.path.dirname(__file__))

BLENDER_EXT_CMD = (
    # When run from within Blender, it will point to Blender's local Python binary.
    sys.executable,
    os.path.normpath(os.path.join(BASE_DIR, "cli", "blender_ext.py")),
)

# This directory is in the local repository.
REPO_LOCAL_PRIVATE_DIR = ".blender_ext"
# Locate inside `REPO_LOCAL_PRIVATE_DIR`.
REPO_LOCAL_PRIVATE_LOCK = "index.lock"

PKG_REPO_LIST_FILENAME = "index.json"
PKG_MANIFEST_FILENAME_TOML = "blender_manifest.toml"
PKG_EXT = ".zip"

# Add this to the local JSON file.
REPO_LOCAL_JSON = os.path.join(REPO_LOCAL_PRIVATE_DIR, PKG_REPO_LIST_FILENAME)

# An item we communicate back to Blender.
InfoItem = Tuple[str, Any]
InfoItemSeq = Sequence[InfoItem]

COMPLETE_ITEM = ('DONE', "")

# Time to wait when there is no output, avoid 0 as it causes high CPU usage.
IDLE_WAIT_ON_READ = 0.05
# IDLE_WAIT_ON_READ = 0.2


# -----------------------------------------------------------------------------
# Internal Functions.
#

if sys.platform == "win32":
    # See: https://stackoverflow.com/a/35052424/432509
    def file_handle_make_non_blocking(file_handle: IO[bytes]) -> None:
        # Constant could define globally but avoid polluting the name-space
        # thanks to: https://stackoverflow.com/questions/34504970
        import msvcrt
        from ctypes import (
            POINTER,
            WinError,
            byref,
            windll,
            wintypes,
        )
        from ctypes.wintypes import (
            BOOL,
            DWORD,
            HANDLE,
        )

        LPDWORD = POINTER(DWORD)

        PIPE_NOWAIT = wintypes.DWORD(0x00000001)

        # Set non-blocking.
        SetNamedPipeHandleState = windll.kernel32.SetNamedPipeHandleState
        SetNamedPipeHandleState.argtypes = [HANDLE, LPDWORD, LPDWORD, LPDWORD]
        SetNamedPipeHandleState.restype = BOOL
        os_handle = msvcrt.get_osfhandle(file_handle.fileno())
        res = windll.kernel32.SetNamedPipeHandleState(os_handle, byref(PIPE_NOWAIT), None, None)
        if res == 0:
            print(WinError())

    def file_handle_non_blocking_is_error_blocking(ex: Exception) -> bool:
        if not isinstance(ex, OSError):
            return False
        from ctypes import GetLastError
        ERROR_NO_DATA = 232
        # This is sometimes zero, `ex.args == (22, "Invalid argument")`
        # This could be checked but for now ignore all zero errors.
        return (GetLastError() in {0, ERROR_NO_DATA})

else:
    def file_handle_make_non_blocking(file_handle: IO[bytes]) -> None:
        import fcntl
        # Get current `file_handle` flags.
        flags = fcntl.fcntl(file_handle.fileno(), fcntl.F_GETFL)
        fcntl.fcntl(file_handle, fcntl.F_SETFL, flags | os.O_NONBLOCK)

    def file_handle_non_blocking_is_error_blocking(ex: Exception) -> bool:
        if not isinstance(ex, BlockingIOError):
            return False
        return True


def file_mtime_or_none(filepath: str) -> Optional[int]:
    try:
        # For some reason `mypy` thinks this is a float.
        return int(os.stat(filepath)[stat.ST_MTIME])
    except FileNotFoundError:
        return None


def scandir_with_demoted_errors(path: str) -> Generator[os.DirEntry[str], None, None]:
    try:
        for entry in os.scandir(path):
            yield entry
    except Exception as ex:
        print("Error: scandir", ex)


# -----------------------------------------------------------------------------
# Call JSON.
#

def non_blocking_call(cmd: Sequence[str]) -> subprocess.Popen[bytes]:
    # pylint: disable-next=consider-using-with
    ps = subprocess.Popen(cmd, stdout=subprocess.PIPE)
    stdout = ps.stdout
    assert stdout is not None
    # Needed so whatever is available can be read (without waiting).
    file_handle_make_non_blocking(stdout)
    return ps


def command_output_from_json_0(
        args: Sequence[str],
        use_idle: bool,
) -> Generator[InfoItemSeq, bool, None]:
    cmd = [*BLENDER_EXT_CMD, *args, "--output-type=JSON_0"]
    ps = non_blocking_call(cmd)
    stdout = ps.stdout
    assert stdout is not None
    chunk_list = []
    request_exit_signal_sent = False

    while True:
        # It's possible this is multiple chunks.
        try:
            chunk = stdout.read()
        except Exception as ex:
            if not file_handle_non_blocking_is_error_blocking(ex):
                raise ex
            chunk = b''

        json_messages = []

        if not chunk:
            if ps.poll() is not None:
                break
            if use_idle:
                time.sleep(IDLE_WAIT_ON_READ)
        elif (chunk_zero_index := chunk.find(b'\0')) == -1:
            chunk_list.append(chunk)
        else:
            # Extract contiguous data from `chunk_list`.
            chunk_list.append(chunk[:chunk_zero_index])

            json_bytes_list = [b''.join(chunk_list)]
            chunk_list.clear()

            # There may be data afterwards, even whole chunks.
            if chunk_zero_index + 1 != len(chunk):
                chunk = chunk[chunk_zero_index + 1:]
                # Add whole chunks.
                while (chunk_zero_index := chunk.find(b'\0')) != -1:
                    json_bytes_list.append(chunk[:chunk_zero_index])
                    chunk = chunk[chunk_zero_index + 1:]
                if chunk:
                    chunk_list.append(chunk)

            request_exit = False

            for json_bytes in json_bytes_list:
                json_data = json.loads(json_bytes.decode("utf-8"))

                assert len(json_data) == 2
                assert isinstance(json_data[0], str)

                json_messages.append((json_data[0], json_data[1]))

        # Yield even when `json_messages`, otherwise this generator can block.
        # It also means a request to exit might not be responded to soon enough.
        request_exit = yield json_messages
        if request_exit and not request_exit_signal_sent:
            ps.send_signal(signal.SIGINT)
            request_exit_signal_sent = True


# -----------------------------------------------------------------------------
# Internal Functions.
#


def repositories_validate_or_errors(repos: Sequence[str]) -> Optional[InfoItemSeq]:
    return None


# -----------------------------------------------------------------------------
# Public Stand-Alone Utilities
#

def pkg_theme_file_list(directory: str, pkg_idname: str) -> Tuple[str, List[str]]:
    theme_dir = os.path.join(directory, pkg_idname)
    theme_files = [
        filename for entry in os.scandir(theme_dir)
        if ((not entry.is_dir()) and
            (not (filename := entry.name).startswith(".")) and
            filename.lower().endswith(".xml"))
    ]
    theme_files.sort()
    return theme_dir, theme_files


<<<<<<< HEAD
def repo_index_outdated(directory: str) -> bool:
    filepath_json = os.path.join(directory, REPO_LOCAL_JSON)
    mtime = file_mtime_or_none(filepath_json)
    if mtime is None:
        return True

    # Refresh once every 24 hours.
    age_in_seconds = time.time() - mtime
    max_age_in_seconds = 3600.0 * 24.0
    # Use abs in case clock moved backwards.
    return abs(age_in_seconds) > max_age_in_seconds
=======
def platform_from_this_system() -> str:
    import platform
    system_replace = {
        "darwin": "macos",
    }
    machine_replace = {
        "x86_64": "x64",
        "amd64": "x64",
    }
    system = platform.system().lower()
    machine = platform.machine().lower()
    return "{:s}-{:s}".format(
        system_replace.get(system, system),
        machine_replace.get(machine, machine),
    )


def _url_params_append(url: str, params: Dict[str, str]) -> str:
    import urllib
    import urllib.parse

    # Remove empty parameters.
    params = {key: value for key, value in params.items() if value is not None and value != ""}
    if not params:
        return url

    # Parse the URL to get its scheme, domain, and query parameters.
    parsed_url = urllib.parse.urlparse(url)

    # Combine existing query parameters with new parameters
    existing_params = urllib.parse.parse_qsl(parsed_url.query)
    all_params = dict(existing_params)
    all_params.update(params)

    # Encode all parameters into a new query string
    new_query = urllib.parse.urlencode(all_params)

    # Combine the scheme, netloc, path, and new query string to form the new URL
    new_url = urllib.parse.urlunparse((
        parsed_url.scheme,
        parsed_url.netloc,
        parsed_url.path,
        parsed_url.params,
        new_query,
        parsed_url.fragment,
    ))

    return new_url


def url_params_append_for_blender(url: str, blender_version: Tuple[int, int, int]) -> str:
    # `blender_version` is typically `bpy.app.version`.

    # While this won't cause errors, it's redundant to add this information to file URL's.
    if url.startswith("file://"):
        return url

    params = {
        "platform": platform_from_this_system(),
        "blender_version": "{:d}.{:d}.{:d}".format(*blender_version),
    }
    return _url_params_append(url, params)
>>>>>>> 9d3e2de7


# -----------------------------------------------------------------------------
# Public Repository Actions
#

def repo_sync(
        *,
        directory: str,
        remote_url: str,
        online_user_agent: str,
        access_token: str,
        use_idle: bool,
        force_exit_ok: bool = False,
        dry_run: bool = False,
        extension_override: str = "",
) -> Generator[InfoItemSeq, None, None]:
    """
    Implementation:
    ``bpy.ops.ext.repo_sync(directory)``.
    """
    if dry_run:
        return [COMPLETE_ITEM]

    yield from command_output_from_json_0([
        "sync",
        "--local-dir", directory,
        "--remote-url", remote_url,
        "--online-user-agent", online_user_agent,
        "--access-token", access_token,
        *(("--force-exit-ok",) if force_exit_ok else ()),
        *(("--extension-override", extension_override) if extension_override else ()),
    ], use_idle=use_idle)
    yield [COMPLETE_ITEM]


def repo_upgrade(
        *,
        directory: str,
        remote_url: str,
        online_user_agent: str,
        access_token: str,
        use_idle: bool,
) -> Generator[InfoItemSeq, None, None]:
    """
    Implementation:
    ``bpy.ops.ext.repo_upgrade(directory)``.
    """
    yield from command_output_from_json_0([
        "upgrade",
        "--local-dir", directory,
        "--remote-url", remote_url,
        "--online-user-agent", online_user_agent,
        "--access-token", access_token,
    ], use_idle=use_idle)
    yield [COMPLETE_ITEM]


def repo_listing(
        *,
        repos: Sequence[str],
) -> Generator[InfoItemSeq, None, None]:
    """
    Implementation:
    ``bpy.ops.ext.repo_listing(directory)``.
    """
    if result := repositories_validate_or_errors(repos):
        yield result
        return

    yield [COMPLETE_ITEM]


# -----------------------------------------------------------------------------
# Public Package Actions
#

def pkg_install_files(
        *,
        directory: str,
        files: Sequence[str],
        use_idle: bool,
) -> Generator[InfoItemSeq, None, None]:
    """
    Implementation:
    ``bpy.ops.ext.pkg_install_files(directory, files)``.
    """
    yield from command_output_from_json_0([
        "install-files", *files,
        "--local-dir", directory,
    ], use_idle=use_idle)
    yield [COMPLETE_ITEM]


def pkg_install(
        *,
        directory: str,
        remote_url: str,
        pkg_id_sequence: Sequence[str],
        online_user_agent: str,
        access_token: str,
        use_cache: bool,
        use_idle: bool,
) -> Generator[InfoItemSeq, None, None]:
    """
    Implementation:
    ``bpy.ops.ext.pkg_install(directory, pkg_id)``.
    """
    yield from command_output_from_json_0([
        "install", ",".join(pkg_id_sequence),
        "--local-dir", directory,
        "--remote-url", remote_url,
        "--online-user-agent", online_user_agent,
        "--access-token", access_token,
        "--local-cache", str(int(use_cache)),
    ], use_idle=use_idle)
    yield [COMPLETE_ITEM]


def pkg_uninstall(
        *,
        directory: str,
        pkg_id_sequence: Sequence[str],
        use_idle: bool,
) -> Generator[InfoItemSeq, None, None]:
    """
    Implementation:
    ``bpy.ops.ext.pkg_uninstall(directory, pkg_id)``.
    """
    yield from command_output_from_json_0([
        "uninstall", ",".join(pkg_id_sequence),
        "--local-dir", directory,
    ], use_idle=use_idle)
    yield [COMPLETE_ITEM]


# -----------------------------------------------------------------------------
# Public Demo Actions
#

def dummy_progress(
        *,
        use_idle: bool,
) -> Generator[InfoItemSeq, bool, None]:
    """
    Implementation:
    ``bpy.ops.ext.dummy_progress()``.
    """
    yield from command_output_from_json_0(["dummy-progress", "--time-duration=1.0"], use_idle=use_idle)
    yield [COMPLETE_ITEM]


# -----------------------------------------------------------------------------
# Public (non-command-line-wrapping) functions
#

def json_from_filepath(filepath_json: str) -> Optional[Dict[str, Any]]:
    if os.path.exists(filepath_json):
        with open(filepath_json, "r", encoding="utf-8") as fh:
            result = json.loads(fh.read())
            assert isinstance(result, dict)
            return result
    return None


def toml_from_filepath(filepath_json: str) -> Optional[Dict[str, Any]]:
    if os.path.exists(filepath_json):
        with open(filepath_json, "r", encoding="utf-8") as fh:
            return tomllib.loads(fh.read())
    return None


def json_to_filepath(filepath_json: str, data: Any) -> None:
    with open(filepath_json, "w", encoding="utf-8") as fh:
        fh.write(json.dumps(data))


def pkg_make_obsolete_for_testing(local_dir: str, pkg_id: str) -> None:
    import re
    filepath = os.path.join(local_dir, pkg_id, PKG_MANIFEST_FILENAME_TOML)
    # Weak! use basic matching to replace the version, not nice but OK as a debugging option.
    with open(filepath, "r", encoding="utf-8") as fh:
        data = fh.read()

    def key_replace(match: re.Match[str]) -> str:
        return "version = \"0.0.0\""

    data = re.sub(r"^\s*version\s*=\s*\"[^\"]+\"", key_replace, data, flags=re.MULTILINE)
    with open(filepath, "w", encoding="utf-8") as fh:
        fh.write(data)


def pkg_manifest_dict_is_valid_or_error(
        data: Dict[str, Any],
        from_repo: bool,
        strict: bool,
) -> Optional[str]:
    # Exception! In in general `cli` shouldn't be considered a Python module,
    # it's validation function is handy to reuse.
    from .cli.blender_ext import pkg_manifest_from_dict_and_validate
    assert "id" in data
    result = pkg_manifest_from_dict_and_validate(data, from_repo=from_repo, strict=strict)
    if isinstance(result, str):
        return result
    return None


def pkg_manifest_dict_from_file_or_error(
        filepath: str,
) -> Union[Dict[str, Any], str]:
    from .cli.blender_ext import pkg_manifest_from_archive_and_validate
    result = pkg_manifest_from_archive_and_validate(filepath, strict=False)
    if isinstance(result, str):
        return result
    # Else convert the named-tuple into a dictionary.
    result_dict = result._asdict()
    assert isinstance(result_dict, dict)
    return result_dict


def pkg_manifest_archive_url_abs_from_remote_url(remote_url: str, archive_url: str) -> str:
    from .cli.blender_ext import remote_url_has_filename_suffix
    if archive_url.startswith("./"):
        if remote_url_has_filename_suffix(remote_url):
            # The URL contains the JSON name, strip this off before adding the package name.
            archive_url = remote_url[:-len(PKG_REPO_LIST_FILENAME)] + archive_url[2:]
        else:
            assert remote_url.startswith(("http://", "https://", "file://"))
            # Simply add to the URL.
            archive_url = remote_url.rstrip("/") + archive_url[1:]
    return archive_url


def pkg_repo_cache_clear(local_dir: str) -> None:
    local_cache_dir = os.path.join(local_dir, ".blender_ext", "cache")
    if not os.path.isdir(local_cache_dir):
        return

    for entry in scandir_with_demoted_errors(local_cache_dir):
        if entry.is_dir(follow_symlinks=False):
            continue
        if not entry.name.endswith(PKG_EXT):
            continue

        # Should never fail unless the file-system has permissions issues or corruption.
        try:
            os.unlink(entry.path)
        except Exception as ex:
            print("Error: unlink", ex)


# -----------------------------------------------------------------------------
# Public Command Pool (non-command-line wrapper)
#

InfoItemCallable = Callable[[], Generator[InfoItemSeq, bool, None]]


class CommandBatchItem:
    __slots__ = (
        "fn_with_args",
        "fn_iter",
        "status",
        "has_error",
        "has_warning",
        "msg_log",
        "msg_log_len_last",

        "msg_type",
        "msg_info",
    )

    STATUS_NOT_YET_STARTED = 0
    STATUS_RUNNING = 1
    STATUS_COMPLETE = 2

    def __init__(self, fn_with_args: InfoItemCallable):
        self.fn_with_args = fn_with_args
        self.fn_iter: Optional[Generator[InfoItemSeq, bool, None]] = None
        self.status = CommandBatchItem.STATUS_NOT_YET_STARTED
        self.has_error = False
        self.has_warning = False
        self.msg_log: List[Tuple[str, Any]] = []
        self.msg_log_len_last = 0
        self.msg_type = ""
        self.msg_info = ""

    def invoke(self) -> Generator[InfoItemSeq, bool, None]:
        return self.fn_with_args()


class CommandBatch_ExecNonBlockingResult(NamedTuple):
    # A message list for each command, aligned to `CommandBatchItem._batch`.
    messages: Tuple[List[Tuple[str, str]], ...]
    # When true, the status of all commands is `CommandBatchItem.STATUS_COMPLETE`.
    all_complete: bool
    # When true, `calc_status_data` will return a different result.
    status_data_changed: bool


class CommandBatch_StatusFlag(NamedTuple):
    flag: int
    failure_count: int
    # This error seems to be a bug in `mypy-v1.10.0`.
    count: int  # type: ignore


class CommandBatch:
    __slots__ = (
        "title",

        "_batch",
        "_request_exit",
        "_log_added_since_accessed",
    )

    def __init__(
            self,
            *,
            title: str,
            batch: Sequence[InfoItemCallable],
    ):
        self.title = title
        self._batch = [CommandBatchItem(fn_with_args) for fn_with_args in batch]
        self._request_exit = False
        self._log_added_since_accessed = True

    def _exec_blocking_single(
            self,
            report_fn: Callable[[str, str], None],
            request_exit_fn: Callable[[], bool],
    ) -> bool:
        for cmd in self._batch:
            assert cmd.fn_iter is None
            cmd.fn_iter = cmd.invoke()
            request_exit: Optional[bool] = None
            while True:
                try:
                    # Request `request_exit` starts of as None, then it's a boolean.
                    json_messages = cmd.fn_iter.send(request_exit)  # type: ignore
                except StopIteration:
                    break

                for ty, msg in json_messages:
                    report_fn(ty, msg)

                if request_exit is None:
                    request_exit = False

            if request_exit is True:
                break
        if request_exit is None:
            return True
        return request_exit

    def _exec_blocking_multi(
            self,
            *,
            report_fn: Callable[[str, str], None],
            request_exit_fn: Callable[[], bool],
    ) -> bool:
        # TODO, concurrent execution.
        return self._exec_blocking_single(report_fn, request_exit_fn)

    def exec_blocking(
            self,
            report_fn: Callable[[str, str], None],
            request_exit_fn: Callable[[], bool],
            concurrent: bool,
    ) -> bool:
        # Blocking execution & finish.
        if concurrent:
            return self._exec_blocking_multi(
                report_fn=report_fn,
                request_exit_fn=request_exit_fn,
            )
        return self._exec_blocking_single(report_fn, request_exit_fn)

    def exec_non_blocking(
            self,
            *,
            request_exit: bool,
    ) -> CommandBatch_ExecNonBlockingResult:
        """
        Return the result of running multiple commands.
        """
        command_output: Tuple[List[Tuple[str, str]], ...] = tuple([] for _ in range(len(self._batch)))

        if request_exit:
            self._request_exit = True

        status_data_changed = False

        complete_count = 0
        for cmd_index in reversed(range(len(self._batch))):
            cmd = self._batch[cmd_index]
            if cmd.status == CommandBatchItem.STATUS_COMPLETE:
                complete_count += 1
                continue

            send_arg: Optional[bool] = self._request_exit

            # First time initialization.
            if cmd.fn_iter is None:
                cmd.fn_iter = cmd.invoke()
                cmd.status = CommandBatchItem.STATUS_RUNNING
                status_data_changed = True
                send_arg = None

            try:
                json_messages = cmd.fn_iter.send(send_arg)  # type: ignore
            except StopIteration:
                # FIXME: This should not happen, we should get a "DONE" instead.
                cmd.status = CommandBatchItem.STATUS_COMPLETE
                complete_count += 1
                status_data_changed = True
                continue

            if json_messages:
                for ty, msg in json_messages:
                    self._log_added_since_accessed = True

                    cmd.msg_type = ty
                    cmd.msg_info = msg
                    if ty == 'DONE':
                        assert msg == ""
                        cmd.status = CommandBatchItem.STATUS_COMPLETE
                        complete_count += 1
                        status_data_changed = True
                        break

                    command_output[cmd_index].append((ty, msg))
                    if ty != 'PROGRESS':
                        if ty == 'ERROR':
                            if not cmd.has_error:
                                cmd.has_error = True
                                status_data_changed = True
                        elif ty == 'WARNING':
                            if not cmd.has_warning:
                                cmd.has_warning = True
                                status_data_changed = True
                        cmd.msg_log.append((ty, msg))

        # Check if all are complete.
        assert complete_count == len([cmd for cmd in self._batch if cmd.status == CommandBatchItem.STATUS_COMPLETE])
        all_complete = (complete_count == len(self._batch))
        return CommandBatch_ExecNonBlockingResult(
            messages=command_output,
            all_complete=all_complete,
            status_data_changed=status_data_changed,
        )

    def calc_status_string(self) -> List[str]:
        return [
            "{:s}: {:s}".format(cmd.msg_type, cmd.msg_info)
            for cmd in self._batch if (cmd.msg_type or cmd.msg_info)
        ]

    def calc_status_data(self) -> CommandBatch_StatusFlag:
        """
        A single string for all commands
        """
        status_flag = 0
        failure_count = 0
        for cmd in self._batch:
            status_flag |= 1 << cmd.status
            if cmd.has_error or cmd.has_warning:
                failure_count += 1
        return CommandBatch_StatusFlag(
            flag=status_flag,
            failure_count=failure_count,
            count=len(self._batch),
        )

    @staticmethod
    def calc_status_syncing(status_data: CommandBatch_StatusFlag) -> bool:
        return status_data.flag == 1 << CommandBatchItem.STATUS_NOT_YET_STARTED or \
               status_data.flag & 1 << CommandBatchItem.STATUS_RUNNING

    def calc_status_log_or_none(self) -> Optional[List[Tuple[str, str]]]:
        """
        Return the log or None if there were no changes since the last call.
        """
        if self._log_added_since_accessed is False:
            return None
        self._log_added_since_accessed = False

        return [
            (ty, msg)
            for cmd in self._batch
            for ty, msg in (cmd.msg_log + ([(cmd.msg_type, cmd.msg_info)] if cmd.msg_type == 'PROGRESS' else []))
        ]

    def calc_status_log_since_last_request_or_none(self) -> Optional[List[List[Tuple[str, str]]]]:
        """
        Return a list of new errors per command or None when none are found.
        """
        result: List[List[Tuple[str, str]]] = [[] for _ in range(len(self._batch))]
        found = False
        for cmd_index, cmd in enumerate(self._batch):
            msg_log_len = len(cmd.msg_log)
            if cmd.msg_log_len_last == msg_log_len:
                continue
            assert cmd.msg_log_len_last < msg_log_len
            result[cmd_index] = cmd.msg_log[cmd.msg_log_len_last:]
            cmd.msg_log_len_last = len(cmd.msg_log)
            found = True

        return result if found else None


# -----------------------------------------------------------------------------
# Public Repo Cache (non-command-line wrapper)
#

class _RepoCacheEntry:
    __slots__ = (
        "directory",
        "remote_url",

        "_pkg_manifest_local",
        "_pkg_manifest_remote",
        "_pkg_manifest_remote_mtime",
        "_pkg_manifest_remote_has_warning"
    )

    def __init__(self, directory: str, remote_url: str) -> None:
        assert directory != ""
        self.directory = directory
        self.remote_url = remote_url
        # Manifest data per package loaded from the packages local JSON.
        self._pkg_manifest_local: Optional[Dict[str, Dict[str, Any]]] = None
        self._pkg_manifest_remote: Optional[Dict[str, Dict[str, Any]]] = None
        self._pkg_manifest_remote_mtime = 0
        # Avoid many noisy prints.
        self._pkg_manifest_remote_has_warning = False

    def _json_data_ensure(
            self,
            *,
            error_fn: Callable[[Exception], None],
            check_files: bool = False,
            ignore_missing: bool = False,
    ) -> Any:
        if self._pkg_manifest_remote is not None:
            if check_files:
                self._json_data_refresh(error_fn=error_fn)
            return self._pkg_manifest_remote

        filepath_json = os.path.join(self.directory, REPO_LOCAL_JSON)

        try:
            self._pkg_manifest_remote = json_from_filepath(filepath_json)
        except Exception as ex:
            self._pkg_manifest_remote = None
            error_fn(ex)

        self._pkg_manifest_local = None
        if self._pkg_manifest_remote is not None:
            json_mtime = file_mtime_or_none(filepath_json)
            assert json_mtime is not None
            self._pkg_manifest_remote_mtime = json_mtime
            self._pkg_manifest_local = None
            self._pkg_manifest_remote_has_warning = False
        else:
            if not ignore_missing:
                # NOTE: this warning will occur when setting up a new repository.
                # It could be removed but it's also useful to know when the JSON is missing.
                if self.remote_url:
                    if not self._pkg_manifest_remote_has_warning:
                        print("Repository file:", filepath_json, "not found, sync required!")
                        self._pkg_manifest_remote_has_warning = True

        return self._pkg_manifest_remote

    def _json_data_refresh_from_toml(
            self,
            *,
            error_fn: Callable[[Exception], None],
            force: bool = False,
    ) -> None:
        assert self.remote_url == ""
        # Since there is no remote repo the ID name is defined by the directory name only.
        local_json_data = self.pkg_manifest_from_local_ensure(error_fn=error_fn)
        if local_json_data is None:
            return

        filepath_json = os.path.join(self.directory, REPO_LOCAL_JSON)

        # We might want to adjust where this happens, create the directory here
        # because this could be a fresh repo might not have been initialized until now.
        directory = os.path.dirname(filepath_json)
        try:
            # A symbolic-link that's followed (good), if it exists and is a file an error is raised here and returned.
            if not os.path.isdir(directory):
                os.makedirs(directory, exist_ok=True)
        except Exception as ex:
            error_fn(ex)
            return
        del directory

        with open(filepath_json, "w", encoding="utf-8") as fh:
            # Indent because it can be useful to check this file if there are any issues.

            # Begin: transform to list with ID's in item.
            # TODO: this transform can probably be removed and the internal format can change
            # to use the same structure as the actual JSON.
            local_json_data_compat = {
                "version": "v1",
                "blocklist": [],
                "data": [
                    {"id": pkg_idname, **value}
                    for pkg_idname, value in local_json_data.items()
                ],
            }
            # End: compatibility change.

            fh.write(json.dumps(local_json_data_compat, indent=2))

    def _json_data_refresh(
            self,
            *,
            error_fn: Callable[[Exception], None],
            force: bool = False,
    ) -> None:
        if force or (self._pkg_manifest_remote is None) or (self._pkg_manifest_remote_mtime == 0):
            self._pkg_manifest_remote = None
            self._pkg_manifest_remote_mtime = 0
            self._pkg_manifest_local = None

        # Detect a local-only repository, there is no server to sync with
        # so generate the JSON from the TOML files.
        # While redundant this avoids having support multiple code-paths for local-only/remote repos.
        if self.remote_url == "":
            self._json_data_refresh_from_toml(error_fn=error_fn, force=force)

        filepath_json = os.path.join(self.directory, REPO_LOCAL_JSON)
        mtime_test = file_mtime_or_none(filepath_json)
        if self._pkg_manifest_remote is not None:
            # TODO: check the time of every installed package.
            if mtime_test == self._pkg_manifest_remote_mtime:
                return

        try:
            self._pkg_manifest_remote = json_from_filepath(filepath_json)
        except Exception as ex:
            self._pkg_manifest_remote = None
            error_fn(ex)

        self._pkg_manifest_local = None
        if self._pkg_manifest_remote is not None:
            json_mtime = file_mtime_or_none(filepath_json)
            assert json_mtime is not None
            self._pkg_manifest_remote_mtime = json_mtime

    def pkg_manifest_from_local_ensure(
            self,
            *,
            error_fn: Callable[[Exception], None],
            ignore_missing: bool = False,
    ) -> Optional[Dict[str, Dict[str, Any]]]:
        # Important for local-only repositories (where the directory name defines the ID).
        has_remote = self.remote_url != ""

        if self._pkg_manifest_local is None:
            self._json_data_ensure(
                ignore_missing=ignore_missing,
                error_fn=error_fn,
            )
            pkg_manifest_local = {}
            try:
                dir_entries = os.scandir(self.directory)
            except Exception as ex:
                dir_entries = None
                error_fn(ex)

            for entry in (dir_entries if dir_entries is not None else ()):
                # Only check directories.
                if not entry.is_dir(follow_symlinks=True):
                    continue

                filename = entry.name

                # Simply ignore these paths without any warnings (accounts for `.git`, `__pycache__`, etc).
                if filename.startswith((".", "_")):
                    continue

                # Report any paths that cannot be used.
                if not filename.isidentifier():
                    error_fn(Exception("\"{:s}\" is not a supported module name, skipping".format(
                        os.path.join(self.directory, filename)
                    )))
                    continue

                filepath_toml = os.path.join(self.directory, filename, PKG_MANIFEST_FILENAME_TOML)
                try:
                    item_local = toml_from_filepath(filepath_toml)
                except Exception as ex:
                    item_local = None
                    error_fn(ex)

                if item_local is None:
                    continue

                pkg_idname = item_local["id"]
                if has_remote:
                    # This should never happen, the user may have manually renamed a directory.
                    if pkg_idname != filename:
                        print("Skipping package with inconsistent name: \"{:s}\" mismatch \"{:s}\"".format(
                            filename,
                            pkg_idname,
                        ))
                        continue
                else:
                    pkg_idname = filename

                # Validate so local-only packages with invalid manifests aren't used.
                if (error_str := pkg_manifest_dict_is_valid_or_error(item_local, from_repo=False, strict=False)):
                    error_fn(Exception(error_str))
                    continue

                pkg_manifest_local[pkg_idname] = item_local
            self._pkg_manifest_local = pkg_manifest_local
        return self._pkg_manifest_local

    def pkg_manifest_from_remote_ensure(
            self,
            *,
            error_fn: Callable[[Exception], None],
            ignore_missing: bool = False,
    ) -> Optional[Dict[str, Dict[str, Any]]]:
        if self._pkg_manifest_remote is None:
            self._json_data_ensure(
                ignore_missing=ignore_missing,
                error_fn=error_fn,
            )
        return self._pkg_manifest_remote

    def force_local_refresh(self) -> None:
        self._pkg_manifest_local = None


class RepoCacheStore:
    __slots__ = (
        "_repos",
        "_is_init",
    )

    def __init__(self) -> None:
        self._repos: List[_RepoCacheEntry] = []
        self._is_init = False

    def is_init(self) -> bool:
        return self._is_init

    def refresh_from_repos(
            self, *,
            repos: List[Tuple[str, str]],
            force: bool = False,
    ) -> None:
        """
        Initialize or update repositories.
        """
        repos_prev = {}
        if not force:
            for repo_entry in self._repos:
                repos_prev[repo_entry.directory, repo_entry.remote_url] = repo_entry
        self._repos.clear()

        for directory, remote_url in repos:
            repo_entry_test = repos_prev.get((directory, remote_url))
            if repo_entry_test is None:
                repo_entry_test = _RepoCacheEntry(directory, remote_url)
            self._repos.append(repo_entry_test)
        self._is_init = True

    def refresh_remote_from_directory(
            self,
            directory: str,
            *,
            error_fn: Callable[[Exception], None],
            force: bool = False,
    ) -> None:
        for repo_entry in self._repos:
            if directory == repo_entry.directory:
                repo_entry._json_data_refresh(force=force, error_fn=error_fn)
                return
        raise ValueError("Directory {:s} not a known repo".format(directory))

    def refresh_local_from_directory(
            self,
            directory: str,
            *,
            error_fn: Callable[[Exception], None],
            ignore_missing: bool = False,
            directory_subset: Optional[Set[str]] = None,
    ) -> Optional[Dict[str, Dict[str, Any]]]:
        for repo_entry in self._repos:
            if directory == repo_entry.directory:
                # Force refresh.
                repo_entry.force_local_refresh()
                return repo_entry.pkg_manifest_from_local_ensure(
                    ignore_missing=ignore_missing,
                    error_fn=error_fn,
                )
        raise ValueError("Directory {:s} not a known repo".format(directory))

    def pkg_manifest_from_remote_ensure(
            self,
            *,
            error_fn: Callable[[Exception], None],
            check_files: bool = False,
            ignore_missing: bool = False,
            directory_subset: Optional[Set[str]] = None,
    ) -> Generator[Optional[Dict[str, Dict[str, Any]]], None, None]:
        for repo_entry in self._repos:
            if directory_subset is not None:
                if repo_entry.directory not in directory_subset:
                    continue

            json_data = repo_entry._json_data_ensure(
                check_files=check_files,
                ignore_missing=ignore_missing,
                error_fn=error_fn,
            )
            if json_data is None:
                # The repository may be fresh, not yet initialized.
                yield None
            else:
                pkg_manifest_remote = {}
                # "data" should always exist, it's not the purpose of this function to fully validate though.
                json_items = json_data.get("data")
                if json_items is None:
                    error_fn(ValueError("JSON was missing \"data\" key"))
                    yield None
                else:
                    for item_remote in json_items:
                        # TODO(@ideasman42): we may want to include the "id", as part of moving to a new format
                        # the "id" used not to be part of each item so users of this API assume it's not.
                        # The `item_remote` could be used in-place however that needs further testing.
                        item_remove_copy = item_remote.copy()
                        pkg_idname = item_remove_copy.pop("id")
                        pkg_manifest_remote[pkg_idname] = item_remove_copy
                    yield pkg_manifest_remote

    def pkg_manifest_from_local_ensure(
            self,
            *,
            error_fn: Callable[[Exception], None],
            check_files: bool = False,
            directory_subset: Optional[Set[str]] = None,
    ) -> Generator[Optional[Dict[str, Dict[str, Any]]], None, None]:
        for repo_entry in self._repos:
            if directory_subset is not None:
                if repo_entry.directory not in directory_subset:
                    continue
            if check_files:
                repo_entry.force_local_refresh()
            yield repo_entry.pkg_manifest_from_local_ensure(error_fn=error_fn)

    def clear(self) -> None:
        self._repos.clear()
        self._is_init = False


# -----------------------------------------------------------------------------
# Public Repo Lock
#


class RepoLock:
    """
    Lock multiple repositories, one or all may fail,
    it's up to the caller to check.

    Access via the ``RepoLockContext`` where possible to avoid the lock being left held.
    """
    __slots__ = (
        "_repo_directories",
        "_repo_lock_files",
        "_cookie",
        "_held",
    )

    def __init__(self, *, repo_directories: Sequence[str], cookie: str):
        """
        :arg repo_directories:
            Directories to attempt to lock.
        :arg cookie:
            A path which is used as a reference.
            It must point to a path that exists.
            When a lock exists, check if the cookie path exists, if it doesn't, allow acquiring the lock.
        """
        self._repo_directories = tuple(repo_directories)
        self._repo_lock_files: List[Tuple[str, str]] = []
        self._held = False
        self._cookie = cookie

    def __del__(self) -> None:
        if not self._held:
            return
        sys.stderr.write("{:s}: freed without releasing lock!".format(type(self).__name__))

    @staticmethod
    def _is_locked_with_stale_cookie_removal(local_lock_file: str, cookie: str) -> Optional[str]:
        if os.path.exists(local_lock_file):
            try:
                with open(local_lock_file, "r", encoding="utf8") as fh:
                    data = fh.read()
            except Exception as ex:
                return "lock file could not be read: {:s}".format(str(ex))

            # The lock is held.
            if os.path.exists(data):
                if data == cookie:
                    return "lock is already held by this session"
                return "lock is held by other session: {:s}".format(data)

            # The lock is held (but stale), remove it.
            try:
                os.remove(local_lock_file)
            except Exception as ex:
                return "lock file could not be removed: {:s}".format(str(ex))
        return None

    def acquire(self) -> Dict[str, Optional[str]]:
        """
        Return directories and the lock status,
        with None if locking succeeded.
        """
        if self._held:
            raise Exception("acquire(): called with an existing lock!")
        if not os.path.exists(self._cookie):
            raise Exception("acquire(): cookie doesn't exist! (when it should)")

        # Assume all succeed.
        result: Dict[str, Optional[str]] = {directory: None for directory in self._repo_directories}
        for directory in self._repo_directories:
            local_private_dir = os.path.join(directory, REPO_LOCAL_PRIVATE_DIR)

            # This most likely exists, create if it doesn't.
            if not os.path.isdir(local_private_dir):
                os.makedirs(local_private_dir)

            local_lock_file = os.path.join(local_private_dir, REPO_LOCAL_PRIVATE_LOCK)
            # Attempt to get the lock, kick out stale locks.
            if (lock_msg := self._is_locked_with_stale_cookie_removal(local_lock_file, self._cookie)) is not None:
                result[directory] = "Lock exists: {:s}".format(lock_msg)
                continue
            try:
                with open(local_lock_file, "w", encoding="utf8") as fh:
                    fh.write(self._cookie)
            except Exception as ex:
                result[directory] = "Lock could not be created: {:s}".format(str(ex))
                # Remove if it was created (but failed to write)... disk-full?
                try:
                    os.remove(local_lock_file)
                except Exception:
                    pass
                continue

            # Success, the file is locked.
            self._repo_lock_files.append((directory, local_lock_file))
        self._held = True
        return result

    def release(self) -> Dict[str, Optional[str]]:
        # NOTE: lots of error checks here, mostly to give insights in the very unlikely case this fails.
        if not self._held:
            raise Exception("release(): called without a lock!")

        result: Dict[str, Optional[str]] = {directory: None for directory in self._repo_directories}
        for directory, local_lock_file in self._repo_lock_files:
            if not os.path.exists(local_lock_file):
                result[directory] = "release(): lock missing when expected, continuing."
                continue
            try:
                with open(local_lock_file, "r", encoding="utf8") as fh:
                    data = fh.read()
            except Exception as ex:
                result[directory] = "release(): lock file could not be read: {:s}".format(str(ex))
                continue
            # Owned by another application, this shouldn't happen.
            if data != self._cookie:
                result[directory] = "release(): lock was unexpectedly stolen by another program: {:s}".format(data)
                continue

            # This is our lock file, we're allowed to remove it!
            try:
                os.remove(local_lock_file)
            except Exception as ex:
                result[directory] = "release(): failed to remove file {!r}".format(ex)

        self._held = False
        return result


class RepoLockContext:
    __slots__ = (
        "_repo_lock",
    )

    def __init__(self, *, repo_directories: Sequence[str], cookie: str):
        self._repo_lock = RepoLock(repo_directories=repo_directories, cookie=cookie)

    def __enter__(self) -> Dict[str, Optional[str]]:
        return self._repo_lock.acquire()

    def __exit__(self, _ty: Any, _value: Any, _traceback: Any) -> None:
        self._repo_lock.release()<|MERGE_RESOLUTION|>--- conflicted
+++ resolved
@@ -279,7 +279,6 @@
     return theme_dir, theme_files
 
 
-<<<<<<< HEAD
 def repo_index_outdated(directory: str) -> bool:
     filepath_json = os.path.join(directory, REPO_LOCAL_JSON)
     mtime = file_mtime_or_none(filepath_json)
@@ -291,7 +290,8 @@
     max_age_in_seconds = 3600.0 * 24.0
     # Use abs in case clock moved backwards.
     return abs(age_in_seconds) > max_age_in_seconds
-=======
+
+
 def platform_from_this_system() -> str:
     import platform
     system_replace = {
@@ -354,7 +354,6 @@
         "blender_version": "{:d}.{:d}.{:d}".format(*blender_version),
     }
     return _url_params_append(url, params)
->>>>>>> 9d3e2de7
 
 
 # -----------------------------------------------------------------------------
