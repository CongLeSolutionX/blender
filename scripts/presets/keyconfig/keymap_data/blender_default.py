# SPDX-FileCopyrightText: 2018-2023 Blender Authors
#
# SPDX-License-Identifier: GPL-2.0-or-later

__all__ = (
    "generate_keymaps",
    "Params",
)

# ------------------------------------------------------------------------------
# Developer Notes
#
# - This script should run without Blender (no references to the `bpy` module for example).
# - All configuration must be passed into the `generate_keymaps` function (via `Params`).
# - Supporting some combinations of options is becoming increasingly complex,
#   especially `Params.select_mouse` & `Params.use_fallback_tool`.
#   To ensure changes don't unintentionally break other configurations, see:
#   `tools/utils/blender_keyconfig_export_permutations.py --help`
#

# ------------------------------------------------------------------------------
# Configurable Parameters


class Params:
    __slots__ = (
        "legacy",
        "select_mouse",
        "select_mouse_value",
        "action_mouse",
        "tool_mouse",
        "tool_maybe_tweak_value",
        "context_menu_event",
        "cursor_set_event",
        "cursor_tweak_event",
        # NOTE: this is intended to be used so pressing a button can then drag the current selection.
        # This should not be used for button release values such as `CLICK` or `RELEASE` which should
        # instead be bound to a binding that doesn't de-select all, this way:
        # - Click-drag moves the current selection.
        # - Click selects only the item at the cursor position.
        # See: #97032.
        "use_tweak_select_passthrough",
        "use_mouse_emulate_3_button",

        # User preferences:
        #
        # Swap 'Space/Shift-Space'.
        "spacebar_action",
        # Key toggles selection with 'A'.
        "use_select_all_toggle",
        # Activate gizmo on drag (which support it).
        "use_gizmo_drag",
        # Use the fallback tool instead of tweak for RMB select.
        "use_fallback_tool",
        # Selection actions are already accounted for, no need to add additional selection keys.
        "use_fallback_tool_select_handled",
        # Use pie menu for tab by default (swap 'Tab/Ctrl-Tab').
        "use_v3d_tab_menu",
        # Use extended pie menu for shading.
        "use_v3d_shade_ex_pie",
        # Swap orbit/pan keys (for 2D workflows).
        "use_v3d_mmb_pan",
        # Alt click to access tools.
        "use_alt_click_leader",
        # Transform keys G/S/R activate tools instead of immediately transforming.
        "use_key_activate_tools",
        # Side-bar toggle opens a pie menu instead of immediately toggling the side-bar.
        "use_region_toggle_pie",
        # Optionally use a modifier to access tools.
        "tool_modifier",
        # Experimental option.
        "use_pie_click_drag",
        "v3d_tilde_action",
        # Alt-MMB axis switching 'RELATIVE' or 'ABSOLUTE' axis switching.
        "v3d_alt_mmb_drag_action",
        # Changes some transformers modal key-map items to avoid conflicts with navigation operations.
        "use_alt_navigation",
        # File selector actions on single click.
        "use_file_single_click",

        # Convenience variables:
        # (derived from other settings).
        #
        # The fallback tool is activated on the same button as selection.
        # Shorthand for: `(True if (select_mouse == 'LEFT') else self.use_fallback_tool)`
        "use_fallback_tool_select_mouse",
        # Shorthand for: `(self.select_mouse_value if self.use_fallback_tool_select_handled else 'CLICK')`.
        "select_mouse_value_fallback",
        # Shorthand for: `{"type": params.select_mouse, "value": 'CLICK_DRAG'}`.
        "select_tweak_event",
        # Shorthand for: `('CLICK_DRAG' if params.use_pie_click_drag else 'PRESS')`
        "pie_value",
        # Shorthand for: `{"type": params.tool_mouse, "value": 'CLICK_DRAG'}`.
        "tool_tweak_event",
        # Shorthand for: `{"type": params.tool_mouse, "value": params.tool_maybe_tweak_value}`.
        #
        # NOTE: This is typically used for active tool key-map items however it should never
        # be used for selection tools (the default box-select tool for example).
        # Since this means with RMB select enabled in edit-mode for e.g.
        # `Ctrl-LMB` would be caught by box-select instead of add/extrude.
        "tool_maybe_tweak_event",
    )

    def __init__(
            self,
            *,
            legacy=False,
            select_mouse='RIGHT',
            use_mouse_emulate_3_button=False,

            # User preferences.
            spacebar_action='TOOL',
            use_key_activate_tools=False,
            use_region_toggle_pie=False,
            use_select_all_toggle=False,
            use_gizmo_drag=True,
            use_fallback_tool=False,
            use_fallback_tool_select_handled=True,
            use_v3d_tab_menu=False,
            use_v3d_shade_ex_pie=False,
            use_v3d_mmb_pan=False,
            use_alt_tool_or_cursor=False,
            use_alt_click_leader=False,
            use_pie_click_drag=False,
            use_alt_navigation=True,
            use_file_single_click=False,
            v3d_tilde_action='VIEW',
            v3d_alt_mmb_drag_action='RELATIVE',
    ):
        self.legacy = legacy

        if use_mouse_emulate_3_button:
            assert use_alt_tool_or_cursor is False

        if select_mouse == 'RIGHT':
            # Right mouse select.
            self.select_mouse = 'RIGHTMOUSE'
            self.select_mouse_value = 'PRESS'
            self.action_mouse = 'LEFTMOUSE'
            self.tool_mouse = 'LEFTMOUSE'
            if use_alt_tool_or_cursor:
                self.tool_maybe_tweak_value = 'PRESS'
            else:
                self.tool_maybe_tweak_value = 'CLICK_DRAG'

            self.context_menu_event = {"type": 'W', "value": 'PRESS'}

            # Use the "cursor" functionality for RMB select.
            if use_alt_tool_or_cursor:
                self.cursor_set_event = {"type": 'LEFTMOUSE', "value": 'PRESS', "alt": True}
                self.cursor_tweak_event = {"type": 'LEFTMOUSE', "value": 'CLICK_DRAG', "alt": True}
            else:
                self.cursor_set_event = {"type": 'LEFTMOUSE', "value": 'CLICK'}
                self.cursor_tweak_event = None

            self.tool_modifier = {}
        else:
            # Left mouse select uses Click event for selection. This is a little
            # less immediate, but is needed to distinguish between click and tweak
            # events on the same mouse buttons.
            self.select_mouse = 'LEFTMOUSE'
            self.select_mouse_value = 'CLICK'
            self.action_mouse = 'RIGHTMOUSE'
            self.tool_mouse = 'LEFTMOUSE'
            self.tool_maybe_tweak_value = 'CLICK_DRAG'

            if self.legacy:
                self.context_menu_event = {"type": 'W', "value": 'PRESS'}
            else:
                self.context_menu_event = {"type": 'RIGHTMOUSE', "value": 'PRESS'}

            self.cursor_set_event = {"type": 'RIGHTMOUSE', "value": 'PRESS', "shift": True}
            self.cursor_tweak_event = {"type": 'RIGHTMOUSE', "value": 'CLICK_DRAG', "shift": True}

            # Use the "tool" functionality for LMB select.
            if use_alt_tool_or_cursor:
                # Allow `Alt` to be pressed or not.
                self.tool_modifier = {"alt": -1}
            else:
                self.tool_modifier = {}

        self.use_mouse_emulate_3_button = use_mouse_emulate_3_button

        # User preferences:
        self.spacebar_action = spacebar_action
        self.use_key_activate_tools = use_key_activate_tools
        self.use_region_toggle_pie = use_region_toggle_pie

        self.use_gizmo_drag = use_gizmo_drag
        self.use_select_all_toggle = use_select_all_toggle
        self.use_v3d_tab_menu = use_v3d_tab_menu
        self.use_v3d_shade_ex_pie = use_v3d_shade_ex_pie
        self.use_v3d_mmb_pan = use_v3d_mmb_pan
        self.v3d_tilde_action = v3d_tilde_action
        self.v3d_alt_mmb_drag_action = v3d_alt_mmb_drag_action

        self.use_alt_click_leader = use_alt_click_leader
        self.use_pie_click_drag = use_pie_click_drag

        self.use_alt_navigation = use_alt_navigation

        self.use_file_single_click = use_file_single_click

        self.use_tweak_select_passthrough = not legacy

        self.use_fallback_tool = use_fallback_tool

        # Convenience variables:
        self.use_fallback_tool_select_handled = (
            True if (select_mouse == 'LEFT') else
            use_fallback_tool_select_handled
        )
        self.use_fallback_tool_select_mouse = (
            True if (select_mouse == 'LEFT') else
            (not self.use_fallback_tool_select_handled)
        )
        self.select_mouse_value_fallback = (
            self.select_mouse_value if self.use_fallback_tool_select_handled else
            'CLICK'
        )
        self.select_tweak_event = {"type": self.select_mouse, "value": 'CLICK_DRAG'}
        self.pie_value = 'CLICK_DRAG' if use_pie_click_drag else 'PRESS'
        self.tool_tweak_event = {"type": self.tool_mouse, "value": 'CLICK_DRAG'}
        self.tool_maybe_tweak_event = {"type": self.tool_mouse, "value": self.tool_maybe_tweak_value}


# ------------------------------------------------------------------------------
# Constants

from math import pi
PI_2 = pi / 2.0

# Physical layout.
NUMBERS_1 = ('ONE', 'TWO', 'THREE', 'FOUR', 'FIVE', 'SIX', 'SEVEN', 'EIGHT', 'NINE', 'ZERO')
# Numeric order.
NUMBERS_0 = ('ZERO', 'ONE', 'TWO', 'THREE', 'FOUR', 'FIVE', 'SIX', 'SEVEN', 'EIGHT', 'NINE')


# ------------------------------------------------------------------------------
# Generic Utilities

def _fallback_id(text, fallback):
    if fallback:
        return text + " (fallback)"
    return text


def any_except(*args):
    mod = {"ctrl": -1, "alt": -1, "shift": -1, "oskey": -1}
    for arg in args:
        del mod[arg]
    return mod


# ------------------------------------------------------------------------------
# Key-map Item Wrappers

def op_menu(menu, kmi_args):
    return ("wm.call_menu", kmi_args, {"properties": [("name", menu)]})


def op_menu_pie(menu, kmi_args):
    return ("wm.call_menu_pie", kmi_args, {"properties": [("name", menu)]})


def op_panel(menu, kmi_args, kmi_data=()):
    return ("wm.call_panel", kmi_args, {"properties": [("name", menu), *kmi_data]})


def op_asset_shelf_popup(asset_shelf, kmi_args):
    return ("wm.call_asset_shelf_popover", kmi_args, {"properties": [("name", asset_shelf)]})


def op_tool(tool, kmi_args):
    return ("wm.tool_set_by_id", kmi_args, {"properties": [("name", tool)]})


def op_tool_cycle(tool, kmi_args):
    return ("wm.tool_set_by_id", kmi_args, {"properties": [("name", tool), ("cycle", True)]})


# Utility to select between an operator and a tool,
# without having to duplicate key map item arguments.
def op_tool_optional(op_args, tool_pair, params):
    if params.use_key_activate_tools:
        kmi_args = op_args[1]
        op_tool_fn, tool_id = tool_pair
        return op_tool_fn(tool_id, kmi_args)
    return op_args


# ------------------------------------------------------------------------------
# Keymap Templates

def _template_items_context_menu(menu, key_args_primary):
    return [
        op_menu(menu, kmi_args)
        for kmi_args in (key_args_primary, {"type": 'APP', "value": 'PRESS'})
    ]


def _template_items_context_panel(menu, key_args_primary):
    return [
        op_panel(menu, kmi_args)
        for kmi_args in (key_args_primary, {"type": 'APP', "value": 'PRESS'})
    ]


def _template_space_region_type_toggle(
        params,
        *,
        toolbar_key=None,
        sidebar_key=None,
        channels_key=None,
):
    items = []

    if params.use_region_toggle_pie:
        pie_key = sidebar_key or sidebar_key or channels_key
        if pie_key is not None:
            items.append(op_menu_pie("WM_MT_region_toggle_pie", pie_key))
        return items

    if toolbar_key is not None:
        items.append(
            ("wm.context_toggle", toolbar_key,
             {"properties": [("data_path", 'space_data.show_region_toolbar')]})
        )
    if sidebar_key is not None:
        items.append(
            ("wm.context_toggle", sidebar_key,
             {"properties": [("data_path", 'space_data.show_region_ui')]}),
        )
    if channels_key is not None:
        items.append(
            ("wm.context_toggle", channels_key,
             {"properties": [("data_path", 'space_data.show_region_channels')]}),
        )

    return items


def _template_items_transform_actions(
        params,
        *,
        use_bend=False,
        use_mirror=False,
        use_tosphere=False,
        use_shear=False,
):
    items = [
        op_tool_optional(
            ("transform.translate", {"type": 'G', "value": 'PRESS'}, None),
            (op_tool_cycle, "builtin.move"), params),
        op_tool_optional(
            ("transform.rotate", {"type": 'R', "value": 'PRESS'}, None),
            (op_tool_cycle, "builtin.rotate"), params),
        op_tool_optional(
            ("transform.resize", {"type": 'S', "value": 'PRESS'}, None),
            (op_tool_cycle, "builtin.scale"), params),

        ("transform.translate", {"type": params.select_mouse, "value": 'CLICK_DRAG'}, None),
    ]

    if use_bend:
        items.append(
            ("transform.bend", {"type": 'W', "value": 'PRESS', "shift": True}, None)
        )
    if use_mirror:
        items.append(
            ("transform.mirror", {"type": 'M', "value": 'PRESS', "ctrl": True}, None)
        )
    if use_tosphere:
        items.append(
            op_tool_optional(
                ("transform.tosphere", {"type": 'S', "value": 'PRESS', "shift": True, "alt": True}, None),
                (op_tool_cycle, "builtin.to_sphere"), params)
        )
    if use_shear:
        items.append(
            op_tool_optional(
                ("transform.shear", {"type": 'S', "value": 'PRESS', "shift": True, "ctrl": True, "alt": True}, None),
                (op_tool_cycle, "builtin.shear"), params)
        )

    return items


def _template_items_select_actions(params, operator):
    if not params.use_select_all_toggle:
        return [
            (operator, {"type": 'A', "value": 'PRESS'}, {"properties": [("action", 'SELECT')]}),
            (operator, {"type": 'A', "value": 'PRESS', "alt": True}, {"properties": [("action", 'DESELECT')]}),
            (operator, {"type": 'I', "value": 'PRESS', "ctrl": True}, {"properties": [("action", 'INVERT')]}),
            (operator, {"type": 'A', "value": 'DOUBLE_CLICK'}, {"properties": [("action", 'DESELECT')]}),
        ]
    elif params.legacy:
        # Alt+A is for playback in legacy keymap.
        return [
            (operator, {"type": 'A', "value": 'PRESS'}, {"properties": [("action", 'TOGGLE')]}),
            (operator, {"type": 'I', "value": 'PRESS', "ctrl": True}, {"properties": [("action", 'INVERT')]}),
        ]
    else:
        return [
            (operator, {"type": 'A', "value": 'PRESS'}, {"properties": [("action", 'TOGGLE')]}),
            (operator, {"type": 'A', "value": 'PRESS', "alt": True}, {"properties": [("action", 'DESELECT')]}),
            (operator, {"type": 'I', "value": 'PRESS', "ctrl": True}, {"properties": [("action", 'INVERT')]}),
        ]


def _template_items_select_lasso(params, operator):
    # Needed because of shortcut conflicts on CTRL-LMB on right click select with brush modes,
    # all modifier keys are used together to unmask/deselect.
    if params.select_mouse == 'RIGHTMOUSE':
        return [
            (operator, {"type": params.action_mouse, "value": 'CLICK_DRAG', "shift": True, "ctrl": True},
             {"properties": [("mode", 'SUB')]}),
            (operator, {"type": params.action_mouse, "value": 'CLICK_DRAG', "shift": True, "ctrl": True, "alt": True},
             {"properties": [("mode", 'ADD')]}),
        ]
    else:
        return [
            (operator, {"type": params.action_mouse, "value": 'CLICK_DRAG', "shift": True, "ctrl": True},
             {"properties": [("mode", 'SUB')]}),
            (operator, {"type": params.action_mouse, "value": 'CLICK_DRAG', "ctrl": True},
             {"properties": [("mode", 'ADD')]}),
        ]


def _template_items_hide_reveal_actions(op_hide, op_reveal):
    return [
        (op_reveal, {"type": 'H', "value": 'PRESS', "alt": True}, None),
        (op_hide, {"type": 'H', "value": 'PRESS'}, {"properties": [("unselected", False)]}),
        (op_hide, {"type": 'H', "value": 'PRESS', "shift": True}, {"properties": [("unselected", True)]}),
    ]


def _template_object_hide_collection_from_number_keys():
    return [
        ("object.hide_collection", {
            "type": NUMBERS_1[i], "value": 'PRESS',
            **({"shift": True} if extend else {}),
            **({"alt": True} if add_10 else {}),
        }, {"properties": [
            ("collection_index", i + (11 if add_10 else 1)),
            ("extend", extend),
        ]})
        for extend in (False, True)
        for add_10 in (False, True)
        for i in range(10)
    ]


def _template_items_object_subdivision_set():
    return [
        ("object.subdivision_set",
         {"type": NUMBERS_0[i], "value": 'PRESS', "ctrl": True},
         {"properties": [("level", i), ("relative", False)]})
        for i in range(6)
    ]


def _template_items_gizmo_tweak_value():
    return [
        ("gizmogroup.gizmo_tweak",
         {"type": 'LEFTMOUSE', "value": 'PRESS', **any_except("alt")}, None),
    ]


def _template_items_gizmo_tweak_value_click_drag():
    return [
        ("gizmogroup.gizmo_tweak",
         {"type": 'LEFTMOUSE', "value": 'CLICK', **any_except("alt")}, None),
        ("gizmogroup.gizmo_tweak",
         {"type": 'LEFTMOUSE', "value": 'CLICK_DRAG', **any_except("alt")}, None),
    ]


def _template_items_gizmo_tweak_value_drag():
    return [
        ("gizmogroup.gizmo_tweak", {"type": 'LEFTMOUSE', "value": 'CLICK_DRAG', **any_except("alt")}, None),
    ]


def _template_items_editmode_mesh_select_mode(params):
    if params.legacy:
        return [
            op_menu("VIEW3D_MT_edit_mesh_select_mode", {"type": 'TAB', "value": 'PRESS', "ctrl": True}),
        ]
    else:
        return [
            (
                "mesh.select_mode",
                {"type": NUMBERS_1[i], "value": 'PRESS', **key_expand, **key_extend},
                {"properties": [*prop_extend, *prop_expand, ("type", e)]}
            )
            for key_expand, prop_expand in (({}, ()), ({"ctrl": True}, (("use_expand", True),)))
            for key_extend, prop_extend in (({}, ()), ({"shift": True}, (("use_extend", True),)))
            for i, e in enumerate(('VERT', 'EDGE', 'FACE'))
        ]


def _template_items_uv_select_mode(params):
    if params.legacy:
        return [
            op_menu("IMAGE_MT_uvs_select_mode", {"type": 'TAB', "value": 'PRESS', "ctrl": True}),
        ]
    else:
        return [
            # TODO(@campbellbarton): should this be kept?
            # Seems it was included in the new key-map by accident, check on removing
            # although it's not currently used for anything else.
            op_menu("IMAGE_MT_uvs_select_mode", {"type": 'TAB', "value": 'PRESS', "ctrl": True}),

            *_template_items_editmode_mesh_select_mode(params),
            # Hack to prevent fall-through, when sync select isn't enabled (and the island button isn't visible).
            ("mesh.select_mode", {"type": 'FOUR', "value": 'PRESS'}, None),
            *(("uv.select_mode", {"type": NUMBERS_1[i], "value": 'PRESS'},
               {"properties": [("type", e)]})
              for i, e in enumerate(('VERTEX', 'EDGE', 'FACE', 'ISLAND')))
        ]


def _template_items_proportional_editing(params, *, connected, toggle_data_path):
    return [
        (
            op_menu_pie("VIEW3D_MT_proportional_editing_falloff_pie", {"type": 'O', "value": 'PRESS', "shift": True})
            if not params.legacy else
            ("wm.context_cycle_enum", {"type": 'O', "value": 'PRESS', "shift": True},
             {"properties": [("data_path", 'tool_settings.proportional_edit_falloff'), ("wrap", True)]})
        ),
        ("wm.context_toggle", {"type": 'O', "value": 'PRESS'},
         {"properties": [("data_path", toggle_data_path)]}),
        *(() if not connected else (
            ("wm.context_toggle", {"type": 'O', "value": 'PRESS', "alt": True},
             {"properties": [("data_path", 'tool_settings.use_proportional_connected')]}),
        ))
    ]


def _template_items_change_frame(params):
    if params.select_mouse == 'LEFTMOUSE' and not params.legacy:
        return [
            ("anim.change_frame", {"type": 'RIGHTMOUSE', "value": 'PRESS', "shift": True}, None),
        ]
    else:
        return [
            ("anim.change_frame", {"type": params.action_mouse, "value": 'PRESS'}, None),
        ]


# Tool System Templates

def _template_items_tool_select(
        params, operator, cursor_operator, *,
        # Always use the cursor operator where possible,
        # needed for time-line views where we always want to be able to scrub time.
        cursor_prioritize=False,
        fallback=False,
):
    select_passthrough = False
    if not params.legacy:
        # Experimental support for LMB interaction for the tweak tool. see: #96544.
        # NOTE: For RMB-select this is a much bigger change as it disables 3D cursor placement on LMB.
        # For LMB-select this means an LMB -drag will not first de-select all (similar to node/graph editor).
        if params.select_mouse == 'LEFTMOUSE':
            select_passthrough = params.use_tweak_select_passthrough
        else:
            if not cursor_prioritize:
                select_passthrough = True

        if not fallback and select_passthrough:
            return [
                (operator, {"type": 'LEFTMOUSE', "value": 'PRESS'},
                 {"properties": [("deselect_all", True), ("select_passthrough", True)]}),
                (operator, {"type": 'LEFTMOUSE', "value": 'CLICK'},
                 {"properties": [("deselect_all", True)]}),
                (operator, {"type": 'LEFTMOUSE', "value": 'PRESS', "shift": True},
                 {"properties": [("deselect_all", False), ("toggle", True)]}),
            ]

    if params.select_mouse == 'LEFTMOUSE':
        # Use 'PRESS' for immediate select without delay.
        # Tools that allow dragging anywhere should _NOT_ enable the fallback tool
        # unless it is expected that the tool should operate on the selection (click-drag to rip for e.g.).
        return [
            (operator, {"type": 'LEFTMOUSE', "value": 'PRESS'},
             {"properties": [
                 ("deselect_all", True),
                 # Without this, fallback tool doesn't support pass-through, see: #115887.
                 *((("select_passthrough", True),) if select_passthrough else ()),
             ]}),
            (operator, {"type": 'LEFTMOUSE', "value": 'PRESS', "shift": True},
             {"properties": [("toggle", True)]}),

            # Fallback key-map must transform as the primary tool is expected
            # to be accessed via gizmos in this case. See: #96885.
            *(() if not fallback else (
                ("transform.translate", {"type": 'LEFTMOUSE', "value": 'CLICK_DRAG'},
                 {"properties": [("release_confirm", True)]}),
            ))
        ]
    else:
        # For right mouse, set the cursor.
        return [
            (cursor_operator, {"type": 'LEFTMOUSE', "value": 'PRESS'}, None) if cursor_operator is not None else (),
            ("transform.translate", {"type": 'LEFTMOUSE', "value": 'CLICK_DRAG'},
             {"properties": [("release_confirm", True), ("cursor_transform", True)]}),
        ]


def _template_items_tool_select_actions(operator, *, type, value):
    kmi_args = {"type": type, "value": value}
    return [
        (operator, kmi_args, None),
        (operator, {**kmi_args, "shift": True},
         {"properties": [("mode", 'ADD')]}),
        (operator, {**kmi_args, "ctrl": True},
         {"properties": [("mode", 'SUB')]}),
        (operator, {**kmi_args, "shift": True, "ctrl": True},
         {"properties": [("mode", 'AND')]}),
    ]


# This could have a more generic name, for now use for circle select.
def _template_items_tool_select_actions_simple(operator, *, type, value, properties=()):
    kmi_args = {"type": type, "value": value}
    return [
        # Don't define 'SET' here, take from the tool options.
        (operator, kmi_args,
         {"properties": [*properties]}),
        (operator, {**kmi_args, "shift": True},
         {"properties": [*properties, ("mode", 'ADD')]}),
        (operator, {**kmi_args, "ctrl": True},
         {"properties": [*properties, ("mode", 'SUB')]}),
    ]


def _template_items_legacy_tools_from_numbers():
    return [
        ("wm.tool_set_by_index",
         {
             "type": NUMBERS_1[i % 10],
             "value": 'PRESS',
             **({"shift": True} if i >= 10 else {}),
         },
         {"properties": [("index", i)]})
        for i in range(20)
    ]


# ------------------------------------------------------------------------------
# Window, Screen, Areas, Regions

def km_window(params):
    items = []
    keymap = (
        "Window",
        {"space_type": 'EMPTY', "region_type": 'WINDOW'},
        {"items": items},
    )

    if params.legacy:
        # Old shortcuts
        items.extend([
            ("wm.save_homefile", {"type": 'U', "value": 'PRESS', "ctrl": True}, None),
            ("wm.open_mainfile", {"type": 'F1', "value": 'PRESS'}, None),
            ("wm.link", {"type": 'O', "value": 'PRESS', "ctrl": True, "alt": True}, None),
            ("wm.append", {"type": 'F1', "value": 'PRESS', "shift": True}, None),
            ("wm.save_mainfile", {"type": 'W', "value": 'PRESS', "ctrl": True}, None),
            ("wm.save_as_mainfile", {"type": 'F2', "value": 'PRESS'}, None),
            ("wm.save_as_mainfile", {"type": 'S', "value": 'PRESS', "ctrl": True, "alt": True},
             {"properties": [("copy", True)]}),
            ("wm.window_new", {"type": 'W', "value": 'PRESS', "ctrl": True, "alt": True}, None),
            ("wm.window_fullscreen_toggle", {"type": 'F11', "value": 'PRESS', "alt": True}, None),
            ("wm.doc_view_manual_ui_context", {"type": 'F1', "value": 'PRESS', "alt": True}, None),
            ("wm.search_menu", {"type": 'SPACE', "value": 'PRESS'}, None),
            ("wm.redraw_timer", {"type": 'T', "value": 'PRESS', "ctrl": True, "alt": True}, None),
            ("wm.debug_menu", {"type": 'D', "value": 'PRESS', "ctrl": True, "alt": True}, None),
        ])

    items.extend([
        # File operations
        op_menu("TOPBAR_MT_file_new", {"type": 'N', "value": 'PRESS', "ctrl": True}),
        op_menu("TOPBAR_MT_file_open_recent", {"type": 'O', "value": 'PRESS', "shift": True, "ctrl": True}),
        ("wm.open_mainfile", {"type": 'O', "value": 'PRESS', "ctrl": True}, None),
        ("wm.save_mainfile", {"type": 'S', "value": 'PRESS', "ctrl": True}, None),
        ("wm.save_as_mainfile", {"type": 'S', "value": 'PRESS', "shift": True, "ctrl": True}, None),
        ("wm.save_mainfile",
         {"type": 'S', "value": 'PRESS', "ctrl": True, "alt": True},
         {"properties": [("incremental", True)]}),
        ("wm.quit_blender", {"type": 'Q', "value": 'PRESS', "ctrl": True}, None),

        # Quick menu and toolbar
        op_menu("SCREEN_MT_user_menu", {"type": 'Q', "value": 'PRESS'}),

        # Fast editor switching
        *(
            ("screen.space_type_set_or_cycle",
             {"type": k, "value": 'PRESS', "shift": True},
             {"properties": [("space_type", t)]})
            for k, t in (
                ('F1', 'FILE_BROWSER'),
                ('F2', 'CLIP_EDITOR'),
                ('F3', 'NODE_EDITOR'),
                ('F4', 'CONSOLE'),
                ('F5', 'VIEW_3D'),
                ('F6', 'GRAPH_EDITOR'),
                ('F7', 'PROPERTIES'),
                ('F8', 'SEQUENCE_EDITOR'),
                ('F9', 'OUTLINER'),
                ('F10', 'IMAGE_EDITOR'),
                ('F11', 'TEXT_EDITOR'),
                ('F12', 'DOPESHEET_EDITOR'),
            )
        ),

        # NDOF settings
        op_panel("USERPREF_PT_ndof_settings", {"type": 'NDOF_BUTTON_MENU', "value": 'PRESS'}),
        ("wm.context_scale_float", {"type": 'NDOF_BUTTON_PLUS', "value": 'PRESS'},
         {"properties": [("data_path", 'preferences.inputs.ndof_sensitivity'), ("value", 1.1)]}),
        ("wm.context_scale_float", {"type": 'NDOF_BUTTON_MINUS', "value": 'PRESS'},
         {"properties": [("data_path", 'preferences.inputs.ndof_sensitivity'), ("value", 1.0 / 1.1)]}),
        ("wm.context_scale_float", {"type": 'NDOF_BUTTON_PLUS', "value": 'PRESS', "shift": True},
         {"properties": [("data_path", 'preferences.inputs.ndof_sensitivity'), ("value", 1.5)]}),
        ("wm.context_scale_float", {"type": 'NDOF_BUTTON_MINUS', "value": 'PRESS', "shift": True},
         {"properties": [("data_path", 'preferences.inputs.ndof_sensitivity'), ("value", 2.0 / 3.0)]}),
        ("info.reports_display_update", {"type": 'TIMER_REPORT', "value": 'ANY', "any": True}, None),
    ])

    if not params.legacy:
        # New shortcuts
        items.extend([
            ("wm.doc_view_manual_ui_context", {"type": 'F1', "value": 'PRESS'}, None),
            op_panel("TOPBAR_PT_name", {"type": 'F2', "value": 'PRESS'}, [("keep_open", False)]),
            ("wm.batch_rename", {"type": 'F2', "value": 'PRESS', "ctrl": True}, None),
            ("wm.search_menu", {"type": 'F3', "value": 'PRESS'}, None),
            op_menu("TOPBAR_MT_file_context_menu", {"type": 'F4', "value": 'PRESS'}),
            # Pass through when when no tool-system exists or the fallback isn't available.
            ("wm.toolbar_fallback_pie", {"type": 'W', "value": 'PRESS', "alt": True}, None),
        ])

        if params.use_alt_click_leader:
            items.extend([
                # Alt as "Leader-Key".
                ("wm.toolbar_prompt", {"type": 'LEFT_ALT', "value": 'CLICK'}, None),
                ("wm.toolbar_prompt", {"type": 'RIGHT_ALT', "value": 'CLICK'}, None),
            ])

        if params.spacebar_action == 'TOOL':
            items.append(
                ("wm.toolbar", {"type": 'SPACE', "value": 'PRESS'}, None),
            )
        elif params.spacebar_action == 'PLAY':
            items.append(
                ("wm.toolbar", {"type": 'SPACE', "value": 'PRESS', "shift": True}, None),
            )
        elif params.spacebar_action == 'SEARCH':
            items.append(
                ("wm.search_menu", {"type": 'SPACE', "value": 'PRESS'}, None),
            )
        else:
            assert False, "unreachable"

    return keymap


def km_screen(params):
    items = []
    keymap = (
        "Screen",
        {"space_type": 'EMPTY', "region_type": 'WINDOW'},
        {"items": items},
    )

    items.extend([
        # Animation
        ("screen.animation_step", {"type": 'TIMER0', "value": 'ANY', "any": True}, None),
        ("screen.region_blend", {"type": 'TIMERREGION', "value": 'ANY', "any": True}, None),
        # Full screen and cycling
        ("screen.space_context_cycle", {"type": 'TAB', "value": 'PRESS', "ctrl": True},
         {"properties": [("direction", 'NEXT')]}),
        ("screen.space_context_cycle", {"type": 'TAB', "value": 'PRESS', "shift": True, "ctrl": True},
         {"properties": [("direction", 'PREV')]}),
        ("screen.workspace_cycle", {"type": 'PAGE_DOWN', "value": 'PRESS', "ctrl": True},
         {"properties": [("direction", 'NEXT')]}),
        ("screen.workspace_cycle", {"type": 'PAGE_UP', "value": 'PRESS', "ctrl": True},
         {"properties": [("direction", 'PREV')]}),
        # Quad view
        ("screen.region_quadview", {"type": 'Q', "value": 'PRESS', "ctrl": True, "alt": True}, None),
        # Repeat last
        ("screen.repeat_last", {"type": 'R', "value": 'PRESS', "shift": True, "repeat": True}, None),
        # Files
        ("file.execute", {"type": 'RET', "value": 'PRESS'}, None),
        ("file.execute", {"type": 'NUMPAD_ENTER', "value": 'PRESS'}, None),
        ("file.cancel", {"type": 'ESC', "value": 'PRESS'}, None),
        # Asset Catalog undo is only available in the asset browser, and should take priority over `ed.undo`.
        ("asset.catalog_undo", {"type": 'Z', "value": 'PRESS', "ctrl": True, "repeat": True}, None),
        ("asset.catalog_redo", {"type": 'Z', "value": 'PRESS', "ctrl": True, "shift": True, "repeat": True}, None),
        # Undo
        ("ed.undo", {"type": 'Z', "value": 'PRESS', "ctrl": True, "repeat": True}, None),
        ("ed.redo", {"type": 'Z', "value": 'PRESS', "shift": True, "ctrl": True, "repeat": True}, None),
        # Render
        ("render.render", {"type": 'F12', "value": 'PRESS'},
         {"properties": [("use_viewport", True)]}),
        ("render.render", {"type": 'F12', "value": 'PRESS', "ctrl": True},
         {"properties": [("animation", True), ("use_viewport", True)]}),
        ("render.view_cancel", {"type": 'ESC', "value": 'PRESS'}, None),
        ("render.view_show", {"type": 'F11', "value": 'PRESS'}, None),
        ("render.play_rendered_anim", {"type": 'F11', "value": 'PRESS', "ctrl": True}, None),
    ])

    if not params.legacy:
        items.extend([
            ("screen.screen_full_area", {"type": 'SPACE', "value": 'PRESS', "ctrl": True}, None),
            ("screen.screen_full_area", {"type": 'SPACE', "value": 'PRESS', "ctrl": True, "alt": True},
             {"properties": [("use_hide_panels", True)]}),
            ("screen.redo_last", {"type": 'F9', "value": 'PRESS'}, None),
        ])
    else:
        # Old keymap
        items.extend([
            ("ed.undo_history", {"type": 'Z', "value": 'PRESS', "ctrl": True, "alt": True}, None),
            ("screen.screen_full_area", {"type": 'UP_ARROW', "value": 'PRESS', "ctrl": True}, None),
            ("screen.screen_full_area", {"type": 'DOWN_ARROW', "value": 'PRESS', "ctrl": True}, None),
            ("screen.screen_full_area", {"type": 'SPACE', "value": 'PRESS', "shift": True}, None),
            ("screen.screen_full_area", {"type": 'F10', "value": 'PRESS', "alt": True},
             {"properties": [("use_hide_panels", True)]}),
            ("screen.screen_set", {"type": 'RIGHT_ARROW', "value": 'PRESS', "ctrl": True},
             {"properties": [("delta", 1)]}),
            ("screen.screen_set", {"type": 'LEFT_ARROW', "value": 'PRESS', "ctrl": True},
             {"properties": [("delta", -1)]}),
            ("screen.screenshot", {"type": 'F3', "value": 'PRESS', "ctrl": True}, None),
            ("screen.repeat_history", {"type": 'R', "value": 'PRESS', "ctrl": True, "alt": True}, None),
            ("screen.region_flip", {"type": 'F5', "value": 'PRESS'}, None),
            ("screen.redo_last", {"type": 'F6', "value": 'PRESS'}, None),
            ("script.reload", {"type": 'F8', "value": 'PRESS'}, None),
        ])

    # Preferences.
    if not params.legacy:
        items.extend([
            ("screen.userpref_show", {"type": 'COMMA', "value": 'PRESS', "ctrl": True}, None),
        ])
    else:
        items.extend([
            ("screen.userpref_show", {"type": 'U', "value": 'PRESS', "ctrl": True, "alt": True}, None),
        ])

    return keymap


def km_screen_editing(params):
    items = []
    keymap = ("Screen Editing",
              {"space_type": 'EMPTY', "region_type": 'WINDOW'},
              {"items": items})

    items.extend([
        # Action zones
        ("screen.actionzone", {"type": 'LEFTMOUSE', "value": 'PRESS'},
         {"properties": [("modifier", 0)]}),
        ("screen.actionzone", {"type": 'LEFTMOUSE', "value": 'PRESS', "shift": True},
         {"properties": [("modifier", 1)]}),
        ("screen.actionzone", {"type": 'LEFTMOUSE', "value": 'PRESS', "ctrl": True},
         {"properties": [("modifier", 2)]}),
        # Screen tools
        ("screen.area_split", {"type": 'ACTIONZONE_AREA', "value": 'ANY'}, None),
        ("screen.area_join", {"type": 'ACTIONZONE_AREA', "value": 'ANY'}, None),
        ("screen.area_dupli", {"type": 'ACTIONZONE_AREA', "value": 'ANY', "shift": True}, None),
        ("screen.area_swap", {"type": 'ACTIONZONE_AREA', "value": 'ANY', "ctrl": True}, None),
        ("screen.region_scale", {"type": 'ACTIONZONE_REGION', "value": 'ANY'}, None),
        ("screen.screen_full_area", {"type": 'ACTIONZONE_FULLSCREEN', "value": 'ANY'},
         {"properties": [("use_hide_panels", True)]}),
        # Area move after action zones
        ("screen.area_move", {"type": 'LEFTMOUSE', "value": 'PRESS'}, None),
        ("screen.area_options", {"type": 'RIGHTMOUSE', "value": 'PRESS'}, None),
    ])

    if params.legacy:
        items.extend([
            ("wm.context_toggle", {"type": 'F9', "value": 'PRESS', "alt": True},
             {"properties": [("data_path", 'space_data.show_region_header')]})
        ])

    return keymap


def km_screen_region_context_menu(_params):
    items = []
    keymap = (
        "Region Context Menu",
        {"space_type": 'EMPTY', "region_type": 'WINDOW'},
        {"items": items},
    )

    items.extend([
        ("screen.region_context_menu", {"type": 'RIGHTMOUSE', "value": 'PRESS'}, None),
    ])

    return keymap


def km_view2d(_params):
    items = []
    keymap = (
        "View2D",
        {"space_type": 'EMPTY', "region_type": 'WINDOW'},
        {"items": items},
    )

    items.extend([
        # Scroll-bars.
        ("view2d.scroller_activate", {"type": 'LEFTMOUSE', "value": 'PRESS'}, None),
        ("view2d.scroller_activate", {"type": 'MIDDLEMOUSE', "value": 'PRESS'}, None),
        # Pan/scroll
        ("view2d.pan", {"type": 'MIDDLEMOUSE', "value": 'PRESS'}, None),
        ("view2d.pan", {"type": 'MIDDLEMOUSE', "value": 'PRESS', "shift": True}, None),
        ("view2d.pan", {"type": 'TRACKPADPAN', "value": 'ANY'}, None),
        ("view2d.scroll_right", {"type": 'WHEELDOWNMOUSE', "value": 'PRESS', "ctrl": True}, None),
        ("view2d.scroll_left", {"type": 'WHEELUPMOUSE', "value": 'PRESS', "ctrl": True}, None),
        ("view2d.scroll_down", {"type": 'WHEELDOWNMOUSE', "value": 'PRESS', "shift": True}, None),
        ("view2d.scroll_up", {"type": 'WHEELUPMOUSE', "value": 'PRESS', "shift": True}, None),
        ("view2d.ndof", {"type": 'NDOF_MOTION', "value": 'ANY'}, None),
        # Zoom with single step
        ("view2d.zoom_out", {"type": 'WHEELOUTMOUSE', "value": 'PRESS'}, None),
        ("view2d.zoom_in", {"type": 'WHEELINMOUSE', "value": 'PRESS'}, None),
        ("view2d.zoom_out", {"type": 'NUMPAD_MINUS', "value": 'PRESS', "repeat": True}, None),
        ("view2d.zoom_in", {"type": 'NUMPAD_PLUS', "value": 'PRESS', "repeat": True}, None),
        ("view2d.zoom", {"type": 'TRACKPADPAN', "value": 'ANY', "ctrl": True}, None),
        ("view2d.smoothview", {"type": 'TIMER1', "value": 'ANY', "any": True}, None),
        # Scroll up/down, only when zoom is not available.
        ("view2d.scroll_down", {"type": 'WHEELDOWNMOUSE', "value": 'PRESS'}, None),
        ("view2d.scroll_up", {"type": 'WHEELUPMOUSE', "value": 'PRESS'}, None),
        ("view2d.scroll_right", {"type": 'WHEELDOWNMOUSE', "value": 'PRESS'}, None),
        ("view2d.scroll_left", {"type": 'WHEELUPMOUSE', "value": 'PRESS'}, None),
        # Zoom with drag and border
        ("view2d.zoom", {"type": 'MIDDLEMOUSE', "value": 'PRESS', "ctrl": True}, None),
        ("view2d.zoom", {"type": 'TRACKPADZOOM', "value": 'ANY'}, None),
        ("view2d.zoom_border", {"type": 'B', "value": 'PRESS', "shift": True}, None),
    ])

    return keymap


def km_view2d_buttons_list(_params):
    items = []
    keymap = (
        "View2D Buttons List",
        {"space_type": 'EMPTY', "region_type": 'WINDOW'},
        {"items": items},
    )

    items.extend([
        # Scroll-bars.
        ("view2d.scroller_activate", {"type": 'LEFTMOUSE', "value": 'PRESS'}, None),
        ("view2d.scroller_activate", {"type": 'MIDDLEMOUSE', "value": 'PRESS'}, None),
        # Pan scroll
        ("view2d.pan", {"type": 'MIDDLEMOUSE', "value": 'PRESS'}, None),
        ("view2d.pan", {"type": 'TRACKPADPAN', "value": 'ANY'}, None),
        ("view2d.scroll_down", {"type": 'WHEELDOWNMOUSE', "value": 'PRESS'}, None),
        ("view2d.scroll_up", {"type": 'WHEELUPMOUSE', "value": 'PRESS'}, None),
        ("view2d.scroll_down", {"type": 'PAGE_DOWN', "value": 'PRESS', "repeat": True},
         {"properties": [("page", True)]}),
        ("view2d.scroll_up", {"type": 'PAGE_UP', "value": 'PRESS', "repeat": True},
         {"properties": [("page", True)]}),
        # Zoom
        ("view2d.zoom", {"type": 'MIDDLEMOUSE', "value": 'PRESS', "ctrl": True}, None),
        ("view2d.zoom", {"type": 'TRACKPADZOOM', "value": 'ANY'}, None),
        ("view2d.zoom", {"type": 'TRACKPADPAN', "value": 'ANY', "ctrl": True}, None),
        ("view2d.zoom_out", {"type": 'NUMPAD_MINUS', "value": 'PRESS', "repeat": True}, None),
        ("view2d.zoom_in", {"type": 'NUMPAD_PLUS', "value": 'PRESS', "repeat": True}, None),
        ("view2d.reset", {"type": 'HOME', "value": 'PRESS'}, None),
    ])

    return keymap


def km_user_interface(_params):
    items = []
    keymap = (
        "User Interface",
        {"space_type": 'EMPTY', "region_type": 'WINDOW'},
        {"items": items},
    )

    items.extend([
        # Eyedroppers all have the same event, and pass it through until
        # a suitable eyedropper handles it.
        ("ui.eyedropper_color", {"type": 'E', "value": 'PRESS'}, None),
        ("ui.eyedropper_colorramp", {"type": 'E', "value": 'PRESS'}, None),
        ("ui.eyedropper_colorramp_point", {"type": 'E', "value": 'PRESS', "alt": True}, None),
        ("ui.eyedropper_id", {"type": 'E', "value": 'PRESS'}, None),
        ("ui.eyedropper_depth", {"type": 'E', "value": 'PRESS'}, None),
        # Copy data path
        ("ui.copy_data_path_button", {"type": 'C', "value": 'PRESS', "shift": True, "ctrl": True}, None),
        ("ui.copy_data_path_button", {"type": 'C', "value": 'PRESS', "shift": True, "ctrl": True, "alt": True},
         {"properties": [("full_path", True)]}),
        # Keyframes and drivers
        ("anim.keyframe_insert_button", {"type": 'I', "value": 'PRESS'},
         {"properties": [("all", True)]}),
        ("anim.keyframe_delete_button", {"type": 'I', "value": 'PRESS', "alt": True},
         {"properties": [("all", True)]}),
        ("anim.keyframe_clear_button", {"type": 'I', "value": 'PRESS', "shift": True, "alt": True},
         {"properties": [("all", True)]}),
        ("anim.driver_button_add", {"type": 'D', "value": 'PRESS', "ctrl": True}, None),
        ("anim.driver_button_remove", {"type": 'D', "value": 'PRESS', "ctrl": True, "alt": True}, None),
        ("anim.keyingset_button_add", {"type": 'K', "value": 'PRESS'}, None),
        ("anim.keyingset_button_remove", {"type": 'K', "value": 'PRESS', "alt": True}, None),
        ("ui.reset_default_button", {"type": 'BACK_SPACE', "value": 'PRESS'}, {"properties": [("all", True)]}),
        # UI lists (polls check if there's a UI list under the cursor).
        ("ui.list_start_filter", {"type": 'F', "value": 'PRESS', "ctrl": True}, None),
        # UI views (polls check if there's a UI view under the cursor).
        ("ui.view_start_filter", {"type": 'F', "value": 'PRESS', "ctrl": True}, None),
    ])

    return keymap


# ------------------------------------------------------------------------------
# Shared Between Editors (Mask, Time-Line)

def km_mask_editing(params):
    items = []
    keymap = (
        "Mask Editing",
        {"space_type": 'EMPTY', "region_type": 'WINDOW'},
        {"items": items},
    )

    if params.select_mouse == 'RIGHTMOUSE':
        # mask.slide_point performs mostly the same function, so for the left
        # click select keymap it's fine to have the context menu instead.
        items.extend([
            ("mask.select", {"type": 'RIGHTMOUSE', "value": 'PRESS'},
             {"properties": [("deselect_all", not params.legacy)]}),
        ])

    items.extend([
        ("mask.new", {"type": 'N', "value": 'PRESS', "alt": True}, None),
        op_menu("MASK_MT_add", {"type": 'A', "value": 'PRESS', "shift": True}),
        *_template_items_proportional_editing(
            params, connected=False, toggle_data_path='tool_settings.use_proportional_edit_mask'),
        ("mask.add_vertex_slide", {"type": 'LEFTMOUSE', "value": 'PRESS', "ctrl": True}, None),
        ("mask.add_feather_vertex_slide", {"type": 'LEFTMOUSE', "value": 'PRESS', "shift": True, "ctrl": True}, None),
        ("mask.delete", {"type": 'X', "value": 'PRESS'}, None),
        ("mask.delete", {"type": 'DEL', "value": 'PRESS'}, None),
        ("mask.select", {"type": params.select_mouse, "value": 'PRESS', "shift": True},
         {"properties": [("toggle", True)]}),
        *_template_items_select_actions(params, "mask.select_all"),
        ("mask.select_linked", {"type": 'L', "value": 'PRESS', "ctrl": True}, None),
        ("mask.select_linked_pick", {"type": 'L', "value": 'PRESS'},
         {"properties": [("deselect", False)]}),
        ("mask.select_linked_pick", {"type": 'L', "value": 'PRESS', "shift": True},
         {"properties": [("deselect", True)]}),
        ("mask.select_box", {"type": 'B', "value": 'PRESS'}, None),
        ("mask.select_circle", {"type": 'C', "value": 'PRESS'}, None),
        ("mask.select_lasso", {"type": params.action_mouse, "value": 'CLICK_DRAG', "ctrl": True, "alt": True},
         {"properties": [("mode", 'ADD')]}),
        ("mask.select_lasso", {"type": params.action_mouse, "value": 'CLICK_DRAG', "shift": True, "ctrl": True, "alt": True},
         {"properties": [("mode", 'SUB')]}),
        ("mask.select_more", {"type": 'NUMPAD_PLUS', "value": 'PRESS', "ctrl": True, "repeat": True}, None),
        ("mask.select_less", {"type": 'NUMPAD_MINUS', "value": 'PRESS', "ctrl": True, "repeat": True}, None),
        *_template_items_hide_reveal_actions("mask.hide_view_set", "mask.hide_view_clear"),
        ("clip.select", {"type": params.select_mouse, "value": 'PRESS', "ctrl": True}, None),
        ("mask.cyclic_toggle", {"type": 'C', "value": 'PRESS', "alt": True}, None),
        ("mask.slide_point", {"type": 'LEFTMOUSE', "value": 'PRESS'}, None),
        ("mask.slide_spline_curvature", {"type": 'LEFTMOUSE', "value": 'PRESS'}, None),
        ("mask.handle_type_set", {"type": 'V', "value": 'PRESS'}, None),
        ("mask.normals_make_consistent",
         {"type": 'N', "value": 'PRESS', "ctrl" if params.legacy else "shift": True}, None),
        ("mask.parent_set", {"type": 'P', "value": 'PRESS', "ctrl": True}, None),
        ("mask.parent_clear", {"type": 'P', "value": 'PRESS', "alt": True}, None),
        ("mask.shape_key_insert", {"type": 'I', "value": 'PRESS'}, None),
        ("mask.shape_key_clear", {"type": 'I', "value": 'PRESS', "alt": True}, None),
        ("mask.duplicate_move", {"type": 'D', "value": 'PRESS', "shift": True}, None),
        ("mask.copy_splines", {"type": 'C', "value": 'PRESS', "ctrl": True}, None),
        ("mask.paste_splines", {"type": 'V', "value": 'PRESS', "ctrl": True}, None),
        ("transform.translate", {"type": 'G', "value": 'PRESS'}, None),
        ("transform.translate", {"type": params.select_mouse, "value": 'CLICK_DRAG'}, None),
        ("transform.rotate", {"type": 'R', "value": 'PRESS'}, None),
        ("transform.resize", {"type": 'S', "value": 'PRESS'}, None),
        ("transform.tosphere", {"type": 'S', "value": 'PRESS', "shift": True, "alt": True}, None),
        ("transform.shear", {"type": 'S', "value": 'PRESS', "shift": True, "ctrl": True, "alt": True}, None),
        ("transform.transform", {"type": 'S', "value": 'PRESS', "alt": True},
         {"properties": [("mode", 'MASK_SHRINKFATTEN')]}),
    ])

    # 3D cursor
    if params.cursor_tweak_event:
        items.extend([
            ("uv.cursor_set", params.cursor_set_event, None),
            ("transform.translate", params.cursor_tweak_event,
             {"properties": [("release_confirm", True), ("cursor_transform", True)]}),
        ])
    else:
        items.extend([
            ("uv.cursor_set", params.cursor_set_event, None),
        ])

    return keymap


def km_markers(params):
    items = []
    keymap = (
        "Markers",
        {"space_type": 'EMPTY', "region_type": 'WINDOW'},
        {"items": items},
    )

    items.extend([
        ("marker.add", {"type": 'M', "value": 'PRESS'}, None),
        ("marker.move", {"type": params.select_mouse, "value": 'CLICK_DRAG'},
         {"properties": [("tweak", True)]}),
        ("marker.duplicate", {"type": 'D', "value": 'PRESS', "shift": True}, None),
        ("marker.select", {"type": params.select_mouse, "value": 'PRESS'}, None),
        ("marker.select", {"type": params.select_mouse, "value": 'PRESS', "shift": True},
         {"properties": [("extend", True)]}),
        ("marker.select", {"type": params.select_mouse, "value": 'PRESS', "ctrl": True},
         {"properties": [("camera", True)]}),
        ("marker.select", {"type": params.select_mouse, "value": 'PRESS', "shift": True, "ctrl": True},
         {"properties": [("extend", True), ("camera", True)]}),
        ("marker.select_box", {"type": params.select_mouse, "value": 'CLICK_DRAG'},
         {"properties": [("tweak", True)]}),
        ("marker.select_box", {"type": 'B', "value": 'PRESS'}, None),
        *_template_items_select_actions(params, "marker.select_all"),
        ("marker.delete", {"type": 'X', "value": 'PRESS'}, None),
        ("marker.delete", {"type": 'DEL', "value": 'PRESS'}, {"properties": [("confirm", False)]}),
        op_panel("TOPBAR_PT_name_marker", {"type": 'F2', "value": 'PRESS'}, [("keep_open", False)]),
        op_panel("TOPBAR_PT_name_marker", {"type": 'LEFTMOUSE', "value": 'DOUBLE_CLICK'}, [("keep_open", False)]),
        ("marker.move", {"type": 'G', "value": 'PRESS'}, None),
        ("marker.camera_bind", {"type": 'B', "value": 'PRESS', "ctrl": True}, None),
    ])

    return keymap


def km_time_scrub(_params):
    items = []
    keymap = (
        "Time Scrub",
        {"space_type": 'EMPTY', "region_type": 'WINDOW'},
        {"items": items},
    )

    items.extend([
        ("anim.change_frame", {"type": 'LEFTMOUSE', "value": 'PRESS'}, None),
    ])

    return keymap


def km_time_scrub_clip(_params):
    items = []
    keymap = (
        "Clip Time Scrub",
        {"space_type": 'CLIP_EDITOR', "region_type": 'PREVIEW'},
        {"items": items},
    )

    items.extend([
        ("clip.change_frame", {"type": 'LEFTMOUSE', "value": 'PRESS'}, None),
    ])

    return keymap


# ------------------------------------------------------------------------------
# Editor (Property Editor)

def km_property_editor(_params):
    items = []
    keymap = (
        "Property Editor",
        {"space_type": 'PROPERTIES', "region_type": 'WINDOW'},
        {"items": items},
    )

    items.extend([
        ("buttons.context_menu", {"type": 'RIGHTMOUSE', "value": 'PRESS'}, None),
        ("screen.space_context_cycle", {"type": 'WHEELUPMOUSE', "value": 'PRESS', "ctrl": True},
         {"properties": [("direction", 'PREV')]}),
        ("screen.space_context_cycle", {"type": 'WHEELDOWNMOUSE', "value": 'PRESS', "ctrl": True},
         {"properties": [("direction", 'NEXT')]}),
        ("buttons.start_filter", {"type": 'F', "value": 'PRESS', "ctrl": True}, None),
        ("buttons.clear_filter", {"type": 'F', "value": 'PRESS', "alt": True}, None),
        # Modifier panels
        ("object.modifier_set_active", {"type": 'LEFTMOUSE', "value": 'PRESS'}, None),
        ("object.modifier_remove", {"type": 'X', "value": 'PRESS'}, {"properties": [("report", True)]}),
        ("object.modifier_remove", {"type": 'DEL', "value": 'PRESS'}, {"properties": [("report", True)]}),
        ("object.modifier_copy", {"type": 'D', "value": 'PRESS', "shift": True}, None),
        ("object.add_modifier_menu", {"type": 'A', "value": 'PRESS', "shift": True}, None),
        ("object.modifier_apply", {"type": 'A', "value": 'PRESS', "ctrl": True}, {"properties": [("report", True)]}),
        # Grease pencil modifier panels
        ("object.gpencil_modifier_remove",
         {"type": 'X', "value": 'PRESS'}, {"properties": [("report", True)]}),
        ("object.gpencil_modifier_remove",
         {"type": 'DEL', "value": 'PRESS'}, {"properties": [("report", True)]}),
        ("object.gpencil_modifier_copy",
         {"type": 'D', "value": 'PRESS', "shift": True}, None),
        ("object.gpencil_modifier_apply",
         {"type": 'A', "value": 'PRESS', "ctrl": True}, {"properties": [("report", True)]}),
        # ShaderFX panels
        ("object.shaderfx_remove", {"type": 'X', "value": 'PRESS'}, {"properties": [("report", True)]}),
        ("object.shaderfx_remove", {"type": 'DEL', "value": 'PRESS'}, {"properties": [("report", True)]}),
        ("object.shaderfx_copy", {"type": 'D', "value": 'PRESS', "shift": True}, None),
        # Constraint panels
        ("constraint.delete", {"type": 'X', "value": 'PRESS'}, {"properties": [("report", True)]}),
        ("constraint.delete", {"type": 'DEL', "value": 'PRESS'}, {"properties": [("report", True)]}),
        ("constraint.copy", {"type": 'D', "value": 'PRESS', "shift": True}, None),
        ("constraint.apply", {"type": 'A', "value": 'PRESS', "ctrl": True}, {"properties": [("report", True)]}),
    ])

    return keymap


# ------------------------------------------------------------------------------
# Editor (Outliner)

def km_outliner(params):
    items = []
    keymap = (
        "Outliner",
        {"space_type": 'OUTLINER', "region_type": 'WINDOW'},
        {"items": items},
    )

    items.extend([
        ("outliner.highlight_update", {"type": 'MOUSEMOVE', "value": 'ANY', "any": True}, None),
        ("outliner.item_rename", {"type": 'LEFTMOUSE', "value": 'DOUBLE_CLICK'}, None),
        ("outliner.item_rename", {"type": 'F2', "value": 'PRESS'},
         {"properties": [("use_active", True)]}),
        ("outliner.item_activate", {"type": 'LEFTMOUSE', "value": 'CLICK'},
         {"properties": [("deselect_all", not params.legacy)]}),
        ("outliner.item_activate", {"type": 'LEFTMOUSE', "value": 'CLICK', "ctrl": True},
         {"properties": [("extend", True), ("deselect_all", not params.legacy)]}),
        ("outliner.item_activate", {"type": 'LEFTMOUSE', "value": 'CLICK', "shift": True},
         {"properties": [("extend_range", True), ("deselect_all", not params.legacy)]}),
        ("outliner.item_activate", {"type": 'LEFTMOUSE', "value": 'CLICK', "ctrl": True, "shift": True},
         {"properties": [("extend", True), ("extend_range", True), ("deselect_all", not params.legacy)]}),
        ("outliner.item_activate", {"type": 'LEFTMOUSE', "value": 'DOUBLE_CLICK'},
         {"properties": [("recurse", True), ("deselect_all", True)]}),
        ("outliner.item_activate", {"type": 'LEFTMOUSE', "value": 'DOUBLE_CLICK', "ctrl": True},
         {"properties": [("recurse", True), ("extend", True), ("deselect_all", True)]}),
        ("outliner.item_activate", {"type": 'LEFTMOUSE', "value": 'DOUBLE_CLICK', "shift": True},
         {"properties": [("recurse", True), ("extend_range", True), ("deselect_all", True)]}),
        ("outliner.item_activate", {"type": 'LEFTMOUSE', "value": 'DOUBLE_CLICK', "ctrl": True, "shift": True},
            {"properties": [("recurse", True), ("extend", True), ("extend_range", True), ("deselect_all", True)]}),
        ("outliner.select_box", {"type": 'B', "value": 'PRESS'}, None),
        ("outliner.select_box", {"type": 'LEFTMOUSE', "value": 'CLICK_DRAG'}, {"properties": [("tweak", True)]}),
        ("outliner.select_box", {"type": 'LEFTMOUSE', "value": 'CLICK_DRAG', "shift": True},
         {"properties": [("tweak", True), ("mode", 'ADD')]}),
        ("outliner.select_box", {"type": 'LEFTMOUSE', "value": 'CLICK_DRAG', "ctrl": True},
         {"properties": [("tweak", True), ("mode", 'SUB')]}),
        ("outliner.select_walk", {"type": 'UP_ARROW', "value": 'PRESS', "repeat": True},
         {"properties": [("direction", 'UP')]}),
        ("outliner.select_walk", {"type": 'UP_ARROW', "value": 'PRESS', "shift": True, "repeat": True},
         {"properties": [("direction", 'UP'), ("extend", True)]}),
        ("outliner.select_walk", {"type": 'DOWN_ARROW', "value": 'PRESS', "repeat": True},
         {"properties": [("direction", 'DOWN')]}),
        ("outliner.select_walk", {"type": 'DOWN_ARROW', "value": 'PRESS', "shift": True, "repeat": True},
         {"properties": [("direction", 'DOWN'), ("extend", True)]}),
        ("outliner.select_walk", {"type": 'LEFT_ARROW', "value": 'PRESS', "repeat": True},
         {"properties": [("direction", 'LEFT')]}),
        ("outliner.select_walk", {"type": 'LEFT_ARROW', "value": 'PRESS', "shift": True, "repeat": True},
         {"properties": [("direction", 'LEFT'), ("toggle_all", True)]}),
        ("outliner.select_walk", {"type": 'RIGHT_ARROW', "value": 'PRESS', "repeat": True},
         {"properties": [("direction", 'RIGHT')]}),
        ("outliner.select_walk", {"type": 'RIGHT_ARROW', "value": 'PRESS', "shift": True, "repeat": True},
         {"properties": [("direction", 'RIGHT'), ("toggle_all", True)]}),
        ("outliner.item_openclose", {"type": 'LEFTMOUSE', "value": 'CLICK'},
         {"properties": [("all", False)]}),
        ("outliner.item_openclose", {"type": 'LEFTMOUSE', "value": 'CLICK', "shift": True},
         {"properties": [("all", True)]}),
        ("outliner.item_openclose", {"type": 'LEFTMOUSE', "value": 'CLICK_DRAG'},
         {"properties": [("all", False)]}),
        # Fall through to generic context menu if the item(s) selected have no type specific actions.
        ("outliner.operation", {"type": 'RIGHTMOUSE', "value": 'PRESS'}, None),
        op_menu("OUTLINER_MT_context_menu", {"type": 'RIGHTMOUSE', "value": 'PRESS'}),
        op_menu_pie("OUTLINER_MT_view_pie", {"type": 'ACCENT_GRAVE', "value": 'PRESS'}),
        ("outliner.item_drag_drop", {"type": 'LEFTMOUSE', "value": 'CLICK_DRAG'}, None),
        ("outliner.item_drag_drop", {"type": 'LEFTMOUSE', "value": 'CLICK_DRAG', "shift": True}, None),
        ("outliner.show_hierarchy", {"type": 'HOME', "value": 'PRESS'}, None),
        ("outliner.show_active", {"type": 'PERIOD', "value": 'PRESS'}, None),
        ("outliner.show_active", {"type": 'NUMPAD_PERIOD', "value": 'PRESS'}, None),
        ("outliner.scroll_page", {"type": 'PAGE_DOWN', "value": 'PRESS', "repeat": True},
         {"properties": [("up", False)]}),
        ("outliner.scroll_page", {"type": 'PAGE_UP', "value": 'PRESS', "repeat": True},
         {"properties": [("up", True)]}),
        ("outliner.show_one_level", {"type": 'NUMPAD_PLUS', "value": 'PRESS'}, None),
        ("outliner.show_one_level", {"type": 'NUMPAD_MINUS', "value": 'PRESS'},
         {"properties": [("open", False)]}),
        *_template_items_select_actions(params, "outliner.select_all"),
        ("outliner.expanded_toggle", {"type": 'A', "value": 'PRESS', "shift": True}, None),
        ("outliner.keyingset_add_selected", {"type": 'K', "value": 'PRESS'}, None),
        ("outliner.keyingset_remove_selected", {"type": 'K', "value": 'PRESS', "alt": True}, None),
        ("anim.keyframe_insert", {"type": 'I', "value": 'PRESS'}, None),
        ("anim.keyframe_delete", {"type": 'I', "value": 'PRESS', "alt": True}, None),
        ("outliner.drivers_add_selected", {"type": 'D', "value": 'PRESS', "ctrl": True}, None),
        ("outliner.drivers_delete_selected", {"type": 'D', "value": 'PRESS', "ctrl": True, "alt": True}, None),
        ("outliner.collection_new", {"type": 'C', "value": 'PRESS'}, None),
        ("outliner.delete", {"type": 'X', "value": 'PRESS'}, None),
        ("outliner.delete", {"type": 'DEL', "value": 'PRESS'}, None),
        ("object.move_to_collection", {"type": 'M', "value": 'PRESS'}, None),
        ("object.link_to_collection", {"type": 'M', "value": 'PRESS', "shift": True}, None),
        ("outliner.collection_exclude_set", {"type": 'E', "value": 'PRESS'}, None),
        ("outliner.collection_exclude_clear", {"type": 'E', "value": 'PRESS', "alt": True}, None),
        ("outliner.hide", {"type": 'H', "value": 'PRESS'}, None),
        ("outliner.unhide_all", {"type": 'H', "value": 'PRESS', "alt": True}, None),
        ("outliner.start_filter", {"type": 'F', "value": 'PRESS', "ctrl": True}, None),
        ("outliner.clear_filter", {"type": 'F', "value": 'PRESS', "alt": True}, None),
        # Copy/paste.
        ("outliner.id_copy", {"type": 'C', "value": 'PRESS', "ctrl": True}, None),
        ("outliner.id_paste", {"type": 'V', "value": 'PRESS', "ctrl": True}, None),
    ])

    return keymap


# ------------------------------------------------------------------------------
# Editor (UV Editor)

def km_uv_editor(params):
    items = []
    keymap = (
        "UV Editor",
        {"space_type": 'EMPTY', "region_type": 'WINDOW'},
        {"items": items},
    )

    items.extend([
        # Selection modes.
        *_template_items_uv_select_mode(params),
        *_template_uv_select(
            type=params.select_mouse,
            value=params.select_mouse_value_fallback,
            select_passthrough=params.use_tweak_select_passthrough,
            legacy=params.legacy,
        ),
        ("uv.mark_seam", {"type": 'E', "value": 'PRESS', "ctrl": True}, None),
        ("uv.select_loop",
         {"type": params.select_mouse, "value": params.select_mouse_value, "alt": True}, None),
        ("uv.select_loop",
         {"type": params.select_mouse, "value": params.select_mouse_value, "shift": True, "alt": True},
         {"properties": [("extend", True)]}),
        ("uv.select_edge_ring",
         {"type": params.select_mouse, "value": params.select_mouse_value, "ctrl": True, "alt": True}, None),
        ("uv.select_edge_ring",
         {"type": params.select_mouse, "value": params.select_mouse_value, "ctrl": True, "shift": True, "alt": True},
         {"properties": [("extend", True)]}),
        ("uv.shortest_path_pick",
         {"type": params.select_mouse, "value": params.select_mouse_value_fallback, "ctrl": True},
         {"properties": [("use_fill", False)]}),
        ("uv.shortest_path_pick",
         {"type": params.select_mouse, "value": params.select_mouse_value_fallback, "ctrl": True, "shift": True},
         {"properties": [("use_fill", True)]}),
        ("uv.select_split", {"type": 'Y', "value": 'PRESS'}, None),
        op_tool_optional(
            ("uv.select_box", {"type": 'B', "value": 'PRESS'},
             {"properties": [("pinned", False)]}),
            (op_tool, "builtin.select_box"), params),
        ("uv.select_box", {"type": 'B', "value": 'PRESS', "ctrl": True},
         {"properties": [("pinned", True)]}),
        op_tool_optional(
            ("uv.select_circle", {"type": 'C', "value": 'PRESS'}, None),
            (op_tool, "builtin.select_circle"), params),
        ("uv.select_lasso", {"type": params.action_mouse, "value": 'CLICK_DRAG', "ctrl": True},
         {"properties": [("mode", 'ADD')]}),
        ("uv.select_lasso", {"type": params.action_mouse, "value": 'CLICK_DRAG', "shift": True, "ctrl": True},
         {"properties": [("mode", 'SUB')]}),
        ("uv.select_linked", {"type": 'L', "value": 'PRESS', "ctrl": True}, None),
        ("uv.select_linked_pick", {"type": 'L', "value": 'PRESS'},
         {"properties": [("extend", True), ("deselect", False)]}),
        ("uv.select_linked_pick", {"type": 'L', "value": 'PRESS', "shift": True},
         {"properties": [("deselect", True)]}),
        ("uv.select_more", {"type": 'NUMPAD_PLUS', "value": 'PRESS', "ctrl": True, "repeat": True}, None),
        ("uv.select_less", {"type": 'NUMPAD_MINUS', "value": 'PRESS', "ctrl": True, "repeat": True}, None),
        ("uv.select_similar", {"type": 'G', "value": 'PRESS', "shift": True}, None),
        *_template_items_select_actions(params, "uv.select_all"),
        *_template_items_hide_reveal_actions("uv.hide", "uv.reveal"),
        ("uv.select_pinned", {"type": 'P', "value": 'PRESS', "shift": True}, None),
        op_menu("IMAGE_MT_uvs_merge", {"type": 'M', "value": 'PRESS'}),
        op_menu("IMAGE_MT_uvs_split", {"type": 'M', "value": 'PRESS', "alt": True}),
        op_menu("IMAGE_MT_uvs_align", {"type": 'W', "value": 'PRESS', "shift": True}),
        ("uv.stitch", {"type": 'V', "value": 'PRESS', "alt": True}, None),
        ("uv.rip_move", {"type": 'V', "value": 'PRESS'}, None),
        ("uv.pin", {"type": 'P', "value": 'PRESS'},
         {"properties": [("clear", False)]}),
        ("uv.pin", {"type": 'P', "value": 'PRESS', "alt": True},
         {"properties": [("clear", True)]}),
        op_menu("IMAGE_MT_uvs_unwrap", {"type": 'U', "value": 'PRESS'}),
        (
            op_menu_pie("IMAGE_MT_uvs_snap_pie", {"type": 'S', "value": 'PRESS', "shift": True})
            if not params.legacy else
            op_menu("IMAGE_MT_uvs_snap", {"type": 'S', "value": 'PRESS', "shift": True})
        ),
        *_template_items_proportional_editing(
            params, connected=False, toggle_data_path='tool_settings.use_proportional_edit'),

        # Transform Actions.
        *_template_items_transform_actions(params, use_mirror=True, use_shear=True),

        ("wm.context_toggle", {"type": 'TAB', "value": 'PRESS', "shift": True},
         {"properties": [("data_path", 'tool_settings.use_snap_uv')]}),
        ("wm.context_menu_enum", {"type": 'TAB', "value": 'PRESS', "shift": True, "ctrl": True},
         {"properties": [("data_path", 'tool_settings.snap_uv_element')]}),
        ("wm.context_toggle", {"type": 'ACCENT_GRAVE', "value": 'PRESS', "ctrl": True},
         {"properties": [("data_path", 'space_data.show_gizmo')]}),
        ("wm.context_toggle", {"type": 'Z', "value": 'PRESS', "alt": True, "shift": True},
         {"properties": [("data_path", "space_data.overlay.show_overlays")]}),
        *_template_items_context_menu("IMAGE_MT_uvs_context_menu", params.context_menu_event),
    ])

    # Fallback for MMB emulation
    if params.use_mouse_emulate_3_button and params.select_mouse == 'LEFTMOUSE':
        items.extend([
            ("uv.select_loop", {"type": params.select_mouse, "value": 'DOUBLE_CLICK'}, None),
            ("uv.select_loop", {"type": params.select_mouse, "value": 'DOUBLE_CLICK', "alt": True},
             {"properties": [("extend", True)]}),
        ])

    # 2D cursor
    if params.cursor_tweak_event:
        items.extend([
            ("uv.cursor_set", params.cursor_set_event, None),
            ("transform.translate", params.cursor_tweak_event,
             {"properties": [("release_confirm", True), ("cursor_transform", True)]}),
        ])
    else:
        items.extend([
            ("uv.cursor_set", params.cursor_set_event, None),
        ])

    if params.legacy:
        items.extend([
            ("uv.minimize_stretch", {"type": 'V', "value": 'PRESS', "ctrl": True}, None),
            ("uv.pack_islands", {"type": 'P', "value": 'PRESS', "ctrl": True}, None),
            ("uv.average_islands_scale", {"type": 'A', "value": 'PRESS', "ctrl": True}, None),
        ])

    if params.select_mouse == 'LEFTMOUSE' and not params.legacy:
        # Quick switch to select tool, since left select can't easily
        # select with any tool active.
        items.extend([
            op_tool_cycle("builtin.select_box", {"type": 'W', "value": 'PRESS'}),
        ])

    return keymap


# ------------------------------------------------------------------------------
# Editor (3D View)

# 3D View: all regions.
def km_view3d_generic(params):
    items = []
    keymap = (
        "3D View Generic",
        {"space_type": 'VIEW_3D', "region_type": 'WINDOW'},
        {"items": items},
    )

    items.extend([
        *_template_space_region_type_toggle(
            params,
            toolbar_key={"type": 'T', "value": 'PRESS'},
            sidebar_key={"type": 'N', "value": 'PRESS'},
        )
    ])

    return keymap


# 3D View: main region.
def km_view3d(params):
    items = []
    keymap = (
        "3D View",
        {"space_type": 'VIEW_3D', "region_type": 'WINDOW'},
        {"items": items},
    )

    # 3D cursor
    if params.cursor_tweak_event:
        items.extend([
            ("view3d.cursor3d", params.cursor_set_event, None),
            ("transform.translate", params.cursor_tweak_event,
             {"properties": [("release_confirm", True), ("cursor_transform", True)]}),
        ])
    else:
        items.extend([
            ("view3d.cursor3d", params.cursor_set_event, None),
        ])

    items.extend([
        # Visibility.
        ("view3d.localview", {"type": 'NUMPAD_SLASH', "value": 'PRESS'}, None),
        ("view3d.localview", {"type": 'SLASH', "value": 'PRESS'}, None),
        ("view3d.localview", {"type": 'MOUSESMARTZOOM', "value": 'ANY'}, None),
        ("view3d.localview_remove_from", {"type": 'NUMPAD_SLASH', "value": 'PRESS', "alt": True}, None),
        ("view3d.localview_remove_from", {"type": 'SLASH', "value": 'PRESS', "alt": True}, None),
        # Navigation.
        ("view3d.rotate", {"type": 'MOUSEROTATE', "value": 'ANY'}, None),
        *((
            ("view3d.rotate", {"type": 'MIDDLEMOUSE', "value": 'PRESS', "shift": True}, None),
            ("view3d.move", {"type": 'MIDDLEMOUSE', "value": 'PRESS'}, None),
            ("view3d.rotate", {"type": 'TRACKPADPAN', "value": 'ANY', "shift": True}, None),
            ("view3d.move", {"type": 'TRACKPADPAN', "value": 'ANY'}, None),
        ) if params.use_v3d_mmb_pan else (
            ("view3d.rotate", {"type": 'MIDDLEMOUSE', "value": 'PRESS'}, None),
            ("view3d.move", {"type": 'MIDDLEMOUSE', "value": 'PRESS', "shift": True}, None),
            ("view3d.rotate", {"type": 'TRACKPADPAN', "value": 'ANY'}, None),
            ("view3d.move", {"type": 'TRACKPADPAN', "value": 'ANY', "shift": True}, None),
        )),
        ("view3d.zoom", {"type": 'MIDDLEMOUSE', "value": 'PRESS', "ctrl": True}, None),
        ("view3d.dolly", {"type": 'MIDDLEMOUSE', "value": 'PRESS', "shift": True, "ctrl": True}, None),
        ("view3d.view_selected", {"type": 'NUMPAD_PERIOD', "value": 'PRESS', "ctrl": True},
         {"properties": [("use_all_regions", True)]}),
        ("view3d.view_selected", {"type": 'NUMPAD_PERIOD', "value": 'PRESS'}, None),
        ("view3d.smoothview", {"type": 'TIMER1', "value": 'ANY', "any": True}, None),
        ("view3d.zoom", {"type": 'TRACKPADZOOM', "value": 'ANY'}, None),
        ("view3d.zoom", {"type": 'TRACKPADPAN', "value": 'ANY', "ctrl": True}, None),
        ("view3d.zoom", {"type": 'NUMPAD_PLUS', "value": 'PRESS', "repeat": True},
         {"properties": [("delta", 1)]}),
        ("view3d.zoom", {"type": 'NUMPAD_MINUS', "value": 'PRESS', "repeat": True},
         {"properties": [("delta", -1)]}),
        ("view3d.zoom", {"type": 'EQUAL', "value": 'PRESS', "ctrl": True, "repeat": True},
         {"properties": [("delta", 1)]}),
        ("view3d.zoom", {"type": 'MINUS', "value": 'PRESS', "ctrl": True, "repeat": True},
         {"properties": [("delta", -1)]}),
        ("view3d.zoom", {"type": 'WHEELINMOUSE', "value": 'PRESS'},
         {"properties": [("delta", 1)]}),
        ("view3d.zoom", {"type": 'WHEELOUTMOUSE', "value": 'PRESS'},
         {"properties": [("delta", -1)]}),
        ("view3d.dolly", {"type": 'NUMPAD_PLUS', "value": 'PRESS', "shift": True, "repeat": True},
         {"properties": [("delta", 1)]}),
        ("view3d.dolly", {"type": 'NUMPAD_MINUS', "value": 'PRESS', "shift": True, "repeat": True},
         {"properties": [("delta", -1)]}),
        ("view3d.dolly", {"type": 'EQUAL', "value": 'PRESS', "shift": True, "ctrl": True, "repeat": True},
         {"properties": [("delta", 1)]}),
        ("view3d.dolly", {"type": 'MINUS', "value": 'PRESS', "shift": True, "ctrl": True, "repeat": True},
         {"properties": [("delta", -1)]}),
        ("view3d.view_center_camera", {"type": 'HOME', "value": 'PRESS'}, None),
        ("view3d.view_center_lock", {"type": 'HOME', "value": 'PRESS'}, None),
        ("view3d.view_all", {"type": 'HOME', "value": 'PRESS'},
         {"properties": [("center", False)]}),
        ("view3d.view_all", {"type": 'HOME', "value": 'PRESS', "ctrl": True},
         {"properties": [("use_all_regions", True), ("center", False)]}),
        ("view3d.view_all", {"type": 'C', "value": 'PRESS', "shift": True},
         {"properties": [("center", True)]}),
        op_menu_pie(
            "VIEW3D_MT_view_pie" if params.v3d_tilde_action == 'VIEW' else "VIEW3D_MT_transform_gizmo_pie",
            {"type": 'ACCENT_GRAVE', "value": params.pie_value},
        ),
        *(() if not params.use_pie_click_drag else
          (("view3d.navigate", {"type": 'ACCENT_GRAVE', "value": 'CLICK'}, None),)),
        ("view3d.navigate", {"type": 'ACCENT_GRAVE', "value": 'PRESS', "shift": True}, None),
        # Numpad views.
        ("view3d.view_camera", {"type": 'NUMPAD_0', "value": 'PRESS'}, None),
        ("view3d.view_axis", {"type": 'NUMPAD_1', "value": 'PRESS'},
         {"properties": [("type", 'FRONT')]}),
        ("view3d.view_orbit", {"type": 'NUMPAD_2', "value": 'PRESS', "repeat": True},
         {"properties": [("type", 'ORBITDOWN')]}),
        ("view3d.view_axis", {"type": 'NUMPAD_3', "value": 'PRESS'},
         {"properties": [("type", 'RIGHT')]}),
        ("view3d.view_orbit", {"type": 'NUMPAD_4', "value": 'PRESS', "repeat": True},
         {"properties": [("type", 'ORBITLEFT')]}),
        ("view3d.view_persportho", {"type": 'NUMPAD_5', "value": 'PRESS'}, None),
        ("view3d.view_orbit", {"type": 'NUMPAD_6', "value": 'PRESS', "repeat": True},
         {"properties": [("type", 'ORBITRIGHT')]}),
        ("view3d.view_axis", {"type": 'NUMPAD_7', "value": 'PRESS'},
         {"properties": [("type", 'TOP')]}),
        ("view3d.view_orbit", {"type": 'NUMPAD_8', "value": 'PRESS', "repeat": True},
         {"properties": [("type", 'ORBITUP')]}),
        ("view3d.view_axis", {"type": 'NUMPAD_1', "value": 'PRESS', "ctrl": True},
         {"properties": [("type", 'BACK')]}),
        ("view3d.view_axis", {"type": 'NUMPAD_3', "value": 'PRESS', "ctrl": True},
         {"properties": [("type", 'LEFT')]}),
        ("view3d.view_axis", {"type": 'NUMPAD_7', "value": 'PRESS', "ctrl": True},
         {"properties": [("type", 'BOTTOM')]}),
        ("view3d.view_pan", {"type": 'NUMPAD_2', "value": 'PRESS', "ctrl": True, "repeat": True},
         {"properties": [("type", 'PANDOWN')]}),
        ("view3d.view_pan", {"type": 'NUMPAD_4', "value": 'PRESS', "ctrl": True, "repeat": True},
         {"properties": [("type", 'PANLEFT')]}),
        ("view3d.view_pan", {"type": 'NUMPAD_6', "value": 'PRESS', "ctrl": True, "repeat": True},
         {"properties": [("type", 'PANRIGHT')]}),
        ("view3d.view_pan", {"type": 'NUMPAD_8', "value": 'PRESS', "ctrl": True, "repeat": True},
         {"properties": [("type", 'PANUP')]}),
        ("view3d.view_roll", {"type": 'NUMPAD_4', "value": 'PRESS', "shift": True, "repeat": True},
         {"properties": [("type", 'LEFT')]}),
        ("view3d.view_roll", {"type": 'NUMPAD_6', "value": 'PRESS', "shift": True, "repeat": True},
         {"properties": [("type", 'RIGHT')]}),
        ("view3d.view_orbit", {"type": 'NUMPAD_9', "value": 'PRESS'},
         {"properties": [("angle", pi), ("type", 'ORBITRIGHT')]}),
        ("view3d.view_axis", {"type": 'NUMPAD_1', "value": 'PRESS', "shift": True},
         {"properties": [("type", 'FRONT'), ("align_active", True)]}),
        ("view3d.view_axis", {"type": 'NUMPAD_3', "value": 'PRESS', "shift": True},
         {"properties": [("type", 'RIGHT'), ("align_active", True)]}),
        ("view3d.view_axis", {"type": 'NUMPAD_7', "value": 'PRESS', "shift": True},
         {"properties": [("type", 'TOP'), ("align_active", True)]}),
        ("view3d.view_axis", {"type": 'NUMPAD_1', "value": 'PRESS', "shift": True, "ctrl": True},
         {"properties": [("type", 'BACK'), ("align_active", True)]}),
        ("view3d.view_axis", {"type": 'NUMPAD_3', "value": 'PRESS', "shift": True, "ctrl": True},
         {"properties": [("type", 'LEFT'), ("align_active", True)]}),
        ("view3d.view_axis", {"type": 'NUMPAD_7', "value": 'PRESS', "shift": True, "ctrl": True},
         {"properties": [("type", 'BOTTOM'), ("align_active", True)]}),
        *((
            ("view3d.view_axis", {"type": 'MIDDLEMOUSE', "value": 'CLICK_DRAG', "direction": 'NORTH', "alt": True},
             {"properties": [("type", 'TOP'), ("relative", True)]}),
            ("view3d.view_axis", {"type": 'MIDDLEMOUSE', "value": 'CLICK_DRAG', "direction": 'SOUTH', "alt": True},
             {"properties": [("type", 'BOTTOM'), ("relative", True)]}),
            ("view3d.view_axis", {"type": 'MIDDLEMOUSE', "value": 'CLICK_DRAG', "direction": 'EAST', "alt": True},
             {"properties": [("type", 'RIGHT'), ("relative", True)]}),
            ("view3d.view_axis", {"type": 'MIDDLEMOUSE', "value": 'CLICK_DRAG', "direction": 'WEST', "alt": True},
             {"properties": [("type", 'LEFT'), ("relative", True)]}),
        ) if params.v3d_alt_mmb_drag_action == 'RELATIVE' else (
            ("view3d.view_axis", {"type": 'MIDDLEMOUSE', "value": 'CLICK_DRAG', "direction": 'NORTH', "alt": True},
             {"properties": [("type", 'TOP')]}),
            ("view3d.view_axis", {"type": 'MIDDLEMOUSE', "value": 'CLICK_DRAG', "direction": 'SOUTH', "alt": True},
             {"properties": [("type", 'BOTTOM')]}),
            ("view3d.view_axis", {"type": 'MIDDLEMOUSE', "value": 'CLICK_DRAG', "direction": 'EAST', "alt": True},
             {"properties": [("type", 'RIGHT')]}),
            ("view3d.view_axis", {"type": 'MIDDLEMOUSE', "value": 'CLICK_DRAG', "direction": 'WEST', "alt": True},
             {"properties": [("type", 'LEFT')]}),
            ("view3d.view_axis", {"type": 'MIDDLEMOUSE', "value": 'CLICK_DRAG', "direction": 'NORTH_WEST', "alt": True},
             {"properties": [("type", 'FRONT')]}),
            ("view3d.view_axis", {"type": 'MIDDLEMOUSE', "value": 'CLICK_DRAG', "direction": 'NORTH_EAST', "alt": True},
             {"properties": [("type", 'BACK')]}),
            # Match the pie menu.
        )),
        ("view3d.view_center_pick", {"type": 'MIDDLEMOUSE', "value": 'CLICK', "alt": True}, None),
        ("view3d.ndof_orbit_zoom", {"type": 'NDOF_MOTION', "value": 'ANY'}, None),
        ("view3d.ndof_orbit", {"type": 'NDOF_MOTION', "value": 'ANY', "ctrl": True}, None),
        ("view3d.ndof_pan", {"type": 'NDOF_MOTION', "value": 'ANY', "shift": True}, None),
        ("view3d.ndof_all", {"type": 'NDOF_MOTION', "value": 'ANY', "shift": True, "ctrl": True}, None),
        ("view3d.view_selected", {"type": 'NDOF_BUTTON_FIT', "value": 'PRESS'}, None),
        ("view3d.view_roll", {"type": 'NDOF_BUTTON_ROLL_CW', "value": 'PRESS'},
         {"properties": [("angle", PI_2)]}),
        ("view3d.view_roll", {"type": 'NDOF_BUTTON_ROLL_CCW', "value": 'PRESS'},
         {"properties": [("angle", -PI_2)]}),
        ("view3d.view_axis", {"type": 'NDOF_BUTTON_FRONT', "value": 'PRESS'},
         {"properties": [("type", 'FRONT')]}),
        ("view3d.view_axis", {"type": 'NDOF_BUTTON_BACK', "value": 'PRESS'},
         {"properties": [("type", 'BACK')]}),
        ("view3d.view_axis", {"type": 'NDOF_BUTTON_LEFT', "value": 'PRESS'},
         {"properties": [("type", 'LEFT')]}),
        ("view3d.view_axis", {"type": 'NDOF_BUTTON_RIGHT', "value": 'PRESS'},
         {"properties": [("type", 'RIGHT')]}),
        ("view3d.view_axis", {"type": 'NDOF_BUTTON_TOP', "value": 'PRESS'},
         {"properties": [("type", 'TOP')]}),
        ("view3d.view_axis", {"type": 'NDOF_BUTTON_BOTTOM', "value": 'PRESS'},
         {"properties": [("type", 'BOTTOM')]}),
        ("view3d.view_axis", {"type": 'NDOF_BUTTON_FRONT', "value": 'PRESS', "shift": True},
         {"properties": [("type", 'FRONT'), ("align_active", True)]}),
        ("view3d.view_axis", {"type": 'NDOF_BUTTON_RIGHT', "value": 'PRESS', "shift": True},
         {"properties": [("type", 'RIGHT'), ("align_active", True)]}),
        ("view3d.view_axis", {"type": 'NDOF_BUTTON_TOP', "value": 'PRESS', "shift": True},
         {"properties": [("type", 'TOP'), ("align_active", True)]}),
        # Selection.
        *_template_view3d_select(
            type=params.select_mouse,
            value=params.select_mouse_value_fallback,
            legacy=params.legacy,
            select_passthrough=params.use_tweak_select_passthrough,
        ),
        op_tool_optional(
            ("view3d.select_box", {"type": 'B', "value": 'PRESS'}, None),
            (op_tool, "builtin.select_box"), params),
        ("view3d.select_lasso", {"type": params.action_mouse, "value": 'CLICK_DRAG', "ctrl": True},
         {"properties": [("mode", 'ADD')]}),
        ("view3d.select_lasso", {"type": params.action_mouse, "value": 'CLICK_DRAG', "shift": True, "ctrl": True},
         {"properties": [("mode", 'SUB')]}),
        op_tool_optional(
            ("view3d.select_circle", {"type": 'C', "value": 'PRESS'}, None),
            (op_tool, "builtin.select_circle"), params),
        # Borders.
        ("view3d.clip_border", {"type": 'B', "value": 'PRESS', "alt": True}, None),
        ("view3d.zoom_border", {"type": 'B', "value": 'PRESS', "shift": True}, None),
        ("view3d.render_border", {"type": 'B', "value": 'PRESS', "ctrl": True}, None),
        ("view3d.clear_render_border", {"type": 'B', "value": 'PRESS', "ctrl": True, "alt": True}, None),
        # Cameras.
        ("view3d.camera_to_view", {"type": 'NUMPAD_0', "value": 'PRESS', "ctrl": True, "alt": True}, None),
        ("view3d.object_as_camera", {"type": 'NUMPAD_0', "value": 'PRESS', "ctrl": True}, None),
        # Copy/paste.
        ("view3d.copybuffer", {"type": 'C', "value": 'PRESS', "ctrl": True}, None),
        ("view3d.pastebuffer", {"type": 'V', "value": 'PRESS', "ctrl": True}, None),
        # Transform (handled by `_template_items_transform_actions`).
        # Snapping.
        ("wm.context_toggle", {"type": 'TAB', "value": 'PRESS', "shift": True},
         {"properties": [("data_path", 'tool_settings.use_snap')]}),
        op_panel(
            "VIEW3D_PT_snapping",
            {"type": 'TAB', "value": 'PRESS', "shift": True, "ctrl": True},
            [("keep_open", True)],
        ),
        (
            op_menu_pie("VIEW3D_MT_snap_pie", {"type": 'S', "value": 'PRESS', "shift": True})
            if not params.legacy else
            op_menu("VIEW3D_MT_snap", {"type": 'S', "value": 'PRESS', "shift": True})
        ),
    ])

    if not params.legacy:
        # New pie menus.
        items.extend([
            ("wm.context_toggle", {"type": 'ACCENT_GRAVE', "value": 'PRESS', "ctrl": True},
             {"properties": [("data_path", 'space_data.show_gizmo')]}),
            op_menu_pie("VIEW3D_MT_pivot_pie", {"type": 'PERIOD', "value": 'PRESS'}),
            op_menu_pie("VIEW3D_MT_orientations_pie", {"type": 'COMMA', "value": 'PRESS'}),
            op_menu_pie(
                "VIEW3D_MT_shading_pie" if not params.use_v3d_shade_ex_pie else
                "VIEW3D_MT_shading_ex_pie",
                {"type": 'Z', "value": params.pie_value}),
            *(() if not params.use_pie_click_drag else
              (("view3d.toggle_shading", {"type": 'Z', "value": 'CLICK'},
                {"properties": [("type", 'WIREFRAME')]}),)),
            ("view3d.toggle_shading", {"type": 'Z', "value": 'PRESS', "shift": True},
             {"properties": [("type", 'WIREFRAME')]}),
            ("view3d.toggle_xray", {"type": 'Z', "value": 'PRESS', "alt": True}, None),
            ("wm.context_toggle", {"type": 'Z', "value": 'PRESS', "alt": True, "shift": True},
             {"properties": [("data_path", "space_data.overlay.show_overlays")]}),
        ])
    else:
        items.extend([
            # Old navigation.
            ("view3d.view_lock_to_active", {"type": 'NUMPAD_PERIOD', "value": 'PRESS', "shift": True}, None),
            ("view3d.view_lock_clear", {"type": 'NUMPAD_PERIOD', "value": 'PRESS', "alt": True}, None),
            ("view3d.navigate", {"type": 'F', "value": 'PRESS', "shift": True}, None),
            ("view3d.zoom_camera_1_to_1", {"type": 'NUMPAD_ENTER', "value": 'PRESS', "shift": True}, None),
            ("view3d.view_center_cursor", {"type": 'HOME', "value": 'PRESS', "alt": True}, None),
            ("view3d.view_center_pick", {"type": 'F', "value": 'PRESS', "alt": True}, None),
            ("view3d.view_pan", {"type": 'WHEELUPMOUSE', "value": 'PRESS', "ctrl": True},
             {"properties": [("type", 'PANRIGHT')]}),
            ("view3d.view_pan", {"type": 'WHEELDOWNMOUSE', "value": 'PRESS', "ctrl": True},
             {"properties": [("type", 'PANLEFT')]}),
            ("view3d.view_pan", {"type": 'WHEELUPMOUSE', "value": 'PRESS', "shift": True},
             {"properties": [("type", 'PANUP')]}),
            ("view3d.view_pan", {"type": 'WHEELDOWNMOUSE', "value": 'PRESS', "shift": True},
             {"properties": [("type", 'PANDOWN')]}),
            ("view3d.view_orbit", {"type": 'WHEELUPMOUSE', "value": 'PRESS', "ctrl": True, "alt": True},
             {"properties": [("type", 'ORBITLEFT')]}),
            ("view3d.view_orbit", {"type": 'WHEELDOWNMOUSE', "value": 'PRESS', "ctrl": True, "alt": True},
             {"properties": [("type", 'ORBITRIGHT')]}),
            ("view3d.view_orbit", {"type": 'WHEELUPMOUSE', "value": 'PRESS', "shift": True, "alt": True},
             {"properties": [("type", 'ORBITUP')]}),
            ("view3d.view_orbit", {"type": 'WHEELDOWNMOUSE', "value": 'PRESS', "shift": True, "alt": True},
             {"properties": [("type", 'ORBITDOWN')]}),
            ("view3d.view_roll", {"type": 'WHEELUPMOUSE', "value": 'PRESS', "shift": True, "ctrl": True},
             {"properties": [("type", 'LEFT')]}),
            ("view3d.view_roll", {"type": 'WHEELDOWNMOUSE', "value": 'PRESS', "shift": True, "ctrl": True},
             {"properties": [("type", 'RIGHT')]}),
            ("transform.create_orientation", {"type": 'SPACE', "value": 'PRESS', "ctrl": True, "alt": True},
             {"properties": [("use", True)]}),
            ("transform.translate", {"type": 'T', "value": 'PRESS', "shift": True},
             {"properties": [("texture_space", True)]}),
            ("transform.resize", {"type": 'T', "value": 'PRESS', "shift": True, "alt": True},
             {"properties": [("texture_space", True)]}),
            # Old pivot.
            ("wm.context_set_enum", {"type": 'COMMA', "value": 'PRESS'},
             {"properties": [("data_path", 'tool_settings.transform_pivot_point'), ("value", 'BOUNDING_BOX_CENTER')]}),
            ("wm.context_set_enum", {"type": 'COMMA', "value": 'PRESS', "ctrl": True},
             {"properties": [("data_path", 'tool_settings.transform_pivot_point'), ("value", 'MEDIAN_POINT')]}),
            ("wm.context_toggle", {"type": 'COMMA', "value": 'PRESS', "alt": True},
             {"properties": [("data_path", 'tool_settings.use_transform_pivot_point_align')]}),
            ("wm.context_toggle", {"type": 'SPACE', "value": 'PRESS', "ctrl": True},
             {"properties": [("data_path", 'space_data.show_gizmo_context')]}),
            ("wm.context_set_enum", {"type": 'PERIOD', "value": 'PRESS'},
             {"properties": [("data_path", 'tool_settings.transform_pivot_point'), ("value", 'CURSOR')]}),
            ("wm.context_set_enum", {"type": 'PERIOD', "value": 'PRESS', "ctrl": True},
             {"properties": [("data_path", 'tool_settings.transform_pivot_point'), ("value", 'INDIVIDUAL_ORIGINS')]}),
            ("wm.context_set_enum", {"type": 'PERIOD', "value": 'PRESS', "alt": True},
             {"properties": [("data_path", 'tool_settings.transform_pivot_point'), ("value", 'ACTIVE_ELEMENT')]}),
            # Old shading.
            ("wm.context_toggle_enum", {"type": 'Z', "value": 'PRESS'},
             {"properties": [
                 ("data_path", 'space_data.shading.type'), ("value_1", 'WIREFRAME'), ("value_2", 'SOLID'),
             ]}),
            ("wm.context_toggle_enum", {"type": 'Z', "value": 'PRESS', "shift": True},
             {"properties": [
                 ("data_path", 'space_data.shading.type'), ("value_1", 'RENDERED'), ("value_2", 'SOLID'),
             ]}),
            ("wm.context_toggle_enum", {"type": 'Z', "value": 'PRESS', "alt": True},
             {"properties": [
                 ("data_path", 'space_data.shading.type'), ("value_1", 'MATERIAL'), ("value_2", 'SOLID'),
             ]}),
        ])

    if params.select_mouse == 'LEFTMOUSE' and not params.legacy:
        # Quick switch to select tool, since left select can't easily
        # select with any tool active.
        items.extend([
            op_tool_cycle("builtin.select_box", {"type": 'W', "value": 'PRESS'}),
        ])

    return keymap


# ------------------------------------------------------------------------------
# Editor (Graph Editor)

def km_graph_editor_generic(params):
    items = []
    keymap = (
        "Graph Editor Generic",
        {"space_type": 'GRAPH_EDITOR', "region_type": 'WINDOW'},
        {"items": items},
    )

    items.extend([
        *_template_space_region_type_toggle(
            params,
            sidebar_key={"type": 'N', "value": 'PRESS'},
        ),
        ("graph.extrapolation_type", {"type": 'E', "value": 'PRESS', "shift": True}, None),
        ("graph.fmodifier_add", {"type": 'M', "value": 'PRESS', "shift": True, "ctrl": True},
         {"properties": [("only_active", False)]}),
        ("anim.channels_select_filter", {"type": 'F', "value": 'PRESS', "ctrl": True}, None),
        *_template_items_hide_reveal_actions("graph.hide", "graph.reveal"),
        ("wm.context_set_enum", {"type": 'TAB', "value": 'PRESS', "ctrl": True},
         {"properties": [("data_path", 'area.type'), ("value", 'DOPESHEET_EDITOR')]}),
    ])

    return keymap


def km_graph_editor(params):
    items = []
    keymap = (
        "Graph Editor",
        {"space_type": 'GRAPH_EDITOR', "region_type": 'WINDOW'},
        {"items": items},
    )

    items.extend([
        ("wm.context_toggle", {"type": 'H', "value": 'PRESS', "ctrl": True},
         {"properties": [("data_path", 'space_data.show_handles')]}),
        ("graph.clickselect", {"type": params.select_mouse, "value": 'PRESS'},
         {"properties": [("deselect_all", not params.legacy)]}),
        ("graph.clickselect", {"type": params.select_mouse, "value": 'PRESS', "alt": True},
         {"properties": [("column", True)]}),
        ("graph.clickselect", {"type": params.select_mouse, "value": 'PRESS', "shift": True},
         {"properties": [("extend", True)]}),
        ("graph.clickselect", {"type": params.select_mouse, "value": 'PRESS', "shift": True, "alt": True},
         {"properties": [("extend", True), ("column", True)]}),
        ("graph.clickselect", {"type": params.select_mouse, "value": 'PRESS', "ctrl": True, "alt": True},
         {"properties": [("curves", True)]}),
        ("graph.clickselect", {"type": params.select_mouse, "value": 'PRESS', "shift": True, "ctrl": True, "alt": True},
         {"properties": [("extend", True), ("curves", True)]}),
        ("graph.select_leftright",
         {"type": params.select_mouse, "value": 'PRESS' if params.legacy else 'CLICK', "ctrl": True},
         {"properties": [("mode", 'CHECK')]}),
        ("graph.select_leftright",
         {"type": params.select_mouse, "value": 'PRESS' if params.legacy else 'CLICK', "ctrl": True, "shift": True},
         {"properties": [("mode", 'CHECK'), ("extend", True)]}),
        ("graph.select_leftright", {"type": 'LEFT_BRACKET', "value": 'PRESS'},
         {"properties": [("mode", 'LEFT')]}),
        ("graph.select_leftright", {"type": 'RIGHT_BRACKET', "value": 'PRESS'},
         {"properties": [("mode", 'RIGHT')]}),
        *_template_items_select_actions(params, "graph.select_all"),
        ("graph.select_box", {"type": 'B', "value": 'PRESS'}, None),
        ("graph.select_box", {"type": 'B', "value": 'PRESS', "alt": True},
         {"properties": [("axis_range", True)]}),
        ("graph.select_box", {"type": params.select_mouse, "value": 'CLICK_DRAG'},
         {"properties": [("tweak", True), ("mode", 'SET')]}),
        ("graph.select_box", {"type": params.select_mouse, "value": 'CLICK_DRAG', "shift": True},
         {"properties": [("tweak", True), ("mode", 'ADD')]}),
        ("graph.select_box", {"type": params.select_mouse, "value": 'CLICK_DRAG', "ctrl": True},
         {"properties": [("tweak", True), ("mode", 'SUB')]}),
        ("graph.select_lasso", {"type": params.action_mouse, "value": 'CLICK_DRAG', "ctrl": True},
         {"properties": [("mode", 'ADD')]}),
        ("graph.select_lasso", {"type": params.action_mouse, "value": 'CLICK_DRAG', "shift": True, "ctrl": True},
         {"properties": [("mode", 'SUB')]}),
        ("graph.select_circle", {"type": 'C', "value": 'PRESS'}, None),
        ("graph.select_column", {"type": 'K', "value": 'PRESS'},
         {"properties": [("mode", 'KEYS')]}),
        ("graph.select_column", {"type": 'K', "value": 'PRESS', "ctrl": True},
         {"properties": [("mode", 'CFRA')]}),
        ("graph.select_column", {"type": 'K', "value": 'PRESS', "shift": True},
         {"properties": [("mode", 'MARKERS_COLUMN')]}),
        ("graph.select_column", {"type": 'K', "value": 'PRESS', "alt": True},
         {"properties": [("mode", 'MARKERS_BETWEEN')]}),
        ("graph.select_more", {"type": 'NUMPAD_PLUS', "value": 'PRESS', "ctrl": True, "repeat": True}, None),
        ("graph.select_less", {"type": 'NUMPAD_MINUS', "value": 'PRESS', "ctrl": True, "repeat": True}, None),
        ("graph.select_linked", {"type": 'L', "value": 'PRESS'}, None),
        ("graph.frame_jump", {"type": 'G', "value": 'PRESS', "ctrl": True}, None),
        (
            op_menu_pie("GRAPH_MT_snap_pie", {"type": 'S', "value": 'PRESS', "shift": True})
            if not params.legacy else
            ("graph.snap", {"type": 'S', "value": 'PRESS', "shift": True}, None)
        ),
        ("graph.mirror", {"type": 'M', "value": 'PRESS', "ctrl": True}, None),
        ("graph.handle_type", {"type": 'V', "value": 'PRESS'}, None),
        ("graph.interpolation_type", {"type": 'T', "value": 'PRESS'}, None),
        ("graph.easing_type", {"type": 'E', "value": 'PRESS', "ctrl": True}, None),
        ("graph.smooth", {"type": 'O', "value": 'PRESS', "alt": True}, None),
        ("graph.bake_keys", {"type": 'O', "value": 'PRESS', "shift": True, "alt": True}, None),
        ("graph.keys_to_samples", {"type": 'C', "value": 'PRESS', "alt": True}, None),
        op_menu("GRAPH_MT_delete", {"type": 'X', "value": 'PRESS'}),
        ("graph.delete", {"type": 'DEL', "value": 'PRESS'}, {"properties": [("confirm", False)]}),
        ("graph.duplicate_move", {"type": 'D', "value": 'PRESS', "shift": True}, None),
        ("graph.keyframe_insert", {"type": 'I', "value": 'PRESS'}, None),
        ("graph.keyframe_jump", {"type": 'UP_ARROW', "value": 'PRESS', "repeat": True},
         {"properties": [("next", True)]}),
        ("graph.keyframe_jump", {"type": 'DOWN_ARROW', "value": 'PRESS', "repeat": True},
         {"properties": [("next", False)]}),
        ("graph.click_insert", {"type": params.action_mouse, "value": 'CLICK', "ctrl": True}, None),
        ("graph.click_insert", {"type": params.action_mouse, "value": 'CLICK', "shift": True, "ctrl": True},
         {"properties": [("extend", True)]}),
        ("graph.copy", {"type": 'C', "value": 'PRESS', "ctrl": True}, None),
        ("graph.paste", {"type": 'V', "value": 'PRESS', "ctrl": True}, None),
        ("graph.paste", {"type": 'V', "value": 'PRESS', "shift": True, "ctrl": True},
         {"properties": [("flipped", True)]}),
        op_menu("GRAPH_MT_key_smoothing", {"type": 'S', "value": 'PRESS', "alt": True}),
        op_menu("GRAPH_MT_key_blending", {"type": 'D', "value": 'PRESS', "alt": True}),
        ("graph.previewrange_set", {"type": 'P', "value": 'PRESS', "ctrl": True, "alt": True}, None),
        ("graph.view_all", {"type": 'HOME', "value": 'PRESS'}, None),
        ("graph.view_all", {"type": 'NDOF_BUTTON_FIT', "value": 'PRESS'}, None),
        ("graph.view_selected", {"type": 'NUMPAD_PERIOD', "value": 'PRESS'}, None),
        ("graph.view_frame", {"type": 'NUMPAD_0', "value": 'PRESS'}, None),
        op_menu_pie("GRAPH_MT_view_pie", {"type": 'ACCENT_GRAVE', "value": 'PRESS'}),
        ("anim.channels_editable_toggle", {"type": 'TAB', "value": 'PRESS'}, None),
        ("transform.translate", {"type": 'G', "value": 'PRESS'}, None),
        ("transform.translate", {"type": params.select_mouse, "value": 'CLICK_DRAG'}, None),
        ("transform.transform", {"type": 'E', "value": 'PRESS'},
         {"properties": [("mode", 'TIME_EXTEND')]}),
        ("transform.rotate", {"type": 'R', "value": 'PRESS'}, None),
        ("transform.resize", {"type": 'S', "value": 'PRESS'}, None),
        *_template_items_proportional_editing(
            params, connected=False, toggle_data_path='tool_settings.use_proportional_fcurve'),
        ("marker.add", {"type": 'M', "value": 'PRESS'}, None),
        *_template_items_context_menu("GRAPH_MT_context_menu", params.context_menu_event),
    ])

    if not params.legacy:
        items.extend([
            op_menu_pie("GRAPH_MT_pivot_pie", {"type": 'PERIOD', "value": 'PRESS'}),
        ])
    else:
        items.extend([
            # Old pivot.
            ("wm.context_set_enum", {"type": 'COMMA', "value": 'PRESS'},
             {"properties": [("data_path", 'space_data.pivot_point'), ("value", 'BOUNDING_BOX_CENTER')]}),
            ("wm.context_set_enum", {"type": 'PERIOD', "value": 'PRESS'},
             {"properties": [("data_path", 'space_data.pivot_point'), ("value", 'CURSOR')]}),
            ("wm.context_set_enum", {"type": 'PERIOD', "value": 'PRESS', "ctrl": True},
             {"properties": [("data_path", 'space_data.pivot_point'), ("value", 'INDIVIDUAL_ORIGINS')]}),
        ])

    if params.select_mouse == 'LEFTMOUSE' and not params.legacy:
        items.extend([
            ("graph.cursor_set", {"type": 'RIGHTMOUSE', "value": 'PRESS', "shift": True}, None),
        ])
    else:
        items.extend([
            ("graph.cursor_set", {"type": params.action_mouse, "value": 'PRESS'}, None),
        ])

    return keymap


# ------------------------------------------------------------------------------
# Editor (Image)

def km_image_generic(params):
    items = []
    keymap = (
        "Image Generic",
        {"space_type": 'IMAGE_EDITOR', "region_type": 'WINDOW'},
        {"items": items},
    )

    items.extend([
        *_template_space_region_type_toggle(
            params,
            toolbar_key={"type": 'T', "value": 'PRESS'},
            sidebar_key={"type": 'N', "value": 'PRESS'},
        ),
        ("image.new", {"type": 'N', "value": 'PRESS', "alt": True}, None),
        ("image.open", {"type": 'O', "value": 'PRESS', "alt": True}, None),
        ("image.reload", {"type": 'R', "value": 'PRESS', "alt": True}, None),
        ("image.read_viewlayers", {"type": 'R', "value": 'PRESS', "ctrl": True}, None),
        ("image.save", {"type": 'S', "value": 'PRESS', "alt": True}, None),
        ("image.cycle_render_slot", {"type": 'J', "value": 'PRESS', "repeat": True}, None),
        ("image.cycle_render_slot", {"type": 'J', "value": 'PRESS', "alt": True, "repeat": True},
         {"properties": [("reverse", True)]}),
        op_menu_pie("IMAGE_MT_view_pie", {"type": 'ACCENT_GRAVE', "value": 'PRESS'}),
    ])

    if not params.legacy:
        items.extend([
            ("image.save_as", {"type": 'S', "value": 'PRESS', "shift": True, "alt": True}, None),
        ])
    else:
        items.extend([
            ("image.save_as", {"type": 'F3', "value": 'PRESS'}, None),
        ])

    return keymap


def km_image(params):
    items = []
    keymap = (
        "Image",
        {"space_type": 'IMAGE_EDITOR', "region_type": 'WINDOW'},
        {"items": items},
    )

    items.extend([
        ("image.view_all", {"type": 'HOME', "value": 'PRESS'}, None),
        ("image.view_all", {"type": 'HOME', "value": 'PRESS', "shift": True},
         {"properties": [("fit_view", True)]}),
        ("image.view_selected", {"type": 'NUMPAD_PERIOD', "value": 'PRESS'}, None),
        ("image.view_cursor_center", {"type": 'C', "value": 'PRESS', "shift": True}, None),
        ("image.view_pan", {"type": 'MIDDLEMOUSE', "value": 'PRESS'}, None),
        ("image.view_pan", {"type": 'MIDDLEMOUSE', "value": 'PRESS', "shift": True}, None),
        ("image.view_pan", {"type": 'TRACKPADPAN', "value": 'ANY'}, None),
        ("image.view_all", {"type": 'NDOF_BUTTON_FIT', "value": 'PRESS'}, None),
        ("image.view_ndof", {"type": 'NDOF_MOTION', "value": 'ANY'}, None),
        ("image.view_zoom_in", {"type": 'WHEELINMOUSE', "value": 'PRESS'}, None),
        ("image.view_zoom_out", {"type": 'WHEELOUTMOUSE', "value": 'PRESS'}, None),
        ("image.view_zoom_in", {"type": 'NUMPAD_PLUS', "value": 'PRESS', "repeat": True}, None),
        ("image.view_zoom_out", {"type": 'NUMPAD_MINUS', "value": 'PRESS', "repeat": True}, None),
        ("image.view_zoom", {"type": 'MIDDLEMOUSE', "value": 'PRESS', "ctrl": True}, None),
        ("image.view_zoom", {"type": 'TRACKPADZOOM', "value": 'ANY'}, None),
        ("image.view_zoom", {"type": 'TRACKPADPAN', "value": 'ANY', "ctrl": True}, None),
        ("image.view_zoom_border", {"type": 'B', "value": 'PRESS', "shift": True}, None),
        ("image.view_zoom_ratio", {"type": 'NUMPAD_8', "value": 'PRESS', "ctrl": True},
         {"properties": [("ratio", 8.0)]}),
        ("image.view_zoom_ratio", {"type": 'NUMPAD_4', "value": 'PRESS', "ctrl": True},
         {"properties": [("ratio", 4.0)]}),
        ("image.view_zoom_ratio", {"type": 'NUMPAD_2', "value": 'PRESS', "ctrl": True},
         {"properties": [("ratio", 2.0)]}),
        ("image.view_zoom_ratio", {"type": 'NUMPAD_8', "value": 'PRESS', "shift": True},
         {"properties": [("ratio", 8.0)]}),
        ("image.view_zoom_ratio", {"type": 'NUMPAD_4', "value": 'PRESS', "shift": True},
         {"properties": [("ratio", 4.0)]}),
        ("image.view_zoom_ratio", {"type": 'NUMPAD_2', "value": 'PRESS', "shift": True},
         {"properties": [("ratio", 2.0)]}),
        ("image.view_zoom_ratio", {"type": 'NUMPAD_1', "value": 'PRESS'},
         {"properties": [("ratio", 1.0)]}),
        ("image.view_zoom_ratio", {"type": 'NUMPAD_2', "value": 'PRESS'},
         {"properties": [("ratio", 0.5)]}),
        ("image.view_zoom_ratio", {"type": 'NUMPAD_4', "value": 'PRESS'},
         {"properties": [("ratio", 0.25)]}),
        ("image.view_zoom_ratio", {"type": 'NUMPAD_8', "value": 'PRESS'},
         {"properties": [("ratio", 0.125)]}),
        ("image.change_frame", {"type": 'LEFTMOUSE', "value": 'PRESS'}, None),
        ("image.sample", {"type": params.action_mouse, "value": 'PRESS'}, None),
        ("image.curves_point_set", {"type": params.action_mouse, "value": 'PRESS', "ctrl": True},
         {"properties": [("point", 'BLACK_POINT')]}),
        ("image.curves_point_set", {"type": params.action_mouse, "value": 'PRESS', "shift": True},
         {"properties": [("point", 'WHITE_POINT')]}),
        ("object.mode_set", {"type": 'TAB', "value": 'PRESS'},
         {"properties": [("mode", 'EDIT'), ("toggle", True)]}),
        *(
            (("wm.context_set_int",
              {"type": NUMBERS_1[i], "value": 'PRESS'},
              {"properties": [("data_path", 'space_data.image.render_slots.active_index'), ("value", i)]})
             for i in range(9)
             )
        ),
        ("image.render_border", {"type": 'B', "value": 'PRESS', "ctrl": True}, None),
        ("image.clear_render_border", {"type": 'B', "value": 'PRESS', "ctrl": True, "alt": True}, None),
        ("wm.context_toggle", {"type": 'ACCENT_GRAVE', "value": 'PRESS', "ctrl": True},
         {"properties": [("data_path", 'space_data.show_gizmo')]}),
        ("wm.context_toggle", {"type": 'Z', "value": 'PRESS', "alt": True, "shift": True},
         {"properties": [("data_path", "space_data.overlay.show_overlays")]}),
        *_template_items_context_menu("IMAGE_MT_mask_context_menu", params.context_menu_event),
    ])

    if not params.legacy:
        items.extend([
            op_menu_pie("IMAGE_MT_pivot_pie", {"type": 'PERIOD', "value": 'PRESS'}),
        ])
    else:
        items.extend([
            # Old pivot.
            ("wm.context_set_enum", {"type": 'COMMA', "value": 'PRESS'},
             {"properties": [("data_path", 'space_data.pivot_point'), ("value", 'CENTER')]}),
            ("wm.context_set_enum", {"type": 'COMMA', "value": 'PRESS', "ctrl": True},
             {"properties": [("data_path", 'space_data.pivot_point'), ("value", 'MEDIAN')]}),
            ("wm.context_set_enum", {"type": 'PERIOD', "value": 'PRESS'},
             {"properties": [("data_path", 'space_data.pivot_point'), ("value", 'CURSOR')]}),

            ("image.view_center_cursor", {"type": 'HOME', "value": 'PRESS', "alt": True}, None),
        ])

    return keymap


# ------------------------------------------------------------------------------
# Editor (Node)

def km_node_generic(params):
    items = []
    keymap = (
        "Node Generic",
        {"space_type": 'NODE_EDITOR', "region_type": 'WINDOW'},
        {"items": items},
    )

    items.extend([
        *_template_space_region_type_toggle(
            params,
            toolbar_key={"type": 'T', "value": 'PRESS'},
            sidebar_key={"type": 'N', "value": 'PRESS'},
        ),
    ])

    return keymap


def km_node_editor(params):
    items = []
    keymap = (
        "Node Editor",
        {"space_type": 'NODE_EDITOR', "region_type": 'WINDOW'},
        {"items": items},
    )

    if not params.legacy:
        items.extend(_template_node_select(
            type=params.select_mouse,
            value=params.select_mouse_value,
            select_passthrough=True,
        ))
        # Allow node selection with both for RMB select.
        if params.select_mouse == 'RIGHTMOUSE':
            items.extend(_template_node_select(type='LEFTMOUSE', value='PRESS', select_passthrough=True))
        else:
            items.extend([
                op_tool_cycle("builtin.select_box", {"type": 'W', "value": 'PRESS'}),
            ])
    else:
        items.extend(_template_node_select(
            type='RIGHTMOUSE',
            value=params.select_mouse_value,
            select_passthrough=True,
        ))
        items.extend(_template_node_select(
            type='LEFTMOUSE',
            value='PRESS',
            select_passthrough=True,
        ))

    items.extend([
        ("node.select_box", {"type": params.select_mouse, "value": 'CLICK_DRAG'},
         {"properties": [("tweak", True)]}),
        ("node.select_lasso", {"type": 'LEFTMOUSE', "value": 'CLICK_DRAG', "ctrl": True, "alt": True},
         {"properties": [("mode", 'ADD')]}),
        ("node.select_lasso", {"type": 'LEFTMOUSE', "value": 'CLICK_DRAG', "shift": True, "ctrl": True, "alt": True},
         {"properties": [("mode", 'SUB')]}),
        op_tool_optional(
            ("node.select_box", {"type": 'B', "value": 'PRESS'},
             {"properties": [("tweak", False)]}),
            (op_tool, "builtin.select_box"), params),
        op_tool_optional(
            ("node.select_circle", {"type": 'C', "value": 'PRESS'}, None),
            (op_tool, "builtin.select_circle"), params),
        ("node.link", {"type": 'LEFTMOUSE', "value": 'CLICK_DRAG'},
         {"properties": [("detach", False)]}),
        ("node.link", {"type": 'LEFTMOUSE', "value": 'CLICK_DRAG', "ctrl": True},
         {"properties": [("detach", True)]}),
        ("node.resize", {"type": 'LEFTMOUSE', "value": 'CLICK_DRAG'}, None),
        ("node.add_reroute",
         {"type": 'LEFTMOUSE' if params.legacy else 'RIGHTMOUSE', "value": 'CLICK_DRAG', "shift": True}, None),
        ("node.links_cut",
         {"type": 'LEFTMOUSE' if params.legacy else 'RIGHTMOUSE', "value": 'CLICK_DRAG', "ctrl": True}, None),
        ("node.links_mute", {"type": 'RIGHTMOUSE', "value": 'CLICK_DRAG', "ctrl": True, "alt": True}, None),
        ("node.select_link_viewer", {"type": 'LEFTMOUSE', "value": 'PRESS', "shift": True, "ctrl": True}, None),
        # Shortcut is added three times, one for geometry nodes editor, and two for shader editor.
        # It's duplicated in shader editor so that it can act as stand-in for viewer node until it's added.
        ("node.connect_to_output", {"type": 'LEFTMOUSE', "value": 'PRESS', "shift": True, "alt": True},
         {"properties": [("run_in_geometry_nodes", True)]}),
        ("node.connect_to_output", {"type": 'LEFTMOUSE', "value": 'PRESS', "shift": True, "ctrl": True},
         {"properties": [("run_in_geometry_nodes", False)]}),
        ("node.connect_to_output", {"type": 'LEFTMOUSE', "value": 'PRESS', "shift": True, "alt": True},
         {"properties": [("run_in_geometry_nodes", False)]}),
        ("node.backimage_move", {"type": 'MIDDLEMOUSE', "value": 'PRESS', "alt": True}, None),
        ("node.backimage_zoom", {"type": 'V', "value": 'PRESS', "repeat": True},
         {"properties": [("factor", 1.0 / 1.2)]}),
        ("node.backimage_zoom", {"type": 'V', "value": 'PRESS', "alt": True, "repeat": True},
         {"properties": [("factor", 1.2)]}),
        ("node.backimage_fit", {"type": 'HOME', "value": 'PRESS', "alt": True}, None),
        ("node.backimage_sample", {"type": params.action_mouse, "value": 'PRESS', "alt": True}, None),
        ("node.link_make", {"type": 'F', "value": 'PRESS'},
         {"properties": [("replace", False)]}),
        ("node.link_make", {"type": 'F', "value": 'PRESS', "shift": True},
         {"properties": [("replace", True)]}),
        op_menu("NODE_MT_add", {"type": 'A', "value": 'PRESS', "shift": True}),
        ("node.duplicate_move", {"type": 'D', "value": 'PRESS', "shift": True},
         {"properties": [("NODE_OT_translate_attach", [("TRANSFORM_OT_translate", [("view2d_edge_pan", True)])])]}),
        ("node.duplicate_move_linked", {"type": 'D', "value": 'PRESS', "alt": True},
         {"properties": [("NODE_OT_translate_attach", [("TRANSFORM_OT_translate", [("view2d_edge_pan", True)])])]}),
        ("node.duplicate_move_keep_inputs", {"type": 'D', "value": 'PRESS', "shift": True, "ctrl": True},
         {"properties": [("NODE_OT_translate_attach", [("TRANSFORM_OT_translate", [("view2d_edge_pan", True)])])]}),
        ("node.parent_set", {"type": 'P', "value": 'PRESS', "ctrl": True}, None),
        ("node.detach", {"type": 'P', "value": 'PRESS', "alt": True}, None),
        ("node.join", {"type": 'J', "value": 'PRESS', "ctrl": True}, None),
        ("node.hide_toggle", {"type": 'H', "value": 'PRESS'}, None),
        ("node.mute_toggle", {"type": 'M', "value": 'PRESS'}, None),
        ("node.preview_toggle", {"type": 'H', "value": 'PRESS', "shift": True}, None),
        ("node.hide_socket_toggle", {"type": 'H', "value": 'PRESS', "ctrl": True}, None),
        ("node.view_all", {"type": 'HOME', "value": 'PRESS'}, None),
        ("node.view_all", {"type": 'NDOF_BUTTON_FIT', "value": 'PRESS'}, None),
        ("node.view_selected", {"type": 'NUMPAD_PERIOD', "value": 'PRESS'}, None),
        op_menu_pie("NODE_MT_view_pie", {"type": 'ACCENT_GRAVE', "value": 'PRESS'}),
        ("node.delete", {"type": 'X', "value": 'PRESS'}, None),
        ("node.delete", {"type": 'DEL', "value": 'PRESS'}, None),
        ("node.delete_reconnect", {"type": 'X', "value": 'PRESS', "ctrl": True}, None),
        ("node.delete_reconnect", {"type": 'DEL', "value": 'PRESS', "ctrl": True}, None),
        *_template_items_select_actions(params, "node.select_all"),
        ("node.select_linked_to", {"type": 'L', "value": 'PRESS', "shift": True}, None),
        ("node.select_linked_from", {"type": 'L', "value": 'PRESS'}, None),
        ("node.select_grouped", {"type": 'G', "value": 'PRESS', "shift": True}, None),
        ("node.select_grouped", {"type": 'G', "value": 'PRESS', "shift": True, "ctrl": True},
         {"properties": [("extend", True)]}),
        ("node.select_same_type_step", {"type": 'RIGHT_BRACKET', "value": 'PRESS', "shift": True},
         {"properties": [("prev", False)]}),
        ("node.select_same_type_step", {"type": 'LEFT_BRACKET', "value": 'PRESS', "shift": True},
         {"properties": [("prev", True)]}),
        ("node.find_node", {"type": 'F', "value": 'PRESS', "ctrl": True}, None),
        ("node.group_make", {"type": 'G', "value": 'PRESS', "ctrl": True}, None),
        ("node.group_ungroup", {"type": 'G', "value": 'PRESS', "ctrl": True, "alt": True}, None),
        ("node.group_separate", {"type": 'P', "value": 'PRESS'}, None),
        ("node.group_edit", {"type": 'TAB', "value": 'PRESS'},
         {"properties": [("exit", False)]}),
        ("node.group_edit", {"type": 'TAB', "value": 'PRESS', "ctrl": True},
         {"properties": [("exit", True)]}),
        ("node.read_viewlayers", {"type": 'R', "value": 'PRESS', "ctrl": True}, None),
        ("node.render_changed", {"type": 'Z', "value": 'PRESS'}, None),
        ("node.clipboard_copy", {"type": 'C', "value": 'PRESS', "ctrl": True}, None),
        ("node.clipboard_paste", {"type": 'V', "value": 'PRESS', "ctrl": True}, None),
        ("node.viewer_border", {"type": 'B', "value": 'PRESS', "ctrl": True}, None),
        ("node.clear_viewer_border", {"type": 'B', "value": 'PRESS', "ctrl": True, "alt": True}, None),
        ("node.translate_attach",
         {"type": 'G', "value": 'PRESS'},
         {"properties": [("TRANSFORM_OT_translate", [("view2d_edge_pan", True)])]}),
        ("node.translate_attach",
         {"type": 'LEFTMOUSE', "value": 'CLICK_DRAG'},
         {"properties": [("TRANSFORM_OT_translate", [("view2d_edge_pan", True)])]}),
        # Avoid duplicating the previous item.
        *([] if params.select_mouse == 'LEFTMOUSE' else (
            ("node.translate_attach", {"type": params.select_mouse, "value": 'CLICK_DRAG'},
             {"properties": [("TRANSFORM_OT_translate", [("view2d_edge_pan", True)])]}),
        )),
        ("transform.translate", {"type": 'G', "value": 'PRESS'}, {"properties": [("view2d_edge_pan", True)]}),
        ("transform.translate", {"type": 'LEFTMOUSE', "value": 'CLICK_DRAG'},
         {"properties": [("release_confirm", True), ("view2d_edge_pan", True)]}),
        # Avoid duplicating the previous item.
        *([] if params.select_mouse == 'LEFTMOUSE' else (
            ("transform.translate", {"type": params.select_mouse, "value": 'CLICK_DRAG'},
             {"properties": [("release_confirm", True), ("view2d_edge_pan", True)]}),
        )),
        ("transform.rotate", {"type": 'R', "value": 'PRESS'}, None),
        ("transform.resize", {"type": 'S', "value": 'PRESS'}, None),
        ("node.move_detach_links_release",
         {"type": params.action_mouse, "value": 'CLICK_DRAG', "alt": True},
         {"properties": [("NODE_OT_translate_attach", [("TRANSFORM_OT_translate", [("view2d_edge_pan", True)])])]}),
        ("node.move_detach_links",
         {"type": params.select_mouse, "value": 'CLICK_DRAG', "alt": True},
         {"properties": [("TRANSFORM_OT_translate", [("view2d_edge_pan", True)])]}),
        ("wm.context_toggle", {"type": 'TAB', "value": 'PRESS', "shift": True},
         {"properties": [("data_path", 'tool_settings.use_snap_node')]}),
        ("wm.context_menu_enum", {"type": 'TAB', "value": 'PRESS', "shift": True, "ctrl": True},
         {"properties": [("data_path", 'tool_settings.snap_node_element')]}),
        ("wm.context_toggle", {"type": 'Z', "value": 'PRESS', "alt": True, "shift": True},
         {"properties": [("data_path", "space_data.overlay.show_overlays")]}),
        *_template_items_context_menu("NODE_MT_context_menu", params.context_menu_event),
    ])

    return keymap


# ------------------------------------------------------------------------------
# Editor (Info)

def km_info(params):
    items = []
    keymap = (
        "Info",
        {"space_type": 'INFO', "region_type": 'WINDOW'},
        {"items": items},
    )

    items.extend([
        ("info.select_pick", {"type": 'LEFTMOUSE', "value": 'CLICK'}, None),
        ("info.select_pick", {"type": 'LEFTMOUSE', "value": 'CLICK', "shift": True},
         {"properties": [("extend", True)]}),
        ("info.select_box", {"type": 'LEFTMOUSE', "value": 'CLICK_DRAG'},
         {"properties": [("wait_for_input", False)]}),
        *_template_items_select_actions(params, "info.select_all"),
        ("info.select_box", {"type": 'B', "value": 'PRESS'}, None),
        ("info.report_replay", {"type": 'R', "value": 'PRESS'}, None),
        ("info.report_delete", {"type": 'X', "value": 'PRESS'}, None),
        ("info.report_delete", {"type": 'DEL', "value": 'PRESS'}, None),
        ("info.report_copy", {"type": 'C', "value": 'PRESS', "ctrl": True}, None),
        *_template_items_context_menu("INFO_MT_context_menu", params.context_menu_event),
    ])

    return keymap


# ------------------------------------------------------------------------------
# Editor (File Browser)

def km_file_browser(params):
    items = []
    keymap = (
        "File Browser",
        {"space_type": 'FILE_BROWSER', "region_type": 'WINDOW'},
        {"items": items},
    )

    items.extend([
        *_template_space_region_type_toggle(
            params,
            toolbar_key={"type": 'T', "value": 'PRESS'},
        ),
        ("wm.context_toggle", {"type": 'N', "value": 'PRESS'},
         {"properties": [("data_path", 'space_data.show_region_tool_props')]}),
        ("file.parent", {"type": 'UP_ARROW', "value": 'PRESS', "alt": True}, None),
        ("file.previous", {"type": 'LEFT_ARROW', "value": 'PRESS', "alt": True}, None),
        ("file.next", {"type": 'RIGHT_ARROW', "value": 'PRESS', "alt": True}, None),
        # The two refresh operators have polls excluding each other (so only one is available depending on context).
        ("file.refresh", {"type": 'R', "value": 'PRESS'}, None),
        ("asset.library_refresh", {"type": 'R', "value": 'PRESS'}, None),
        ("file.parent", {"type": 'P', "value": 'PRESS'}, None),
        ("file.previous", {"type": 'BACK_SPACE', "value": 'PRESS'}, None),
        ("file.next", {"type": 'BACK_SPACE', "value": 'PRESS', "shift": True}, None),
        ("wm.context_toggle", {"type": 'H', "value": 'PRESS'},
         {"properties": [("data_path", 'space_data.params.show_hidden')]}),
        ("file.directory_new", {"type": 'I', "value": 'PRESS'}, None),
        ("file.rename", {"type": 'F2', "value": 'PRESS'}, None),
        ("file.delete", {"type": 'X', "value": 'PRESS'}, None),
        ("file.delete", {"type": 'DEL', "value": 'PRESS'}, None),
        ("file.smoothscroll", {"type": 'TIMER1', "value": 'ANY', "any": True}, None),
        ("file.bookmark_add", {"type": 'B', "value": 'PRESS', "ctrl": True}, None),
        ("file.start_filter", {"type": 'F', "value": 'PRESS', "ctrl": True}, None),
        ("file.edit_directory_path", {"type": 'L', "value": 'PRESS', "ctrl": True}, None),
        ("file.filenum", {"type": 'NUMPAD_PLUS', "value": 'PRESS', "repeat": True},
         {"properties": [("increment", 1)]}),
        ("file.filenum", {"type": 'NUMPAD_PLUS', "value": 'PRESS', "shift": True, "repeat": True},
         {"properties": [("increment", 10)]}),
        ("file.filenum", {"type": 'NUMPAD_PLUS', "value": 'PRESS', "ctrl": True, "repeat": True},
         {"properties": [("increment", 100)]}),
        ("file.filenum", {"type": 'NUMPAD_MINUS', "value": 'PRESS', "repeat": True},
         {"properties": [("increment", -1)]}),
        ("file.filenum", {"type": 'NUMPAD_MINUS', "value": 'PRESS', "shift": True, "repeat": True},
         {"properties": [("increment", -10)]}),
        ("file.filenum", {"type": 'NUMPAD_MINUS', "value": 'PRESS', "ctrl": True, "repeat": True},
         {"properties": [("increment", -100)]}),
        op_menu_pie("FILEBROWSER_MT_view_pie", {"type": 'ACCENT_GRAVE', "value": 'PRESS'}),

        # Select file under cursor before spawning the context menu.
        ("file.select", {"type": 'RIGHTMOUSE', "value": 'PRESS'},
         {"properties": [
             ("open", False),
             ("only_activate_if_selected", params.select_mouse == 'LEFTMOUSE'), ("pass_through", True),
         ]}),
        *_template_items_context_menu("FILEBROWSER_MT_context_menu", params.context_menu_event),
    ])

    return keymap


def km_file_browser_main(params):
    items = []
    keymap = (
        "File Browser Main",
        {"space_type": 'FILE_BROWSER', "region_type": 'WINDOW'},
        {"items": items},
    )

    if not params.use_file_single_click:
        items.extend([
            ("file.select", {"type": 'LEFTMOUSE', "value": 'DOUBLE_CLICK'},
             {"properties": [("open", True), ("deselect_all", not params.legacy)]}),
        ])

    items.extend([
        ("file.mouse_execute", {"type": 'LEFTMOUSE', "value": 'DOUBLE_CLICK'}, None),
        # Both .execute and .select are needed here. The former only works if
        # there's a file operator (i.e. not in regular editor mode) but is
        # needed to load files. The latter makes selection work if there's no
        # operator (i.e. in regular editor mode).
        ("file.select", {"type": 'LEFTMOUSE', "value": 'PRESS'},
         {"properties": [("open", params.use_file_single_click), ("deselect_all", not params.legacy)]}),
        ("file.select", {"type": 'LEFTMOUSE', "value": 'CLICK', "ctrl": True},
         {"properties": [("extend", True), ("open", False)]}),
        ("file.select", {"type": 'LEFTMOUSE', "value": 'CLICK', "shift": True},
         {"properties": [("extend", True), ("fill", True), ("open", False)]}),
        ("file.select_walk", {"type": 'UP_ARROW', "value": 'PRESS', "repeat": True},
         {"properties": [("direction", 'UP')]}),
        ("file.select_walk", {"type": 'UP_ARROW', "value": 'PRESS', "shift": True},
         {"properties": [("direction", 'UP'), ("extend", True)]}),
        ("file.select_walk", {"type": 'UP_ARROW', "value": 'PRESS', "shift": True, "ctrl": True, "repeat": True},
         {"properties": [("direction", 'UP'), ("extend", True), ("fill", True)]}),
        ("file.select_walk", {"type": 'DOWN_ARROW', "value": 'PRESS', "repeat": True},
         {"properties": [("direction", 'DOWN')]}),
        ("file.select_walk", {"type": 'DOWN_ARROW', "value": 'PRESS', "shift": True, "repeat": True},
         {"properties": [("direction", 'DOWN'), ("extend", True)]}),
        ("file.select_walk", {"type": 'DOWN_ARROW', "value": 'PRESS', "shift": True, "ctrl": True, "repeat": True},
         {"properties": [("direction", 'DOWN'), ("extend", True), ("fill", True)]}),
        ("file.select_walk", {"type": 'LEFT_ARROW', "value": 'PRESS', "repeat": True},
         {"properties": [("direction", 'LEFT')]}),
        ("file.select_walk", {"type": 'LEFT_ARROW', "value": 'PRESS', "shift": True, "repeat": True},
         {"properties": [("direction", 'LEFT'), ("extend", True)]}),
        ("file.select_walk", {"type": 'LEFT_ARROW', "value": 'PRESS', "shift": True, "ctrl": True, "repeat": True},
         {"properties": [("direction", 'LEFT'), ("extend", True), ("fill", True)]}),
        ("file.select_walk", {"type": 'RIGHT_ARROW', "value": 'PRESS', "repeat": True},
         {"properties": [("direction", 'RIGHT')]}),
        ("file.select_walk", {"type": 'RIGHT_ARROW', "value": 'PRESS', "shift": True, "repeat": True},
         {"properties": [("direction", 'RIGHT'), ("extend", True)]}),
        ("file.select_walk", {"type": 'RIGHT_ARROW', "value": 'PRESS', "shift": True, "ctrl": True, "repeat": True},
         {"properties": [("direction", 'RIGHT'), ("extend", True), ("fill", True)]}),
        ("file.previous", {"type": 'BUTTON4MOUSE', "value": 'CLICK'}, None),
        ("file.next", {"type": 'BUTTON5MOUSE', "value": 'CLICK'}, None),
        *_template_items_select_actions(params, "file.select_all"),
        ("file.select_box", {"type": 'B', "value": 'PRESS'}, None),
        ("file.select_box", {"type": 'LEFTMOUSE', "value": 'CLICK_DRAG'}, None),
        ("file.select_box", {"type": 'LEFTMOUSE', "value": 'CLICK_DRAG', "shift": True},
         {"properties": [("mode", 'ADD')]}),
        ("file.select_box", {"type": 'LEFTMOUSE', "value": 'CLICK_DRAG', "ctrl": True},
         {"properties": [("mode", 'SUB')]}),
        ("file.highlight", {"type": 'MOUSEMOVE', "value": 'ANY', "any": True}, None),
        ("file.sort_column_ui_context", {"type": 'LEFTMOUSE', "value": 'PRESS', "any": True}, None),
        ("file.view_selected", {"type": 'NUMPAD_PERIOD', "value": 'PRESS'}, None),
        *_template_items_context_menu("ASSETBROWSER_MT_context_menu", params.context_menu_event),
    ])

    return keymap


def km_file_browser_buttons(_params):
    items = []
    keymap = (
        "File Browser Buttons",
        {"space_type": 'FILE_BROWSER', "region_type": 'WINDOW'},
        {"items": items},
    )

    items.extend([
        ("file.filenum", {"type": 'NUMPAD_PLUS', "value": 'PRESS', "repeat": True},
         {"properties": [("increment", 1)]}),
        ("file.filenum", {"type": 'NUMPAD_PLUS', "value": 'PRESS', "shift": True, "repeat": True},
         {"properties": [("increment", 10)]}),
        ("file.filenum", {"type": 'NUMPAD_PLUS', "value": 'PRESS', "ctrl": True, "repeat": True},
         {"properties": [("increment", 100)]}),
        ("file.filenum", {"type": 'NUMPAD_MINUS', "value": 'PRESS', "repeat": True},
         {"properties": [("increment", -1)]}),
        ("file.filenum", {"type": 'NUMPAD_MINUS', "value": 'PRESS', "shift": True, "repeat": True},
         {"properties": [("increment", -10)]}),
        ("file.filenum", {"type": 'NUMPAD_MINUS', "value": 'PRESS', "ctrl": True, "repeat": True},
         {"properties": [("increment", -100)]}),
    ])

    return keymap


# ------------------------------------------------------------------------------
# Editor (Dope Sheet)

def km_dopesheet_generic(params):
    items = []
    keymap = (
        "Dopesheet Generic",
        {"space_type": 'DOPESHEET_EDITOR', "region_type": 'WINDOW'},
        {"items": items},
    )

    items.extend([
        *_template_space_region_type_toggle(
            params,
            sidebar_key={"type": 'N', "value": 'PRESS'},
        ),
        ("wm.context_set_enum", {"type": 'TAB', "value": 'PRESS', "ctrl": True},
         {"properties": [("data_path", 'area.type'), ("value", 'GRAPH_EDITOR')]}),
        ("action.extrapolation_type", {"type": 'E', "value": 'PRESS', "shift": True}, None),
    ])

    return keymap


def km_dopesheet(params):
    items = []
    keymap = (
        "Dopesheet",
        {"space_type": 'DOPESHEET_EDITOR', "region_type": 'WINDOW'},
        {"items": items},
    )

    items.extend([
        ("action.clickselect",
         {"type": params.select_mouse, "value": 'PRESS'},
         {"properties": [("deselect_all", not params.legacy)]}),
        ("action.clickselect",
         {"type": params.select_mouse, "value": 'PRESS', "alt": True},
         {"properties": [("column", True)]}),
        ("action.clickselect",
         {"type": params.select_mouse, "value": 'PRESS', "shift": True},
         {"properties": [("extend", True)]}),
        ("action.clickselect",
         {"type": params.select_mouse, "value": 'PRESS', "shift": True, "alt": True},
         {"properties": [("extend", True), ("column", True)]}),
        ("action.clickselect",
         {"type": params.select_mouse, "value": 'PRESS', "ctrl": True, "alt": True},
         {"properties": [("channel", True)]}),
        ("action.clickselect",
         {"type": params.select_mouse, "value": 'PRESS', "shift": True, "ctrl": True, "alt": True},
         {"properties": [("extend", True), ("channel", True)]}),
        ("action.select_leftright",
         {"type": params.select_mouse, "value": 'PRESS' if params.legacy else 'CLICK', "ctrl": True},
         {"properties": [("mode", 'CHECK')]}),
        ("action.select_leftright",
         {"type": params.select_mouse, "value": 'PRESS' if params.legacy else 'CLICK', "ctrl": True, "shift": True},
         {"properties": [("mode", 'CHECK'), ("extend", True)]}),
        ("action.select_leftright", {"type": 'LEFT_BRACKET', "value": 'PRESS'},
         {"properties": [("mode", 'LEFT')]}),
        ("action.select_leftright", {"type": 'RIGHT_BRACKET', "value": 'PRESS'},
         {"properties": [("mode", 'RIGHT')]}),
        *_template_items_select_actions(params, "action.select_all"),
        ("action.select_box", {"type": 'B', "value": 'PRESS'},
         {"properties": [("axis_range", False)]}),
        ("action.select_box", {"type": 'B', "value": 'PRESS', "alt": True},
         {"properties": [("axis_range", True)]}),
        ("action.select_box", {"type": params.select_mouse, "value": 'CLICK_DRAG'},
         {"properties": [("tweak", True), ("mode", 'SET')]}),
        ("action.select_box", {"type": params.select_mouse, "value": 'CLICK_DRAG', "shift": True},
         {"properties": [("tweak", True), ("mode", 'ADD')]}),
        ("action.select_box", {"type": params.select_mouse, "value": 'CLICK_DRAG', "ctrl": True},
         {"properties": [("tweak", True), ("mode", 'SUB')]}),
        ("action.select_lasso", {"type": params.action_mouse, "value": 'CLICK_DRAG', "ctrl": True},
         {"properties": [("mode", 'ADD')]}),
        ("action.select_lasso", {"type": params.action_mouse, "value": 'CLICK_DRAG', "shift": True, "ctrl": True},
         {"properties": [("mode", 'SUB')]}),
        ("action.select_circle", {"type": 'C', "value": 'PRESS'}, None),
        ("action.select_column", {"type": 'K', "value": 'PRESS'},
         {"properties": [("mode", 'KEYS')]}),
        ("action.select_column", {"type": 'K', "value": 'PRESS', "ctrl": True},
         {"properties": [("mode", 'CFRA')]}),
        ("action.select_column", {"type": 'K', "value": 'PRESS', "shift": True},
         {"properties": [("mode", 'MARKERS_COLUMN')]}),
        ("action.select_column", {"type": 'K', "value": 'PRESS', "alt": True},
         {"properties": [("mode", 'MARKERS_BETWEEN')]}),
        ("action.select_more", {"type": 'NUMPAD_PLUS', "value": 'PRESS', "ctrl": True, "repeat": True}, None),
        ("action.select_less", {"type": 'NUMPAD_MINUS', "value": 'PRESS', "ctrl": True, "repeat": True}, None),
        ("action.select_linked", {"type": 'L', "value": 'PRESS'}, None),
        ("action.frame_jump", {"type": 'G', "value": 'PRESS', "ctrl": True}, None),
        (
            op_menu_pie("DOPESHEET_MT_snap_pie", {"type": 'S', "value": 'PRESS', "shift": True})
            if not params.legacy else
            ("action.snap", {"type": 'S', "value": 'PRESS', "shift": True}, None)
        ),
        ("action.mirror", {"type": 'M', "value": 'PRESS', "ctrl": True}, None),
        ("action.handle_type", {"type": 'V', "value": 'PRESS'}, None),
        ("action.interpolation_type", {"type": 'T', "value": 'PRESS'}, None),
        ("action.extrapolation_type", {"type": 'E', "value": 'PRESS', "shift": True}, None),
        ("action.easing_type", {"type": 'E', "value": 'PRESS', "ctrl": True}, None),
        ("action.keyframe_type", {"type": 'R', "value": 'PRESS'}, None),
        ("action.bake_keys", {"type": 'O', "value": 'PRESS', "shift": True, "alt": True}, None),
        op_menu("DOPESHEET_MT_delete", {"type": 'X', "value": 'PRESS'}),
        ("action.delete", {"type": 'DEL', "value": 'PRESS'}, {"properties": [("confirm", False)]}),
        ("action.duplicate_move", {"type": 'D', "value": 'PRESS', "shift": True}, None),
        ("action.keyframe_insert", {"type": 'I', "value": 'PRESS'}, None),
        ("action.copy", {"type": 'C', "value": 'PRESS', "ctrl": True}, None),
        ("action.paste", {"type": 'V', "value": 'PRESS', "ctrl": True}, None),
        ("action.paste", {"type": 'V', "value": 'PRESS', "shift": True, "ctrl": True},
         {"properties": [("flipped", True)]}),
        ("action.previewrange_set", {"type": 'P', "value": 'PRESS', "ctrl": True, "alt": True}, None),
        ("action.view_all", {"type": 'HOME', "value": 'PRESS'}, None),
        ("action.view_all", {"type": 'NDOF_BUTTON_FIT', "value": 'PRESS'}, None),
        ("action.view_selected", {"type": 'NUMPAD_PERIOD', "value": 'PRESS'}, None),
        ("action.view_frame", {"type": 'NUMPAD_0', "value": 'PRESS'}, None),
        op_menu_pie("DOPESHEET_MT_view_pie", {"type": 'ACCENT_GRAVE', "value": 'PRESS'}),
        ("anim.channels_editable_toggle", {"type": 'TAB', "value": 'PRESS'}, None),
        ("anim.channels_select_filter", {"type": 'F', "value": 'PRESS', "ctrl": True}, None),
        ("transform.transform", {"type": 'G', "value": 'PRESS'},
         {"properties": [("mode", 'TIME_TRANSLATE')]}),
        ("transform.transform", {"type": params.select_mouse, "value": 'CLICK_DRAG'},
         {"properties": [("mode", 'TIME_TRANSLATE')]}),
        ("transform.transform", {"type": 'E', "value": 'PRESS'},
         {"properties": [("mode", 'TIME_EXTEND')]}),
        ("transform.transform", {"type": 'S', "value": 'PRESS'},
         {"properties": [("mode", 'TIME_SCALE')]}),
        ("transform.transform", {"type": 'T', "value": 'PRESS', "shift": True},
         {"properties": [("mode", 'TIME_SLIDE')]}),
        *_template_items_proportional_editing(
            params, connected=False, toggle_data_path='tool_settings.use_proportional_action'),
        ("marker.add", {"type": 'M', "value": 'PRESS'}, None),
        ("marker.camera_bind", {"type": 'B', "value": 'PRESS', "ctrl": True}, None),
        *_template_items_context_menu("DOPESHEET_MT_context_menu", params.context_menu_event),
        *_template_items_change_frame(params),
    ])

    return keymap


# ------------------------------------------------------------------------------
# Editor (NLA)

def km_nla_generic(params):
    items = []
    keymap = (
        "NLA Generic",
        {"space_type": 'NLA_EDITOR', "region_type": 'WINDOW'},
        {"items": items},
    )

    items.extend([
        *_template_space_region_type_toggle(
            params,
            sidebar_key={"type": 'N', "value": 'PRESS'},
        ),
        ("nla.tweakmode_enter", {"type": 'TAB', "value": 'PRESS'},
         {"properties": [("use_upper_stack_evaluation", True)]}),
        ("nla.tweakmode_exit", {"type": 'TAB', "value": 'PRESS'}, None),
        ("nla.tweakmode_enter", {"type": 'TAB', "value": 'PRESS', "shift": True},
         {"properties": [("isolate_action", True)]}),
        ("nla.tweakmode_exit", {"type": 'TAB', "value": 'PRESS', "shift": True},
         {"properties": [("isolate_action", True)]}),
        ("anim.channels_select_filter", {"type": 'F', "value": 'PRESS', "ctrl": True}, None),
    ])

    return keymap


def km_nla_tracks(params):
    items = []
    keymap = (
        "NLA Tracks",
        {"space_type": 'NLA_EDITOR', "region_type": 'WINDOW'},
        {"items": items},
    )

    items.extend([
        ("nla.channels_click", {"type": 'LEFTMOUSE', "value": 'PRESS'}, None),
        ("nla.channels_click", {"type": 'LEFTMOUSE', "value": 'PRESS', "shift": True},
         {"properties": [("extend", True)]}),
        ("nla.tracks_add", {"type": 'A', "value": 'PRESS', "shift": True},
         {"properties": [("above_selected", False)]}),
        ("nla.tracks_add", {"type": 'A', "value": 'PRESS', "shift": True, "ctrl": True},
         {"properties": [("above_selected", True)]}),
        ("nla.tracks_delete", {"type": 'X', "value": 'PRESS'}, None),
        ("nla.tracks_delete", {"type": 'DEL', "value": 'PRESS'}, None),
        *_template_items_context_menu("NLA_MT_channel_context_menu", params.context_menu_event),
    ])

    return keymap


def km_nla_editor(params):
    items = []
    keymap = (
        "NLA Editor",
        {"space_type": 'NLA_EDITOR', "region_type": 'WINDOW'},
        {"items": items},
    )

    items.extend([
        ("nla.click_select", {"type": params.select_mouse, "value": 'PRESS'},
         {"properties": [("deselect_all", not params.legacy)]}),
        ("nla.click_select", {"type": params.select_mouse, "value": 'PRESS', "shift": True},
         {"properties": [("extend", True)]}),
        ("nla.select_leftright",
         {"type": params.select_mouse, "value": 'PRESS' if params.legacy else 'CLICK', "ctrl": True},
         {"properties": [("mode", 'CHECK')]}),
        ("nla.select_leftright",
         {"type": params.select_mouse, "value": 'PRESS' if params.legacy else 'CLICK', "ctrl": True, "shift": True},
         {"properties": [("mode", 'CHECK'), ("extend", True)]}),
        ("nla.select_leftright", {"type": 'LEFT_BRACKET', "value": 'PRESS'},
         {"properties": [("mode", 'LEFT')]}),
        ("nla.select_leftright", {"type": 'RIGHT_BRACKET', "value": 'PRESS'},
         {"properties": [("mode", 'RIGHT')]}),
        *_template_items_select_actions(params, "nla.select_all"),
        ("nla.select_box", {"type": 'B', "value": 'PRESS'},
         {"properties": [("axis_range", False)]}),
        ("nla.select_box", {"type": 'B', "value": 'PRESS', "alt": True},
         {"properties": [("axis_range", True)]}),
        ("nla.select_box", {"type": params.select_mouse, "value": 'CLICK_DRAG'},
         {"properties": [("tweak", True), ("mode", 'SET')]}),
        ("nla.select_box", {"type": params.select_mouse, "value": 'CLICK_DRAG', "shift": True},
         {"properties": [("tweak", True), ("mode", 'ADD')]}),
        ("nla.select_box", {"type": params.select_mouse, "value": 'CLICK_DRAG', "ctrl": True},
         {"properties": [("tweak", True), ("mode", 'SUB')]}),
        ("nla.previewrange_set", {"type": 'P', "value": 'PRESS', "ctrl": True, "alt": True}, None),
        ("nla.view_all", {"type": 'HOME', "value": 'PRESS'}, None),
        ("nla.view_all", {"type": 'NDOF_BUTTON_FIT', "value": 'PRESS'}, None),
        ("nla.view_selected", {"type": 'NUMPAD_PERIOD', "value": 'PRESS'}, None),
        ("nla.view_frame", {"type": 'NUMPAD_0', "value": 'PRESS'}, None),
        op_menu_pie("NLA_MT_view_pie", {"type": 'ACCENT_GRAVE', "value": 'PRESS'}),
        ("nla.actionclip_add", {"type": 'A', "value": 'PRESS', "shift": True}, None),
        ("nla.transition_add", {"type": 'T', "value": 'PRESS', "shift": True}, None),
        ("nla.soundclip_add", {"type": 'K', "value": 'PRESS', "shift": True}, None),
        ("nla.meta_add", {"type": 'G', "value": 'PRESS', "ctrl": True}, None),
        ("nla.meta_remove", {"type": 'G', "value": 'PRESS', "ctrl": True, "alt": True}, None),
        ("nla.duplicate_linked_move", {"type": 'D', "value": 'PRESS', "shift": True}, None),
        ("nla.duplicate_move", {"type": 'D', "value": 'PRESS', "alt": True}, None),
        ("nla.make_single_user", {"type": 'U', "value": 'PRESS'}, None),
        ("nla.delete", {"type": 'X', "value": 'PRESS'}, None),
        ("nla.delete", {"type": 'DEL', "value": 'PRESS'}, None),
        ("nla.split", {"type": 'Y', "value": 'PRESS'}, None),
        ("nla.mute_toggle", {"type": 'H', "value": 'PRESS'}, None),
        ("nla.swap", {"type": 'F', "value": 'PRESS', "alt": True}, None),
        ("nla.move_up", {"type": 'PAGE_UP', "value": 'PRESS', "repeat": True}, None),
        ("nla.move_down", {"type": 'PAGE_DOWN', "value": 'PRESS', "repeat": True}, None),
        ("nla.apply_scale", {"type": 'A', "value": 'PRESS', "ctrl": True}, None),
        ("nla.clear_scale", {"type": 'S', "value": 'PRESS', "alt": True}, None),
        (
            op_menu_pie("NLA_MT_snap_pie", {"type": 'S', "value": 'PRESS', "shift": True})
            if not params.legacy else
            ("nla.snap", {"type": 'S', "value": 'PRESS', "shift": True}, None)
        ),
        ("nla.fmodifier_add", {"type": 'M', "value": 'PRESS', "shift": True, "ctrl": True}, None),
        ("transform.transform", {"type": 'G', "value": 'PRESS'},
         {"properties": [("mode", 'TRANSLATION')]}),
        ("transform.transform", {"type": params.select_mouse, "value": 'CLICK_DRAG'},
         {"properties": [("mode", 'TRANSLATION')]}),
        ("transform.transform", {"type": 'E', "value": 'PRESS'},
         {"properties": [("mode", 'TIME_EXTEND')]}),
        ("transform.transform", {"type": 'S', "value": 'PRESS'},
         {"properties": [("mode", 'TIME_SCALE')]}),
        ("marker.add", {"type": 'M', "value": 'PRESS'}, None),
        *_template_items_context_menu("NLA_MT_context_menu", params.context_menu_event),
        *_template_items_change_frame(params),
    ])

    return keymap


# ------------------------------------------------------------------------------
# Editor (Text)

def km_text_generic(params):
    items = []
    keymap = (
        "Text Generic",
        {"space_type": 'TEXT_EDITOR', "region_type": 'WINDOW'},
        {"items": items},
    )

    items.extend([
        *_template_space_region_type_toggle(
            params,
            sidebar_key={"type": 'T', "value": 'PRESS', "ctrl": True},
        ),
        ("text.start_find", {"type": 'F', "value": 'PRESS', "ctrl": True}, None),
        ("text.jump", {"type": 'J', "value": 'PRESS', "ctrl": True}, None),
        ("text.find_set_selected", {"type": 'G', "value": 'PRESS', "ctrl": True}, None),
        ("text.replace", {"type": 'H', "value": 'PRESS', "ctrl": True}, None),
    ])

    return keymap


def km_text(params):
    items = []
    keymap = (
        "Text",
        {"space_type": 'TEXT_EDITOR', "region_type": 'WINDOW'},
        {"items": items},
    )

    items.extend([
        ("wm.context_cycle_int", {"type": 'WHEELUPMOUSE', "value": 'PRESS', "ctrl": True},
         {"properties": [("data_path", 'space_data.font_size'), ("reverse", False)]}),
        ("wm.context_cycle_int", {"type": 'WHEELDOWNMOUSE', "value": 'PRESS', "ctrl": True},
         {"properties": [("data_path", 'space_data.font_size'), ("reverse", True)]}),
        ("wm.context_cycle_int", {"type": 'NUMPAD_PLUS', "value": 'PRESS', "ctrl": True, "repeat": True},
         {"properties": [("data_path", 'space_data.font_size'), ("reverse", False)]}),
        ("wm.context_cycle_int", {"type": 'NUMPAD_MINUS', "value": 'PRESS', "ctrl": True, "repeat": True},
         {"properties": [("data_path", 'space_data.font_size'), ("reverse", True)]}),
    ])

    if not params.legacy:
        items.extend([
            ("text.new", {"type": 'N', "value": 'PRESS', "alt": True}, None),
        ])
    else:
        items.extend([
            ("text.new", {"type": 'N', "value": 'PRESS', "ctrl": True}, None),

            ("text.move", {"type": 'LEFT_ARROW', "value": 'PRESS', "alt": True, "repeat": True},
             {"properties": [("type", 'PREVIOUS_WORD')]}),
            ("text.move", {"type": 'RIGHT_ARROW', "value": 'PRESS', "alt": True, "repeat": True},
             {"properties": [("type", 'NEXT_WORD')]}),
        ])

    items.extend([
        ("text.open", {"type": 'O', "value": 'PRESS', "alt": True}, None),
        ("text.reload", {"type": 'R', "value": 'PRESS', "alt": True}, None),
        ("text.save", {"type": 'S', "value": 'PRESS', "alt": True}, None),
        ("text.save_as", {"type": 'S', "value": 'PRESS', "shift": True, "ctrl": True, "alt": True}, None),
        ("text.run_script", {"type": 'P', "value": 'PRESS', "alt": True}, None),
        ("text.cut", {"type": 'X', "value": 'PRESS', "ctrl": True}, None),
        ("text.copy", {"type": 'C', "value": 'PRESS', "ctrl": True}, None),
        ("text.paste", {"type": 'V', "value": 'PRESS', "ctrl": True, "repeat": True}, None),
        ("text.cut", {"type": 'DEL', "value": 'PRESS', "shift": True}, None),
        ("text.copy", {"type": 'INSERT', "value": 'PRESS', "ctrl": True}, None),
        ("text.paste", {"type": 'INSERT', "value": 'PRESS', "shift": True, "repeat": True}, None),
        ("text.duplicate_line", {"type": 'D', "value": 'PRESS', "ctrl": True, "repeat": True}, None),
        ("text.select_all", {"type": 'A', "value": 'PRESS', "ctrl": True}, None),
        ("text.select_line", {"type": 'A', "value": 'PRESS', "shift": True, "ctrl": True}, None),
        ("text.select_word", {"type": 'LEFTMOUSE', "value": 'DOUBLE_CLICK'}, None),
        ("text.move_lines", {"type": 'UP_ARROW', "value": 'PRESS', "shift": True, "ctrl": True, "repeat": True},
         {"properties": [("direction", 'UP')]}),
        ("text.move_lines", {"type": 'DOWN_ARROW', "value": 'PRESS', "shift": True, "ctrl": True, "repeat": True},
         {"properties": [("direction", 'DOWN')]}),
        ("text.indent_or_autocomplete", {"type": 'TAB', "value": 'PRESS', "repeat": True}, None),
        ("text.unindent", {"type": 'TAB', "value": 'PRESS', "shift": True, "repeat": True}, None),
        ("text.comment_toggle", {"type": 'SLASH', "value": 'PRESS', "ctrl": True}, None),
        ("text.move", {"type": 'HOME', "value": 'PRESS'},
         {"properties": [("type", 'LINE_BEGIN')]}),
        ("text.move", {"type": 'END', "value": 'PRESS'},
         {"properties": [("type", 'LINE_END')]}),
        ("text.move", {"type": 'E', "value": 'PRESS', "ctrl": True},
         {"properties": [("type", 'LINE_END')]}),
        ("text.move", {"type": 'E', "value": 'PRESS', "shift": True, "ctrl": True},
         {"properties": [("type", 'LINE_END')]}),
        ("text.move", {"type": 'LEFT_ARROW', "value": 'PRESS', "repeat": True},
         {"properties": [("type", 'PREVIOUS_CHARACTER')]}),
        ("text.move", {"type": 'RIGHT_ARROW', "value": 'PRESS', "repeat": True},
         {"properties": [("type", 'NEXT_CHARACTER')]}),
        ("text.move", {"type": 'LEFT_ARROW', "value": 'PRESS', "ctrl": True, "repeat": True},
         {"properties": [("type", 'PREVIOUS_WORD')]}),
        ("text.move", {"type": 'RIGHT_ARROW', "value": 'PRESS', "ctrl": True, "repeat": True},
         {"properties": [("type", 'NEXT_WORD')]}),
        ("text.move", {"type": 'UP_ARROW', "value": 'PRESS', "repeat": True},
         {"properties": [("type", 'PREVIOUS_LINE')]}),
        ("text.move", {"type": 'DOWN_ARROW', "value": 'PRESS', "repeat": True},
         {"properties": [("type", 'NEXT_LINE')]}),
        ("text.move", {"type": 'PAGE_UP', "value": 'PRESS', "repeat": True},
         {"properties": [("type", 'PREVIOUS_PAGE')]}),
        ("text.move", {"type": 'PAGE_DOWN', "value": 'PRESS', "repeat": True},
         {"properties": [("type", 'NEXT_PAGE')]}),
        ("text.move", {"type": 'HOME', "value": 'PRESS', "ctrl": True},
         {"properties": [("type", 'FILE_TOP')]}),
        ("text.move", {"type": 'END', "value": 'PRESS', "ctrl": True},
         {"properties": [("type", 'FILE_BOTTOM')]}),
        ("text.move_select", {"type": 'HOME', "value": 'PRESS', "shift": True},
         {"properties": [("type", 'LINE_BEGIN')]}),
        ("text.move_select", {"type": 'END', "value": 'PRESS', "shift": True},
         {"properties": [("type", 'LINE_END')]}),
        ("text.move_select", {"type": 'LEFT_ARROW', "value": 'PRESS', "shift": True, "repeat": True},
         {"properties": [("type", 'PREVIOUS_CHARACTER')]}),
        ("text.move_select", {"type": 'RIGHT_ARROW', "value": 'PRESS', "shift": True, "repeat": True},
         {"properties": [("type", 'NEXT_CHARACTER')]}),
        ("text.move_select", {"type": 'LEFT_ARROW', "value": 'PRESS', "shift": True, "ctrl": True, "repeat": True},
         {"properties": [("type", 'PREVIOUS_WORD')]}),
        ("text.move_select", {"type": 'RIGHT_ARROW', "value": 'PRESS', "shift": True, "ctrl": True, "repeat": True},
         {"properties": [("type", 'NEXT_WORD')]}),
        ("text.move_select", {"type": 'UP_ARROW', "value": 'PRESS', "shift": True, "repeat": True},
         {"properties": [("type", 'PREVIOUS_LINE')]}),
        ("text.move_select", {"type": 'DOWN_ARROW', "value": 'PRESS', "shift": True, "repeat": True},
         {"properties": [("type", 'NEXT_LINE')]}),
        ("text.move_select", {"type": 'PAGE_UP', "value": 'PRESS', "shift": True, "repeat": True},
         {"properties": [("type", 'PREVIOUS_PAGE')]}),
        ("text.move_select", {"type": 'PAGE_DOWN', "value": 'PRESS', "shift": True, "repeat": True},
         {"properties": [("type", 'NEXT_PAGE')]}),
        ("text.move_select", {"type": 'HOME', "value": 'PRESS', "shift": True, "ctrl": True},
         {"properties": [("type", 'FILE_TOP')]}),
        ("text.move_select", {"type": 'END', "value": 'PRESS', "shift": True, "ctrl": True},
         {"properties": [("type", 'FILE_BOTTOM')]}),
        ("text.delete", {"type": 'DEL', "value": 'PRESS', "repeat": True},
         {"properties": [("type", 'NEXT_CHARACTER')]}),
        ("text.delete", {"type": 'BACK_SPACE', "value": 'PRESS', "repeat": True},
         {"properties": [("type", 'PREVIOUS_CHARACTER')]}),
        ("text.delete", {"type": 'BACK_SPACE', "value": 'PRESS', "shift": True, "repeat": True},
         {"properties": [("type", 'PREVIOUS_CHARACTER')]}),
        ("text.delete", {"type": 'DEL', "value": 'PRESS', "ctrl": True, "repeat": True},
         {"properties": [("type", 'NEXT_WORD')]}),
        ("text.delete", {"type": 'BACK_SPACE', "value": 'PRESS', "ctrl": True, "repeat": True},
         {"properties": [("type", 'PREVIOUS_WORD')]}),
        ("text.overwrite_toggle", {"type": 'INSERT', "value": 'PRESS'}, None),
        ("text.scroll_bar", {"type": 'LEFTMOUSE', "value": 'PRESS'}, None),
        ("text.scroll_bar", {"type": 'MIDDLEMOUSE', "value": 'PRESS'}, None),
        ("text.scroll", {"type": 'MIDDLEMOUSE', "value": 'PRESS'}, None),
        ("text.scroll", {"type": 'TRACKPADPAN', "value": 'ANY'}, None),
        ("text.selection_set", {"type": 'LEFTMOUSE', "value": 'CLICK_DRAG'}, None),
        ("text.cursor_set", {"type": 'LEFTMOUSE', "value": 'PRESS'}, None),
        ("text.selection_set", {"type": 'LEFTMOUSE', "value": 'PRESS', "shift": True}, None),
        ("text.scroll", {"type": 'WHEELUPMOUSE', "value": 'PRESS'},
         {"properties": [("lines", -1)]}),
        ("text.scroll", {"type": 'WHEELDOWNMOUSE', "value": 'PRESS'},
         {"properties": [("lines", 1)]}),
        ("text.line_break", {"type": 'RET', "value": 'PRESS', "repeat": True}, None),
        ("text.line_break", {"type": 'NUMPAD_ENTER', "value": 'PRESS', "repeat": True}, None),
        ("text.line_number", {"type": 'TEXTINPUT', "value": 'ANY', "any": True, "repeat": True}, None),
        op_menu("TEXT_MT_context_menu", {"type": 'RIGHTMOUSE', "value": 'PRESS'}),
        ("text.insert", {"type": 'TEXTINPUT', "value": 'ANY', "any": True, "repeat": True}, None),
    ])

    return keymap


# ------------------------------------------------------------------------------
# Editor (Sequencer)

def km_sequencercommon(params):
    items = []
    keymap = (
        "SequencerCommon",
        {"space_type": 'SEQUENCE_EDITOR', "region_type": 'WINDOW'},
        {"items": items},
    )

    items.extend([
        *_template_space_region_type_toggle(
            params,
            toolbar_key={"type": 'T', "value": 'PRESS'},
            sidebar_key={"type": 'N', "value": 'PRESS'},
        ),
        ("wm.context_toggle", {"type": 'O', "value": 'PRESS', "shift": True},
         {"properties": [("data_path", 'scene.sequence_editor.show_overlay_frame')]}),
        ("wm.context_toggle_enum", {"type": 'TAB', "value": 'PRESS', "ctrl": True},
         {"properties": [("data_path", 'space_data.view_type'), ("value_1", 'SEQUENCER'), ("value_2", 'PREVIEW')]}),
        ("sequencer.refresh_all", {"type": 'E', "value": 'PRESS', "ctrl": True}, None),
    ])

    if params.select_mouse == 'LEFTMOUSE' and not params.legacy:
        # Quick switch to select tool, since left select can't easily
        # select with any tool active.
        items.extend([
            op_tool_cycle("builtin.select_box", {"type": 'W', "value": 'PRESS'}),
        ])

    return keymap


def km_sequencer(params):
    items = []
    keymap = (
        "Sequencer",
        {"space_type": 'SEQUENCE_EDITOR', "region_type": 'WINDOW'},
        {"items": items},
    )

    items.extend([
        *_template_items_select_actions(params, "sequencer.select_all"),
        ("sequencer.split", {"type": 'K', "value": 'PRESS'},
         {"properties": [("type", 'SOFT')]}),
        ("sequencer.split", {"type": 'K', "value": 'PRESS', "shift": True},
         {"properties": [("type", 'HARD')]}),
        ("sequencer.mute", {"type": 'H', "value": 'PRESS'},
         {"properties": [("unselected", False)]}),
        ("sequencer.mute", {"type": 'H', "value": 'PRESS', "shift": True},
         {"properties": [("unselected", True)]}),
        ("sequencer.unmute", {"type": 'H', "value": 'PRESS', "alt": True},
         {"properties": [("unselected", False)]}),
        ("sequencer.unmute", {"type": 'H', "value": 'PRESS', "shift": True, "alt": True},
         {"properties": [("unselected", True)]}),
        ("sequencer.lock", {"type": 'H', "value": 'PRESS', "ctrl": True}, None),
        ("sequencer.unlock", {"type": 'H', "value": 'PRESS', "ctrl": True, "alt": True}, None),
        ("sequencer.reassign_inputs", {"type": 'R', "value": 'PRESS'}, None),
        ("sequencer.reload", {"type": 'R', "value": 'PRESS', "alt": True}, None),
        ("sequencer.reload", {"type": 'R', "value": 'PRESS', "shift": True, "alt": True},
         {"properties": [("adjust_length", True)]}),
        ("sequencer.offset_clear", {"type": 'O', "value": 'PRESS', "alt": True}, None),
        ("sequencer.duplicate_move", {"type": 'D', "value": 'PRESS', "shift": True}, None),
        ("sequencer.retiming_key_delete", {"type": 'X', "value": 'PRESS'}, None),
        ("sequencer.retiming_key_delete", {"type": 'DEL', "value": 'PRESS'}, None),
        ("sequencer.delete", {"type": 'X', "value": 'PRESS'}, None),
        ("sequencer.delete", {"type": 'DEL', "value": 'PRESS'}, None),
        ("sequencer.copy", {"type": 'C', "value": 'PRESS', "ctrl": True}, None),
        ("sequencer.paste", {"type": 'V', "value": 'PRESS', "ctrl": True}, None),
        ("sequencer.paste", {"type": 'V', "value": 'PRESS', "ctrl": True, "shift": True},
         {"properties": [("keep_offset", True)]}),
        ("sequencer.images_separate", {"type": 'Y', "value": 'PRESS'}, None),
        ("sequencer.meta_toggle", {"type": 'TAB', "value": 'PRESS'}, None),
        ("sequencer.meta_make", {"type": 'G', "value": 'PRESS', "ctrl": True}, None),
        ("sequencer.meta_separate", {"type": 'G', "value": 'PRESS', "ctrl": True, "alt": True}, None),
        ("sequencer.view_all", {"type": 'HOME', "value": 'PRESS'}, None),
        ("sequencer.view_all", {"type": 'NDOF_BUTTON_FIT', "value": 'PRESS'}, None),
        ("sequencer.view_selected", {"type": 'NUMPAD_PERIOD', "value": 'PRESS'}, None),
        ("sequencer.view_frame", {"type": 'NUMPAD_0', "value": 'PRESS'}, None),
        ("sequencer.strip_jump", {"type": 'PAGE_UP', "value": 'PRESS', "repeat": True},
         {"properties": [("next", True), ("center", False)]}),
        ("sequencer.strip_jump", {"type": 'PAGE_DOWN', "value": 'PRESS', "repeat": True},
         {"properties": [("next", False), ("center", False)]}),
        ("sequencer.strip_jump", {"type": 'PAGE_UP', "value": 'PRESS', "alt": True, "repeat": True},
         {"properties": [("next", True), ("center", True)]}),
        ("sequencer.strip_jump", {"type": 'PAGE_DOWN', "value": 'PRESS', "alt": True, "repeat": True},
         {"properties": [("next", False), ("center", True)]}),
        ("sequencer.swap", {"type": 'LEFT_ARROW', "value": 'PRESS', "alt": True, "repeat": True},
         {"properties": [("side", 'LEFT')]}),
        ("sequencer.swap", {"type": 'RIGHT_ARROW', "value": 'PRESS', "alt": True, "repeat": True},
         {"properties": [("side", 'RIGHT')]}),
        ("sequencer.gap_remove", {"type": 'BACK_SPACE', "value": 'PRESS'},
         {"properties": [("all", False)]}),
        ("sequencer.gap_remove", {"type": 'BACK_SPACE', "value": 'PRESS', "shift": True},
         {"properties": [("all", True)]}),
        ("sequencer.gap_insert", {"type": 'EQUAL', "value": 'PRESS', "shift": True}, None),
        ("sequencer.snap", {"type": 'S', "value": 'PRESS', "shift": True}, None),
        ("sequencer.swap_inputs", {"type": 'S', "value": 'PRESS', "alt": True}, None),
        *(
            (("sequencer.split_multicam",
              {"type": NUMBERS_1[i], "value": 'PRESS'},
              {"properties": [("camera", i + 1)]})
             for i in range(10)
             )
        ),
        *_template_sequencer_timeline_select(
            type=params.select_mouse,
            value=params.select_mouse_value_fallback,
            legacy=params.legacy,
        ),
        ("sequencer.select_more", {"type": 'NUMPAD_PLUS', "value": 'PRESS', "ctrl": True, "repeat": True}, None),
        ("sequencer.select_less", {"type": 'NUMPAD_MINUS', "value": 'PRESS', "ctrl": True, "repeat": True}, None),
        ("sequencer.select_linked_pick", {"type": 'L', "value": 'PRESS'}, None),
        ("sequencer.select_linked_pick", {"type": 'L', "value": 'PRESS', "shift": True},
         {"properties": [("extend", True)]}),
        ("sequencer.select_linked", {"type": 'L', "value": 'PRESS', "ctrl": True}, None),
        ("sequencer.select_box", {"type": params.select_mouse, "value": 'CLICK_DRAG'},
         {"properties": [("tweak", True), ("mode", 'SET')]}),
        ("sequencer.select_box", {"type": params.select_mouse, "value": 'CLICK_DRAG', "shift": True},
         {"properties": [("tweak", True), ("mode", 'ADD')]}),
        ("sequencer.select_box", {"type": params.select_mouse, "value": 'CLICK_DRAG', "ctrl": True},
         {"properties": [("tweak", True), ("mode", 'SUB')]}),
        ("sequencer.select_box", {"type": 'B', "value": 'PRESS'}, None),
        ("sequencer.select_box", {"type": 'B', "value": 'PRESS', "ctrl": True},
         {"properties": [("include_handles", True)]}),
        ("sequencer.select_grouped", {"type": 'G', "value": 'PRESS', "shift": True}, None),
        op_menu("SEQUENCER_MT_add", {"type": 'A', "value": 'PRESS', "shift": True}),
        op_menu("SEQUENCER_MT_change", {"type": 'C', "value": 'PRESS'}),
        op_menu_pie("SEQUENCER_MT_view_pie", {"type": 'ACCENT_GRAVE', "value": 'PRESS'}),
        ("sequencer.slip", {"type": 'S', "value": 'PRESS'}, None),
        ("wm.context_set_int", {"type": 'O', "value": 'PRESS'},
         {"properties": [("data_path", 'scene.sequence_editor.overlay_frame'), ("value", 0)]}),
        ("transform.seq_slide", {"type": 'G', "value": 'PRESS'},
         {"properties": [("view2d_edge_pan", True)]}),
        ("transform.seq_slide", {"type": params.select_mouse, "value": 'CLICK_DRAG'},
         {"properties": [("view2d_edge_pan", True), ("use_restore_handle_selection", True)]}),
        ("transform.transform", {"type": 'E', "value": 'PRESS'},
         {"properties": [("mode", 'TIME_EXTEND')]}),
        ("marker.add", {"type": 'M', "value": 'PRESS'}, None),
        ("sequencer.select_side_of_frame", {"type": 'LEFT_BRACKET', "value": 'PRESS'},
         {"properties": [("side", 'LEFT')]}),
        ("sequencer.select_side_of_frame", {"type": 'RIGHT_BRACKET', "value": 'PRESS'},
         {"properties": [("side", 'RIGHT')]}),
        ("wm.context_toggle", {"type": 'TAB', "value": 'PRESS', "shift": True},
         {"properties": [("data_path", 'tool_settings.use_snap_sequencer')]}),
        ("wm.context_toggle", {"type": 'Z', "value": 'PRESS', "alt": True, "shift": True},
         {"properties": [("data_path", "space_data.show_overlays")]}),
        *_template_items_context_menu("SEQUENCER_MT_context_menu", params.context_menu_event),
        op_menu("SEQUENCER_MT_retiming", {"type": 'I', "value": 'PRESS'}),
        ("sequencer.retiming_segment_speed_set", {"type": 'R', "value": 'PRESS'}, None),
        ("sequencer.retiming_show", {"type": 'R', "value": 'PRESS', "ctrl": True}, None),
    ])

    return keymap


def km_sequencerpreview(params):
    items = []
    keymap = (
        "SequencerPreview",
        {"space_type": 'SEQUENCE_EDITOR', "region_type": 'WINDOW'},
        {"items": items},
    )

    items.extend([
        # Selection.
        *_template_sequencer_preview_select(
            type=params.select_mouse,
            value=params.select_mouse_value_fallback,
            legacy=params.legacy,
        ),
        *_template_items_select_actions(params, "sequencer.select_all"),
        ("sequencer.select_box", {"type": 'B', "value": 'PRESS'}, None),

        # View.
        ("sequencer.view_selected", {"type": 'NUMPAD_PERIOD', "value": 'PRESS'}, None),
        ("sequencer.view_all_preview", {"type": 'HOME', "value": 'PRESS'}, None),
        ("sequencer.view_all_preview", {"type": 'NDOF_BUTTON_FIT', "value": 'PRESS'}, None),
        ("sequencer.view_ghost_border", {"type": 'O', "value": 'PRESS'}, None),
        ("sequencer.view_zoom_ratio", {"type": 'NUMPAD_8', "value": 'PRESS', "ctrl": True},
         {"properties": [("ratio", 8.0)]}),
        ("sequencer.view_zoom_ratio", {"type": 'NUMPAD_4', "value": 'PRESS', "ctrl": True},
         {"properties": [("ratio", 4.0)]}),
        ("sequencer.view_zoom_ratio", {"type": 'NUMPAD_2', "value": 'PRESS', "ctrl": True},
         {"properties": [("ratio", 2.0)]}),
        ("sequencer.view_zoom_ratio", {"type": 'NUMPAD_1', "value": 'PRESS'},
         {"properties": [("ratio", 1.0)]}),
        ("sequencer.view_zoom_ratio", {"type": 'NUMPAD_2', "value": 'PRESS'},
         {"properties": [("ratio", 0.5)]}),
        ("sequencer.view_zoom_ratio", {"type": 'NUMPAD_4', "value": 'PRESS'},
         {"properties": [("ratio", 0.25)]}),
        ("sequencer.view_zoom_ratio", {"type": 'NUMPAD_8', "value": 'PRESS'},
         {"properties": [("ratio", 0.125)]}),
        op_menu_pie("SEQUENCER_MT_preview_view_pie", {"type": 'ACCENT_GRAVE', "value": 'PRESS'}),

        # Transform Actions.
        *_template_items_transform_actions(params, use_mirror=True),

        # Edit.
        ("sequencer.strip_transform_clear", {"type": 'G', "alt": True, "value": 'PRESS'},
         {"properties": [("property", 'POSITION')]}),
        ("sequencer.strip_transform_clear", {"type": 'S', "alt": True, "value": 'PRESS'},
         {"properties": [("property", 'SCALE')]}),
        ("sequencer.strip_transform_clear", {"type": 'R', "alt": True, "value": 'PRESS'},
         {"properties": [("property", 'ROTATION')]}),

        ("sequencer.delete", {"type": 'X', "value": 'PRESS'}, None),
        ("sequencer.delete", {"type": 'DEL', "value": 'PRESS'}, None),

        *_template_items_context_menu("SEQUENCER_MT_preview_context_menu", params.context_menu_event),
    ])

    if not params.legacy:
        # New pie menus.
        items.extend([
            ("wm.context_toggle", {"type": 'ACCENT_GRAVE', "value": 'PRESS', "ctrl": True},
             {"properties": [("data_path", 'space_data.show_gizmo')]}),
            op_menu_pie("SEQUENCER_MT_pivot_pie", {"type": 'PERIOD', "value": 'PRESS'}),
            ("wm.context_toggle", {"type": 'Z', "value": 'PRESS', "alt": True, "shift": True},
             {"properties": [("data_path", "space_data.show_overlays")]}),
        ])

    # 2D cursor.
    if params.cursor_tweak_event:
        items.extend([
            ("sequencer.cursor_set", params.cursor_set_event, None),
            ("transform.translate", params.cursor_tweak_event,
             {"properties": [("release_confirm", True), ("cursor_transform", True)]}),
        ])
    else:
        items.extend([
            ("sequencer.cursor_set", params.cursor_set_event, None),
        ])

    return keymap


def km_sequencer_channels(_params):
    items = []
    keymap = (
        "Sequencer Channels",
        {"space_type": 'SEQUENCE_EDITOR', "region_type": 'WINDOW'},
        {"items": items},
    )

    items.extend([
        # Rename.
        ("sequencer.rename_channel", {"type": 'LEFTMOUSE', "value": 'PRESS', "ctrl": True}, None),
        ("sequencer.rename_channel", {"type": 'LEFTMOUSE', "value": 'DOUBLE_CLICK'}, None),
    ])
    return keymap


# ------------------------------------------------------------------------------
# Editor (Console)

def km_console(_params):
    items = []
    keymap = (
        "Console",
        {"space_type": 'CONSOLE', "region_type": 'WINDOW'},
        {"items": items},
    )

    items.extend([
        ("console.move", {"type": 'LEFT_ARROW', "value": 'PRESS', "ctrl": True, "repeat": True},
         {"properties": [("type", 'PREVIOUS_WORD')]}),
        ("console.move", {"type": 'LEFT_ARROW', "value": 'PRESS', "ctrl": True, "shift": True, "repeat": True},
         {"properties": [("type", 'PREVIOUS_WORD'), ("select", True)]}),
        ("console.move", {"type": 'RIGHT_ARROW', "value": 'PRESS', "ctrl": True, "repeat": True},
         {"properties": [("type", 'NEXT_WORD')]}),
        ("console.move", {"type": 'RIGHT_ARROW', "value": 'PRESS', "ctrl": True, "shift": True, "repeat": True},
         {"properties": [("type", 'NEXT_WORD'), ("select", True)]}),
        ("console.move", {"type": 'HOME', "value": 'PRESS'},
         {"properties": [("type", 'LINE_BEGIN')]}),
        ("console.move", {"type": 'HOME', "value": 'PRESS', "shift": True},
         {"properties": [("type", 'LINE_BEGIN'), ("select", True)]}),
        ("console.move", {"type": 'END', "value": 'PRESS'},
         {"properties": [("type", 'LINE_END')]}),
        ("console.move", {"type": 'END', "value": 'PRESS', "shift": True},
         {"properties": [("type", 'LINE_END'), ("select", True)]}),
        ("wm.context_cycle_int", {"type": 'WHEELUPMOUSE', "value": 'PRESS', "ctrl": True},
         {"properties": [("data_path", 'space_data.font_size'), ("reverse", False)]}),
        ("wm.context_cycle_int", {"type": 'WHEELDOWNMOUSE', "value": 'PRESS', "ctrl": True},
         {"properties": [("data_path", 'space_data.font_size'), ("reverse", True)]}),
        ("wm.context_cycle_int", {"type": 'NUMPAD_PLUS', "value": 'PRESS', "ctrl": True, "repeat": True},
         {"properties": [("data_path", 'space_data.font_size'), ("reverse", False)]}),
        ("wm.context_cycle_int", {"type": 'NUMPAD_MINUS', "value": 'PRESS', "ctrl": True, "repeat": True},
         {"properties": [("data_path", 'space_data.font_size'), ("reverse", True)]}),
        ("console.move", {"type": 'LEFT_ARROW', "value": 'PRESS', "repeat": True},
         {"properties": [("type", 'PREVIOUS_CHARACTER')]}),
        ("console.move", {"type": 'LEFT_ARROW', "value": 'PRESS', "repeat": True, "shift": True},
         {"properties": [("type", 'PREVIOUS_CHARACTER'), ("select", True)]}),
        ("console.move", {"type": 'RIGHT_ARROW', "value": 'PRESS', "repeat": True},
         {"properties": [("type", 'NEXT_CHARACTER')]}),
        ("console.move", {"type": 'RIGHT_ARROW', "value": 'PRESS', "repeat": True, "shift": True},
         {"properties": [("type", 'NEXT_CHARACTER'), ("select", True)]}),
        ("console.history_cycle", {"type": 'UP_ARROW', "value": 'PRESS', "repeat": True},
         {"properties": [("reverse", True)]}),
        ("console.history_cycle", {"type": 'DOWN_ARROW', "value": 'PRESS', "repeat": True},
         {"properties": [("reverse", False)]}),
        ("console.delete", {"type": 'DEL', "value": 'PRESS', "repeat": True},
         {"properties": [("type", 'NEXT_CHARACTER')]}),
        ("console.delete", {"type": 'BACK_SPACE', "value": 'PRESS', "repeat": True},
         {"properties": [("type", 'PREVIOUS_CHARACTER')]}),
        ("console.delete", {"type": 'BACK_SPACE', "value": 'PRESS', "shift": True, "repeat": True},
         {"properties": [("type", 'PREVIOUS_CHARACTER')]}),
        ("console.delete", {"type": 'DEL', "value": 'PRESS', "ctrl": True, "repeat": True},
         {"properties": [("type", 'NEXT_WORD')]}),
        ("console.delete", {"type": 'BACK_SPACE', "value": 'PRESS', "ctrl": True, "repeat": True},
         {"properties": [("type", 'PREVIOUS_WORD')]}),
        ("console.clear_line", {"type": 'RET', "value": 'PRESS', "shift": True}, None),
        ("console.clear_line", {"type": 'NUMPAD_ENTER', "value": 'PRESS', "shift": True}, None),
        ("console.execute", {"type": 'RET', "value": 'PRESS'},
         {"properties": [("interactive", True)]}),
        ("console.execute", {"type": 'NUMPAD_ENTER', "value": 'PRESS'},
         {"properties": [("interactive", True)]}),
        ("console.copy_as_script", {"type": 'C', "value": 'PRESS', "shift": True, "ctrl": True}, None),
        ("console.copy", {"type": 'C', "value": 'PRESS', "ctrl": True}, None),
        ("console.copy", {"type": 'X', "value": 'PRESS', "ctrl": True}, {"properties": [("delete", True)]}),
        ("console.paste", {"type": 'V', "value": 'PRESS', "ctrl": True, "repeat": True}, None),
        ("console.select_set", {"type": 'LEFTMOUSE', "value": 'PRESS'}, None),
        ("console.select_all", {"type": 'A', "value": 'PRESS', "ctrl": True}, None),
        ("console.select_word", {"type": 'LEFTMOUSE', "value": 'DOUBLE_CLICK'}, None),
        ("console.insert", {"type": 'TAB', "value": 'PRESS', "ctrl": True, "repeat": True},
         {"properties": [("text", '\t')]}),
        ("console.indent_or_autocomplete", {"type": 'TAB', "value": 'PRESS', "repeat": True}, None),
        ("console.unindent", {"type": 'TAB', "value": 'PRESS', "shift": True, "repeat": True}, None),
        *_template_items_context_menu("CONSOLE_MT_context_menu", {"type": 'RIGHTMOUSE', "value": 'PRESS'}),
        ("console.insert", {"type": 'TEXTINPUT', "value": 'ANY', "any": True, "repeat": True}, None),
    ])

    return keymap


# ------------------------------------------------------------------------------
# Editor (Clip)

def km_clip(params):
    items = []
    keymap = (
        "Clip",
        {"space_type": 'CLIP_EDITOR', "region_type": 'WINDOW'},
        {"items": items},
    )

    items.extend([
        *_template_space_region_type_toggle(
            params,
            toolbar_key={"type": 'T', "value": 'PRESS'},
            sidebar_key={"type": 'N', "value": 'PRESS'},
        ),
        ("clip.open", {"type": 'O', "value": 'PRESS', "alt": True}, None),
        ("clip.track_markers", {"type": 'LEFT_ARROW', "value": 'PRESS', "alt": True, "repeat": True},
         {"properties": [("backwards", True), ("sequence", False)]}),
        ("clip.track_markers", {"type": 'RIGHT_ARROW', "value": 'PRESS', "alt": True, "repeat": True},
         {"properties": [("backwards", False), ("sequence", False)]}),
        ("clip.track_markers", {"type": 'T', "value": 'PRESS', "ctrl": True},
         {"properties": [("backwards", False), ("sequence", True)]}),
        ("clip.track_markers", {"type": 'T', "value": 'PRESS', "shift": True, "ctrl": True},
         {"properties": [("backwards", True), ("sequence", True)]}),
        ("wm.context_toggle_enum", {"type": 'TAB', "value": 'PRESS'},
         {"properties": [("data_path", 'space_data.mode'), ("value_1", 'TRACKING'), ("value_2", 'MASK')]}),
        ("clip.prefetch", {"type": 'P', "value": 'PRESS'}, None),
        op_menu_pie("CLIP_MT_tracking_pie", {"type": 'E', "value": 'PRESS'}),
        op_menu_pie("CLIP_MT_solving_pie", {"type": 'S', "value": 'PRESS', "shift": True}),
        op_menu_pie("CLIP_MT_marker_pie", {"type": 'E', "value": 'PRESS', "shift": True}),
        op_menu_pie("CLIP_MT_reconstruction_pie", {"type": 'W', "value": 'PRESS', "shift": True}),
        op_menu_pie("CLIP_MT_view_pie", {"type": 'ACCENT_GRAVE', "value": 'PRESS'}),
    ])

    return keymap


def km_clip_editor(params):
    items = []
    keymap = (
        "Clip Editor",
        {"space_type": 'CLIP_EDITOR', "region_type": 'WINDOW'},
        {"items": items},
    )

    items.extend([
        ("clip.view_pan", {"type": 'MIDDLEMOUSE', "value": 'PRESS'}, None),
        ("clip.view_pan", {"type": 'MIDDLEMOUSE', "value": 'PRESS', "shift": True}, None),
        ("clip.view_pan", {"type": 'TRACKPADPAN', "value": 'ANY'}, None),
        ("clip.view_zoom", {"type": 'MIDDLEMOUSE', "value": 'PRESS', "ctrl": True}, None),
        ("clip.view_zoom", {"type": 'TRACKPADZOOM', "value": 'ANY'}, None),
        ("clip.view_zoom", {"type": 'TRACKPADPAN', "value": 'ANY', "ctrl": True}, None),
        ("clip.view_zoom_in", {"type": 'WHEELINMOUSE', "value": 'PRESS'}, None),
        ("clip.view_zoom_out", {"type": 'WHEELOUTMOUSE', "value": 'PRESS'}, None),
        ("clip.view_zoom_in", {"type": 'NUMPAD_PLUS', "value": 'PRESS', "repeat": True}, None),
        ("clip.view_zoom_out", {"type": 'NUMPAD_MINUS', "value": 'PRESS', "repeat": True}, None),
        ("clip.view_zoom_ratio", {"type": 'NUMPAD_8', "value": 'PRESS', "ctrl": True},
         {"properties": [("ratio", 8.0)]}),
        ("clip.view_zoom_ratio", {"type": 'NUMPAD_4', "value": 'PRESS', "ctrl": True},
         {"properties": [("ratio", 4.0)]}),
        ("clip.view_zoom_ratio", {"type": 'NUMPAD_2', "value": 'PRESS', "ctrl": True},
         {"properties": [("ratio", 2.0)]}),
        ("clip.view_zoom_ratio", {"type": 'NUMPAD_8', "value": 'PRESS', "shift": True},
         {"properties": [("ratio", 8.0)]}),
        ("clip.view_zoom_ratio", {"type": 'NUMPAD_4', "value": 'PRESS', "shift": True},
         {"properties": [("ratio", 4.0)]}),
        ("clip.view_zoom_ratio", {"type": 'NUMPAD_2', "value": 'PRESS', "shift": True},
         {"properties": [("ratio", 2.0)]}),
        ("clip.view_zoom_ratio", {"type": 'NUMPAD_1', "value": 'PRESS'},
         {"properties": [("ratio", 1.0)]}),
        ("clip.view_zoom_ratio", {"type": 'NUMPAD_2', "value": 'PRESS'},
         {"properties": [("ratio", 0.5)]}),
        ("clip.view_zoom_ratio", {"type": 'NUMPAD_4', "value": 'PRESS'},
         {"properties": [("ratio", 0.25)]}),
        ("clip.view_zoom_ratio", {"type": 'NUMPAD_8', "value": 'PRESS'},
         {"properties": [("ratio", 0.125)]}),
        ("clip.view_all", {"type": 'HOME', "value": 'PRESS'}, None),
        ("clip.view_all", {"type": 'F', "value": 'PRESS'},
         {"properties": [("fit_view", True)]}),
        ("clip.view_selected", {"type": 'NUMPAD_PERIOD', "value": 'PRESS'}, None),
        ("clip.view_all", {"type": 'NDOF_BUTTON_FIT', "value": 'PRESS'}, None),
        ("clip.view_ndof", {"type": 'NDOF_MOTION', "value": 'ANY'}, None),
        ("clip.frame_jump", {"type": 'LEFT_ARROW', "value": 'PRESS', "shift": True, "ctrl": True, "repeat": True},
         {"properties": [("position", 'PATHSTART')]}),
        ("clip.frame_jump", {"type": 'RIGHT_ARROW', "value": 'PRESS', "shift": True, "ctrl": True, "repeat": True},
         {"properties": [("position", 'PATHEND')]}),
        ("clip.frame_jump", {"type": 'LEFT_ARROW', "value": 'PRESS', "shift": True, "alt": True, "repeat": True},
         {"properties": [("position", 'FAILEDPREV')]}),
        ("clip.frame_jump", {"type": 'RIGHT_ARROW', "value": 'PRESS', "shift": True, "alt": True, "repeat": True},
         {"properties": [("position", 'PATHSTART')]}),
        ("clip.change_frame", {"type": 'LEFTMOUSE', "value": 'PRESS'}, None),
        ("clip.select", {"type": params.select_mouse, "value": 'PRESS'},
         {"properties": [("deselect_all", not params.legacy)]}),
        ("clip.select", {"type": params.select_mouse, "value": 'PRESS', "shift": True},
         {"properties": [("extend", True)]}),
        *_template_items_select_actions(params, "clip.select_all"),
        ("clip.select_box", {"type": 'B', "value": 'PRESS'}, None),
        ("clip.select_circle", {"type": 'C', "value": 'PRESS'}, None),
        op_menu("CLIP_MT_select_grouped", {"type": 'G', "value": 'PRESS', "shift": True}),
        ("clip.select_lasso", {"type": params.action_mouse, "value": 'CLICK_DRAG', "ctrl": True, "alt": True},
         {"properties": [("mode", 'ADD')]}),
        ("clip.select_lasso", {"type": params.action_mouse, "value": 'CLICK_DRAG', "shift": True, "ctrl": True, "alt": True},
         {"properties": [("mode", 'SUB')]}),
        ("clip.add_marker_slide", {"type": 'LEFTMOUSE', "value": 'PRESS', "ctrl": True}, None),
        ("clip.delete_marker", {"type": 'X', "value": 'PRESS', "shift": True}, None),
        ("clip.delete_marker", {"type": 'DEL', "value": 'PRESS', "shift": True}, None),
        ("clip.slide_marker", {"type": 'LEFTMOUSE', "value": 'PRESS'}, None),
        ("clip.disable_markers", {"type": 'D', "value": 'PRESS', "shift": True},
         {"properties": [("action", 'TOGGLE')]}),
        ("clip.delete_track", {"type": 'X', "value": 'PRESS'}, None),
        ("clip.delete_track", {"type": 'DEL', "value": 'PRESS'}, None),
        ("clip.lock_tracks", {"type": 'L', "value": 'PRESS', "ctrl": True},
         {"properties": [("action", 'LOCK')]}),
        ("clip.lock_tracks", {"type": 'L', "value": 'PRESS', "alt": True},
         {"properties": [("action", 'UNLOCK')]}),
        *_template_items_hide_reveal_actions("clip.hide_tracks", "clip.hide_tracks_clear"),
        ("clip.slide_plane_marker", {"type": 'LEFTMOUSE', "value": 'CLICK_DRAG'}, None),
        ("clip.keyframe_insert", {"type": 'I', "value": 'PRESS'}, None),
        ("clip.keyframe_delete", {"type": 'I', "value": 'PRESS', "alt": True}, None),
        ("clip.join_tracks", {"type": 'J', "value": 'PRESS', "ctrl": True}, None),
        ("clip.lock_selection_toggle", {"type": 'L', "value": 'PRESS'}, None),
        ("wm.context_toggle", {"type": 'D', "value": 'PRESS', "alt": True},
         {"properties": [("data_path", 'space_data.show_disabled')]}),
        ("wm.context_toggle", {"type": 'S', "value": 'PRESS', "alt": True},
         {"properties": [("data_path", 'space_data.show_marker_search')]}),
        ("wm.context_toggle", {"type": 'M', "value": 'PRESS'},
         {"properties": [("data_path", 'space_data.use_mute_footage')]}),
        ("transform.translate", {"type": 'G', "value": 'PRESS'}, None),
        ("transform.translate", {"type": params.select_mouse, "value": 'CLICK_DRAG'}, None),
        ("transform.resize", {"type": 'S', "value": 'PRESS'}, None),
        ("transform.rotate", {"type": 'R', "value": 'PRESS'}, None),
        ("clip.clear_track_path", {"type": 'T', "value": 'PRESS', "alt": True},
         {"properties": [("action", 'REMAINED'), ("clear_active", False)]}),
        ("clip.clear_track_path", {"type": 'T', "value": 'PRESS', "shift": True},
         {"properties": [("action", 'UPTO'), ("clear_active", False)]}),
        ("clip.clear_track_path", {"type": 'T', "value": 'PRESS', "shift": True, "alt": True},
         {"properties": [("action", 'ALL'), ("clear_active", False)]}),
        ("clip.cursor_set", params.cursor_set_event, None),
        ("clip.copy_tracks", {"type": 'C', "value": 'PRESS', "ctrl": True}, None),
        ("clip.paste_tracks", {"type": 'V', "value": 'PRESS', "ctrl": True}, None),
        *_template_items_context_menu("CLIP_MT_tracking_context_menu", params.context_menu_event),
    ])

    if not params.legacy:
        items.extend([
            op_menu_pie("CLIP_MT_pivot_pie", {"type": 'PERIOD', "value": 'PRESS'}),
        ])
    else:
        items.extend([
            # Old pivot.
            ("wm.context_set_enum", {"type": 'COMMA', "value": 'PRESS'},
             {"properties": [("data_path", 'space_data.pivot_point'), ("value", 'BOUNDING_BOX_CENTER')]}),
            ("wm.context_set_enum", {"type": 'COMMA', "value": 'PRESS', "ctrl": True},
             {"properties": [("data_path", 'space_data.pivot_point'), ("value", 'MEDIAN_POINT')]}),
            ("wm.context_set_enum", {"type": 'PERIOD', "value": 'PRESS'},
             {"properties": [("data_path", 'space_data.pivot_point'), ("value", 'CURSOR')]}),
            ("wm.context_set_enum", {"type": 'PERIOD', "value": 'PRESS', "ctrl": True},
             {"properties": [("data_path", 'space_data.pivot_point'), ("value", 'INDIVIDUAL_ORIGINS')]}),

            ("clip.view_center_cursor", {"type": 'HOME', "value": 'PRESS', "alt": True}, None),
        ])

    return keymap


def km_clip_graph_editor(params):
    items = []
    keymap = (
        "Clip Graph Editor",
        {"space_type": 'CLIP_EDITOR', "region_type": 'WINDOW'},
        {"items": items},
    )

    items.extend([
        ("clip.graph_select", {"type": params.select_mouse, "value": 'PRESS'}, None),
        ("clip.graph_select", {"type": params.select_mouse, "value": 'PRESS', "shift": True},
         {"properties": [("extend", True)]}),
        *_template_items_select_actions(params, "clip.graph_select_all_markers"),
        ("clip.graph_select_box", {"type": 'B', "value": 'PRESS'}, None),
        ("clip.graph_delete_curve", {"type": 'X', "value": 'PRESS'}, None),
        ("clip.graph_delete_curve", {"type": 'DEL', "value": 'PRESS'}, None),
        ("clip.graph_delete_knot", {"type": 'X', "value": 'PRESS', "shift": True}, None),
        ("clip.graph_delete_knot", {"type": 'DEL', "value": 'PRESS', "shift": True}, None),
        ("clip.graph_view_all", {"type": 'HOME', "value": 'PRESS'}, None),
        ("clip.graph_view_all", {"type": 'NDOF_BUTTON_FIT', "value": 'PRESS'}, None),
        ("clip.graph_center_current_frame", {"type": 'NUMPAD_0', "value": 'PRESS'}, None),
        ("wm.context_toggle", {"type": 'L', "value": 'PRESS'},
         {"properties": [("data_path", 'space_data.lock_time_cursor')]}),
        ("clip.clear_track_path", {"type": 'T', "value": 'PRESS', "alt": True},
         {"properties": [("action", 'REMAINED'), ("clear_active", True)]}),
        ("clip.clear_track_path", {"type": 'T', "value": 'PRESS', "shift": True},
         {"properties": [("action", 'UPTO'), ("clear_active", True)]}),
        ("clip.clear_track_path", {"type": 'T', "value": 'PRESS', "shift": True, "alt": True},
         {"properties": [("action", 'ALL'), ("clear_active", True)]}),
        ("clip.graph_disable_markers", {"type": 'D', "value": 'PRESS', "shift": True},
         {"properties": [("action", 'TOGGLE')]}),
        ("transform.translate", {"type": 'G', "value": 'PRESS'}, None),
        ("transform.translate", {"type": params.select_mouse, "value": 'CLICK_DRAG'}, None),
        ("transform.resize", {"type": 'S', "value": 'PRESS'}, None),
        ("transform.rotate", {"type": 'R', "value": 'PRESS'}, None),
    ])

    if params.select_mouse == 'LEFTMOUSE' and not params.legacy:
        items.extend([
            ("clip.change_frame", {"type": 'RIGHTMOUSE', "value": 'PRESS', "shift": True}, None),
        ])
    else:
        items.extend([
            ("clip.change_frame", {"type": params.action_mouse, "value": 'PRESS'}, None),
        ])

    return keymap


def km_clip_dopesheet_editor(_params):
    items = []
    keymap = (
        "Clip Dopesheet Editor",
        {"space_type": 'CLIP_EDITOR', "region_type": 'WINDOW'},
        {"items": items},
    )

    items.extend([
        ("clip.dopesheet_select_channel", {"type": 'LEFTMOUSE', "value": 'PRESS'},
         {"properties": [("extend", True)]}),
        ("clip.dopesheet_view_all", {"type": 'HOME', "value": 'PRESS'}, None),
        ("clip.dopesheet_view_all", {"type": 'NDOF_BUTTON_FIT', "value": 'PRESS'}, None),
    ])

    return keymap


# ------------------------------------------------------------------------------
# Editor (Spreadsheet)

def km_spreadsheet_generic(params):
    items = []
    keymap = (
        "Spreadsheet Generic",
        {"space_type": 'SPREADSHEET', "region_type": 'WINDOW'},
        {"items": items},
    )

    items.extend([
        *_template_space_region_type_toggle(
            params,
            sidebar_key={"type": 'N', "value": 'PRESS'},
            channels_key={"type": 'T', "value": 'PRESS'},
        ),
    ])

    return keymap


# ------------------------------------------------------------------------------
# Animation

def km_frames(params):
    items = []
    keymap = (
        "Frames",
        {"space_type": 'EMPTY', "region_type": 'WINDOW'},
        {"items": items},
    )

    items.extend([
        # Frame offsets
        ("screen.frame_offset", {"type": 'LEFT_ARROW', "value": 'PRESS', "repeat": True},
         {"properties": [("delta", -1)]}),
        ("screen.frame_offset", {"type": 'RIGHT_ARROW', "value": 'PRESS', "repeat": True},
         {"properties": [("delta", 1)]}),
        ("screen.frame_jump", {"type": 'RIGHT_ARROW', "value": 'PRESS', "shift": True, "repeat": True},
         {"properties": [("end", True)]}),
        ("screen.frame_jump", {"type": 'LEFT_ARROW', "value": 'PRESS', "shift": True, "repeat": True},
         {"properties": [("end", False)]}),
        ("screen.keyframe_jump", {"type": 'UP_ARROW', "value": 'PRESS', "repeat": True},
         {"properties": [("next", True)]}),
        ("screen.keyframe_jump", {"type": 'DOWN_ARROW', "value": 'PRESS', "repeat": True},
         {"properties": [("next", False)]}),
        ("screen.keyframe_jump", {"type": 'MEDIA_LAST', "value": 'PRESS'},
         {"properties": [("next", True)]}),
        ("screen.keyframe_jump", {"type": 'MEDIA_FIRST', "value": 'PRESS'},
         {"properties": [("next", False)]}),
        ("screen.frame_offset", {"type": 'WHEELDOWNMOUSE', "value": 'PRESS', "alt": True},
         {"properties": [("delta", 1)]}),
        ("screen.frame_offset", {"type": 'WHEELUPMOUSE', "value": 'PRESS', "alt": True},
         {"properties": [("delta", -1)]}),
    ])

    if not params.legacy:
        # New playback
        if params.spacebar_action in {'TOOL', 'SEARCH'}:
            items.append(
                ("screen.animation_play", {"type": 'SPACE', "value": 'PRESS', "shift": True}, None),
            )
        elif params.spacebar_action == 'PLAY':
            items.append(
                ("screen.animation_play", {"type": 'SPACE', "value": 'PRESS'}, None),
            )
        else:
            assert False, "unreachable"

        items.extend([
            ("screen.animation_play", {"type": 'SPACE', "value": 'PRESS', "shift": True, "ctrl": True},
             {"properties": [("reverse", True)]}),
        ])
    else:
        # Old playback
        items.extend([
            ("screen.frame_offset", {"type": 'UP_ARROW', "value": 'PRESS', "shift": True, "repeat": True},
             {"properties": [("delta", 10)]}),
            ("screen.frame_offset", {"type": 'DOWN_ARROW', "value": 'PRESS', "shift": True, "repeat": True},
             {"properties": [("delta", -10)]}),
            ("screen.frame_jump", {"type": 'UP_ARROW', "value": 'PRESS', "shift": True, "ctrl": True, "repeat": True},
             {"properties": [("end", True)]}),
            ("screen.frame_jump", {"type": 'DOWN_ARROW', "value": 'PRESS', "shift": True, "ctrl": True, "repeat": True},
             {"properties": [("end", False)]}),
            ("screen.animation_play", {"type": 'A', "value": 'PRESS', "alt": True}, None),
            ("screen.animation_play", {"type": 'A', "value": 'PRESS', "shift": True, "alt": True},
             {"properties": [("reverse", True)]}),
        ])

    items.extend([
        ("screen.animation_cancel", {"type": 'ESC', "value": 'PRESS'}, None),
        ("screen.animation_play", {"type": 'MEDIA_PLAY', "value": 'PRESS'}, None),
        ("screen.animation_cancel", {"type": 'MEDIA_STOP', "value": 'PRESS'}, None),
    ])

    return keymap


def km_animation(_params):
    items = []
    keymap = (
        "Animation",
        {"space_type": 'EMPTY', "region_type": 'WINDOW'},
        {"items": items},
    )

    items.extend([
        # Frame management.
        ("wm.context_toggle", {"type": 'T', "value": 'PRESS', "ctrl": True},
         {"properties": [("data_path", 'space_data.show_seconds')]}),
        # Preview range.
        ("anim.previewrange_set", {"type": 'P', "value": 'PRESS'}, None),
        ("anim.previewrange_clear", {"type": 'P', "value": 'PRESS', "alt": True}, None),
        ("anim.start_frame_set", {"type": 'HOME', "value": 'PRESS', "ctrl": True}, None),
        ("anim.end_frame_set", {"type": 'END', "value": 'PRESS', "ctrl": True}, None),
    ])

    return keymap


def km_animation_channels(params):
    items = []
    keymap = (
        "Animation Channels",
        {"space_type": 'EMPTY', "region_type": 'WINDOW'},
        {"items": items},
    )

    items.extend([
        # Click select.
        ("anim.channels_click", {"type": 'LEFTMOUSE', "value": 'PRESS'}, None),
        ("anim.channels_click", {"type": 'LEFTMOUSE', "value": 'CLICK', "shift": True},
         {"properties": [("extend_range", True)]}),
        ("anim.channels_click", {"type": 'LEFTMOUSE', "value": 'CLICK', "ctrl": True},
         {"properties": [("extend", True)]}),
        ("anim.channels_click", {"type": 'LEFTMOUSE', "value": 'PRESS', "shift": True, "ctrl": True},
         {"properties": [("children_only", True)]}),
        # Rename.
        ("anim.channels_rename", {"type": 'LEFTMOUSE', "value": 'DOUBLE_CLICK'}, None),
        # Select keys.
        ("anim.channel_select_keys", {"type": 'LEFTMOUSE', "value": 'DOUBLE_CLICK'}, None),
        ("anim.channel_select_keys", {"type": 'LEFTMOUSE', "value": 'DOUBLE_CLICK', "shift": True},
         {"properties": [("extend", True)]}),
        # Find (setting the name filter).
        ("anim.channels_select_filter", {"type": 'F', "value": 'PRESS', "ctrl": True}, None),
        # Selection.
        *_template_items_select_actions(params, "anim.channels_select_all"),
        ("anim.channels_select_box", {"type": 'B', "value": 'PRESS'}, None),
        ("anim.channels_select_box", {"type": 'LEFTMOUSE', "value": 'CLICK_DRAG'},
         {"properties": [("extend", False)]}),
        ("anim.channels_select_box", {"type": 'LEFTMOUSE', "value": 'CLICK_DRAG', "shift": True},
         {"properties": [("extend", True)]}),
        ("anim.channels_select_box", {"type": 'LEFTMOUSE', "value": 'CLICK_DRAG', "ctrl": True},
         {"properties": [("deselect", True)]}),
        # Delete.
        ("anim.channels_delete", {"type": 'X', "value": 'PRESS'}, None),
        ("anim.channels_delete", {"type": 'DEL', "value": 'PRESS'}, None),
        # Settings.
        ("anim.channels_setting_toggle", {"type": 'W', "value": 'PRESS', "shift": True}, None),
        ("anim.channels_setting_enable", {"type": 'W', "value": 'PRESS', "shift": True, "ctrl": True}, None),
        ("anim.channels_setting_disable", {"type": 'W', "value": 'PRESS', "alt": True}, None),
        ("anim.channels_editable_toggle", {"type": 'TAB', "value": 'PRESS'}, None),
        # Expand/collapse.
        ("anim.channels_expand", {"type": 'NUMPAD_PLUS', "value": 'PRESS'}, None),
        ("anim.channels_collapse", {"type": 'NUMPAD_MINUS', "value": 'PRESS'}, None),
        ("anim.channels_expand", {"type": 'NUMPAD_PLUS', "value": 'PRESS', "ctrl": True},
         {"properties": [("all", False)]}),
        ("anim.channels_collapse", {"type": 'NUMPAD_MINUS', "value": 'PRESS', "ctrl": True},
         {"properties": [("all", False)]}),
        # Move.
        ("anim.channels_move", {"type": 'PAGE_UP', "value": 'PRESS', "repeat": True},
         {"properties": [("direction", 'UP')]}),
        ("anim.channels_move", {"type": 'PAGE_DOWN', "value": 'PRESS', "repeat": True},
         {"properties": [("direction", 'DOWN')]}),
        ("anim.channels_move", {"type": 'PAGE_UP', "value": 'PRESS', "shift": True},
         {"properties": [("direction", 'TOP')]}),
        ("anim.channels_move", {"type": 'PAGE_DOWN', "value": 'PRESS', "shift": True},
         {"properties": [("direction", 'BOTTOM')]}),
        # Group.
        ("anim.channels_group", {"type": 'G', "value": 'PRESS', "ctrl": True}, None),
        ("anim.channels_ungroup", {"type": 'G', "value": 'PRESS', "ctrl": True, "alt": True}, None),
        # Menus.
        *_template_items_context_menu("DOPESHEET_MT_channel_context_menu", params.context_menu_event),
        # View
        ("anim.channel_view_pick", {"type": 'MIDDLEMOUSE', "value": 'PRESS', "alt": True}, None),
        ("anim.channels_view_selected", {"type": 'NUMPAD_PERIOD', "value": 'PRESS'}, None),
    ])

    return keymap


# ------------------------------------------------------------------------------
# Object Grease Pencil Modes

def km_gpencil_legacy(params):
    items = []
    keymap = (
        "Grease Pencil",
        {"space_type": 'EMPTY', "region_type": 'WINDOW'},
        {"items": items},
    )

    if params.use_key_activate_tools:
        items.extend([
            op_tool_cycle("builtin.annotate", {"type": 'D', "value": 'PRESS'}),
        ])
    else:
        items.extend([
            # Draw
            ("gpencil.annotate",
             {"type": 'LEFTMOUSE', "value": 'PRESS', "key_modifier": 'D'},
             {"properties": [("mode", 'DRAW'), ("wait_for_input", False)]}),
            ("gpencil.annotate",
             {"type": 'LEFTMOUSE', "value": 'PRESS', "key_modifier": 'D', "shift": True},
             {"properties": [("mode", 'DRAW'), ("wait_for_input", False)]}),
            # Draw - straight lines
            ("gpencil.annotate",
             {"type": 'LEFTMOUSE', "value": 'PRESS', "alt": True, "key_modifier": 'D'},
             {"properties": [("mode", 'DRAW_STRAIGHT'), ("wait_for_input", False)]}),
            # Draw - poly lines
            ("gpencil.annotate",
             {"type": 'LEFTMOUSE', "value": 'PRESS', "shift": True, "alt": True, "key_modifier": 'D'},
             {"properties": [("mode", 'DRAW_POLY'), ("wait_for_input", False)]}),
            # Erase
            ("gpencil.annotate",
             {"type": 'RIGHTMOUSE', "value": 'PRESS', "key_modifier": 'D'},
             {"properties": [("mode", 'ERASER'), ("wait_for_input", False)]}),
        ])

    return keymap


def _gpencil_legacy_selection(params, *, alt_select=False):
    return [
        # Select all
        *_template_items_select_actions(params, "gpencil.select_all"),
        # Circle select
        op_tool_optional(
            ("gpencil.select_circle", {"type": 'C', "value": 'PRESS'}, None),
            (op_tool, "builtin.select_circle"), params),
        # Box select
        op_tool_optional(
            ("gpencil.select_box", {"type": 'B', "value": 'PRESS'}, None),
            (op_tool, "builtin.select_box"), params),
        *_template_view3d_gpencil_select(
            type=params.select_mouse,
            value=params.select_mouse_value_fallback,
            legacy=params.legacy,
            alt_select=alt_select
        ),
        # Select linked
        ("gpencil.select_linked", {"type": 'L', "value": 'PRESS', "ctrl": True}, None),
        # Whole stroke select: Same behavior and use case as select linked pick.
        ("gpencil.select", {"type": 'L', "value": 'PRESS'},
         {"properties": [("extend", True), ("entire_strokes", True)]}),
        ("gpencil.select", {"type": 'L', "value": 'PRESS', "shift": True},
         {"properties": [("deselect", True), ("extend", True), ("entire_strokes", True)]}),
        # Select grouped
        ("gpencil.select_grouped", {"type": 'G', "value": 'PRESS', "shift": True}, None),
        # Select more/less
        ("gpencil.select_more", {"type": 'NUMPAD_PLUS', "value": 'PRESS', "ctrl": True, "repeat": True}, None),
        ("gpencil.select_less", {"type": 'NUMPAD_MINUS', "value": 'PRESS', "ctrl": True, "repeat": True}, None),
    ]


def _gpencil_legacy_display():
    return [
        ("wm.context_toggle", {"type": 'Q', "value": 'PRESS', "shift": True},
         {"properties": [("data_path", 'space_data.overlay.use_gpencil_edit_lines')]}),
        ("wm.context_toggle", {"type": 'Q', "value": 'PRESS', "shift": True, "alt": True},
         {"properties": [("data_path", 'space_data.overlay.use_gpencil_multiedit_line_only')]}),
    ]


def km_gpencil_legacy_stroke_edit_mode(params):
    items = []
    keymap = (
        "Grease Pencil Stroke Edit Mode",
        {"space_type": 'EMPTY', "region_type": 'WINDOW'},
        {"items": items},
    )

    items.extend([
        # Interpolation
        op_tool_optional(
            ("gpencil.interpolate", {"type": 'E', "value": 'PRESS', "ctrl": True}, None),
            (op_tool_cycle, "builtin.interpolate"), params),
        ("gpencil.interpolate_sequence", {"type": 'E', "value": 'PRESS', "shift": True, "ctrl": True}, None),
        # Selection
        *_gpencil_legacy_selection(params),
        ("gpencil.select_lasso", {"type": params.action_mouse, "value": 'CLICK_DRAG', "ctrl": True},
         {"properties": [("mode", 'ADD')]}),
        ("gpencil.select_lasso", {"type": params.action_mouse, "value": 'CLICK_DRAG', "shift": True, "ctrl": True},
         {"properties": [("mode", 'SUB')]}),
        # Duplicate and move selected points
        ("gpencil.duplicate_move", {"type": 'D', "value": 'PRESS', "shift": True}, None),
        # Extrude and move selected points
        op_tool_optional(
            ("gpencil.extrude_move", {"type": 'E', "value": 'PRESS'}, None),
            (op_tool_cycle, "builtin.extrude"), params),
        # Delete
        op_menu("VIEW3D_MT_edit_gpencil_delete", {"type": 'X', "value": 'PRESS'}),
        op_menu("VIEW3D_MT_edit_gpencil_delete", {"type": 'DEL', "value": 'PRESS'}),
        ("gpencil.dissolve", {"type": 'X', "value": 'PRESS', "ctrl": True}, None),
        ("gpencil.dissolve", {"type": 'DEL', "value": 'PRESS', "ctrl": True}, None),
        # Animation menu
        ("gpencil.blank_frame_add", {"type": 'I', "value": 'PRESS', "shift": True}, None),
        # Delete Animation menu
        op_menu("GPENCIL_MT_gpencil_draw_delete", {"type": 'I', "value": 'PRESS', "alt": True}),
        ("gpencil.active_frames_delete_all", {"type": 'DEL', "value": 'PRESS', "shift": True}, None),
        # Separate
        ("gpencil.stroke_separate", {"type": 'P', "value": 'PRESS'}, None),
        # Split and joint strokes
        ("gpencil.stroke_split", {"type": 'V', "value": 'PRESS'}, None),
        ("gpencil.stroke_join", {"type": 'J', "value": 'PRESS', "ctrl": True}, None),
        ("gpencil.stroke_join", {"type": 'J', "value": 'PRESS', "shift": True, "ctrl": True},
         {"properties": [("type", 'JOINCOPY')]}),
        # Close strokes
        ("gpencil.stroke_cyclical_set", {"type": 'F', "value": 'PRESS'},
         {"properties": [("type", 'CLOSE'), ("geometry", True)]}),
        # Copy + paste.
        ("gpencil.copy", {"type": 'C', "value": 'PRESS', "ctrl": True}, None),
        ("gpencil.paste", {"type": 'V', "value": 'PRESS', "ctrl": True}, None),
        # Snap
        (
            op_menu_pie("GPENCIL_MT_snap_pie", {"type": 'S', "value": 'PRESS', "shift": True})
            if not params.legacy else
            op_menu("GPENCIL_MT_snap", {"type": 'S', "value": 'PRESS', "shift": True})
        ),
        # Show/hide
        *_template_items_hide_reveal_actions("gpencil.hide", "gpencil.reveal"),
        ("gpencil.selection_opacity_toggle", {"type": 'H', "value": 'PRESS', "ctrl": True}, None),
        # Display
        *_gpencil_legacy_display(),
        # Isolate layer
        ("gpencil.layer_isolate", {"type": 'NUMPAD_ASTERIX', "value": 'PRESS'}, None),
        # Move to layer
        op_menu("GPENCIL_MT_move_to_layer", {"type": 'M', "value": 'PRESS'}),
        # Merge Layer
        ("gpencil.layer_merge", {"type": 'M', "value": 'PRESS', "shift": True, "ctrl": True}, None),

        # Transform Actions.
        *_template_items_transform_actions(params, use_bend=True, use_mirror=True, use_tosphere=True, use_shear=True),
        op_tool_optional(
            ("transform.transform", {"type": 'S', "value": 'PRESS', "alt": True},
             {"properties": [("mode", 'GPENCIL_SHRINKFATTEN')]}),
            (op_tool_cycle, "builtin.radius"), params),
        ("transform.transform", {"type": 'F', "value": 'PRESS', "shift": True},
         {"properties": [("mode", 'GPENCIL_OPACITY')]}),

        # Proportional editing.
        *_template_items_proportional_editing(
            params, connected=True, toggle_data_path='tool_settings.use_proportional_edit'),
        # Curve edit mode toggle.
        ("wm.context_toggle", {"type": 'U', "value": 'PRESS'},
         {"properties": [("data_path", 'gpencil_data.use_curve_edit')]}),
        # Add menu
        ("object.gpencil_add", {"type": 'A', "value": 'PRESS', "shift": True}, None),
        # Vertex group menu
        op_menu("GPENCIL_MT_gpencil_vertex_group", {"type": 'G', "value": 'PRESS', "ctrl": True}),
        # Select mode
        *(("gpencil.selectmode_toggle", {"type": NUMBERS_1[i], "value": 'PRESS'},
           {"properties": [("mode", i)]})
          for i in range(3)),
        # Active layer
        op_menu("GPENCIL_MT_layer_active", {"type": 'Y', "value": 'PRESS'}),
        # Keyframe menu
        op_menu("VIEW3D_MT_gpencil_animation", {"type": 'I', "value": 'PRESS'}),
        # Context menu
        *_template_items_context_menu("VIEW3D_MT_gpencil_edit_context_menu", params.context_menu_event),
    ])

    if params.legacy:
        items.extend([
            # Convert to geometry
            ("gpencil.convert", {"type": 'C', "value": 'PRESS', "alt": True}, None),
        ])

    return keymap


def km_gpencil_legacy_stroke_curve_edit_mode(_params):
    items = []
    keymap = (
        "Grease Pencil Stroke Curve Edit Mode",
        {"space_type": 'EMPTY', "region_type": 'WINDOW'},
        {"items": items},
    )

    items.extend([
        # Set handle type
        ("gpencil.stroke_editcurve_set_handle_type", {"type": 'V', "value": 'PRESS'}, None),
    ])

    return keymap


def km_gpencil_legacy_stroke_paint_mode(params):
    items = []
    keymap = (
        "Grease Pencil Stroke Paint Mode",
        {"space_type": 'EMPTY', "region_type": 'WINDOW'},
        {"items": items},
    )

    items.extend([
        # Brush strength
        ("wm.radial_control", {"type": 'F', "value": 'PRESS', "shift": True},
         {"properties": [("data_path_primary", 'tool_settings.gpencil_paint.brush.gpencil_settings.pen_strength')]}),
        # Brush size
        ("wm.radial_control", {"type": 'F', "value": 'PRESS'},
         {"properties": [("data_path_primary", 'tool_settings.gpencil_paint.brush.size')]}),
        # Increase/Decrease brush size
        ("brush.scale_size", {"type": 'LEFT_BRACKET', "value": 'PRESS', "repeat": True},
         {"properties": [("scalar", 0.9)]}),
        ("brush.scale_size", {"type": 'RIGHT_BRACKET', "value": 'PRESS', "repeat": True},
         {"properties": [("scalar", 1.0 / 0.9)]}),
        # Animation menu
        ("gpencil.blank_frame_add", {"type": 'I', "value": 'PRESS', "shift": True}, None),
        # Delete Animation menu
        op_menu("GPENCIL_MT_gpencil_draw_delete", {"type": 'I', "value": 'PRESS', "alt": True}),
        ("gpencil.active_frames_delete_all", {"type": 'DEL', "value": 'PRESS', "shift": True}, None),
        # Interpolation
        op_tool_optional(
            ("gpencil.interpolate", {"type": 'E', "value": 'PRESS', "ctrl": True}, None),
            (op_tool_cycle, "builtin.interpolate"), params),
        ("gpencil.interpolate_sequence", {"type": 'E', "value": 'PRESS', "shift": True, "ctrl": True}, None),
        # Show/hide
        *_template_items_hide_reveal_actions("gpencil.hide", "gpencil.reveal"),
        # Active layer
        op_menu("GPENCIL_MT_layer_active", {"type": 'Y', "value": 'PRESS'}),
        # Merge Layer
        ("gpencil.layer_merge", {"type": 'M', "value": 'PRESS', "shift": True, "ctrl": True}, None),
        # Active material
        op_menu("GPENCIL_MT_material_active", {"type": 'U', "value": 'PRESS'}),
        # Keyframe menu
        op_menu("VIEW3D_MT_gpencil_animation", {"type": 'I', "value": 'PRESS'}),
        # Draw context menu
        *_template_items_context_panel("VIEW3D_PT_gpencil_draw_context_menu", params.context_menu_event),
        # Erase Gestures
        # Box erase
        ("gpencil.select_box", {"type": 'B', "value": 'PRESS'}, None),
        # Lasso erase
        ("gpencil.select_lasso", {"type": params.action_mouse, "value": 'CLICK_DRAG', "ctrl": True, "alt": True}, None),
        op_asset_shelf_popup(
            "VIEW3D_AST_brush_gpencil_paint",
            {"type": 'SPACE', "value": 'PRESS', "shift": True}
        ),
    ])

    return keymap


def km_gpencil_legacy_stroke_paint_draw_brush(params):
    items = []
    keymap = (
        "Grease Pencil Stroke Paint (Draw brush)",
        {"space_type": 'EMPTY', "region_type": 'WINDOW'},
        {"items": items},
    )

    # Draw
    items.extend([
        ("gpencil.draw", {"type": 'LEFTMOUSE', "value": 'PRESS'},
            {"properties": [("mode", 'DRAW'), ("wait_for_input", False)]}),
        ("gpencil.draw", {"type": 'LEFTMOUSE', "value": 'PRESS', "shift": True},
            {"properties": [("mode", 'DRAW'), ("wait_for_input", False)]}),
        # Draw - straight lines
        ("gpencil.draw", {"type": 'LEFTMOUSE', "value": 'PRESS', "alt": True},
            {"properties": [("mode", 'DRAW_STRAIGHT'), ("wait_for_input", False)]}),
        # Erase
        ("gpencil.draw", {"type": 'LEFTMOUSE', "value": 'PRESS', "ctrl": True},
            {"properties": [("mode", 'ERASER'), ("wait_for_input", False)]}),
    ])

    items.extend([
        # Tablet Mappings for Drawing ------------------ */
        # For now, only support direct drawing using the eraser, as most users using a tablet
        # may still want to use that as their primary pointing device!
        ("gpencil.draw", {"type": 'ERASER', "value": 'PRESS'},
         {"properties": [("mode", 'ERASER'), ("wait_for_input", False)]}),
    ])

    return keymap


def km_gpencil_legacy_stroke_paint_erase(_params):
    items = []
    keymap = (
        "Grease Pencil Stroke Paint (Erase)",
        {"space_type": 'EMPTY', "region_type": 'WINDOW'},
        {"items": items},
    )

    items.extend([
        # Erase
        ("gpencil.draw", {"type": 'LEFTMOUSE', "value": 'PRESS'},
         {"properties": [("mode", 'ERASER'), ("wait_for_input", False)]}),
        ("gpencil.draw", {"type": 'ERASER', "value": 'PRESS'},
         {"properties": [("mode", 'ERASER'), ("wait_for_input", False)]}),
    ])

    return keymap


def km_gpencil_legacy_stroke_paint_fill(_params):
    items = []
    keymap = (
        "Grease Pencil Stroke Paint (Fill)",
        {"space_type": 'EMPTY', "region_type": 'WINDOW'},
        {"items": items},
    )

    items.extend([
        # Fill
        ("gpencil.fill", {"type": 'LEFTMOUSE', "value": 'PRESS'},
         {"properties": [("on_back", False)]}),
        ("gpencil.fill", {"type": 'LEFTMOUSE', "value": 'PRESS', "ctrl": True},
         {"properties": [("on_back", False)]}),
        # If press alternate key, the brush now it's for drawing areas
        ("gpencil.draw", {"type": 'LEFTMOUSE', "value": 'PRESS', "shift": True},
         {"properties": [
             ("mode", 'DRAW'),
             ("wait_for_input", False),
             ("disable_straight", True),
             ("disable_stabilizer", True),
         ]}),
        # If press alternative key, the brush now it's for drawing lines
        ("gpencil.draw", {"type": 'LEFTMOUSE', "value": 'PRESS', "alt": True},
         {"properties": [
             ("mode", 'DRAW'),
             ("wait_for_input", False),
             ("disable_straight", True),
             ("disable_stabilizer", True),
             ("disable_fill", True),
         ]}),
    ])

    return keymap


def km_gpencil_legacy_stroke_paint_tint(_params):
    items = []
    keymap = (
        "Grease Pencil Stroke Paint (Tint)",
        {"space_type": 'EMPTY', "region_type": 'WINDOW'},
        {"items": items},
    )

    items.extend([
        # Tint
        ("gpencil.vertex_paint", {"type": 'LEFTMOUSE', "value": 'PRESS'},
         {"properties": [("wait_for_input", False)]}),
        ("gpencil.vertex_paint", {"type": 'LEFTMOUSE', "value": 'PRESS', "ctrl": True},
         {"properties": [("wait_for_input", False)]}),
    ])

    return keymap


def km_gpencil_legacy_stroke_sculpt_mode(params):
    items = []
    keymap = (
        "Grease Pencil Stroke Sculpt Mode",
        {"space_type": 'EMPTY', "region_type": 'WINDOW'},
        {"items": items}
    )

    items.extend([
        # Selection
        *_gpencil_legacy_selection(params, alt_select=True),
        *_template_items_select_lasso(params, "gpencil.select_lasso"),
        # Selection mode
        ("wm.context_toggle", {"type": 'ONE', "value": 'PRESS'},
         {"properties": [("data_path", 'scene.tool_settings.use_gpencil_select_mask_point')]}),
        ("wm.context_toggle", {"type": 'TWO', "value": 'PRESS'},
         {"properties": [("data_path", 'scene.tool_settings.use_gpencil_select_mask_stroke')]}),
        ("wm.context_toggle", {"type": 'THREE', "value": 'PRESS'},
         {"properties": [("data_path", 'scene.tool_settings.use_gpencil_select_mask_segment')]}),
        # Brush strength
        ("wm.radial_control", {"type": 'F', "value": 'PRESS', "shift": True},
         {"properties": [("data_path_primary", 'tool_settings.gpencil_sculpt_paint.brush.strength')]}),
        # Brush size
        ("wm.radial_control", {"type": 'F', "value": 'PRESS'},
         {"properties": [("data_path_primary", 'tool_settings.gpencil_sculpt_paint.brush.size')]}),
        # Increase/Decrease brush size
        ("brush.scale_size", {"type": 'LEFT_BRACKET', "value": 'PRESS', "repeat": True},
         {"properties": [("scalar", 0.9)]}),
        ("brush.scale_size", {"type": 'RIGHT_BRACKET', "value": 'PRESS', "repeat": True},
         {"properties": [("scalar", 1.0 / 0.9)]}),
        # Copy
        ("gpencil.copy", {"type": 'C', "value": 'PRESS', "ctrl": True}, None),
        # Display
        *_gpencil_legacy_display(),
        # Active layer
        op_menu("GPENCIL_MT_layer_active", {"type": 'Y', "value": 'PRESS'}),
        # Active material
        op_menu("GPENCIL_MT_material_active", {"type": 'U', "value": 'PRESS'}),
        # Merge Layer
        ("gpencil.layer_merge", {"type": 'M', "value": 'PRESS', "shift": True, "ctrl": True}, None),
        # Animation menu
        op_menu("VIEW3D_MT_gpencil_animation", {"type": 'I', "value": 'PRESS'}),
        # Insert blank keyframe
        ("gpencil.blank_frame_add", {"type": 'I', "value": 'PRESS', "shift": True}, None),
        # Delete Animation menu
        op_menu("GPENCIL_MT_gpencil_draw_delete", {"type": 'I', "value": 'PRESS', "alt": True}),
        ("gpencil.active_frames_delete_all", {"type": 'DEL', "value": 'PRESS', "shift": True}, None),
        # Context menu
        *_template_items_context_panel("VIEW3D_PT_gpencil_sculpt_context_menu", params.context_menu_event),
        # Auto-masking Pie menu.
        op_menu_pie(
            "VIEW3D_MT_sculpt_gpencil_automasking_pie",
            {"type": 'A', "shift": True, "alt": True, "value": 'PRESS'},
        ),
        op_asset_shelf_popup(
            "VIEW3D_AST_brush_gpencil_sculpt",
            {"type": 'SPACE', "value": 'PRESS', "shift": True}
        ),
    ])

    return keymap


def km_gpencil_legacy_stroke_sculpt_smooth(_params):
    items = []
    keymap = (
        "Grease Pencil Stroke Sculpt (Smooth)",
        {"space_type": 'EMPTY', "region_type": 'WINDOW'},
        {"items": items},
    )

    items.extend([
        ("gpencil.sculpt_paint", {"type": 'LEFTMOUSE', "value": 'PRESS'},
         {"properties": [("wait_for_input", False)]}),
        ("gpencil.sculpt_paint", {"type": 'LEFTMOUSE', "value": 'PRESS', "ctrl": True},
         {"properties": [("wait_for_input", False)]}),
        ("gpencil.sculpt_paint", {"type": 'LEFTMOUSE', "value": 'PRESS', "shift": True},
         {"properties": [("wait_for_input", False)]}),
    ])

    return keymap


def km_gpencil_legacy_stroke_sculpt_thickness(_params):
    items = []
    keymap = (
        "Grease Pencil Stroke Sculpt (Thickness)",
        {"space_type": 'EMPTY', "region_type": 'WINDOW'},
        {"items": items},
    )

    items.extend([
        ("gpencil.sculpt_paint", {"type": 'LEFTMOUSE', "value": 'PRESS'},
         {"properties": [("wait_for_input", False)]}),
        ("gpencil.sculpt_paint", {"type": 'LEFTMOUSE', "value": 'PRESS', "ctrl": True},
         {"properties": [("wait_for_input", False)]}),
        ("gpencil.sculpt_paint", {"type": 'LEFTMOUSE', "value": 'PRESS', "shift": True},
         {"properties": [("wait_for_input", False)]}),
    ])

    return keymap


def km_gpencil_legacy_stroke_sculpt_strength(_params):
    items = []
    keymap = (
        "Grease Pencil Stroke Sculpt (Strength)",
        {"space_type": 'EMPTY', "region_type": 'WINDOW'},
        {"items": items},
    )

    items.extend([
        ("gpencil.sculpt_paint", {"type": 'LEFTMOUSE', "value": 'PRESS'},
         {"properties": [("wait_for_input", False)]}),
        ("gpencil.sculpt_paint", {"type": 'LEFTMOUSE', "value": 'PRESS', "ctrl": True},
         {"properties": [("wait_for_input", False)]}),
        ("gpencil.sculpt_paint", {"type": 'LEFTMOUSE', "value": 'PRESS', "shift": True},
         {"properties": [("wait_for_input", False)]}),
    ])

    return keymap


def km_gpencil_legacy_stroke_sculpt_grab(_params):
    items = []
    keymap = (
        "Grease Pencil Stroke Sculpt (Grab)",
        {"space_type": 'EMPTY', "region_type": 'WINDOW'},
        {"items": items},
    )

    items.extend([
        ("gpencil.sculpt_paint", {"type": 'LEFTMOUSE', "value": 'PRESS'},
         {"properties": [("wait_for_input", False)]}),
        ("gpencil.sculpt_paint", {"type": 'LEFTMOUSE', "value": 'PRESS', "ctrl": True},
         {"properties": [("wait_for_input", False)]}),
        ("gpencil.sculpt_paint", {"type": 'LEFTMOUSE', "value": 'PRESS', "shift": True},
         {"properties": [("wait_for_input", False)]}),
    ])

    return keymap


def km_gpencil_legacy_stroke_sculpt_push(_params):
    items = []
    keymap = (
        "Grease Pencil Stroke Sculpt (Push)",
        {"space_type": 'EMPTY', "region_type": 'WINDOW'},
        {"items": items},
    )

    items.extend([
        ("gpencil.sculpt_paint", {"type": 'LEFTMOUSE', "value": 'PRESS'},
         {"properties": [("wait_for_input", False)]}),
        ("gpencil.sculpt_paint", {"type": 'LEFTMOUSE', "value": 'PRESS', "ctrl": True},
         {"properties": [("wait_for_input", False)]}),
        ("gpencil.sculpt_paint", {"type": 'LEFTMOUSE', "value": 'PRESS', "shift": True},
         {"properties": [("wait_for_input", False)]}),
    ])

    return keymap


def km_gpencil_legacy_stroke_sculpt_twist(_params):
    items = []
    keymap = (
        "Grease Pencil Stroke Sculpt (Twist)",
        {"space_type": 'EMPTY', "region_type": 'WINDOW'},
        {"items": items},
    )

    items.extend([
        ("gpencil.sculpt_paint", {"type": 'LEFTMOUSE', "value": 'PRESS'},
         {"properties": [("wait_for_input", False)]}),
        ("gpencil.sculpt_paint", {"type": 'LEFTMOUSE', "value": 'PRESS', "ctrl": True},
         {"properties": [("wait_for_input", False)]}),
        ("gpencil.sculpt_paint", {"type": 'LEFTMOUSE', "value": 'PRESS', "shift": True},
         {"properties": [("wait_for_input", False)]}),
    ])

    return keymap


def km_gpencil_legacy_stroke_sculpt_pinch(_params):
    items = []
    keymap = (
        "Grease Pencil Stroke Sculpt (Pinch)",
        {"space_type": 'EMPTY', "region_type": 'WINDOW'},
        {"items": items},
    )

    items.extend([
        ("gpencil.sculpt_paint", {"type": 'LEFTMOUSE', "value": 'PRESS'},
         {"properties": [("wait_for_input", False)]}),
        ("gpencil.sculpt_paint", {"type": 'LEFTMOUSE', "value": 'PRESS', "ctrl": True},
         {"properties": [("wait_for_input", False)]}),
        ("gpencil.sculpt_paint", {"type": 'LEFTMOUSE', "value": 'PRESS', "shift": True},
         {"properties": [("wait_for_input", False)]}),
    ])

    return keymap


def km_gpencil_legacy_stroke_sculpt_randomize(_params):
    items = []
    keymap = (
        "Grease Pencil Stroke Sculpt (Randomize)",
        {"space_type": 'EMPTY', "region_type": 'WINDOW'},
        {"items": items},
    )

    items.extend([
        ("gpencil.sculpt_paint", {"type": 'LEFTMOUSE', "value": 'PRESS'},
         {"properties": [("wait_for_input", False)]}),
        ("gpencil.sculpt_paint", {"type": 'LEFTMOUSE', "value": 'PRESS', "ctrl": True},
         {"properties": [("wait_for_input", False)]}),
        ("gpencil.sculpt_paint", {"type": 'LEFTMOUSE', "value": 'PRESS', "shift": True},
         {"properties": [("wait_for_input", False)]}),
    ])

    return keymap


def km_gpencil_legacy_stroke_sculpt_clone(_params):
    items = []
    keymap = (
        "Grease Pencil Stroke Sculpt (Clone)",
        {"space_type": 'EMPTY', "region_type": 'WINDOW'},
        {"items": items},
    )

    items.extend([
        ("gpencil.sculpt_paint", {"type": 'LEFTMOUSE', "value": 'PRESS'},
         {"properties": [("wait_for_input", False)]}),
        ("gpencil.sculpt_paint", {"type": 'LEFTMOUSE', "value": 'PRESS', "ctrl": True},
         {"properties": [("wait_for_input", False)]}),
        ("gpencil.sculpt_paint", {"type": 'LEFTMOUSE', "value": 'PRESS', "shift": True},
         {"properties": [("wait_for_input", False)]}),
    ])

    return keymap


def km_gpencil_legacy_stroke_weight_mode(params):
    items = []
    keymap = (
        "Grease Pencil Stroke Weight Mode",
        {"space_type": 'EMPTY', "region_type": 'WINDOW'},
        {"items": items},
    )

    items.extend([
        # Brush strength
        ("wm.radial_control", {"type": 'F', "value": 'PRESS', "shift": True},
         {"properties": [("data_path_primary", 'tool_settings.gpencil_weight_paint.brush.strength')]}),
        # Brush size
        ("wm.radial_control", {"type": 'F', "value": 'PRESS'},
         {"properties": [("data_path_primary", 'tool_settings.gpencil_weight_paint.brush.size')]}),
        # Brush weight
        ("wm.radial_control", {"type": 'F', "value": 'PRESS', "ctrl": True},
         {"properties": [("data_path_primary", 'tool_settings.gpencil_weight_paint.brush.weight')]}),
        # Increase/Decrease brush size
        ("brush.scale_size", {"type": 'LEFT_BRACKET', "value": 'PRESS', "repeat": True},
         {"properties": [("scalar", 0.9)]}),
        ("brush.scale_size", {"type": 'RIGHT_BRACKET', "value": 'PRESS', "repeat": True},
         {"properties": [("scalar", 1.0 / 0.9)]}),
        # Display
        *_gpencil_legacy_display(),
        # Active layer
        op_menu("GPENCIL_MT_layer_active", {"type": 'Y', "value": 'PRESS'}),
        # Merge Layer
        ("gpencil.layer_merge", {"type": 'M', "value": 'PRESS', "shift": True, "ctrl": True}, None),
        # Keyframe menu
        op_menu("VIEW3D_MT_gpencil_animation", {"type": 'I', "value": 'PRESS'}),
        # Insert blank keyframe
        ("gpencil.blank_frame_add", {"type": 'I', "value": 'PRESS', "shift": True}, None),
        # Delete Animation menu
        op_menu("GPENCIL_MT_gpencil_draw_delete", {"type": 'I', "value": 'PRESS', "alt": True}),
        ("gpencil.active_frames_delete_all", {"type": 'DEL', "value": 'PRESS', "shift": True}, None),
        # Context menu
        *_template_items_context_panel("VIEW3D_PT_gpencil_weight_context_menu", params.context_menu_event),
        # Toggle Add/Subtract for weight draw tool
        ("gpencil.weight_toggle_direction", {"type": 'D', "value": 'PRESS'}, None),
        # Weight sample
        ("gpencil.weight_sample", {"type": 'X', "value": 'PRESS', "shift": True}, None),
        op_asset_shelf_popup(
            "VIEW3D_AST_brush_gpencil_weight",
            {"type": 'SPACE', "value": 'PRESS', "shift": True}
        ),
    ])

    if params.select_mouse == 'LEFTMOUSE':
        # Bone selection for combined weight paint + pose mode.
        items.extend([
            ("view3d.select", {"type": 'LEFTMOUSE', "value": 'PRESS', "ctrl": True}, None),
        ])

    return keymap


def km_gpencil_legacy_stroke_weight_draw(_params):
    items = []
    keymap = (
        "Grease Pencil Stroke Weight (Draw)",
        {"space_type": 'EMPTY', "region_type": 'WINDOW'},
        {"items": items},
    )

    items.extend([
        # Draw
        ("gpencil.weight_paint", {"type": 'LEFTMOUSE', "value": 'PRESS'},
         {"properties": [("wait_for_input", False)]}),
    ])

    return keymap


def km_gpencil_legacy_stroke_weight_blur(_params):
    items = []
    keymap = (
        "Grease Pencil Stroke Weight (Blur)",
        {"space_type": 'EMPTY', "region_type": 'WINDOW'},
        {"items": items},
    )

    items.extend([
        # Blur
        ("gpencil.weight_paint", {"type": 'LEFTMOUSE', "value": 'PRESS'},
         {"properties": [("wait_for_input", False)]}),
    ])

    return keymap


def km_gpencil_legacy_stroke_weight_average(_params):
    items = []
    keymap = (
        "Grease Pencil Stroke Weight (Average)",
        {"space_type": 'EMPTY', "region_type": 'WINDOW'},
        {"items": items},
    )

    items.extend([
        # Average
        ("gpencil.weight_paint", {"type": 'LEFTMOUSE', "value": 'PRESS'},
         {"properties": [("wait_for_input", False)]}),
    ])

    return keymap


def km_gpencil_legacy_stroke_weight_smear(_params):
    items = []
    keymap = (
        "Grease Pencil Stroke Weight (Smear)",
        {"space_type": 'EMPTY', "region_type": 'WINDOW'},
        {"items": items},
    )

    items.extend([
        # Smear
        ("gpencil.weight_paint", {"type": 'LEFTMOUSE', "value": 'PRESS'},
         {"properties": [("wait_for_input", False)]}),
    ])

    return keymap


def km_gpencil_legacy_stroke_vertex_mode(params):
    items = []
    keymap = (
        "Grease Pencil Stroke Vertex Mode",
        {"space_type": 'EMPTY', "region_type": 'WINDOW'},
        {"items": items},
    )

    items.extend([
        # Selection
        *_gpencil_legacy_selection(params, alt_select=True),
        *_template_items_select_lasso(params, "gpencil.select_lasso"),
        # Selection mode
        ("wm.context_toggle", {"type": 'ONE', "value": 'PRESS'},
         {"properties": [("data_path", 'scene.tool_settings.use_gpencil_vertex_select_mask_point')]}),
        ("wm.context_toggle", {"type": 'TWO', "value": 'PRESS'},
         {"properties": [("data_path", 'scene.tool_settings.use_gpencil_vertex_select_mask_stroke')]}),
        ("wm.context_toggle", {"type": 'THREE', "value": 'PRESS'},
         {"properties": [("data_path", 'scene.tool_settings.use_gpencil_vertex_select_mask_segment')]}),
        # Brush strength
        ("wm.radial_control", {"type": 'F', "value": 'PRESS', "shift": True},
         {"properties": [
             ("data_path_primary", 'tool_settings.gpencil_vertex_paint.brush.gpencil_settings.pen_strength'),
         ]}),
        # Brush size
        ("wm.radial_control", {"type": 'F', "value": 'PRESS'},
         {"properties": [("data_path_primary", 'tool_settings.gpencil_vertex_paint.brush.size')]}),
        # Increase/Decrease brush size
        ("brush.scale_size", {"type": 'LEFT_BRACKET', "value": 'PRESS', "repeat": True},
         {"properties": [("scalar", 0.9)]}),
        ("brush.scale_size", {"type": 'RIGHT_BRACKET', "value": 'PRESS', "repeat": True},
         {"properties": [("scalar", 1.0 / 0.9)]}),
        # Color Flip
        ("gpencil.tint_flip", {"type": 'X', "value": 'PRESS'}, None),
        # Display
        *_gpencil_legacy_display(),
        # Active layer
        op_menu("GPENCIL_MT_layer_active", {"type": 'Y', "value": 'PRESS'}),
        # Merge Layer
        ("gpencil.layer_merge", {"type": 'M', "value": 'PRESS', "shift": True, "ctrl": True}, None),
        # Animation menu
        op_menu("VIEW3D_MT_gpencil_animation", {"type": 'I', "value": 'PRESS'}),
        # Insert blank keyframe
        ("gpencil.blank_frame_add", {"type": 'I', "value": 'PRESS', "shift": True}, None),
        # Delete Animation menu
        op_menu("GPENCIL_MT_gpencil_draw_delete", {"type": 'I', "value": 'PRESS', "alt": True}),
        ("gpencil.active_frames_delete_all", {"type": 'DEL', "value": 'PRESS', "shift": True}, None),

        # Vertex Paint context menu
        op_panel("VIEW3D_PT_gpencil_vertex_context_menu", params.context_menu_event),
        op_asset_shelf_popup(
            "VIEW3D_AST_brush_gpencil_vertex",
            {"type": 'SPACE', "value": 'PRESS', "shift": True}
        ),
    ])

    return keymap


def km_gpencil_legacy_stroke_vertex_draw(_params):
    items = []
    keymap = (
        "Grease Pencil Stroke Vertex (Draw)",
        {"space_type": 'EMPTY', "region_type": 'WINDOW'},
        {"items": items},
    )

    items.extend([
        # Tint
        ("gpencil.vertex_paint", {"type": 'LEFTMOUSE', "value": 'PRESS'},
         {"properties": [("wait_for_input", False)]}),
        ("gpencil.vertex_paint", {"type": 'LEFTMOUSE', "value": 'PRESS', "ctrl": True},
         {"properties": [("wait_for_input", False)]}),
        # Brush strength
        ("wm.radial_control", {"type": 'F', "value": 'PRESS', "shift": True},
         {"properties": [
             ("data_path_primary", 'tool_settings.gpencil_vertex_paint.brush.gpencil_settings.pen_strength'),
         ]}),
        # Brush size
        ("wm.radial_control", {"type": 'F', "value": 'PRESS'},
         {"properties": [("data_path_primary", 'tool_settings.gpencil_vertex_paint.brush.size')]}),
    ])

    return keymap


def km_gpencil_legacy_stroke_vertex_blur(_params):
    items = []
    keymap = (
        "Grease Pencil Stroke Vertex (Blur)",
        {"space_type": 'EMPTY', "region_type": 'WINDOW'},
        {"items": items},
    )

    items.extend([
        # Tint
        ("gpencil.vertex_paint", {"type": 'LEFTMOUSE', "value": 'PRESS'},
         {"properties": [("wait_for_input", False)]}),
        # Brush strength
        ("wm.radial_control", {"type": 'F', "value": 'PRESS', "shift": True},
         {"properties": [
             ("data_path_primary", 'tool_settings.gpencil_vertex_paint.brush.gpencil_settings.pen_strength'),
         ]}),
        # Brush size
        ("wm.radial_control", {"type": 'F', "value": 'PRESS'},
         {"properties": [("data_path_primary", 'tool_settings.gpencil_vertex_paint.brush.size')]}),
    ])

    return keymap


def km_gpencil_legacy_stroke_vertex_average(_params):
    items = []
    keymap = (
        "Grease Pencil Stroke Vertex (Average)",
        {"space_type": 'EMPTY', "region_type": 'WINDOW'},
        {"items": items},
    )

    items.extend([
        # Tint
        ("gpencil.vertex_paint", {"type": 'LEFTMOUSE', "value": 'PRESS'},
         {"properties": [("wait_for_input", False)]}),
        ("gpencil.vertex_paint", {"type": 'LEFTMOUSE', "value": 'PRESS', "ctrl": True},
         {"properties": [("wait_for_input", False)]}),
        # Brush strength
        ("wm.radial_control", {"type": 'F', "value": 'PRESS', "shift": True},
         {"properties": [
             ("data_path_primary", 'tool_settings.gpencil_vertex_paint.brush.gpencil_settings.pen_strength')],
          }),
        # Brush size
        ("wm.radial_control", {"type": 'F', "value": 'PRESS'},
         {"properties": [("data_path_primary", 'tool_settings.gpencil_vertex_paint.brush.size')]}),
    ])

    return keymap


def km_gpencil_legacy_stroke_vertex_smear(_params):
    items = []
    keymap = (
        "Grease Pencil Stroke Vertex (Smear)",
        {"space_type": 'EMPTY', "region_type": 'WINDOW'},
        {"items": items},
    )

    items.extend([
        # Tint
        ("gpencil.vertex_paint", {"type": 'LEFTMOUSE', "value": 'PRESS'},
         {"properties": [("wait_for_input", False)]}),
        # Brush strength
        ("wm.radial_control", {"type": 'F', "value": 'PRESS', "shift": True},
         {"properties": [
             ("data_path_primary", 'tool_settings.gpencil_vertex_paint.brush.gpencil_settings.pen_strength'),
         ]}),
        # Brush size
        ("wm.radial_control", {"type": 'F', "value": 'PRESS'},
         {"properties": [("data_path_primary", 'tool_settings.gpencil_vertex_paint.brush.size')]}),
    ])

    return keymap


def km_gpencil_legacy_stroke_vertex_replace(_params):
    items = []
    keymap = (
        "Grease Pencil Stroke Vertex (Replace)",
        {"space_type": 'EMPTY', "region_type": 'WINDOW'},
        {"items": items},
    )

    items.extend([
        # Tint
        ("gpencil.vertex_paint", {"type": 'LEFTMOUSE', "value": 'PRESS'},
         {"properties": [("wait_for_input", False)]}),
        # Brush size
        ("wm.radial_control", {"type": 'F', "value": 'PRESS'},
         {"properties": [("data_path_primary", 'tool_settings.gpencil_vertex_paint.brush.size')]}),
    ])

    return keymap


# Grease Pencil v3
def km_grease_pencil_paint_mode(params):
    items = []
    keymap = (
        "Grease Pencil Paint Mode",
        {"space_type": 'EMPTY', "region_type": 'WINDOW'},
        {"items": items},
    )

    items.extend([
        # Active material
        op_menu("VIEW3D_MT_greasepencil_material_active", {"type": 'U', "value": 'PRESS'}),
        # Active layer
        op_menu("GREASE_PENCIL_MT_layer_active", {"type": 'Y', "value": 'PRESS'}),

        # Show/hide
        *_template_items_hide_reveal_actions("grease_pencil.layer_hide", "grease_pencil.layer_reveal"),

        ("paint.sample_color", {"type": 'X', "value": 'PRESS', "shift": True}, None),

        # Isolate Layer
        ("grease_pencil.layer_isolate", {"type": 'NUMPAD_ASTERIX', "value": 'PRESS'}, None),

<<<<<<< HEAD
        op_tool_optional(
            ("grease_pencil.interpolate", {"type": 'E', "value": 'PRESS', "ctrl": True}, None),
            (op_tool_cycle, "builtin.interpolate"), params),
=======
        op_asset_shelf_popup(
            "VIEW3D_AST_brush_gpencil_paint",
            {"type": 'SPACE', "value": 'PRESS', "shift": True}
        ),
>>>>>>> 7fea7799
    ])

    return keymap


def km_grease_pencil_brush_stroke(_params):
    items = []
    keymap = (
        "Grease Pencil Brush Stroke",
        {"space_type": 'EMPTY', "region_type": 'WINDOW'},
        {"items": items},
    )

    items.extend([
        ("grease_pencil.brush_stroke", {"type": 'LEFTMOUSE', "value": 'PRESS'}, None),
        ("grease_pencil.brush_stroke", {"type": 'LEFTMOUSE', "value": 'PRESS', "ctrl": True},
         {"properties": [("mode", 'INVERT')]}),
        ("grease_pencil.brush_stroke", {"type": 'LEFTMOUSE', "value": 'PRESS', "shift": True},
         {"properties": [("mode", 'SMOOTH')]}),
        # Brush size
        ("wm.radial_control", {"type": 'F', "value": 'PRESS'},
         {"properties": [("data_path_primary", 'tool_settings.gpencil_paint.brush.size')]}),
        # Brush strength
        ("wm.radial_control", {"type": 'F', "value": 'PRESS', "shift": True},
         {"properties": [("data_path_primary", 'tool_settings.gpencil_paint.brush.strength')]}),
        # Increase/Decrease brush size
        ("brush.scale_size", {"type": 'LEFT_BRACKET', "value": 'PRESS', "repeat": True},
         {"properties": [("scalar", 0.9)]}),
        ("brush.scale_size", {"type": 'RIGHT_BRACKET', "value": 'PRESS', "repeat": True},
         {"properties": [("scalar", 1.0 / 0.9)]}),
    ])

    return keymap


def km_grease_pencil_edit_mode(params):
    items = []
    keymap = (
        "Grease Pencil Edit Mode",
        {"space_type": 'EMPTY', "region_type": 'WINDOW'},
        {"items": items},
    )

    items.extend([
        *_template_items_select_actions(params, "grease_pencil.select_all"),
        # Select linked
        ("grease_pencil.select_linked", {"type": 'L', "value": 'PRESS'}, None),
        ("grease_pencil.select_linked", {"type": 'L', "value": 'PRESS', "ctrl": True}, None),
        ("grease_pencil.select_more", {"type": 'NUMPAD_PLUS', "value": 'PRESS', "ctrl": True, "repeat": True}, None),
        ("grease_pencil.select_less", {"type": 'NUMPAD_MINUS', "value": 'PRESS', "ctrl": True, "repeat": True}, None),
        # Delete menu
        op_menu("VIEW3D_MT_edit_greasepencil_delete", {"type": 'X', "value": 'PRESS'}),
        op_menu("VIEW3D_MT_edit_greasepencil_delete", {"type": 'DEL', "value": 'PRESS'}),
        # Dissolve
        ("grease_pencil.dissolve", {"type": 'X', "value": 'PRESS', "ctrl": True}, None),
        ("grease_pencil.dissolve", {"type": 'DEL', "value": 'PRESS', "ctrl": True}, None),
        # Copy/paste
        ("grease_pencil.copy", {"type": 'C', "value": 'PRESS', "ctrl": True}, None),
        ("grease_pencil.paste", {"type": 'V', "value": 'PRESS', "ctrl": True}, None),
        ("grease_pencil.paste", {"type": 'V', "value": 'PRESS', "shift": True, "ctrl": True},
         {"properties": [("paste_back", True)]}),
        # Snap
        op_menu_pie("GREASE_PENCIL_MT_snap_pie", {"type": 'S', "value": 'PRESS', "shift": True}),
        # Separate
        ("grease_pencil.separate", {"type": 'P', "value": 'PRESS'}, None),
        # Delete all active frames
        ("grease_pencil.delete_frame", {"type": 'DEL', "value": 'PRESS', "shift": True},
         {"properties": [("type", "ALL_FRAMES")]}),
        # Keyframe Menu
        op_menu("VIEW3D_MT_edit_greasepencil_animation", {"type": 'I', "value": 'PRESS'}),

        # Show/hide
        *_template_items_hide_reveal_actions("grease_pencil.layer_hide", "grease_pencil.layer_reveal"),

        # Transform Actions.
        *_template_items_transform_actions(params, use_bend=True, use_mirror=True, use_tosphere=True, use_shear=True),
        ("transform.transform", {"type": 'S', "value": 'PRESS', "alt": True},
         {"properties": [("mode", 'CURVE_SHRINKFATTEN')]}),
        ("transform.transform", {"type": 'F', "value": 'PRESS', "shift": True},
         {"properties": [("mode", 'GPENCIL_OPACITY')]}),

        # Proportional editing.
        *_template_items_proportional_editing(
            params, connected=True, toggle_data_path='tool_settings.use_proportional_edit'),

        # Cyclical set
        ("grease_pencil.cyclical_set", {"type": 'F', "value": 'PRESS'}, {"properties": [("type", "CLOSE")]}),
        ("grease_pencil.cyclical_set", {"type": 'C', "value": 'PRESS',
         "alt": True}, {"properties": [("type", "TOGGLE")]}),

        ("grease_pencil.duplicate_move", {"type": 'D', "value": 'PRESS', "shift": True}, None),

        # Extrude and move selected points
        op_tool_optional(
            ("grease_pencil.extrude_move", {"type": 'E', "value": 'PRESS'}, None),
            (op_tool_cycle, "builtin.extrude"), params),

        # Active layer
        op_menu("GREASE_PENCIL_MT_layer_active", {"type": 'Y', "value": 'PRESS'}),

        # Move to layer
        op_menu("GREASE_PENCIL_MT_move_to_layer", {"type": 'M', "value": 'PRESS'}),

        # Context menu
        *_template_items_context_menu("VIEW3D_MT_greasepencil_edit_context_menu", params.context_menu_event),

        # Reorder
        ("grease_pencil.reorder", {"type": 'UP_ARROW', "value": 'PRESS',
         "ctrl": True, "shift": True}, {"properties": [("direction", "TOP")]}),
        ("grease_pencil.reorder", {"type": 'UP_ARROW', "value": 'PRESS',
         "ctrl": True, "repeat": True}, {"properties": [("direction", "UP")]}),
        ("grease_pencil.reorder", {"type": 'DOWN_ARROW', "value": 'PRESS',
         "ctrl": True, "repeat": True}, {"properties": [("direction", "DOWN")]}),
        ("grease_pencil.reorder", {"type": 'DOWN_ARROW', "value": 'PRESS',
         "ctrl": True, "shift": True}, {"properties": [("direction", "BOTTOM")]}),

        # Isolate Layer
        ("grease_pencil.layer_isolate", {"type": 'NUMPAD_ASTERIX', "value": 'PRESS'}, None),

        # Select mode
        ("grease_pencil.set_selection_mode", {"type": 'ONE', "value": 'PRESS'}, {"properties": [("mode", 'POINT')]}),
        ("grease_pencil.set_selection_mode", {"type": 'TWO', "value": 'PRESS'}, {"properties": [("mode", 'STROKE')]}),

        # Set Handle Type
        ("grease_pencil.set_handle_type", {"type": 'V', "value": 'PRESS'}, None),

        op_tool_optional(
            ("grease_pencil.interpolate", {"type": 'E', "value": 'PRESS', "ctrl": True}, None),
            (op_tool_cycle, "builtin.interpolate"), params),
    ])

    return keymap


def km_grease_pencil_sculpt_mode(params):
    items = []
    keymap = (
        "Grease Pencil Sculpt Mode",
        {"space_type": 'EMPTY', "region_type": 'WINDOW'},
        {"items": items}
    )

    items.extend([
        ("brush.scale_size", {"type": 'LEFT_BRACKET', "value": 'PRESS', "repeat": True},
         {"properties": [("scalar", 0.9)]}),
        ("brush.scale_size", {"type": 'RIGHT_BRACKET', "value": 'PRESS', "repeat": True},
         {"properties": [("scalar", 1.0 / 0.9)]}),
        # Invoke sculpt operator
        ("grease_pencil.sculpt_paint", {"type": 'LEFTMOUSE', "value": 'PRESS'}, None),
        ("grease_pencil.sculpt_paint", {"type": 'LEFTMOUSE', "value": 'PRESS',
         "ctrl": True}, {"properties": [("mode", 'INVERT')]}),
        ("grease_pencil.sculpt_paint", {"type": 'LEFTMOUSE', "value": 'PRESS',
         "shift": True}, {"properties": [("mode", 'SMOOTH')]}),
        *_template_paint_radial_control("gpencil_sculpt_paint"),
        op_asset_shelf_popup(
            "VIEW3D_AST_brush_gpencil_sculpt",
            {"type": 'SPACE', "value": 'PRESS', "shift": True}
        ),
    ])

    return keymap


def km_grease_pencil_weight_paint(params):
    # NOTE: This keymap falls through to "Pose" when an armature modifying the GP object
    # is selected in weight paint mode. When editing the key-map take care that pose operations
    # (such as transforming bones) is not impacted.
    items = []
    keymap = (
        "Grease Pencil Weight Paint",
        {"space_type": 'EMPTY', "region_type": 'WINDOW'},
        {"items": items},
    )

    items.extend([
        # Paint weight
        ("grease_pencil.weight_brush_stroke", {"type": 'LEFTMOUSE', "value": 'PRESS'}, None),
        ("grease_pencil.weight_brush_stroke", {"type": 'LEFTMOUSE', "value": 'PRESS', "ctrl": True},
         {"properties": [("mode", 'INVERT')]}),
        # Increase/Decrease brush size
        ("brush.scale_size", {"type": 'LEFT_BRACKET', "value": 'PRESS', "repeat": True},
         {"properties": [("scalar", 0.9)]}),
        ("brush.scale_size", {"type": 'RIGHT_BRACKET', "value": 'PRESS', "repeat": True},
         {"properties": [("scalar", 1.0 / 0.9)]}),
        # Radial controls
        *_template_paint_radial_control("gpencil_weight_paint"),
        ("wm.radial_control", {"type": 'F', "value": 'PRESS', "ctrl": True},
         radial_control_properties("gpencil_weight_paint", 'weight', 'use_unified_weight')),
        # Toggle Add/Subtract for weight draw tool
        ("grease_pencil.weight_toggle_direction", {"type": 'D', "value": 'PRESS'}, None),
        # Sample weight
        ("grease_pencil.weight_sample", {"type": 'X', "value": 'PRESS', "shift": True}, None),
        # Context menu
        *_template_items_context_panel("VIEW3D_PT_gpencil_weight_context_menu", params.context_menu_event),

        # Show/hide layer
        *_template_items_hide_reveal_actions("grease_pencil.layer_hide", "grease_pencil.layer_reveal"),

        op_asset_shelf_popup(
            "VIEW3D_AST_brush_gpencil_weight",
            {"type": 'SPACE', "value": 'PRESS', "shift": True}
        ),
    ])

    if params.select_mouse == 'LEFTMOUSE':
        # Bone selection for combined weight paint + pose mode (Alt).
        items.extend([
            ("view3d.select", {"type": 'LEFTMOUSE', "value": 'PRESS', "alt": True}, None),
            ("view3d.select", {"type": 'LEFTMOUSE', "value": 'PRESS', "shift": True, "alt": True},
             {"properties": [("toggle", True)]}),

            # Ctrl-Shift-LMB is needed for MMB emulation (which conflicts with Alt).
            # NOTE: this works reasonably well for pose-mode where typically selecting a single bone is sufficient.
            # For selecting faces/vertices, this is less useful. Selection tools are needed in this case.
            ("view3d.select", {"type": 'LEFTMOUSE', "value": 'PRESS', "ctrl": True, "shift": True}, None),
        ])

    return keymap


# Grease Pencil v3 Fill Tool.
def km_grease_pencil_fill_tool(_params):
    items = []
    keymap = (
        "Grease Pencil Fill Tool",
        {"space_type": 'EMPTY', "region_type": 'WINDOW'},
        {"items": items},
    )

    items.extend([
        # Fill operator.
        ("grease_pencil.fill", {"type": 'LEFTMOUSE', "value": 'PRESS'},
         {"properties": [("on_back", False)]}),
        ("grease_pencil.fill", {"type": 'LEFTMOUSE', "value": 'PRESS', "ctrl": True},
         {"properties": [("on_back", False), ("invert", True)]}),
        # Use regular stroke operator when holding shift to draw lines.
        ("grease_pencil.brush_stroke", {"type": 'LEFTMOUSE', "value": 'PRESS', "shift": True},
         None),
    ])

    return keymap


def km_grease_pencil_fill_tool_modal_map(params):
    items = []
    keymap = (
        "Fill Tool Modal Map",
        {"space_type": 'EMPTY', "region_type": 'WINDOW', "modal": True},
        {"items": items},
    )

    items.extend([
        ("CANCEL", {"type": 'ESC', "value": 'PRESS', "any": True}, None),
        ("CANCEL", {"type": 'RIGHTMOUSE', "value": 'PRESS'}, None),
        ("CONFIRM", {"type": 'LEFTMOUSE', "value": 'PRESS', "any": True}, None),
        ("GAP_CLOSURE_MODE", {"type": 'S', "value": 'PRESS'}, None),
        ("EXTENSIONS_LENGTHEN", {"type": 'PAGE_UP', "value": 'PRESS', "repeat": True}, None),
        ("EXTENSIONS_LENGTHEN", {"type": 'WHEELUPMOUSE', "value": 'PRESS'}, None),
        ("EXTENSIONS_SHORTEN", {"type": 'PAGE_DOWN', "value": 'PRESS', "repeat": True}, None),
        ("EXTENSIONS_SHORTEN", {"type": 'WHEELDOWNMOUSE', "value": 'PRESS'}, None),
        ("EXTENSIONS_DRAG", {"type": 'MIDDLEMOUSE', "value": 'PRESS'}, None),
        ("EXTENSIONS_COLLIDE", {"type": 'D', "value": 'PRESS'}, None),
        ("INVERT", {"type": 'LEFT_CTRL', "value": 'ANY', "any": True}, None),
        ("INVERT", {"type": 'RIGHT_CTRL', "value": 'ANY', "any": True}, None),
        ("PRECISION", {"type": 'LEFT_SHIFT', "value": 'ANY', "any": True}, None),
        ("PRECISION", {"type": 'RIGHT_SHIFT', "value": 'ANY', "any": True}, None),
    ])

    return keymap


# ------------------------------------------------------------------------------
# Object/Pose Modes

def km_object_mode(params):
    items = []
    keymap = (
        "Object Mode",
        {"space_type": 'EMPTY', "region_type": 'WINDOW'},
        {"items": items},
    )

    items.extend([
        *_template_items_proportional_editing(
            params, connected=False, toggle_data_path='tool_settings.use_proportional_edit_objects'),
        *_template_items_select_actions(params, "object.select_all"),
        ("object.select_more", {"type": 'NUMPAD_PLUS', "value": 'PRESS', "ctrl": True, "repeat": True}, None),
        ("object.select_less", {"type": 'NUMPAD_MINUS', "value": 'PRESS', "ctrl": True, "repeat": True}, None),
        ("object.select_linked", {"type": 'L', "value": 'PRESS', "shift": True}, None),
        ("object.select_grouped", {"type": 'G', "value": 'PRESS', "shift": True}, None),
        ("object.select_hierarchy", {"type": 'LEFT_BRACKET', "value": 'PRESS', "repeat": True},
         {"properties": [("direction", 'PARENT'), ("extend", False)]}),
        ("object.select_hierarchy", {"type": 'LEFT_BRACKET', "value": 'PRESS', "shift": True, "repeat": True},
         {"properties": [("direction", 'PARENT'), ("extend", True)]}),
        ("object.select_hierarchy", {"type": 'RIGHT_BRACKET', "value": 'PRESS', "repeat": True},
         {"properties": [("direction", 'CHILD'), ("extend", False)]}),
        ("object.select_hierarchy", {"type": 'RIGHT_BRACKET', "value": 'PRESS', "shift": True, "repeat": True},
         {"properties": [("direction", 'CHILD'), ("extend", True)]}),
        ("object.parent_set", {"type": 'P', "value": 'PRESS', "ctrl": True}, None),
        ("object.parent_clear", {"type": 'P', "value": 'PRESS', "alt": True}, None),
        # Transform Actions.
        *_template_items_transform_actions(params, use_mirror=True),
        ("object.transform_axis_target", {"type": 'T', "value": 'PRESS', "shift": True}, None),
        ("object.location_clear", {"type": 'G', "value": 'PRESS', "alt": True},
         {"properties": [("clear_delta", False)]}),
        ("object.rotation_clear", {"type": 'R', "value": 'PRESS', "alt": True},
         {"properties": [("clear_delta", False)]}),
        ("object.scale_clear", {"type": 'S', "value": 'PRESS', "alt": True},
         {"properties": [("clear_delta", False)]}),
        ("object.delete", {"type": 'X', "value": 'PRESS'},
         {"properties": [("use_global", False)]}),
        ("object.delete", {"type": 'X', "value": 'PRESS', "shift": True},
         {"properties": [("use_global", True)]}),
        ("object.delete", {"type": 'DEL', "value": 'PRESS'},
         {"properties": [("use_global", False), ("confirm", False)]}),
        ("object.delete", {"type": 'DEL', "value": 'PRESS', "shift": True},
         {"properties": [("use_global", True), ("confirm", False)]}),
        op_menu("VIEW3D_MT_add", {"type": 'A', "value": 'PRESS', "shift": True}),
        op_menu("VIEW3D_MT_object_apply", {"type": 'A', "value": 'PRESS', "ctrl": True}),
        op_menu("VIEW3D_MT_make_links", {"type": 'L', "value": 'PRESS', "ctrl": True}),
        ("object.duplicate_move", {"type": 'D', "value": 'PRESS', "shift": True}, None),
        ("object.duplicate_move_linked", {"type": 'D', "value": 'PRESS', "alt": True}, None),
        ("object.join", {"type": 'J', "value": 'PRESS', "ctrl": True}, None),
        ("wm.context_toggle", {"type": 'PERIOD', "value": 'PRESS', "ctrl": True},
         {"properties": [("data_path", 'tool_settings.use_transform_data_origin')]}),
        ("anim.keyframe_insert_menu", {"type": 'K', "value": 'PRESS'}, {"properties": [("always_prompt", True)]}),
        ("anim.keyframe_delete_v3d", {"type": 'I', "value": 'PRESS', "alt": True}, None),
        ("anim.keying_set_active_set", {"type": 'K', "value": 'PRESS', "shift": True}, None),
        ("collection.create", {"type": 'G', "value": 'PRESS', "ctrl": True}, None),
        ("collection.objects_remove", {"type": 'G', "value": 'PRESS', "ctrl": True, "alt": True}, None),
        ("collection.objects_remove_all",
         {"type": 'G', "value": 'PRESS', "shift": True, "ctrl": True, "alt": True}, None),
        ("collection.objects_add_active",
         {"type": 'G', "value": 'PRESS', "shift": True, "ctrl": True}, None),
        ("collection.objects_remove_active", {"type": 'G', "value": 'PRESS', "shift": True, "alt": True}, None),
        *_template_items_object_subdivision_set(),
        ("object.move_to_collection", {"type": 'M', "value": 'PRESS'}, None),
        ("object.link_to_collection", {"type": 'M', "value": 'PRESS', "shift": True}, None),
        *_template_items_hide_reveal_actions("object.hide_view_set", "object.hide_view_clear"),
        ("object.hide_collection", {"type": 'H', "value": 'PRESS', "ctrl": True}, None),
        *_template_object_hide_collection_from_number_keys(),
        *_template_items_context_menu("VIEW3D_MT_object_context_menu", params.context_menu_event),
    ])

    if params.use_pie_click_drag:
        items.extend([
            ("anim.keyframe_insert", {"type": 'I', "value": 'CLICK'}, None),
            op_menu_pie("ANIM_MT_keyframe_insert_pie", {"type": 'I', "value": 'CLICK_DRAG'}),
        ])
    else:
        items.extend([
            ("anim.keyframe_insert", {"type": 'I', "value": 'PRESS'}, None),
        ])

    if params.legacy:
        items.extend([
            ("object.select_mirror", {"type": 'M', "value": 'PRESS', "shift": True, "ctrl": True}, None),
            ("object.parent_no_inverse_set", {"type": 'P', "value": 'PRESS', "shift": True, "ctrl": True}, None),
            ("object.track_set", {"type": 'T', "value": 'PRESS', "ctrl": True}, None),
            ("object.track_clear", {"type": 'T', "value": 'PRESS', "alt": True}, None),
            ("object.constraint_add_with_targets", {"type": 'C', "value": 'PRESS', "shift": True, "ctrl": True}, None),
            ("object.constraints_clear", {"type": 'C', "value": 'PRESS', "ctrl": True, "alt": True}, None),
            ("object.origin_clear", {"type": 'O', "value": 'PRESS', "alt": True}, None),
            ("object.duplicates_make_real", {"type": 'A', "value": 'PRESS', "shift": True, "ctrl": True}, None),
            op_menu("VIEW3D_MT_make_single_user", {"type": 'U', "value": 'PRESS'}),
            ("object.convert", {"type": 'C', "value": 'PRESS', "alt": True}, None),
            ("object.make_local", {"type": 'L', "value": 'PRESS'}, None),
            ("object.data_transfer", {"type": 'T', "value": 'PRESS', "shift": True, "ctrl": True}, None),
        ])

    return keymap


def km_object_non_modal(params):
    items = []
    keymap = (
        "Object Non-modal",
        {"space_type": 'EMPTY', "region_type": 'WINDOW'},
        {"items": items},
    )

    if params.legacy:
        items.extend([
            ("object.mode_set", {"type": 'TAB', "value": 'PRESS'},
             {"properties": [("mode", 'EDIT'), ("toggle", True)]}),
            ("object.mode_set", {"type": 'TAB', "value": 'PRESS', "ctrl": True},
             {"properties": [("mode", 'POSE'), ("toggle", True)]}),
            ("object.mode_set", {"type": 'V', "value": 'PRESS'},
             {"properties": [("mode", 'VERTEX_PAINT'), ("toggle", True)]}),
            ("object.mode_set", {"type": 'TAB', "value": 'PRESS', "ctrl": True},
             {"properties": [("mode", 'WEIGHT_PAINT'), ("toggle", True)]}),

            ("object.origin_set", {"type": 'C', "value": 'PRESS', "shift": True, "ctrl": True, "alt": True}, None),
        ])
    else:
        items.extend([
            # NOTE: this shortcut (while not temporary) is not ideal, see: #89757.
            ("object.transfer_mode", {"type": 'Q', "value": 'PRESS', "alt": True}, None),
        ])

        if params.use_pie_click_drag:
            items.extend([
                ("object.mode_set", {"type": 'TAB', "value": 'CLICK'},
                 {"properties": [("mode", 'EDIT'), ("toggle", True)]}),
                op_menu_pie("VIEW3D_MT_object_mode_pie", {"type": 'TAB', "value": 'CLICK_DRAG'}),
                ("view3d.object_mode_pie_or_toggle", {"type": 'TAB', "value": 'PRESS', "ctrl": True}, None),
            ])
        elif params.use_v3d_tab_menu:
            # Swap Tab/Ctrl-Tab
            items.extend([
                ("object.mode_set", {"type": 'TAB', "value": 'PRESS', "ctrl": True},
                 {"properties": [("mode", 'EDIT'), ("toggle", True)]}),
                op_menu_pie("VIEW3D_MT_object_mode_pie", {"type": 'TAB', "value": 'PRESS'}),
            ])
        else:
            items.extend([
                ("object.mode_set", {"type": 'TAB', "value": 'PRESS'},
                 {"properties": [("mode", 'EDIT'), ("toggle", True)]}),
                ("view3d.object_mode_pie_or_toggle", {"type": 'TAB', "value": 'PRESS', "ctrl": True}, None),
            ])

    return keymap


def km_pose(params):
    items = []
    keymap = (
        "Pose",
        {"space_type": 'EMPTY', "region_type": 'WINDOW'},
        {"items": items},
    )

    items.extend([
        # Transform Actions.
        *_template_items_transform_actions(params, use_mirror=True),

        ("object.parent_set", {"type": 'P', "value": 'PRESS', "ctrl": True}, None),
        *_template_items_hide_reveal_actions("pose.hide", "pose.reveal"),
        op_menu("VIEW3D_MT_pose_apply", {"type": 'A', "value": 'PRESS', "ctrl": True}),
        ("pose.rot_clear", {"type": 'R', "value": 'PRESS', "alt": True}, None),
        ("pose.loc_clear", {"type": 'G', "value": 'PRESS', "alt": True}, None),
        ("pose.scale_clear", {"type": 'S', "value": 'PRESS', "alt": True}, None),
        ("pose.quaternions_flip", {"type": 'F', "value": 'PRESS', "alt": True}, None),
        ("pose.rotation_mode_set", {"type": 'R', "value": 'PRESS', "ctrl": True}, None),
        ("pose.copy", {"type": 'C', "value": 'PRESS', "ctrl": True}, None),
        ("pose.paste", {"type": 'V', "value": 'PRESS', "ctrl": True},
         {"properties": [("flipped", False)]}),
        ("pose.paste", {"type": 'V', "value": 'PRESS', "shift": True, "ctrl": True},
         {"properties": [("flipped", True)]}),
        *_template_items_select_actions(params, "pose.select_all"),
        ("pose.select_parent", {"type": 'P', "value": 'PRESS', "shift": True}, None),
        ("pose.select_hierarchy", {"type": 'LEFT_BRACKET', "value": 'PRESS', "repeat": True},
         {"properties": [("direction", 'PARENT'), ("extend", False)]}),
        ("pose.select_hierarchy", {"type": 'LEFT_BRACKET', "value": 'PRESS', "shift": True, "repeat": True},
         {"properties": [("direction", 'PARENT'), ("extend", True)]}),
        ("pose.select_hierarchy", {"type": 'RIGHT_BRACKET', "value": 'PRESS', "repeat": True},
         {"properties": [("direction", 'CHILD'), ("extend", False)]}),
        ("pose.select_hierarchy", {"type": 'RIGHT_BRACKET', "value": 'PRESS', "shift": True, "repeat": True},
         {"properties": [("direction", 'CHILD'), ("extend", True)]}),
        ("pose.select_linked", {"type": 'L', "value": 'PRESS', "ctrl": True}, None),
        ("pose.select_linked_pick", {"type": 'L', "value": 'PRESS'}, None),
        ("pose.select_grouped", {"type": 'G', "value": 'PRESS', "shift": True}, None),
        ("pose.select_mirror", {"type": 'M', "value": 'PRESS', "shift": True, "ctrl": True}, None),
        ("pose.constraint_add_with_targets", {"type": 'C', "value": 'PRESS', "shift": True, "ctrl": True}, None),
        ("pose.constraints_clear", {"type": 'C', "value": 'PRESS', "ctrl": True, "alt": True}, None),
        ("pose.ik_add", {"type": 'I', "value": 'PRESS', "shift": True}, None),
        ("pose.ik_clear", {"type": 'I', "value": 'PRESS', "ctrl": True, "alt": True}, None),
        op_menu("VIEW3D_MT_bone_options_toggle", {"type": 'W', "value": 'PRESS', "shift": True}),
        op_menu("VIEW3D_MT_bone_options_enable", {"type": 'W', "value": 'PRESS', "shift": True, "ctrl": True}),
        op_menu("VIEW3D_MT_bone_options_disable", {"type": 'W', "value": 'PRESS', "alt": True}),
        ("armature.collection_show_all", {"type": 'ACCENT_GRAVE', "value": 'PRESS', "ctrl": True}, None),
        ("armature.assign_to_collection", {"type": 'M', "value": 'PRESS', "shift": True}, None),
        ("armature.move_to_collection", {"type": 'M', "value": 'PRESS'}, None),
        ("transform.bbone_resize", {"type": 'S', "value": 'PRESS', "shift": True, "ctrl": True, "alt": True}, None),
        ("anim.keyframe_insert_menu", {"type": 'K', "value": 'PRESS'}, {"properties": [("always_prompt", True)]}),
        ("anim.keyframe_delete_v3d", {"type": 'I', "value": 'PRESS', "alt": True}, None),
        ("anim.keying_set_active_set", {"type": 'K', "value": 'PRESS', "shift": True}, None),
        ("pose.push", {"type": 'E', "value": 'PRESS', "ctrl": True}, None),
        ("pose.relax", {"type": 'E', "value": 'PRESS', "alt": True}, None),
        ("pose.breakdown", {"type": 'E', "value": 'PRESS', "shift": True}, None),
        ("pose.blend_to_neighbor", {"type": 'E', "value": 'PRESS', "shift": True, "alt": True}, None),
        op_menu("VIEW3D_MT_pose_propagate", {"type": 'P', "value": 'PRESS', "alt": True}),
        *_template_items_context_menu("VIEW3D_MT_pose_context_menu", params.context_menu_event),
        op_menu("POSE_MT_selection_sets_select", {"type": 'W', "value": 'PRESS', "shift": True, "alt": True}),
    ])

    if params.use_pie_click_drag:
        items.extend([
            ("anim.keyframe_insert", {"type": 'I', "value": 'CLICK'}, None),
            op_menu_pie("ANIM_MT_keyframe_insert_pie", {"type": 'I', "value": 'CLICK_DRAG'}),
        ])
    else:
        items.extend([
            ("anim.keyframe_insert", {"type": 'I', "value": 'PRESS'}, None),
        ])

    return keymap


# ------------------------------------------------------------------------------
# Object Paint Modes

def km_paint_curve(params):
    items = []
    keymap = (
        "Paint Curve",
        {"space_type": 'EMPTY', "region_type": 'WINDOW'},
        {"items": items},
    )

    items.extend([
        ("paintcurve.add_point_slide", {"type": params.action_mouse, "value": 'PRESS', "ctrl": True}, None),
        ("paintcurve.select", {"type": params.select_mouse, "value": 'PRESS'}, None),
        ("paintcurve.select", {"type": params.select_mouse, "value": 'PRESS', "shift": True},
         {"properties": [("extend", True)]}),
        ("paintcurve.slide", {"type": params.action_mouse, "value": 'PRESS'},
         {"properties": [("align", False)]}),
        ("paintcurve.slide", {"type": params.action_mouse, "value": 'PRESS', "shift": True},
         {"properties": [("align", True)]}),
        ("paintcurve.select", {"type": 'A', "value": 'PRESS'},
         {"properties": [("toggle", True)]}),
        ("paintcurve.cursor", {"type": params.action_mouse, "value": 'PRESS', "shift": True, "ctrl": True}, None),
        ("paintcurve.delete_point", {"type": 'X', "value": 'PRESS'}, None),
        ("paintcurve.delete_point", {"type": 'DEL', "value": 'PRESS'}, None),
        ("paintcurve.draw", {"type": 'RET', "value": 'PRESS'}, None),
        ("paintcurve.draw", {"type": 'NUMPAD_ENTER', "value": 'PRESS'}, None),
        ("transform.translate", {"type": 'G', "value": 'PRESS'}, None),
        ("transform.translate", {"type": params.select_mouse, "value": 'CLICK_DRAG'}, None),
        ("transform.rotate", {"type": 'R', "value": 'PRESS'}, None),
        ("transform.resize", {"type": 'S', "value": 'PRESS'}, None),
        op_asset_shelf_popup(
            "VIEW3D_AST_brush_sculpt_curves",
            {"type": 'SPACE', "value": 'PRESS', "shift": True}
        ),
    ])

    return keymap


# Radial control setup helpers, this operator has a lot of properties.


def radial_control_properties(paint, prop, secondary_prop, secondary_rotation=False, color=False, zoom=False):
    brush_path = 'tool_settings.' + paint + '.brush'
    unified_path = 'tool_settings.unified_paint_settings'
    rotation = 'mask_texture_slot.angle' if secondary_rotation else 'texture_slot.angle'
    return {
        "properties": [
            ("data_path_primary", brush_path + '.' + prop),
            ("data_path_secondary", unified_path + '.' + prop if secondary_prop else ''),
            ("use_secondary", unified_path + '.' + secondary_prop if secondary_prop else ''),
            ("rotation_path", brush_path + '.' + rotation),
            ("color_path", brush_path + '.cursor_color_add'),
            ("fill_color_path", brush_path + '.color' if color else ''),
            ("fill_color_override_path", unified_path + '.color' if color else ''),
            ("fill_color_override_test_path", unified_path + '.use_unified_color' if color else ''),
            ("zoom_path", 'space_data.zoom' if zoom else ''),
            ("image_id", brush_path + ''),
            ("secondary_tex", secondary_rotation),
        ],
    }

# Radial controls for the paint and sculpt modes.


def _template_paint_radial_control(paint, rotation=False, secondary_rotation=False, color=False, zoom=False):
    items = []

    items.extend([
        ("wm.radial_control", {"type": 'F', "value": 'PRESS'},
         radial_control_properties(
             paint, 'size', 'use_unified_size', secondary_rotation=secondary_rotation, color=color, zoom=zoom)),
        ("wm.radial_control", {"type": 'F', "value": 'PRESS', "shift": True},
         radial_control_properties(
             paint, 'strength', 'use_unified_strength', secondary_rotation=secondary_rotation, color=color)),
    ])

    if rotation:
        items.extend([
            ("wm.radial_control", {"type": 'F', "value": 'PRESS', "ctrl": True},
             radial_control_properties(paint, 'texture_slot.angle', None, color=color)),
        ])

    if secondary_rotation:
        items.extend([
            ("wm.radial_control", {"type": 'F', "value": 'PRESS', "ctrl": True, "alt": True},
             radial_control_properties(
                 paint, 'mask_texture_slot.angle', None, secondary_rotation=secondary_rotation, color=color)),
        ])

    return items


def _template_view3d_select(*, type, value, legacy, select_passthrough, exclude_mod=None):
    # NOTE: `exclude_mod` is needed since we don't want this tool to exclude Control-RMB actions when this is used
    # as a tool key-map with RMB-select and `use_fallback_tool` is enabled with RMB select. See #92467.

    # See: `use_tweak_select_passthrough` doc-string.
    if select_passthrough and (value in {'CLICK', 'RELEASE'}):
        select_passthrough = False

    items = [(
        "view3d.select",
        {"type": type, "value": value, **{m: True for m in mods}},
        {"properties": [(c, True) for c in props]},
    ) for props, mods in (
        ((("deselect_all", "select_passthrough") if select_passthrough else
          ("deselect_all",)) if not legacy else (), ()),
        (("toggle",), ("shift",)),
        (("center", "object"), ("ctrl",)),
        (("enumerate",), ("alt",)),
        (("toggle", "center"), ("shift", "ctrl")),
        (("center", "enumerate"), ("ctrl", "alt")),
        (("toggle", "enumerate"), ("shift", "alt")),
        (("toggle", "center", "enumerate"), ("shift", "ctrl", "alt")),
    ) if exclude_mod is None or exclude_mod not in mods]

    if select_passthrough:
        # Add an additional click item to de-select all other items,
        # needed so pass-through is able to de-select other items.
        items.append((
            "view3d.select",
            {"type": type, "value": 'CLICK'},
            {"properties": [
                (c, True)
                for c in ("deselect_all",)
            ]},
        ))

    return items


def _template_view3d_paint_mask_select_loop(params):
    # NOTE: loop select is isolate so it can optionally be in the tool-select map,
    # so that with LMB select, Alt-LMB can be used for selection picking.
    # While the selection tool can still use Alt-LMB for loop selection.
    return [
        ("paint.face_select_loop",
         {"type": params.select_mouse, "value": 'PRESS', "alt": True},
         {"properties": [('extend', False), ('select', True)]}),
        ("paint.face_select_loop",
         {"type": params.select_mouse, "value": 'PRESS', "alt": True, "shift": True},
         {"properties": [('extend', True), ('select', True)]}),
        ("paint.face_select_loop",
         {"type": params.select_mouse, "value": 'PRESS', "alt": True, "shift": True, "ctrl": True},
         {"properties": [('extend', True), ('select', False)]}),
    ]


def _template_view3d_gpencil_select(*, type, value, legacy, alt_select=False):
    items = [
        ("gpencil.select", {"type": type, "value": value},
         {"properties": [("deselect_all", not legacy)]}),
        ("gpencil.select", {"type": type, "value": value, "shift": True},
         {"properties": [("extend", True), ("toggle", True)]}),
    ]
    if type == 'LEFTMOUSE' and alt_select:
        items.extend([
            # Selection shortcuts for when brushes are active on LMB-select.
            ("gpencil.select", {"type": type, "value": value, "alt": True},
             {"properties": [("deselect_all", True)]}),
            ("gpencil.select", {"type": type, "value": value, "alt": True, "shift": True},
             {"properties": [("extend", True), ("toggle", True)]}),
        ])

    return items


def _template_node_select(*, type, value, select_passthrough):
    items = [
        ("node.select", {"type": type, "value": value},
         {"properties": [("deselect_all", True), ("select_passthrough", select_passthrough)]}),
        ("node.select", {"type": type, "value": value, "ctrl": True}, None),
        ("node.select", {"type": type, "value": value, "alt": True}, None),
        ("node.select", {"type": type, "value": value, "ctrl": True, "alt": True}, None),
        ("node.select", {"type": type, "value": value, "shift": True},
         {"properties": [("toggle", True)]}),
        ("node.select", {"type": type, "value": value, "shift": True, "ctrl": True},
         {"properties": [("toggle", True)]}),
        ("node.select", {"type": type, "value": value, "shift": True, "alt": True},
         {"properties": [("toggle", True)]}),
        ("node.select", {"type": type, "value": value, "shift": True, "ctrl": True, "alt": True},
         {"properties": [("toggle", True)]}),
    ]

    if select_passthrough and (value == 'PRESS'):
        # Add an additional click item to de-select all other items,
        # needed so pass-through is able to de-select other items.
        items.append((
            "node.select",
            {"type": type, "value": 'CLICK'},
            {"properties": [("deselect_all", True)]},
        ))

    return items


def _template_uv_select(*, type, value, select_passthrough, legacy):

    # See: `use_tweak_select_passthrough` doc-string.
    if select_passthrough and (value in {'CLICK', 'RELEASE'}):
        select_passthrough = False

    items = [
        ("uv.select", {"type": type, "value": value},
         {"properties": [
             *((("deselect_all", True),) if not legacy else ()),
             *((("select_passthrough", True),) if select_passthrough else ()),
         ]}),
        ("uv.select", {"type": type, "value": value, "shift": True},
         {"properties": [("toggle", True)]}),
    ]

    if select_passthrough:
        # Add an additional click item to de-select all other items,
        # needed so pass-through is able to de-select other items.
        items.append((
            "uv.select",
            {"type": type, "value": 'CLICK'},
            {"properties": [("deselect_all", True)]},
        ))

    return items


def _template_sequencer_generic_select(*, type, value, legacy):
    return [(
        "sequencer.select",
        {"type": type, "value": value, **{m: True for m in mods}},
        {"properties": [(c, True) for c in props]},
    ) for props, mods in (
        (("deselect_all",) if not legacy else (), ()),
        (("toggle",), ("shift",)),
    )]


def _template_sequencer_preview_select(*, type, value, legacy):
    return _template_sequencer_generic_select(
        type=type, value=value, legacy=legacy,
    ) + [(
        "sequencer.select",
        {"type": type, "value": value, **{m: True for m in mods}},
        {"properties": [(c, True) for c in props]},
    ) for props, mods in (
        (("center",), ("ctrl",)),
        # TODO:
        # (("enumerate",), ("alt",)),
        (("toggle", "center"), ("shift", "ctrl")),
        # (("center", "enumerate"), ("ctrl", "alt")),
        # (("toggle", "enumerate"), ("shift", "alt")),
        # (("toggle", "center", "enumerate"), ("shift", "ctrl", "alt")),
    )]


def _template_sequencer_timeline_select(*, type, value, legacy):
    return _template_sequencer_generic_select(
        type=type, value=value, legacy=legacy,
    ) + [(
        "sequencer.select",
        {"type": type, "value": value, **{m: True for m in mods}},
        {"properties": [(c, True) for c in props]},
    ) for props, mods in (
        (("linked_handle",), ("alt",)),
        (("linked_handle", "extend"), ("shift", "alt",)),

        (("side_of_frame", "linked_time"), ("ctrl",)),
        (("side_of_frame", "linked_time", "extend"), ("ctrl", "shift")),
    )]


def km_image_paint(params):
    items = []
    keymap = (
        "Image Paint",
        {"space_type": 'EMPTY', "region_type": 'WINDOW'},
        {"items": items},
    )

    items.extend([
        ("paint.image_paint", {"type": 'LEFTMOUSE', "value": 'PRESS'}, None),
        ("paint.image_paint", {"type": 'LEFTMOUSE', "value": 'PRESS', "ctrl": True},
         {"properties": [("mode", 'INVERT')]}),
        ("paint.image_paint", {"type": 'LEFTMOUSE', "value": 'PRESS', "shift": True},
         {"properties": [("mode", 'SMOOTH')]}),
        ("paint.brush_colors_flip", {"type": 'X', "value": 'PRESS'}, None),
        ("paint.grab_clone", {"type": 'RIGHTMOUSE', "value": 'PRESS'}, None),
        ("paint.sample_color", {"type": 'X', "value": 'PRESS', "shift": True}, None),
        ("brush.scale_size", {"type": 'LEFT_BRACKET', "value": 'PRESS', "repeat": True},
         {"properties": [("scalar", 0.9)]}),
        ("brush.scale_size", {"type": 'RIGHT_BRACKET', "value": 'PRESS', "repeat": True},
         {"properties": [("scalar", 1.0 / 0.9)]}),
        *_template_paint_radial_control("image_paint", color=True, zoom=True, rotation=True, secondary_rotation=True),
        ("brush.stencil_control", {"type": 'RIGHTMOUSE', "value": 'PRESS'},
         {"properties": [("mode", 'TRANSLATION')]}),
        ("brush.stencil_control", {"type": 'RIGHTMOUSE', "value": 'PRESS', "shift": True},
         {"properties": [("mode", 'SCALE')]}),
        ("brush.stencil_control", {"type": 'RIGHTMOUSE', "value": 'PRESS', "ctrl": True},
         {"properties": [("mode", 'ROTATION')]}),
        ("brush.stencil_control", {"type": 'RIGHTMOUSE', "value": 'PRESS', "alt": True},
         {"properties": [("mode", 'TRANSLATION'), ("texmode", 'SECONDARY')]}),
        ("brush.stencil_control", {"type": 'RIGHTMOUSE', "value": 'PRESS', "shift": True, "alt": True},
         {"properties": [("mode", 'SCALE'), ("texmode", 'SECONDARY')]}),
        ("brush.stencil_control", {"type": 'RIGHTMOUSE', "value": 'PRESS', "ctrl": True, "alt": True},
         {"properties": [("mode", 'ROTATION'), ("texmode", 'SECONDARY')]}),
        ("wm.context_toggle", {"type": 'ONE', "value": 'PRESS'},
         {"properties": [("data_path", 'image_paint_object.data.use_paint_mask')]}),
        ("wm.context_toggle", {"type": 'S', "value": 'PRESS', "shift": True},
         {"properties": [("data_path", 'tool_settings.image_paint.brush.use_smooth_stroke')]}),
        ("wm.context_menu_enum", {"type": 'E', "value": 'PRESS', "alt": True},
         {"properties": [("data_path", 'tool_settings.image_paint.brush.stroke_method')]}),
        *_template_items_context_panel("VIEW3D_PT_paint_texture_context_menu", params.context_menu_event),
        op_asset_shelf_popup(
            "VIEW3D_AST_brush_texture_paint",
            {"type": 'SPACE', "value": 'PRESS', "shift": True}
        ),
        op_asset_shelf_popup(
            "IMAGE_AST_brush_paint",
            {"type": 'SPACE', "value": 'PRESS', "shift": True}
        ),
    ])

    if params.legacy:
        items.extend(_template_items_legacy_tools_from_numbers())

    return keymap


def km_vertex_paint(params):
    items = []
    keymap = (
        "Vertex Paint",
        {"space_type": 'EMPTY', "region_type": 'WINDOW'},
        {"items": items},
    )

    items.extend([
        ("paint.vertex_paint", {"type": 'LEFTMOUSE', "value": 'PRESS'}, None),
        ("paint.vertex_paint", {"type": 'LEFTMOUSE', "value": 'PRESS', "ctrl": True},
         {"properties": [("mode", 'INVERT')]}),
        ("paint.vertex_paint", {"type": 'LEFTMOUSE', "value": 'PRESS', "shift": True},
         {"properties": [("mode", 'SMOOTH')]}),
        ("paint.brush_colors_flip", {"type": 'X', "value": 'PRESS'}, None),
        ("paint.sample_color", {"type": 'X', "value": 'PRESS', "shift": True}, None),
        ("paint.vertex_color_set", {"type": 'X', "value": 'PRESS', "ctrl": True}, None),
        ("brush.scale_size", {"type": 'LEFT_BRACKET', "value": 'PRESS', "repeat": True},
         {"properties": [("scalar", 0.9)]}),
        ("brush.scale_size", {"type": 'RIGHT_BRACKET', "value": 'PRESS', "repeat": True},
         {"properties": [("scalar", 1.0 / 0.9)]}),
        *_template_paint_radial_control("vertex_paint", color=True, rotation=True),
        ("brush.stencil_control", {"type": 'RIGHTMOUSE', "value": 'PRESS'},
         {"properties": [("mode", 'TRANSLATION')]}),
        ("brush.stencil_control", {"type": 'RIGHTMOUSE', "value": 'PRESS', "shift": True},
         {"properties": [("mode", 'SCALE')]}),
        ("brush.stencil_control", {"type": 'RIGHTMOUSE', "value": 'PRESS', "ctrl": True},
         {"properties": [("mode", 'ROTATION')]}),
        ("brush.stencil_control", {"type": 'RIGHTMOUSE', "value": 'PRESS', "alt": True},
         {"properties": [("mode", 'TRANSLATION'), ("texmode", 'SECONDARY')]}),
        ("brush.stencil_control", {"type": 'RIGHTMOUSE', "value": 'PRESS', "shift": True, "alt": True},
         {"properties": [("mode", 'SCALE'), ("texmode", 'SECONDARY')]}),
        ("brush.stencil_control", {"type": 'RIGHTMOUSE', "value": 'PRESS', "ctrl": True, "alt": True},
         {"properties": [("mode", 'ROTATION'), ("texmode", 'SECONDARY')]}),
        ("wm.context_toggle", {"type": 'ONE', "value": 'PRESS'},
         {"properties": [("data_path", 'vertex_paint_object.data.use_paint_mask')]}),
        ("wm.context_toggle", {"type": 'S', "value": 'PRESS', "shift": True},
         {"properties": [("data_path", 'tool_settings.vertex_paint.brush.use_smooth_stroke')]}),
        ("wm.context_menu_enum", {"type": 'E', "value": 'PRESS', "alt": True},
         {"properties": [("data_path", 'tool_settings.vertex_paint.brush.stroke_method')]}),
        ("paint.face_vert_reveal", {"type": 'H', "value": 'PRESS', "alt": True}, None),
        *_template_items_context_panel("VIEW3D_PT_paint_vertex_context_menu", params.context_menu_event),
        op_asset_shelf_popup(
            "VIEW3D_AST_brush_vertex_paint",
            {"type": 'SPACE', "value": 'PRESS', "shift": True}
        ),
    ])

    if params.legacy:
        items.extend(_template_items_legacy_tools_from_numbers())
    else:
        items.append(
            ("wm.context_toggle", {"type": 'TWO', "value": 'PRESS'},
             {"properties": [("data_path", 'vertex_paint_object.data.use_paint_mask_vertex')]})
        )

    return keymap


def km_weight_paint(params):
    # NOTE: This keymap falls through to "Pose" when an armature modifying the mesh
    # is selected in weight paint mode. When editing the key-map take care that pose operations
    # (such as transforming bones) is not impacted.
    items = []
    keymap = (
        "Weight Paint",
        {"space_type": 'EMPTY', "region_type": 'WINDOW'},
        {"items": items},
    )

    items.extend([
        ("paint.weight_paint", {"type": 'LEFTMOUSE', "value": 'PRESS'}, None),
        ("paint.weight_paint", {"type": 'LEFTMOUSE', "value": 'PRESS', "ctrl": True},
         {"properties": [("mode", 'INVERT')]}),
        ("paint.weight_paint", {"type": 'LEFTMOUSE', "value": 'PRESS', "shift": True},
         {"properties": [("mode", 'SMOOTH')]}),
        ("paint.weight_sample", {"type": 'X', "value": 'PRESS', "shift": True}, None),
        ("paint.weight_sample_group", {"type": 'X', "value": 'PRESS', "ctrl": True, "shift": True}, None),
        ("paint.weight_gradient", {"type": 'A', "value": 'PRESS', "shift": True, "alt": True},
         {"properties": [("type", 'RADIAL')]}),
        ("paint.weight_gradient", {"type": 'A', "value": 'PRESS', "shift": True},
         {"properties": [("type", 'LINEAR')]}),
        ("paint.weight_set", {"type": 'X', "value": 'PRESS', "ctrl": True}, None),
        ("brush.scale_size", {"type": 'LEFT_BRACKET', "value": 'PRESS', "repeat": True},
         {"properties": [("scalar", 0.9)]}),
        ("brush.scale_size", {"type": 'RIGHT_BRACKET', "value": 'PRESS', "repeat": True},
         {"properties": [("scalar", 1.0 / 0.9)]}),
        *_template_paint_radial_control("weight_paint"),
        ("wm.radial_control", {"type": 'F', "value": 'PRESS', "ctrl": True},
         radial_control_properties("weight_paint", 'weight', 'use_unified_weight')),
        ("wm.context_menu_enum", {"type": 'E', "value": 'PRESS', "alt": True},
         {"properties": [("data_path", 'tool_settings.vertex_paint.brush.stroke_method')]}),
        ("wm.context_toggle", {"type": 'ONE', "value": 'PRESS'},
         {"properties": [("data_path", 'weight_paint_object.data.use_paint_mask')]}),
        ("wm.context_toggle", {"type": 'TWO', "value": 'PRESS'},
         {"properties": [("data_path", 'weight_paint_object.data.use_paint_mask_vertex')]}),
        ("wm.context_toggle", {"type": 'THREE', "value": 'PRESS'},
         {"properties": [("data_path", 'weight_paint_object.data.use_paint_bone_selection')]}),
        ("wm.context_toggle", {"type": 'S', "value": 'PRESS', "shift": True},
         {"properties": [("data_path", 'tool_settings.weight_paint.brush.use_smooth_stroke')]}),
        op_menu_pie("VIEW3D_MT_wpaint_vgroup_lock_pie", {"type": 'K', "value": 'PRESS'}),
        ("paint.face_vert_reveal", {"type": 'H', "value": 'PRESS', "alt": True}, None),
        *_template_items_context_panel("VIEW3D_PT_paint_weight_context_menu", params.context_menu_event),
        op_asset_shelf_popup(
            "VIEW3D_AST_brush_weight_paint",
            {"type": 'SPACE', "value": 'PRESS', "shift": True}
        ),
    ])

    if params.select_mouse == 'LEFTMOUSE':
        # Bone selection for combined weight paint + pose mode (Alt).
        items.extend([
            ("view3d.select", {"type": 'LEFTMOUSE', "value": 'PRESS', "alt": True}, None),
            ("view3d.select", {"type": 'LEFTMOUSE', "value": 'PRESS', "shift": True, "alt": True},
             {"properties": [("toggle", True)]}),

            # Ctrl-Shift-LMB is needed for MMB emulation (which conflicts with Alt).
            # NOTE: this works reasonably well for pose-mode where typically selecting a single bone is sufficient.
            # For selecting faces/vertices, this is less useful. Selection tools are needed in this case.
            ("view3d.select", {"type": 'LEFTMOUSE', "value": 'PRESS', "ctrl": True, "shift": True}, None),
        ])

    if params.legacy:
        items.extend(_template_items_legacy_tools_from_numbers())

    return keymap


def km_paint_face_mask(params):
    # Use for vertex-paint & weight-paint modes.
    items = []
    keymap = (
        "Paint Face Mask (Weight, Vertex, Texture)",
        {"space_type": 'EMPTY', "region_type": 'WINDOW'},
        {"items": items},
    )

    items.extend([
        *_template_items_select_actions(params, "paint.face_select_all"),
        *_template_items_select_lasso(params, "view3d.select_lasso"),
        *_template_items_hide_reveal_actions("paint.face_select_hide", "paint.face_vert_reveal"),
        ("paint.face_select_linked", {"type": 'L', "value": 'PRESS', "ctrl": True}, None),
        ("paint.face_select_linked_pick", {"type": 'L', "value": 'PRESS'},
         {"properties": [("deselect", False)]}),
        ("paint.face_select_linked_pick", {"type": 'L', "value": 'PRESS', "shift": True},
         {"properties": [("deselect", True)]}),
        ("paint.face_select_more", {"type": 'NUMPAD_PLUS', "value": 'PRESS', "ctrl": True}, None),
        ("paint.face_select_less", {"type": 'NUMPAD_MINUS', "value": 'PRESS', "ctrl": True}, None),
    ])

    # For left mouse the tool key-maps are used because this interferes with Alt-LMB for regular selection.
    if params.select_mouse == 'RIGHTMOUSE':
        items.extend(_template_view3d_paint_mask_select_loop(params))

    return keymap


def km_paint_vertex_mask(params):
    # Use for vertex-paint & weight-paint modes.
    items = []
    keymap = (
        "Paint Vertex Selection (Weight, Vertex)",
        {"space_type": 'EMPTY', "region_type": 'WINDOW'},
        {"items": items},
    )

    items.extend([
        *_template_items_select_actions(params, "paint.vert_select_all"),
        *_template_items_select_lasso(params, "view3d.select_lasso"),
        *_template_items_hide_reveal_actions("paint.vert_select_hide", "paint.face_vert_reveal"),
        ("view3d.select_box", {"type": 'B', "value": 'PRESS'}, None),
        ("view3d.select_circle", {"type": 'C', "value": 'PRESS'}, None),
        ("paint.vert_select_linked", {"type": 'L', "value": 'PRESS', "ctrl": True}, None),
        ("paint.vert_select_linked_pick", {"type": 'L', "value": 'PRESS'},
         {"properties": [("select", True)]}),
        ("paint.vert_select_linked_pick", {"type": 'L', "value": 'PRESS', "shift": True},
         {"properties": [("select", False)]}),
        ("paint.vert_select_more", {"type": 'NUMPAD_PLUS', "value": 'PRESS', "ctrl": True}, None),
        ("paint.vert_select_less", {"type": 'NUMPAD_MINUS', "value": 'PRESS', "ctrl": True}, None),
    ])

    # TODO: use `_template_view3d_paint_mask_select_loop` if loop-select is supported.
    # See: `km_paint_face_mask`.

    return keymap


# ------------------------------------------------------------------------------
# Object Sculpt Modes

def km_sculpt(params):
    items = []
    keymap = (
        "Sculpt",
        {"space_type": 'EMPTY', "region_type": 'WINDOW'},
        {"items": items},
    )

    items.extend([
        # Brush strokes
        ("sculpt.brush_stroke", {"type": 'LEFTMOUSE', "value": 'PRESS'}, None),
        ("sculpt.brush_stroke", {"type": 'LEFTMOUSE', "value": 'PRESS', "ctrl": True},
         {"properties": [("mode", 'INVERT')]}),
        ("sculpt.brush_stroke", {"type": 'LEFTMOUSE', "value": 'PRESS', "shift": True},
         {"properties": [("mode", 'SMOOTH')]}),
        # Expand
        ("sculpt.expand", {"type": 'A', "value": 'PRESS', "shift": True},
         {"properties": [
             ("target", "MASK"),
             ("falloff_type", "GEODESIC"),
             ("invert", False),
             ("use_auto_mask", False),
             ("use_mask_preserve", True),
         ]}),
        ("sculpt.expand", {"type": 'A', "value": 'PRESS', "shift": True, "alt": True},
         {"properties": [
             ("target", "MASK"),
             ("falloff_type", "NORMALS"),
             ("invert", False),
             ("use_mask_preserve", True),
         ]}),
        ("sculpt.expand", {"type": 'W', "value": 'PRESS', "shift": True},
         {"properties": [
             ("target", "FACE_SETS"),
             ("falloff_type", "GEODESIC"),
             ("invert", False),
             ("use_mask_preserve", False),
             ("use_modify_active", False),
         ]}),
        ("sculpt.expand", {"type": 'W', "value": 'PRESS', "shift": True, "alt": True},
         {"properties": [
             ("target", "FACE_SETS"),
             ("falloff_type", "BOUNDARY_FACE_SET"),
             ("invert", False),
             ("use_mask_preserve", False),
             ("use_modify_active", True),
         ]}),
        # Partial Visibility Show/hide
        # Match keys from: `_template_items_hide_reveal_actions`, cannot use because arguments aren't compatible.
        ("sculpt.face_set_change_visibility", {"type": 'H', "value": 'PRESS', "shift": True},
         {"properties": [("mode", 'TOGGLE')]}),
        ("sculpt.face_set_change_visibility", {"type": 'H', "value": 'PRESS'},
         {"properties": [("mode", 'HIDE_ACTIVE')]}),
        ("paint.hide_show_all", {"type": 'H', "value": 'PRESS', "alt": True},
         {"properties": [("action", "SHOW")]}),
        ("paint.visibility_filter", {"type": 'PAGE_UP', "value": 'PRESS', "repeat": True},
         {"properties": [("action", 'GROW')]}),
        ("paint.visibility_filter", {"type": 'PAGE_DOWN', "value": 'PRESS', "repeat": True},
         {"properties": [("action", 'SHRINK')]}),
        ("sculpt.face_set_edit", {"type": 'W', "value": 'PRESS', "ctrl": True},
         {"properties": [("mode", 'GROW')]}),
        ("sculpt.face_set_edit", {"type": 'W', "value": 'PRESS', "ctrl": True, "alt": True},
         {"properties": [("mode", 'SHRINK')]}),
        # Subdivision levels
        *_template_items_object_subdivision_set(),
        ("object.subdivision_set", {"type": 'ONE', "value": 'PRESS', "alt": True, "repeat": True},
         {"properties": [("level", -1), ("relative", True)]}),
        ("object.subdivision_set", {"type": 'TWO', "value": 'PRESS', "alt": True, "repeat": True},
         {"properties": [("level", 1), ("relative", True)]}),
        # Mask
        ("paint.mask_flood_fill", {"type": 'M', "value": 'PRESS', "alt": True},
         {"properties": [("mode", 'VALUE'), ("value", 0.0)]}),
        ("paint.mask_flood_fill", {"type": 'I', "value": 'PRESS', "ctrl": True},
         {"properties": [("mode", 'INVERT')]}),
        ("paint.mask_box_gesture", {"type": 'B', "value": 'PRESS'},
         {"properties": [("mode", 'VALUE'), ("value", 0.0)]}),
        # Dynamic topology
        ("sculpt.dyntopo_detail_size_edit", {"type": 'R', "value": 'PRESS'}, None),
        ("sculpt.detail_flood_fill", {"type": 'R', "value": 'PRESS', "ctrl": True}, None),
        # Remesh
        ("object.voxel_remesh", {"type": 'R', "value": 'PRESS', "ctrl": True}, None),
        ("object.voxel_size_edit", {"type": 'R', "value": 'PRESS'}, None),
        # Color
        ("sculpt.sample_color", {"type": 'X', "value": 'PRESS', "shift": True}, None),
        ("paint.brush_colors_flip", {"type": 'X', "value": 'PRESS', }, None),
        # Brush properties
        ("brush.scale_size", {"type": 'LEFT_BRACKET', "value": 'PRESS', "repeat": True},
         {"properties": [("scalar", 0.9)]}),
        ("brush.scale_size", {"type": 'RIGHT_BRACKET', "value": 'PRESS', "repeat": True},
         {"properties": [("scalar", 1.0 / 0.9)]}),
        *_template_paint_radial_control("sculpt", rotation=True),
        # Stencil
        ("brush.stencil_control", {"type": 'RIGHTMOUSE', "value": 'PRESS'},
         {"properties": [("mode", 'TRANSLATION')]}),
        ("brush.stencil_control", {"type": 'RIGHTMOUSE', "value": 'PRESS', "shift": True},
         {"properties": [("mode", 'SCALE')]}),
        ("brush.stencil_control", {"type": 'RIGHTMOUSE', "value": 'PRESS', "ctrl": True},
         {"properties": [("mode", 'ROTATION')]}),
        ("brush.stencil_control", {"type": 'RIGHTMOUSE', "value": 'PRESS', "alt": True},
         {"properties": [("mode", 'TRANSLATION'), ("texmode", 'SECONDARY')]}),
        ("brush.stencil_control", {"type": 'RIGHTMOUSE', "value": 'PRESS', "shift": True, "alt": True},
         {"properties": [("mode", 'SCALE'), ("texmode", 'SECONDARY')]}),
        ("brush.stencil_control", {"type": 'RIGHTMOUSE', "value": 'PRESS', "ctrl": True, "alt": True},
         {"properties": [("mode", 'ROTATION'), ("texmode", 'SECONDARY')]}),
        # Sculpt Session Pivot Point
        ("sculpt.set_pivot_position", {"type": 'RIGHTMOUSE', "value": 'PRESS', "shift": True},
         {"properties": [("mode", 'SURFACE')]}),
        # Menus
        ("wm.context_menu_enum", {"type": 'E', "value": 'PRESS', "alt": True},
         {"properties": [("data_path", 'tool_settings.sculpt.brush.stroke_method')]}),
        ("wm.context_toggle", {"type": 'S', "value": 'PRESS', "shift": True},
         {"properties": [("data_path", 'tool_settings.sculpt.brush.use_smooth_stroke')]}),
        op_menu_pie("VIEW3D_MT_sculpt_mask_edit_pie", {"type": 'A', "value": 'PRESS'}),
        op_menu_pie("VIEW3D_MT_sculpt_automasking_pie", {"type": 'A', "alt": True, "value": 'PRESS'}),
        op_menu_pie("VIEW3D_MT_sculpt_face_sets_edit_pie", {"type": 'W', "value": 'PRESS', "alt": True}),
        *_template_items_context_panel("VIEW3D_PT_sculpt_context_menu", params.context_menu_event),
        # Brushes
        ("brush.asset_activate", {"type": 'V', "value": 'PRESS'},
         {"properties": [("asset_library_type", 'ESSENTIALS'),
                         ("relative_asset_identifier", "brushes/essentials_brushes.blend/Brush/Draw")]}),
        ("brush.asset_activate", {"type": 'S', "value": 'PRESS'},
         {"properties": [("asset_library_type", 'ESSENTIALS'),
                         ("relative_asset_identifier", "brushes/essentials_brushes.blend/Brush/Smooth")]}),
        ("brush.asset_activate", {"type": 'P', "value": 'PRESS'},
         {"properties": [("asset_library_type", 'ESSENTIALS'),
                         ("relative_asset_identifier", "brushes/essentials_brushes.blend/Brush/Pinch/Magnify")]}),
        ("brush.asset_activate", {"type": 'I', "value": 'PRESS'},
         {"properties": [("asset_library_type", 'ESSENTIALS'),
                         ("relative_asset_identifier", "brushes/essentials_brushes.blend/Brush/Inflate/Deflate")]}),
        ("brush.asset_activate", {"type": 'G', "value": 'PRESS'},
         {"properties": [("asset_library_type", 'ESSENTIALS'),
                         ("relative_asset_identifier", "brushes/essentials_brushes.blend/Brush/Grab")]}),
        ("brush.asset_activate", {"type": 'T', "value": 'PRESS', "shift": True},
         {"properties": [("asset_library_type", 'ESSENTIALS'),
                         ("relative_asset_identifier", "brushes/essentials_brushes.blend/Brush/Scrape/Fill")]}),
        ("brush.asset_activate", {"type": 'C', "value": 'PRESS'},
         {"properties": [("asset_library_type", 'ESSENTIALS'),
                         ("relative_asset_identifier", "brushes/essentials_brushes.blend/Brush/Clay Strips")]}),
        ("brush.asset_activate", {"type": 'C', "value": 'PRESS', "shift": True},
         {"properties": [("asset_library_type", 'ESSENTIALS'),
                         ("relative_asset_identifier", "brushes/essentials_brushes.blend/Brush/Crease")]}),
        ("brush.asset_activate", {"type": 'K', "value": 'PRESS'},
         {"properties": [("asset_library_type", 'ESSENTIALS'),
                         ("relative_asset_identifier", "brushes/essentials_brushes.blend/Brush/Snake Hook")]}),
        ("brush.asset_activate", {"type": 'M', "value": 'PRESS'},
         {"properties": [("asset_library_type", 'ESSENTIALS'),
                         ("relative_asset_identifier", "brushes/essentials_brushes.blend/Brush/Mask")]}),
        op_asset_shelf_popup(
            "VIEW3D_AST_brush_sculpt",
            {"type": 'SPACE', "value": 'PRESS', "shift": True}
        ),
    ])

    # Lasso Masking.
    # Needed because of shortcut conflicts on CTRL-LMB on right click select,
    # all modifier keys are used together to unmask (equivalent of selecting).
    if params.select_mouse == 'RIGHTMOUSE':
        items.extend([
            ("paint.mask_lasso_gesture",
             {"type": 'LEFTMOUSE', "value": 'PRESS', "shift": True, "ctrl": True},
             {"properties": [("value", 1.0)]}),
            ("paint.mask_lasso_gesture",
             {"type": 'LEFTMOUSE', "value": 'PRESS', "shift": True, "ctrl": True, "alt": True},
             {"properties": [("value", 0.0)]}),
        ])
    else:
        items.extend([
            ("paint.mask_lasso_gesture", {"type": 'RIGHTMOUSE', "value": 'PRESS', "shift": True, "ctrl": True},
             {"properties": [("value", 1.0)]}),
            ("paint.mask_lasso_gesture", {"type": 'RIGHTMOUSE', "value": 'PRESS', "ctrl": True},
             {"properties": [("value", 0.0)]}),
        ])

    if params.legacy:
        items.extend(_template_items_legacy_tools_from_numbers())

    return keymap


def km_sculpt_curves(params):
    items = []
    keymap = (
        "Sculpt Curves",
        {"space_type": 'EMPTY', "region_type": 'WINDOW'},
        {"items": items},
    )

    items.extend([
        ("sculpt_curves.brush_stroke", {"type": 'LEFTMOUSE', "value": 'PRESS'}, None),
        ("sculpt_curves.brush_stroke", {"type": 'LEFTMOUSE', "value": 'PRESS', "ctrl": True},
         {"properties": [("mode", 'INVERT')]}),
        ("sculpt_curves.brush_stroke", {"type": 'LEFTMOUSE', "value": 'PRESS', "shift": True},
         {"properties": [("mode", 'SMOOTH')]}),
        ("curves.set_selection_domain", {"type": 'ONE', "value": 'PRESS'}, {"properties": [("domain", 'POINT')]}),
        ("curves.set_selection_domain", {"type": 'TWO', "value": 'PRESS'}, {"properties": [("domain", 'CURVE')]}),
        *_template_paint_radial_control("curves_sculpt"),
        ("brush.scale_size", {"type": 'LEFT_BRACKET', "value": 'PRESS', "repeat": True},
         {"properties": [("scalar", 0.9)]}),
        ("brush.scale_size", {"type": 'RIGHT_BRACKET', "value": 'PRESS', "repeat": True},
         {"properties": [("scalar", 1.0 / 0.9)]}),
        *_template_items_select_actions(params, "curves.select_all"),
        ("sculpt_curves.min_distance_edit", {"type": 'R', "value": 'PRESS'}, {}),
        ("sculpt_curves.select_grow", {"type": 'A', "value": 'PRESS', "shift": True}, {}),
    ])

    return keymap


# ------------------------------------------------------------------------------
# Object Edit Modes

# Mesh edit mode.
def km_edit_mesh(params):
    items = []
    keymap = (
        "Mesh",
        {"space_type": 'EMPTY', "region_type": 'WINDOW'},
        {"items": items},
    )

    items.extend([
        # Transform Actions.
        *_template_items_transform_actions(params, use_bend=True, use_mirror=True, use_tosphere=True, use_shear=True),
        ("transform.skin_resize", {"type": 'A', "value": 'PRESS', "ctrl": True}, None),

        # Tools.
        op_tool_optional(
            ("mesh.loopcut_slide", {"type": 'R', "value": 'PRESS', "ctrl": True},
             {"properties": [("TRANSFORM_OT_edge_slide", [("release_confirm", False)],)]}),
            (op_tool_cycle, "builtin.loop_cut"), params),
        op_tool_optional(
            ("mesh.offset_edge_loops_slide", {"type": 'R', "value": 'PRESS', "shift": True, "ctrl": True},
             {"properties": [("TRANSFORM_OT_edge_slide", [("release_confirm", False)],)]}),
            (op_tool_cycle, "builtin.offset_edge_loop_cut"), params),
        op_tool_optional(
            ("mesh.inset", {"type": 'I', "value": 'PRESS'}, None),
            (op_tool_cycle, "builtin.inset_faces"), params),
        op_tool_optional(
            ("mesh.bevel", {"type": 'B', "value": 'PRESS', "ctrl": True},
             {"properties": [("affect", 'EDGES')]}),
            (op_tool_cycle, "builtin.bevel"), params),
        op_tool_optional(
            ("transform.shrink_fatten", {"type": 'S', "value": 'PRESS', "alt": True}, None),
            (op_tool_cycle, "builtin.shrink_fatten"), params),
        ("mesh.bevel", {"type": 'B', "value": 'PRESS', "shift": True, "ctrl": True},
         {"properties": [("affect", 'VERTICES')]}),
        # Selection modes.
        *_template_items_editmode_mesh_select_mode(params),
        # Loop Select with alt. Double click in case MMB emulation is on (below).
        ("mesh.loop_select",
         {"type": params.select_mouse, "value": params.select_mouse_value, "alt": True}, None),
        ("mesh.loop_select",
         {"type": params.select_mouse, "value": params.select_mouse_value, "shift": True, "alt": True},
         {"properties": [("toggle", True)]}),
        # Selection
        ("mesh.edgering_select",
         {"type": params.select_mouse, "value": params.select_mouse_value, "ctrl": True, "alt": True}, None),
        ("mesh.edgering_select",
         {"type": params.select_mouse, "value": params.select_mouse_value, "shift": True, "ctrl": True, "alt": True},
         {"properties": [("toggle", True)]}),
        ("mesh.shortest_path_pick",
         {"type": params.select_mouse, "value": params.select_mouse_value_fallback, "ctrl": True},
         {"properties": [("use_fill", False)]}),
        ("mesh.shortest_path_pick",
         {"type": params.select_mouse, "value": params.select_mouse_value_fallback, "shift": True, "ctrl": True},
         {"properties": [("use_fill", True)]}),
        *_template_items_select_actions(params, "mesh.select_all"),
        ("mesh.select_more", {"type": 'NUMPAD_PLUS', "value": 'PRESS', "ctrl": True, "repeat": True}, None),
        ("mesh.select_less", {"type": 'NUMPAD_MINUS', "value": 'PRESS', "ctrl": True, "repeat": True}, None),
        ("mesh.select_next_item",
         {"type": 'NUMPAD_PLUS', "value": 'PRESS', "shift": True, "ctrl": True, "repeat": True}, None),
        ("mesh.select_prev_item",
         {"type": 'NUMPAD_MINUS', "value": 'PRESS', "shift": True, "ctrl": True, "repeat": True}, None),
        ("mesh.select_linked", {"type": 'L', "value": 'PRESS', "ctrl": True}, None),
        ("mesh.select_linked_pick", {"type": 'L', "value": 'PRESS'},
         {"properties": [("deselect", False)]}),
        ("mesh.select_linked_pick", {"type": 'L', "value": 'PRESS', "shift": True},
         {"properties": [("deselect", True)]}),
        ("mesh.select_mirror", {"type": 'M', "value": 'PRESS', "shift": True, "ctrl": True}, None),
        op_menu("VIEW3D_MT_edit_mesh_select_similar", {"type": 'G', "value": 'PRESS', "shift": True}),
        # Hide/reveal.
        *_template_items_hide_reveal_actions("mesh.hide", "mesh.reveal"),
        # Tools.
        ("mesh.normals_make_consistent", {"type": 'N', "value": 'PRESS', "ctrl" if params.legacy else "shift": True},
         {"properties": [("inside", False)]}),
        ("mesh.normals_make_consistent", {"type": 'N', "value": 'PRESS', "shift": True, "ctrl": True},
         {"properties": [("inside", True)]}),
        op_tool_optional(
            ("view3d.edit_mesh_extrude_move_normal", {"type": 'E', "value": 'PRESS'}, None),
            (op_tool_cycle, "builtin.extrude_region"), params),
        op_menu("VIEW3D_MT_edit_mesh_extrude", {"type": 'E', "value": 'PRESS', "alt": True}),
        ("transform.edge_crease", {"type": 'E', "value": 'PRESS', "shift": True}, None),
        ("mesh.fill", {"type": 'F', "value": 'PRESS', "alt": True}, None),
        ("mesh.quads_convert_to_tris", {"type": 'T', "value": 'PRESS', "ctrl": True},
         {"properties": [("quad_method", 'BEAUTY'), ("ngon_method", 'BEAUTY')]}),
        ("mesh.quads_convert_to_tris", {"type": 'T', "value": 'PRESS', "shift": True, "ctrl": True},
         {"properties": [("quad_method", 'FIXED'), ("ngon_method", 'CLIP')]}),
        ("mesh.tris_convert_to_quads", {"type": 'J', "value": 'PRESS', "alt": True}, None),
        op_tool_optional(
            ("mesh.rip_move", {"type": 'V', "value": 'PRESS'},
             {"properties": [("MESH_OT_rip", [("use_fill", False)],)]}),
            (op_tool_cycle, "builtin.rip_region"), params),
        # No tool is available for this.
        ("mesh.rip_move", {"type": 'V', "value": 'PRESS', "alt": True},
         {"properties": [("MESH_OT_rip", [("use_fill", True)],)]}),
        ("mesh.rip_edge_move", {"type": 'D', "value": 'PRESS', "alt": True}, None),
        op_menu("VIEW3D_MT_edit_mesh_merge", {"type": 'M', "value": 'PRESS'}),
        op_menu("VIEW3D_MT_edit_mesh_split", {"type": 'M', "value": 'PRESS', "alt": True}),
        ("mesh.edge_face_add", {"type": 'F', "value": 'PRESS', "repeat": True}, None),
        ("mesh.duplicate_move", {"type": 'D', "value": 'PRESS', "shift": True}, None),
        op_menu("VIEW3D_MT_mesh_add", {"type": 'A', "value": 'PRESS', "shift": True}),
        ("mesh.separate", {"type": 'P', "value": 'PRESS'}, None),
        ("mesh.split", {"type": 'Y', "value": 'PRESS'}, None),
        ("mesh.vert_connect_path", {"type": 'J', "value": 'PRESS'}, None),
        ("mesh.point_normals", {"type": 'L', "value": 'PRESS', "alt": True}, None),
        op_tool_optional(
            ("transform.vert_slide", {"type": 'V', "value": 'PRESS', "shift": True}, None),
            (op_tool_cycle, "builtin.vertex_slide"), params),
        ("mesh.dupli_extrude_cursor", {"type": params.action_mouse, "value": 'CLICK', "ctrl": True},
         {"properties": [("rotate_source", True)]}),
        ("mesh.dupli_extrude_cursor", {"type": params.action_mouse, "value": 'CLICK', "shift": True, "ctrl": True},
         {"properties": [("rotate_source", False)]}),
        op_menu("VIEW3D_MT_edit_mesh_delete", {"type": 'X', "value": 'PRESS'}),
        op_menu("VIEW3D_MT_edit_mesh_delete", {"type": 'DEL', "value": 'PRESS'}),
        ("mesh.dissolve_mode", {"type": 'X', "value": 'PRESS', "ctrl": True}, None),
        ("mesh.dissolve_mode", {"type": 'DEL', "value": 'PRESS', "ctrl": True}, None),
        op_tool_optional(
            ("mesh.knife_tool", {"type": 'K', "value": 'PRESS'},
             {"properties": [("use_occlude_geometry", True), ("only_selected", False)]}),
            (op_tool_cycle, "builtin.knife"), params),
        ("mesh.knife_tool", {"type": 'K', "value": 'PRESS', "shift": True},
         {"properties": [("use_occlude_geometry", False), ("only_selected", True)]}),
        ("object.vertex_parent_set", {"type": 'P', "value": 'PRESS', "ctrl": True}, None),
        # Menus.
        op_menu("VIEW3D_MT_edit_mesh_faces", {"type": 'F', "value": 'PRESS', "ctrl": True}),
        op_menu("VIEW3D_MT_edit_mesh_edges", {"type": 'E', "value": 'PRESS', "ctrl": True}),
        op_menu("VIEW3D_MT_edit_mesh_vertices", {"type": 'V', "value": 'PRESS', "ctrl": True}),
        op_menu("VIEW3D_MT_hook", {"type": 'H', "value": 'PRESS', "ctrl": True}),
        op_menu("VIEW3D_MT_uv_map", {"type": 'U', "value": 'PRESS'}),
        op_menu("VIEW3D_MT_vertex_group", {"type": 'G', "value": 'PRESS', "ctrl": True}),
        op_menu("VIEW3D_MT_edit_mesh_normals", {"type": 'N', "value": 'PRESS', "alt": True}),
        ("object.vertex_group_remove_from", {"type": 'G', "value": 'PRESS', "ctrl": True, "alt": True}, None),
        *_template_items_proportional_editing(
            params, connected=True, toggle_data_path='tool_settings.use_proportional_edit'),
        *_template_items_context_menu("VIEW3D_MT_edit_mesh_context_menu", params.context_menu_event),
    ])

    if params.use_mouse_emulate_3_button and params.select_mouse == 'LEFTMOUSE':
        items.extend([
            ("mesh.loop_select", {"type": params.select_mouse, "value": 'DOUBLE_CLICK'}, None),
            ("mesh.loop_select", {"type": params.select_mouse, "value": 'DOUBLE_CLICK', "shift": True},
             {"properties": [("extend", True)]}),
            ("mesh.loop_select", {"type": params.select_mouse, "value": 'DOUBLE_CLICK', "alt": True},
             {"properties": [("deselect", True)]}),
            ("mesh.edgering_select",
             {"type": params.select_mouse, "value": 'DOUBLE_CLICK', "ctrl": True}, None),
            ("mesh.edgering_select",
             {"type": params.select_mouse, "value": 'DOUBLE_CLICK', "shift": True, "ctrl": True},
             {"properties": [("toggle", True)]}),
        ])

    if params.legacy:
        items.extend([
            ("mesh.poke", {"type": 'P', "value": 'PRESS', "alt": True}, None),
            ("mesh.select_non_manifold",
             {"type": 'M', "value": 'PRESS', "shift": True, "ctrl": True, "alt": True}, None),
            ("mesh.faces_select_linked_flat",
             {"type": 'F', "value": 'PRESS', "shift": True, "ctrl": True, "alt": True}, None),
            ("mesh.spin", {"type": 'R', "value": 'PRESS', "alt": True}, None),
            ("mesh.beautify_fill", {"type": 'F', "value": 'PRESS', "shift": True, "alt": True}, None),
            *_template_items_object_subdivision_set(),
        ])

    return keymap


# Armature edit mode
def km_edit_armature(params):
    items = []
    keymap = (
        "Armature",
        {"space_type": 'EMPTY', "region_type": 'WINDOW'},
        {"items": items},
    )

    items.extend([
        # Transform Actions.
        *_template_items_transform_actions(params, use_mirror=True),

        # Hide/reveal.
        *_template_items_hide_reveal_actions("armature.hide", "armature.reveal"),
        # Align & roll.
        ("armature.align", {"type": 'A', "value": 'PRESS', "ctrl": True, "alt": True}, None),
        ("armature.calculate_roll", {"type": 'N', "value": 'PRESS', "ctrl" if params.legacy else "shift": True}, None),
        ("armature.roll_clear", {"type": 'R', "value": 'PRESS', "alt": True}, None),
        ("armature.switch_direction", {"type": 'F', "value": 'PRESS', "alt": True}, None),
        # Add.
        ("armature.bone_primitive_add", {"type": 'A', "value": 'PRESS', "shift": True}, None),
        # Parenting.
        ("armature.parent_set", {"type": 'P', "value": 'PRESS', "ctrl": True}, None),
        ("armature.parent_clear", {"type": 'P', "value": 'PRESS', "alt": True}, None),
        # Selection.
        *_template_items_select_actions(params, "armature.select_all"),
        ("armature.select_mirror", {"type": 'M', "value": 'PRESS', "shift": True, "ctrl": True},
         {"properties": [("extend", False)]}),
        ("armature.select_hierarchy", {"type": 'LEFT_BRACKET', "value": 'PRESS'},
         {"properties": [("direction", 'PARENT'), ("extend", False)]}),
        ("armature.select_hierarchy", {"type": 'LEFT_BRACKET', "value": 'PRESS', "shift": True},
         {"properties": [("direction", 'PARENT'), ("extend", True)]}),
        ("armature.select_hierarchy", {"type": 'RIGHT_BRACKET', "value": 'PRESS'},
         {"properties": [("direction", 'CHILD'), ("extend", False)]}),
        ("armature.select_hierarchy", {"type": 'RIGHT_BRACKET', "value": 'PRESS', "shift": True},
         {"properties": [("direction", 'CHILD'), ("extend", True)]}),
        ("armature.select_more", {"type": 'NUMPAD_PLUS', "value": 'PRESS', "ctrl": True, "repeat": True}, None),
        ("armature.select_less", {"type": 'NUMPAD_MINUS', "value": 'PRESS', "ctrl": True, "repeat": True}, None),
        ("armature.select_similar", {"type": 'G', "value": 'PRESS', "shift": True}, None),
        ("armature.select_linked_pick", {"type": 'L', "value": 'PRESS'},
         {"properties": [("deselect", False)]}),
        ("armature.select_linked_pick", {"type": 'L', "value": 'PRESS', "shift": True},
         {"properties": [("deselect", True)]}),
        ("armature.select_linked", {"type": 'L', "value": 'PRESS', "ctrl": True}, None),
        ("armature.shortest_path_pick",
         {"type": params.select_mouse, "value": params.select_mouse_value_fallback, "ctrl": True}, None),
        # Editing.
        op_menu("VIEW3D_MT_edit_armature_delete", {"type": 'X', "value": 'PRESS'}),
        op_menu("VIEW3D_MT_edit_armature_delete", {"type": 'DEL', "value": 'PRESS'}),
        ("armature.duplicate_move", {"type": 'D', "value": 'PRESS', "shift": True}, None),
        ("armature.dissolve", {"type": 'X', "value": 'PRESS', "ctrl": True}, None),
        ("armature.dissolve", {"type": 'DEL', "value": 'PRESS', "ctrl": True}, None),
        op_tool_optional(
            ("armature.extrude_move", {"type": 'E', "value": 'PRESS'}, None),
            (op_tool_cycle, "builtin.extrude"), params),
        ("armature.extrude_forked", {"type": 'E', "value": 'PRESS', "shift": True}, None),
        ("armature.click_extrude", {"type": params.action_mouse, "value": 'CLICK', "ctrl": True}, None),
        ("armature.fill", {"type": 'F', "value": 'PRESS'}, None),
        ("armature.split", {"type": 'Y', "value": 'PRESS'}, None),
        ("armature.separate", {"type": 'P', "value": 'PRESS'}, None),
        # Set flags.
        op_menu("VIEW3D_MT_bone_options_toggle", {"type": 'W', "value": 'PRESS', "shift": True}),
        op_menu("VIEW3D_MT_bone_options_enable", {"type": 'W', "value": 'PRESS', "shift": True, "ctrl": True}),
        op_menu("VIEW3D_MT_bone_options_disable", {"type": 'W', "value": 'PRESS', "alt": True}),
        # Armature/bone layers.
        ("armature.collection_show_all", {"type": 'ACCENT_GRAVE', "value": 'PRESS', "ctrl": True}, None),
        ("armature.assign_to_collection", {"type": 'M', "value": 'PRESS', "shift": True}, None),
        ("armature.move_to_collection", {"type": 'M', "value": 'PRESS'}, None),
        # Special transforms.
        op_tool_optional(
            ("transform.bbone_resize", {"type": 'S', "value": 'PRESS', "shift": True, "ctrl": True, "alt": True}, None),
            (op_tool_cycle, "builtin.bone_size"), params),
        op_tool_optional(
            ("transform.transform", {"type": 'S', "value": 'PRESS', "alt": True},
             {"properties": [("mode", 'BONE_ENVELOPE')]}),
            (op_tool_cycle, "builtin.bone_envelope"), params),
        op_tool_optional(
            ("transform.transform", {"type": 'R', "value": 'PRESS', "ctrl": True},
             {"properties": [("mode", 'BONE_ROLL')]}),
            (op_tool_cycle, "builtin.roll"), params),
        # Menus.
        *_template_items_context_menu("VIEW3D_MT_armature_context_menu", params.context_menu_event),
    ])

    return keymap


# Meta-ball edit mode.
def km_edit_metaball(params):
    items = []
    keymap = (
        "Metaball",
        {"space_type": 'EMPTY', "region_type": 'WINDOW'},
        {"items": items},
    )

    items.extend([
        # Transform Actions.
        *_template_items_transform_actions(params, use_mirror=True),

        ("object.metaball_add", {"type": 'A', "value": 'PRESS', "shift": True}, None),
        *_template_items_hide_reveal_actions("mball.hide_metaelems", "mball.reveal_metaelems"),
        ("mball.delete_metaelems", {"type": 'X', "value": 'PRESS'}, None),
        ("mball.delete_metaelems", {"type": 'DEL', "value": 'PRESS'}, None),
        ("mball.duplicate_move", {"type": 'D', "value": 'PRESS', "shift": True}, None),
        *_template_items_select_actions(params, "mball.select_all"),
        ("mball.select_similar", {"type": 'G', "value": 'PRESS', "shift": True}, None),
        *_template_items_proportional_editing(
            params, connected=True, toggle_data_path='tool_settings.use_proportional_edit'),
        *_template_items_context_menu("VIEW3D_MT_edit_metaball_context_menu", params.context_menu_event),
    ])

    return keymap


# Lattice edit mode.
def km_edit_lattice(params):
    items = []
    keymap = (
        "Lattice",
        {"space_type": 'EMPTY', "region_type": 'WINDOW'},
        {"items": items},
    )

    items.extend([
        # Transform Actions.
        *_template_items_transform_actions(params, use_bend=True, use_mirror=True, use_tosphere=True, use_shear=True),

        *_template_items_select_actions(params, "lattice.select_all"),
        ("lattice.select_more", {"type": 'NUMPAD_PLUS', "value": 'PRESS', "ctrl": True, "repeat": True}, None),
        ("lattice.select_less", {"type": 'NUMPAD_MINUS', "value": 'PRESS', "ctrl": True, "repeat": True}, None),
        ("object.vertex_parent_set", {"type": 'P', "value": 'PRESS', "ctrl": True}, None),
        ("lattice.flip", {"type": 'F', "value": 'PRESS', "alt": True}, None),
        op_menu("VIEW3D_MT_hook", {"type": 'H', "value": 'PRESS', "ctrl": True}),
        *_template_items_proportional_editing(
            params, connected=False, toggle_data_path='tool_settings.use_proportional_edit'),
        *_template_items_context_menu("VIEW3D_MT_edit_lattice_context_menu", params.context_menu_event),
    ])

    return keymap


# Particle edit mode.
def km_edit_particle(params):
    items = []
    keymap = (
        "Particle",
        {"space_type": 'EMPTY', "region_type": 'WINDOW'},
        {"items": items},
    )

    items.extend([
        *_template_items_select_actions(params, "particle.select_all"),
        ("particle.select_more", {"type": 'NUMPAD_PLUS', "value": 'PRESS', "ctrl": True, "repeat": True}, None),
        ("particle.select_less", {"type": 'NUMPAD_MINUS', "value": 'PRESS', "ctrl": True, "repeat": True}, None),
        ("particle.select_linked_pick", {"type": 'L', "value": 'PRESS'},
         {"properties": [("deselect", False)]}),
        ("particle.select_linked_pick", {"type": 'L', "value": 'PRESS', "shift": True},
         {"properties": [("deselect", True)]}),
        ("particle.select_linked", {"type": 'L', "value": 'PRESS', "ctrl": True}, None),
        ("particle.delete", {"type": 'X', "value": 'PRESS'}, None),
        ("particle.delete", {"type": 'DEL', "value": 'PRESS'}, None),
        *_template_items_hide_reveal_actions("particle.hide", "particle.reveal"),
        ("particle.brush_edit", {"type": 'LEFTMOUSE', "value": 'PRESS'}, None),
        ("particle.brush_edit", {"type": 'LEFTMOUSE', "value": 'PRESS', "shift": True}, None),
        ("wm.radial_control", {"type": 'F', "value": 'PRESS'},
         {"properties": [("data_path_primary", 'tool_settings.particle_edit.brush.size')]}),
        ("wm.radial_control", {"type": 'F', "value": 'PRESS', "shift": True},
         {"properties": [("data_path_primary", 'tool_settings.particle_edit.brush.strength')]}),
        ("particle.weight_set", {"type": 'K', "value": 'PRESS', "shift": True}, None),
        *(
            (("wm.context_set_enum",
              {"type": NUMBERS_1[i], "value": 'PRESS'},
              {"properties": [("data_path", "tool_settings.particle_edit.select_mode"), ("value", value)]})
             for i, value in enumerate(('PATH', 'POINT', 'TIP'))
             )
        ),
        *_template_items_proportional_editing(
            params, connected=False, toggle_data_path='tool_settings.use_proportional_edit'),
        *_template_items_context_menu("VIEW3D_MT_particle_context_menu", params.context_menu_event),
        *_template_items_transform_actions(params),
    ])

    return keymap


# Text edit mode.
def km_edit_font(params):
    items = []
    keymap = (
        "Font",
        {"space_type": 'EMPTY', "region_type": 'WINDOW'},
        {"items": items},
    )

    items.extend([
        ("font.style_toggle", {"type": 'B', "value": 'PRESS', "ctrl": True},
         {"properties": [("style", 'BOLD')]}),
        ("font.style_toggle", {"type": 'I', "value": 'PRESS', "ctrl": True},
         {"properties": [("style", 'ITALIC')]}),
        ("font.style_toggle", {"type": 'U', "value": 'PRESS', "ctrl": True},
         {"properties": [("style", 'UNDERLINE')]}),
        ("font.style_toggle", {"type": 'P', "value": 'PRESS', "ctrl": True},
         {"properties": [("style", 'SMALL_CAPS')]}),
        ("font.delete", {"type": 'DEL', "value": 'PRESS', "repeat": True},
         {"properties": [("type", 'NEXT_OR_SELECTION')]}),
        ("font.delete", {"type": 'DEL', "value": 'PRESS', "ctrl": True, "repeat": True},
         {"properties": [("type", 'NEXT_WORD')]}),
        ("font.delete", {"type": 'BACK_SPACE', "value": 'PRESS', "repeat": True},
         {"properties": [("type", 'PREVIOUS_OR_SELECTION')]}),
        ("font.delete", {"type": 'BACK_SPACE', "value": 'PRESS', "shift": True, "repeat": True},
         {"properties": [("type", 'PREVIOUS_OR_SELECTION')]}),
        ("font.delete", {"type": 'BACK_SPACE', "value": 'PRESS', "ctrl": True, "repeat": True},
         {"properties": [("type", 'PREVIOUS_WORD')]}),
        ("font.move", {"type": 'HOME', "value": 'PRESS'},
         {"properties": [("type", 'LINE_BEGIN')]}),
        ("font.move", {"type": 'END', "value": 'PRESS'},
         {"properties": [("type", 'LINE_END')]}),
        ("font.move", {"type": 'LEFT_ARROW', "value": 'PRESS', "repeat": True},
         {"properties": [("type", 'PREVIOUS_CHARACTER')]}),
        ("font.move", {"type": 'RIGHT_ARROW', "value": 'PRESS', "repeat": True},
         {"properties": [("type", 'NEXT_CHARACTER')]}),
        ("font.move", {"type": 'LEFT_ARROW', "value": 'PRESS', "ctrl": True, "repeat": True},
         {"properties": [("type", 'PREVIOUS_WORD')]}),
        ("font.move", {"type": 'RIGHT_ARROW', "value": 'PRESS', "ctrl": True, "repeat": True},
         {"properties": [("type", 'NEXT_WORD')]}),
        ("font.move", {"type": 'UP_ARROW', "value": 'PRESS', "repeat": True},
         {"properties": [("type", 'PREVIOUS_LINE')]}),
        ("font.move", {"type": 'DOWN_ARROW', "value": 'PRESS', "repeat": True},
         {"properties": [("type", 'NEXT_LINE')]}),
        ("font.move", {"type": 'PAGE_UP', "value": 'PRESS', "repeat": True},
         {"properties": [("type", 'PREVIOUS_PAGE')]}),
        ("font.move", {"type": 'PAGE_DOWN', "value": 'PRESS', "repeat": True},
         {"properties": [("type", 'NEXT_PAGE')]}),
        ("font.move", {"type": 'HOME', "value": 'PRESS', "ctrl": True, "repeat": True},
         {"properties": [("type", 'TEXT_BEGIN')]}),
        ("font.move", {"type": 'END', "value": 'PRESS', "ctrl": True, "repeat": True},
         {"properties": [("type", 'TEXT_END')]}),
        ("font.move_select", {"type": 'HOME', "value": 'PRESS', "shift": True},
         {"properties": [("type", 'LINE_BEGIN')]}),
        ("font.move_select", {"type": 'END', "value": 'PRESS', "shift": True},
         {"properties": [("type", 'LINE_END')]}),
        ("font.move_select", {"type": 'LEFT_ARROW', "value": 'PRESS', "shift": True, "repeat": True},
         {"properties": [("type", 'PREVIOUS_CHARACTER')]}),
        ("font.move_select", {"type": 'RIGHT_ARROW', "value": 'PRESS', "shift": True, "repeat": True},
         {"properties": [("type", 'NEXT_CHARACTER')]}),
        ("font.move_select", {"type": 'LEFT_ARROW', "value": 'PRESS', "shift": True, "ctrl": True, "repeat": True},
         {"properties": [("type", 'PREVIOUS_WORD')]}),
        ("font.move_select", {"type": 'RIGHT_ARROW', "value": 'PRESS', "shift": True, "ctrl": True, "repeat": True},
         {"properties": [("type", 'NEXT_WORD')]}),
        ("font.move_select", {"type": 'UP_ARROW', "value": 'PRESS', "shift": True, "repeat": True},
         {"properties": [("type", 'PREVIOUS_LINE')]}),
        ("font.move_select", {"type": 'DOWN_ARROW', "value": 'PRESS', "shift": True, "repeat": True},
         {"properties": [("type", 'NEXT_LINE')]}),
        ("font.move_select", {"type": 'PAGE_UP', "value": 'PRESS', "shift": True, "repeat": True},
         {"properties": [("type", 'PREVIOUS_PAGE')]}),
        ("font.move_select", {"type": 'PAGE_DOWN', "value": 'PRESS', "shift": True, "repeat": True},
         {"properties": [("type", 'NEXT_PAGE')]}),
        ("font.move_select", {"type": 'HOME', "value": 'PRESS', "shift": True, "ctrl": True, "repeat": True},
         {"properties": [("type", 'TEXT_BEGIN')]}),
        ("font.move_select", {"type": 'END', "value": 'PRESS', "shift": True, "ctrl": True, "repeat": True},
         {"properties": [("type", 'TEXT_END')]}),
        ("font.change_spacing", {"type": 'LEFT_ARROW', "value": 'PRESS', "alt": True, "repeat": True},
         {"properties": [("delta", -1.0)]}),
        ("font.change_spacing", {"type": 'RIGHT_ARROW', "value": 'PRESS', "alt": True, "repeat": True},
         {"properties": [("delta", 1.0)]}),
        ("font.change_spacing", {"type": 'LEFT_ARROW', "value": 'PRESS', "shift": True, "alt": True, "repeat": True},
         {"properties": [("delta", -0.1)]}),
        ("font.change_spacing", {"type": 'RIGHT_ARROW', "value": 'PRESS', "shift": True, "alt": True, "repeat": True},
         {"properties": [("delta", 0.1)]}),
        ("font.change_character", {"type": 'UP_ARROW', "value": 'PRESS', "alt": True, "repeat": True},
         {"properties": [("delta", 1)]}),
        ("font.change_character", {"type": 'DOWN_ARROW', "value": 'PRESS', "alt": True, "repeat": True},
         {"properties": [("delta", -1)]}),
        ("font.select_all", {"type": 'A', "value": 'PRESS', "ctrl": True}, None),
        ("font.text_copy", {"type": 'C', "value": 'PRESS', "ctrl": True}, None),
        ("font.text_cut", {"type": 'X', "value": 'PRESS', "ctrl": True}, None),
        ("font.text_paste", {"type": 'V', "value": 'PRESS', "ctrl": True, "repeat": True}, None),
        ("font.line_break", {"type": 'RET', "value": 'PRESS', "repeat": True}, None),
        ("font.line_break", {"type": 'NUMPAD_ENTER', "value": 'PRESS', "repeat": True}, None),
        ("font.text_insert", {"type": 'TEXTINPUT', "value": 'ANY', "any": True, "repeat": True}, None),
        ("font.text_insert", {"type": 'BACK_SPACE', "value": 'PRESS', "alt": True, "repeat": True},
         {"properties": [("accent", True)]}),
        *_template_items_context_menu("VIEW3D_MT_edit_font_context_menu", params.context_menu_event),
    ])

    return keymap


def km_edit_curve_legacy(params):
    items = []
    keymap = (
        "Curve",
        {"space_type": 'EMPTY', "region_type": 'WINDOW'},
        {"items": items},
    )

    items.extend([
        # Transform Actions.
        *_template_items_transform_actions(params, use_bend=True, use_mirror=True),

        op_menu("TOPBAR_MT_edit_curve_add", {"type": 'A', "value": 'PRESS', "shift": True}),
        ("curve.handle_type_set", {"type": 'V', "value": 'PRESS'}, None),
        ("curve.vertex_add", {"type": params.action_mouse, "value": 'CLICK', "ctrl": True}, None),
        *_template_items_select_actions(params, "curve.select_all"),
        ("curve.select_row", {"type": 'R', "value": 'PRESS', "shift": True}, None),
        ("curve.select_more", {"type": 'NUMPAD_PLUS', "value": 'PRESS', "ctrl": True, "repeat": True}, None),
        ("curve.select_less", {"type": 'NUMPAD_MINUS', "value": 'PRESS', "ctrl": True, "repeat": True}, None),
        ("curve.select_linked", {"type": 'L', "value": 'PRESS', "ctrl": True}, None),
        ("curve.select_similar", {"type": 'G', "value": 'PRESS', "shift": True}, None),
        ("curve.select_linked_pick", {"type": 'L', "value": 'PRESS'},
         {"properties": [("deselect", False)]}),
        ("curve.select_linked_pick", {"type": 'L', "value": 'PRESS', "shift": True},
         {"properties": [("deselect", True)]}),
        ("curve.shortest_path_pick",
         {"type": params.select_mouse, "value": params.select_mouse_value_fallback, "ctrl": True}, None),
        ("curve.separate", {"type": 'P', "value": 'PRESS'}, None),
        ("curve.split", {"type": 'Y', "value": 'PRESS'}, None),
        op_tool_optional(
            ("curve.extrude_move", {"type": 'E', "value": 'PRESS'}, None),
            (op_tool_cycle, "builtin.extrude"), params),
        ("curve.duplicate_move", {"type": 'D', "value": 'PRESS', "shift": True}, None),
        ("curve.make_segment", {"type": 'F', "value": 'PRESS'}, None),
        ("curve.cyclic_toggle", {"type": 'C', "value": 'PRESS', "alt": True}, None),
        op_menu("VIEW3D_MT_edit_curve_delete", {"type": 'X', "value": 'PRESS'}),
        op_menu("VIEW3D_MT_edit_curve_delete", {"type": 'DEL', "value": 'PRESS'}),
        ("curve.dissolve_verts", {"type": 'X', "value": 'PRESS', "ctrl": True}, None),
        ("curve.dissolve_verts", {"type": 'DEL', "value": 'PRESS', "ctrl": True}, None),
        ("curve.tilt_clear", {"type": 'T', "value": 'PRESS', "alt": True}, None),
        op_tool_optional(
            ("transform.tilt", {"type": 'T', "value": 'PRESS', "ctrl": True}, None),
            (op_tool_cycle, "builtin.tilt"), params),
        ("transform.transform", {"type": 'S', "value": 'PRESS', "alt": True},
         {"properties": [("mode", 'CURVE_SHRINKFATTEN')]}),
        *_template_items_hide_reveal_actions("curve.hide", "curve.reveal"),
        ("curve.normals_make_consistent",
         {"type": 'N', "value": 'PRESS', "ctrl" if params.legacy else "shift": True}, None),
        ("object.vertex_parent_set", {"type": 'P', "value": 'PRESS', "ctrl": True}, None),
        op_menu("VIEW3D_MT_hook", {"type": 'H', "value": 'PRESS', "ctrl": True}),
        *_template_items_proportional_editing(
            params, connected=True, toggle_data_path='tool_settings.use_proportional_edit'),
        *_template_items_context_menu("VIEW3D_MT_edit_curve_context_menu", params.context_menu_event),
    ])

    return keymap


# Curves edit mode.
def km_edit_curves(params):
    items = []
    keymap = (
        "Curves",
        {"space_type": 'EMPTY', "region_type": 'WINDOW'},
        {"items": items},
    )

    items.extend([
        # Transform Actions.
        *_template_items_transform_actions(params, use_bend=True, use_mirror=True),

        ("curves.set_selection_domain", {"type": 'ONE', "value": 'PRESS'}, {"properties": [("domain", 'POINT')]}),
        ("curves.set_selection_domain", {"type": 'TWO', "value": 'PRESS'}, {"properties": [("domain", 'CURVE')]}),
        ("curves.duplicate_move", {"type": 'D', "value": 'PRESS', "shift": True}, None),
        *_template_items_select_actions(params, "curves.select_all"),
        ("curves.extrude_move", {"type": 'E', "value": 'PRESS'}, None),
        ("curves.select_linked", {"type": 'L', "value": 'PRESS', "ctrl": True}, None),
        ("curves.delete", {"type": 'X', "value": 'PRESS'}, None),
        ("curves.delete", {"type": 'DEL', "value": 'PRESS'}, None),
        ("curves.select_more", {"type": 'NUMPAD_PLUS', "value": 'PRESS', "ctrl": True, "repeat": True}, None),
        ("curves.select_less", {"type": 'NUMPAD_MINUS', "value": 'PRESS', "ctrl": True, "repeat": True}, None),
        *_template_items_proportional_editing(
            params, connected=True, toggle_data_path='tool_settings.use_proportional_edit'),
        ("curves.tilt_clear", {"type": 'T', "value": 'PRESS', "alt": True}, None),
        op_tool_optional(
            ("transform.tilt", {"type": 'T', "value": 'PRESS', "ctrl": True}, None),
            (op_tool_cycle, "builtin.tilt"), params),
        ("transform.transform", {"type": 'S', "value": 'PRESS', "alt": True},
         {"properties": [("mode", 'CURVE_SHRINKFATTEN')]}),
        ("curves.cyclic_toggle", {"type": 'C', "value": 'PRESS', "alt": True}, None),
        ("curves.handle_type_set", {"type": 'V', "value": 'PRESS'}, None),
        op_menu("VIEW3D_MT_edit_curves_add", {"type": 'A', "value": 'PRESS', "shift": True}),
        *_template_items_context_menu("VIEW3D_MT_edit_curves_context_menu", params.context_menu_event),
    ])

    return keymap


# ------------------------------------------------------------------------------
# Modal Maps and Gizmos

def km_eyedropper_modal_map(_params):
    items = []
    keymap = (
        "Eyedropper Modal Map",
        {"space_type": 'EMPTY', "region_type": 'WINDOW', "modal": True},
        {"items": items},
    )

    items.extend([
        ("CANCEL", {"type": 'ESC', "value": 'PRESS', "any": True}, None),
        ("CANCEL", {"type": 'RIGHTMOUSE', "value": 'PRESS', "any": True}, None),
        ("SAMPLE_CONFIRM", {"type": 'RET', "value": 'RELEASE', "any": True}, None),
        ("SAMPLE_CONFIRM", {"type": 'NUMPAD_ENTER', "value": 'RELEASE', "any": True}, None),
        ("SAMPLE_CONFIRM", {"type": 'LEFTMOUSE', "value": 'RELEASE', "any": True}, None),
        ("SAMPLE_BEGIN", {"type": 'LEFTMOUSE', "value": 'PRESS', "any": True}, None),
        ("SAMPLE_RESET", {"type": 'SPACE', "value": 'RELEASE', "any": True}, None),
    ])

    return keymap


def km_eyedropper_colorramp_pointsampling_map(_params):
    items = []
    keymap = (
        "Eyedropper ColorRamp PointSampling Map",
        {"space_type": 'EMPTY', "region_type": 'WINDOW', "modal": True},
        {"items": items},
    )

    items.extend([
        ("CANCEL", {"type": 'ESC', "value": 'PRESS', "any": True}, None),
        ("CANCEL", {"type": 'BACK_SPACE', "value": 'PRESS', "any": True}, None),
        ("SAMPLE_CONFIRM", {"type": 'RIGHTMOUSE', "value": 'PRESS', "any": True}, None),
        ("SAMPLE_CONFIRM", {"type": 'RET', "value": 'RELEASE', "any": True}, None),
        ("SAMPLE_CONFIRM", {"type": 'NUMPAD_ENTER', "value": 'RELEASE', "any": True}, None),
        ("SAMPLE_SAMPLE", {"type": 'LEFTMOUSE', "value": 'PRESS', "any": True}, None),
        ("SAMPLE_RESET", {"type": 'SPACE', "value": 'RELEASE', "any": True}, None),
    ])

    return keymap


def km_transform_modal_map(params):
    items = []
    keymap = (
        "Transform Modal Map",
        {"space_type": 'EMPTY', "region_type": 'WINDOW', "modal": True},
        {"items": items},
    )

    alt_without_navigaton = {} if params.use_alt_navigation else {"alt": True}

    items.extend([
        ("CONFIRM", {"type": 'LEFTMOUSE', "value": 'PRESS', "any": True}, None),
        ("CONFIRM", {"type": 'RET', "value": 'PRESS', "any": True}, None),
        ("CONFIRM", {"type": 'NUMPAD_ENTER', "value": 'PRESS', "any": True}, None),
        ("CONFIRM", {"type": 'SPACE', "value": 'PRESS', "any": True}, None),
        ("CANCEL", {"type": 'RIGHTMOUSE', "value": 'PRESS', "any": True}, None),
        ("CANCEL", {"type": 'ESC', "value": 'PRESS', "any": True}, None),
        ("AXIS_X", {"type": 'X', "value": 'PRESS'}, None),
        ("AXIS_Y", {"type": 'Y', "value": 'PRESS'}, None),
        ("AXIS_Z", {"type": 'Z', "value": 'PRESS'}, None),
        ("PLANE_X", {"type": 'X', "value": 'PRESS', "shift": True}, None),
        ("PLANE_Y", {"type": 'Y', "value": 'PRESS', "shift": True}, None),
        ("PLANE_Z", {"type": 'Z', "value": 'PRESS', "shift": True}, None),
        ("CONS_OFF", {"type": 'C', "value": 'PRESS'}, None),
        ("TRANSLATE", {"type": 'G', "value": 'PRESS'}, None),
        ("VERT_EDGE_SLIDE", {"type": 'G', "value": 'PRESS'}, None),
        ("ROTATE", {"type": 'R', "value": 'PRESS'}, None),
        ("TRACKBALL", {"type": 'R', "value": 'PRESS'}, None),
        ("RESIZE", {"type": 'S', "value": 'PRESS'}, None),
        ("ROTATE_NORMALS", {"type": 'N', "value": 'PRESS'}, None),
        ("EDIT_SNAP_SOURCE_ON", {"type": 'B', "value": 'PRESS'}, None),
        ("EDIT_SNAP_SOURCE_OFF", {"type": 'B', "value": 'PRESS'}, None),
        ("SNAP_TOGGLE", {"type": 'TAB', "value": 'PRESS', "shift": True}, None),
        ("SNAP_INV_ON", {"type": 'LEFT_CTRL', "value": 'PRESS', "any": True}, None),
        ("SNAP_INV_OFF", {"type": 'LEFT_CTRL', "value": 'RELEASE', "any": True}, None),
        ("SNAP_INV_ON", {"type": 'RIGHT_CTRL', "value": 'PRESS', "any": True}, None),
        ("SNAP_INV_OFF", {"type": 'RIGHT_CTRL', "value": 'RELEASE', "any": True}, None),
        ("ADD_SNAP", {"type": 'A', "value": 'PRESS'}, None),
        ("ADD_SNAP", {"type": 'A', "value": 'PRESS', "ctrl": True}, None),
        ("REMOVE_SNAP", {"type": 'A', "value": 'PRESS', "alt": True}, None),
        ("PROPORTIONAL_SIZE_UP", {"type": 'PAGE_UP', "value": 'PRESS', "repeat": True}, None),
        ("PROPORTIONAL_SIZE_DOWN", {"type": 'PAGE_DOWN', "value": 'PRESS', "repeat": True}, None),
        ("PROPORTIONAL_SIZE_UP", {"type": 'PAGE_UP', "value": 'PRESS', "shift": True, "repeat": True}, None),
        ("PROPORTIONAL_SIZE_DOWN", {"type": 'PAGE_DOWN', "value": 'PRESS', "shift": True, "repeat": True}, None),
        ("PROPORTIONAL_SIZE_UP", {"type": 'WHEELDOWNMOUSE', "value": 'PRESS', **alt_without_navigaton}, None),
        ("PROPORTIONAL_SIZE_DOWN", {"type": 'WHEELUPMOUSE', "value": 'PRESS', **alt_without_navigaton}, None),
        ("PROPORTIONAL_SIZE_UP", {"type": 'WHEELDOWNMOUSE', "value": 'PRESS', "shift": True}, None),
        ("PROPORTIONAL_SIZE_DOWN", {"type": 'WHEELUPMOUSE', "value": 'PRESS', "shift": True}, None),
        ("PROPORTIONAL_SIZE", {"type": 'TRACKPADPAN', "value": 'ANY', **alt_without_navigaton}, None),
        ("AUTOIK_CHAIN_LEN_UP", {"type": 'PAGE_UP', "value": 'PRESS', "repeat": True}, None),
        ("AUTOIK_CHAIN_LEN_DOWN", {"type": 'PAGE_DOWN', "value": 'PRESS', "repeat": True}, None),
        ("AUTOIK_CHAIN_LEN_UP", {"type": 'PAGE_UP', "value": 'PRESS', "shift": True, "repeat": True}, None),
        ("AUTOIK_CHAIN_LEN_DOWN", {"type": 'PAGE_DOWN', "value": 'PRESS', "shift": True, "repeat": True}, None),
        ("AUTOIK_CHAIN_LEN_UP", {"type": 'WHEELDOWNMOUSE', "value": 'PRESS', **alt_without_navigaton}, None),
        ("AUTOIK_CHAIN_LEN_DOWN", {"type": 'WHEELUPMOUSE', "value": 'PRESS', **alt_without_navigaton}, None),
        ("AUTOIK_CHAIN_LEN_UP", {"type": 'WHEELDOWNMOUSE', "value": 'PRESS', "shift": True}, None),
        ("AUTOIK_CHAIN_LEN_DOWN", {"type": 'WHEELUPMOUSE', "value": 'PRESS', "shift": True}, None),
        ("INSERTOFS_TOGGLE_DIR", {"type": 'T', "value": 'PRESS'}, None),
        ("NODE_ATTACH_ON", {"type": 'LEFT_ALT', "value": 'RELEASE', "any": True}, None),
        ("NODE_ATTACH_OFF", {"type": 'LEFT_ALT', "value": 'PRESS', "any": True}, None),
        ("AUTOCONSTRAIN", {"type": 'MIDDLEMOUSE', "value": 'ANY', **alt_without_navigaton}, None),
        ("AUTOCONSTRAINPLANE", {"type": 'MIDDLEMOUSE', "value": 'ANY', "shift": True, **alt_without_navigaton}, None),
        ("PRECISION", {"type": 'LEFT_SHIFT', "value": 'ANY', "any": True}, None),
        ("PRECISION", {"type": 'RIGHT_SHIFT', "value": 'ANY', "any": True}, None),
    ])

    if params.use_alt_navigation:
        items.append(("PASSTHROUGH_NAVIGATE", {"type": 'LEFT_ALT', "value": 'ANY', "any": True}, None))

    return keymap


def km_view3d_interactive_add_tool_modal(_params):
    items = []
    keymap = (
        "View3D Placement Modal",
        {"space_type": 'EMPTY', "region_type": 'WINDOW', "modal": True},
        {"items": items},
    )

    items.extend([
        ("PIVOT_CENTER_ON", {"type": 'LEFT_ALT', "value": 'PRESS', "any": True}, None),
        ("PIVOT_CENTER_OFF", {"type": 'LEFT_ALT', "value": 'RELEASE', "any": True}, None),
        ("PIVOT_CENTER_ON", {"type": 'RIGHT_ALT', "value": 'PRESS', "any": True}, None),
        ("PIVOT_CENTER_OFF", {"type": 'RIGHT_ALT', "value": 'RELEASE', "any": True}, None),
        ("FIXED_ASPECT_ON", {"type": 'LEFT_SHIFT', "value": 'PRESS', "any": True}, None),
        ("FIXED_ASPECT_OFF", {"type": 'LEFT_SHIFT', "value": 'RELEASE', "any": True}, None),
        ("FIXED_ASPECT_ON", {"type": 'RIGHT_SHIFT', "value": 'PRESS', "any": True}, None),
        ("FIXED_ASPECT_OFF", {"type": 'RIGHT_SHIFT', "value": 'RELEASE', "any": True}, None),
        ("SNAP_ON", {"type": 'LEFT_CTRL', "value": 'PRESS', "any": True}, None),
        ("SNAP_OFF", {"type": 'LEFT_CTRL', "value": 'RELEASE', "any": True}, None),
        ("SNAP_ON", {"type": 'RIGHT_CTRL', "value": 'PRESS', "any": True}, None),
        ("SNAP_OFF", {"type": 'RIGHT_CTRL', "value": 'RELEASE', "any": True}, None),
    ])

    return keymap


def km_view3d_gesture_circle(_params):
    items = []
    keymap = (
        "View3D Gesture Circle",
        {"space_type": 'EMPTY', "region_type": 'WINDOW', "modal": True},
        {"items": items},
    )

    items.extend([
        # Note: use 'KM_ANY' for release, so the circle exits on any mouse release,
        # this is needed when circle select is activated as a tool.
        ("CANCEL", {"type": 'ESC', "value": 'PRESS', "any": True}, None),
        ("CANCEL", {"type": 'RIGHTMOUSE', "value": 'ANY', "any": True}, None),
        ("CONFIRM", {"type": 'RET', "value": 'PRESS', "any": True}, None),
        ("CONFIRM", {"type": 'NUMPAD_ENTER', "value": 'PRESS'}, None),
        ("SELECT", {"type": 'LEFTMOUSE', "value": 'PRESS'}, None),
        ("DESELECT", {"type": 'LEFTMOUSE', "value": 'PRESS', "shift": True}, None),
        ("NOP", {"type": 'LEFTMOUSE', "value": 'RELEASE', "any": True}, None),
        ("DESELECT", {"type": 'MIDDLEMOUSE', "value": 'PRESS'}, None),
        ("NOP", {"type": 'MIDDLEMOUSE', "value": 'RELEASE', "any": True}, None),
        ("SUBTRACT", {"type": 'WHEELUPMOUSE', "value": 'PRESS'}, None),
        ("SUBTRACT", {"type": 'NUMPAD_MINUS', "value": 'PRESS', "repeat": True}, None),
        ("ADD", {"type": 'WHEELDOWNMOUSE', "value": 'PRESS'}, None),
        ("ADD", {"type": 'NUMPAD_PLUS', "value": 'PRESS', "repeat": True}, None),
        ("SIZE", {"type": 'TRACKPADPAN', "value": 'ANY'}, None),
    ])

    return keymap


def km_gesture_border(_params):
    items = []
    keymap = (
        "Gesture Box",
        {"space_type": 'EMPTY', "region_type": 'WINDOW', "modal": True},
        {"items": items},
    )

    items.extend([
        ("CANCEL", {"type": 'ESC', "value": 'PRESS', "any": True}, None),
        ("CANCEL", {"type": 'RIGHTMOUSE', "value": 'PRESS', "any": True}, None),
        ("SELECT", {"type": 'RIGHTMOUSE', "value": 'RELEASE', "any": True}, None),
        ("BEGIN", {"type": 'LEFTMOUSE', "value": 'PRESS', "shift": True}, None),
        ("DESELECT", {"type": 'LEFTMOUSE', "value": 'RELEASE', "shift": True}, None),
        ("BEGIN", {"type": 'LEFTMOUSE', "value": 'PRESS'}, None),
        ("SELECT", {"type": 'LEFTMOUSE', "value": 'RELEASE', "any": True}, None),
        ("BEGIN", {"type": 'MIDDLEMOUSE', "value": 'PRESS'}, None),
        ("DESELECT", {"type": 'MIDDLEMOUSE', "value": 'RELEASE'}, None),
        ("MOVE", {"type": 'SPACE', "value": 'ANY', "any": True}, None),
    ])

    return keymap


def km_gesture_zoom_border(_params):
    items = []
    keymap = (
        "Gesture Zoom Border",
        {"space_type": 'EMPTY', "region_type": 'WINDOW', "modal": True},
        {"items": items},
    )

    items.extend([
        ("CANCEL", {"type": 'ESC', "value": 'PRESS', "any": True}, None),
        ("CANCEL", {"type": 'RIGHTMOUSE', "value": 'ANY', "any": True}, None),
        ("BEGIN", {"type": 'LEFTMOUSE', "value": 'PRESS'}, None),
        ("IN", {"type": 'LEFTMOUSE', "value": 'RELEASE'}, None),
        ("BEGIN", {"type": 'MIDDLEMOUSE', "value": 'PRESS'}, None),
        ("OUT", {"type": 'MIDDLEMOUSE', "value": 'RELEASE'}, None),
    ])

    return keymap


def km_gesture_straight_line(_params):
    items = []
    keymap = (
        "Gesture Straight Line",
        {"space_type": 'EMPTY', "region_type": 'WINDOW', "modal": True},
        {"items": items},
    )

    items.extend([
        ("CANCEL", {"type": 'ESC', "value": 'PRESS', "any": True}, None),
        ("CANCEL", {"type": 'RIGHTMOUSE', "value": 'ANY', "any": True}, None),
        ("BEGIN", {"type": 'LEFTMOUSE', "value": 'PRESS'}, None),
        ("SELECT", {"type": 'LEFTMOUSE', "value": 'RELEASE', "any": True}, None),
        ("MOVE", {"type": 'SPACE', "value": 'ANY', "any": True}, None),
        ("SNAP", {"type": 'LEFT_CTRL', "value": 'ANY', "any": True}, None),
        ("FLIP", {"type": 'F', "value": 'PRESS', "any": True}, None),
    ])

    return keymap


def km_gesture_lasso(_params):
    items = []
    keymap = (
        "Gesture Lasso",
        {"space_type": 'EMPTY', "region_type": 'WINDOW', "modal": True},
        {"items": items},
    )

    items.extend([
        ("MOVE", {"type": 'SPACE', "value": 'ANY', "any": True}, None),
    ])

    return keymap


def km_gesture_polyline(_params):
    items = []
    keymap = (
        "Gesture Polyline",
        {"space_type": 'EMPTY', "region_type": 'WINDOW', "modal": True},
        {"items": items},
    )

    items.extend([
        ("CONFIRM", {"type": 'RET', "value": 'PRESS', "any": True}, None),
        ("CANCEL", {"type": 'ESC', "value": 'PRESS', "any": True}, None),
        ("CANCEL", {"type": 'RIGHTMOUSE', "value": 'ANY', "any": True}, None),
        ("SELECT", {"type": 'LEFTMOUSE', "value": 'PRESS', "any": True}, None),
        ("MOVE", {"type": 'SPACE', "value": 'ANY', "any": True}, None),
    ])

    return keymap


def km_standard_modal_map(_params):
    items = []
    keymap = (
        "Standard Modal Map",
        {"space_type": 'EMPTY', "region_type": 'WINDOW', "modal": True},
        {"items": items},
    )

    items.extend([
        ("CANCEL", {"type": 'ESC', "value": 'PRESS', "any": True}, None),
        ("APPLY", {"type": 'LEFTMOUSE', "value": 'ANY', "any": True}, None),
        ("APPLY", {"type": 'RET', "value": 'PRESS', "any": True}, None),
        ("APPLY", {"type": 'NUMPAD_ENTER', "value": 'PRESS', "any": True}, None),
        ("SNAP", {"type": 'LEFT_CTRL', "value": 'PRESS', "any": True}, None),
        ("SNAP_OFF", {"type": 'LEFT_CTRL', "value": 'RELEASE', "any": True}, None),
        ("SNAP", {"type": 'RIGHT_CTRL', "value": 'PRESS', "any": True}, None),
        ("SNAP_OFF", {"type": 'RIGHT_CTRL', "value": 'RELEASE', "any": True}, None),
    ])

    return keymap


def km_knife_tool_modal_map(_params):
    items = []
    keymap = (
        "Knife Tool Modal Map",
        {"space_type": 'EMPTY', "region_type": 'WINDOW', "modal": True},
        {"items": items},
    )

    items.extend([
        ("CANCEL", {"type": 'ESC', "value": 'PRESS', "any": True}, None),
        ("PANNING", {"type": 'MIDDLEMOUSE', "value": 'ANY', "any": True}, None),
        ("ADD_CUT_CLOSED", {"type": 'LEFTMOUSE', "value": 'DOUBLE_CLICK', "any": True}, None),
        ("ADD_CUT", {"type": 'LEFTMOUSE', "value": 'ANY', "any": True}, None),
        ("UNDO", {"type": 'Z', "value": 'PRESS', "ctrl": True}, None),
        ("CONFIRM", {"type": 'RET', "value": 'PRESS', "any": True}, None),
        ("CONFIRM", {"type": 'NUMPAD_ENTER', "value": 'PRESS', "any": True}, None),
        ("CONFIRM", {"type": 'SPACE', "value": 'PRESS', "any": True}, None),
        ("NEW_CUT", {"type": 'RIGHTMOUSE', "value": 'PRESS'}, None),
        ("SNAP_MIDPOINTS_ON", {"type": 'LEFT_SHIFT', "value": 'PRESS', "any": True}, None),
        ("SNAP_MIDPOINTS_OFF", {"type": 'LEFT_SHIFT', "value": 'RELEASE', "any": True}, None),
        ("SNAP_MIDPOINTS_ON", {"type": 'RIGHT_SHIFT', "value": 'PRESS', "any": True}, None),
        ("SNAP_MIDPOINTS_OFF", {"type": 'RIGHT_SHIFT', "value": 'RELEASE', "any": True}, None),
        ("IGNORE_SNAP_ON", {"type": 'LEFT_CTRL', "value": 'PRESS', "any": True}, None),
        ("IGNORE_SNAP_OFF", {"type": 'LEFT_CTRL', "value": 'RELEASE', "any": True}, None),
        ("IGNORE_SNAP_ON", {"type": 'RIGHT_CTRL', "value": 'PRESS', "any": True}, None),
        ("IGNORE_SNAP_OFF", {"type": 'RIGHT_CTRL', "value": 'RELEASE', "any": True}, None),
        ("X_AXIS", {"type": 'X', "value": 'PRESS'}, None),
        ("Y_AXIS", {"type": 'Y', "value": 'PRESS'}, None),
        ("Z_AXIS", {"type": 'Z', "value": 'PRESS'}, None),
        ("ANGLE_SNAP_TOGGLE", {"type": 'A', "value": 'PRESS'}, None),
        ("CYCLE_ANGLE_SNAP_EDGE", {"type": 'R', "value": 'PRESS'}, None),
        ("CUT_THROUGH_TOGGLE", {"type": 'C', "value": 'PRESS'}, None),
        ("SHOW_DISTANCE_ANGLE_TOGGLE", {"type": 'S', "value": 'PRESS'}, None),
        ("DEPTH_TEST_TOGGLE", {"type": 'V', "value": 'PRESS'}, None),
    ])

    return keymap


def km_custom_normals_modal_map(_params):
    items = []
    keymap = (
        "Custom Normals Modal Map",
        {"space_type": 'EMPTY', "region_type": 'WINDOW', "modal": True},
        {"items": items},
    )

    items.extend([
        ("CANCEL", {"type": 'ESC', "value": 'PRESS', "any": True}, None),
        ("CANCEL", {"type": 'RIGHTMOUSE', "value": 'PRESS'}, None),
        ("CONFIRM", {"type": 'RET', "value": 'PRESS', "any": True}, None),
        ("CONFIRM", {"type": 'NUMPAD_ENTER', "value": 'PRESS', "any": True}, None),
        ("CONFIRM", {"type": 'LEFTMOUSE', "value": 'PRESS'}, None),
        ("RESET", {"type": 'R', "value": 'PRESS'}, None),
        ("INVERT", {"type": 'I', "value": 'PRESS'}, None),
        ("SPHERIZE", {"type": 'S', "value": 'PRESS'}, None),
        ("ALIGN", {"type": 'A', "value": 'PRESS'}, None),
        ("USE_MOUSE", {"type": 'M', "value": 'PRESS'}, None),
        ("USE_PIVOT", {"type": 'L', "value": 'PRESS'}, None),
        ("USE_OBJECT", {"type": 'O', "value": 'PRESS'}, None),
        ("SET_USE_3DCURSOR", {"type": 'LEFTMOUSE', "value": 'CLICK', "ctrl": True}, None),
        ("SET_USE_SELECTED", {"type": 'RIGHTMOUSE', "value": 'CLICK', "ctrl": True}, None),
    ])

    return keymap


def km_bevel_modal_map(_params):
    items = []
    keymap = (
        "Bevel Modal Map",
        {"space_type": 'EMPTY', "region_type": 'WINDOW', "modal": True},
        {"items": items},
    )

    items.extend([
        ("CANCEL", {"type": 'ESC', "value": 'PRESS', "any": True}, None),
        ("CANCEL", {"type": 'RIGHTMOUSE', "value": 'PRESS', "any": True}, None),
        ("CONFIRM", {"type": 'RET', "value": 'PRESS', "any": True}, None),
        ("CONFIRM", {"type": 'NUMPAD_ENTER', "value": 'PRESS', "any": True}, None),
        ("CONFIRM", {"type": 'LEFTMOUSE', "value": 'PRESS', "any": True}, None),
        ("VALUE_OFFSET", {"type": 'A', "value": 'PRESS', "any": True}, None),
        ("VALUE_PROFILE", {"type": 'P', "value": 'PRESS', "any": True}, None),
        ("VALUE_SEGMENTS", {"type": 'S', "value": 'PRESS', "any": True}, None),
        ("SEGMENTS_UP", {"type": 'WHEELUPMOUSE', "value": 'PRESS', "any": True}, None),
        ("SEGMENTS_UP", {"type": 'NUMPAD_PLUS', "value": 'PRESS', "any": True}, None),
        ("SEGMENTS_DOWN", {"type": 'WHEELDOWNMOUSE', "value": 'PRESS', "any": True}, None),
        ("SEGMENTS_DOWN", {"type": 'NUMPAD_MINUS', "value": 'PRESS', "any": True}, None),
        ("OFFSET_MODE_CHANGE", {"type": 'M', "value": 'PRESS', "any": True}, None),
        ("CLAMP_OVERLAP_TOGGLE", {"type": 'C', "value": 'PRESS', "any": True}, None),
        ("AFFECT_CHANGE", {"type": 'V', "value": 'PRESS', "any": True}, None),
        ("HARDEN_NORMALS_TOGGLE", {"type": 'H', "value": 'PRESS', "any": True}, None),
        ("MARK_SEAM_TOGGLE", {"type": 'U', "value": 'PRESS', "any": True}, None),
        ("MARK_SHARP_TOGGLE", {"type": 'K', "value": 'PRESS', "any": True}, None),
        ("OUTER_MITER_CHANGE", {"type": 'O', "value": 'PRESS', "any": True}, None),
        ("INNER_MITER_CHANGE", {"type": 'I', "value": 'PRESS', "any": True}, None),
        ("PROFILE_TYPE_CHANGE", {"type": 'Z', "value": 'PRESS', "any": True}, None),
        ("VERTEX_MESH_CHANGE", {"type": 'N', "value": 'PRESS', "any": True}, None),
    ])

    return keymap


def km_view3d_fly_modal(_params):
    items = []
    keymap = (
        "View3D Fly Modal",
        {"space_type": 'EMPTY', "region_type": 'WINDOW', "modal": True},
        {"items": items},
    )

    items.extend([
        ("CANCEL", {"type": 'RIGHTMOUSE', "value": 'ANY', "any": True}, None),
        ("CANCEL", {"type": 'ESC', "value": 'PRESS', "any": True}, None),
        ("CONFIRM", {"type": 'LEFTMOUSE', "value": 'ANY', "any": True}, None),
        ("CONFIRM", {"type": 'RET', "value": 'PRESS', "any": True}, None),
        ("CONFIRM", {"type": 'SPACE', "value": 'PRESS', "any": True}, None),
        ("CONFIRM", {"type": 'NUMPAD_ENTER', "value": 'PRESS', "any": True}, None),
        ("ACCELERATE", {"type": 'NUMPAD_PLUS', "value": 'PRESS', "any": True, "repeat": True}, None),
        ("DECELERATE", {"type": 'NUMPAD_MINUS', "value": 'PRESS', "any": True, "repeat": True}, None),
        ("ACCELERATE", {"type": 'WHEELUPMOUSE', "value": 'PRESS', "any": True}, None),
        ("DECELERATE", {"type": 'WHEELDOWNMOUSE', "value": 'PRESS', "any": True}, None),
        ("CONFIRM", {"type": 'TRACKPADPAN', "value": 'ANY'}, None),
        ("PAN_ENABLE", {"type": 'MIDDLEMOUSE', "value": 'PRESS', "any": True}, None),
        ("PAN_DISABLE", {"type": 'MIDDLEMOUSE', "value": 'RELEASE', "any": True}, None),
        ("FORWARD", {"type": 'W', "value": 'PRESS', "repeat": True}, None),
        ("BACKWARD", {"type": 'S', "value": 'PRESS', "repeat": True}, None),
        ("LEFT", {"type": 'A', "value": 'PRESS', "repeat": True}, None),
        ("RIGHT", {"type": 'D', "value": 'PRESS', "repeat": True}, None),
        ("UP", {"type": 'E', "value": 'PRESS', "repeat": True}, None),
        ("DOWN", {"type": 'Q', "value": 'PRESS', "repeat": True}, None),
        ("UP", {"type": 'R', "value": 'PRESS', "repeat": True}, None),
        ("DOWN", {"type": 'F', "value": 'PRESS', "repeat": True}, None),
        ("FORWARD", {"type": 'UP_ARROW', "value": 'PRESS', "repeat": True}, None),
        ("BACKWARD", {"type": 'DOWN_ARROW', "value": 'PRESS', "repeat": True}, None),
        ("LEFT", {"type": 'LEFT_ARROW', "value": 'PRESS', "repeat": True}, None),
        ("RIGHT", {"type": 'RIGHT_ARROW', "value": 'PRESS', "repeat": True}, None),
        ("AXIS_LOCK_X", {"type": 'X', "value": 'PRESS'}, None),
        ("AXIS_LOCK_Z", {"type": 'Z', "value": 'PRESS'}, None),
        ("PRECISION_ENABLE", {"type": 'LEFT_ALT', "value": 'PRESS', "any": True}, None),
        ("PRECISION_DISABLE", {"type": 'LEFT_ALT', "value": 'RELEASE', "any": True}, None),
        ("PRECISION_ENABLE", {"type": 'RIGHT_ALT', "value": 'PRESS', "any": True}, None),
        ("PRECISION_DISABLE", {"type": 'RIGHT_ALT', "value": 'RELEASE', "any": True}, None),
        ("PRECISION_ENABLE", {"type": 'LEFT_SHIFT', "value": 'PRESS', "any": True}, None),
        ("PRECISION_DISABLE", {"type": 'LEFT_SHIFT', "value": 'RELEASE', "any": True}, None),
        ("PRECISION_ENABLE", {"type": 'RIGHT_SHIFT', "value": 'PRESS', "any": True}, None),
        ("PRECISION_DISABLE", {"type": 'RIGHT_SHIFT', "value": 'RELEASE', "any": True}, None),
        ("FREELOOK_ENABLE", {"type": 'LEFT_CTRL', "value": 'PRESS', "any": True}, None),
        ("FREELOOK_DISABLE", {"type": 'LEFT_CTRL', "value": 'RELEASE', "any": True}, None),
        ("FREELOOK_ENABLE", {"type": 'RIGHT_CTRL', "value": 'PRESS', "any": True}, None),
        ("FREELOOK_DISABLE", {"type": 'RIGHT_CTRL', "value": 'RELEASE', "any": True}, None),
    ])

    return keymap


def km_view3d_walk_modal(_params):
    items = []
    keymap = (
        "View3D Walk Modal",
        {"space_type": 'EMPTY', "region_type": 'WINDOW', "modal": True},
        {"items": items},
    )

    items.extend([
        ("CANCEL", {"type": 'RIGHTMOUSE', "value": 'ANY', "any": True}, None),
        ("CANCEL", {"type": 'ESC', "value": 'PRESS', "any": True}, None),
        ("CONFIRM", {"type": 'LEFTMOUSE', "value": 'ANY', "any": True}, None),
        ("CONFIRM", {"type": 'RET', "value": 'PRESS', "any": True}, None),
        ("CONFIRM", {"type": 'NUMPAD_ENTER', "value": 'PRESS', "any": True}, None),
        ("FAST_ENABLE", {"type": 'LEFT_SHIFT', "value": 'PRESS', "any": True}, None),
        ("FAST_DISABLE", {"type": 'LEFT_SHIFT', "value": 'RELEASE', "any": True}, None),
        ("FAST_ENABLE", {"type": 'RIGHT_SHIFT', "value": 'PRESS', "any": True}, None),
        ("FAST_DISABLE", {"type": 'RIGHT_SHIFT', "value": 'RELEASE', "any": True}, None),
        ("SLOW_ENABLE", {"type": 'LEFT_ALT', "value": 'PRESS', "any": True}, None),
        ("SLOW_DISABLE", {"type": 'LEFT_ALT', "value": 'RELEASE', "any": True}, None),
        ("SLOW_ENABLE", {"type": 'RIGHT_ALT', "value": 'PRESS', "any": True}, None),
        ("SLOW_DISABLE", {"type": 'RIGHT_ALT', "value": 'RELEASE', "any": True}, None),
        ("FORWARD", {"type": 'W', "value": 'PRESS', "any": True}, None),
        ("BACKWARD", {"type": 'S', "value": 'PRESS', "any": True}, None),
        ("LEFT", {"type": 'A', "value": 'PRESS', "any": True}, None),
        ("RIGHT", {"type": 'D', "value": 'PRESS', "any": True}, None),
        ("UP", {"type": 'E', "value": 'PRESS', "any": True}, None),
        ("DOWN", {"type": 'Q', "value": 'PRESS', "any": True}, None),
        ("LOCAL_UP", {"type": 'R', "value": 'PRESS', "any": True}, None),
        ("LOCAL_DOWN", {"type": 'F', "value": 'PRESS', "any": True}, None),
        ("FORWARD_STOP", {"type": 'W', "value": 'RELEASE', "any": True}, None),
        ("BACKWARD_STOP", {"type": 'S', "value": 'RELEASE', "any": True}, None),
        ("LEFT_STOP", {"type": 'A', "value": 'RELEASE', "any": True}, None),
        ("RIGHT_STOP", {"type": 'D', "value": 'RELEASE', "any": True}, None),
        ("UP_STOP", {"type": 'E', "value": 'RELEASE', "any": True}, None),
        ("DOWN_STOP", {"type": 'Q', "value": 'RELEASE', "any": True}, None),
        ("LOCAL_UP_STOP", {"type": 'R', "value": 'RELEASE', "any": True}, None),
        ("LOCAL_DOWN_STOP", {"type": 'F', "value": 'RELEASE', "any": True}, None),
        ("FORWARD", {"type": 'UP_ARROW', "value": 'PRESS'}, None),
        ("BACKWARD", {"type": 'DOWN_ARROW', "value": 'PRESS'}, None),
        ("LEFT", {"type": 'LEFT_ARROW', "value": 'PRESS'}, None),
        ("RIGHT", {"type": 'RIGHT_ARROW', "value": 'PRESS'}, None),
        ("FORWARD_STOP", {"type": 'UP_ARROW', "value": 'RELEASE', "any": True}, None),
        ("BACKWARD_STOP", {"type": 'DOWN_ARROW', "value": 'RELEASE', "any": True}, None),
        ("LEFT_STOP", {"type": 'LEFT_ARROW', "value": 'RELEASE', "any": True}, None),
        ("RIGHT_STOP", {"type": 'RIGHT_ARROW', "value": 'RELEASE', "any": True}, None),
        ("GRAVITY_TOGGLE", {"type": 'TAB', "value": 'PRESS'}, None),
        ("GRAVITY_TOGGLE", {"type": 'G', "value": 'PRESS'}, None),
        ("JUMP", {"type": 'V', "value": 'PRESS', "any": True}, None),
        ("JUMP_STOP", {"type": 'V', "value": 'RELEASE', "any": True}, None),
        ("TELEPORT", {"type": 'SPACE', "value": 'PRESS', "any": True}, None),
        ("TELEPORT", {"type": 'MIDDLEMOUSE', "value": 'ANY', "any": True}, None),
        ("ACCELERATE", {"type": 'NUMPAD_PLUS', "value": 'PRESS', "any": True, "repeat": True}, None),
        ("DECELERATE", {"type": 'NUMPAD_MINUS', "value": 'PRESS', "any": True, "repeat": True}, None),
        ("ACCELERATE", {"type": 'WHEELUPMOUSE', "value": 'PRESS', "any": True}, None),
        ("DECELERATE", {"type": 'WHEELDOWNMOUSE', "value": 'PRESS', "any": True}, None),
        ("AXIS_LOCK_Z", {"type": 'Z', "value": 'PRESS'}, None),
        ("INCREASE_JUMP", {"type": 'PERIOD', "value": 'PRESS', "any": True}, None),
        ("DECREASE_JUMP", {"type": 'COMMA', "value": 'PRESS', "any": True}, None),
    ])

    return keymap


def km_view3d_rotate_modal(_params):
    items = []
    keymap = (
        "View3D Rotate Modal",
        {"space_type": 'EMPTY', "region_type": 'WINDOW', "modal": True},
        {"items": items},
    )

    items.extend([
        ("CANCEL", {"type": 'RIGHTMOUSE', "value": 'PRESS', "any": True}, None),
        ("AXIS_SNAP_ENABLE", {"type": 'LEFT_ALT', "value": 'PRESS', "any": True}, None),
        ("AXIS_SNAP_DISABLE", {"type": 'LEFT_ALT', "value": 'RELEASE', "any": True}, None),
        ("AXIS_SNAP_ENABLE", {"type": 'RIGHT_ALT', "value": 'PRESS', "any": True}, None),
        ("AXIS_SNAP_DISABLE", {"type": 'RIGHT_ALT', "value": 'RELEASE', "any": True}, None),
    ])

    return keymap


def km_view3d_move_modal(_params):
    items = []
    keymap = (
        "View3D Move Modal",
        {"space_type": 'EMPTY', "region_type": 'WINDOW', "modal": True},
        {"items": items},
    )

    items.extend([
        ("CANCEL", {"type": 'RIGHTMOUSE', "value": 'PRESS', "any": True}, None),
    ])

    return keymap


def km_view3d_zoom_modal(_params):
    items = []
    keymap = (
        "View3D Zoom Modal",
        {"space_type": 'EMPTY', "region_type": 'WINDOW', "modal": True},
        {"items": items},
    )

    items.extend([
        ("CANCEL", {"type": 'RIGHTMOUSE', "value": 'PRESS', "any": True}, None),
    ])

    return keymap


def km_view3d_dolly_modal(_params):
    items = []
    keymap = (
        "View3D Dolly Modal",
        {"space_type": 'EMPTY', "region_type": 'WINDOW', "modal": True},
        {"items": items},
    )

    items.extend([
        ("CANCEL", {"type": 'RIGHTMOUSE', "value": 'PRESS', "any": True}, None),
    ])

    return keymap


def km_paint_stroke_modal(_params):
    items = []
    keymap = (
        "Paint Stroke Modal",
        {"space_type": 'EMPTY', "region_type": 'WINDOW', "modal": True},
        {"items": items},
    )

    items.extend([
        ("CANCEL", {"type": 'ESC', "value": 'PRESS', "any": True}, None),
    ])

    return keymap


def km_sculpt_expand_modal(_params):
    items = []
    keymap = (
        "Sculpt Expand Modal",
        {"space_type": 'EMPTY', "region_type": 'WINDOW', "modal": True},
        {"items": items},
    )

    items.extend([
        ("CANCEL", {"type": 'ESC', "value": 'PRESS', "any": True}, None),
        ("CANCEL", {"type": 'RIGHTMOUSE', "value": 'PRESS', "any": True}, None),
        ("CONFIRM", {"type": 'LEFTMOUSE', "value": 'PRESS', "any": True}, None),
        ("CONFIRM", {"type": 'LEFTMOUSE', "value": 'RELEASE', "any": True}, None),
        ("INVERT", {"type": 'F', "value": 'PRESS', "any": True}, None),
        ("PRESERVE", {"type": 'E', "value": 'PRESS', "any": True}, None),
        ("GRADIENT", {"type": 'G', "value": 'PRESS', "any": True}, None),
        ("RECURSION_STEP_GEODESIC", {"type": 'R', "value": 'PRESS'}, None),
        ("RECURSION_STEP_TOPOLOGY", {"type": 'R', "value": 'PRESS', "alt": True}, None),
        ("MOVE_TOGGLE", {"type": 'SPACE', "value": 'ANY', "any": True}, None),
        *((e, {"type": NUMBERS_1[i], "value": 'PRESS', "any": True}, None) for i, e in enumerate(
            ("FALLOFF_GEODESICS", "FALLOFF_TOPOLOGY", "FALLOFF_TOPOLOGY_DIAGONALS", "FALLOFF_SPHERICAL"))),
        *((e, {"type": "NUMPAD_%i" % (i + 1), "value": 'PRESS', "any": True}, None) for i, e in enumerate(
            ("FALLOFF_GEODESICS", "FALLOFF_TOPOLOGY", "FALLOFF_TOPOLOGY_DIAGONALS", "FALLOFF_SPHERICAL"))),
        ("SNAP_TOGGLE", {"type": 'LEFT_CTRL', "value": 'ANY'}, None),
        ("SNAP_TOGGLE", {"type": 'RIGHT_CTRL', "value": 'ANY'}, None),
        ("LOOP_COUNT_INCREASE", {"type": 'W', "value": 'PRESS', "any": True, "repeat": True}, None),
        ("LOOP_COUNT_DECREASE", {"type": 'Q', "value": 'PRESS', "any": True, "repeat": True}, None),
        ("BRUSH_GRADIENT_TOGGLE", {"type": 'B', "value": 'PRESS', "any": True}, None),
        ("TEXTURE_DISTORTION_INCREASE", {"type": 'Y', "value": 'PRESS'}, None),
        ("TEXTURE_DISTORTION_DECREASE", {"type": 'T', "value": 'PRESS'}, None),
    ])
    return keymap


def km_sculpt_mesh_filter_modal_map(_params):
    items = []
    keymap = (
        "Mesh Filter Modal Map",
        {"space_type": 'EMPTY', "region_type": 'WINDOW', "modal": True},
        {"items": items},
    )

    items.extend([
        ("CONFIRM", {"type": 'LEFTMOUSE', "value": 'PRESS', "any": True}, None),
        ("CONFIRM", {"type": 'LEFTMOUSE', "value": 'RELEASE', "any": True}, None),
        ("CONFIRM", {"type": 'RET', "value": 'RELEASE', "any": True}, None),
        ("CONFIRM", {"type": 'NUMPAD_ENTER', "value": 'RELEASE', "any": True}, None),

        ("CANCEL", {"type": 'ESC', "value": 'PRESS', "any": True}, None),
        ("CANCEL", {"type": 'RIGHTMOUSE', "value": 'PRESS', "any": True}, None),
    ])
    return keymap


def km_curve_pen_modal_map(_params):
    items = []
    keymap = (
        "Curve Pen Modal Map",
        {"space_type": 'EMPTY', "region_type": 'WINDOW', "modal": True},
        {"items": items},
    )

    items.extend([
        ("FREE_ALIGN_TOGGLE", {"type": 'LEFT_SHIFT', "value": 'ANY', "any": True}, None),
        ("MOVE_ADJACENT", {"type": 'LEFT_CTRL', "value": 'ANY', "any": True}, None),
        ("MOVE_ENTIRE", {"type": 'SPACE', "value": 'ANY', "any": True}, None),
        ("LOCK_ANGLE", {"type": 'LEFT_ALT', "value": 'ANY', "any": True}, None),
        ("LINK_HANDLES", {"type": 'RIGHT_CTRL', "value": 'PRESS', "any": True}, None),
    ])

    return keymap


def km_node_link_modal_map(_params):
    items = []
    keymap = (
        "Node Link Modal Map",
        {"space_type": 'EMPTY', "region_type": 'WINDOW', "modal": True},
        {"items": items},
    )

    items.extend([
        ("BEGIN", {"type": 'LEFTMOUSE', "value": 'PRESS', "any": True}, None),
        ("CONFIRM", {"type": 'LEFTMOUSE', "value": 'RELEASE', "any": True}, None),
        ("CANCEL", {"type": 'RIGHTMOUSE', "value": 'PRESS', "any": True}, None),
        ("CANCEL", {"type": 'ESC', "value": 'PRESS', "any": True}, None),
        ("SWAP", {"type": 'LEFT_ALT', "value": 'ANY', "any": True}, None),
        ("SWAP", {"type": 'RIGHT_ALT', "value": 'ANY', "any": True}, None),
    ])

    return keymap


# Fallback for gizmos that don't have custom a custom key-map.
def km_generic_gizmo(_params):
    keymap = (
        "Generic Gizmo",
        {"space_type": 'EMPTY', "region_type": 'WINDOW'},
        {"items": _template_items_gizmo_tweak_value()},
    )

    return keymap


def km_generic_gizmo_drag(_params):
    keymap = (
        "Generic Gizmo Drag",
        {"space_type": 'EMPTY', "region_type": 'WINDOW'},
        {"items": _template_items_gizmo_tweak_value_drag()},
    )

    return keymap


def km_generic_gizmo_click_drag(_params):
    keymap = (
        "Generic Gizmo Click Drag",
        {"space_type": 'EMPTY', "region_type": 'WINDOW'},
        {"items": _template_items_gizmo_tweak_value_click_drag()},
    )

    return keymap


def km_generic_gizmo_maybe_drag(params):
    keymap = (
        "Generic Gizmo Maybe Drag",
        {"space_type": 'EMPTY', "region_type": 'WINDOW'},
        {"items":
         _template_items_gizmo_tweak_value_drag()
         if params.use_gizmo_drag else
         _template_items_gizmo_tweak_value()
         },
    )

    return keymap


def km_generic_gizmo_select(_params):
    keymap = (
        "Generic Gizmo Select",
        {"space_type": 'EMPTY', "region_type": 'WINDOW'},
        # TODO, currently in C code.
        {"items": _template_items_gizmo_tweak_value()},
    )

    return keymap


def km_generic_gizmo_tweak_modal_map(_params):
    keymap = (
        "Generic Gizmo Tweak Modal Map",
        {"space_type": 'EMPTY', "region_type": 'WINDOW', "modal": True},
        {"items": [
            ("CANCEL", {"type": 'ESC', "value": 'PRESS', "any": True}, None),
            ("CANCEL", {"type": 'RIGHTMOUSE', "value": 'PRESS', "any": True}, None),
            ("CONFIRM", {"type": 'RET', "value": 'PRESS', "any": True}, None),
            ("CONFIRM", {"type": 'NUMPAD_ENTER', "value": 'PRESS', "any": True}, None),
            ("PRECISION_ON", {"type": 'RIGHT_SHIFT', "value": 'PRESS', "any": True}, None),
            ("PRECISION_OFF", {"type": 'RIGHT_SHIFT', "value": 'RELEASE', "any": True}, None),
            ("PRECISION_ON", {"type": 'LEFT_SHIFT', "value": 'PRESS', "any": True}, None),
            ("PRECISION_OFF", {"type": 'LEFT_SHIFT', "value": 'RELEASE', "any": True}, None),
            ("SNAP_ON", {"type": 'RIGHT_CTRL', "value": 'PRESS', "any": True}, None),
            ("SNAP_OFF", {"type": 'RIGHT_CTRL', "value": 'RELEASE', "any": True}, None),
            ("SNAP_ON", {"type": 'LEFT_CTRL', "value": 'PRESS', "any": True}, None),
            ("SNAP_OFF", {"type": 'LEFT_CTRL', "value": 'RELEASE', "any": True}, None),
        ]},
    )
    return keymap


# ------------------------------------------------------------------------------
# Popup Key-maps

def km_popup_toolbar(_params):
    return (
        "Toolbar Popup",
        {"space_type": 'EMPTY', "region_type": 'TEMPORARY'},
        {"items": [
            op_tool("builtin.cursor", {"type": 'SPACE', "value": 'PRESS'}),
            op_tool("builtin.select", {"type": 'W', "value": 'PRESS'}),
            op_tool("builtin.select_lasso", {"type": 'L', "value": 'PRESS'}),
            op_tool("builtin.transform", {"type": 'T', "value": 'PRESS'}),
            op_tool("builtin.measure", {"type": 'M', "value": 'PRESS'}),
        ]},
    )


# ------------------------------------------------------------------------------
# Tool System (Generic)
#
# Named are auto-generated based on the tool name and it's toolbar.

def km_generic_tool_annotate(params):
    return (
        "Generic Tool: Annotate",
        {"space_type": 'EMPTY', "region_type": 'WINDOW'},
        {"items": [
            ("gpencil.annotate", {"type": params.tool_mouse, "value": 'PRESS'},
             {"properties": [("mode", 'DRAW'), ("wait_for_input", False)]}),
            ("gpencil.annotate", {"type": params.tool_mouse, "value": 'PRESS', "ctrl": True},
             {"properties": [("mode", 'ERASER'), ("wait_for_input", False)]}),
        ]},
    )


def km_generic_tool_annotate_line(params):
    return (
        "Generic Tool: Annotate Line",
        {"space_type": 'EMPTY', "region_type": 'WINDOW'},
        {"items": [
            ("gpencil.annotate", params.tool_maybe_tweak_event,
             {"properties": [("mode", 'DRAW_STRAIGHT'), ("wait_for_input", False)]}),
            ("gpencil.annotate", {"type": params.tool_mouse, "value": 'PRESS', "ctrl": True},
             {"properties": [("mode", 'ERASER'), ("wait_for_input", False)]}),
        ]},
    )


def km_generic_tool_annotate_polygon(params):
    return (
        "Generic Tool: Annotate Polygon",
        {"space_type": 'EMPTY', "region_type": 'WINDOW'},
        {"items": [
            ("gpencil.annotate", {"type": params.tool_mouse, "value": 'PRESS'},
             {"properties": [("mode", 'DRAW_POLY'), ("wait_for_input", False)]}),
            ("gpencil.annotate", {"type": params.tool_mouse, "value": 'PRESS', "ctrl": True},
             {"properties": [("mode", 'ERASER'), ("wait_for_input", False)]}),
        ]},
    )


def km_generic_tool_annotate_eraser(params):
    return (
        "Generic Tool: Annotate Eraser",
        {"space_type": 'EMPTY', "region_type": 'WINDOW'},
        {"items": [
            ("gpencil.annotate", {"type": params.tool_mouse, "value": 'PRESS'},
             {"properties": [("mode", 'ERASER'), ("wait_for_input", False)]}),
            ("gpencil.annotate", {"type": params.tool_mouse, "value": 'PRESS', "ctrl": True},
             {"properties": [("mode", 'ERASER'), ("wait_for_input", False)]}),
        ]},
    )


def km_image_editor_tool_generic_sample(params):
    return (
        "Image Editor Tool: Sample",
        {"space_type": 'IMAGE_EDITOR', "region_type": 'WINDOW'},
        {"items": [
            ("image.sample", {"type": params.tool_mouse, "value": 'PRESS'}, None),
        ]},
    )


# ------------------------------------------------------------------------------
# Tool System (UV Editor)

def km_image_editor_tool_uv_cursor(params):
    return (
        "Image Editor Tool: Uv, Cursor",
        {"space_type": 'IMAGE_EDITOR', "region_type": 'WINDOW'},
        {"items": [
            ("uv.cursor_set", {"type": params.tool_mouse, "value": 'PRESS'}, None),
            # Don't use `tool_maybe_tweak_event` since it conflicts with `PRESS` that places the cursor.
            ("transform.translate", params.tool_tweak_event,
             {"properties": [("release_confirm", True), ("cursor_transform", True)]}),
        ]},
    )


def km_image_editor_tool_uv_select(params, *, fallback):
    return (
        _fallback_id("Image Editor Tool: Uv, Tweak", fallback),
        {"space_type": 'IMAGE_EDITOR', "region_type": 'WINDOW'},
        {"items": [
            *([] if (fallback and (params.select_mouse == 'RIGHTMOUSE')) else _template_items_tool_select(
                params, "uv.select", "uv.cursor_set", fallback=fallback)),
            *([] if params.use_fallback_tool_select_handled else
              _template_uv_select(
                  type=params.select_mouse,
                  value=params.select_mouse_value,
                  select_passthrough=params.use_tweak_select_passthrough,
                  legacy=params.legacy,
            )),
        ]},
    )


def km_image_editor_tool_uv_select_box(params, *, fallback):
    return (
        _fallback_id("Image Editor Tool: Uv, Select Box", fallback),
        {"space_type": 'IMAGE_EDITOR', "region_type": 'WINDOW'},
        {"items": [
            *([] if (fallback and not params.use_fallback_tool) else _template_items_tool_select_actions_simple(
                "uv.select_box",
                # Don't use `tool_maybe_tweak_event`, see comment for this slot.
                **(params.select_tweak_event if (fallback and params.use_fallback_tool_select_mouse) else
                   params.tool_tweak_event))),
        ]},
    )


def km_image_editor_tool_uv_select_circle(params, *, fallback):
    return (
        _fallback_id("Image Editor Tool: Uv, Select Circle", fallback),
        {"space_type": 'IMAGE_EDITOR', "region_type": 'WINDOW'},
        {"items": [
            *([] if (fallback and not params.use_fallback_tool) else _template_items_tool_select_actions_simple(
                "uv.select_circle",
                **(params.select_tweak_event if (fallback and params.use_fallback_tool_select_mouse) else
                   {"type": params.tool_mouse, "value": 'PRESS'}),
                properties=[("wait_for_input", False)])),
            # No selection fallback since this operates on press.
        ]},
    )


def km_image_editor_tool_uv_select_lasso(params, *, fallback):
    return (
        _fallback_id("Image Editor Tool: Uv, Select Lasso", fallback),
        {"space_type": 'IMAGE_EDITOR', "region_type": 'WINDOW'},

        {"items": [
            *([] if (fallback and not params.use_fallback_tool) else _template_items_tool_select_actions_simple(
                "uv.select_lasso",
                **(params.select_tweak_event if (fallback and params.use_fallback_tool_select_mouse) else
                   params.tool_tweak_event))),
        ]},
    )


def km_image_editor_tool_uv_rip_region(params):
    return (
        "Image Editor Tool: Uv, Rip Region",
        {"space_type": 'IMAGE_EDITOR', "region_type": 'WINDOW'},
        {"items": [
            ("uv.rip_move", {**params.tool_maybe_tweak_event, **params.tool_modifier},
             {"properties": [("TRANSFORM_OT_translate", [("release_confirm", True)])]}),
        ]},
    )


def km_image_editor_tool_uv_grab(params):
    return (
        "Image Editor Tool: Uv, Grab",
        {"space_type": 'IMAGE_EDITOR', "region_type": 'WINDOW'},
        {"items": [
            ("sculpt.uv_sculpt_grab", {"type": params.tool_mouse, "value": 'PRESS'}, None),
            ("sculpt.uv_sculpt_grab", {"type": params.tool_mouse, "value": 'PRESS', "ctrl": True},
             {"properties": [("use_invert", True)]}),
            ("sculpt.uv_sculpt_relax", {"type": params.tool_mouse, "value": 'PRESS', "shift": True}, None),
            ("wm.radial_control", {"type": 'F', "value": 'PRESS'},
             {"properties": [("data_path_primary", "tool_settings.uv_sculpt.size"), ], }),
            ("wm.radial_control", {"type": 'F', "value": 'PRESS', "shift": True},
             {"properties": [("data_path_primary", "tool_settings.uv_sculpt.strength"), ], }),
        ]},
    )


def km_image_editor_tool_uv_relax(params):
    return (
        "Image Editor Tool: Uv, Relax",
        {"space_type": 'IMAGE_EDITOR', "region_type": 'WINDOW'},
        {"items": [
            ("sculpt.uv_sculpt_relax", {"type": params.tool_mouse, "value": 'PRESS'}, None),
            ("sculpt.uv_sculpt_relax", {"type": params.tool_mouse, "value": 'PRESS', "ctrl": True},
             {"properties": [("use_invert", True)]}),
            ("sculpt.uv_sculpt_relax", {"type": params.tool_mouse, "value": 'PRESS', "shift": True}, None),
            ("wm.radial_control", {"type": 'F', "value": 'PRESS'},
             {"properties": [("data_path_primary", "tool_settings.uv_sculpt.size"), ], }),
            ("wm.radial_control", {"type": 'F', "value": 'PRESS', "shift": True},
             {"properties": [("data_path_primary", "tool_settings.uv_sculpt.strength"), ], }),
        ]},
    )


def km_image_editor_tool_uv_pinch(params):
    return (
        "Image Editor Tool: Uv, Pinch",
        {"space_type": 'IMAGE_EDITOR', "region_type": 'WINDOW'},
        {"items": [
            ("sculpt.uv_sculpt_pinch", {"type": params.tool_mouse, "value": 'PRESS'}, None),
            ("sculpt.uv_sculpt_pinch", {"type": params.tool_mouse, "value": 'PRESS', "ctrl": True},
             {"properties": [("use_invert", True)]}),
            ("sculpt.uv_sculpt_relax", {"type": params.tool_mouse, "value": 'PRESS', "shift": True}, None),
            ("wm.radial_control", {"type": 'F', "value": 'PRESS'},
             {"properties": [("data_path_primary", "tool_settings.uv_sculpt.size"), ], }),
            ("wm.radial_control", {"type": 'F', "value": 'PRESS', "shift": True},
             {"properties": [("data_path_primary", "tool_settings.uv_sculpt.strength"), ], }),
        ]},
    )


def km_image_editor_tool_uv_move(params):
    return (
        "Image Editor Tool: Uv, Move",
        {"space_type": 'IMAGE_EDITOR', "region_type": 'WINDOW'},
        {"items": [
            ("transform.translate", {**params.tool_maybe_tweak_event, **params.tool_modifier},
             {"properties": [("release_confirm", True)]}),
        ]},
    )


def km_image_editor_tool_uv_rotate(params):
    return (
        "Image Editor Tool: Uv, Rotate",
        {"space_type": 'IMAGE_EDITOR', "region_type": 'WINDOW'},
        {"items": [
            ("transform.rotate", {**params.tool_maybe_tweak_event, **params.tool_modifier},
             {"properties": [("release_confirm", True)]}),
        ]},
    )


def km_image_editor_tool_uv_scale(params):
    return (
        "Image Editor Tool: Uv, Scale",
        {"space_type": 'IMAGE_EDITOR', "region_type": 'WINDOW'},
        {"items": [
            ("transform.resize", {**params.tool_maybe_tweak_event, **params.tool_modifier},
             {"properties": [("release_confirm", True)]}),
        ]},
    )


# ------------------------------------------------------------------------------
# Tool System (Node Editor)

def km_node_editor_tool_select(params, *, fallback):
    return (
        _fallback_id("Node Tool: Tweak", fallback),
        {"space_type": 'NODE_EDITOR', "region_type": 'WINDOW'},
        {"items": [
            # The node key-map already selects, leave this empty.
            # NOTE: intentionally don't check `fallback` here (unlike other tweak tool checks).
            # as this should only be used on LMB select which would otherwise activate on click, not press.
            *([] if (params.select_mouse == 'RIGHTMOUSE') else
              _template_node_select(type=params.select_mouse, value='PRESS', select_passthrough=True)),
        ]},
    )


def km_node_editor_tool_select_box(params, *, fallback):
    return (
        _fallback_id("Node Tool: Select Box", fallback),
        {"space_type": 'NODE_EDITOR', "region_type": 'WINDOW'},
        {"items": [
            *([] if (fallback and not params.use_fallback_tool) else _template_items_tool_select_actions_simple(
                "node.select_box",
                # Don't use `tool_maybe_tweak_event`, see comment for this slot.
                **(params.select_tweak_event if (fallback and params.use_fallback_tool_select_mouse) else
                   params.tool_tweak_event),
                properties=[("tweak", True)],
            )),
            *([] if (params.select_mouse == 'RIGHTMOUSE') else
              _template_node_select(type='LEFTMOUSE', value='PRESS', select_passthrough=True)),
        ]},
    )


def km_node_editor_tool_select_lasso(params, *, fallback):
    return (
        _fallback_id("Node Tool: Select Lasso", fallback),
        {"space_type": 'NODE_EDITOR', "region_type": 'WINDOW'},
        {"items": [
            *([] if (fallback and not params.use_fallback_tool) else _template_items_tool_select_actions_simple(
                "node.select_lasso",
                **(params.select_tweak_event if (fallback and params.use_fallback_tool_select_mouse) else
                   params.tool_tweak_event),
                properties=[("tweak", True)]))
        ]},
    )


def km_node_editor_tool_select_circle(params, *, fallback):
    return (
        _fallback_id("Node Tool: Select Circle", fallback),
        {"space_type": 'NODE_EDITOR', "region_type": 'WINDOW'},
        {"items": [
            *([] if (fallback and not params.use_fallback_tool) else _template_items_tool_select_actions_simple(
                "node.select_circle",
                # Why circle select should be used on tweak?
                # So that RMB or Shift-RMB is still able to set an element as active.
                type=params.select_mouse if (fallback and params.use_fallback_tool_select_mouse) else params.tool_mouse,
                value='CLICK_DRAG' if (fallback and params.use_fallback_tool_select_mouse) else 'PRESS',
                properties=[("wait_for_input", False)])),
        ]},
    )


def km_node_editor_tool_links_cut(params):
    return (
        "Node Tool: Links Cut",
        {"space_type": 'NODE_EDITOR', "region_type": 'WINDOW'},
        {"items": [
            ("node.links_cut", {"type": params.tool_mouse, "value": 'PRESS'}, None),
        ]},
    )


# ------------------------------------------------------------------------------
# Tool System (3D View, Generic)

def km_3d_view_tool_cursor(params):
    return (
        "3D View Tool: Cursor",
        {"space_type": 'VIEW_3D', "region_type": 'WINDOW'},
        {"items": [
            ("view3d.cursor3d", {"type": params.tool_mouse, "value": 'PRESS'}, None),
            # Don't use `tool_maybe_tweak_event` since it conflicts with `PRESS` that places the cursor.
            ("transform.translate", params.tool_tweak_event,
             {"properties": [("release_confirm", True), ("cursor_transform", True)]}),
        ]},
    )


def km_3d_view_tool_text_select(_params):
    return (
        "3D View Tool: Edit Text, Select Text",
        {"space_type": 'VIEW_3D', "region_type": 'WINDOW'},
        {"items": [
            ("font.selection_set", {"type": 'LEFTMOUSE', "value": 'PRESS'}, None),
            ("font.select_word", {"type": 'LEFTMOUSE', "value": 'DOUBLE_CLICK'}, None),
        ]},
    )


def km_3d_view_tool_select(params, *, fallback):
    return (
        _fallback_id("3D View Tool: Tweak", fallback),
        {"space_type": 'VIEW_3D', "region_type": 'WINDOW'},
        {"items": [
            *([] if (fallback and (params.select_mouse == 'RIGHTMOUSE')) else _template_items_tool_select(
                params, "view3d.select", "view3d.cursor3d", fallback=fallback)),
            *([] if params.use_fallback_tool_select_handled else
              _template_view3d_select(
                  type=params.select_mouse,
                  value=params.select_mouse_value,
                  legacy=params.legacy,
                  select_passthrough=params.use_tweak_select_passthrough,
                  exclude_mod="ctrl",
            )),
            # Instance weight/vertex selection actions here, see code-comment for details.
            *([] if (params.select_mouse == 'RIGHTMOUSE') else _template_view3d_paint_mask_select_loop(params)),
        ]},
    )


def km_3d_view_tool_select_box(params, *, fallback):
    return (
        _fallback_id("3D View Tool: Select Box", fallback),
        {"space_type": 'VIEW_3D', "region_type": 'WINDOW'},
        {"items": [
            *([] if (fallback and not params.use_fallback_tool) else _template_items_tool_select_actions(
                "view3d.select_box",
                # Don't use `tool_maybe_tweak_event`, see comment for this slot.
                **(params.select_tweak_event if (fallback and params.use_fallback_tool_select_mouse) else
                   params.tool_tweak_event))),
            # Instance weight/vertex selection actions here, see code-comment for details.
            *([] if (params.select_mouse == 'RIGHTMOUSE') else _template_view3d_paint_mask_select_loop(params)),
        ]},
    )


def km_3d_view_tool_select_circle(params, *, fallback):
    return (
        _fallback_id("3D View Tool: Select Circle", fallback),
        {"space_type": 'VIEW_3D', "region_type": 'WINDOW'},
        {"items": [
            *([] if (fallback and not params.use_fallback_tool) else _template_items_tool_select_actions_simple(
                "view3d.select_circle",
                # Why circle select should be used on tweak?
                # So that RMB or Shift-RMB is still able to set an element as active.
                type=params.select_mouse if (fallback and params.use_fallback_tool_select_mouse) else params.tool_mouse,
                value='CLICK_DRAG' if (fallback and params.use_fallback_tool_select_mouse) else 'PRESS',
                properties=[("wait_for_input", False)])),
            # Instance weight/vertex selection actions here, see code-comment for details.
            *([] if (params.select_mouse == 'RIGHTMOUSE') else _template_view3d_paint_mask_select_loop(params)),
        ]},
    )


def km_3d_view_tool_select_lasso(params, *, fallback):
    return (
        _fallback_id("3D View Tool: Select Lasso", fallback),
        {"space_type": 'VIEW_3D', "region_type": 'WINDOW'},
        {"items": [
            *([] if (fallback and not params.use_fallback_tool) else _template_items_tool_select_actions(
                "view3d.select_lasso",
                **(params.select_tweak_event if (fallback and params.use_fallback_tool_select_mouse) else
                   params.tool_tweak_event))),
            # Instance weight/vertex selection actions here, see code-comment for details.
            *([] if (params.select_mouse == 'RIGHTMOUSE') else _template_view3d_paint_mask_select_loop(params)),
        ]}
    )


def km_3d_view_tool_transform(params):
    return (
        "3D View Tool: Transform",
        {"space_type": 'VIEW_3D', "region_type": 'WINDOW'},
        {"items": [
            ("transform.from_gizmo", {**params.tool_maybe_tweak_event, **params.tool_modifier}, None),
        ]},
    )


def km_3d_view_tool_move(params):
    return (
        "3D View Tool: Move",
        {"space_type": 'VIEW_3D', "region_type": 'WINDOW'},
        {"items": [
            ("transform.translate", {**params.tool_maybe_tweak_event, **params.tool_modifier},
             {"properties": [("release_confirm", True)]}),
        ]},
    )


def km_3d_view_tool_rotate(params):
    return (
        "3D View Tool: Rotate",
        {"space_type": 'VIEW_3D', "region_type": 'WINDOW'},
        {"items": [
            ("transform.rotate", {**params.tool_maybe_tweak_event, **params.tool_modifier},
             {"properties": [("release_confirm", True)]}),
        ]},
    )


def km_3d_view_tool_scale(params):
    return (
        "3D View Tool: Scale",
        {"space_type": 'VIEW_3D', "region_type": 'WINDOW'},
        {"items": [
            ("transform.resize", {**params.tool_maybe_tweak_event, **params.tool_modifier},
             {"properties": [("release_confirm", True)]}),
        ]},
    )


def km_3d_view_tool_shear(params):
    # Don't use 'tool_maybe_tweak_value' since we would loose tweak direction support.
    return (
        "3D View Tool: Shear",
        {"space_type": 'VIEW_3D', "region_type": 'WINDOW'},
        {"items": [
            ("transform.shear",
             {"type": params.tool_mouse, "value": 'CLICK_DRAG', "direction": 'NORTH', **params.tool_modifier},
             {"properties": [("release_confirm", True), ("orient_axis_ortho", 'Y')]}),
            ("transform.shear",
             {"type": params.tool_mouse, "value": 'CLICK_DRAG', "direction": 'SOUTH', **params.tool_modifier},
             {"properties": [("release_confirm", True), ("orient_axis_ortho", 'Y')]}),

            # Use as fallback to catch diagonals too.
            ("transform.shear",
             {"type": params.tool_mouse, "value": 'CLICK_DRAG', **params.tool_modifier},
             {"properties": [("release_confirm", True), ("orient_axis_ortho", 'X')]}),
        ]},
    )


def km_3d_view_tool_bend(params):
    return (
        "3D View Tool: Bend",
        {"space_type": 'VIEW_3D', "region_type": 'WINDOW'},
        {"items": [
            # No need for `tool_modifier` since this takes all input.
            ("transform.bend", params.tool_maybe_tweak_event,
             {"properties": [("release_confirm", True)]}),
        ]},
    )


def km_3d_view_tool_measure(params):
    return (
        "3D View Tool: Measure",
        {"space_type": 'VIEW_3D', "region_type": 'WINDOW'},
        {"items": [
            ("view3d.ruler_add", params.tool_maybe_tweak_event, None),
            ("view3d.ruler_remove", {"type": 'X', "value": 'PRESS'}, None),
            ("view3d.ruler_remove", {"type": 'DEL', "value": 'PRESS'}, None),
        ]},
    )


# ------------------------------------------------------------------------------
# Tool System (3D View, Pose Mode)

def km_3d_view_tool_pose_breakdowner(params):
    return (
        "3D View Tool: Pose, Breakdowner",
        {"space_type": 'VIEW_3D', "region_type": 'WINDOW'},
        {"items": [
            ("pose.breakdown", {**params.tool_maybe_tweak_event, **params.tool_modifier}, None),
        ]},
    )


def km_3d_view_tool_pose_push(params):
    return (
        "3D View Tool: Pose, Push",
        {"space_type": 'VIEW_3D', "region_type": 'WINDOW'},
        {"items": [
            ("pose.push", {**params.tool_maybe_tweak_event, **params.tool_modifier}, None),
        ]},
    )


def km_3d_view_tool_pose_relax(params):
    return (
        "3D View Tool: Pose, Relax",
        {"space_type": 'VIEW_3D', "region_type": 'WINDOW'},
        {"items": [
            ("pose.relax", {**params.tool_maybe_tweak_event, **params.tool_modifier}, None),
        ]},
    )


# ------------------------------------------------------------------------------
# Tool System (3D View, Edit Armature)

def km_3d_view_tool_edit_armature_roll(params):
    return (
        "3D View Tool: Edit Armature, Roll",
        {"space_type": 'VIEW_3D', "region_type": 'WINDOW'},
        {"items": [
            ("transform.transform", {**params.tool_maybe_tweak_event, **params.tool_modifier},
             {"properties": [("release_confirm", True), ("mode", 'BONE_ROLL')]}),
        ]},
    )


def km_3d_view_tool_edit_armature_bone_size(params):
    return (
        "3D View Tool: Edit Armature, Bone Size",
        {"space_type": 'VIEW_3D', "region_type": 'WINDOW'},
        {"items": [
            ("transform.transform", {**params.tool_maybe_tweak_event, **params.tool_modifier},
             {"properties": [("release_confirm", True), ("mode", 'BONE_ENVELOPE')]}),
        ]},
    )


def km_3d_view_tool_edit_armature_bone_envelope(params):
    return (
        "3D View Tool: Edit Armature, Bone Envelope",
        {"space_type": 'VIEW_3D', "region_type": 'WINDOW'},

        {"items": [
            ("transform.bbone_resize", {**params.tool_maybe_tweak_event, **params.tool_modifier},
             {"properties": [("release_confirm", True)]}),
        ]},
    )


def km_3d_view_tool_edit_armature_extrude(params):
    return (
        "3D View Tool: Edit Armature, Extrude",
        {"space_type": 'VIEW_3D', "region_type": 'WINDOW'},
        {"items": [
            ("armature.extrude_move", {**params.tool_maybe_tweak_event, **params.tool_modifier},
             {"properties": [("TRANSFORM_OT_translate", [("release_confirm", True)])]}),
        ]},
    )


def km_3d_view_tool_edit_armature_extrude_to_cursor(params):
    return (
        "3D View Tool: Edit Armature, Extrude to Cursor",
        {"space_type": 'VIEW_3D', "region_type": 'WINDOW'},
        {"items": [
            ("armature.click_extrude", {"type": params.tool_mouse, "value": 'PRESS', **params.tool_modifier}, None),
            # Support LMB click-drag for RMB key-map.
            *(([] if (params.select_mouse == 'LEFTMOUSE') else [
                ("transform.translate", {"type": params.tool_mouse, "value": 'CLICK_DRAG'},
                 {"properties": [("release_confirm", True)]})
            ])),
        ]},
    )


# ------------------------------------------------------------------------------
# Tool System (3D View, Object Mode)

def km_3d_view_tool_interactive_add(params):
    return (
        "3D View Tool: Object, Add Primitive",
        {"space_type": 'VIEW_3D', "region_type": 'WINDOW'},
        {"items": [
            ("view3d.interactive_add",
             {**params.tool_maybe_tweak_event,
              # While "Alt" isn't an important shortcut to support,
              # when the preferences to activate tools when "Alt" is held is used,
              # it's illogical not to support holding "Alt", even though it is not required.
              **({"any": True} if "alt" in params.tool_modifier else any_except("alt"))},
             {"properties": [("wait_for_input", False)]}),
        ]},
    )


# ------------------------------------------------------------------------------
# Tool System (3D View, Edit Mesh)

def km_3d_view_tool_edit_mesh_extrude_region(params):
    return (
        "3D View Tool: Edit Mesh, Extrude Region",
        {"space_type": 'VIEW_3D', "region_type": 'WINDOW'},
        {"items": [
            ("mesh.extrude_context_move", {**params.tool_maybe_tweak_event, **params.tool_modifier},
             {"properties": [("TRANSFORM_OT_translate", [("release_confirm", True)])]}),
        ]},
    )


def km_3d_view_tool_edit_mesh_extrude_manifold(params):
    return (
        "3D View Tool: Edit Mesh, Extrude Manifold",
        {"space_type": 'VIEW_3D', "region_type": 'WINDOW'},
        {"items": [
            ("mesh.extrude_manifold", {**params.tool_maybe_tweak_event, **params.tool_modifier},
             {"properties": [
                 ("MESH_OT_extrude_region", [("use_dissolve_ortho_edges", True)]),
                 ("TRANSFORM_OT_translate", [
                     ("release_confirm", True),
                     ("use_automerge_and_split", True),
                     ("constraint_axis", (False, False, True)),
                     ("orient_type", 'NORMAL'),
                 ]),
             ]}),
        ]},
    )


def km_3d_view_tool_edit_mesh_extrude_along_normals(params):
    return (
        "3D View Tool: Edit Mesh, Extrude Along Normals",
        {"space_type": 'VIEW_3D', "region_type": 'WINDOW'},
        {"items": [
            ("mesh.extrude_region_shrink_fatten", {**params.tool_maybe_tweak_event, **params.tool_modifier},
             {"properties": [("TRANSFORM_OT_shrink_fatten", [("release_confirm", True)])]}),
        ]},
    )


def km_3d_view_tool_edit_mesh_extrude_individual(params):
    return (
        "3D View Tool: Edit Mesh, Extrude Individual",
        {"space_type": 'VIEW_3D', "region_type": 'WINDOW'},
        {"items": [
            ("mesh.extrude_faces_move", {**params.tool_maybe_tweak_event, **params.tool_modifier},
             {"properties": [("TRANSFORM_OT_shrink_fatten", [("release_confirm", True)])]}),
        ]},
    )


def km_3d_view_tool_edit_mesh_extrude_to_cursor(params):
    return (
        "3D View Tool: Edit Mesh, Extrude to Cursor",
        {"space_type": 'VIEW_3D', "region_type": 'WINDOW'},
        {"items": [
            # No need for `tool_modifier` since this takes all input.
            ("mesh.dupli_extrude_cursor", {"type": params.tool_mouse, "value": 'PRESS'}, None),
            # Support LMB click-drag for RMB key-map.
            *(([] if (params.select_mouse == 'LEFTMOUSE') else [
                ("transform.translate", {"type": params.tool_mouse, "value": 'CLICK_DRAG'},
                 {"properties": [("release_confirm", True)]})
            ])),
        ]},
    )


def km_3d_view_tool_edit_mesh_inset_faces(params):
    return (
        "3D View Tool: Edit Mesh, Inset Faces",
        {"space_type": 'VIEW_3D', "region_type": 'WINDOW'},
        {"items": [
            ("mesh.inset", {**params.tool_maybe_tweak_event, **params.tool_modifier},
             {"properties": [("release_confirm", True)]}),
        ]},
    )


def km_3d_view_tool_edit_mesh_bevel(params):
    return (
        "3D View Tool: Edit Mesh, Bevel",
        {"space_type": 'VIEW_3D', "region_type": 'WINDOW'},
        {"items": [
            ("mesh.bevel", {**params.tool_maybe_tweak_event, **params.tool_modifier},
             {"properties": [("release_confirm", True)]}),
        ]},
    )


def km_3d_view_tool_edit_mesh_loop_cut(params):
    return (
        "3D View Tool: Edit Mesh, Loop Cut",
        {"space_type": 'VIEW_3D', "region_type": 'WINDOW'},
        {"items": [
            # No need for `tool_modifier` since this takes all input.
            ("mesh.loopcut_slide", {"type": params.tool_mouse, "value": 'PRESS'},
             {"properties": [("TRANSFORM_OT_edge_slide", [("release_confirm", True)])]}),
        ]},
    )


def km_3d_view_tool_edit_mesh_offset_edge_loop_cut(params):
    return (
        "3D View Tool: Edit Mesh, Offset Edge Loop Cut",
        {"space_type": 'VIEW_3D', "region_type": 'WINDOW'},
        {"items": [
            # No need for `tool_modifier` since this takes all input.
            ("mesh.offset_edge_loops_slide", {"type": params.tool_mouse, "value": 'PRESS'}, None),
        ]},
    )


def km_3d_view_tool_edit_mesh_knife(params):
    return (
        "3D View Tool: Edit Mesh, Knife",
        {"space_type": 'VIEW_3D', "region_type": 'WINDOW'},
        {"items": [
            # No need for `tool_modifier` since this takes all input.
            ("mesh.knife_tool", {"type": params.tool_mouse, "value": 'PRESS'},
             {"properties": [("wait_for_input", False)]}),
        ]},
    )


def km_3d_view_tool_edit_mesh_bisect(params):
    return (
        "3D View Tool: Edit Mesh, Bisect",
        {"space_type": 'VIEW_3D', "region_type": 'WINDOW'},
        {"items": [
            # No need for `tool_modifier` since this takes all input.
            ("mesh.bisect", params.tool_maybe_tweak_event, None),
        ]},
    )


def km_3d_view_tool_edit_mesh_poly_build(params):
    return (
        "3D View Tool: Edit Mesh, Poly Build",
        {"space_type": 'VIEW_3D', "region_type": 'WINDOW'},
        {"items": [
            # No need for `tool_modifier` since this takes all input.
            ("mesh.polybuild_extrude_at_cursor_move", {"type": params.tool_mouse, "value": 'PRESS'},
             {"properties": [("TRANSFORM_OT_translate", [("release_confirm", True)])]}),
            ("mesh.polybuild_face_at_cursor_move", {"type": params.tool_mouse, "value": 'PRESS', "ctrl": True},
             {"properties": [("TRANSFORM_OT_translate", [("release_confirm", True)])]}),
            ("mesh.polybuild_delete_at_cursor", {"type": params.tool_mouse, "value": 'CLICK', "shift": True}, None),
        ]},
    )


def km_3d_view_tool_edit_mesh_spin(params):
    return (
        "3D View Tool: Edit Mesh, Spin",
        {"space_type": 'VIEW_3D', "region_type": 'WINDOW'},
        {"items": [
            ("mesh.spin", {**params.tool_maybe_tweak_event, **params.tool_modifier}, None),
        ]},
    )


def km_3d_view_tool_edit_mesh_spin_duplicate(params):
    return (
        "3D View Tool: Edit Mesh, Spin Duplicates",
        {"space_type": 'VIEW_3D', "region_type": 'WINDOW'},
        {"items": [
            ("mesh.spin", {**params.tool_maybe_tweak_event, **params.tool_modifier},
             {"properties": [("dupli", True)]}),
        ]},
    )


def km_3d_view_tool_edit_mesh_smooth(params):
    return (
        "3D View Tool: Edit Mesh, Smooth",
        {"space_type": 'VIEW_3D', "region_type": 'WINDOW'},
        {"items": [
            ("mesh.vertices_smooth", {**params.tool_maybe_tweak_event, **params.tool_modifier},
             {"properties": [("wait_for_input", False)]}),
        ]},
    )


def km_3d_view_tool_edit_mesh_randomize(params):
    return (
        "3D View Tool: Edit Mesh, Randomize",
        {"space_type": 'VIEW_3D', "region_type": 'WINDOW'},
        {"items": [
            ("transform.vertex_random", {**params.tool_maybe_tweak_event, **params.tool_modifier},
             {"properties": [("wait_for_input", False)]}),
        ]},
    )


def km_3d_view_tool_edit_mesh_edge_slide(params):
    return (
        "3D View Tool: Edit Mesh, Edge Slide",
        {"space_type": 'VIEW_3D', "region_type": 'WINDOW'},
        {"items": [
            ("transform.edge_slide", {**params.tool_maybe_tweak_event, **params.tool_modifier},
             {"properties": [("release_confirm", True)]}),
        ]},
    )


def km_3d_view_tool_edit_mesh_vertex_slide(params):
    return (
        "3D View Tool: Edit Mesh, Vertex Slide",
        {"space_type": 'VIEW_3D', "region_type": 'WINDOW'},
        {"items": [
            ("transform.vert_slide", {**params.tool_maybe_tweak_event, **params.tool_modifier},
             {"properties": [("release_confirm", True)]}),
        ]},
    )


def km_3d_view_tool_edit_mesh_shrink_fatten(params):
    return (
        "3D View Tool: Edit Mesh, Shrink/Fatten",
        {"space_type": 'VIEW_3D', "region_type": 'WINDOW'},
        {"items": [
            ("transform.shrink_fatten", {**params.tool_maybe_tweak_event, **params.tool_modifier},
             {"properties": [("release_confirm", True)]}),
        ]},
    )


def km_3d_view_tool_edit_mesh_push_pull(params):
    return (
        "3D View Tool: Edit Mesh, Push/Pull",
        {"space_type": 'VIEW_3D', "region_type": 'WINDOW'},
        {"items": [
            ("transform.push_pull", {**params.tool_maybe_tweak_event, **params.tool_modifier},
             {"properties": [("release_confirm", True)]}),
        ]},
    )


def km_3d_view_tool_edit_mesh_to_sphere(params):
    return (
        "3D View Tool: Edit Mesh, To Sphere",
        {"space_type": 'VIEW_3D', "region_type": 'WINDOW'},
        {"items": [
            ("transform.tosphere", {**params.tool_maybe_tweak_event, **params.tool_modifier},
             {"properties": [("release_confirm", True)]}),
        ]},
    )


def km_3d_view_tool_edit_mesh_rip_region(params):
    return (
        "3D View Tool: Edit Mesh, Rip Region",
        {"space_type": 'VIEW_3D', "region_type": 'WINDOW'},
        {"items": [
            ("mesh.rip_move", {**params.tool_maybe_tweak_event, **params.tool_modifier},
             {"properties": [("TRANSFORM_OT_translate", [("release_confirm", True)])]}),
        ]},
    )


def km_3d_view_tool_edit_mesh_rip_edge(params):
    return (
        "3D View Tool: Edit Mesh, Rip Edge",
        {"space_type": 'VIEW_3D', "region_type": 'WINDOW'},
        {"items": [
            ("mesh.rip_edge_move", {**params.tool_maybe_tweak_event, **params.tool_modifier},
             {"properties": [("TRANSFORM_OT_translate", [("release_confirm", True)])]}),
        ]},
    )


# ------------------------------------------------------------------------------
# Tool System (3D View, Edit Curve)

def km_3d_view_tool_edit_curve_draw(params):
    return (
        "3D View Tool: Edit Curve, Draw",
        {"space_type": 'VIEW_3D', "region_type": 'WINDOW'},
        {"items": [
            # No need for `tool_modifier` since this takes all input.
            ("curve.draw", {"type": params.tool_mouse, "value": 'PRESS'},
             {"properties": [("wait_for_input", False)]}),
        ]},
    )


def km_3d_view_tool_edit_curves_draw(params):
    return (
        "3D View Tool: Edit Curves, Draw",
        {"space_type": 'VIEW_3D', "region_type": 'WINDOW'},
        {"items": [
            # No need for `tool_modifier` since this takes all input.
            ("curves.draw", {"type": params.tool_mouse, "value": 'PRESS'},
             {"properties": [("wait_for_input", False)]}),
        ]},
    )


def km_3d_view_tool_edit_curve_pen(params):
    return (
        "3D View Tool: Edit Curve, Curve Pen",
        {"space_type": 'VIEW_3D', "region_type": 'WINDOW'},
        {"items": [
            ("curve.pen", {"type": params.tool_mouse, "value": 'PRESS'},
             {"properties": [
                 ("extrude_point", True),
                 ("move_segment", True),
                 ("select_point", True),
                 ("move_point", True),
                 ("close_spline_method", "ON_CLICK"),
             ]}),
            ("curve.pen", {"type": params.tool_mouse, "value": 'PRESS', "ctrl": True},
             {"properties": [("insert_point", True), ("delete_point", True)]}),
            ("curve.pen", {"type": params.tool_mouse, "value": 'DOUBLE_CLICK'},
             {"properties": [("toggle_vector", True), ("cycle_handle_type", True), ]}),
        ]},
    )


def km_3d_view_tool_edit_curve_tilt(params):
    return (
        "3D View Tool: Edit Curve, Tilt",
        {"space_type": 'VIEW_3D', "region_type": 'WINDOW'},
        {"items": [
            ("transform.tilt", {**params.tool_maybe_tweak_event, **params.tool_modifier},
             {"properties": [("release_confirm", True)]}),
        ]},
    )


def km_3d_view_tool_edit_curve_radius(params):
    return (
        "3D View Tool: Edit Curve, Radius",
        {"space_type": 'VIEW_3D', "region_type": 'WINDOW'},
        {"items": [
            ("transform.transform", {**params.tool_maybe_tweak_event, **params.tool_modifier},
             {"properties": [("mode", 'CURVE_SHRINKFATTEN'), ("release_confirm", True)]}),
        ]},
    )


def km_3d_view_tool_edit_curve_randomize(params):
    return (
        "3D View Tool: Edit Curve, Randomize",
        {"space_type": 'VIEW_3D', "region_type": 'WINDOW'},
        {"items": [
            ("transform.vertex_random", {**params.tool_maybe_tweak_event, **params.tool_modifier},
             {"properties": [("wait_for_input", False)]}),
        ]},
    )


def km_3d_view_tool_edit_curve_extrude(params):
    return (
        "3D View Tool: Edit Curve, Extrude",
        {"space_type": 'VIEW_3D', "region_type": 'WINDOW'},
        {"items": [
            ("curve.extrude_move", {**params.tool_maybe_tweak_event, **params.tool_modifier},
             {"properties": [("TRANSFORM_OT_translate", [("release_confirm", True)])]}),
        ]},
    )


def km_3d_view_tool_edit_curve_extrude_to_cursor(params):
    return (
        "3D View Tool: Edit Curve, Extrude to Cursor",
        {"space_type": 'VIEW_3D', "region_type": 'WINDOW'},
        {"items": [
            # No need for `tool_modifier` since this takes all input.
            ("curve.vertex_add", {"type": params.tool_mouse, "value": 'PRESS'}, None),
            # Support LMB click-drag for RMB key-map.
            *(([] if (params.select_mouse == 'LEFTMOUSE') else [
                ("transform.translate", {"type": params.tool_mouse, "value": 'CLICK_DRAG'},
                 {"properties": [("release_confirm", True)]})
            ])),
        ]},
    )


# ------------------------------------------------------------------------------
# Tool System (3D View, Sculpt)

def km_3d_view_tool_sculpt_box_mask(params):
    return (
        "3D View Tool: Sculpt, Box Mask",
        {"space_type": 'VIEW_3D', "region_type": 'WINDOW'},
        {"items": [
            ("paint.mask_box_gesture", params.tool_maybe_tweak_event,
             {"properties": [("value", 1.0)]}),
            ("paint.mask_box_gesture", {**params.tool_maybe_tweak_event, "ctrl": True},
             {"properties": [("value", 0.0)]}),
        ]},
    )


def km_3d_view_tool_sculpt_lasso_mask(params):
    return (
        "3D View Tool: Sculpt, Lasso Mask",
        {"space_type": 'VIEW_3D', "region_type": 'WINDOW'},
        {"items": [
            ("paint.mask_lasso_gesture", params.tool_maybe_tweak_event,
             {"properties": [("value", 1.0)]}),
            ("paint.mask_lasso_gesture", {**params.tool_maybe_tweak_event, "ctrl": True},
             {"properties": [("value", 0.0)]}),
        ]},
    )


def km_3d_view_tool_sculpt_line_mask(params):
    return (
        "3D View Tool: Sculpt, Line Mask",
        {"space_type": 'VIEW_3D', "region_type": 'WINDOW'},
        {"items": [
            ("paint.mask_line_gesture", params.tool_maybe_tweak_event,
             {"properties": [("value", 1.0)]}),
            ("paint.mask_line_gesture", {**params.tool_maybe_tweak_event, "ctrl": True},
             {"properties": [("value", 0.0)]}),
        ]},
    )


def km_3d_view_tool_sculpt_polyline_mask(params):
    return (
        "3D View Tool: Sculpt, Polyline Mask",
        {"space_type": 'VIEW_3D', "region_type": 'WINDOW'},
        {"items": [
            ("paint.mask_polyline_gesture", {"type": params.tool_mouse, "value": "PRESS"},
             {"properties": [("value", 1.0)]}),
            ("paint.mask_polyline_gesture", {"type": params.tool_mouse, "value": "PRESS", "ctrl": True},
             {"properties": [("value", 0.0)]}),
        ]},
    )


def km_3d_view_tool_sculpt_box_hide(params):
    return (
        "3D View Tool: Sculpt, Box Hide",
        {"space_type": 'VIEW_3D', "region_type": 'WINDOW'},
        {"items": [
            ("paint.hide_show", params.tool_maybe_tweak_event,
             {"properties": [("action", 'HIDE')]}),
            ("paint.hide_show", {**params.tool_maybe_tweak_event, "ctrl": True},
             {"properties": [("action", 'SHOW')]}),
            ("paint.hide_show_all", {"type": params.select_mouse, "value": params.select_mouse_value},
             {"properties": [("action", 'SHOW')]}),
        ]},
    )


def km_3d_view_tool_sculpt_lasso_hide(params):
    return (
        "3D View Tool: Sculpt, Lasso Hide",
        {"space_type": 'VIEW_3D', "region_type": 'WINDOW'},
        {"items": [
            ("paint.hide_show_lasso_gesture", params.tool_maybe_tweak_event,
             {"properties": [("action", 'HIDE')]}),
            ("paint.hide_show_lasso_gesture", {**params.tool_maybe_tweak_event, "ctrl": True},
             {"properties": [("action", 'SHOW')]}),
            ("paint.hide_show_all", {"type": params.select_mouse, "value": params.select_mouse_value},
             {"properties": [("action", 'SHOW')]}),
        ]},
    )


def km_3d_view_tool_sculpt_line_hide(params):
    return (
        "3D View Tool: Sculpt, Line Hide",
        {"space_type": 'VIEW_3D', "region_type": 'WINDOW'},
        {"items": [
            ("paint.hide_show_line_gesture", params.tool_maybe_tweak_event,
             {"properties": [("action", 'HIDE')]}),
            ("paint.hide_show_line_gesture", {**params.tool_maybe_tweak_event, "ctrl": True},
             {"properties": [("action", 'SHOW')]}),
            ("paint.hide_show_all", {"type": params.select_mouse, "value": params.select_mouse_value},
             {"properties": [("action", 'SHOW')]}),
        ]},
    )


def km_3d_view_tool_sculpt_polyline_hide(params):
    return (
        "3D View Tool: Sculpt, Polyline Hide",
        {"space_type": 'VIEW_3D', "region_type": 'WINDOW'},
        {"items": [
            ("paint.hide_show_polyline_gesture", {"type": params.tool_mouse, "value": "PRESS"},
             {"properties": [("action", 'HIDE')]}),
            ("paint.hide_show_polyline_gesture", {"type": params.tool_mouse, "value": "PRESS", "ctrl": True},
             {"properties": [("action", 'SHOW')]}),
        ]},
    )


def km_3d_view_tool_sculpt_box_face_set(params):
    return (
        "3D View Tool: Sculpt, Box Face Set",
        {"space_type": 'VIEW_3D', "region_type": 'WINDOW'},
        {"items": [
            ("sculpt.face_set_box_gesture", params.tool_maybe_tweak_event, None),
        ]},
    )


def km_3d_view_tool_sculpt_lasso_face_set(params):
    return (
        "3D View Tool: Sculpt, Lasso Face Set",
        {"space_type": 'VIEW_3D', "region_type": 'WINDOW'},
        {"items": [
            ("sculpt.face_set_lasso_gesture", params.tool_maybe_tweak_event, None),
        ]},
    )


def km_3d_view_tool_sculpt_line_face_set(params):
    return (
        "3D View Tool: Sculpt, Line Face Set",
        {"space_type": 'VIEW_3D', "region_type": 'WINDOW'},
        {"items": [
            ("sculpt.face_set_line_gesture", params.tool_maybe_tweak_event, None),
        ]},
    )


def km_3d_view_tool_sculpt_polyline_face_set(params):
    return (
        "3D View Tool: Sculpt, Polyline Face Set",
        {"space_type": 'VIEW_3D', "region_type": 'WINDOW'},
        {"items": [
            ("sculpt.face_set_polyline_gesture", {"type": params.tool_mouse, "value": "PRESS"}, None)
        ]},
    )


def km_3d_view_tool_sculpt_box_trim(params):
    return (
        "3D View Tool: Sculpt, Box Trim",
        {"space_type": 'VIEW_3D', "region_type": 'WINDOW'},
        {"items": [
            ("sculpt.trim_box_gesture", params.tool_maybe_tweak_event, None),
        ]},
    )


def km_3d_view_tool_sculpt_lasso_trim(params):
    return (
        "3D View Tool: Sculpt, Lasso Trim",
        {"space_type": 'VIEW_3D', "region_type": 'WINDOW'},
        {"items": [
            ("sculpt.trim_lasso_gesture", params.tool_maybe_tweak_event, None),
        ]},
    )


def km_3d_view_tool_sculpt_line_trim(params):
    return (
        "3D View Tool: Sculpt, Line Trim",
        {"space_type": 'VIEW_3D', "region_type": 'WINDOW'},
        {"items": [
            ("sculpt.trim_line_gesture", params.tool_maybe_tweak_event, None),
        ]},
    )


def km_3d_view_tool_sculpt_polyline_trim(params):
    return (
        "3D View Tool: Sculpt, Polyline Trim",
        {"space_type": 'VIEW_3D', "region_type": 'WINDOW'},
        {"items": [
            ("sculpt.trim_polyline_gesture", {"type": params.tool_mouse, "value": "PRESS"}, None)
        ]}
    )


def km_3d_view_tool_sculpt_line_project(params):
    return (
        "3D View Tool: Sculpt, Line Project",
        {"space_type": 'VIEW_3D', "region_type": 'WINDOW'},
        {"items": [
            ("sculpt.project_line_gesture", params.tool_maybe_tweak_event, None),
        ]},
    )


def km_3d_view_tool_sculpt_mesh_filter(params):
    return (
        "3D View Tool: Sculpt, Mesh Filter",
        {"space_type": 'VIEW_3D', "region_type": 'WINDOW'},
        {"items": [
            ("sculpt.mesh_filter", params.tool_maybe_tweak_event, None)
        ]},
    )


def km_3d_view_tool_sculpt_cloth_filter(params):
    return (
        "3D View Tool: Sculpt, Cloth Filter",
        {"space_type": 'VIEW_3D', "region_type": 'WINDOW'},
        {"items": [
            ("sculpt.cloth_filter", params.tool_maybe_tweak_event, None)
        ]},
    )


def km_3d_view_tool_sculpt_color_filter(params):
    return (
        "3D View Tool: Sculpt, Color Filter",
        {"space_type": 'VIEW_3D', "region_type": 'WINDOW'},
        {"items": [
            ("sculpt.color_filter", params.tool_maybe_tweak_event, None)
        ]},
    )


def km_3d_view_tool_sculpt_mask_by_color(params):
    return (
        "3D View Tool: Sculpt, Mask by Color",
        {"space_type": 'VIEW_3D', "region_type": 'WINDOW'},
        {"items": [
            ("sculpt.mask_by_color", {"type": params.tool_mouse, "value": 'PRESS'}, None)
        ]},
    )


def km_3d_view_tool_sculpt_face_set_edit(params):
    return (
        "3D View Tool: Sculpt, Face Set Edit",
        {"space_type": 'VIEW_3D', "region_type": 'WINDOW'},
        {"items": [
            ("sculpt.face_set_edit", {"type": params.tool_mouse, "value": 'PRESS'}, None),
        ]},
    )


# ------------------------------------------------------------------------------
# Tool System (3D View, Weight Paint)

def km_3d_view_tool_paint_weight_sample_weight(params):
    return (
        "3D View Tool: Paint Weight, Sample Weight",
        {"space_type": 'VIEW_3D', "region_type": 'WINDOW'},
        {"items": [
            ("paint.weight_sample", {"type": params.tool_mouse, "value": 'PRESS'}, None),
            ("grease_pencil.weight_sample", {"type": params.tool_mouse, "value": 'PRESS'}, None),
        ]},
    )


def km_3d_view_tool_paint_weight_sample_vertex_group(params):
    return (
        "3D View Tool: Paint Weight, Sample Vertex Group",
        {"space_type": 'VIEW_3D', "region_type": 'WINDOW'},
        {"items": [
            ("paint.weight_sample_group", {"type": params.tool_mouse, "value": 'PRESS'}, None),
        ]},
    )


def km_3d_view_tool_paint_weight_gradient(params):
    return (
        "3D View Tool: Paint Weight, Gradient",
        {"space_type": 'VIEW_3D', "region_type": 'WINDOW'},
        {"items": [
            ("paint.weight_gradient", params.tool_maybe_tweak_event, None),
        ]},
    )


# ------------------------------------------------------------------------------
# Tool System (3D View, Grease Pencil, Paint)


def km_grease_pencil_primitive_tool_modal_map(params):
    items = []
    keymap = (
        "Primitive Tool Modal Map",
        {"space_type": 'EMPTY', "region_type": 'WINDOW', "modal": True},
        {"items": items},
    )

    items.extend([
        ("CANCEL", {"type": 'ESC', "value": 'PRESS', "any": True}, None),
        ("CANCEL", {"type": 'Q', "value": 'PRESS', "any": True}, None),
        ("PANNING", {"type": 'MIDDLEMOUSE', "value": 'ANY', "any": True}, None),
        ("CONFIRM", {"type": 'RET', "value": 'PRESS', "any": True}, None),
        ("CONFIRM", {"type": 'NUMPAD_ENTER', "value": 'PRESS', "any": True}, None),
        ("EXTRUDE", {"type": 'E', "value": 'PRESS'}, None),
        ("GRAB", {"type": 'G', "value": 'PRESS'}, None),
        ("ROTATE", {"type": 'R', "value": 'PRESS'}, None),
        ("SCALE", {"type": 'S', "value": 'PRESS'}, None),
        ("INCREASE_SUBDIVISION", {"type": 'UP_ARROW', "value": 'PRESS', "repeat": True}, None),
        ("DECREASE_SUBDIVISION", {"type": 'DOWN_ARROW', "value": 'PRESS', "repeat": True}, None),
    ])

    return keymap


def km_3d_view_tool_paint_gpencil_line(params):
    return (
        "3D View Tool: Paint Grease Pencil, Line",
        {"space_type": 'VIEW_3D', "region_type": 'WINDOW'},
        {"items": [
            ("grease_pencil.primitive_line", params.tool_maybe_tweak_event,
                {"properties": []}),
            ("grease_pencil.primitive_line", {"type": 'LEFTMOUSE', "value": 'PRESS', "shift": True},
                {"properties": []}),
            ("grease_pencil.primitive_line", {"type": 'LEFTMOUSE', "value": 'PRESS', "alt": True},
                {"properties": []}),
            # Lasso select
            ("grease_pencil.select_lasso",
                {"type": params.action_mouse, "value": 'CLICK_DRAG', "ctrl": True, "alt": True}, None),
        ]},
    )


def km_3d_view_tool_paint_gpencil_polyline(params):
    return (
        "3D View Tool: Paint Grease Pencil, Polyline",
        {"space_type": 'VIEW_3D', "region_type": 'WINDOW'},
        {"items": [
            ("grease_pencil.primitive_polyline", {"type": 'LEFTMOUSE', "value": 'PRESS'},
             {"properties": []}),
            ("grease_pencil.primitive_polyline", {"type": 'LEFTMOUSE', "value": 'PRESS', "shift": True},
             {"properties": []}),
            # Lasso select
            ("grease_pencil.select_lasso",
             {"type": params.action_mouse, "value": 'CLICK_DRAG', "ctrl": True, "alt": True}, None),
        ]},
    )


def km_3d_view_tool_paint_gpencil_box(params):
    return (
        "3D View Tool: Paint Grease Pencil, Box",
        {"space_type": 'VIEW_3D', "region_type": 'WINDOW'},
        {"items": [
            ("grease_pencil.primitive_box", params.tool_maybe_tweak_event,
             {"properties": []}),
            ("grease_pencil.primitive_box", {"type": 'LEFTMOUSE', "value": 'PRESS', "shift": True},
             {"properties": []}),
            ("grease_pencil.primitive_box", {"type": 'LEFTMOUSE', "value": 'PRESS', "alt": True},
             {"properties": []}),
            # Lasso select
            ("grease_pencil.select_lasso",
             {"type": params.action_mouse, "value": 'CLICK_DRAG', "ctrl": True, "alt": True}, None),
        ]},
    )


def km_3d_view_tool_paint_gpencil_circle(params):
    return (
        "3D View Tool: Paint Grease Pencil, Circle",
        {"space_type": 'VIEW_3D', "region_type": 'WINDOW'},
        {"items": [
            ("grease_pencil.primitive_circle", params.tool_maybe_tweak_event,
             {"properties": []}),
            ("grease_pencil.primitive_circle", {"type": 'LEFTMOUSE', "value": 'PRESS', "shift": True},
             {"properties": []}),
            ("grease_pencil.primitive_circle", {"type": 'LEFTMOUSE', "value": 'PRESS', "alt": True},
             {"properties": []}),
            # Lasso select
            ("grease_pencil.select_lasso",
             {"type": params.action_mouse, "value": 'CLICK_DRAG', "ctrl": True, "alt": True}, None),
        ]},
    )


def km_3d_view_tool_paint_gpencil_arc(params):
    return (
        "3D View Tool: Paint Grease Pencil, Arc",
        {"space_type": 'VIEW_3D', "region_type": 'WINDOW'},
        {"items": [
            ("grease_pencil.primitive_arc", params.tool_maybe_tweak_event,
             {"properties": []}),
            ("grease_pencil.primitive_arc", {"type": 'LEFTMOUSE', "value": 'PRESS', "shift": True},
             {"properties": []}),
            ("grease_pencil.primitive_arc", {"type": 'LEFTMOUSE', "value": 'PRESS', "alt": True},
             {"properties": []}),
            # Lasso select
            ("grease_pencil.select_lasso",
             {"type": params.action_mouse, "value": 'CLICK_DRAG', "ctrl": True, "alt": True}, None),
        ]},
    )


def km_3d_view_tool_paint_gpencil_curve(params):
    return (
        "3D View Tool: Paint Grease Pencil, Curve",
        {"space_type": 'VIEW_3D', "region_type": 'WINDOW'},
        {"items": [
            ("grease_pencil.primitive_curve", params.tool_maybe_tweak_event,
             {"properties": []}),
            # Lasso select
            ("grease_pencil.select_lasso",
             {"type": params.action_mouse, "value": 'CLICK_DRAG', "ctrl": True, "alt": True}, None),
        ]},
    )


def km_3d_view_tool_paint_gpencil_cutter(params):
    return (
        "3D View Tool: Paint Gpencil, Cutter",
        {"space_type": 'VIEW_3D', "region_type": 'WINDOW'},
        {"items": [
            ("gpencil.stroke_cutter", {"type": params.tool_mouse, "value": 'PRESS'}, None),
            # Lasso select
            ("gpencil.select_lasso",
             {"type": params.action_mouse, "value": 'CLICK_DRAG', "ctrl": True, "alt": True}, None),
        ]},
    )


def km_3d_view_tool_paint_grease_pencil_cutter(params):
    return (
        "3D View Tool: Paint Grease Pencil, Cutter",
        {"space_type": 'VIEW_3D', "region_type": 'WINDOW'},
        {"items": [
            ("grease_pencil.stroke_cutter", {"type": params.tool_mouse, "value": 'PRESS'}, None),
        ]},
    )


def km_3d_view_tool_paint_gpencil_eyedropper(params):
    return (
        "3D View Tool: Paint Gpencil, Eyedropper",
        {"space_type": 'VIEW_3D', "region_type": 'WINDOW'},
        {"items": [
            ("ui.eyedropper_gpencil_color",
             {"type": params.tool_mouse, "value": 'PRESS'}, None),
            ("ui.eyedropper_gpencil_color",
             {"type": params.tool_mouse, "value": 'PRESS', "shift": True}, None),
            ("ui.eyedropper_gpencil_color",
             {"type": params.tool_mouse, "value": 'PRESS', "shift": True, "ctrl": True}, None),
        ]},
    )


def km_3d_view_tool_paint_gpencil_interpolate(params):
    return (
        "3D View Tool: Paint Gpencil, Interpolate",
        {"space_type": 'VIEW_3D', "region_type": 'WINDOW'},
        {"items": [
            ("gpencil.interpolate", params.tool_maybe_tweak_event,
             {"properties": [("release_confirm", True)]}),
        ]},
    )


def km_grease_pencil_interpolate_tool_modal_map(params):
    items = []
    keymap = (
        "Interpolate Tool Modal Map",
        {"space_type": 'EMPTY', "region_type": 'WINDOW', "modal": True},
        {"items": items},
    )

    items.extend([
        ("CANCEL", {"type": 'ESC', "value": 'PRESS', "any": True}, None),
        ("CANCEL", {"type": 'RIGHTMOUSE', "value": 'PRESS', "any": True}, None),
        ("CONFIRM", {"type": 'RET', "value": 'PRESS', "any": True}, None),
        ("CONFIRM", {"type": 'NUMPAD_ENTER', "value": 'PRESS', "any": True}, None),
        ("CONFIRM", {"type": 'LEFTMOUSE', "value": 'RELEASE', "any": True}, None),
        ("INCREASE", {"type": 'WHEELUPMOUSE', "value": 'PRESS'}, None),
        ("DECREASE", {"type": 'WHEELDOWNMOUSE', "value": 'PRESS'}, None),
    ])

    return keymap


# ------------------------------------------------------------------------------
# Tool System (3D View, Grease Pencil, Edit)

def km_3d_view_tool_edit_gpencil_select(params, *, fallback):
    return (
        _fallback_id("3D View Tool: Edit Gpencil, Tweak", fallback),
        {"space_type": 'VIEW_3D', "region_type": 'WINDOW'},
        {"items": [
            *([] if (fallback and (params.select_mouse == 'RIGHTMOUSE')) else _template_items_tool_select(
                params, "gpencil.select", "view3d.cursor3d", fallback=fallback)),
            *([] if params.use_fallback_tool_select_handled else
              _template_view3d_gpencil_select(
                  type=params.select_mouse,
                  value=params.select_mouse_value,
                  legacy=params.legacy,
            )),
        ]},
    )


def km_3d_view_tool_edit_gpencil_select_box(params, *, fallback):
    return (
        _fallback_id("3D View Tool: Edit Gpencil, Select Box", fallback),
        {"space_type": 'VIEW_3D', "region_type": 'WINDOW'},
        {"items": [
            *([] if (fallback and not params.use_fallback_tool) else _template_items_tool_select_actions(
                "gpencil.select_box",
                # Don't use `tool_maybe_tweak_event`, see comment for this slot.
                **(params.select_tweak_event if (fallback and params.use_fallback_tool_select_mouse) else
                   params.tool_tweak_event))),
        ]},
    )


def km_3d_view_tool_edit_gpencil_select_circle(params, *, fallback):
    return (
        _fallback_id("3D View Tool: Edit Gpencil, Select Circle", fallback),
        {"space_type": 'VIEW_3D', "region_type": 'WINDOW'},
        {"items": [
            *([] if (fallback and not params.use_fallback_tool) else _template_items_tool_select_actions_simple(
                "gpencil.select_circle",
                # Why circle select should be used on tweak?
                # So that RMB or Shift-RMB is still able to set an element as active.
                type=params.select_mouse if (fallback and params.use_fallback_tool_select_mouse) else params.tool_mouse,
                value='CLICK_DRAG' if (fallback and params.use_fallback_tool_select_mouse) else 'PRESS',
                properties=[("wait_for_input", False)])),
        ]},
    )


def km_3d_view_tool_edit_gpencil_select_lasso(params, *, fallback):
    return (
        _fallback_id("3D View Tool: Edit Gpencil, Select Lasso", fallback),
        {"space_type": 'VIEW_3D', "region_type": 'WINDOW'},
        {"items": [
            *([] if (fallback and not params.use_fallback_tool) else _template_items_tool_select_actions(
                "gpencil.select_lasso",
                **(params.select_tweak_event if (fallback and params.use_fallback_tool_select_mouse) else
                   params.tool_tweak_event))),
        ]}
    )


def km_3d_view_tool_edit_gpencil_extrude(params):
    return (
        "3D View Tool: Edit Gpencil, Extrude",
        {"space_type": 'VIEW_3D', "region_type": 'WINDOW'},
        {"items": [
            ("gpencil.extrude_move", {**params.tool_maybe_tweak_event, **params.tool_modifier}, None),
        ]},
    )


def km_3d_view_tool_edit_gpencil_radius(params):
    return (
        "3D View Tool: Edit Gpencil, Radius",
        {"space_type": 'VIEW_3D', "region_type": 'WINDOW'},
        {"items": [
            # No need for `tool_modifier` since this takes all input.
            ("transform.transform", params.tool_maybe_tweak_event,
             {"properties": [("mode", 'GPENCIL_SHRINKFATTEN'), ("release_confirm", True)]}),
        ]},
    )


def km_3d_view_tool_edit_gpencil_bend(params):
    return (
        "3D View Tool: Edit Gpencil, Bend",
        {"space_type": 'VIEW_3D', "region_type": 'WINDOW'},
        {"items": [
            # No need for `tool_modifier` since this takes all input.
            ("transform.bend", params.tool_maybe_tweak_event,
             {"properties": [("release_confirm", True)]}),
        ]},
    )


def km_3d_view_tool_edit_gpencil_shear(params):
    return (
        "3D View Tool: Edit Gpencil, Shear",
        {"space_type": 'VIEW_3D', "region_type": 'WINDOW'},
        {"items": [
            # No need for `tool_modifier` since this takes all input.
            ("transform.shear", params.tool_maybe_tweak_event,
             {"properties": [("release_confirm", True)]}),
        ]},
    )


def km_3d_view_tool_edit_gpencil_to_sphere(params):
    return (
        "3D View Tool: Edit Gpencil, To Sphere",
        {"space_type": 'VIEW_3D', "region_type": 'WINDOW'},
        {"items": [
            # No need for `tool_modifier` since this takes all input.
            ("transform.tosphere", params.tool_maybe_tweak_event,
             {"properties": [("release_confirm", True)]}),
        ]},
    )


def km_3d_view_tool_edit_gpencil_transform_fill(params):
    return (
        "3D View Tool: Edit Gpencil, Transform Fill",
        {"space_type": 'VIEW_3D', "region_type": 'WINDOW'},
        {"items": [
            # No need for `tool_modifier` since this takes all input.
            ("gpencil.transform_fill", params.tool_maybe_tweak_event,
             {"properties": [("release_confirm", True)]}),
        ]},
    )


def km_3d_view_tool_edit_gpencil_interpolate(params):
    return (
        "3D View Tool: Edit Gpencil, Interpolate",
        {"space_type": 'VIEW_3D', "region_type": 'WINDOW'},
        {"items": [
            ("gpencil.interpolate", params.tool_maybe_tweak_event,
             {"properties": [("release_confirm", True)]}),
        ]},
    )


# ------------------------------------------------------------------------------
# Tool System (3D View, Grease Pencil, Sculpt)

def km_3d_view_tool_sculpt_gpencil_select(params):
    return (
        "3D View Tool: Sculpt Gpencil, Tweak",
        {"space_type": 'VIEW_3D', "region_type": 'WINDOW'},
        {"items": _template_items_tool_select(params, "gpencil.select", "view3d.cursor3d")},
    )


def km_3d_view_tool_sculpt_gpencil_select_box(params):
    return (
        "3D View Tool: Sculpt Gpencil, Select Box",
        {"space_type": 'VIEW_3D', "region_type": 'WINDOW'},
        {"items": _template_items_tool_select_actions("gpencil.select_box", **params.tool_tweak_event)},
    )


def km_3d_view_tool_sculpt_gpencil_select_circle(params):
    return (
        "3D View Tool: Sculpt Gpencil, Select Circle",
        {"space_type": 'VIEW_3D', "region_type": 'WINDOW'},
        {"items": _template_items_tool_select_actions_simple(
            "gpencil.select_circle", type=params.tool_mouse, value='PRESS',
            properties=[("wait_for_input", False)],
        )},
    )


def km_3d_view_tool_sculpt_gpencil_select_lasso(params):
    return (
        "3D View Tool: Sculpt Gpencil, Select Lasso",
        {"space_type": 'VIEW_3D', "region_type": 'WINDOW'},
        {"items": _template_items_tool_select_actions("gpencil.select_lasso", **params.tool_tweak_event)},
    )


# ------------------------------------------------------------------------------
# Tool System (Sequencer, Generic)

def km_sequencer_editor_tool_generic_select_timeline_rcs(params, fallback):
    return [
        ("sequencer.select_handle", {"type": 'LEFTMOUSE', "value": 'PRESS'}, None),
        *_template_items_change_frame(params),
        # Frame change can be canceled if click happens on strip handle. In such case move the handle.
        ("transform.seq_slide", {"type": 'LEFTMOUSE', "value": 'PRESS'},
         {"properties": [("view2d_edge_pan", True), ("use_restore_handle_selection", True)]}),
    ]


def km_sequencer_editor_tool_generic_select_timeline_lcs(params, fallback):
    return [
        *_template_items_tool_select(
            params, "sequencer.select", None, cursor_prioritize=True, fallback=fallback),
        *_template_items_change_frame(params),
    ]


def km_sequencer_editor_tool_generic_select_timeline(params, *, fallback):
    return (
        _fallback_id("Sequencer Timeline Tool: Tweak", fallback),
        {"space_type": 'SEQUENCE_EDITOR', "region_type": 'WINDOW'},
        {"items": [
            *(km_sequencer_editor_tool_generic_select_timeline_rcs(params, fallback) if (params.select_mouse == 'RIGHTMOUSE')
              else km_sequencer_editor_tool_generic_select_timeline_lcs(params, fallback)),
        ]},
    )


def km_sequencer_editor_tool_generic_select_box_timeline(params, *, fallback):
    return (
        _fallback_id("Sequencer Timeline Tool: Select Box", fallback),
        {"space_type": 'SEQUENCE_EDITOR', "region_type": 'WINDOW'},
        {"items": [
            # Don't use `tool_maybe_tweak_event`, see comment for this slot.
            *([] if (fallback and not params.use_fallback_tool) else _template_items_tool_select_actions_simple(
                "sequencer.select_box",
                **(params.select_tweak_event if (fallback and params.use_fallback_tool_select_mouse) else
                   params.tool_tweak_event),
                properties=[("tweak", params.select_mouse == 'LEFTMOUSE')])),
            # RMB select can already set the frame, match the tweak tool.
            # Ignored for preview.
            *(_template_items_change_frame(params)
              if params.select_mouse == 'LEFTMOUSE' else []),
        ]},
    )


def km_sequencer_editor_tool_generic_select_preview(params, *, fallback):
    return (
        _fallback_id("Sequencer Preview Tool: Tweak", fallback),
        {"space_type": 'SEQUENCE_EDITOR', "region_type": 'WINDOW'},
        {"items": [
            *([] if (fallback and (params.select_mouse == 'RIGHTMOUSE')) else _template_items_tool_select(
                params, "sequencer.select", "sequencer.cursor_set", cursor_prioritize=True, fallback=fallback)),

            *([] if params.use_fallback_tool_select_handled else
              _template_sequencer_preview_select(
                  type=params.select_mouse, value=params.select_mouse_value, legacy=params.legacy)),
        ]},
    )


def km_sequencer_editor_tool_generic_select_box_preview(params, *, fallback):
    return (
        _fallback_id("Sequencer Preview Tool: Select Box", fallback),
        {"space_type": 'SEQUENCE_EDITOR', "region_type": 'WINDOW'},
        {"items": [
            # Don't use `tool_maybe_tweak_event`, see comment for this slot.
            *([] if (fallback and not params.use_fallback_tool) else _template_items_tool_select_actions_simple(
                "sequencer.select_box",
                **(params.select_tweak_event if (fallback and params.use_fallback_tool_select_mouse) else
                   params.tool_tweak_event),
                properties=[("tweak", params.select_mouse == 'LEFTMOUSE')])),
        ]},
    )


def km_sequencer_editor_tool_generic_cursor(params):
    return (
        "Sequencer Tool: Cursor",
        {"space_type": 'SEQUENCE_EDITOR', "region_type": 'WINDOW'},
        {"items": [
            ("sequencer.cursor_set", {"type": params.tool_mouse, "value": 'PRESS'}, None),
            # Don't use `tool_maybe_tweak_event` since it conflicts with `PRESS` that places the cursor.
            ("transform.translate", params.tool_tweak_event,
             {"properties": [("release_confirm", True), ("cursor_transform", True)]}),
        ]},
    )


# ------------------------------------------------------------------------------
# Tool System (Sequencer, Timeline)

def km_sequencer_editor_tool_blade(_params):
    return (
        "Sequencer Tool: Blade",
        {"space_type": 'SEQUENCE_EDITOR', "region_type": 'WINDOW'},
        {"items": [
            ("sequencer.split", {"type": 'LEFTMOUSE', "value": 'PRESS'},
             {"properties": [
                 ("type", 'SOFT'),
                 ("side", 'NO_CHANGE'),
                 ("use_cursor_position", True),
                 ("ignore_selection", True),
             ]}),
        ]},
    )


# ------------------------------------------------------------------------------
# Tool System (Sequencer, Preview)

def km_sequencer_editor_tool_sample(params):
    return (
        "Sequencer Tool: Sample",
        {"space_type": 'SEQUENCE_EDITOR', "region_type": 'WINDOW'},
        {"items": [
            ("sequencer.sample", {"type": params.tool_mouse, "value": 'PRESS'}, None),
        ]},
    )


def km_sequencer_editor_tool_move(params):
    return (
        "Sequencer Tool: Move",
        {"space_type": 'SEQUENCE_EDITOR', "region_type": 'WINDOW'},
        {"items": [
            ("transform.translate", {**params.tool_maybe_tweak_event, **params.tool_modifier},
             {"properties": [("release_confirm", True)]}),
        ]},
    )


def km_sequencer_editor_tool_rotate(params):
    return (
        "Sequencer Tool: Rotate",
        {"space_type": 'SEQUENCE_EDITOR', "region_type": 'WINDOW'},
        {"items": [
            ("transform.rotate", {**params.tool_maybe_tweak_event, **params.tool_modifier},
             {"properties": [("release_confirm", True)]}),
        ]},
    )


def km_sequencer_editor_tool_scale(params):
    return (
        "Sequencer Tool: Scale",
        {"space_type": 'SEQUENCE_EDITOR', "region_type": 'WINDOW'},
        {"items": [
            ("transform.resize", {**params.tool_maybe_tweak_event, **params.tool_modifier},
             {"properties": [("release_confirm", True)]}),
        ]},
    )


def km_3d_view_tool_edit_grease_pencil_interpolate(params):
    return (
        "3D View Tool: Edit Grease Pencil, Interpolate",
        {"space_type": 'VIEW_3D', "region_type": 'WINDOW'},
        {"items": [
            ("grease_pencil.interpolate", params.tool_maybe_tweak_event,
             None),
        ]},
    )


def km_3d_view_tool_paint_grease_pencil_interpolate(params):
    return (
        "3D View Tool: Paint Grease Pencil, Interpolate",
        {"space_type": 'VIEW_3D', "region_type": 'WINDOW'},
        {"items": [
            ("grease_pencil.interpolate", params.tool_maybe_tweak_event,
             None),
        ]},
    )


# ------------------------------------------------------------------------------
# Full Configuration

def generate_keymaps(params=None):
    if params is None:
        params = Params()
    return [
        # Window, screen, area, region.
        km_window(params),
        km_screen(params),
        km_screen_editing(params),
        km_screen_region_context_menu(params),
        km_view2d(params),
        km_view2d_buttons_list(params),
        km_user_interface(params),
        km_property_editor(params),

        # Editors.
        km_outliner(params),
        km_uv_editor(params),
        km_view3d_generic(params),
        km_view3d(params),
        km_mask_editing(params),
        km_markers(params),
        km_time_scrub(params),
        km_time_scrub_clip(params),
        km_graph_editor_generic(params),
        km_graph_editor(params),
        km_image_generic(params),
        km_image(params),
        km_node_generic(params),
        km_node_editor(params),
        km_spreadsheet_generic(params),
        km_info(params),
        km_file_browser(params),
        km_file_browser_main(params),
        km_file_browser_buttons(params),
        km_dopesheet_generic(params),
        km_dopesheet(params),
        km_nla_generic(params),
        km_nla_tracks(params),
        km_nla_editor(params),
        km_text_generic(params),
        km_text(params),
        km_sequencercommon(params),
        km_sequencer(params),
        km_sequencerpreview(params),
        km_sequencer_channels(params),
        km_console(params),
        km_clip(params),
        km_clip_editor(params),
        km_clip_graph_editor(params),
        km_clip_dopesheet_editor(params),

        # Animation.
        km_frames(params),
        km_animation(params),
        km_animation_channels(params),

        # Modes.
        # Grease Pencil v2
        km_gpencil_legacy(params),  # TODO: Rename to km_annotate
        km_gpencil_legacy_stroke_curve_edit_mode(params),
        km_gpencil_legacy_stroke_edit_mode(params),
        km_gpencil_legacy_stroke_paint_mode(params),
        km_gpencil_legacy_stroke_paint_draw_brush(params),
        km_gpencil_legacy_stroke_paint_erase(params),
        km_gpencil_legacy_stroke_paint_fill(params),
        km_gpencil_legacy_stroke_paint_tint(params),
        km_gpencil_legacy_stroke_sculpt_mode(params),
        km_gpencil_legacy_stroke_sculpt_smooth(params),
        km_gpencil_legacy_stroke_sculpt_thickness(params),
        km_gpencil_legacy_stroke_sculpt_strength(params),
        km_gpencil_legacy_stroke_sculpt_grab(params),
        km_gpencil_legacy_stroke_sculpt_push(params),
        km_gpencil_legacy_stroke_sculpt_twist(params),
        km_gpencil_legacy_stroke_sculpt_pinch(params),
        km_gpencil_legacy_stroke_sculpt_randomize(params),
        km_gpencil_legacy_stroke_sculpt_clone(params),
        km_gpencil_legacy_stroke_weight_mode(params),
        km_gpencil_legacy_stroke_weight_draw(params),
        km_gpencil_legacy_stroke_weight_blur(params),
        km_gpencil_legacy_stroke_weight_average(params),
        km_gpencil_legacy_stroke_weight_smear(params),
        km_gpencil_legacy_stroke_vertex_mode(params),
        km_gpencil_legacy_stroke_vertex_draw(params),
        km_gpencil_legacy_stroke_vertex_blur(params),
        km_gpencil_legacy_stroke_vertex_average(params),
        km_gpencil_legacy_stroke_vertex_smear(params),
        km_gpencil_legacy_stroke_vertex_replace(params),
        # Grease Pencil v3
        km_grease_pencil_paint_mode(params),
        km_grease_pencil_edit_mode(params),
        km_grease_pencil_sculpt_mode(params),
        km_grease_pencil_weight_paint(params),
        km_grease_pencil_brush_stroke(params),
        km_grease_pencil_fill_tool(params),
        # Object mode.
        km_object_mode(params),
        km_object_non_modal(params),
        km_pose(params),
        # Object paint modes.
        km_paint_curve(params),
        km_image_paint(params),
        km_vertex_paint(params),
        km_weight_paint(params),
        km_paint_face_mask(params),
        km_paint_vertex_mask(params),
        # Object sculpt modes.
        km_sculpt(params),
        km_sculpt_curves(params),
        # Object edit modes.
        km_edit_mesh(params),
        km_edit_armature(params),
        km_edit_metaball(params),
        km_edit_lattice(params),
        km_edit_particle(params),
        km_edit_font(params),
        km_edit_curve_legacy(params),
        km_edit_curves(params),

        # Modal maps.
        km_eyedropper_modal_map(params),
        km_eyedropper_colorramp_pointsampling_map(params),
        km_transform_modal_map(params),
        km_view3d_interactive_add_tool_modal(params),
        km_view3d_gesture_circle(params),
        km_gesture_border(params),
        km_gesture_zoom_border(params),
        km_gesture_straight_line(params),
        km_gesture_lasso(params),
        km_gesture_polyline(params),
        km_standard_modal_map(params),
        km_knife_tool_modal_map(params),
        km_custom_normals_modal_map(params),
        km_bevel_modal_map(params),
        km_view3d_fly_modal(params),
        km_view3d_walk_modal(params),
        km_view3d_rotate_modal(params),
        km_view3d_move_modal(params),
        km_view3d_zoom_modal(params),
        km_view3d_dolly_modal(params),
        km_paint_stroke_modal(params),
        km_sculpt_expand_modal(params),
        km_sculpt_mesh_filter_modal_map(params),
        km_curve_pen_modal_map(params),
        km_node_link_modal_map(params),
        km_grease_pencil_primitive_tool_modal_map(params),
        km_grease_pencil_fill_tool_modal_map(params),
        km_grease_pencil_interpolate_tool_modal_map(params),

        # Gizmos.
        km_generic_gizmo(params),
        km_generic_gizmo_drag(params),
        km_generic_gizmo_maybe_drag(params),
        km_generic_gizmo_click_drag(params),
        km_generic_gizmo_select(params),
        km_generic_gizmo_tweak_modal_map(params),

        # Pop-Up Key-maps.
        km_popup_toolbar(params),

        # Tool System.
        km_generic_tool_annotate(params),
        km_generic_tool_annotate_line(params),
        km_generic_tool_annotate_polygon(params),
        km_generic_tool_annotate_eraser(params),

        km_image_editor_tool_generic_sample(params),
        km_image_editor_tool_uv_cursor(params),
        *(km_image_editor_tool_uv_select(params, fallback=fallback) for fallback in (False, True)),
        *(km_image_editor_tool_uv_select_box(params, fallback=fallback) for fallback in (False, True)),
        *(km_image_editor_tool_uv_select_circle(params, fallback=fallback) for fallback in (False, True)),
        *(km_image_editor_tool_uv_select_lasso(params, fallback=fallback) for fallback in (False, True)),
        km_image_editor_tool_uv_rip_region(params),
        km_image_editor_tool_uv_grab(params),
        km_image_editor_tool_uv_relax(params),
        km_image_editor_tool_uv_pinch(params),
        km_image_editor_tool_uv_move(params),
        km_image_editor_tool_uv_rotate(params),
        km_image_editor_tool_uv_scale(params),
        *(km_node_editor_tool_select(params, fallback=fallback) for fallback in (False, True)),
        *(km_node_editor_tool_select_box(params, fallback=fallback) for fallback in (False, True)),
        *(km_node_editor_tool_select_lasso(params, fallback=fallback) for fallback in (False, True)),
        *(km_node_editor_tool_select_circle(params, fallback=fallback) for fallback in (False, True)),
        km_node_editor_tool_links_cut(params),
        km_3d_view_tool_cursor(params),
        km_3d_view_tool_text_select(params),
        *(km_3d_view_tool_select(params, fallback=fallback) for fallback in (False, True)),
        *(km_3d_view_tool_select_box(params, fallback=fallback) for fallback in (False, True)),
        *(km_3d_view_tool_select_circle(params, fallback=fallback) for fallback in (False, True)),
        *(km_3d_view_tool_select_lasso(params, fallback=fallback) for fallback in (False, True)),
        km_3d_view_tool_transform(params),
        km_3d_view_tool_move(params),
        km_3d_view_tool_rotate(params),
        km_3d_view_tool_scale(params),
        km_3d_view_tool_shear(params),
        km_3d_view_tool_bend(params),
        km_3d_view_tool_measure(params),
        km_3d_view_tool_interactive_add(params),
        km_3d_view_tool_pose_breakdowner(params),
        km_3d_view_tool_pose_push(params),
        km_3d_view_tool_pose_relax(params),
        km_3d_view_tool_edit_armature_roll(params),
        km_3d_view_tool_edit_armature_bone_size(params),
        km_3d_view_tool_edit_armature_bone_envelope(params),
        km_3d_view_tool_edit_armature_extrude(params),
        km_3d_view_tool_edit_armature_extrude_to_cursor(params),
        km_3d_view_tool_edit_mesh_extrude_region(params),
        km_3d_view_tool_edit_mesh_extrude_manifold(params),
        km_3d_view_tool_edit_mesh_extrude_along_normals(params),
        km_3d_view_tool_edit_mesh_extrude_individual(params),
        km_3d_view_tool_edit_mesh_extrude_to_cursor(params),
        km_3d_view_tool_edit_mesh_inset_faces(params),
        km_3d_view_tool_edit_mesh_bevel(params),
        km_3d_view_tool_edit_mesh_loop_cut(params),
        km_3d_view_tool_edit_mesh_offset_edge_loop_cut(params),
        km_3d_view_tool_edit_mesh_knife(params),
        km_3d_view_tool_edit_mesh_bisect(params),
        km_3d_view_tool_edit_mesh_poly_build(params),
        km_3d_view_tool_edit_mesh_spin(params),
        km_3d_view_tool_edit_mesh_spin_duplicate(params),
        km_3d_view_tool_edit_mesh_smooth(params),
        km_3d_view_tool_edit_mesh_randomize(params),
        km_3d_view_tool_edit_mesh_edge_slide(params),
        km_3d_view_tool_edit_mesh_vertex_slide(params),
        km_3d_view_tool_edit_mesh_shrink_fatten(params),
        km_3d_view_tool_edit_mesh_push_pull(params),
        km_3d_view_tool_edit_mesh_to_sphere(params),
        km_3d_view_tool_edit_mesh_rip_region(params),
        km_3d_view_tool_edit_mesh_rip_edge(params),
        km_3d_view_tool_edit_curve_draw(params),
        km_3d_view_tool_edit_curve_pen(params),
        km_3d_view_tool_edit_curve_radius(params),
        km_3d_view_tool_edit_curve_tilt(params),
        km_3d_view_tool_edit_curve_randomize(params),
        km_3d_view_tool_edit_curve_extrude(params),
        km_3d_view_tool_edit_curve_extrude_to_cursor(params),
        km_3d_view_tool_edit_curves_draw(params),
        km_3d_view_tool_sculpt_box_mask(params),
        km_3d_view_tool_sculpt_lasso_mask(params),
        km_3d_view_tool_sculpt_line_mask(params),
        km_3d_view_tool_sculpt_polyline_mask(params),
        km_3d_view_tool_sculpt_box_hide(params),
        km_3d_view_tool_sculpt_lasso_hide(params),
        km_3d_view_tool_sculpt_line_hide(params),
        km_3d_view_tool_sculpt_polyline_hide(params),
        km_3d_view_tool_sculpt_box_face_set(params),
        km_3d_view_tool_sculpt_lasso_face_set(params),
        km_3d_view_tool_sculpt_line_face_set(params),
        km_3d_view_tool_sculpt_polyline_face_set(params),
        km_3d_view_tool_sculpt_box_trim(params),
        km_3d_view_tool_sculpt_lasso_trim(params),
        km_3d_view_tool_sculpt_line_trim(params),
        km_3d_view_tool_sculpt_polyline_trim(params),
        km_3d_view_tool_sculpt_line_project(params),
        km_3d_view_tool_sculpt_mesh_filter(params),
        km_3d_view_tool_sculpt_cloth_filter(params),
        km_3d_view_tool_sculpt_color_filter(params),
        km_3d_view_tool_sculpt_mask_by_color(params),
        km_3d_view_tool_sculpt_face_set_edit(params),
        km_3d_view_tool_paint_weight_sample_weight(params),
        km_3d_view_tool_paint_weight_sample_vertex_group(params),
        km_3d_view_tool_paint_weight_gradient(params),
        km_3d_view_tool_paint_gpencil_line(params),
        km_3d_view_tool_paint_gpencil_polyline(params),
        km_3d_view_tool_paint_gpencil_box(params),
        km_3d_view_tool_paint_gpencil_circle(params),
        km_3d_view_tool_paint_gpencil_arc(params),
        km_3d_view_tool_paint_gpencil_curve(params),
        km_3d_view_tool_paint_gpencil_cutter(params),
        km_3d_view_tool_paint_gpencil_eyedropper(params),
        km_3d_view_tool_paint_gpencil_interpolate(params),
        *(km_3d_view_tool_edit_gpencil_select(params, fallback=fallback) for fallback in (False, True)),
        *(km_3d_view_tool_edit_gpencil_select_box(params, fallback=fallback) for fallback in (False, True)),
        *(km_3d_view_tool_edit_gpencil_select_circle(params, fallback=fallback) for fallback in (False, True)),
        *(km_3d_view_tool_edit_gpencil_select_lasso(params, fallback=fallback) for fallback in (False, True)),
        km_3d_view_tool_edit_gpencil_extrude(params),
        km_3d_view_tool_edit_gpencil_radius(params),
        km_3d_view_tool_edit_gpencil_bend(params),
        km_3d_view_tool_edit_gpencil_shear(params),
        km_3d_view_tool_edit_gpencil_to_sphere(params),
        km_3d_view_tool_edit_gpencil_transform_fill(params),
        km_3d_view_tool_edit_gpencil_interpolate(params),
        km_3d_view_tool_sculpt_gpencil_select(params),
        km_3d_view_tool_sculpt_gpencil_select_box(params),
        km_3d_view_tool_sculpt_gpencil_select_circle(params),
        km_3d_view_tool_sculpt_gpencil_select_lasso(params),
        *(km_sequencer_editor_tool_generic_select_timeline(params, fallback=fallback) for fallback in (False, True)),
        *(km_sequencer_editor_tool_generic_select_box_timeline(params, fallback=fallback) for fallback in (False, True)),
        *(km_sequencer_editor_tool_generic_select_preview(params, fallback=fallback) for fallback in (False, True)),
        *(km_sequencer_editor_tool_generic_select_box_preview(params, fallback=fallback) for fallback in (False, True)),
        km_3d_view_tool_paint_grease_pencil_cutter(params),
        km_sequencer_editor_tool_generic_cursor(params),
        km_sequencer_editor_tool_blade(params),
        km_sequencer_editor_tool_sample(params),
        km_sequencer_editor_tool_move(params),
        km_sequencer_editor_tool_rotate(params),
        km_sequencer_editor_tool_scale(params),
        km_3d_view_tool_edit_grease_pencil_interpolate(params),
        km_3d_view_tool_paint_grease_pencil_interpolate(params),
    ]

# ------------------------------------------------------------------------------
# Refactoring (Testing Only)
#
# Allows running outside of Blender to generate data for diffing
#
# To compare:
#
#    python3 scripts/presets/keyconfig/keymap_data/blender_default.py && \
#      diff -u keymap_default.py.orig keymap_default.py && \
#      diff -u keymap_legacy.py.orig  keymap_legacy.py
#
# # begin code:
# import pprint
# for legacy in (False, True):
#     with open("keymap_default.py" if not legacy else "keymap_legacy.py", 'w') as fh:
#         fh.write(pprint.pformat(generate_keymaps(Params(legacy=legacy)), indent=2, width=80))
# import sys
# sys.exit()
# # end code


# ------------------------------------------------------------------------------
# PyLint (Testing Only)
#
# Command to lint:
#
#    pylint \
#        scripts/presets/keyconfig/keymap_data/blender_default.py \
#        --disable=C0111,C0209,C0301,C0302,C0413,C0415,R1705,R0902,R0903,R0913,R0914,R0915,W0511,W0622<|MERGE_RESOLUTION|>--- conflicted
+++ resolved
@@ -4600,16 +4600,15 @@
         # Isolate Layer
         ("grease_pencil.layer_isolate", {"type": 'NUMPAD_ASTERIX', "value": 'PRESS'}, None),
 
-<<<<<<< HEAD
         op_tool_optional(
             ("grease_pencil.interpolate", {"type": 'E', "value": 'PRESS', "ctrl": True}, None),
             (op_tool_cycle, "builtin.interpolate"), params),
-=======
+        ),
+
         op_asset_shelf_popup(
             "VIEW3D_AST_brush_gpencil_paint",
             {"type": 'SPACE', "value": 'PRESS', "shift": True}
         ),
->>>>>>> 7fea7799
     ])
 
     return keymap
