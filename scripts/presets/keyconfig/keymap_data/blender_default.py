# SPDX-FileCopyrightText: 2018-2023 Blender Authors
#
# SPDX-License-Identifier: GPL-2.0-or-later

__all__ = (
    "generate_keymaps",
    "Params",
)

# ------------------------------------------------------------------------------
# Developer Notes
#
# - This script should run without Blender (no references to the `bpy` module for example).
# - All configuration must be passed into the `generate_keymaps` function (via `Params`).
# - Supporting some combinations of options is becoming increasingly complex,
#   especially `Params.select_mouse` & `Params.use_fallback_tool`.
#   To ensure changes don't unintentionally break other configurations, see:
#   `tools/utils/blender_keyconfig_export_permutations.py --help`
#

# ------------------------------------------------------------------------------
# Configurable Parameters


class Params:
    __slots__ = (
        "legacy",
        "select_mouse",
        "select_mouse_value",
        "action_mouse",
        "tool_mouse",
        "tool_maybe_tweak_value",
        "context_menu_event",
        "cursor_set_event",
        "cursor_tweak_event",
        # NOTE: this is intended to be used so pressing a button can then drag the current selection.
        # This should not be used for button release values such as `CLICK` or `RELEASE` which should
        # instead be bound to a binding that doesn't de-select all, this way:
        # - Click-drag moves the current selection.
        # - Click selects only the item at the cursor position.
        # See: #97032.
        "use_tweak_select_passthrough",
        "use_mouse_emulate_3_button",

        # User preferences:
        #
        # Swap 'Space/Shift-Space'.
        "spacebar_action",
        # Key toggles selection with 'A'.
        "use_select_all_toggle",
        # Activate gizmo on drag (which support it).
        "use_gizmo_drag",
        # Use the fallback tool instead of tweak for RMB select.
        "use_fallback_tool",
        # Selection actions are already accounted for, no need to add additional selection keys.
        "use_fallback_tool_select_handled",
        # Use pie menu for tab by default (swap 'Tab/Ctrl-Tab').
        "use_v3d_tab_menu",
        # Use extended pie menu for shading.
        "use_v3d_shade_ex_pie",
        # Swap orbit/pan keys (for 2D workflows).
        "use_v3d_mmb_pan",
        # Alt click to access tools.
        "use_alt_click_leader",
        # Transform keys G/S/R activate tools instead of immediately transforming.
        "use_key_activate_tools",
        # Side-bar toggle opens a pie menu instead of immediately toggling the side-bar.
        "use_region_toggle_pie",
        # Optionally use a modifier to access tools.
        "tool_modifier",
        # Experimental option.
        "use_pie_click_drag",
        "v3d_tilde_action",
        # Alt-MMB axis switching 'RELATIVE' or 'ABSOLUTE' axis switching.
        "v3d_alt_mmb_drag_action",
        # Changes some transformers modal key-map items to avoid conflicts with navigation operations.
        "use_alt_navigation",
        # File selector actions on single click.
        "use_file_single_click",

        # Experimental variables:
        # Options for experimental features.
        #
        # NOTE: don't pass the experimental struct directly as this makes it less
        # clear which experimental options impact shortcuts. Further, any experimental option
        # that adjust shortcuts need to reload the key-configuration (see: `rna_userdef.cc`).
        "use_experimental_grease_pencil_version3",

        # Convenience variables:
        # (derived from other settings).
        #
        # The fallback tool is activated on the same button as selection.
        # Shorthand for: `(True if (select_mouse == 'LEFT') else self.use_fallback_tool)`
        "use_fallback_tool_select_mouse",
        # Shorthand for: `(self.select_mouse_value if self.use_fallback_tool_select_handled else 'CLICK')`.
        "select_mouse_value_fallback",
        # Shorthand for: `{"type": params.select_mouse, "value": 'CLICK_DRAG'}`.
        "select_tweak_event",
        # Shorthand for: `('CLICK_DRAG' if params.use_pie_click_drag else 'PRESS')`
        "pie_value",
        # Shorthand for: `{"type": params.tool_mouse, "value": 'CLICK_DRAG'}`.
        "tool_tweak_event",
        # Shorthand for: `{"type": params.tool_mouse, "value": params.tool_maybe_tweak_value}`.
        #
        # NOTE: This is typically used for active tool key-map items however it should never
        # be used for selection tools (the default box-select tool for example).
        # Since this means with RMB select enabled in edit-mode for e.g.
        # `Ctrl-LMB` would be caught by box-select instead of add/extrude.
        "tool_maybe_tweak_event",
    )

    def __init__(
            self,
            *,
            legacy=False,
            select_mouse='RIGHT',
            use_mouse_emulate_3_button=False,

            # User preferences.
            spacebar_action='TOOL',
            use_key_activate_tools=False,
            use_region_toggle_pie=False,
            use_select_all_toggle=False,
            use_gizmo_drag=True,
            use_fallback_tool=False,
            use_fallback_tool_select_handled=True,
            use_v3d_tab_menu=False,
            use_v3d_shade_ex_pie=False,
            use_v3d_mmb_pan=False,
            use_alt_tool_or_cursor=False,
            use_alt_click_leader=False,
            use_pie_click_drag=False,
            use_alt_navigation=True,
            use_file_single_click=False,
            v3d_tilde_action='VIEW',
            v3d_alt_mmb_drag_action='RELATIVE',
            use_experimental_grease_pencil_version3=False,
    ):
        self.legacy = legacy

        if use_mouse_emulate_3_button:
            assert use_alt_tool_or_cursor is False

        if select_mouse == 'RIGHT':
            # Right mouse select.
            self.select_mouse = 'RIGHTMOUSE'
            self.select_mouse_value = 'PRESS'
            self.action_mouse = 'LEFTMOUSE'
            self.tool_mouse = 'LEFTMOUSE'
            if use_alt_tool_or_cursor:
                self.tool_maybe_tweak_value = 'PRESS'
            else:
                self.tool_maybe_tweak_value = 'CLICK_DRAG'

            self.context_menu_event = {"type": 'W', "value": 'PRESS'}

            # Use the "cursor" functionality for RMB select.
            if use_alt_tool_or_cursor:
                self.cursor_set_event = {"type": 'LEFTMOUSE', "value": 'PRESS', "alt": True}
                self.cursor_tweak_event = {"type": 'LEFTMOUSE', "value": 'CLICK_DRAG', "alt": True}
            else:
                self.cursor_set_event = {"type": 'LEFTMOUSE', "value": 'CLICK'}
                self.cursor_tweak_event = None

            self.tool_modifier = {}
        else:
            # Left mouse select uses Click event for selection. This is a little
            # less immediate, but is needed to distinguish between click and tweak
            # events on the same mouse buttons.
            self.select_mouse = 'LEFTMOUSE'
            self.select_mouse_value = 'CLICK'
            self.action_mouse = 'RIGHTMOUSE'
            self.tool_mouse = 'LEFTMOUSE'
            self.tool_maybe_tweak_value = 'CLICK_DRAG'

            if self.legacy:
                self.context_menu_event = {"type": 'W', "value": 'PRESS'}
            else:
                self.context_menu_event = {"type": 'RIGHTMOUSE', "value": 'PRESS'}

            self.cursor_set_event = {"type": 'RIGHTMOUSE', "value": 'PRESS', "shift": True}
            self.cursor_tweak_event = {"type": 'RIGHTMOUSE', "value": 'CLICK_DRAG', "shift": True}

            # Use the "tool" functionality for LMB select.
            if use_alt_tool_or_cursor:
                # Allow `Alt` to be pressed or not.
                self.tool_modifier = {"alt": -1}
            else:
                self.tool_modifier = {}

        self.use_mouse_emulate_3_button = use_mouse_emulate_3_button

        # User preferences:
        self.spacebar_action = spacebar_action
        self.use_key_activate_tools = use_key_activate_tools
        self.use_region_toggle_pie = use_region_toggle_pie

        self.use_gizmo_drag = use_gizmo_drag
        self.use_select_all_toggle = use_select_all_toggle
        self.use_v3d_tab_menu = use_v3d_tab_menu
        self.use_v3d_shade_ex_pie = use_v3d_shade_ex_pie
        self.use_v3d_mmb_pan = use_v3d_mmb_pan
        self.v3d_tilde_action = v3d_tilde_action
        self.v3d_alt_mmb_drag_action = v3d_alt_mmb_drag_action

        self.use_alt_click_leader = use_alt_click_leader
        self.use_pie_click_drag = use_pie_click_drag

        self.use_alt_navigation = use_alt_navigation

        self.use_file_single_click = use_file_single_click

        self.use_tweak_select_passthrough = not legacy

        self.use_fallback_tool = use_fallback_tool

        # Experimental variables:
        self.use_experimental_grease_pencil_version3 = use_experimental_grease_pencil_version3

        # Convenience variables:
        self.use_fallback_tool_select_handled = (
            True if (select_mouse == 'LEFT') else
            use_fallback_tool_select_handled
        )
        self.use_fallback_tool_select_mouse = (
            True if (select_mouse == 'LEFT') else
            (not self.use_fallback_tool_select_handled)
        )
        self.select_mouse_value_fallback = (
            self.select_mouse_value if self.use_fallback_tool_select_handled else
            'CLICK'
        )
        self.select_tweak_event = {"type": self.select_mouse, "value": 'CLICK_DRAG'}
        self.pie_value = 'CLICK_DRAG' if use_pie_click_drag else 'PRESS'
        self.tool_tweak_event = {"type": self.tool_mouse, "value": 'CLICK_DRAG'}
        self.tool_maybe_tweak_event = {"type": self.tool_mouse, "value": self.tool_maybe_tweak_value}


# ------------------------------------------------------------------------------
# Constants

from math import pi
PI_2 = pi / 2.0

# Physical layout.
NUMBERS_1 = ('ONE', 'TWO', 'THREE', 'FOUR', 'FIVE', 'SIX', 'SEVEN', 'EIGHT', 'NINE', 'ZERO')
# Numeric order.
NUMBERS_0 = ('ZERO', 'ONE', 'TWO', 'THREE', 'FOUR', 'FIVE', 'SIX', 'SEVEN', 'EIGHT', 'NINE')


# ------------------------------------------------------------------------------
# Generic Utilities

def _fallback_id(text, fallback):
    if fallback:
        return text + " (fallback)"
    return text


def any_except(*args):
    mod = {"ctrl": -1, "alt": -1, "shift": -1, "oskey": -1}
    for arg in args:
        del mod[arg]
    return mod


# ------------------------------------------------------------------------------
# Key-map Item Wrappers

def op_menu(menu, kmi_args):
    return ("wm.call_menu", kmi_args, {"properties": [("name", menu)]})


def op_menu_pie(menu, kmi_args):
    return ("wm.call_menu_pie", kmi_args, {"properties": [("name", menu)]})


def op_panel(menu, kmi_args, kmi_data=()):
    return ("wm.call_panel", kmi_args, {"properties": [("name", menu), *kmi_data]})


def op_tool(tool, kmi_args):
    return ("wm.tool_set_by_id", kmi_args, {"properties": [("name", tool)]})


def op_tool_cycle(tool, kmi_args):
    return ("wm.tool_set_by_id", kmi_args, {"properties": [("name", tool), ("cycle", True)]})


# Utility to select between an operator and a tool,
# without having to duplicate key map item arguments.
def op_tool_optional(op_args, tool_pair, params):
    if params.use_key_activate_tools:
        kmi_args = op_args[1]
        op_tool_fn, tool_id = tool_pair
        return op_tool_fn(tool_id, kmi_args)
    return op_args


# ------------------------------------------------------------------------------
# Keymap Templates

def _template_items_context_menu(menu, key_args_primary):
    return [
        op_menu(menu, kmi_args)
        for kmi_args in (key_args_primary, {"type": 'APP', "value": 'PRESS'})
    ]


def _template_items_context_panel(menu, key_args_primary):
    return [
        op_panel(menu, kmi_args)
        for kmi_args in (key_args_primary, {"type": 'APP', "value": 'PRESS'})
    ]


def _template_space_region_type_toggle(
        params,
        *,
        toolbar_key=None,
        sidebar_key=None,
        channels_key=None,
):
    items = []

    if params.use_region_toggle_pie:
        pie_key = sidebar_key or sidebar_key or channels_key
        if pie_key is not None:
            items.append(op_menu_pie("WM_MT_region_toggle_pie", pie_key))
        return items

    if toolbar_key is not None:
        items.append(
            ("wm.context_toggle", toolbar_key,
             {"properties": [("data_path", 'space_data.show_region_toolbar')]})
        )
    if sidebar_key is not None:
        items.append(
            ("wm.context_toggle", sidebar_key,
             {"properties": [("data_path", 'space_data.show_region_ui')]}),
        )
    if channels_key is not None:
        items.append(
            ("wm.context_toggle", channels_key,
             {"properties": [("data_path", 'space_data.show_region_channels')]}),
        )

    return items


def _template_items_transform_actions(
        params,
        *,
        use_bend=False,
        use_mirror=False,
        use_tosphere=False,
        use_shear=False,
):
    items = [
        ("transform.translate", {"type": params.select_mouse, "value": 'CLICK_DRAG'}, None),
        op_tool_optional(
            ("transform.translate", {"type": 'G', "value": 'PRESS'},
             {"properties": [("alt_navigation", params.use_alt_navigation)]}),
            (op_tool_cycle, "builtin.move"), params),
        op_tool_optional(
            ("transform.rotate", {"type": 'R', "value": 'PRESS'},
             {"properties": [("alt_navigation", params.use_alt_navigation)]}),
            (op_tool_cycle, "builtin.rotate"), params),
        op_tool_optional(
            ("transform.resize", {"type": 'S', "value": 'PRESS'},
             {"properties": [("alt_navigation", params.use_alt_navigation)]}),
            (op_tool_cycle, "builtin.scale"), params),
    ]

    if use_bend:
        items.append(
            ("transform.bend", {"type": 'W', "value": 'PRESS', "shift": True}, None)
        )
    if use_mirror:
        items.append(
            ("transform.mirror", {"type": 'M', "value": 'PRESS', "ctrl": True}, None)
        )
    if use_tosphere:
        items.append(
            op_tool_optional(
                ("transform.tosphere", {"type": 'S', "value": 'PRESS', "shift": True, "alt": True}, None),
                (op_tool_cycle, "builtin.to_sphere"), params)
        )
    if use_shear:
        items.append(
            op_tool_optional(
                ("transform.shear", {"type": 'S', "value": 'PRESS', "shift": True, "ctrl": True, "alt": True}, None),
                (op_tool_cycle, "builtin.shear"), params)
        )

    return items


def _template_items_select_actions(params, operator):
    if not params.use_select_all_toggle:
        return [
            (operator, {"type": 'A', "value": 'PRESS'}, {"properties": [("action", 'SELECT')]}),
            (operator, {"type": 'A', "value": 'PRESS', "alt": True}, {"properties": [("action", 'DESELECT')]}),
            (operator, {"type": 'I', "value": 'PRESS', "ctrl": True}, {"properties": [("action", 'INVERT')]}),
            (operator, {"type": 'A', "value": 'DOUBLE_CLICK'}, {"properties": [("action", 'DESELECT')]}),
        ]
    elif params.legacy:
        # Alt+A is for playback in legacy keymap.
        return [
            (operator, {"type": 'A', "value": 'PRESS'}, {"properties": [("action", 'TOGGLE')]}),
            (operator, {"type": 'I', "value": 'PRESS', "ctrl": True}, {"properties": [("action", 'INVERT')]}),
        ]
    else:
        return [
            (operator, {"type": 'A', "value": 'PRESS'}, {"properties": [("action", 'TOGGLE')]}),
            (operator, {"type": 'A', "value": 'PRESS', "alt": True}, {"properties": [("action", 'DESELECT')]}),
            (operator, {"type": 'I', "value": 'PRESS', "ctrl": True}, {"properties": [("action", 'INVERT')]}),
        ]


def _template_items_select_lasso(params, operator):
    # Needed because of shortcut conflicts on CTRL-LMB on right click select with brush modes,
    # all modifier keys are used together to unmask/deselect.
    if params.select_mouse == 'RIGHTMOUSE':
        return [
            (operator, {"type": params.action_mouse, "value": 'CLICK_DRAG', "shift": True, "ctrl": True},
             {"properties": [("mode", 'SUB')]}),
            (operator, {"type": params.action_mouse, "value": 'CLICK_DRAG', "shift": True, "ctrl": True, "alt": True},
             {"properties": [("mode", 'ADD')]}),
        ]
    else:
        return [
            (operator, {"type": params.action_mouse, "value": 'CLICK_DRAG', "shift": True, "ctrl": True},
             {"properties": [("mode", 'SUB')]}),
            (operator, {"type": params.action_mouse, "value": 'CLICK_DRAG', "ctrl": True},
             {"properties": [("mode", 'ADD')]}),
        ]


def _template_items_hide_reveal_actions(op_hide, op_reveal):
    return [
        (op_reveal, {"type": 'H', "value": 'PRESS', "alt": True}, None),
        (op_hide, {"type": 'H', "value": 'PRESS'}, {"properties": [("unselected", False)]}),
        (op_hide, {"type": 'H', "value": 'PRESS', "shift": True}, {"properties": [("unselected", True)]}),
    ]


def _template_object_hide_collection_from_number_keys():
    return [
        ("object.hide_collection", {
            "type": NUMBERS_1[i], "value": 'PRESS',
            **({"shift": True} if extend else {}),
            **({"alt": True} if add_10 else {}),
        }, {"properties": [
            ("collection_index", i + (11 if add_10 else 1)),
            ("extend", extend),
        ]})
        for extend in (False, True)
        for add_10 in (False, True)
        for i in range(10)
    ]


def _template_items_object_subdivision_set():
    return [
        ("object.subdivision_set",
         {"type": NUMBERS_0[i], "value": 'PRESS', "ctrl": True},
         {"properties": [("level", i), ("relative", False)]})
        for i in range(6)
    ]


def _template_items_gizmo_tweak_value():
    return [
        ("gizmogroup.gizmo_tweak",
         {"type": 'LEFTMOUSE', "value": 'PRESS', **any_except("alt")}, None),
    ]


def _template_items_gizmo_tweak_value_click_drag():
    return [
        ("gizmogroup.gizmo_tweak",
         {"type": 'LEFTMOUSE', "value": 'CLICK', **any_except("alt")}, None),
        ("gizmogroup.gizmo_tweak",
         {"type": 'LEFTMOUSE', "value": 'CLICK_DRAG', **any_except("alt")}, None),
    ]


def _template_items_gizmo_tweak_value_drag():
    return [
        ("gizmogroup.gizmo_tweak", {"type": 'LEFTMOUSE', "value": 'CLICK_DRAG', **any_except("alt")}, None),
    ]


def _template_items_editmode_mesh_select_mode(params):
    if params.legacy:
        return [
            op_menu("VIEW3D_MT_edit_mesh_select_mode", {"type": 'TAB', "value": 'PRESS', "ctrl": True}),
        ]
    else:
        return [
            (
                "mesh.select_mode",
                {"type": NUMBERS_1[i], "value": 'PRESS', **key_expand, **key_extend},
                {"properties": [*prop_extend, *prop_expand, ("type", e)]}
            )
            for key_expand, prop_expand in (({}, ()), ({"ctrl": True}, (("use_expand", True),)))
            for key_extend, prop_extend in (({}, ()), ({"shift": True}, (("use_extend", True),)))
            for i, e in enumerate(('VERT', 'EDGE', 'FACE'))
        ]


def _template_items_uv_select_mode(params):
    if params.legacy:
        return [
            op_menu("IMAGE_MT_uvs_select_mode", {"type": 'TAB', "value": 'PRESS', "ctrl": True}),
        ]
    else:
        return [
            # TODO(@campbellbarton): should this be kept?
            # Seems it was included in the new key-map by accident, check on removing
            # although it's not currently used for anything else.
            op_menu("IMAGE_MT_uvs_select_mode", {"type": 'TAB', "value": 'PRESS', "ctrl": True}),

            *_template_items_editmode_mesh_select_mode(params),
            # Hack to prevent fall-through, when sync select isn't enabled (and the island button isn't visible).
            ("mesh.select_mode", {"type": 'FOUR', "value": 'PRESS'}, None),
            *(("uv.select_mode", {"type": NUMBERS_1[i], "value": 'PRESS'},
               {"properties": [("type", e)]})
              for i, e in enumerate(('VERTEX', 'EDGE', 'FACE', 'ISLAND')))
        ]


def _template_items_proportional_editing(params, *, connected, toggle_data_path):
    return [
        (
            op_menu_pie("VIEW3D_MT_proportional_editing_falloff_pie", {"type": 'O', "value": 'PRESS', "shift": True})
            if not params.legacy else
            ("wm.context_cycle_enum", {"type": 'O', "value": 'PRESS', "shift": True},
             {"properties": [("data_path", 'tool_settings.proportional_edit_falloff'), ("wrap", True)]})
        ),
        ("wm.context_toggle", {"type": 'O', "value": 'PRESS'},
         {"properties": [("data_path", toggle_data_path)]}),
        *(() if not connected else (
            ("wm.context_toggle", {"type": 'O', "value": 'PRESS', "alt": True},
             {"properties": [("data_path", 'tool_settings.use_proportional_connected')]}),
        ))
    ]


def _template_items_change_frame(params):
    if params.select_mouse == 'LEFTMOUSE' and not params.legacy:
        return [
            ("anim.change_frame", {"type": 'RIGHTMOUSE', "value": 'PRESS', "shift": True}, None),
        ]
    else:
        return [
            ("anim.change_frame", {"type": params.action_mouse, "value": 'PRESS'}, None),
        ]


# Tool System Templates

def _template_items_tool_select(
        params, operator, cursor_operator, *,
        # Always use the cursor operator where possible,
        # needed for time-line views where we always want to be able to scrub time.
        cursor_prioritize=False,
        fallback=False,
):
    if not params.legacy and not fallback:
        # Experimental support for LMB interaction for the tweak tool. see: #96544.
        # NOTE: For RMB-select this is a much bigger change as it disables 3D cursor placement on LMB.
        # For LMB-select this means an LMB -drag will not first de-select all (similar to node/graph editor).
        select_passthrough = False
        if params.select_mouse == 'LEFTMOUSE':
            select_passthrough = params.use_tweak_select_passthrough
        else:
            if not cursor_prioritize:
                select_passthrough = True

        if select_passthrough:
            return [
                (operator, {"type": 'LEFTMOUSE', "value": 'PRESS'},
                 {"properties": [("deselect_all", True), ("select_passthrough", True)]}),
                (operator, {"type": 'LEFTMOUSE', "value": 'CLICK'},
                 {"properties": [("deselect_all", True)]}),
                (operator, {"type": 'LEFTMOUSE', "value": 'PRESS', "shift": True},
                 {"properties": [("deselect_all", False), ("toggle", True)]}),
            ]

    if params.select_mouse == 'LEFTMOUSE':
        # Use 'PRESS' for immediate select without delay.
        # Tools that allow dragging anywhere should _NOT_ enable the fallback tool
        # unless it is expected that the tool should operate on the selection (click-drag to rip for e.g.).
        return [
            (operator, {"type": 'LEFTMOUSE', "value": 'PRESS'},
             {"properties": [("deselect_all", True)]}),
            (operator, {"type": 'LEFTMOUSE', "value": 'PRESS', "shift": True},
             {"properties": [("toggle", True)]}),

            # Fallback key-map must transform as the primary tool is expected
            # to be accessed via gizmos in this case. See: #96885.
            *(() if not fallback else (
                ("transform.translate", {"type": 'LEFTMOUSE', "value": 'CLICK_DRAG'},
                 {"properties": [("release_confirm", True)]}),
            ))
        ]
    else:
        # For right mouse, set the cursor.
        return [
            (cursor_operator, {"type": 'LEFTMOUSE', "value": 'PRESS'}, None),
            ("transform.translate", {"type": 'LEFTMOUSE', "value": 'CLICK_DRAG'},
             {"properties": [("release_confirm", True), ("cursor_transform", True)]}),
        ]


def _template_items_tool_select_actions(operator, *, type, value):
    kmi_args = {"type": type, "value": value}
    return [
        (operator, kmi_args, None),
        (operator, {**kmi_args, "shift": True},
         {"properties": [("mode", 'ADD')]}),
        (operator, {**kmi_args, "ctrl": True},
         {"properties": [("mode", 'SUB')]}),
        (operator, {**kmi_args, "shift": True, "ctrl": True},
         {"properties": [("mode", 'AND')]}),
    ]


# This could have a more generic name, for now use for circle select.
def _template_items_tool_select_actions_simple(operator, *, type, value, properties=()):
    kmi_args = {"type": type, "value": value}
    return [
        # Don't define 'SET' here, take from the tool options.
        (operator, kmi_args,
         {"properties": [*properties]}),
        (operator, {**kmi_args, "shift": True},
         {"properties": [*properties, ("mode", 'ADD')]}),
        (operator, {**kmi_args, "ctrl": True},
         {"properties": [*properties, ("mode", 'SUB')]}),
    ]


def _template_items_legacy_tools_from_numbers():
    return [
        ("wm.tool_set_by_index",
         {
             "type": NUMBERS_1[i % 10],
             "value": 'PRESS',
             **({"shift": True} if i >= 10 else {}),
         },
         {"properties": [("index", i)]})
        for i in range(20)
    ]


# ------------------------------------------------------------------------------
# Window, Screen, Areas, Regions

def km_window(params):
    items = []
    keymap = (
        "Window",
        {"space_type": 'EMPTY', "region_type": 'WINDOW'},
        {"items": items},
    )

    if params.legacy:
        # Old shortcuts
        items.extend([
            ("wm.save_homefile", {"type": 'U', "value": 'PRESS', "ctrl": True}, None),
            ("wm.open_mainfile", {"type": 'F1', "value": 'PRESS'}, None),
            ("wm.link", {"type": 'O', "value": 'PRESS', "ctrl": True, "alt": True}, None),
            ("wm.append", {"type": 'F1', "value": 'PRESS', "shift": True}, None),
            ("wm.save_mainfile", {"type": 'W', "value": 'PRESS', "ctrl": True}, None),
            ("wm.save_as_mainfile", {"type": 'F2', "value": 'PRESS'}, None),
            ("wm.save_as_mainfile", {"type": 'S', "value": 'PRESS', "ctrl": True, "alt": True},
             {"properties": [("copy", True)]}),
            ("wm.window_new", {"type": 'W', "value": 'PRESS', "ctrl": True, "alt": True}, None),
            ("wm.window_fullscreen_toggle", {"type": 'F11', "value": 'PRESS', "alt": True}, None),
            ("wm.doc_view_manual_ui_context", {"type": 'F1', "value": 'PRESS', "alt": True}, None),
            ("wm.search_menu", {"type": 'SPACE', "value": 'PRESS'}, None),
            ("wm.redraw_timer", {"type": 'T', "value": 'PRESS', "ctrl": True, "alt": True}, None),
            ("wm.debug_menu", {"type": 'D', "value": 'PRESS', "ctrl": True, "alt": True}, None),
        ])

    items.extend([
        # File operations
        op_menu("TOPBAR_MT_file_new", {"type": 'N', "value": 'PRESS', "ctrl": True}),
        op_menu("TOPBAR_MT_file_open_recent", {"type": 'O', "value": 'PRESS', "shift": True, "ctrl": True}),
        ("wm.open_mainfile", {"type": 'O', "value": 'PRESS', "ctrl": True}, None),
        ("wm.save_mainfile", {"type": 'S', "value": 'PRESS', "ctrl": True}, None),
        ("wm.save_as_mainfile", {"type": 'S', "value": 'PRESS', "shift": True, "ctrl": True}, None),
        ("wm.save_mainfile",
         {"type": 'S', "value": 'PRESS', "ctrl": True, "alt": True},
         {"properties": [("incremental", True)]}),
        ("wm.quit_blender", {"type": 'Q', "value": 'PRESS', "ctrl": True}, None),

        # Quick menu and toolbar
        op_menu("SCREEN_MT_user_menu", {"type": 'Q', "value": 'PRESS'}),

        # Fast editor switching
        *(
            ("screen.space_type_set_or_cycle",
             {"type": k, "value": 'PRESS', "shift": True},
             {"properties": [("space_type", t)]})
            for k, t in (
                ('F1', 'FILE_BROWSER'),
                ('F2', 'CLIP_EDITOR'),
                ('F3', 'NODE_EDITOR'),
                ('F4', 'CONSOLE'),
                ('F5', 'VIEW_3D'),
                ('F6', 'GRAPH_EDITOR'),
                ('F7', 'PROPERTIES'),
                ('F8', 'SEQUENCE_EDITOR'),
                ('F9', 'OUTLINER'),
                ('F10', 'IMAGE_EDITOR'),
                ('F11', 'TEXT_EDITOR'),
                ('F12', 'DOPESHEET_EDITOR'),
            )
        ),

        # NDOF settings
        op_panel("USERPREF_PT_ndof_settings", {"type": 'NDOF_BUTTON_MENU', "value": 'PRESS'}),
        ("wm.context_scale_float", {"type": 'NDOF_BUTTON_PLUS', "value": 'PRESS'},
         {"properties": [("data_path", 'preferences.inputs.ndof_sensitivity'), ("value", 1.1)]}),
        ("wm.context_scale_float", {"type": 'NDOF_BUTTON_MINUS', "value": 'PRESS'},
         {"properties": [("data_path", 'preferences.inputs.ndof_sensitivity'), ("value", 1.0 / 1.1)]}),
        ("wm.context_scale_float", {"type": 'NDOF_BUTTON_PLUS', "value": 'PRESS', "shift": True},
         {"properties": [("data_path", 'preferences.inputs.ndof_sensitivity'), ("value", 1.5)]}),
        ("wm.context_scale_float", {"type": 'NDOF_BUTTON_MINUS', "value": 'PRESS', "shift": True},
         {"properties": [("data_path", 'preferences.inputs.ndof_sensitivity'), ("value", 2.0 / 3.0)]}),
        ("info.reports_display_update", {"type": 'TIMER_REPORT', "value": 'ANY', "any": True}, None),
    ])

    if not params.legacy:
        # New shortcuts
        items.extend([
            ("wm.doc_view_manual_ui_context", {"type": 'F1', "value": 'PRESS'}, None),
            op_panel("TOPBAR_PT_name", {"type": 'F2', "value": 'PRESS'}, [("keep_open", False)]),
            ("wm.batch_rename", {"type": 'F2', "value": 'PRESS', "ctrl": True}, None),
            ("wm.search_menu", {"type": 'F3', "value": 'PRESS'}, None),
            op_menu("TOPBAR_MT_file_context_menu", {"type": 'F4', "value": 'PRESS'}),
            # Pass through when when no tool-system exists or the fallback isn't available.
            ("wm.toolbar_fallback_pie", {"type": 'W', "value": 'PRESS', "alt": True}, None),
        ])

        if params.use_alt_click_leader:
            items.extend([
                # Alt as "Leader-Key".
                ("wm.toolbar_prompt", {"type": 'LEFT_ALT', "value": 'CLICK'}, None),
                ("wm.toolbar_prompt", {"type": 'RIGHT_ALT', "value": 'CLICK'}, None),
            ])

        if params.spacebar_action == 'TOOL':
            items.append(
                ("wm.toolbar", {"type": 'SPACE', "value": 'PRESS'}, None),
            )
        elif params.spacebar_action == 'PLAY':
            items.append(
                ("wm.toolbar", {"type": 'SPACE', "value": 'PRESS', "shift": True}, None),
            )
        elif params.spacebar_action == 'SEARCH':
            items.append(
                ("wm.search_menu", {"type": 'SPACE', "value": 'PRESS'}, None),
            )
        else:
            assert False

    return keymap


def km_screen(params):
    items = []
    keymap = (
        "Screen",
        {"space_type": 'EMPTY', "region_type": 'WINDOW'},
        {"items": items},
    )

    items.extend([
        # Animation
        ("screen.animation_step", {"type": 'TIMER0', "value": 'ANY', "any": True}, None),
        ("screen.region_blend", {"type": 'TIMERREGION', "value": 'ANY', "any": True}, None),
        # Full screen and cycling
        ("screen.space_context_cycle", {"type": 'TAB', "value": 'PRESS', "ctrl": True},
         {"properties": [("direction", 'NEXT')]}),
        ("screen.space_context_cycle", {"type": 'TAB', "value": 'PRESS', "shift": True, "ctrl": True},
         {"properties": [("direction", 'PREV')]}),
        ("screen.workspace_cycle", {"type": 'PAGE_DOWN', "value": 'PRESS', "ctrl": True},
         {"properties": [("direction", 'NEXT')]}),
        ("screen.workspace_cycle", {"type": 'PAGE_UP', "value": 'PRESS', "ctrl": True},
         {"properties": [("direction", 'PREV')]}),
        # Quad view
        ("screen.region_quadview", {"type": 'Q', "value": 'PRESS', "ctrl": True, "alt": True}, None),
        # Repeat last
        ("screen.repeat_last", {"type": 'R', "value": 'PRESS', "shift": True, "repeat": True}, None),
        # Files
        ("file.execute", {"type": 'RET', "value": 'PRESS'}, None),
        ("file.execute", {"type": 'NUMPAD_ENTER', "value": 'PRESS'}, None),
        ("file.cancel", {"type": 'ESC', "value": 'PRESS'}, None),
        # Asset Catalog undo is only available in the asset browser, and should take priority over `ed.undo`.
        ("asset.catalog_undo", {"type": 'Z', "value": 'PRESS', "ctrl": True, "repeat": True}, None),
        ("asset.catalog_redo", {"type": 'Z', "value": 'PRESS', "ctrl": True, "shift": True, "repeat": True}, None),
        # Undo
        ("ed.undo", {"type": 'Z', "value": 'PRESS', "ctrl": True, "repeat": True}, None),
        ("ed.redo", {"type": 'Z', "value": 'PRESS', "shift": True, "ctrl": True, "repeat": True}, None),
        # Render
        ("render.render", {"type": 'F12', "value": 'PRESS'},
         {"properties": [("use_viewport", True)]}),
        ("render.render", {"type": 'F12', "value": 'PRESS', "ctrl": True},
         {"properties": [("animation", True), ("use_viewport", True)]}),
        ("render.view_cancel", {"type": 'ESC', "value": 'PRESS'}, None),
        ("render.view_show", {"type": 'F11', "value": 'PRESS'}, None),
        ("render.play_rendered_anim", {"type": 'F11', "value": 'PRESS', "ctrl": True}, None),
    ])

    if not params.legacy:
        items.extend([
            ("screen.screen_full_area", {"type": 'SPACE', "value": 'PRESS', "ctrl": True}, None),
            ("screen.screen_full_area", {"type": 'SPACE', "value": 'PRESS', "ctrl": True, "alt": True},
             {"properties": [("use_hide_panels", True)]}),
            ("screen.redo_last", {"type": 'F9', "value": 'PRESS'}, None),
        ])
    else:
        # Old keymap
        items.extend([
            ("ed.undo_history", {"type": 'Z', "value": 'PRESS', "ctrl": True, "alt": True}, None),
            ("screen.screen_full_area", {"type": 'UP_ARROW', "value": 'PRESS', "ctrl": True}, None),
            ("screen.screen_full_area", {"type": 'DOWN_ARROW', "value": 'PRESS', "ctrl": True}, None),
            ("screen.screen_full_area", {"type": 'SPACE', "value": 'PRESS', "shift": True}, None),
            ("screen.screen_full_area", {"type": 'F10', "value": 'PRESS', "alt": True},
             {"properties": [("use_hide_panels", True)]}),
            ("screen.screen_set", {"type": 'RIGHT_ARROW', "value": 'PRESS', "ctrl": True},
             {"properties": [("delta", 1)]}),
            ("screen.screen_set", {"type": 'LEFT_ARROW', "value": 'PRESS', "ctrl": True},
             {"properties": [("delta", -1)]}),
            ("screen.screenshot", {"type": 'F3', "value": 'PRESS', "ctrl": True}, None),
            ("screen.repeat_history", {"type": 'R', "value": 'PRESS', "ctrl": True, "alt": True}, None),
            ("screen.region_flip", {"type": 'F5', "value": 'PRESS'}, None),
            ("screen.redo_last", {"type": 'F6', "value": 'PRESS'}, None),
            ("script.reload", {"type": 'F8', "value": 'PRESS'}, None),
        ])

    # Preferences.
    if not params.legacy:
        items.extend([
            ("screen.userpref_show", {"type": 'COMMA', "value": 'PRESS', "ctrl": True}, None),
        ])
    else:
        items.extend([
            ("screen.userpref_show", {"type": 'U', "value": 'PRESS', "ctrl": True, "alt": True}, None),
        ])

    return keymap


def km_screen_editing(params):
    items = []
    keymap = ("Screen Editing",
              {"space_type": 'EMPTY', "region_type": 'WINDOW'},
              {"items": items})

    items.extend([
        # Action zones
        ("screen.actionzone", {"type": 'LEFTMOUSE', "value": 'PRESS'},
         {"properties": [("modifier", 0)]}),
        ("screen.actionzone", {"type": 'LEFTMOUSE', "value": 'PRESS', "shift": True},
         {"properties": [("modifier", 1)]}),
        ("screen.actionzone", {"type": 'LEFTMOUSE', "value": 'PRESS', "ctrl": True},
         {"properties": [("modifier", 2)]}),
        # Screen tools
        ("screen.area_split", {"type": 'ACTIONZONE_AREA', "value": 'ANY'}, None),
        ("screen.area_join", {"type": 'ACTIONZONE_AREA', "value": 'ANY'}, None),
        ("screen.area_dupli", {"type": 'ACTIONZONE_AREA', "value": 'ANY', "shift": True}, None),
        ("screen.area_swap", {"type": 'ACTIONZONE_AREA', "value": 'ANY', "ctrl": True}, None),
        ("screen.region_scale", {"type": 'ACTIONZONE_REGION', "value": 'ANY'}, None),
        ("screen.screen_full_area", {"type": 'ACTIONZONE_FULLSCREEN', "value": 'ANY'},
         {"properties": [("use_hide_panels", True)]}),
        # Area move after action zones
        ("screen.area_move", {"type": 'LEFTMOUSE', "value": 'PRESS'}, None),
        ("screen.area_options", {"type": 'RIGHTMOUSE', "value": 'PRESS'}, None),
    ])

    if params.legacy:
        items.extend([
            ("wm.context_toggle", {"type": 'F9', "value": 'PRESS', "alt": True},
             {"properties": [("data_path", 'space_data.show_region_header')]})
        ])

    return keymap


def km_screen_region_context_menu(_params):
    items = []
    keymap = (
        "Region Context Menu",
        {"space_type": 'EMPTY', "region_type": 'WINDOW'},
        {"items": items},
    )

    items.extend([
        ("screen.region_context_menu", {"type": 'RIGHTMOUSE', "value": 'PRESS'}, None),
    ])

    return keymap


def km_view2d(_params):
    items = []
    keymap = (
        "View2D",
        {"space_type": 'EMPTY', "region_type": 'WINDOW'},
        {"items": items},
    )

    items.extend([
        # Scroll-bars.
        ("view2d.scroller_activate", {"type": 'LEFTMOUSE', "value": 'PRESS'}, None),
        ("view2d.scroller_activate", {"type": 'MIDDLEMOUSE', "value": 'PRESS'}, None),
        # Pan/scroll
        ("view2d.pan", {"type": 'MIDDLEMOUSE', "value": 'PRESS'}, None),
        ("view2d.pan", {"type": 'MIDDLEMOUSE', "value": 'PRESS', "shift": True}, None),
        ("view2d.pan", {"type": 'TRACKPADPAN', "value": 'ANY'}, None),
        ("view2d.scroll_right", {"type": 'WHEELDOWNMOUSE', "value": 'PRESS', "ctrl": True}, None),
        ("view2d.scroll_left", {"type": 'WHEELUPMOUSE', "value": 'PRESS', "ctrl": True}, None),
        ("view2d.scroll_down", {"type": 'WHEELDOWNMOUSE', "value": 'PRESS', "shift": True}, None),
        ("view2d.scroll_up", {"type": 'WHEELUPMOUSE', "value": 'PRESS', "shift": True}, None),
        ("view2d.ndof", {"type": 'NDOF_MOTION', "value": 'ANY'}, None),
        # Zoom with single step
        ("view2d.zoom_out", {"type": 'WHEELOUTMOUSE', "value": 'PRESS'}, None),
        ("view2d.zoom_in", {"type": 'WHEELINMOUSE', "value": 'PRESS'}, None),
        ("view2d.zoom_out", {"type": 'NUMPAD_MINUS', "value": 'PRESS', "repeat": True}, None),
        ("view2d.zoom_in", {"type": 'NUMPAD_PLUS', "value": 'PRESS', "repeat": True}, None),
        ("view2d.zoom", {"type": 'TRACKPADPAN', "value": 'ANY', "ctrl": True}, None),
        ("view2d.smoothview", {"type": 'TIMER1', "value": 'ANY', "any": True}, None),
        # Scroll up/down, only when zoom is not available.
        ("view2d.scroll_down", {"type": 'WHEELDOWNMOUSE', "value": 'PRESS'}, None),
        ("view2d.scroll_up", {"type": 'WHEELUPMOUSE', "value": 'PRESS'}, None),
        ("view2d.scroll_right", {"type": 'WHEELDOWNMOUSE', "value": 'PRESS'}, None),
        ("view2d.scroll_left", {"type": 'WHEELUPMOUSE', "value": 'PRESS'}, None),
        # Zoom with drag and border
        ("view2d.zoom", {"type": 'MIDDLEMOUSE', "value": 'PRESS', "ctrl": True}, None),
        ("view2d.zoom", {"type": 'TRACKPADZOOM', "value": 'ANY'}, None),
        ("view2d.zoom_border", {"type": 'B', "value": 'PRESS', "shift": True}, None),
    ])

    return keymap


def km_view2d_buttons_list(_params):
    items = []
    keymap = (
        "View2D Buttons List",
        {"space_type": 'EMPTY', "region_type": 'WINDOW'},
        {"items": items},
    )

    items.extend([
        # Scroll-bars.
        ("view2d.scroller_activate", {"type": 'LEFTMOUSE', "value": 'PRESS'}, None),
        ("view2d.scroller_activate", {"type": 'MIDDLEMOUSE', "value": 'PRESS'}, None),
        # Pan scroll
        ("view2d.pan", {"type": 'MIDDLEMOUSE', "value": 'PRESS'}, None),
        ("view2d.pan", {"type": 'TRACKPADPAN', "value": 'ANY'}, None),
        ("view2d.scroll_down", {"type": 'WHEELDOWNMOUSE', "value": 'PRESS'}, None),
        ("view2d.scroll_up", {"type": 'WHEELUPMOUSE', "value": 'PRESS'}, None),
        ("view2d.scroll_down", {"type": 'PAGE_DOWN', "value": 'PRESS', "repeat": True},
         {"properties": [("page", True)]}),
        ("view2d.scroll_up", {"type": 'PAGE_UP', "value": 'PRESS', "repeat": True},
         {"properties": [("page", True)]}),
        # Zoom
        ("view2d.zoom", {"type": 'MIDDLEMOUSE', "value": 'PRESS', "ctrl": True}, None),
        ("view2d.zoom", {"type": 'TRACKPADZOOM', "value": 'ANY'}, None),
        ("view2d.zoom", {"type": 'TRACKPADPAN', "value": 'ANY', "ctrl": True}, None),
        ("view2d.zoom_out", {"type": 'NUMPAD_MINUS', "value": 'PRESS', "repeat": True}, None),
        ("view2d.zoom_in", {"type": 'NUMPAD_PLUS', "value": 'PRESS', "repeat": True}, None),
        ("view2d.reset", {"type": 'HOME', "value": 'PRESS'}, None),
    ])

    return keymap


def km_user_interface(_params):
    items = []
    keymap = (
        "User Interface",
        {"space_type": 'EMPTY', "region_type": 'WINDOW'},
        {"items": items},
    )

    items.extend([
        # Eyedroppers all have the same event, and pass it through until
        # a suitable eyedropper handles it.
        ("ui.eyedropper_color", {"type": 'E', "value": 'PRESS'}, None),
        ("ui.eyedropper_colorramp", {"type": 'E', "value": 'PRESS'}, None),
        ("ui.eyedropper_colorramp_point", {"type": 'E', "value": 'PRESS', "alt": True}, None),
        ("ui.eyedropper_id", {"type": 'E', "value": 'PRESS'}, None),
        ("ui.eyedropper_depth", {"type": 'E', "value": 'PRESS'}, None),
        # Copy data path
        ("ui.copy_data_path_button", {"type": 'C', "value": 'PRESS', "shift": True, "ctrl": True}, None),
        ("ui.copy_data_path_button", {"type": 'C', "value": 'PRESS', "shift": True, "ctrl": True, "alt": True},
         {"properties": [("full_path", True)]}),
        # Keyframes and drivers
        ("anim.keyframe_insert_button", {"type": 'I', "value": 'PRESS'},
         {"properties": [("all", True)]}),
        ("anim.keyframe_delete_button", {"type": 'I', "value": 'PRESS', "alt": True},
         {"properties": [("all", True)]}),
        ("anim.keyframe_clear_button", {"type": 'I', "value": 'PRESS', "shift": True, "alt": True},
         {"properties": [("all", True)]}),
        ("anim.driver_button_add", {"type": 'D', "value": 'PRESS', "ctrl": True}, None),
        ("anim.driver_button_remove", {"type": 'D', "value": 'PRESS', "ctrl": True, "alt": True}, None),
        ("anim.keyingset_button_add", {"type": 'K', "value": 'PRESS'}, None),
        ("anim.keyingset_button_remove", {"type": 'K', "value": 'PRESS', "alt": True}, None),
        ("ui.reset_default_button", {"type": 'BACK_SPACE', "value": 'PRESS'}, {"properties": [("all", True)]}),
        # UI lists (polls check if there's a UI list under the cursor).
        ("ui.list_start_filter", {"type": 'F', "value": 'PRESS', "ctrl": True}, None),
        # UI views (polls check if there's a UI view under the cursor).
        ("ui.view_start_filter", {"type": 'F', "value": 'PRESS', "ctrl": True}, None),
    ])

    return keymap


# ------------------------------------------------------------------------------
# Shared Between Editors (Mask, Time-Line)

def km_mask_editing(params):
    items = []
    keymap = (
        "Mask Editing",
        {"space_type": 'EMPTY', "region_type": 'WINDOW'},
        {"items": items},
    )

    if params.select_mouse == 'RIGHTMOUSE':
        # mask.slide_point performs mostly the same function, so for the left
        # click select keymap it's fine to have the context menu instead.
        items.extend([
            ("mask.select", {"type": 'RIGHTMOUSE', "value": 'PRESS'},
             {"properties": [("deselect_all", not params.legacy)]}),
        ])

    items.extend([
        ("mask.new", {"type": 'N', "value": 'PRESS', "alt": True}, None),
        op_menu("MASK_MT_add", {"type": 'A', "value": 'PRESS', "shift": True}),
        *_template_items_proportional_editing(
            params, connected=False, toggle_data_path='tool_settings.use_proportional_edit_mask'),
        ("mask.add_vertex_slide", {"type": 'LEFTMOUSE', "value": 'PRESS', "ctrl": True}, None),
        ("mask.add_feather_vertex_slide", {"type": 'LEFTMOUSE', "value": 'PRESS', "shift": True, "ctrl": True}, None),
        ("mask.delete", {"type": 'X', "value": 'PRESS'}, None),
        ("mask.delete", {"type": 'DEL', "value": 'PRESS'}, None),
        ("mask.select", {"type": params.select_mouse, "value": 'PRESS', "shift": True},
         {"properties": [("toggle", True)]}),
        *_template_items_select_actions(params, "mask.select_all"),
        ("mask.select_linked", {"type": 'L', "value": 'PRESS', "ctrl": True}, None),
        ("mask.select_linked_pick", {"type": 'L', "value": 'PRESS'},
         {"properties": [("deselect", False)]}),
        ("mask.select_linked_pick", {"type": 'L', "value": 'PRESS', "shift": True},
         {"properties": [("deselect", True)]}),
        ("mask.select_box", {"type": 'B', "value": 'PRESS'}, None),
        ("mask.select_circle", {"type": 'C', "value": 'PRESS'}, None),
        ("mask.select_lasso", {"type": params.action_mouse, "value": 'CLICK_DRAG', "ctrl": True, "alt": True},
         {"properties": [("mode", 'ADD')]}),
        ("mask.select_lasso", {"type": params.action_mouse, "value": 'CLICK_DRAG', "shift": True, "ctrl": True, "alt": True},
         {"properties": [("mode", 'SUB')]}),
        ("mask.select_more", {"type": 'NUMPAD_PLUS', "value": 'PRESS', "ctrl": True, "repeat": True}, None),
        ("mask.select_less", {"type": 'NUMPAD_MINUS', "value": 'PRESS', "ctrl": True, "repeat": True}, None),
        *_template_items_hide_reveal_actions("mask.hide_view_set", "mask.hide_view_clear"),
        ("clip.select", {"type": params.select_mouse, "value": 'PRESS', "ctrl": True}, None),
        ("mask.cyclic_toggle", {"type": 'C', "value": 'PRESS', "alt": True}, None),
        ("mask.slide_point", {"type": 'LEFTMOUSE', "value": 'PRESS'}, None),
        ("mask.slide_spline_curvature", {"type": 'LEFTMOUSE', "value": 'PRESS'}, None),
        ("mask.handle_type_set", {"type": 'V', "value": 'PRESS'}, None),
        ("mask.normals_make_consistent",
         {"type": 'N', "value": 'PRESS', "ctrl" if params.legacy else "shift": True}, None),
        ("mask.parent_set", {"type": 'P', "value": 'PRESS', "ctrl": True}, None),
        ("mask.parent_clear", {"type": 'P', "value": 'PRESS', "alt": True}, None),
        ("mask.shape_key_insert", {"type": 'I', "value": 'PRESS'}, None),
        ("mask.shape_key_clear", {"type": 'I', "value": 'PRESS', "alt": True}, None),
        ("mask.duplicate_move", {"type": 'D', "value": 'PRESS', "shift": True}, None),
        ("mask.copy_splines", {"type": 'C', "value": 'PRESS', "ctrl": True}, None),
        ("mask.paste_splines", {"type": 'V', "value": 'PRESS', "ctrl": True}, None),
        ("transform.translate", {"type": 'G', "value": 'PRESS'}, None),
        ("transform.translate", {"type": params.select_mouse, "value": 'CLICK_DRAG'}, None),
        ("transform.rotate", {"type": 'R', "value": 'PRESS'}, None),
        ("transform.resize", {"type": 'S', "value": 'PRESS'}, None),
        ("transform.tosphere", {"type": 'S', "value": 'PRESS', "shift": True, "alt": True}, None),
        ("transform.shear", {"type": 'S', "value": 'PRESS', "shift": True, "ctrl": True, "alt": True}, None),
        ("transform.transform", {"type": 'S', "value": 'PRESS', "alt": True},
         {"properties": [("mode", 'MASK_SHRINKFATTEN')]}),
    ])

    # 3D cursor
    if params.cursor_tweak_event:
        items.extend([
            ("uv.cursor_set", params.cursor_set_event, None),
            ("transform.translate", params.cursor_tweak_event,
             {"properties": [("release_confirm", True), ("cursor_transform", True)]}),
        ])
    else:
        items.extend([
            ("uv.cursor_set", params.cursor_set_event, None),
        ])

    return keymap


def km_markers(params):
    items = []
    keymap = (
        "Markers",
        {"space_type": 'EMPTY', "region_type": 'WINDOW'},
        {"items": items},
    )

    items.extend([
        ("marker.add", {"type": 'M', "value": 'PRESS'}, None),
        ("marker.move", {"type": params.select_mouse, "value": 'CLICK_DRAG'},
         {"properties": [("tweak", True)]}),
        ("marker.duplicate", {"type": 'D', "value": 'PRESS', "shift": True}, None),
        ("marker.select", {"type": params.select_mouse, "value": 'PRESS'}, None),
        ("marker.select", {"type": params.select_mouse, "value": 'PRESS', "shift": True},
         {"properties": [("extend", True)]}),
        ("marker.select", {"type": params.select_mouse, "value": 'PRESS', "ctrl": True},
         {"properties": [("camera", True)]}),
        ("marker.select", {"type": params.select_mouse, "value": 'PRESS', "shift": True, "ctrl": True},
         {"properties": [("extend", True), ("camera", True)]}),
        ("marker.select_box", {"type": params.select_mouse, "value": 'CLICK_DRAG'},
         {"properties": [("tweak", True)]}),
        ("marker.select_box", {"type": 'B', "value": 'PRESS'}, None),
        *_template_items_select_actions(params, "marker.select_all"),
        ("marker.delete", {"type": 'X', "value": 'PRESS'}, None),
        ("marker.delete", {"type": 'DEL', "value": 'PRESS'}, {"properties": [("confirm", False)]}),
        op_panel("TOPBAR_PT_name_marker", {"type": 'F2', "value": 'PRESS'}, [("keep_open", False)]),
        op_panel("TOPBAR_PT_name_marker", {"type": 'LEFTMOUSE', "value": 'DOUBLE_CLICK'}, [("keep_open", False)]),
        ("marker.move", {"type": 'G', "value": 'PRESS'}, None),
        ("marker.camera_bind", {"type": 'B', "value": 'PRESS', "ctrl": True}, None),
    ])

    return keymap


def km_time_scrub(_params):
    items = []
    keymap = (
        "Time Scrub",
        {"space_type": 'EMPTY', "region_type": 'WINDOW'},
        {"items": items},
    )

    items.extend([
        ("anim.change_frame", {"type": 'LEFTMOUSE', "value": 'PRESS'}, None),
    ])

    return keymap


def km_time_scrub_clip(_params):
    items = []
    keymap = (
        "Clip Time Scrub",
        {"space_type": 'CLIP_EDITOR', "region_type": 'PREVIEW'},
        {"items": items},
    )

    items.extend([
        ("clip.change_frame", {"type": 'LEFTMOUSE', "value": 'PRESS'}, None),
    ])

    return keymap


# ------------------------------------------------------------------------------
# Editor (Property Editor)

def km_property_editor(_params):
    items = []
    keymap = (
        "Property Editor",
        {"space_type": 'PROPERTIES', "region_type": 'WINDOW'},
        {"items": items},
    )

    items.extend([
        ("buttons.context_menu", {"type": 'RIGHTMOUSE', "value": 'PRESS'}, None),
        ("screen.space_context_cycle", {"type": 'WHEELUPMOUSE', "value": 'PRESS', "ctrl": True},
         {"properties": [("direction", 'PREV')]}),
        ("screen.space_context_cycle", {"type": 'WHEELDOWNMOUSE', "value": 'PRESS', "ctrl": True},
         {"properties": [("direction", 'NEXT')]}),
        ("buttons.start_filter", {"type": 'F', "value": 'PRESS', "ctrl": True}, None),
        ("buttons.clear_filter", {"type": 'F', "value": 'PRESS', "alt": True}, None),
        # Modifier panels
        ("object.modifier_set_active", {"type": 'LEFTMOUSE', "value": 'PRESS'}, None),
        ("object.modifier_remove", {"type": 'X', "value": 'PRESS'}, {"properties": [("report", True)]}),
        ("object.modifier_remove", {"type": 'DEL', "value": 'PRESS'}, {"properties": [("report", True)]}),
        ("object.modifier_copy", {"type": 'D', "value": 'PRESS', "shift": True}, None),
        ("object.add_modifier_menu", {"type": 'A', "value": 'PRESS', "shift": True}, None),
        ("object.modifier_apply", {"type": 'A', "value": 'PRESS', "ctrl": True}, {"properties": [("report", True)]}),
        # Grease pencil modifier panels
        ("object.gpencil_modifier_remove",
         {"type": 'X', "value": 'PRESS'}, {"properties": [("report", True)]}),
        ("object.gpencil_modifier_remove",
         {"type": 'DEL', "value": 'PRESS'}, {"properties": [("report", True)]}),
        ("object.gpencil_modifier_copy",
         {"type": 'D', "value": 'PRESS', "shift": True}, None),
        ("object.gpencil_modifier_apply",
         {"type": 'A', "value": 'PRESS', "ctrl": True}, {"properties": [("report", True)]}),
        # ShaderFX panels
        ("object.shaderfx_remove", {"type": 'X', "value": 'PRESS'}, {"properties": [("report", True)]}),
        ("object.shaderfx_remove", {"type": 'DEL', "value": 'PRESS'}, {"properties": [("report", True)]}),
        ("object.shaderfx_copy", {"type": 'D', "value": 'PRESS', "shift": True}, None),
        # Constraint panels
        ("constraint.delete", {"type": 'X', "value": 'PRESS'}, {"properties": [("report", True)]}),
        ("constraint.delete", {"type": 'DEL', "value": 'PRESS'}, {"properties": [("report", True)]}),
        ("constraint.copy", {"type": 'D', "value": 'PRESS', "shift": True}, None),
        ("constraint.apply", {"type": 'A', "value": 'PRESS', "ctrl": True}, {"properties": [("report", True)]}),
    ])

    return keymap


# ------------------------------------------------------------------------------
# Editor (Outliner)

def km_outliner(params):
    items = []
    keymap = (
        "Outliner",
        {"space_type": 'OUTLINER', "region_type": 'WINDOW'},
        {"items": items},
    )

    items.extend([
        ("outliner.highlight_update", {"type": 'MOUSEMOVE', "value": 'ANY', "any": True}, None),
        ("outliner.item_rename", {"type": 'LEFTMOUSE', "value": 'DOUBLE_CLICK'}, None),
        ("outliner.item_rename", {"type": 'F2', "value": 'PRESS'},
         {"properties": [("use_active", True)]}),
        ("outliner.item_activate", {"type": 'LEFTMOUSE', "value": 'CLICK'},
         {"properties": [("deselect_all", not params.legacy)]}),
        ("outliner.item_activate", {"type": 'LEFTMOUSE', "value": 'CLICK', "ctrl": True},
         {"properties": [("extend", True), ("deselect_all", not params.legacy)]}),
        ("outliner.item_activate", {"type": 'LEFTMOUSE', "value": 'CLICK', "shift": True},
         {"properties": [("extend_range", True), ("deselect_all", not params.legacy)]}),
        ("outliner.item_activate", {"type": 'LEFTMOUSE', "value": 'CLICK', "ctrl": True, "shift": True},
         {"properties": [("extend", True), ("extend_range", True), ("deselect_all", not params.legacy)]}),
        ("outliner.select_box", {"type": 'B', "value": 'PRESS'}, None),
        ("outliner.select_box", {"type": 'LEFTMOUSE', "value": 'CLICK_DRAG'}, {"properties": [("tweak", True)]}),
        ("outliner.select_box", {"type": 'LEFTMOUSE', "value": 'CLICK_DRAG', "shift": True},
         {"properties": [("tweak", True), ("mode", 'ADD')]}),
        ("outliner.select_box", {"type": 'LEFTMOUSE', "value": 'CLICK_DRAG', "ctrl": True},
         {"properties": [("tweak", True), ("mode", 'SUB')]}),
        ("outliner.select_walk", {"type": 'UP_ARROW', "value": 'PRESS', "repeat": True},
         {"properties": [("direction", 'UP')]}),
        ("outliner.select_walk", {"type": 'UP_ARROW', "value": 'PRESS', "shift": True, "repeat": True},
         {"properties": [("direction", 'UP'), ("extend", True)]}),
        ("outliner.select_walk", {"type": 'DOWN_ARROW', "value": 'PRESS', "repeat": True},
         {"properties": [("direction", 'DOWN')]}),
        ("outliner.select_walk", {"type": 'DOWN_ARROW', "value": 'PRESS', "shift": True, "repeat": True},
         {"properties": [("direction", 'DOWN'), ("extend", True)]}),
        ("outliner.select_walk", {"type": 'LEFT_ARROW', "value": 'PRESS', "repeat": True},
         {"properties": [("direction", 'LEFT')]}),
        ("outliner.select_walk", {"type": 'LEFT_ARROW', "value": 'PRESS', "shift": True, "repeat": True},
         {"properties": [("direction", 'LEFT'), ("toggle_all", True)]}),
        ("outliner.select_walk", {"type": 'RIGHT_ARROW', "value": 'PRESS', "repeat": True},
         {"properties": [("direction", 'RIGHT')]}),
        ("outliner.select_walk", {"type": 'RIGHT_ARROW', "value": 'PRESS', "shift": True, "repeat": True},
         {"properties": [("direction", 'RIGHT'), ("toggle_all", True)]}),
        ("outliner.item_openclose", {"type": 'LEFTMOUSE', "value": 'CLICK'},
         {"properties": [("all", False)]}),
        ("outliner.item_openclose", {"type": 'LEFTMOUSE', "value": 'CLICK', "shift": True},
         {"properties": [("all", True)]}),
        ("outliner.item_openclose", {"type": 'LEFTMOUSE', "value": 'CLICK_DRAG'},
         {"properties": [("all", False)]}),
        # Fall through to generic context menu if the item(s) selected have no type specific actions.
        ("outliner.operation", {"type": 'RIGHTMOUSE', "value": 'PRESS'}, None),
        op_menu("OUTLINER_MT_context_menu", {"type": 'RIGHTMOUSE', "value": 'PRESS'}),
        op_menu_pie("OUTLINER_MT_view_pie", {"type": 'ACCENT_GRAVE', "value": 'PRESS'}),
        ("outliner.item_drag_drop", {"type": 'LEFTMOUSE', "value": 'CLICK_DRAG'}, None),
        ("outliner.item_drag_drop", {"type": 'LEFTMOUSE', "value": 'CLICK_DRAG', "shift": True}, None),
        ("outliner.show_hierarchy", {"type": 'HOME', "value": 'PRESS'}, None),
        ("outliner.show_active", {"type": 'PERIOD', "value": 'PRESS'}, None),
        ("outliner.show_active", {"type": 'NUMPAD_PERIOD', "value": 'PRESS'}, None),
        ("outliner.scroll_page", {"type": 'PAGE_DOWN', "value": 'PRESS', "repeat": True},
         {"properties": [("up", False)]}),
        ("outliner.scroll_page", {"type": 'PAGE_UP', "value": 'PRESS', "repeat": True},
         {"properties": [("up", True)]}),
        ("outliner.show_one_level", {"type": 'NUMPAD_PLUS', "value": 'PRESS'}, None),
        ("outliner.show_one_level", {"type": 'NUMPAD_MINUS', "value": 'PRESS'},
         {"properties": [("open", False)]}),
        *_template_items_select_actions(params, "outliner.select_all"),
        ("outliner.expanded_toggle", {"type": 'A', "value": 'PRESS', "shift": True}, None),
        ("outliner.keyingset_add_selected", {"type": 'K', "value": 'PRESS'}, None),
        ("outliner.keyingset_remove_selected", {"type": 'K', "value": 'PRESS', "alt": True}, None),
        ("anim.keyframe_insert", {"type": 'I', "value": 'PRESS'}, None),
        ("anim.keyframe_delete", {"type": 'I', "value": 'PRESS', "alt": True}, None),
        ("outliner.drivers_add_selected", {"type": 'D', "value": 'PRESS', "ctrl": True}, None),
        ("outliner.drivers_delete_selected", {"type": 'D', "value": 'PRESS', "ctrl": True, "alt": True}, None),
        ("outliner.collection_new", {"type": 'C', "value": 'PRESS'}, None),
        ("outliner.delete", {"type": 'X', "value": 'PRESS'}, None),
        ("outliner.delete", {"type": 'DEL', "value": 'PRESS'}, None),
        ("object.move_to_collection", {"type": 'M', "value": 'PRESS'}, None),
        ("object.link_to_collection", {"type": 'M', "value": 'PRESS', "shift": True}, None),
        ("outliner.collection_exclude_set", {"type": 'E', "value": 'PRESS'}, None),
        ("outliner.collection_exclude_clear", {"type": 'E', "value": 'PRESS', "alt": True}, None),
        ("outliner.hide", {"type": 'H', "value": 'PRESS'}, None),
        ("outliner.unhide_all", {"type": 'H', "value": 'PRESS', "alt": True}, None),
        # Copy/paste.
        ("outliner.id_copy", {"type": 'C', "value": 'PRESS', "ctrl": True}, None),
        ("outliner.id_paste", {"type": 'V', "value": 'PRESS', "ctrl": True}, None),
    ])

    return keymap


# ------------------------------------------------------------------------------
# Editor (UV Editor)

def km_uv_editor(params):
    items = []
    keymap = (
        "UV Editor",
        {"space_type": 'EMPTY', "region_type": 'WINDOW'},
        {"items": items},
    )

    items.extend([
        # Selection modes.
        *_template_items_uv_select_mode(params),
        *_template_uv_select(
            type=params.select_mouse,
            value=params.select_mouse_value_fallback,
            select_passthrough=params.use_tweak_select_passthrough,
            legacy=params.legacy,
        ),
        ("uv.mark_seam", {"type": 'E', "value": 'PRESS', "ctrl": True}, None),
        ("uv.select_loop",
         {"type": params.select_mouse, "value": params.select_mouse_value, "alt": True}, None),
        ("uv.select_loop",
         {"type": params.select_mouse, "value": params.select_mouse_value, "shift": True, "alt": True},
         {"properties": [("extend", True)]}),
        ("uv.select_edge_ring",
         {"type": params.select_mouse, "value": params.select_mouse_value, "ctrl": True, "alt": True}, None),
        ("uv.select_edge_ring",
         {"type": params.select_mouse, "value": params.select_mouse_value, "ctrl": True, "shift": True, "alt": True},
         {"properties": [("extend", True)]}),
        ("uv.shortest_path_pick",
         {"type": params.select_mouse, "value": params.select_mouse_value_fallback, "ctrl": True},
         {"properties": [("use_fill", False)]}),
        ("uv.shortest_path_pick",
         {"type": params.select_mouse, "value": params.select_mouse_value_fallback, "ctrl": True, "shift": True},
         {"properties": [("use_fill", True)]}),
        ("uv.select_split", {"type": 'Y', "value": 'PRESS'}, None),
        op_tool_optional(
            ("uv.select_box", {"type": 'B', "value": 'PRESS'},
             {"properties": [("pinned", False)]}),
            (op_tool, "builtin.select_box"), params),
        ("uv.select_box", {"type": 'B', "value": 'PRESS', "ctrl": True},
         {"properties": [("pinned", True)]}),
        op_tool_optional(
            ("uv.select_circle", {"type": 'C', "value": 'PRESS'}, None),
            (op_tool, "builtin.select_circle"), params),
        ("uv.select_lasso", {"type": params.action_mouse, "value": 'CLICK_DRAG', "ctrl": True},
         {"properties": [("mode", 'ADD')]}),
        ("uv.select_lasso", {"type": params.action_mouse, "value": 'CLICK_DRAG', "shift": True, "ctrl": True},
         {"properties": [("mode", 'SUB')]}),
        ("uv.select_linked", {"type": 'L', "value": 'PRESS', "ctrl": True}, None),
        ("uv.select_linked_pick", {"type": 'L', "value": 'PRESS'},
         {"properties": [("extend", True), ("deselect", False)]}),
        ("uv.select_linked_pick", {"type": 'L', "value": 'PRESS', "shift": True},
         {"properties": [("deselect", True)]}),
        ("uv.select_more", {"type": 'NUMPAD_PLUS', "value": 'PRESS', "ctrl": True, "repeat": True}, None),
        ("uv.select_less", {"type": 'NUMPAD_MINUS', "value": 'PRESS', "ctrl": True, "repeat": True}, None),
        ("uv.select_similar", {"type": 'G', "value": 'PRESS', "shift": True}, None),
        *_template_items_select_actions(params, "uv.select_all"),
        *_template_items_hide_reveal_actions("uv.hide", "uv.reveal"),
        ("uv.select_pinned", {"type": 'P', "value": 'PRESS', "shift": True}, None),
        op_menu("IMAGE_MT_uvs_merge", {"type": 'M', "value": 'PRESS'}),
        op_menu("IMAGE_MT_uvs_split", {"type": 'M', "value": 'PRESS', "alt": True}),
        op_menu("IMAGE_MT_uvs_align", {"type": 'W', "value": 'PRESS', "shift": True}),
        ("uv.stitch", {"type": 'V', "value": 'PRESS', "alt": True}, None),
        ("uv.rip_move", {"type": 'V', "value": 'PRESS'}, None),
        ("uv.pin", {"type": 'P', "value": 'PRESS'},
         {"properties": [("clear", False)]}),
        ("uv.pin", {"type": 'P', "value": 'PRESS', "alt": True},
         {"properties": [("clear", True)]}),
        op_menu("IMAGE_MT_uvs_unwrap", {"type": 'U', "value": 'PRESS'}),
        (
            op_menu_pie("IMAGE_MT_uvs_snap_pie", {"type": 'S', "value": 'PRESS', "shift": True})
            if not params.legacy else
            op_menu("IMAGE_MT_uvs_snap", {"type": 'S', "value": 'PRESS', "shift": True})
        ),
        *_template_items_proportional_editing(
            params, connected=False, toggle_data_path='tool_settings.use_proportional_edit'),

        # Transform Actions.
        *_template_items_transform_actions(params, use_mirror=True, use_shear=True),

        ("wm.context_toggle", {"type": 'TAB', "value": 'PRESS', "shift": True},
         {"properties": [("data_path", 'tool_settings.use_snap_uv')]}),
        ("wm.context_menu_enum", {"type": 'TAB', "value": 'PRESS', "shift": True, "ctrl": True},
         {"properties": [("data_path", 'tool_settings.snap_uv_element')]}),
        ("wm.context_toggle", {"type": 'ACCENT_GRAVE', "value": 'PRESS', "ctrl": True},
         {"properties": [("data_path", 'space_data.show_gizmo')]}),
        ("wm.context_toggle", {"type": 'Z', "value": 'PRESS', "alt": True, "shift": True},
         {"properties": [("data_path", "space_data.overlay.show_overlays")]}),
        *_template_items_context_menu("IMAGE_MT_uvs_context_menu", params.context_menu_event),
    ])

    # Fallback for MMB emulation
    if params.use_mouse_emulate_3_button and params.select_mouse == 'LEFTMOUSE':
        items.extend([
            ("uv.select_loop", {"type": params.select_mouse, "value": 'DOUBLE_CLICK'}, None),
            ("uv.select_loop", {"type": params.select_mouse, "value": 'DOUBLE_CLICK', "alt": True},
             {"properties": [("extend", True)]}),
        ])

    # 2D cursor
    if params.cursor_tweak_event:
        items.extend([
            ("uv.cursor_set", params.cursor_set_event, None),
            ("transform.translate", params.cursor_tweak_event,
             {"properties": [("release_confirm", True), ("cursor_transform", True)]}),
        ])
    else:
        items.extend([
            ("uv.cursor_set", params.cursor_set_event, None),
        ])

    if params.legacy:
        items.extend([
            ("uv.minimize_stretch", {"type": 'V', "value": 'PRESS', "ctrl": True}, None),
            ("uv.pack_islands", {"type": 'P', "value": 'PRESS', "ctrl": True}, None),
            ("uv.average_islands_scale", {"type": 'A', "value": 'PRESS', "ctrl": True}, None),
        ])

    if params.select_mouse == 'LEFTMOUSE' and not params.legacy:
        # Quick switch to select tool, since left select can't easily
        # select with any tool active.
        items.extend([
            op_tool_cycle("builtin.select_box", {"type": 'W', "value": 'PRESS'}),
        ])

    return keymap


# ------------------------------------------------------------------------------
# Editor (3D View)

# 3D View: all regions.
def km_view3d_generic(params):
    items = []
    keymap = (
        "3D View Generic",
        {"space_type": 'VIEW_3D', "region_type": 'WINDOW'},
        {"items": items},
    )

    items.extend([
        *_template_space_region_type_toggle(
            params,
            toolbar_key={"type": 'T', "value": 'PRESS'},
            sidebar_key={"type": 'N', "value": 'PRESS'},
        )
    ])

    return keymap


# 3D View: main region.
def km_view3d(params):
    items = []
    keymap = (
        "3D View",
        {"space_type": 'VIEW_3D', "region_type": 'WINDOW'},
        {"items": items},
    )

    # 3D cursor
    if params.cursor_tweak_event:
        items.extend([
            ("view3d.cursor3d", params.cursor_set_event, None),
            ("transform.translate", params.cursor_tweak_event,
             {"properties": [("release_confirm", True), ("cursor_transform", True)]}),
        ])
    else:
        items.extend([
            ("view3d.cursor3d", params.cursor_set_event, None),
        ])

    items.extend([
        # Visibility.
        ("view3d.localview", {"type": 'NUMPAD_SLASH', "value": 'PRESS'}, None),
        ("view3d.localview", {"type": 'SLASH', "value": 'PRESS'}, None),
        ("view3d.localview", {"type": 'MOUSESMARTZOOM', "value": 'ANY'}, None),
        ("view3d.localview_remove_from", {"type": 'NUMPAD_SLASH', "value": 'PRESS', "alt": True}, None),
        ("view3d.localview_remove_from", {"type": 'SLASH', "value": 'PRESS', "alt": True}, None),
        # Navigation.
        ("view3d.rotate", {"type": 'MOUSEROTATE', "value": 'ANY'}, None),
        *((
            ("view3d.rotate", {"type": 'MIDDLEMOUSE', "value": 'PRESS', "shift": True}, None),
            ("view3d.move", {"type": 'MIDDLEMOUSE', "value": 'PRESS'}, None),
            ("view3d.rotate", {"type": 'TRACKPADPAN', "value": 'ANY', "shift": True}, None),
            ("view3d.move", {"type": 'TRACKPADPAN', "value": 'ANY'}, None),
        ) if params.use_v3d_mmb_pan else (
            ("view3d.rotate", {"type": 'MIDDLEMOUSE', "value": 'PRESS'}, None),
            ("view3d.move", {"type": 'MIDDLEMOUSE', "value": 'PRESS', "shift": True}, None),
            ("view3d.rotate", {"type": 'TRACKPADPAN', "value": 'ANY'}, None),
            ("view3d.move", {"type": 'TRACKPADPAN', "value": 'ANY', "shift": True}, None),
        )),
        ("view3d.zoom", {"type": 'MIDDLEMOUSE', "value": 'PRESS', "ctrl": True}, None),
        ("view3d.dolly", {"type": 'MIDDLEMOUSE', "value": 'PRESS', "shift": True, "ctrl": True}, None),
        ("view3d.view_selected", {"type": 'NUMPAD_PERIOD', "value": 'PRESS', "ctrl": True},
         {"properties": [("use_all_regions", True)]}),
        ("view3d.view_selected", {"type": 'NUMPAD_PERIOD', "value": 'PRESS'},
         {"properties": [("use_all_regions", False)]}),
        ("view3d.smoothview", {"type": 'TIMER1', "value": 'ANY', "any": True}, None),
        ("view3d.zoom", {"type": 'TRACKPADZOOM', "value": 'ANY'}, None),
        ("view3d.zoom", {"type": 'TRACKPADPAN', "value": 'ANY', "ctrl": True}, None),
        ("view3d.zoom", {"type": 'NUMPAD_PLUS', "value": 'PRESS', "repeat": True},
         {"properties": [("delta", 1)]}),
        ("view3d.zoom", {"type": 'NUMPAD_MINUS', "value": 'PRESS', "repeat": True},
         {"properties": [("delta", -1)]}),
        ("view3d.zoom", {"type": 'EQUAL', "value": 'PRESS', "ctrl": True, "repeat": True},
         {"properties": [("delta", 1)]}),
        ("view3d.zoom", {"type": 'MINUS', "value": 'PRESS', "ctrl": True, "repeat": True},
         {"properties": [("delta", -1)]}),
        ("view3d.zoom", {"type": 'WHEELINMOUSE', "value": 'PRESS'},
         {"properties": [("delta", 1)]}),
        ("view3d.zoom", {"type": 'WHEELOUTMOUSE', "value": 'PRESS'},
         {"properties": [("delta", -1)]}),
        ("view3d.dolly", {"type": 'NUMPAD_PLUS', "value": 'PRESS', "shift": True, "repeat": True},
         {"properties": [("delta", 1)]}),
        ("view3d.dolly", {"type": 'NUMPAD_MINUS', "value": 'PRESS', "shift": True, "repeat": True},
         {"properties": [("delta", -1)]}),
        ("view3d.dolly", {"type": 'EQUAL', "value": 'PRESS', "shift": True, "ctrl": True, "repeat": True},
         {"properties": [("delta", 1)]}),
        ("view3d.dolly", {"type": 'MINUS', "value": 'PRESS', "shift": True, "ctrl": True, "repeat": True},
         {"properties": [("delta", -1)]}),
        ("view3d.view_center_camera", {"type": 'HOME', "value": 'PRESS'}, None),
        ("view3d.view_center_lock", {"type": 'HOME', "value": 'PRESS'}, None),
        ("view3d.view_all", {"type": 'HOME', "value": 'PRESS'},
         {"properties": [("center", False)]}),
        ("view3d.view_all", {"type": 'HOME', "value": 'PRESS', "ctrl": True},
         {"properties": [("use_all_regions", True), ("center", False)]}),
        ("view3d.view_all", {"type": 'C', "value": 'PRESS', "shift": True},
         {"properties": [("center", True)]}),
        op_menu_pie(
            "VIEW3D_MT_view_pie" if params.v3d_tilde_action == 'VIEW' else "VIEW3D_MT_transform_gizmo_pie",
            {"type": 'ACCENT_GRAVE', "value": params.pie_value},
        ),
        *(() if not params.use_pie_click_drag else
          (("view3d.navigate", {"type": 'ACCENT_GRAVE', "value": 'CLICK'}, None),)),
        ("view3d.navigate", {"type": 'ACCENT_GRAVE', "value": 'PRESS', "shift": True}, None),
        # Numpad views.
        ("view3d.view_camera", {"type": 'NUMPAD_0', "value": 'PRESS'}, None),
        ("view3d.view_axis", {"type": 'NUMPAD_1', "value": 'PRESS'},
         {"properties": [("type", 'FRONT')]}),
        ("view3d.view_orbit", {"type": 'NUMPAD_2', "value": 'PRESS', "repeat": True},
         {"properties": [("type", 'ORBITDOWN')]}),
        ("view3d.view_axis", {"type": 'NUMPAD_3', "value": 'PRESS'},
         {"properties": [("type", 'RIGHT')]}),
        ("view3d.view_orbit", {"type": 'NUMPAD_4', "value": 'PRESS', "repeat": True},
         {"properties": [("type", 'ORBITLEFT')]}),
        ("view3d.view_persportho", {"type": 'NUMPAD_5', "value": 'PRESS'}, None),
        ("view3d.view_orbit", {"type": 'NUMPAD_6', "value": 'PRESS', "repeat": True},
         {"properties": [("type", 'ORBITRIGHT')]}),
        ("view3d.view_axis", {"type": 'NUMPAD_7', "value": 'PRESS'},
         {"properties": [("type", 'TOP')]}),
        ("view3d.view_orbit", {"type": 'NUMPAD_8', "value": 'PRESS', "repeat": True},
         {"properties": [("type", 'ORBITUP')]}),
        ("view3d.view_axis", {"type": 'NUMPAD_1', "value": 'PRESS', "ctrl": True},
         {"properties": [("type", 'BACK')]}),
        ("view3d.view_axis", {"type": 'NUMPAD_3', "value": 'PRESS', "ctrl": True},
         {"properties": [("type", 'LEFT')]}),
        ("view3d.view_axis", {"type": 'NUMPAD_7', "value": 'PRESS', "ctrl": True},
         {"properties": [("type", 'BOTTOM')]}),
        ("view3d.view_pan", {"type": 'NUMPAD_2', "value": 'PRESS', "ctrl": True, "repeat": True},
         {"properties": [("type", 'PANDOWN')]}),
        ("view3d.view_pan", {"type": 'NUMPAD_4', "value": 'PRESS', "ctrl": True, "repeat": True},
         {"properties": [("type", 'PANLEFT')]}),
        ("view3d.view_pan", {"type": 'NUMPAD_6', "value": 'PRESS', "ctrl": True, "repeat": True},
         {"properties": [("type", 'PANRIGHT')]}),
        ("view3d.view_pan", {"type": 'NUMPAD_8', "value": 'PRESS', "ctrl": True, "repeat": True},
         {"properties": [("type", 'PANUP')]}),
        ("view3d.view_roll", {"type": 'NUMPAD_4', "value": 'PRESS', "shift": True, "repeat": True},
         {"properties": [("type", 'LEFT')]}),
        ("view3d.view_roll", {"type": 'NUMPAD_6', "value": 'PRESS', "shift": True, "repeat": True},
         {"properties": [("type", 'RIGHT')]}),
        ("view3d.view_orbit", {"type": 'NUMPAD_9', "value": 'PRESS'},
         {"properties": [("angle", pi), ("type", 'ORBITRIGHT')]}),
        ("view3d.view_axis", {"type": 'NUMPAD_1', "value": 'PRESS', "shift": True},
         {"properties": [("type", 'FRONT'), ("align_active", True)]}),
        ("view3d.view_axis", {"type": 'NUMPAD_3', "value": 'PRESS', "shift": True},
         {"properties": [("type", 'RIGHT'), ("align_active", True)]}),
        ("view3d.view_axis", {"type": 'NUMPAD_7', "value": 'PRESS', "shift": True},
         {"properties": [("type", 'TOP'), ("align_active", True)]}),
        ("view3d.view_axis", {"type": 'NUMPAD_1', "value": 'PRESS', "shift": True, "ctrl": True},
         {"properties": [("type", 'BACK'), ("align_active", True)]}),
        ("view3d.view_axis", {"type": 'NUMPAD_3', "value": 'PRESS', "shift": True, "ctrl": True},
         {"properties": [("type", 'LEFT'), ("align_active", True)]}),
        ("view3d.view_axis", {"type": 'NUMPAD_7', "value": 'PRESS', "shift": True, "ctrl": True},
         {"properties": [("type", 'BOTTOM'), ("align_active", True)]}),
        *((
            ("view3d.view_axis", {"type": 'MIDDLEMOUSE', "value": 'CLICK_DRAG', "direction": 'NORTH', "alt": True},
             {"properties": [("type", 'TOP'), ("relative", True)]}),
            ("view3d.view_axis", {"type": 'MIDDLEMOUSE', "value": 'CLICK_DRAG', "direction": 'SOUTH', "alt": True},
             {"properties": [("type", 'BOTTOM'), ("relative", True)]}),
            ("view3d.view_axis", {"type": 'MIDDLEMOUSE', "value": 'CLICK_DRAG', "direction": 'EAST', "alt": True},
             {"properties": [("type", 'RIGHT'), ("relative", True)]}),
            ("view3d.view_axis", {"type": 'MIDDLEMOUSE', "value": 'CLICK_DRAG', "direction": 'WEST', "alt": True},
             {"properties": [("type", 'LEFT'), ("relative", True)]}),
        ) if params.v3d_alt_mmb_drag_action == 'RELATIVE' else (
            ("view3d.view_axis", {"type": 'MIDDLEMOUSE', "value": 'CLICK_DRAG', "direction": 'NORTH', "alt": True},
             {"properties": [("type", 'TOP')]}),
            ("view3d.view_axis", {"type": 'MIDDLEMOUSE', "value": 'CLICK_DRAG', "direction": 'SOUTH', "alt": True},
             {"properties": [("type", 'BOTTOM')]}),
            ("view3d.view_axis", {"type": 'MIDDLEMOUSE', "value": 'CLICK_DRAG', "direction": 'EAST', "alt": True},
             {"properties": [("type", 'RIGHT')]}),
            ("view3d.view_axis", {"type": 'MIDDLEMOUSE', "value": 'CLICK_DRAG', "direction": 'WEST', "alt": True},
             {"properties": [("type", 'LEFT')]}),
            ("view3d.view_axis", {"type": 'MIDDLEMOUSE', "value": 'CLICK_DRAG', "direction": 'NORTH_WEST', "alt": True},
             {"properties": [("type", 'FRONT')]}),
            ("view3d.view_axis", {"type": 'MIDDLEMOUSE', "value": 'CLICK_DRAG', "direction": 'NORTH_EAST', "alt": True},
             {"properties": [("type", 'BACK')]}),
            # Match the pie menu.
        )),
        ("view3d.view_center_pick", {"type": 'MIDDLEMOUSE', "value": 'CLICK', "alt": True}, None),
        ("view3d.ndof_orbit_zoom", {"type": 'NDOF_MOTION', "value": 'ANY'}, None),
        ("view3d.ndof_orbit", {"type": 'NDOF_MOTION', "value": 'ANY', "ctrl": True}, None),
        ("view3d.ndof_pan", {"type": 'NDOF_MOTION', "value": 'ANY', "shift": True}, None),
        ("view3d.ndof_all", {"type": 'NDOF_MOTION', "value": 'ANY', "shift": True, "ctrl": True}, None),
        ("view3d.view_selected", {"type": 'NDOF_BUTTON_FIT', "value": 'PRESS'},
         {"properties": [("use_all_regions", False)]}),
        ("view3d.view_roll", {"type": 'NDOF_BUTTON_ROLL_CW', "value": 'PRESS'},
         {"properties": [("angle", PI_2)]}),
        ("view3d.view_roll", {"type": 'NDOF_BUTTON_ROLL_CCW', "value": 'PRESS'},
         {"properties": [("angle", -PI_2)]}),
        ("view3d.view_axis", {"type": 'NDOF_BUTTON_FRONT', "value": 'PRESS'},
         {"properties": [("type", 'FRONT')]}),
        ("view3d.view_axis", {"type": 'NDOF_BUTTON_BACK', "value": 'PRESS'},
         {"properties": [("type", 'BACK')]}),
        ("view3d.view_axis", {"type": 'NDOF_BUTTON_LEFT', "value": 'PRESS'},
         {"properties": [("type", 'LEFT')]}),
        ("view3d.view_axis", {"type": 'NDOF_BUTTON_RIGHT', "value": 'PRESS'},
         {"properties": [("type", 'RIGHT')]}),
        ("view3d.view_axis", {"type": 'NDOF_BUTTON_TOP', "value": 'PRESS'},
         {"properties": [("type", 'TOP')]}),
        ("view3d.view_axis", {"type": 'NDOF_BUTTON_BOTTOM', "value": 'PRESS'},
         {"properties": [("type", 'BOTTOM')]}),
        ("view3d.view_axis", {"type": 'NDOF_BUTTON_FRONT', "value": 'PRESS', "shift": True},
         {"properties": [("type", 'FRONT'), ("align_active", True)]}),
        ("view3d.view_axis", {"type": 'NDOF_BUTTON_RIGHT', "value": 'PRESS', "shift": True},
         {"properties": [("type", 'RIGHT'), ("align_active", True)]}),
        ("view3d.view_axis", {"type": 'NDOF_BUTTON_TOP', "value": 'PRESS', "shift": True},
         {"properties": [("type", 'TOP'), ("align_active", True)]}),
        # Selection.
        *_template_view3d_select(
            type=params.select_mouse,
            value=params.select_mouse_value_fallback,
            legacy=params.legacy,
            select_passthrough=params.use_tweak_select_passthrough,
        ),
        op_tool_optional(
            ("view3d.select_box", {"type": 'B', "value": 'PRESS'}, None),
            (op_tool, "builtin.select_box"), params),
        ("view3d.select_lasso", {"type": params.action_mouse, "value": 'CLICK_DRAG', "ctrl": True},
         {"properties": [("mode", 'ADD')]}),
        ("view3d.select_lasso", {"type": params.action_mouse, "value": 'CLICK_DRAG', "shift": True, "ctrl": True},
         {"properties": [("mode", 'SUB')]}),
        op_tool_optional(
            ("view3d.select_circle", {"type": 'C', "value": 'PRESS'}, None),
            (op_tool, "builtin.select_circle"), params),
        # Borders.
        ("view3d.clip_border", {"type": 'B', "value": 'PRESS', "alt": True}, None),
        ("view3d.zoom_border", {"type": 'B', "value": 'PRESS', "shift": True}, None),
        ("view3d.render_border", {"type": 'B', "value": 'PRESS', "ctrl": True}, None),
        ("view3d.clear_render_border", {"type": 'B', "value": 'PRESS', "ctrl": True, "alt": True}, None),
        # Cameras.
        ("view3d.camera_to_view", {"type": 'NUMPAD_0', "value": 'PRESS', "ctrl": True, "alt": True}, None),
        ("view3d.object_as_camera", {"type": 'NUMPAD_0', "value": 'PRESS', "ctrl": True}, None),
        # Copy/paste.
        ("view3d.copybuffer", {"type": 'C', "value": 'PRESS', "ctrl": True}, None),
        ("view3d.pastebuffer", {"type": 'V', "value": 'PRESS', "ctrl": True}, None),
        # Transform (handled by `_template_items_transform_actions`).
        # Snapping.
        ("wm.context_toggle", {"type": 'TAB', "value": 'PRESS', "shift": True},
         {"properties": [("data_path", 'tool_settings.use_snap')]}),
        op_panel(
            "VIEW3D_PT_snapping",
            {"type": 'TAB', "value": 'PRESS', "shift": True, "ctrl": True},
            [("keep_open", True)],
        ),
        (
            op_menu_pie("VIEW3D_MT_snap_pie", {"type": 'S', "value": 'PRESS', "shift": True})
            if not params.legacy else
            op_menu("VIEW3D_MT_snap", {"type": 'S', "value": 'PRESS', "shift": True})
        ),
    ])

    if not params.legacy:
        # New pie menus.
        items.extend([
            ("wm.context_toggle", {"type": 'ACCENT_GRAVE', "value": 'PRESS', "ctrl": True},
             {"properties": [("data_path", 'space_data.show_gizmo')]}),
            op_menu_pie("VIEW3D_MT_pivot_pie", {"type": 'PERIOD', "value": 'PRESS'}),
            op_menu_pie("VIEW3D_MT_orientations_pie", {"type": 'COMMA', "value": 'PRESS'}),
            op_menu_pie(
                "VIEW3D_MT_shading_pie" if not params.use_v3d_shade_ex_pie else
                "VIEW3D_MT_shading_ex_pie",
                {"type": 'Z', "value": params.pie_value}),
            *(() if not params.use_pie_click_drag else
              (("view3d.toggle_shading", {"type": 'Z', "value": 'CLICK'},
                {"properties": [("type", 'WIREFRAME')]}),)),
            ("view3d.toggle_shading", {"type": 'Z', "value": 'PRESS', "shift": True},
             {"properties": [("type", 'WIREFRAME')]}),
            ("view3d.toggle_xray", {"type": 'Z', "value": 'PRESS', "alt": True}, None),
            ("wm.context_toggle", {"type": 'Z', "value": 'PRESS', "alt": True, "shift": True},
             {"properties": [("data_path", "space_data.overlay.show_overlays")]}),
        ])
    else:
        items.extend([
            # Old navigation.
            ("view3d.view_lock_to_active", {"type": 'NUMPAD_PERIOD', "value": 'PRESS', "shift": True}, None),
            ("view3d.view_lock_clear", {"type": 'NUMPAD_PERIOD', "value": 'PRESS', "alt": True}, None),
            ("view3d.navigate", {"type": 'F', "value": 'PRESS', "shift": True}, None),
            ("view3d.zoom_camera_1_to_1", {"type": 'NUMPAD_ENTER', "value": 'PRESS', "shift": True}, None),
            ("view3d.view_center_cursor", {"type": 'HOME', "value": 'PRESS', "alt": True}, None),
            ("view3d.view_center_pick", {"type": 'F', "value": 'PRESS', "alt": True}, None),
            ("view3d.view_pan", {"type": 'WHEELUPMOUSE', "value": 'PRESS', "ctrl": True},
             {"properties": [("type", 'PANRIGHT')]}),
            ("view3d.view_pan", {"type": 'WHEELDOWNMOUSE', "value": 'PRESS', "ctrl": True},
             {"properties": [("type", 'PANLEFT')]}),
            ("view3d.view_pan", {"type": 'WHEELUPMOUSE', "value": 'PRESS', "shift": True},
             {"properties": [("type", 'PANUP')]}),
            ("view3d.view_pan", {"type": 'WHEELDOWNMOUSE', "value": 'PRESS', "shift": True},
             {"properties": [("type", 'PANDOWN')]}),
            ("view3d.view_orbit", {"type": 'WHEELUPMOUSE', "value": 'PRESS', "ctrl": True, "alt": True},
             {"properties": [("type", 'ORBITLEFT')]}),
            ("view3d.view_orbit", {"type": 'WHEELDOWNMOUSE', "value": 'PRESS', "ctrl": True, "alt": True},
             {"properties": [("type", 'ORBITRIGHT')]}),
            ("view3d.view_orbit", {"type": 'WHEELUPMOUSE', "value": 'PRESS', "shift": True, "alt": True},
             {"properties": [("type", 'ORBITUP')]}),
            ("view3d.view_orbit", {"type": 'WHEELDOWNMOUSE', "value": 'PRESS', "shift": True, "alt": True},
             {"properties": [("type", 'ORBITDOWN')]}),
            ("view3d.view_roll", {"type": 'WHEELUPMOUSE', "value": 'PRESS', "shift": True, "ctrl": True},
             {"properties": [("type", 'LEFT')]}),
            ("view3d.view_roll", {"type": 'WHEELDOWNMOUSE', "value": 'PRESS', "shift": True, "ctrl": True},
             {"properties": [("type", 'RIGHT')]}),
            ("transform.create_orientation", {"type": 'SPACE', "value": 'PRESS', "ctrl": True, "alt": True},
             {"properties": [("use", True)]}),
            ("transform.translate", {"type": 'T', "value": 'PRESS', "shift": True},
             {"properties": [("texture_space", True)]}),
            ("transform.resize", {"type": 'T', "value": 'PRESS', "shift": True, "alt": True},
             {"properties": [("texture_space", True)]}),
            # Old pivot.
            ("wm.context_set_enum", {"type": 'COMMA', "value": 'PRESS'},
             {"properties": [("data_path", 'tool_settings.transform_pivot_point'), ("value", 'BOUNDING_BOX_CENTER')]}),
            ("wm.context_set_enum", {"type": 'COMMA', "value": 'PRESS', "ctrl": True},
             {"properties": [("data_path", 'tool_settings.transform_pivot_point'), ("value", 'MEDIAN_POINT')]}),
            ("wm.context_toggle", {"type": 'COMMA', "value": 'PRESS', "alt": True},
             {"properties": [("data_path", 'tool_settings.use_transform_pivot_point_align')]}),
            ("wm.context_toggle", {"type": 'SPACE', "value": 'PRESS', "ctrl": True},
             {"properties": [("data_path", 'space_data.show_gizmo_context')]}),
            ("wm.context_set_enum", {"type": 'PERIOD', "value": 'PRESS'},
             {"properties": [("data_path", 'tool_settings.transform_pivot_point'), ("value", 'CURSOR')]}),
            ("wm.context_set_enum", {"type": 'PERIOD', "value": 'PRESS', "ctrl": True},
             {"properties": [("data_path", 'tool_settings.transform_pivot_point'), ("value", 'INDIVIDUAL_ORIGINS')]}),
            ("wm.context_set_enum", {"type": 'PERIOD', "value": 'PRESS', "alt": True},
             {"properties": [("data_path", 'tool_settings.transform_pivot_point'), ("value", 'ACTIVE_ELEMENT')]}),
            # Old shading.
            ("wm.context_toggle_enum", {"type": 'Z', "value": 'PRESS'},
             {"properties": [
                 ("data_path", 'space_data.shading.type'), ("value_1", 'WIREFRAME'), ("value_2", 'SOLID'),
             ]}),
            ("wm.context_toggle_enum", {"type": 'Z', "value": 'PRESS', "shift": True},
             {"properties": [
                 ("data_path", 'space_data.shading.type'), ("value_1", 'RENDERED'), ("value_2", 'SOLID'),
             ]}),
            ("wm.context_toggle_enum", {"type": 'Z', "value": 'PRESS', "alt": True},
             {"properties": [
                 ("data_path", 'space_data.shading.type'), ("value_1", 'MATERIAL'), ("value_2", 'SOLID'),
             ]}),
        ])

    if params.select_mouse == 'LEFTMOUSE' and not params.legacy:
        # Quick switch to select tool, since left select can't easily
        # select with any tool active.
        items.extend([
            op_tool_cycle("builtin.select_box", {"type": 'W', "value": 'PRESS'}),
        ])

    return keymap


# ------------------------------------------------------------------------------
# Editor (Graph Editor)

def km_graph_editor_generic(params):
    items = []
    keymap = (
        "Graph Editor Generic",
        {"space_type": 'GRAPH_EDITOR', "region_type": 'WINDOW'},
        {"items": items},
    )

    items.extend([
        *_template_space_region_type_toggle(
            params,
            sidebar_key={"type": 'N', "value": 'PRESS'},
        ),
        ("graph.extrapolation_type", {"type": 'E', "value": 'PRESS', "shift": True}, None),
        ("graph.fmodifier_add", {"type": 'M', "value": 'PRESS', "shift": True, "ctrl": True},
         {"properties": [("only_active", False)]}),
        ("anim.channels_select_filter", {"type": 'F', "value": 'PRESS', "ctrl": True}, None),
        *_template_items_hide_reveal_actions("graph.hide", "graph.reveal"),
        ("wm.context_set_enum", {"type": 'TAB', "value": 'PRESS', "ctrl": True},
         {"properties": [("data_path", 'area.type'), ("value", 'DOPESHEET_EDITOR')]}),
    ])

    return keymap


def km_graph_editor(params):
    items = []
    keymap = (
        "Graph Editor",
        {"space_type": 'GRAPH_EDITOR', "region_type": 'WINDOW'},
        {"items": items},
    )

    items.extend([
        ("wm.context_toggle", {"type": 'H', "value": 'PRESS', "ctrl": True},
         {"properties": [("data_path", 'space_data.show_handles')]}),
        ("graph.clickselect", {"type": params.select_mouse, "value": 'PRESS'},
         {"properties": [("deselect_all", not params.legacy)]}),
        ("graph.clickselect", {"type": params.select_mouse, "value": 'PRESS', "alt": True},
         {"properties": [("column", True)]}),
        ("graph.clickselect", {"type": params.select_mouse, "value": 'PRESS', "shift": True},
         {"properties": [("extend", True)]}),
        ("graph.clickselect", {"type": params.select_mouse, "value": 'PRESS', "shift": True, "alt": True},
         {"properties": [("extend", True), ("column", True)]}),
        ("graph.clickselect", {"type": params.select_mouse, "value": 'PRESS', "ctrl": True, "alt": True},
         {"properties": [("curves", True)]}),
        ("graph.clickselect", {"type": params.select_mouse, "value": 'PRESS', "shift": True, "ctrl": True, "alt": True},
         {"properties": [("extend", True), ("curves", True)]}),
        ("graph.select_leftright",
         {"type": params.select_mouse, "value": 'PRESS' if params.legacy else 'CLICK', "ctrl": True},
         {"properties": [("mode", 'CHECK')]}),
        ("graph.select_leftright",
         {"type": params.select_mouse, "value": 'PRESS' if params.legacy else 'CLICK', "ctrl": True, "shift": True},
         {"properties": [("mode", 'CHECK'), ("extend", True)]}),
        ("graph.select_leftright", {"type": 'LEFT_BRACKET', "value": 'PRESS'},
         {"properties": [("mode", 'LEFT')]}),
        ("graph.select_leftright", {"type": 'RIGHT_BRACKET', "value": 'PRESS'},
         {"properties": [("mode", 'RIGHT')]}),
        *_template_items_select_actions(params, "graph.select_all"),
        ("graph.select_box", {"type": 'B', "value": 'PRESS'}, None),
        ("graph.select_box", {"type": 'B', "value": 'PRESS', "alt": True},
         {"properties": [("axis_range", True)]}),
        ("graph.select_box", {"type": params.select_mouse, "value": 'CLICK_DRAG'},
         {"properties": [("tweak", True), ("mode", 'SET')]}),
        ("graph.select_box", {"type": params.select_mouse, "value": 'CLICK_DRAG', "shift": True},
         {"properties": [("tweak", True), ("mode", 'ADD')]}),
        ("graph.select_box", {"type": params.select_mouse, "value": 'CLICK_DRAG', "ctrl": True},
         {"properties": [("tweak", True), ("mode", 'SUB')]}),
        ("graph.select_lasso", {"type": params.action_mouse, "value": 'CLICK_DRAG', "ctrl": True},
         {"properties": [("mode", 'ADD')]}),
        ("graph.select_lasso", {"type": params.action_mouse, "value": 'CLICK_DRAG', "shift": True, "ctrl": True},
         {"properties": [("mode", 'SUB')]}),
        ("graph.select_circle", {"type": 'C', "value": 'PRESS'}, None),
        ("graph.select_column", {"type": 'K', "value": 'PRESS'},
         {"properties": [("mode", 'KEYS')]}),
        ("graph.select_column", {"type": 'K', "value": 'PRESS', "ctrl": True},
         {"properties": [("mode", 'CFRA')]}),
        ("graph.select_column", {"type": 'K', "value": 'PRESS', "shift": True},
         {"properties": [("mode", 'MARKERS_COLUMN')]}),
        ("graph.select_column", {"type": 'K', "value": 'PRESS', "alt": True},
         {"properties": [("mode", 'MARKERS_BETWEEN')]}),
        ("graph.select_more", {"type": 'NUMPAD_PLUS', "value": 'PRESS', "ctrl": True, "repeat": True}, None),
        ("graph.select_less", {"type": 'NUMPAD_MINUS', "value": 'PRESS', "ctrl": True, "repeat": True}, None),
        ("graph.select_linked", {"type": 'L', "value": 'PRESS'}, None),
        ("graph.frame_jump", {"type": 'G', "value": 'PRESS', "ctrl": True}, None),
        (
            op_menu_pie("GRAPH_MT_snap_pie", {"type": 'S', "value": 'PRESS', "shift": True})
            if not params.legacy else
            ("graph.snap", {"type": 'S', "value": 'PRESS', "shift": True}, None)
        ),
        ("graph.mirror", {"type": 'M', "value": 'PRESS', "ctrl": True}, None),
        ("graph.handle_type", {"type": 'V', "value": 'PRESS'}, None),
        ("graph.interpolation_type", {"type": 'T', "value": 'PRESS'}, None),
        ("graph.easing_type", {"type": 'E', "value": 'PRESS', "ctrl": True}, None),
        ("graph.smooth", {"type": 'O', "value": 'PRESS', "alt": True}, None),
        ("graph.bake_keys", {"type": 'O', "value": 'PRESS', "shift": True, "alt": True}, None),
        ("graph.keys_to_samples", {"type": 'C', "value": 'PRESS', "alt": True}, None),
        op_menu("GRAPH_MT_delete", {"type": 'X', "value": 'PRESS'}),
        ("graph.delete", {"type": 'DEL', "value": 'PRESS'}, {"properties": [("confirm", False)]}),
        ("graph.duplicate_move", {"type": 'D', "value": 'PRESS', "shift": True}, None),
        ("graph.keyframe_insert", {"type": 'I', "value": 'PRESS'}, None),
        ("graph.keyframe_jump", {"type": 'UP_ARROW', "value": 'PRESS', "repeat": True},
         {"properties": [("next", True)]}),
        ("graph.keyframe_jump", {"type": 'DOWN_ARROW', "value": 'PRESS', "repeat": True},
         {"properties": [("next", False)]}),
        ("graph.click_insert", {"type": params.action_mouse, "value": 'CLICK', "ctrl": True}, None),
        ("graph.click_insert", {"type": params.action_mouse, "value": 'CLICK', "shift": True, "ctrl": True},
         {"properties": [("extend", True)]}),
        ("graph.copy", {"type": 'C', "value": 'PRESS', "ctrl": True}, None),
        ("graph.paste", {"type": 'V', "value": 'PRESS', "ctrl": True}, None),
        ("graph.paste", {"type": 'V', "value": 'PRESS', "shift": True, "ctrl": True},
         {"properties": [("flipped", True)]}),
        op_menu("GRAPH_MT_key_smoothing", {"type": 'S', "value": 'PRESS', "alt": True}),
        op_menu("GRAPH_MT_key_blending", {"type": 'D', "value": 'PRESS', "alt": True}),
        ("graph.previewrange_set", {"type": 'P', "value": 'PRESS', "ctrl": True, "alt": True}, None),
        ("graph.view_all", {"type": 'HOME', "value": 'PRESS'}, None),
        ("graph.view_all", {"type": 'NDOF_BUTTON_FIT', "value": 'PRESS'}, None),
        ("graph.view_selected", {"type": 'NUMPAD_PERIOD', "value": 'PRESS'}, None),
        ("graph.view_frame", {"type": 'NUMPAD_0', "value": 'PRESS'}, None),
        op_menu_pie("GRAPH_MT_view_pie", {"type": 'ACCENT_GRAVE', "value": 'PRESS'}),
        ("anim.channels_editable_toggle", {"type": 'TAB', "value": 'PRESS'}, None),
        ("transform.translate", {"type": 'G', "value": 'PRESS'}, None),
        ("transform.translate", {"type": params.select_mouse, "value": 'CLICK_DRAG'}, None),
        ("transform.transform", {"type": 'E', "value": 'PRESS'},
         {"properties": [("mode", 'TIME_EXTEND')]}),
        ("transform.rotate", {"type": 'R', "value": 'PRESS'}, None),
        ("transform.resize", {"type": 'S', "value": 'PRESS'}, None),
        *_template_items_proportional_editing(
            params, connected=False, toggle_data_path='tool_settings.use_proportional_fcurve'),
        ("marker.add", {"type": 'M', "value": 'PRESS'}, None),
        *_template_items_context_menu("GRAPH_MT_context_menu", params.context_menu_event),
    ])

    if not params.legacy:
        items.extend([
            op_menu_pie("GRAPH_MT_pivot_pie", {"type": 'PERIOD', "value": 'PRESS'}),
        ])
    else:
        items.extend([
            # Old pivot.
            ("wm.context_set_enum", {"type": 'COMMA', "value": 'PRESS'},
             {"properties": [("data_path", 'space_data.pivot_point'), ("value", 'BOUNDING_BOX_CENTER')]}),
            ("wm.context_set_enum", {"type": 'PERIOD', "value": 'PRESS'},
             {"properties": [("data_path", 'space_data.pivot_point'), ("value", 'CURSOR')]}),
            ("wm.context_set_enum", {"type": 'PERIOD', "value": 'PRESS', "ctrl": True},
             {"properties": [("data_path", 'space_data.pivot_point'), ("value", 'INDIVIDUAL_ORIGINS')]}),
        ])

    if params.select_mouse == 'LEFTMOUSE' and not params.legacy:
        items.extend([
            ("graph.cursor_set", {"type": 'RIGHTMOUSE', "value": 'PRESS', "shift": True}, None),
        ])
    else:
        items.extend([
            ("graph.cursor_set", {"type": params.action_mouse, "value": 'PRESS'}, None),
        ])

    return keymap


# ------------------------------------------------------------------------------
# Editor (Image)

def km_image_generic(params):
    items = []
    keymap = (
        "Image Generic",
        {"space_type": 'IMAGE_EDITOR', "region_type": 'WINDOW'},
        {"items": items},
    )

    items.extend([
        *_template_space_region_type_toggle(
            params,
            toolbar_key={"type": 'T', "value": 'PRESS'},
            sidebar_key={"type": 'N', "value": 'PRESS'},
        ),
        ("image.new", {"type": 'N', "value": 'PRESS', "alt": True}, None),
        ("image.open", {"type": 'O', "value": 'PRESS', "alt": True}, None),
        ("image.reload", {"type": 'R', "value": 'PRESS', "alt": True}, None),
        ("image.read_viewlayers", {"type": 'R', "value": 'PRESS', "ctrl": True}, None),
        ("image.save", {"type": 'S', "value": 'PRESS', "alt": True}, None),
        ("image.cycle_render_slot", {"type": 'J', "value": 'PRESS', "repeat": True}, None),
        ("image.cycle_render_slot", {"type": 'J', "value": 'PRESS', "alt": True, "repeat": True},
         {"properties": [("reverse", True)]}),
        op_menu_pie("IMAGE_MT_view_pie", {"type": 'ACCENT_GRAVE', "value": 'PRESS'}),
    ])

    if not params.legacy:
        items.extend([
            ("image.save_as", {"type": 'S', "value": 'PRESS', "shift": True, "alt": True}, None),
        ])
    else:
        items.extend([
            ("image.save_as", {"type": 'F3', "value": 'PRESS'}, None),
        ])

    return keymap


def km_image(params):
    items = []
    keymap = (
        "Image",
        {"space_type": 'IMAGE_EDITOR', "region_type": 'WINDOW'},
        {"items": items},
    )

    items.extend([
        ("image.view_all", {"type": 'HOME', "value": 'PRESS'}, None),
        ("image.view_all", {"type": 'HOME', "value": 'PRESS', "shift": True},
         {"properties": [("fit_view", True)]}),
        ("image.view_selected", {"type": 'NUMPAD_PERIOD', "value": 'PRESS'}, None),
        ("image.view_cursor_center", {"type": 'C', "value": 'PRESS', "shift": True}, None),
        ("image.view_pan", {"type": 'MIDDLEMOUSE', "value": 'PRESS'}, None),
        ("image.view_pan", {"type": 'MIDDLEMOUSE', "value": 'PRESS', "shift": True}, None),
        ("image.view_pan", {"type": 'TRACKPADPAN', "value": 'ANY'}, None),
        ("image.view_all", {"type": 'NDOF_BUTTON_FIT', "value": 'PRESS'}, None),
        ("image.view_ndof", {"type": 'NDOF_MOTION', "value": 'ANY'}, None),
        ("image.view_zoom_in", {"type": 'WHEELINMOUSE', "value": 'PRESS'}, None),
        ("image.view_zoom_out", {"type": 'WHEELOUTMOUSE', "value": 'PRESS'}, None),
        ("image.view_zoom_in", {"type": 'NUMPAD_PLUS', "value": 'PRESS', "repeat": True}, None),
        ("image.view_zoom_out", {"type": 'NUMPAD_MINUS', "value": 'PRESS', "repeat": True}, None),
        ("image.view_zoom", {"type": 'MIDDLEMOUSE', "value": 'PRESS', "ctrl": True}, None),
        ("image.view_zoom", {"type": 'TRACKPADZOOM', "value": 'ANY'}, None),
        ("image.view_zoom", {"type": 'TRACKPADPAN', "value": 'ANY', "ctrl": True}, None),
        ("image.view_zoom_border", {"type": 'B', "value": 'PRESS', "shift": True}, None),
        ("image.view_zoom_ratio", {"type": 'NUMPAD_8', "value": 'PRESS', "ctrl": True},
         {"properties": [("ratio", 8.0)]}),
        ("image.view_zoom_ratio", {"type": 'NUMPAD_4', "value": 'PRESS', "ctrl": True},
         {"properties": [("ratio", 4.0)]}),
        ("image.view_zoom_ratio", {"type": 'NUMPAD_2', "value": 'PRESS', "ctrl": True},
         {"properties": [("ratio", 2.0)]}),
        ("image.view_zoom_ratio", {"type": 'NUMPAD_8', "value": 'PRESS', "shift": True},
         {"properties": [("ratio", 8.0)]}),
        ("image.view_zoom_ratio", {"type": 'NUMPAD_4', "value": 'PRESS', "shift": True},
         {"properties": [("ratio", 4.0)]}),
        ("image.view_zoom_ratio", {"type": 'NUMPAD_2', "value": 'PRESS', "shift": True},
         {"properties": [("ratio", 2.0)]}),
        ("image.view_zoom_ratio", {"type": 'NUMPAD_1', "value": 'PRESS'},
         {"properties": [("ratio", 1.0)]}),
        ("image.view_zoom_ratio", {"type": 'NUMPAD_2', "value": 'PRESS'},
         {"properties": [("ratio", 0.5)]}),
        ("image.view_zoom_ratio", {"type": 'NUMPAD_4', "value": 'PRESS'},
         {"properties": [("ratio", 0.25)]}),
        ("image.view_zoom_ratio", {"type": 'NUMPAD_8', "value": 'PRESS'},
         {"properties": [("ratio", 0.125)]}),
        ("image.change_frame", {"type": 'LEFTMOUSE', "value": 'PRESS'}, None),
        ("image.sample", {"type": params.action_mouse, "value": 'PRESS'}, None),
        ("image.curves_point_set", {"type": params.action_mouse, "value": 'PRESS', "ctrl": True},
         {"properties": [("point", 'BLACK_POINT')]}),
        ("image.curves_point_set", {"type": params.action_mouse, "value": 'PRESS', "shift": True},
         {"properties": [("point", 'WHITE_POINT')]}),
        ("object.mode_set", {"type": 'TAB', "value": 'PRESS'},
         {"properties": [("mode", 'EDIT'), ("toggle", True)]}),
        *(
            (("wm.context_set_int",
              {"type": NUMBERS_1[i], "value": 'PRESS'},
              {"properties": [("data_path", 'space_data.image.render_slots.active_index'), ("value", i)]})
             for i in range(9)
             )
        ),
        ("image.render_border", {"type": 'B', "value": 'PRESS', "ctrl": True}, None),
        ("image.clear_render_border", {"type": 'B', "value": 'PRESS', "ctrl": True, "alt": True}, None),
        ("wm.context_toggle", {"type": 'ACCENT_GRAVE', "value": 'PRESS', "ctrl": True},
         {"properties": [("data_path", 'space_data.show_gizmo')]}),
        ("wm.context_toggle", {"type": 'Z', "value": 'PRESS', "alt": True, "shift": True},
         {"properties": [("data_path", "space_data.overlay.show_overlays")]}),
        *_template_items_context_menu("IMAGE_MT_mask_context_menu", params.context_menu_event),
    ])

    if not params.legacy:
        items.extend([
            op_menu_pie("IMAGE_MT_pivot_pie", {"type": 'PERIOD', "value": 'PRESS'}),
        ])
    else:
        items.extend([
            # Old pivot.
            ("wm.context_set_enum", {"type": 'COMMA', "value": 'PRESS'},
             {"properties": [("data_path", 'space_data.pivot_point'), ("value", 'CENTER')]}),
            ("wm.context_set_enum", {"type": 'COMMA', "value": 'PRESS', "ctrl": True},
             {"properties": [("data_path", 'space_data.pivot_point'), ("value", 'MEDIAN')]}),
            ("wm.context_set_enum", {"type": 'PERIOD', "value": 'PRESS'},
             {"properties": [("data_path", 'space_data.pivot_point'), ("value", 'CURSOR')]}),

            ("image.view_center_cursor", {"type": 'HOME', "value": 'PRESS', "alt": True}, None),
        ])

    return keymap


# ------------------------------------------------------------------------------
# Editor (Node)

def km_node_generic(params):
    items = []
    keymap = (
        "Node Generic",
        {"space_type": 'NODE_EDITOR', "region_type": 'WINDOW'},
        {"items": items},
    )

    items.extend([
        *_template_space_region_type_toggle(
            params,
            toolbar_key={"type": 'T', "value": 'PRESS'},
            sidebar_key={"type": 'N', "value": 'PRESS'},
        ),
    ])

    return keymap


def km_node_editor(params):
    items = []
    keymap = (
        "Node Editor",
        {"space_type": 'NODE_EDITOR', "region_type": 'WINDOW'},
        {"items": items},
    )

    if not params.legacy:
        items.extend(_template_node_select(
            type=params.select_mouse,
            value=params.select_mouse_value,
            select_passthrough=True,
        ))
        # Allow node selection with both for RMB select.
        if params.select_mouse == 'RIGHTMOUSE':
            items.extend(_template_node_select(type='LEFTMOUSE', value='PRESS', select_passthrough=True))
        else:
            items.extend([
                op_tool_cycle("builtin.select_box", {"type": 'W', "value": 'PRESS'}),
            ])
    else:
        items.extend(_template_node_select(
            type='RIGHTMOUSE',
            value=params.select_mouse_value,
            select_passthrough=True,
        ))
        items.extend(_template_node_select(
            type='LEFTMOUSE',
            value='PRESS',
            select_passthrough=True,
        ))

    items.extend([
        ("node.select_box", {"type": params.select_mouse, "value": 'CLICK_DRAG'},
         {"properties": [("tweak", True)]}),
        ("node.select_lasso", {"type": 'LEFTMOUSE', "value": 'CLICK_DRAG', "ctrl": True, "alt": True},
         {"properties": [("mode", 'ADD')]}),
        ("node.select_lasso", {"type": 'LEFTMOUSE', "value": 'CLICK_DRAG', "shift": True, "ctrl": True, "alt": True},
         {"properties": [("mode", 'SUB')]}),
        op_tool_optional(
            ("node.select_box", {"type": 'B', "value": 'PRESS'},
             {"properties": [("tweak", False)]}),
            (op_tool, "builtin.select_box"), params),
        op_tool_optional(
            ("node.select_circle", {"type": 'C', "value": 'PRESS'}, None),
            (op_tool, "builtin.select_circle"), params),
        ("node.link", {"type": 'LEFTMOUSE', "value": 'CLICK_DRAG'},
         {"properties": [("detach", False)]}),
        ("node.link", {"type": 'LEFTMOUSE', "value": 'CLICK_DRAG', "ctrl": True},
         {"properties": [("detach", True)]}),
        ("node.resize", {"type": 'LEFTMOUSE', "value": 'CLICK_DRAG'}, None),
        ("node.add_reroute",
         {"type": 'LEFTMOUSE' if params.legacy else 'RIGHTMOUSE', "value": 'CLICK_DRAG', "shift": True}, None),
        ("node.links_cut",
         {"type": 'LEFTMOUSE' if params.legacy else 'RIGHTMOUSE', "value": 'CLICK_DRAG', "ctrl": True}, None),
        ("node.links_mute", {"type": 'RIGHTMOUSE', "value": 'CLICK_DRAG', "ctrl": True, "alt": True}, None),
        ("node.select_link_viewer", {"type": 'LEFTMOUSE', "value": 'PRESS', "shift": True, "ctrl": True}, None),
        ("node.backimage_move", {"type": 'MIDDLEMOUSE', "value": 'PRESS', "alt": True}, None),
        ("node.backimage_zoom", {"type": 'V', "value": 'PRESS', "repeat": True},
         {"properties": [("factor", 1.0 / 1.2)]}),
        ("node.backimage_zoom", {"type": 'V', "value": 'PRESS', "alt": True, "repeat": True},
         {"properties": [("factor", 1.2)]}),
        ("node.backimage_fit", {"type": 'HOME', "value": 'PRESS', "alt": True}, None),
        ("node.backimage_sample", {"type": params.action_mouse, "value": 'PRESS', "alt": True}, None),
        ("node.link_make", {"type": 'F', "value": 'PRESS'},
         {"properties": [("replace", False)]}),
        ("node.link_make", {"type": 'F', "value": 'PRESS', "shift": True},
         {"properties": [("replace", True)]}),
        op_menu("NODE_MT_add", {"type": 'A', "value": 'PRESS', "shift": True}),
        ("node.duplicate_move", {"type": 'D', "value": 'PRESS', "shift": True},
         {"properties": [("NODE_OT_translate_attach", [("TRANSFORM_OT_translate", [("view2d_edge_pan", True)])])]}),
        ("node.duplicate_move_linked", {"type": 'D', "value": 'PRESS', "alt": True},
         {"properties": [("NODE_OT_translate_attach", [("TRANSFORM_OT_translate", [("view2d_edge_pan", True)])])]}),
        ("node.duplicate_move_keep_inputs", {"type": 'D', "value": 'PRESS', "shift": True, "ctrl": True},
         {"properties": [("NODE_OT_translate_attach", [("TRANSFORM_OT_translate", [("view2d_edge_pan", True)])])]}),
        ("node.parent_set", {"type": 'P', "value": 'PRESS', "ctrl": True}, None),
        ("node.detach", {"type": 'P', "value": 'PRESS', "alt": True}, None),
        ("node.join", {"type": 'J', "value": 'PRESS', "ctrl": True}, None),
        ("node.hide_toggle", {"type": 'H', "value": 'PRESS'}, None),
        ("node.mute_toggle", {"type": 'M', "value": 'PRESS'}, None),
        ("node.preview_toggle", {"type": 'H', "value": 'PRESS', "shift": True}, None),
        ("node.hide_socket_toggle", {"type": 'H', "value": 'PRESS', "ctrl": True}, None),
        ("node.view_all", {"type": 'HOME', "value": 'PRESS'}, None),
        ("node.view_all", {"type": 'NDOF_BUTTON_FIT', "value": 'PRESS'}, None),
        ("node.view_selected", {"type": 'NUMPAD_PERIOD', "value": 'PRESS'}, None),
        op_menu_pie("NODE_MT_view_pie", {"type": 'ACCENT_GRAVE', "value": 'PRESS'}),
        ("node.delete", {"type": 'X', "value": 'PRESS'}, None),
        ("node.delete", {"type": 'DEL', "value": 'PRESS'}, None),
        ("node.delete_reconnect", {"type": 'X', "value": 'PRESS', "ctrl": True}, None),
        ("node.delete_reconnect", {"type": 'DEL', "value": 'PRESS', "ctrl": True}, None),
        *_template_items_select_actions(params, "node.select_all"),
        ("node.select_linked_to", {"type": 'L', "value": 'PRESS', "shift": True}, None),
        ("node.select_linked_from", {"type": 'L', "value": 'PRESS'}, None),
        ("node.select_grouped", {"type": 'G', "value": 'PRESS', "shift": True}, None),
        ("node.select_grouped", {"type": 'G', "value": 'PRESS', "shift": True, "ctrl": True},
         {"properties": [("extend", True)]}),
        ("node.select_same_type_step", {"type": 'RIGHT_BRACKET', "value": 'PRESS', "shift": True},
         {"properties": [("prev", False)]}),
        ("node.select_same_type_step", {"type": 'LEFT_BRACKET', "value": 'PRESS', "shift": True},
         {"properties": [("prev", True)]}),
        ("node.find_node", {"type": 'F', "value": 'PRESS', "ctrl": True}, None),
        ("node.group_make", {"type": 'G', "value": 'PRESS', "ctrl": True}, None),
        ("node.group_ungroup", {"type": 'G', "value": 'PRESS', "ctrl": True, "alt": True}, None),
        ("node.group_separate", {"type": 'P', "value": 'PRESS'}, None),
        ("node.group_edit", {"type": 'TAB', "value": 'PRESS'},
         {"properties": [("exit", False)]}),
        ("node.group_edit", {"type": 'TAB', "value": 'PRESS', "ctrl": True},
         {"properties": [("exit", True)]}),
        ("node.read_viewlayers", {"type": 'R', "value": 'PRESS', "ctrl": True}, None),
        ("node.render_changed", {"type": 'Z', "value": 'PRESS'}, None),
        ("node.clipboard_copy", {"type": 'C', "value": 'PRESS', "ctrl": True}, None),
        ("node.clipboard_paste", {"type": 'V', "value": 'PRESS', "ctrl": True}, None),
        ("node.viewer_border", {"type": 'B', "value": 'PRESS', "ctrl": True}, None),
        ("node.clear_viewer_border", {"type": 'B', "value": 'PRESS', "ctrl": True, "alt": True}, None),
        ("node.translate_attach",
         {"type": 'G', "value": 'PRESS'},
         {"properties": [("TRANSFORM_OT_translate", [("view2d_edge_pan", True)])]}),
        ("node.translate_attach",
         {"type": 'LEFTMOUSE', "value": 'CLICK_DRAG'},
         {"properties": [("TRANSFORM_OT_translate", [("view2d_edge_pan", True)])]}),
        # Avoid duplicating the previous item.
        *([] if params.select_mouse == 'LEFTMOUSE' else (
            ("node.translate_attach", {"type": params.select_mouse, "value": 'CLICK_DRAG'},
             {"properties": [("TRANSFORM_OT_translate", [("view2d_edge_pan", True)])]}),
        )),
        ("transform.translate", {"type": 'G', "value": 'PRESS'}, {"properties": [("view2d_edge_pan", True)]}),
        ("transform.translate", {"type": 'LEFTMOUSE', "value": 'CLICK_DRAG'},
         {"properties": [("release_confirm", True), ("view2d_edge_pan", True)]}),
        # Avoid duplicating the previous item.
        *([] if params.select_mouse == 'LEFTMOUSE' else (
            ("transform.translate", {"type": params.select_mouse, "value": 'CLICK_DRAG'},
             {"properties": [("release_confirm", True), ("view2d_edge_pan", True)]}),
        )),
        ("transform.rotate", {"type": 'R', "value": 'PRESS'}, None),
        ("transform.resize", {"type": 'S', "value": 'PRESS'}, None),
        ("node.move_detach_links_release",
         {"type": params.action_mouse, "value": 'CLICK_DRAG', "alt": True},
         {"properties": [("NODE_OT_translate_attach", [("TRANSFORM_OT_translate", [("view2d_edge_pan", True)])])]}),
        ("node.move_detach_links",
         {"type": params.select_mouse, "value": 'CLICK_DRAG', "alt": True},
         {"properties": [("TRANSFORM_OT_translate", [("view2d_edge_pan", True)])]}),
        ("wm.context_toggle", {"type": 'TAB', "value": 'PRESS', "shift": True},
         {"properties": [("data_path", 'tool_settings.use_snap_node')]}),
        ("wm.context_menu_enum", {"type": 'TAB', "value": 'PRESS', "shift": True, "ctrl": True},
         {"properties": [("data_path", 'tool_settings.snap_node_element')]}),
        ("wm.context_toggle", {"type": 'Z', "value": 'PRESS', "alt": True, "shift": True},
         {"properties": [("data_path", "space_data.overlay.show_overlays")]}),
        *_template_items_context_menu("NODE_MT_context_menu", params.context_menu_event),
    ])

    return keymap


# ------------------------------------------------------------------------------
# Editor (Info)

def km_info(params):
    items = []
    keymap = (
        "Info",
        {"space_type": 'INFO', "region_type": 'WINDOW'},
        {"items": items},
    )

    items.extend([
        ("info.select_pick", {"type": 'LEFTMOUSE', "value": 'CLICK'}, None),
        ("info.select_pick", {"type": 'LEFTMOUSE', "value": 'CLICK', "shift": True},
         {"properties": [("extend", True)]}),
        ("info.select_box", {"type": 'LEFTMOUSE', "value": 'CLICK_DRAG'},
         {"properties": [("wait_for_input", False)]}),
        *_template_items_select_actions(params, "info.select_all"),
        ("info.select_box", {"type": 'B', "value": 'PRESS'}, None),
        ("info.report_replay", {"type": 'R', "value": 'PRESS'}, None),
        ("info.report_delete", {"type": 'X', "value": 'PRESS'}, None),
        ("info.report_delete", {"type": 'DEL', "value": 'PRESS'}, None),
        ("info.report_copy", {"type": 'C', "value": 'PRESS', "ctrl": True}, None),
        *_template_items_context_menu("INFO_MT_context_menu", params.context_menu_event),
    ])

    return keymap


# ------------------------------------------------------------------------------
# Editor (File Browser)

def km_file_browser(params):
    items = []
    keymap = (
        "File Browser",
        {"space_type": 'FILE_BROWSER', "region_type": 'WINDOW'},
        {"items": items},
    )

    items.extend([
        *_template_space_region_type_toggle(
            params,
            toolbar_key={"type": 'T', "value": 'PRESS'},
        ),
        ("wm.context_toggle", {"type": 'N', "value": 'PRESS'},
         {"properties": [("data_path", 'space_data.show_region_tool_props')]}),
        ("file.parent", {"type": 'UP_ARROW', "value": 'PRESS', "alt": True}, None),
        ("file.previous", {"type": 'LEFT_ARROW', "value": 'PRESS', "alt": True}, None),
        ("file.next", {"type": 'RIGHT_ARROW', "value": 'PRESS', "alt": True}, None),
        # The two refresh operators have polls excluding each other (so only one is available depending on context).
        ("file.refresh", {"type": 'R', "value": 'PRESS'}, None),
        ("asset.library_refresh", {"type": 'R', "value": 'PRESS'}, None),
        ("file.parent", {"type": 'P', "value": 'PRESS'}, None),
        ("file.previous", {"type": 'BACK_SPACE', "value": 'PRESS'}, None),
        ("file.next", {"type": 'BACK_SPACE', "value": 'PRESS', "shift": True}, None),
        ("wm.context_toggle", {"type": 'H', "value": 'PRESS'},
         {"properties": [("data_path", 'space_data.params.show_hidden')]}),
        ("file.directory_new", {"type": 'I', "value": 'PRESS'},
         {"properties": [("confirm", False)]}),
        ("file.rename", {"type": 'F2', "value": 'PRESS'}, None),
        ("file.delete", {"type": 'X', "value": 'PRESS'}, None),
        ("file.delete", {"type": 'DEL', "value": 'PRESS'}, None),
        ("file.smoothscroll", {"type": 'TIMER1', "value": 'ANY', "any": True}, None),
        ("file.bookmark_add", {"type": 'B', "value": 'PRESS', "ctrl": True}, None),
        ("file.start_filter", {"type": 'F', "value": 'PRESS', "ctrl": True}, None),
        ("file.edit_directory_path", {"type": 'L', "value": 'PRESS', "ctrl": True}, None),
        ("file.filenum", {"type": 'NUMPAD_PLUS', "value": 'PRESS', "repeat": True},
         {"properties": [("increment", 1)]}),
        ("file.filenum", {"type": 'NUMPAD_PLUS', "value": 'PRESS', "shift": True, "repeat": True},
         {"properties": [("increment", 10)]}),
        ("file.filenum", {"type": 'NUMPAD_PLUS', "value": 'PRESS', "ctrl": True, "repeat": True},
         {"properties": [("increment", 100)]}),
        ("file.filenum", {"type": 'NUMPAD_MINUS', "value": 'PRESS', "repeat": True},
         {"properties": [("increment", -1)]}),
        ("file.filenum", {"type": 'NUMPAD_MINUS', "value": 'PRESS', "shift": True, "repeat": True},
         {"properties": [("increment", -10)]}),
        ("file.filenum", {"type": 'NUMPAD_MINUS', "value": 'PRESS', "ctrl": True, "repeat": True},
         {"properties": [("increment", -100)]}),
        op_menu_pie("FILEBROWSER_MT_view_pie", {"type": 'ACCENT_GRAVE', "value": 'PRESS'}),

        # Select file under cursor before spawning the context menu.
        ("file.select", {"type": 'RIGHTMOUSE', "value": 'PRESS'},
         {"properties": [
             ("open", False),
             ("only_activate_if_selected", params.select_mouse == 'LEFTMOUSE'), ("pass_through", True),
         ]}),
        *_template_items_context_menu("FILEBROWSER_MT_context_menu", params.context_menu_event),
    ])

    return keymap


def km_file_browser_main(params):
    items = []
    keymap = (
        "File Browser Main",
        {"space_type": 'FILE_BROWSER', "region_type": 'WINDOW'},
        {"items": items},
    )

    if not params.use_file_single_click:
        items.extend([
            ("file.select", {"type": 'LEFTMOUSE', "value": 'DOUBLE_CLICK'},
             {"properties": [("open", True), ("deselect_all", not params.legacy)]}),
        ])

    items.extend([
        ("file.mouse_execute", {"type": 'LEFTMOUSE', "value": 'DOUBLE_CLICK'}, None),
        # Both .execute and .select are needed here. The former only works if
        # there's a file operator (i.e. not in regular editor mode) but is
        # needed to load files. The latter makes selection work if there's no
        # operator (i.e. in regular editor mode).
        ("file.select", {"type": 'LEFTMOUSE', "value": 'PRESS'},
         {"properties": [("open", params.use_file_single_click), ("deselect_all", not params.legacy)]}),
        ("file.select", {"type": 'LEFTMOUSE', "value": 'CLICK', "ctrl": True},
         {"properties": [("extend", True), ("open", False)]}),
        ("file.select", {"type": 'LEFTMOUSE', "value": 'CLICK', "shift": True},
         {"properties": [("extend", True), ("fill", True), ("open", False)]}),
        ("file.select_walk", {"type": 'UP_ARROW', "value": 'PRESS', "repeat": True},
         {"properties": [("direction", 'UP')]}),
        ("file.select_walk", {"type": 'UP_ARROW', "value": 'PRESS', "shift": True},
         {"properties": [("direction", 'UP'), ("extend", True)]}),
        ("file.select_walk", {"type": 'UP_ARROW', "value": 'PRESS', "shift": True, "ctrl": True, "repeat": True},
         {"properties": [("direction", 'UP'), ("extend", True), ("fill", True)]}),
        ("file.select_walk", {"type": 'DOWN_ARROW', "value": 'PRESS', "repeat": True},
         {"properties": [("direction", 'DOWN')]}),
        ("file.select_walk", {"type": 'DOWN_ARROW', "value": 'PRESS', "shift": True, "repeat": True},
         {"properties": [("direction", 'DOWN'), ("extend", True)]}),
        ("file.select_walk", {"type": 'DOWN_ARROW', "value": 'PRESS', "shift": True, "ctrl": True, "repeat": True},
         {"properties": [("direction", 'DOWN'), ("extend", True), ("fill", True)]}),
        ("file.select_walk", {"type": 'LEFT_ARROW', "value": 'PRESS', "repeat": True},
         {"properties": [("direction", 'LEFT')]}),
        ("file.select_walk", {"type": 'LEFT_ARROW', "value": 'PRESS', "shift": True, "repeat": True},
         {"properties": [("direction", 'LEFT'), ("extend", True)]}),
        ("file.select_walk", {"type": 'LEFT_ARROW', "value": 'PRESS', "shift": True, "ctrl": True, "repeat": True},
         {"properties": [("direction", 'LEFT'), ("extend", True), ("fill", True)]}),
        ("file.select_walk", {"type": 'RIGHT_ARROW', "value": 'PRESS', "repeat": True},
         {"properties": [("direction", 'RIGHT')]}),
        ("file.select_walk", {"type": 'RIGHT_ARROW', "value": 'PRESS', "shift": True, "repeat": True},
         {"properties": [("direction", 'RIGHT'), ("extend", True)]}),
        ("file.select_walk", {"type": 'RIGHT_ARROW', "value": 'PRESS', "shift": True, "ctrl": True, "repeat": True},
         {"properties": [("direction", 'RIGHT'), ("extend", True), ("fill", True)]}),
        ("file.previous", {"type": 'BUTTON4MOUSE', "value": 'CLICK'}, None),
        ("file.next", {"type": 'BUTTON5MOUSE', "value": 'CLICK'}, None),
        *_template_items_select_actions(params, "file.select_all"),
        ("file.select_box", {"type": 'B', "value": 'PRESS'}, None),
        ("file.select_box", {"type": 'LEFTMOUSE', "value": 'CLICK_DRAG'}, None),
        ("file.select_box", {"type": 'LEFTMOUSE', "value": 'CLICK_DRAG', "shift": True},
         {"properties": [("mode", 'ADD')]}),
        ("file.select_box", {"type": 'LEFTMOUSE', "value": 'CLICK_DRAG', "ctrl": True},
         {"properties": [("mode", 'SUB')]}),
        ("file.highlight", {"type": 'MOUSEMOVE', "value": 'ANY', "any": True}, None),
        ("file.sort_column_ui_context", {"type": 'LEFTMOUSE', "value": 'PRESS', "any": True}, None),
        ("file.view_selected", {"type": 'NUMPAD_PERIOD', "value": 'PRESS'}, None),
        *_template_items_context_menu("ASSETBROWSER_MT_context_menu", params.context_menu_event),
    ])

    return keymap


def km_file_browser_buttons(_params):
    items = []
    keymap = (
        "File Browser Buttons",
        {"space_type": 'FILE_BROWSER', "region_type": 'WINDOW'},
        {"items": items},
    )

    items.extend([
        ("file.filenum", {"type": 'NUMPAD_PLUS', "value": 'PRESS', "repeat": True},
         {"properties": [("increment", 1)]}),
        ("file.filenum", {"type": 'NUMPAD_PLUS', "value": 'PRESS', "shift": True, "repeat": True},
         {"properties": [("increment", 10)]}),
        ("file.filenum", {"type": 'NUMPAD_PLUS', "value": 'PRESS', "ctrl": True, "repeat": True},
         {"properties": [("increment", 100)]}),
        ("file.filenum", {"type": 'NUMPAD_MINUS', "value": 'PRESS', "repeat": True},
         {"properties": [("increment", -1)]}),
        ("file.filenum", {"type": 'NUMPAD_MINUS', "value": 'PRESS', "shift": True, "repeat": True},
         {"properties": [("increment", -10)]}),
        ("file.filenum", {"type": 'NUMPAD_MINUS', "value": 'PRESS', "ctrl": True, "repeat": True},
         {"properties": [("increment", -100)]}),
    ])

    return keymap


# ------------------------------------------------------------------------------
# Editor (Dope Sheet)

def km_dopesheet_generic(params):
    items = []
    keymap = (
        "Dopesheet Generic",
        {"space_type": 'DOPESHEET_EDITOR', "region_type": 'WINDOW'},
        {"items": items},
    )

    items.extend([
        *_template_space_region_type_toggle(
            params,
            sidebar_key={"type": 'N', "value": 'PRESS'},
        ),
        ("wm.context_set_enum", {"type": 'TAB', "value": 'PRESS', "ctrl": True},
         {"properties": [("data_path", 'area.type'), ("value", 'GRAPH_EDITOR')]}),
        ("action.extrapolation_type", {"type": 'E', "value": 'PRESS', "shift": True}, None),
    ])

    return keymap


def km_dopesheet(params):
    items = []
    keymap = (
        "Dopesheet",
        {"space_type": 'DOPESHEET_EDITOR', "region_type": 'WINDOW'},
        {"items": items},
    )

    items.extend([
        ("action.clickselect",
         {"type": params.select_mouse, "value": 'PRESS'},
         {"properties": [("deselect_all", not params.legacy)]}),
        ("action.clickselect",
         {"type": params.select_mouse, "value": 'PRESS', "alt": True},
         {"properties": [("column", True)]}),
        ("action.clickselect",
         {"type": params.select_mouse, "value": 'PRESS', "shift": True},
         {"properties": [("extend", True)]}),
        ("action.clickselect",
         {"type": params.select_mouse, "value": 'PRESS', "shift": True, "alt": True},
         {"properties": [("extend", True), ("column", True)]}),
        ("action.clickselect",
         {"type": params.select_mouse, "value": 'PRESS', "ctrl": True, "alt": True},
         {"properties": [("channel", True)]}),
        ("action.clickselect",
         {"type": params.select_mouse, "value": 'PRESS', "shift": True, "ctrl": True, "alt": True},
         {"properties": [("extend", True), ("channel", True)]}),
        ("action.select_leftright",
         {"type": params.select_mouse, "value": 'PRESS' if params.legacy else 'CLICK', "ctrl": True},
         {"properties": [("mode", 'CHECK')]}),
        ("action.select_leftright",
         {"type": params.select_mouse, "value": 'PRESS' if params.legacy else 'CLICK', "ctrl": True, "shift": True},
         {"properties": [("mode", 'CHECK'), ("extend", True)]}),
        ("action.select_leftright", {"type": 'LEFT_BRACKET', "value": 'PRESS'},
         {"properties": [("mode", 'LEFT')]}),
        ("action.select_leftright", {"type": 'RIGHT_BRACKET', "value": 'PRESS'},
         {"properties": [("mode", 'RIGHT')]}),
        *_template_items_select_actions(params, "action.select_all"),
        ("action.select_box", {"type": 'B', "value": 'PRESS'},
         {"properties": [("axis_range", False)]}),
        ("action.select_box", {"type": 'B', "value": 'PRESS', "alt": True},
         {"properties": [("axis_range", True)]}),
        ("action.select_box", {"type": params.select_mouse, "value": 'CLICK_DRAG'},
         {"properties": [("tweak", True), ("mode", 'SET')]}),
        ("action.select_box", {"type": params.select_mouse, "value": 'CLICK_DRAG', "shift": True},
         {"properties": [("tweak", True), ("mode", 'ADD')]}),
        ("action.select_box", {"type": params.select_mouse, "value": 'CLICK_DRAG', "ctrl": True},
         {"properties": [("tweak", True), ("mode", 'SUB')]}),
        ("action.select_lasso", {"type": params.action_mouse, "value": 'CLICK_DRAG', "ctrl": True},
         {"properties": [("mode", 'ADD')]}),
        ("action.select_lasso", {"type": params.action_mouse, "value": 'CLICK_DRAG', "shift": True, "ctrl": True},
         {"properties": [("mode", 'SUB')]}),
        ("action.select_circle", {"type": 'C', "value": 'PRESS'}, None),
        ("action.select_column", {"type": 'K', "value": 'PRESS'},
         {"properties": [("mode", 'KEYS')]}),
        ("action.select_column", {"type": 'K', "value": 'PRESS', "ctrl": True},
         {"properties": [("mode", 'CFRA')]}),
        ("action.select_column", {"type": 'K', "value": 'PRESS', "shift": True},
         {"properties": [("mode", 'MARKERS_COLUMN')]}),
        ("action.select_column", {"type": 'K', "value": 'PRESS', "alt": True},
         {"properties": [("mode", 'MARKERS_BETWEEN')]}),
        ("action.select_more", {"type": 'NUMPAD_PLUS', "value": 'PRESS', "ctrl": True, "repeat": True}, None),
        ("action.select_less", {"type": 'NUMPAD_MINUS', "value": 'PRESS', "ctrl": True, "repeat": True}, None),
        ("action.select_linked", {"type": 'L', "value": 'PRESS'}, None),
        ("action.frame_jump", {"type": 'G', "value": 'PRESS', "ctrl": True}, None),
        (
            op_menu_pie("DOPESHEET_MT_snap_pie", {"type": 'S', "value": 'PRESS', "shift": True})
            if not params.legacy else
            ("action.snap", {"type": 'S', "value": 'PRESS', "shift": True}, None)
        ),
        ("action.mirror", {"type": 'M', "value": 'PRESS', "ctrl": True}, None),
        ("action.handle_type", {"type": 'V', "value": 'PRESS'}, None),
        ("action.interpolation_type", {"type": 'T', "value": 'PRESS'}, None),
        ("action.extrapolation_type", {"type": 'E', "value": 'PRESS', "shift": True}, None),
        ("action.easing_type", {"type": 'E', "value": 'PRESS', "ctrl": True}, None),
        ("action.keyframe_type", {"type": 'R', "value": 'PRESS'}, None),
        ("action.bake_keys", {"type": 'O', "value": 'PRESS', "shift": True, "alt": True}, None),
        op_menu("DOPESHEET_MT_delete", {"type": 'X', "value": 'PRESS'}),
        ("action.delete", {"type": 'DEL', "value": 'PRESS'}, {"properties": [("confirm", False)]}),
        ("action.duplicate_move", {"type": 'D', "value": 'PRESS', "shift": True}, None),
        ("action.keyframe_insert", {"type": 'I', "value": 'PRESS'}, None),
        ("action.copy", {"type": 'C', "value": 'PRESS', "ctrl": True}, None),
        ("action.paste", {"type": 'V', "value": 'PRESS', "ctrl": True}, None),
        ("action.paste", {"type": 'V', "value": 'PRESS', "shift": True, "ctrl": True},
         {"properties": [("flipped", True)]}),
        ("action.previewrange_set", {"type": 'P', "value": 'PRESS', "ctrl": True, "alt": True}, None),
        ("action.view_all", {"type": 'HOME', "value": 'PRESS'}, None),
        ("action.view_all", {"type": 'NDOF_BUTTON_FIT', "value": 'PRESS'}, None),
        ("action.view_selected", {"type": 'NUMPAD_PERIOD', "value": 'PRESS'}, None),
        ("action.view_frame", {"type": 'NUMPAD_0', "value": 'PRESS'}, None),
        op_menu_pie("DOPESHEET_MT_view_pie", {"type": 'ACCENT_GRAVE', "value": 'PRESS'}),
        ("anim.channels_editable_toggle", {"type": 'TAB', "value": 'PRESS'}, None),
        ("anim.channels_select_filter", {"type": 'F', "value": 'PRESS', "ctrl": True}, None),
        ("transform.transform", {"type": 'G', "value": 'PRESS'},
         {"properties": [("mode", 'TIME_TRANSLATE')]}),
        ("transform.transform", {"type": params.select_mouse, "value": 'CLICK_DRAG'},
         {"properties": [("mode", 'TIME_TRANSLATE')]}),
        ("transform.transform", {"type": 'E', "value": 'PRESS'},
         {"properties": [("mode", 'TIME_EXTEND')]}),
        ("transform.transform", {"type": 'S', "value": 'PRESS'},
         {"properties": [("mode", 'TIME_SCALE')]}),
        ("transform.transform", {"type": 'T', "value": 'PRESS', "shift": True},
         {"properties": [("mode", 'TIME_SLIDE')]}),
        *_template_items_proportional_editing(
            params, connected=False, toggle_data_path='tool_settings.use_proportional_action'),
        ("marker.add", {"type": 'M', "value": 'PRESS'}, None),
        ("marker.camera_bind", {"type": 'B', "value": 'PRESS', "ctrl": True}, None),
        *_template_items_context_menu("DOPESHEET_MT_context_menu", params.context_menu_event),
        *_template_items_change_frame(params),
    ])

    return keymap


# ------------------------------------------------------------------------------
# Editor (NLA)

def km_nla_generic(params):
    items = []
    keymap = (
        "NLA Generic",
        {"space_type": 'NLA_EDITOR', "region_type": 'WINDOW'},
        {"items": items},
    )

    items.extend([
        *_template_space_region_type_toggle(
            params,
            sidebar_key={"type": 'N', "value": 'PRESS'},
        ),
        ("nla.tweakmode_enter", {"type": 'TAB', "value": 'PRESS'},
         {"properties": [("use_upper_stack_evaluation", True)]}),
        ("nla.tweakmode_exit", {"type": 'TAB', "value": 'PRESS'}, None),
        ("nla.tweakmode_enter", {"type": 'TAB', "value": 'PRESS', "shift": True},
         {"properties": [("isolate_action", True)]}),
        ("nla.tweakmode_exit", {"type": 'TAB', "value": 'PRESS', "shift": True},
         {"properties": [("isolate_action", True)]}),
        ("anim.channels_select_filter", {"type": 'F', "value": 'PRESS', "ctrl": True}, None),
    ])

    return keymap


def km_nla_channels(params):
    items = []
    keymap = (
        "NLA Channels",
        {"space_type": 'NLA_EDITOR', "region_type": 'WINDOW'},
        {"items": items},
    )

    items.extend([
        ("nla.channels_click", {"type": 'LEFTMOUSE', "value": 'PRESS'}, None),
        ("nla.channels_click", {"type": 'LEFTMOUSE', "value": 'PRESS', "shift": True},
         {"properties": [("extend", True)]}),
        ("nla.tracks_add", {"type": 'A', "value": 'PRESS', "shift": True},
         {"properties": [("above_selected", False)]}),
        ("nla.tracks_add", {"type": 'A', "value": 'PRESS', "shift": True, "ctrl": True},
         {"properties": [("above_selected", True)]}),
        ("nla.tracks_delete", {"type": 'X', "value": 'PRESS'}, None),
        ("nla.tracks_delete", {"type": 'DEL', "value": 'PRESS'}, None),
        *_template_items_context_menu("NLA_MT_channel_context_menu", params.context_menu_event),
    ])

    return keymap


def km_nla_editor(params):
    items = []
    keymap = (
        "NLA Editor",
        {"space_type": 'NLA_EDITOR', "region_type": 'WINDOW'},
        {"items": items},
    )

    items.extend([
        ("nla.click_select", {"type": params.select_mouse, "value": 'PRESS'},
         {"properties": [("deselect_all", not params.legacy)]}),
        ("nla.click_select", {"type": params.select_mouse, "value": 'PRESS', "shift": True},
         {"properties": [("extend", True)]}),
        ("nla.select_leftright",
         {"type": params.select_mouse, "value": 'PRESS' if params.legacy else 'CLICK', "ctrl": True},
         {"properties": [("mode", 'CHECK')]}),
        ("nla.select_leftright",
         {"type": params.select_mouse, "value": 'PRESS' if params.legacy else 'CLICK', "ctrl": True, "shift": True},
         {"properties": [("mode", 'CHECK'), ("extend", True)]}),
        ("nla.select_leftright", {"type": 'LEFT_BRACKET', "value": 'PRESS'},
         {"properties": [("mode", 'LEFT')]}),
        ("nla.select_leftright", {"type": 'RIGHT_BRACKET', "value": 'PRESS'},
         {"properties": [("mode", 'RIGHT')]}),
        *_template_items_select_actions(params, "nla.select_all"),
        ("nla.select_box", {"type": 'B', "value": 'PRESS'},
         {"properties": [("axis_range", False)]}),
        ("nla.select_box", {"type": 'B', "value": 'PRESS', "alt": True},
         {"properties": [("axis_range", True)]}),
        ("nla.select_box", {"type": params.select_mouse, "value": 'CLICK_DRAG'},
         {"properties": [("tweak", True), ("mode", 'SET')]}),
        ("nla.select_box", {"type": params.select_mouse, "value": 'CLICK_DRAG', "shift": True},
         {"properties": [("tweak", True), ("mode", 'ADD')]}),
        ("nla.select_box", {"type": params.select_mouse, "value": 'CLICK_DRAG', "ctrl": True},
         {"properties": [("tweak", True), ("mode", 'SUB')]}),
        ("nla.previewrange_set", {"type": 'P', "value": 'PRESS', "ctrl": True, "alt": True}, None),
        ("nla.view_all", {"type": 'HOME', "value": 'PRESS'}, None),
        ("nla.view_all", {"type": 'NDOF_BUTTON_FIT', "value": 'PRESS'}, None),
        ("nla.view_selected", {"type": 'NUMPAD_PERIOD', "value": 'PRESS'}, None),
        ("nla.view_frame", {"type": 'NUMPAD_0', "value": 'PRESS'}, None),
        op_menu_pie("NLA_MT_view_pie", {"type": 'ACCENT_GRAVE', "value": 'PRESS'}),
        ("nla.actionclip_add", {"type": 'A', "value": 'PRESS', "shift": True}, None),
        ("nla.transition_add", {"type": 'T', "value": 'PRESS', "shift": True}, None),
        ("nla.soundclip_add", {"type": 'K', "value": 'PRESS', "shift": True}, None),
        ("nla.meta_add", {"type": 'G', "value": 'PRESS', "ctrl": True}, None),
        ("nla.meta_remove", {"type": 'G', "value": 'PRESS', "ctrl": True, "alt": True}, None),
        ("nla.duplicate_linked_move", {"type": 'D', "value": 'PRESS', "shift": True}, None),
        ("nla.duplicate_move", {"type": 'D', "value": 'PRESS', "alt": True}, None),
        ("nla.make_single_user", {"type": 'U', "value": 'PRESS'}, None),
        ("nla.delete", {"type": 'X', "value": 'PRESS'}, None),
        ("nla.delete", {"type": 'DEL', "value": 'PRESS'}, None),
        ("nla.split", {"type": 'Y', "value": 'PRESS'}, None),
        ("nla.mute_toggle", {"type": 'H', "value": 'PRESS'}, None),
        ("nla.swap", {"type": 'F', "value": 'PRESS', "alt": True}, None),
        ("nla.move_up", {"type": 'PAGE_UP', "value": 'PRESS', "repeat": True}, None),
        ("nla.move_down", {"type": 'PAGE_DOWN', "value": 'PRESS', "repeat": True}, None),
        ("nla.apply_scale", {"type": 'A', "value": 'PRESS', "ctrl": True}, None),
        ("nla.clear_scale", {"type": 'S', "value": 'PRESS', "alt": True}, None),
        (
            op_menu_pie("NLA_MT_snap_pie", {"type": 'S', "value": 'PRESS', "shift": True})
            if not params.legacy else
            ("nla.snap", {"type": 'S', "value": 'PRESS', "shift": True}, None)
        ),
        ("nla.fmodifier_add", {"type": 'M', "value": 'PRESS', "shift": True, "ctrl": True}, None),
        ("transform.transform", {"type": 'G', "value": 'PRESS'},
         {"properties": [("mode", 'TRANSLATION')]}),
        ("transform.transform", {"type": params.select_mouse, "value": 'CLICK_DRAG'},
         {"properties": [("mode", 'TRANSLATION')]}),
        ("transform.transform", {"type": 'E', "value": 'PRESS'},
         {"properties": [("mode", 'TIME_EXTEND')]}),
        ("transform.transform", {"type": 'S', "value": 'PRESS'},
         {"properties": [("mode", 'TIME_SCALE')]}),
        ("marker.add", {"type": 'M', "value": 'PRESS'}, None),
        *_template_items_context_menu("NLA_MT_context_menu", params.context_menu_event),
        *_template_items_change_frame(params),
    ])

    return keymap


# ------------------------------------------------------------------------------
# Editor (Text)

def km_text_generic(params):
    items = []
    keymap = (
        "Text Generic",
        {"space_type": 'TEXT_EDITOR', "region_type": 'WINDOW'},
        {"items": items},
    )

    items.extend([
        *_template_space_region_type_toggle(
            params,
            sidebar_key={"type": 'T', "value": 'PRESS', "ctrl": True},
        ),
        ("text.start_find", {"type": 'F', "value": 'PRESS', "ctrl": True}, None),
        ("text.jump", {"type": 'J', "value": 'PRESS', "ctrl": True}, None),
        ("text.find_set_selected", {"type": 'G', "value": 'PRESS', "ctrl": True}, None),
        ("text.replace", {"type": 'H', "value": 'PRESS', "ctrl": True}, None),
    ])

    return keymap


def km_text(params):
    items = []
    keymap = (
        "Text",
        {"space_type": 'TEXT_EDITOR', "region_type": 'WINDOW'},
        {"items": items},
    )

    items.extend([
        ("wm.context_cycle_int", {"type": 'WHEELUPMOUSE', "value": 'PRESS', "ctrl": True},
         {"properties": [("data_path", 'space_data.font_size'), ("reverse", False)]}),
        ("wm.context_cycle_int", {"type": 'WHEELDOWNMOUSE', "value": 'PRESS', "ctrl": True},
         {"properties": [("data_path", 'space_data.font_size'), ("reverse", True)]}),
        ("wm.context_cycle_int", {"type": 'NUMPAD_PLUS', "value": 'PRESS', "ctrl": True, "repeat": True},
         {"properties": [("data_path", 'space_data.font_size'), ("reverse", False)]}),
        ("wm.context_cycle_int", {"type": 'NUMPAD_MINUS', "value": 'PRESS', "ctrl": True, "repeat": True},
         {"properties": [("data_path", 'space_data.font_size'), ("reverse", True)]}),
    ])

    if not params.legacy:
        items.extend([
            ("text.new", {"type": 'N', "value": 'PRESS', "alt": True}, None),
        ])
    else:
        items.extend([
            ("text.new", {"type": 'N', "value": 'PRESS', "ctrl": True}, None),

            ("text.move", {"type": 'LEFT_ARROW', "value": 'PRESS', "alt": True, "repeat": True},
             {"properties": [("type", 'PREVIOUS_WORD')]}),
            ("text.move", {"type": 'RIGHT_ARROW', "value": 'PRESS', "alt": True, "repeat": True},
             {"properties": [("type", 'NEXT_WORD')]}),
        ])

    items.extend([
        ("text.open", {"type": 'O', "value": 'PRESS', "alt": True}, None),
        ("text.reload", {"type": 'R', "value": 'PRESS', "alt": True}, None),
        ("text.save", {"type": 'S', "value": 'PRESS', "alt": True}, None),
        ("text.save_as", {"type": 'S', "value": 'PRESS', "shift": True, "ctrl": True, "alt": True}, None),
        ("text.run_script", {"type": 'P', "value": 'PRESS', "alt": True}, None),
        ("text.cut", {"type": 'X', "value": 'PRESS', "ctrl": True}, None),
        ("text.copy", {"type": 'C', "value": 'PRESS', "ctrl": True}, None),
        ("text.paste", {"type": 'V', "value": 'PRESS', "ctrl": True, "repeat": True}, None),
        ("text.cut", {"type": 'DEL', "value": 'PRESS', "shift": True}, None),
        ("text.copy", {"type": 'INSERT', "value": 'PRESS', "ctrl": True}, None),
        ("text.paste", {"type": 'INSERT', "value": 'PRESS', "shift": True, "repeat": True}, None),
        ("text.duplicate_line", {"type": 'D', "value": 'PRESS', "ctrl": True, "repeat": True}, None),
        ("text.select_all", {"type": 'A', "value": 'PRESS', "ctrl": True}, None),
        ("text.select_line", {"type": 'A', "value": 'PRESS', "shift": True, "ctrl": True}, None),
        ("text.select_word", {"type": 'LEFTMOUSE', "value": 'DOUBLE_CLICK'}, None),
        ("text.move_lines", {"type": 'UP_ARROW', "value": 'PRESS', "shift": True, "ctrl": True, "repeat": True},
         {"properties": [("direction", 'UP')]}),
        ("text.move_lines", {"type": 'DOWN_ARROW', "value": 'PRESS', "shift": True, "ctrl": True, "repeat": True},
         {"properties": [("direction", 'DOWN')]}),
        ("text.indent_or_autocomplete", {"type": 'TAB', "value": 'PRESS', "repeat": True}, None),
        ("text.unindent", {"type": 'TAB', "value": 'PRESS', "shift": True, "repeat": True}, None),
        ("text.comment_toggle", {"type": 'SLASH', "value": 'PRESS', "ctrl": True}, None),
        ("text.move", {"type": 'HOME', "value": 'PRESS'},
         {"properties": [("type", 'LINE_BEGIN')]}),
        ("text.move", {"type": 'END', "value": 'PRESS'},
         {"properties": [("type", 'LINE_END')]}),
        ("text.move", {"type": 'E', "value": 'PRESS', "ctrl": True},
         {"properties": [("type", 'LINE_END')]}),
        ("text.move", {"type": 'E', "value": 'PRESS', "shift": True, "ctrl": True},
         {"properties": [("type", 'LINE_END')]}),
        ("text.move", {"type": 'LEFT_ARROW', "value": 'PRESS', "repeat": True},
         {"properties": [("type", 'PREVIOUS_CHARACTER')]}),
        ("text.move", {"type": 'RIGHT_ARROW', "value": 'PRESS', "repeat": True},
         {"properties": [("type", 'NEXT_CHARACTER')]}),
        ("text.move", {"type": 'LEFT_ARROW', "value": 'PRESS', "ctrl": True, "repeat": True},
         {"properties": [("type", 'PREVIOUS_WORD')]}),
        ("text.move", {"type": 'RIGHT_ARROW', "value": 'PRESS', "ctrl": True, "repeat": True},
         {"properties": [("type", 'NEXT_WORD')]}),
        ("text.move", {"type": 'UP_ARROW', "value": 'PRESS', "repeat": True},
         {"properties": [("type", 'PREVIOUS_LINE')]}),
        ("text.move", {"type": 'DOWN_ARROW', "value": 'PRESS', "repeat": True},
         {"properties": [("type", 'NEXT_LINE')]}),
        ("text.move", {"type": 'PAGE_UP', "value": 'PRESS', "repeat": True},
         {"properties": [("type", 'PREVIOUS_PAGE')]}),
        ("text.move", {"type": 'PAGE_DOWN', "value": 'PRESS', "repeat": True},
         {"properties": [("type", 'NEXT_PAGE')]}),
        ("text.move", {"type": 'HOME', "value": 'PRESS', "ctrl": True},
         {"properties": [("type", 'FILE_TOP')]}),
        ("text.move", {"type": 'END', "value": 'PRESS', "ctrl": True},
         {"properties": [("type", 'FILE_BOTTOM')]}),
        ("text.move_select", {"type": 'HOME', "value": 'PRESS', "shift": True},
         {"properties": [("type", 'LINE_BEGIN')]}),
        ("text.move_select", {"type": 'END', "value": 'PRESS', "shift": True},
         {"properties": [("type", 'LINE_END')]}),
        ("text.move_select", {"type": 'LEFT_ARROW', "value": 'PRESS', "shift": True, "repeat": True},
         {"properties": [("type", 'PREVIOUS_CHARACTER')]}),
        ("text.move_select", {"type": 'RIGHT_ARROW', "value": 'PRESS', "shift": True, "repeat": True},
         {"properties": [("type", 'NEXT_CHARACTER')]}),
        ("text.move_select", {"type": 'LEFT_ARROW', "value": 'PRESS', "shift": True, "ctrl": True, "repeat": True},
         {"properties": [("type", 'PREVIOUS_WORD')]}),
        ("text.move_select", {"type": 'RIGHT_ARROW', "value": 'PRESS', "shift": True, "ctrl": True, "repeat": True},
         {"properties": [("type", 'NEXT_WORD')]}),
        ("text.move_select", {"type": 'UP_ARROW', "value": 'PRESS', "shift": True, "repeat": True},
         {"properties": [("type", 'PREVIOUS_LINE')]}),
        ("text.move_select", {"type": 'DOWN_ARROW', "value": 'PRESS', "shift": True, "repeat": True},
         {"properties": [("type", 'NEXT_LINE')]}),
        ("text.move_select", {"type": 'PAGE_UP', "value": 'PRESS', "shift": True, "repeat": True},
         {"properties": [("type", 'PREVIOUS_PAGE')]}),
        ("text.move_select", {"type": 'PAGE_DOWN', "value": 'PRESS', "shift": True, "repeat": True},
         {"properties": [("type", 'NEXT_PAGE')]}),
        ("text.move_select", {"type": 'HOME', "value": 'PRESS', "shift": True, "ctrl": True},
         {"properties": [("type", 'FILE_TOP')]}),
        ("text.move_select", {"type": 'END', "value": 'PRESS', "shift": True, "ctrl": True},
         {"properties": [("type", 'FILE_BOTTOM')]}),
        ("text.delete", {"type": 'DEL', "value": 'PRESS', "repeat": True},
         {"properties": [("type", 'NEXT_CHARACTER')]}),
        ("text.delete", {"type": 'BACK_SPACE', "value": 'PRESS', "repeat": True},
         {"properties": [("type", 'PREVIOUS_CHARACTER')]}),
        ("text.delete", {"type": 'BACK_SPACE', "value": 'PRESS', "shift": True, "repeat": True},
         {"properties": [("type", 'PREVIOUS_CHARACTER')]}),
        ("text.delete", {"type": 'DEL', "value": 'PRESS', "ctrl": True, "repeat": True},
         {"properties": [("type", 'NEXT_WORD')]}),
        ("text.delete", {"type": 'BACK_SPACE', "value": 'PRESS', "ctrl": True, "repeat": True},
         {"properties": [("type", 'PREVIOUS_WORD')]}),
        ("text.overwrite_toggle", {"type": 'INSERT', "value": 'PRESS'}, None),
        ("text.scroll_bar", {"type": 'LEFTMOUSE', "value": 'PRESS'}, None),
        ("text.scroll_bar", {"type": 'MIDDLEMOUSE', "value": 'PRESS'}, None),
        ("text.scroll", {"type": 'MIDDLEMOUSE', "value": 'PRESS'}, None),
        ("text.scroll", {"type": 'TRACKPADPAN', "value": 'ANY'}, None),
        ("text.selection_set", {"type": 'LEFTMOUSE', "value": 'CLICK_DRAG'}, None),
        ("text.cursor_set", {"type": 'LEFTMOUSE', "value": 'PRESS'}, None),
        ("text.selection_set", {"type": 'LEFTMOUSE', "value": 'PRESS', "shift": True}, None),
        ("text.scroll", {"type": 'WHEELUPMOUSE', "value": 'PRESS'},
         {"properties": [("lines", -1)]}),
        ("text.scroll", {"type": 'WHEELDOWNMOUSE', "value": 'PRESS'},
         {"properties": [("lines", 1)]}),
        ("text.line_break", {"type": 'RET', "value": 'PRESS', "repeat": True}, None),
        ("text.line_break", {"type": 'NUMPAD_ENTER', "value": 'PRESS', "repeat": True}, None),
        ("text.line_number", {"type": 'TEXTINPUT', "value": 'ANY', "any": True, "repeat": True}, None),
        op_menu("TEXT_MT_context_menu", {"type": 'RIGHTMOUSE', "value": 'PRESS'}),
        ("text.insert", {"type": 'TEXTINPUT', "value": 'ANY', "any": True, "repeat": True}, None),
    ])

    return keymap


# ------------------------------------------------------------------------------
# Editor (Sequencer)

def km_sequencercommon(params):
    items = []
    keymap = (
        "SequencerCommon",
        {"space_type": 'SEQUENCE_EDITOR', "region_type": 'WINDOW'},
        {"items": items},
    )

    items.extend([
        *_template_space_region_type_toggle(
            params,
            toolbar_key={"type": 'T', "value": 'PRESS'},
            sidebar_key={"type": 'N', "value": 'PRESS'},
        ),
        ("wm.context_toggle", {"type": 'O', "value": 'PRESS', "shift": True},
         {"properties": [("data_path", 'scene.sequence_editor.show_overlay_frame')]}),
        ("wm.context_toggle_enum", {"type": 'TAB', "value": 'PRESS', "ctrl": True},
         {"properties": [("data_path", 'space_data.view_type'), ("value_1", 'SEQUENCER'), ("value_2", 'PREVIEW')]}),
        ("sequencer.refresh_all", {"type": 'E', "value": 'PRESS', "ctrl": True}, None),
    ])

    if params.select_mouse == 'LEFTMOUSE' and not params.legacy:
        # Quick switch to select tool, since left select can't easily
        # select with any tool active.
        items.extend([
            op_tool_cycle("builtin.select_box", {"type": 'W', "value": 'PRESS'}),
        ])

    return keymap


def km_sequencer(params):
    items = []
    keymap = (
        "Sequencer",
        {"space_type": 'SEQUENCE_EDITOR', "region_type": 'WINDOW'},
        {"items": items},
    )

    items.extend([
        *_template_items_select_actions(params, "sequencer.select_all"),
        ("sequencer.split", {"type": 'K', "value": 'PRESS'},
         {"properties": [("type", 'SOFT')]}),
        ("sequencer.split", {"type": 'K', "value": 'PRESS', "shift": True},
         {"properties": [("type", 'HARD')]}),
        ("sequencer.mute", {"type": 'H', "value": 'PRESS'},
         {"properties": [("unselected", False)]}),
        ("sequencer.mute", {"type": 'H', "value": 'PRESS', "shift": True},
         {"properties": [("unselected", True)]}),
        ("sequencer.unmute", {"type": 'H', "value": 'PRESS', "alt": True},
         {"properties": [("unselected", False)]}),
        ("sequencer.unmute", {"type": 'H', "value": 'PRESS', "shift": True, "alt": True},
         {"properties": [("unselected", True)]}),
        ("sequencer.lock", {"type": 'H', "value": 'PRESS', "ctrl": True}, None),
        ("sequencer.unlock", {"type": 'H', "value": 'PRESS', "ctrl": True, "alt": True}, None),
        ("sequencer.reassign_inputs", {"type": 'R', "value": 'PRESS'}, None),
        ("sequencer.reload", {"type": 'R', "value": 'PRESS', "alt": True}, None),
        ("sequencer.reload", {"type": 'R', "value": 'PRESS', "shift": True, "alt": True},
         {"properties": [("adjust_length", True)]}),
        ("sequencer.offset_clear", {"type": 'O', "value": 'PRESS', "alt": True}, None),
        ("sequencer.duplicate_move", {"type": 'D', "value": 'PRESS', "shift": True}, None),
        ("sequencer.delete", {"type": 'X', "value": 'PRESS'}, None),
        ("sequencer.delete", {"type": 'DEL', "value": 'PRESS'}, None),
        ("sequencer.copy", {"type": 'C', "value": 'PRESS', "ctrl": True}, None),
        ("sequencer.paste", {"type": 'V', "value": 'PRESS', "ctrl": True}, None),
        ("sequencer.paste", {"type": 'V', "value": 'PRESS', "ctrl": True, "shift": True},
         {"properties": [("keep_offset", True)]}),
        ("sequencer.images_separate", {"type": 'Y', "value": 'PRESS'}, None),
        ("sequencer.meta_toggle", {"type": 'TAB', "value": 'PRESS'}, None),
        ("sequencer.meta_make", {"type": 'G', "value": 'PRESS', "ctrl": True}, None),
        ("sequencer.meta_separate", {"type": 'G', "value": 'PRESS', "ctrl": True, "alt": True}, None),
        ("sequencer.view_all", {"type": 'HOME', "value": 'PRESS'}, None),
        ("sequencer.view_all", {"type": 'NDOF_BUTTON_FIT', "value": 'PRESS'}, None),
        ("sequencer.view_selected", {"type": 'NUMPAD_PERIOD', "value": 'PRESS'}, None),
        ("sequencer.view_frame", {"type": 'NUMPAD_0', "value": 'PRESS'}, None),
        ("sequencer.strip_jump", {"type": 'PAGE_UP', "value": 'PRESS', "repeat": True},
         {"properties": [("next", True), ("center", False)]}),
        ("sequencer.strip_jump", {"type": 'PAGE_DOWN', "value": 'PRESS', "repeat": True},
         {"properties": [("next", False), ("center", False)]}),
        ("sequencer.strip_jump", {"type": 'PAGE_UP', "value": 'PRESS', "alt": True, "repeat": True},
         {"properties": [("next", True), ("center", True)]}),
        ("sequencer.strip_jump", {"type": 'PAGE_DOWN', "value": 'PRESS', "alt": True, "repeat": True},
         {"properties": [("next", False), ("center", True)]}),
        ("sequencer.swap", {"type": 'LEFT_ARROW', "value": 'PRESS', "alt": True, "repeat": True},
         {"properties": [("side", 'LEFT')]}),
        ("sequencer.swap", {"type": 'RIGHT_ARROW', "value": 'PRESS', "alt": True, "repeat": True},
         {"properties": [("side", 'RIGHT')]}),
        ("sequencer.gap_remove", {"type": 'BACK_SPACE', "value": 'PRESS'},
         {"properties": [("all", False)]}),
        ("sequencer.gap_remove", {"type": 'BACK_SPACE', "value": 'PRESS', "shift": True},
         {"properties": [("all", True)]}),
        ("sequencer.gap_insert", {"type": 'EQUAL', "value": 'PRESS', "shift": True}, None),
        ("sequencer.snap", {"type": 'S', "value": 'PRESS', "shift": True}, None),
        ("sequencer.swap_inputs", {"type": 'S', "value": 'PRESS', "alt": True}, None),
        *(
            (("sequencer.split_multicam",
              {"type": NUMBERS_1[i], "value": 'PRESS'},
              {"properties": [("camera", i + 1)]})
             for i in range(10)
             )
        ),
        *_template_sequencer_timeline_select(
            type=params.select_mouse,
            value=params.select_mouse_value_fallback,
            legacy=params.legacy,
        ),
        ("sequencer.select_more", {"type": 'NUMPAD_PLUS', "value": 'PRESS', "ctrl": True, "repeat": True}, None),
        ("sequencer.select_less", {"type": 'NUMPAD_MINUS', "value": 'PRESS', "ctrl": True, "repeat": True}, None),
        ("sequencer.select_linked_pick", {"type": 'L', "value": 'PRESS'}, None),
        ("sequencer.select_linked_pick", {"type": 'L', "value": 'PRESS', "shift": True},
         {"properties": [("extend", True)]}),
        ("sequencer.select_linked", {"type": 'L', "value": 'PRESS', "ctrl": True}, None),
        ("sequencer.select_box", {"type": params.select_mouse, "value": 'CLICK_DRAG'},
         {"properties": [("tweak", True), ("mode", 'SET')]}),
        ("sequencer.select_box", {"type": params.select_mouse, "value": 'CLICK_DRAG', "shift": True},
         {"properties": [("tweak", True), ("mode", 'ADD')]}),
        ("sequencer.select_box", {"type": params.select_mouse, "value": 'CLICK_DRAG', "ctrl": True},
         {"properties": [("tweak", True), ("mode", 'SUB')]}),
        ("sequencer.select_box", {"type": 'B', "value": 'PRESS'}, None),
        ("sequencer.select_box", {"type": 'B', "value": 'PRESS', "ctrl": True},
         {"properties": [("include_handles", True)]}),
        ("sequencer.select_grouped", {"type": 'G', "value": 'PRESS', "shift": True}, None),
        op_menu("SEQUENCER_MT_add", {"type": 'A', "value": 'PRESS', "shift": True}),
        op_menu("SEQUENCER_MT_change", {"type": 'C', "value": 'PRESS'}),
        op_menu_pie("SEQUENCER_MT_view_pie", {"type": 'ACCENT_GRAVE', "value": 'PRESS'}),
        ("sequencer.slip", {"type": 'S', "value": 'PRESS'}, None),
        ("wm.context_set_int", {"type": 'O', "value": 'PRESS'},
         {"properties": [("data_path", 'scene.sequence_editor.overlay_frame'), ("value", 0)]}),
        ("transform.seq_slide", {"type": 'G', "value": 'PRESS'},
         {"properties": [("view2d_edge_pan", True)]}),
        ("transform.seq_slide", {"type": params.select_mouse, "value": 'CLICK_DRAG'},
         {"properties": [("view2d_edge_pan", True)]}),
        ("transform.transform", {"type": 'E', "value": 'PRESS'},
         {"properties": [("mode", 'TIME_EXTEND')]}),
        ("marker.add", {"type": 'M', "value": 'PRESS'}, None),
        ("sequencer.select_side_of_frame", {"type": 'LEFT_BRACKET', "value": 'PRESS'},
         {"properties": [("side", 'LEFT')]}),
        ("sequencer.select_side_of_frame", {"type": 'RIGHT_BRACKET', "value": 'PRESS'},
         {"properties": [("side", 'RIGHT')]}),
        ("wm.context_toggle", {"type": 'TAB', "value": 'PRESS', "shift": True},
         {"properties": [("data_path", 'tool_settings.use_snap_sequencer')]}),
        ("wm.context_toggle", {"type": 'Z', "value": 'PRESS', "alt": True, "shift": True},
         {"properties": [("data_path", "space_data.show_overlays")]}),
        *_template_items_context_menu("SEQUENCER_MT_context_menu", params.context_menu_event),
        op_menu("SEQUENCER_MT_retiming", {"type": 'I', "value": 'PRESS'}),
        ("sequencer.retiming_segment_speed_set", {"type": 'R', "value": 'PRESS'}, None),
        ("sequencer.retiming_show", {"type": 'R', "value": 'PRESS', "ctrl": True}, None),
    ])

    return keymap


def km_sequencerpreview(params):
    items = []
    keymap = (
        "SequencerPreview",
        {"space_type": 'SEQUENCE_EDITOR', "region_type": 'WINDOW'},
        {"items": items},
    )

    items.extend([
        # Selection.
        *_template_sequencer_preview_select(
            type=params.select_mouse,
            value=params.select_mouse_value_fallback,
            legacy=params.legacy,
        ),
        *_template_items_select_actions(params, "sequencer.select_all"),
        ("sequencer.select_box", {"type": 'B', "value": 'PRESS'}, None),

        # View.
        ("sequencer.view_selected", {"type": 'NUMPAD_PERIOD', "value": 'PRESS'}, None),
        ("sequencer.view_all_preview", {"type": 'HOME', "value": 'PRESS'}, None),
        ("sequencer.view_all_preview", {"type": 'NDOF_BUTTON_FIT', "value": 'PRESS'}, None),
        ("sequencer.view_ghost_border", {"type": 'O', "value": 'PRESS'}, None),
        ("sequencer.view_zoom_ratio", {"type": 'NUMPAD_8', "value": 'PRESS', "ctrl": True},
         {"properties": [("ratio", 8.0)]}),
        ("sequencer.view_zoom_ratio", {"type": 'NUMPAD_4', "value": 'PRESS', "ctrl": True},
         {"properties": [("ratio", 4.0)]}),
        ("sequencer.view_zoom_ratio", {"type": 'NUMPAD_2', "value": 'PRESS', "ctrl": True},
         {"properties": [("ratio", 2.0)]}),
        ("sequencer.view_zoom_ratio", {"type": 'NUMPAD_1', "value": 'PRESS'},
         {"properties": [("ratio", 1.0)]}),
        ("sequencer.view_zoom_ratio", {"type": 'NUMPAD_2', "value": 'PRESS'},
         {"properties": [("ratio", 0.5)]}),
        ("sequencer.view_zoom_ratio", {"type": 'NUMPAD_4', "value": 'PRESS'},
         {"properties": [("ratio", 0.25)]}),
        ("sequencer.view_zoom_ratio", {"type": 'NUMPAD_8', "value": 'PRESS'},
         {"properties": [("ratio", 0.125)]}),
        op_menu_pie("SEQUENCER_MT_preview_view_pie", {"type": 'ACCENT_GRAVE', "value": 'PRESS'}),

        # Transform Actions.
        *_template_items_transform_actions(params, use_mirror=True),

        # Edit.
        ("sequencer.strip_transform_clear", {"type": 'G', "alt": True, "value": 'PRESS'},
         {"properties": [("property", 'POSITION')]}),
        ("sequencer.strip_transform_clear", {"type": 'S', "alt": True, "value": 'PRESS'},
         {"properties": [("property", 'SCALE')]}),
        ("sequencer.strip_transform_clear", {"type": 'R', "alt": True, "value": 'PRESS'},
         {"properties": [("property", 'ROTATION')]}),

        ("sequencer.delete", {"type": 'X', "value": 'PRESS'}, None),
        ("sequencer.delete", {"type": 'DEL', "value": 'PRESS'}, None),

        *_template_items_context_menu("SEQUENCER_MT_preview_context_menu", params.context_menu_event),
    ])

    if not params.legacy:
        # New pie menus.
        items.extend([
            ("wm.context_toggle", {"type": 'ACCENT_GRAVE', "value": 'PRESS', "ctrl": True},
             {"properties": [("data_path", 'space_data.show_gizmo')]}),
            op_menu_pie("SEQUENCER_MT_pivot_pie", {"type": 'PERIOD', "value": 'PRESS'}),
            ("wm.context_toggle", {"type": 'Z', "value": 'PRESS', "alt": True, "shift": True},
             {"properties": [("data_path", "space_data.show_overlays")]}),
        ])

    # 2D cursor.
    if params.cursor_tweak_event:
        items.extend([
            ("sequencer.cursor_set", params.cursor_set_event, None),
            ("transform.translate", params.cursor_tweak_event,
             {"properties": [("release_confirm", True), ("cursor_transform", True)]}),
        ])
    else:
        items.extend([
            ("sequencer.cursor_set", params.cursor_set_event, None),
        ])

    return keymap


def km_sequencer_channels(_params):
    items = []
    keymap = (
        "Sequencer Channels",
        {"space_type": 'SEQUENCE_EDITOR', "region_type": 'WINDOW'},
        {"items": items},
    )

    items.extend([
        # Rename.
        ("sequencer.rename_channel", {"type": 'LEFTMOUSE', "value": 'PRESS', "ctrl": True}, None),
        ("sequencer.rename_channel", {"type": 'LEFTMOUSE', "value": 'DOUBLE_CLICK'}, None),
    ])
    return keymap


# ------------------------------------------------------------------------------
# Editor (Console)

def km_console(_params):
    items = []
    keymap = (
        "Console",
        {"space_type": 'CONSOLE', "region_type": 'WINDOW'},
        {"items": items},
    )

    items.extend([
        ("console.move", {"type": 'LEFT_ARROW', "value": 'PRESS', "ctrl": True, "repeat": True},
         {"properties": [("type", 'PREVIOUS_WORD')]}),
        ("console.move", {"type": 'LEFT_ARROW', "value": 'PRESS', "ctrl": True, "shift": True, "repeat": True},
         {"properties": [("type", 'PREVIOUS_WORD'), ("select", True)]}),
        ("console.move", {"type": 'RIGHT_ARROW', "value": 'PRESS', "ctrl": True, "repeat": True},
         {"properties": [("type", 'NEXT_WORD')]}),
        ("console.move", {"type": 'RIGHT_ARROW', "value": 'PRESS', "ctrl": True, "shift": True, "repeat": True},
         {"properties": [("type", 'NEXT_WORD'), ("select", True)]}),
        ("console.move", {"type": 'HOME', "value": 'PRESS'},
         {"properties": [("type", 'LINE_BEGIN')]}),
        ("console.move", {"type": 'HOME', "value": 'PRESS', "shift": True},
         {"properties": [("type", 'LINE_BEGIN'), ("select", True)]}),
        ("console.move", {"type": 'END', "value": 'PRESS'},
         {"properties": [("type", 'LINE_END')]}),
        ("console.move", {"type": 'END', "value": 'PRESS', "shift": True},
         {"properties": [("type", 'LINE_END'), ("select", True)]}),
        ("wm.context_cycle_int", {"type": 'WHEELUPMOUSE', "value": 'PRESS', "ctrl": True},
         {"properties": [("data_path", 'space_data.font_size'), ("reverse", False)]}),
        ("wm.context_cycle_int", {"type": 'WHEELDOWNMOUSE', "value": 'PRESS', "ctrl": True},
         {"properties": [("data_path", 'space_data.font_size'), ("reverse", True)]}),
        ("wm.context_cycle_int", {"type": 'NUMPAD_PLUS', "value": 'PRESS', "ctrl": True, "repeat": True},
         {"properties": [("data_path", 'space_data.font_size'), ("reverse", False)]}),
        ("wm.context_cycle_int", {"type": 'NUMPAD_MINUS', "value": 'PRESS', "ctrl": True, "repeat": True},
         {"properties": [("data_path", 'space_data.font_size'), ("reverse", True)]}),
        ("console.move", {"type": 'LEFT_ARROW', "value": 'PRESS', "repeat": True},
         {"properties": [("type", 'PREVIOUS_CHARACTER')]}),
        ("console.move", {"type": 'LEFT_ARROW', "value": 'PRESS', "repeat": True, "shift": True},
         {"properties": [("type", 'PREVIOUS_CHARACTER'), ("select", True)]}),
        ("console.move", {"type": 'RIGHT_ARROW', "value": 'PRESS', "repeat": True},
         {"properties": [("type", 'NEXT_CHARACTER')]}),
        ("console.move", {"type": 'RIGHT_ARROW', "value": 'PRESS', "repeat": True, "shift": True},
         {"properties": [("type", 'NEXT_CHARACTER'), ("select", True)]}),
        ("console.history_cycle", {"type": 'UP_ARROW', "value": 'PRESS', "repeat": True},
         {"properties": [("reverse", True)]}),
        ("console.history_cycle", {"type": 'DOWN_ARROW', "value": 'PRESS', "repeat": True},
         {"properties": [("reverse", False)]}),
        ("console.delete", {"type": 'DEL', "value": 'PRESS', "repeat": True},
         {"properties": [("type", 'NEXT_CHARACTER')]}),
        ("console.delete", {"type": 'BACK_SPACE', "value": 'PRESS', "repeat": True},
         {"properties": [("type", 'PREVIOUS_CHARACTER')]}),
        ("console.delete", {"type": 'BACK_SPACE', "value": 'PRESS', "shift": True, "repeat": True},
         {"properties": [("type", 'PREVIOUS_CHARACTER')]}),
        ("console.delete", {"type": 'DEL', "value": 'PRESS', "ctrl": True, "repeat": True},
         {"properties": [("type", 'NEXT_WORD')]}),
        ("console.delete", {"type": 'BACK_SPACE', "value": 'PRESS', "ctrl": True, "repeat": True},
         {"properties": [("type", 'PREVIOUS_WORD')]}),
        ("console.clear_line", {"type": 'RET', "value": 'PRESS', "shift": True}, None),
        ("console.clear_line", {"type": 'NUMPAD_ENTER', "value": 'PRESS', "shift": True}, None),
        ("console.execute", {"type": 'RET', "value": 'PRESS'},
         {"properties": [("interactive", True)]}),
        ("console.execute", {"type": 'NUMPAD_ENTER', "value": 'PRESS'},
         {"properties": [("interactive", True)]}),
        ("console.copy_as_script", {"type": 'C', "value": 'PRESS', "shift": True, "ctrl": True}, None),
        ("console.copy", {"type": 'C', "value": 'PRESS', "ctrl": True}, None),
        ("console.copy", {"type": 'X', "value": 'PRESS', "ctrl": True}, {"properties": [("delete", True)]}),
        ("console.paste", {"type": 'V', "value": 'PRESS', "ctrl": True, "repeat": True}, None),
        ("console.select_set", {"type": 'LEFTMOUSE', "value": 'PRESS'}, None),
        ("console.select_all", {"type": 'A', "value": 'PRESS', "ctrl": True}, None),
        ("console.select_word", {"type": 'LEFTMOUSE', "value": 'DOUBLE_CLICK'}, None),
        ("console.insert", {"type": 'TAB', "value": 'PRESS', "ctrl": True, "repeat": True},
         {"properties": [("text", '\t')]}),
        ("console.indent_or_autocomplete", {"type": 'TAB', "value": 'PRESS', "repeat": True}, None),
        ("console.unindent", {"type": 'TAB', "value": 'PRESS', "shift": True, "repeat": True}, None),
        *_template_items_context_menu("CONSOLE_MT_context_menu", {"type": 'RIGHTMOUSE', "value": 'PRESS'}),
        ("console.insert", {"type": 'TEXTINPUT', "value": 'ANY', "any": True, "repeat": True}, None),
    ])

    return keymap


# ------------------------------------------------------------------------------
# Editor (Clip)

def km_clip(params):
    items = []
    keymap = (
        "Clip",
        {"space_type": 'CLIP_EDITOR', "region_type": 'WINDOW'},
        {"items": items},
    )

    items.extend([
        *_template_space_region_type_toggle(
            params,
            toolbar_key={"type": 'T', "value": 'PRESS'},
            sidebar_key={"type": 'N', "value": 'PRESS'},
        ),
        ("clip.open", {"type": 'O', "value": 'PRESS', "alt": True}, None),
        ("clip.track_markers", {"type": 'LEFT_ARROW', "value": 'PRESS', "alt": True, "repeat": True},
         {"properties": [("backwards", True), ("sequence", False)]}),
        ("clip.track_markers", {"type": 'RIGHT_ARROW', "value": 'PRESS', "alt": True, "repeat": True},
         {"properties": [("backwards", False), ("sequence", False)]}),
        ("clip.track_markers", {"type": 'T', "value": 'PRESS', "ctrl": True},
         {"properties": [("backwards", False), ("sequence", True)]}),
        ("clip.track_markers", {"type": 'T', "value": 'PRESS', "shift": True, "ctrl": True},
         {"properties": [("backwards", True), ("sequence", True)]}),
        ("wm.context_toggle_enum", {"type": 'TAB', "value": 'PRESS'},
         {"properties": [("data_path", 'space_data.mode'), ("value_1", 'TRACKING'), ("value_2", 'MASK')]}),
        ("clip.prefetch", {"type": 'P', "value": 'PRESS'}, None),
        op_menu_pie("CLIP_MT_tracking_pie", {"type": 'E', "value": 'PRESS'}),
        op_menu_pie("CLIP_MT_solving_pie", {"type": 'S', "value": 'PRESS', "shift": True}),
        op_menu_pie("CLIP_MT_marker_pie", {"type": 'E', "value": 'PRESS', "shift": True}),
        op_menu_pie("CLIP_MT_reconstruction_pie", {"type": 'W', "value": 'PRESS', "shift": True}),
        op_menu_pie("CLIP_MT_view_pie", {"type": 'ACCENT_GRAVE', "value": 'PRESS'}),
    ])

    return keymap


def km_clip_editor(params):
    items = []
    keymap = (
        "Clip Editor",
        {"space_type": 'CLIP_EDITOR', "region_type": 'WINDOW'},
        {"items": items},
    )

    items.extend([
        ("clip.view_pan", {"type": 'MIDDLEMOUSE', "value": 'PRESS'}, None),
        ("clip.view_pan", {"type": 'MIDDLEMOUSE', "value": 'PRESS', "shift": True}, None),
        ("clip.view_pan", {"type": 'TRACKPADPAN', "value": 'ANY'}, None),
        ("clip.view_zoom", {"type": 'MIDDLEMOUSE', "value": 'PRESS', "ctrl": True}, None),
        ("clip.view_zoom", {"type": 'TRACKPADZOOM', "value": 'ANY'}, None),
        ("clip.view_zoom", {"type": 'TRACKPADPAN', "value": 'ANY', "ctrl": True}, None),
        ("clip.view_zoom_in", {"type": 'WHEELINMOUSE', "value": 'PRESS'}, None),
        ("clip.view_zoom_out", {"type": 'WHEELOUTMOUSE', "value": 'PRESS'}, None),
        ("clip.view_zoom_in", {"type": 'NUMPAD_PLUS', "value": 'PRESS', "repeat": True}, None),
        ("clip.view_zoom_out", {"type": 'NUMPAD_MINUS', "value": 'PRESS', "repeat": True}, None),
        ("clip.view_zoom_ratio", {"type": 'NUMPAD_8', "value": 'PRESS', "ctrl": True},
         {"properties": [("ratio", 8.0)]}),
        ("clip.view_zoom_ratio", {"type": 'NUMPAD_4', "value": 'PRESS', "ctrl": True},
         {"properties": [("ratio", 4.0)]}),
        ("clip.view_zoom_ratio", {"type": 'NUMPAD_2', "value": 'PRESS', "ctrl": True},
         {"properties": [("ratio", 2.0)]}),
        ("clip.view_zoom_ratio", {"type": 'NUMPAD_8', "value": 'PRESS', "shift": True},
         {"properties": [("ratio", 8.0)]}),
        ("clip.view_zoom_ratio", {"type": 'NUMPAD_4', "value": 'PRESS', "shift": True},
         {"properties": [("ratio", 4.0)]}),
        ("clip.view_zoom_ratio", {"type": 'NUMPAD_2', "value": 'PRESS', "shift": True},
         {"properties": [("ratio", 2.0)]}),
        ("clip.view_zoom_ratio", {"type": 'NUMPAD_1', "value": 'PRESS'},
         {"properties": [("ratio", 1.0)]}),
        ("clip.view_zoom_ratio", {"type": 'NUMPAD_2', "value": 'PRESS'},
         {"properties": [("ratio", 0.5)]}),
        ("clip.view_zoom_ratio", {"type": 'NUMPAD_4', "value": 'PRESS'},
         {"properties": [("ratio", 0.25)]}),
        ("clip.view_zoom_ratio", {"type": 'NUMPAD_8', "value": 'PRESS'},
         {"properties": [("ratio", 0.125)]}),
        ("clip.view_all", {"type": 'HOME', "value": 'PRESS'}, None),
        ("clip.view_all", {"type": 'F', "value": 'PRESS'},
         {"properties": [("fit_view", True)]}),
        ("clip.view_selected", {"type": 'NUMPAD_PERIOD', "value": 'PRESS'}, None),
        ("clip.view_all", {"type": 'NDOF_BUTTON_FIT', "value": 'PRESS'}, None),
        ("clip.view_ndof", {"type": 'NDOF_MOTION', "value": 'ANY'}, None),
        ("clip.frame_jump", {"type": 'LEFT_ARROW', "value": 'PRESS', "shift": True, "ctrl": True, "repeat": True},
         {"properties": [("position", 'PATHSTART')]}),
        ("clip.frame_jump", {"type": 'RIGHT_ARROW', "value": 'PRESS', "shift": True, "ctrl": True, "repeat": True},
         {"properties": [("position", 'PATHEND')]}),
        ("clip.frame_jump", {"type": 'LEFT_ARROW', "value": 'PRESS', "shift": True, "alt": True, "repeat": True},
         {"properties": [("position", 'FAILEDPREV')]}),
        ("clip.frame_jump", {"type": 'RIGHT_ARROW', "value": 'PRESS', "shift": True, "alt": True, "repeat": True},
         {"properties": [("position", 'PATHSTART')]}),
        ("clip.change_frame", {"type": 'LEFTMOUSE', "value": 'PRESS'}, None),
        ("clip.select", {"type": params.select_mouse, "value": 'PRESS'},
         {"properties": [("deselect_all", not params.legacy)]}),
        ("clip.select", {"type": params.select_mouse, "value": 'PRESS', "shift": True},
         {"properties": [("extend", True)]}),
        *_template_items_select_actions(params, "clip.select_all"),
        ("clip.select_box", {"type": 'B', "value": 'PRESS'}, None),
        ("clip.select_circle", {"type": 'C', "value": 'PRESS'}, None),
        op_menu("CLIP_MT_select_grouped", {"type": 'G', "value": 'PRESS', "shift": True}),
        ("clip.select_lasso", {"type": params.action_mouse, "value": 'CLICK_DRAG', "ctrl": True, "alt": True},
         {"properties": [("mode", 'ADD')]}),
        ("clip.select_lasso", {"type": params.action_mouse, "value": 'CLICK_DRAG', "shift": True, "ctrl": True, "alt": True},
         {"properties": [("mode", 'SUB')]}),
        ("clip.add_marker_slide", {"type": 'LEFTMOUSE', "value": 'PRESS', "ctrl": True}, None),
        ("clip.delete_marker", {"type": 'X', "value": 'PRESS', "shift": True}, None),
        ("clip.delete_marker", {"type": 'DEL', "value": 'PRESS', "shift": True}, None),
        ("clip.slide_marker", {"type": 'LEFTMOUSE', "value": 'PRESS'}, None),
        ("clip.disable_markers", {"type": 'D', "value": 'PRESS', "shift": True},
         {"properties": [("action", 'TOGGLE')]}),
        ("clip.delete_track", {"type": 'X', "value": 'PRESS'}, None),
        ("clip.delete_track", {"type": 'DEL', "value": 'PRESS'}, None),
        ("clip.lock_tracks", {"type": 'L', "value": 'PRESS', "ctrl": True},
         {"properties": [("action", 'LOCK')]}),
        ("clip.lock_tracks", {"type": 'L', "value": 'PRESS', "alt": True},
         {"properties": [("action", 'UNLOCK')]}),
        *_template_items_hide_reveal_actions("clip.hide_tracks", "clip.hide_tracks_clear"),
        ("clip.slide_plane_marker", {"type": 'LEFTMOUSE', "value": 'CLICK_DRAG'}, None),
        ("clip.keyframe_insert", {"type": 'I', "value": 'PRESS'}, None),
        ("clip.keyframe_delete", {"type": 'I', "value": 'PRESS', "alt": True}, None),
        ("clip.join_tracks", {"type": 'J', "value": 'PRESS', "ctrl": True}, None),
        ("clip.lock_selection_toggle", {"type": 'L', "value": 'PRESS'}, None),
        ("wm.context_toggle", {"type": 'D', "value": 'PRESS', "alt": True},
         {"properties": [("data_path", 'space_data.show_disabled')]}),
        ("wm.context_toggle", {"type": 'S', "value": 'PRESS', "alt": True},
         {"properties": [("data_path", 'space_data.show_marker_search')]}),
        ("wm.context_toggle", {"type": 'M', "value": 'PRESS'},
         {"properties": [("data_path", 'space_data.use_mute_footage')]}),
        ("transform.translate", {"type": 'G', "value": 'PRESS'}, None),
        ("transform.translate", {"type": params.select_mouse, "value": 'CLICK_DRAG'}, None),
        ("transform.resize", {"type": 'S', "value": 'PRESS'}, None),
        ("transform.rotate", {"type": 'R', "value": 'PRESS'}, None),
        ("clip.clear_track_path", {"type": 'T', "value": 'PRESS', "alt": True},
         {"properties": [("action", 'REMAINED'), ("clear_active", False)]}),
        ("clip.clear_track_path", {"type": 'T', "value": 'PRESS', "shift": True},
         {"properties": [("action", 'UPTO'), ("clear_active", False)]}),
        ("clip.clear_track_path", {"type": 'T', "value": 'PRESS', "shift": True, "alt": True},
         {"properties": [("action", 'ALL'), ("clear_active", False)]}),
        ("clip.cursor_set", params.cursor_set_event, None),
        ("clip.copy_tracks", {"type": 'C', "value": 'PRESS', "ctrl": True}, None),
        ("clip.paste_tracks", {"type": 'V', "value": 'PRESS', "ctrl": True}, None),
        *_template_items_context_menu("CLIP_MT_tracking_context_menu", params.context_menu_event),
    ])

    if not params.legacy:
        items.extend([
            op_menu_pie("CLIP_MT_pivot_pie", {"type": 'PERIOD', "value": 'PRESS'}),
        ])
    else:
        items.extend([
            # Old pivot.
            ("wm.context_set_enum", {"type": 'COMMA', "value": 'PRESS'},
             {"properties": [("data_path", 'space_data.pivot_point'), ("value", 'BOUNDING_BOX_CENTER')]}),
            ("wm.context_set_enum", {"type": 'COMMA', "value": 'PRESS', "ctrl": True},
             {"properties": [("data_path", 'space_data.pivot_point'), ("value", 'MEDIAN_POINT')]}),
            ("wm.context_set_enum", {"type": 'PERIOD', "value": 'PRESS'},
             {"properties": [("data_path", 'space_data.pivot_point'), ("value", 'CURSOR')]}),
            ("wm.context_set_enum", {"type": 'PERIOD', "value": 'PRESS', "ctrl": True},
             {"properties": [("data_path", 'space_data.pivot_point'), ("value", 'INDIVIDUAL_ORIGINS')]}),

            ("clip.view_center_cursor", {"type": 'HOME', "value": 'PRESS', "alt": True}, None),
        ])

    return keymap


def km_clip_graph_editor(params):
    items = []
    keymap = (
        "Clip Graph Editor",
        {"space_type": 'CLIP_EDITOR', "region_type": 'WINDOW'},
        {"items": items},
    )

    items.extend([
        ("clip.graph_select", {"type": params.select_mouse, "value": 'PRESS'}, None),
        ("clip.graph_select", {"type": params.select_mouse, "value": 'PRESS', "shift": True},
         {"properties": [("extend", True)]}),
        *_template_items_select_actions(params, "clip.graph_select_all_markers"),
        ("clip.graph_select_box", {"type": 'B', "value": 'PRESS'}, None),
        ("clip.graph_delete_curve", {"type": 'X', "value": 'PRESS'}, None),
        ("clip.graph_delete_curve", {"type": 'DEL', "value": 'PRESS'}, None),
        ("clip.graph_delete_knot", {"type": 'X', "value": 'PRESS', "shift": True}, None),
        ("clip.graph_delete_knot", {"type": 'DEL', "value": 'PRESS', "shift": True}, None),
        ("clip.graph_view_all", {"type": 'HOME', "value": 'PRESS'}, None),
        ("clip.graph_view_all", {"type": 'NDOF_BUTTON_FIT', "value": 'PRESS'}, None),
        ("clip.graph_center_current_frame", {"type": 'NUMPAD_0', "value": 'PRESS'}, None),
        ("wm.context_toggle", {"type": 'L', "value": 'PRESS'},
         {"properties": [("data_path", 'space_data.lock_time_cursor')]}),
        ("clip.clear_track_path", {"type": 'T', "value": 'PRESS', "alt": True},
         {"properties": [("action", 'REMAINED'), ("clear_active", True)]}),
        ("clip.clear_track_path", {"type": 'T', "value": 'PRESS', "shift": True},
         {"properties": [("action", 'UPTO'), ("clear_active", True)]}),
        ("clip.clear_track_path", {"type": 'T', "value": 'PRESS', "shift": True, "alt": True},
         {"properties": [("action", 'ALL'), ("clear_active", True)]}),
        ("clip.graph_disable_markers", {"type": 'D', "value": 'PRESS', "shift": True},
         {"properties": [("action", 'TOGGLE')]}),
        ("transform.translate", {"type": 'G', "value": 'PRESS'}, None),
        ("transform.translate", {"type": params.select_mouse, "value": 'CLICK_DRAG'}, None),
        ("transform.resize", {"type": 'S', "value": 'PRESS'}, None),
        ("transform.rotate", {"type": 'R', "value": 'PRESS'}, None),
    ])

    if params.select_mouse == 'LEFTMOUSE' and not params.legacy:
        items.extend([
            ("clip.change_frame", {"type": 'RIGHTMOUSE', "value": 'PRESS', "shift": True}, None),
        ])
    else:
        items.extend([
            ("clip.change_frame", {"type": params.action_mouse, "value": 'PRESS'}, None),
        ])

    return keymap


def km_clip_dopesheet_editor(_params):
    items = []
    keymap = (
        "Clip Dopesheet Editor",
        {"space_type": 'CLIP_EDITOR', "region_type": 'WINDOW'},
        {"items": items},
    )

    items.extend([
        ("clip.dopesheet_select_channel", {"type": 'LEFTMOUSE', "value": 'PRESS'},
         {"properties": [("extend", True)]}),
        ("clip.dopesheet_view_all", {"type": 'HOME', "value": 'PRESS'}, None),
        ("clip.dopesheet_view_all", {"type": 'NDOF_BUTTON_FIT', "value": 'PRESS'}, None),
    ])

    return keymap


# ------------------------------------------------------------------------------
# Editor (Spreadsheet)

def km_spreadsheet_generic(params):
    items = []
    keymap = (
        "Spreadsheet Generic",
        {"space_type": 'SPREADSHEET', "region_type": 'WINDOW'},
        {"items": items},
    )

    items.extend([
        *_template_space_region_type_toggle(
            params,
            sidebar_key={"type": 'N', "value": 'PRESS'},
            channels_key={"type": 'T', "value": 'PRESS'},
        ),
    ])

    return keymap


# ------------------------------------------------------------------------------
# Animation

def km_frames(params):
    items = []
    keymap = (
        "Frames",
        {"space_type": 'EMPTY', "region_type": 'WINDOW'},
        {"items": items},
    )

    items.extend([
        # Frame offsets
        ("screen.frame_offset", {"type": 'LEFT_ARROW', "value": 'PRESS', "repeat": True},
         {"properties": [("delta", -1)]}),
        ("screen.frame_offset", {"type": 'RIGHT_ARROW', "value": 'PRESS', "repeat": True},
         {"properties": [("delta", 1)]}),
        ("screen.frame_jump", {"type": 'RIGHT_ARROW', "value": 'PRESS', "shift": True, "repeat": True},
         {"properties": [("end", True)]}),
        ("screen.frame_jump", {"type": 'LEFT_ARROW', "value": 'PRESS', "shift": True, "repeat": True},
         {"properties": [("end", False)]}),
        ("screen.keyframe_jump", {"type": 'UP_ARROW', "value": 'PRESS', "repeat": True},
         {"properties": [("next", True)]}),
        ("screen.keyframe_jump", {"type": 'DOWN_ARROW', "value": 'PRESS', "repeat": True},
         {"properties": [("next", False)]}),
        ("screen.keyframe_jump", {"type": 'MEDIA_LAST', "value": 'PRESS'},
         {"properties": [("next", True)]}),
        ("screen.keyframe_jump", {"type": 'MEDIA_FIRST', "value": 'PRESS'},
         {"properties": [("next", False)]}),
        ("screen.frame_offset", {"type": 'WHEELDOWNMOUSE', "value": 'PRESS', "alt": True},
         {"properties": [("delta", 1)]}),
        ("screen.frame_offset", {"type": 'WHEELUPMOUSE', "value": 'PRESS', "alt": True},
         {"properties": [("delta", -1)]}),
    ])

    if not params.legacy:
        # New playback
        if params.spacebar_action in {'TOOL', 'SEARCH'}:
            items.append(
                ("screen.animation_play", {"type": 'SPACE', "value": 'PRESS', "shift": True}, None),
            )
        elif params.spacebar_action == 'PLAY':
            items.append(
                ("screen.animation_play", {"type": 'SPACE', "value": 'PRESS'}, None),
            )
        else:
            assert False

        items.extend([
            ("screen.animation_play", {"type": 'SPACE', "value": 'PRESS', "shift": True, "ctrl": True},
             {"properties": [("reverse", True)]}),
        ])
    else:
        # Old playback
        items.extend([
            ("screen.frame_offset", {"type": 'UP_ARROW', "value": 'PRESS', "shift": True, "repeat": True},
             {"properties": [("delta", 10)]}),
            ("screen.frame_offset", {"type": 'DOWN_ARROW', "value": 'PRESS', "shift": True, "repeat": True},
             {"properties": [("delta", -10)]}),
            ("screen.frame_jump", {"type": 'UP_ARROW', "value": 'PRESS', "shift": True, "ctrl": True, "repeat": True},
             {"properties": [("end", True)]}),
            ("screen.frame_jump", {"type": 'DOWN_ARROW', "value": 'PRESS', "shift": True, "ctrl": True, "repeat": True},
             {"properties": [("end", False)]}),
            ("screen.animation_play", {"type": 'A', "value": 'PRESS', "alt": True}, None),
            ("screen.animation_play", {"type": 'A', "value": 'PRESS', "shift": True, "alt": True},
             {"properties": [("reverse", True)]}),
        ])

    items.extend([
        ("screen.animation_cancel", {"type": 'ESC', "value": 'PRESS'}, None),
        ("screen.animation_play", {"type": 'MEDIA_PLAY', "value": 'PRESS'}, None),
        ("screen.animation_cancel", {"type": 'MEDIA_STOP', "value": 'PRESS'}, None),
    ])

    return keymap


def km_animation(_params):
    items = []
    keymap = (
        "Animation",
        {"space_type": 'EMPTY', "region_type": 'WINDOW'},
        {"items": items},
    )

    items.extend([
        # Frame management.
        ("wm.context_toggle", {"type": 'T', "value": 'PRESS', "ctrl": True},
         {"properties": [("data_path", 'space_data.show_seconds')]}),
        # Preview range.
        ("anim.previewrange_set", {"type": 'P', "value": 'PRESS'}, None),
        ("anim.previewrange_clear", {"type": 'P', "value": 'PRESS', "alt": True}, None),
        ("anim.start_frame_set", {"type": 'HOME', "value": 'PRESS', "ctrl": True}, None),
        ("anim.end_frame_set", {"type": 'END', "value": 'PRESS', "ctrl": True}, None),
    ])

    return keymap


def km_animation_channels(params):
    items = []
    keymap = (
        "Animation Channels",
        {"space_type": 'EMPTY', "region_type": 'WINDOW'},
        {"items": items},
    )

    items.extend([
        # Click select.
        ("anim.channels_click", {"type": 'LEFTMOUSE', "value": 'PRESS'}, None),
        ("anim.channels_click", {"type": 'LEFTMOUSE', "value": 'CLICK', "shift": True},
         {"properties": [("extend_range", True)]}),
        ("anim.channels_click", {"type": 'LEFTMOUSE', "value": 'CLICK', "ctrl": True},
         {"properties": [("extend", True)]}),
        ("anim.channels_click", {"type": 'LEFTMOUSE', "value": 'PRESS', "shift": True, "ctrl": True},
         {"properties": [("children_only", True)]}),
        # Rename.
        ("anim.channels_rename", {"type": 'LEFTMOUSE', "value": 'DOUBLE_CLICK'}, None),
        # Select keys.
        ("anim.channel_select_keys", {"type": 'LEFTMOUSE', "value": 'DOUBLE_CLICK'}, None),
        ("anim.channel_select_keys", {"type": 'LEFTMOUSE', "value": 'DOUBLE_CLICK', "shift": True},
         {"properties": [("extend", True)]}),
        # Find (setting the name filter).
        ("anim.channels_select_filter", {"type": 'F', "value": 'PRESS', "ctrl": True}, None),
        # Selection.
        *_template_items_select_actions(params, "anim.channels_select_all"),
        ("anim.channels_select_box", {"type": 'B', "value": 'PRESS'}, None),
        ("anim.channels_select_box", {"type": 'LEFTMOUSE', "value": 'CLICK_DRAG'},
         {"properties": [("extend", False)]}),
        ("anim.channels_select_box", {"type": 'LEFTMOUSE', "value": 'CLICK_DRAG', "shift": True},
         {"properties": [("extend", True)]}),
        ("anim.channels_select_box", {"type": 'LEFTMOUSE', "value": 'CLICK_DRAG', "ctrl": True},
         {"properties": [("deselect", True)]}),
        # Delete.
        ("anim.channels_delete", {"type": 'X', "value": 'PRESS'}, None),
        ("anim.channels_delete", {"type": 'DEL', "value": 'PRESS'}, None),
        # Settings.
        ("anim.channels_setting_toggle", {"type": 'W', "value": 'PRESS', "shift": True}, None),
        ("anim.channels_setting_enable", {"type": 'W', "value": 'PRESS', "shift": True, "ctrl": True}, None),
        ("anim.channels_setting_disable", {"type": 'W', "value": 'PRESS', "alt": True}, None),
        ("anim.channels_editable_toggle", {"type": 'TAB', "value": 'PRESS'}, None),
        # Expand/collapse.
        ("anim.channels_expand", {"type": 'NUMPAD_PLUS', "value": 'PRESS'}, None),
        ("anim.channels_collapse", {"type": 'NUMPAD_MINUS', "value": 'PRESS'}, None),
        ("anim.channels_expand", {"type": 'NUMPAD_PLUS', "value": 'PRESS', "ctrl": True},
         {"properties": [("all", False)]}),
        ("anim.channels_collapse", {"type": 'NUMPAD_MINUS', "value": 'PRESS', "ctrl": True},
         {"properties": [("all", False)]}),
        # Move.
        ("anim.channels_move", {"type": 'PAGE_UP', "value": 'PRESS', "repeat": True},
         {"properties": [("direction", 'UP')]}),
        ("anim.channels_move", {"type": 'PAGE_DOWN', "value": 'PRESS', "repeat": True},
         {"properties": [("direction", 'DOWN')]}),
        ("anim.channels_move", {"type": 'PAGE_UP', "value": 'PRESS', "shift": True},
         {"properties": [("direction", 'TOP')]}),
        ("anim.channels_move", {"type": 'PAGE_DOWN', "value": 'PRESS', "shift": True},
         {"properties": [("direction", 'BOTTOM')]}),
        # Group.
        ("anim.channels_group", {"type": 'G', "value": 'PRESS', "ctrl": True}, None),
        ("anim.channels_ungroup", {"type": 'G', "value": 'PRESS', "ctrl": True, "alt": True}, None),
        # Menus.
        *_template_items_context_menu("DOPESHEET_MT_channel_context_menu", params.context_menu_event),
        # View
        ("anim.channel_view_pick", {"type": 'MIDDLEMOUSE', "value": 'PRESS', "alt": True}, None),
        ("anim.channels_view_selected", {"type": 'NUMPAD_PERIOD', "value": 'PRESS'}, None),
    ])

    return keymap


# ------------------------------------------------------------------------------
# Object Grease Pencil Modes

def km_grease_pencil(params):
    items = []
    keymap = (
        "Grease Pencil",
        {"space_type": 'EMPTY', "region_type": 'WINDOW'},
        {"items": items},
    )

    if params.use_key_activate_tools:
        items.extend([
            op_tool_cycle("builtin.annotate", {"type": 'D', "value": 'PRESS'}),
        ])
    else:
        items.extend([
            # Draw
            ("gpencil.annotate",
             {"type": 'LEFTMOUSE', "value": 'PRESS', "key_modifier": 'D'},
             {"properties": [("mode", 'DRAW'), ("wait_for_input", False)]}),
            ("gpencil.annotate",
             {"type": 'LEFTMOUSE', "value": 'PRESS', "key_modifier": 'D', "shift": True},
             {"properties": [("mode", 'DRAW'), ("wait_for_input", False)]}),
            # Draw - straight lines
            ("gpencil.annotate",
             {"type": 'LEFTMOUSE', "value": 'PRESS', "alt": True, "key_modifier": 'D'},
             {"properties": [("mode", 'DRAW_STRAIGHT'), ("wait_for_input", False)]}),
            # Draw - poly lines
            ("gpencil.annotate",
             {"type": 'LEFTMOUSE', "value": 'PRESS', "shift": True, "alt": True, "key_modifier": 'D'},
             {"properties": [("mode", 'DRAW_POLY'), ("wait_for_input", False)]}),
            # Erase
            ("gpencil.annotate",
             {"type": 'RIGHTMOUSE', "value": 'PRESS', "key_modifier": 'D'},
             {"properties": [("mode", 'ERASER'), ("wait_for_input", False)]}),
        ])

    return keymap


def _grease_pencil_selection(params, *, alt_select=False):
    return [
        # Select all
        *_template_items_select_actions(params, "gpencil.select_all"),
        # Circle select
        op_tool_optional(
            ("gpencil.select_circle", {"type": 'C', "value": 'PRESS'}, None),
            (op_tool, "builtin.select_circle"), params),
        # Box select
        op_tool_optional(
            ("gpencil.select_box", {"type": 'B', "value": 'PRESS'}, None),
            (op_tool, "builtin.select_box"), params),
        *_template_view3d_gpencil_select(
            type=params.select_mouse,
            value=params.select_mouse_value_fallback,
            legacy=params.legacy,
            alt_select=alt_select
        ),
        # Select linked
        ("gpencil.select_linked", {"type": 'L', "value": 'PRESS', "ctrl": True}, None),
        # Whole stroke select: Same behavior and use case as select linked pick.
        ("gpencil.select", {"type": 'L', "value": 'PRESS'},
         {"properties": [("extend", True), ("entire_strokes", True)]}),
        ("gpencil.select", {"type": 'L', "value": 'PRESS', "shift": True},
         {"properties": [("deselect", True), ("extend", True), ("entire_strokes", True)]}),
        # Select grouped
        ("gpencil.select_grouped", {"type": 'G', "value": 'PRESS', "shift": True}, None),
        # Select more/less
        ("gpencil.select_more", {"type": 'NUMPAD_PLUS', "value": 'PRESS', "ctrl": True, "repeat": True}, None),
        ("gpencil.select_less", {"type": 'NUMPAD_MINUS', "value": 'PRESS', "ctrl": True, "repeat": True}, None),
    ]


def _grease_pencil_display():
    return [
        ("wm.context_toggle", {"type": 'Q', "value": 'PRESS', "shift": True},
         {"properties": [("data_path", 'space_data.overlay.use_gpencil_edit_lines')]}),
        ("wm.context_toggle", {"type": 'Q', "value": 'PRESS', "shift": True, "alt": True},
         {"properties": [("data_path", 'space_data.overlay.use_gpencil_multiedit_line_only')]}),
    ]


def km_grease_pencil_stroke_edit_mode(params):
    items = []
    keymap = (
        "Grease Pencil Stroke Edit Mode",
        {"space_type": 'EMPTY', "region_type": 'WINDOW'},
        {"items": items},
    )

    items.extend([
        # Interpolation
        op_tool_optional(
            ("gpencil.interpolate", {"type": 'E', "value": 'PRESS', "ctrl": True}, None),
            (op_tool_cycle, "builtin.interpolate"), params),
        ("gpencil.interpolate_sequence", {"type": 'E', "value": 'PRESS', "shift": True, "ctrl": True}, None),
        # Selection
        *_grease_pencil_selection(params),
        ("gpencil.select_lasso", {"type": params.action_mouse, "value": 'CLICK_DRAG', "ctrl": True},
         {"properties": [("mode", 'ADD')]}),
        ("gpencil.select_lasso", {"type": params.action_mouse, "value": 'CLICK_DRAG', "shift": True, "ctrl": True},
         {"properties": [("mode", 'SUB')]}),
        # Duplicate and move selected points
        ("gpencil.duplicate_move", {"type": 'D', "value": 'PRESS', "shift": True}, None),
        # Extrude and move selected points
        op_tool_optional(
            ("gpencil.extrude_move", {"type": 'E', "value": 'PRESS'},
             {"properties": [("TRANSFORM_OT_translate", [("alt_navigation", params.use_alt_navigation)])]}),
            (op_tool_cycle, "builtin.extrude"), params),
        # Delete
        op_menu("VIEW3D_MT_edit_gpencil_delete", {"type": 'X', "value": 'PRESS'}),
        op_menu("VIEW3D_MT_edit_gpencil_delete", {"type": 'DEL', "value": 'PRESS'}),
        ("gpencil.dissolve", {"type": 'X', "value": 'PRESS', "ctrl": True}, None),
        ("gpencil.dissolve", {"type": 'DEL', "value": 'PRESS', "ctrl": True}, None),
        # Animation menu
        ("gpencil.blank_frame_add", {"type": 'I', "value": 'PRESS', "shift": True}, None),
        # Delete Animation menu
        op_menu("GPENCIL_MT_gpencil_draw_delete", {"type": 'I', "value": 'PRESS', "alt": True}),
        ("gpencil.active_frames_delete_all", {"type": 'DEL', "value": 'PRESS', "shift": True}, None),
        # Separate
        ("gpencil.stroke_separate", {"type": 'P', "value": 'PRESS'}, None),
        # Split and joint strokes
        ("gpencil.stroke_split", {"type": 'V', "value": 'PRESS'}, None),
        ("gpencil.stroke_join", {"type": 'J', "value": 'PRESS', "ctrl": True}, None),
        ("gpencil.stroke_join", {"type": 'J', "value": 'PRESS', "shift": True, "ctrl": True},
         {"properties": [("type", 'JOINCOPY')]}),
        # Close strokes
        ("gpencil.stroke_cyclical_set", {"type": 'F', "value": 'PRESS'},
         {"properties": [("type", 'CLOSE'), ("geometry", True)]}),
        # Copy + paste.
        ("gpencil.copy", {"type": 'C', "value": 'PRESS', "ctrl": True}, None),
        ("gpencil.paste", {"type": 'V', "value": 'PRESS', "ctrl": True}, None),
        # Snap
        (
            op_menu_pie("GPENCIL_MT_snap_pie", {"type": 'S', "value": 'PRESS', "shift": True})
            if not params.legacy else
            op_menu("GPENCIL_MT_snap", {"type": 'S', "value": 'PRESS', "shift": True})
        ),
        # Show/hide
        *_template_items_hide_reveal_actions("gpencil.hide", "gpencil.reveal"),
        ("gpencil.selection_opacity_toggle", {"type": 'H', "value": 'PRESS', "ctrl": True}, None),
        # Display
        *_grease_pencil_display(),
        # Isolate layer
        ("gpencil.layer_isolate", {"type": 'NUMPAD_ASTERIX', "value": 'PRESS'}, None),
        # Move to layer
        op_menu("GPENCIL_MT_move_to_layer", {"type": 'M', "value": 'PRESS'}),
        # Merge Layer
        ("gpencil.layer_merge", {"type": 'M', "value": 'PRESS', "shift": True, "ctrl": True}, None),

        # Transform Actions.
        *_template_items_transform_actions(params, use_bend=True, use_mirror=True, use_tosphere=True, use_shear=True),
        op_tool_optional(
            ("transform.transform", {"type": 'S', "value": 'PRESS', "alt": True},
             {"properties": [("mode", 'GPENCIL_SHRINKFATTEN')]}),
            (op_tool_cycle, "builtin.radius"), params),
        ("transform.transform", {"type": 'F', "value": 'PRESS', "shift": True},
         {"properties": [("mode", 'GPENCIL_OPACITY')]}),

        # Proportional editing.
        *_template_items_proportional_editing(
            params, connected=True, toggle_data_path='tool_settings.use_proportional_edit'),
        # Curve edit mode toggle.
        ("wm.context_toggle", {"type": 'U', "value": 'PRESS'},
         {"properties": [("data_path", 'gpencil_data.use_curve_edit')]}),
        # Add menu
        ("object.gpencil_add", {"type": 'A', "value": 'PRESS', "shift": True}, None),
        # Vertex group menu
        op_menu("GPENCIL_MT_gpencil_vertex_group", {"type": 'G', "value": 'PRESS', "ctrl": True}),
        # Select mode
        *(("gpencil.selectmode_toggle", {"type": NUMBERS_1[i], "value": 'PRESS'},
           {"properties": [("mode", i)]})
          for i in range(3)),
        # Active layer
        op_menu("GPENCIL_MT_layer_active", {"type": 'Y', "value": 'PRESS'}),
        # Keyframe menu
        op_menu("VIEW3D_MT_gpencil_animation", {"type": 'I', "value": 'PRESS'}),
        # Context menu
        *_template_items_context_menu("VIEW3D_MT_gpencil_edit_context_menu", params.context_menu_event),
    ])

    if params.legacy:
        items.extend([
            # Convert to geometry
            ("gpencil.convert", {"type": 'C', "value": 'PRESS', "alt": True}, None),
        ])

    return keymap


def km_grease_pencil_stroke_curve_edit_mode(_params):
    items = []
    keymap = (
        "Grease Pencil Stroke Curve Edit Mode",
        {"space_type": 'EMPTY', "region_type": 'WINDOW'},
        {"items": items},
    )

    items.extend([
        # Set handle type
        ("gpencil.stroke_editcurve_set_handle_type", {"type": 'V', "value": 'PRESS'}, None),
    ])

    return keymap


def km_grease_pencil_stroke_paint_mode(params):
    items = []
    keymap = (
        "Grease Pencil Stroke Paint Mode",
        {"space_type": 'EMPTY', "region_type": 'WINDOW'},
        {"items": items},
    )

    items.extend([
        # Brush strength
        ("wm.radial_control", {"type": 'F', "value": 'PRESS', "shift": True},
         {"properties": [("data_path_primary", 'tool_settings.gpencil_paint.brush.gpencil_settings.pen_strength')]}),
        # Brush size
        ("wm.radial_control", {"type": 'F', "value": 'PRESS'},
         {"properties": [("data_path_primary", 'tool_settings.gpencil_paint.brush.size')]}),
        # Increase/Decrease brush size
        ("brush.scale_size", {"type": 'LEFT_BRACKET', "value": 'PRESS', "repeat": True},
         {"properties": [("scalar", 0.9)]}),
        ("brush.scale_size", {"type": 'RIGHT_BRACKET', "value": 'PRESS', "repeat": True},
         {"properties": [("scalar", 1.0 / 0.9)]}),
        # Animation menu
        ("gpencil.blank_frame_add", {"type": 'I', "value": 'PRESS', "shift": True}, None),
        # Delete Animation menu
        op_menu("GPENCIL_MT_gpencil_draw_delete", {"type": 'I', "value": 'PRESS', "alt": True}),
        ("gpencil.active_frames_delete_all", {"type": 'DEL', "value": 'PRESS', "shift": True}, None),
        # Interpolation
        op_tool_optional(
            ("gpencil.interpolate", {"type": 'E', "value": 'PRESS', "ctrl": True}, None),
            (op_tool_cycle, "builtin.interpolate"), params),
        ("gpencil.interpolate_sequence", {"type": 'E', "value": 'PRESS', "shift": True, "ctrl": True}, None),
        # Show/hide
        *_template_items_hide_reveal_actions("gpencil.hide", "gpencil.reveal"),
        # Active layer
        op_menu("GPENCIL_MT_layer_active", {"type": 'Y', "value": 'PRESS'}),
        # Merge Layer
        ("gpencil.layer_merge", {"type": 'M', "value": 'PRESS', "shift": True, "ctrl": True}, None),
        # Active material
        op_menu("GPENCIL_MT_material_active", {"type": 'U', "value": 'PRESS'}),
        # Keyframe menu
        op_menu("VIEW3D_MT_gpencil_animation", {"type": 'I', "value": 'PRESS'}),
        # Draw context menu
        *_template_items_context_panel("VIEW3D_PT_gpencil_draw_context_menu", params.context_menu_event),
        # Erase Gestures
        # Box erase
        ("gpencil.select_box", {"type": 'B', "value": 'PRESS'}, None),
        # Lasso erase
        ("gpencil.select_lasso", {"type": params.action_mouse, "value": 'CLICK_DRAG', "ctrl": True, "alt": True}, None),
    ])

    return keymap


def km_grease_pencil_stroke_paint_draw_brush(params):
    items = []
    keymap = (
        "Grease Pencil Stroke Paint (Draw brush)",
        {"space_type": 'EMPTY', "region_type": 'WINDOW'},
        {"items": items},
    )

    # Draw
    if params.use_experimental_grease_pencil_version3:
        items.extend([
            ("grease_pencil.brush_stroke", {"type": 'LEFTMOUSE', "value": 'PRESS'}, None),
            ("grease_pencil.brush_stroke", {"type": 'LEFTMOUSE', "value": 'PRESS', "ctrl": True},
             {"properties": [("mode", 'INVERT')]}),
            ("grease_pencil.brush_stroke", {"type": 'LEFTMOUSE', "value": 'PRESS', "shift": True},
             {"properties": [("mode", 'SMOOTH')]}),
        ])
    else:
        items.extend([
            ("gpencil.draw", {"type": 'LEFTMOUSE', "value": 'PRESS'},
             {"properties": [("mode", 'DRAW'), ("wait_for_input", False)]}),
            ("gpencil.draw", {"type": 'LEFTMOUSE', "value": 'PRESS', "shift": True},
             {"properties": [("mode", 'DRAW'), ("wait_for_input", False)]}),
            # Draw - straight lines
            ("gpencil.draw", {"type": 'LEFTMOUSE', "value": 'PRESS', "alt": True},
             {"properties": [("mode", 'DRAW_STRAIGHT'), ("wait_for_input", False)]}),
            # Erase
            ("gpencil.draw", {"type": 'LEFTMOUSE', "value": 'PRESS', "ctrl": True},
             {"properties": [("mode", 'ERASER'), ("wait_for_input", False)]}),
        ])

    items.extend([
        # Tablet Mappings for Drawing ------------------ */
        # For now, only support direct drawing using the eraser, as most users using a tablet
        # may still want to use that as their primary pointing device!
        ("gpencil.draw", {"type": 'ERASER', "value": 'PRESS'},
         {"properties": [("mode", 'ERASER'), ("wait_for_input", False)]}),
    ])

    return keymap


def km_grease_pencil_stroke_paint_erase(_params):
    items = []
    keymap = (
        "Grease Pencil Stroke Paint (Erase)",
        {"space_type": 'EMPTY', "region_type": 'WINDOW'},
        {"items": items},
    )

    items.extend([
        # Erase
        ("gpencil.draw", {"type": 'LEFTMOUSE', "value": 'PRESS'},
         {"properties": [("mode", 'ERASER'), ("wait_for_input", False)]}),
        ("gpencil.draw", {"type": 'ERASER', "value": 'PRESS'},
         {"properties": [("mode", 'ERASER'), ("wait_for_input", False)]}),
    ])

    return keymap


def km_grease_pencil_stroke_paint_fill(_params):
    items = []
    keymap = (
        "Grease Pencil Stroke Paint (Fill)",
        {"space_type": 'EMPTY', "region_type": 'WINDOW'},
        {"items": items},
    )

    items.extend([
        # Fill
        ("gpencil.fill", {"type": 'LEFTMOUSE', "value": 'PRESS'},
         {"properties": [("on_back", False)]}),
        ("gpencil.fill", {"type": 'LEFTMOUSE', "value": 'PRESS', "ctrl": True},
         {"properties": [("on_back", False)]}),
        # If press alternate key, the brush now it's for drawing areas
        ("gpencil.draw", {"type": 'LEFTMOUSE', "value": 'PRESS', "shift": True},
         {"properties": [
             ("mode", 'DRAW'),
             ("wait_for_input", False),
             ("disable_straight", True),
             ("disable_stabilizer", True),
         ]}),
        # If press alternative key, the brush now it's for drawing lines
        ("gpencil.draw", {"type": 'LEFTMOUSE', "value": 'PRESS', "alt": True},
         {"properties": [
             ("mode", 'DRAW'),
             ("wait_for_input", False),
             ("disable_straight", True),
             ("disable_stabilizer", True),
             ("disable_fill", True),
         ]}),
    ])

    return keymap


def km_grease_pencil_stroke_paint_tint(_params):
    items = []
    keymap = (
        "Grease Pencil Stroke Paint (Tint)",
        {"space_type": 'EMPTY', "region_type": 'WINDOW'},
        {"items": items},
    )

    items.extend([
        # Tint
        ("gpencil.vertex_paint", {"type": 'LEFTMOUSE', "value": 'PRESS'},
         {"properties": [("wait_for_input", False)]}),
        ("gpencil.vertex_paint", {"type": 'LEFTMOUSE', "value": 'PRESS', "ctrl": True},
         {"properties": [("wait_for_input", False)]}),
    ])

    return keymap


def km_grease_pencil_stroke_sculpt_mode(params):
    items = []
    keymap = (
        "Grease Pencil Stroke Sculpt Mode",
        {"space_type": 'EMPTY', "region_type": 'WINDOW'},
        {"items": items}
    )

    items.extend([
        # Selection
        *_grease_pencil_selection(params, alt_select=True),
        *_template_items_select_lasso(params, "gpencil.select_lasso"),
        # Selection mode
        ("wm.context_toggle", {"type": 'ONE', "value": 'PRESS'},
         {"properties": [("data_path", 'scene.tool_settings.use_gpencil_select_mask_point')]}),
        ("wm.context_toggle", {"type": 'TWO', "value": 'PRESS'},
         {"properties": [("data_path", 'scene.tool_settings.use_gpencil_select_mask_stroke')]}),
        ("wm.context_toggle", {"type": 'THREE', "value": 'PRESS'},
         {"properties": [("data_path", 'scene.tool_settings.use_gpencil_select_mask_segment')]}),
        # Brush strength
        ("wm.radial_control", {"type": 'F', "value": 'PRESS', "shift": True},
         {"properties": [("data_path_primary", 'tool_settings.gpencil_sculpt_paint.brush.strength')]}),
        # Brush size
        ("wm.radial_control", {"type": 'F', "value": 'PRESS'},
         {"properties": [("data_path_primary", 'tool_settings.gpencil_sculpt_paint.brush.size')]}),
        # Increase/Decrease brush size
        ("brush.scale_size", {"type": 'LEFT_BRACKET', "value": 'PRESS', "repeat": True},
         {"properties": [("scalar", 0.9)]}),
        ("brush.scale_size", {"type": 'RIGHT_BRACKET', "value": 'PRESS', "repeat": True},
         {"properties": [("scalar", 1.0 / 0.9)]}),
        # Copy
        ("gpencil.copy", {"type": 'C', "value": 'PRESS', "ctrl": True}, None),
        # Display
        *_grease_pencil_display(),
        # Active layer
        op_menu("GPENCIL_MT_layer_active", {"type": 'Y', "value": 'PRESS'}),
        # Active material
        op_menu("GPENCIL_MT_material_active", {"type": 'U', "value": 'PRESS'}),
        # Merge Layer
        ("gpencil.layer_merge", {"type": 'M', "value": 'PRESS', "shift": True, "ctrl": True}, None),
        # Animation menu
        op_menu("VIEW3D_MT_gpencil_animation", {"type": 'I', "value": 'PRESS'}),
        # Insert blank keyframe
        ("gpencil.blank_frame_add", {"type": 'I', "value": 'PRESS', "shift": True}, None),
        # Delete Animation menu
        op_menu("GPENCIL_MT_gpencil_draw_delete", {"type": 'I', "value": 'PRESS', "alt": True}),
        ("gpencil.active_frames_delete_all", {"type": 'DEL', "value": 'PRESS', "shift": True}, None),
        # Context menu
        *_template_items_context_panel("VIEW3D_PT_gpencil_sculpt_context_menu", params.context_menu_event),
        # Auto-masking Pie menu.
        op_menu_pie(
            "VIEW3D_MT_sculpt_gpencil_automasking_pie",
            {"type": 'A', "shift": True, "alt": True, "value": 'PRESS'},
        ),
    ])

    return keymap


def km_grease_pencil_stroke_sculpt_smooth(_params):
    items = []
    keymap = (
        "Grease Pencil Stroke Sculpt (Smooth)",
        {"space_type": 'EMPTY', "region_type": 'WINDOW'},
        {"items": items},
    )

    items.extend([
        ("gpencil.sculpt_paint", {"type": 'LEFTMOUSE', "value": 'PRESS'},
         {"properties": [("wait_for_input", False)]}),
        ("gpencil.sculpt_paint", {"type": 'LEFTMOUSE', "value": 'PRESS', "ctrl": True},
         {"properties": [("wait_for_input", False)]}),
        ("gpencil.sculpt_paint", {"type": 'LEFTMOUSE', "value": 'PRESS', "shift": True},
         {"properties": [("wait_for_input", False)]}),
    ])

    return keymap


def km_grease_pencil_stroke_sculpt_thickness(_params):
    items = []
    keymap = (
        "Grease Pencil Stroke Sculpt (Thickness)",
        {"space_type": 'EMPTY', "region_type": 'WINDOW'},
        {"items": items},
    )

    items.extend([
        ("gpencil.sculpt_paint", {"type": 'LEFTMOUSE', "value": 'PRESS'},
         {"properties": [("wait_for_input", False)]}),
        ("gpencil.sculpt_paint", {"type": 'LEFTMOUSE', "value": 'PRESS', "ctrl": True},
         {"properties": [("wait_for_input", False)]}),
        ("gpencil.sculpt_paint", {"type": 'LEFTMOUSE', "value": 'PRESS', "shift": True},
         {"properties": [("wait_for_input", False)]}),
    ])

    return keymap


def km_grease_pencil_stroke_sculpt_strength(_params):
    items = []
    keymap = (
        "Grease Pencil Stroke Sculpt (Strength)",
        {"space_type": 'EMPTY', "region_type": 'WINDOW'},
        {"items": items},
    )

    items.extend([
        ("gpencil.sculpt_paint", {"type": 'LEFTMOUSE', "value": 'PRESS'},
         {"properties": [("wait_for_input", False)]}),
        ("gpencil.sculpt_paint", {"type": 'LEFTMOUSE', "value": 'PRESS', "ctrl": True},
         {"properties": [("wait_for_input", False)]}),
        ("gpencil.sculpt_paint", {"type": 'LEFTMOUSE', "value": 'PRESS', "shift": True},
         {"properties": [("wait_for_input", False)]}),
    ])

    return keymap


def km_grease_pencil_stroke_sculpt_grab(_params):
    items = []
    keymap = (
        "Grease Pencil Stroke Sculpt (Grab)",
        {"space_type": 'EMPTY', "region_type": 'WINDOW'},
        {"items": items},
    )

    items.extend([
        ("gpencil.sculpt_paint", {"type": 'LEFTMOUSE', "value": 'PRESS'},
         {"properties": [("wait_for_input", False)]}),
        ("gpencil.sculpt_paint", {"type": 'LEFTMOUSE', "value": 'PRESS', "ctrl": True},
         {"properties": [("wait_for_input", False)]}),
        ("gpencil.sculpt_paint", {"type": 'LEFTMOUSE', "value": 'PRESS', "shift": True},
         {"properties": [("wait_for_input", False)]}),
    ])

    return keymap


def km_grease_pencil_stroke_sculpt_push(_params):
    items = []
    keymap = (
        "Grease Pencil Stroke Sculpt (Push)",
        {"space_type": 'EMPTY', "region_type": 'WINDOW'},
        {"items": items},
    )

    items.extend([
        ("gpencil.sculpt_paint", {"type": 'LEFTMOUSE', "value": 'PRESS'},
         {"properties": [("wait_for_input", False)]}),
        ("gpencil.sculpt_paint", {"type": 'LEFTMOUSE', "value": 'PRESS', "ctrl": True},
         {"properties": [("wait_for_input", False)]}),
        ("gpencil.sculpt_paint", {"type": 'LEFTMOUSE', "value": 'PRESS', "shift": True},
         {"properties": [("wait_for_input", False)]}),
    ])

    return keymap


def km_grease_pencil_stroke_sculpt_twist(_params):
    items = []
    keymap = (
        "Grease Pencil Stroke Sculpt (Twist)",
        {"space_type": 'EMPTY', "region_type": 'WINDOW'},
        {"items": items},
    )

    items.extend([
        ("gpencil.sculpt_paint", {"type": 'LEFTMOUSE', "value": 'PRESS'},
         {"properties": [("wait_for_input", False)]}),
        ("gpencil.sculpt_paint", {"type": 'LEFTMOUSE', "value": 'PRESS', "ctrl": True},
         {"properties": [("wait_for_input", False)]}),
        ("gpencil.sculpt_paint", {"type": 'LEFTMOUSE', "value": 'PRESS', "shift": True},
         {"properties": [("wait_for_input", False)]}),
    ])

    return keymap


def km_grease_pencil_stroke_sculpt_pinch(_params):
    items = []
    keymap = (
        "Grease Pencil Stroke Sculpt (Pinch)",
        {"space_type": 'EMPTY', "region_type": 'WINDOW'},
        {"items": items},
    )

    items.extend([
        ("gpencil.sculpt_paint", {"type": 'LEFTMOUSE', "value": 'PRESS'},
         {"properties": [("wait_for_input", False)]}),
        ("gpencil.sculpt_paint", {"type": 'LEFTMOUSE', "value": 'PRESS', "ctrl": True},
         {"properties": [("wait_for_input", False)]}),
        ("gpencil.sculpt_paint", {"type": 'LEFTMOUSE', "value": 'PRESS', "shift": True},
         {"properties": [("wait_for_input", False)]}),
    ])

    return keymap


def km_grease_pencil_stroke_sculpt_randomize(_params):
    items = []
    keymap = (
        "Grease Pencil Stroke Sculpt (Randomize)",
        {"space_type": 'EMPTY', "region_type": 'WINDOW'},
        {"items": items},
    )

    items.extend([
        ("gpencil.sculpt_paint", {"type": 'LEFTMOUSE', "value": 'PRESS'},
         {"properties": [("wait_for_input", False)]}),
        ("gpencil.sculpt_paint", {"type": 'LEFTMOUSE', "value": 'PRESS', "ctrl": True},
         {"properties": [("wait_for_input", False)]}),
        ("gpencil.sculpt_paint", {"type": 'LEFTMOUSE', "value": 'PRESS', "shift": True},
         {"properties": [("wait_for_input", False)]}),
    ])

    return keymap


def km_grease_pencil_stroke_sculpt_clone(_params):
    items = []
    keymap = (
        "Grease Pencil Stroke Sculpt (Clone)",
        {"space_type": 'EMPTY', "region_type": 'WINDOW'},
        {"items": items},
    )

    items.extend([
        ("gpencil.sculpt_paint", {"type": 'LEFTMOUSE', "value": 'PRESS'},
         {"properties": [("wait_for_input", False)]}),
        ("gpencil.sculpt_paint", {"type": 'LEFTMOUSE', "value": 'PRESS', "ctrl": True},
         {"properties": [("wait_for_input", False)]}),
        ("gpencil.sculpt_paint", {"type": 'LEFTMOUSE', "value": 'PRESS', "shift": True},
         {"properties": [("wait_for_input", False)]}),
    ])

    return keymap


def km_grease_pencil_stroke_weight_mode(params):
    items = []
    keymap = (
        "Grease Pencil Stroke Weight Mode",
        {"space_type": 'EMPTY', "region_type": 'WINDOW'},
        {"items": items},
    )

    items.extend([
        # Brush strength
        ("wm.radial_control", {"type": 'F', "value": 'PRESS', "shift": True},
         {"properties": [("data_path_primary", 'tool_settings.gpencil_weight_paint.brush.strength')]}),
        # Brush size
        ("wm.radial_control", {"type": 'F', "value": 'PRESS'},
         {"properties": [("data_path_primary", 'tool_settings.gpencil_weight_paint.brush.size')]}),
        # Brush weight
        ("wm.radial_control", {"type": 'F', "value": 'PRESS', "ctrl": True},
         {"properties": [("data_path_primary", 'tool_settings.gpencil_weight_paint.brush.weight')]}),
        # Increase/Decrease brush size
        ("brush.scale_size", {"type": 'LEFT_BRACKET', "value": 'PRESS', "repeat": True},
         {"properties": [("scalar", 0.9)]}),
        ("brush.scale_size", {"type": 'RIGHT_BRACKET', "value": 'PRESS', "repeat": True},
         {"properties": [("scalar", 1.0 / 0.9)]}),
        # Display
        *_grease_pencil_display(),
        # Active layer
        op_menu("GPENCIL_MT_layer_active", {"type": 'Y', "value": 'PRESS'}),
        # Merge Layer
        ("gpencil.layer_merge", {"type": 'M', "value": 'PRESS', "shift": True, "ctrl": True}, None),
        # Keyframe menu
        op_menu("VIEW3D_MT_gpencil_animation", {"type": 'I', "value": 'PRESS'}),
        # Insert blank keyframe
        ("gpencil.blank_frame_add", {"type": 'I', "value": 'PRESS', "shift": True}, None),
        # Delete Animation menu
        op_menu("GPENCIL_MT_gpencil_draw_delete", {"type": 'I', "value": 'PRESS', "alt": True}),
        ("gpencil.active_frames_delete_all", {"type": 'DEL', "value": 'PRESS', "shift": True}, None),
        # Context menu
        *_template_items_context_panel("VIEW3D_PT_gpencil_weight_context_menu", params.context_menu_event),
        # Toggle Add/Subtract for weight draw tool
        ("gpencil.weight_toggle_direction", {"type": 'D', "value": 'PRESS'}, None),
        # Weight sample
        ("gpencil.weight_sample", {"type": 'X', "value": 'PRESS', "shift": True}, None),
    ])

    if params.select_mouse == 'LEFTMOUSE':
        # Bone selection for combined weight paint + pose mode.
        items.extend([
            ("view3d.select", {"type": 'LEFTMOUSE', "value": 'PRESS', "ctrl": True}, None),
        ])

    return keymap


def km_grease_pencil_stroke_weight_draw(_params):
    items = []
    keymap = (
        "Grease Pencil Stroke Weight (Draw)",
        {"space_type": 'EMPTY', "region_type": 'WINDOW'},
        {"items": items},
    )

    items.extend([
        # Draw
        ("gpencil.weight_paint", {"type": 'LEFTMOUSE', "value": 'PRESS'},
         {"properties": [("wait_for_input", False)]}),
    ])

    return keymap


def km_grease_pencil_stroke_weight_blur(_params):
    items = []
    keymap = (
        "Grease Pencil Stroke Weight (Blur)",
        {"space_type": 'EMPTY', "region_type": 'WINDOW'},
        {"items": items},
    )

    items.extend([
        # Blur
        ("gpencil.weight_paint", {"type": 'LEFTMOUSE', "value": 'PRESS'},
         {"properties": [("wait_for_input", False)]}),
    ])

    return keymap


def km_grease_pencil_stroke_weight_average(_params):
    items = []
    keymap = (
        "Grease Pencil Stroke Weight (Average)",
        {"space_type": 'EMPTY', "region_type": 'WINDOW'},
        {"items": items},
    )

    items.extend([
        # Average
        ("gpencil.weight_paint", {"type": 'LEFTMOUSE', "value": 'PRESS'},
         {"properties": [("wait_for_input", False)]}),
    ])

    return keymap


def km_grease_pencil_stroke_weight_smear(_params):
    items = []
    keymap = (
        "Grease Pencil Stroke Weight (Smear)",
        {"space_type": 'EMPTY', "region_type": 'WINDOW'},
        {"items": items},
    )

    items.extend([
        # Smear
        ("gpencil.weight_paint", {"type": 'LEFTMOUSE', "value": 'PRESS'},
         {"properties": [("wait_for_input", False)]}),
    ])

    return keymap


def km_grease_pencil_stroke_vertex_mode(params):
    items = []
    keymap = (
        "Grease Pencil Stroke Vertex Mode",
        {"space_type": 'EMPTY', "region_type": 'WINDOW'},
        {"items": items},
    )

    items.extend([
        # Selection
        *_grease_pencil_selection(params, alt_select=True),
        *_template_items_select_lasso(params, "gpencil.select_lasso"),
        # Selection mode
        ("wm.context_toggle", {"type": 'ONE', "value": 'PRESS'},
         {"properties": [("data_path", 'scene.tool_settings.use_gpencil_vertex_select_mask_point')]}),
        ("wm.context_toggle", {"type": 'TWO', "value": 'PRESS'},
         {"properties": [("data_path", 'scene.tool_settings.use_gpencil_vertex_select_mask_stroke')]}),
        ("wm.context_toggle", {"type": 'THREE', "value": 'PRESS'},
         {"properties": [("data_path", 'scene.tool_settings.use_gpencil_vertex_select_mask_segment')]}),
        # Brush strength
        ("wm.radial_control", {"type": 'F', "value": 'PRESS', "shift": True},
         {"properties": [
             ("data_path_primary", 'tool_settings.gpencil_vertex_paint.brush.gpencil_settings.pen_strength'),
         ]}),
        # Brush size
        ("wm.radial_control", {"type": 'F', "value": 'PRESS'},
         {"properties": [("data_path_primary", 'tool_settings.gpencil_vertex_paint.brush.size')]}),
        # Increase/Decrease brush size
        ("brush.scale_size", {"type": 'LEFT_BRACKET', "value": 'PRESS', "repeat": True},
         {"properties": [("scalar", 0.9)]}),
        ("brush.scale_size", {"type": 'RIGHT_BRACKET', "value": 'PRESS', "repeat": True},
         {"properties": [("scalar", 1.0 / 0.9)]}),
        # Color Flip
        ("gpencil.tint_flip", {"type": 'X', "value": 'PRESS'}, None),
        # Display
        *_grease_pencil_display(),
        # Active layer
        op_menu("GPENCIL_MT_layer_active", {"type": 'Y', "value": 'PRESS'}),
        # Merge Layer
        ("gpencil.layer_merge", {"type": 'M', "value": 'PRESS', "shift": True, "ctrl": True}, None),
        # Animation menu
        op_menu("VIEW3D_MT_gpencil_animation", {"type": 'I', "value": 'PRESS'}),
        # Insert blank keyframe
        ("gpencil.blank_frame_add", {"type": 'I', "value": 'PRESS', "shift": True}, None),
        # Delete Animation menu
        op_menu("GPENCIL_MT_gpencil_draw_delete", {"type": 'I', "value": 'PRESS', "alt": True}),
        ("gpencil.active_frames_delete_all", {"type": 'DEL', "value": 'PRESS', "shift": True}, None),

        # Vertex Paint context menu
        op_panel("VIEW3D_PT_gpencil_vertex_context_menu", params.context_menu_event),
    ])

    return keymap


def km_grease_pencil_stroke_vertex_draw(_params):
    items = []
    keymap = (
        "Grease Pencil Stroke Vertex (Draw)",
        {"space_type": 'EMPTY', "region_type": 'WINDOW'},
        {"items": items},
    )

    items.extend([
        # Tint
        ("gpencil.vertex_paint", {"type": 'LEFTMOUSE', "value": 'PRESS'},
         {"properties": [("wait_for_input", False)]}),
        ("gpencil.vertex_paint", {"type": 'LEFTMOUSE', "value": 'PRESS', "ctrl": True},
         {"properties": [("wait_for_input", False)]}),
        # Brush strength
        ("wm.radial_control", {"type": 'F', "value": 'PRESS', "shift": True},
         {"properties": [
             ("data_path_primary", 'tool_settings.gpencil_vertex_paint.brush.gpencil_settings.pen_strength'),
         ]}),
        # Brush size
        ("wm.radial_control", {"type": 'F', "value": 'PRESS'},
         {"properties": [("data_path_primary", 'tool_settings.gpencil_vertex_paint.brush.size')]}),
    ])

    return keymap


def km_grease_pencil_stroke_vertex_blur(_params):
    items = []
    keymap = (
        "Grease Pencil Stroke Vertex (Blur)",
        {"space_type": 'EMPTY', "region_type": 'WINDOW'},
        {"items": items},
    )

    items.extend([
        # Tint
        ("gpencil.vertex_paint", {"type": 'LEFTMOUSE', "value": 'PRESS'},
         {"properties": [("wait_for_input", False)]}),
        # Brush strength
        ("wm.radial_control", {"type": 'F', "value": 'PRESS', "shift": True},
         {"properties": [
             ("data_path_primary", 'tool_settings.gpencil_vertex_paint.brush.gpencil_settings.pen_strength'),
         ]}),
        # Brush size
        ("wm.radial_control", {"type": 'F', "value": 'PRESS'},
         {"properties": [("data_path_primary", 'tool_settings.gpencil_vertex_paint.brush.size')]}),
    ])

    return keymap


def km_grease_pencil_stroke_vertex_average(_params):
    items = []
    keymap = (
        "Grease Pencil Stroke Vertex (Average)",
        {"space_type": 'EMPTY', "region_type": 'WINDOW'},
        {"items": items},
    )

    items.extend([
        # Tint
        ("gpencil.vertex_paint", {"type": 'LEFTMOUSE', "value": 'PRESS'},
         {"properties": [("wait_for_input", False)]}),
        ("gpencil.vertex_paint", {"type": 'LEFTMOUSE', "value": 'PRESS', "ctrl": True},
         {"properties": [("wait_for_input", False)]}),
        # Brush strength
        ("wm.radial_control", {"type": 'F', "value": 'PRESS', "shift": True},
         {"properties": [
             ("data_path_primary", 'tool_settings.gpencil_vertex_paint.brush.gpencil_settings.pen_strength')],
          }),
        # Brush size
        ("wm.radial_control", {"type": 'F', "value": 'PRESS'},
         {"properties": [("data_path_primary", 'tool_settings.gpencil_vertex_paint.brush.size')]}),
    ])

    return keymap


def km_grease_pencil_stroke_vertex_smear(_params):
    items = []
    keymap = (
        "Grease Pencil Stroke Vertex (Smear)",
        {"space_type": 'EMPTY', "region_type": 'WINDOW'},
        {"items": items},
    )

    items.extend([
        # Tint
        ("gpencil.vertex_paint", {"type": 'LEFTMOUSE', "value": 'PRESS'},
         {"properties": [("wait_for_input", False)]}),
        # Brush strength
        ("wm.radial_control", {"type": 'F', "value": 'PRESS', "shift": True},
         {"properties": [
             ("data_path_primary", 'tool_settings.gpencil_vertex_paint.brush.gpencil_settings.pen_strength'),
         ]}),
        # Brush size
        ("wm.radial_control", {"type": 'F', "value": 'PRESS'},
         {"properties": [("data_path_primary", 'tool_settings.gpencil_vertex_paint.brush.size')]}),
    ])

    return keymap


def km_grease_pencil_stroke_vertex_replace(_params):
    items = []
    keymap = (
        "Grease Pencil Stroke Vertex (Replace)",
        {"space_type": 'EMPTY', "region_type": 'WINDOW'},
        {"items": items},
    )

    items.extend([
        # Tint
        ("gpencil.vertex_paint", {"type": 'LEFTMOUSE', "value": 'PRESS'},
         {"properties": [("wait_for_input", False)]}),
        # Brush size
        ("wm.radial_control", {"type": 'F', "value": 'PRESS'},
         {"properties": [("data_path_primary", 'tool_settings.gpencil_vertex_paint.brush.size')]}),
    ])

    return keymap


def km_grease_pencil_paint(_params):
    items = []
    keymap = (
        "Grease Pencil Paint Mode",
        {"space_type": 'EMPTY', "region_type": 'WINDOW'},
        {"items": items},
    )

    items.extend([
        *_template_paint_radial_control("gpencil_paint"),
        ("brush.scale_size", {"type": 'LEFT_BRACKET', "value": 'PRESS', "repeat": True},
         {"properties": [("scalar", 0.9)]}),
        ("brush.scale_size", {"type": 'RIGHT_BRACKET', "value": 'PRESS', "repeat": True},
         {"properties": [("scalar", 1.0 / 0.9)]}),
        ("grease_pencil.brush_stroke", {"type": 'LEFTMOUSE', "value": 'PRESS'}, None),
        ("grease_pencil.brush_stroke", {"type": 'LEFTMOUSE', "value": 'PRESS', "ctrl": True},
         {"properties": [("mode", 'INVERT')]}),
        ("grease_pencil.brush_stroke", {"type": 'LEFTMOUSE', "value": 'PRESS', "shift": True},
         {"properties": [("mode", 'SMOOTH')]}),
    ])

    return keymap


def km_grease_pencil_edit(params):
    items = []
    keymap = (
        "Grease Pencil Edit Mode",
        {"space_type": 'EMPTY', "region_type": 'WINDOW'},
        {"items": items},
    )

    items.extend([
        *_template_items_select_actions(params, "grease_pencil.select_all"),
        # Select linked
        ("grease_pencil.select_linked", {"type": 'L', "value": 'PRESS'}, None),
        ("grease_pencil.select_linked", {"type": 'L', "value": 'PRESS', "ctrl": True}, None),
        ("grease_pencil.select_more", {"type": 'NUMPAD_PLUS', "value": 'PRESS', "ctrl": True, "repeat": True}, None),
        ("grease_pencil.select_less", {"type": 'NUMPAD_MINUS', "value": 'PRESS', "ctrl": True, "repeat": True}, None),
        # Delete menu
        op_menu("VIEW3D_MT_edit_greasepencil_delete", {"type": 'X', "value": 'PRESS'}),
        op_menu("VIEW3D_MT_edit_greasepencil_delete", {"type": 'DEL', "value": 'PRESS'}),
        # Dissolve
        ("grease_pencil.dissolve", {"type": 'X', "value": 'PRESS', "ctrl": True}, None),
        ("grease_pencil.dissolve", {"type": 'DEL', "value": 'PRESS', "ctrl": True}, None),
        # Delete all active frames
        ("grease_pencil.delete_frame", {"type": 'DEL', "value": 'PRESS', "shift": True},
         {"properties": [("type", "ALL_FRAMES")]}),
        # Keyframe Menu
        op_menu("VIEW3D_MT_edit_greasepencil_animation", {"type": 'I', "value": 'PRESS'}),
<<<<<<< HEAD
        
        # Transform Actions.
        *_template_items_transform_actions(params, use_bend=True, use_mirror=True, use_tosphere=True, use_shear=True),
        ("transform.transform", {"type": 'S', "value": 'PRESS', "alt": True},
         {"properties": [("mode", 'CURVE_SHRINKFATTEN')]}),
        ("transform.transform", {"type": 'F', "value": 'PRESS', "shift": True},
         {"properties": [("mode", 'GPENCIL_OPACITY')]}),

        # Proportional editing.
        *_template_items_proportional_editing(
            params, connected=True, toggle_data_path='tool_settings.use_proportional_edit'),

=======
        # Cyclical set
        ("grease_pencil.cyclical_set", {"type": 'F', "value": 'PRESS'}, {"properties": [("type", "CLOSE")]}),
        ("grease_pencil.cyclical_set", {"type": 'C', "value": 'PRESS',
         "alt": True}, {"properties": [("type", "TOGGLE")]}),
>>>>>>> 0bde01ea
    ])

    return keymap


# ------------------------------------------------------------------------------
# Object/Pose Modes

def km_object_mode(params):
    items = []
    keymap = (
        "Object Mode",
        {"space_type": 'EMPTY', "region_type": 'WINDOW'},
        {"items": items},
    )

    items.extend([
        *_template_items_proportional_editing(
            params, connected=False, toggle_data_path='tool_settings.use_proportional_edit_objects'),
        *_template_items_select_actions(params, "object.select_all"),
        ("object.select_more", {"type": 'NUMPAD_PLUS', "value": 'PRESS', "ctrl": True, "repeat": True}, None),
        ("object.select_less", {"type": 'NUMPAD_MINUS', "value": 'PRESS', "ctrl": True, "repeat": True}, None),
        ("object.select_linked", {"type": 'L', "value": 'PRESS', "shift": True}, None),
        ("object.select_grouped", {"type": 'G', "value": 'PRESS', "shift": True}, None),
        ("object.select_hierarchy", {"type": 'LEFT_BRACKET', "value": 'PRESS', "repeat": True},
         {"properties": [("direction", 'PARENT'), ("extend", False)]}),
        ("object.select_hierarchy", {"type": 'LEFT_BRACKET', "value": 'PRESS', "shift": True, "repeat": True},
         {"properties": [("direction", 'PARENT'), ("extend", True)]}),
        ("object.select_hierarchy", {"type": 'RIGHT_BRACKET', "value": 'PRESS', "repeat": True},
         {"properties": [("direction", 'CHILD'), ("extend", False)]}),
        ("object.select_hierarchy", {"type": 'RIGHT_BRACKET', "value": 'PRESS', "shift": True, "repeat": True},
         {"properties": [("direction", 'CHILD'), ("extend", True)]}),
        ("object.parent_set", {"type": 'P', "value": 'PRESS', "ctrl": True}, None),
        ("object.parent_clear", {"type": 'P', "value": 'PRESS', "alt": True}, None),
        # Transform Actions.
        *_template_items_transform_actions(params, use_mirror=True),
        ("object.transform_axis_target", {"type": 'T', "value": 'PRESS', "shift": True}, None),
        ("object.location_clear", {"type": 'G', "value": 'PRESS', "alt": True},
         {"properties": [("clear_delta", False)]}),
        ("object.rotation_clear", {"type": 'R', "value": 'PRESS', "alt": True},
         {"properties": [("clear_delta", False)]}),
        ("object.scale_clear", {"type": 'S', "value": 'PRESS', "alt": True},
         {"properties": [("clear_delta", False)]}),
        ("object.delete", {"type": 'X', "value": 'PRESS'},
         {"properties": [("use_global", False)]}),
        ("object.delete", {"type": 'X', "value": 'PRESS', "shift": True},
         {"properties": [("use_global", True)]}),
        ("object.delete", {"type": 'DEL', "value": 'PRESS'},
         {"properties": [("use_global", False), ("confirm", False)]}),
        ("object.delete", {"type": 'DEL', "value": 'PRESS', "shift": True},
         {"properties": [("use_global", True), ("confirm", False)]}),
        op_menu("VIEW3D_MT_add", {"type": 'A', "value": 'PRESS', "shift": True}),
        op_menu("VIEW3D_MT_object_apply", {"type": 'A', "value": 'PRESS', "ctrl": True}),
        op_menu("VIEW3D_MT_make_links", {"type": 'L', "value": 'PRESS', "ctrl": True}),
        ("object.duplicate_move", {"type": 'D', "value": 'PRESS', "shift": True},
         {"properties": [("TRANSFORM_OT_translate", [("alt_navigation", params.use_alt_navigation)])]}),
        ("object.duplicate_move_linked", {"type": 'D', "value": 'PRESS', "alt": True},
         {"properties": [("TRANSFORM_OT_translate", [("alt_navigation", params.use_alt_navigation)])]}),
        ("object.join", {"type": 'J', "value": 'PRESS', "ctrl": True}, None),
        ("wm.context_toggle", {"type": 'PERIOD', "value": 'PRESS', "ctrl": True},
         {"properties": [("data_path", 'tool_settings.use_transform_data_origin')]}),
        ("anim.keyframe_insert_menu", {"type": 'I', "value": 'PRESS'}, None),
        ("anim.keyframe_delete_v3d", {"type": 'I', "value": 'PRESS', "alt": True}, None),
        ("anim.keying_set_active_set", {"type": 'I', "value": 'PRESS', "shift": True, "ctrl": True, "alt": True}, None),
        ("collection.create", {"type": 'G', "value": 'PRESS', "ctrl": True}, None),
        ("collection.objects_remove", {"type": 'G', "value": 'PRESS', "ctrl": True, "alt": True}, None),
        ("collection.objects_remove_all",
         {"type": 'G', "value": 'PRESS', "shift": True, "ctrl": True, "alt": True}, None),
        ("collection.objects_add_active",
         {"type": 'G', "value": 'PRESS', "shift": True, "ctrl": True}, None),
        ("collection.objects_remove_active", {"type": 'G', "value": 'PRESS', "shift": True, "alt": True}, None),
        *_template_items_object_subdivision_set(),
        ("object.move_to_collection", {"type": 'M', "value": 'PRESS'}, None),
        ("object.link_to_collection", {"type": 'M', "value": 'PRESS', "shift": True}, None),
        *_template_items_hide_reveal_actions("object.hide_view_set", "object.hide_view_clear"),
        ("object.hide_collection", {"type": 'H', "value": 'PRESS', "ctrl": True}, None),
        *_template_object_hide_collection_from_number_keys(),
        *_template_items_context_menu("VIEW3D_MT_object_context_menu", params.context_menu_event),
    ])

    if params.legacy:
        items.extend([
            ("object.select_mirror", {"type": 'M', "value": 'PRESS', "shift": True, "ctrl": True}, None),
            ("object.parent_no_inverse_set", {"type": 'P', "value": 'PRESS', "shift": True, "ctrl": True}, None),
            ("object.track_set", {"type": 'T', "value": 'PRESS', "ctrl": True}, None),
            ("object.track_clear", {"type": 'T', "value": 'PRESS', "alt": True}, None),
            ("object.constraint_add_with_targets", {"type": 'C', "value": 'PRESS', "shift": True, "ctrl": True}, None),
            ("object.constraints_clear", {"type": 'C', "value": 'PRESS', "ctrl": True, "alt": True}, None),
            ("object.origin_clear", {"type": 'O', "value": 'PRESS', "alt": True}, None),
            ("object.duplicates_make_real", {"type": 'A', "value": 'PRESS', "shift": True, "ctrl": True}, None),
            op_menu("VIEW3D_MT_make_single_user", {"type": 'U', "value": 'PRESS'}),
            ("object.convert", {"type": 'C', "value": 'PRESS', "alt": True}, None),
            ("object.make_local", {"type": 'L', "value": 'PRESS'}, None),
            ("object.data_transfer", {"type": 'T', "value": 'PRESS', "shift": True, "ctrl": True}, None),
        ])

    return keymap


def km_object_non_modal(params):
    items = []
    keymap = (
        "Object Non-modal",
        {"space_type": 'EMPTY', "region_type": 'WINDOW'},
        {"items": items},
    )

    if params.legacy:
        items.extend([
            ("object.mode_set", {"type": 'TAB', "value": 'PRESS'},
             {"properties": [("mode", 'EDIT'), ("toggle", True)]}),
            ("object.mode_set", {"type": 'TAB', "value": 'PRESS', "ctrl": True},
             {"properties": [("mode", 'POSE'), ("toggle", True)]}),
            ("object.mode_set", {"type": 'V', "value": 'PRESS'},
             {"properties": [("mode", 'VERTEX_PAINT'), ("toggle", True)]}),
            ("object.mode_set", {"type": 'TAB', "value": 'PRESS', "ctrl": True},
             {"properties": [("mode", 'WEIGHT_PAINT'), ("toggle", True)]}),

            ("object.origin_set", {"type": 'C', "value": 'PRESS', "shift": True, "ctrl": True, "alt": True}, None),
        ])
    else:
        items.extend([
            # NOTE: this shortcut (while not temporary) is not ideal, see: #89757.
            ("object.transfer_mode", {"type": 'Q', "value": 'PRESS', "alt": True}, None),
        ])

        if params.use_pie_click_drag:
            items.extend([
                ("object.mode_set", {"type": 'TAB', "value": 'CLICK'},
                 {"properties": [("mode", 'EDIT'), ("toggle", True)]}),
                op_menu_pie("VIEW3D_MT_object_mode_pie", {"type": 'TAB', "value": 'CLICK_DRAG'}),
                ("view3d.object_mode_pie_or_toggle", {"type": 'TAB', "value": 'PRESS', "ctrl": True}, None),
            ])
        elif params.use_v3d_tab_menu:
            # Swap Tab/Ctrl-Tab
            items.extend([
                ("object.mode_set", {"type": 'TAB', "value": 'PRESS', "ctrl": True},
                 {"properties": [("mode", 'EDIT'), ("toggle", True)]}),
                op_menu_pie("VIEW3D_MT_object_mode_pie", {"type": 'TAB', "value": 'PRESS'}),
            ])
        else:
            items.extend([
                ("object.mode_set", {"type": 'TAB', "value": 'PRESS'},
                 {"properties": [("mode", 'EDIT'), ("toggle", True)]}),
                ("view3d.object_mode_pie_or_toggle", {"type": 'TAB', "value": 'PRESS', "ctrl": True}, None),
            ])

    return keymap


def km_pose(params):
    items = []
    keymap = (
        "Pose",
        {"space_type": 'EMPTY', "region_type": 'WINDOW'},
        {"items": items},
    )

    items.extend([
        # Transform Actions.
        *_template_items_transform_actions(params, use_mirror=True),

        ("object.parent_set", {"type": 'P', "value": 'PRESS', "ctrl": True}, None),
        *_template_items_hide_reveal_actions("pose.hide", "pose.reveal"),
        op_menu("VIEW3D_MT_pose_apply", {"type": 'A', "value": 'PRESS', "ctrl": True}),
        ("pose.rot_clear", {"type": 'R', "value": 'PRESS', "alt": True}, None),
        ("pose.loc_clear", {"type": 'G', "value": 'PRESS', "alt": True}, None),
        ("pose.scale_clear", {"type": 'S', "value": 'PRESS', "alt": True}, None),
        ("pose.quaternions_flip", {"type": 'F', "value": 'PRESS', "alt": True}, None),
        ("pose.rotation_mode_set", {"type": 'R', "value": 'PRESS', "ctrl": True}, None),
        ("pose.copy", {"type": 'C', "value": 'PRESS', "ctrl": True}, None),
        ("pose.paste", {"type": 'V', "value": 'PRESS', "ctrl": True},
         {"properties": [("flipped", False)]}),
        ("pose.paste", {"type": 'V', "value": 'PRESS', "shift": True, "ctrl": True},
         {"properties": [("flipped", True)]}),
        *_template_items_select_actions(params, "pose.select_all"),
        ("pose.select_parent", {"type": 'P', "value": 'PRESS', "shift": True}, None),
        ("pose.select_hierarchy", {"type": 'LEFT_BRACKET', "value": 'PRESS', "repeat": True},
         {"properties": [("direction", 'PARENT'), ("extend", False)]}),
        ("pose.select_hierarchy", {"type": 'LEFT_BRACKET', "value": 'PRESS', "shift": True, "repeat": True},
         {"properties": [("direction", 'PARENT'), ("extend", True)]}),
        ("pose.select_hierarchy", {"type": 'RIGHT_BRACKET', "value": 'PRESS', "repeat": True},
         {"properties": [("direction", 'CHILD'), ("extend", False)]}),
        ("pose.select_hierarchy", {"type": 'RIGHT_BRACKET', "value": 'PRESS', "shift": True, "repeat": True},
         {"properties": [("direction", 'CHILD'), ("extend", True)]}),
        ("pose.select_linked", {"type": 'L', "value": 'PRESS', "ctrl": True}, None),
        ("pose.select_linked_pick", {"type": 'L', "value": 'PRESS'}, None),
        ("pose.select_grouped", {"type": 'G', "value": 'PRESS', "shift": True}, None),
        ("pose.select_mirror", {"type": 'M', "value": 'PRESS', "shift": True, "ctrl": True}, None),
        ("pose.constraint_add_with_targets", {"type": 'C', "value": 'PRESS', "shift": True, "ctrl": True}, None),
        ("pose.constraints_clear", {"type": 'C', "value": 'PRESS', "ctrl": True, "alt": True}, None),
        ("pose.ik_add", {"type": 'I', "value": 'PRESS', "shift": True}, None),
        ("pose.ik_clear", {"type": 'I', "value": 'PRESS', "ctrl": True, "alt": True}, None),
        op_menu("VIEW3D_MT_bone_options_toggle", {"type": 'W', "value": 'PRESS', "shift": True}),
        op_menu("VIEW3D_MT_bone_options_enable", {"type": 'W', "value": 'PRESS', "shift": True, "ctrl": True}),
        op_menu("VIEW3D_MT_bone_options_disable", {"type": 'W', "value": 'PRESS', "alt": True}),
        ("armature.collection_show_all", {"type": 'ACCENT_GRAVE', "value": 'PRESS', "ctrl": True}, None),
        op_menu("VIEW3D_MT_bone_collections", {"type": 'M', "value": 'PRESS', "shift": True}),
        ("armature.move_to_collection", {"type": 'M', "value": 'PRESS'}, None),
        ("transform.bbone_resize", {"type": 'S', "value": 'PRESS', "shift": True, "ctrl": True, "alt": True}, None),
        ("anim.keyframe_insert_menu", {"type": 'I', "value": 'PRESS'}, None),
        ("anim.keyframe_delete_v3d", {"type": 'I', "value": 'PRESS', "alt": True}, None),
        ("anim.keying_set_active_set", {"type": 'I', "value": 'PRESS', "shift": True, "ctrl": True, "alt": True}, None),
        ("pose.push", {"type": 'E', "value": 'PRESS', "ctrl": True}, None),
        ("pose.relax", {"type": 'E', "value": 'PRESS', "alt": True}, None),
        ("pose.breakdown", {"type": 'E', "value": 'PRESS', "shift": True}, None),
        ("pose.blend_to_neighbor", {"type": 'E', "value": 'PRESS', "shift": True, "alt": True}, None),
        op_menu("VIEW3D_MT_pose_propagate", {"type": 'P', "value": 'PRESS', "alt": True}),
        *_template_items_context_menu("VIEW3D_MT_pose_context_menu", params.context_menu_event),
    ])

    return keymap


# ------------------------------------------------------------------------------
# Object Paint Modes

def km_paint_curve(params):
    items = []
    keymap = (
        "Paint Curve",
        {"space_type": 'EMPTY', "region_type": 'WINDOW'},
        {"items": items},
    )

    items.extend([
        ("paintcurve.add_point_slide", {"type": params.action_mouse, "value": 'PRESS', "ctrl": True}, None),
        ("paintcurve.select", {"type": params.select_mouse, "value": 'PRESS'}, None),
        ("paintcurve.select", {"type": params.select_mouse, "value": 'PRESS', "shift": True},
         {"properties": [("extend", True)]}),
        ("paintcurve.slide", {"type": params.action_mouse, "value": 'PRESS'},
         {"properties": [("align", False)]}),
        ("paintcurve.slide", {"type": params.action_mouse, "value": 'PRESS', "shift": True},
         {"properties": [("align", True)]}),
        ("paintcurve.select", {"type": 'A', "value": 'PRESS'},
         {"properties": [("toggle", True)]}),
        ("paintcurve.cursor", {"type": params.action_mouse, "value": 'PRESS', "shift": True, "ctrl": True}, None),
        ("paintcurve.delete_point", {"type": 'X', "value": 'PRESS'}, None),
        ("paintcurve.delete_point", {"type": 'DEL', "value": 'PRESS'}, None),
        ("paintcurve.draw", {"type": 'RET', "value": 'PRESS'}, None),
        ("paintcurve.draw", {"type": 'NUMPAD_ENTER', "value": 'PRESS'}, None),
        ("transform.translate", {"type": 'G', "value": 'PRESS'},
         {"properties": [("alt_navigation", params.use_alt_navigation)]}),
        ("transform.translate", {"type": params.select_mouse, "value": 'CLICK_DRAG'}, None),
        ("transform.rotate", {"type": 'R', "value": 'PRESS'},
         {"properties": [("alt_navigation", params.use_alt_navigation)]}),
        ("transform.resize", {"type": 'S', "value": 'PRESS'},
         {"properties": [("alt_navigation", params.use_alt_navigation)]}),
    ])

    return keymap


# Radial control setup helpers, this operator has a lot of properties.


def radial_control_properties(paint, prop, secondary_prop, secondary_rotation=False, color=False, zoom=False):
    brush_path = 'tool_settings.' + paint + '.brush'
    unified_path = 'tool_settings.unified_paint_settings'
    rotation = 'mask_texture_slot.angle' if secondary_rotation else 'texture_slot.angle'
    return {
        "properties": [
            ("data_path_primary", brush_path + '.' + prop),
            ("data_path_secondary", unified_path + '.' + prop if secondary_prop else ''),
            ("use_secondary", unified_path + '.' + secondary_prop if secondary_prop else ''),
            ("rotation_path", brush_path + '.' + rotation),
            ("color_path", brush_path + '.cursor_color_add'),
            ("fill_color_path", brush_path + '.color' if color else ''),
            ("fill_color_override_path", unified_path + '.color' if color else ''),
            ("fill_color_override_test_path", unified_path + '.use_unified_color' if color else ''),
            ("zoom_path", 'space_data.zoom' if zoom else ''),
            ("image_id", brush_path + ''),
            ("secondary_tex", secondary_rotation),
        ],
    }

# Radial controls for the paint and sculpt modes.


def _template_paint_radial_control(paint, rotation=False, secondary_rotation=False, color=False, zoom=False):
    items = []

    items.extend([
        ("wm.radial_control", {"type": 'F', "value": 'PRESS'},
         radial_control_properties(
             paint, 'size', 'use_unified_size', secondary_rotation=secondary_rotation, color=color, zoom=zoom)),
        ("wm.radial_control", {"type": 'F', "value": 'PRESS', "shift": True},
         radial_control_properties(
             paint, 'strength', 'use_unified_strength', secondary_rotation=secondary_rotation, color=color)),
    ])

    if rotation:
        items.extend([
            ("wm.radial_control", {"type": 'F', "value": 'PRESS', "ctrl": True},
             radial_control_properties(paint, 'texture_slot.angle', None, color=color)),
        ])

    if secondary_rotation:
        items.extend([
            ("wm.radial_control", {"type": 'F', "value": 'PRESS', "ctrl": True, "alt": True},
             radial_control_properties(
                 paint, 'mask_texture_slot.angle', None, secondary_rotation=secondary_rotation, color=color)),
        ])

    return items


def _template_view3d_select(*, type, value, legacy, select_passthrough, exclude_mod=None):
    # NOTE: `exclude_mod` is needed since we don't want this tool to exclude Control-RMB actions when this is used
    # as a tool key-map with RMB-select and `use_fallback_tool` is enabled with RMB select. See #92467.

    # See: `use_tweak_select_passthrough` doc-string.
    if select_passthrough and (value in {'CLICK', 'RELEASE'}):
        select_passthrough = False

    items = [(
        "view3d.select",
        {"type": type, "value": value, **{m: True for m in mods}},
        {"properties": [(c, True) for c in props]},
    ) for props, mods in (
        ((("deselect_all", "select_passthrough") if select_passthrough else
          ("deselect_all",)) if not legacy else (), ()),
        (("toggle",), ("shift",)),
        (("center", "object"), ("ctrl",)),
        (("enumerate",), ("alt",)),
        (("toggle", "center"), ("shift", "ctrl")),
        (("center", "enumerate"), ("ctrl", "alt")),
        (("toggle", "enumerate"), ("shift", "alt")),
        (("toggle", "center", "enumerate"), ("shift", "ctrl", "alt")),
    ) if exclude_mod is None or exclude_mod not in mods]

    if select_passthrough:
        # Add an additional click item to de-select all other items,
        # needed so pass-through is able to de-select other items.
        items.append((
            "view3d.select",
            {"type": type, "value": 'CLICK'},
            {"properties": [
                (c, True)
                for c in ("deselect_all",)
            ]},
        ))

    return items


def _template_view3d_paint_mask_select_loop(params):
    # NOTE: loop select is isolate so it can optionally be in the tool-select map,
    # so that with LMB select, Alt-LMB can be used for selection picking.
    # While the selection tool can still use Alt-LMB for loop selection.
    return [
        ("paint.face_select_loop",
         {"type": params.select_mouse, "value": 'PRESS', "alt": True},
         {"properties": [('extend', False), ('select', True)]}),
        ("paint.face_select_loop",
         {"type": params.select_mouse, "value": 'PRESS', "alt": True, "shift": True},
         {"properties": [('extend', True), ('select', True)]}),
        ("paint.face_select_loop",
         {"type": params.select_mouse, "value": 'PRESS', "alt": True, "shift": True, "ctrl": True},
         {"properties": [('extend', True), ('select', False)]}),
    ]


def _template_view3d_gpencil_select(*, type, value, legacy, alt_select=False):
    items = [
        ("gpencil.select", {"type": type, "value": value},
         {"properties": [("deselect_all", not legacy)]}),
        ("gpencil.select", {"type": type, "value": value, "shift": True},
         {"properties": [("extend", True), ("toggle", True)]}),
    ]
    if type == 'LEFTMOUSE' and alt_select:
        items.extend([
            # Selection shortcuts for when brushes are active on LMB-select.
            ("gpencil.select", {"type": type, "value": value, "alt": True},
             {"properties": [("deselect_all", True)]}),
            ("gpencil.select", {"type": type, "value": value, "alt": True, "shift": True},
             {"properties": [("extend", True), ("toggle", True)]}),
        ])

    return items


def _template_node_select(*, type, value, select_passthrough):
    items = [
        ("node.select", {"type": type, "value": value},
         {"properties": [("deselect_all", True), ("select_passthrough", select_passthrough)]}),
        ("node.select", {"type": type, "value": value, "ctrl": True}, None),
        ("node.select", {"type": type, "value": value, "alt": True}, None),
        ("node.select", {"type": type, "value": value, "ctrl": True, "alt": True}, None),
        ("node.select", {"type": type, "value": value, "shift": True},
         {"properties": [("toggle", True)]}),
        ("node.select", {"type": type, "value": value, "shift": True, "ctrl": True},
         {"properties": [("toggle", True)]}),
        ("node.select", {"type": type, "value": value, "shift": True, "alt": True},
         {"properties": [("toggle", True)]}),
        ("node.select", {"type": type, "value": value, "shift": True, "ctrl": True, "alt": True},
         {"properties": [("toggle", True)]}),
    ]

    if select_passthrough and (value == 'PRESS'):
        # Add an additional click item to de-select all other items,
        # needed so pass-through is able to de-select other items.
        items.append((
            "node.select",
            {"type": type, "value": 'CLICK'},
            {"properties": [("deselect_all", True)]},
        ))

    return items


def _template_uv_select(*, type, value, select_passthrough, legacy):

    # See: `use_tweak_select_passthrough` doc-string.
    if select_passthrough and (value in {'CLICK', 'RELEASE'}):
        select_passthrough = False

    items = [
        ("uv.select", {"type": type, "value": value},
         {"properties": [
             *((("deselect_all", True),) if not legacy else ()),
             *((("select_passthrough", True),) if select_passthrough else ()),
         ]}),
        ("uv.select", {"type": type, "value": value, "shift": True},
         {"properties": [("toggle", True)]}),
    ]

    if select_passthrough:
        # Add an additional click item to de-select all other items,
        # needed so pass-through is able to de-select other items.
        items.append((
            "uv.select",
            {"type": type, "value": 'CLICK'},
            {"properties": [("deselect_all", True)]},
        ))

    return items


def _template_sequencer_generic_select(*, type, value, legacy):
    return [(
        "sequencer.select",
        {"type": type, "value": value, **{m: True for m in mods}},
        {"properties": [(c, True) for c in props]},
    ) for props, mods in (
        (("deselect_all",) if not legacy else (), ()),
        (("toggle",), ("shift",)),
    )]


def _template_sequencer_preview_select(*, type, value, legacy):
    return _template_sequencer_generic_select(
        type=type, value=value, legacy=legacy,
    ) + [(
        "sequencer.select",
        {"type": type, "value": value, **{m: True for m in mods}},
        {"properties": [(c, True) for c in props]},
    ) for props, mods in (
        (("center",), ("ctrl",)),
        # TODO:
        # (("enumerate",), ("alt",)),
        (("toggle", "center"), ("shift", "ctrl")),
        # (("center", "enumerate"), ("ctrl", "alt")),
        # (("toggle", "enumerate"), ("shift", "alt")),
        # (("toggle", "center", "enumerate"), ("shift", "ctrl", "alt")),
    )]


def _template_sequencer_timeline_select(*, type, value, legacy):
    return _template_sequencer_generic_select(
        type=type, value=value, legacy=legacy,
    ) + [(
        "sequencer.select",
        {"type": type, "value": value, **{m: True for m in mods}},
        {"properties": [(c, True) for c in props]},
    ) for props, mods in (
        (("linked_handle",), ("alt",)),
        (("linked_handle", "extend"), ("shift", "alt",)),

        (("side_of_frame", "linked_time"), ("ctrl",)),
        (("side_of_frame", "linked_time", "extend"), ("ctrl", "shift")),
    )]


def km_image_paint(params):
    items = []
    keymap = (
        "Image Paint",
        {"space_type": 'EMPTY', "region_type": 'WINDOW'},
        {"items": items},
    )

    items.extend([
        ("paint.image_paint", {"type": 'LEFTMOUSE', "value": 'PRESS'}, None),
        ("paint.image_paint", {"type": 'LEFTMOUSE', "value": 'PRESS', "ctrl": True},
         {"properties": [("mode", 'INVERT')]}),
        ("paint.image_paint", {"type": 'LEFTMOUSE', "value": 'PRESS', "shift": True},
         {"properties": [("mode", 'SMOOTH')]}),
        ("paint.brush_colors_flip", {"type": 'X', "value": 'PRESS'}, None),
        ("paint.grab_clone", {"type": 'RIGHTMOUSE', "value": 'PRESS'}, None),
        ("paint.sample_color", {"type": 'X', "value": 'PRESS', "shift": True}, None),
        ("brush.scale_size", {"type": 'LEFT_BRACKET', "value": 'PRESS', "repeat": True},
         {"properties": [("scalar", 0.9)]}),
        ("brush.scale_size", {"type": 'RIGHT_BRACKET', "value": 'PRESS', "repeat": True},
         {"properties": [("scalar", 1.0 / 0.9)]}),
        *_template_paint_radial_control("image_paint", color=True, zoom=True, rotation=True, secondary_rotation=True),
        ("brush.stencil_control", {"type": 'RIGHTMOUSE', "value": 'PRESS'},
         {"properties": [("mode", 'TRANSLATION')]}),
        ("brush.stencil_control", {"type": 'RIGHTMOUSE', "value": 'PRESS', "shift": True},
         {"properties": [("mode", 'SCALE')]}),
        ("brush.stencil_control", {"type": 'RIGHTMOUSE', "value": 'PRESS', "ctrl": True},
         {"properties": [("mode", 'ROTATION')]}),
        ("brush.stencil_control", {"type": 'RIGHTMOUSE', "value": 'PRESS', "alt": True},
         {"properties": [("mode", 'TRANSLATION'), ("texmode", 'SECONDARY')]}),
        ("brush.stencil_control", {"type": 'RIGHTMOUSE', "value": 'PRESS', "shift": True, "alt": True},
         {"properties": [("mode", 'SCALE'), ("texmode", 'SECONDARY')]}),
        ("brush.stencil_control", {"type": 'RIGHTMOUSE', "value": 'PRESS', "ctrl": True, "alt": True},
         {"properties": [("mode", 'ROTATION'), ("texmode", 'SECONDARY')]}),
        ("wm.context_toggle", {"type": 'ONE', "value": 'PRESS'},
         {"properties": [("data_path", 'image_paint_object.data.use_paint_mask')]}),
        ("wm.context_toggle", {"type": 'S', "value": 'PRESS', "shift": True},
         {"properties": [("data_path", 'tool_settings.image_paint.brush.use_smooth_stroke')]}),
        ("wm.context_menu_enum", {"type": 'E', "value": 'PRESS', "alt": True},
         {"properties": [("data_path", 'tool_settings.image_paint.brush.stroke_method')]}),
        *_template_items_context_panel("VIEW3D_PT_paint_texture_context_menu", params.context_menu_event),
    ])

    if params.legacy:
        items.extend(_template_items_legacy_tools_from_numbers())

    return keymap


def km_vertex_paint(params):
    items = []
    keymap = (
        "Vertex Paint",
        {"space_type": 'EMPTY', "region_type": 'WINDOW'},
        {"items": items},
    )

    items.extend([
        ("paint.vertex_paint", {"type": 'LEFTMOUSE', "value": 'PRESS'}, None),
        ("paint.vertex_paint", {"type": 'LEFTMOUSE', "value": 'PRESS', "ctrl": True},
         {"properties": [("mode", 'INVERT')]}),
        ("paint.vertex_paint", {"type": 'LEFTMOUSE', "value": 'PRESS', "shift": True},
         {"properties": [("mode", 'SMOOTH')]}),
        ("paint.brush_colors_flip", {"type": 'X', "value": 'PRESS'}, None),
        ("paint.sample_color", {"type": 'X', "value": 'PRESS', "shift": True}, None),
        ("paint.vertex_color_set", {"type": 'X', "value": 'PRESS', "ctrl": True}, None),
        ("brush.scale_size", {"type": 'LEFT_BRACKET', "value": 'PRESS', "repeat": True},
         {"properties": [("scalar", 0.9)]}),
        ("brush.scale_size", {"type": 'RIGHT_BRACKET', "value": 'PRESS', "repeat": True},
         {"properties": [("scalar", 1.0 / 0.9)]}),
        *_template_paint_radial_control("vertex_paint", color=True, rotation=True),
        ("brush.stencil_control", {"type": 'RIGHTMOUSE', "value": 'PRESS'},
         {"properties": [("mode", 'TRANSLATION')]}),
        ("brush.stencil_control", {"type": 'RIGHTMOUSE', "value": 'PRESS', "shift": True},
         {"properties": [("mode", 'SCALE')]}),
        ("brush.stencil_control", {"type": 'RIGHTMOUSE', "value": 'PRESS', "ctrl": True},
         {"properties": [("mode", 'ROTATION')]}),
        ("brush.stencil_control", {"type": 'RIGHTMOUSE', "value": 'PRESS', "alt": True},
         {"properties": [("mode", 'TRANSLATION'), ("texmode", 'SECONDARY')]}),
        ("brush.stencil_control", {"type": 'RIGHTMOUSE', "value": 'PRESS', "shift": True, "alt": True},
         {"properties": [("mode", 'SCALE'), ("texmode", 'SECONDARY')]}),
        ("brush.stencil_control", {"type": 'RIGHTMOUSE', "value": 'PRESS', "ctrl": True, "alt": True},
         {"properties": [("mode", 'ROTATION'), ("texmode", 'SECONDARY')]}),
        ("wm.context_toggle", {"type": 'ONE', "value": 'PRESS'},
         {"properties": [("data_path", 'vertex_paint_object.data.use_paint_mask')]}),
        ("wm.context_toggle", {"type": 'S', "value": 'PRESS', "shift": True},
         {"properties": [("data_path", 'tool_settings.vertex_paint.brush.use_smooth_stroke')]}),
        ("wm.context_menu_enum", {"type": 'E', "value": 'PRESS', "alt": True},
         {"properties": [("data_path", 'tool_settings.vertex_paint.brush.stroke_method')]}),
        ("paint.face_vert_reveal", {"type": 'H', "value": 'PRESS', "alt": True}, None),
        *_template_items_context_panel("VIEW3D_PT_paint_vertex_context_menu", params.context_menu_event),
    ])

    if params.legacy:
        items.extend(_template_items_legacy_tools_from_numbers())
    else:
        items.append(
            ("wm.context_toggle", {"type": 'TWO', "value": 'PRESS'},
             {"properties": [("data_path", 'vertex_paint_object.data.use_paint_mask_vertex')]})
        )

    return keymap


def km_weight_paint(params):
    # NOTE: This keymap falls through to "Pose" when an armature modifying the mesh
    # is selected in weight paint mode. When editing the key-map take care that pose operations
    # (such as transforming bones) is not impacted.
    items = []
    keymap = (
        "Weight Paint",
        {"space_type": 'EMPTY', "region_type": 'WINDOW'},
        {"items": items},
    )

    items.extend([
        ("paint.weight_paint", {"type": 'LEFTMOUSE', "value": 'PRESS'}, None),
        ("paint.weight_paint", {"type": 'LEFTMOUSE', "value": 'PRESS', "ctrl": True},
         {"properties": [("mode", 'INVERT')]}),
        ("paint.weight_paint", {"type": 'LEFTMOUSE', "value": 'PRESS', "shift": True},
         {"properties": [("mode", 'SMOOTH')]}),
        ("paint.weight_sample", {"type": 'X', "value": 'PRESS', "shift": True}, None),
        ("paint.weight_sample_group", {"type": 'X', "value": 'PRESS', "ctrl": True, "shift": True}, None),
        ("paint.weight_gradient", {"type": 'A', "value": 'PRESS', "shift": True, "alt": True},
         {"properties": [("type", 'RADIAL')]}),
        ("paint.weight_gradient", {"type": 'A', "value": 'PRESS', "shift": True},
         {"properties": [("type", 'LINEAR')]}),
        ("paint.weight_set", {"type": 'X', "value": 'PRESS', "ctrl": True}, None),
        ("brush.scale_size", {"type": 'LEFT_BRACKET', "value": 'PRESS', "repeat": True},
         {"properties": [("scalar", 0.9)]}),
        ("brush.scale_size", {"type": 'RIGHT_BRACKET', "value": 'PRESS', "repeat": True},
         {"properties": [("scalar", 1.0 / 0.9)]}),
        *_template_paint_radial_control("weight_paint"),
        ("wm.radial_control", {"type": 'F', "value": 'PRESS', "ctrl": True},
         radial_control_properties("weight_paint", 'weight', 'use_unified_weight')),
        ("wm.context_menu_enum", {"type": 'E', "value": 'PRESS', "alt": True},
         {"properties": [("data_path", 'tool_settings.vertex_paint.brush.stroke_method')]}),
        ("wm.context_toggle", {"type": 'ONE', "value": 'PRESS'},
         {"properties": [("data_path", 'weight_paint_object.data.use_paint_mask')]}),
        ("wm.context_toggle", {"type": 'TWO', "value": 'PRESS'},
         {"properties": [("data_path", 'weight_paint_object.data.use_paint_mask_vertex')]}),
        ("wm.context_toggle", {"type": 'S', "value": 'PRESS', "shift": True},
         {"properties": [("data_path", 'tool_settings.weight_paint.brush.use_smooth_stroke')]}),
        op_menu_pie("VIEW3D_MT_wpaint_vgroup_lock_pie", {"type": 'K', "value": 'PRESS'}),
        ("paint.face_vert_reveal", {"type": 'H', "value": 'PRESS', "alt": True}, None),
        *_template_items_context_panel("VIEW3D_PT_paint_weight_context_menu", params.context_menu_event),
    ])

    if params.select_mouse == 'LEFTMOUSE':
        # Bone selection for combined weight paint + pose mode (Alt).
        items.extend([
            ("view3d.select", {"type": 'LEFTMOUSE', "value": 'PRESS', "alt": True}, None),
            ("view3d.select", {"type": 'LEFTMOUSE', "value": 'PRESS', "shift": True, "alt": True},
             {"properties": [("toggle", True)]}),

            # Ctrl-Shift-LMB is needed for MMB emulation (which conflicts with Alt).
            # NOTE: this works reasonably well for pose-mode where typically selecting a single bone is sufficient.
            # For selecting faces/vertices, this is less useful. Selection tools are needed in this case.
            ("view3d.select", {"type": 'LEFTMOUSE', "value": 'PRESS', "ctrl": True, "shift": True}, None),
        ])

    if params.legacy:
        items.extend(_template_items_legacy_tools_from_numbers())

    return keymap


def km_paint_face_mask(params):
    # Use for vertex-paint & weight-paint modes.
    items = []
    keymap = (
        "Paint Face Mask (Weight, Vertex, Texture)",
        {"space_type": 'EMPTY', "region_type": 'WINDOW'},
        {"items": items},
    )

    items.extend([
        *_template_items_select_actions(params, "paint.face_select_all"),
        *_template_items_select_lasso(params, "view3d.select_lasso"),
        *_template_items_hide_reveal_actions("paint.face_select_hide", "paint.face_vert_reveal"),
        ("paint.face_select_linked", {"type": 'L', "value": 'PRESS', "ctrl": True}, None),
        ("paint.face_select_linked_pick", {"type": 'L', "value": 'PRESS'},
         {"properties": [("deselect", False)]}),
        ("paint.face_select_linked_pick", {"type": 'L', "value": 'PRESS', "shift": True},
         {"properties": [("deselect", True)]}),
        ("paint.face_select_more", {"type": 'NUMPAD_PLUS', "value": 'PRESS', "ctrl": True}, None),
        ("paint.face_select_less", {"type": 'NUMPAD_MINUS', "value": 'PRESS', "ctrl": True}, None),
    ])

    # For left mouse the tool key-maps are used because this interferes with Alt-LMB for regular selection.
    if params.select_mouse == 'RIGHTMOUSE':
        items.extend(_template_view3d_paint_mask_select_loop(params))

    return keymap


def km_paint_vertex_mask(params):
    # Use for vertex-paint & weight-paint modes.
    items = []
    keymap = (
        "Paint Vertex Selection (Weight, Vertex)",
        {"space_type": 'EMPTY', "region_type": 'WINDOW'},
        {"items": items},
    )

    items.extend([
        *_template_items_select_actions(params, "paint.vert_select_all"),
        *_template_items_select_lasso(params, "view3d.select_lasso"),
        *_template_items_hide_reveal_actions("paint.vert_select_hide", "paint.face_vert_reveal"),
        ("view3d.select_box", {"type": 'B', "value": 'PRESS'}, None),
        ("view3d.select_circle", {"type": 'C', "value": 'PRESS'}, None),
        ("paint.vert_select_linked", {"type": 'L', "value": 'PRESS', "ctrl": True}, None),
        ("paint.vert_select_linked_pick", {"type": 'L', "value": 'PRESS'},
         {"properties": [("select", True)]}),
        ("paint.vert_select_linked_pick", {"type": 'L', "value": 'PRESS', "shift": True},
         {"properties": [("select", False)]}),
        ("paint.vert_select_more", {"type": 'NUMPAD_PLUS', "value": 'PRESS', "ctrl": True}, None),
        ("paint.vert_select_less", {"type": 'NUMPAD_MINUS', "value": 'PRESS', "ctrl": True}, None),
    ])

    # TODO: use `_template_view3d_paint_mask_select_loop` if loop-select is supported.
    # See: `km_paint_face_mask`.

    return keymap


# ------------------------------------------------------------------------------
# Object Sculpt Modes

def km_sculpt(params):
    items = []
    keymap = (
        "Sculpt",
        {"space_type": 'EMPTY', "region_type": 'WINDOW'},
        {"items": items},
    )

    items.extend([
        # Brush strokes
        ("sculpt.brush_stroke", {"type": 'LEFTMOUSE', "value": 'PRESS'}, None),
        ("sculpt.brush_stroke", {"type": 'LEFTMOUSE', "value": 'PRESS', "ctrl": True},
         {"properties": [("mode", 'INVERT')]}),
        ("sculpt.brush_stroke", {"type": 'LEFTMOUSE', "value": 'PRESS', "shift": True},
         {"properties": [("mode", 'SMOOTH')]}),
        # Expand
        ("sculpt.expand", {"type": 'A', "value": 'PRESS', "shift": True},
         {"properties": [
             ("target", "MASK"),
             ("falloff_type", "GEODESIC"),
             ("invert", False),
             ("use_auto_mask", False),
             ("use_mask_preserve", True),
         ]}),
        ("sculpt.expand", {"type": 'A', "value": 'PRESS', "shift": True, "alt": True},
         {"properties": [
             ("target", "MASK"),
             ("falloff_type", "NORMALS"),
             ("invert", False),
             ("use_mask_preserve", True),
         ]}),
        ("sculpt.expand", {"type": 'W', "value": 'PRESS', "shift": True},
         {"properties": [
             ("target", "FACE_SETS"),
             ("falloff_type", "GEODESIC"),
             ("invert", False),
             ("use_mask_preserve", False),
             ("use_modify_active", False),
         ]}),
        ("sculpt.expand", {"type": 'W', "value": 'PRESS', "shift": True, "alt": True},
         {"properties": [
             ("target", "FACE_SETS"),
             ("falloff_type", "BOUNDARY_FACE_SET"),
             ("invert", False),
             ("use_mask_preserve", False),
             ("use_modify_active", True),
         ]}),
        # Partial Visibility Show/hide
        # Match keys from: `_template_items_hide_reveal_actions`, cannot use because arguments aren't compatible.
        ("sculpt.face_set_change_visibility", {"type": 'H', "value": 'PRESS', "shift": True},
         {"properties": [("mode", 'TOGGLE')]}),
        ("sculpt.face_set_change_visibility", {"type": 'H', "value": 'PRESS'},
         {"properties": [("mode", 'HIDE_ACTIVE')]}),
        ("sculpt.reveal_all", {"type": 'H', "value": 'PRESS', "alt": True},
         {"properties": []}),

        ("sculpt.face_set_edit", {"type": 'W', "value": 'PRESS', "ctrl": True},
         {"properties": [("mode", 'GROW')]}),
        ("sculpt.face_set_edit", {"type": 'W', "value": 'PRESS', "ctrl": True, "alt": True},
         {"properties": [("mode", 'SHRINK')]}),
        # Subdivision levels
        *_template_items_object_subdivision_set(),
        ("object.subdivision_set", {"type": 'ONE', "value": 'PRESS', "alt": True, "repeat": True},
         {"properties": [("level", -1), ("relative", True)]}),
        ("object.subdivision_set", {"type": 'TWO', "value": 'PRESS', "alt": True, "repeat": True},
         {"properties": [("level", 1), ("relative", True)]}),
        # Mask
        ("paint.mask_flood_fill", {"type": 'M', "value": 'PRESS', "alt": True},
         {"properties": [("mode", 'VALUE'), ("value", 0.0)]}),
        ("paint.mask_flood_fill", {"type": 'I', "value": 'PRESS', "ctrl": True},
         {"properties": [("mode", 'INVERT')]}),
        ("paint.mask_box_gesture", {"type": 'B', "value": 'PRESS'},
         {"properties": [("mode", 'VALUE'), ("value", 0.0)]}),
        # Dynamic topology
        ("sculpt.dyntopo_detail_size_edit", {"type": 'R', "value": 'PRESS'}, None),
        ("sculpt.detail_flood_fill", {"type": 'R', "value": 'PRESS', "ctrl": True}, None),
        # Remesh
        ("object.voxel_remesh", {"type": 'R', "value": 'PRESS', "ctrl": True}, None),
        ("object.voxel_size_edit", {"type": 'R', "value": 'PRESS'}, None),
        # Color
        ("sculpt.sample_color", {"type": 'X', "value": 'PRESS', "shift": True}, None),
        ("paint.brush_colors_flip", {"type": 'X', "value": 'PRESS', }, None),
        # Brush properties
        ("brush.scale_size", {"type": 'LEFT_BRACKET', "value": 'PRESS', "repeat": True},
         {"properties": [("scalar", 0.9)]}),
        ("brush.scale_size", {"type": 'RIGHT_BRACKET', "value": 'PRESS', "repeat": True},
         {"properties": [("scalar", 1.0 / 0.9)]}),
        *_template_paint_radial_control("sculpt", rotation=True),
        # Stencil
        ("brush.stencil_control", {"type": 'RIGHTMOUSE', "value": 'PRESS'},
         {"properties": [("mode", 'TRANSLATION')]}),
        ("brush.stencil_control", {"type": 'RIGHTMOUSE', "value": 'PRESS', "shift": True},
         {"properties": [("mode", 'SCALE')]}),
        ("brush.stencil_control", {"type": 'RIGHTMOUSE', "value": 'PRESS', "ctrl": True},
         {"properties": [("mode", 'ROTATION')]}),
        ("brush.stencil_control", {"type": 'RIGHTMOUSE', "value": 'PRESS', "alt": True},
         {"properties": [("mode", 'TRANSLATION'), ("texmode", 'SECONDARY')]}),
        ("brush.stencil_control", {"type": 'RIGHTMOUSE', "value": 'PRESS', "shift": True, "alt": True},
         {"properties": [("mode", 'SCALE'), ("texmode", 'SECONDARY')]}),
        ("brush.stencil_control", {"type": 'RIGHTMOUSE', "value": 'PRESS', "ctrl": True, "alt": True},
         {"properties": [("mode", 'ROTATION'), ("texmode", 'SECONDARY')]}),
        # Sculpt Session Pivot Point
        ("sculpt.set_pivot_position", {"type": 'RIGHTMOUSE', "value": 'PRESS', "shift": True},
         {"properties": [("mode", 'SURFACE')]}),
        # Menus
        ("wm.context_menu_enum", {"type": 'E', "value": 'PRESS', "alt": True},
         {"properties": [("data_path", 'tool_settings.sculpt.brush.stroke_method')]}),
        ("wm.context_toggle", {"type": 'S', "value": 'PRESS', "shift": True},
         {"properties": [("data_path", 'tool_settings.sculpt.brush.use_smooth_stroke')]}),
        op_menu_pie("VIEW3D_MT_sculpt_mask_edit_pie", {"type": 'A', "value": 'PRESS'}),
        op_menu_pie("VIEW3D_MT_sculpt_automasking_pie", {"type": 'A', "alt": True, "value": 'PRESS'}),
        op_menu_pie("VIEW3D_MT_sculpt_face_sets_edit_pie", {"type": 'W', "value": 'PRESS', "alt": True}),
        *_template_items_context_panel("VIEW3D_PT_sculpt_context_menu", params.context_menu_event),
        # Tools
        ("paint.brush_select", {"type": 'V', "value": 'PRESS'},
         {"properties": [("sculpt_tool", 'DRAW')]}),
        ("paint.brush_select", {"type": 'S', "value": 'PRESS'},
         {"properties": [("sculpt_tool", 'SMOOTH')]}),
        ("paint.brush_select", {"type": 'P', "value": 'PRESS'},
         {"properties": [("sculpt_tool", 'PINCH')]}),
        ("paint.brush_select", {"type": 'I', "value": 'PRESS'},
         {"properties": [("sculpt_tool", 'INFLATE')]}),
        ("paint.brush_select", {"type": 'G', "value": 'PRESS'},
         {"properties": [("sculpt_tool", 'GRAB')]}),
        ("paint.brush_select", {"type": 'T', "value": 'PRESS', "shift": True},
         {"properties": [("sculpt_tool", 'SCRAPE')]}),
        ("paint.brush_select", {"type": 'C', "value": 'PRESS'},
         {"properties": [("sculpt_tool", 'CLAY_STRIPS')]}),
        ("paint.brush_select", {"type": 'C', "value": 'PRESS', "shift": True},
         {"properties": [("sculpt_tool", 'CREASE')]}),
        ("paint.brush_select", {"type": 'K', "value": 'PRESS'},
         {"properties": [("sculpt_tool", 'SNAKE_HOOK')]}),
        ("paint.brush_select", {"type": 'M', "value": 'PRESS'},
         {"properties": [("sculpt_tool", 'MASK'), ("toggle", True), ("create_missing", True)]}),
    ])

    # Lasso Masking.
    # Needed because of shortcut conflicts on CTRL-LMB on right click select,
    # all modifier keys are used together to unmask (equivalent of selecting).
    if params.select_mouse == 'RIGHTMOUSE':
        items.extend([
            ("paint.mask_lasso_gesture",
             {"type": 'LEFTMOUSE', "value": 'PRESS', "shift": True, "ctrl": True},
             {"properties": [("value", 1.0)]}),
            ("paint.mask_lasso_gesture",
             {"type": 'LEFTMOUSE', "value": 'PRESS', "shift": True, "ctrl": True, "alt": True},
             {"properties": [("value", 0.0)]}),
        ])
    else:
        items.extend([
            ("paint.mask_lasso_gesture", {"type": 'RIGHTMOUSE', "value": 'PRESS', "shift": True, "ctrl": True},
             {"properties": [("value", 1.0)]}),
            ("paint.mask_lasso_gesture", {"type": 'RIGHTMOUSE', "value": 'PRESS', "ctrl": True},
             {"properties": [("value", 0.0)]}),
        ])

    if params.legacy:
        items.extend(_template_items_legacy_tools_from_numbers())

    return keymap


def km_sculpt_curves(params):
    items = []
    keymap = (
        "Sculpt Curves",
        {"space_type": 'EMPTY', "region_type": 'WINDOW'},
        {"items": items},
    )

    items.extend([
        ("sculpt_curves.brush_stroke", {"type": 'LEFTMOUSE', "value": 'PRESS'}, None),
        ("sculpt_curves.brush_stroke", {"type": 'LEFTMOUSE', "value": 'PRESS', "ctrl": True},
         {"properties": [("mode", 'INVERT')]}),
        ("sculpt_curves.brush_stroke", {"type": 'LEFTMOUSE', "value": 'PRESS', "shift": True},
         {"properties": [("mode", 'SMOOTH')]}),
        ("curves.set_selection_domain", {"type": 'ONE', "value": 'PRESS'}, {"properties": [("domain", 'POINT')]}),
        ("curves.set_selection_domain", {"type": 'TWO', "value": 'PRESS'}, {"properties": [("domain", 'CURVE')]}),
        *_template_paint_radial_control("curves_sculpt"),
        ("brush.scale_size", {"type": 'LEFT_BRACKET', "value": 'PRESS', "repeat": True},
         {"properties": [("scalar", 0.9)]}),
        ("brush.scale_size", {"type": 'RIGHT_BRACKET', "value": 'PRESS', "repeat": True},
         {"properties": [("scalar", 1.0 / 0.9)]}),
        *_template_items_select_actions(params, "curves.select_all"),
        ("sculpt_curves.min_distance_edit", {"type": 'R', "value": 'PRESS'}, {}),
        ("sculpt_curves.select_grow", {"type": 'A', "value": 'PRESS', "shift": True}, {}),
    ])

    return keymap


# ------------------------------------------------------------------------------
# Object Edit Modes

# Mesh edit mode.
def km_edit_mesh(params):
    items = []
    keymap = (
        "Mesh",
        {"space_type": 'EMPTY', "region_type": 'WINDOW'},
        {"items": items},
    )

    items.extend([
        # Transform Actions.
        *_template_items_transform_actions(params, use_bend=True, use_mirror=True, use_tosphere=True, use_shear=True),
        ("transform.skin_resize", {"type": 'A', "value": 'PRESS', "ctrl": True}, None),

        # Tools.
        op_tool_optional(
            ("mesh.loopcut_slide", {"type": 'R', "value": 'PRESS', "ctrl": True},
             {"properties": [("TRANSFORM_OT_edge_slide", [("release_confirm", False)],)]}),
            (op_tool_cycle, "builtin.loop_cut"), params),
        op_tool_optional(
            ("mesh.offset_edge_loops_slide", {"type": 'R', "value": 'PRESS', "shift": True, "ctrl": True},
             {"properties": [("TRANSFORM_OT_edge_slide", [("release_confirm", False)],)]}),
            (op_tool_cycle, "builtin.offset_edge_loop_cut"), params),
        op_tool_optional(
            ("mesh.inset", {"type": 'I', "value": 'PRESS'}, None),
            (op_tool_cycle, "builtin.inset_faces"), params),
        op_tool_optional(
            ("mesh.bevel", {"type": 'B', "value": 'PRESS', "ctrl": True},
             {"properties": [("affect", 'EDGES')]}),
            (op_tool_cycle, "builtin.bevel"), params),
        op_tool_optional(
            ("transform.shrink_fatten", {"type": 'S', "value": 'PRESS', "alt": True}, None),
            (op_tool_cycle, "builtin.shrink_fatten"), params),
        ("mesh.bevel", {"type": 'B', "value": 'PRESS', "shift": True, "ctrl": True},
         {"properties": [("affect", 'VERTICES')]}),
        # Selection modes.
        *_template_items_editmode_mesh_select_mode(params),
        # Loop Select with alt. Double click in case MMB emulation is on (below).
        ("mesh.loop_select",
         {"type": params.select_mouse, "value": params.select_mouse_value, "alt": True}, None),
        ("mesh.loop_select",
         {"type": params.select_mouse, "value": params.select_mouse_value, "shift": True, "alt": True},
         {"properties": [("toggle", True)]}),
        # Selection
        ("mesh.edgering_select",
         {"type": params.select_mouse, "value": params.select_mouse_value, "ctrl": True, "alt": True}, None),
        ("mesh.edgering_select",
         {"type": params.select_mouse, "value": params.select_mouse_value, "shift": True, "ctrl": True, "alt": True},
         {"properties": [("toggle", True)]}),
        ("mesh.shortest_path_pick",
         {"type": params.select_mouse, "value": params.select_mouse_value_fallback, "ctrl": True},
         {"properties": [("use_fill", False)]}),
        ("mesh.shortest_path_pick",
         {"type": params.select_mouse, "value": params.select_mouse_value_fallback, "shift": True, "ctrl": True},
         {"properties": [("use_fill", True)]}),
        *_template_items_select_actions(params, "mesh.select_all"),
        ("mesh.select_more", {"type": 'NUMPAD_PLUS', "value": 'PRESS', "ctrl": True, "repeat": True}, None),
        ("mesh.select_less", {"type": 'NUMPAD_MINUS', "value": 'PRESS', "ctrl": True, "repeat": True}, None),
        ("mesh.select_next_item",
         {"type": 'NUMPAD_PLUS', "value": 'PRESS', "shift": True, "ctrl": True, "repeat": True}, None),
        ("mesh.select_prev_item",
         {"type": 'NUMPAD_MINUS', "value": 'PRESS', "shift": True, "ctrl": True, "repeat": True}, None),
        ("mesh.select_linked", {"type": 'L', "value": 'PRESS', "ctrl": True}, None),
        ("mesh.select_linked_pick", {"type": 'L', "value": 'PRESS'},
         {"properties": [("deselect", False)]}),
        ("mesh.select_linked_pick", {"type": 'L', "value": 'PRESS', "shift": True},
         {"properties": [("deselect", True)]}),
        ("mesh.select_mirror", {"type": 'M', "value": 'PRESS', "shift": True, "ctrl": True}, None),
        op_menu("VIEW3D_MT_edit_mesh_select_similar", {"type": 'G', "value": 'PRESS', "shift": True}),
        # Hide/reveal.
        *_template_items_hide_reveal_actions("mesh.hide", "mesh.reveal"),
        # Tools.
        ("mesh.normals_make_consistent", {"type": 'N', "value": 'PRESS', "ctrl" if params.legacy else "shift": True},
         {"properties": [("inside", False)]}),
        ("mesh.normals_make_consistent", {"type": 'N', "value": 'PRESS', "shift": True, "ctrl": True},
         {"properties": [("inside", True)]}),
        op_tool_optional(
            ("view3d.edit_mesh_extrude_move_normal", {"type": 'E', "value": 'PRESS'},
             {"properties": [("alt_navigation", params.use_alt_navigation)]}),
            (op_tool_cycle, "builtin.extrude_region"), params),
        op_menu("VIEW3D_MT_edit_mesh_extrude", {"type": 'E', "value": 'PRESS', "alt": True}),
        ("transform.edge_crease", {"type": 'E', "value": 'PRESS', "shift": True}, None),
        ("mesh.fill", {"type": 'F', "value": 'PRESS', "alt": True}, None),
        ("mesh.quads_convert_to_tris", {"type": 'T', "value": 'PRESS', "ctrl": True},
         {"properties": [("quad_method", 'BEAUTY'), ("ngon_method", 'BEAUTY')]}),
        ("mesh.quads_convert_to_tris", {"type": 'T', "value": 'PRESS', "shift": True, "ctrl": True},
         {"properties": [("quad_method", 'FIXED'), ("ngon_method", 'CLIP')]}),
        ("mesh.tris_convert_to_quads", {"type": 'J', "value": 'PRESS', "alt": True}, None),
        op_tool_optional(
            ("mesh.rip_move", {"type": 'V', "value": 'PRESS'},
             {"properties": [("MESH_OT_rip", [("use_fill", False)],)]}),
            (op_tool_cycle, "builtin.rip_region"), params),
        # No tool is available for this.
        ("mesh.rip_move", {"type": 'V', "value": 'PRESS', "alt": True},
         {"properties": [("MESH_OT_rip", [("use_fill", True)],)]}),
        ("mesh.rip_edge_move", {"type": 'D', "value": 'PRESS', "alt": True},
         {"properties": [("TRANSFORM_OT_translate", [("alt_navigation", params.use_alt_navigation)])]}),
        op_menu("VIEW3D_MT_edit_mesh_merge", {"type": 'M', "value": 'PRESS'}),
        op_menu("VIEW3D_MT_edit_mesh_split", {"type": 'M', "value": 'PRESS', "alt": True}),
        ("mesh.edge_face_add", {"type": 'F', "value": 'PRESS', "repeat": True}, None),
        ("mesh.duplicate_move", {"type": 'D', "value": 'PRESS', "shift": True},
         {"properties": [("TRANSFORM_OT_translate", [("alt_navigation", params.use_alt_navigation)])]}),
        op_menu("VIEW3D_MT_mesh_add", {"type": 'A', "value": 'PRESS', "shift": True}),
        ("mesh.separate", {"type": 'P', "value": 'PRESS'}, None),
        ("mesh.split", {"type": 'Y', "value": 'PRESS'}, None),
        ("mesh.vert_connect_path", {"type": 'J', "value": 'PRESS'}, None),
        ("mesh.point_normals", {"type": 'L', "value": 'PRESS', "alt": True}, None),
        op_tool_optional(
            ("transform.vert_slide", {"type": 'V', "value": 'PRESS', "shift": True}, None),
            (op_tool_cycle, "builtin.vertex_slide"), params),
        ("mesh.dupli_extrude_cursor", {"type": params.action_mouse, "value": 'CLICK', "ctrl": True},
         {"properties": [("rotate_source", True)]}),
        ("mesh.dupli_extrude_cursor", {"type": params.action_mouse, "value": 'CLICK', "shift": True, "ctrl": True},
         {"properties": [("rotate_source", False)]}),
        op_menu("VIEW3D_MT_edit_mesh_delete", {"type": 'X', "value": 'PRESS'}),
        op_menu("VIEW3D_MT_edit_mesh_delete", {"type": 'DEL', "value": 'PRESS'}),
        ("mesh.dissolve_mode", {"type": 'X', "value": 'PRESS', "ctrl": True}, None),
        ("mesh.dissolve_mode", {"type": 'DEL', "value": 'PRESS', "ctrl": True}, None),
        op_tool_optional(
            ("mesh.knife_tool", {"type": 'K', "value": 'PRESS'},
             {"properties": [("use_occlude_geometry", True), ("only_selected", False)]}),
            (op_tool_cycle, "builtin.knife"), params),
        ("mesh.knife_tool", {"type": 'K', "value": 'PRESS', "shift": True},
         {"properties": [("use_occlude_geometry", False), ("only_selected", True)]}),
        ("object.vertex_parent_set", {"type": 'P', "value": 'PRESS', "ctrl": True}, None),
        # Menus.
        op_menu("VIEW3D_MT_edit_mesh_faces", {"type": 'F', "value": 'PRESS', "ctrl": True}),
        op_menu("VIEW3D_MT_edit_mesh_edges", {"type": 'E', "value": 'PRESS', "ctrl": True}),
        op_menu("VIEW3D_MT_edit_mesh_vertices", {"type": 'V', "value": 'PRESS', "ctrl": True}),
        op_menu("VIEW3D_MT_hook", {"type": 'H', "value": 'PRESS', "ctrl": True}),
        op_menu("VIEW3D_MT_uv_map", {"type": 'U', "value": 'PRESS'}),
        op_menu("VIEW3D_MT_vertex_group", {"type": 'G', "value": 'PRESS', "ctrl": True}),
        op_menu("VIEW3D_MT_edit_mesh_normals", {"type": 'N', "value": 'PRESS', "alt": True}),
        ("object.vertex_group_remove_from", {"type": 'G', "value": 'PRESS', "ctrl": True, "alt": True}, None),
        *_template_items_proportional_editing(
            params, connected=True, toggle_data_path='tool_settings.use_proportional_edit'),
        *_template_items_context_menu("VIEW3D_MT_edit_mesh_context_menu", params.context_menu_event),
    ])

    if params.use_mouse_emulate_3_button and params.select_mouse == 'LEFTMOUSE':
        items.extend([
            ("mesh.loop_select", {"type": params.select_mouse, "value": 'DOUBLE_CLICK'}, None),
            ("mesh.loop_select", {"type": params.select_mouse, "value": 'DOUBLE_CLICK', "shift": True},
             {"properties": [("extend", True)]}),
            ("mesh.loop_select", {"type": params.select_mouse, "value": 'DOUBLE_CLICK', "alt": True},
             {"properties": [("deselect", True)]}),
            ("mesh.edgering_select",
             {"type": params.select_mouse, "value": 'DOUBLE_CLICK', "ctrl": True}, None),
            ("mesh.edgering_select",
             {"type": params.select_mouse, "value": 'DOUBLE_CLICK', "shift": True, "ctrl": True},
             {"properties": [("toggle", True)]}),
        ])

    if params.legacy:
        items.extend([
            ("mesh.poke", {"type": 'P', "value": 'PRESS', "alt": True}, None),
            ("mesh.select_non_manifold",
             {"type": 'M', "value": 'PRESS', "shift": True, "ctrl": True, "alt": True}, None),
            ("mesh.faces_select_linked_flat",
             {"type": 'F', "value": 'PRESS', "shift": True, "ctrl": True, "alt": True}, None),
            ("mesh.spin", {"type": 'R', "value": 'PRESS', "alt": True}, None),
            ("mesh.beautify_fill", {"type": 'F', "value": 'PRESS', "shift": True, "alt": True}, None),
            *_template_items_object_subdivision_set(),
        ])

    return keymap


# Armature edit mode
def km_edit_armature(params):
    items = []
    keymap = (
        "Armature",
        {"space_type": 'EMPTY', "region_type": 'WINDOW'},
        {"items": items},
    )

    items.extend([
        # Transform Actions.
        *_template_items_transform_actions(params, use_mirror=True),

        # Hide/reveal.
        *_template_items_hide_reveal_actions("armature.hide", "armature.reveal"),
        # Align & roll.
        ("armature.align", {"type": 'A', "value": 'PRESS', "ctrl": True, "alt": True}, None),
        ("armature.calculate_roll", {"type": 'N', "value": 'PRESS', "ctrl" if params.legacy else "shift": True}, None),
        ("armature.roll_clear", {"type": 'R', "value": 'PRESS', "alt": True}, None),
        ("armature.switch_direction", {"type": 'F', "value": 'PRESS', "alt": True}, None),
        # Add.
        ("armature.bone_primitive_add", {"type": 'A', "value": 'PRESS', "shift": True}, None),
        # Parenting.
        ("armature.parent_set", {"type": 'P', "value": 'PRESS', "ctrl": True}, None),
        ("armature.parent_clear", {"type": 'P', "value": 'PRESS', "alt": True}, None),
        # Selection.
        *_template_items_select_actions(params, "armature.select_all"),
        ("armature.select_mirror", {"type": 'M', "value": 'PRESS', "shift": True, "ctrl": True},
         {"properties": [("extend", False)]}),
        ("armature.select_hierarchy", {"type": 'LEFT_BRACKET', "value": 'PRESS'},
         {"properties": [("direction", 'PARENT'), ("extend", False)]}),
        ("armature.select_hierarchy", {"type": 'LEFT_BRACKET', "value": 'PRESS', "shift": True},
         {"properties": [("direction", 'PARENT'), ("extend", True)]}),
        ("armature.select_hierarchy", {"type": 'RIGHT_BRACKET', "value": 'PRESS'},
         {"properties": [("direction", 'CHILD'), ("extend", False)]}),
        ("armature.select_hierarchy", {"type": 'RIGHT_BRACKET', "value": 'PRESS', "shift": True},
         {"properties": [("direction", 'CHILD'), ("extend", True)]}),
        ("armature.select_more", {"type": 'NUMPAD_PLUS', "value": 'PRESS', "ctrl": True, "repeat": True}, None),
        ("armature.select_less", {"type": 'NUMPAD_MINUS', "value": 'PRESS', "ctrl": True, "repeat": True}, None),
        ("armature.select_similar", {"type": 'G', "value": 'PRESS', "shift": True}, None),
        ("armature.select_linked_pick", {"type": 'L', "value": 'PRESS'},
         {"properties": [("deselect", False)]}),
        ("armature.select_linked_pick", {"type": 'L', "value": 'PRESS', "shift": True},
         {"properties": [("deselect", True)]}),
        ("armature.select_linked", {"type": 'L', "value": 'PRESS', "ctrl": True}, None),
        ("armature.shortest_path_pick",
         {"type": params.select_mouse, "value": params.select_mouse_value_fallback, "ctrl": True}, None),
        # Editing.
        op_menu("VIEW3D_MT_edit_armature_delete", {"type": 'X', "value": 'PRESS'}),
        op_menu("VIEW3D_MT_edit_armature_delete", {"type": 'DEL', "value": 'PRESS'}),
        ("armature.duplicate_move", {"type": 'D', "value": 'PRESS', "shift": True}, None),
        ("armature.dissolve", {"type": 'X', "value": 'PRESS', "ctrl": True}, None),
        ("armature.dissolve", {"type": 'DEL', "value": 'PRESS', "ctrl": True}, None),
        op_tool_optional(
            ("armature.extrude_move", {"type": 'E', "value": 'PRESS'},
             {"properties": [("TRANSFORM_OT_translate", [("alt_navigation", params.use_alt_navigation)])]}),
            (op_tool_cycle, "builtin.extrude"), params),
        ("armature.extrude_forked", {"type": 'E', "value": 'PRESS', "shift": True}, None),
        ("armature.click_extrude", {"type": params.action_mouse, "value": 'CLICK', "ctrl": True}, None),
        ("armature.fill", {"type": 'F', "value": 'PRESS'}, None),
        ("armature.split", {"type": 'Y', "value": 'PRESS'}, None),
        ("armature.separate", {"type": 'P', "value": 'PRESS'}, None),
        # Set flags.
        op_menu("VIEW3D_MT_bone_options_toggle", {"type": 'W', "value": 'PRESS', "shift": True}),
        op_menu("VIEW3D_MT_bone_options_enable", {"type": 'W', "value": 'PRESS', "shift": True, "ctrl": True}),
        op_menu("VIEW3D_MT_bone_options_disable", {"type": 'W', "value": 'PRESS', "alt": True}),
        # Armature/bone layers.
        ("armature.collection_show_all", {"type": 'ACCENT_GRAVE', "value": 'PRESS', "ctrl": True}, None),
        op_menu("VIEW3D_MT_bone_collections", {"type": 'M', "value": 'PRESS', "shift": True}),
        ("armature.move_to_collection", {"type": 'M', "value": 'PRESS'}, None),
        # Special transforms.
        op_tool_optional(
            ("transform.bbone_resize", {"type": 'S', "value": 'PRESS', "shift": True, "ctrl": True, "alt": True}, None),
            (op_tool_cycle, "builtin.bone_size"), params),
        op_tool_optional(
            ("transform.transform", {"type": 'S', "value": 'PRESS', "alt": True},
             {"properties": [("mode", 'BONE_ENVELOPE')]}),
            (op_tool_cycle, "builtin.bone_envelope"), params),
        op_tool_optional(
            ("transform.transform", {"type": 'R', "value": 'PRESS', "ctrl": True},
             {"properties": [("mode", 'BONE_ROLL')]}),
            (op_tool_cycle, "builtin.roll"), params),
        # Menus.
        *_template_items_context_menu("VIEW3D_MT_armature_context_menu", params.context_menu_event),
    ])

    return keymap


# Meta-ball edit mode.
def km_edit_metaball(params):
    items = []
    keymap = (
        "Metaball",
        {"space_type": 'EMPTY', "region_type": 'WINDOW'},
        {"items": items},
    )

    items.extend([
        # Transform Actions.
        *_template_items_transform_actions(params, use_mirror=True),

        ("object.metaball_add", {"type": 'A', "value": 'PRESS', "shift": True}, None),
        *_template_items_hide_reveal_actions("mball.hide_metaelems", "mball.reveal_metaelems"),
        ("mball.delete_metaelems", {"type": 'X', "value": 'PRESS'}, None),
        ("mball.delete_metaelems", {"type": 'DEL', "value": 'PRESS'}, None),
        ("mball.duplicate_move", {"type": 'D', "value": 'PRESS', "shift": True}, None),
        *_template_items_select_actions(params, "mball.select_all"),
        ("mball.select_similar", {"type": 'G', "value": 'PRESS', "shift": True}, None),
        *_template_items_proportional_editing(
            params, connected=True, toggle_data_path='tool_settings.use_proportional_edit'),
        *_template_items_context_menu("VIEW3D_MT_edit_metaball_context_menu", params.context_menu_event),
    ])

    return keymap


# Lattice edit mode.
def km_edit_lattice(params):
    items = []
    keymap = (
        "Lattice",
        {"space_type": 'EMPTY', "region_type": 'WINDOW'},
        {"items": items},
    )

    items.extend([
        # Transform Actions.
        *_template_items_transform_actions(params, use_bend=True, use_mirror=True, use_tosphere=True, use_shear=True),

        *_template_items_select_actions(params, "lattice.select_all"),
        ("lattice.select_more", {"type": 'NUMPAD_PLUS', "value": 'PRESS', "ctrl": True, "repeat": True}, None),
        ("lattice.select_less", {"type": 'NUMPAD_MINUS', "value": 'PRESS', "ctrl": True, "repeat": True}, None),
        ("object.vertex_parent_set", {"type": 'P', "value": 'PRESS', "ctrl": True}, None),
        ("lattice.flip", {"type": 'F', "value": 'PRESS', "alt": True}, None),
        op_menu("VIEW3D_MT_hook", {"type": 'H', "value": 'PRESS', "ctrl": True}),
        *_template_items_proportional_editing(
            params, connected=False, toggle_data_path='tool_settings.use_proportional_edit'),
        *_template_items_context_menu("VIEW3D_MT_edit_lattice_context_menu", params.context_menu_event),
    ])

    return keymap


# Particle edit mode.
def km_edit_particle(params):
    items = []
    keymap = (
        "Particle",
        {"space_type": 'EMPTY', "region_type": 'WINDOW'},
        {"items": items},
    )

    items.extend([
        *_template_items_select_actions(params, "particle.select_all"),
        ("particle.select_more", {"type": 'NUMPAD_PLUS', "value": 'PRESS', "ctrl": True, "repeat": True}, None),
        ("particle.select_less", {"type": 'NUMPAD_MINUS', "value": 'PRESS', "ctrl": True, "repeat": True}, None),
        ("particle.select_linked_pick", {"type": 'L', "value": 'PRESS'},
         {"properties": [("deselect", False)]}),
        ("particle.select_linked_pick", {"type": 'L', "value": 'PRESS', "shift": True},
         {"properties": [("deselect", True)]}),
        ("particle.select_linked", {"type": 'L', "value": 'PRESS', "ctrl": True}, None),
        ("particle.delete", {"type": 'X', "value": 'PRESS'}, None),
        ("particle.delete", {"type": 'DEL', "value": 'PRESS'}, None),
        *_template_items_hide_reveal_actions("particle.hide", "particle.reveal"),
        ("particle.brush_edit", {"type": 'LEFTMOUSE', "value": 'PRESS'}, None),
        ("particle.brush_edit", {"type": 'LEFTMOUSE', "value": 'PRESS', "shift": True}, None),
        ("wm.radial_control", {"type": 'F', "value": 'PRESS'},
         {"properties": [("data_path_primary", 'tool_settings.particle_edit.brush.size')]}),
        ("wm.radial_control", {"type": 'F', "value": 'PRESS', "shift": True},
         {"properties": [("data_path_primary", 'tool_settings.particle_edit.brush.strength')]}),
        ("particle.weight_set", {"type": 'K', "value": 'PRESS', "shift": True}, None),
        *(
            (("wm.context_set_enum",
              {"type": NUMBERS_1[i], "value": 'PRESS'},
              {"properties": [("data_path", "tool_settings.particle_edit.select_mode"), ("value", value)]})
             for i, value in enumerate(('PATH', 'POINT', 'TIP'))
             )
        ),
        *_template_items_proportional_editing(
            params, connected=False, toggle_data_path='tool_settings.use_proportional_edit'),
        *_template_items_context_menu("VIEW3D_MT_particle_context_menu", params.context_menu_event),
    ])

    return keymap


# Text edit mode.
def km_edit_font(params):
    items = []
    keymap = (
        "Font",
        {"space_type": 'EMPTY', "region_type": 'WINDOW'},
        {"items": items},
    )

    items.extend([
        ("font.style_toggle", {"type": 'B', "value": 'PRESS', "ctrl": True},
         {"properties": [("style", 'BOLD')]}),
        ("font.style_toggle", {"type": 'I', "value": 'PRESS', "ctrl": True},
         {"properties": [("style", 'ITALIC')]}),
        ("font.style_toggle", {"type": 'U', "value": 'PRESS', "ctrl": True},
         {"properties": [("style", 'UNDERLINE')]}),
        ("font.style_toggle", {"type": 'P', "value": 'PRESS', "ctrl": True},
         {"properties": [("style", 'SMALL_CAPS')]}),
        ("font.delete", {"type": 'DEL', "value": 'PRESS', "repeat": True},
         {"properties": [("type", 'NEXT_OR_SELECTION')]}),
        ("font.delete", {"type": 'DEL', "value": 'PRESS', "ctrl": True, "repeat": True},
         {"properties": [("type", 'NEXT_WORD')]}),
        ("font.delete", {"type": 'BACK_SPACE', "value": 'PRESS', "repeat": True},
         {"properties": [("type", 'PREVIOUS_OR_SELECTION')]}),
        ("font.delete", {"type": 'BACK_SPACE', "value": 'PRESS', "shift": True, "repeat": True},
         {"properties": [("type", 'PREVIOUS_OR_SELECTION')]}),
        ("font.delete", {"type": 'BACK_SPACE', "value": 'PRESS', "ctrl": True, "repeat": True},
         {"properties": [("type", 'PREVIOUS_WORD')]}),
        ("font.move", {"type": 'HOME', "value": 'PRESS'},
         {"properties": [("type", 'LINE_BEGIN')]}),
        ("font.move", {"type": 'END', "value": 'PRESS'},
         {"properties": [("type", 'LINE_END')]}),
        ("font.move", {"type": 'LEFT_ARROW', "value": 'PRESS', "repeat": True},
         {"properties": [("type", 'PREVIOUS_CHARACTER')]}),
        ("font.move", {"type": 'RIGHT_ARROW', "value": 'PRESS', "repeat": True},
         {"properties": [("type", 'NEXT_CHARACTER')]}),
        ("font.move", {"type": 'LEFT_ARROW', "value": 'PRESS', "ctrl": True, "repeat": True},
         {"properties": [("type", 'PREVIOUS_WORD')]}),
        ("font.move", {"type": 'RIGHT_ARROW', "value": 'PRESS', "ctrl": True, "repeat": True},
         {"properties": [("type", 'NEXT_WORD')]}),
        ("font.move", {"type": 'UP_ARROW', "value": 'PRESS', "repeat": True},
         {"properties": [("type", 'PREVIOUS_LINE')]}),
        ("font.move", {"type": 'DOWN_ARROW', "value": 'PRESS', "repeat": True},
         {"properties": [("type", 'NEXT_LINE')]}),
        ("font.move", {"type": 'PAGE_UP', "value": 'PRESS', "repeat": True},
         {"properties": [("type", 'PREVIOUS_PAGE')]}),
        ("font.move", {"type": 'PAGE_DOWN', "value": 'PRESS', "repeat": True},
         {"properties": [("type", 'NEXT_PAGE')]}),
        ("font.move", {"type": 'HOME', "value": 'PRESS', "ctrl": True, "repeat": True},
         {"properties": [("type", 'TEXT_BEGIN')]}),
        ("font.move", {"type": 'END', "value": 'PRESS', "ctrl": True, "repeat": True},
         {"properties": [("type", 'TEXT_END')]}),
        ("font.move_select", {"type": 'HOME', "value": 'PRESS', "shift": True},
         {"properties": [("type", 'LINE_BEGIN')]}),
        ("font.move_select", {"type": 'END', "value": 'PRESS', "shift": True},
         {"properties": [("type", 'LINE_END')]}),
        ("font.move_select", {"type": 'LEFT_ARROW', "value": 'PRESS', "shift": True, "repeat": True},
         {"properties": [("type", 'PREVIOUS_CHARACTER')]}),
        ("font.move_select", {"type": 'RIGHT_ARROW', "value": 'PRESS', "shift": True, "repeat": True},
         {"properties": [("type", 'NEXT_CHARACTER')]}),
        ("font.move_select", {"type": 'LEFT_ARROW', "value": 'PRESS', "shift": True, "ctrl": True, "repeat": True},
         {"properties": [("type", 'PREVIOUS_WORD')]}),
        ("font.move_select", {"type": 'RIGHT_ARROW', "value": 'PRESS', "shift": True, "ctrl": True, "repeat": True},
         {"properties": [("type", 'NEXT_WORD')]}),
        ("font.move_select", {"type": 'UP_ARROW', "value": 'PRESS', "shift": True, "repeat": True},
         {"properties": [("type", 'PREVIOUS_LINE')]}),
        ("font.move_select", {"type": 'DOWN_ARROW', "value": 'PRESS', "shift": True, "repeat": True},
         {"properties": [("type", 'NEXT_LINE')]}),
        ("font.move_select", {"type": 'PAGE_UP', "value": 'PRESS', "shift": True, "repeat": True},
         {"properties": [("type", 'PREVIOUS_PAGE')]}),
        ("font.move_select", {"type": 'PAGE_DOWN', "value": 'PRESS', "shift": True, "repeat": True},
         {"properties": [("type", 'NEXT_PAGE')]}),
        ("font.move_select", {"type": 'HOME', "value": 'PRESS', "shift": True, "ctrl": True, "repeat": True},
         {"properties": [("type", 'TEXT_BEGIN')]}),
        ("font.move_select", {"type": 'END', "value": 'PRESS', "shift": True, "ctrl": True, "repeat": True},
         {"properties": [("type", 'TEXT_END')]}),
        ("font.change_spacing", {"type": 'LEFT_ARROW', "value": 'PRESS', "alt": True, "repeat": True},
         {"properties": [("delta", -1.0)]}),
        ("font.change_spacing", {"type": 'RIGHT_ARROW', "value": 'PRESS', "alt": True, "repeat": True},
         {"properties": [("delta", 1.0)]}),
        ("font.change_spacing", {"type": 'LEFT_ARROW', "value": 'PRESS', "shift": True, "alt": True, "repeat": True},
         {"properties": [("delta", -0.1)]}),
        ("font.change_spacing", {"type": 'RIGHT_ARROW', "value": 'PRESS', "shift": True, "alt": True, "repeat": True},
         {"properties": [("delta", 0.1)]}),
        ("font.change_character", {"type": 'UP_ARROW', "value": 'PRESS', "alt": True, "repeat": True},
         {"properties": [("delta", 1)]}),
        ("font.change_character", {"type": 'DOWN_ARROW', "value": 'PRESS', "alt": True, "repeat": True},
         {"properties": [("delta", -1)]}),
        ("font.select_all", {"type": 'A', "value": 'PRESS', "ctrl": True}, None),
        ("font.text_copy", {"type": 'C', "value": 'PRESS', "ctrl": True}, None),
        ("font.text_cut", {"type": 'X', "value": 'PRESS', "ctrl": True}, None),
        ("font.text_paste", {"type": 'V', "value": 'PRESS', "ctrl": True, "repeat": True}, None),
        ("font.line_break", {"type": 'RET', "value": 'PRESS', "repeat": True}, None),
        ("font.line_break", {"type": 'NUMPAD_ENTER', "value": 'PRESS', "repeat": True}, None),
        ("font.text_insert", {"type": 'TEXTINPUT', "value": 'ANY', "any": True, "repeat": True}, None),
        ("font.text_insert", {"type": 'BACK_SPACE', "value": 'PRESS', "alt": True, "repeat": True},
         {"properties": [("accent", True)]}),
        *_template_items_context_menu("VIEW3D_MT_edit_font_context_menu", params.context_menu_event),
    ])

    return keymap


def km_edit_curve_legacy(params):
    items = []
    keymap = (
        "Curve",
        {"space_type": 'EMPTY', "region_type": 'WINDOW'},
        {"items": items},
    )

    items.extend([
        # Transform Actions.
        *_template_items_transform_actions(params, use_bend=True, use_mirror=True),

        op_menu("TOPBAR_MT_edit_curve_add", {"type": 'A', "value": 'PRESS', "shift": True}),
        ("curve.handle_type_set", {"type": 'V', "value": 'PRESS'}, None),
        ("curve.vertex_add", {"type": params.action_mouse, "value": 'CLICK', "ctrl": True}, None),
        *_template_items_select_actions(params, "curve.select_all"),
        ("curve.select_row", {"type": 'R', "value": 'PRESS', "shift": True}, None),
        ("curve.select_more", {"type": 'NUMPAD_PLUS', "value": 'PRESS', "ctrl": True, "repeat": True}, None),
        ("curve.select_less", {"type": 'NUMPAD_MINUS', "value": 'PRESS', "ctrl": True, "repeat": True}, None),
        ("curve.select_linked", {"type": 'L', "value": 'PRESS', "ctrl": True}, None),
        ("curve.select_similar", {"type": 'G', "value": 'PRESS', "shift": True}, None),
        ("curve.select_linked_pick", {"type": 'L', "value": 'PRESS'},
         {"properties": [("deselect", False)]}),
        ("curve.select_linked_pick", {"type": 'L', "value": 'PRESS', "shift": True},
         {"properties": [("deselect", True)]}),
        ("curve.shortest_path_pick",
         {"type": params.select_mouse, "value": params.select_mouse_value_fallback, "ctrl": True}, None),
        ("curve.separate", {"type": 'P', "value": 'PRESS'}, None),
        ("curve.split", {"type": 'Y', "value": 'PRESS'}, None),
        op_tool_optional(
            ("curve.extrude_move", {"type": 'E', "value": 'PRESS'},
             {"properties": [("TRANSFORM_OT_translate", [("alt_navigation", params.use_alt_navigation)])]}),
            (op_tool_cycle, "builtin.extrude"), params),
        ("curve.duplicate_move", {"type": 'D', "value": 'PRESS', "shift": True}, None),
        ("curve.make_segment", {"type": 'F', "value": 'PRESS'}, None),
        ("curve.cyclic_toggle", {"type": 'C', "value": 'PRESS', "alt": True}, None),
        op_menu("VIEW3D_MT_edit_curve_delete", {"type": 'X', "value": 'PRESS'}),
        op_menu("VIEW3D_MT_edit_curve_delete", {"type": 'DEL', "value": 'PRESS'}),
        ("curve.dissolve_verts", {"type": 'X', "value": 'PRESS', "ctrl": True}, None),
        ("curve.dissolve_verts", {"type": 'DEL', "value": 'PRESS', "ctrl": True}, None),
        ("curve.tilt_clear", {"type": 'T', "value": 'PRESS', "alt": True}, None),
        op_tool_optional(
            ("transform.tilt", {"type": 'T', "value": 'PRESS', "ctrl": True}, None),
            (op_tool_cycle, "builtin.tilt"), params),
        ("transform.transform", {"type": 'S', "value": 'PRESS', "alt": True},
         {"properties": [("mode", 'CURVE_SHRINKFATTEN')]}),
        *_template_items_hide_reveal_actions("curve.hide", "curve.reveal"),
        ("curve.normals_make_consistent",
         {"type": 'N', "value": 'PRESS', "ctrl" if params.legacy else "shift": True}, None),
        ("object.vertex_parent_set", {"type": 'P', "value": 'PRESS', "ctrl": True}, None),
        op_menu("VIEW3D_MT_hook", {"type": 'H', "value": 'PRESS', "ctrl": True}),
        *_template_items_proportional_editing(
            params, connected=True, toggle_data_path='tool_settings.use_proportional_edit'),
        *_template_items_context_menu("VIEW3D_MT_edit_curve_context_menu", params.context_menu_event),
    ])

    return keymap


# Curves edit mode.
def km_edit_curves(params):
    items = []
    keymap = (
        "Curves",
        {"space_type": 'EMPTY', "region_type": 'WINDOW'},
        {"items": items},
    )

    items.extend([
        # Transform Actions.
        *_template_items_transform_actions(params, use_bend=True, use_mirror=True),

        ("curves.set_selection_domain", {"type": 'ONE', "value": 'PRESS'}, {"properties": [("domain", 'POINT')]}),
        ("curves.set_selection_domain", {"type": 'TWO', "value": 'PRESS'}, {"properties": [("domain", 'CURVE')]}),
        ("curves.disable_selection", {"type": 'ONE', "value": 'PRESS', "alt": True}, None),
        ("curves.disable_selection", {"type": 'TWO', "value": 'PRESS', "alt": True}, None),
        *_template_items_select_actions(params, "curves.select_all"),
        ("curves.select_linked", {"type": 'L', "value": 'PRESS', "ctrl": True}, None),
        ("curves.delete", {"type": 'X', "value": 'PRESS'}, None),
        ("curves.delete", {"type": 'DEL', "value": 'PRESS'}, None),
        ("curves.select_more", {"type": 'NUMPAD_PLUS', "value": 'PRESS', "ctrl": True, "repeat": True}, None),
        ("curves.select_less", {"type": 'NUMPAD_MINUS', "value": 'PRESS', "ctrl": True, "repeat": True}, None),
        *_template_items_proportional_editing(
            params, connected=True, toggle_data_path='tool_settings.use_proportional_edit'),
    ])

    return keymap


# ------------------------------------------------------------------------------
# Modal Maps and Gizmos

def km_eyedropper_modal_map(_params):
    items = []
    keymap = (
        "Eyedropper Modal Map",
        {"space_type": 'EMPTY', "region_type": 'WINDOW', "modal": True},
        {"items": items},
    )

    items.extend([
        ("CANCEL", {"type": 'ESC', "value": 'PRESS', "any": True}, None),
        ("CANCEL", {"type": 'RIGHTMOUSE', "value": 'PRESS', "any": True}, None),
        ("SAMPLE_CONFIRM", {"type": 'RET', "value": 'RELEASE', "any": True}, None),
        ("SAMPLE_CONFIRM", {"type": 'NUMPAD_ENTER', "value": 'RELEASE', "any": True}, None),
        ("SAMPLE_CONFIRM", {"type": 'LEFTMOUSE', "value": 'RELEASE', "any": True}, None),
        ("SAMPLE_BEGIN", {"type": 'LEFTMOUSE', "value": 'PRESS', "any": True}, None),
        ("SAMPLE_RESET", {"type": 'SPACE', "value": 'RELEASE', "any": True}, None),
    ])

    return keymap


def km_eyedropper_colorramp_pointsampling_map(_params):
    items = []
    keymap = (
        "Eyedropper ColorRamp PointSampling Map",
        {"space_type": 'EMPTY', "region_type": 'WINDOW', "modal": True},
        {"items": items},
    )

    items.extend([
        ("CANCEL", {"type": 'ESC', "value": 'PRESS', "any": True}, None),
        ("CANCEL", {"type": 'BACK_SPACE', "value": 'PRESS', "any": True}, None),
        ("SAMPLE_CONFIRM", {"type": 'RIGHTMOUSE', "value": 'PRESS', "any": True}, None),
        ("SAMPLE_CONFIRM", {"type": 'RET', "value": 'RELEASE', "any": True}, None),
        ("SAMPLE_CONFIRM", {"type": 'NUMPAD_ENTER', "value": 'RELEASE', "any": True}, None),
        ("SAMPLE_SAMPLE", {"type": 'LEFTMOUSE', "value": 'PRESS', "any": True}, None),
        ("SAMPLE_RESET", {"type": 'SPACE', "value": 'RELEASE', "any": True}, None),
    ])

    return keymap


def km_transform_modal_map(params):
    items = []
    keymap = (
        "Transform Modal Map",
        {"space_type": 'EMPTY', "region_type": 'WINDOW', "modal": True},
        {"items": items},
    )

    alt_without_navigaton = {} if params.use_alt_navigation else {"alt": True}

    items.extend([
        ("CONFIRM", {"type": 'LEFTMOUSE', "value": 'PRESS', "any": True}, None),
        ("CONFIRM", {"type": 'RET', "value": 'PRESS', "any": True}, None),
        ("CONFIRM", {"type": 'NUMPAD_ENTER', "value": 'PRESS', "any": True}, None),
        ("CONFIRM", {"type": 'SPACE', "value": 'PRESS', "any": True}, None),
        ("CANCEL", {"type": 'RIGHTMOUSE', "value": 'PRESS', "any": True}, None),
        ("CANCEL", {"type": 'ESC', "value": 'PRESS', "any": True}, None),
        ("AXIS_X", {"type": 'X', "value": 'PRESS'}, None),
        ("AXIS_Y", {"type": 'Y', "value": 'PRESS'}, None),
        ("AXIS_Z", {"type": 'Z', "value": 'PRESS'}, None),
        ("PLANE_X", {"type": 'X', "value": 'PRESS', "shift": True}, None),
        ("PLANE_Y", {"type": 'Y', "value": 'PRESS', "shift": True}, None),
        ("PLANE_Z", {"type": 'Z', "value": 'PRESS', "shift": True}, None),
        ("CONS_OFF", {"type": 'C', "value": 'PRESS'}, None),
        ("TRANSLATE", {"type": 'G', "value": 'PRESS'}, None),
        ("VERT_EDGE_SLIDE", {"type": 'G', "value": 'PRESS'}, None),
        ("ROTATE", {"type": 'R', "value": 'PRESS'}, None),
        ("TRACKBALL", {"type": 'R', "value": 'PRESS'}, None),
        ("RESIZE", {"type": 'S', "value": 'PRESS'}, None),
        ("ROTATE_NORMALS", {"type": 'N', "value": 'PRESS'}, None),
        ("EDIT_SNAP_SOURCE_ON", {"type": 'B', "value": 'PRESS'}, None),
        ("EDIT_SNAP_SOURCE_OFF", {"type": 'B', "value": 'PRESS'}, None),
        ("SNAP_TOGGLE", {"type": 'TAB', "value": 'PRESS', "shift": True}, None),
        ("SNAP_INV_ON", {"type": 'LEFT_CTRL', "value": 'PRESS', "any": True}, None),
        ("SNAP_INV_OFF", {"type": 'LEFT_CTRL', "value": 'RELEASE', "any": True}, None),
        ("SNAP_INV_ON", {"type": 'RIGHT_CTRL', "value": 'PRESS', "any": True}, None),
        ("SNAP_INV_OFF", {"type": 'RIGHT_CTRL', "value": 'RELEASE', "any": True}, None),
        ("ADD_SNAP", {"type": 'A', "value": 'PRESS'}, None),
        ("ADD_SNAP", {"type": 'A', "value": 'PRESS', "ctrl": True}, None),
        ("REMOVE_SNAP", {"type": 'A', "value": 'PRESS', "alt": True}, None),
        ("PROPORTIONAL_SIZE_UP", {"type": 'PAGE_UP', "value": 'PRESS', "repeat": True}, None),
        ("PROPORTIONAL_SIZE_DOWN", {"type": 'PAGE_DOWN', "value": 'PRESS', "repeat": True}, None),
        ("PROPORTIONAL_SIZE_UP", {"type": 'PAGE_UP', "value": 'PRESS', "shift": True, "repeat": True}, None),
        ("PROPORTIONAL_SIZE_DOWN", {"type": 'PAGE_DOWN', "value": 'PRESS', "shift": True, "repeat": True}, None),
        ("PROPORTIONAL_SIZE_UP", {"type": 'WHEELDOWNMOUSE', "value": 'PRESS', **alt_without_navigaton}, None),
        ("PROPORTIONAL_SIZE_DOWN", {"type": 'WHEELUPMOUSE', "value": 'PRESS', **alt_without_navigaton}, None),
        ("PROPORTIONAL_SIZE_UP", {"type": 'WHEELDOWNMOUSE', "value": 'PRESS', "shift": True}, None),
        ("PROPORTIONAL_SIZE_DOWN", {"type": 'WHEELUPMOUSE', "value": 'PRESS', "shift": True}, None),
        ("PROPORTIONAL_SIZE", {"type": 'TRACKPADPAN', "value": 'ANY', **alt_without_navigaton}, None),
        ("AUTOIK_CHAIN_LEN_UP", {"type": 'PAGE_UP', "value": 'PRESS', "repeat": True}, None),
        ("AUTOIK_CHAIN_LEN_DOWN", {"type": 'PAGE_DOWN', "value": 'PRESS', "repeat": True}, None),
        ("AUTOIK_CHAIN_LEN_UP", {"type": 'PAGE_UP', "value": 'PRESS', "shift": True, "repeat": True}, None),
        ("AUTOIK_CHAIN_LEN_DOWN", {"type": 'PAGE_DOWN', "value": 'PRESS', "shift": True, "repeat": True}, None),
        ("AUTOIK_CHAIN_LEN_UP", {"type": 'WHEELDOWNMOUSE', "value": 'PRESS', **alt_without_navigaton}, None),
        ("AUTOIK_CHAIN_LEN_DOWN", {"type": 'WHEELUPMOUSE', "value": 'PRESS', **alt_without_navigaton}, None),
        ("AUTOIK_CHAIN_LEN_UP", {"type": 'WHEELDOWNMOUSE', "value": 'PRESS', "shift": True}, None),
        ("AUTOIK_CHAIN_LEN_DOWN", {"type": 'WHEELUPMOUSE', "value": 'PRESS', "shift": True}, None),
        ("INSERTOFS_TOGGLE_DIR", {"type": 'T', "value": 'PRESS'}, None),
        ("NODE_ATTACH_ON", {"type": 'LEFT_ALT', "value": 'RELEASE', "any": True}, None),
        ("NODE_ATTACH_OFF", {"type": 'LEFT_ALT', "value": 'PRESS', "any": True}, None),
        ("AUTOCONSTRAIN", {"type": 'MIDDLEMOUSE', "value": 'ANY', **alt_without_navigaton}, None),
        ("AUTOCONSTRAINPLANE", {"type": 'MIDDLEMOUSE', "value": 'ANY', "shift": True, **alt_without_navigaton}, None),
        ("PRECISION", {"type": 'LEFT_SHIFT', "value": 'ANY', "any": True}, None),
        ("PRECISION", {"type": 'RIGHT_SHIFT', "value": 'ANY', "any": True}, None),
    ])

    return keymap


def km_view3d_interactive_add_tool_modal(_params):
    items = []
    keymap = (
        "View3D Placement Modal",
        {"space_type": 'EMPTY', "region_type": 'WINDOW', "modal": True},
        {"items": items},
    )

    items.extend([
        ("PIVOT_CENTER_ON", {"type": 'LEFT_ALT', "value": 'PRESS', "any": True}, None),
        ("PIVOT_CENTER_OFF", {"type": 'LEFT_ALT', "value": 'RELEASE', "any": True}, None),
        ("PIVOT_CENTER_ON", {"type": 'RIGHT_ALT', "value": 'PRESS', "any": True}, None),
        ("PIVOT_CENTER_OFF", {"type": 'RIGHT_ALT', "value": 'RELEASE', "any": True}, None),
        ("FIXED_ASPECT_ON", {"type": 'LEFT_SHIFT', "value": 'PRESS', "any": True}, None),
        ("FIXED_ASPECT_OFF", {"type": 'LEFT_SHIFT', "value": 'RELEASE', "any": True}, None),
        ("FIXED_ASPECT_ON", {"type": 'RIGHT_SHIFT', "value": 'PRESS', "any": True}, None),
        ("FIXED_ASPECT_OFF", {"type": 'RIGHT_SHIFT', "value": 'RELEASE', "any": True}, None),
        ("SNAP_ON", {"type": 'LEFT_CTRL', "value": 'PRESS', "any": True}, None),
        ("SNAP_OFF", {"type": 'LEFT_CTRL', "value": 'RELEASE', "any": True}, None),
        ("SNAP_ON", {"type": 'RIGHT_CTRL', "value": 'PRESS', "any": True}, None),
        ("SNAP_OFF", {"type": 'RIGHT_CTRL', "value": 'RELEASE', "any": True}, None),
    ])

    return keymap


def km_view3d_gesture_circle(_params):
    items = []
    keymap = (
        "View3D Gesture Circle",
        {"space_type": 'EMPTY', "region_type": 'WINDOW', "modal": True},
        {"items": items},
    )

    items.extend([
        # Note: use 'KM_ANY' for release, so the circle exits on any mouse release,
        # this is needed when circle select is activated as a tool.
        ("CANCEL", {"type": 'ESC', "value": 'PRESS', "any": True}, None),
        ("CANCEL", {"type": 'RIGHTMOUSE', "value": 'ANY', "any": True}, None),
        ("CONFIRM", {"type": 'RET', "value": 'PRESS', "any": True}, None),
        ("CONFIRM", {"type": 'NUMPAD_ENTER', "value": 'PRESS'}, None),
        ("SELECT", {"type": 'LEFTMOUSE', "value": 'PRESS'}, None),
        ("DESELECT", {"type": 'LEFTMOUSE', "value": 'PRESS', "shift": True}, None),
        ("NOP", {"type": 'LEFTMOUSE', "value": 'RELEASE', "any": True}, None),
        ("DESELECT", {"type": 'MIDDLEMOUSE', "value": 'PRESS'}, None),
        ("NOP", {"type": 'MIDDLEMOUSE', "value": 'RELEASE', "any": True}, None),
        ("SUBTRACT", {"type": 'WHEELUPMOUSE', "value": 'PRESS'}, None),
        ("SUBTRACT", {"type": 'NUMPAD_MINUS', "value": 'PRESS', "repeat": True}, None),
        ("ADD", {"type": 'WHEELDOWNMOUSE', "value": 'PRESS'}, None),
        ("ADD", {"type": 'NUMPAD_PLUS', "value": 'PRESS', "repeat": True}, None),
        ("SIZE", {"type": 'TRACKPADPAN', "value": 'ANY'}, None),
    ])

    return keymap


def km_gesture_border(_params):
    items = []
    keymap = (
        "Gesture Box",
        {"space_type": 'EMPTY', "region_type": 'WINDOW', "modal": True},
        {"items": items},
    )

    items.extend([
        ("CANCEL", {"type": 'ESC', "value": 'PRESS', "any": True}, None),
        ("CANCEL", {"type": 'RIGHTMOUSE', "value": 'PRESS', "any": True}, None),
        ("SELECT", {"type": 'RIGHTMOUSE', "value": 'RELEASE', "any": True}, None),
        ("BEGIN", {"type": 'LEFTMOUSE', "value": 'PRESS', "shift": True}, None),
        ("DESELECT", {"type": 'LEFTMOUSE', "value": 'RELEASE', "shift": True}, None),
        ("BEGIN", {"type": 'LEFTMOUSE', "value": 'PRESS'}, None),
        ("SELECT", {"type": 'LEFTMOUSE', "value": 'RELEASE', "any": True}, None),
        ("BEGIN", {"type": 'MIDDLEMOUSE', "value": 'PRESS'}, None),
        ("DESELECT", {"type": 'MIDDLEMOUSE', "value": 'RELEASE'}, None),
        ("MOVE", {"type": 'SPACE', "value": 'ANY', "any": True}, None),
    ])

    return keymap


def km_gesture_zoom_border(_params):
    items = []
    keymap = (
        "Gesture Zoom Border",
        {"space_type": 'EMPTY', "region_type": 'WINDOW', "modal": True},
        {"items": items},
    )

    items.extend([
        ("CANCEL", {"type": 'ESC', "value": 'PRESS', "any": True}, None),
        ("CANCEL", {"type": 'RIGHTMOUSE', "value": 'ANY', "any": True}, None),
        ("BEGIN", {"type": 'LEFTMOUSE', "value": 'PRESS'}, None),
        ("IN", {"type": 'LEFTMOUSE', "value": 'RELEASE'}, None),
        ("BEGIN", {"type": 'MIDDLEMOUSE', "value": 'PRESS'}, None),
        ("OUT", {"type": 'MIDDLEMOUSE', "value": 'RELEASE'}, None),
    ])

    return keymap


def km_gesture_straight_line(_params):
    items = []
    keymap = (
        "Gesture Straight Line",
        {"space_type": 'EMPTY', "region_type": 'WINDOW', "modal": True},
        {"items": items},
    )

    items.extend([
        ("CANCEL", {"type": 'ESC', "value": 'PRESS', "any": True}, None),
        ("CANCEL", {"type": 'RIGHTMOUSE', "value": 'ANY', "any": True}, None),
        ("BEGIN", {"type": 'LEFTMOUSE', "value": 'PRESS'}, None),
        ("SELECT", {"type": 'LEFTMOUSE', "value": 'RELEASE', "any": True}, None),
        ("MOVE", {"type": 'SPACE', "value": 'ANY', "any": True}, None),
        ("SNAP", {"type": 'LEFT_CTRL', "value": 'ANY', "any": True}, None),
        ("FLIP", {"type": 'F', "value": 'PRESS', "any": True}, None),
    ])

    return keymap


def km_gesture_lasso(_params):
    items = []
    keymap = (
        "Gesture Lasso",
        {"space_type": 'EMPTY', "region_type": 'WINDOW', "modal": True},
        {"items": items},
    )

    items.extend([
        ("MOVE", {"type": 'SPACE', "value": 'ANY', "any": True}, None),
    ])

    return keymap


def km_standard_modal_map(_params):
    items = []
    keymap = (
        "Standard Modal Map",
        {"space_type": 'EMPTY', "region_type": 'WINDOW', "modal": True},
        {"items": items},
    )

    items.extend([
        ("CANCEL", {"type": 'ESC', "value": 'PRESS', "any": True}, None),
        ("APPLY", {"type": 'LEFTMOUSE', "value": 'ANY', "any": True}, None),
        ("APPLY", {"type": 'RET', "value": 'PRESS', "any": True}, None),
        ("APPLY", {"type": 'NUMPAD_ENTER', "value": 'PRESS', "any": True}, None),
        ("SNAP", {"type": 'LEFT_CTRL', "value": 'PRESS', "any": True}, None),
        ("SNAP_OFF", {"type": 'LEFT_CTRL', "value": 'RELEASE', "any": True}, None),
        ("SNAP", {"type": 'RIGHT_CTRL', "value": 'PRESS', "any": True}, None),
        ("SNAP_OFF", {"type": 'RIGHT_CTRL', "value": 'RELEASE', "any": True}, None),
    ])

    return keymap


def km_knife_tool_modal_map(_params):
    items = []
    keymap = (
        "Knife Tool Modal Map",
        {"space_type": 'EMPTY', "region_type": 'WINDOW', "modal": True},
        {"items": items},
    )

    items.extend([
        ("CANCEL", {"type": 'ESC', "value": 'PRESS', "any": True}, None),
        ("PANNING", {"type": 'MIDDLEMOUSE', "value": 'ANY', "any": True}, None),
        ("ADD_CUT_CLOSED", {"type": 'LEFTMOUSE', "value": 'DOUBLE_CLICK', "any": True}, None),
        ("ADD_CUT", {"type": 'LEFTMOUSE', "value": 'ANY', "any": True}, None),
        ("UNDO", {"type": 'Z', "value": 'PRESS', "ctrl": True}, None),
        ("CONFIRM", {"type": 'RET', "value": 'PRESS', "any": True}, None),
        ("CONFIRM", {"type": 'NUMPAD_ENTER', "value": 'PRESS', "any": True}, None),
        ("CONFIRM", {"type": 'SPACE', "value": 'PRESS', "any": True}, None),
        ("NEW_CUT", {"type": 'RIGHTMOUSE', "value": 'PRESS'}, None),
        ("SNAP_MIDPOINTS_ON", {"type": 'LEFT_SHIFT', "value": 'PRESS', "any": True}, None),
        ("SNAP_MIDPOINTS_OFF", {"type": 'LEFT_SHIFT', "value": 'RELEASE', "any": True}, None),
        ("SNAP_MIDPOINTS_ON", {"type": 'RIGHT_SHIFT', "value": 'PRESS', "any": True}, None),
        ("SNAP_MIDPOINTS_OFF", {"type": 'RIGHT_SHIFT', "value": 'RELEASE', "any": True}, None),
        ("IGNORE_SNAP_ON", {"type": 'LEFT_CTRL', "value": 'PRESS', "any": True}, None),
        ("IGNORE_SNAP_OFF", {"type": 'LEFT_CTRL', "value": 'RELEASE', "any": True}, None),
        ("IGNORE_SNAP_ON", {"type": 'RIGHT_CTRL', "value": 'PRESS', "any": True}, None),
        ("IGNORE_SNAP_OFF", {"type": 'RIGHT_CTRL', "value": 'RELEASE', "any": True}, None),
        ("X_AXIS", {"type": 'X', "value": 'PRESS'}, None),
        ("Y_AXIS", {"type": 'Y', "value": 'PRESS'}, None),
        ("Z_AXIS", {"type": 'Z', "value": 'PRESS'}, None),
        ("ANGLE_SNAP_TOGGLE", {"type": 'A', "value": 'PRESS'}, None),
        ("CYCLE_ANGLE_SNAP_EDGE", {"type": 'R', "value": 'PRESS'}, None),
        ("CUT_THROUGH_TOGGLE", {"type": 'C', "value": 'PRESS'}, None),
        ("SHOW_DISTANCE_ANGLE_TOGGLE", {"type": 'S', "value": 'PRESS'}, None),
        ("DEPTH_TEST_TOGGLE", {"type": 'V', "value": 'PRESS'}, None),
    ])

    return keymap


def km_custom_normals_modal_map(_params):
    items = []
    keymap = (
        "Custom Normals Modal Map",
        {"space_type": 'EMPTY', "region_type": 'WINDOW', "modal": True},
        {"items": items},
    )

    items.extend([
        ("CANCEL", {"type": 'ESC', "value": 'PRESS', "any": True}, None),
        ("CANCEL", {"type": 'RIGHTMOUSE', "value": 'PRESS'}, None),
        ("CONFIRM", {"type": 'RET', "value": 'PRESS', "any": True}, None),
        ("CONFIRM", {"type": 'NUMPAD_ENTER', "value": 'PRESS', "any": True}, None),
        ("CONFIRM", {"type": 'LEFTMOUSE', "value": 'PRESS'}, None),
        ("RESET", {"type": 'R', "value": 'PRESS'}, None),
        ("INVERT", {"type": 'I', "value": 'PRESS'}, None),
        ("SPHERIZE", {"type": 'S', "value": 'PRESS'}, None),
        ("ALIGN", {"type": 'A', "value": 'PRESS'}, None),
        ("USE_MOUSE", {"type": 'M', "value": 'PRESS'}, None),
        ("USE_PIVOT", {"type": 'L', "value": 'PRESS'}, None),
        ("USE_OBJECT", {"type": 'O', "value": 'PRESS'}, None),
        ("SET_USE_3DCURSOR", {"type": 'LEFTMOUSE', "value": 'CLICK', "ctrl": True}, None),
        ("SET_USE_SELECTED", {"type": 'RIGHTMOUSE', "value": 'CLICK', "ctrl": True}, None),
    ])

    return keymap


def km_bevel_modal_map(_params):
    items = []
    keymap = (
        "Bevel Modal Map",
        {"space_type": 'EMPTY', "region_type": 'WINDOW', "modal": True},
        {"items": items},
    )

    items.extend([
        ("CANCEL", {"type": 'ESC', "value": 'PRESS', "any": True}, None),
        ("CANCEL", {"type": 'RIGHTMOUSE', "value": 'PRESS', "any": True}, None),
        ("CONFIRM", {"type": 'RET', "value": 'PRESS', "any": True}, None),
        ("CONFIRM", {"type": 'NUMPAD_ENTER', "value": 'PRESS', "any": True}, None),
        ("CONFIRM", {"type": 'LEFTMOUSE', "value": 'PRESS', "any": True}, None),
        ("VALUE_OFFSET", {"type": 'A', "value": 'PRESS', "any": True}, None),
        ("VALUE_PROFILE", {"type": 'P', "value": 'PRESS', "any": True}, None),
        ("VALUE_SEGMENTS", {"type": 'S', "value": 'PRESS', "any": True}, None),
        ("SEGMENTS_UP", {"type": 'WHEELUPMOUSE', "value": 'PRESS', "any": True}, None),
        ("SEGMENTS_UP", {"type": 'NUMPAD_PLUS', "value": 'PRESS', "any": True}, None),
        ("SEGMENTS_DOWN", {"type": 'WHEELDOWNMOUSE', "value": 'PRESS', "any": True}, None),
        ("SEGMENTS_DOWN", {"type": 'NUMPAD_MINUS', "value": 'PRESS', "any": True}, None),
        ("OFFSET_MODE_CHANGE", {"type": 'M', "value": 'PRESS', "any": True}, None),
        ("CLAMP_OVERLAP_TOGGLE", {"type": 'C', "value": 'PRESS', "any": True}, None),
        ("AFFECT_CHANGE", {"type": 'V', "value": 'PRESS', "any": True}, None),
        ("HARDEN_NORMALS_TOGGLE", {"type": 'H', "value": 'PRESS', "any": True}, None),
        ("MARK_SEAM_TOGGLE", {"type": 'U', "value": 'PRESS', "any": True}, None),
        ("MARK_SHARP_TOGGLE", {"type": 'K', "value": 'PRESS', "any": True}, None),
        ("OUTER_MITER_CHANGE", {"type": 'O', "value": 'PRESS', "any": True}, None),
        ("INNER_MITER_CHANGE", {"type": 'I', "value": 'PRESS', "any": True}, None),
        ("PROFILE_TYPE_CHANGE", {"type": 'Z', "value": 'PRESS', "any": True}, None),
        ("VERTEX_MESH_CHANGE", {"type": 'N', "value": 'PRESS', "any": True}, None),
    ])

    return keymap


def km_view3d_fly_modal(_params):
    items = []
    keymap = (
        "View3D Fly Modal",
        {"space_type": 'EMPTY', "region_type": 'WINDOW', "modal": True},
        {"items": items},
    )

    items.extend([
        ("CANCEL", {"type": 'RIGHTMOUSE', "value": 'ANY', "any": True}, None),
        ("CANCEL", {"type": 'ESC', "value": 'PRESS', "any": True}, None),
        ("CONFIRM", {"type": 'LEFTMOUSE', "value": 'ANY', "any": True}, None),
        ("CONFIRM", {"type": 'RET', "value": 'PRESS', "any": True}, None),
        ("CONFIRM", {"type": 'SPACE', "value": 'PRESS', "any": True}, None),
        ("CONFIRM", {"type": 'NUMPAD_ENTER', "value": 'PRESS', "any": True}, None),
        ("ACCELERATE", {"type": 'NUMPAD_PLUS', "value": 'PRESS', "any": True, "repeat": True}, None),
        ("DECELERATE", {"type": 'NUMPAD_MINUS', "value": 'PRESS', "any": True, "repeat": True}, None),
        ("ACCELERATE", {"type": 'WHEELUPMOUSE', "value": 'PRESS', "any": True}, None),
        ("DECELERATE", {"type": 'WHEELDOWNMOUSE', "value": 'PRESS', "any": True}, None),
        ("CONFIRM", {"type": 'TRACKPADPAN', "value": 'ANY'}, None),
        ("PAN_ENABLE", {"type": 'MIDDLEMOUSE', "value": 'PRESS', "any": True}, None),
        ("PAN_DISABLE", {"type": 'MIDDLEMOUSE', "value": 'RELEASE', "any": True}, None),
        ("FORWARD", {"type": 'W', "value": 'PRESS', "repeat": True}, None),
        ("BACKWARD", {"type": 'S', "value": 'PRESS', "repeat": True}, None),
        ("LEFT", {"type": 'A', "value": 'PRESS', "repeat": True}, None),
        ("RIGHT", {"type": 'D', "value": 'PRESS', "repeat": True}, None),
        ("UP", {"type": 'E', "value": 'PRESS', "repeat": True}, None),
        ("DOWN", {"type": 'Q', "value": 'PRESS', "repeat": True}, None),
        ("UP", {"type": 'R', "value": 'PRESS', "repeat": True}, None),
        ("DOWN", {"type": 'F', "value": 'PRESS', "repeat": True}, None),
        ("FORWARD", {"type": 'UP_ARROW', "value": 'PRESS', "repeat": True}, None),
        ("BACKWARD", {"type": 'DOWN_ARROW', "value": 'PRESS', "repeat": True}, None),
        ("LEFT", {"type": 'LEFT_ARROW', "value": 'PRESS', "repeat": True}, None),
        ("RIGHT", {"type": 'RIGHT_ARROW', "value": 'PRESS', "repeat": True}, None),
        ("AXIS_LOCK_X", {"type": 'X', "value": 'PRESS'}, None),
        ("AXIS_LOCK_Z", {"type": 'Z', "value": 'PRESS'}, None),
        ("PRECISION_ENABLE", {"type": 'LEFT_ALT', "value": 'PRESS', "any": True}, None),
        ("PRECISION_DISABLE", {"type": 'LEFT_ALT', "value": 'RELEASE', "any": True}, None),
        ("PRECISION_ENABLE", {"type": 'RIGHT_ALT', "value": 'PRESS', "any": True}, None),
        ("PRECISION_DISABLE", {"type": 'RIGHT_ALT', "value": 'RELEASE', "any": True}, None),
        ("PRECISION_ENABLE", {"type": 'LEFT_SHIFT', "value": 'PRESS', "any": True}, None),
        ("PRECISION_DISABLE", {"type": 'LEFT_SHIFT', "value": 'RELEASE', "any": True}, None),
        ("PRECISION_ENABLE", {"type": 'RIGHT_SHIFT', "value": 'PRESS', "any": True}, None),
        ("PRECISION_DISABLE", {"type": 'RIGHT_SHIFT', "value": 'RELEASE', "any": True}, None),
        ("FREELOOK_ENABLE", {"type": 'LEFT_CTRL', "value": 'PRESS', "any": True}, None),
        ("FREELOOK_DISABLE", {"type": 'LEFT_CTRL', "value": 'RELEASE', "any": True}, None),
        ("FREELOOK_ENABLE", {"type": 'RIGHT_CTRL', "value": 'PRESS', "any": True}, None),
        ("FREELOOK_DISABLE", {"type": 'RIGHT_CTRL', "value": 'RELEASE', "any": True}, None),
    ])

    return keymap


def km_view3d_walk_modal(_params):
    items = []
    keymap = (
        "View3D Walk Modal",
        {"space_type": 'EMPTY', "region_type": 'WINDOW', "modal": True},
        {"items": items},
    )

    items.extend([
        ("CANCEL", {"type": 'RIGHTMOUSE', "value": 'ANY', "any": True}, None),
        ("CANCEL", {"type": 'ESC', "value": 'PRESS', "any": True}, None),
        ("CONFIRM", {"type": 'LEFTMOUSE', "value": 'ANY', "any": True}, None),
        ("CONFIRM", {"type": 'RET', "value": 'PRESS', "any": True}, None),
        ("CONFIRM", {"type": 'NUMPAD_ENTER', "value": 'PRESS', "any": True}, None),
        ("FAST_ENABLE", {"type": 'LEFT_SHIFT', "value": 'PRESS', "any": True}, None),
        ("FAST_DISABLE", {"type": 'LEFT_SHIFT', "value": 'RELEASE', "any": True}, None),
        ("FAST_ENABLE", {"type": 'RIGHT_SHIFT', "value": 'PRESS', "any": True}, None),
        ("FAST_DISABLE", {"type": 'RIGHT_SHIFT', "value": 'RELEASE', "any": True}, None),
        ("SLOW_ENABLE", {"type": 'LEFT_ALT', "value": 'PRESS', "any": True}, None),
        ("SLOW_DISABLE", {"type": 'LEFT_ALT', "value": 'RELEASE', "any": True}, None),
        ("SLOW_ENABLE", {"type": 'RIGHT_ALT', "value": 'PRESS', "any": True}, None),
        ("SLOW_DISABLE", {"type": 'RIGHT_ALT', "value": 'RELEASE', "any": True}, None),
        ("FORWARD", {"type": 'W', "value": 'PRESS', "any": True}, None),
        ("BACKWARD", {"type": 'S', "value": 'PRESS', "any": True}, None),
        ("LEFT", {"type": 'A', "value": 'PRESS', "any": True}, None),
        ("RIGHT", {"type": 'D', "value": 'PRESS', "any": True}, None),
        ("UP", {"type": 'E', "value": 'PRESS', "any": True}, None),
        ("DOWN", {"type": 'Q', "value": 'PRESS', "any": True}, None),
        ("FORWARD_STOP", {"type": 'W', "value": 'RELEASE', "any": True}, None),
        ("BACKWARD_STOP", {"type": 'S', "value": 'RELEASE', "any": True}, None),
        ("LEFT_STOP", {"type": 'A', "value": 'RELEASE', "any": True}, None),
        ("RIGHT_STOP", {"type": 'D', "value": 'RELEASE', "any": True}, None),
        ("UP_STOP", {"type": 'E', "value": 'RELEASE', "any": True}, None),
        ("DOWN_STOP", {"type": 'Q', "value": 'RELEASE', "any": True}, None),
        ("FORWARD", {"type": 'UP_ARROW', "value": 'PRESS'}, None),
        ("BACKWARD", {"type": 'DOWN_ARROW', "value": 'PRESS'}, None),
        ("LEFT", {"type": 'LEFT_ARROW', "value": 'PRESS'}, None),
        ("RIGHT", {"type": 'RIGHT_ARROW', "value": 'PRESS'}, None),
        ("FORWARD_STOP", {"type": 'UP_ARROW', "value": 'RELEASE', "any": True}, None),
        ("BACKWARD_STOP", {"type": 'DOWN_ARROW', "value": 'RELEASE', "any": True}, None),
        ("LEFT_STOP", {"type": 'LEFT_ARROW', "value": 'RELEASE', "any": True}, None),
        ("RIGHT_STOP", {"type": 'RIGHT_ARROW', "value": 'RELEASE', "any": True}, None),
        ("GRAVITY_TOGGLE", {"type": 'TAB', "value": 'PRESS'}, None),
        ("GRAVITY_TOGGLE", {"type": 'G', "value": 'PRESS'}, None),
        ("JUMP", {"type": 'V', "value": 'PRESS', "any": True}, None),
        ("JUMP_STOP", {"type": 'V', "value": 'RELEASE', "any": True}, None),
        ("TELEPORT", {"type": 'SPACE', "value": 'PRESS', "any": True}, None),
        ("TELEPORT", {"type": 'MIDDLEMOUSE', "value": 'ANY', "any": True}, None),
        ("ACCELERATE", {"type": 'NUMPAD_PLUS', "value": 'PRESS', "any": True, "repeat": True}, None),
        ("DECELERATE", {"type": 'NUMPAD_MINUS', "value": 'PRESS', "any": True, "repeat": True}, None),
        ("ACCELERATE", {"type": 'WHEELUPMOUSE', "value": 'PRESS', "any": True}, None),
        ("DECELERATE", {"type": 'WHEELDOWNMOUSE', "value": 'PRESS', "any": True}, None),
        ("AXIS_LOCK_Z", {"type": 'Z', "value": 'PRESS'}, None),
        ("INCREASE_JUMP", {"type": 'PERIOD', "value": 'PRESS', "any": True}, None),
        ("DECREASE_JUMP", {"type": 'COMMA', "value": 'PRESS', "any": True}, None),
    ])

    return keymap


def km_view3d_rotate_modal(_params):
    items = []
    keymap = (
        "View3D Rotate Modal",
        {"space_type": 'EMPTY', "region_type": 'WINDOW', "modal": True},
        {"items": items},
    )

    items.extend([
        ("CANCEL", {"type": 'RIGHTMOUSE', "value": 'PRESS', "any": True}, None),
        ("AXIS_SNAP_ENABLE", {"type": 'LEFT_ALT', "value": 'PRESS', "any": True}, None),
        ("AXIS_SNAP_DISABLE", {"type": 'LEFT_ALT', "value": 'RELEASE', "any": True}, None),
        ("AXIS_SNAP_ENABLE", {"type": 'RIGHT_ALT', "value": 'PRESS', "any": True}, None),
        ("AXIS_SNAP_DISABLE", {"type": 'RIGHT_ALT', "value": 'RELEASE', "any": True}, None),
    ])

    return keymap


def km_view3d_move_modal(_params):
    items = []
    keymap = (
        "View3D Move Modal",
        {"space_type": 'EMPTY', "region_type": 'WINDOW', "modal": True},
        {"items": items},
    )

    items.extend([
        ("CANCEL", {"type": 'RIGHTMOUSE', "value": 'PRESS', "any": True}, None),
    ])

    return keymap


def km_view3d_zoom_modal(_params):
    items = []
    keymap = (
        "View3D Zoom Modal",
        {"space_type": 'EMPTY', "region_type": 'WINDOW', "modal": True},
        {"items": items},
    )

    items.extend([
        ("CANCEL", {"type": 'RIGHTMOUSE', "value": 'PRESS', "any": True}, None),
    ])

    return keymap


def km_view3d_dolly_modal(_params):
    items = []
    keymap = (
        "View3D Dolly Modal",
        {"space_type": 'EMPTY', "region_type": 'WINDOW', "modal": True},
        {"items": items},
    )

    items.extend([
        ("CANCEL", {"type": 'RIGHTMOUSE', "value": 'PRESS', "any": True}, None),
    ])

    return keymap


def km_paint_stroke_modal(_params):
    items = []
    keymap = (
        "Paint Stroke Modal",
        {"space_type": 'EMPTY', "region_type": 'WINDOW', "modal": True},
        {"items": items},
    )

    items.extend([
        ("CANCEL", {"type": 'ESC', "value": 'PRESS', "any": True}, None),
    ])

    return keymap


def km_sculpt_expand_modal(_params):
    items = []
    keymap = (
        "Sculpt Expand Modal",
        {"space_type": 'EMPTY', "region_type": 'WINDOW', "modal": True},
        {"items": items},
    )

    items.extend([
        ("CANCEL", {"type": 'ESC', "value": 'PRESS', "any": True}, None),
        ("CANCEL", {"type": 'RIGHTMOUSE', "value": 'PRESS', "any": True}, None),
        ("CONFIRM", {"type": 'LEFTMOUSE', "value": 'PRESS', "any": True}, None),
        ("CONFIRM", {"type": 'LEFTMOUSE', "value": 'RELEASE', "any": True}, None),
        ("INVERT", {"type": 'F', "value": 'PRESS', "any": True}, None),
        ("PRESERVE", {"type": 'E', "value": 'PRESS', "any": True}, None),
        ("GRADIENT", {"type": 'G', "value": 'PRESS', "any": True}, None),
        ("RECURSION_STEP_GEODESIC", {"type": 'R', "value": 'PRESS'}, None),
        ("RECURSION_STEP_TOPOLOGY", {"type": 'R', "value": 'PRESS', "alt": True}, None),
        ("MOVE_TOGGLE", {"type": 'SPACE', "value": 'ANY', "any": True}, None),
        *((e, {"type": NUMBERS_1[i], "value": 'PRESS', "any": True}, None) for i, e in enumerate(
            ("FALLOFF_GEODESICS", "FALLOFF_TOPOLOGY", "FALLOFF_TOPOLOGY_DIAGONALS", "FALLOFF_SPHERICAL"))),
        *((e, {"type": "NUMPAD_%i" % (i + 1), "value": 'PRESS', "any": True}, None) for i, e in enumerate(
            ("FALLOFF_GEODESICS", "FALLOFF_TOPOLOGY", "FALLOFF_TOPOLOGY_DIAGONALS", "FALLOFF_SPHERICAL"))),
        ("SNAP_TOGGLE", {"type": 'LEFT_CTRL', "value": 'ANY'}, None),
        ("SNAP_TOGGLE", {"type": 'RIGHT_CTRL', "value": 'ANY'}, None),
        ("LOOP_COUNT_INCREASE", {"type": 'W', "value": 'PRESS', "any": True, "repeat": True}, None),
        ("LOOP_COUNT_DECREASE", {"type": 'Q', "value": 'PRESS', "any": True, "repeat": True}, None),
        ("BRUSH_GRADIENT_TOGGLE", {"type": 'B', "value": 'PRESS', "any": True}, None),
        ("TEXTURE_DISTORTION_INCREASE", {"type": 'Y', "value": 'PRESS'}, None),
        ("TEXTURE_DISTORTION_DECREASE", {"type": 'T', "value": 'PRESS'}, None),
    ])
    return keymap


def km_sculpt_mesh_filter_modal_map(_params):
    items = []
    keymap = (
        "Mesh Filter Modal Map",
        {"space_type": 'EMPTY', "region_type": 'WINDOW', "modal": True},
        {"items": items},
    )

    items.extend([
        ("CONFIRM", {"type": 'LEFTMOUSE', "value": 'PRESS', "any": True}, None),
        ("CONFIRM", {"type": 'LEFTMOUSE', "value": 'RELEASE', "any": True}, None),
        ("CONFIRM", {"type": 'RET', "value": 'RELEASE', "any": True}, None),
        ("CONFIRM", {"type": 'NUMPAD_ENTER', "value": 'RELEASE', "any": True}, None),

        ("CANCEL", {"type": 'ESC', "value": 'PRESS', "any": True}, None),
        ("CANCEL", {"type": 'RIGHTMOUSE', "value": 'PRESS', "any": True}, None),
    ])
    return keymap


def km_curve_pen_modal_map(_params):
    items = []
    keymap = (
        "Curve Pen Modal Map",
        {"space_type": 'EMPTY', "region_type": 'WINDOW', "modal": True},
        {"items": items},
    )

    items.extend([
        ("FREE_ALIGN_TOGGLE", {"type": 'LEFT_SHIFT', "value": 'ANY', "any": True}, None),
        ("MOVE_ADJACENT", {"type": 'LEFT_CTRL', "value": 'ANY', "any": True}, None),
        ("MOVE_ENTIRE", {"type": 'SPACE', "value": 'ANY', "any": True}, None),
        ("LOCK_ANGLE", {"type": 'LEFT_ALT', "value": 'ANY', "any": True}, None),
        ("LINK_HANDLES", {"type": 'RIGHT_CTRL', "value": 'PRESS', "any": True}, None),
    ])

    return keymap


def km_node_link_modal_map(_params):
    items = []
    keymap = (
        "Node Link Modal Map",
        {"space_type": 'EMPTY', "region_type": 'WINDOW', "modal": True},
        {"items": items},
    )

    items.extend([
        ("BEGIN", {"type": 'LEFTMOUSE', "value": 'PRESS', "any": True}, None),
        ("CONFIRM", {"type": 'LEFTMOUSE', "value": 'RELEASE', "any": True}, None),
        ("CANCEL", {"type": 'RIGHTMOUSE', "value": 'PRESS', "any": True}, None),
        ("CANCEL", {"type": 'ESC', "value": 'PRESS', "any": True}, None),
        ("SWAP", {"type": 'LEFT_ALT', "value": 'ANY', "any": True}, None),
        ("SWAP", {"type": 'RIGHT_ALT', "value": 'ANY', "any": True}, None),
    ])

    return keymap


# Fallback for gizmos that don't have custom a custom key-map.
def km_generic_gizmo(_params):
    keymap = (
        "Generic Gizmo",
        {"space_type": 'EMPTY', "region_type": 'WINDOW'},
        {"items": _template_items_gizmo_tweak_value()},
    )

    return keymap


def km_generic_gizmo_drag(_params):
    keymap = (
        "Generic Gizmo Drag",
        {"space_type": 'EMPTY', "region_type": 'WINDOW'},
        {"items": _template_items_gizmo_tweak_value_drag()},
    )

    return keymap


def km_generic_gizmo_click_drag(_params):
    keymap = (
        "Generic Gizmo Click Drag",
        {"space_type": 'EMPTY', "region_type": 'WINDOW'},
        {"items": _template_items_gizmo_tweak_value_click_drag()},
    )

    return keymap


def km_generic_gizmo_maybe_drag(params):
    keymap = (
        "Generic Gizmo Maybe Drag",
        {"space_type": 'EMPTY', "region_type": 'WINDOW'},
        {"items":
         _template_items_gizmo_tweak_value_drag()
         if params.use_gizmo_drag else
         _template_items_gizmo_tweak_value()
         },
    )

    return keymap


def km_generic_gizmo_select(_params):
    keymap = (
        "Generic Gizmo Select",
        {"space_type": 'EMPTY', "region_type": 'WINDOW'},
        # TODO, currently in C code.
        {"items": _template_items_gizmo_tweak_value()},
    )

    return keymap


def km_generic_gizmo_tweak_modal_map(_params):
    keymap = (
        "Generic Gizmo Tweak Modal Map",
        {"space_type": 'EMPTY', "region_type": 'WINDOW', "modal": True},
        {"items": [
            ("CANCEL", {"type": 'ESC', "value": 'PRESS', "any": True}, None),
            ("CANCEL", {"type": 'RIGHTMOUSE', "value": 'PRESS', "any": True}, None),
            ("CONFIRM", {"type": 'RET', "value": 'PRESS', "any": True}, None),
            ("CONFIRM", {"type": 'NUMPAD_ENTER', "value": 'PRESS', "any": True}, None),
            ("PRECISION_ON", {"type": 'RIGHT_SHIFT', "value": 'PRESS', "any": True}, None),
            ("PRECISION_OFF", {"type": 'RIGHT_SHIFT', "value": 'RELEASE', "any": True}, None),
            ("PRECISION_ON", {"type": 'LEFT_SHIFT', "value": 'PRESS', "any": True}, None),
            ("PRECISION_OFF", {"type": 'LEFT_SHIFT', "value": 'RELEASE', "any": True}, None),
            ("SNAP_ON", {"type": 'RIGHT_CTRL', "value": 'PRESS', "any": True}, None),
            ("SNAP_OFF", {"type": 'RIGHT_CTRL', "value": 'RELEASE', "any": True}, None),
            ("SNAP_ON", {"type": 'LEFT_CTRL', "value": 'PRESS', "any": True}, None),
            ("SNAP_OFF", {"type": 'LEFT_CTRL', "value": 'RELEASE', "any": True}, None),
        ]},
    )
    return keymap


# ------------------------------------------------------------------------------
# Popup Key-maps

def km_popup_toolbar(_params):
    return (
        "Toolbar Popup",
        {"space_type": 'EMPTY', "region_type": 'TEMPORARY'},
        {"items": [
            op_tool("builtin.cursor", {"type": 'SPACE', "value": 'PRESS'}),
            op_tool("builtin.select", {"type": 'W', "value": 'PRESS'}),
            op_tool("builtin.select_lasso", {"type": 'L', "value": 'PRESS'}),
            op_tool("builtin.transform", {"type": 'T', "value": 'PRESS'}),
            op_tool("builtin.measure", {"type": 'M', "value": 'PRESS'}),
        ]},
    )


# ------------------------------------------------------------------------------
# Tool System (Generic)
#
# Named are auto-generated based on the tool name and it's toolbar.

def km_generic_tool_annotate(params):
    return (
        "Generic Tool: Annotate",
        {"space_type": 'EMPTY', "region_type": 'WINDOW'},
        {"items": [
            ("gpencil.annotate", {"type": params.tool_mouse, "value": 'PRESS'},
             {"properties": [("mode", 'DRAW'), ("wait_for_input", False)]}),
            ("gpencil.annotate", {"type": params.tool_mouse, "value": 'PRESS', "ctrl": True},
             {"properties": [("mode", 'ERASER'), ("wait_for_input", False)]}),
        ]},
    )


def km_generic_tool_annotate_line(params):
    return (
        "Generic Tool: Annotate Line",
        {"space_type": 'EMPTY', "region_type": 'WINDOW'},
        {"items": [
            ("gpencil.annotate", params.tool_maybe_tweak_event,
             {"properties": [("mode", 'DRAW_STRAIGHT'), ("wait_for_input", False)]}),
            ("gpencil.annotate", {"type": params.tool_mouse, "value": 'PRESS', "ctrl": True},
             {"properties": [("mode", 'ERASER'), ("wait_for_input", False)]}),
        ]},
    )


def km_generic_tool_annotate_polygon(params):
    return (
        "Generic Tool: Annotate Polygon",
        {"space_type": 'EMPTY', "region_type": 'WINDOW'},
        {"items": [
            ("gpencil.annotate", {"type": params.tool_mouse, "value": 'PRESS'},
             {"properties": [("mode", 'DRAW_POLY'), ("wait_for_input", False)]}),
            ("gpencil.annotate", {"type": params.tool_mouse, "value": 'PRESS', "ctrl": True},
             {"properties": [("mode", 'ERASER'), ("wait_for_input", False)]}),
        ]},
    )


def km_generic_tool_annotate_eraser(params):
    return (
        "Generic Tool: Annotate Eraser",
        {"space_type": 'EMPTY', "region_type": 'WINDOW'},
        {"items": [
            ("gpencil.annotate", {"type": params.tool_mouse, "value": 'PRESS'},
             {"properties": [("mode", 'ERASER'), ("wait_for_input", False)]}),
            ("gpencil.annotate", {"type": params.tool_mouse, "value": 'PRESS', "ctrl": True},
             {"properties": [("mode", 'ERASER'), ("wait_for_input", False)]}),
        ]},
    )


def km_image_editor_tool_generic_sample(params):
    return (
        "Image Editor Tool: Sample",
        {"space_type": 'IMAGE_EDITOR', "region_type": 'WINDOW'},
        {"items": [
            ("image.sample", {"type": params.tool_mouse, "value": 'PRESS'}, None),
        ]},
    )


# ------------------------------------------------------------------------------
# Tool System (UV Editor)

def km_image_editor_tool_uv_cursor(params):
    return (
        "Image Editor Tool: Uv, Cursor",
        {"space_type": 'IMAGE_EDITOR', "region_type": 'WINDOW'},
        {"items": [
            ("uv.cursor_set", {"type": params.tool_mouse, "value": 'PRESS'}, None),
            # Don't use `tool_maybe_tweak_event` since it conflicts with `PRESS` that places the cursor.
            ("transform.translate", params.tool_tweak_event,
             {"properties": [("release_confirm", True), ("cursor_transform", True)]}),
        ]},
    )


def km_image_editor_tool_uv_select(params, *, fallback):
    return (
        _fallback_id("Image Editor Tool: Uv, Tweak", fallback),
        {"space_type": 'IMAGE_EDITOR', "region_type": 'WINDOW'},
        {"items": [
            *([] if (fallback and (params.select_mouse == 'RIGHTMOUSE')) else _template_items_tool_select(
                params, "uv.select", "uv.cursor_set", fallback=fallback)),
            *([] if params.use_fallback_tool_select_handled else
              _template_uv_select(
                  type=params.select_mouse,
                  value=params.select_mouse_value,
                  select_passthrough=params.use_tweak_select_passthrough,
                  legacy=params.legacy,
            )),
        ]},
    )


def km_image_editor_tool_uv_select_box(params, *, fallback):
    return (
        _fallback_id("Image Editor Tool: Uv, Select Box", fallback),
        {"space_type": 'IMAGE_EDITOR', "region_type": 'WINDOW'},
        {"items": [
            *([] if (fallback and not params.use_fallback_tool) else _template_items_tool_select_actions_simple(
                "uv.select_box",
                # Don't use `tool_maybe_tweak_event`, see comment for this slot.
                **(params.select_tweak_event if (fallback and params.use_fallback_tool_select_mouse) else
                   params.tool_tweak_event))),
        ]},
    )


def km_image_editor_tool_uv_select_circle(params, *, fallback):
    return (
        _fallback_id("Image Editor Tool: Uv, Select Circle", fallback),
        {"space_type": 'IMAGE_EDITOR', "region_type": 'WINDOW'},
        {"items": [
            *([] if (fallback and not params.use_fallback_tool) else _template_items_tool_select_actions_simple(
                "uv.select_circle",
                **(params.select_tweak_event if (fallback and params.use_fallback_tool_select_mouse) else
                   {"type": params.tool_mouse, "value": 'PRESS'}),
                properties=[("wait_for_input", False)])),
            # No selection fallback since this operates on press.
        ]},
    )


def km_image_editor_tool_uv_select_lasso(params, *, fallback):
    return (
        _fallback_id("Image Editor Tool: Uv, Select Lasso", fallback),
        {"space_type": 'IMAGE_EDITOR', "region_type": 'WINDOW'},

        {"items": [
            *([] if (fallback and not params.use_fallback_tool) else _template_items_tool_select_actions_simple(
                "uv.select_lasso",
                **(params.select_tweak_event if (fallback and params.use_fallback_tool_select_mouse) else
                   params.tool_tweak_event))),
        ]},
    )


def km_image_editor_tool_uv_rip_region(params):
    return (
        "Image Editor Tool: Uv, Rip Region",
        {"space_type": 'IMAGE_EDITOR', "region_type": 'WINDOW'},
        {"items": [
            ("uv.rip_move", {**params.tool_maybe_tweak_event, **params.tool_modifier},
             {"properties": [("TRANSFORM_OT_translate", [("release_confirm", True)])]}),
        ]},
    )


def km_image_editor_tool_uv_sculpt_stroke(params):
    return (
        "Image Editor Tool: Uv, Sculpt Stroke",
        {"space_type": 'IMAGE_EDITOR', "region_type": 'WINDOW'},
        {"items": [
            ("sculpt.uv_sculpt_stroke", {"type": params.tool_mouse, "value": 'PRESS'}, None),
            ("sculpt.uv_sculpt_stroke", {"type": params.tool_mouse, "value": 'PRESS', "ctrl": True},
             {"properties": [("mode", 'INVERT')]}),
            ("sculpt.uv_sculpt_stroke", {"type": params.tool_mouse, "value": 'PRESS', "shift": True},
             {"properties": [("mode", 'RELAX')]}),
            ("brush.scale_size", {"type": 'LEFT_BRACKET', "value": 'PRESS', "repeat": True},
             {"properties": [("scalar", 0.9)]}),
            ("brush.scale_size", {"type": 'RIGHT_BRACKET', "value": 'PRESS', "repeat": True},
             {"properties": [("scalar", 1.0 / 0.9)]}),
            *_template_paint_radial_control("uv_sculpt"),
        ]},
    )


def km_image_editor_tool_uv_move(params):
    return (
        "Image Editor Tool: Uv, Move",
        {"space_type": 'IMAGE_EDITOR', "region_type": 'WINDOW'},
        {"items": [
            ("transform.translate", {**params.tool_maybe_tweak_event, **params.tool_modifier},
             {"properties": [("release_confirm", True)]}),
        ]},
    )


def km_image_editor_tool_uv_rotate(params):
    return (
        "Image Editor Tool: Uv, Rotate",
        {"space_type": 'IMAGE_EDITOR', "region_type": 'WINDOW'},
        {"items": [
            ("transform.rotate", {**params.tool_maybe_tweak_event, **params.tool_modifier},
             {"properties": [("release_confirm", True)]}),
        ]},
    )


def km_image_editor_tool_uv_scale(params):
    return (
        "Image Editor Tool: Uv, Scale",
        {"space_type": 'IMAGE_EDITOR', "region_type": 'WINDOW'},
        {"items": [
            ("transform.resize", {**params.tool_maybe_tweak_event, **params.tool_modifier},
             {"properties": [("release_confirm", True)]}),
        ]},
    )


# ------------------------------------------------------------------------------
# Tool System (Node Editor)

def km_node_editor_tool_select(params, *, fallback):
    return (
        _fallback_id("Node Tool: Tweak", fallback),
        {"space_type": 'NODE_EDITOR', "region_type": 'WINDOW'},
        {"items": [
            # The node key-map already selects, leave this empty.
            # NOTE: intentionally don't check `fallback` here (unlike other tweak tool checks).
            # as this should only be used on LMB select which would otherwise activate on click, not press.
            *([] if (params.select_mouse == 'RIGHTMOUSE') else
              _template_node_select(type=params.select_mouse, value='PRESS', select_passthrough=True)),
        ]},
    )


def km_node_editor_tool_select_box(params, *, fallback):
    return (
        _fallback_id("Node Tool: Select Box", fallback),
        {"space_type": 'NODE_EDITOR', "region_type": 'WINDOW'},
        {"items": [
            *([] if (fallback and not params.use_fallback_tool) else _template_items_tool_select_actions_simple(
                "node.select_box",
                # Don't use `tool_maybe_tweak_event`, see comment for this slot.
                **(params.select_tweak_event if (fallback and params.use_fallback_tool_select_mouse) else
                   params.tool_tweak_event),
                properties=[("tweak", True)],
            )),
            *([] if (params.select_mouse == 'RIGHTMOUSE') else
              _template_node_select(type='LEFTMOUSE', value='PRESS', select_passthrough=True)),
        ]},
    )


def km_node_editor_tool_select_lasso(params, *, fallback):
    return (
        _fallback_id("Node Tool: Select Lasso", fallback),
        {"space_type": 'NODE_EDITOR', "region_type": 'WINDOW'},
        {"items": [
            *([] if (fallback and not params.use_fallback_tool) else _template_items_tool_select_actions_simple(
                "node.select_lasso",
                **(params.select_tweak_event if (fallback and params.use_fallback_tool_select_mouse) else
                   params.tool_tweak_event),
                properties=[("tweak", True)]))
        ]},
    )


def km_node_editor_tool_select_circle(params, *, fallback):
    return (
        _fallback_id("Node Tool: Select Circle", fallback),
        {"space_type": 'NODE_EDITOR', "region_type": 'WINDOW'},
        {"items": [
            *([] if (fallback and not params.use_fallback_tool) else _template_items_tool_select_actions_simple(
                "node.select_circle",
                # Why circle select should be used on tweak?
                # So that RMB or Shift-RMB is still able to set an element as active.
                type=params.select_mouse if (fallback and params.use_fallback_tool_select_mouse) else params.tool_mouse,
                value='CLICK_DRAG' if (fallback and params.use_fallback_tool_select_mouse) else 'PRESS',
                properties=[("wait_for_input", False)])),
        ]},
    )


def km_node_editor_tool_links_cut(params):
    return (
        "Node Tool: Links Cut",
        {"space_type": 'NODE_EDITOR', "region_type": 'WINDOW'},
        {"items": [
            ("node.links_cut", {"type": params.tool_mouse, "value": 'PRESS'}, None),
        ]},
    )


# ------------------------------------------------------------------------------
# Tool System (3D View, Generic)

def km_3d_view_tool_cursor(params):
    return (
        "3D View Tool: Cursor",
        {"space_type": 'VIEW_3D', "region_type": 'WINDOW'},
        {"items": [
            ("view3d.cursor3d", {"type": params.tool_mouse, "value": 'PRESS'}, None),
            # Don't use `tool_maybe_tweak_event` since it conflicts with `PRESS` that places the cursor.
            ("transform.translate", params.tool_tweak_event,
             {"properties": [("release_confirm", True), ("cursor_transform", True)]}),
        ]},
    )


def km_3d_view_tool_text_select(_params):
    return (
        "3D View Tool: Edit Text, Select Text",
        {"space_type": 'VIEW_3D', "region_type": 'WINDOW'},
        {"items": [
            ("font.selection_set", {"type": 'LEFTMOUSE', "value": 'PRESS'}, None),
            ("font.select_word", {"type": 'LEFTMOUSE', "value": 'DOUBLE_CLICK'}, None),
        ]},
    )


def km_3d_view_tool_select(params, *, fallback):
    return (
        _fallback_id("3D View Tool: Tweak", fallback),
        {"space_type": 'VIEW_3D', "region_type": 'WINDOW'},
        {"items": [
            *([] if (fallback and (params.select_mouse == 'RIGHTMOUSE')) else _template_items_tool_select(
                params, "view3d.select", "view3d.cursor3d", fallback=fallback)),
            *([] if params.use_fallback_tool_select_handled else
              _template_view3d_select(
                  type=params.select_mouse,
                  value=params.select_mouse_value,
                  legacy=params.legacy,
                  select_passthrough=params.use_tweak_select_passthrough,
                  exclude_mod="ctrl",
            )),
            # Instance weight/vertex selection actions here, see code-comment for details.
            *([] if (params.select_mouse == 'RIGHTMOUSE') else _template_view3d_paint_mask_select_loop(params)),
        ]},
    )


def km_3d_view_tool_select_box(params, *, fallback):
    return (
        _fallback_id("3D View Tool: Select Box", fallback),
        {"space_type": 'VIEW_3D', "region_type": 'WINDOW'},
        {"items": [
            *([] if (fallback and not params.use_fallback_tool) else _template_items_tool_select_actions(
                "view3d.select_box",
                # Don't use `tool_maybe_tweak_event`, see comment for this slot.
                **(params.select_tweak_event if (fallback and params.use_fallback_tool_select_mouse) else
                   params.tool_tweak_event))),
            # Instance weight/vertex selection actions here, see code-comment for details.
            *([] if (params.select_mouse == 'RIGHTMOUSE') else _template_view3d_paint_mask_select_loop(params)),
        ]},
    )


def km_3d_view_tool_select_circle(params, *, fallback):
    return (
        _fallback_id("3D View Tool: Select Circle", fallback),
        {"space_type": 'VIEW_3D', "region_type": 'WINDOW'},
        {"items": [
            *([] if (fallback and not params.use_fallback_tool) else _template_items_tool_select_actions_simple(
                "view3d.select_circle",
                # Why circle select should be used on tweak?
                # So that RMB or Shift-RMB is still able to set an element as active.
                type=params.select_mouse if (fallback and params.use_fallback_tool_select_mouse) else params.tool_mouse,
                value='CLICK_DRAG' if (fallback and params.use_fallback_tool_select_mouse) else 'PRESS',
                properties=[("wait_for_input", False)])),
            # Instance weight/vertex selection actions here, see code-comment for details.
            *([] if (params.select_mouse == 'RIGHTMOUSE') else _template_view3d_paint_mask_select_loop(params)),
        ]},
    )


def km_3d_view_tool_select_lasso(params, *, fallback):
    return (
        _fallback_id("3D View Tool: Select Lasso", fallback),
        {"space_type": 'VIEW_3D', "region_type": 'WINDOW'},
        {"items": [
            *([] if (fallback and not params.use_fallback_tool) else _template_items_tool_select_actions(
                "view3d.select_lasso",
                **(params.select_tweak_event if (fallback and params.use_fallback_tool_select_mouse) else
                   params.tool_tweak_event))),
            # Instance weight/vertex selection actions here, see code-comment for details.
            *([] if (params.select_mouse == 'RIGHTMOUSE') else _template_view3d_paint_mask_select_loop(params)),
        ]}
    )


def km_3d_view_tool_transform(params):
    return (
        "3D View Tool: Transform",
        {"space_type": 'VIEW_3D', "region_type": 'WINDOW'},
        {"items": [
            ("transform.from_gizmo", {**params.tool_maybe_tweak_event, **params.tool_modifier}, None),
        ]},
    )


def km_3d_view_tool_move(params):
    return (
        "3D View Tool: Move",
        {"space_type": 'VIEW_3D', "region_type": 'WINDOW'},
        {"items": [
            ("transform.translate", {**params.tool_maybe_tweak_event, **params.tool_modifier},
             {"properties": [("release_confirm", True)]}),
        ]},
    )


def km_3d_view_tool_rotate(params):
    return (
        "3D View Tool: Rotate",
        {"space_type": 'VIEW_3D', "region_type": 'WINDOW'},
        {"items": [
            ("transform.rotate", {**params.tool_maybe_tweak_event, **params.tool_modifier},
             {"properties": [("release_confirm", True)]}),
        ]},
    )


def km_3d_view_tool_scale(params):
    return (
        "3D View Tool: Scale",
        {"space_type": 'VIEW_3D', "region_type": 'WINDOW'},
        {"items": [
            ("transform.resize", {**params.tool_maybe_tweak_event, **params.tool_modifier},
             {"properties": [("release_confirm", True)]}),
        ]},
    )


def km_3d_view_tool_shear(params):
    # Don't use 'tool_maybe_tweak_value' since we would loose tweak direction support.
    return (
        "3D View Tool: Shear",
        {"space_type": 'VIEW_3D', "region_type": 'WINDOW'},
        {"items": [
            ("transform.shear",
             {"type": params.tool_mouse, "value": 'CLICK_DRAG', "direction": 'NORTH', **params.tool_modifier},
             {"properties": [("release_confirm", True), ("orient_axis_ortho", 'Y')]}),
            ("transform.shear",
             {"type": params.tool_mouse, "value": 'CLICK_DRAG', "direction": 'SOUTH', **params.tool_modifier},
             {"properties": [("release_confirm", True), ("orient_axis_ortho", 'Y')]}),

            # Use as fallback to catch diagonals too.
            ("transform.shear",
             {"type": params.tool_mouse, "value": 'CLICK_DRAG', **params.tool_modifier},
             {"properties": [("release_confirm", True), ("orient_axis_ortho", 'X')]}),
        ]},
    )

def km_3d_view_tool_bend(params):
    return (
        "3D View Tool: Bend",
        {"space_type": 'VIEW_3D', "region_type": 'WINDOW'},
        {"items": [
            # No need for `tool_modifier` since this takes all input.
            ("transform.bend", params.tool_maybe_tweak_event,
             {"properties": [("release_confirm", True)]}),
        ]},
    )

def km_3d_view_tool_measure(params):
    return (
        "3D View Tool: Measure",
        {"space_type": 'VIEW_3D', "region_type": 'WINDOW'},
        {"items": [
            ("view3d.ruler_add", params.tool_maybe_tweak_event, None),
            ("view3d.ruler_remove", {"type": 'X', "value": 'PRESS'}, None),
            ("view3d.ruler_remove", {"type": 'DEL', "value": 'PRESS'}, None),
        ]},
    )


# ------------------------------------------------------------------------------
# Tool System (3D View, Pose Mode)

def km_3d_view_tool_pose_breakdowner(params):
    return (
        "3D View Tool: Pose, Breakdowner",
        {"space_type": 'VIEW_3D', "region_type": 'WINDOW'},
        {"items": [
            ("pose.breakdown", {**params.tool_maybe_tweak_event, **params.tool_modifier}, None),
        ]},
    )


def km_3d_view_tool_pose_push(params):
    return (
        "3D View Tool: Pose, Push",
        {"space_type": 'VIEW_3D', "region_type": 'WINDOW'},
        {"items": [
            ("pose.push", {**params.tool_maybe_tweak_event, **params.tool_modifier}, None),
        ]},
    )


def km_3d_view_tool_pose_relax(params):
    return (
        "3D View Tool: Pose, Relax",
        {"space_type": 'VIEW_3D', "region_type": 'WINDOW'},
        {"items": [
            ("pose.relax", {**params.tool_maybe_tweak_event, **params.tool_modifier}, None),
        ]},
    )


# ------------------------------------------------------------------------------
# Tool System (3D View, Edit Armature)

def km_3d_view_tool_edit_armature_roll(params):
    return (
        "3D View Tool: Edit Armature, Roll",
        {"space_type": 'VIEW_3D', "region_type": 'WINDOW'},
        {"items": [
            ("transform.transform", {**params.tool_maybe_tweak_event, **params.tool_modifier},
             {"properties": [("release_confirm", True), ("mode", 'BONE_ROLL')]}),
        ]},
    )


def km_3d_view_tool_edit_armature_bone_size(params):
    return (
        "3D View Tool: Edit Armature, Bone Size",
        {"space_type": 'VIEW_3D', "region_type": 'WINDOW'},
        {"items": [
            ("transform.transform", {**params.tool_maybe_tweak_event, **params.tool_modifier},
             {"properties": [("release_confirm", True), ("mode", 'BONE_ENVELOPE')]}),
        ]},
    )


def km_3d_view_tool_edit_armature_bone_envelope(params):
    return (
        "3D View Tool: Edit Armature, Bone Envelope",
        {"space_type": 'VIEW_3D', "region_type": 'WINDOW'},

        {"items": [
            ("transform.bbone_resize", {**params.tool_maybe_tweak_event, **params.tool_modifier},
             {"properties": [("release_confirm", True)]}),
        ]},
    )


def km_3d_view_tool_edit_armature_extrude(params):
    return (
        "3D View Tool: Edit Armature, Extrude",
        {"space_type": 'VIEW_3D', "region_type": 'WINDOW'},
        {"items": [
            ("armature.extrude_move", {**params.tool_maybe_tweak_event, **params.tool_modifier},
             {"properties": [("TRANSFORM_OT_translate", [("release_confirm", True)])]}),
        ]},
    )


def km_3d_view_tool_edit_armature_extrude_to_cursor(params):
    return (
        "3D View Tool: Edit Armature, Extrude to Cursor",
        {"space_type": 'VIEW_3D', "region_type": 'WINDOW'},
        {"items": [
            ("armature.click_extrude", {"type": params.tool_mouse, "value": 'PRESS', **params.tool_modifier}, None),
        ]},
    )


# ------------------------------------------------------------------------------
# Tool System (3D View, Object Mode)

def km_3d_view_tool_interactive_add(params):
    return (
        "3D View Tool: Object, Add Primitive",
        {"space_type": 'VIEW_3D', "region_type": 'WINDOW'},
        {"items": [
            ("view3d.interactive_add",
             {**params.tool_maybe_tweak_event,
              # While "Alt" isn't an important shortcut to support,
              # when the preferences to activate tools when "Alt" is held is used,
              # it's illogical not to support holding "Alt", even though it is not required.
              **({"any": True} if "alt" in params.tool_modifier else any_except("alt"))},
             {"properties": [("wait_for_input", False)]}),
        ]},
    )


# ------------------------------------------------------------------------------
# Tool System (3D View, Edit Mesh)

def km_3d_view_tool_edit_mesh_extrude_region(params):
    return (
        "3D View Tool: Edit Mesh, Extrude Region",
        {"space_type": 'VIEW_3D', "region_type": 'WINDOW'},
        {"items": [
            ("mesh.extrude_context_move", {**params.tool_maybe_tweak_event, **params.tool_modifier},
             {"properties": [("TRANSFORM_OT_translate", [("release_confirm", True)])]}),
        ]},
    )


def km_3d_view_tool_edit_mesh_extrude_manifold(params):
    return (
        "3D View Tool: Edit Mesh, Extrude Manifold",
        {"space_type": 'VIEW_3D', "region_type": 'WINDOW'},
        {"items": [
            ("mesh.extrude_manifold", {**params.tool_maybe_tweak_event, **params.tool_modifier},
             {"properties": [
                 ("MESH_OT_extrude_region", [("use_dissolve_ortho_edges", True)]),
                 ("TRANSFORM_OT_translate", [
                     ("release_confirm", True),
                     ("use_automerge_and_split", True),
                     ("constraint_axis", (False, False, True)),
                     ("orient_type", 'NORMAL'),
                 ]),
             ]}),
        ]},
    )


def km_3d_view_tool_edit_mesh_extrude_along_normals(params):
    return (
        "3D View Tool: Edit Mesh, Extrude Along Normals",
        {"space_type": 'VIEW_3D', "region_type": 'WINDOW'},
        {"items": [
            ("mesh.extrude_region_shrink_fatten", {**params.tool_maybe_tweak_event, **params.tool_modifier},
             {"properties": [("TRANSFORM_OT_shrink_fatten", [("release_confirm", True)])]}),
        ]},
    )


def km_3d_view_tool_edit_mesh_extrude_individual(params):
    return (
        "3D View Tool: Edit Mesh, Extrude Individual",
        {"space_type": 'VIEW_3D', "region_type": 'WINDOW'},
        {"items": [
            ("mesh.extrude_faces_move", {**params.tool_maybe_tweak_event, **params.tool_modifier},
             {"properties": [("TRANSFORM_OT_shrink_fatten", [("release_confirm", True)])]}),
        ]},
    )


def km_3d_view_tool_edit_mesh_extrude_to_cursor(params):
    return (
        "3D View Tool: Edit Mesh, Extrude to Cursor",
        {"space_type": 'VIEW_3D', "region_type": 'WINDOW'},
        {"items": [
            # No need for `tool_modifier` since this takes all input.
            ("mesh.dupli_extrude_cursor", {"type": params.tool_mouse, "value": 'PRESS'}, None),
        ]},
    )


def km_3d_view_tool_edit_mesh_inset_faces(params):
    return (
        "3D View Tool: Edit Mesh, Inset Faces",
        {"space_type": 'VIEW_3D', "region_type": 'WINDOW'},
        {"items": [
            ("mesh.inset", {**params.tool_maybe_tweak_event, **params.tool_modifier},
             {"properties": [("release_confirm", True)]}),
        ]},
    )


def km_3d_view_tool_edit_mesh_bevel(params):
    return (
        "3D View Tool: Edit Mesh, Bevel",
        {"space_type": 'VIEW_3D', "region_type": 'WINDOW'},
        {"items": [
            ("mesh.bevel", {**params.tool_maybe_tweak_event, **params.tool_modifier},
             {"properties": [("release_confirm", True)]}),
        ]},
    )


def km_3d_view_tool_edit_mesh_loop_cut(params):
    return (
        "3D View Tool: Edit Mesh, Loop Cut",
        {"space_type": 'VIEW_3D', "region_type": 'WINDOW'},
        {"items": [
            # No need for `tool_modifier` since this takes all input.
            ("mesh.loopcut_slide", {"type": params.tool_mouse, "value": 'PRESS'},
             {"properties": [("TRANSFORM_OT_edge_slide", [("release_confirm", True)])]}),
        ]},
    )


def km_3d_view_tool_edit_mesh_offset_edge_loop_cut(params):
    return (
        "3D View Tool: Edit Mesh, Offset Edge Loop Cut",
        {"space_type": 'VIEW_3D', "region_type": 'WINDOW'},
        {"items": [
            # No need for `tool_modifier` since this takes all input.
            ("mesh.offset_edge_loops_slide", {"type": params.tool_mouse, "value": 'PRESS'}, None),
        ]},
    )


def km_3d_view_tool_edit_mesh_knife(params):
    return (
        "3D View Tool: Edit Mesh, Knife",
        {"space_type": 'VIEW_3D', "region_type": 'WINDOW'},
        {"items": [
            # No need for `tool_modifier` since this takes all input.
            ("mesh.knife_tool", {"type": params.tool_mouse, "value": 'PRESS'},
             {"properties": [("wait_for_input", False)]}),
        ]},
    )


def km_3d_view_tool_edit_mesh_bisect(params):
    return (
        "3D View Tool: Edit Mesh, Bisect",
        {"space_type": 'VIEW_3D', "region_type": 'WINDOW'},
        {"items": [
            # No need for `tool_modifier` since this takes all input.
            ("mesh.bisect", params.tool_maybe_tweak_event, None),
        ]},
    )


def km_3d_view_tool_edit_mesh_poly_build(params):
    return (
        "3D View Tool: Edit Mesh, Poly Build",
        {"space_type": 'VIEW_3D', "region_type": 'WINDOW'},
        {"items": [
            # No need for `tool_modifier` since this takes all input.
            ("mesh.polybuild_extrude_at_cursor_move", {"type": params.tool_mouse, "value": 'PRESS'},
             {"properties": [("TRANSFORM_OT_translate", [("release_confirm", True)])]}),
            ("mesh.polybuild_face_at_cursor_move", {"type": params.tool_mouse, "value": 'PRESS', "ctrl": True},
             {"properties": [("TRANSFORM_OT_translate", [("release_confirm", True)])]}),
            ("mesh.polybuild_delete_at_cursor", {"type": params.tool_mouse, "value": 'CLICK', "shift": True}, None),
        ]},
    )


def km_3d_view_tool_edit_mesh_spin(params):
    return (
        "3D View Tool: Edit Mesh, Spin",
        {"space_type": 'VIEW_3D', "region_type": 'WINDOW'},
        {"items": [
            ("mesh.spin", {**params.tool_maybe_tweak_event, **params.tool_modifier}, None),
        ]},
    )


def km_3d_view_tool_edit_mesh_spin_duplicate(params):
    return (
        "3D View Tool: Edit Mesh, Spin Duplicates",
        {"space_type": 'VIEW_3D', "region_type": 'WINDOW'},
        {"items": [
            ("mesh.spin", {**params.tool_maybe_tweak_event, **params.tool_modifier},
             {"properties": [("dupli", True)]}),
        ]},
    )


def km_3d_view_tool_edit_mesh_smooth(params):
    return (
        "3D View Tool: Edit Mesh, Smooth",
        {"space_type": 'VIEW_3D', "region_type": 'WINDOW'},
        {"items": [
            ("mesh.vertices_smooth", {**params.tool_maybe_tweak_event, **params.tool_modifier},
             {"properties": [("wait_for_input", False)]}),
        ]},
    )


def km_3d_view_tool_edit_mesh_randomize(params):
    return (
        "3D View Tool: Edit Mesh, Randomize",
        {"space_type": 'VIEW_3D', "region_type": 'WINDOW'},
        {"items": [
            ("transform.vertex_random", {**params.tool_maybe_tweak_event, **params.tool_modifier},
             {"properties": [("wait_for_input", False)]}),
        ]},
    )


def km_3d_view_tool_edit_mesh_edge_slide(params):
    return (
        "3D View Tool: Edit Mesh, Edge Slide",
        {"space_type": 'VIEW_3D', "region_type": 'WINDOW'},
        {"items": [
            ("transform.edge_slide", {**params.tool_maybe_tweak_event, **params.tool_modifier},
             {"properties": [("release_confirm", True)]}),
        ]},
    )


def km_3d_view_tool_edit_mesh_vertex_slide(params):
    return (
        "3D View Tool: Edit Mesh, Vertex Slide",
        {"space_type": 'VIEW_3D', "region_type": 'WINDOW'},
        {"items": [
            ("transform.vert_slide", {**params.tool_maybe_tweak_event, **params.tool_modifier},
             {"properties": [("release_confirm", True)]}),
        ]},
    )


def km_3d_view_tool_edit_mesh_shrink_fatten(params):
    return (
        "3D View Tool: Edit Mesh, Shrink/Fatten",
        {"space_type": 'VIEW_3D', "region_type": 'WINDOW'},
        {"items": [
            ("transform.shrink_fatten", {**params.tool_maybe_tweak_event, **params.tool_modifier},
             {"properties": [("release_confirm", True)]}),
        ]},
    )


def km_3d_view_tool_edit_mesh_push_pull(params):
    return (
        "3D View Tool: Edit Mesh, Push/Pull",
        {"space_type": 'VIEW_3D', "region_type": 'WINDOW'},
        {"items": [
            ("transform.push_pull", {**params.tool_maybe_tweak_event, **params.tool_modifier},
             {"properties": [("release_confirm", True)]}),
        ]},
    )


def km_3d_view_tool_edit_mesh_to_sphere(params):
    return (
        "3D View Tool: Edit Mesh, To Sphere",
        {"space_type": 'VIEW_3D', "region_type": 'WINDOW'},
        {"items": [
            ("transform.tosphere", {**params.tool_maybe_tweak_event, **params.tool_modifier},
             {"properties": [("release_confirm", True)]}),
        ]},
    )


def km_3d_view_tool_edit_mesh_rip_region(params):
    return (
        "3D View Tool: Edit Mesh, Rip Region",
        {"space_type": 'VIEW_3D', "region_type": 'WINDOW'},
        {"items": [
            ("mesh.rip_move", {**params.tool_maybe_tweak_event, **params.tool_modifier},
             {"properties": [("TRANSFORM_OT_translate", [("release_confirm", True)])]}),
        ]},
    )


def km_3d_view_tool_edit_mesh_rip_edge(params):
    return (
        "3D View Tool: Edit Mesh, Rip Edge",
        {"space_type": 'VIEW_3D', "region_type": 'WINDOW'},
        {"items": [
            ("mesh.rip_edge_move", {**params.tool_maybe_tweak_event, **params.tool_modifier},
             {"properties": [("TRANSFORM_OT_translate", [("release_confirm", True)])]}),
        ]},
    )


# ------------------------------------------------------------------------------
# Tool System (3D View, Edit Curve)

def km_3d_view_tool_edit_curve_draw(params):
    return (
        "3D View Tool: Edit Curve, Draw",
        {"space_type": 'VIEW_3D', "region_type": 'WINDOW'},
        {"items": [
            # No need for `tool_modifier` since this takes all input.
            ("curve.draw", {"type": params.tool_mouse, "value": 'PRESS'},
             {"properties": [("wait_for_input", False)]}),
        ]},
    )


def km_3d_view_tool_edit_curve_pen(params):
    return (
        "3D View Tool: Edit Curve, Curve Pen",
        {"space_type": 'VIEW_3D', "region_type": 'WINDOW'},
        {"items": [
            ("curve.pen", {"type": params.tool_mouse, "value": 'PRESS'},
             {"properties": [
                 ("extrude_point", True),
                 ("move_segment", True),
                 ("select_point", True),
                 ("move_point", True),
                 ("close_spline_method", "ON_CLICK"),
             ]}),
            ("curve.pen", {"type": params.tool_mouse, "value": 'PRESS', "ctrl": True},
             {"properties": [("insert_point", True), ("delete_point", True)]}),
            ("curve.pen", {"type": params.tool_mouse, "value": 'DOUBLE_CLICK'},
             {"properties": [("toggle_vector", True), ("cycle_handle_type", True), ]}),
        ]},
    )


def km_3d_view_tool_edit_curve_tilt(params):
    return (
        "3D View Tool: Edit Curve, Tilt",
        {"space_type": 'VIEW_3D', "region_type": 'WINDOW'},
        {"items": [
            ("transform.tilt", {**params.tool_maybe_tweak_event, **params.tool_modifier},
             {"properties": [("release_confirm", True)]}),
        ]},
    )


def km_3d_view_tool_edit_curve_radius(params):
    return (
        "3D View Tool: Edit Curve, Radius",
        {"space_type": 'VIEW_3D', "region_type": 'WINDOW'},
        {"items": [
            ("transform.transform", {**params.tool_maybe_tweak_event, **params.tool_modifier},
             {"properties": [("mode", 'CURVE_SHRINKFATTEN'), ("release_confirm", True)]}),
        ]},
    )


def km_3d_view_tool_edit_curve_randomize(params):
    return (
        "3D View Tool: Edit Curve, Randomize",
        {"space_type": 'VIEW_3D', "region_type": 'WINDOW'},
        {"items": [
            ("transform.vertex_random", {**params.tool_maybe_tweak_event, **params.tool_modifier},
             {"properties": [("wait_for_input", False)]}),
        ]},
    )


def km_3d_view_tool_edit_curve_extrude(params):
    return (
        "3D View Tool: Edit Curve, Extrude",
        {"space_type": 'VIEW_3D', "region_type": 'WINDOW'},
        {"items": [
            ("curve.extrude_move", {**params.tool_maybe_tweak_event, **params.tool_modifier},
             {"properties": [("TRANSFORM_OT_translate", [("release_confirm", True)])]}),
        ]},
    )


def km_3d_view_tool_edit_curve_extrude_to_cursor(params):
    return (
        "3D View Tool: Edit Curve, Extrude to Cursor",
        {"space_type": 'VIEW_3D', "region_type": 'WINDOW'},
        {"items": [
            # No need for `tool_modifier` since this takes all input.
            ("curve.vertex_add", {"type": params.tool_mouse, "value": 'PRESS'}, None),
        ]},
    )


# ------------------------------------------------------------------------------
# Tool System (3D View, Sculpt)

def km_3d_view_tool_sculpt_box_hide(params):
    return (
        "3D View Tool: Sculpt, Box Hide",
        {"space_type": 'VIEW_3D', "region_type": 'WINDOW'},
        {"items": [
            ("paint.hide_show", params.tool_maybe_tweak_event,
             {"properties": [("action", 'HIDE')]}),
            ("paint.hide_show", {**params.tool_maybe_tweak_event, "ctrl": True},
             {"properties": [("action", 'SHOW')]}),
            ("paint.hide_show", {"type": params.select_mouse, "value": params.select_mouse_value},
             {"properties": [("action", 'SHOW'), ("area", 'ALL')]}),
        ]},
    )


def km_3d_view_tool_sculpt_box_mask(params):
    return (
        "3D View Tool: Sculpt, Box Mask",
        {"space_type": 'VIEW_3D', "region_type": 'WINDOW'},
        {"items": [
            ("paint.mask_box_gesture", params.tool_maybe_tweak_event,
             {"properties": [("value", 1.0)]}),
            ("paint.mask_box_gesture", {**params.tool_maybe_tweak_event, "ctrl": True},
             {"properties": [("value", 0.0)]}),
        ]},
    )


def km_3d_view_tool_sculpt_lasso_mask(params):
    return (
        "3D View Tool: Sculpt, Lasso Mask",
        {"space_type": 'VIEW_3D', "region_type": 'WINDOW'},
        {"items": [
            ("paint.mask_lasso_gesture", params.tool_maybe_tweak_event,
             {"properties": [("value", 1.0)]}),
            ("paint.mask_lasso_gesture", {**params.tool_maybe_tweak_event, "ctrl": True},
             {"properties": [("value", 0.0)]}),
        ]},
    )


def km_3d_view_tool_sculpt_box_face_set(params):
    return (
        "3D View Tool: Sculpt, Box Face Set",
        {"space_type": 'VIEW_3D', "region_type": 'WINDOW'},
        {"items": [
            ("sculpt.face_set_box_gesture", params.tool_maybe_tweak_event, None),
        ]},
    )


def km_3d_view_tool_sculpt_lasso_face_set(params):
    return (
        "3D View Tool: Sculpt, Lasso Face Set",
        {"space_type": 'VIEW_3D', "region_type": 'WINDOW'},
        {"items": [
            ("sculpt.face_set_lasso_gesture", params.tool_maybe_tweak_event, None),
        ]},
    )


def km_3d_view_tool_sculpt_box_trim(params):
    return (
        "3D View Tool: Sculpt, Box Trim",
        {"space_type": 'VIEW_3D', "region_type": 'WINDOW'},
        {"items": [
            ("sculpt.trim_box_gesture", params.tool_maybe_tweak_event, None),
        ]},
    )


def km_3d_view_tool_sculpt_lasso_trim(params):
    return (
        "3D View Tool: Sculpt, Lasso Trim",
        {"space_type": 'VIEW_3D', "region_type": 'WINDOW'},
        {"items": [
            ("sculpt.trim_lasso_gesture", params.tool_maybe_tweak_event, None),
        ]},
    )


def km_3d_view_tool_sculpt_line_mask(params):
    return (
        "3D View Tool: Sculpt, Line Mask",
        {"space_type": 'VIEW_3D', "region_type": 'WINDOW'},
        {"items": [
            ("paint.mask_line_gesture", params.tool_maybe_tweak_event,
             {"properties": [("value", 1.0)]}),
            ("paint.mask_line_gesture", {**params.tool_maybe_tweak_event, "ctrl": True},
             {"properties": [("value", 0.0)]}),
        ]},
    )


def km_3d_view_tool_sculpt_line_project(params):
    return (
        "3D View Tool: Sculpt, Line Project",
        {"space_type": 'VIEW_3D', "region_type": 'WINDOW'},
        {"items": [
            ("sculpt.project_line_gesture", params.tool_maybe_tweak_event, None),
        ]},
    )


def km_3d_view_tool_sculpt_mesh_filter(params):
    return (
        "3D View Tool: Sculpt, Mesh Filter",
        {"space_type": 'VIEW_3D', "region_type": 'WINDOW'},
        {"items": [
            ("sculpt.mesh_filter", params.tool_maybe_tweak_event, None)
        ]},
    )


def km_3d_view_tool_sculpt_cloth_filter(params):
    return (
        "3D View Tool: Sculpt, Cloth Filter",
        {"space_type": 'VIEW_3D', "region_type": 'WINDOW'},
        {"items": [
            ("sculpt.cloth_filter", params.tool_maybe_tweak_event, None)
        ]},
    )


def km_3d_view_tool_sculpt_color_filter(params):
    return (
        "3D View Tool: Sculpt, Color Filter",
        {"space_type": 'VIEW_3D', "region_type": 'WINDOW'},
        {"items": [
            ("sculpt.color_filter", params.tool_maybe_tweak_event, None)
        ]},
    )


def km_3d_view_tool_sculpt_mask_by_color(params):
    return (
        "3D View Tool: Sculpt, Mask by Color",
        {"space_type": 'VIEW_3D', "region_type": 'WINDOW'},
        {"items": [
            ("sculpt.mask_by_color", {"type": params.tool_mouse, "value": 'PRESS'}, None)
        ]},
    )


def km_3d_view_tool_sculpt_face_set_edit(params):
    return (
        "3D View Tool: Sculpt, Face Set Edit",
        {"space_type": 'VIEW_3D', "region_type": 'WINDOW'},
        {"items": [
            ("sculpt.face_set_edit", {"type": params.tool_mouse, "value": 'PRESS'}, None),
        ]},
    )


# ------------------------------------------------------------------------------
# Tool System (3D View, Weight Paint)

def km_3d_view_tool_paint_weight_sample_weight(params):
    return (
        "3D View Tool: Paint Weight, Sample Weight",
        {"space_type": 'VIEW_3D', "region_type": 'WINDOW'},
        {"items": [
            ("paint.weight_sample", {"type": params.tool_mouse, "value": 'PRESS'}, None),
        ]},
    )


def km_3d_view_tool_paint_weight_sample_vertex_group(params):
    return (
        "3D View Tool: Paint Weight, Sample Vertex Group",
        {"space_type": 'VIEW_3D', "region_type": 'WINDOW'},
        {"items": [
            ("paint.weight_sample_group", {"type": params.tool_mouse, "value": 'PRESS'}, None),
        ]},
    )


def km_3d_view_tool_paint_weight_gradient(params):
    return (
        "3D View Tool: Paint Weight, Gradient",
        {"space_type": 'VIEW_3D', "region_type": 'WINDOW'},
        {"items": [
            ("paint.weight_gradient", params.tool_maybe_tweak_event, None),
        ]},
    )


# ------------------------------------------------------------------------------
# Tool System (3D View, Grease Pencil, Paint)

def km_3d_view_tool_paint_gpencil_line(params):
    return (
        "3D View Tool: Paint Gpencil, Line",
        {"space_type": 'VIEW_3D', "region_type": 'WINDOW'},
        {"items": [
            ("gpencil.primitive_line", params.tool_maybe_tweak_event,
             {"properties": [("wait_for_input", False)]}),
            ("gpencil.primitive_line", {"type": 'LEFTMOUSE', "value": 'PRESS', "shift": True},
             {"properties": [("wait_for_input", False)]}),
            ("gpencil.primitive_line", {"type": 'LEFTMOUSE', "value": 'PRESS', "alt": True},
             {"properties": [("wait_for_input", False)]}),
            # Lasso select
            ("gpencil.select_lasso",
             {"type": params.action_mouse, "value": 'CLICK_DRAG', "ctrl": True, "alt": True}, None),
        ]},
    )


def km_3d_view_tool_paint_gpencil_polyline(params):
    return (
        "3D View Tool: Paint Gpencil, Polyline",
        {"space_type": 'VIEW_3D', "region_type": 'WINDOW'},
        {"items": [
            ("gpencil.primitive_polyline", params.tool_maybe_tweak_event,
             {"properties": [("wait_for_input", False)]}),
            ("gpencil.primitive_polyline", {"type": 'LEFTMOUSE', "value": 'PRESS', "shift": True},
             {"properties": [("wait_for_input", False)]}),
            # Lasso select
            ("gpencil.select_lasso",
             {"type": params.action_mouse, "value": 'CLICK_DRAG', "ctrl": True, "alt": True}, None),
        ]},
    )


def km_3d_view_tool_paint_gpencil_box(params):
    return (
        "3D View Tool: Paint Gpencil, Box",
        {"space_type": 'VIEW_3D', "region_type": 'WINDOW'},
        {"items": [
            ("gpencil.primitive_box", params.tool_maybe_tweak_event,
             {"properties": [("wait_for_input", False)]}),
            ("gpencil.primitive_box", {"type": 'LEFTMOUSE', "value": 'PRESS', "shift": True},
             {"properties": [("wait_for_input", False)]}),
            ("gpencil.primitive_box", {"type": 'LEFTMOUSE', "value": 'PRESS', "alt": True},
             {"properties": [("wait_for_input", False)]}),
            # Lasso select
            ("gpencil.select_lasso",
             {"type": params.action_mouse, "value": 'CLICK_DRAG', "ctrl": True, "alt": True}, None),
        ]},
    )


def km_3d_view_tool_paint_gpencil_circle(params):
    return (
        "3D View Tool: Paint Gpencil, Circle",
        {"space_type": 'VIEW_3D', "region_type": 'WINDOW'},
        {"items": [
            ("gpencil.primitive_circle", params.tool_maybe_tweak_event,
             {"properties": [("wait_for_input", False)]}),
            ("gpencil.primitive_circle", {"type": 'LEFTMOUSE', "value": 'PRESS', "shift": True},
             {"properties": [("wait_for_input", False)]}),
            ("gpencil.primitive_circle", {"type": 'LEFTMOUSE', "value": 'PRESS', "alt": True},
             {"properties": [("wait_for_input", False)]}),
            # Lasso select
            ("gpencil.select_lasso",
             {"type": params.action_mouse, "value": 'CLICK_DRAG', "ctrl": True, "alt": True}, None),
        ]},
    )


def km_3d_view_tool_paint_gpencil_arc(params):
    return (
        "3D View Tool: Paint Gpencil, Arc",
        {"space_type": 'VIEW_3D', "region_type": 'WINDOW'},
        {"items": [
            ("gpencil.primitive_curve", params.tool_maybe_tweak_event,
             {"properties": [("type", 'ARC'), ("wait_for_input", False)]}),
            ("gpencil.primitive_curve", {"type": 'LEFTMOUSE', "value": 'PRESS', "shift": True},
             {"properties": [("type", 'ARC'), ("wait_for_input", False)]}),
            ("gpencil.primitive_curve", {"type": 'LEFTMOUSE', "value": 'PRESS', "alt": True},
             {"properties": [("type", 'ARC'), ("wait_for_input", False)]}),
            # Lasso select
            ("gpencil.select_lasso",
             {"type": params.action_mouse, "value": 'CLICK_DRAG', "ctrl": True, "alt": True}, None),
        ]},
    )


def km_3d_view_tool_paint_gpencil_curve(params):
    return (
        "3D View Tool: Paint Gpencil, Curve",
        {"space_type": 'VIEW_3D', "region_type": 'WINDOW'},
        {"items": [
            ("gpencil.primitive_curve", params.tool_maybe_tweak_event,
             {"properties": [("type", 'CURVE'), ("wait_for_input", False)]}),
            # Lasso select
            ("gpencil.select_lasso",
             {"type": params.action_mouse, "value": 'CLICK_DRAG', "ctrl": True, "alt": True}, None),
        ]},
    )


def km_3d_view_tool_paint_gpencil_cutter(params):
    return (
        "3D View Tool: Paint Gpencil, Cutter",
        {"space_type": 'VIEW_3D', "region_type": 'WINDOW'},
        {"items": [
            ("gpencil.stroke_cutter", {"type": params.tool_mouse, "value": 'PRESS'}, None),
            # Lasso select
            ("gpencil.select_lasso",
             {"type": params.action_mouse, "value": 'CLICK_DRAG', "ctrl": True, "alt": True}, None),
        ]},
    )


def km_3d_view_tool_paint_gpencil_eyedropper(params):
    return (
        "3D View Tool: Paint Gpencil, Eyedropper",
        {"space_type": 'VIEW_3D', "region_type": 'WINDOW'},
        {"items": [
            ("ui.eyedropper_gpencil_color",
             {"type": params.tool_mouse, "value": 'PRESS'}, None),
            ("ui.eyedropper_gpencil_color",
             {"type": params.tool_mouse, "value": 'PRESS', "shift": True}, None),
            ("ui.eyedropper_gpencil_color",
             {"type": params.tool_mouse, "value": 'PRESS', "shift": True, "ctrl": True}, None),
        ]},
    )


def km_3d_view_tool_paint_gpencil_interpolate(params):
    return (
        "3D View Tool: Paint Gpencil, Interpolate",
        {"space_type": 'VIEW_3D', "region_type": 'WINDOW'},
        {"items": [
            ("gpencil.interpolate", params.tool_maybe_tweak_event,
             {"properties": [("release_confirm", True)]}),
        ]},
    )


# ------------------------------------------------------------------------------
# Tool System (3D View, Grease Pencil, Edit)

def km_3d_view_tool_edit_gpencil_select(params, *, fallback):
    return (
        _fallback_id("3D View Tool: Edit Gpencil, Tweak", fallback),
        {"space_type": 'VIEW_3D', "region_type": 'WINDOW'},
        {"items": [
            *([] if (fallback and (params.select_mouse == 'RIGHTMOUSE')) else _template_items_tool_select(
                params, "gpencil.select", "view3d.cursor3d", fallback=fallback)),
            *([] if params.use_fallback_tool_select_handled else
              _template_view3d_gpencil_select(
                  type=params.select_mouse,
                  value=params.select_mouse_value,
                  legacy=params.legacy,
            )),
        ]},
    )


def km_3d_view_tool_edit_gpencil_select_box(params, *, fallback):
    return (
        _fallback_id("3D View Tool: Edit Gpencil, Select Box", fallback),
        {"space_type": 'VIEW_3D', "region_type": 'WINDOW'},
        {"items": [
            *([] if (fallback and not params.use_fallback_tool) else _template_items_tool_select_actions(
                "gpencil.select_box",
                # Don't use `tool_maybe_tweak_event`, see comment for this slot.
                **(params.select_tweak_event if (fallback and params.use_fallback_tool_select_mouse) else
                   params.tool_tweak_event))),
        ]},
    )


def km_3d_view_tool_edit_gpencil_select_circle(params, *, fallback):
    return (
        _fallback_id("3D View Tool: Edit Gpencil, Select Circle", fallback),
        {"space_type": 'VIEW_3D', "region_type": 'WINDOW'},
        {"items": [
            *([] if (fallback and not params.use_fallback_tool) else _template_items_tool_select_actions_simple(
                "gpencil.select_circle",
                # Why circle select should be used on tweak?
                # So that RMB or Shift-RMB is still able to set an element as active.
                type=params.select_mouse if (fallback and params.use_fallback_tool_select_mouse) else params.tool_mouse,
                value='CLICK_DRAG' if (fallback and params.use_fallback_tool_select_mouse) else 'PRESS',
                properties=[("wait_for_input", False)])),
        ]},
    )


def km_3d_view_tool_edit_gpencil_select_lasso(params, *, fallback):
    return (
        _fallback_id("3D View Tool: Edit Gpencil, Select Lasso", fallback),
        {"space_type": 'VIEW_3D', "region_type": 'WINDOW'},
        {"items": [
            *([] if (fallback and not params.use_fallback_tool) else _template_items_tool_select_actions(
                "gpencil.select_lasso",
                **(params.select_tweak_event if (fallback and params.use_fallback_tool_select_mouse) else
                   params.tool_tweak_event))),
        ]}
    )


def km_3d_view_tool_edit_gpencil_extrude(params):
    return (
        "3D View Tool: Edit Gpencil, Extrude",
        {"space_type": 'VIEW_3D', "region_type": 'WINDOW'},
        {"items": [
            ("gpencil.extrude_move", {**params.tool_maybe_tweak_event, **params.tool_modifier}, None),
        ]},
    )


def km_3d_view_tool_edit_gpencil_radius(params):
    return (
        "3D View Tool: Edit Gpencil, Radius",
        {"space_type": 'VIEW_3D', "region_type": 'WINDOW'},
        {"items": [
            # No need for `tool_modifier` since this takes all input.
            ("transform.transform", params.tool_maybe_tweak_event,
             {"properties": [("mode", 'GPENCIL_SHRINKFATTEN'), ("release_confirm", True)]}),
        ]},
    )


def km_3d_view_tool_edit_gpencil_bend(params):
    return (
        "3D View Tool: Edit Gpencil, Bend",
        {"space_type": 'VIEW_3D', "region_type": 'WINDOW'},
        {"items": [
            # No need for `tool_modifier` since this takes all input.
            ("transform.bend", params.tool_maybe_tweak_event,
             {"properties": [("release_confirm", True)]}),
        ]},
    )


def km_3d_view_tool_edit_gpencil_shear(params):
    return (
        "3D View Tool: Edit Gpencil, Shear",
        {"space_type": 'VIEW_3D', "region_type": 'WINDOW'},
        {"items": [
            # No need for `tool_modifier` since this takes all input.
            ("transform.shear", params.tool_maybe_tweak_event,
             {"properties": [("release_confirm", True)]}),
        ]},
    )


def km_3d_view_tool_edit_gpencil_to_sphere(params):
    return (
        "3D View Tool: Edit Gpencil, To Sphere",
        {"space_type": 'VIEW_3D', "region_type": 'WINDOW'},
        {"items": [
            # No need for `tool_modifier` since this takes all input.
            ("transform.tosphere", params.tool_maybe_tweak_event,
             {"properties": [("release_confirm", True)]}),
        ]},
    )


def km_3d_view_tool_edit_gpencil_transform_fill(params):
    return (
        "3D View Tool: Edit Gpencil, Transform Fill",
        {"space_type": 'VIEW_3D', "region_type": 'WINDOW'},
        {"items": [
            # No need for `tool_modifier` since this takes all input.
            ("gpencil.transform_fill", params.tool_maybe_tweak_event,
             {"properties": [("release_confirm", True)]}),
        ]},
    )


def km_3d_view_tool_edit_gpencil_interpolate(params):
    return (
        "3D View Tool: Edit Gpencil, Interpolate",
        {"space_type": 'VIEW_3D', "region_type": 'WINDOW'},
        {"items": [
            ("gpencil.interpolate", params.tool_maybe_tweak_event,
             {"properties": [("release_confirm", True)]}),
        ]},
    )


# ------------------------------------------------------------------------------
# Tool System (3D View, Grease Pencil, Sculpt)

def km_3d_view_tool_sculpt_gpencil_select(params):
    return (
        "3D View Tool: Sculpt Gpencil, Tweak",
        {"space_type": 'VIEW_3D', "region_type": 'WINDOW'},
        {"items": _template_items_tool_select(params, "gpencil.select", "view3d.cursor3d")},
    )


def km_3d_view_tool_sculpt_gpencil_select_box(params):
    return (
        "3D View Tool: Sculpt Gpencil, Select Box",
        {"space_type": 'VIEW_3D', "region_type": 'WINDOW'},
        {"items": _template_items_tool_select_actions("gpencil.select_box", **params.tool_tweak_event)},
    )


def km_3d_view_tool_sculpt_gpencil_select_circle(params):
    return (
        "3D View Tool: Sculpt Gpencil, Select Circle",
        {"space_type": 'VIEW_3D', "region_type": 'WINDOW'},
        {"items": _template_items_tool_select_actions_simple(
            "gpencil.select_circle", type=params.tool_mouse, value='PRESS',
            properties=[("wait_for_input", False)],
        )},
    )


def km_3d_view_tool_sculpt_gpencil_select_lasso(params):
    return (
        "3D View Tool: Sculpt Gpencil, Select Lasso",
        {"space_type": 'VIEW_3D', "region_type": 'WINDOW'},
        {"items": _template_items_tool_select_actions("gpencil.select_lasso", **params.tool_tweak_event)},
    )


# ------------------------------------------------------------------------------
# Tool System (Sequencer, Generic)

def km_sequencer_editor_tool_generic_select(params, *, fallback):
    return (
        _fallback_id("Sequencer Tool: Tweak", fallback),
        {"space_type": 'SEQUENCE_EDITOR', "region_type": 'WINDOW'},
        {"items": [
            *([] if (fallback and (params.select_mouse == 'RIGHTMOUSE')) else _template_items_tool_select(
                params, "sequencer.select", "sequencer.cursor_set", cursor_prioritize=True, fallback=fallback)),

            *([] if params.use_fallback_tool_select_handled else
              _template_sequencer_preview_select(
                  type=params.select_mouse, value=params.select_mouse_value, legacy=params.legacy)),
            # Ignored for preview.
            *_template_items_change_frame(params),
        ]},
    )


def km_sequencer_editor_tool_generic_select_box(params, *, fallback):
    return (
        _fallback_id("Sequencer Tool: Select Box", fallback),
        {"space_type": 'SEQUENCE_EDITOR', "region_type": 'WINDOW'},
        {"items": [
            # Don't use `tool_maybe_tweak_event`, see comment for this slot.
            *([] if (fallback and not params.use_fallback_tool) else _template_items_tool_select_actions_simple(
                "sequencer.select_box",
                **(params.select_tweak_event if (fallback and params.use_fallback_tool_select_mouse) else
                   params.tool_tweak_event),
                properties=[("tweak", params.select_mouse == 'LEFTMOUSE')])),

            # RMB select can already set the frame, match the tweak tool.
            # Ignored for preview.
            *(_template_items_change_frame(params)
              if params.select_mouse == 'LEFTMOUSE' else []),
        ]},
    )


def km_sequencer_editor_tool_generic_cursor(params):
    return (
        "Sequencer Tool: Cursor",
        {"space_type": 'SEQUENCE_EDITOR', "region_type": 'WINDOW'},
        {"items": [
            ("sequencer.cursor_set", {"type": params.tool_mouse, "value": 'PRESS'}, None),
            # Don't use `tool_maybe_tweak_event` since it conflicts with `PRESS` that places the cursor.
            ("transform.translate", params.tool_tweak_event,
             {"properties": [("release_confirm", True), ("cursor_transform", True)]}),
        ]},
    )


# ------------------------------------------------------------------------------
# Tool System (Sequencer, Timeline)

def km_sequencer_editor_tool_blade(_params):
    return (
        "Sequencer Tool: Blade",
        {"space_type": 'SEQUENCE_EDITOR', "region_type": 'WINDOW'},
        {"items": [
            ("sequencer.split", {"type": 'LEFTMOUSE', "value": 'PRESS'},
             {"properties": [
                 ("type", 'SOFT'),
                 ("side", 'NO_CHANGE'),
                 ("use_cursor_position", True),
                 ("ignore_selection", True),
             ]}),
        ]},
    )


# ------------------------------------------------------------------------------
# Tool System (Sequencer, Preview)

def km_sequencer_editor_tool_sample(params):
    return (
        "Sequencer Tool: Sample",
        {"space_type": 'SEQUENCE_EDITOR', "region_type": 'WINDOW'},
        {"items": [
            ("sequencer.sample", {"type": params.tool_mouse, "value": 'PRESS'}, None),
        ]},
    )


def km_sequencer_editor_tool_move(params):
    return (
        "Sequencer Tool: Move",
        {"space_type": 'SEQUENCE_EDITOR', "region_type": 'WINDOW'},
        {"items": [
            ("transform.translate", {**params.tool_maybe_tweak_event, **params.tool_modifier},
             {"properties": [("release_confirm", True)]}),
        ]},
    )


def km_sequencer_editor_tool_rotate(params):
    return (
        "Sequencer Tool: Rotate",
        {"space_type": 'SEQUENCE_EDITOR', "region_type": 'WINDOW'},
        {"items": [
            ("transform.rotate", {**params.tool_maybe_tweak_event, **params.tool_modifier},
             {"properties": [("release_confirm", True)]}),
        ]},
    )


def km_sequencer_editor_tool_scale(params):
    return (
        "Sequencer Tool: Scale",
        {"space_type": 'SEQUENCE_EDITOR', "region_type": 'WINDOW'},
        {"items": [
            ("transform.resize", {**params.tool_maybe_tweak_event, **params.tool_modifier},
             {"properties": [("release_confirm", True)]}),
        ]},
    )


# ------------------------------------------------------------------------------
# Full Configuration

def generate_keymaps(params=None):
    if params is None:
        params = Params()
    return [
        # Window, screen, area, region.
        km_window(params),
        km_screen(params),
        km_screen_editing(params),
        km_screen_region_context_menu(params),
        km_view2d(params),
        km_view2d_buttons_list(params),
        km_user_interface(params),
        km_property_editor(params),

        # Editors.
        km_outliner(params),
        km_uv_editor(params),
        km_view3d_generic(params),
        km_view3d(params),
        km_mask_editing(params),
        km_markers(params),
        km_time_scrub(params),
        km_time_scrub_clip(params),
        km_graph_editor_generic(params),
        km_graph_editor(params),
        km_image_generic(params),
        km_image(params),
        km_node_generic(params),
        km_node_editor(params),
        km_spreadsheet_generic(params),
        km_info(params),
        km_file_browser(params),
        km_file_browser_main(params),
        km_file_browser_buttons(params),
        km_dopesheet_generic(params),
        km_dopesheet(params),
        km_nla_generic(params),
        km_nla_channels(params),
        km_nla_editor(params),
        km_text_generic(params),
        km_text(params),
        km_sequencercommon(params),
        km_sequencer(params),
        km_sequencerpreview(params),
        km_sequencer_channels(params),
        km_console(params),
        km_clip(params),
        km_clip_editor(params),
        km_clip_graph_editor(params),
        km_clip_dopesheet_editor(params),

        # Animation.
        km_frames(params),
        km_animation(params),
        km_animation_channels(params),

        # Modes.
        km_grease_pencil(params),  # TODO: Rename to km_annotate
        km_grease_pencil_stroke_curve_edit_mode(params),
        km_grease_pencil_stroke_edit_mode(params),
        km_grease_pencil_stroke_paint_mode(params),
        km_grease_pencil_stroke_paint_draw_brush(params),
        km_grease_pencil_stroke_paint_erase(params),
        km_grease_pencil_stroke_paint_fill(params),
        km_grease_pencil_stroke_paint_tint(params),
        km_grease_pencil_stroke_sculpt_mode(params),
        km_grease_pencil_stroke_sculpt_smooth(params),
        km_grease_pencil_stroke_sculpt_thickness(params),
        km_grease_pencil_stroke_sculpt_strength(params),
        km_grease_pencil_stroke_sculpt_grab(params),
        km_grease_pencil_stroke_sculpt_push(params),
        km_grease_pencil_stroke_sculpt_twist(params),
        km_grease_pencil_stroke_sculpt_pinch(params),
        km_grease_pencil_stroke_sculpt_randomize(params),
        km_grease_pencil_stroke_sculpt_clone(params),
        km_grease_pencil_stroke_weight_mode(params),
        km_grease_pencil_stroke_weight_draw(params),
        km_grease_pencil_stroke_weight_blur(params),
        km_grease_pencil_stroke_weight_average(params),
        km_grease_pencil_stroke_weight_smear(params),
        km_grease_pencil_stroke_vertex_mode(params),
        km_grease_pencil_stroke_vertex_draw(params),
        km_grease_pencil_stroke_vertex_blur(params),
        km_grease_pencil_stroke_vertex_average(params),
        km_grease_pencil_stroke_vertex_smear(params),
        km_grease_pencil_stroke_vertex_replace(params),
        km_grease_pencil_paint(params),
        km_grease_pencil_edit(params),
        # Object mode.
        km_object_mode(params),
        km_object_non_modal(params),
        km_pose(params),
        # Object paint modes.
        km_paint_curve(params),
        km_image_paint(params),
        km_vertex_paint(params),
        km_weight_paint(params),
        km_paint_face_mask(params),
        km_paint_vertex_mask(params),
        # Object sculpt modes.
        km_sculpt(params),
        km_sculpt_curves(params),
        # Object edit modes.
        km_edit_mesh(params),
        km_edit_armature(params),
        km_edit_metaball(params),
        km_edit_lattice(params),
        km_edit_particle(params),
        km_edit_font(params),
        km_edit_curve_legacy(params),
        km_edit_curves(params),

        # Modal maps.
        km_eyedropper_modal_map(params),
        km_eyedropper_colorramp_pointsampling_map(params),
        km_transform_modal_map(params),
        km_view3d_interactive_add_tool_modal(params),
        km_view3d_gesture_circle(params),
        km_gesture_border(params),
        km_gesture_zoom_border(params),
        km_gesture_straight_line(params),
        km_gesture_lasso(params),
        km_standard_modal_map(params),
        km_knife_tool_modal_map(params),
        km_custom_normals_modal_map(params),
        km_bevel_modal_map(params),
        km_view3d_fly_modal(params),
        km_view3d_walk_modal(params),
        km_view3d_rotate_modal(params),
        km_view3d_move_modal(params),
        km_view3d_zoom_modal(params),
        km_view3d_dolly_modal(params),
        km_paint_stroke_modal(params),
        km_sculpt_expand_modal(params),
        km_sculpt_mesh_filter_modal_map(params),
        km_curve_pen_modal_map(params),
        km_node_link_modal_map(params),

        # Gizmos.
        km_generic_gizmo(params),
        km_generic_gizmo_drag(params),
        km_generic_gizmo_maybe_drag(params),
        km_generic_gizmo_click_drag(params),
        km_generic_gizmo_select(params),
        km_generic_gizmo_tweak_modal_map(params),

        # Pop-Up Key-maps.
        km_popup_toolbar(params),

        # Tool System.
        km_generic_tool_annotate(params),
        km_generic_tool_annotate_line(params),
        km_generic_tool_annotate_polygon(params),
        km_generic_tool_annotate_eraser(params),

        km_image_editor_tool_generic_sample(params),
        km_image_editor_tool_uv_cursor(params),
        *(km_image_editor_tool_uv_select(params, fallback=fallback) for fallback in (False, True)),
        *(km_image_editor_tool_uv_select_box(params, fallback=fallback) for fallback in (False, True)),
        *(km_image_editor_tool_uv_select_circle(params, fallback=fallback) for fallback in (False, True)),
        *(km_image_editor_tool_uv_select_lasso(params, fallback=fallback) for fallback in (False, True)),
        km_image_editor_tool_uv_rip_region(params),
        km_image_editor_tool_uv_sculpt_stroke(params),
        km_image_editor_tool_uv_move(params),
        km_image_editor_tool_uv_rotate(params),
        km_image_editor_tool_uv_scale(params),
        *(km_node_editor_tool_select(params, fallback=fallback) for fallback in (False, True)),
        *(km_node_editor_tool_select_box(params, fallback=fallback) for fallback in (False, True)),
        *(km_node_editor_tool_select_lasso(params, fallback=fallback) for fallback in (False, True)),
        *(km_node_editor_tool_select_circle(params, fallback=fallback) for fallback in (False, True)),
        km_node_editor_tool_links_cut(params),
        km_3d_view_tool_cursor(params),
        km_3d_view_tool_text_select(params),
        *(km_3d_view_tool_select(params, fallback=fallback) for fallback in (False, True)),
        *(km_3d_view_tool_select_box(params, fallback=fallback) for fallback in (False, True)),
        *(km_3d_view_tool_select_circle(params, fallback=fallback) for fallback in (False, True)),
        *(km_3d_view_tool_select_lasso(params, fallback=fallback) for fallback in (False, True)),
        km_3d_view_tool_transform(params),
        km_3d_view_tool_move(params),
        km_3d_view_tool_rotate(params),
        km_3d_view_tool_scale(params),
        km_3d_view_tool_shear(params),
        km_3d_view_tool_bend(params),
        km_3d_view_tool_measure(params),
        km_3d_view_tool_interactive_add(params),
        km_3d_view_tool_pose_breakdowner(params),
        km_3d_view_tool_pose_push(params),
        km_3d_view_tool_pose_relax(params),
        km_3d_view_tool_edit_armature_roll(params),
        km_3d_view_tool_edit_armature_bone_size(params),
        km_3d_view_tool_edit_armature_bone_envelope(params),
        km_3d_view_tool_edit_armature_extrude(params),
        km_3d_view_tool_edit_armature_extrude_to_cursor(params),
        km_3d_view_tool_edit_mesh_extrude_region(params),
        km_3d_view_tool_edit_mesh_extrude_manifold(params),
        km_3d_view_tool_edit_mesh_extrude_along_normals(params),
        km_3d_view_tool_edit_mesh_extrude_individual(params),
        km_3d_view_tool_edit_mesh_extrude_to_cursor(params),
        km_3d_view_tool_edit_mesh_inset_faces(params),
        km_3d_view_tool_edit_mesh_bevel(params),
        km_3d_view_tool_edit_mesh_loop_cut(params),
        km_3d_view_tool_edit_mesh_offset_edge_loop_cut(params),
        km_3d_view_tool_edit_mesh_knife(params),
        km_3d_view_tool_edit_mesh_bisect(params),
        km_3d_view_tool_edit_mesh_poly_build(params),
        km_3d_view_tool_edit_mesh_spin(params),
        km_3d_view_tool_edit_mesh_spin_duplicate(params),
        km_3d_view_tool_edit_mesh_smooth(params),
        km_3d_view_tool_edit_mesh_randomize(params),
        km_3d_view_tool_edit_mesh_edge_slide(params),
        km_3d_view_tool_edit_mesh_vertex_slide(params),
        km_3d_view_tool_edit_mesh_shrink_fatten(params),
        km_3d_view_tool_edit_mesh_push_pull(params),
        km_3d_view_tool_edit_mesh_to_sphere(params),
        km_3d_view_tool_edit_mesh_rip_region(params),
        km_3d_view_tool_edit_mesh_rip_edge(params),
        km_3d_view_tool_edit_curve_draw(params),
        km_3d_view_tool_edit_curve_pen(params),
        km_3d_view_tool_edit_curve_radius(params),
        km_3d_view_tool_edit_curve_tilt(params),
        km_3d_view_tool_edit_curve_randomize(params),
        km_3d_view_tool_edit_curve_extrude(params),
        km_3d_view_tool_edit_curve_extrude_to_cursor(params),
        km_3d_view_tool_sculpt_box_hide(params),
        km_3d_view_tool_sculpt_box_mask(params),
        km_3d_view_tool_sculpt_lasso_mask(params),
        km_3d_view_tool_sculpt_box_face_set(params),
        km_3d_view_tool_sculpt_lasso_face_set(params),
        km_3d_view_tool_sculpt_box_trim(params),
        km_3d_view_tool_sculpt_lasso_trim(params),
        km_3d_view_tool_sculpt_line_mask(params),
        km_3d_view_tool_sculpt_line_project(params),
        km_3d_view_tool_sculpt_mesh_filter(params),
        km_3d_view_tool_sculpt_cloth_filter(params),
        km_3d_view_tool_sculpt_color_filter(params),
        km_3d_view_tool_sculpt_mask_by_color(params),
        km_3d_view_tool_sculpt_face_set_edit(params),
        km_3d_view_tool_paint_weight_sample_weight(params),
        km_3d_view_tool_paint_weight_sample_vertex_group(params),
        km_3d_view_tool_paint_weight_gradient(params),
        km_3d_view_tool_paint_gpencil_line(params),
        km_3d_view_tool_paint_gpencil_polyline(params),
        km_3d_view_tool_paint_gpencil_box(params),
        km_3d_view_tool_paint_gpencil_circle(params),
        km_3d_view_tool_paint_gpencil_arc(params),
        km_3d_view_tool_paint_gpencil_curve(params),
        km_3d_view_tool_paint_gpencil_cutter(params),
        km_3d_view_tool_paint_gpencil_eyedropper(params),
        km_3d_view_tool_paint_gpencil_interpolate(params),
        *(km_3d_view_tool_edit_gpencil_select(params, fallback=fallback) for fallback in (False, True)),
        *(km_3d_view_tool_edit_gpencil_select_box(params, fallback=fallback) for fallback in (False, True)),
        *(km_3d_view_tool_edit_gpencil_select_circle(params, fallback=fallback) for fallback in (False, True)),
        *(km_3d_view_tool_edit_gpencil_select_lasso(params, fallback=fallback) for fallback in (False, True)),
        km_3d_view_tool_edit_gpencil_extrude(params),
        km_3d_view_tool_edit_gpencil_radius(params),
        km_3d_view_tool_edit_gpencil_bend(params),
        km_3d_view_tool_edit_gpencil_shear(params),
        km_3d_view_tool_edit_gpencil_to_sphere(params),
        km_3d_view_tool_edit_gpencil_transform_fill(params),
        km_3d_view_tool_edit_gpencil_interpolate(params),
        km_3d_view_tool_sculpt_gpencil_select(params),
        km_3d_view_tool_sculpt_gpencil_select_box(params),
        km_3d_view_tool_sculpt_gpencil_select_circle(params),
        km_3d_view_tool_sculpt_gpencil_select_lasso(params),
        *(km_sequencer_editor_tool_generic_select(params, fallback=fallback) for fallback in (False, True)),
        *(km_sequencer_editor_tool_generic_select_box(params, fallback=fallback) for fallback in (False, True)),
        km_sequencer_editor_tool_generic_cursor(params),
        km_sequencer_editor_tool_blade(params),
        km_sequencer_editor_tool_sample(params),
        km_sequencer_editor_tool_move(params),
        km_sequencer_editor_tool_rotate(params),
        km_sequencer_editor_tool_scale(params),
    ]

# ------------------------------------------------------------------------------
# Refactoring (Testing Only)
#
# Allows running outside of Blender to generate data for diffing
#
# To compare:
#
#    python3 scripts/presets/keyconfig/keymap_data/blender_default.py && \
#      diff -u keymap_default.py.orig keymap_default.py && \
#      diff -u keymap_legacy.py.orig  keymap_legacy.py
#
# # begin code:
# import pprint
# for legacy in (False, True):
#     with open("keymap_default.py" if not legacy else "keymap_legacy.py", 'w') as fh:
#         fh.write(pprint.pformat(generate_keymaps(Params(legacy=legacy)), indent=2, width=80))
# import sys
# sys.exit()
# # end code


# ------------------------------------------------------------------------------
# PyLint (Testing Only)
#
# Command to lint:
#
#    pylint \
#        scripts/presets/keyconfig/keymap_data/blender_default.py \
#        --disable=C0111,C0209,C0301,C0302,C0413,C0415,R1705,R0902,R0903,R0913,R0914,R0915,W0511,W0622<|MERGE_RESOLUTION|>--- conflicted
+++ resolved
@@ -4610,7 +4610,6 @@
          {"properties": [("type", "ALL_FRAMES")]}),
         # Keyframe Menu
         op_menu("VIEW3D_MT_edit_greasepencil_animation", {"type": 'I', "value": 'PRESS'}),
-<<<<<<< HEAD
         
         # Transform Actions.
         *_template_items_transform_actions(params, use_bend=True, use_mirror=True, use_tosphere=True, use_shear=True),
@@ -4623,12 +4622,10 @@
         *_template_items_proportional_editing(
             params, connected=True, toggle_data_path='tool_settings.use_proportional_edit'),
 
-=======
         # Cyclical set
         ("grease_pencil.cyclical_set", {"type": 'F', "value": 'PRESS'}, {"properties": [("type", "CLOSE")]}),
         ("grease_pencil.cyclical_set", {"type": 'C', "value": 'PRESS',
          "alt": True}, {"properties": [("type", "TOGGLE")]}),
->>>>>>> 0bde01ea
     ])
 
     return keymap
