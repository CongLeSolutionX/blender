# SPDX-FileCopyrightText: 2018-2023 Blender Authors
#
# SPDX-License-Identifier: GPL-2.0-or-later

__all__ = (
    "generate_keymaps",
    "Params",
)

# ------------------------------------------------------------------------------
# Developer Notes
#
# - This script should run without Blender (no references to the `bpy` module for example).
# - All configuration must be passed into the `generate_keymaps` function (via `Params`).
# - Supporting some combinations of options is becoming increasingly complex,
#   especially `Params.select_mouse` & `Params.use_fallback_tool`.
#   To ensure changes don't unintentionally break other configurations, see:
#   `tools/utils/blender_keyconfig_export_permutations.py --help`
#

# ------------------------------------------------------------------------------
# Configurable Parameters


class Params:
    __slots__ = (
        "legacy",
        "select_mouse",
        "select_mouse_value",
        "action_mouse",
        "tool_mouse",
        "tool_maybe_tweak_value",
        "context_menu_event",
        "cursor_set_event",
        "cursor_tweak_event",
        # NOTE: this is intended to be used so pressing a button can then drag the current selection.
        # This should not be used for button release values such as `CLICK` or `RELEASE` which should
        # instead be bound to a binding that doesn't de-select all, this way:
        # - Click-drag moves the current selection.
        # - Click selects only the item at the cursor position.
        # See: #97032.
        "use_tweak_select_passthrough",
        "use_mouse_emulate_3_button",

        # User preferences:
        #
        # Swap 'Space/Shift-Space'.
        "spacebar_action",
        # Key toggles selection with 'A'.
        "use_select_all_toggle",
        # Activate gizmo on drag (which support it).
        "use_gizmo_drag",
        # Use the fallback tool instead of tweak for RMB select.
        "use_fallback_tool",
        # Selection actions are already accounted for, no need to add additional selection keys.
        "use_fallback_tool_select_handled",
        # Use pie menu for tab by default (swap 'Tab/Ctrl-Tab').
        "use_v3d_tab_menu",
        # Use extended pie menu for shading.
        "use_v3d_shade_ex_pie",
        # Swap orbit/pan keys (for 2D workflows).
        "use_v3d_mmb_pan",
        # Alt click to access tools.
        "use_alt_click_leader",
        # Transform keys G/S/R activate tools instead of immediately transforming.
        "use_key_activate_tools",
        # Side-bar toggle opens a pie menu instead of immediately toggling the side-bar.
        "use_region_toggle_pie",
        # Optionally use a modifier to access tools.
        "tool_modifier",
        # Experimental option.
        "use_pie_click_drag",
        "v3d_tilde_action",
        # Alt-MMB axis switching 'RELATIVE' or 'ABSOLUTE' axis switching.
        "v3d_alt_mmb_drag_action",
        # Changes some transformers modal key-map items to avoid conflicts with navigation operations.
        "use_alt_navigation",
        # File selector actions on single click.
        "use_file_single_click",

        # Experimental variables:
        # Options for experimental features.
        #
        # NOTE: don't pass the experimental struct directly as this makes it less
        # clear which experimental options impact shortcuts. Further, any experimental option
        # that adjust shortcuts need to reload the key-configuration (see: `rna_userdef.cc`).
        "use_experimental_grease_pencil_version3",

        # Convenience variables:
        # (derived from other settings).
        #
        # The fallback tool is activated on the same button as selection.
        # Shorthand for: `(True if (select_mouse == 'LEFT') else self.use_fallback_tool)`
        "use_fallback_tool_select_mouse",
        # Shorthand for: `(self.select_mouse_value if self.use_fallback_tool_select_handled else 'CLICK')`.
        "select_mouse_value_fallback",
        # Shorthand for: `{"type": params.select_mouse, "value": 'CLICK_DRAG'}`.
        "select_tweak_event",
        # Shorthand for: `('CLICK_DRAG' if params.use_pie_click_drag else 'PRESS')`
        "pie_value",
        # Shorthand for: `{"type": params.tool_mouse, "value": 'CLICK_DRAG'}`.
        "tool_tweak_event",
        # Shorthand for: `{"type": params.tool_mouse, "value": params.tool_maybe_tweak_value}`.
        #
        # NOTE: This is typically used for active tool key-map items however it should never
        # be used for selection tools (the default box-select tool for example).
        # Since this means with RMB select enabled in edit-mode for e.g.
        # `Ctrl-LMB` would be caught by box-select instead of add/extrude.
        "tool_maybe_tweak_event",
    )

    def __init__(
            self,
            *,
            legacy=False,
            select_mouse='RIGHT',
            use_mouse_emulate_3_button=False,

            # User preferences.
            spacebar_action='TOOL',
            use_key_activate_tools=False,
            use_region_toggle_pie=False,
            use_select_all_toggle=False,
            use_gizmo_drag=True,
            use_fallback_tool=False,
            use_fallback_tool_select_handled=True,
            use_v3d_tab_menu=False,
            use_v3d_shade_ex_pie=False,
            use_v3d_mmb_pan=False,
            use_alt_tool_or_cursor=False,
            use_alt_click_leader=False,
            use_pie_click_drag=False,
            use_alt_navigation=True,
            use_file_single_click=False,
            v3d_tilde_action='VIEW',
            v3d_alt_mmb_drag_action='RELATIVE',
            use_experimental_grease_pencil_version3=False,
    ):
        self.legacy = legacy

        if use_mouse_emulate_3_button:
            assert use_alt_tool_or_cursor is False

        if select_mouse == 'RIGHT':
            # Right mouse select.
            self.select_mouse = 'RIGHTMOUSE'
            self.select_mouse_value = 'PRESS'
            self.action_mouse = 'LEFTMOUSE'
            self.tool_mouse = 'LEFTMOUSE'
            if use_alt_tool_or_cursor:
                self.tool_maybe_tweak_value = 'PRESS'
            else:
                self.tool_maybe_tweak_value = 'CLICK_DRAG'

            self.context_menu_event = {"type": 'W', "value": 'PRESS'}

            # Use the "cursor" functionality for RMB select.
            if use_alt_tool_or_cursor:
                self.cursor_set_event = {"type": 'LEFTMOUSE', "value": 'PRESS', "alt": True}
                self.cursor_tweak_event = {"type": 'LEFTMOUSE', "value": 'CLICK_DRAG', "alt": True}
            else:
                self.cursor_set_event = {"type": 'LEFTMOUSE', "value": 'CLICK'}
                self.cursor_tweak_event = None

            self.tool_modifier = {}
        else:
            # Left mouse select uses Click event for selection. This is a little
            # less immediate, but is needed to distinguish between click and tweak
            # events on the same mouse buttons.
            self.select_mouse = 'LEFTMOUSE'
            self.select_mouse_value = 'CLICK'
            self.action_mouse = 'RIGHTMOUSE'
            self.tool_mouse = 'LEFTMOUSE'
            self.tool_maybe_tweak_value = 'CLICK_DRAG'

            if self.legacy:
                self.context_menu_event = {"type": 'W', "value": 'PRESS'}
            else:
                self.context_menu_event = {"type": 'RIGHTMOUSE', "value": 'PRESS'}

            self.cursor_set_event = {"type": 'RIGHTMOUSE', "value": 'PRESS', "shift": True}
            self.cursor_tweak_event = {"type": 'RIGHTMOUSE', "value": 'CLICK_DRAG', "shift": True}

            # Use the "tool" functionality for LMB select.
            if use_alt_tool_or_cursor:
                # Allow `Alt` to be pressed or not.
                self.tool_modifier = {"alt": -1}
            else:
                self.tool_modifier = {}

        self.use_mouse_emulate_3_button = use_mouse_emulate_3_button

        # User preferences:
        self.spacebar_action = spacebar_action
        self.use_key_activate_tools = use_key_activate_tools
        self.use_region_toggle_pie = use_region_toggle_pie

        self.use_gizmo_drag = use_gizmo_drag
        self.use_select_all_toggle = use_select_all_toggle
        self.use_v3d_tab_menu = use_v3d_tab_menu
        self.use_v3d_shade_ex_pie = use_v3d_shade_ex_pie
        self.use_v3d_mmb_pan = use_v3d_mmb_pan
        self.v3d_tilde_action = v3d_tilde_action
        self.v3d_alt_mmb_drag_action = v3d_alt_mmb_drag_action

        self.use_alt_click_leader = use_alt_click_leader
        self.use_pie_click_drag = use_pie_click_drag

        self.use_alt_navigation = use_alt_navigation

        self.use_file_single_click = use_file_single_click

        self.use_tweak_select_passthrough = not legacy

        self.use_fallback_tool = use_fallback_tool

        # Experimental variables:
        self.use_experimental_grease_pencil_version3 = use_experimental_grease_pencil_version3

        # Convenience variables:
        self.use_fallback_tool_select_handled = (
            True if (select_mouse == 'LEFT') else
            use_fallback_tool_select_handled
        )
        self.use_fallback_tool_select_mouse = (
            True if (select_mouse == 'LEFT') else
            (not self.use_fallback_tool_select_handled)
        )
        self.select_mouse_value_fallback = (
            self.select_mouse_value if self.use_fallback_tool_select_handled else
            'CLICK'
        )
        self.select_tweak_event = {"type": self.select_mouse, "value": 'CLICK_DRAG'}
        self.pie_value = 'CLICK_DRAG' if use_pie_click_drag else 'PRESS'
        self.tool_tweak_event = {"type": self.tool_mouse, "value": 'CLICK_DRAG'}
        self.tool_maybe_tweak_event = {"type": self.tool_mouse, "value": self.tool_maybe_tweak_value}


# ------------------------------------------------------------------------------
# Constants

from math import pi
PI_2 = pi / 2.0

# Physical layout.
NUMBERS_1 = ('ONE', 'TWO', 'THREE', 'FOUR', 'FIVE', 'SIX', 'SEVEN', 'EIGHT', 'NINE', 'ZERO')
# Numeric order.
NUMBERS_0 = ('ZERO', 'ONE', 'TWO', 'THREE', 'FOUR', 'FIVE', 'SIX', 'SEVEN', 'EIGHT', 'NINE')


# ------------------------------------------------------------------------------
# Generic Utilities

def _fallback_id(text, fallback):
    if fallback:
        return text + " (fallback)"
    return text


def any_except(*args):
    mod = {"ctrl": -1, "alt": -1, "shift": -1, "oskey": -1}
    for arg in args:
        del mod[arg]
    return mod


# ------------------------------------------------------------------------------
# Key-map Item Wrappers

def op_menu(menu, kmi_args):
    return ("wm.call_menu", kmi_args, {"properties": [("name", menu)]})


def op_menu_pie(menu, kmi_args):
    return ("wm.call_menu_pie", kmi_args, {"properties": [("name", menu)]})


def op_panel(menu, kmi_args, kmi_data=()):
    return ("wm.call_panel", kmi_args, {"properties": [("name", menu), *kmi_data]})


def op_tool(tool, kmi_args):
    return ("wm.tool_set_by_id", kmi_args, {"properties": [("name", tool)]})


def op_tool_cycle(tool, kmi_args):
    return ("wm.tool_set_by_id", kmi_args, {"properties": [("name", tool), ("cycle", True)]})


# Utility to select between an operator and a tool,
# without having to duplicate key map item arguments.
def op_tool_optional(op_args, tool_pair, params):
    if params.use_key_activate_tools:
        kmi_args = op_args[1]
        op_tool_fn, tool_id = tool_pair
        return op_tool_fn(tool_id, kmi_args)
    return op_args


# ------------------------------------------------------------------------------
# Keymap Templates

def _template_items_context_menu(menu, key_args_primary):
    return [
        op_menu(menu, kmi_args)
        for kmi_args in (key_args_primary, {"type": 'APP', "value": 'PRESS'})
    ]


def _template_items_context_panel(menu, key_args_primary):
    return [
        op_panel(menu, kmi_args)
        for kmi_args in (key_args_primary, {"type": 'APP', "value": 'PRESS'})
    ]


def _template_space_region_type_toggle(
        params,
        *,
        toolbar_key=None,
        sidebar_key=None,
        channels_key=None,
):
    items = []

    if params.use_region_toggle_pie:
        pie_key = sidebar_key or sidebar_key or channels_key
        if pie_key is not None:
            items.append(op_menu_pie("WM_MT_region_toggle_pie", pie_key))
        return items

    if toolbar_key is not None:
        items.append(
            ("wm.context_toggle", toolbar_key,
             {"properties": [("data_path", 'space_data.show_region_toolbar')]})
        )
    if sidebar_key is not None:
        items.append(
            ("wm.context_toggle", sidebar_key,
             {"properties": [("data_path", 'space_data.show_region_ui')]}),
        )
    if channels_key is not None:
        items.append(
            ("wm.context_toggle", channels_key,
             {"properties": [("data_path", 'space_data.show_region_channels')]}),
        )

    return items


def _template_items_transform_actions(
        params,
        *,
        use_bend=False,
        use_mirror=False,
        use_tosphere=False,
        use_shear=False,
):
    items = [
        op_tool_optional(
            ("transform.translate", {"type": 'G', "value": 'PRESS'}, None),
            (op_tool_cycle, "builtin.move"), params),
        op_tool_optional(
            ("transform.rotate", {"type": 'R', "value": 'PRESS'}, None),
            (op_tool_cycle, "builtin.rotate"), params),
        op_tool_optional(
            ("transform.resize", {"type": 'S', "value": 'PRESS'}, None),
            (op_tool_cycle, "builtin.scale"), params),

        ("transform.translate", {"type": params.select_mouse, "value": 'CLICK_DRAG'}, None),
    ]

    if use_bend:
        items.append(
            ("transform.bend", {"type": 'W', "value": 'PRESS', "shift": True}, None)
        )
    if use_mirror:
        items.append(
            ("transform.mirror", {"type": 'M', "value": 'PRESS', "ctrl": True}, None)
        )
    if use_tosphere:
        items.append(
            op_tool_optional(
                ("transform.tosphere", {"type": 'S', "value": 'PRESS', "shift": True, "alt": True}, None),
                (op_tool_cycle, "builtin.to_sphere"), params)
        )
    if use_shear:
        items.append(
            op_tool_optional(
                ("transform.shear", {"type": 'S', "value": 'PRESS', "shift": True, "ctrl": True, "alt": True}, None),
                (op_tool_cycle, "builtin.shear"), params)
        )

    return items


def _template_items_select_actions(params, operator):
    if not params.use_select_all_toggle:
        return [
            (operator, {"type": 'A', "value": 'PRESS'}, {"properties": [("action", 'SELECT')]}),
            (operator, {"type": 'A', "value": 'PRESS', "alt": True}, {"properties": [("action", 'DESELECT')]}),
            (operator, {"type": 'I', "value": 'PRESS', "ctrl": True}, {"properties": [("action", 'INVERT')]}),
            (operator, {"type": 'A', "value": 'DOUBLE_CLICK'}, {"properties": [("action", 'DESELECT')]}),
        ]
    elif params.legacy:
        # Alt+A is for playback in legacy keymap.
        return [
            (operator, {"type": 'A', "value": 'PRESS'}, {"properties": [("action", 'TOGGLE')]}),
            (operator, {"type": 'I', "value": 'PRESS', "ctrl": True}, {"properties": [("action", 'INVERT')]}),
        ]
    else:
        return [
            (operator, {"type": 'A', "value": 'PRESS'}, {"properties": [("action", 'TOGGLE')]}),
            (operator, {"type": 'A', "value": 'PRESS', "alt": True}, {"properties": [("action", 'DESELECT')]}),
            (operator, {"type": 'I', "value": 'PRESS', "ctrl": True}, {"properties": [("action", 'INVERT')]}),
        ]


def _template_items_select_lasso(params, operator):
    # Needed because of shortcut conflicts on CTRL-LMB on right click select with brush modes,
    # all modifier keys are used together to unmask/deselect.
    if params.select_mouse == 'RIGHTMOUSE':
        return [
            (operator, {"type": params.action_mouse, "value": 'CLICK_DRAG', "shift": True, "ctrl": True},
             {"properties": [("mode", 'SUB')]}),
            (operator, {"type": params.action_mouse, "value": 'CLICK_DRAG', "shift": True, "ctrl": True, "alt": True},
             {"properties": [("mode", 'ADD')]}),
        ]
    else:
        return [
            (operator, {"type": params.action_mouse, "value": 'CLICK_DRAG', "shift": True, "ctrl": True},
             {"properties": [("mode", 'SUB')]}),
            (operator, {"type": params.action_mouse, "value": 'CLICK_DRAG', "ctrl": True},
             {"properties": [("mode", 'ADD')]}),
        ]


def _template_items_hide_reveal_actions(op_hide, op_reveal):
    return [
        (op_reveal, {"type": 'H', "value": 'PRESS', "alt": True}, None),
        (op_hide, {"type": 'H', "value": 'PRESS'}, {"properties": [("unselected", False)]}),
        (op_hide, {"type": 'H', "value": 'PRESS', "shift": True}, {"properties": [("unselected", True)]}),
    ]


def _template_object_hide_collection_from_number_keys():
    return [
        ("object.hide_collection", {
            "type": NUMBERS_1[i], "value": 'PRESS',
            **({"shift": True} if extend else {}),
            **({"alt": True} if add_10 else {}),
        }, {"properties": [
            ("collection_index", i + (11 if add_10 else 1)),
            ("extend", extend),
        ]})
        for extend in (False, True)
        for add_10 in (False, True)
        for i in range(10)
    ]


def _template_items_object_subdivision_set():
    return [
        ("object.subdivision_set",
         {"type": NUMBERS_0[i], "value": 'PRESS', "ctrl": True},
         {"properties": [("level", i), ("relative", False)]})
        for i in range(6)
    ]


def _template_items_gizmo_tweak_value():
    return [
        ("gizmogroup.gizmo_tweak",
         {"type": 'LEFTMOUSE', "value": 'PRESS', **any_except("alt")}, None),
    ]


def _template_items_gizmo_tweak_value_click_drag():
    return [
        ("gizmogroup.gizmo_tweak",
         {"type": 'LEFTMOUSE', "value": 'CLICK', **any_except("alt")}, None),
        ("gizmogroup.gizmo_tweak",
         {"type": 'LEFTMOUSE', "value": 'CLICK_DRAG', **any_except("alt")}, None),
    ]


def _template_items_gizmo_tweak_value_drag():
    return [
        ("gizmogroup.gizmo_tweak", {"type": 'LEFTMOUSE', "value": 'CLICK_DRAG', **any_except("alt")}, None),
    ]


def _template_items_editmode_mesh_select_mode(params):
    if params.legacy:
        return [
            op_menu("VIEW3D_MT_edit_mesh_select_mode", {"type": 'TAB', "value": 'PRESS', "ctrl": True}),
        ]
    else:
        return [
            (
                "mesh.select_mode",
                {"type": NUMBERS_1[i], "value": 'PRESS', **key_expand, **key_extend},
                {"properties": [*prop_extend, *prop_expand, ("type", e)]}
            )
            for key_expand, prop_expand in (({}, ()), ({"ctrl": True}, (("use_expand", True),)))
            for key_extend, prop_extend in (({}, ()), ({"shift": True}, (("use_extend", True),)))
            for i, e in enumerate(('VERT', 'EDGE', 'FACE'))
        ]


def _template_items_uv_select_mode(params):
    if params.legacy:
        return [
            op_menu("IMAGE_MT_uvs_select_mode", {"type": 'TAB', "value": 'PRESS', "ctrl": True}),
        ]
    else:
        return [
            # TODO(@campbellbarton): should this be kept?
            # Seems it was included in the new key-map by accident, check on removing
            # although it's not currently used for anything else.
            op_menu("IMAGE_MT_uvs_select_mode", {"type": 'TAB', "value": 'PRESS', "ctrl": True}),

            *_template_items_editmode_mesh_select_mode(params),
            # Hack to prevent fall-through, when sync select isn't enabled (and the island button isn't visible).
            ("mesh.select_mode", {"type": 'FOUR', "value": 'PRESS'}, None),
            *(("uv.select_mode", {"type": NUMBERS_1[i], "value": 'PRESS'},
               {"properties": [("type", e)]})
              for i, e in enumerate(('VERTEX', 'EDGE', 'FACE', 'ISLAND')))
        ]


def _template_items_proportional_editing(params, *, connected, toggle_data_path):
    return [
        (
            op_menu_pie("VIEW3D_MT_proportional_editing_falloff_pie", {"type": 'O', "value": 'PRESS', "shift": True})
            if not params.legacy else
            ("wm.context_cycle_enum", {"type": 'O', "value": 'PRESS', "shift": True},
             {"properties": [("data_path", 'tool_settings.proportional_edit_falloff'), ("wrap", True)]})
        ),
        ("wm.context_toggle", {"type": 'O', "value": 'PRESS'},
         {"properties": [("data_path", toggle_data_path)]}),
        *(() if not connected else (
            ("wm.context_toggle", {"type": 'O', "value": 'PRESS', "alt": True},
             {"properties": [("data_path", 'tool_settings.use_proportional_connected')]}),
        ))
    ]


def _template_items_change_frame(params):
    if params.select_mouse == 'LEFTMOUSE' and not params.legacy:
        return [
            ("anim.change_frame", {"type": 'RIGHTMOUSE', "value": 'PRESS', "shift": True}, None),
        ]
    else:
        return [
            ("anim.change_frame", {"type": params.action_mouse, "value": 'PRESS'}, None),
        ]


# Tool System Templates

def _template_items_tool_select(
        params, operator, cursor_operator, *,
        # Always use the cursor operator where possible,
        # needed for time-line views where we always want to be able to scrub time.
        cursor_prioritize=False,
        fallback=False,
):
    select_passthrough = False
    if not params.legacy:
        # Experimental support for LMB interaction for the tweak tool. see: #96544.
        # NOTE: For RMB-select this is a much bigger change as it disables 3D cursor placement on LMB.
        # For LMB-select this means an LMB -drag will not first de-select all (similar to node/graph editor).
        if params.select_mouse == 'LEFTMOUSE':
            select_passthrough = params.use_tweak_select_passthrough
        else:
            if not cursor_prioritize:
                select_passthrough = True

        if not fallback and select_passthrough:
            return [
                (operator, {"type": 'LEFTMOUSE', "value": 'PRESS'},
                 {"properties": [("deselect_all", True), ("select_passthrough", True)]}),
                (operator, {"type": 'LEFTMOUSE', "value": 'CLICK'},
                 {"properties": [("deselect_all", True)]}),
                (operator, {"type": 'LEFTMOUSE', "value": 'PRESS', "shift": True},
                 {"properties": [("deselect_all", False), ("toggle", True)]}),
            ]

    if params.select_mouse == 'LEFTMOUSE':
        # Use 'PRESS' for immediate select without delay.
        # Tools that allow dragging anywhere should _NOT_ enable the fallback tool
        # unless it is expected that the tool should operate on the selection (click-drag to rip for e.g.).
        return [
            (operator, {"type": 'LEFTMOUSE', "value": 'PRESS'},
             {"properties": [
                 ("deselect_all", True),
                 # Without this, fallback tool doesn't support pass-through, see: #115887.
                 *((("select_passthrough", True),) if select_passthrough else ()),
             ]}),
            (operator, {"type": 'LEFTMOUSE', "value": 'PRESS', "shift": True},
             {"properties": [("toggle", True)]}),

            # Fallback key-map must transform as the primary tool is expected
            # to be accessed via gizmos in this case. See: #96885.
            *(() if not fallback else (
                ("transform.translate", {"type": 'LEFTMOUSE', "value": 'CLICK_DRAG'},
                 {"properties": [("release_confirm", True)]}),
            ))
        ]
    else:
        # For right mouse, set the cursor.
        return [
            (cursor_operator, {"type": 'LEFTMOUSE', "value": 'PRESS'}, None) if cursor_operator is not None else (),
            ("transform.translate", {"type": 'LEFTMOUSE', "value": 'CLICK_DRAG'},
             {"properties": [("release_confirm", True), ("cursor_transform", True)]}),
        ]


def _template_items_tool_select_actions(operator, *, type, value):
    kmi_args = {"type": type, "value": value}
    return [
        (operator, kmi_args, None),
        (operator, {**kmi_args, "shift": True},
         {"properties": [("mode", 'ADD')]}),
        (operator, {**kmi_args, "ctrl": True},
         {"properties": [("mode", 'SUB')]}),
        (operator, {**kmi_args, "shift": True, "ctrl": True},
         {"properties": [("mode", 'AND')]}),
    ]


# This could have a more generic name, for now use for circle select.
def _template_items_tool_select_actions_simple(operator, *, type, value, properties=()):
    kmi_args = {"type": type, "value": value}
    return [
        # Don't define 'SET' here, take from the tool options.
        (operator, kmi_args,
         {"properties": [*properties]}),
        (operator, {**kmi_args, "shift": True},
         {"properties": [*properties, ("mode", 'ADD')]}),
        (operator, {**kmi_args, "ctrl": True},
         {"properties": [*properties, ("mode", 'SUB')]}),
    ]


def _template_items_legacy_tools_from_numbers():
    return [
        ("wm.tool_set_by_index",
         {
             "type": NUMBERS_1[i % 10],
             "value": 'PRESS',
             **({"shift": True} if i >= 10 else {}),
         },
         {"properties": [("index", i)]})
        for i in range(20)
    ]


# ------------------------------------------------------------------------------
# Window, Screen, Areas, Regions

def km_window(params):
    items = []
    keymap = (
        "Window",
        {"space_type": 'EMPTY', "region_type": 'WINDOW'},
        {"items": items},
    )

    if params.legacy:
        # Old shortcuts
        items.extend([
            ("wm.save_homefile", {"type": 'U', "value": 'PRESS', "ctrl": True}, None),
            ("wm.open_mainfile", {"type": 'F1', "value": 'PRESS'}, None),
            ("wm.link", {"type": 'O', "value": 'PRESS', "ctrl": True, "alt": True}, None),
            ("wm.append", {"type": 'F1', "value": 'PRESS', "shift": True}, None),
            ("wm.save_mainfile", {"type": 'W', "value": 'PRESS', "ctrl": True}, None),
            ("wm.save_as_mainfile", {"type": 'F2', "value": 'PRESS'}, None),
            ("wm.save_as_mainfile", {"type": 'S', "value": 'PRESS', "ctrl": True, "alt": True},
             {"properties": [("copy", True)]}),
            ("wm.window_new", {"type": 'W', "value": 'PRESS', "ctrl": True, "alt": True}, None),
            ("wm.window_fullscreen_toggle", {"type": 'F11', "value": 'PRESS', "alt": True}, None),
            ("wm.doc_view_manual_ui_context", {"type": 'F1', "value": 'PRESS', "alt": True}, None),
            ("wm.search_menu", {"type": 'SPACE', "value": 'PRESS'}, None),
            ("wm.redraw_timer", {"type": 'T', "value": 'PRESS', "ctrl": True, "alt": True}, None),
            ("wm.debug_menu", {"type": 'D', "value": 'PRESS', "ctrl": True, "alt": True}, None),
        ])

    items.extend([
        # File operations
        op_menu("TOPBAR_MT_file_new", {"type": 'N', "value": 'PRESS', "ctrl": True}),
        op_menu("TOPBAR_MT_file_open_recent", {"type": 'O', "value": 'PRESS', "shift": True, "ctrl": True}),
        ("wm.open_mainfile", {"type": 'O', "value": 'PRESS', "ctrl": True}, None),
        ("wm.save_mainfile", {"type": 'S', "value": 'PRESS', "ctrl": True}, None),
        ("wm.save_as_mainfile", {"type": 'S', "value": 'PRESS', "shift": True, "ctrl": True}, None),
        ("wm.save_mainfile",
         {"type": 'S', "value": 'PRESS', "ctrl": True, "alt": True},
         {"properties": [("incremental", True)]}),
        ("wm.quit_blender", {"type": 'Q', "value": 'PRESS', "ctrl": True}, None),

        # Quick menu and toolbar
        op_menu("SCREEN_MT_user_menu", {"type": 'Q', "value": 'PRESS'}),

        # Fast editor switching
        *(
            ("screen.space_type_set_or_cycle",
             {"type": k, "value": 'PRESS', "shift": True},
             {"properties": [("space_type", t)]})
            for k, t in (
                ('F1', 'FILE_BROWSER'),
                ('F2', 'CLIP_EDITOR'),
                ('F3', 'NODE_EDITOR'),
                ('F4', 'CONSOLE'),
                ('F5', 'VIEW_3D'),
                ('F6', 'GRAPH_EDITOR'),
                ('F7', 'PROPERTIES'),
                ('F8', 'SEQUENCE_EDITOR'),
                ('F9', 'OUTLINER'),
                ('F10', 'IMAGE_EDITOR'),
                ('F11', 'TEXT_EDITOR'),
                ('F12', 'DOPESHEET_EDITOR'),
            )
        ),

        # NDOF settings
        op_panel("USERPREF_PT_ndof_settings", {"type": 'NDOF_BUTTON_MENU', "value": 'PRESS'}),
        ("wm.context_scale_float", {"type": 'NDOF_BUTTON_PLUS', "value": 'PRESS'},
         {"properties": [("data_path", 'preferences.inputs.ndof_sensitivity'), ("value", 1.1)]}),
        ("wm.context_scale_float", {"type": 'NDOF_BUTTON_MINUS', "value": 'PRESS'},
         {"properties": [("data_path", 'preferences.inputs.ndof_sensitivity'), ("value", 1.0 / 1.1)]}),
        ("wm.context_scale_float", {"type": 'NDOF_BUTTON_PLUS', "value": 'PRESS', "shift": True},
         {"properties": [("data_path", 'preferences.inputs.ndof_sensitivity'), ("value", 1.5)]}),
        ("wm.context_scale_float", {"type": 'NDOF_BUTTON_MINUS', "value": 'PRESS', "shift": True},
         {"properties": [("data_path", 'preferences.inputs.ndof_sensitivity'), ("value", 2.0 / 3.0)]}),
        ("info.reports_display_update", {"type": 'TIMER_REPORT', "value": 'ANY', "any": True}, None),
    ])

    if not params.legacy:
        # New shortcuts
        items.extend([
            ("wm.doc_view_manual_ui_context", {"type": 'F1', "value": 'PRESS'}, None),
            op_panel("TOPBAR_PT_name", {"type": 'F2', "value": 'PRESS'}, [("keep_open", False)]),
            ("wm.batch_rename", {"type": 'F2', "value": 'PRESS', "ctrl": True}, None),
            ("wm.search_menu", {"type": 'F3', "value": 'PRESS'}, None),
            op_menu("TOPBAR_MT_file_context_menu", {"type": 'F4', "value": 'PRESS'}),
            # Pass through when when no tool-system exists or the fallback isn't available.
            ("wm.toolbar_fallback_pie", {"type": 'W', "value": 'PRESS', "alt": True}, None),
        ])

        if params.use_alt_click_leader:
            items.extend([
                # Alt as "Leader-Key".
                ("wm.toolbar_prompt", {"type": 'LEFT_ALT', "value": 'CLICK'}, None),
                ("wm.toolbar_prompt", {"type": 'RIGHT_ALT', "value": 'CLICK'}, None),
            ])

        if params.spacebar_action == 'TOOL':
            items.append(
                ("wm.toolbar", {"type": 'SPACE', "value": 'PRESS'}, None),
            )
        elif params.spacebar_action == 'PLAY':
            items.append(
                ("wm.toolbar", {"type": 'SPACE', "value": 'PRESS', "shift": True}, None),
            )
        elif params.spacebar_action == 'SEARCH':
            items.append(
                ("wm.search_menu", {"type": 'SPACE', "value": 'PRESS'}, None),
            )
        else:
            assert False, "unreachable"

    return keymap


def km_screen(params):
    items = []
    keymap = (
        "Screen",
        {"space_type": 'EMPTY', "region_type": 'WINDOW'},
        {"items": items},
    )

    items.extend([
        # Animation
        ("screen.animation_step", {"type": 'TIMER0', "value": 'ANY', "any": True}, None),
        ("screen.region_blend", {"type": 'TIMERREGION', "value": 'ANY', "any": True}, None),
        # Full screen and cycling
        ("screen.space_context_cycle", {"type": 'TAB', "value": 'PRESS', "ctrl": True},
         {"properties": [("direction", 'NEXT')]}),
        ("screen.space_context_cycle", {"type": 'TAB', "value": 'PRESS', "shift": True, "ctrl": True},
         {"properties": [("direction", 'PREV')]}),
        ("screen.workspace_cycle", {"type": 'PAGE_DOWN', "value": 'PRESS', "ctrl": True},
         {"properties": [("direction", 'NEXT')]}),
        ("screen.workspace_cycle", {"type": 'PAGE_UP', "value": 'PRESS', "ctrl": True},
         {"properties": [("direction", 'PREV')]}),
        # Quad view
        ("screen.region_quadview", {"type": 'Q', "value": 'PRESS', "ctrl": True, "alt": True}, None),
        # Repeat last
        ("screen.repeat_last", {"type": 'R', "value": 'PRESS', "shift": True, "repeat": True}, None),
        # Files
        ("file.execute", {"type": 'RET', "value": 'PRESS'}, None),
        ("file.execute", {"type": 'NUMPAD_ENTER', "value": 'PRESS'}, None),
        ("file.cancel", {"type": 'ESC', "value": 'PRESS'}, None),
        # Asset Catalog undo is only available in the asset browser, and should take priority over `ed.undo`.
        ("asset.catalog_undo", {"type": 'Z', "value": 'PRESS', "ctrl": True, "repeat": True}, None),
        ("asset.catalog_redo", {"type": 'Z', "value": 'PRESS', "ctrl": True, "shift": True, "repeat": True}, None),
        # Undo
        ("ed.undo", {"type": 'Z', "value": 'PRESS', "ctrl": True, "repeat": True}, None),
        ("ed.redo", {"type": 'Z', "value": 'PRESS', "shift": True, "ctrl": True, "repeat": True}, None),
        # Render
        ("render.render", {"type": 'F12', "value": 'PRESS'},
         {"properties": [("use_viewport", True)]}),
        ("render.render", {"type": 'F12', "value": 'PRESS', "ctrl": True},
         {"properties": [("animation", True), ("use_viewport", True)]}),
        ("render.view_cancel", {"type": 'ESC', "value": 'PRESS'}, None),
        ("render.view_show", {"type": 'F11', "value": 'PRESS'}, None),
        ("render.play_rendered_anim", {"type": 'F11', "value": 'PRESS', "ctrl": True}, None),
    ])

    if not params.legacy:
        items.extend([
            ("screen.screen_full_area", {"type": 'SPACE', "value": 'PRESS', "ctrl": True}, None),
            ("screen.screen_full_area", {"type": 'SPACE', "value": 'PRESS', "ctrl": True, "alt": True},
             {"properties": [("use_hide_panels", True)]}),
            ("screen.redo_last", {"type": 'F9', "value": 'PRESS'}, None),
        ])
    else:
        # Old keymap
        items.extend([
            ("ed.undo_history", {"type": 'Z', "value": 'PRESS', "ctrl": True, "alt": True}, None),
            ("screen.screen_full_area", {"type": 'UP_ARROW', "value": 'PRESS', "ctrl": True}, None),
            ("screen.screen_full_area", {"type": 'DOWN_ARROW', "value": 'PRESS', "ctrl": True}, None),
            ("screen.screen_full_area", {"type": 'SPACE', "value": 'PRESS', "shift": True}, None),
            ("screen.screen_full_area", {"type": 'F10', "value": 'PRESS', "alt": True},
             {"properties": [("use_hide_panels", True)]}),
            ("screen.screen_set", {"type": 'RIGHT_ARROW', "value": 'PRESS', "ctrl": True},
             {"properties": [("delta", 1)]}),
            ("screen.screen_set", {"type": 'LEFT_ARROW', "value": 'PRESS', "ctrl": True},
             {"properties": [("delta", -1)]}),
            ("screen.screenshot", {"type": 'F3', "value": 'PRESS', "ctrl": True}, None),
            ("screen.repeat_history", {"type": 'R', "value": 'PRESS', "ctrl": True, "alt": True}, None),
            ("screen.region_flip", {"type": 'F5', "value": 'PRESS'}, None),
            ("screen.redo_last", {"type": 'F6', "value": 'PRESS'}, None),
            ("script.reload", {"type": 'F8', "value": 'PRESS'}, None),
        ])

    # Preferences.
    if not params.legacy:
        items.extend([
            ("screen.userpref_show", {"type": 'COMMA', "value": 'PRESS', "ctrl": True}, None),
        ])
    else:
        items.extend([
            ("screen.userpref_show", {"type": 'U', "value": 'PRESS', "ctrl": True, "alt": True}, None),
        ])

    return keymap


def km_screen_editing(params):
    items = []
    keymap = ("Screen Editing",
              {"space_type": 'EMPTY', "region_type": 'WINDOW'},
              {"items": items})

    items.extend([
        # Action zones
        ("screen.actionzone", {"type": 'LEFTMOUSE', "value": 'PRESS'},
         {"properties": [("modifier", 0)]}),
        ("screen.actionzone", {"type": 'LEFTMOUSE', "value": 'PRESS', "shift": True},
         {"properties": [("modifier", 1)]}),
        ("screen.actionzone", {"type": 'LEFTMOUSE', "value": 'PRESS', "ctrl": True},
         {"properties": [("modifier", 2)]}),
        # Screen tools
        ("screen.area_split", {"type": 'ACTIONZONE_AREA', "value": 'ANY'}, None),
        ("screen.area_join", {"type": 'ACTIONZONE_AREA', "value": 'ANY'}, None),
        ("screen.area_dupli", {"type": 'ACTIONZONE_AREA', "value": 'ANY', "shift": True}, None),
        ("screen.area_swap", {"type": 'ACTIONZONE_AREA', "value": 'ANY', "ctrl": True}, None),
        ("screen.region_scale", {"type": 'ACTIONZONE_REGION', "value": 'ANY'}, None),
        ("screen.screen_full_area", {"type": 'ACTIONZONE_FULLSCREEN', "value": 'ANY'},
         {"properties": [("use_hide_panels", True)]}),
        # Area move after action zones
        ("screen.area_move", {"type": 'LEFTMOUSE', "value": 'PRESS'}, None),
        ("screen.area_options", {"type": 'RIGHTMOUSE', "value": 'PRESS'}, None),
    ])

    if params.legacy:
        items.extend([
            ("wm.context_toggle", {"type": 'F9', "value": 'PRESS', "alt": True},
             {"properties": [("data_path", 'space_data.show_region_header')]})
        ])

    return keymap


def km_screen_region_context_menu(_params):
    items = []
    keymap = (
        "Region Context Menu",
        {"space_type": 'EMPTY', "region_type": 'WINDOW'},
        {"items": items},
    )

    items.extend([
        ("screen.region_context_menu", {"type": 'RIGHTMOUSE', "value": 'PRESS'}, None),
    ])

    return keymap


def km_view2d(_params):
    items = []
    keymap = (
        "View2D",
        {"space_type": 'EMPTY', "region_type": 'WINDOW'},
        {"items": items},
    )

    items.extend([
        # Scroll-bars.
        ("view2d.scroller_activate", {"type": 'LEFTMOUSE', "value": 'PRESS'}, None),
        ("view2d.scroller_activate", {"type": 'MIDDLEMOUSE', "value": 'PRESS'}, None),
        # Pan/scroll
        ("view2d.pan", {"type": 'MIDDLEMOUSE', "value": 'PRESS'}, None),
        ("view2d.pan", {"type": 'MIDDLEMOUSE', "value": 'PRESS', "shift": True}, None),
        ("view2d.pan", {"type": 'TRACKPADPAN', "value": 'ANY'}, None),
        ("view2d.scroll_right", {"type": 'WHEELDOWNMOUSE', "value": 'PRESS', "ctrl": True}, None),
        ("view2d.scroll_left", {"type": 'WHEELUPMOUSE', "value": 'PRESS', "ctrl": True}, None),
        ("view2d.scroll_down", {"type": 'WHEELDOWNMOUSE', "value": 'PRESS', "shift": True}, None),
        ("view2d.scroll_up", {"type": 'WHEELUPMOUSE', "value": 'PRESS', "shift": True}, None),
        ("view2d.ndof", {"type": 'NDOF_MOTION', "value": 'ANY'}, None),
        # Zoom with single step
        ("view2d.zoom_out", {"type": 'WHEELOUTMOUSE', "value": 'PRESS'}, None),
        ("view2d.zoom_in", {"type": 'WHEELINMOUSE', "value": 'PRESS'}, None),
        ("view2d.zoom_out", {"type": 'NUMPAD_MINUS', "value": 'PRESS', "repeat": True}, None),
        ("view2d.zoom_in", {"type": 'NUMPAD_PLUS', "value": 'PRESS', "repeat": True}, None),
        ("view2d.zoom", {"type": 'TRACKPADPAN', "value": 'ANY', "ctrl": True}, None),
        ("view2d.smoothview", {"type": 'TIMER1', "value": 'ANY', "any": True}, None),
        # Scroll up/down, only when zoom is not available.
        ("view2d.scroll_down", {"type": 'WHEELDOWNMOUSE', "value": 'PRESS'}, None),
        ("view2d.scroll_up", {"type": 'WHEELUPMOUSE', "value": 'PRESS'}, None),
        ("view2d.scroll_right", {"type": 'WHEELDOWNMOUSE', "value": 'PRESS'}, None),
        ("view2d.scroll_left", {"type": 'WHEELUPMOUSE', "value": 'PRESS'}, None),
        # Zoom with drag and border
        ("view2d.zoom", {"type": 'MIDDLEMOUSE', "value": 'PRESS', "ctrl": True}, None),
        ("view2d.zoom", {"type": 'TRACKPADZOOM', "value": 'ANY'}, None),
        ("view2d.zoom_border", {"type": 'B', "value": 'PRESS', "shift": True}, None),
    ])

    return keymap


def km_view2d_buttons_list(_params):
    items = []
    keymap = (
        "View2D Buttons List",
        {"space_type": 'EMPTY', "region_type": 'WINDOW'},
        {"items": items},
    )

    items.extend([
        # Scroll-bars.
        ("view2d.scroller_activate", {"type": 'LEFTMOUSE', "value": 'PRESS'}, None),
        ("view2d.scroller_activate", {"type": 'MIDDLEMOUSE', "value": 'PRESS'}, None),
        # Pan scroll
        ("view2d.pan", {"type": 'MIDDLEMOUSE', "value": 'PRESS'}, None),
        ("view2d.pan", {"type": 'TRACKPADPAN', "value": 'ANY'}, None),
        ("view2d.scroll_down", {"type": 'WHEELDOWNMOUSE', "value": 'PRESS'}, None),
        ("view2d.scroll_up", {"type": 'WHEELUPMOUSE', "value": 'PRESS'}, None),
        ("view2d.scroll_down", {"type": 'PAGE_DOWN', "value": 'PRESS', "repeat": True},
         {"properties": [("page", True)]}),
        ("view2d.scroll_up", {"type": 'PAGE_UP', "value": 'PRESS', "repeat": True},
         {"properties": [("page", True)]}),
        # Zoom
        ("view2d.zoom", {"type": 'MIDDLEMOUSE', "value": 'PRESS', "ctrl": True}, None),
        ("view2d.zoom", {"type": 'TRACKPADZOOM', "value": 'ANY'}, None),
        ("view2d.zoom", {"type": 'TRACKPADPAN', "value": 'ANY', "ctrl": True}, None),
        ("view2d.zoom_out", {"type": 'NUMPAD_MINUS', "value": 'PRESS', "repeat": True}, None),
        ("view2d.zoom_in", {"type": 'NUMPAD_PLUS', "value": 'PRESS', "repeat": True}, None),
        ("view2d.reset", {"type": 'HOME', "value": 'PRESS'}, None),
    ])

    return keymap


def km_user_interface(_params):
    items = []
    keymap = (
        "User Interface",
        {"space_type": 'EMPTY', "region_type": 'WINDOW'},
        {"items": items},
    )

    items.extend([
        # Eyedroppers all have the same event, and pass it through until
        # a suitable eyedropper handles it.
        ("ui.eyedropper_color", {"type": 'E', "value": 'PRESS'}, None),
        ("ui.eyedropper_colorramp", {"type": 'E', "value": 'PRESS'}, None),
        ("ui.eyedropper_colorramp_point", {"type": 'E', "value": 'PRESS', "alt": True}, None),
        ("ui.eyedropper_id", {"type": 'E', "value": 'PRESS'}, None),
        ("ui.eyedropper_depth", {"type": 'E', "value": 'PRESS'}, None),
        # Copy data path
        ("ui.copy_data_path_button", {"type": 'C', "value": 'PRESS', "shift": True, "ctrl": True}, None),
        ("ui.copy_data_path_button", {"type": 'C', "value": 'PRESS', "shift": True, "ctrl": True, "alt": True},
         {"properties": [("full_path", True)]}),
        # Keyframes and drivers
        ("anim.keyframe_insert_button", {"type": 'I', "value": 'PRESS'},
         {"properties": [("all", True)]}),
        ("anim.keyframe_delete_button", {"type": 'I', "value": 'PRESS', "alt": True},
         {"properties": [("all", True)]}),
        ("anim.keyframe_clear_button", {"type": 'I', "value": 'PRESS', "shift": True, "alt": True},
         {"properties": [("all", True)]}),
        ("anim.driver_button_add", {"type": 'D', "value": 'PRESS', "ctrl": True}, None),
        ("anim.driver_button_remove", {"type": 'D', "value": 'PRESS', "ctrl": True, "alt": True}, None),
        ("anim.keyingset_button_add", {"type": 'K', "value": 'PRESS'}, None),
        ("anim.keyingset_button_remove", {"type": 'K', "value": 'PRESS', "alt": True}, None),
        ("ui.reset_default_button", {"type": 'BACK_SPACE', "value": 'PRESS'}, {"properties": [("all", True)]}),
        # UI lists (polls check if there's a UI list under the cursor).
        ("ui.list_start_filter", {"type": 'F', "value": 'PRESS', "ctrl": True}, None),
        # UI views (polls check if there's a UI view under the cursor).
        ("ui.view_start_filter", {"type": 'F', "value": 'PRESS', "ctrl": True}, None),
    ])

    return keymap


# ------------------------------------------------------------------------------
# Shared Between Editors (Mask, Time-Line)

def km_mask_editing(params):
    items = []
    keymap = (
        "Mask Editing",
        {"space_type": 'EMPTY', "region_type": 'WINDOW'},
        {"items": items},
    )

    if params.select_mouse == 'RIGHTMOUSE':
        # mask.slide_point performs mostly the same function, so for the left
        # click select keymap it's fine to have the context menu instead.
        items.extend([
            ("mask.select", {"type": 'RIGHTMOUSE', "value": 'PRESS'},
             {"properties": [("deselect_all", not params.legacy)]}),
        ])

    items.extend([
        ("mask.new", {"type": 'N', "value": 'PRESS', "alt": True}, None),
        op_menu("MASK_MT_add", {"type": 'A', "value": 'PRESS', "shift": True}),
        *_template_items_proportional_editing(
            params, connected=False, toggle_data_path='tool_settings.use_proportional_edit_mask'),
        ("mask.add_vertex_slide", {"type": 'LEFTMOUSE', "value": 'PRESS', "ctrl": True}, None),
        ("mask.add_feather_vertex_slide", {"type": 'LEFTMOUSE', "value": 'PRESS', "shift": True, "ctrl": True}, None),
        ("mask.delete", {"type": 'X', "value": 'PRESS'}, None),
        ("mask.delete", {"type": 'DEL', "value": 'PRESS'}, None),
        ("mask.select", {"type": params.select_mouse, "value": 'PRESS', "shift": True},
         {"properties": [("toggle", True)]}),
        *_template_items_select_actions(params, "mask.select_all"),
        ("mask.select_linked", {"type": 'L', "value": 'PRESS', "ctrl": True}, None),
        ("mask.select_linked_pick", {"type": 'L', "value": 'PRESS'},
         {"properties": [("deselect", False)]}),
        ("mask.select_linked_pick", {"type": 'L', "value": 'PRESS', "shift": True},
         {"properties": [("deselect", True)]}),
        ("mask.select_box", {"type": 'B', "value": 'PRESS'}, None),
        ("mask.select_circle", {"type": 'C', "value": 'PRESS'}, None),
        ("mask.select_lasso", {"type": params.action_mouse, "value": 'CLICK_DRAG', "ctrl": True, "alt": True},
         {"properties": [("mode", 'ADD')]}),
        ("mask.select_lasso", {"type": params.action_mouse, "value": 'CLICK_DRAG', "shift": True, "ctrl": True, "alt": True},
         {"properties": [("mode", 'SUB')]}),
        ("mask.select_more", {"type": 'NUMPAD_PLUS', "value": 'PRESS', "ctrl": True, "repeat": True}, None),
        ("mask.select_less", {"type": 'NUMPAD_MINUS', "value": 'PRESS', "ctrl": True, "repeat": True}, None),
        *_template_items_hide_reveal_actions("mask.hide_view_set", "mask.hide_view_clear"),
        ("clip.select", {"type": params.select_mouse, "value": 'PRESS', "ctrl": True}, None),
        ("mask.cyclic_toggle", {"type": 'C', "value": 'PRESS', "alt": True}, None),
        ("mask.slide_point", {"type": 'LEFTMOUSE', "value": 'PRESS'}, None),
        ("mask.slide_spline_curvature", {"type": 'LEFTMOUSE', "value": 'PRESS'}, None),
        ("mask.handle_type_set", {"type": 'V', "value": 'PRESS'}, None),
        ("mask.normals_make_consistent",
         {"type": 'N', "value": 'PRESS', "ctrl" if params.legacy else "shift": True}, None),
        ("mask.parent_set", {"type": 'P', "value": 'PRESS', "ctrl": True}, None),
        ("mask.parent_clear", {"type": 'P', "value": 'PRESS', "alt": True}, None),
        ("mask.shape_key_insert", {"type": 'I', "value": 'PRESS'}, None),
        ("mask.shape_key_clear", {"type": 'I', "value": 'PRESS', "alt": True}, None),
        ("mask.duplicate_move", {"type": 'D', "value": 'PRESS', "shift": True}, None),
        ("mask.copy_splines", {"type": 'C', "value": 'PRESS', "ctrl": True}, None),
        ("mask.paste_splines", {"type": 'V', "value": 'PRESS', "ctrl": True}, None),
        ("transform.translate", {"type": 'G', "value": 'PRESS'}, None),
        ("transform.translate", {"type": params.select_mouse, "value": 'CLICK_DRAG'}, None),
        ("transform.rotate", {"type": 'R', "value": 'PRESS'}, None),
        ("transform.resize", {"type": 'S', "value": 'PRESS'}, None),
        ("transform.tosphere", {"type": 'S', "value": 'PRESS', "shift": True, "alt": True}, None),
        ("transform.shear", {"type": 'S', "value": 'PRESS', "shift": True, "ctrl": True, "alt": True}, None),
        ("transform.transform", {"type": 'S', "value": 'PRESS', "alt": True},
         {"properties": [("mode", 'MASK_SHRINKFATTEN')]}),
    ])

    # 3D cursor
    if params.cursor_tweak_event:
        items.extend([
            ("uv.cursor_set", params.cursor_set_event, None),
            ("transform.translate", params.cursor_tweak_event,
             {"properties": [("release_confirm", True), ("cursor_transform", True)]}),
        ])
    else:
        items.extend([
            ("uv.cursor_set", params.cursor_set_event, None),
        ])

    return keymap


def km_markers(params):
    items = []
    keymap = (
        "Markers",
        {"space_type": 'EMPTY', "region_type": 'WINDOW'},
        {"items": items},
    )

    items.extend([
        ("marker.add", {"type": 'M', "value": 'PRESS'}, None),
        ("marker.move", {"type": params.select_mouse, "value": 'CLICK_DRAG'},
         {"properties": [("tweak", True)]}),
        ("marker.duplicate", {"type": 'D', "value": 'PRESS', "shift": True}, None),
        ("marker.select", {"type": params.select_mouse, "value": 'PRESS'}, None),
        ("marker.select", {"type": params.select_mouse, "value": 'PRESS', "shift": True},
         {"properties": [("extend", True)]}),
        ("marker.select", {"type": params.select_mouse, "value": 'PRESS', "ctrl": True},
         {"properties": [("camera", True)]}),
        ("marker.select", {"type": params.select_mouse, "value": 'PRESS', "shift": True, "ctrl": True},
         {"properties": [("extend", True), ("camera", True)]}),
        ("marker.select_box", {"type": params.select_mouse, "value": 'CLICK_DRAG'},
         {"properties": [("tweak", True)]}),
        ("marker.select_box", {"type": 'B', "value": 'PRESS'}, None),
        *_template_items_select_actions(params, "marker.select_all"),
        ("marker.delete", {"type": 'X', "value": 'PRESS'}, None),
        ("marker.delete", {"type": 'DEL', "value": 'PRESS'}, {"properties": [("confirm", False)]}),
        op_panel("TOPBAR_PT_name_marker", {"type": 'F2', "value": 'PRESS'}, [("keep_open", False)]),
        op_panel("TOPBAR_PT_name_marker", {"type": 'LEFTMOUSE', "value": 'DOUBLE_CLICK'}, [("keep_open", False)]),
        ("marker.move", {"type": 'G', "value": 'PRESS'}, None),
        ("marker.camera_bind", {"type": 'B', "value": 'PRESS', "ctrl": True}, None),
    ])

    return keymap


def km_time_scrub(_params):
    items = []
    keymap = (
        "Time Scrub",
        {"space_type": 'EMPTY', "region_type": 'WINDOW'},
        {"items": items},
    )

    items.extend([
        ("anim.change_frame", {"type": 'LEFTMOUSE', "value": 'PRESS'}, None),
    ])

    return keymap


def km_time_scrub_clip(_params):
    items = []
    keymap = (
        "Clip Time Scrub",
        {"space_type": 'CLIP_EDITOR', "region_type": 'PREVIEW'},
        {"items": items},
    )

    items.extend([
        ("clip.change_frame", {"type": 'LEFTMOUSE', "value": 'PRESS'}, None),
    ])

    return keymap


# ------------------------------------------------------------------------------
# Editor (Property Editor)

def km_property_editor(_params):
    items = []
    keymap = (
        "Property Editor",
        {"space_type": 'PROPERTIES', "region_type": 'WINDOW'},
        {"items": items},
    )

    items.extend([
        ("buttons.context_menu", {"type": 'RIGHTMOUSE', "value": 'PRESS'}, None),
        ("screen.space_context_cycle", {"type": 'WHEELUPMOUSE', "value": 'PRESS', "ctrl": True},
         {"properties": [("direction", 'PREV')]}),
        ("screen.space_context_cycle", {"type": 'WHEELDOWNMOUSE', "value": 'PRESS', "ctrl": True},
         {"properties": [("direction", 'NEXT')]}),
        ("buttons.start_filter", {"type": 'F', "value": 'PRESS', "ctrl": True}, None),
        ("buttons.clear_filter", {"type": 'F', "value": 'PRESS', "alt": True}, None),
        # Modifier panels
        ("object.modifier_set_active", {"type": 'LEFTMOUSE', "value": 'PRESS'}, None),
        ("object.modifier_remove", {"type": 'X', "value": 'PRESS'}, {"properties": [("report", True)]}),
        ("object.modifier_remove", {"type": 'DEL', "value": 'PRESS'}, {"properties": [("report", True)]}),
        ("object.modifier_copy", {"type": 'D', "value": 'PRESS', "shift": True}, None),
        ("object.add_modifier_menu", {"type": 'A', "value": 'PRESS', "shift": True}, None),
        ("object.modifier_apply", {"type": 'A', "value": 'PRESS', "ctrl": True}, {"properties": [("report", True)]}),
        # Grease pencil modifier panels
        ("object.gpencil_modifier_remove",
         {"type": 'X', "value": 'PRESS'}, {"properties": [("report", True)]}),
        ("object.gpencil_modifier_remove",
         {"type": 'DEL', "value": 'PRESS'}, {"properties": [("report", True)]}),
        ("object.gpencil_modifier_copy",
         {"type": 'D', "value": 'PRESS', "shift": True}, None),
        ("object.gpencil_modifier_apply",
         {"type": 'A', "value": 'PRESS', "ctrl": True}, {"properties": [("report", True)]}),
        # ShaderFX panels
        ("object.shaderfx_remove", {"type": 'X', "value": 'PRESS'}, {"properties": [("report", True)]}),
        ("object.shaderfx_remove", {"type": 'DEL', "value": 'PRESS'}, {"properties": [("report", True)]}),
        ("object.shaderfx_copy", {"type": 'D', "value": 'PRESS', "shift": True}, None),
        # Constraint panels
        ("constraint.delete", {"type": 'X', "value": 'PRESS'}, {"properties": [("report", True)]}),
        ("constraint.delete", {"type": 'DEL', "value": 'PRESS'}, {"properties": [("report", True)]}),
        ("constraint.copy", {"type": 'D', "value": 'PRESS', "shift": True}, None),
        ("constraint.apply", {"type": 'A', "value": 'PRESS', "ctrl": True}, {"properties": [("report", True)]}),
    ])

    return keymap


# ------------------------------------------------------------------------------
# Editor (Outliner)

def km_outliner(params):
    items = []
    keymap = (
        "Outliner",
        {"space_type": 'OUTLINER', "region_type": 'WINDOW'},
        {"items": items},
    )

    items.extend([
        ("outliner.highlight_update", {"type": 'MOUSEMOVE', "value": 'ANY', "any": True}, None),
        ("outliner.item_rename", {"type": 'LEFTMOUSE', "value": 'DOUBLE_CLICK'}, None),
        ("outliner.item_rename", {"type": 'F2', "value": 'PRESS'},
         {"properties": [("use_active", True)]}),
        ("outliner.item_activate", {"type": 'LEFTMOUSE', "value": 'CLICK'},
         {"properties": [("deselect_all", not params.legacy)]}),
        ("outliner.item_activate", {"type": 'LEFTMOUSE', "value": 'CLICK', "ctrl": True},
         {"properties": [("extend", True), ("deselect_all", not params.legacy)]}),
        ("outliner.item_activate", {"type": 'LEFTMOUSE', "value": 'CLICK', "shift": True},
         {"properties": [("extend_range", True), ("deselect_all", not params.legacy)]}),
        ("outliner.item_activate", {"type": 'LEFTMOUSE', "value": 'CLICK', "ctrl": True, "shift": True},
         {"properties": [("extend", True), ("extend_range", True), ("deselect_all", not params.legacy)]}),
        ("outliner.item_activate", {"type": 'LEFTMOUSE', "value": 'DOUBLE_CLICK'},
         {"properties": [("recurse", True), ("deselect_all", True)]}),
        ("outliner.item_activate", {"type": 'LEFTMOUSE', "value": 'DOUBLE_CLICK', "ctrl": True},
         {"properties": [("recurse", True), ("extend", True), ("deselect_all", True)]}),
        ("outliner.item_activate", {"type": 'LEFTMOUSE', "value": 'DOUBLE_CLICK', "shift": True},
         {"properties": [("recurse", True), ("extend_range", True), ("deselect_all", True)]}),
        ("outliner.item_activate", {"type": 'LEFTMOUSE', "value": 'DOUBLE_CLICK', "ctrl": True, "shift": True},
            {"properties": [("recurse", True), ("extend", True), ("extend_range", True), ("deselect_all", True)]}),
        ("outliner.select_box", {"type": 'B', "value": 'PRESS'}, None),
        ("outliner.select_box", {"type": 'LEFTMOUSE', "value": 'CLICK_DRAG'}, {"properties": [("tweak", True)]}),
        ("outliner.select_box", {"type": 'LEFTMOUSE', "value": 'CLICK_DRAG', "shift": True},
         {"properties": [("tweak", True), ("mode", 'ADD')]}),
        ("outliner.select_box", {"type": 'LEFTMOUSE', "value": 'CLICK_DRAG', "ctrl": True},
         {"properties": [("tweak", True), ("mode", 'SUB')]}),
        ("outliner.select_walk", {"type": 'UP_ARROW', "value": 'PRESS', "repeat": True},
         {"properties": [("direction", 'UP')]}),
        ("outliner.select_walk", {"type": 'UP_ARROW', "value": 'PRESS', "shift": True, "repeat": True},
         {"properties": [("direction", 'UP'), ("extend", True)]}),
        ("outliner.select_walk", {"type": 'DOWN_ARROW', "value": 'PRESS', "repeat": True},
         {"properties": [("direction", 'DOWN')]}),
        ("outliner.select_walk", {"type": 'DOWN_ARROW', "value": 'PRESS', "shift": True, "repeat": True},
         {"properties": [("direction", 'DOWN'), ("extend", True)]}),
        ("outliner.select_walk", {"type": 'LEFT_ARROW', "value": 'PRESS', "repeat": True},
         {"properties": [("direction", 'LEFT')]}),
        ("outliner.select_walk", {"type": 'LEFT_ARROW', "value": 'PRESS', "shift": True, "repeat": True},
         {"properties": [("direction", 'LEFT'), ("toggle_all", True)]}),
        ("outliner.select_walk", {"type": 'RIGHT_ARROW', "value": 'PRESS', "repeat": True},
         {"properties": [("direction", 'RIGHT')]}),
        ("outliner.select_walk", {"type": 'RIGHT_ARROW', "value": 'PRESS', "shift": True, "repeat": True},
         {"properties": [("direction", 'RIGHT'), ("toggle_all", True)]}),
        ("outliner.item_openclose", {"type": 'LEFTMOUSE', "value": 'CLICK'},
         {"properties": [("all", False)]}),
        ("outliner.item_openclose", {"type": 'LEFTMOUSE', "value": 'CLICK', "shift": True},
         {"properties": [("all", True)]}),
        ("outliner.item_openclose", {"type": 'LEFTMOUSE', "value": 'CLICK_DRAG'},
         {"properties": [("all", False)]}),
        # Fall through to generic context menu if the item(s) selected have no type specific actions.
        ("outliner.operation", {"type": 'RIGHTMOUSE', "value": 'PRESS'}, None),
        op_menu("OUTLINER_MT_context_menu", {"type": 'RIGHTMOUSE', "value": 'PRESS'}),
        op_menu_pie("OUTLINER_MT_view_pie", {"type": 'ACCENT_GRAVE', "value": 'PRESS'}),
        ("outliner.item_drag_drop", {"type": 'LEFTMOUSE', "value": 'CLICK_DRAG'}, None),
        ("outliner.item_drag_drop", {"type": 'LEFTMOUSE', "value": 'CLICK_DRAG', "shift": True}, None),
        ("outliner.show_hierarchy", {"type": 'HOME', "value": 'PRESS'}, None),
        ("outliner.show_active", {"type": 'PERIOD', "value": 'PRESS'}, None),
        ("outliner.show_active", {"type": 'NUMPAD_PERIOD', "value": 'PRESS'}, None),
        ("outliner.scroll_page", {"type": 'PAGE_DOWN', "value": 'PRESS', "repeat": True},
         {"properties": [("up", False)]}),
        ("outliner.scroll_page", {"type": 'PAGE_UP', "value": 'PRESS', "repeat": True},
         {"properties": [("up", True)]}),
        ("outliner.show_one_level", {"type": 'NUMPAD_PLUS', "value": 'PRESS'}, None),
        ("outliner.show_one_level", {"type": 'NUMPAD_MINUS', "value": 'PRESS'},
         {"properties": [("open", False)]}),
        *_template_items_select_actions(params, "outliner.select_all"),
        ("outliner.expanded_toggle", {"type": 'A', "value": 'PRESS', "shift": True}, None),
        ("outliner.keyingset_add_selected", {"type": 'K', "value": 'PRESS'}, None),
        ("outliner.keyingset_remove_selected", {"type": 'K', "value": 'PRESS', "alt": True}, None),
        ("anim.keyframe_insert", {"type": 'I', "value": 'PRESS'}, None),
        ("anim.keyframe_delete", {"type": 'I', "value": 'PRESS', "alt": True}, None),
        ("outliner.drivers_add_selected", {"type": 'D', "value": 'PRESS', "ctrl": True}, None),
        ("outliner.drivers_delete_selected", {"type": 'D', "value": 'PRESS', "ctrl": True, "alt": True}, None),
        ("outliner.collection_new", {"type": 'C', "value": 'PRESS'}, None),
        ("outliner.delete", {"type": 'X', "value": 'PRESS'}, None),
        ("outliner.delete", {"type": 'DEL', "value": 'PRESS'}, None),
        ("object.move_to_collection", {"type": 'M', "value": 'PRESS'}, None),
        ("object.link_to_collection", {"type": 'M', "value": 'PRESS', "shift": True}, None),
        ("outliner.collection_exclude_set", {"type": 'E', "value": 'PRESS'}, None),
        ("outliner.collection_exclude_clear", {"type": 'E', "value": 'PRESS', "alt": True}, None),
        ("outliner.hide", {"type": 'H', "value": 'PRESS'}, None),
        ("outliner.unhide_all", {"type": 'H', "value": 'PRESS', "alt": True}, None),
        ("outliner.start_filter", {"type": 'F', "value": 'PRESS', "ctrl": True}, None),
        ("outliner.clear_filter", {"type": 'F', "value": 'PRESS', "alt": True}, None),
        # Copy/paste.
        ("outliner.id_copy", {"type": 'C', "value": 'PRESS', "ctrl": True}, None),
        ("outliner.id_paste", {"type": 'V', "value": 'PRESS', "ctrl": True}, None),
    ])

    return keymap


# ------------------------------------------------------------------------------
# Editor (UV Editor)

def km_uv_editor(params):
    items = []
    keymap = (
        "UV Editor",
        {"space_type": 'EMPTY', "region_type": 'WINDOW'},
        {"items": items},
    )

    items.extend([
        # Selection modes.
        *_template_items_uv_select_mode(params),
        *_template_uv_select(
            type=params.select_mouse,
            value=params.select_mouse_value_fallback,
            select_passthrough=params.use_tweak_select_passthrough,
            legacy=params.legacy,
        ),
        ("uv.mark_seam", {"type": 'E', "value": 'PRESS', "ctrl": True}, None),
        ("uv.select_loop",
         {"type": params.select_mouse, "value": params.select_mouse_value, "alt": True}, None),
        ("uv.select_loop",
         {"type": params.select_mouse, "value": params.select_mouse_value, "shift": True, "alt": True},
         {"properties": [("extend", True)]}),
        ("uv.select_edge_ring",
         {"type": params.select_mouse, "value": params.select_mouse_value, "ctrl": True, "alt": True}, None),
        ("uv.select_edge_ring",
         {"type": params.select_mouse, "value": params.select_mouse_value, "ctrl": True, "shift": True, "alt": True},
         {"properties": [("extend", True)]}),
        ("uv.shortest_path_pick",
         {"type": params.select_mouse, "value": params.select_mouse_value_fallback, "ctrl": True},
         {"properties": [("use_fill", False)]}),
        ("uv.shortest_path_pick",
         {"type": params.select_mouse, "value": params.select_mouse_value_fallback, "ctrl": True, "shift": True},
         {"properties": [("use_fill", True)]}),
        ("uv.select_split", {"type": 'Y', "value": 'PRESS'}, None),
        op_tool_optional(
            ("uv.select_box", {"type": 'B', "value": 'PRESS'},
             {"properties": [("pinned", False)]}),
            (op_tool, "builtin.select_box"), params),
        ("uv.select_box", {"type": 'B', "value": 'PRESS', "ctrl": True},
         {"properties": [("pinned", True)]}),
        op_tool_optional(
            ("uv.select_circle", {"type": 'C', "value": 'PRESS'}, None),
            (op_tool, "builtin.select_circle"), params),
        ("uv.select_lasso", {"type": params.action_mouse, "value": 'CLICK_DRAG', "ctrl": True},
         {"properties": [("mode", 'ADD')]}),
        ("uv.select_lasso", {"type": params.action_mouse, "value": 'CLICK_DRAG', "shift": True, "ctrl": True},
         {"properties": [("mode", 'SUB')]}),
        ("uv.select_linked", {"type": 'L', "value": 'PRESS', "ctrl": True}, None),
        ("uv.select_linked_pick", {"type": 'L', "value": 'PRESS'},
         {"properties": [("extend", True), ("deselect", False)]}),
        ("uv.select_linked_pick", {"type": 'L', "value": 'PRESS', "shift": True},
         {"properties": [("deselect", True)]}),
        ("uv.select_more", {"type": 'NUMPAD_PLUS', "value": 'PRESS', "ctrl": True, "repeat": True}, None),
        ("uv.select_less", {"type": 'NUMPAD_MINUS', "value": 'PRESS', "ctrl": True, "repeat": True}, None),
        ("uv.select_similar", {"type": 'G', "value": 'PRESS', "shift": True}, None),
        *_template_items_select_actions(params, "uv.select_all"),
        *_template_items_hide_reveal_actions("uv.hide", "uv.reveal"),
        ("uv.select_pinned", {"type": 'P', "value": 'PRESS', "shift": True}, None),
        op_menu("IMAGE_MT_uvs_merge", {"type": 'M', "value": 'PRESS'}),
        op_menu("IMAGE_MT_uvs_split", {"type": 'M', "value": 'PRESS', "alt": True}),
        op_menu("IMAGE_MT_uvs_align", {"type": 'W', "value": 'PRESS', "shift": True}),
        ("uv.stitch", {"type": 'V', "value": 'PRESS', "alt": True}, None),
        ("uv.rip_move", {"type": 'V', "value": 'PRESS'}, None),
        ("uv.pin", {"type": 'P', "value": 'PRESS'},
         {"properties": [("clear", False)]}),
        ("uv.pin", {"type": 'P', "value": 'PRESS', "alt": True},
         {"properties": [("clear", True)]}),
        op_menu("IMAGE_MT_uvs_unwrap", {"type": 'U', "value": 'PRESS'}),
        (
            op_menu_pie("IMAGE_MT_uvs_snap_pie", {"type": 'S', "value": 'PRESS', "shift": True})
            if not params.legacy else
            op_menu("IMAGE_MT_uvs_snap", {"type": 'S', "value": 'PRESS', "shift": True})
        ),
        *_template_items_proportional_editing(
            params, connected=False, toggle_data_path='tool_settings.use_proportional_edit'),

        # Transform Actions.
        *_template_items_transform_actions(params, use_mirror=True, use_shear=True),

        ("wm.context_toggle", {"type": 'TAB', "value": 'PRESS', "shift": True},
         {"properties": [("data_path", 'tool_settings.use_snap_uv')]}),
        ("wm.context_menu_enum", {"type": 'TAB', "value": 'PRESS', "shift": True, "ctrl": True},
         {"properties": [("data_path", 'tool_settings.snap_uv_element')]}),
        ("wm.context_toggle", {"type": 'ACCENT_GRAVE', "value": 'PRESS', "ctrl": True},
         {"properties": [("data_path", 'space_data.show_gizmo')]}),
        ("wm.context_toggle", {"type": 'Z', "value": 'PRESS', "alt": True, "shift": True},
         {"properties": [("data_path", "space_data.overlay.show_overlays")]}),
        *_template_items_context_menu("IMAGE_MT_uvs_context_menu", params.context_menu_event),
    ])

    # Fallback for MMB emulation
    if params.use_mouse_emulate_3_button and params.select_mouse == 'LEFTMOUSE':
        items.extend([
            ("uv.select_loop", {"type": params.select_mouse, "value": 'DOUBLE_CLICK'}, None),
            ("uv.select_loop", {"type": params.select_mouse, "value": 'DOUBLE_CLICK', "alt": True},
             {"properties": [("extend", True)]}),
        ])

    # 2D cursor
    if params.cursor_tweak_event:
        items.extend([
            ("uv.cursor_set", params.cursor_set_event, None),
            ("transform.translate", params.cursor_tweak_event,
             {"properties": [("release_confirm", True), ("cursor_transform", True)]}),
        ])
    else:
        items.extend([
            ("uv.cursor_set", params.cursor_set_event, None),
        ])

    if params.legacy:
        items.extend([
            ("uv.minimize_stretch", {"type": 'V', "value": 'PRESS', "ctrl": True}, None),
            ("uv.pack_islands", {"type": 'P', "value": 'PRESS', "ctrl": True}, None),
            ("uv.average_islands_scale", {"type": 'A', "value": 'PRESS', "ctrl": True}, None),
        ])

    if params.select_mouse == 'LEFTMOUSE' and not params.legacy:
        # Quick switch to select tool, since left select can't easily
        # select with any tool active.
        items.extend([
            op_tool_cycle("builtin.select_box", {"type": 'W', "value": 'PRESS'}),
        ])

    return keymap


# ------------------------------------------------------------------------------
# Editor (3D View)

# 3D View: all regions.
def km_view3d_generic(params):
    items = []
    keymap = (
        "3D View Generic",
        {"space_type": 'VIEW_3D', "region_type": 'WINDOW'},
        {"items": items},
    )

    items.extend([
        *_template_space_region_type_toggle(
            params,
            toolbar_key={"type": 'T', "value": 'PRESS'},
            sidebar_key={"type": 'N', "value": 'PRESS'},
        )
    ])

    return keymap


# 3D View: main region.
def km_view3d(params):
    items = []
    keymap = (
        "3D View",
        {"space_type": 'VIEW_3D', "region_type": 'WINDOW'},
        {"items": items},
    )

    # 3D cursor
    if params.cursor_tweak_event:
        items.extend([
            ("view3d.cursor3d", params.cursor_set_event, None),
            ("transform.translate", params.cursor_tweak_event,
             {"properties": [("release_confirm", True), ("cursor_transform", True)]}),
        ])
    else:
        items.extend([
            ("view3d.cursor3d", params.cursor_set_event, None),
        ])

    items.extend([
        # Visibility.
        ("view3d.localview", {"type": 'NUMPAD_SLASH', "value": 'PRESS'}, None),
        ("view3d.localview", {"type": 'SLASH', "value": 'PRESS'}, None),
        ("view3d.localview", {"type": 'MOUSESMARTZOOM', "value": 'ANY'}, None),
        ("view3d.localview_remove_from", {"type": 'NUMPAD_SLASH', "value": 'PRESS', "alt": True}, None),
        ("view3d.localview_remove_from", {"type": 'SLASH', "value": 'PRESS', "alt": True}, None),
        # Navigation.
        ("view3d.rotate", {"type": 'MOUSEROTATE', "value": 'ANY'}, None),
        *((
            ("view3d.rotate", {"type": 'MIDDLEMOUSE', "value": 'PRESS', "shift": True}, None),
            ("view3d.move", {"type": 'MIDDLEMOUSE', "value": 'PRESS'}, None),
            ("view3d.rotate", {"type": 'TRACKPADPAN', "value": 'ANY', "shift": True}, None),
            ("view3d.move", {"type": 'TRACKPADPAN', "value": 'ANY'}, None),
        ) if params.use_v3d_mmb_pan else (
            ("view3d.rotate", {"type": 'MIDDLEMOUSE', "value": 'PRESS'}, None),
            ("view3d.move", {"type": 'MIDDLEMOUSE', "value": 'PRESS', "shift": True}, None),
            ("view3d.rotate", {"type": 'TRACKPADPAN', "value": 'ANY'}, None),
            ("view3d.move", {"type": 'TRACKPADPAN', "value": 'ANY', "shift": True}, None),
        )),
        ("view3d.zoom", {"type": 'MIDDLEMOUSE', "value": 'PRESS', "ctrl": True}, None),
        ("view3d.dolly", {"type": 'MIDDLEMOUSE', "value": 'PRESS', "shift": True, "ctrl": True}, None),
        ("view3d.view_selected", {"type": 'NUMPAD_PERIOD', "value": 'PRESS', "ctrl": True},
         {"properties": [("use_all_regions", True)]}),
        ("view3d.view_selected", {"type": 'NUMPAD_PERIOD', "value": 'PRESS'}, None),
        ("view3d.smoothview", {"type": 'TIMER1', "value": 'ANY', "any": True}, None),
        ("view3d.zoom", {"type": 'TRACKPADZOOM', "value": 'ANY'}, None),
        ("view3d.zoom", {"type": 'TRACKPADPAN', "value": 'ANY', "ctrl": True}, None),
        ("view3d.zoom", {"type": 'NUMPAD_PLUS', "value": 'PRESS', "repeat": True},
         {"properties": [("delta", 1)]}),
        ("view3d.zoom", {"type": 'NUMPAD_MINUS', "value": 'PRESS', "repeat": True},
         {"properties": [("delta", -1)]}),
        ("view3d.zoom", {"type": 'EQUAL', "value": 'PRESS', "ctrl": True, "repeat": True},
         {"properties": [("delta", 1)]}),
        ("view3d.zoom", {"type": 'MINUS', "value": 'PRESS', "ctrl": True, "repeat": True},
         {"properties": [("delta", -1)]}),
        ("view3d.zoom", {"type": 'WHEELINMOUSE', "value": 'PRESS'},
         {"properties": [("delta", 1)]}),
        ("view3d.zoom", {"type": 'WHEELOUTMOUSE', "value": 'PRESS'},
         {"properties": [("delta", -1)]}),
        ("view3d.dolly", {"type": 'NUMPAD_PLUS', "value": 'PRESS', "shift": True, "repeat": True},
         {"properties": [("delta", 1)]}),
        ("view3d.dolly", {"type": 'NUMPAD_MINUS', "value": 'PRESS', "shift": True, "repeat": True},
         {"properties": [("delta", -1)]}),
        ("view3d.dolly", {"type": 'EQUAL', "value": 'PRESS', "shift": True, "ctrl": True, "repeat": True},
         {"properties": [("delta", 1)]}),
        ("view3d.dolly", {"type": 'MINUS', "value": 'PRESS', "shift": True, "ctrl": True, "repeat": True},
         {"properties": [("delta", -1)]}),
        ("view3d.view_center_camera", {"type": 'HOME', "value": 'PRESS'}, None),
        ("view3d.view_center_lock", {"type": 'HOME', "value": 'PRESS'}, None),
        ("view3d.view_all", {"type": 'HOME', "value": 'PRESS'},
         {"properties": [("center", False)]}),
        ("view3d.view_all", {"type": 'HOME', "value": 'PRESS', "ctrl": True},
         {"properties": [("use_all_regions", True), ("center", False)]}),
        ("view3d.view_all", {"type": 'C', "value": 'PRESS', "shift": True},
         {"properties": [("center", True)]}),
        op_menu_pie(
            "VIEW3D_MT_view_pie" if params.v3d_tilde_action == 'VIEW' else "VIEW3D_MT_transform_gizmo_pie",
            {"type": 'ACCENT_GRAVE', "value": params.pie_value},
        ),
        *(() if not params.use_pie_click_drag else
          (("view3d.navigate", {"type": 'ACCENT_GRAVE', "value": 'CLICK'}, None),)),
        ("view3d.navigate", {"type": 'ACCENT_GRAVE', "value": 'PRESS', "shift": True}, None),
        # Numpad views.
        ("view3d.view_camera", {"type": 'NUMPAD_0', "value": 'PRESS'}, None),
        ("view3d.view_axis", {"type": 'NUMPAD_1', "value": 'PRESS'},
         {"properties": [("type", 'FRONT')]}),
        ("view3d.view_orbit", {"type": 'NUMPAD_2', "value": 'PRESS', "repeat": True},
         {"properties": [("type", 'ORBITDOWN')]}),
        ("view3d.view_axis", {"type": 'NUMPAD_3', "value": 'PRESS'},
         {"properties": [("type", 'RIGHT')]}),
        ("view3d.view_orbit", {"type": 'NUMPAD_4', "value": 'PRESS', "repeat": True},
         {"properties": [("type", 'ORBITLEFT')]}),
        ("view3d.view_persportho", {"type": 'NUMPAD_5', "value": 'PRESS'}, None),
        ("view3d.view_orbit", {"type": 'NUMPAD_6', "value": 'PRESS', "repeat": True},
         {"properties": [("type", 'ORBITRIGHT')]}),
        ("view3d.view_axis", {"type": 'NUMPAD_7', "value": 'PRESS'},
         {"properties": [("type", 'TOP')]}),
        ("view3d.view_orbit", {"type": 'NUMPAD_8', "value": 'PRESS', "repeat": True},
         {"properties": [("type", 'ORBITUP')]}),
        ("view3d.view_axis", {"type": 'NUMPAD_1', "value": 'PRESS', "ctrl": True},
         {"properties": [("type", 'BACK')]}),
        ("view3d.view_axis", {"type": 'NUMPAD_3', "value": 'PRESS', "ctrl": True},
         {"properties": [("type", 'LEFT')]}),
        ("view3d.view_axis", {"type": 'NUMPAD_7', "value": 'PRESS', "ctrl": True},
         {"properties": [("type", 'BOTTOM')]}),
        ("view3d.view_pan", {"type": 'NUMPAD_2', "value": 'PRESS', "ctrl": True, "repeat": True},
         {"properties": [("type", 'PANDOWN')]}),
        ("view3d.view_pan", {"type": 'NUMPAD_4', "value": 'PRESS', "ctrl": True, "repeat": True},
         {"properties": [("type", 'PANLEFT')]}),
        ("view3d.view_pan", {"type": 'NUMPAD_6', "value": 'PRESS', "ctrl": True, "repeat": True},
         {"properties": [("type", 'PANRIGHT')]}),
        ("view3d.view_pan", {"type": 'NUMPAD_8', "value": 'PRESS', "ctrl": True, "repeat": True},
         {"properties": [("type", 'PANUP')]}),
        ("view3d.view_roll", {"type": 'NUMPAD_4', "value": 'PRESS', "shift": True, "repeat": True},
         {"properties": [("type", 'LEFT')]}),
        ("view3d.view_roll", {"type": 'NUMPAD_6', "value": 'PRESS', "shift": True, "repeat": True},
         {"properties": [("type", 'RIGHT')]}),
        ("view3d.view_orbit", {"type": 'NUMPAD_9', "value": 'PRESS'},
         {"properties": [("angle", pi), ("type", 'ORBITRIGHT')]}),
        ("view3d.view_axis", {"type": 'NUMPAD_1', "value": 'PRESS', "shift": True},
         {"properties": [("type", 'FRONT'), ("align_active", True)]}),
        ("view3d.view_axis", {"type": 'NUMPAD_3', "value": 'PRESS', "shift": True},
         {"properties": [("type", 'RIGHT'), ("align_active", True)]}),
        ("view3d.view_axis", {"type": 'NUMPAD_7', "value": 'PRESS', "shift": True},
         {"properties": [("type", 'TOP'), ("align_active", True)]}),
        ("view3d.view_axis", {"type": 'NUMPAD_1', "value": 'PRESS', "shift": True, "ctrl": True},
         {"properties": [("type", 'BACK'), ("align_active", True)]}),
        ("view3d.view_axis", {"type": 'NUMPAD_3', "value": 'PRESS', "shift": True, "ctrl": True},
         {"properties": [("type", 'LEFT'), ("align_active", True)]}),
        ("view3d.view_axis", {"type": 'NUMPAD_7', "value": 'PRESS', "shift": True, "ctrl": True},
         {"properties": [("type", 'BOTTOM'), ("align_active", True)]}),
        *((
            ("view3d.view_axis", {"type": 'MIDDLEMOUSE', "value": 'CLICK_DRAG', "direction": 'NORTH', "alt": True},
             {"properties": [("type", 'TOP'), ("relative", True)]}),
            ("view3d.view_axis", {"type": 'MIDDLEMOUSE', "value": 'CLICK_DRAG', "direction": 'SOUTH', "alt": True},
             {"properties": [("type", 'BOTTOM'), ("relative", True)]}),
            ("view3d.view_axis", {"type": 'MIDDLEMOUSE', "value": 'CLICK_DRAG', "direction": 'EAST', "alt": True},
             {"properties": [("type", 'RIGHT'), ("relative", True)]}),
            ("view3d.view_axis", {"type": 'MIDDLEMOUSE', "value": 'CLICK_DRAG', "direction": 'WEST', "alt": True},
             {"properties": [("type", 'LEFT'), ("relative", True)]}),
        ) if params.v3d_alt_mmb_drag_action == 'RELATIVE' else (
            ("view3d.view_axis", {"type": 'MIDDLEMOUSE', "value": 'CLICK_DRAG', "direction": 'NORTH', "alt": True},
             {"properties": [("type", 'TOP')]}),
            ("view3d.view_axis", {"type": 'MIDDLEMOUSE', "value": 'CLICK_DRAG', "direction": 'SOUTH', "alt": True},
             {"properties": [("type", 'BOTTOM')]}),
            ("view3d.view_axis", {"type": 'MIDDLEMOUSE', "value": 'CLICK_DRAG', "direction": 'EAST', "alt": True},
             {"properties": [("type", 'RIGHT')]}),
            ("view3d.view_axis", {"type": 'MIDDLEMOUSE', "value": 'CLICK_DRAG', "direction": 'WEST', "alt": True},
             {"properties": [("type", 'LEFT')]}),
            ("view3d.view_axis", {"type": 'MIDDLEMOUSE', "value": 'CLICK_DRAG', "direction": 'NORTH_WEST', "alt": True},
             {"properties": [("type", 'FRONT')]}),
            ("view3d.view_axis", {"type": 'MIDDLEMOUSE', "value": 'CLICK_DRAG', "direction": 'NORTH_EAST', "alt": True},
             {"properties": [("type", 'BACK')]}),
            # Match the pie menu.
        )),
        ("view3d.view_center_pick", {"type": 'MIDDLEMOUSE', "value": 'CLICK', "alt": True}, None),
        ("view3d.ndof_orbit_zoom", {"type": 'NDOF_MOTION', "value": 'ANY'}, None),
        ("view3d.ndof_orbit", {"type": 'NDOF_MOTION', "value": 'ANY', "ctrl": True}, None),
        ("view3d.ndof_pan", {"type": 'NDOF_MOTION', "value": 'ANY', "shift": True}, None),
        ("view3d.ndof_all", {"type": 'NDOF_MOTION', "value": 'ANY', "shift": True, "ctrl": True}, None),
        ("view3d.view_selected", {"type": 'NDOF_BUTTON_FIT', "value": 'PRESS'}, None),
        ("view3d.view_roll", {"type": 'NDOF_BUTTON_ROLL_CW', "value": 'PRESS'},
         {"properties": [("angle", PI_2)]}),
        ("view3d.view_roll", {"type": 'NDOF_BUTTON_ROLL_CCW', "value": 'PRESS'},
         {"properties": [("angle", -PI_2)]}),
        ("view3d.view_axis", {"type": 'NDOF_BUTTON_FRONT', "value": 'PRESS'},
         {"properties": [("type", 'FRONT')]}),
        ("view3d.view_axis", {"type": 'NDOF_BUTTON_BACK', "value": 'PRESS'},
         {"properties": [("type", 'BACK')]}),
        ("view3d.view_axis", {"type": 'NDOF_BUTTON_LEFT', "value": 'PRESS'},
         {"properties": [("type", 'LEFT')]}),
        ("view3d.view_axis", {"type": 'NDOF_BUTTON_RIGHT', "value": 'PRESS'},
         {"properties": [("type", 'RIGHT')]}),
        ("view3d.view_axis", {"type": 'NDOF_BUTTON_TOP', "value": 'PRESS'},
         {"properties": [("type", 'TOP')]}),
        ("view3d.view_axis", {"type": 'NDOF_BUTTON_BOTTOM', "value": 'PRESS'},
         {"properties": [("type", 'BOTTOM')]}),
        ("view3d.view_axis", {"type": 'NDOF_BUTTON_FRONT', "value": 'PRESS', "shift": True},
         {"properties": [("type", 'FRONT'), ("align_active", True)]}),
        ("view3d.view_axis", {"type": 'NDOF_BUTTON_RIGHT', "value": 'PRESS', "shift": True},
         {"properties": [("type", 'RIGHT'), ("align_active", True)]}),
        ("view3d.view_axis", {"type": 'NDOF_BUTTON_TOP', "value": 'PRESS', "shift": True},
         {"properties": [("type", 'TOP'), ("align_active", True)]}),
        # Selection.
        *_template_view3d_select(
            type=params.select_mouse,
            value=params.select_mouse_value_fallback,
            legacy=params.legacy,
            select_passthrough=params.use_tweak_select_passthrough,
        ),
        op_tool_optional(
            ("view3d.select_box", {"type": 'B', "value": 'PRESS'}, None),
            (op_tool, "builtin.select_box"), params),
        ("view3d.select_lasso", {"type": params.action_mouse, "value": 'CLICK_DRAG', "ctrl": True},
         {"properties": [("mode", 'ADD')]}),
        ("view3d.select_lasso", {"type": params.action_mouse, "value": 'CLICK_DRAG', "shift": True, "ctrl": True},
         {"properties": [("mode", 'SUB')]}),
        op_tool_optional(
            ("view3d.select_circle", {"type": 'C', "value": 'PRESS'}, None),
            (op_tool, "builtin.select_circle"), params),
        # Borders.
        ("view3d.clip_border", {"type": 'B', "value": 'PRESS', "alt": True}, None),
        ("view3d.zoom_border", {"type": 'B', "value": 'PRESS', "shift": True}, None),
        ("view3d.render_border", {"type": 'B', "value": 'PRESS', "ctrl": True}, None),
        ("view3d.clear_render_border", {"type": 'B', "value": 'PRESS', "ctrl": True, "alt": True}, None),
        # Cameras.
        ("view3d.camera_to_view", {"type": 'NUMPAD_0', "value": 'PRESS', "ctrl": True, "alt": True}, None),
        ("view3d.object_as_camera", {"type": 'NUMPAD_0', "value": 'PRESS', "ctrl": True}, None),
        # Copy/paste.
        ("view3d.copybuffer", {"type": 'C', "value": 'PRESS', "ctrl": True}, None),
        ("view3d.pastebuffer", {"type": 'V', "value": 'PRESS', "ctrl": True}, None),
        # Transform (handled by `_template_items_transform_actions`).
        # Snapping.
        ("wm.context_toggle", {"type": 'TAB', "value": 'PRESS', "shift": True},
         {"properties": [("data_path", 'tool_settings.use_snap')]}),
        op_panel(
            "VIEW3D_PT_snapping",
            {"type": 'TAB', "value": 'PRESS', "shift": True, "ctrl": True},
            [("keep_open", True)],
        ),
        (
            op_menu_pie("VIEW3D_MT_snap_pie", {"type": 'S', "value": 'PRESS', "shift": True})
            if not params.legacy else
            op_menu("VIEW3D_MT_snap", {"type": 'S', "value": 'PRESS', "shift": True})
        ),
    ])

    if not params.legacy:
        # New pie menus.
        items.extend([
            ("wm.context_toggle", {"type": 'ACCENT_GRAVE', "value": 'PRESS', "ctrl": True},
             {"properties": [("data_path", 'space_data.show_gizmo')]}),
            op_menu_pie("VIEW3D_MT_pivot_pie", {"type": 'PERIOD', "value": 'PRESS'}),
            op_menu_pie("VIEW3D_MT_orientations_pie", {"type": 'COMMA', "value": 'PRESS'}),
            op_menu_pie(
                "VIEW3D_MT_shading_pie" if not params.use_v3d_shade_ex_pie else
                "VIEW3D_MT_shading_ex_pie",
                {"type": 'Z', "value": params.pie_value}),
            *(() if not params.use_pie_click_drag else
              (("view3d.toggle_shading", {"type": 'Z', "value": 'CLICK'},
                {"properties": [("type", 'WIREFRAME')]}),)),
            ("view3d.toggle_shading", {"type": 'Z', "value": 'PRESS', "shift": True},
             {"properties": [("type", 'WIREFRAME')]}),
            ("view3d.toggle_xray", {"type": 'Z', "value": 'PRESS', "alt": True}, None),
            ("wm.context_toggle", {"type": 'Z', "value": 'PRESS', "alt": True, "shift": True},
             {"properties": [("data_path", "space_data.overlay.show_overlays")]}),
        ])
    else:
        items.extend([
            # Old navigation.
            ("view3d.view_lock_to_active", {"type": 'NUMPAD_PERIOD', "value": 'PRESS', "shift": True}, None),
            ("view3d.view_lock_clear", {"type": 'NUMPAD_PERIOD', "value": 'PRESS', "alt": True}, None),
            ("view3d.navigate", {"type": 'F', "value": 'PRESS', "shift": True}, None),
            ("view3d.zoom_camera_1_to_1", {"type": 'NUMPAD_ENTER', "value": 'PRESS', "shift": True}, None),
            ("view3d.view_center_cursor", {"type": 'HOME', "value": 'PRESS', "alt": True}, None),
            ("view3d.view_center_pick", {"type": 'F', "value": 'PRESS', "alt": True}, None),
            ("view3d.view_pan", {"type": 'WHEELUPMOUSE', "value": 'PRESS', "ctrl": True},
             {"properties": [("type", 'PANRIGHT')]}),
            ("view3d.view_pan", {"type": 'WHEELDOWNMOUSE', "value": 'PRESS', "ctrl": True},
             {"properties": [("type", 'PANLEFT')]}),
            ("view3d.view_pan", {"type": 'WHEELUPMOUSE', "value": 'PRESS', "shift": True},
             {"properties": [("type", 'PANUP')]}),
            ("view3d.view_pan", {"type": 'WHEELDOWNMOUSE', "value": 'PRESS', "shift": True},
             {"properties": [("type", 'PANDOWN')]}),
            ("view3d.view_orbit", {"type": 'WHEELUPMOUSE', "value": 'PRESS', "ctrl": True, "alt": True},
             {"properties": [("type", 'ORBITLEFT')]}),
            ("view3d.view_orbit", {"type": 'WHEELDOWNMOUSE', "value": 'PRESS', "ctrl": True, "alt": True},
             {"properties": [("type", 'ORBITRIGHT')]}),
            ("view3d.view_orbit", {"type": 'WHEELUPMOUSE', "value": 'PRESS', "shift": True, "alt": True},
             {"properties": [("type", 'ORBITUP')]}),
            ("view3d.view_orbit", {"type": 'WHEELDOWNMOUSE', "value": 'PRESS', "shift": True, "alt": True},
             {"properties": [("type", 'ORBITDOWN')]}),
            ("view3d.view_roll", {"type": 'WHEELUPMOUSE', "value": 'PRESS', "shift": True, "ctrl": True},
             {"properties": [("type", 'LEFT')]}),
            ("view3d.view_roll", {"type": 'WHEELDOWNMOUSE', "value": 'PRESS', "shift": True, "ctrl": True},
             {"properties": [("type", 'RIGHT')]}),
            ("transform.create_orientation", {"type": 'SPACE', "value": 'PRESS', "ctrl": True, "alt": True},
             {"properties": [("use", True)]}),
            ("transform.translate", {"type": 'T', "value": 'PRESS', "shift": True},
             {"properties": [("texture_space", True)]}),
            ("transform.resize", {"type": 'T', "value": 'PRESS', "shift": True, "alt": True},
             {"properties": [("texture_space", True)]}),
            # Old pivot.
            ("wm.context_set_enum", {"type": 'COMMA', "value": 'PRESS'},
             {"properties": [("data_path", 'tool_settings.transform_pivot_point'), ("value", 'BOUNDING_BOX_CENTER')]}),
            ("wm.context_set_enum", {"type": 'COMMA', "value": 'PRESS', "ctrl": True},
             {"properties": [("data_path", 'tool_settings.transform_pivot_point'), ("value", 'MEDIAN_POINT')]}),
            ("wm.context_toggle", {"type": 'COMMA', "value": 'PRESS', "alt": True},
             {"properties": [("data_path", 'tool_settings.use_transform_pivot_point_align')]}),
            ("wm.context_toggle", {"type": 'SPACE', "value": 'PRESS', "ctrl": True},
             {"properties": [("data_path", 'space_data.show_gizmo_context')]}),
            ("wm.context_set_enum", {"type": 'PERIOD', "value": 'PRESS'},
             {"properties": [("data_path", 'tool_settings.transform_pivot_point'), ("value", 'CURSOR')]}),
            ("wm.context_set_enum", {"type": 'PERIOD', "value": 'PRESS', "ctrl": True},
             {"properties": [("data_path", 'tool_settings.transform_pivot_point'), ("value", 'INDIVIDUAL_ORIGINS')]}),
            ("wm.context_set_enum", {"type": 'PERIOD', "value": 'PRESS', "alt": True},
             {"properties": [("data_path", 'tool_settings.transform_pivot_point'), ("value", 'ACTIVE_ELEMENT')]}),
            # Old shading.
            ("wm.context_toggle_enum", {"type": 'Z', "value": 'PRESS'},
             {"properties": [
                 ("data_path", 'space_data.shading.type'), ("value_1", 'WIREFRAME'), ("value_2", 'SOLID'),
             ]}),
            ("wm.context_toggle_enum", {"type": 'Z', "value": 'PRESS', "shift": True},
             {"properties": [
                 ("data_path", 'space_data.shading.type'), ("value_1", 'RENDERED'), ("value_2", 'SOLID'),
             ]}),
            ("wm.context_toggle_enum", {"type": 'Z', "value": 'PRESS', "alt": True},
             {"properties": [
                 ("data_path", 'space_data.shading.type'), ("value_1", 'MATERIAL'), ("value_2", 'SOLID'),
             ]}),
        ])

    if params.select_mouse == 'LEFTMOUSE' and not params.legacy:
        # Quick switch to select tool, since left select can't easily
        # select with any tool active.
        items.extend([
            op_tool_cycle("builtin.select_box", {"type": 'W', "value": 'PRESS'}),
        ])

    return keymap


# ------------------------------------------------------------------------------
# Editor (Graph Editor)

def km_graph_editor_generic(params):
    items = []
    keymap = (
        "Graph Editor Generic",
        {"space_type": 'GRAPH_EDITOR', "region_type": 'WINDOW'},
        {"items": items},
    )

    items.extend([
        *_template_space_region_type_toggle(
            params,
            sidebar_key={"type": 'N', "value": 'PRESS'},
        ),
        ("graph.extrapolation_type", {"type": 'E', "value": 'PRESS', "shift": True}, None),
        ("graph.fmodifier_add", {"type": 'M', "value": 'PRESS', "shift": True, "ctrl": True},
         {"properties": [("only_active", False)]}),
        ("anim.channels_select_filter", {"type": 'F', "value": 'PRESS', "ctrl": True}, None),
        *_template_items_hide_reveal_actions("graph.hide", "graph.reveal"),
        ("wm.context_set_enum", {"type": 'TAB', "value": 'PRESS', "ctrl": True},
         {"properties": [("data_path", 'area.type'), ("value", 'DOPESHEET_EDITOR')]}),
    ])

    return keymap


def km_graph_editor(params):
    items = []
    keymap = (
        "Graph Editor",
        {"space_type": 'GRAPH_EDITOR', "region_type": 'WINDOW'},
        {"items": items},
    )

    items.extend([
        ("wm.context_toggle", {"type": 'H', "value": 'PRESS', "ctrl": True},
         {"properties": [("data_path", 'space_data.show_handles')]}),
        ("graph.clickselect", {"type": params.select_mouse, "value": 'PRESS'},
         {"properties": [("deselect_all", not params.legacy)]}),
        ("graph.clickselect", {"type": params.select_mouse, "value": 'PRESS', "alt": True},
         {"properties": [("column", True)]}),
        ("graph.clickselect", {"type": params.select_mouse, "value": 'PRESS', "shift": True},
         {"properties": [("extend", True)]}),
        ("graph.clickselect", {"type": params.select_mouse, "value": 'PRESS', "shift": True, "alt": True},
         {"properties": [("extend", True), ("column", True)]}),
        ("graph.clickselect", {"type": params.select_mouse, "value": 'PRESS', "ctrl": True, "alt": True},
         {"properties": [("curves", True)]}),
        ("graph.clickselect", {"type": params.select_mouse, "value": 'PRESS', "shift": True, "ctrl": True, "alt": True},
         {"properties": [("extend", True), ("curves", True)]}),
        ("graph.select_leftright",
         {"type": params.select_mouse, "value": 'PRESS' if params.legacy else 'CLICK', "ctrl": True},
         {"properties": [("mode", 'CHECK')]}),
        ("graph.select_leftright",
         {"type": params.select_mouse, "value": 'PRESS' if params.legacy else 'CLICK', "ctrl": True, "shift": True},
         {"properties": [("mode", 'CHECK'), ("extend", True)]}),
        ("graph.select_leftright", {"type": 'LEFT_BRACKET', "value": 'PRESS'},
         {"properties": [("mode", 'LEFT')]}),
        ("graph.select_leftright", {"type": 'RIGHT_BRACKET', "value": 'PRESS'},
         {"properties": [("mode", 'RIGHT')]}),
        *_template_items_select_actions(params, "graph.select_all"),
        ("graph.select_box", {"type": 'B', "value": 'PRESS'}, None),
        ("graph.select_box", {"type": 'B', "value": 'PRESS', "alt": True},
         {"properties": [("axis_range", True)]}),
        ("graph.select_box", {"type": params.select_mouse, "value": 'CLICK_DRAG'},
         {"properties": [("tweak", True), ("mode", 'SET')]}),
        ("graph.select_box", {"type": params.select_mouse, "value": 'CLICK_DRAG', "shift": True},
         {"properties": [("tweak", True), ("mode", 'ADD')]}),
        ("graph.select_box", {"type": params.select_mouse, "value": 'CLICK_DRAG', "ctrl": True},
         {"properties": [("tweak", True), ("mode", 'SUB')]}),
        ("graph.select_lasso", {"type": params.action_mouse, "value": 'CLICK_DRAG', "ctrl": True},
         {"properties": [("mode", 'ADD')]}),
        ("graph.select_lasso", {"type": params.action_mouse, "value": 'CLICK_DRAG', "shift": True, "ctrl": True},
         {"properties": [("mode", 'SUB')]}),
        ("graph.select_circle", {"type": 'C', "value": 'PRESS'}, None),
        ("graph.select_column", {"type": 'K', "value": 'PRESS'},
         {"properties": [("mode", 'KEYS')]}),
        ("graph.select_column", {"type": 'K', "value": 'PRESS', "ctrl": True},
         {"properties": [("mode", 'CFRA')]}),
        ("graph.select_column", {"type": 'K', "value": 'PRESS', "shift": True},
         {"properties": [("mode", 'MARKERS_COLUMN')]}),
        ("graph.select_column", {"type": 'K', "value": 'PRESS', "alt": True},
         {"properties": [("mode", 'MARKERS_BETWEEN')]}),
        ("graph.select_more", {"type": 'NUMPAD_PLUS', "value": 'PRESS', "ctrl": True, "repeat": True}, None),
        ("graph.select_less", {"type": 'NUMPAD_MINUS', "value": 'PRESS', "ctrl": True, "repeat": True}, None),
        ("graph.select_linked", {"type": 'L', "value": 'PRESS'}, None),
        ("graph.frame_jump", {"type": 'G', "value": 'PRESS', "ctrl": True}, None),
        (
            op_menu_pie("GRAPH_MT_snap_pie", {"type": 'S', "value": 'PRESS', "shift": True})
            if not params.legacy else
            ("graph.snap", {"type": 'S', "value": 'PRESS', "shift": True}, None)
        ),
        ("graph.mirror", {"type": 'M', "value": 'PRESS', "ctrl": True}, None),
        ("graph.handle_type", {"type": 'V', "value": 'PRESS'}, None),
        ("graph.interpolation_type", {"type": 'T', "value": 'PRESS'}, None),
        ("graph.easing_type", {"type": 'E', "value": 'PRESS', "ctrl": True}, None),
        ("graph.smooth", {"type": 'O', "value": 'PRESS', "alt": True}, None),
        ("graph.bake_keys", {"type": 'O', "value": 'PRESS', "shift": True, "alt": True}, None),
        ("graph.keys_to_samples", {"type": 'C', "value": 'PRESS', "alt": True}, None),
        op_menu("GRAPH_MT_delete", {"type": 'X', "value": 'PRESS'}),
        ("graph.delete", {"type": 'DEL', "value": 'PRESS'}, {"properties": [("confirm", False)]}),
        ("graph.duplicate_move", {"type": 'D', "value": 'PRESS', "shift": True}, None),
        ("graph.keyframe_insert", {"type": 'I', "value": 'PRESS'}, None),
        ("graph.keyframe_jump", {"type": 'UP_ARROW', "value": 'PRESS', "repeat": True},
         {"properties": [("next", True)]}),
        ("graph.keyframe_jump", {"type": 'DOWN_ARROW', "value": 'PRESS', "repeat": True},
         {"properties": [("next", False)]}),
        ("graph.click_insert", {"type": params.action_mouse, "value": 'CLICK', "ctrl": True}, None),
        ("graph.click_insert", {"type": params.action_mouse, "value": 'CLICK', "shift": True, "ctrl": True},
         {"properties": [("extend", True)]}),
        ("graph.copy", {"type": 'C', "value": 'PRESS', "ctrl": True}, None),
        ("graph.paste", {"type": 'V', "value": 'PRESS', "ctrl": True}, None),
        ("graph.paste", {"type": 'V', "value": 'PRESS', "shift": True, "ctrl": True},
         {"properties": [("flipped", True)]}),
        op_menu("GRAPH_MT_key_smoothing", {"type": 'S', "value": 'PRESS', "alt": True}),
        op_menu("GRAPH_MT_key_blending", {"type": 'D', "value": 'PRESS', "alt": True}),
        ("graph.previewrange_set", {"type": 'P', "value": 'PRESS', "ctrl": True, "alt": True}, None),
        ("graph.view_all", {"type": 'HOME', "value": 'PRESS'}, None),
        ("graph.view_all", {"type": 'NDOF_BUTTON_FIT', "value": 'PRESS'}, None),
        ("graph.view_selected", {"type": 'NUMPAD_PERIOD', "value": 'PRESS'}, None),
        ("graph.view_frame", {"type": 'NUMPAD_0', "value": 'PRESS'}, None),
        op_menu_pie("GRAPH_MT_view_pie", {"type": 'ACCENT_GRAVE', "value": 'PRESS'}),
        ("anim.channels_editable_toggle", {"type": 'TAB', "value": 'PRESS'}, None),
        ("transform.translate", {"type": 'G', "value": 'PRESS'}, None),
        ("transform.translate", {"type": params.select_mouse, "value": 'CLICK_DRAG'}, None),
        ("transform.transform", {"type": 'E', "value": 'PRESS'},
         {"properties": [("mode", 'TIME_EXTEND')]}),
        ("transform.rotate", {"type": 'R', "value": 'PRESS'}, None),
        ("transform.resize", {"type": 'S', "value": 'PRESS'}, None),
        *_template_items_proportional_editing(
            params, connected=False, toggle_data_path='tool_settings.use_proportional_fcurve'),
        ("marker.add", {"type": 'M', "value": 'PRESS'}, None),
        *_template_items_context_menu("GRAPH_MT_context_menu", params.context_menu_event),
    ])

    if not params.legacy:
        items.extend([
            op_menu_pie("GRAPH_MT_pivot_pie", {"type": 'PERIOD', "value": 'PRESS'}),
        ])
    else:
        items.extend([
            # Old pivot.
            ("wm.context_set_enum", {"type": 'COMMA', "value": 'PRESS'},
             {"properties": [("data_path", 'space_data.pivot_point'), ("value", 'BOUNDING_BOX_CENTER')]}),
            ("wm.context_set_enum", {"type": 'PERIOD', "value": 'PRESS'},
             {"properties": [("data_path", 'space_data.pivot_point'), ("value", 'CURSOR')]}),
            ("wm.context_set_enum", {"type": 'PERIOD', "value": 'PRESS', "ctrl": True},
             {"properties": [("data_path", 'space_data.pivot_point'), ("value", 'INDIVIDUAL_ORIGINS')]}),
        ])

    if params.select_mouse == 'LEFTMOUSE' and not params.legacy:
        items.extend([
            ("graph.cursor_set", {"type": 'RIGHTMOUSE', "value": 'PRESS', "shift": True}, None),
        ])
    else:
        items.extend([
            ("graph.cursor_set", {"type": params.action_mouse, "value": 'PRESS'}, None),
        ])

    return keymap


# ------------------------------------------------------------------------------
# Editor (Image)

def km_image_generic(params):
    items = []
    keymap = (
        "Image Generic",
        {"space_type": 'IMAGE_EDITOR', "region_type": 'WINDOW'},
        {"items": items},
    )

    items.extend([
        *_template_space_region_type_toggle(
            params,
            toolbar_key={"type": 'T', "value": 'PRESS'},
            sidebar_key={"type": 'N', "value": 'PRESS'},
        ),
        ("image.new", {"type": 'N', "value": 'PRESS', "alt": True}, None),
        ("image.open", {"type": 'O', "value": 'PRESS', "alt": True}, None),
        ("image.reload", {"type": 'R', "value": 'PRESS', "alt": True}, None),
        ("image.read_viewlayers", {"type": 'R', "value": 'PRESS', "ctrl": True}, None),
        ("image.save", {"type": 'S', "value": 'PRESS', "alt": True}, None),
        ("image.cycle_render_slot", {"type": 'J', "value": 'PRESS', "repeat": True}, None),
        ("image.cycle_render_slot", {"type": 'J', "value": 'PRESS', "alt": True, "repeat": True},
         {"properties": [("reverse", True)]}),
        op_menu_pie("IMAGE_MT_view_pie", {"type": 'ACCENT_GRAVE', "value": 'PRESS'}),
    ])

    if not params.legacy:
        items.extend([
            ("image.save_as", {"type": 'S', "value": 'PRESS', "shift": True, "alt": True}, None),
        ])
    else:
        items.extend([
            ("image.save_as", {"type": 'F3', "value": 'PRESS'}, None),
        ])

    return keymap


def km_image(params):
    items = []
    keymap = (
        "Image",
        {"space_type": 'IMAGE_EDITOR', "region_type": 'WINDOW'},
        {"items": items},
    )

    items.extend([
        ("image.view_all", {"type": 'HOME', "value": 'PRESS'}, None),
        ("image.view_all", {"type": 'HOME', "value": 'PRESS', "shift": True},
         {"properties": [("fit_view", True)]}),
        ("image.view_selected", {"type": 'NUMPAD_PERIOD', "value": 'PRESS'}, None),
        ("image.view_cursor_center", {"type": 'C', "value": 'PRESS', "shift": True}, None),
        ("image.view_pan", {"type": 'MIDDLEMOUSE', "value": 'PRESS'}, None),
        ("image.view_pan", {"type": 'MIDDLEMOUSE', "value": 'PRESS', "shift": True}, None),
        ("image.view_pan", {"type": 'TRACKPADPAN', "value": 'ANY'}, None),
        ("image.view_all", {"type": 'NDOF_BUTTON_FIT', "value": 'PRESS'}, None),
        ("image.view_ndof", {"type": 'NDOF_MOTION', "value": 'ANY'}, None),
        ("image.view_zoom_in", {"type": 'WHEELINMOUSE', "value": 'PRESS'}, None),
        ("image.view_zoom_out", {"type": 'WHEELOUTMOUSE', "value": 'PRESS'}, None),
        ("image.view_zoom_in", {"type": 'NUMPAD_PLUS', "value": 'PRESS', "repeat": True}, None),
        ("image.view_zoom_out", {"type": 'NUMPAD_MINUS', "value": 'PRESS', "repeat": True}, None),
        ("image.view_zoom", {"type": 'MIDDLEMOUSE', "value": 'PRESS', "ctrl": True}, None),
        ("image.view_zoom", {"type": 'TRACKPADZOOM', "value": 'ANY'}, None),
        ("image.view_zoom", {"type": 'TRACKPADPAN', "value": 'ANY', "ctrl": True}, None),
        ("image.view_zoom_border", {"type": 'B', "value": 'PRESS', "shift": True}, None),
        ("image.view_zoom_ratio", {"type": 'NUMPAD_8', "value": 'PRESS', "ctrl": True},
         {"properties": [("ratio", 8.0)]}),
        ("image.view_zoom_ratio", {"type": 'NUMPAD_4', "value": 'PRESS', "ctrl": True},
         {"properties": [("ratio", 4.0)]}),
        ("image.view_zoom_ratio", {"type": 'NUMPAD_2', "value": 'PRESS', "ctrl": True},
         {"properties": [("ratio", 2.0)]}),
        ("image.view_zoom_ratio", {"type": 'NUMPAD_8', "value": 'PRESS', "shift": True},
         {"properties": [("ratio", 8.0)]}),
        ("image.view_zoom_ratio", {"type": 'NUMPAD_4', "value": 'PRESS', "shift": True},
         {"properties": [("ratio", 4.0)]}),
        ("image.view_zoom_ratio", {"type": 'NUMPAD_2', "value": 'PRESS', "shift": True},
         {"properties": [("ratio", 2.0)]}),
        ("image.view_zoom_ratio", {"type": 'NUMPAD_1', "value": 'PRESS'},
         {"properties": [("ratio", 1.0)]}),
        ("image.view_zoom_ratio", {"type": 'NUMPAD_2', "value": 'PRESS'},
         {"properties": [("ratio", 0.5)]}),
        ("image.view_zoom_ratio", {"type": 'NUMPAD_4', "value": 'PRESS'},
         {"properties": [("ratio", 0.25)]}),
        ("image.view_zoom_ratio", {"type": 'NUMPAD_8', "value": 'PRESS'},
         {"properties": [("ratio", 0.125)]}),
        ("image.change_frame", {"type": 'LEFTMOUSE', "value": 'PRESS'}, None),
        ("image.sample", {"type": params.action_mouse, "value": 'PRESS'}, None),
        ("image.curves_point_set", {"type": params.action_mouse, "value": 'PRESS', "ctrl": True},
         {"properties": [("point", 'BLACK_POINT')]}),
        ("image.curves_point_set", {"type": params.action_mouse, "value": 'PRESS', "shift": True},
         {"properties": [("point", 'WHITE_POINT')]}),
        ("object.mode_set", {"type": 'TAB', "value": 'PRESS'},
         {"properties": [("mode", 'EDIT'), ("toggle", True)]}),
        *(
            (("wm.context_set_int",
              {"type": NUMBERS_1[i], "value": 'PRESS'},
              {"properties": [("data_path", 'space_data.image.render_slots.active_index'), ("value", i)]})
             for i in range(9)
             )
        ),
        ("image.render_border", {"type": 'B', "value": 'PRESS', "ctrl": True}, None),
        ("image.clear_render_border", {"type": 'B', "value": 'PRESS', "ctrl": True, "alt": True}, None),
        ("wm.context_toggle", {"type": 'ACCENT_GRAVE', "value": 'PRESS', "ctrl": True},
         {"properties": [("data_path", 'space_data.show_gizmo')]}),
        ("wm.context_toggle", {"type": 'Z', "value": 'PRESS', "alt": True, "shift": True},
         {"properties": [("data_path", "space_data.overlay.show_overlays")]}),
        *_template_items_context_menu("IMAGE_MT_mask_context_menu", params.context_menu_event),
    ])

    if not params.legacy:
        items.extend([
            op_menu_pie("IMAGE_MT_pivot_pie", {"type": 'PERIOD', "value": 'PRESS'}),
        ])
    else:
        items.extend([
            # Old pivot.
            ("wm.context_set_enum", {"type": 'COMMA', "value": 'PRESS'},
             {"properties": [("data_path", 'space_data.pivot_point'), ("value", 'CENTER')]}),
            ("wm.context_set_enum", {"type": 'COMMA', "value": 'PRESS', "ctrl": True},
             {"properties": [("data_path", 'space_data.pivot_point'), ("value", 'MEDIAN')]}),
            ("wm.context_set_enum", {"type": 'PERIOD', "value": 'PRESS'},
             {"properties": [("data_path", 'space_data.pivot_point'), ("value", 'CURSOR')]}),

            ("image.view_center_cursor", {"type": 'HOME', "value": 'PRESS', "alt": True}, None),
        ])

    return keymap


# ------------------------------------------------------------------------------
# Editor (Node)

def km_node_generic(params):
    items = []
    keymap = (
        "Node Generic",
        {"space_type": 'NODE_EDITOR', "region_type": 'WINDOW'},
        {"items": items},
    )

    items.extend([
        *_template_space_region_type_toggle(
            params,
            toolbar_key={"type": 'T', "value": 'PRESS'},
            sidebar_key={"type": 'N', "value": 'PRESS'},
        ),
    ])

    return keymap


def km_node_editor(params):
    items = []
    keymap = (
        "Node Editor",
        {"space_type": 'NODE_EDITOR', "region_type": 'WINDOW'},
        {"items": items},
    )

    if not params.legacy:
        items.extend(_template_node_select(
            type=params.select_mouse,
            value=params.select_mouse_value,
            select_passthrough=True,
        ))
        # Allow node selection with both for RMB select.
        if params.select_mouse == 'RIGHTMOUSE':
            items.extend(_template_node_select(type='LEFTMOUSE', value='PRESS', select_passthrough=True))
        else:
            items.extend([
                op_tool_cycle("builtin.select_box", {"type": 'W', "value": 'PRESS'}),
            ])
    else:
        items.extend(_template_node_select(
            type='RIGHTMOUSE',
            value=params.select_mouse_value,
            select_passthrough=True,
        ))
        items.extend(_template_node_select(
            type='LEFTMOUSE',
            value='PRESS',
            select_passthrough=True,
        ))

    items.extend([
        ("node.select_box", {"type": params.select_mouse, "value": 'CLICK_DRAG'},
         {"properties": [("tweak", True)]}),
        ("node.select_lasso", {"type": 'LEFTMOUSE', "value": 'CLICK_DRAG', "ctrl": True, "alt": True},
         {"properties": [("mode", 'ADD')]}),
        ("node.select_lasso", {"type": 'LEFTMOUSE', "value": 'CLICK_DRAG', "shift": True, "ctrl": True, "alt": True},
         {"properties": [("mode", 'SUB')]}),
        op_tool_optional(
            ("node.select_box", {"type": 'B', "value": 'PRESS'},
             {"properties": [("tweak", False)]}),
            (op_tool, "builtin.select_box"), params),
        op_tool_optional(
            ("node.select_circle", {"type": 'C', "value": 'PRESS'}, None),
            (op_tool, "builtin.select_circle"), params),
        ("node.link", {"type": 'LEFTMOUSE', "value": 'CLICK_DRAG'},
         {"properties": [("detach", False)]}),
        ("node.link", {"type": 'LEFTMOUSE', "value": 'CLICK_DRAG', "ctrl": True},
         {"properties": [("detach", True)]}),
        ("node.resize", {"type": 'LEFTMOUSE', "value": 'CLICK_DRAG'}, None),
        ("node.add_reroute",
         {"type": 'LEFTMOUSE' if params.legacy else 'RIGHTMOUSE', "value": 'CLICK_DRAG', "shift": True}, None),
        ("node.links_cut",
         {"type": 'LEFTMOUSE' if params.legacy else 'RIGHTMOUSE', "value": 'CLICK_DRAG', "ctrl": True}, None),
        ("node.links_mute", {"type": 'RIGHTMOUSE', "value": 'CLICK_DRAG', "ctrl": True, "alt": True}, None),
        ("node.select_link_viewer", {"type": 'LEFTMOUSE', "value": 'PRESS', "shift": True, "ctrl": True}, None),
        # Shortcut is added three times, one for geometry nodes editor, and two for shader editor.
        # It's duplicated in shader editor so that it can act as stand-in for viewer node until it's added.
        ("node.connect_to_output", {"type": 'LEFTMOUSE', "value": 'PRESS', "shift": True, "alt": True},
         {"properties": [("run_in_geometry_nodes", True)]}),
        ("node.connect_to_output", {"type": 'LEFTMOUSE', "value": 'PRESS', "shift": True, "ctrl": True},
         {"properties": [("run_in_geometry_nodes", False)]}),
        ("node.connect_to_output", {"type": 'LEFTMOUSE', "value": 'PRESS', "shift": True, "alt": True},
         {"properties": [("run_in_geometry_nodes", False)]}),
        ("node.backimage_move", {"type": 'MIDDLEMOUSE', "value": 'PRESS', "alt": True}, None),
        ("node.backimage_zoom", {"type": 'V', "value": 'PRESS', "repeat": True},
         {"properties": [("factor", 1.0 / 1.2)]}),
        ("node.backimage_zoom", {"type": 'V', "value": 'PRESS', "alt": True, "repeat": True},
         {"properties": [("factor", 1.2)]}),
        ("node.backimage_fit", {"type": 'HOME', "value": 'PRESS', "alt": True}, None),
        ("node.backimage_sample", {"type": params.action_mouse, "value": 'PRESS', "alt": True}, None),
        ("node.link_make", {"type": 'F', "value": 'PRESS'},
         {"properties": [("replace", False)]}),
        ("node.link_make", {"type": 'F', "value": 'PRESS', "shift": True},
         {"properties": [("replace", True)]}),
        op_menu("NODE_MT_add", {"type": 'A', "value": 'PRESS', "shift": True}),
        ("node.duplicate_move", {"type": 'D', "value": 'PRESS', "shift": True},
         {"properties": [("NODE_OT_translate_attach", [("TRANSFORM_OT_translate", [("view2d_edge_pan", True)])])]}),
        ("node.duplicate_move_linked", {"type": 'D', "value": 'PRESS', "alt": True},
         {"properties": [("NODE_OT_translate_attach", [("TRANSFORM_OT_translate", [("view2d_edge_pan", True)])])]}),
        ("node.duplicate_move_keep_inputs", {"type": 'D', "value": 'PRESS', "shift": True, "ctrl": True},
         {"properties": [("NODE_OT_translate_attach", [("TRANSFORM_OT_translate", [("view2d_edge_pan", True)])])]}),
        ("node.parent_set", {"type": 'P', "value": 'PRESS', "ctrl": True}, None),
        ("node.detach", {"type": 'P', "value": 'PRESS', "alt": True}, None),
        ("node.join", {"type": 'J', "value": 'PRESS', "ctrl": True}, None),
        ("node.hide_toggle", {"type": 'H', "value": 'PRESS'}, None),
        ("node.mute_toggle", {"type": 'M', "value": 'PRESS'}, None),
        ("node.preview_toggle", {"type": 'H', "value": 'PRESS', "shift": True}, None),
        ("node.hide_socket_toggle", {"type": 'H', "value": 'PRESS', "ctrl": True}, None),
        ("node.view_all", {"type": 'HOME', "value": 'PRESS'}, None),
        ("node.view_all", {"type": 'NDOF_BUTTON_FIT', "value": 'PRESS'}, None),
        ("node.view_selected", {"type": 'NUMPAD_PERIOD', "value": 'PRESS'}, None),
        op_menu_pie("NODE_MT_view_pie", {"type": 'ACCENT_GRAVE', "value": 'PRESS'}),
        ("node.delete", {"type": 'X', "value": 'PRESS'}, None),
        ("node.delete", {"type": 'DEL', "value": 'PRESS'}, None),
        ("node.delete_reconnect", {"type": 'X', "value": 'PRESS', "ctrl": True}, None),
        ("node.delete_reconnect", {"type": 'DEL', "value": 'PRESS', "ctrl": True}, None),
        *_template_items_select_actions(params, "node.select_all"),
        ("node.select_linked_to", {"type": 'L', "value": 'PRESS', "shift": True}, None),
        ("node.select_linked_from", {"type": 'L', "value": 'PRESS'}, None),
        ("node.select_grouped", {"type": 'G', "value": 'PRESS', "shift": True}, None),
        ("node.select_grouped", {"type": 'G', "value": 'PRESS', "shift": True, "ctrl": True},
         {"properties": [("extend", True)]}),
        ("node.select_same_type_step", {"type": 'RIGHT_BRACKET', "value": 'PRESS', "shift": True},
         {"properties": [("prev", False)]}),
        ("node.select_same_type_step", {"type": 'LEFT_BRACKET', "value": 'PRESS', "shift": True},
         {"properties": [("prev", True)]}),
        ("node.find_node", {"type": 'F', "value": 'PRESS', "ctrl": True}, None),
        ("node.group_make", {"type": 'G', "value": 'PRESS', "ctrl": True}, None),
        ("node.group_ungroup", {"type": 'G', "value": 'PRESS', "ctrl": True, "alt": True}, None),
        ("node.group_separate", {"type": 'P', "value": 'PRESS'}, None),
        ("node.group_edit", {"type": 'TAB', "value": 'PRESS'},
         {"properties": [("exit", False)]}),
        ("node.group_edit", {"type": 'TAB', "value": 'PRESS', "ctrl": True},
         {"properties": [("exit", True)]}),
        ("node.read_viewlayers", {"type": 'R', "value": 'PRESS', "ctrl": True}, None),
        ("node.render_changed", {"type": 'Z', "value": 'PRESS'}, None),
        ("node.clipboard_copy", {"type": 'C', "value": 'PRESS', "ctrl": True}, None),
        ("node.clipboard_paste", {"type": 'V', "value": 'PRESS', "ctrl": True}, None),
        ("node.viewer_border", {"type": 'B', "value": 'PRESS', "ctrl": True}, None),
        ("node.clear_viewer_border", {"type": 'B', "value": 'PRESS', "ctrl": True, "alt": True}, None),
        ("node.translate_attach",
         {"type": 'G', "value": 'PRESS'},
         {"properties": [("TRANSFORM_OT_translate", [("view2d_edge_pan", True)])]}),
        ("node.translate_attach",
         {"type": 'LEFTMOUSE', "value": 'CLICK_DRAG'},
         {"properties": [("TRANSFORM_OT_translate", [("view2d_edge_pan", True)])]}),
        # Avoid duplicating the previous item.
        *([] if params.select_mouse == 'LEFTMOUSE' else (
            ("node.translate_attach", {"type": params.select_mouse, "value": 'CLICK_DRAG'},
             {"properties": [("TRANSFORM_OT_translate", [("view2d_edge_pan", True)])]}),
        )),
        ("transform.translate", {"type": 'G', "value": 'PRESS'}, {"properties": [("view2d_edge_pan", True)]}),
        ("transform.translate", {"type": 'LEFTMOUSE', "value": 'CLICK_DRAG'},
         {"properties": [("release_confirm", True), ("view2d_edge_pan", True)]}),
        # Avoid duplicating the previous item.
        *([] if params.select_mouse == 'LEFTMOUSE' else (
            ("transform.translate", {"type": params.select_mouse, "value": 'CLICK_DRAG'},
             {"properties": [("release_confirm", True), ("view2d_edge_pan", True)]}),
        )),
        ("transform.rotate", {"type": 'R', "value": 'PRESS'}, None),
        ("transform.resize", {"type": 'S', "value": 'PRESS'}, None),
        ("node.move_detach_links_release",
         {"type": params.action_mouse, "value": 'CLICK_DRAG', "alt": True},
         {"properties": [("NODE_OT_translate_attach", [("TRANSFORM_OT_translate", [("view2d_edge_pan", True)])])]}),
        ("node.move_detach_links",
         {"type": params.select_mouse, "value": 'CLICK_DRAG', "alt": True},
         {"properties": [("TRANSFORM_OT_translate", [("view2d_edge_pan", True)])]}),
        ("wm.context_toggle", {"type": 'TAB', "value": 'PRESS', "shift": True},
         {"properties": [("data_path", 'tool_settings.use_snap_node')]}),
        ("wm.context_menu_enum", {"type": 'TAB', "value": 'PRESS', "shift": True, "ctrl": True},
         {"properties": [("data_path", 'tool_settings.snap_node_element')]}),
        ("wm.context_toggle", {"type": 'Z', "value": 'PRESS', "alt": True, "shift": True},
         {"properties": [("data_path", "space_data.overlay.show_overlays")]}),
        *_template_items_context_menu("NODE_MT_context_menu", params.context_menu_event),
    ])

    return keymap


# ------------------------------------------------------------------------------
# Editor (Info)

def km_info(params):
    items = []
    keymap = (
        "Info",
        {"space_type": 'INFO', "region_type": 'WINDOW'},
        {"items": items},
    )

    items.extend([
        ("info.select_pick", {"type": 'LEFTMOUSE', "value": 'CLICK'}, None),
        ("info.select_pick", {"type": 'LEFTMOUSE', "value": 'CLICK', "shift": True},
         {"properties": [("extend", True)]}),
        ("info.select_box", {"type": 'LEFTMOUSE', "value": 'CLICK_DRAG'},
         {"properties": [("wait_for_input", False)]}),
        *_template_items_select_actions(params, "info.select_all"),
        ("info.select_box", {"type": 'B', "value": 'PRESS'}, None),
        ("info.report_replay", {"type": 'R', "value": 'PRESS'}, None),
        ("info.report_delete", {"type": 'X', "value": 'PRESS'}, None),
        ("info.report_delete", {"type": 'DEL', "value": 'PRESS'}, None),
        ("info.report_copy", {"type": 'C', "value": 'PRESS', "ctrl": True}, None),
        *_template_items_context_menu("INFO_MT_context_menu", params.context_menu_event),
    ])

    return keymap


# ------------------------------------------------------------------------------
# Editor (File Browser)

def km_file_browser(params):
    items = []
    keymap = (
        "File Browser",
        {"space_type": 'FILE_BROWSER', "region_type": 'WINDOW'},
        {"items": items},
    )

    items.extend([
        *_template_space_region_type_toggle(
            params,
            toolbar_key={"type": 'T', "value": 'PRESS'},
        ),
        ("wm.context_toggle", {"type": 'N', "value": 'PRESS'},
         {"properties": [("data_path", 'space_data.show_region_tool_props')]}),
        ("file.parent", {"type": 'UP_ARROW', "value": 'PRESS', "alt": True}, None),
        ("file.previous", {"type": 'LEFT_ARROW', "value": 'PRESS', "alt": True}, None),
        ("file.next", {"type": 'RIGHT_ARROW', "value": 'PRESS', "alt": True}, None),
        # The two refresh operators have polls excluding each other (so only one is available depending on context).
        ("file.refresh", {"type": 'R', "value": 'PRESS'}, None),
        ("asset.library_refresh", {"type": 'R', "value": 'PRESS'}, None),
        ("file.parent", {"type": 'P', "value": 'PRESS'}, None),
        ("file.previous", {"type": 'BACK_SPACE', "value": 'PRESS'}, None),
        ("file.next", {"type": 'BACK_SPACE', "value": 'PRESS', "shift": True}, None),
        ("wm.context_toggle", {"type": 'H', "value": 'PRESS'},
         {"properties": [("data_path", 'space_data.params.show_hidden')]}),
        ("file.directory_new", {"type": 'I', "value": 'PRESS'}, None),
        ("file.rename", {"type": 'F2', "value": 'PRESS'}, None),
        ("file.delete", {"type": 'X', "value": 'PRESS'}, None),
        ("file.delete", {"type": 'DEL', "value": 'PRESS'}, None),
        ("file.smoothscroll", {"type": 'TIMER1', "value": 'ANY', "any": True}, None),
        ("file.bookmark_add", {"type": 'B', "value": 'PRESS', "ctrl": True}, None),
        ("file.start_filter", {"type": 'F', "value": 'PRESS', "ctrl": True}, None),
        ("file.edit_directory_path", {"type": 'L', "value": 'PRESS', "ctrl": True}, None),
        ("file.filenum", {"type": 'NUMPAD_PLUS', "value": 'PRESS', "repeat": True},
         {"properties": [("increment", 1)]}),
        ("file.filenum", {"type": 'NUMPAD_PLUS', "value": 'PRESS', "shift": True, "repeat": True},
         {"properties": [("increment", 10)]}),
        ("file.filenum", {"type": 'NUMPAD_PLUS', "value": 'PRESS', "ctrl": True, "repeat": True},
         {"properties": [("increment", 100)]}),
        ("file.filenum", {"type": 'NUMPAD_MINUS', "value": 'PRESS', "repeat": True},
         {"properties": [("increment", -1)]}),
        ("file.filenum", {"type": 'NUMPAD_MINUS', "value": 'PRESS', "shift": True, "repeat": True},
         {"properties": [("increment", -10)]}),
        ("file.filenum", {"type": 'NUMPAD_MINUS', "value": 'PRESS', "ctrl": True, "repeat": True},
         {"properties": [("increment", -100)]}),
        op_menu_pie("FILEBROWSER_MT_view_pie", {"type": 'ACCENT_GRAVE', "value": 'PRESS'}),

        # Select file under cursor before spawning the context menu.
        ("file.select", {"type": 'RIGHTMOUSE', "value": 'PRESS'},
         {"properties": [
             ("open", False),
             ("only_activate_if_selected", params.select_mouse == 'LEFTMOUSE'), ("pass_through", True),
         ]}),
        *_template_items_context_menu("FILEBROWSER_MT_context_menu", params.context_menu_event),
    ])

    return keymap


def km_file_browser_main(params):
    items = []
    keymap = (
        "File Browser Main",
        {"space_type": 'FILE_BROWSER', "region_type": 'WINDOW'},
        {"items": items},
    )

    if not params.use_file_single_click:
        items.extend([
            ("file.select", {"type": 'LEFTMOUSE', "value": 'DOUBLE_CLICK'},
             {"properties": [("open", True), ("deselect_all", not params.legacy)]}),
        ])

    items.extend([
        ("file.mouse_execute", {"type": 'LEFTMOUSE', "value": 'DOUBLE_CLICK'}, None),
        # Both .execute and .select are needed here. The former only works if
        # there's a file operator (i.e. not in regular editor mode) but is
        # needed to load files. The latter makes selection work if there's no
        # operator (i.e. in regular editor mode).
        ("file.select", {"type": 'LEFTMOUSE', "value": 'PRESS'},
         {"properties": [("open", params.use_file_single_click), ("deselect_all", not params.legacy)]}),
        ("file.select", {"type": 'LEFTMOUSE', "value": 'CLICK', "ctrl": True},
         {"properties": [("extend", True), ("open", False)]}),
        ("file.select", {"type": 'LEFTMOUSE', "value": 'CLICK', "shift": True},
         {"properties": [("extend", True), ("fill", True), ("open", False)]}),
        ("file.select_walk", {"type": 'UP_ARROW', "value": 'PRESS', "repeat": True},
         {"properties": [("direction", 'UP')]}),
        ("file.select_walk", {"type": 'UP_ARROW', "value": 'PRESS', "shift": True},
         {"properties": [("direction", 'UP'), ("extend", True)]}),
        ("file.select_walk", {"type": 'UP_ARROW', "value": 'PRESS', "shift": True, "ctrl": True, "repeat": True},
         {"properties": [("direction", 'UP'), ("extend", True), ("fill", True)]}),
        ("file.select_walk", {"type": 'DOWN_ARROW', "value": 'PRESS', "repeat": True},
         {"properties": [("direction", 'DOWN')]}),
        ("file.select_walk", {"type": 'DOWN_ARROW', "value": 'PRESS', "shift": True, "repeat": True},
         {"properties": [("direction", 'DOWN'), ("extend", True)]}),
        ("file.select_walk", {"type": 'DOWN_ARROW', "value": 'PRESS', "shift": True, "ctrl": True, "repeat": True},
         {"properties": [("direction", 'DOWN'), ("extend", True), ("fill", True)]}),
        ("file.select_walk", {"type": 'LEFT_ARROW', "value": 'PRESS', "repeat": True},
         {"properties": [("direction", 'LEFT')]}),
        ("file.select_walk", {"type": 'LEFT_ARROW', "value": 'PRESS', "shift": True, "repeat": True},
         {"properties": [("direction", 'LEFT'), ("extend", True)]}),
        ("file.select_walk", {"type": 'LEFT_ARROW', "value": 'PRESS', "shift": True, "ctrl": True, "repeat": True},
         {"properties": [("direction", 'LEFT'), ("extend", True), ("fill", True)]}),
        ("file.select_walk", {"type": 'RIGHT_ARROW', "value": 'PRESS', "repeat": True},
         {"properties": [("direction", 'RIGHT')]}),
        ("file.select_walk", {"type": 'RIGHT_ARROW', "value": 'PRESS', "shift": True, "repeat": True},
         {"properties": [("direction", 'RIGHT'), ("extend", True)]}),
        ("file.select_walk", {"type": 'RIGHT_ARROW', "value": 'PRESS', "shift": True, "ctrl": True, "repeat": True},
         {"properties": [("direction", 'RIGHT'), ("extend", True), ("fill", True)]}),
        ("file.previous", {"type": 'BUTTON4MOUSE', "value": 'CLICK'}, None),
        ("file.next", {"type": 'BUTTON5MOUSE', "value": 'CLICK'}, None),
        *_template_items_select_actions(params, "file.select_all"),
        ("file.select_box", {"type": 'B', "value": 'PRESS'}, None),
        ("file.select_box", {"type": 'LEFTMOUSE', "value": 'CLICK_DRAG'}, None),
        ("file.select_box", {"type": 'LEFTMOUSE', "value": 'CLICK_DRAG', "shift": True},
         {"properties": [("mode", 'ADD')]}),
        ("file.select_box", {"type": 'LEFTMOUSE', "value": 'CLICK_DRAG', "ctrl": True},
         {"properties": [("mode", 'SUB')]}),
        ("file.highlight", {"type": 'MOUSEMOVE', "value": 'ANY', "any": True}, None),
        ("file.sort_column_ui_context", {"type": 'LEFTMOUSE', "value": 'PRESS', "any": True}, None),
        ("file.view_selected", {"type": 'NUMPAD_PERIOD', "value": 'PRESS'}, None),
        *_template_items_context_menu("ASSETBROWSER_MT_context_menu", params.context_menu_event),
    ])

    return keymap


def km_file_browser_buttons(_params):
    items = []
    keymap = (
        "File Browser Buttons",
        {"space_type": 'FILE_BROWSER', "region_type": 'WINDOW'},
        {"items": items},
    )

    items.extend([
        ("file.filenum", {"type": 'NUMPAD_PLUS', "value": 'PRESS', "repeat": True},
         {"properties": [("increment", 1)]}),
        ("file.filenum", {"type": 'NUMPAD_PLUS', "value": 'PRESS', "shift": True, "repeat": True},
         {"properties": [("increment", 10)]}),
        ("file.filenum", {"type": 'NUMPAD_PLUS', "value": 'PRESS', "ctrl": True, "repeat": True},
         {"properties": [("increment", 100)]}),
        ("file.filenum", {"type": 'NUMPAD_MINUS', "value": 'PRESS', "repeat": True},
         {"properties": [("increment", -1)]}),
        ("file.filenum", {"type": 'NUMPAD_MINUS', "value": 'PRESS', "shift": True, "repeat": True},
         {"properties": [("increment", -10)]}),
        ("file.filenum", {"type": 'NUMPAD_MINUS', "value": 'PRESS', "ctrl": True, "repeat": True},
         {"properties": [("increment", -100)]}),
    ])

    return keymap


# ------------------------------------------------------------------------------
# Editor (Dope Sheet)

def km_dopesheet_generic(params):
    items = []
    keymap = (
        "Dopesheet Generic",
        {"space_type": 'DOPESHEET_EDITOR', "region_type": 'WINDOW'},
        {"items": items},
    )

    items.extend([
        *_template_space_region_type_toggle(
            params,
            sidebar_key={"type": 'N', "value": 'PRESS'},
        ),
        ("wm.context_set_enum", {"type": 'TAB', "value": 'PRESS', "ctrl": True},
         {"properties": [("data_path", 'area.type'), ("value", 'GRAPH_EDITOR')]}),
        ("action.extrapolation_type", {"type": 'E', "value": 'PRESS', "shift": True}, None),
    ])

    return keymap


def km_dopesheet(params):
    items = []
    keymap = (
        "Dopesheet",
        {"space_type": 'DOPESHEET_EDITOR', "region_type": 'WINDOW'},
        {"items": items},
    )

    items.extend([
        ("action.clickselect",
         {"type": params.select_mouse, "value": 'PRESS'},
         {"properties": [("deselect_all", not params.legacy)]}),
        ("action.clickselect",
         {"type": params.select_mouse, "value": 'PRESS', "alt": True},
         {"properties": [("column", True)]}),
        ("action.clickselect",
         {"type": params.select_mouse, "value": 'PRESS', "shift": True},
         {"properties": [("extend", True)]}),
        ("action.clickselect",
         {"type": params.select_mouse, "value": 'PRESS', "shift": True, "alt": True},
         {"properties": [("extend", True), ("column", True)]}),
        ("action.clickselect",
         {"type": params.select_mouse, "value": 'PRESS', "ctrl": True, "alt": True},
         {"properties": [("channel", True)]}),
        ("action.clickselect",
         {"type": params.select_mouse, "value": 'PRESS', "shift": True, "ctrl": True, "alt": True},
         {"properties": [("extend", True), ("channel", True)]}),
        ("action.select_leftright",
         {"type": params.select_mouse, "value": 'PRESS' if params.legacy else 'CLICK', "ctrl": True},
         {"properties": [("mode", 'CHECK')]}),
        ("action.select_leftright",
         {"type": params.select_mouse, "value": 'PRESS' if params.legacy else 'CLICK', "ctrl": True, "shift": True},
         {"properties": [("mode", 'CHECK'), ("extend", True)]}),
        ("action.select_leftright", {"type": 'LEFT_BRACKET', "value": 'PRESS'},
         {"properties": [("mode", 'LEFT')]}),
        ("action.select_leftright", {"type": 'RIGHT_BRACKET', "value": 'PRESS'},
         {"properties": [("mode", 'RIGHT')]}),
        *_template_items_select_actions(params, "action.select_all"),
        ("action.select_box", {"type": 'B', "value": 'PRESS'},
         {"properties": [("axis_range", False)]}),
        ("action.select_box", {"type": 'B', "value": 'PRESS', "alt": True},
         {"properties": [("axis_range", True)]}),
        ("action.select_box", {"type": params.select_mouse, "value": 'CLICK_DRAG'},
         {"properties": [("tweak", True), ("mode", 'SET')]}),
        ("action.select_box", {"type": params.select_mouse, "value": 'CLICK_DRAG', "shift": True},
         {"properties": [("tweak", True), ("mode", 'ADD')]}),
        ("action.select_box", {"type": params.select_mouse, "value": 'CLICK_DRAG', "ctrl": True},
         {"properties": [("tweak", True), ("mode", 'SUB')]}),
        ("action.select_lasso", {"type": params.action_mouse, "value": 'CLICK_DRAG', "ctrl": True},
         {"properties": [("mode", 'ADD')]}),
        ("action.select_lasso", {"type": params.action_mouse, "value": 'CLICK_DRAG', "shift": True, "ctrl": True},
         {"properties": [("mode", 'SUB')]}),
        ("action.select_circle", {"type": 'C', "value": 'PRESS'}, None),
        ("action.select_column", {"type": 'K', "value": 'PRESS'},
         {"properties": [("mode", 'KEYS')]}),
        ("action.select_column", {"type": 'K', "value": 'PRESS', "ctrl": True},
         {"properties": [("mode", 'CFRA')]}),
        ("action.select_column", {"type": 'K', "value": 'PRESS', "shift": True},
         {"properties": [("mode", 'MARKERS_COLUMN')]}),
        ("action.select_column", {"type": 'K', "value": 'PRESS', "alt": True},
         {"properties": [("mode", 'MARKERS_BETWEEN')]}),
        ("action.select_more", {"type": 'NUMPAD_PLUS', "value": 'PRESS', "ctrl": True, "repeat": True}, None),
        ("action.select_less", {"type": 'NUMPAD_MINUS', "value": 'PRESS', "ctrl": True, "repeat": True}, None),
        ("action.select_linked", {"type": 'L', "value": 'PRESS'}, None),
        ("action.frame_jump", {"type": 'G', "value": 'PRESS', "ctrl": True}, None),
        (
            op_menu_pie("DOPESHEET_MT_snap_pie", {"type": 'S', "value": 'PRESS', "shift": True})
            if not params.legacy else
            ("action.snap", {"type": 'S', "value": 'PRESS', "shift": True}, None)
        ),
        ("action.mirror", {"type": 'M', "value": 'PRESS', "ctrl": True}, None),
        ("action.handle_type", {"type": 'V', "value": 'PRESS'}, None),
        ("action.interpolation_type", {"type": 'T', "value": 'PRESS'}, None),
        ("action.extrapolation_type", {"type": 'E', "value": 'PRESS', "shift": True}, None),
        ("action.easing_type", {"type": 'E', "value": 'PRESS', "ctrl": True}, None),
        ("action.keyframe_type", {"type": 'R', "value": 'PRESS'}, None),
        ("action.bake_keys", {"type": 'O', "value": 'PRESS', "shift": True, "alt": True}, None),
        op_menu("DOPESHEET_MT_delete", {"type": 'X', "value": 'PRESS'}),
        ("action.delete", {"type": 'DEL', "value": 'PRESS'}, {"properties": [("confirm", False)]}),
        ("action.duplicate_move", {"type": 'D', "value": 'PRESS', "shift": True}, None),
        ("action.keyframe_insert", {"type": 'I', "value": 'PRESS'}, None),
        ("action.copy", {"type": 'C', "value": 'PRESS', "ctrl": True}, None),
        ("action.paste", {"type": 'V', "value": 'PRESS', "ctrl": True}, None),
        ("action.paste", {"type": 'V', "value": 'PRESS', "shift": True, "ctrl": True},
         {"properties": [("flipped", True)]}),
        ("action.previewrange_set", {"type": 'P', "value": 'PRESS', "ctrl": True, "alt": True}, None),
        ("action.view_all", {"type": 'HOME', "value": 'PRESS'}, None),
        ("action.view_all", {"type": 'NDOF_BUTTON_FIT', "value": 'PRESS'}, None),
        ("action.view_selected", {"type": 'NUMPAD_PERIOD', "value": 'PRESS'}, None),
        ("action.view_frame", {"type": 'NUMPAD_0', "value": 'PRESS'}, None),
        op_menu_pie("DOPESHEET_MT_view_pie", {"type": 'ACCENT_GRAVE', "value": 'PRESS'}),
        ("anim.channels_editable_toggle", {"type": 'TAB', "value": 'PRESS'}, None),
        ("anim.channels_select_filter", {"type": 'F', "value": 'PRESS', "ctrl": True}, None),
        ("transform.transform", {"type": 'G', "value": 'PRESS'},
         {"properties": [("mode", 'TIME_TRANSLATE')]}),
        ("transform.transform", {"type": params.select_mouse, "value": 'CLICK_DRAG'},
         {"properties": [("mode", 'TIME_TRANSLATE')]}),
        ("transform.transform", {"type": 'E', "value": 'PRESS'},
         {"properties": [("mode", 'TIME_EXTEND')]}),
        ("transform.transform", {"type": 'S', "value": 'PRESS'},
         {"properties": [("mode", 'TIME_SCALE')]}),
        ("transform.transform", {"type": 'T', "value": 'PRESS', "shift": True},
         {"properties": [("mode", 'TIME_SLIDE')]}),
        *_template_items_proportional_editing(
            params, connected=False, toggle_data_path='tool_settings.use_proportional_action'),
        ("marker.add", {"type": 'M', "value": 'PRESS'}, None),
        ("marker.camera_bind", {"type": 'B', "value": 'PRESS', "ctrl": True}, None),
        *_template_items_context_menu("DOPESHEET_MT_context_menu", params.context_menu_event),
        *_template_items_change_frame(params),
    ])

    return keymap


# ------------------------------------------------------------------------------
# Editor (NLA)

def km_nla_generic(params):
    items = []
    keymap = (
        "NLA Generic",
        {"space_type": 'NLA_EDITOR', "region_type": 'WINDOW'},
        {"items": items},
    )

    items.extend([
        *_template_space_region_type_toggle(
            params,
            sidebar_key={"type": 'N', "value": 'PRESS'},
        ),
        ("nla.tweakmode_enter", {"type": 'TAB', "value": 'PRESS'},
         {"properties": [("use_upper_stack_evaluation", True)]}),
        ("nla.tweakmode_exit", {"type": 'TAB', "value": 'PRESS'}, None),
        ("nla.tweakmode_enter", {"type": 'TAB', "value": 'PRESS', "shift": True},
         {"properties": [("isolate_action", True)]}),
        ("nla.tweakmode_exit", {"type": 'TAB', "value": 'PRESS', "shift": True},
         {"properties": [("isolate_action", True)]}),
        ("anim.channels_select_filter", {"type": 'F', "value": 'PRESS', "ctrl": True}, None),
    ])

    return keymap


def km_nla_tracks(params):
    items = []
    keymap = (
        "NLA Tracks",
        {"space_type": 'NLA_EDITOR', "region_type": 'WINDOW'},
        {"items": items},
    )

    items.extend([
        ("nla.channels_click", {"type": 'LEFTMOUSE', "value": 'PRESS'}, None),
        ("nla.channels_click", {"type": 'LEFTMOUSE', "value": 'PRESS', "shift": True},
         {"properties": [("extend", True)]}),
        ("nla.tracks_add", {"type": 'A', "value": 'PRESS', "shift": True},
         {"properties": [("above_selected", False)]}),
        ("nla.tracks_add", {"type": 'A', "value": 'PRESS', "shift": True, "ctrl": True},
         {"properties": [("above_selected", True)]}),
        ("nla.tracks_delete", {"type": 'X', "value": 'PRESS'}, None),
        ("nla.tracks_delete", {"type": 'DEL', "value": 'PRESS'}, None),
        *_template_items_context_menu("NLA_MT_channel_context_menu", params.context_menu_event),
    ])

    return keymap


def km_nla_editor(params):
    items = []
    keymap = (
        "NLA Editor",
        {"space_type": 'NLA_EDITOR', "region_type": 'WINDOW'},
        {"items": items},
    )

    items.extend([
        ("nla.click_select", {"type": params.select_mouse, "value": 'PRESS'},
         {"properties": [("deselect_all", not params.legacy)]}),
        ("nla.click_select", {"type": params.select_mouse, "value": 'PRESS', "shift": True},
         {"properties": [("extend", True)]}),
        ("nla.select_leftright",
         {"type": params.select_mouse, "value": 'PRESS' if params.legacy else 'CLICK', "ctrl": True},
         {"properties": [("mode", 'CHECK')]}),
        ("nla.select_leftright",
         {"type": params.select_mouse, "value": 'PRESS' if params.legacy else 'CLICK', "ctrl": True, "shift": True},
         {"properties": [("mode", 'CHECK'), ("extend", True)]}),
        ("nla.select_leftright", {"type": 'LEFT_BRACKET', "value": 'PRESS'},
         {"properties": [("mode", 'LEFT')]}),
        ("nla.select_leftright", {"type": 'RIGHT_BRACKET', "value": 'PRESS'},
         {"properties": [("mode", 'RIGHT')]}),
        *_template_items_select_actions(params, "nla.select_all"),
        ("nla.select_box", {"type": 'B', "value": 'PRESS'},
         {"properties": [("axis_range", False)]}),
        ("nla.select_box", {"type": 'B', "value": 'PRESS', "alt": True},
         {"properties": [("axis_range", True)]}),
        ("nla.select_box", {"type": params.select_mouse, "value": 'CLICK_DRAG'},
         {"properties": [("tweak", True), ("mode", 'SET')]}),
        ("nla.select_box", {"type": params.select_mouse, "value": 'CLICK_DRAG', "shift": True},
         {"properties": [("tweak", True), ("mode", 'ADD')]}),
        ("nla.select_box", {"type": params.select_mouse, "value": 'CLICK_DRAG', "ctrl": True},
         {"properties": [("tweak", True), ("mode", 'SUB')]}),
        ("nla.previewrange_set", {"type": 'P', "value": 'PRESS', "ctrl": True, "alt": True}, None),
        ("nla.view_all", {"type": 'HOME', "value": 'PRESS'}, None),
        ("nla.view_all", {"type": 'NDOF_BUTTON_FIT', "value": 'PRESS'}, None),
        ("nla.view_selected", {"type": 'NUMPAD_PERIOD', "value": 'PRESS'}, None),
        ("nla.view_frame", {"type": 'NUMPAD_0', "value": 'PRESS'}, None),
        op_menu_pie("NLA_MT_view_pie", {"type": 'ACCENT_GRAVE', "value": 'PRESS'}),
        ("nla.actionclip_add", {"type": 'A', "value": 'PRESS', "shift": True}, None),
        ("nla.transition_add", {"type": 'T', "value": 'PRESS', "shift": True}, None),
        ("nla.soundclip_add", {"type": 'K', "value": 'PRESS', "shift": True}, None),
        ("nla.meta_add", {"type": 'G', "value": 'PRESS', "ctrl": True}, None),
        ("nla.meta_remove", {"type": 'G', "value": 'PRESS', "ctrl": True, "alt": True}, None),
        ("nla.duplicate_linked_move", {"type": 'D', "value": 'PRESS', "shift": True}, None),
        ("nla.duplicate_move", {"type": 'D', "value": 'PRESS', "alt": True}, None),
        ("nla.make_single_user", {"type": 'U', "value": 'PRESS'}, None),
        ("nla.delete", {"type": 'X', "value": 'PRESS'}, None),
        ("nla.delete", {"type": 'DEL', "value": 'PRESS'}, None),
        ("nla.split", {"type": 'Y', "value": 'PRESS'}, None),
        ("nla.mute_toggle", {"type": 'H', "value": 'PRESS'}, None),
        ("nla.swap", {"type": 'F', "value": 'PRESS', "alt": True}, None),
        ("nla.move_up", {"type": 'PAGE_UP', "value": 'PRESS', "repeat": True}, None),
        ("nla.move_down", {"type": 'PAGE_DOWN', "value": 'PRESS', "repeat": True}, None),
        ("nla.apply_scale", {"type": 'A', "value": 'PRESS', "ctrl": True}, None),
        ("nla.clear_scale", {"type": 'S', "value": 'PRESS', "alt": True}, None),
        (
            op_menu_pie("NLA_MT_snap_pie", {"type": 'S', "value": 'PRESS', "shift": True})
            if not params.legacy else
            ("nla.snap", {"type": 'S', "value": 'PRESS', "shift": True}, None)
        ),
        ("nla.fmodifier_add", {"type": 'M', "value": 'PRESS', "shift": True, "ctrl": True}, None),
        ("transform.transform", {"type": 'G', "value": 'PRESS'},
         {"properties": [("mode", 'TRANSLATION')]}),
        ("transform.transform", {"type": params.select_mouse, "value": 'CLICK_DRAG'},
         {"properties": [("mode", 'TRANSLATION')]}),
        ("transform.transform", {"type": 'E', "value": 'PRESS'},
         {"properties": [("mode", 'TIME_EXTEND')]}),
        ("transform.transform", {"type": 'S', "value": 'PRESS'},
         {"properties": [("mode", 'TIME_SCALE')]}),
        ("marker.add", {"type": 'M', "value": 'PRESS'}, None),
        *_template_items_context_menu("NLA_MT_context_menu", params.context_menu_event),
        *_template_items_change_frame(params),
    ])

    return keymap


# ------------------------------------------------------------------------------
# Editor (Text)

def km_text_generic(params):
    items = []
    keymap = (
        "Text Generic",
        {"space_type": 'TEXT_EDITOR', "region_type": 'WINDOW'},
        {"items": items},
    )

    items.extend([
        *_template_space_region_type_toggle(
            params,
            sidebar_key={"type": 'T', "value": 'PRESS', "ctrl": True},
        ),
        ("text.start_find", {"type": 'F', "value": 'PRESS', "ctrl": True}, None),
        ("text.jump", {"type": 'J', "value": 'PRESS', "ctrl": True}, None),
        ("text.find_set_selected", {"type": 'G', "value": 'PRESS', "ctrl": True}, None),
        ("text.replace", {"type": 'H', "value": 'PRESS', "ctrl": True}, None),
    ])

    return keymap


def km_text(params):
    items = []
    keymap = (
        "Text",
        {"space_type": 'TEXT_EDITOR', "region_type": 'WINDOW'},
        {"items": items},
    )

    items.extend([
        ("wm.context_cycle_int", {"type": 'WHEELUPMOUSE', "value": 'PRESS', "ctrl": True},
         {"properties": [("data_path", 'space_data.font_size'), ("reverse", False)]}),
        ("wm.context_cycle_int", {"type": 'WHEELDOWNMOUSE', "value": 'PRESS', "ctrl": True},
         {"properties": [("data_path", 'space_data.font_size'), ("reverse", True)]}),
        ("wm.context_cycle_int", {"type": 'NUMPAD_PLUS', "value": 'PRESS', "ctrl": True, "repeat": True},
         {"properties": [("data_path", 'space_data.font_size'), ("reverse", False)]}),
        ("wm.context_cycle_int", {"type": 'NUMPAD_MINUS', "value": 'PRESS', "ctrl": True, "repeat": True},
         {"properties": [("data_path", 'space_data.font_size'), ("reverse", True)]}),
    ])

    if not params.legacy:
        items.extend([
            ("text.new", {"type": 'N', "value": 'PRESS', "alt": True}, None),
        ])
    else:
        items.extend([
            ("text.new", {"type": 'N', "value": 'PRESS', "ctrl": True}, None),

            ("text.move", {"type": 'LEFT_ARROW', "value": 'PRESS', "alt": True, "repeat": True},
             {"properties": [("type", 'PREVIOUS_WORD')]}),
            ("text.move", {"type": 'RIGHT_ARROW', "value": 'PRESS', "alt": True, "repeat": True},
             {"properties": [("type", 'NEXT_WORD')]}),
        ])

    items.extend([
        ("text.open", {"type": 'O', "value": 'PRESS', "alt": True}, None),
        ("text.reload", {"type": 'R', "value": 'PRESS', "alt": True}, None),
        ("text.save", {"type": 'S', "value": 'PRESS', "alt": True}, None),
        ("text.save_as", {"type": 'S', "value": 'PRESS', "shift": True, "ctrl": True, "alt": True}, None),
        ("text.run_script", {"type": 'P', "value": 'PRESS', "alt": True}, None),
        ("text.cut", {"type": 'X', "value": 'PRESS', "ctrl": True}, None),
        ("text.copy", {"type": 'C', "value": 'PRESS', "ctrl": True}, None),
        ("text.paste", {"type": 'V', "value": 'PRESS', "ctrl": True, "repeat": True}, None),
        ("text.cut", {"type": 'DEL', "value": 'PRESS', "shift": True}, None),
        ("text.copy", {"type": 'INSERT', "value": 'PRESS', "ctrl": True}, None),
        ("text.paste", {"type": 'INSERT', "value": 'PRESS', "shift": True, "repeat": True}, None),
        ("text.duplicate_line", {"type": 'D', "value": 'PRESS', "ctrl": True, "repeat": True}, None),
        ("text.select_all", {"type": 'A', "value": 'PRESS', "ctrl": True}, None),
        ("text.select_line", {"type": 'A', "value": 'PRESS', "shift": True, "ctrl": True}, None),
        ("text.select_word", {"type": 'LEFTMOUSE', "value": 'DOUBLE_CLICK'}, None),
        ("text.move_lines", {"type": 'UP_ARROW', "value": 'PRESS', "shift": True, "ctrl": True, "repeat": True},
         {"properties": [("direction", 'UP')]}),
        ("text.move_lines", {"type": 'DOWN_ARROW', "value": 'PRESS', "shift": True, "ctrl": True, "repeat": True},
         {"properties": [("direction", 'DOWN')]}),
        ("text.indent_or_autocomplete", {"type": 'TAB', "value": 'PRESS', "repeat": True}, None),
        ("text.unindent", {"type": 'TAB', "value": 'PRESS', "shift": True, "repeat": True}, None),
        ("text.comment_toggle", {"type": 'SLASH', "value": 'PRESS', "ctrl": True}, None),
        ("text.move", {"type": 'HOME', "value": 'PRESS'},
         {"properties": [("type", 'LINE_BEGIN')]}),
        ("text.move", {"type": 'END', "value": 'PRESS'},
         {"properties": [("type", 'LINE_END')]}),
        ("text.move", {"type": 'E', "value": 'PRESS', "ctrl": True},
         {"properties": [("type", 'LINE_END')]}),
        ("text.move", {"type": 'E', "value": 'PRESS', "shift": True, "ctrl": True},
         {"properties": [("type", 'LINE_END')]}),
        ("text.move", {"type": 'LEFT_ARROW', "value": 'PRESS', "repeat": True},
         {"properties": [("type", 'PREVIOUS_CHARACTER')]}),
        ("text.move", {"type": 'RIGHT_ARROW', "value": 'PRESS', "repeat": True},
         {"properties": [("type", 'NEXT_CHARACTER')]}),
        ("text.move", {"type": 'LEFT_ARROW', "value": 'PRESS', "ctrl": True, "repeat": True},
         {"properties": [("type", 'PREVIOUS_WORD')]}),
        ("text.move", {"type": 'RIGHT_ARROW', "value": 'PRESS', "ctrl": True, "repeat": True},
         {"properties": [("type", 'NEXT_WORD')]}),
        ("text.move", {"type": 'UP_ARROW', "value": 'PRESS', "repeat": True},
         {"properties": [("type", 'PREVIOUS_LINE')]}),
        ("text.move", {"type": 'DOWN_ARROW', "value": 'PRESS', "repeat": True},
         {"properties": [("type", 'NEXT_LINE')]}),
        ("text.move", {"type": 'PAGE_UP', "value": 'PRESS', "repeat": True},
         {"properties": [("type", 'PREVIOUS_PAGE')]}),
        ("text.move", {"type": 'PAGE_DOWN', "value": 'PRESS', "repeat": True},
         {"properties": [("type", 'NEXT_PAGE')]}),
        ("text.move", {"type": 'HOME', "value": 'PRESS', "ctrl": True},
         {"properties": [("type", 'FILE_TOP')]}),
        ("text.move", {"type": 'END', "value": 'PRESS', "ctrl": True},
         {"properties": [("type", 'FILE_BOTTOM')]}),
        ("text.move_select", {"type": 'HOME', "value": 'PRESS', "shift": True},
         {"properties": [("type", 'LINE_BEGIN')]}),
        ("text.move_select", {"type": 'END', "value": 'PRESS', "shift": True},
         {"properties": [("type", 'LINE_END')]}),
        ("text.move_select", {"type": 'LEFT_ARROW', "value": 'PRESS', "shift": True, "repeat": True},
         {"properties": [("type", 'PREVIOUS_CHARACTER')]}),
        ("text.move_select", {"type": 'RIGHT_ARROW', "value": 'PRESS', "shift": True, "repeat": True},
         {"properties": [("type", 'NEXT_CHARACTER')]}),
        ("text.move_select", {"type": 'LEFT_ARROW', "value": 'PRESS', "shift": True, "ctrl": True, "repeat": True},
         {"properties": [("type", 'PREVIOUS_WORD')]}),
        ("text.move_select", {"type": 'RIGHT_ARROW', "value": 'PRESS', "shift": True, "ctrl": True, "repeat": True},
         {"properties": [("type", 'NEXT_WORD')]}),
        ("text.move_select", {"type": 'UP_ARROW', "value": 'PRESS', "shift": True, "repeat": True},
         {"properties": [("type", 'PREVIOUS_LINE')]}),
        ("text.move_select", {"type": 'DOWN_ARROW', "value": 'PRESS', "shift": True, "repeat": True},
         {"properties": [("type", 'NEXT_LINE')]}),
        ("text.move_select", {"type": 'PAGE_UP', "value": 'PRESS', "shift": True, "repeat": True},
         {"properties": [("type", 'PREVIOUS_PAGE')]}),
        ("text.move_select", {"type": 'PAGE_DOWN', "value": 'PRESS', "shift": True, "repeat": True},
         {"properties": [("type", 'NEXT_PAGE')]}),
        ("text.move_select", {"type": 'HOME', "value": 'PRESS', "shift": True, "ctrl": True},
         {"properties": [("type", 'FILE_TOP')]}),
        ("text.move_select", {"type": 'END', "value": 'PRESS', "shift": True, "ctrl": True},
         {"properties": [("type", 'FILE_BOTTOM')]}),
        ("text.delete", {"type": 'DEL', "value": 'PRESS', "repeat": True},
         {"properties": [("type", 'NEXT_CHARACTER')]}),
        ("text.delete", {"type": 'BACK_SPACE', "value": 'PRESS', "repeat": True},
         {"properties": [("type", 'PREVIOUS_CHARACTER')]}),
        ("text.delete", {"type": 'BACK_SPACE', "value": 'PRESS', "shift": True, "repeat": True},
         {"properties": [("type", 'PREVIOUS_CHARACTER')]}),
        ("text.delete", {"type": 'DEL', "value": 'PRESS', "ctrl": True, "repeat": True},
         {"properties": [("type", 'NEXT_WORD')]}),
        ("text.delete", {"type": 'BACK_SPACE', "value": 'PRESS', "ctrl": True, "repeat": True},
         {"properties": [("type", 'PREVIOUS_WORD')]}),
        ("text.overwrite_toggle", {"type": 'INSERT', "value": 'PRESS'}, None),
        ("text.scroll_bar", {"type": 'LEFTMOUSE', "value": 'PRESS'}, None),
        ("text.scroll_bar", {"type": 'MIDDLEMOUSE', "value": 'PRESS'}, None),
        ("text.scroll", {"type": 'MIDDLEMOUSE', "value": 'PRESS'}, None),
        ("text.scroll", {"type": 'TRACKPADPAN', "value": 'ANY'}, None),
        ("text.selection_set", {"type": 'LEFTMOUSE', "value": 'CLICK_DRAG'}, None),
        ("text.cursor_set", {"type": 'LEFTMOUSE', "value": 'PRESS'}, None),
        ("text.selection_set", {"type": 'LEFTMOUSE', "value": 'PRESS', "shift": True}, None),
        ("text.scroll", {"type": 'WHEELUPMOUSE', "value": 'PRESS'},
         {"properties": [("lines", -1)]}),
        ("text.scroll", {"type": 'WHEELDOWNMOUSE', "value": 'PRESS'},
         {"properties": [("lines", 1)]}),
        ("text.line_break", {"type": 'RET', "value": 'PRESS', "repeat": True}, None),
        ("text.line_break", {"type": 'NUMPAD_ENTER', "value": 'PRESS', "repeat": True}, None),
        ("text.line_number", {"type": 'TEXTINPUT', "value": 'ANY', "any": True, "repeat": True}, None),
        op_menu("TEXT_MT_context_menu", {"type": 'RIGHTMOUSE', "value": 'PRESS'}),
        ("text.insert", {"type": 'TEXTINPUT', "value": 'ANY', "any": True, "repeat": True}, None),
    ])

    return keymap


# ------------------------------------------------------------------------------
# Editor (Sequencer)

def km_sequencercommon(params):
    items = []
    keymap = (
        "SequencerCommon",
        {"space_type": 'SEQUENCE_EDITOR', "region_type": 'WINDOW'},
        {"items": items},
    )

    items.extend([
        *_template_space_region_type_toggle(
            params,
            toolbar_key={"type": 'T', "value": 'PRESS'},
            sidebar_key={"type": 'N', "value": 'PRESS'},
        ),
        ("wm.context_toggle", {"type": 'O', "value": 'PRESS', "shift": True},
         {"properties": [("data_path", 'scene.sequence_editor.show_overlay_frame')]}),
        ("wm.context_toggle_enum", {"type": 'TAB', "value": 'PRESS', "ctrl": True},
         {"properties": [("data_path", 'space_data.view_type'), ("value_1", 'SEQUENCER'), ("value_2", 'PREVIEW')]}),
        ("sequencer.refresh_all", {"type": 'E', "value": 'PRESS', "ctrl": True}, None),
    ])

    if params.select_mouse == 'LEFTMOUSE' and not params.legacy:
        # Quick switch to select tool, since left select can't easily
        # select with any tool active.
        items.extend([
            op_tool_cycle("builtin.select_box", {"type": 'W', "value": 'PRESS'}),
        ])

    return keymap


def km_sequencer(params):
    items = []
    keymap = (
        "Sequencer",
        {"space_type": 'SEQUENCE_EDITOR', "region_type": 'WINDOW'},
        {"items": items},
    )

    items.extend([
        *_template_items_select_actions(params, "sequencer.select_all"),
        ("sequencer.split", {"type": 'K', "value": 'PRESS'},
         {"properties": [("type", 'SOFT')]}),
        ("sequencer.split", {"type": 'K', "value": 'PRESS', "shift": True},
         {"properties": [("type", 'HARD')]}),
        ("sequencer.mute", {"type": 'H', "value": 'PRESS'},
         {"properties": [("unselected", False)]}),
        ("sequencer.mute", {"type": 'H', "value": 'PRESS', "shift": True},
         {"properties": [("unselected", True)]}),
        ("sequencer.unmute", {"type": 'H', "value": 'PRESS', "alt": True},
         {"properties": [("unselected", False)]}),
        ("sequencer.unmute", {"type": 'H', "value": 'PRESS', "shift": True, "alt": True},
         {"properties": [("unselected", True)]}),
        ("sequencer.lock", {"type": 'H', "value": 'PRESS', "ctrl": True}, None),
        ("sequencer.unlock", {"type": 'H', "value": 'PRESS', "ctrl": True, "alt": True}, None),
        ("sequencer.reassign_inputs", {"type": 'R', "value": 'PRESS'}, None),
        ("sequencer.reload", {"type": 'R', "value": 'PRESS', "alt": True}, None),
        ("sequencer.reload", {"type": 'R', "value": 'PRESS', "shift": True, "alt": True},
         {"properties": [("adjust_length", True)]}),
        ("sequencer.offset_clear", {"type": 'O', "value": 'PRESS', "alt": True}, None),
        ("sequencer.duplicate_move", {"type": 'D', "value": 'PRESS', "shift": True}, None),
        ("sequencer.delete", {"type": 'X', "value": 'PRESS'}, None),
        ("sequencer.delete", {"type": 'DEL', "value": 'PRESS'}, None),
        ("sequencer.copy", {"type": 'C', "value": 'PRESS', "ctrl": True}, None),
        ("sequencer.paste", {"type": 'V', "value": 'PRESS', "ctrl": True}, None),
        ("sequencer.paste", {"type": 'V', "value": 'PRESS', "ctrl": True, "shift": True},
         {"properties": [("keep_offset", True)]}),
        ("sequencer.images_separate", {"type": 'Y', "value": 'PRESS'}, None),
        ("sequencer.meta_toggle", {"type": 'TAB', "value": 'PRESS'}, None),
        ("sequencer.meta_make", {"type": 'G', "value": 'PRESS', "ctrl": True}, None),
        ("sequencer.meta_separate", {"type": 'G', "value": 'PRESS', "ctrl": True, "alt": True}, None),
        ("sequencer.view_all", {"type": 'HOME', "value": 'PRESS'}, None),
        ("sequencer.view_all", {"type": 'NDOF_BUTTON_FIT', "value": 'PRESS'}, None),
        ("sequencer.view_selected", {"type": 'NUMPAD_PERIOD', "value": 'PRESS'}, None),
        ("sequencer.view_frame", {"type": 'NUMPAD_0', "value": 'PRESS'}, None),
        ("sequencer.strip_jump", {"type": 'PAGE_UP', "value": 'PRESS', "repeat": True},
         {"properties": [("next", True), ("center", False)]}),
        ("sequencer.strip_jump", {"type": 'PAGE_DOWN', "value": 'PRESS', "repeat": True},
         {"properties": [("next", False), ("center", False)]}),
        ("sequencer.strip_jump", {"type": 'PAGE_UP', "value": 'PRESS', "alt": True, "repeat": True},
         {"properties": [("next", True), ("center", True)]}),
        ("sequencer.strip_jump", {"type": 'PAGE_DOWN', "value": 'PRESS', "alt": True, "repeat": True},
         {"properties": [("next", False), ("center", True)]}),
        ("sequencer.swap", {"type": 'LEFT_ARROW', "value": 'PRESS', "alt": True, "repeat": True},
         {"properties": [("side", 'LEFT')]}),
        ("sequencer.swap", {"type": 'RIGHT_ARROW', "value": 'PRESS', "alt": True, "repeat": True},
         {"properties": [("side", 'RIGHT')]}),
        ("sequencer.gap_remove", {"type": 'BACK_SPACE', "value": 'PRESS'},
         {"properties": [("all", False)]}),
        ("sequencer.gap_remove", {"type": 'BACK_SPACE', "value": 'PRESS', "shift": True},
         {"properties": [("all", True)]}),
        ("sequencer.gap_insert", {"type": 'EQUAL', "value": 'PRESS', "shift": True}, None),
        ("sequencer.snap", {"type": 'S', "value": 'PRESS', "shift": True}, None),
        ("sequencer.swap_inputs", {"type": 'S', "value": 'PRESS', "alt": True}, None),
        *(
            (("sequencer.split_multicam",
              {"type": NUMBERS_1[i], "value": 'PRESS'},
              {"properties": [("camera", i + 1)]})
             for i in range(10)
             )
        ),
        *_template_sequencer_timeline_select(
            type=params.select_mouse,
            value=params.select_mouse_value_fallback,
            legacy=params.legacy,
        ),
        ("sequencer.select_more", {"type": 'NUMPAD_PLUS', "value": 'PRESS', "ctrl": True, "repeat": True}, None),
        ("sequencer.select_less", {"type": 'NUMPAD_MINUS', "value": 'PRESS', "ctrl": True, "repeat": True}, None),
        ("sequencer.select_linked_pick", {"type": 'L', "value": 'PRESS'}, None),
        ("sequencer.select_linked_pick", {"type": 'L', "value": 'PRESS', "shift": True},
         {"properties": [("extend", True)]}),
        ("sequencer.select_linked", {"type": 'L', "value": 'PRESS', "ctrl": True}, None),
        ("sequencer.select_box", {"type": params.select_mouse, "value": 'CLICK_DRAG'},
         {"properties": [("tweak", True), ("mode", 'SET')]}),
        ("sequencer.select_box", {"type": params.select_mouse, "value": 'CLICK_DRAG', "shift": True},
         {"properties": [("tweak", True), ("mode", 'ADD')]}),
        ("sequencer.select_box", {"type": params.select_mouse, "value": 'CLICK_DRAG', "ctrl": True},
         {"properties": [("tweak", True), ("mode", 'SUB')]}),
        ("sequencer.select_box", {"type": 'B', "value": 'PRESS'}, None),
        ("sequencer.select_box", {"type": 'B', "value": 'PRESS', "ctrl": True},
         {"properties": [("include_handles", True)]}),
        ("sequencer.select_grouped", {"type": 'G', "value": 'PRESS', "shift": True}, None),
        op_menu("SEQUENCER_MT_add", {"type": 'A', "value": 'PRESS', "shift": True}),
        op_menu("SEQUENCER_MT_change", {"type": 'C', "value": 'PRESS'}),
        op_menu_pie("SEQUENCER_MT_view_pie", {"type": 'ACCENT_GRAVE', "value": 'PRESS'}),
        ("sequencer.slip", {"type": 'S', "value": 'PRESS'}, None),
        ("wm.context_set_int", {"type": 'O', "value": 'PRESS'},
         {"properties": [("data_path", 'scene.sequence_editor.overlay_frame'), ("value", 0)]}),
        ("transform.seq_slide", {"type": 'G', "value": 'PRESS'},
         {"properties": [("view2d_edge_pan", True)]}),
        ("transform.seq_slide", {"type": params.select_mouse, "value": 'CLICK_DRAG'},
         {"properties": [("view2d_edge_pan", True)]}),
        ("transform.transform", {"type": 'E', "value": 'PRESS'},
         {"properties": [("mode", 'TIME_EXTEND')]}),
        ("marker.add", {"type": 'M', "value": 'PRESS'}, None),
        ("sequencer.select_side_of_frame", {"type": 'LEFT_BRACKET', "value": 'PRESS'},
         {"properties": [("side", 'LEFT')]}),
        ("sequencer.select_side_of_frame", {"type": 'RIGHT_BRACKET', "value": 'PRESS'},
         {"properties": [("side", 'RIGHT')]}),
        ("wm.context_toggle", {"type": 'TAB', "value": 'PRESS', "shift": True},
         {"properties": [("data_path", 'tool_settings.use_snap_sequencer')]}),
        ("wm.context_toggle", {"type": 'Z', "value": 'PRESS', "alt": True, "shift": True},
         {"properties": [("data_path", "space_data.show_overlays")]}),
        *_template_items_context_menu("SEQUENCER_MT_context_menu", params.context_menu_event),
        op_menu("SEQUENCER_MT_retiming", {"type": 'I', "value": 'PRESS'}),
        ("sequencer.retiming_segment_speed_set", {"type": 'R', "value": 'PRESS'}, None),
        ("sequencer.retiming_show", {"type": 'R', "value": 'PRESS', "ctrl": True}, None),
    ])

    return keymap


def km_sequencerpreview(params):
    items = []
    keymap = (
        "SequencerPreview",
        {"space_type": 'SEQUENCE_EDITOR', "region_type": 'WINDOW'},
        {"items": items},
    )

    items.extend([
        # Selection.
        *_template_sequencer_preview_select(
            type=params.select_mouse,
            value=params.select_mouse_value_fallback,
            legacy=params.legacy,
        ),
        *_template_items_select_actions(params, "sequencer.select_all"),
        ("sequencer.select_box", {"type": 'B', "value": 'PRESS'}, None),

        # View.
        ("sequencer.view_selected", {"type": 'NUMPAD_PERIOD', "value": 'PRESS'}, None),
        ("sequencer.view_all_preview", {"type": 'HOME', "value": 'PRESS'}, None),
        ("sequencer.view_all_preview", {"type": 'NDOF_BUTTON_FIT', "value": 'PRESS'}, None),
        ("sequencer.view_ghost_border", {"type": 'O', "value": 'PRESS'}, None),
        ("sequencer.view_zoom_ratio", {"type": 'NUMPAD_8', "value": 'PRESS', "ctrl": True},
         {"properties": [("ratio", 8.0)]}),
        ("sequencer.view_zoom_ratio", {"type": 'NUMPAD_4', "value": 'PRESS', "ctrl": True},
         {"properties": [("ratio", 4.0)]}),
        ("sequencer.view_zoom_ratio", {"type": 'NUMPAD_2', "value": 'PRESS', "ctrl": True},
         {"properties": [("ratio", 2.0)]}),
        ("sequencer.view_zoom_ratio", {"type": 'NUMPAD_1', "value": 'PRESS'},
         {"properties": [("ratio", 1.0)]}),
        ("sequencer.view_zoom_ratio", {"type": 'NUMPAD_2', "value": 'PRESS'},
         {"properties": [("ratio", 0.5)]}),
        ("sequencer.view_zoom_ratio", {"type": 'NUMPAD_4', "value": 'PRESS'},
         {"properties": [("ratio", 0.25)]}),
        ("sequencer.view_zoom_ratio", {"type": 'NUMPAD_8', "value": 'PRESS'},
         {"properties": [("ratio", 0.125)]}),
        op_menu_pie("SEQUENCER_MT_preview_view_pie", {"type": 'ACCENT_GRAVE', "value": 'PRESS'}),

        # Transform Actions.
        *_template_items_transform_actions(params, use_mirror=True),

        # Edit.
        ("sequencer.strip_transform_clear", {"type": 'G', "alt": True, "value": 'PRESS'},
         {"properties": [("property", 'POSITION')]}),
        ("sequencer.strip_transform_clear", {"type": 'S', "alt": True, "value": 'PRESS'},
         {"properties": [("property", 'SCALE')]}),
        ("sequencer.strip_transform_clear", {"type": 'R', "alt": True, "value": 'PRESS'},
         {"properties": [("property", 'ROTATION')]}),

        ("sequencer.delete", {"type": 'X', "value": 'PRESS'}, None),
        ("sequencer.delete", {"type": 'DEL', "value": 'PRESS'}, None),

        *_template_items_context_menu("SEQUENCER_MT_preview_context_menu", params.context_menu_event),
    ])

    if not params.legacy:
        # New pie menus.
        items.extend([
            ("wm.context_toggle", {"type": 'ACCENT_GRAVE', "value": 'PRESS', "ctrl": True},
             {"properties": [("data_path", 'space_data.show_gizmo')]}),
            op_menu_pie("SEQUENCER_MT_pivot_pie", {"type": 'PERIOD', "value": 'PRESS'}),
            ("wm.context_toggle", {"type": 'Z', "value": 'PRESS', "alt": True, "shift": True},
             {"properties": [("data_path", "space_data.show_overlays")]}),
        ])

    # 2D cursor.
    if params.cursor_tweak_event:
        items.extend([
            ("sequencer.cursor_set", params.cursor_set_event, None),
            ("transform.translate", params.cursor_tweak_event,
             {"properties": [("release_confirm", True), ("cursor_transform", True)]}),
        ])
    else:
        items.extend([
            ("sequencer.cursor_set", params.cursor_set_event, None),
        ])

    return keymap


def km_sequencer_channels(_params):
    items = []
    keymap = (
        "Sequencer Channels",
        {"space_type": 'SEQUENCE_EDITOR', "region_type": 'WINDOW'},
        {"items": items},
    )

    items.extend([
        # Rename.
        ("sequencer.rename_channel", {"type": 'LEFTMOUSE', "value": 'PRESS', "ctrl": True}, None),
        ("sequencer.rename_channel", {"type": 'LEFTMOUSE', "value": 'DOUBLE_CLICK'}, None),
    ])
    return keymap


# ------------------------------------------------------------------------------
# Editor (Console)

def km_console(_params):
    items = []
    keymap = (
        "Console",
        {"space_type": 'CONSOLE', "region_type": 'WINDOW'},
        {"items": items},
    )

    items.extend([
        ("console.move", {"type": 'LEFT_ARROW', "value": 'PRESS', "ctrl": True, "repeat": True},
         {"properties": [("type", 'PREVIOUS_WORD')]}),
        ("console.move", {"type": 'LEFT_ARROW', "value": 'PRESS', "ctrl": True, "shift": True, "repeat": True},
         {"properties": [("type", 'PREVIOUS_WORD'), ("select", True)]}),
        ("console.move", {"type": 'RIGHT_ARROW', "value": 'PRESS', "ctrl": True, "repeat": True},
         {"properties": [("type", 'NEXT_WORD')]}),
        ("console.move", {"type": 'RIGHT_ARROW', "value": 'PRESS', "ctrl": True, "shift": True, "repeat": True},
         {"properties": [("type", 'NEXT_WORD'), ("select", True)]}),
        ("console.move", {"type": 'HOME', "value": 'PRESS'},
         {"properties": [("type", 'LINE_BEGIN')]}),
        ("console.move", {"type": 'HOME', "value": 'PRESS', "shift": True},
         {"properties": [("type", 'LINE_BEGIN'), ("select", True)]}),
        ("console.move", {"type": 'END', "value": 'PRESS'},
         {"properties": [("type", 'LINE_END')]}),
        ("console.move", {"type": 'END', "value": 'PRESS', "shift": True},
         {"properties": [("type", 'LINE_END'), ("select", True)]}),
        ("wm.context_cycle_int", {"type": 'WHEELUPMOUSE', "value": 'PRESS', "ctrl": True},
         {"properties": [("data_path", 'space_data.font_size'), ("reverse", False)]}),
        ("wm.context_cycle_int", {"type": 'WHEELDOWNMOUSE', "value": 'PRESS', "ctrl": True},
         {"properties": [("data_path", 'space_data.font_size'), ("reverse", True)]}),
        ("wm.context_cycle_int", {"type": 'NUMPAD_PLUS', "value": 'PRESS', "ctrl": True, "repeat": True},
         {"properties": [("data_path", 'space_data.font_size'), ("reverse", False)]}),
        ("wm.context_cycle_int", {"type": 'NUMPAD_MINUS', "value": 'PRESS', "ctrl": True, "repeat": True},
         {"properties": [("data_path", 'space_data.font_size'), ("reverse", True)]}),
        ("console.move", {"type": 'LEFT_ARROW', "value": 'PRESS', "repeat": True},
         {"properties": [("type", 'PREVIOUS_CHARACTER')]}),
        ("console.move", {"type": 'LEFT_ARROW', "value": 'PRESS', "repeat": True, "shift": True},
         {"properties": [("type", 'PREVIOUS_CHARACTER'), ("select", True)]}),
        ("console.move", {"type": 'RIGHT_ARROW', "value": 'PRESS', "repeat": True},
         {"properties": [("type", 'NEXT_CHARACTER')]}),
        ("console.move", {"type": 'RIGHT_ARROW', "value": 'PRESS', "repeat": True, "shift": True},
         {"properties": [("type", 'NEXT_CHARACTER'), ("select", True)]}),
        ("console.history_cycle", {"type": 'UP_ARROW', "value": 'PRESS', "repeat": True},
         {"properties": [("reverse", True)]}),
        ("console.history_cycle", {"type": 'DOWN_ARROW', "value": 'PRESS', "repeat": True},
         {"properties": [("reverse", False)]}),
        ("console.delete", {"type": 'DEL', "value": 'PRESS', "repeat": True},
         {"properties": [("type", 'NEXT_CHARACTER')]}),
        ("console.delete", {"type": 'BACK_SPACE', "value": 'PRESS', "repeat": True},
         {"properties": [("type", 'PREVIOUS_CHARACTER')]}),
        ("console.delete", {"type": 'BACK_SPACE', "value": 'PRESS', "shift": True, "repeat": True},
         {"properties": [("type", 'PREVIOUS_CHARACTER')]}),
        ("console.delete", {"type": 'DEL', "value": 'PRESS', "ctrl": True, "repeat": True},
         {"properties": [("type", 'NEXT_WORD')]}),
        ("console.delete", {"type": 'BACK_SPACE', "value": 'PRESS', "ctrl": True, "repeat": True},
         {"properties": [("type", 'PREVIOUS_WORD')]}),
        ("console.clear_line", {"type": 'RET', "value": 'PRESS', "shift": True}, None),
        ("console.clear_line", {"type": 'NUMPAD_ENTER', "value": 'PRESS', "shift": True}, None),
        ("console.execute", {"type": 'RET', "value": 'PRESS'},
         {"properties": [("interactive", True)]}),
        ("console.execute", {"type": 'NUMPAD_ENTER', "value": 'PRESS'},
         {"properties": [("interactive", True)]}),
        ("console.copy_as_script", {"type": 'C', "value": 'PRESS', "shift": True, "ctrl": True}, None),
        ("console.copy", {"type": 'C', "value": 'PRESS', "ctrl": True}, None),
        ("console.copy", {"type": 'X', "value": 'PRESS', "ctrl": True}, {"properties": [("delete", True)]}),
        ("console.paste", {"type": 'V', "value": 'PRESS', "ctrl": True, "repeat": True}, None),
        ("console.select_set", {"type": 'LEFTMOUSE', "value": 'PRESS'}, None),
        ("console.select_all", {"type": 'A', "value": 'PRESS', "ctrl": True}, None),
        ("console.select_word", {"type": 'LEFTMOUSE', "value": 'DOUBLE_CLICK'}, None),
        ("console.insert", {"type": 'TAB', "value": 'PRESS', "ctrl": True, "repeat": True},
         {"properties": [("text", '\t')]}),
        ("console.indent_or_autocomplete", {"type": 'TAB', "value": 'PRESS', "repeat": True}, None),
        ("console.unindent", {"type": 'TAB', "value": 'PRESS', "shift": True, "repeat": True}, None),
        *_template_items_context_menu("CONSOLE_MT_context_menu", {"type": 'RIGHTMOUSE', "value": 'PRESS'}),
        ("console.insert", {"type": 'TEXTINPUT', "value": 'ANY', "any": True, "repeat": True}, None),
    ])

    return keymap


# ------------------------------------------------------------------------------
# Editor (Clip)

def km_clip(params):
    items = []
    keymap = (
        "Clip",
        {"space_type": 'CLIP_EDITOR', "region_type": 'WINDOW'},
        {"items": items},
    )

    items.extend([
        *_template_space_region_type_toggle(
            params,
            toolbar_key={"type": 'T', "value": 'PRESS'},
            sidebar_key={"type": 'N', "value": 'PRESS'},
        ),
        ("clip.open", {"type": 'O', "value": 'PRESS', "alt": True}, None),
        ("clip.track_markers", {"type": 'LEFT_ARROW', "value": 'PRESS', "alt": True, "repeat": True},
         {"properties": [("backwards", True), ("sequence", False)]}),
        ("clip.track_markers", {"type": 'RIGHT_ARROW', "value": 'PRESS', "alt": True, "repeat": True},
         {"properties": [("backwards", False), ("sequence", False)]}),
        ("clip.track_markers", {"type": 'T', "value": 'PRESS', "ctrl": True},
         {"properties": [("backwards", False), ("sequence", True)]}),
        ("clip.track_markers", {"type": 'T', "value": 'PRESS', "shift": True, "ctrl": True},
         {"properties": [("backwards", True), ("sequence", True)]}),
        ("wm.context_toggle_enum", {"type": 'TAB', "value": 'PRESS'},
         {"properties": [("data_path", 'space_data.mode'), ("value_1", 'TRACKING'), ("value_2", 'MASK')]}),
        ("clip.prefetch", {"type": 'P', "value": 'PRESS'}, None),
        op_menu_pie("CLIP_MT_tracking_pie", {"type": 'E', "value": 'PRESS'}),
        op_menu_pie("CLIP_MT_solving_pie", {"type": 'S', "value": 'PRESS', "shift": True}),
        op_menu_pie("CLIP_MT_marker_pie", {"type": 'E', "value": 'PRESS', "shift": True}),
        op_menu_pie("CLIP_MT_reconstruction_pie", {"type": 'W', "value": 'PRESS', "shift": True}),
        op_menu_pie("CLIP_MT_view_pie", {"type": 'ACCENT_GRAVE', "value": 'PRESS'}),
    ])

    return keymap


def km_clip_editor(params):
    items = []
    keymap = (
        "Clip Editor",
        {"space_type": 'CLIP_EDITOR', "region_type": 'WINDOW'},
        {"items": items},
    )

    items.extend([
        ("clip.view_pan", {"type": 'MIDDLEMOUSE', "value": 'PRESS'}, None),
        ("clip.view_pan", {"type": 'MIDDLEMOUSE', "value": 'PRESS', "shift": True}, None),
        ("clip.view_pan", {"type": 'TRACKPADPAN', "value": 'ANY'}, None),
        ("clip.view_zoom", {"type": 'MIDDLEMOUSE', "value": 'PRESS', "ctrl": True}, None),
        ("clip.view_zoom", {"type": 'TRACKPADZOOM', "value": 'ANY'}, None),
        ("clip.view_zoom", {"type": 'TRACKPADPAN', "value": 'ANY', "ctrl": True}, None),
        ("clip.view_zoom_in", {"type": 'WHEELINMOUSE', "value": 'PRESS'}, None),
        ("clip.view_zoom_out", {"type": 'WHEELOUTMOUSE', "value": 'PRESS'}, None),
        ("clip.view_zoom_in", {"type": 'NUMPAD_PLUS', "value": 'PRESS', "repeat": True}, None),
        ("clip.view_zoom_out", {"type": 'NUMPAD_MINUS', "value": 'PRESS', "repeat": True}, None),
        ("clip.view_zoom_ratio", {"type": 'NUMPAD_8', "value": 'PRESS', "ctrl": True},
         {"properties": [("ratio", 8.0)]}),
        ("clip.view_zoom_ratio", {"type": 'NUMPAD_4', "value": 'PRESS', "ctrl": True},
         {"properties": [("ratio", 4.0)]}),
        ("clip.view_zoom_ratio", {"type": 'NUMPAD_2', "value": 'PRESS', "ctrl": True},
         {"properties": [("ratio", 2.0)]}),
        ("clip.view_zoom_ratio", {"type": 'NUMPAD_8', "value": 'PRESS', "shift": True},
         {"properties": [("ratio", 8.0)]}),
        ("clip.view_zoom_ratio", {"type": 'NUMPAD_4', "value": 'PRESS', "shift": True},
         {"properties": [("ratio", 4.0)]}),
        ("clip.view_zoom_ratio", {"type": 'NUMPAD_2', "value": 'PRESS', "shift": True},
         {"properties": [("ratio", 2.0)]}),
        ("clip.view_zoom_ratio", {"type": 'NUMPAD_1', "value": 'PRESS'},
         {"properties": [("ratio", 1.0)]}),
        ("clip.view_zoom_ratio", {"type": 'NUMPAD_2', "value": 'PRESS'},
         {"properties": [("ratio", 0.5)]}),
        ("clip.view_zoom_ratio", {"type": 'NUMPAD_4', "value": 'PRESS'},
         {"properties": [("ratio", 0.25)]}),
        ("clip.view_zoom_ratio", {"type": 'NUMPAD_8', "value": 'PRESS'},
         {"properties": [("ratio", 0.125)]}),
        ("clip.view_all", {"type": 'HOME', "value": 'PRESS'}, None),
        ("clip.view_all", {"type": 'F', "value": 'PRESS'},
         {"properties": [("fit_view", True)]}),
        ("clip.view_selected", {"type": 'NUMPAD_PERIOD', "value": 'PRESS'}, None),
        ("clip.view_all", {"type": 'NDOF_BUTTON_FIT', "value": 'PRESS'}, None),
        ("clip.view_ndof", {"type": 'NDOF_MOTION', "value": 'ANY'}, None),
        ("clip.frame_jump", {"type": 'LEFT_ARROW', "value": 'PRESS', "shift": True, "ctrl": True, "repeat": True},
         {"properties": [("position", 'PATHSTART')]}),
        ("clip.frame_jump", {"type": 'RIGHT_ARROW', "value": 'PRESS', "shift": True, "ctrl": True, "repeat": True},
         {"properties": [("position", 'PATHEND')]}),
        ("clip.frame_jump", {"type": 'LEFT_ARROW', "value": 'PRESS', "shift": True, "alt": True, "repeat": True},
         {"properties": [("position", 'FAILEDPREV')]}),
        ("clip.frame_jump", {"type": 'RIGHT_ARROW', "value": 'PRESS', "shift": True, "alt": True, "repeat": True},
         {"properties": [("position", 'PATHSTART')]}),
        ("clip.change_frame", {"type": 'LEFTMOUSE', "value": 'PRESS'}, None),
        ("clip.select", {"type": params.select_mouse, "value": 'PRESS'},
         {"properties": [("deselect_all", not params.legacy)]}),
        ("clip.select", {"type": params.select_mouse, "value": 'PRESS', "shift": True},
         {"properties": [("extend", True)]}),
        *_template_items_select_actions(params, "clip.select_all"),
        ("clip.select_box", {"type": 'B', "value": 'PRESS'}, None),
        ("clip.select_circle", {"type": 'C', "value": 'PRESS'}, None),
        op_menu("CLIP_MT_select_grouped", {"type": 'G', "value": 'PRESS', "shift": True}),
        ("clip.select_lasso", {"type": params.action_mouse, "value": 'CLICK_DRAG', "ctrl": True, "alt": True},
         {"properties": [("mode", 'ADD')]}),
        ("clip.select_lasso", {"type": params.action_mouse, "value": 'CLICK_DRAG', "shift": True, "ctrl": True, "alt": True},
         {"properties": [("mode", 'SUB')]}),
        ("clip.add_marker_slide", {"type": 'LEFTMOUSE', "value": 'PRESS', "ctrl": True}, None),
        ("clip.delete_marker", {"type": 'X', "value": 'PRESS', "shift": True}, None),
        ("clip.delete_marker", {"type": 'DEL', "value": 'PRESS', "shift": True}, None),
        ("clip.slide_marker", {"type": 'LEFTMOUSE', "value": 'PRESS'}, None),
        ("clip.disable_markers", {"type": 'D', "value": 'PRESS', "shift": True},
         {"properties": [("action", 'TOGGLE')]}),
        ("clip.delete_track", {"type": 'X', "value": 'PRESS'}, None),
        ("clip.delete_track", {"type": 'DEL', "value": 'PRESS'}, None),
        ("clip.lock_tracks", {"type": 'L', "value": 'PRESS', "ctrl": True},
         {"properties": [("action", 'LOCK')]}),
        ("clip.lock_tracks", {"type": 'L', "value": 'PRESS', "alt": True},
         {"properties": [("action", 'UNLOCK')]}),
        *_template_items_hide_reveal_actions("clip.hide_tracks", "clip.hide_tracks_clear"),
        ("clip.slide_plane_marker", {"type": 'LEFTMOUSE', "value": 'CLICK_DRAG'}, None),
        ("clip.keyframe_insert", {"type": 'I', "value": 'PRESS'}, None),
        ("clip.keyframe_delete", {"type": 'I', "value": 'PRESS', "alt": True}, None),
        ("clip.join_tracks", {"type": 'J', "value": 'PRESS', "ctrl": True}, None),
        ("clip.lock_selection_toggle", {"type": 'L', "value": 'PRESS'}, None),
        ("wm.context_toggle", {"type": 'D', "value": 'PRESS', "alt": True},
         {"properties": [("data_path", 'space_data.show_disabled')]}),
        ("wm.context_toggle", {"type": 'S', "value": 'PRESS', "alt": True},
         {"properties": [("data_path", 'space_data.show_marker_search')]}),
        ("wm.context_toggle", {"type": 'M', "value": 'PRESS'},
         {"properties": [("data_path", 'space_data.use_mute_footage')]}),
        ("transform.translate", {"type": 'G', "value": 'PRESS'}, None),
        ("transform.translate", {"type": params.select_mouse, "value": 'CLICK_DRAG'}, None),
        ("transform.resize", {"type": 'S', "value": 'PRESS'}, None),
        ("transform.rotate", {"type": 'R', "value": 'PRESS'}, None),
        ("clip.clear_track_path", {"type": 'T', "value": 'PRESS', "alt": True},
         {"properties": [("action", 'REMAINED'), ("clear_active", False)]}),
        ("clip.clear_track_path", {"type": 'T', "value": 'PRESS', "shift": True},
         {"properties": [("action", 'UPTO'), ("clear_active", False)]}),
        ("clip.clear_track_path", {"type": 'T', "value": 'PRESS', "shift": True, "alt": True},
         {"properties": [("action", 'ALL'), ("clear_active", False)]}),
        ("clip.cursor_set", params.cursor_set_event, None),
        ("clip.copy_tracks", {"type": 'C', "value": 'PRESS', "ctrl": True}, None),
        ("clip.paste_tracks", {"type": 'V', "value": 'PRESS', "ctrl": True}, None),
        *_template_items_context_menu("CLIP_MT_tracking_context_menu", params.context_menu_event),
    ])

    if not params.legacy:
        items.extend([
            op_menu_pie("CLIP_MT_pivot_pie", {"type": 'PERIOD', "value": 'PRESS'}),
        ])
    else:
        items.extend([
            # Old pivot.
            ("wm.context_set_enum", {"type": 'COMMA', "value": 'PRESS'},
             {"properties": [("data_path", 'space_data.pivot_point'), ("value", 'BOUNDING_BOX_CENTER')]}),
            ("wm.context_set_enum", {"type": 'COMMA', "value": 'PRESS', "ctrl": True},
             {"properties": [("data_path", 'space_data.pivot_point'), ("value", 'MEDIAN_POINT')]}),
            ("wm.context_set_enum", {"type": 'PERIOD', "value": 'PRESS'},
             {"properties": [("data_path", 'space_data.pivot_point'), ("value", 'CURSOR')]}),
            ("wm.context_set_enum", {"type": 'PERIOD', "value": 'PRESS', "ctrl": True},
             {"properties": [("data_path", 'space_data.pivot_point'), ("value", 'INDIVIDUAL_ORIGINS')]}),

            ("clip.view_center_cursor", {"type": 'HOME', "value": 'PRESS', "alt": True}, None),
        ])

    return keymap


def km_clip_graph_editor(params):
    items = []
    keymap = (
        "Clip Graph Editor",
        {"space_type": 'CLIP_EDITOR', "region_type": 'WINDOW'},
        {"items": items},
    )

    items.extend([
        ("clip.graph_select", {"type": params.select_mouse, "value": 'PRESS'}, None),
        ("clip.graph_select", {"type": params.select_mouse, "value": 'PRESS', "shift": True},
         {"properties": [("extend", True)]}),
        *_template_items_select_actions(params, "clip.graph_select_all_markers"),
        ("clip.graph_select_box", {"type": 'B', "value": 'PRESS'}, None),
        ("clip.graph_delete_curve", {"type": 'X', "value": 'PRESS'}, None),
        ("clip.graph_delete_curve", {"type": 'DEL', "value": 'PRESS'}, None),
        ("clip.graph_delete_knot", {"type": 'X', "value": 'PRESS', "shift": True}, None),
        ("clip.graph_delete_knot", {"type": 'DEL', "value": 'PRESS', "shift": True}, None),
        ("clip.graph_view_all", {"type": 'HOME', "value": 'PRESS'}, None),
        ("clip.graph_view_all", {"type": 'NDOF_BUTTON_FIT', "value": 'PRESS'}, None),
        ("clip.graph_center_current_frame", {"type": 'NUMPAD_0', "value": 'PRESS'}, None),
        ("wm.context_toggle", {"type": 'L', "value": 'PRESS'},
         {"properties": [("data_path", 'space_data.lock_time_cursor')]}),
        ("clip.clear_track_path", {"type": 'T', "value": 'PRESS', "alt": True},
         {"properties": [("action", 'REMAINED'), ("clear_active", True)]}),
        ("clip.clear_track_path", {"type": 'T', "value": 'PRESS', "shift": True},
         {"properties": [("action", 'UPTO'), ("clear_active", True)]}),
        ("clip.clear_track_path", {"type": 'T', "value": 'PRESS', "shift": True, "alt": True},
         {"properties": [("action", 'ALL'), ("clear_active", True)]}),
        ("clip.graph_disable_markers", {"type": 'D', "value": 'PRESS', "shift": True},
         {"properties": [("action", 'TOGGLE')]}),
        ("transform.translate", {"type": 'G', "value": 'PRESS'}, None),
        ("transform.translate", {"type": params.select_mouse, "value": 'CLICK_DRAG'}, None),
        ("transform.resize", {"type": 'S', "value": 'PRESS'}, None),
        ("transform.rotate", {"type": 'R', "value": 'PRESS'}, None),
    ])

    if params.select_mouse == 'LEFTMOUSE' and not params.legacy:
        items.extend([
            ("clip.change_frame", {"type": 'RIGHTMOUSE', "value": 'PRESS', "shift": True}, None),
        ])
    else:
        items.extend([
            ("clip.change_frame", {"type": params.action_mouse, "value": 'PRESS'}, None),
        ])

    return keymap


def km_clip_dopesheet_editor(_params):
    items = []
    keymap = (
        "Clip Dopesheet Editor",
        {"space_type": 'CLIP_EDITOR', "region_type": 'WINDOW'},
        {"items": items},
    )

    items.extend([
        ("clip.dopesheet_select_channel", {"type": 'LEFTMOUSE', "value": 'PRESS'},
         {"properties": [("extend", True)]}),
        ("clip.dopesheet_view_all", {"type": 'HOME', "value": 'PRESS'}, None),
        ("clip.dopesheet_view_all", {"type": 'NDOF_BUTTON_FIT', "value": 'PRESS'}, None),
    ])

    return keymap


# ------------------------------------------------------------------------------
# Editor (Spreadsheet)

def km_spreadsheet_generic(params):
    items = []
    keymap = (
        "Spreadsheet Generic",
        {"space_type": 'SPREADSHEET', "region_type": 'WINDOW'},
        {"items": items},
    )

    items.extend([
        *_template_space_region_type_toggle(
            params,
            sidebar_key={"type": 'N', "value": 'PRESS'},
            channels_key={"type": 'T', "value": 'PRESS'},
        ),
    ])

    return keymap


# ------------------------------------------------------------------------------
# Animation

def km_frames(params):
    items = []
    keymap = (
        "Frames",
        {"space_type": 'EMPTY', "region_type": 'WINDOW'},
        {"items": items},
    )

    items.extend([
        # Frame offsets
        ("screen.frame_offset", {"type": 'LEFT_ARROW', "value": 'PRESS', "repeat": True},
         {"properties": [("delta", -1)]}),
        ("screen.frame_offset", {"type": 'RIGHT_ARROW', "value": 'PRESS', "repeat": True},
         {"properties": [("delta", 1)]}),
        ("screen.frame_jump", {"type": 'RIGHT_ARROW', "value": 'PRESS', "shift": True, "repeat": True},
         {"properties": [("end", True)]}),
        ("screen.frame_jump", {"type": 'LEFT_ARROW', "value": 'PRESS', "shift": True, "repeat": True},
         {"properties": [("end", False)]}),
        ("screen.keyframe_jump", {"type": 'UP_ARROW', "value": 'PRESS', "repeat": True},
         {"properties": [("next", True)]}),
        ("screen.keyframe_jump", {"type": 'DOWN_ARROW', "value": 'PRESS', "repeat": True},
         {"properties": [("next", False)]}),
        ("screen.keyframe_jump", {"type": 'MEDIA_LAST', "value": 'PRESS'},
         {"properties": [("next", True)]}),
        ("screen.keyframe_jump", {"type": 'MEDIA_FIRST', "value": 'PRESS'},
         {"properties": [("next", False)]}),
        ("screen.frame_offset", {"type": 'WHEELDOWNMOUSE', "value": 'PRESS', "alt": True},
         {"properties": [("delta", 1)]}),
        ("screen.frame_offset", {"type": 'WHEELUPMOUSE', "value": 'PRESS', "alt": True},
         {"properties": [("delta", -1)]}),
    ])

    if not params.legacy:
        # New playback
        if params.spacebar_action in {'TOOL', 'SEARCH'}:
            items.append(
                ("screen.animation_play", {"type": 'SPACE', "value": 'PRESS', "shift": True}, None),
            )
        elif params.spacebar_action == 'PLAY':
            items.append(
                ("screen.animation_play", {"type": 'SPACE', "value": 'PRESS'}, None),
            )
        else:
            assert False, "unreachable"

        items.extend([
            ("screen.animation_play", {"type": 'SPACE', "value": 'PRESS', "shift": True, "ctrl": True},
             {"properties": [("reverse", True)]}),
        ])
    else:
        # Old playback
        items.extend([
            ("screen.frame_offset", {"type": 'UP_ARROW', "value": 'PRESS', "shift": True, "repeat": True},
             {"properties": [("delta", 10)]}),
            ("screen.frame_offset", {"type": 'DOWN_ARROW', "value": 'PRESS', "shift": True, "repeat": True},
             {"properties": [("delta", -10)]}),
            ("screen.frame_jump", {"type": 'UP_ARROW', "value": 'PRESS', "shift": True, "ctrl": True, "repeat": True},
             {"properties": [("end", True)]}),
            ("screen.frame_jump", {"type": 'DOWN_ARROW', "value": 'PRESS', "shift": True, "ctrl": True, "repeat": True},
             {"properties": [("end", False)]}),
            ("screen.animation_play", {"type": 'A', "value": 'PRESS', "alt": True}, None),
            ("screen.animation_play", {"type": 'A', "value": 'PRESS', "shift": True, "alt": True},
             {"properties": [("reverse", True)]}),
        ])

    items.extend([
        ("screen.animation_cancel", {"type": 'ESC', "value": 'PRESS'}, None),
        ("screen.animation_play", {"type": 'MEDIA_PLAY', "value": 'PRESS'}, None),
        ("screen.animation_cancel", {"type": 'MEDIA_STOP', "value": 'PRESS'}, None),
    ])

    return keymap


def km_animation(_params):
    items = []
    keymap = (
        "Animation",
        {"space_type": 'EMPTY', "region_type": 'WINDOW'},
        {"items": items},
    )

    items.extend([
        # Frame management.
        ("wm.context_toggle", {"type": 'T', "value": 'PRESS', "ctrl": True},
         {"properties": [("data_path", 'space_data.show_seconds')]}),
        # Preview range.
        ("anim.previewrange_set", {"type": 'P', "value": 'PRESS'}, None),
        ("anim.previewrange_clear", {"type": 'P', "value": 'PRESS', "alt": True}, None),
        ("anim.start_frame_set", {"type": 'HOME', "value": 'PRESS', "ctrl": True}, None),
        ("anim.end_frame_set", {"type": 'END', "value": 'PRESS', "ctrl": True}, None),
    ])

    return keymap


def km_animation_channels(params):
    items = []
    keymap = (
        "Animation Channels",
        {"space_type": 'EMPTY', "region_type": 'WINDOW'},
        {"items": items},
    )

    items.extend([
        # Click select.
        ("anim.channels_click", {"type": 'LEFTMOUSE', "value": 'PRESS'}, None),
        ("anim.channels_click", {"type": 'LEFTMOUSE', "value": 'CLICK', "shift": True},
         {"properties": [("extend_range", True)]}),
        ("anim.channels_click", {"type": 'LEFTMOUSE', "value": 'CLICK', "ctrl": True},
         {"properties": [("extend", True)]}),
        ("anim.channels_click", {"type": 'LEFTMOUSE', "value": 'PRESS', "shift": True, "ctrl": True},
         {"properties": [("children_only", True)]}),
        # Rename.
        ("anim.channels_rename", {"type": 'LEFTMOUSE', "value": 'DOUBLE_CLICK'}, None),
        # Select keys.
        ("anim.channel_select_keys", {"type": 'LEFTMOUSE', "value": 'DOUBLE_CLICK'}, None),
        ("anim.channel_select_keys", {"type": 'LEFTMOUSE', "value": 'DOUBLE_CLICK', "shift": True},
         {"properties": [("extend", True)]}),
        # Find (setting the name filter).
        ("anim.channels_select_filter", {"type": 'F', "value": 'PRESS', "ctrl": True}, None),
        # Selection.
        *_template_items_select_actions(params, "anim.channels_select_all"),
        ("anim.channels_select_box", {"type": 'B', "value": 'PRESS'}, None),
        ("anim.channels_select_box", {"type": 'LEFTMOUSE', "value": 'CLICK_DRAG'},
         {"properties": [("extend", False)]}),
        ("anim.channels_select_box", {"type": 'LEFTMOUSE', "value": 'CLICK_DRAG', "shift": True},
         {"properties": [("extend", True)]}),
        ("anim.channels_select_box", {"type": 'LEFTMOUSE', "value": 'CLICK_DRAG', "ctrl": True},
         {"properties": [("deselect", True)]}),
        # Delete.
        ("anim.channels_delete", {"type": 'X', "value": 'PRESS'}, None),
        ("anim.channels_delete", {"type": 'DEL', "value": 'PRESS'}, None),
        # Settings.
        ("anim.channels_setting_toggle", {"type": 'W', "value": 'PRESS', "shift": True}, None),
        ("anim.channels_setting_enable", {"type": 'W', "value": 'PRESS', "shift": True, "ctrl": True}, None),
        ("anim.channels_setting_disable", {"type": 'W', "value": 'PRESS', "alt": True}, None),
        ("anim.channels_editable_toggle", {"type": 'TAB', "value": 'PRESS'}, None),
        # Expand/collapse.
        ("anim.channels_expand", {"type": 'NUMPAD_PLUS', "value": 'PRESS'}, None),
        ("anim.channels_collapse", {"type": 'NUMPAD_MINUS', "value": 'PRESS'}, None),
        ("anim.channels_expand", {"type": 'NUMPAD_PLUS', "value": 'PRESS', "ctrl": True},
         {"properties": [("all", False)]}),
        ("anim.channels_collapse", {"type": 'NUMPAD_MINUS', "value": 'PRESS', "ctrl": True},
         {"properties": [("all", False)]}),
        # Move.
        ("anim.channels_move", {"type": 'PAGE_UP', "value": 'PRESS', "repeat": True},
         {"properties": [("direction", 'UP')]}),
        ("anim.channels_move", {"type": 'PAGE_DOWN', "value": 'PRESS', "repeat": True},
         {"properties": [("direction", 'DOWN')]}),
        ("anim.channels_move", {"type": 'PAGE_UP', "value": 'PRESS', "shift": True},
         {"properties": [("direction", 'TOP')]}),
        ("anim.channels_move", {"type": 'PAGE_DOWN', "value": 'PRESS', "shift": True},
         {"properties": [("direction", 'BOTTOM')]}),
        # Group.
        ("anim.channels_group", {"type": 'G', "value": 'PRESS', "ctrl": True}, None),
        ("anim.channels_ungroup", {"type": 'G', "value": 'PRESS', "ctrl": True, "alt": True}, None),
        # Menus.
        *_template_items_context_menu("DOPESHEET_MT_channel_context_menu", params.context_menu_event),
        # View
        ("anim.channel_view_pick", {"type": 'MIDDLEMOUSE', "value": 'PRESS', "alt": True}, None),
        ("anim.channels_view_selected", {"type": 'NUMPAD_PERIOD', "value": 'PRESS'}, None),
    ])

    return keymap


# ------------------------------------------------------------------------------
# Object Grease Pencil Modes

def km_gpencil_legacy(params):
    items = []
    keymap = (
        "Grease Pencil",
        {"space_type": 'EMPTY', "region_type": 'WINDOW'},
        {"items": items},
    )

    if params.use_key_activate_tools:
        items.extend([
            op_tool_cycle("builtin.annotate", {"type": 'D', "value": 'PRESS'}),
        ])
    else:
        items.extend([
            # Draw
            ("gpencil.annotate",
             {"type": 'LEFTMOUSE', "value": 'PRESS', "key_modifier": 'D'},
             {"properties": [("mode", 'DRAW'), ("wait_for_input", False)]}),
            ("gpencil.annotate",
             {"type": 'LEFTMOUSE', "value": 'PRESS', "key_modifier": 'D', "shift": True},
             {"properties": [("mode", 'DRAW'), ("wait_for_input", False)]}),
            # Draw - straight lines
            ("gpencil.annotate",
             {"type": 'LEFTMOUSE', "value": 'PRESS', "alt": True, "key_modifier": 'D'},
             {"properties": [("mode", 'DRAW_STRAIGHT'), ("wait_for_input", False)]}),
            # Draw - poly lines
            ("gpencil.annotate",
             {"type": 'LEFTMOUSE', "value": 'PRESS', "shift": True, "alt": True, "key_modifier": 'D'},
             {"properties": [("mode", 'DRAW_POLY'), ("wait_for_input", False)]}),
            # Erase
            ("gpencil.annotate",
             {"type": 'RIGHTMOUSE', "value": 'PRESS', "key_modifier": 'D'},
             {"properties": [("mode", 'ERASER'), ("wait_for_input", False)]}),
        ])

    return keymap


def _gpencil_legacy_selection(params, *, alt_select=False):
    return [
        # Select all
        *_template_items_select_actions(params, "gpencil.select_all"),
        # Circle select
        op_tool_optional(
            ("gpencil.select_circle", {"type": 'C', "value": 'PRESS'}, None),
            (op_tool, "builtin.select_circle"), params),
        # Box select
        op_tool_optional(
            ("gpencil.select_box", {"type": 'B', "value": 'PRESS'}, None),
            (op_tool, "builtin.select_box"), params),
        *_template_view3d_gpencil_select(
            type=params.select_mouse,
            value=params.select_mouse_value_fallback,
            legacy=params.legacy,
            alt_select=alt_select
        ),
        # Select linked
        ("gpencil.select_linked", {"type": 'L', "value": 'PRESS', "ctrl": True}, None),
        # Whole stroke select: Same behavior and use case as select linked pick.
        ("gpencil.select", {"type": 'L', "value": 'PRESS'},
         {"properties": [("extend", True), ("entire_strokes", True)]}),
        ("gpencil.select", {"type": 'L', "value": 'PRESS', "shift": True},
         {"properties": [("deselect", True), ("extend", True), ("entire_strokes", True)]}),
        # Select grouped
        ("gpencil.select_grouped", {"type": 'G', "value": 'PRESS', "shift": True}, None),
        # Select more/less
        ("gpencil.select_more", {"type": 'NUMPAD_PLUS', "value": 'PRESS', "ctrl": True, "repeat": True}, None),
        ("gpencil.select_less", {"type": 'NUMPAD_MINUS', "value": 'PRESS', "ctrl": True, "repeat": True}, None),
    ]


def _gpencil_legacy_display():
    return [
        ("wm.context_toggle", {"type": 'Q', "value": 'PRESS', "shift": True},
         {"properties": [("data_path", 'space_data.overlay.use_gpencil_edit_lines')]}),
        ("wm.context_toggle", {"type": 'Q', "value": 'PRESS', "shift": True, "alt": True},
         {"properties": [("data_path", 'space_data.overlay.use_gpencil_multiedit_line_only')]}),
    ]


def km_gpencil_legacy_stroke_edit_mode(params):
    items = []
    keymap = (
        "Grease Pencil Stroke Edit Mode",
        {"space_type": 'EMPTY', "region_type": 'WINDOW'},
        {"items": items},
    )

    items.extend([
        # Interpolation
        op_tool_optional(
            ("gpencil.interpolate", {"type": 'E', "value": 'PRESS', "ctrl": True}, None),
            (op_tool_cycle, "builtin.interpolate"), params),
        ("gpencil.interpolate_sequence", {"type": 'E', "value": 'PRESS', "shift": True, "ctrl": True}, None),
        # Selection
        *_gpencil_legacy_selection(params),
        ("gpencil.select_lasso", {"type": params.action_mouse, "value": 'CLICK_DRAG', "ctrl": True},
         {"properties": [("mode", 'ADD')]}),
        ("gpencil.select_lasso", {"type": params.action_mouse, "value": 'CLICK_DRAG', "shift": True, "ctrl": True},
         {"properties": [("mode", 'SUB')]}),
        # Duplicate and move selected points
        ("gpencil.duplicate_move", {"type": 'D', "value": 'PRESS', "shift": True}, None),
        # Extrude and move selected points
        op_tool_optional(
            ("gpencil.extrude_move", {"type": 'E', "value": 'PRESS'}, None),
            (op_tool_cycle, "builtin.extrude"), params),
        # Delete
        op_menu("VIEW3D_MT_edit_gpencil_delete", {"type": 'X', "value": 'PRESS'}),
        op_menu("VIEW3D_MT_edit_gpencil_delete", {"type": 'DEL', "value": 'PRESS'}),
        ("gpencil.dissolve", {"type": 'X', "value": 'PRESS', "ctrl": True}, None),
        ("gpencil.dissolve", {"type": 'DEL', "value": 'PRESS', "ctrl": True}, None),
        # Animation menu
        ("gpencil.blank_frame_add", {"type": 'I', "value": 'PRESS', "shift": True}, None),
        # Delete Animation menu
        op_menu("GPENCIL_MT_gpencil_draw_delete", {"type": 'I', "value": 'PRESS', "alt": True}),
        ("gpencil.active_frames_delete_all", {"type": 'DEL', "value": 'PRESS', "shift": True}, None),
        # Separate
        ("gpencil.stroke_separate", {"type": 'P', "value": 'PRESS'}, None),
        # Split and joint strokes
        ("gpencil.stroke_split", {"type": 'V', "value": 'PRESS'}, None),
        ("gpencil.stroke_join", {"type": 'J', "value": 'PRESS', "ctrl": True}, None),
        ("gpencil.stroke_join", {"type": 'J', "value": 'PRESS', "shift": True, "ctrl": True},
         {"properties": [("type", 'JOINCOPY')]}),
        # Close strokes
        ("gpencil.stroke_cyclical_set", {"type": 'F', "value": 'PRESS'},
         {"properties": [("type", 'CLOSE'), ("geometry", True)]}),
        # Copy + paste.
        ("gpencil.copy", {"type": 'C', "value": 'PRESS', "ctrl": True}, None),
        ("gpencil.paste", {"type": 'V', "value": 'PRESS', "ctrl": True}, None),
        # Snap
        (
            op_menu_pie("GPENCIL_MT_snap_pie", {"type": 'S', "value": 'PRESS', "shift": True})
            if not params.legacy else
            op_menu("GPENCIL_MT_snap", {"type": 'S', "value": 'PRESS', "shift": True})
        ),
        # Show/hide
        *_template_items_hide_reveal_actions("gpencil.hide", "gpencil.reveal"),
        ("gpencil.selection_opacity_toggle", {"type": 'H', "value": 'PRESS', "ctrl": True}, None),
        # Display
        *_gpencil_legacy_display(),
        # Isolate layer
        ("gpencil.layer_isolate", {"type": 'NUMPAD_ASTERIX', "value": 'PRESS'}, None),
        # Move to layer
        op_menu("GPENCIL_MT_move_to_layer", {"type": 'M', "value": 'PRESS'}),
        # Merge Layer
        ("gpencil.layer_merge", {"type": 'M', "value": 'PRESS', "shift": True, "ctrl": True}, None),

        # Transform Actions.
        *_template_items_transform_actions(params, use_bend=True, use_mirror=True, use_tosphere=True, use_shear=True),
        op_tool_optional(
            ("transform.transform", {"type": 'S', "value": 'PRESS', "alt": True},
             {"properties": [("mode", 'GPENCIL_SHRINKFATTEN')]}),
            (op_tool_cycle, "builtin.radius"), params),
        ("transform.transform", {"type": 'F', "value": 'PRESS', "shift": True},
         {"properties": [("mode", 'GPENCIL_OPACITY')]}),

        # Proportional editing.
        *_template_items_proportional_editing(
            params, connected=True, toggle_data_path='tool_settings.use_proportional_edit'),
        # Curve edit mode toggle.
        ("wm.context_toggle", {"type": 'U', "value": 'PRESS'},
         {"properties": [("data_path", 'gpencil_data.use_curve_edit')]}),
        # Add menu
        ("object.gpencil_add", {"type": 'A', "value": 'PRESS', "shift": True}, None),
        # Vertex group menu
        op_menu("GPENCIL_MT_gpencil_vertex_group", {"type": 'G', "value": 'PRESS', "ctrl": True}),
        # Select mode
        *(("gpencil.selectmode_toggle", {"type": NUMBERS_1[i], "value": 'PRESS'},
           {"properties": [("mode", i)]})
          for i in range(3)),
        # Active layer
        op_menu("GPENCIL_MT_layer_active", {"type": 'Y', "value": 'PRESS'}),
        # Keyframe menu
        op_menu("VIEW3D_MT_gpencil_animation", {"type": 'I', "value": 'PRESS'}),
        # Context menu
        *_template_items_context_menu("VIEW3D_MT_gpencil_edit_context_menu", params.context_menu_event),
    ])

    if params.legacy:
        items.extend([
            # Convert to geometry
            ("gpencil.convert", {"type": 'C', "value": 'PRESS', "alt": True}, None),
        ])

    return keymap


def km_gpencil_legacy_stroke_curve_edit_mode(_params):
    items = []
    keymap = (
        "Grease Pencil Stroke Curve Edit Mode",
        {"space_type": 'EMPTY', "region_type": 'WINDOW'},
        {"items": items},
    )

    items.extend([
        # Set handle type
        ("gpencil.stroke_editcurve_set_handle_type", {"type": 'V', "value": 'PRESS'}, None),
    ])

    return keymap


def km_gpencil_legacy_stroke_paint_mode(params):
    items = []
    keymap = (
        "Grease Pencil Stroke Paint Mode",
        {"space_type": 'EMPTY', "region_type": 'WINDOW'},
        {"items": items},
    )

    items.extend([
        # Brush strength
        ("wm.radial_control", {"type": 'F', "value": 'PRESS', "shift": True},
         {"properties": [("data_path_primary", 'tool_settings.gpencil_paint.brush.gpencil_settings.pen_strength')]}),
        # Brush size
        ("wm.radial_control", {"type": 'F', "value": 'PRESS'},
         {"properties": [("data_path_primary", 'tool_settings.gpencil_paint.brush.size')]}),
        # Increase/Decrease brush size
        ("brush.scale_size", {"type": 'LEFT_BRACKET', "value": 'PRESS', "repeat": True},
         {"properties": [("scalar", 0.9)]}),
        ("brush.scale_size", {"type": 'RIGHT_BRACKET', "value": 'PRESS', "repeat": True},
         {"properties": [("scalar", 1.0 / 0.9)]}),
        # Animation menu
        ("gpencil.blank_frame_add", {"type": 'I', "value": 'PRESS', "shift": True}, None),
        # Delete Animation menu
        op_menu("GPENCIL_MT_gpencil_draw_delete", {"type": 'I', "value": 'PRESS', "alt": True}),
        ("gpencil.active_frames_delete_all", {"type": 'DEL', "value": 'PRESS', "shift": True}, None),
        # Interpolation
        op_tool_optional(
            ("gpencil.interpolate", {"type": 'E', "value": 'PRESS', "ctrl": True}, None),
            (op_tool_cycle, "builtin.interpolate"), params),
        ("gpencil.interpolate_sequence", {"type": 'E', "value": 'PRESS', "shift": True, "ctrl": True}, None),
        # Show/hide
        *_template_items_hide_reveal_actions("gpencil.hide", "gpencil.reveal"),
        # Active layer
        op_menu("GPENCIL_MT_layer_active", {"type": 'Y', "value": 'PRESS'}),
        # Merge Layer
        ("gpencil.layer_merge", {"type": 'M', "value": 'PRESS', "shift": True, "ctrl": True}, None),
        # Active material
        op_menu("GPENCIL_MT_material_active", {"type": 'U', "value": 'PRESS'}),
        # Keyframe menu
        op_menu("VIEW3D_MT_gpencil_animation", {"type": 'I', "value": 'PRESS'}),
        # Draw context menu
        *_template_items_context_panel("VIEW3D_PT_gpencil_draw_context_menu", params.context_menu_event),
        # Erase Gestures
        # Box erase
        ("gpencil.select_box", {"type": 'B', "value": 'PRESS'}, None),
        # Lasso erase
        ("gpencil.select_lasso", {"type": params.action_mouse, "value": 'CLICK_DRAG', "ctrl": True, "alt": True}, None),
    ])

    return keymap


def km_gpencil_legacy_stroke_paint_draw_brush(params):
    items = []
    keymap = (
        "Grease Pencil Stroke Paint (Draw brush)",
        {"space_type": 'EMPTY', "region_type": 'WINDOW'},
        {"items": items},
    )

    # Draw
    items.extend([
        ("gpencil.draw", {"type": 'LEFTMOUSE', "value": 'PRESS'},
            {"properties": [("mode", 'DRAW'), ("wait_for_input", False)]}),
        ("gpencil.draw", {"type": 'LEFTMOUSE', "value": 'PRESS', "shift": True},
            {"properties": [("mode", 'DRAW'), ("wait_for_input", False)]}),
        # Draw - straight lines
        ("gpencil.draw", {"type": 'LEFTMOUSE', "value": 'PRESS', "alt": True},
            {"properties": [("mode", 'DRAW_STRAIGHT'), ("wait_for_input", False)]}),
        # Erase
        ("gpencil.draw", {"type": 'LEFTMOUSE', "value": 'PRESS', "ctrl": True},
            {"properties": [("mode", 'ERASER'), ("wait_for_input", False)]}),
    ])

    items.extend([
        # Tablet Mappings for Drawing ------------------ */
        # For now, only support direct drawing using the eraser, as most users using a tablet
        # may still want to use that as their primary pointing device!
        ("gpencil.draw", {"type": 'ERASER', "value": 'PRESS'},
         {"properties": [("mode", 'ERASER'), ("wait_for_input", False)]}),
    ])

    return keymap


def km_gpencil_legacy_stroke_paint_erase(_params):
    items = []
    keymap = (
        "Grease Pencil Stroke Paint (Erase)",
        {"space_type": 'EMPTY', "region_type": 'WINDOW'},
        {"items": items},
    )

    items.extend([
        # Erase
        ("gpencil.draw", {"type": 'LEFTMOUSE', "value": 'PRESS'},
         {"properties": [("mode", 'ERASER'), ("wait_for_input", False)]}),
        ("gpencil.draw", {"type": 'ERASER', "value": 'PRESS'},
         {"properties": [("mode", 'ERASER'), ("wait_for_input", False)]}),
    ])

    return keymap


def km_gpencil_legacy_stroke_paint_fill(_params):
    items = []
    keymap = (
        "Grease Pencil Stroke Paint (Fill)",
        {"space_type": 'EMPTY', "region_type": 'WINDOW'},
        {"items": items},
    )

    items.extend([
        # Fill
        ("gpencil.fill", {"type": 'LEFTMOUSE', "value": 'PRESS'},
         {"properties": [("on_back", False)]}),
        ("gpencil.fill", {"type": 'LEFTMOUSE', "value": 'PRESS', "ctrl": True},
         {"properties": [("on_back", False)]}),
        # If press alternate key, the brush now it's for drawing areas
        ("gpencil.draw", {"type": 'LEFTMOUSE', "value": 'PRESS', "shift": True},
         {"properties": [
             ("mode", 'DRAW'),
             ("wait_for_input", False),
             ("disable_straight", True),
             ("disable_stabilizer", True),
         ]}),
        # If press alternative key, the brush now it's for drawing lines
        ("gpencil.draw", {"type": 'LEFTMOUSE', "value": 'PRESS', "alt": True},
         {"properties": [
             ("mode", 'DRAW'),
             ("wait_for_input", False),
             ("disable_straight", True),
             ("disable_stabilizer", True),
             ("disable_fill", True),
         ]}),
    ])

    return keymap


def km_gpencil_legacy_stroke_paint_tint(_params):
    items = []
    keymap = (
        "Grease Pencil Stroke Paint (Tint)",
        {"space_type": 'EMPTY', "region_type": 'WINDOW'},
        {"items": items},
    )

    items.extend([
        # Tint
        ("gpencil.vertex_paint", {"type": 'LEFTMOUSE', "value": 'PRESS'},
         {"properties": [("wait_for_input", False)]}),
        ("gpencil.vertex_paint", {"type": 'LEFTMOUSE', "value": 'PRESS', "ctrl": True},
         {"properties": [("wait_for_input", False)]}),
    ])

    return keymap


def km_gpencil_legacy_stroke_sculpt_mode(params):
    items = []
    keymap = (
        "Grease Pencil Stroke Sculpt Mode",
        {"space_type": 'EMPTY', "region_type": 'WINDOW'},
        {"items": items}
    )

    items.extend([
        # Selection
        *_gpencil_legacy_selection(params, alt_select=True),
        *_template_items_select_lasso(params, "gpencil.select_lasso"),
        # Selection mode
        ("wm.context_toggle", {"type": 'ONE', "value": 'PRESS'},
         {"properties": [("data_path", 'scene.tool_settings.use_gpencil_select_mask_point')]}),
        ("wm.context_toggle", {"type": 'TWO', "value": 'PRESS'},
         {"properties": [("data_path", 'scene.tool_settings.use_gpencil_select_mask_stroke')]}),
        ("wm.context_toggle", {"type": 'THREE', "value": 'PRESS'},
         {"properties": [("data_path", 'scene.tool_settings.use_gpencil_select_mask_segment')]}),
        # Brush strength
        ("wm.radial_control", {"type": 'F', "value": 'PRESS', "shift": True},
         {"properties": [("data_path_primary", 'tool_settings.gpencil_sculpt_paint.brush.strength')]}),
        # Brush size
        ("wm.radial_control", {"type": 'F', "value": 'PRESS'},
         {"properties": [("data_path_primary", 'tool_settings.gpencil_sculpt_paint.brush.size')]}),
        # Increase/Decrease brush size
        ("brush.scale_size", {"type": 'LEFT_BRACKET', "value": 'PRESS', "repeat": True},
         {"properties": [("scalar", 0.9)]}),
        ("brush.scale_size", {"type": 'RIGHT_BRACKET', "value": 'PRESS', "repeat": True},
         {"properties": [("scalar", 1.0 / 0.9)]}),
        # Copy
        ("gpencil.copy", {"type": 'C', "value": 'PRESS', "ctrl": True}, None),
        # Display
        *_gpencil_legacy_display(),
        # Active layer
        op_menu("GPENCIL_MT_layer_active", {"type": 'Y', "value": 'PRESS'}),
        # Active material
        op_menu("GPENCIL_MT_material_active", {"type": 'U', "value": 'PRESS'}),
        # Merge Layer
        ("gpencil.layer_merge", {"type": 'M', "value": 'PRESS', "shift": True, "ctrl": True}, None),
        # Animation menu
        op_menu("VIEW3D_MT_gpencil_animation", {"type": 'I', "value": 'PRESS'}),
        # Insert blank keyframe
        ("gpencil.blank_frame_add", {"type": 'I', "value": 'PRESS', "shift": True}, None),
        # Delete Animation menu
        op_menu("GPENCIL_MT_gpencil_draw_delete", {"type": 'I', "value": 'PRESS', "alt": True}),
        ("gpencil.active_frames_delete_all", {"type": 'DEL', "value": 'PRESS', "shift": True}, None),
        # Context menu
        *_template_items_context_panel("VIEW3D_PT_gpencil_sculpt_context_menu", params.context_menu_event),
        # Auto-masking Pie menu.
        op_menu_pie(
            "VIEW3D_MT_sculpt_gpencil_automasking_pie",
            {"type": 'A', "shift": True, "alt": True, "value": 'PRESS'},
        ),
    ])

    return keymap


def km_gpencil_legacy_stroke_sculpt_smooth(_params):
    items = []
    keymap = (
        "Grease Pencil Stroke Sculpt (Smooth)",
        {"space_type": 'EMPTY', "region_type": 'WINDOW'},
        {"items": items},
    )

    items.extend([
        ("gpencil.sculpt_paint", {"type": 'LEFTMOUSE', "value": 'PRESS'},
         {"properties": [("wait_for_input", False)]}),
        ("gpencil.sculpt_paint", {"type": 'LEFTMOUSE', "value": 'PRESS', "ctrl": True},
         {"properties": [("wait_for_input", False)]}),
        ("gpencil.sculpt_paint", {"type": 'LEFTMOUSE', "value": 'PRESS', "shift": True},
         {"properties": [("wait_for_input", False)]}),
    ])

    return keymap


def km_gpencil_legacy_stroke_sculpt_thickness(_params):
    items = []
    keymap = (
        "Grease Pencil Stroke Sculpt (Thickness)",
        {"space_type": 'EMPTY', "region_type": 'WINDOW'},
        {"items": items},
    )

    items.extend([
        ("gpencil.sculpt_paint", {"type": 'LEFTMOUSE', "value": 'PRESS'},
         {"properties": [("wait_for_input", False)]}),
        ("gpencil.sculpt_paint", {"type": 'LEFTMOUSE', "value": 'PRESS', "ctrl": True},
         {"properties": [("wait_for_input", False)]}),
        ("gpencil.sculpt_paint", {"type": 'LEFTMOUSE', "value": 'PRESS', "shift": True},
         {"properties": [("wait_for_input", False)]}),
    ])

    return keymap


def km_gpencil_legacy_stroke_sculpt_strength(_params):
    items = []
    keymap = (
        "Grease Pencil Stroke Sculpt (Strength)",
        {"space_type": 'EMPTY', "region_type": 'WINDOW'},
        {"items": items},
    )

    items.extend([
        ("gpencil.sculpt_paint", {"type": 'LEFTMOUSE', "value": 'PRESS'},
         {"properties": [("wait_for_input", False)]}),
        ("gpencil.sculpt_paint", {"type": 'LEFTMOUSE', "value": 'PRESS', "ctrl": True},
         {"properties": [("wait_for_input", False)]}),
        ("gpencil.sculpt_paint", {"type": 'LEFTMOUSE', "value": 'PRESS', "shift": True},
         {"properties": [("wait_for_input", False)]}),
    ])

    return keymap


def km_gpencil_legacy_stroke_sculpt_grab(_params):
    items = []
    keymap = (
        "Grease Pencil Stroke Sculpt (Grab)",
        {"space_type": 'EMPTY', "region_type": 'WINDOW'},
        {"items": items},
    )

    items.extend([
        ("gpencil.sculpt_paint", {"type": 'LEFTMOUSE', "value": 'PRESS'},
         {"properties": [("wait_for_input", False)]}),
        ("gpencil.sculpt_paint", {"type": 'LEFTMOUSE', "value": 'PRESS', "ctrl": True},
         {"properties": [("wait_for_input", False)]}),
        ("gpencil.sculpt_paint", {"type": 'LEFTMOUSE', "value": 'PRESS', "shift": True},
         {"properties": [("wait_for_input", False)]}),
    ])

    return keymap


def km_gpencil_legacy_stroke_sculpt_push(_params):
    items = []
    keymap = (
        "Grease Pencil Stroke Sculpt (Push)",
        {"space_type": 'EMPTY', "region_type": 'WINDOW'},
        {"items": items},
    )

    items.extend([
        ("gpencil.sculpt_paint", {"type": 'LEFTMOUSE', "value": 'PRESS'},
         {"properties": [("wait_for_input", False)]}),
        ("gpencil.sculpt_paint", {"type": 'LEFTMOUSE', "value": 'PRESS', "ctrl": True},
         {"properties": [("wait_for_input", False)]}),
        ("gpencil.sculpt_paint", {"type": 'LEFTMOUSE', "value": 'PRESS', "shift": True},
         {"properties": [("wait_for_input", False)]}),
    ])

    return keymap


def km_gpencil_legacy_stroke_sculpt_twist(_params):
    items = []
    keymap = (
        "Grease Pencil Stroke Sculpt (Twist)",
        {"space_type": 'EMPTY', "region_type": 'WINDOW'},
        {"items": items},
    )

    items.extend([
        ("gpencil.sculpt_paint", {"type": 'LEFTMOUSE', "value": 'PRESS'},
         {"properties": [("wait_for_input", False)]}),
        ("gpencil.sculpt_paint", {"type": 'LEFTMOUSE', "value": 'PRESS', "ctrl": True},
         {"properties": [("wait_for_input", False)]}),
        ("gpencil.sculpt_paint", {"type": 'LEFTMOUSE', "value": 'PRESS', "shift": True},
         {"properties": [("wait_for_input", False)]}),
    ])

    return keymap


def km_gpencil_legacy_stroke_sculpt_pinch(_params):
    items = []
    keymap = (
        "Grease Pencil Stroke Sculpt (Pinch)",
        {"space_type": 'EMPTY', "region_type": 'WINDOW'},
        {"items": items},
    )

    items.extend([
        ("gpencil.sculpt_paint", {"type": 'LEFTMOUSE', "value": 'PRESS'},
         {"properties": [("wait_for_input", False)]}),
        ("gpencil.sculpt_paint", {"type": 'LEFTMOUSE', "value": 'PRESS', "ctrl": True},
         {"properties": [("wait_for_input", False)]}),
        ("gpencil.sculpt_paint", {"type": 'LEFTMOUSE', "value": 'PRESS', "shift": True},
         {"properties": [("wait_for_input", False)]}),
    ])

    return keymap


def km_gpencil_legacy_stroke_sculpt_randomize(_params):
    items = []
    keymap = (
        "Grease Pencil Stroke Sculpt (Randomize)",
        {"space_type": 'EMPTY', "region_type": 'WINDOW'},
        {"items": items},
    )

    items.extend([
        ("gpencil.sculpt_paint", {"type": 'LEFTMOUSE', "value": 'PRESS'},
         {"properties": [("wait_for_input", False)]}),
        ("gpencil.sculpt_paint", {"type": 'LEFTMOUSE', "value": 'PRESS', "ctrl": True},
         {"properties": [("wait_for_input", False)]}),
        ("gpencil.sculpt_paint", {"type": 'LEFTMOUSE', "value": 'PRESS', "shift": True},
         {"properties": [("wait_for_input", False)]}),
    ])

    return keymap


def km_gpencil_legacy_stroke_sculpt_clone(_params):
    items = []
    keymap = (
        "Grease Pencil Stroke Sculpt (Clone)",
        {"space_type": 'EMPTY', "region_type": 'WINDOW'},
        {"items": items},
    )

    items.extend([
        ("gpencil.sculpt_paint", {"type": 'LEFTMOUSE', "value": 'PRESS'},
         {"properties": [("wait_for_input", False)]}),
        ("gpencil.sculpt_paint", {"type": 'LEFTMOUSE', "value": 'PRESS', "ctrl": True},
         {"properties": [("wait_for_input", False)]}),
        ("gpencil.sculpt_paint", {"type": 'LEFTMOUSE', "value": 'PRESS', "shift": True},
         {"properties": [("wait_for_input", False)]}),
    ])

    return keymap


def km_gpencil_legacy_stroke_weight_mode(params):
    items = []
    keymap = (
        "Grease Pencil Stroke Weight Mode",
        {"space_type": 'EMPTY', "region_type": 'WINDOW'},
        {"items": items},
    )

    items.extend([
        # Brush strength
        ("wm.radial_control", {"type": 'F', "value": 'PRESS', "shift": True},
         {"properties": [("data_path_primary", 'tool_settings.gpencil_weight_paint.brush.strength')]}),
        # Brush size
        ("wm.radial_control", {"type": 'F', "value": 'PRESS'},
         {"properties": [("data_path_primary", 'tool_settings.gpencil_weight_paint.brush.size')]}),
        # Brush weight
        ("wm.radial_control", {"type": 'F', "value": 'PRESS', "ctrl": True},
         {"properties": [("data_path_primary", 'tool_settings.gpencil_weight_paint.brush.weight')]}),
        # Increase/Decrease brush size
        ("brush.scale_size", {"type": 'LEFT_BRACKET', "value": 'PRESS', "repeat": True},
         {"properties": [("scalar", 0.9)]}),
        ("brush.scale_size", {"type": 'RIGHT_BRACKET', "value": 'PRESS', "repeat": True},
         {"properties": [("scalar", 1.0 / 0.9)]}),
        # Display
        *_gpencil_legacy_display(),
        # Active layer
        op_menu("GPENCIL_MT_layer_active", {"type": 'Y', "value": 'PRESS'}),
        # Merge Layer
        ("gpencil.layer_merge", {"type": 'M', "value": 'PRESS', "shift": True, "ctrl": True}, None),
        # Keyframe menu
        op_menu("VIEW3D_MT_gpencil_animation", {"type": 'I', "value": 'PRESS'}),
        # Insert blank keyframe
        ("gpencil.blank_frame_add", {"type": 'I', "value": 'PRESS', "shift": True}, None),
        # Delete Animation menu
        op_menu("GPENCIL_MT_gpencil_draw_delete", {"type": 'I', "value": 'PRESS', "alt": True}),
        ("gpencil.active_frames_delete_all", {"type": 'DEL', "value": 'PRESS', "shift": True}, None),
        # Context menu
        *_template_items_context_panel("VIEW3D_PT_gpencil_weight_context_menu", params.context_menu_event),
        # Toggle Add/Subtract for weight draw tool
        ("gpencil.weight_toggle_direction", {"type": 'D', "value": 'PRESS'}, None),
        # Weight sample
        ("gpencil.weight_sample", {"type": 'X', "value": 'PRESS', "shift": True}, None),
    ])

    if params.select_mouse == 'LEFTMOUSE':
        # Bone selection for combined weight paint + pose mode.
        items.extend([
            ("view3d.select", {"type": 'LEFTMOUSE', "value": 'PRESS', "ctrl": True}, None),
        ])

    return keymap


def km_gpencil_legacy_stroke_weight_draw(_params):
    items = []
    keymap = (
        "Grease Pencil Stroke Weight (Draw)",
        {"space_type": 'EMPTY', "region_type": 'WINDOW'},
        {"items": items},
    )

    items.extend([
        # Draw
        ("gpencil.weight_paint", {"type": 'LEFTMOUSE', "value": 'PRESS'},
         {"properties": [("wait_for_input", False)]}),
    ])

    return keymap


def km_gpencil_legacy_stroke_weight_blur(_params):
    items = []
    keymap = (
        "Grease Pencil Stroke Weight (Blur)",
        {"space_type": 'EMPTY', "region_type": 'WINDOW'},
        {"items": items},
    )

    items.extend([
        # Blur
        ("gpencil.weight_paint", {"type": 'LEFTMOUSE', "value": 'PRESS'},
         {"properties": [("wait_for_input", False)]}),
    ])

    return keymap


def km_gpencil_legacy_stroke_weight_average(_params):
    items = []
    keymap = (
        "Grease Pencil Stroke Weight (Average)",
        {"space_type": 'EMPTY', "region_type": 'WINDOW'},
        {"items": items},
    )

    items.extend([
        # Average
        ("gpencil.weight_paint", {"type": 'LEFTMOUSE', "value": 'PRESS'},
         {"properties": [("wait_for_input", False)]}),
    ])

    return keymap


def km_gpencil_legacy_stroke_weight_smear(_params):
    items = []
    keymap = (
        "Grease Pencil Stroke Weight (Smear)",
        {"space_type": 'EMPTY', "region_type": 'WINDOW'},
        {"items": items},
    )

    items.extend([
        # Smear
        ("gpencil.weight_paint", {"type": 'LEFTMOUSE', "value": 'PRESS'},
         {"properties": [("wait_for_input", False)]}),
    ])

    return keymap


def km_gpencil_legacy_stroke_vertex_mode(params):
    items = []
    keymap = (
        "Grease Pencil Stroke Vertex Mode",
        {"space_type": 'EMPTY', "region_type": 'WINDOW'},
        {"items": items},
    )

    items.extend([
        # Selection
        *_gpencil_legacy_selection(params, alt_select=True),
        *_template_items_select_lasso(params, "gpencil.select_lasso"),
        # Selection mode
        ("wm.context_toggle", {"type": 'ONE', "value": 'PRESS'},
         {"properties": [("data_path", 'scene.tool_settings.use_gpencil_vertex_select_mask_point')]}),
        ("wm.context_toggle", {"type": 'TWO', "value": 'PRESS'},
         {"properties": [("data_path", 'scene.tool_settings.use_gpencil_vertex_select_mask_stroke')]}),
        ("wm.context_toggle", {"type": 'THREE', "value": 'PRESS'},
         {"properties": [("data_path", 'scene.tool_settings.use_gpencil_vertex_select_mask_segment')]}),
        # Brush strength
        ("wm.radial_control", {"type": 'F', "value": 'PRESS', "shift": True},
         {"properties": [
             ("data_path_primary", 'tool_settings.gpencil_vertex_paint.brush.gpencil_settings.pen_strength'),
         ]}),
        # Brush size
        ("wm.radial_control", {"type": 'F', "value": 'PRESS'},
         {"properties": [("data_path_primary", 'tool_settings.gpencil_vertex_paint.brush.size')]}),
        # Increase/Decrease brush size
        ("brush.scale_size", {"type": 'LEFT_BRACKET', "value": 'PRESS', "repeat": True},
         {"properties": [("scalar", 0.9)]}),
        ("brush.scale_size", {"type": 'RIGHT_BRACKET', "value": 'PRESS', "repeat": True},
         {"properties": [("scalar", 1.0 / 0.9)]}),
        # Color Flip
        ("gpencil.tint_flip", {"type": 'X', "value": 'PRESS'}, None),
        # Display
        *_gpencil_legacy_display(),
        # Active layer
        op_menu("GPENCIL_MT_layer_active", {"type": 'Y', "value": 'PRESS'}),
        # Merge Layer
        ("gpencil.layer_merge", {"type": 'M', "value": 'PRESS', "shift": True, "ctrl": True}, None),
        # Animation menu
        op_menu("VIEW3D_MT_gpencil_animation", {"type": 'I', "value": 'PRESS'}),
        # Insert blank keyframe
        ("gpencil.blank_frame_add", {"type": 'I', "value": 'PRESS', "shift": True}, None),
        # Delete Animation menu
        op_menu("GPENCIL_MT_gpencil_draw_delete", {"type": 'I', "value": 'PRESS', "alt": True}),
        ("gpencil.active_frames_delete_all", {"type": 'DEL', "value": 'PRESS', "shift": True}, None),

        # Vertex Paint context menu
        op_panel("VIEW3D_PT_gpencil_vertex_context_menu", params.context_menu_event),
    ])

    return keymap


def km_gpencil_legacy_stroke_vertex_draw(_params):
    items = []
    keymap = (
        "Grease Pencil Stroke Vertex (Draw)",
        {"space_type": 'EMPTY', "region_type": 'WINDOW'},
        {"items": items},
    )

    items.extend([
        # Tint
        ("gpencil.vertex_paint", {"type": 'LEFTMOUSE', "value": 'PRESS'},
         {"properties": [("wait_for_input", False)]}),
        ("gpencil.vertex_paint", {"type": 'LEFTMOUSE', "value": 'PRESS', "ctrl": True},
         {"properties": [("wait_for_input", False)]}),
        # Brush strength
        ("wm.radial_control", {"type": 'F', "value": 'PRESS', "shift": True},
         {"properties": [
             ("data_path_primary", 'tool_settings.gpencil_vertex_paint.brush.gpencil_settings.pen_strength'),
         ]}),
        # Brush size
        ("wm.radial_control", {"type": 'F', "value": 'PRESS'},
         {"properties": [("data_path_primary", 'tool_settings.gpencil_vertex_paint.brush.size')]}),
    ])

    return keymap


def km_gpencil_legacy_stroke_vertex_blur(_params):
    items = []
    keymap = (
        "Grease Pencil Stroke Vertex (Blur)",
        {"space_type": 'EMPTY', "region_type": 'WINDOW'},
        {"items": items},
    )

    items.extend([
        # Tint
        ("gpencil.vertex_paint", {"type": 'LEFTMOUSE', "value": 'PRESS'},
         {"properties": [("wait_for_input", False)]}),
        # Brush strength
        ("wm.radial_control", {"type": 'F', "value": 'PRESS', "shift": True},
         {"properties": [
             ("data_path_primary", 'tool_settings.gpencil_vertex_paint.brush.gpencil_settings.pen_strength'),
         ]}),
        # Brush size
        ("wm.radial_control", {"type": 'F', "value": 'PRESS'},
         {"properties": [("data_path_primary", 'tool_settings.gpencil_vertex_paint.brush.size')]}),
    ])

    return keymap


def km_gpencil_legacy_stroke_vertex_average(_params):
    items = []
    keymap = (
        "Grease Pencil Stroke Vertex (Average)",
        {"space_type": 'EMPTY', "region_type": 'WINDOW'},
        {"items": items},
    )

    items.extend([
        # Tint
        ("gpencil.vertex_paint", {"type": 'LEFTMOUSE', "value": 'PRESS'},
         {"properties": [("wait_for_input", False)]}),
        ("gpencil.vertex_paint", {"type": 'LEFTMOUSE', "value": 'PRESS', "ctrl": True},
         {"properties": [("wait_for_input", False)]}),
        # Brush strength
        ("wm.radial_control", {"type": 'F', "value": 'PRESS', "shift": True},
         {"properties": [
             ("data_path_primary", 'tool_settings.gpencil_vertex_paint.brush.gpencil_settings.pen_strength')],
          }),
        # Brush size
        ("wm.radial_control", {"type": 'F', "value": 'PRESS'},
         {"properties": [("data_path_primary", 'tool_settings.gpencil_vertex_paint.brush.size')]}),
    ])

    return keymap


def km_gpencil_legacy_stroke_vertex_smear(_params):
    items = []
    keymap = (
        "Grease Pencil Stroke Vertex (Smear)",
        {"space_type": 'EMPTY', "region_type": 'WINDOW'},
        {"items": items},
    )

    items.extend([
        # Tint
        ("gpencil.vertex_paint", {"type": 'LEFTMOUSE', "value": 'PRESS'},
         {"properties": [("wait_for_input", False)]}),
        # Brush strength
        ("wm.radial_control", {"type": 'F', "value": 'PRESS', "shift": True},
         {"properties": [
             ("data_path_primary", 'tool_settings.gpencil_vertex_paint.brush.gpencil_settings.pen_strength'),
         ]}),
        # Brush size
        ("wm.radial_control", {"type": 'F', "value": 'PRESS'},
         {"properties": [("data_path_primary", 'tool_settings.gpencil_vertex_paint.brush.size')]}),
    ])

    return keymap


def km_gpencil_legacy_stroke_vertex_replace(_params):
    items = []
    keymap = (
        "Grease Pencil Stroke Vertex (Replace)",
        {"space_type": 'EMPTY', "region_type": 'WINDOW'},
        {"items": items},
    )

    items.extend([
        # Tint
        ("gpencil.vertex_paint", {"type": 'LEFTMOUSE', "value": 'PRESS'},
         {"properties": [("wait_for_input", False)]}),
        # Brush size
        ("wm.radial_control", {"type": 'F', "value": 'PRESS'},
         {"properties": [("data_path_primary", 'tool_settings.gpencil_vertex_paint.brush.size')]}),
    ])

    return keymap


# Grease Pencil v3
def km_grease_pencil_paint_mode(_params):
    items = []
    keymap = (
        "Grease Pencil Paint Mode",
        {"space_type": 'EMPTY', "region_type": 'WINDOW'},
        {"items": items},
    )

    items.extend([
        # Active material
        op_menu("VIEW3D_MT_greasepencil_material_active", {"type": 'U', "value": 'PRESS'}),
        # Active layer
        op_menu("GREASE_PENCIL_MT_layer_active", {"type": 'Y', "value": 'PRESS'}),

        # Show/hide
        *_template_items_hide_reveal_actions("grease_pencil.layer_hide", "grease_pencil.layer_reveal"),

        ("paint.sample_color", {"type": 'X', "value": 'PRESS', "shift": True}, None),

        # Isolate Layer
        ("grease_pencil.layer_isolate", {"type": 'NUMPAD_ASTERIX', "value": 'PRESS'}, None),
    ])

    return keymap


def km_grease_pencil_brush_stroke(_params):
    items = []
    keymap = (
        "Grease Pencil Brush Stroke",
        {"space_type": 'EMPTY', "region_type": 'WINDOW'},
        {"items": items},
    )

    items.extend([
        ("brush.scale_size", {"type": 'LEFT_BRACKET', "value": 'PRESS', "repeat": True},
         {"properties": [("scalar", 0.9)]}),
        ("brush.scale_size", {"type": 'RIGHT_BRACKET', "value": 'PRESS', "repeat": True},
         {"properties": [("scalar", 1.0 / 0.9)]}),
        ("grease_pencil.brush_stroke", {"type": 'LEFTMOUSE', "value": 'PRESS'}, None),
        ("grease_pencil.brush_stroke", {"type": 'LEFTMOUSE', "value": 'PRESS', "ctrl": True},
         {"properties": [("mode", 'INVERT')]}),
        ("grease_pencil.brush_stroke", {"type": 'LEFTMOUSE', "value": 'PRESS', "shift": True},
         {"properties": [("mode", 'SMOOTH')]}),
        *_template_paint_radial_control("gpencil_paint"),
    ])

    return keymap


def km_grease_pencil_edit_mode(params):
    items = []
    keymap = (
        "Grease Pencil Edit Mode",
        {"space_type": 'EMPTY', "region_type": 'WINDOW'},
        {"items": items},
    )

    items.extend([
        *_template_items_select_actions(params, "grease_pencil.select_all"),
        # Select linked
        ("grease_pencil.select_linked", {"type": 'L', "value": 'PRESS'}, None),
        ("grease_pencil.select_linked", {"type": 'L', "value": 'PRESS', "ctrl": True}, None),
        ("grease_pencil.select_more", {"type": 'NUMPAD_PLUS', "value": 'PRESS', "ctrl": True, "repeat": True}, None),
        ("grease_pencil.select_less", {"type": 'NUMPAD_MINUS', "value": 'PRESS', "ctrl": True, "repeat": True}, None),
        # Delete menu
        op_menu("VIEW3D_MT_edit_greasepencil_delete", {"type": 'X', "value": 'PRESS'}),
        op_menu("VIEW3D_MT_edit_greasepencil_delete", {"type": 'DEL', "value": 'PRESS'}),
        # Dissolve
        ("grease_pencil.dissolve", {"type": 'X', "value": 'PRESS', "ctrl": True}, None),
        ("grease_pencil.dissolve", {"type": 'DEL', "value": 'PRESS', "ctrl": True}, None),
        # Copy/paste
        ("grease_pencil.copy", {"type": 'C', "value": 'PRESS', "ctrl": True}, None),
        ("grease_pencil.paste", {"type": 'V', "value": 'PRESS', "ctrl": True}, None),
        ("grease_pencil.paste", {"type": 'V', "value": 'PRESS', "shift": True, "ctrl": True},
         {"properties": [("paste_back", True)]}),
        # Snap
        op_menu_pie("GREASE_PENCIL_MT_snap_pie", {"type": 'S', "value": 'PRESS', "shift": True}),
        # Separate
        ("grease_pencil.separate", {"type": 'P', "value": 'PRESS'}, None),
        # Delete all active frames
        ("grease_pencil.delete_frame", {"type": 'DEL', "value": 'PRESS', "shift": True},
         {"properties": [("type", "ALL_FRAMES")]}),
        # Keyframe Menu
        op_menu("VIEW3D_MT_edit_greasepencil_animation", {"type": 'I', "value": 'PRESS'}),

        # Show/hide
        *_template_items_hide_reveal_actions("grease_pencil.layer_hide", "grease_pencil.layer_reveal"),

        # Transform Actions.
        *_template_items_transform_actions(params, use_bend=True, use_mirror=True, use_tosphere=True, use_shear=True),
        ("transform.transform", {"type": 'S', "value": 'PRESS', "alt": True},
         {"properties": [("mode", 'CURVE_SHRINKFATTEN')]}),
        ("transform.transform", {"type": 'F', "value": 'PRESS', "shift": True},
         {"properties": [("mode", 'GPENCIL_OPACITY')]}),

        # Proportional editing.
        *_template_items_proportional_editing(
            params, connected=True, toggle_data_path='tool_settings.use_proportional_edit'),

        # Cyclical set
        ("grease_pencil.cyclical_set", {"type": 'F', "value": 'PRESS'}, {"properties": [("type", "CLOSE")]}),
        ("grease_pencil.cyclical_set", {"type": 'C', "value": 'PRESS',
         "alt": True}, {"properties": [("type", "TOGGLE")]}),

        ("grease_pencil.duplicate_move", {"type": 'D', "value": 'PRESS', "shift": True}, None),

        # Extrude and move selected points
        op_tool_optional(
            ("grease_pencil.extrude_move", {"type": 'E', "value": 'PRESS'}, None),
            (op_tool_cycle, "builtin.extrude"), params),

        # Active layer
        op_menu("GREASE_PENCIL_MT_layer_active", {"type": 'Y', "value": 'PRESS'}),

        # Move to layer
        op_menu("GREASE_PENCIL_MT_move_to_layer", {"type": 'M', "value": 'PRESS'}),

        # Context menu
        *_template_items_context_menu("VIEW3D_MT_greasepencil_edit_context_menu", params.context_menu_event),

        # Reorder
        ("grease_pencil.reorder", {"type": 'UP_ARROW', "value": 'PRESS',
         "ctrl": True, "shift": True}, {"properties": [("direction", "TOP")]}),
        ("grease_pencil.reorder", {"type": 'UP_ARROW', "value": 'PRESS',
         "ctrl": True, "repeat": True}, {"properties": [("direction", "UP")]}),
        ("grease_pencil.reorder", {"type": 'DOWN_ARROW', "value": 'PRESS',
         "ctrl": True, "repeat": True}, {"properties": [("direction", "DOWN")]}),
        ("grease_pencil.reorder", {"type": 'DOWN_ARROW', "value": 'PRESS',
         "ctrl": True, "shift": True}, {"properties": [("direction", "BOTTOM")]}),

        # Isolate Layer
        ("grease_pencil.layer_isolate", {"type": 'NUMPAD_ASTERIX', "value": 'PRESS'}, None),

        # Select mode
        ("grease_pencil.set_selection_mode", {"type": 'ONE', "value": 'PRESS'}, {"properties": [("mode", 'POINT')]}),
        ("grease_pencil.set_selection_mode", {"type": 'TWO', "value": 'PRESS'}, {"properties": [("mode", 'STROKE')]}),

    ])

    return keymap


def km_grease_pencil_sculpt_mode(params):
    items = []
    keymap = (
        "Grease Pencil Sculpt Mode",
        {"space_type": 'EMPTY', "region_type": 'WINDOW'},
        {"items": items}
    )

    items.extend([
        ("brush.scale_size", {"type": 'LEFT_BRACKET', "value": 'PRESS', "repeat": True},
         {"properties": [("scalar", 0.9)]}),
        ("brush.scale_size", {"type": 'RIGHT_BRACKET', "value": 'PRESS', "repeat": True},
         {"properties": [("scalar", 1.0 / 0.9)]}),
        # Invoke sculpt operator
        ("grease_pencil.sculpt_paint", {"type": 'LEFTMOUSE', "value": 'PRESS'}, None),
        ("grease_pencil.sculpt_paint", {"type": 'LEFTMOUSE', "value": 'PRESS',
         "ctrl": True}, {"properties": [("mode", 'INVERT')]}),
        ("grease_pencil.sculpt_paint", {"type": 'LEFTMOUSE', "value": 'PRESS',
         "shift": True}, {"properties": [("mode", 'SMOOTH')]}),
        *_template_paint_radial_control("gpencil_sculpt_paint"),
    ])

    return keymap


def km_grease_pencil_weight_paint(params):
    # NOTE: This keymap falls through to "Pose" when an armature modifying the GP object
    # is selected in weight paint mode. When editing the key-map take care that pose operations
    # (such as transforming bones) is not impacted.
    items = []
    keymap = (
        "Grease Pencil Weight Paint",
        {"space_type": 'EMPTY', "region_type": 'WINDOW'},
        {"items": items},
    )

    items.extend([
        # Paint weight
        ("grease_pencil.weight_brush_stroke", {"type": 'LEFTMOUSE', "value": 'PRESS'}, None),
        ("grease_pencil.weight_brush_stroke", {"type": 'LEFTMOUSE', "value": 'PRESS', "ctrl": True},
         {"properties": [("mode", 'INVERT')]}),
        # Increase/Decrease brush size
        ("brush.scale_size", {"type": 'LEFT_BRACKET', "value": 'PRESS', "repeat": True},
         {"properties": [("scalar", 0.9)]}),
        ("brush.scale_size", {"type": 'RIGHT_BRACKET', "value": 'PRESS', "repeat": True},
         {"properties": [("scalar", 1.0 / 0.9)]}),
        # Radial controls
        *_template_paint_radial_control("gpencil_weight_paint"),
        ("wm.radial_control", {"type": 'F', "value": 'PRESS', "ctrl": True},
         radial_control_properties("gpencil_weight_paint", 'weight', 'use_unified_weight')),
        # Toggle Add/Subtract for weight draw tool
        ("grease_pencil.weight_toggle_direction", {"type": 'D', "value": 'PRESS'}, None),
        # Sample weight
        ("grease_pencil.weight_sample", {"type": 'X', "value": 'PRESS', "shift": True}, None),
        # Context menu
        *_template_items_context_panel("VIEW3D_PT_gpencil_weight_context_menu", params.context_menu_event),

        # Show/hide layer
        *_template_items_hide_reveal_actions("grease_pencil.layer_hide", "grease_pencil.layer_reveal"),
    ])

    if params.select_mouse == 'LEFTMOUSE':
        # Bone selection for combined weight paint + pose mode (Alt).
        items.extend([
            ("view3d.select", {"type": 'LEFTMOUSE', "value": 'PRESS', "alt": True}, None),
            ("view3d.select", {"type": 'LEFTMOUSE', "value": 'PRESS', "shift": True, "alt": True},
             {"properties": [("toggle", True)]}),

            # Ctrl-Shift-LMB is needed for MMB emulation (which conflicts with Alt).
            # NOTE: this works reasonably well for pose-mode where typically selecting a single bone is sufficient.
            # For selecting faces/vertices, this is less useful. Selection tools are needed in this case.
            ("view3d.select", {"type": 'LEFTMOUSE', "value": 'PRESS', "ctrl": True, "shift": True}, None),
        ])

    return keymap


# Grease Pencil v3 Fill Tool.
def km_grease_pencil_fill_tool(_params):
    items = []
    keymap = (
        "Grease Pencil Fill Tool",
        {"space_type": 'EMPTY', "region_type": 'WINDOW'},
        {"items": items},
    )

    items.extend([
        # Fill operator.
        ("grease_pencil.fill", {"type": 'LEFTMOUSE', "value": 'PRESS'},
         {"properties": [("on_back", False)]}),
        ("grease_pencil.fill", {"type": 'LEFTMOUSE', "value": 'PRESS', "ctrl": True},
         {"properties": [("on_back", False), ("invert", True)]}),
        # Use regular stroke operator when holding shift to draw lines.
        ("grease_pencil.brush_stroke", {"type": 'LEFTMOUSE', "value": 'PRESS', "shift": True},
         None),
    ])

    return keymap


def km_grease_pencil_fill_tool_modal_map(params):
    items = []
    keymap = (
        "Fill Tool Modal Map",
        {"space_type": 'EMPTY', "region_type": 'WINDOW', "modal": True},
        {"items": items},
    )

    items.extend([
        ("CANCEL", {"type": 'ESC', "value": 'PRESS', "any": True}, None),
        ("CANCEL", {"type": 'RIGHTMOUSE', "value": 'PRESS'}, None),
        ("CONFIRM", {"type": 'LEFTMOUSE', "value": 'PRESS', "any": True}, None),
        ("GAP_CLOSURE_MODE", {"type": 'S', "value": 'PRESS'}, None),
        ("EXTENSIONS_LENGTHEN", {"type": 'PAGE_UP', "value": 'PRESS', "repeat": True}, None),
        ("EXTENSIONS_LENGTHEN", {"type": 'WHEELUPMOUSE', "value": 'PRESS'}, None),
        ("EXTENSIONS_SHORTEN", {"type": 'PAGE_DOWN', "value": 'PRESS', "repeat": True}, None),
        ("EXTENSIONS_SHORTEN", {"type": 'WHEELDOWNMOUSE', "value": 'PRESS'}, None),
        ("EXTENSIONS_DRAG", {"type": 'MIDDLEMOUSE', "value": 'PRESS'}, None),
        ("EXTENSIONS_COLLIDE", {"type": 'D', "value": 'PRESS'}, None),
        ("INVERT", {"type": 'LEFT_CTRL', "value": 'ANY', "any": True}, None),
        ("INVERT", {"type": 'RIGHT_CTRL', "value": 'ANY', "any": True}, None),
        ("PRECISION", {"type": 'LEFT_SHIFT', "value": 'ANY', "any": True}, None),
        ("PRECISION", {"type": 'RIGHT_SHIFT', "value": 'ANY', "any": True}, None),
    ])

    return keymap


# ------------------------------------------------------------------------------
# Object/Pose Modes

def km_object_mode(params):
    items = []
    keymap = (
        "Object Mode",
        {"space_type": 'EMPTY', "region_type": 'WINDOW'},
        {"items": items},
    )

    items.extend([
        *_template_items_proportional_editing(
            params, connected=False, toggle_data_path='tool_settings.use_proportional_edit_objects'),
        *_template_items_select_actions(params, "object.select_all"),
        ("object.select_more", {"type": 'NUMPAD_PLUS', "value": 'PRESS', "ctrl": True, "repeat": True}, None),
        ("object.select_less", {"type": 'NUMPAD_MINUS', "value": 'PRESS', "ctrl": True, "repeat": True}, None),
        ("object.select_linked", {"type": 'L', "value": 'PRESS', "shift": True}, None),
        ("object.select_grouped", {"type": 'G', "value": 'PRESS', "shift": True}, None),
        ("object.select_hierarchy", {"type": 'LEFT_BRACKET', "value": 'PRESS', "repeat": True},
         {"properties": [("direction", 'PARENT'), ("extend", False)]}),
        ("object.select_hierarchy", {"type": 'LEFT_BRACKET', "value": 'PRESS', "shift": True, "repeat": True},
         {"properties": [("direction", 'PARENT'), ("extend", True)]}),
        ("object.select_hierarchy", {"type": 'RIGHT_BRACKET', "value": 'PRESS', "repeat": True},
         {"properties": [("direction", 'CHILD'), ("extend", False)]}),
        ("object.select_hierarchy", {"type": 'RIGHT_BRACKET', "value": 'PRESS', "shift": True, "repeat": True},
         {"properties": [("direction", 'CHILD'), ("extend", True)]}),
        ("object.parent_set", {"type": 'P', "value": 'PRESS', "ctrl": True}, None),
        ("object.parent_clear", {"type": 'P', "value": 'PRESS', "alt": True}, None),
        # Transform Actions.
        *_template_items_transform_actions(params, use_mirror=True),
        ("object.transform_axis_target", {"type": 'T', "value": 'PRESS', "shift": True}, None),
        ("object.location_clear", {"type": 'G', "value": 'PRESS', "alt": True},
         {"properties": [("clear_delta", False)]}),
        ("object.rotation_clear", {"type": 'R', "value": 'PRESS', "alt": True},
         {"properties": [("clear_delta", False)]}),
        ("object.scale_clear", {"type": 'S', "value": 'PRESS', "alt": True},
         {"properties": [("clear_delta", False)]}),
        ("object.delete", {"type": 'X', "value": 'PRESS'},
         {"properties": [("use_global", False)]}),
        ("object.delete", {"type": 'X', "value": 'PRESS', "shift": True},
         {"properties": [("use_global", True)]}),
        ("object.delete", {"type": 'DEL', "value": 'PRESS'},
         {"properties": [("use_global", False), ("confirm", False)]}),
        ("object.delete", {"type": 'DEL', "value": 'PRESS', "shift": True},
         {"properties": [("use_global", True), ("confirm", False)]}),
        op_menu("VIEW3D_MT_add", {"type": 'A', "value": 'PRESS', "shift": True}),
        op_menu("VIEW3D_MT_object_apply", {"type": 'A', "value": 'PRESS', "ctrl": True}),
        op_menu("VIEW3D_MT_make_links", {"type": 'L', "value": 'PRESS', "ctrl": True}),
        ("object.duplicate_move", {"type": 'D', "value": 'PRESS', "shift": True}, None),
        ("object.duplicate_move_linked", {"type": 'D', "value": 'PRESS', "alt": True}, None),
        ("object.join", {"type": 'J', "value": 'PRESS', "ctrl": True}, None),
        ("wm.context_toggle", {"type": 'PERIOD', "value": 'PRESS', "ctrl": True},
         {"properties": [("data_path", 'tool_settings.use_transform_data_origin')]}),
        ("anim.keyframe_insert_menu", {"type": 'K', "value": 'PRESS'}, {"properties": [("always_prompt", True)]}),
        ("anim.keyframe_delete_v3d", {"type": 'I', "value": 'PRESS', "alt": True}, None),
        ("anim.keying_set_active_set", {"type": 'K', "value": 'PRESS', "shift": True}, None),
        ("collection.create", {"type": 'G', "value": 'PRESS', "ctrl": True}, None),
        ("collection.objects_remove", {"type": 'G', "value": 'PRESS', "ctrl": True, "alt": True}, None),
        ("collection.objects_remove_all",
         {"type": 'G', "value": 'PRESS', "shift": True, "ctrl": True, "alt": True}, None),
        ("collection.objects_add_active",
         {"type": 'G', "value": 'PRESS', "shift": True, "ctrl": True}, None),
        ("collection.objects_remove_active", {"type": 'G', "value": 'PRESS', "shift": True, "alt": True}, None),
        *_template_items_object_subdivision_set(),
        ("object.move_to_collection", {"type": 'M', "value": 'PRESS'}, None),
        ("object.link_to_collection", {"type": 'M', "value": 'PRESS', "shift": True}, None),
        *_template_items_hide_reveal_actions("object.hide_view_set", "object.hide_view_clear"),
        ("object.hide_collection", {"type": 'H', "value": 'PRESS', "ctrl": True}, None),
        *_template_object_hide_collection_from_number_keys(),
        *_template_items_context_menu("VIEW3D_MT_object_context_menu", params.context_menu_event),
    ])

    if params.use_pie_click_drag:
        items.extend([
            ("anim.keyframe_insert", {"type": 'I', "value": 'CLICK'}, None),
            op_menu_pie("ANIM_MT_keyframe_insert_pie", {"type": 'I', "value": 'CLICK_DRAG'}),
        ])
    else:
        items.extend([
            ("anim.keyframe_insert", {"type": 'I', "value": 'PRESS'}, None),
        ])

    if params.legacy:
        items.extend([
            ("object.select_mirror", {"type": 'M', "value": 'PRESS', "shift": True, "ctrl": True}, None),
            ("object.parent_no_inverse_set", {"type": 'P', "value": 'PRESS', "shift": True, "ctrl": True}, None),
            ("object.track_set", {"type": 'T', "value": 'PRESS', "ctrl": True}, None),
            ("object.track_clear", {"type": 'T', "value": 'PRESS', "alt": True}, None),
            ("object.constraint_add_with_targets", {"type": 'C', "value": 'PRESS', "shift": True, "ctrl": True}, None),
            ("object.constraints_clear", {"type": 'C', "value": 'PRESS', "ctrl": True, "alt": True}, None),
            ("object.origin_clear", {"type": 'O', "value": 'PRESS', "alt": True}, None),
            ("object.duplicates_make_real", {"type": 'A', "value": 'PRESS', "shift": True, "ctrl": True}, None),
            op_menu("VIEW3D_MT_make_single_user", {"type": 'U', "value": 'PRESS'}),
            ("object.convert", {"type": 'C', "value": 'PRESS', "alt": True}, None),
            ("object.make_local", {"type": 'L', "value": 'PRESS'}, None),
            ("object.data_transfer", {"type": 'T', "value": 'PRESS', "shift": True, "ctrl": True}, None),
        ])

    return keymap


def km_object_non_modal(params):
    items = []
    keymap = (
        "Object Non-modal",
        {"space_type": 'EMPTY', "region_type": 'WINDOW'},
        {"items": items},
    )

    if params.legacy:
        items.extend([
            ("object.mode_set", {"type": 'TAB', "value": 'PRESS'},
             {"properties": [("mode", 'EDIT'), ("toggle", True)]}),
            ("object.mode_set", {"type": 'TAB', "value": 'PRESS', "ctrl": True},
             {"properties": [("mode", 'POSE'), ("toggle", True)]}),
            ("object.mode_set", {"type": 'V', "value": 'PRESS'},
             {"properties": [("mode", 'VERTEX_PAINT'), ("toggle", True)]}),
            ("object.mode_set", {"type": 'TAB', "value": 'PRESS', "ctrl": True},
             {"properties": [("mode", 'WEIGHT_PAINT'), ("toggle", True)]}),

            ("object.origin_set", {"type": 'C', "value": 'PRESS', "shift": True, "ctrl": True, "alt": True}, None),
        ])
    else:
        items.extend([
            # NOTE: this shortcut (while not temporary) is not ideal, see: #89757.
            ("object.transfer_mode", {"type": 'Q', "value": 'PRESS', "alt": True}, None),
        ])

        if params.use_pie_click_drag:
            items.extend([
                ("object.mode_set", {"type": 'TAB', "value": 'CLICK'},
                 {"properties": [("mode", 'EDIT'), ("toggle", True)]}),
                op_menu_pie("VIEW3D_MT_object_mode_pie", {"type": 'TAB', "value": 'CLICK_DRAG'}),
                ("view3d.object_mode_pie_or_toggle", {"type": 'TAB', "value": 'PRESS', "ctrl": True}, None),
            ])
        elif params.use_v3d_tab_menu:
            # Swap Tab/Ctrl-Tab
            items.extend([
                ("object.mode_set", {"type": 'TAB', "value": 'PRESS', "ctrl": True},
                 {"properties": [("mode", 'EDIT'), ("toggle", True)]}),
                op_menu_pie("VIEW3D_MT_object_mode_pie", {"type": 'TAB', "value": 'PRESS'}),
            ])
        else:
            items.extend([
                ("object.mode_set", {"type": 'TAB', "value": 'PRESS'},
                 {"properties": [("mode", 'EDIT'), ("toggle", True)]}),
                ("view3d.object_mode_pie_or_toggle", {"type": 'TAB', "value": 'PRESS', "ctrl": True}, None),
            ])

    return keymap


def km_pose(params):
    items = []
    keymap = (
        "Pose",
        {"space_type": 'EMPTY', "region_type": 'WINDOW'},
        {"items": items},
    )

    items.extend([
        # Transform Actions.
        *_template_items_transform_actions(params, use_mirror=True),

        ("object.parent_set", {"type": 'P', "value": 'PRESS', "ctrl": True}, None),
        *_template_items_hide_reveal_actions("pose.hide", "pose.reveal"),
        op_menu("VIEW3D_MT_pose_apply", {"type": 'A', "value": 'PRESS', "ctrl": True}),
        ("pose.rot_clear", {"type": 'R', "value": 'PRESS', "alt": True}, None),
        ("pose.loc_clear", {"type": 'G', "value": 'PRESS', "alt": True}, None),
        ("pose.scale_clear", {"type": 'S', "value": 'PRESS', "alt": True}, None),
        ("pose.quaternions_flip", {"type": 'F', "value": 'PRESS', "alt": True}, None),
        ("pose.rotation_mode_set", {"type": 'R', "value": 'PRESS', "ctrl": True}, None),
        ("pose.copy", {"type": 'C', "value": 'PRESS', "ctrl": True}, None),
        ("pose.paste", {"type": 'V', "value": 'PRESS', "ctrl": True},
         {"properties": [("flipped", False)]}),
        ("pose.paste", {"type": 'V', "value": 'PRESS', "shift": True, "ctrl": True},
         {"properties": [("flipped", True)]}),
        *_template_items_select_actions(params, "pose.select_all"),
        ("pose.select_parent", {"type": 'P', "value": 'PRESS', "shift": True}, None),
        ("pose.select_hierarchy", {"type": 'LEFT_BRACKET', "value": 'PRESS', "repeat": True},
         {"properties": [("direction", 'PARENT'), ("extend", False)]}),
        ("pose.select_hierarchy", {"type": 'LEFT_BRACKET', "value": 'PRESS', "shift": True, "repeat": True},
         {"properties": [("direction", 'PARENT'), ("extend", True)]}),
        ("pose.select_hierarchy", {"type": 'RIGHT_BRACKET', "value": 'PRESS', "repeat": True},
         {"properties": [("direction", 'CHILD'), ("extend", False)]}),
        ("pose.select_hierarchy", {"type": 'RIGHT_BRACKET', "value": 'PRESS', "shift": True, "repeat": True},
         {"properties": [("direction", 'CHILD'), ("extend", True)]}),
        ("pose.select_linked", {"type": 'L', "value": 'PRESS', "ctrl": True}, None),
        ("pose.select_linked_pick", {"type": 'L', "value": 'PRESS'}, None),
        ("pose.select_grouped", {"type": 'G', "value": 'PRESS', "shift": True}, None),
        ("pose.select_mirror", {"type": 'M', "value": 'PRESS', "shift": True, "ctrl": True}, None),
        ("pose.constraint_add_with_targets", {"type": 'C', "value": 'PRESS', "shift": True, "ctrl": True}, None),
        ("pose.constraints_clear", {"type": 'C', "value": 'PRESS', "ctrl": True, "alt": True}, None),
        ("pose.ik_add", {"type": 'I', "value": 'PRESS', "shift": True}, None),
        ("pose.ik_clear", {"type": 'I', "value": 'PRESS', "ctrl": True, "alt": True}, None),
        op_menu("VIEW3D_MT_bone_options_toggle", {"type": 'W', "value": 'PRESS', "shift": True}),
        op_menu("VIEW3D_MT_bone_options_enable", {"type": 'W', "value": 'PRESS', "shift": True, "ctrl": True}),
        op_menu("VIEW3D_MT_bone_options_disable", {"type": 'W', "value": 'PRESS', "alt": True}),
        ("armature.collection_show_all", {"type": 'ACCENT_GRAVE', "value": 'PRESS', "ctrl": True}, None),
        ("armature.assign_to_collection", {"type": 'M', "value": 'PRESS', "shift": True}, None),
        ("armature.move_to_collection", {"type": 'M', "value": 'PRESS'}, None),
        ("transform.bbone_resize", {"type": 'S', "value": 'PRESS', "shift": True, "ctrl": True, "alt": True}, None),
        ("anim.keyframe_insert_menu", {"type": 'K', "value": 'PRESS'}, {"properties": [("always_prompt", True)]}),
        ("anim.keyframe_delete_v3d", {"type": 'I', "value": 'PRESS', "alt": True}, None),
        ("anim.keying_set_active_set", {"type": 'K', "value": 'PRESS', "shift": True}, None),
        ("pose.push", {"type": 'E', "value": 'PRESS', "ctrl": True}, None),
        ("pose.relax", {"type": 'E', "value": 'PRESS', "alt": True}, None),
        ("pose.breakdown", {"type": 'E', "value": 'PRESS', "shift": True}, None),
        ("pose.blend_to_neighbor", {"type": 'E', "value": 'PRESS', "shift": True, "alt": True}, None),
        op_menu("VIEW3D_MT_pose_propagate", {"type": 'P', "value": 'PRESS', "alt": True}),
        *_template_items_context_menu("VIEW3D_MT_pose_context_menu", params.context_menu_event),
    ])

    if params.use_pie_click_drag:
        items.extend([
            ("anim.keyframe_insert", {"type": 'I', "value": 'CLICK'}, None),
            op_menu_pie("ANIM_MT_keyframe_insert_pie", {"type": 'I', "value": 'CLICK_DRAG'}),
        ])
    else:
        items.extend([
            ("anim.keyframe_insert", {"type": 'I', "value": 'PRESS'}, None),
        ])

    return keymap


# ------------------------------------------------------------------------------
# Object Paint Modes

def km_paint_curve(params):
    items = []
    keymap = (
        "Paint Curve",
        {"space_type": 'EMPTY', "region_type": 'WINDOW'},
        {"items": items},
    )

    items.extend([
        ("paintcurve.add_point_slide", {"type": params.action_mouse, "value": 'PRESS', "ctrl": True}, None),
        ("paintcurve.select", {"type": params.select_mouse, "value": 'PRESS'}, None),
        ("paintcurve.select", {"type": params.select_mouse, "value": 'PRESS', "shift": True},
         {"properties": [("extend", True)]}),
        ("paintcurve.slide", {"type": params.action_mouse, "value": 'PRESS'},
         {"properties": [("align", False)]}),
        ("paintcurve.slide", {"type": params.action_mouse, "value": 'PRESS', "shift": True},
         {"properties": [("align", True)]}),
        ("paintcurve.select", {"type": 'A', "value": 'PRESS'},
         {"properties": [("toggle", True)]}),
        ("paintcurve.cursor", {"type": params.action_mouse, "value": 'PRESS', "shift": True, "ctrl": True}, None),
        ("paintcurve.delete_point", {"type": 'X', "value": 'PRESS'}, None),
        ("paintcurve.delete_point", {"type": 'DEL', "value": 'PRESS'}, None),
        ("paintcurve.draw", {"type": 'RET', "value": 'PRESS'}, None),
        ("paintcurve.draw", {"type": 'NUMPAD_ENTER', "value": 'PRESS'}, None),
        ("transform.translate", {"type": 'G', "value": 'PRESS'}, None),
        ("transform.translate", {"type": params.select_mouse, "value": 'CLICK_DRAG'}, None),
        ("transform.rotate", {"type": 'R', "value": 'PRESS'}, None),
        ("transform.resize", {"type": 'S', "value": 'PRESS'}, None),
    ])

    return keymap


# Radial control setup helpers, this operator has a lot of properties.


def radial_control_properties(paint, prop, secondary_prop, secondary_rotation=False, color=False, zoom=False):
    brush_path = 'tool_settings.' + paint + '.brush'
    unified_path = 'tool_settings.unified_paint_settings'
    rotation = 'mask_texture_slot.angle' if secondary_rotation else 'texture_slot.angle'
    return {
        "properties": [
            ("data_path_primary", brush_path + '.' + prop),
            ("data_path_secondary", unified_path + '.' + prop if secondary_prop else ''),
            ("use_secondary", unified_path + '.' + secondary_prop if secondary_prop else ''),
            ("rotation_path", brush_path + '.' + rotation),
            ("color_path", brush_path + '.cursor_color_add'),
            ("fill_color_path", brush_path + '.color' if color else ''),
            ("fill_color_override_path", unified_path + '.color' if color else ''),
            ("fill_color_override_test_path", unified_path + '.use_unified_color' if color else ''),
            ("zoom_path", 'space_data.zoom' if zoom else ''),
            ("image_id", brush_path + ''),
            ("secondary_tex", secondary_rotation),
        ],
    }

# Radial controls for the paint and sculpt modes.


def _template_paint_radial_control(paint, rotation=False, secondary_rotation=False, color=False, zoom=False):
    items = []

    items.extend([
        ("wm.radial_control", {"type": 'F', "value": 'PRESS'},
         radial_control_properties(
             paint, 'size', 'use_unified_size', secondary_rotation=secondary_rotation, color=color, zoom=zoom)),
        ("wm.radial_control", {"type": 'F', "value": 'PRESS', "shift": True},
         radial_control_properties(
             paint, 'strength', 'use_unified_strength', secondary_rotation=secondary_rotation, color=color)),
    ])

    if rotation:
        items.extend([
            ("wm.radial_control", {"type": 'F', "value": 'PRESS', "ctrl": True},
             radial_control_properties(paint, 'texture_slot.angle', None, color=color)),
        ])

    if secondary_rotation:
        items.extend([
            ("wm.radial_control", {"type": 'F', "value": 'PRESS', "ctrl": True, "alt": True},
             radial_control_properties(
                 paint, 'mask_texture_slot.angle', None, secondary_rotation=secondary_rotation, color=color)),
        ])

    return items


def _template_view3d_select(*, type, value, legacy, select_passthrough, exclude_mod=None):
    # NOTE: `exclude_mod` is needed since we don't want this tool to exclude Control-RMB actions when this is used
    # as a tool key-map with RMB-select and `use_fallback_tool` is enabled with RMB select. See #92467.

    # See: `use_tweak_select_passthrough` doc-string.
    if select_passthrough and (value in {'CLICK', 'RELEASE'}):
        select_passthrough = False

    items = [(
        "view3d.select",
        {"type": type, "value": value, **{m: True for m in mods}},
        {"properties": [(c, True) for c in props]},
    ) for props, mods in (
        ((("deselect_all", "select_passthrough") if select_passthrough else
          ("deselect_all",)) if not legacy else (), ()),
        (("toggle",), ("shift",)),
        (("center", "object"), ("ctrl",)),
        (("enumerate",), ("alt",)),
        (("toggle", "center"), ("shift", "ctrl")),
        (("center", "enumerate"), ("ctrl", "alt")),
        (("toggle", "enumerate"), ("shift", "alt")),
        (("toggle", "center", "enumerate"), ("shift", "ctrl", "alt")),
    ) if exclude_mod is None or exclude_mod not in mods]

    if select_passthrough:
        # Add an additional click item to de-select all other items,
        # needed so pass-through is able to de-select other items.
        items.append((
            "view3d.select",
            {"type": type, "value": 'CLICK'},
            {"properties": [
                (c, True)
                for c in ("deselect_all",)
            ]},
        ))

    return items


def _template_view3d_paint_mask_select_loop(params):
    # NOTE: loop select is isolate so it can optionally be in the tool-select map,
    # so that with LMB select, Alt-LMB can be used for selection picking.
    # While the selection tool can still use Alt-LMB for loop selection.
    return [
        ("paint.face_select_loop",
         {"type": params.select_mouse, "value": 'PRESS', "alt": True},
         {"properties": [('extend', False), ('select', True)]}),
        ("paint.face_select_loop",
         {"type": params.select_mouse, "value": 'PRESS', "alt": True, "shift": True},
         {"properties": [('extend', True), ('select', True)]}),
        ("paint.face_select_loop",
         {"type": params.select_mouse, "value": 'PRESS', "alt": True, "shift": True, "ctrl": True},
         {"properties": [('extend', True), ('select', False)]}),
    ]


def _template_view3d_gpencil_select(*, type, value, legacy, alt_select=False):
    items = [
        ("gpencil.select", {"type": type, "value": value},
         {"properties": [("deselect_all", not legacy)]}),
        ("gpencil.select", {"type": type, "value": value, "shift": True},
         {"properties": [("extend", True), ("toggle", True)]}),
    ]
    if type == 'LEFTMOUSE' and alt_select:
        items.extend([
            # Selection shortcuts for when brushes are active on LMB-select.
            ("gpencil.select", {"type": type, "value": value, "alt": True},
             {"properties": [("deselect_all", True)]}),
            ("gpencil.select", {"type": type, "value": value, "alt": True, "shift": True},
             {"properties": [("extend", True), ("toggle", True)]}),
        ])

    return items


def _template_node_select(*, type, value, select_passthrough):
    items = [
        ("node.select", {"type": type, "value": value},
         {"properties": [("deselect_all", True), ("select_passthrough", select_passthrough)]}),
        ("node.select", {"type": type, "value": value, "ctrl": True}, None),
        ("node.select", {"type": type, "value": value, "alt": True}, None),
        ("node.select", {"type": type, "value": value, "ctrl": True, "alt": True}, None),
        ("node.select", {"type": type, "value": value, "shift": True},
         {"properties": [("toggle", True)]}),
        ("node.select", {"type": type, "value": value, "shift": True, "ctrl": True},
         {"properties": [("toggle", True)]}),
        ("node.select", {"type": type, "value": value, "shift": True, "alt": True},
         {"properties": [("toggle", True)]}),
        ("node.select", {"type": type, "value": value, "shift": True, "ctrl": True, "alt": True},
         {"properties": [("toggle", True)]}),
    ]

    if select_passthrough and (value == 'PRESS'):
        # Add an additional click item to de-select all other items,
        # needed so pass-through is able to de-select other items.
        items.append((
            "node.select",
            {"type": type, "value": 'CLICK'},
            {"properties": [("deselect_all", True)]},
        ))

    return items


def _template_uv_select(*, type, value, select_passthrough, legacy):

    # See: `use_tweak_select_passthrough` doc-string.
    if select_passthrough and (value in {'CLICK', 'RELEASE'}):
        select_passthrough = False

    items = [
        ("uv.select", {"type": type, "value": value},
         {"properties": [
             *((("deselect_all", True),) if not legacy else ()),
             *((("select_passthrough", True),) if select_passthrough else ()),
         ]}),
        ("uv.select", {"type": type, "value": value, "shift": True},
         {"properties": [("toggle", True)]}),
    ]

    if select_passthrough:
        # Add an additional click item to de-select all other items,
        # needed so pass-through is able to de-select other items.
        items.append((
            "uv.select",
            {"type": type, "value": 'CLICK'},
            {"properties": [("deselect_all", True)]},
        ))

    return items


def _template_sequencer_generic_select(*, type, value, legacy):
    return [(
        "sequencer.select",
        {"type": type, "value": value, **{m: True for m in mods}},
        {"properties": [(c, True) for c in props]},
    ) for props, mods in (
        (("deselect_all",) if not legacy else (), ()),
        (("toggle",), ("shift",)),
    )]


def _template_sequencer_preview_select(*, type, value, legacy):
    return _template_sequencer_generic_select(
        type=type, value=value, legacy=legacy,
    ) + [(
        "sequencer.select",
        {"type": type, "value": value, **{m: True for m in mods}},
        {"properties": [(c, True) for c in props]},
    ) for props, mods in (
        (("center",), ("ctrl",)),
        # TODO:
        # (("enumerate",), ("alt",)),
        (("toggle", "center"), ("shift", "ctrl")),
        # (("center", "enumerate"), ("ctrl", "alt")),
        # (("toggle", "enumerate"), ("shift", "alt")),
        # (("toggle", "center", "enumerate"), ("shift", "ctrl", "alt")),
    )]


def _template_sequencer_timeline_select(*, type, value, legacy):
    return _template_sequencer_generic_select(
        type=type, value=value, legacy=legacy,
    ) + [(
        "sequencer.select",
        {"type": type, "value": value, **{m: True for m in mods}},
        {"properties": [(c, True) for c in props]},
    ) for props, mods in (
        (("linked_handle",), ("alt",)),
        (("linked_handle", "extend"), ("shift", "alt",)),

        (("side_of_frame", "linked_time"), ("ctrl",)),
        (("side_of_frame", "linked_time", "extend"), ("ctrl", "shift")),
    )]


def km_image_paint(params):
    items = []
    keymap = (
        "Image Paint",
        {"space_type": 'EMPTY', "region_type": 'WINDOW'},
        {"items": items},
    )

    items.extend([
        ("paint.image_paint", {"type": 'LEFTMOUSE', "value": 'PRESS'}, None),
        ("paint.image_paint", {"type": 'LEFTMOUSE', "value": 'PRESS', "ctrl": True},
         {"properties": [("mode", 'INVERT')]}),
        ("paint.image_paint", {"type": 'LEFTMOUSE', "value": 'PRESS', "shift": True},
         {"properties": [("mode", 'SMOOTH')]}),
        ("paint.brush_colors_flip", {"type": 'X', "value": 'PRESS'}, None),
        ("paint.grab_clone", {"type": 'RIGHTMOUSE', "value": 'PRESS'}, None),
        ("paint.sample_color", {"type": 'X', "value": 'PRESS', "shift": True}, None),
        ("brush.scale_size", {"type": 'LEFT_BRACKET', "value": 'PRESS', "repeat": True},
         {"properties": [("scalar", 0.9)]}),
        ("brush.scale_size", {"type": 'RIGHT_BRACKET', "value": 'PRESS', "repeat": True},
         {"properties": [("scalar", 1.0 / 0.9)]}),
        *_template_paint_radial_control("image_paint", color=True, zoom=True, rotation=True, secondary_rotation=True),
        ("brush.stencil_control", {"type": 'RIGHTMOUSE', "value": 'PRESS'},
         {"properties": [("mode", 'TRANSLATION')]}),
        ("brush.stencil_control", {"type": 'RIGHTMOUSE', "value": 'PRESS', "shift": True},
         {"properties": [("mode", 'SCALE')]}),
        ("brush.stencil_control", {"type": 'RIGHTMOUSE', "value": 'PRESS', "ctrl": True},
         {"properties": [("mode", 'ROTATION')]}),
        ("brush.stencil_control", {"type": 'RIGHTMOUSE', "value": 'PRESS', "alt": True},
         {"properties": [("mode", 'TRANSLATION'), ("texmode", 'SECONDARY')]}),
        ("brush.stencil_control", {"type": 'RIGHTMOUSE', "value": 'PRESS', "shift": True, "alt": True},
         {"properties": [("mode", 'SCALE'), ("texmode", 'SECONDARY')]}),
        ("brush.stencil_control", {"type": 'RIGHTMOUSE', "value": 'PRESS', "ctrl": True, "alt": True},
         {"properties": [("mode", 'ROTATION'), ("texmode", 'SECONDARY')]}),
        ("wm.context_toggle", {"type": 'ONE', "value": 'PRESS'},
         {"properties": [("data_path", 'image_paint_object.data.use_paint_mask')]}),
        ("wm.context_toggle", {"type": 'S', "value": 'PRESS', "shift": True},
         {"properties": [("data_path", 'tool_settings.image_paint.brush.use_smooth_stroke')]}),
        ("wm.context_menu_enum", {"type": 'E', "value": 'PRESS', "alt": True},
         {"properties": [("data_path", 'tool_settings.image_paint.brush.stroke_method')]}),
        *_template_items_context_panel("VIEW3D_PT_paint_texture_context_menu", params.context_menu_event),
    ])

    if params.legacy:
        items.extend(_template_items_legacy_tools_from_numbers())

    return keymap


def km_vertex_paint(params):
    items = []
    keymap = (
        "Vertex Paint",
        {"space_type": 'EMPTY', "region_type": 'WINDOW'},
        {"items": items},
    )

    items.extend([
        ("paint.vertex_paint", {"type": 'LEFTMOUSE', "value": 'PRESS'}, None),
        ("paint.vertex_paint", {"type": 'LEFTMOUSE', "value": 'PRESS', "ctrl": True},
         {"properties": [("mode", 'INVERT')]}),
        ("paint.vertex_paint", {"type": 'LEFTMOUSE', "value": 'PRESS', "shift": True},
         {"properties": [("mode", 'SMOOTH')]}),
        ("paint.brush_colors_flip", {"type": 'X', "value": 'PRESS'}, None),
        ("paint.sample_color", {"type": 'X', "value": 'PRESS', "shift": True}, None),
        ("paint.vertex_color_set", {"type": 'X', "value": 'PRESS', "ctrl": True}, None),
        ("brush.scale_size", {"type": 'LEFT_BRACKET', "value": 'PRESS', "repeat": True},
         {"properties": [("scalar", 0.9)]}),
        ("brush.scale_size", {"type": 'RIGHT_BRACKET', "value": 'PRESS', "repeat": True},
         {"properties": [("scalar", 1.0 / 0.9)]}),
        *_template_paint_radial_control("vertex_paint", color=True, rotation=True),
        ("brush.stencil_control", {"type": 'RIGHTMOUSE', "value": 'PRESS'},
         {"properties": [("mode", 'TRANSLATION')]}),
        ("brush.stencil_control", {"type": 'RIGHTMOUSE', "value": 'PRESS', "shift": True},
         {"properties": [("mode", 'SCALE')]}),
        ("brush.stencil_control", {"type": 'RIGHTMOUSE', "value": 'PRESS', "ctrl": True},
         {"properties": [("mode", 'ROTATION')]}),
        ("brush.stencil_control", {"type": 'RIGHTMOUSE', "value": 'PRESS', "alt": True},
         {"properties": [("mode", 'TRANSLATION'), ("texmode", 'SECONDARY')]}),
        ("brush.stencil_control", {"type": 'RIGHTMOUSE', "value": 'PRESS', "shift": True, "alt": True},
         {"properties": [("mode", 'SCALE'), ("texmode", 'SECONDARY')]}),
        ("brush.stencil_control", {"type": 'RIGHTMOUSE', "value": 'PRESS', "ctrl": True, "alt": True},
         {"properties": [("mode", 'ROTATION'), ("texmode", 'SECONDARY')]}),
        ("wm.context_toggle", {"type": 'ONE', "value": 'PRESS'},
         {"properties": [("data_path", 'vertex_paint_object.data.use_paint_mask')]}),
        ("wm.context_toggle", {"type": 'S', "value": 'PRESS', "shift": True},
         {"properties": [("data_path", 'tool_settings.vertex_paint.brush.use_smooth_stroke')]}),
        ("wm.context_menu_enum", {"type": 'E', "value": 'PRESS', "alt": True},
         {"properties": [("data_path", 'tool_settings.vertex_paint.brush.stroke_method')]}),
        ("paint.face_vert_reveal", {"type": 'H', "value": 'PRESS', "alt": True}, None),
        *_template_items_context_panel("VIEW3D_PT_paint_vertex_context_menu", params.context_menu_event),
    ])

    if params.legacy:
        items.extend(_template_items_legacy_tools_from_numbers())
    else:
        items.append(
            ("wm.context_toggle", {"type": 'TWO', "value": 'PRESS'},
             {"properties": [("data_path", 'vertex_paint_object.data.use_paint_mask_vertex')]})
        )

    return keymap


def km_weight_paint(params):
    # NOTE: This keymap falls through to "Pose" when an armature modifying the mesh
    # is selected in weight paint mode. When editing the key-map take care that pose operations
    # (such as transforming bones) is not impacted.
    items = []
    keymap = (
        "Weight Paint",
        {"space_type": 'EMPTY', "region_type": 'WINDOW'},
        {"items": items},
    )

    items.extend([
        ("paint.weight_paint", {"type": 'LEFTMOUSE', "value": 'PRESS'}, None),
        ("paint.weight_paint", {"type": 'LEFTMOUSE', "value": 'PRESS', "ctrl": True},
         {"properties": [("mode", 'INVERT')]}),
        ("paint.weight_paint", {"type": 'LEFTMOUSE', "value": 'PRESS', "shift": True},
         {"properties": [("mode", 'SMOOTH')]}),
        ("paint.weight_sample", {"type": 'X', "value": 'PRESS', "shift": True}, None),
        ("paint.weight_sample_group", {"type": 'X', "value": 'PRESS', "ctrl": True, "shift": True}, None),
        ("paint.weight_gradient", {"type": 'A', "value": 'PRESS', "shift": True, "alt": True},
         {"properties": [("type", 'RADIAL')]}),
        ("paint.weight_gradient", {"type": 'A', "value": 'PRESS', "shift": True},
         {"properties": [("type", 'LINEAR')]}),
        ("paint.weight_set", {"type": 'X', "value": 'PRESS', "ctrl": True}, None),
        ("brush.scale_size", {"type": 'LEFT_BRACKET', "value": 'PRESS', "repeat": True},
         {"properties": [("scalar", 0.9)]}),
        ("brush.scale_size", {"type": 'RIGHT_BRACKET', "value": 'PRESS', "repeat": True},
         {"properties": [("scalar", 1.0 / 0.9)]}),
        *_template_paint_radial_control("weight_paint"),
        ("wm.radial_control", {"type": 'F', "value": 'PRESS', "ctrl": True},
         radial_control_properties("weight_paint", 'weight', 'use_unified_weight')),
        ("wm.context_menu_enum", {"type": 'E', "value": 'PRESS', "alt": True},
         {"properties": [("data_path", 'tool_settings.vertex_paint.brush.stroke_method')]}),
        ("wm.context_toggle", {"type": 'ONE', "value": 'PRESS'},
         {"properties": [("data_path", 'weight_paint_object.data.use_paint_mask')]}),
        ("wm.context_toggle", {"type": 'TWO', "value": 'PRESS'},
         {"properties": [("data_path", 'weight_paint_object.data.use_paint_mask_vertex')]}),
        ("wm.context_toggle", {"type": 'THREE', "value": 'PRESS'},
         {"properties": [("data_path", 'weight_paint_object.data.use_paint_bone_selection')]}),
        ("wm.context_toggle", {"type": 'S', "value": 'PRESS', "shift": True},
         {"properties": [("data_path", 'tool_settings.weight_paint.brush.use_smooth_stroke')]}),
        op_menu_pie("VIEW3D_MT_wpaint_vgroup_lock_pie", {"type": 'K', "value": 'PRESS'}),
        ("paint.face_vert_reveal", {"type": 'H', "value": 'PRESS', "alt": True}, None),
        *_template_items_context_panel("VIEW3D_PT_paint_weight_context_menu", params.context_menu_event),
    ])

    if params.select_mouse == 'LEFTMOUSE':
        # Bone selection for combined weight paint + pose mode (Alt).
        items.extend([
            ("view3d.select", {"type": 'LEFTMOUSE', "value": 'PRESS', "alt": True}, None),
            ("view3d.select", {"type": 'LEFTMOUSE', "value": 'PRESS', "shift": True, "alt": True},
             {"properties": [("toggle", True)]}),

            # Ctrl-Shift-LMB is needed for MMB emulation (which conflicts with Alt).
            # NOTE: this works reasonably well for pose-mode where typically selecting a single bone is sufficient.
            # For selecting faces/vertices, this is less useful. Selection tools are needed in this case.
            ("view3d.select", {"type": 'LEFTMOUSE', "value": 'PRESS', "ctrl": True, "shift": True}, None),
        ])

    if params.legacy:
        items.extend(_template_items_legacy_tools_from_numbers())

    return keymap


def km_paint_face_mask(params):
    # Use for vertex-paint & weight-paint modes.
    items = []
    keymap = (
        "Paint Face Mask (Weight, Vertex, Texture)",
        {"space_type": 'EMPTY', "region_type": 'WINDOW'},
        {"items": items},
    )

    items.extend([
        *_template_items_select_actions(params, "paint.face_select_all"),
        *_template_items_select_lasso(params, "view3d.select_lasso"),
        *_template_items_hide_reveal_actions("paint.face_select_hide", "paint.face_vert_reveal"),
        ("paint.face_select_linked", {"type": 'L', "value": 'PRESS', "ctrl": True}, None),
        ("paint.face_select_linked_pick", {"type": 'L', "value": 'PRESS'},
         {"properties": [("deselect", False)]}),
        ("paint.face_select_linked_pick", {"type": 'L', "value": 'PRESS', "shift": True},
         {"properties": [("deselect", True)]}),
        ("paint.face_select_more", {"type": 'NUMPAD_PLUS', "value": 'PRESS', "ctrl": True}, None),
        ("paint.face_select_less", {"type": 'NUMPAD_MINUS', "value": 'PRESS', "ctrl": True}, None),
    ])

    # For left mouse the tool key-maps are used because this interferes with Alt-LMB for regular selection.
    if params.select_mouse == 'RIGHTMOUSE':
        items.extend(_template_view3d_paint_mask_select_loop(params))

    return keymap


def km_paint_vertex_mask(params):
    # Use for vertex-paint & weight-paint modes.
    items = []
    keymap = (
        "Paint Vertex Selection (Weight, Vertex)",
        {"space_type": 'EMPTY', "region_type": 'WINDOW'},
        {"items": items},
    )

    items.extend([
        *_template_items_select_actions(params, "paint.vert_select_all"),
        *_template_items_select_lasso(params, "view3d.select_lasso"),
        *_template_items_hide_reveal_actions("paint.vert_select_hide", "paint.face_vert_reveal"),
        ("view3d.select_box", {"type": 'B', "value": 'PRESS'}, None),
        ("view3d.select_circle", {"type": 'C', "value": 'PRESS'}, None),
        ("paint.vert_select_linked", {"type": 'L', "value": 'PRESS', "ctrl": True}, None),
        ("paint.vert_select_linked_pick", {"type": 'L', "value": 'PRESS'},
         {"properties": [("select", True)]}),
        ("paint.vert_select_linked_pick", {"type": 'L', "value": 'PRESS', "shift": True},
         {"properties": [("select", False)]}),
        ("paint.vert_select_more", {"type": 'NUMPAD_PLUS', "value": 'PRESS', "ctrl": True}, None),
        ("paint.vert_select_less", {"type": 'NUMPAD_MINUS', "value": 'PRESS', "ctrl": True}, None),
    ])

    # TODO: use `_template_view3d_paint_mask_select_loop` if loop-select is supported.
    # See: `km_paint_face_mask`.

    return keymap


# ------------------------------------------------------------------------------
# Object Sculpt Modes

def km_sculpt(params):
    items = []
    keymap = (
        "Sculpt",
        {"space_type": 'EMPTY', "region_type": 'WINDOW'},
        {"items": items},
    )

    items.extend([
        # Brush strokes
        ("sculpt.brush_stroke", {"type": 'LEFTMOUSE', "value": 'PRESS'}, None),
        ("sculpt.brush_stroke", {"type": 'LEFTMOUSE', "value": 'PRESS', "ctrl": True},
         {"properties": [("mode", 'INVERT')]}),
        ("sculpt.brush_stroke", {"type": 'LEFTMOUSE', "value": 'PRESS', "shift": True},
         {"properties": [("mode", 'SMOOTH')]}),
        # Expand
        ("sculpt.expand", {"type": 'A', "value": 'PRESS', "shift": True},
         {"properties": [
             ("target", "MASK"),
             ("falloff_type", "GEODESIC"),
             ("invert", False),
             ("use_auto_mask", False),
             ("use_mask_preserve", True),
         ]}),
        ("sculpt.expand", {"type": 'A', "value": 'PRESS', "shift": True, "alt": True},
         {"properties": [
             ("target", "MASK"),
             ("falloff_type", "NORMALS"),
             ("invert", False),
             ("use_mask_preserve", True),
         ]}),
        ("sculpt.expand", {"type": 'W', "value": 'PRESS', "shift": True},
         {"properties": [
             ("target", "FACE_SETS"),
             ("falloff_type", "GEODESIC"),
             ("invert", False),
             ("use_mask_preserve", False),
             ("use_modify_active", False),
         ]}),
        ("sculpt.expand", {"type": 'W', "value": 'PRESS', "shift": True, "alt": True},
         {"properties": [
             ("target", "FACE_SETS"),
             ("falloff_type", "BOUNDARY_FACE_SET"),
             ("invert", False),
             ("use_mask_preserve", False),
             ("use_modify_active", True),
         ]}),
        # Partial Visibility Show/hide
        # Match keys from: `_template_items_hide_reveal_actions`, cannot use because arguments aren't compatible.
        ("sculpt.face_set_change_visibility", {"type": 'H', "value": 'PRESS', "shift": True},
         {"properties": [("mode", 'TOGGLE')]}),
        ("sculpt.face_set_change_visibility", {"type": 'H', "value": 'PRESS'},
         {"properties": [("mode", 'HIDE_ACTIVE')]}),
        ("paint.hide_show_all", {"type": 'H', "value": 'PRESS', "alt": True},
         {"properties": [("action", "SHOW")]}),
        ("paint.visibility_filter", {"type": 'PAGE_UP', "value": 'PRESS', "repeat": True},
         {"properties": [("action", 'GROW')]}),
        ("paint.visibility_filter", {"type": 'PAGE_DOWN', "value": 'PRESS', "repeat": True},
         {"properties": [("action", 'SHRINK')]}),
        ("sculpt.face_set_edit", {"type": 'W', "value": 'PRESS', "ctrl": True},
         {"properties": [("mode", 'GROW')]}),
        ("sculpt.face_set_edit", {"type": 'W', "value": 'PRESS', "ctrl": True, "alt": True},
         {"properties": [("mode", 'SHRINK')]}),
        # Subdivision levels
        *_template_items_object_subdivision_set(),
        ("object.subdivision_set", {"type": 'ONE', "value": 'PRESS', "alt": True, "repeat": True},
         {"properties": [("level", -1), ("relative", True)]}),
        ("object.subdivision_set", {"type": 'TWO', "value": 'PRESS', "alt": True, "repeat": True},
         {"properties": [("level", 1), ("relative", True)]}),
        # Mask
        ("paint.mask_flood_fill", {"type": 'M', "value": 'PRESS', "alt": True},
         {"properties": [("mode", 'VALUE'), ("value", 0.0)]}),
        ("paint.mask_flood_fill", {"type": 'I', "value": 'PRESS', "ctrl": True},
         {"properties": [("mode", 'INVERT')]}),
        ("paint.mask_box_gesture", {"type": 'B', "value": 'PRESS'},
         {"properties": [("mode", 'VALUE'), ("value", 0.0)]}),
        # Dynamic topology
        ("sculpt.dyntopo_detail_size_edit", {"type": 'R', "value": 'PRESS'}, None),
        ("sculpt.detail_flood_fill", {"type": 'R', "value": 'PRESS', "ctrl": True}, None),
        # Remesh
        ("object.voxel_remesh", {"type": 'R', "value": 'PRESS', "ctrl": True}, None),
        ("object.voxel_size_edit", {"type": 'R', "value": 'PRESS'}, None),
        # Color
        ("sculpt.sample_color", {"type": 'X', "value": 'PRESS', "shift": True}, None),
        ("paint.brush_colors_flip", {"type": 'X', "value": 'PRESS', }, None),
        # Brush properties
        ("brush.scale_size", {"type": 'LEFT_BRACKET', "value": 'PRESS', "repeat": True},
         {"properties": [("scalar", 0.9)]}),
        ("brush.scale_size", {"type": 'RIGHT_BRACKET', "value": 'PRESS', "repeat": True},
         {"properties": [("scalar", 1.0 / 0.9)]}),
        *_template_paint_radial_control("sculpt", rotation=True),
        # Stencil
        ("brush.stencil_control", {"type": 'RIGHTMOUSE', "value": 'PRESS'},
         {"properties": [("mode", 'TRANSLATION')]}),
        ("brush.stencil_control", {"type": 'RIGHTMOUSE', "value": 'PRESS', "shift": True},
         {"properties": [("mode", 'SCALE')]}),
        ("brush.stencil_control", {"type": 'RIGHTMOUSE', "value": 'PRESS', "ctrl": True},
         {"properties": [("mode", 'ROTATION')]}),
        ("brush.stencil_control", {"type": 'RIGHTMOUSE', "value": 'PRESS', "alt": True},
         {"properties": [("mode", 'TRANSLATION'), ("texmode", 'SECONDARY')]}),
        ("brush.stencil_control", {"type": 'RIGHTMOUSE', "value": 'PRESS', "shift": True, "alt": True},
         {"properties": [("mode", 'SCALE'), ("texmode", 'SECONDARY')]}),
        ("brush.stencil_control", {"type": 'RIGHTMOUSE', "value": 'PRESS', "ctrl": True, "alt": True},
         {"properties": [("mode", 'ROTATION'), ("texmode", 'SECONDARY')]}),
        # Sculpt Session Pivot Point
        ("sculpt.set_pivot_position", {"type": 'RIGHTMOUSE', "value": 'PRESS', "shift": True},
         {"properties": [("mode", 'SURFACE')]}),
        # Menus
        ("wm.context_menu_enum", {"type": 'E', "value": 'PRESS', "alt": True},
         {"properties": [("data_path", 'tool_settings.sculpt.brush.stroke_method')]}),
        ("wm.context_toggle", {"type": 'S', "value": 'PRESS', "shift": True},
         {"properties": [("data_path", 'tool_settings.sculpt.brush.use_smooth_stroke')]}),
        op_menu_pie("VIEW3D_MT_sculpt_mask_edit_pie", {"type": 'A', "value": 'PRESS'}),
        op_menu_pie("VIEW3D_MT_sculpt_automasking_pie", {"type": 'A', "alt": True, "value": 'PRESS'}),
        op_menu_pie("VIEW3D_MT_sculpt_face_sets_edit_pie", {"type": 'W', "value": 'PRESS', "alt": True}),
        *_template_items_context_panel("VIEW3D_PT_sculpt_context_menu", params.context_menu_event),
        # Tools
        ("paint.brush_select", {"type": 'V', "value": 'PRESS'},
         {"properties": [("sculpt_tool", 'DRAW')]}),
        ("paint.brush_select", {"type": 'S', "value": 'PRESS'},
         {"properties": [("sculpt_tool", 'SMOOTH')]}),
        ("paint.brush_select", {"type": 'P', "value": 'PRESS'},
         {"properties": [("sculpt_tool", 'PINCH')]}),
        ("paint.brush_select", {"type": 'I', "value": 'PRESS'},
         {"properties": [("sculpt_tool", 'INFLATE')]}),
        ("paint.brush_select", {"type": 'G', "value": 'PRESS'},
         {"properties": [("sculpt_tool", 'GRAB')]}),
        ("paint.brush_select", {"type": 'T', "value": 'PRESS', "shift": True},
         {"properties": [("sculpt_tool", 'SCRAPE')]}),
        ("paint.brush_select", {"type": 'C', "value": 'PRESS'},
         {"properties": [("sculpt_tool", 'CLAY_STRIPS')]}),
        ("paint.brush_select", {"type": 'C', "value": 'PRESS', "shift": True},
         {"properties": [("sculpt_tool", 'CREASE')]}),
        ("paint.brush_select", {"type": 'K', "value": 'PRESS'},
         {"properties": [("sculpt_tool", 'SNAKE_HOOK')]}),
        ("paint.brush_select", {"type": 'M', "value": 'PRESS'},
         {"properties": [("sculpt_tool", 'MASK'), ("toggle", True), ("create_missing", True)]}),
    ])

    # Lasso Masking.
    # Needed because of shortcut conflicts on CTRL-LMB on right click select,
    # all modifier keys are used together to unmask (equivalent of selecting).
    if params.select_mouse == 'RIGHTMOUSE':
        items.extend([
            ("paint.mask_lasso_gesture",
             {"type": 'LEFTMOUSE', "value": 'PRESS', "shift": True, "ctrl": True},
             {"properties": [("value", 1.0)]}),
            ("paint.mask_lasso_gesture",
             {"type": 'LEFTMOUSE', "value": 'PRESS', "shift": True, "ctrl": True, "alt": True},
             {"properties": [("value", 0.0)]}),
        ])
    else:
        items.extend([
            ("paint.mask_lasso_gesture", {"type": 'RIGHTMOUSE', "value": 'PRESS', "shift": True, "ctrl": True},
             {"properties": [("value", 1.0)]}),
            ("paint.mask_lasso_gesture", {"type": 'RIGHTMOUSE', "value": 'PRESS', "ctrl": True},
             {"properties": [("value", 0.0)]}),
        ])

    if params.legacy:
        items.extend(_template_items_legacy_tools_from_numbers())

    return keymap


def km_sculpt_curves(params):
    items = []
    keymap = (
        "Sculpt Curves",
        {"space_type": 'EMPTY', "region_type": 'WINDOW'},
        {"items": items},
    )

    items.extend([
        ("sculpt_curves.brush_stroke", {"type": 'LEFTMOUSE', "value": 'PRESS'}, None),
        ("sculpt_curves.brush_stroke", {"type": 'LEFTMOUSE', "value": 'PRESS', "ctrl": True},
         {"properties": [("mode", 'INVERT')]}),
        ("sculpt_curves.brush_stroke", {"type": 'LEFTMOUSE', "value": 'PRESS', "shift": True},
         {"properties": [("mode", 'SMOOTH')]}),
        ("curves.set_selection_domain", {"type": 'ONE', "value": 'PRESS'}, {"properties": [("domain", 'POINT')]}),
        ("curves.set_selection_domain", {"type": 'TWO', "value": 'PRESS'}, {"properties": [("domain", 'CURVE')]}),
        *_template_paint_radial_control("curves_sculpt"),
        ("brush.scale_size", {"type": 'LEFT_BRACKET', "value": 'PRESS', "repeat": True},
         {"properties": [("scalar", 0.9)]}),
        ("brush.scale_size", {"type": 'RIGHT_BRACKET', "value": 'PRESS', "repeat": True},
         {"properties": [("scalar", 1.0 / 0.9)]}),
        *_template_items_select_actions(params, "curves.select_all"),
        ("sculpt_curves.min_distance_edit", {"type": 'R', "value": 'PRESS'}, {}),
        ("sculpt_curves.select_grow", {"type": 'A', "value": 'PRESS', "shift": True}, {}),
    ])

    return keymap


# ------------------------------------------------------------------------------
# Object Edit Modes

# Mesh edit mode.
def km_edit_mesh(params):
    items = []
    keymap = (
        "Mesh",
        {"space_type": 'EMPTY', "region_type": 'WINDOW'},
        {"items": items},
    )

    items.extend([
        # Transform Actions.
        *_template_items_transform_actions(params, use_bend=True, use_mirror=True, use_tosphere=True, use_shear=True),
        ("transform.skin_resize", {"type": 'A', "value": 'PRESS', "ctrl": True}, None),

        # Tools.
        op_tool_optional(
            ("mesh.loopcut_slide", {"type": 'R', "value": 'PRESS', "ctrl": True},
             {"properties": [("TRANSFORM_OT_edge_slide", [("release_confirm", False)],)]}),
            (op_tool_cycle, "builtin.loop_cut"), params),
        op_tool_optional(
            ("mesh.offset_edge_loops_slide", {"type": 'R', "value": 'PRESS', "shift": True, "ctrl": True},
             {"properties": [("TRANSFORM_OT_edge_slide", [("release_confirm", False)],)]}),
            (op_tool_cycle, "builtin.offset_edge_loop_cut"), params),
        op_tool_optional(
            ("mesh.inset", {"type": 'I', "value": 'PRESS'}, None),
            (op_tool_cycle, "builtin.inset_faces"), params),
        op_tool_optional(
            ("mesh.bevel", {"type": 'B', "value": 'PRESS', "ctrl": True},
             {"properties": [("affect", 'EDGES')]}),
            (op_tool_cycle, "builtin.bevel"), params),
        op_tool_optional(
            ("transform.shrink_fatten", {"type": 'S', "value": 'PRESS', "alt": True}, None),
            (op_tool_cycle, "builtin.shrink_fatten"), params),
        ("mesh.bevel", {"type": 'B', "value": 'PRESS', "shift": True, "ctrl": True},
         {"properties": [("affect", 'VERTICES')]}),
        # Selection modes.
        *_template_items_editmode_mesh_select_mode(params),
        # Loop Select with alt. Double click in case MMB emulation is on (below).
        ("mesh.loop_select",
         {"type": params.select_mouse, "value": params.select_mouse_value, "alt": True}, None),
        ("mesh.loop_select",
         {"type": params.select_mouse, "value": params.select_mouse_value, "shift": True, "alt": True},
         {"properties": [("toggle", True)]}),
        # Selection
        ("mesh.edgering_select",
         {"type": params.select_mouse, "value": params.select_mouse_value, "ctrl": True, "alt": True}, None),
        ("mesh.edgering_select",
         {"type": params.select_mouse, "value": params.select_mouse_value, "shift": True, "ctrl": True, "alt": True},
         {"properties": [("toggle", True)]}),
        ("mesh.shortest_path_pick",
         {"type": params.select_mouse, "value": params.select_mouse_value_fallback, "ctrl": True},
         {"properties": [("use_fill", False)]}),
        ("mesh.shortest_path_pick",
         {"type": params.select_mouse, "value": params.select_mouse_value_fallback, "shift": True, "ctrl": True},
         {"properties": [("use_fill", True)]}),
        *_template_items_select_actions(params, "mesh.select_all"),
        ("mesh.select_more", {"type": 'NUMPAD_PLUS', "value": 'PRESS', "ctrl": True, "repeat": True}, None),
        ("mesh.select_less", {"type": 'NUMPAD_MINUS', "value": 'PRESS', "ctrl": True, "repeat": True}, None),
        ("mesh.select_next_item",
         {"type": 'NUMPAD_PLUS', "value": 'PRESS', "shift": True, "ctrl": True, "repeat": True}, None),
        ("mesh.select_prev_item",
         {"type": 'NUMPAD_MINUS', "value": 'PRESS', "shift": True, "ctrl": True, "repeat": True}, None),
        ("mesh.select_linked", {"type": 'L', "value": 'PRESS', "ctrl": True}, None),
        ("mesh.select_linked_pick", {"type": 'L', "value": 'PRESS'},
         {"properties": [("deselect", False)]}),
        ("mesh.select_linked_pick", {"type": 'L', "value": 'PRESS', "shift": True},
         {"properties": [("deselect", True)]}),
        ("mesh.select_mirror", {"type": 'M', "value": 'PRESS', "shift": True, "ctrl": True}, None),
        op_menu("VIEW3D_MT_edit_mesh_select_similar", {"type": 'G', "value": 'PRESS', "shift": True}),
        # Hide/reveal.
        *_template_items_hide_reveal_actions("mesh.hide", "mesh.reveal"),
        # Tools.
        ("mesh.normals_make_consistent", {"type": 'N', "value": 'PRESS', "ctrl" if params.legacy else "shift": True},
         {"properties": [("inside", False)]}),
        ("mesh.normals_make_consistent", {"type": 'N', "value": 'PRESS', "shift": True, "ctrl": True},
         {"properties": [("inside", True)]}),
        op_tool_optional(
            ("view3d.edit_mesh_extrude_move_normal", {"type": 'E', "value": 'PRESS'}, None),
            (op_tool_cycle, "builtin.extrude_region"), params),
        op_menu("VIEW3D_MT_edit_mesh_extrude", {"type": 'E', "value": 'PRESS', "alt": True}),
        ("transform.edge_crease", {"type": 'E', "value": 'PRESS', "shift": True}, None),
        ("mesh.fill", {"type": 'F', "value": 'PRESS', "alt": True}, None),
        ("mesh.quads_convert_to_tris", {"type": 'T', "value": 'PRESS', "ctrl": True},
         {"properties": [("quad_method", 'BEAUTY'), ("ngon_method", 'BEAUTY')]}),
        ("mesh.quads_convert_to_tris", {"type": 'T', "value": 'PRESS', "shift": True, "ctrl": True},
         {"properties": [("quad_method", 'FIXED'), ("ngon_method", 'CLIP')]}),
        ("mesh.tris_convert_to_quads", {"type": 'J', "value": 'PRESS', "alt": True}, None),
        op_tool_optional(
            ("mesh.rip_move", {"type": 'V', "value": 'PRESS'},
             {"properties": [("MESH_OT_rip", [("use_fill", False)],)]}),
            (op_tool_cycle, "builtin.rip_region"), params),
        # No tool is available for this.
        ("mesh.rip_move", {"type": 'V', "value": 'PRESS', "alt": True},
         {"properties": [("MESH_OT_rip", [("use_fill", True)],)]}),
        ("mesh.rip_edge_move", {"type": 'D', "value": 'PRESS', "alt": True}, None),
        op_menu("VIEW3D_MT_edit_mesh_merge", {"type": 'M', "value": 'PRESS'}),
        op_menu("VIEW3D_MT_edit_mesh_split", {"type": 'M', "value": 'PRESS', "alt": True}),
        ("mesh.edge_face_add", {"type": 'F', "value": 'PRESS', "repeat": True}, None),
        ("mesh.duplicate_move", {"type": 'D', "value": 'PRESS', "shift": True}, None),
        op_menu("VIEW3D_MT_mesh_add", {"type": 'A', "value": 'PRESS', "shift": True}),
        ("mesh.separate", {"type": 'P', "value": 'PRESS'}, None),
        ("mesh.split", {"type": 'Y', "value": 'PRESS'}, None),
        ("mesh.vert_connect_path", {"type": 'J', "value": 'PRESS'}, None),
        ("mesh.point_normals", {"type": 'L', "value": 'PRESS', "alt": True}, None),
        op_tool_optional(
            ("transform.vert_slide", {"type": 'V', "value": 'PRESS', "shift": True}, None),
            (op_tool_cycle, "builtin.vertex_slide"), params),
        ("mesh.dupli_extrude_cursor", {"type": params.action_mouse, "value": 'CLICK', "ctrl": True},
         {"properties": [("rotate_source", True)]}),
        ("mesh.dupli_extrude_cursor", {"type": params.action_mouse, "value": 'CLICK', "shift": True, "ctrl": True},
         {"properties": [("rotate_source", False)]}),
        op_menu("VIEW3D_MT_edit_mesh_delete", {"type": 'X', "value": 'PRESS'}),
        op_menu("VIEW3D_MT_edit_mesh_delete", {"type": 'DEL', "value": 'PRESS'}),
        ("mesh.dissolve_mode", {"type": 'X', "value": 'PRESS', "ctrl": True}, None),
        ("mesh.dissolve_mode", {"type": 'DEL', "value": 'PRESS', "ctrl": True}, None),
        op_tool_optional(
            ("mesh.knife_tool", {"type": 'K', "value": 'PRESS'},
             {"properties": [("use_occlude_geometry", True), ("only_selected", False)]}),
            (op_tool_cycle, "builtin.knife"), params),
        ("mesh.knife_tool", {"type": 'K', "value": 'PRESS', "shift": True},
         {"properties": [("use_occlude_geometry", False), ("only_selected", True)]}),
        ("object.vertex_parent_set", {"type": 'P', "value": 'PRESS', "ctrl": True}, None),
        # Menus.
        op_menu("VIEW3D_MT_edit_mesh_faces", {"type": 'F', "value": 'PRESS', "ctrl": True}),
        op_menu("VIEW3D_MT_edit_mesh_edges", {"type": 'E', "value": 'PRESS', "ctrl": True}),
        op_menu("VIEW3D_MT_edit_mesh_vertices", {"type": 'V', "value": 'PRESS', "ctrl": True}),
        op_menu("VIEW3D_MT_hook", {"type": 'H', "value": 'PRESS', "ctrl": True}),
        op_menu("VIEW3D_MT_uv_map", {"type": 'U', "value": 'PRESS'}),
        op_menu("VIEW3D_MT_vertex_group", {"type": 'G', "value": 'PRESS', "ctrl": True}),
        op_menu("VIEW3D_MT_edit_mesh_normals", {"type": 'N', "value": 'PRESS', "alt": True}),
        ("object.vertex_group_remove_from", {"type": 'G', "value": 'PRESS', "ctrl": True, "alt": True}, None),
        *_template_items_proportional_editing(
            params, connected=True, toggle_data_path='tool_settings.use_proportional_edit'),
        *_template_items_context_menu("VIEW3D_MT_edit_mesh_context_menu", params.context_menu_event),
    ])

    if params.use_mouse_emulate_3_button and params.select_mouse == 'LEFTMOUSE':
        items.extend([
            ("mesh.loop_select", {"type": params.select_mouse, "value": 'DOUBLE_CLICK'}, None),
            ("mesh.loop_select", {"type": params.select_mouse, "value": 'DOUBLE_CLICK', "shift": True},
             {"properties": [("extend", True)]}),
            ("mesh.loop_select", {"type": params.select_mouse, "value": 'DOUBLE_CLICK', "alt": True},
             {"properties": [("deselect", True)]}),
            ("mesh.edgering_select",
             {"type": params.select_mouse, "value": 'DOUBLE_CLICK', "ctrl": True}, None),
            ("mesh.edgering_select",
             {"type": params.select_mouse, "value": 'DOUBLE_CLICK', "shift": True, "ctrl": True},
             {"properties": [("toggle", True)]}),
        ])

    if params.legacy:
        items.extend([
            ("mesh.poke", {"type": 'P', "value": 'PRESS', "alt": True}, None),
            ("mesh.select_non_manifold",
             {"type": 'M', "value": 'PRESS', "shift": True, "ctrl": True, "alt": True}, None),
            ("mesh.faces_select_linked_flat",
             {"type": 'F', "value": 'PRESS', "shift": True, "ctrl": True, "alt": True}, None),
            ("mesh.spin", {"type": 'R', "value": 'PRESS', "alt": True}, None),
            ("mesh.beautify_fill", {"type": 'F', "value": 'PRESS', "shift": True, "alt": True}, None),
            *_template_items_object_subdivision_set(),
        ])

    return keymap


# Armature edit mode
def km_edit_armature(params):
    items = []
    keymap = (
        "Armature",
        {"space_type": 'EMPTY', "region_type": 'WINDOW'},
        {"items": items},
    )

    items.extend([
        # Transform Actions.
        *_template_items_transform_actions(params, use_mirror=True),

        # Hide/reveal.
        *_template_items_hide_reveal_actions("armature.hide", "armature.reveal"),
        # Align & roll.
        ("armature.align", {"type": 'A', "value": 'PRESS', "ctrl": True, "alt": True}, None),
        ("armature.calculate_roll", {"type": 'N', "value": 'PRESS', "ctrl" if params.legacy else "shift": True}, None),
        ("armature.roll_clear", {"type": 'R', "value": 'PRESS', "alt": True}, None),
        ("armature.switch_direction", {"type": 'F', "value": 'PRESS', "alt": True}, None),
        # Add.
        ("armature.bone_primitive_add", {"type": 'A', "value": 'PRESS', "shift": True}, None),
        # Parenting.
        ("armature.parent_set", {"type": 'P', "value": 'PRESS', "ctrl": True}, None),
        ("armature.parent_clear", {"type": 'P', "value": 'PRESS', "alt": True}, None),
        # Selection.
        *_template_items_select_actions(params, "armature.select_all"),
        ("armature.select_mirror", {"type": 'M', "value": 'PRESS', "shift": True, "ctrl": True},
         {"properties": [("extend", False)]}),
        ("armature.select_hierarchy", {"type": 'LEFT_BRACKET', "value": 'PRESS'},
         {"properties": [("direction", 'PARENT'), ("extend", False)]}),
        ("armature.select_hierarchy", {"type": 'LEFT_BRACKET', "value": 'PRESS', "shift": True},
         {"properties": [("direction", 'PARENT'), ("extend", True)]}),
        ("armature.select_hierarchy", {"type": 'RIGHT_BRACKET', "value": 'PRESS'},
         {"properties": [("direction", 'CHILD'), ("extend", False)]}),
        ("armature.select_hierarchy", {"type": 'RIGHT_BRACKET', "value": 'PRESS', "shift": True},
         {"properties": [("direction", 'CHILD'), ("extend", True)]}),
        ("armature.select_more", {"type": 'NUMPAD_PLUS', "value": 'PRESS', "ctrl": True, "repeat": True}, None),
        ("armature.select_less", {"type": 'NUMPAD_MINUS', "value": 'PRESS', "ctrl": True, "repeat": True}, None),
        ("armature.select_similar", {"type": 'G', "value": 'PRESS', "shift": True}, None),
        ("armature.select_linked_pick", {"type": 'L', "value": 'PRESS'},
         {"properties": [("deselect", False)]}),
        ("armature.select_linked_pick", {"type": 'L', "value": 'PRESS', "shift": True},
         {"properties": [("deselect", True)]}),
        ("armature.select_linked", {"type": 'L', "value": 'PRESS', "ctrl": True}, None),
        ("armature.shortest_path_pick",
         {"type": params.select_mouse, "value": params.select_mouse_value_fallback, "ctrl": True}, None),
        # Editing.
        op_menu("VIEW3D_MT_edit_armature_delete", {"type": 'X', "value": 'PRESS'}),
        op_menu("VIEW3D_MT_edit_armature_delete", {"type": 'DEL', "value": 'PRESS'}),
        ("armature.duplicate_move", {"type": 'D', "value": 'PRESS', "shift": True}, None),
        ("armature.dissolve", {"type": 'X', "value": 'PRESS', "ctrl": True}, None),
        ("armature.dissolve", {"type": 'DEL', "value": 'PRESS', "ctrl": True}, None),
        op_tool_optional(
            ("armature.extrude_move", {"type": 'E', "value": 'PRESS'}, None),
            (op_tool_cycle, "builtin.extrude"), params),
        ("armature.extrude_forked", {"type": 'E', "value": 'PRESS', "shift": True}, None),
        ("armature.click_extrude", {"type": params.action_mouse, "value": 'CLICK', "ctrl": True}, None),
        ("armature.fill", {"type": 'F', "value": 'PRESS'}, None),
        ("armature.split", {"type": 'Y', "value": 'PRESS'}, None),
        ("armature.separate", {"type": 'P', "value": 'PRESS'}, None),
        # Set flags.
        op_menu("VIEW3D_MT_bone_options_toggle", {"type": 'W', "value": 'PRESS', "shift": True}),
        op_menu("VIEW3D_MT_bone_options_enable", {"type": 'W', "value": 'PRESS', "shift": True, "ctrl": True}),
        op_menu("VIEW3D_MT_bone_options_disable", {"type": 'W', "value": 'PRESS', "alt": True}),
        # Armature/bone layers.
        ("armature.collection_show_all", {"type": 'ACCENT_GRAVE', "value": 'PRESS', "ctrl": True}, None),
        ("armature.assign_to_collection", {"type": 'M', "value": 'PRESS', "shift": True}, None),
        ("armature.move_to_collection", {"type": 'M', "value": 'PRESS'}, None),
        # Special transforms.
        op_tool_optional(
            ("transform.bbone_resize", {"type": 'S', "value": 'PRESS', "shift": True, "ctrl": True, "alt": True}, None),
            (op_tool_cycle, "builtin.bone_size"), params),
        op_tool_optional(
            ("transform.transform", {"type": 'S', "value": 'PRESS', "alt": True},
             {"properties": [("mode", 'BONE_ENVELOPE')]}),
            (op_tool_cycle, "builtin.bone_envelope"), params),
        op_tool_optional(
            ("transform.transform", {"type": 'R', "value": 'PRESS', "ctrl": True},
             {"properties": [("mode", 'BONE_ROLL')]}),
            (op_tool_cycle, "builtin.roll"), params),
        # Menus.
        *_template_items_context_menu("VIEW3D_MT_armature_context_menu", params.context_menu_event),
    ])

    return keymap


# Meta-ball edit mode.
def km_edit_metaball(params):
    items = []
    keymap = (
        "Metaball",
        {"space_type": 'EMPTY', "region_type": 'WINDOW'},
        {"items": items},
    )

    items.extend([
        # Transform Actions.
        *_template_items_transform_actions(params, use_mirror=True),

        ("object.metaball_add", {"type": 'A', "value": 'PRESS', "shift": True}, None),
        *_template_items_hide_reveal_actions("mball.hide_metaelems", "mball.reveal_metaelems"),
        ("mball.delete_metaelems", {"type": 'X', "value": 'PRESS'}, None),
        ("mball.delete_metaelems", {"type": 'DEL', "value": 'PRESS'}, None),
        ("mball.duplicate_move", {"type": 'D', "value": 'PRESS', "shift": True}, None),
        *_template_items_select_actions(params, "mball.select_all"),
        ("mball.select_similar", {"type": 'G', "value": 'PRESS', "shift": True}, None),
        *_template_items_proportional_editing(
            params, connected=True, toggle_data_path='tool_settings.use_proportional_edit'),
        *_template_items_context_menu("VIEW3D_MT_edit_metaball_context_menu", params.context_menu_event),
    ])

    return keymap


# Lattice edit mode.
def km_edit_lattice(params):
    items = []
    keymap = (
        "Lattice",
        {"space_type": 'EMPTY', "region_type": 'WINDOW'},
        {"items": items},
    )

    items.extend([
        # Transform Actions.
        *_template_items_transform_actions(params, use_bend=True, use_mirror=True, use_tosphere=True, use_shear=True),

        *_template_items_select_actions(params, "lattice.select_all"),
        ("lattice.select_more", {"type": 'NUMPAD_PLUS', "value": 'PRESS', "ctrl": True, "repeat": True}, None),
        ("lattice.select_less", {"type": 'NUMPAD_MINUS', "value": 'PRESS', "ctrl": True, "repeat": True}, None),
        ("object.vertex_parent_set", {"type": 'P', "value": 'PRESS', "ctrl": True}, None),
        ("lattice.flip", {"type": 'F', "value": 'PRESS', "alt": True}, None),
        op_menu("VIEW3D_MT_hook", {"type": 'H', "value": 'PRESS', "ctrl": True}),
        *_template_items_proportional_editing(
            params, connected=False, toggle_data_path='tool_settings.use_proportional_edit'),
        *_template_items_context_menu("VIEW3D_MT_edit_lattice_context_menu", params.context_menu_event),
    ])

    return keymap


# Particle edit mode.
def km_edit_particle(params):
    items = []
    keymap = (
        "Particle",
        {"space_type": 'EMPTY', "region_type": 'WINDOW'},
        {"items": items},
    )

    items.extend([
        *_template_items_select_actions(params, "particle.select_all"),
        ("particle.select_more", {"type": 'NUMPAD_PLUS', "value": 'PRESS', "ctrl": True, "repeat": True}, None),
        ("particle.select_less", {"type": 'NUMPAD_MINUS', "value": 'PRESS', "ctrl": True, "repeat": True}, None),
        ("particle.select_linked_pick", {"type": 'L', "value": 'PRESS'},
         {"properties": [("deselect", False)]}),
        ("particle.select_linked_pick", {"type": 'L', "value": 'PRESS', "shift": True},
         {"properties": [("deselect", True)]}),
        ("particle.select_linked", {"type": 'L', "value": 'PRESS', "ctrl": True}, None),
        ("particle.delete", {"type": 'X', "value": 'PRESS'}, None),
        ("particle.delete", {"type": 'DEL', "value": 'PRESS'}, None),
        *_template_items_hide_reveal_actions("particle.hide", "particle.reveal"),
        ("particle.brush_edit", {"type": 'LEFTMOUSE', "value": 'PRESS'}, None),
        ("particle.brush_edit", {"type": 'LEFTMOUSE', "value": 'PRESS', "shift": True}, None),
        ("wm.radial_control", {"type": 'F', "value": 'PRESS'},
         {"properties": [("data_path_primary", 'tool_settings.particle_edit.brush.size')]}),
        ("wm.radial_control", {"type": 'F', "value": 'PRESS', "shift": True},
         {"properties": [("data_path_primary", 'tool_settings.particle_edit.brush.strength')]}),
        ("particle.weight_set", {"type": 'K', "value": 'PRESS', "shift": True}, None),
        *(
            (("wm.context_set_enum",
              {"type": NUMBERS_1[i], "value": 'PRESS'},
              {"properties": [("data_path", "tool_settings.particle_edit.select_mode"), ("value", value)]})
             for i, value in enumerate(('PATH', 'POINT', 'TIP'))
             )
        ),
        *_template_items_proportional_editing(
            params, connected=False, toggle_data_path='tool_settings.use_proportional_edit'),
        *_template_items_context_menu("VIEW3D_MT_particle_context_menu", params.context_menu_event),
        *_template_items_transform_actions(params),
    ])

    return keymap


# Text edit mode.
def km_edit_font(params):
    items = []
    keymap = (
        "Font",
        {"space_type": 'EMPTY', "region_type": 'WINDOW'},
        {"items": items},
    )

    items.extend([
        ("font.style_toggle", {"type": 'B', "value": 'PRESS', "ctrl": True},
         {"properties": [("style", 'BOLD')]}),
        ("font.style_toggle", {"type": 'I', "value": 'PRESS', "ctrl": True},
         {"properties": [("style", 'ITALIC')]}),
        ("font.style_toggle", {"type": 'U', "value": 'PRESS', "ctrl": True},
         {"properties": [("style", 'UNDERLINE')]}),
        ("font.style_toggle", {"type": 'P', "value": 'PRESS', "ctrl": True},
         {"properties": [("style", 'SMALL_CAPS')]}),
        ("font.delete", {"type": 'DEL', "value": 'PRESS', "repeat": True},
         {"properties": [("type", 'NEXT_OR_SELECTION')]}),
        ("font.delete", {"type": 'DEL', "value": 'PRESS', "ctrl": True, "repeat": True},
         {"properties": [("type", 'NEXT_WORD')]}),
        ("font.delete", {"type": 'BACK_SPACE', "value": 'PRESS', "repeat": True},
         {"properties": [("type", 'PREVIOUS_OR_SELECTION')]}),
        ("font.delete", {"type": 'BACK_SPACE', "value": 'PRESS', "shift": True, "repeat": True},
         {"properties": [("type", 'PREVIOUS_OR_SELECTION')]}),
        ("font.delete", {"type": 'BACK_SPACE', "value": 'PRESS', "ctrl": True, "repeat": True},
         {"properties": [("type", 'PREVIOUS_WORD')]}),
        ("font.move", {"type": 'HOME', "value": 'PRESS'},
         {"properties": [("type", 'LINE_BEGIN')]}),
        ("font.move", {"type": 'END', "value": 'PRESS'},
         {"properties": [("type", 'LINE_END')]}),
        ("font.move", {"type": 'LEFT_ARROW', "value": 'PRESS', "repeat": True},
         {"properties": [("type", 'PREVIOUS_CHARACTER')]}),
        ("font.move", {"type": 'RIGHT_ARROW', "value": 'PRESS', "repeat": True},
         {"properties": [("type", 'NEXT_CHARACTER')]}),
        ("font.move", {"type": 'LEFT_ARROW', "value": 'PRESS', "ctrl": True, "repeat": True},
         {"properties": [("type", 'PREVIOUS_WORD')]}),
        ("font.move", {"type": 'RIGHT_ARROW', "value": 'PRESS', "ctrl": True, "repeat": True},
         {"properties": [("type", 'NEXT_WORD')]}),
        ("font.move", {"type": 'UP_ARROW', "value": 'PRESS', "repeat": True},
         {"properties": [("type", 'PREVIOUS_LINE')]}),
        ("font.move", {"type": 'DOWN_ARROW', "value": 'PRESS', "repeat": True},
         {"properties": [("type", 'NEXT_LINE')]}),
        ("font.move", {"type": 'PAGE_UP', "value": 'PRESS', "repeat": True},
         {"properties": [("type", 'PREVIOUS_PAGE')]}),
        ("font.move", {"type": 'PAGE_DOWN', "value": 'PRESS', "repeat": True},
         {"properties": [("type", 'NEXT_PAGE')]}),
        ("font.move", {"type": 'HOME', "value": 'PRESS', "ctrl": True, "repeat": True},
         {"properties": [("type", 'TEXT_BEGIN')]}),
        ("font.move", {"type": 'END', "value": 'PRESS', "ctrl": True, "repeat": True},
         {"properties": [("type", 'TEXT_END')]}),
        ("font.move_select", {"type": 'HOME', "value": 'PRESS', "shift": True},
         {"properties": [("type", 'LINE_BEGIN')]}),
        ("font.move_select", {"type": 'END', "value": 'PRESS', "shift": True},
         {"properties": [("type", 'LINE_END')]}),
        ("font.move_select", {"type": 'LEFT_ARROW', "value": 'PRESS', "shift": True, "repeat": True},
         {"properties": [("type", 'PREVIOUS_CHARACTER')]}),
        ("font.move_select", {"type": 'RIGHT_ARROW', "value": 'PRESS', "shift": True, "repeat": True},
         {"properties": [("type", 'NEXT_CHARACTER')]}),
        ("font.move_select", {"type": 'LEFT_ARROW', "value": 'PRESS', "shift": True, "ctrl": True, "repeat": True},
         {"properties": [("type", 'PREVIOUS_WORD')]}),
        ("font.move_select", {"type": 'RIGHT_ARROW', "value": 'PRESS', "shift": True, "ctrl": True, "repeat": True},
         {"properties": [("type", 'NEXT_WORD')]}),
        ("font.move_select", {"type": 'UP_ARROW', "value": 'PRESS', "shift": True, "repeat": True},
         {"properties": [("type", 'PREVIOUS_LINE')]}),
        ("font.move_select", {"type": 'DOWN_ARROW', "value": 'PRESS', "shift": True, "repeat": True},
         {"properties": [("type", 'NEXT_LINE')]}),
        ("font.move_select", {"type": 'PAGE_UP', "value": 'PRESS', "shift": True, "repeat": True},
         {"properties": [("type", 'PREVIOUS_PAGE')]}),
        ("font.move_select", {"type": 'PAGE_DOWN', "value": 'PRESS', "shift": True, "repeat": True},
         {"properties": [("type", 'NEXT_PAGE')]}),
        ("font.move_select", {"type": 'HOME', "value": 'PRESS', "shift": True, "ctrl": True, "repeat": True},
         {"properties": [("type", 'TEXT_BEGIN')]}),
        ("font.move_select", {"type": 'END', "value": 'PRESS', "shift": True, "ctrl": True, "repeat": True},
         {"properties": [("type", 'TEXT_END')]}),
        ("font.change_spacing", {"type": 'LEFT_ARROW', "value": 'PRESS', "alt": True, "repeat": True},
         {"properties": [("delta", -1.0)]}),
        ("font.change_spacing", {"type": 'RIGHT_ARROW', "value": 'PRESS', "alt": True, "repeat": True},
         {"properties": [("delta", 1.0)]}),
        ("font.change_spacing", {"type": 'LEFT_ARROW', "value": 'PRESS', "shift": True, "alt": True, "repeat": True},
         {"properties": [("delta", -0.1)]}),
        ("font.change_spacing", {"type": 'RIGHT_ARROW', "value": 'PRESS', "shift": True, "alt": True, "repeat": True},
         {"properties": [("delta", 0.1)]}),
        ("font.change_character", {"type": 'UP_ARROW', "value": 'PRESS', "alt": True, "repeat": True},
         {"properties": [("delta", 1)]}),
        ("font.change_character", {"type": 'DOWN_ARROW', "value": 'PRESS', "alt": True, "repeat": True},
         {"properties": [("delta", -1)]}),
        ("font.select_all", {"type": 'A', "value": 'PRESS', "ctrl": True}, None),
        ("font.text_copy", {"type": 'C', "value": 'PRESS', "ctrl": True}, None),
        ("font.text_cut", {"type": 'X', "value": 'PRESS', "ctrl": True}, None),
        ("font.text_paste", {"type": 'V', "value": 'PRESS', "ctrl": True, "repeat": True}, None),
        ("font.line_break", {"type": 'RET', "value": 'PRESS', "repeat": True}, None),
        ("font.line_break", {"type": 'NUMPAD_ENTER', "value": 'PRESS', "repeat": True}, None),
        ("font.text_insert", {"type": 'TEXTINPUT', "value": 'ANY', "any": True, "repeat": True}, None),
        ("font.text_insert", {"type": 'BACK_SPACE', "value": 'PRESS', "alt": True, "repeat": True},
         {"properties": [("accent", True)]}),
        *_template_items_context_menu("VIEW3D_MT_edit_font_context_menu", params.context_menu_event),
    ])

    return keymap


def km_edit_curve_legacy(params):
    items = []
    keymap = (
        "Curve",
        {"space_type": 'EMPTY', "region_type": 'WINDOW'},
        {"items": items},
    )

    items.extend([
        # Transform Actions.
        *_template_items_transform_actions(params, use_bend=True, use_mirror=True),

        op_menu("TOPBAR_MT_edit_curve_add", {"type": 'A', "value": 'PRESS', "shift": True}),
        ("curve.handle_type_set", {"type": 'V', "value": 'PRESS'}, None),
        ("curve.vertex_add", {"type": params.action_mouse, "value": 'CLICK', "ctrl": True}, None),
        *_template_items_select_actions(params, "curve.select_all"),
        ("curve.select_row", {"type": 'R', "value": 'PRESS', "shift": True}, None),
        ("curve.select_more", {"type": 'NUMPAD_PLUS', "value": 'PRESS', "ctrl": True, "repeat": True}, None),
        ("curve.select_less", {"type": 'NUMPAD_MINUS', "value": 'PRESS', "ctrl": True, "repeat": True}, None),
        ("curve.select_linked", {"type": 'L', "value": 'PRESS', "ctrl": True}, None),
        ("curve.select_similar", {"type": 'G', "value": 'PRESS', "shift": True}, None),
        ("curve.select_linked_pick", {"type": 'L', "value": 'PRESS'},
         {"properties": [("deselect", False)]}),
        ("curve.select_linked_pick", {"type": 'L', "value": 'PRESS', "shift": True},
         {"properties": [("deselect", True)]}),
        ("curve.shortest_path_pick",
         {"type": params.select_mouse, "value": params.select_mouse_value_fallback, "ctrl": True}, None),
        ("curve.separate", {"type": 'P', "value": 'PRESS'}, None),
        ("curve.split", {"type": 'Y', "value": 'PRESS'}, None),
        op_tool_optional(
            ("curve.extrude_move", {"type": 'E', "value": 'PRESS'}, None),
            (op_tool_cycle, "builtin.extrude"), params),
        ("curve.duplicate_move", {"type": 'D', "value": 'PRESS', "shift": True}, None),
        ("curve.make_segment", {"type": 'F', "value": 'PRESS'}, None),
        ("curve.cyclic_toggle", {"type": 'C', "value": 'PRESS', "alt": True}, None),
        op_menu("VIEW3D_MT_edit_curve_delete", {"type": 'X', "value": 'PRESS'}),
        op_menu("VIEW3D_MT_edit_curve_delete", {"type": 'DEL', "value": 'PRESS'}),
        ("curve.dissolve_verts", {"type": 'X', "value": 'PRESS', "ctrl": True}, None),
        ("curve.dissolve_verts", {"type": 'DEL', "value": 'PRESS', "ctrl": True}, None),
        ("curve.tilt_clear", {"type": 'T', "value": 'PRESS', "alt": True}, None),
        op_tool_optional(
            ("transform.tilt", {"type": 'T', "value": 'PRESS', "ctrl": True}, None),
            (op_tool_cycle, "builtin.tilt"), params),
        ("transform.transform", {"type": 'S', "value": 'PRESS', "alt": True},
         {"properties": [("mode", 'CURVE_SHRINKFATTEN')]}),
        *_template_items_hide_reveal_actions("curve.hide", "curve.reveal"),
        ("curve.normals_make_consistent",
         {"type": 'N', "value": 'PRESS', "ctrl" if params.legacy else "shift": True}, None),
        ("object.vertex_parent_set", {"type": 'P', "value": 'PRESS', "ctrl": True}, None),
        op_menu("VIEW3D_MT_hook", {"type": 'H', "value": 'PRESS', "ctrl": True}),
        *_template_items_proportional_editing(
            params, connected=True, toggle_data_path='tool_settings.use_proportional_edit'),
        *_template_items_context_menu("VIEW3D_MT_edit_curve_context_menu", params.context_menu_event),
    ])

    return keymap


# Curves edit mode.
def km_edit_curves(params):
    items = []
    keymap = (
        "Curves",
        {"space_type": 'EMPTY', "region_type": 'WINDOW'},
        {"items": items},
    )

    items.extend([
        # Transform Actions.
        *_template_items_transform_actions(params, use_bend=True, use_mirror=True),

        ("curves.set_selection_domain", {"type": 'ONE', "value": 'PRESS'}, {"properties": [("domain", 'POINT')]}),
        ("curves.set_selection_domain", {"type": 'TWO', "value": 'PRESS'}, {"properties": [("domain", 'CURVE')]}),
        ("curves.duplicate_move", {"type": 'D', "value": 'PRESS', "shift": True}, None),
        *_template_items_select_actions(params, "curves.select_all"),
        ("curves.extrude_move", {"type": 'E', "value": 'PRESS'}, None),
        ("curves.select_linked", {"type": 'L', "value": 'PRESS', "ctrl": True}, None),
        ("curves.delete", {"type": 'X', "value": 'PRESS'}, None),
        ("curves.delete", {"type": 'DEL', "value": 'PRESS'}, None),
        ("curves.select_more", {"type": 'NUMPAD_PLUS', "value": 'PRESS', "ctrl": True, "repeat": True}, None),
        ("curves.select_less", {"type": 'NUMPAD_MINUS', "value": 'PRESS', "ctrl": True, "repeat": True}, None),
        *_template_items_proportional_editing(
            params, connected=True, toggle_data_path='tool_settings.use_proportional_edit'),
        ("curves.tilt_clear", {"type": 'T', "value": 'PRESS', "alt": True}, None),
        op_tool_optional(
            ("transform.tilt", {"type": 'T', "value": 'PRESS', "ctrl": True}, None),
            (op_tool_cycle, "builtin.tilt"), params),
        ("transform.transform", {"type": 'S', "value": 'PRESS', "alt": True},
         {"properties": [("mode", 'CURVE_SHRINKFATTEN')]}),
        ("curves.cyclic_toggle", {"type": 'C', "value": 'PRESS', "alt": True}, None),
        ("curves.handle_type_set", {"type": 'V', "value": 'PRESS'}, None),
        op_menu("VIEW3D_MT_edit_curves_add", {"type": 'A', "value": 'PRESS', "shift": True}),
        *_template_items_context_menu("VIEW3D_MT_edit_curves_context_menu", params.context_menu_event),
    ])

    return keymap


# ------------------------------------------------------------------------------
# Modal Maps and Gizmos

def km_eyedropper_modal_map(_params):
    items = []
    keymap = (
        "Eyedropper Modal Map",
        {"space_type": 'EMPTY', "region_type": 'WINDOW', "modal": True},
        {"items": items},
    )

    items.extend([
        ("CANCEL", {"type": 'ESC', "value": 'PRESS', "any": True}, None),
        ("CANCEL", {"type": 'RIGHTMOUSE', "value": 'PRESS', "any": True}, None),
        ("SAMPLE_CONFIRM", {"type": 'RET', "value": 'RELEASE', "any": True}, None),
        ("SAMPLE_CONFIRM", {"type": 'NUMPAD_ENTER', "value": 'RELEASE', "any": True}, None),
        ("SAMPLE_CONFIRM", {"type": 'LEFTMOUSE', "value": 'RELEASE', "any": True}, None),
        ("SAMPLE_BEGIN", {"type": 'LEFTMOUSE', "value": 'PRESS', "any": True}, None),
        ("SAMPLE_RESET", {"type": 'SPACE', "value": 'RELEASE', "any": True}, None),
    ])

    return keymap


def km_eyedropper_colorramp_pointsampling_map(_params):
    items = []
    keymap = (
        "Eyedropper ColorRamp PointSampling Map",
        {"space_type": 'EMPTY', "region_type": 'WINDOW', "modal": True},
        {"items": items},
    )

    items.extend([
        ("CANCEL", {"type": 'ESC', "value": 'PRESS', "any": True}, None),
        ("CANCEL", {"type": 'BACK_SPACE', "value": 'PRESS', "any": True}, None),
        ("SAMPLE_CONFIRM", {"type": 'RIGHTMOUSE', "value": 'PRESS', "any": True}, None),
        ("SAMPLE_CONFIRM", {"type": 'RET', "value": 'RELEASE', "any": True}, None),
        ("SAMPLE_CONFIRM", {"type": 'NUMPAD_ENTER', "value": 'RELEASE', "any": True}, None),
        ("SAMPLE_SAMPLE", {"type": 'LEFTMOUSE', "value": 'PRESS', "any": True}, None),
        ("SAMPLE_RESET", {"type": 'SPACE', "value": 'RELEASE', "any": True}, None),
    ])

    return keymap


def km_transform_modal_map(params):
    items = []
    keymap = (
        "Transform Modal Map",
        {"space_type": 'EMPTY', "region_type": 'WINDOW', "modal": True},
        {"items": items},
    )

    alt_without_navigaton = {} if params.use_alt_navigation else {"alt": True}

    items.extend([
        ("CONFIRM", {"type": 'LEFTMOUSE', "value": 'PRESS', "any": True}, None),
        ("CONFIRM", {"type": 'RET', "value": 'PRESS', "any": True}, None),
        ("CONFIRM", {"type": 'NUMPAD_ENTER', "value": 'PRESS', "any": True}, None),
        ("CONFIRM", {"type": 'SPACE', "value": 'PRESS', "any": True}, None),
        ("CANCEL", {"type": 'RIGHTMOUSE', "value": 'PRESS', "any": True}, None),
        ("CANCEL", {"type": 'ESC', "value": 'PRESS', "any": True}, None),
        ("AXIS_X", {"type": 'X', "value": 'PRESS'}, None),
        ("AXIS_Y", {"type": 'Y', "value": 'PRESS'}, None),
        ("AXIS_Z", {"type": 'Z', "value": 'PRESS'}, None),
        ("PLANE_X", {"type": 'X', "value": 'PRESS', "shift": True}, None),
        ("PLANE_Y", {"type": 'Y', "value": 'PRESS', "shift": True}, None),
        ("PLANE_Z", {"type": 'Z', "value": 'PRESS', "shift": True}, None),
        ("CONS_OFF", {"type": 'C', "value": 'PRESS'}, None),
        ("TRANSLATE", {"type": 'G', "value": 'PRESS'}, None),
        ("VERT_EDGE_SLIDE", {"type": 'G', "value": 'PRESS'}, None),
        ("ROTATE", {"type": 'R', "value": 'PRESS'}, None),
        ("TRACKBALL", {"type": 'R', "value": 'PRESS'}, None),
        ("RESIZE", {"type": 'S', "value": 'PRESS'}, None),
        ("ROTATE_NORMALS", {"type": 'N', "value": 'PRESS'}, None),
        ("EDIT_SNAP_SOURCE_ON", {"type": 'B', "value": 'PRESS'}, None),
        ("EDIT_SNAP_SOURCE_OFF", {"type": 'B', "value": 'PRESS'}, None),
        ("SNAP_TOGGLE", {"type": 'TAB', "value": 'PRESS', "shift": True}, None),
        ("SNAP_INV_ON", {"type": 'LEFT_CTRL', "value": 'PRESS', "any": True}, None),
        ("SNAP_INV_OFF", {"type": 'LEFT_CTRL', "value": 'RELEASE', "any": True}, None),
        ("SNAP_INV_ON", {"type": 'RIGHT_CTRL', "value": 'PRESS', "any": True}, None),
        ("SNAP_INV_OFF", {"type": 'RIGHT_CTRL', "value": 'RELEASE', "any": True}, None),
        ("ADD_SNAP", {"type": 'A', "value": 'PRESS'}, None),
        ("ADD_SNAP", {"type": 'A', "value": 'PRESS', "ctrl": True}, None),
        ("REMOVE_SNAP", {"type": 'A', "value": 'PRESS', "alt": True}, None),
        ("PROPORTIONAL_SIZE_UP", {"type": 'PAGE_UP', "value": 'PRESS', "repeat": True}, None),
        ("PROPORTIONAL_SIZE_DOWN", {"type": 'PAGE_DOWN', "value": 'PRESS', "repeat": True}, None),
        ("PROPORTIONAL_SIZE_UP", {"type": 'PAGE_UP', "value": 'PRESS', "shift": True, "repeat": True}, None),
        ("PROPORTIONAL_SIZE_DOWN", {"type": 'PAGE_DOWN', "value": 'PRESS', "shift": True, "repeat": True}, None),
        ("PROPORTIONAL_SIZE_UP", {"type": 'WHEELDOWNMOUSE', "value": 'PRESS', **alt_without_navigaton}, None),
        ("PROPORTIONAL_SIZE_DOWN", {"type": 'WHEELUPMOUSE', "value": 'PRESS', **alt_without_navigaton}, None),
        ("PROPORTIONAL_SIZE_UP", {"type": 'WHEELDOWNMOUSE', "value": 'PRESS', "shift": True}, None),
        ("PROPORTIONAL_SIZE_DOWN", {"type": 'WHEELUPMOUSE', "value": 'PRESS', "shift": True}, None),
        ("PROPORTIONAL_SIZE", {"type": 'TRACKPADPAN', "value": 'ANY', **alt_without_navigaton}, None),
        ("AUTOIK_CHAIN_LEN_UP", {"type": 'PAGE_UP', "value": 'PRESS', "repeat": True}, None),
        ("AUTOIK_CHAIN_LEN_DOWN", {"type": 'PAGE_DOWN', "value": 'PRESS', "repeat": True}, None),
        ("AUTOIK_CHAIN_LEN_UP", {"type": 'PAGE_UP', "value": 'PRESS', "shift": True, "repeat": True}, None),
        ("AUTOIK_CHAIN_LEN_DOWN", {"type": 'PAGE_DOWN', "value": 'PRESS', "shift": True, "repeat": True}, None),
        ("AUTOIK_CHAIN_LEN_UP", {"type": 'WHEELDOWNMOUSE', "value": 'PRESS', **alt_without_navigaton}, None),
        ("AUTOIK_CHAIN_LEN_DOWN", {"type": 'WHEELUPMOUSE', "value": 'PRESS', **alt_without_navigaton}, None),
        ("AUTOIK_CHAIN_LEN_UP", {"type": 'WHEELDOWNMOUSE', "value": 'PRESS', "shift": True}, None),
        ("AUTOIK_CHAIN_LEN_DOWN", {"type": 'WHEELUPMOUSE', "value": 'PRESS', "shift": True}, None),
        ("INSERTOFS_TOGGLE_DIR", {"type": 'T', "value": 'PRESS'}, None),
        ("NODE_ATTACH_ON", {"type": 'LEFT_ALT', "value": 'RELEASE', "any": True}, None),
        ("NODE_ATTACH_OFF", {"type": 'LEFT_ALT', "value": 'PRESS', "any": True}, None),
        ("AUTOCONSTRAIN", {"type": 'MIDDLEMOUSE', "value": 'ANY', **alt_without_navigaton}, None),
        ("AUTOCONSTRAINPLANE", {"type": 'MIDDLEMOUSE', "value": 'ANY', "shift": True, **alt_without_navigaton}, None),
        ("PRECISION", {"type": 'LEFT_SHIFT', "value": 'ANY', "any": True}, None),
        ("PRECISION", {"type": 'RIGHT_SHIFT', "value": 'ANY', "any": True}, None),
    ])

    if params.use_alt_navigation:
        items.append(("PASSTHROUGH_NAVIGATE", {"type": 'LEFT_ALT', "value": 'ANY', "any": True}, None))

    return keymap


def km_view3d_interactive_add_tool_modal(_params):
    items = []
    keymap = (
        "View3D Placement Modal",
        {"space_type": 'EMPTY', "region_type": 'WINDOW', "modal": True},
        {"items": items},
    )

    items.extend([
        ("PIVOT_CENTER_ON", {"type": 'LEFT_ALT', "value": 'PRESS', "any": True}, None),
        ("PIVOT_CENTER_OFF", {"type": 'LEFT_ALT', "value": 'RELEASE', "any": True}, None),
        ("PIVOT_CENTER_ON", {"type": 'RIGHT_ALT', "value": 'PRESS', "any": True}, None),
        ("PIVOT_CENTER_OFF", {"type": 'RIGHT_ALT', "value": 'RELEASE', "any": True}, None),
        ("FIXED_ASPECT_ON", {"type": 'LEFT_SHIFT', "value": 'PRESS', "any": True}, None),
        ("FIXED_ASPECT_OFF", {"type": 'LEFT_SHIFT', "value": 'RELEASE', "any": True}, None),
        ("FIXED_ASPECT_ON", {"type": 'RIGHT_SHIFT', "value": 'PRESS', "any": True}, None),
        ("FIXED_ASPECT_OFF", {"type": 'RIGHT_SHIFT', "value": 'RELEASE', "any": True}, None),
        ("SNAP_ON", {"type": 'LEFT_CTRL', "value": 'PRESS', "any": True}, None),
        ("SNAP_OFF", {"type": 'LEFT_CTRL', "value": 'RELEASE', "any": True}, None),
        ("SNAP_ON", {"type": 'RIGHT_CTRL', "value": 'PRESS', "any": True}, None),
        ("SNAP_OFF", {"type": 'RIGHT_CTRL', "value": 'RELEASE', "any": True}, None),
    ])

    return keymap


def km_view3d_gesture_circle(_params):
    items = []
    keymap = (
        "View3D Gesture Circle",
        {"space_type": 'EMPTY', "region_type": 'WINDOW', "modal": True},
        {"items": items},
    )

    items.extend([
        # Note: use 'KM_ANY' for release, so the circle exits on any mouse release,
        # this is needed when circle select is activated as a tool.
        ("CANCEL", {"type": 'ESC', "value": 'PRESS', "any": True}, None),
        ("CANCEL", {"type": 'RIGHTMOUSE', "value": 'ANY', "any": True}, None),
        ("CONFIRM", {"type": 'RET', "value": 'PRESS', "any": True}, None),
        ("CONFIRM", {"type": 'NUMPAD_ENTER', "value": 'PRESS'}, None),
        ("SELECT", {"type": 'LEFTMOUSE', "value": 'PRESS'}, None),
        ("DESELECT", {"type": 'LEFTMOUSE', "value": 'PRESS', "shift": True}, None),
        ("NOP", {"type": 'LEFTMOUSE', "value": 'RELEASE', "any": True}, None),
        ("DESELECT", {"type": 'MIDDLEMOUSE', "value": 'PRESS'}, None),
        ("NOP", {"type": 'MIDDLEMOUSE', "value": 'RELEASE', "any": True}, None),
        ("SUBTRACT", {"type": 'WHEELUPMOUSE', "value": 'PRESS'}, None),
        ("SUBTRACT", {"type": 'NUMPAD_MINUS', "value": 'PRESS', "repeat": True}, None),
        ("ADD", {"type": 'WHEELDOWNMOUSE', "value": 'PRESS'}, None),
        ("ADD", {"type": 'NUMPAD_PLUS', "value": 'PRESS', "repeat": True}, None),
        ("SIZE", {"type": 'TRACKPADPAN', "value": 'ANY'}, None),
    ])

    return keymap


def km_gesture_border(_params):
    items = []
    keymap = (
        "Gesture Box",
        {"space_type": 'EMPTY', "region_type": 'WINDOW', "modal": True},
        {"items": items},
    )

    items.extend([
        ("CANCEL", {"type": 'ESC', "value": 'PRESS', "any": True}, None),
        ("CANCEL", {"type": 'RIGHTMOUSE', "value": 'PRESS', "any": True}, None),
        ("SELECT", {"type": 'RIGHTMOUSE', "value": 'RELEASE', "any": True}, None),
        ("BEGIN", {"type": 'LEFTMOUSE', "value": 'PRESS', "shift": True}, None),
        ("DESELECT", {"type": 'LEFTMOUSE', "value": 'RELEASE', "shift": True}, None),
        ("BEGIN", {"type": 'LEFTMOUSE', "value": 'PRESS'}, None),
        ("SELECT", {"type": 'LEFTMOUSE', "value": 'RELEASE', "any": True}, None),
        ("BEGIN", {"type": 'MIDDLEMOUSE', "value": 'PRESS'}, None),
        ("DESELECT", {"type": 'MIDDLEMOUSE', "value": 'RELEASE'}, None),
        ("MOVE", {"type": 'SPACE', "value": 'ANY', "any": True}, None),
    ])

    return keymap


def km_gesture_zoom_border(_params):
    items = []
    keymap = (
        "Gesture Zoom Border",
        {"space_type": 'EMPTY', "region_type": 'WINDOW', "modal": True},
        {"items": items},
    )

    items.extend([
        ("CANCEL", {"type": 'ESC', "value": 'PRESS', "any": True}, None),
        ("CANCEL", {"type": 'RIGHTMOUSE', "value": 'ANY', "any": True}, None),
        ("BEGIN", {"type": 'LEFTMOUSE', "value": 'PRESS'}, None),
        ("IN", {"type": 'LEFTMOUSE', "value": 'RELEASE'}, None),
        ("BEGIN", {"type": 'MIDDLEMOUSE', "value": 'PRESS'}, None),
        ("OUT", {"type": 'MIDDLEMOUSE', "value": 'RELEASE'}, None),
    ])

    return keymap


def km_gesture_straight_line(_params):
    items = []
    keymap = (
        "Gesture Straight Line",
        {"space_type": 'EMPTY', "region_type": 'WINDOW', "modal": True},
        {"items": items},
    )

    items.extend([
        ("CANCEL", {"type": 'ESC', "value": 'PRESS', "any": True}, None),
        ("CANCEL", {"type": 'RIGHTMOUSE', "value": 'ANY', "any": True}, None),
        ("BEGIN", {"type": 'LEFTMOUSE', "value": 'PRESS'}, None),
        ("SELECT", {"type": 'LEFTMOUSE', "value": 'RELEASE', "any": True}, None),
        ("MOVE", {"type": 'SPACE', "value": 'ANY', "any": True}, None),
        ("SNAP", {"type": 'LEFT_CTRL', "value": 'ANY', "any": True}, None),
        ("FLIP", {"type": 'F', "value": 'PRESS', "any": True}, None),
    ])

    return keymap


def km_gesture_lasso(_params):
    items = []
    keymap = (
        "Gesture Lasso",
        {"space_type": 'EMPTY', "region_type": 'WINDOW', "modal": True},
        {"items": items},
    )

    items.extend([
        ("MOVE", {"type": 'SPACE', "value": 'ANY', "any": True}, None),
    ])

    return keymap


def km_gesture_polyline(_params):
    items = []
    keymap = (
        "Gesture Polyline",
        {"space_type": 'EMPTY', "region_type": 'WINDOW', "modal": True},
        {"items": items},
    )

    items.extend([
        ("CONFIRM", {"type": 'RET', "value": 'PRESS', "any": True}, None),
        ("CANCEL", {"type": 'ESC', "value": 'PRESS', "any": True}, None),
        ("CANCEL", {"type": 'RIGHTMOUSE', "value": 'ANY', "any": True}, None),
        ("SELECT", {"type": 'LEFTMOUSE', "value": 'PRESS', "any": True}, None),
        ("MOVE", {"type": 'SPACE', "value": 'ANY', "any": True}, None),
    ])

    return keymap


def km_standard_modal_map(_params):
    items = []
    keymap = (
        "Standard Modal Map",
        {"space_type": 'EMPTY', "region_type": 'WINDOW', "modal": True},
        {"items": items},
    )

    items.extend([
        ("CANCEL", {"type": 'ESC', "value": 'PRESS', "any": True}, None),
        ("APPLY", {"type": 'LEFTMOUSE', "value": 'ANY', "any": True}, None),
        ("APPLY", {"type": 'RET', "value": 'PRESS', "any": True}, None),
        ("APPLY", {"type": 'NUMPAD_ENTER', "value": 'PRESS', "any": True}, None),
        ("SNAP", {"type": 'LEFT_CTRL', "value": 'PRESS', "any": True}, None),
        ("SNAP_OFF", {"type": 'LEFT_CTRL', "value": 'RELEASE', "any": True}, None),
        ("SNAP", {"type": 'RIGHT_CTRL', "value": 'PRESS', "any": True}, None),
        ("SNAP_OFF", {"type": 'RIGHT_CTRL', "value": 'RELEASE', "any": True}, None),
    ])

    return keymap


def km_knife_tool_modal_map(_params):
    items = []
    keymap = (
        "Knife Tool Modal Map",
        {"space_type": 'EMPTY', "region_type": 'WINDOW', "modal": True},
        {"items": items},
    )

    items.extend([
        ("CANCEL", {"type": 'ESC', "value": 'PRESS', "any": True}, None),
        ("PANNING", {"type": 'MIDDLEMOUSE', "value": 'ANY', "any": True}, None),
        ("ADD_CUT_CLOSED", {"type": 'LEFTMOUSE', "value": 'DOUBLE_CLICK', "any": True}, None),
        ("ADD_CUT", {"type": 'LEFTMOUSE', "value": 'ANY', "any": True}, None),
        ("UNDO", {"type": 'Z', "value": 'PRESS', "ctrl": True}, None),
        ("CONFIRM", {"type": 'RET', "value": 'PRESS', "any": True}, None),
        ("CONFIRM", {"type": 'NUMPAD_ENTER', "value": 'PRESS', "any": True}, None),
        ("CONFIRM", {"type": 'SPACE', "value": 'PRESS', "any": True}, None),
        ("NEW_CUT", {"type": 'RIGHTMOUSE', "value": 'PRESS'}, None),
        ("SNAP_MIDPOINTS_ON", {"type": 'LEFT_SHIFT', "value": 'PRESS', "any": True}, None),
        ("SNAP_MIDPOINTS_OFF", {"type": 'LEFT_SHIFT', "value": 'RELEASE', "any": True}, None),
        ("SNAP_MIDPOINTS_ON", {"type": 'RIGHT_SHIFT', "value": 'PRESS', "any": True}, None),
        ("SNAP_MIDPOINTS_OFF", {"type": 'RIGHT_SHIFT', "value": 'RELEASE', "any": True}, None),
        ("IGNORE_SNAP_ON", {"type": 'LEFT_CTRL', "value": 'PRESS', "any": True}, None),
        ("IGNORE_SNAP_OFF", {"type": 'LEFT_CTRL', "value": 'RELEASE', "any": True}, None),
        ("IGNORE_SNAP_ON", {"type": 'RIGHT_CTRL', "value": 'PRESS', "any": True}, None),
        ("IGNORE_SNAP_OFF", {"type": 'RIGHT_CTRL', "value": 'RELEASE', "any": True}, None),
        ("X_AXIS", {"type": 'X', "value": 'PRESS'}, None),
        ("Y_AXIS", {"type": 'Y', "value": 'PRESS'}, None),
        ("Z_AXIS", {"type": 'Z', "value": 'PRESS'}, None),
        ("ANGLE_SNAP_TOGGLE", {"type": 'A', "value": 'PRESS'}, None),
        ("CYCLE_ANGLE_SNAP_EDGE", {"type": 'R', "value": 'PRESS'}, None),
        ("CUT_THROUGH_TOGGLE", {"type": 'C', "value": 'PRESS'}, None),
        ("SHOW_DISTANCE_ANGLE_TOGGLE", {"type": 'S', "value": 'PRESS'}, None),
        ("DEPTH_TEST_TOGGLE", {"type": 'V', "value": 'PRESS'}, None),
    ])

    return keymap


def km_custom_normals_modal_map(_params):
    items = []
    keymap = (
        "Custom Normals Modal Map",
        {"space_type": 'EMPTY', "region_type": 'WINDOW', "modal": True},
        {"items": items},
    )

    items.extend([
        ("CANCEL", {"type": 'ESC', "value": 'PRESS', "any": True}, None),
        ("CANCEL", {"type": 'RIGHTMOUSE', "value": 'PRESS'}, None),
        ("CONFIRM", {"type": 'RET', "value": 'PRESS', "any": True}, None),
        ("CONFIRM", {"type": 'NUMPAD_ENTER', "value": 'PRESS', "any": True}, None),
        ("CONFIRM", {"type": 'LEFTMOUSE', "value": 'PRESS'}, None),
        ("RESET", {"type": 'R', "value": 'PRESS'}, None),
        ("INVERT", {"type": 'I', "value": 'PRESS'}, None),
        ("SPHERIZE", {"type": 'S', "value": 'PRESS'}, None),
        ("ALIGN", {"type": 'A', "value": 'PRESS'}, None),
        ("USE_MOUSE", {"type": 'M', "value": 'PRESS'}, None),
        ("USE_PIVOT", {"type": 'L', "value": 'PRESS'}, None),
        ("USE_OBJECT", {"type": 'O', "value": 'PRESS'}, None),
        ("SET_USE_3DCURSOR", {"type": 'LEFTMOUSE', "value": 'CLICK', "ctrl": True}, None),
        ("SET_USE_SELECTED", {"type": 'RIGHTMOUSE', "value": 'CLICK', "ctrl": True}, None),
    ])

    return keymap


def km_bevel_modal_map(_params):
    items = []
    keymap = (
        "Bevel Modal Map",
        {"space_type": 'EMPTY', "region_type": 'WINDOW', "modal": True},
        {"items": items},
    )

    items.extend([
        ("CANCEL", {"type": 'ESC', "value": 'PRESS', "any": True}, None),
        ("CANCEL", {"type": 'RIGHTMOUSE', "value": 'PRESS', "any": True}, None),
        ("CONFIRM", {"type": 'RET', "value": 'PRESS', "any": True}, None),
        ("CONFIRM", {"type": 'NUMPAD_ENTER', "value": 'PRESS', "any": True}, None),
        ("CONFIRM", {"type": 'LEFTMOUSE', "value": 'PRESS', "any": True}, None),
        ("VALUE_OFFSET", {"type": 'A', "value": 'PRESS', "any": True}, None),
        ("VALUE_PROFILE", {"type": 'P', "value": 'PRESS', "any": True}, None),
        ("VALUE_SEGMENTS", {"type": 'S', "value": 'PRESS', "any": True}, None),
        ("SEGMENTS_UP", {"type": 'WHEELUPMOUSE', "value": 'PRESS', "any": True}, None),
        ("SEGMENTS_UP", {"type": 'NUMPAD_PLUS', "value": 'PRESS', "any": True}, None),
        ("SEGMENTS_DOWN", {"type": 'WHEELDOWNMOUSE', "value": 'PRESS', "any": True}, None),
        ("SEGMENTS_DOWN", {"type": 'NUMPAD_MINUS', "value": 'PRESS', "any": True}, None),
        ("OFFSET_MODE_CHANGE", {"type": 'M', "value": 'PRESS', "any": True}, None),
        ("CLAMP_OVERLAP_TOGGLE", {"type": 'C', "value": 'PRESS', "any": True}, None),
        ("AFFECT_CHANGE", {"type": 'V', "value": 'PRESS', "any": True}, None),
        ("HARDEN_NORMALS_TOGGLE", {"type": 'H', "value": 'PRESS', "any": True}, None),
        ("MARK_SEAM_TOGGLE", {"type": 'U', "value": 'PRESS', "any": True}, None),
        ("MARK_SHARP_TOGGLE", {"type": 'K', "value": 'PRESS', "any": True}, None),
        ("OUTER_MITER_CHANGE", {"type": 'O', "value": 'PRESS', "any": True}, None),
        ("INNER_MITER_CHANGE", {"type": 'I', "value": 'PRESS', "any": True}, None),
        ("PROFILE_TYPE_CHANGE", {"type": 'Z', "value": 'PRESS', "any": True}, None),
        ("VERTEX_MESH_CHANGE", {"type": 'N', "value": 'PRESS', "any": True}, None),
    ])

    return keymap


def km_view3d_fly_modal(_params):
    items = []
    keymap = (
        "View3D Fly Modal",
        {"space_type": 'EMPTY', "region_type": 'WINDOW', "modal": True},
        {"items": items},
    )

    items.extend([
        ("CANCEL", {"type": 'RIGHTMOUSE', "value": 'ANY', "any": True}, None),
        ("CANCEL", {"type": 'ESC', "value": 'PRESS', "any": True}, None),
        ("CONFIRM", {"type": 'LEFTMOUSE', "value": 'ANY', "any": True}, None),
        ("CONFIRM", {"type": 'RET', "value": 'PRESS', "any": True}, None),
        ("CONFIRM", {"type": 'SPACE', "value": 'PRESS', "any": True}, None),
        ("CONFIRM", {"type": 'NUMPAD_ENTER', "value": 'PRESS', "any": True}, None),
        ("ACCELERATE", {"type": 'NUMPAD_PLUS', "value": 'PRESS', "any": True, "repeat": True}, None),
        ("DECELERATE", {"type": 'NUMPAD_MINUS', "value": 'PRESS', "any": True, "repeat": True}, None),
        ("ACCELERATE", {"type": 'WHEELUPMOUSE', "value": 'PRESS', "any": True}, None),
        ("DECELERATE", {"type": 'WHEELDOWNMOUSE', "value": 'PRESS', "any": True}, None),
        ("CONFIRM", {"type": 'TRACKPADPAN', "value": 'ANY'}, None),
        ("PAN_ENABLE", {"type": 'MIDDLEMOUSE', "value": 'PRESS', "any": True}, None),
        ("PAN_DISABLE", {"type": 'MIDDLEMOUSE', "value": 'RELEASE', "any": True}, None),
        ("FORWARD", {"type": 'W', "value": 'PRESS', "repeat": True}, None),
        ("BACKWARD", {"type": 'S', "value": 'PRESS', "repeat": True}, None),
        ("LEFT", {"type": 'A', "value": 'PRESS', "repeat": True}, None),
        ("RIGHT", {"type": 'D', "value": 'PRESS', "repeat": True}, None),
        ("UP", {"type": 'E', "value": 'PRESS', "repeat": True}, None),
        ("DOWN", {"type": 'Q', "value": 'PRESS', "repeat": True}, None),
        ("UP", {"type": 'R', "value": 'PRESS', "repeat": True}, None),
        ("DOWN", {"type": 'F', "value": 'PRESS', "repeat": True}, None),
        ("FORWARD", {"type": 'UP_ARROW', "value": 'PRESS', "repeat": True}, None),
        ("BACKWARD", {"type": 'DOWN_ARROW', "value": 'PRESS', "repeat": True}, None),
        ("LEFT", {"type": 'LEFT_ARROW', "value": 'PRESS', "repeat": True}, None),
        ("RIGHT", {"type": 'RIGHT_ARROW', "value": 'PRESS', "repeat": True}, None),
        ("AXIS_LOCK_X", {"type": 'X', "value": 'PRESS'}, None),
        ("AXIS_LOCK_Z", {"type": 'Z', "value": 'PRESS'}, None),
        ("PRECISION_ENABLE", {"type": 'LEFT_ALT', "value": 'PRESS', "any": True}, None),
        ("PRECISION_DISABLE", {"type": 'LEFT_ALT', "value": 'RELEASE', "any": True}, None),
        ("PRECISION_ENABLE", {"type": 'RIGHT_ALT', "value": 'PRESS', "any": True}, None),
        ("PRECISION_DISABLE", {"type": 'RIGHT_ALT', "value": 'RELEASE', "any": True}, None),
        ("PRECISION_ENABLE", {"type": 'LEFT_SHIFT', "value": 'PRESS', "any": True}, None),
        ("PRECISION_DISABLE", {"type": 'LEFT_SHIFT', "value": 'RELEASE', "any": True}, None),
        ("PRECISION_ENABLE", {"type": 'RIGHT_SHIFT', "value": 'PRESS', "any": True}, None),
        ("PRECISION_DISABLE", {"type": 'RIGHT_SHIFT', "value": 'RELEASE', "any": True}, None),
        ("FREELOOK_ENABLE", {"type": 'LEFT_CTRL', "value": 'PRESS', "any": True}, None),
        ("FREELOOK_DISABLE", {"type": 'LEFT_CTRL', "value": 'RELEASE', "any": True}, None),
        ("FREELOOK_ENABLE", {"type": 'RIGHT_CTRL', "value": 'PRESS', "any": True}, None),
        ("FREELOOK_DISABLE", {"type": 'RIGHT_CTRL', "value": 'RELEASE', "any": True}, None),
    ])

    return keymap


def km_view3d_walk_modal(_params):
    items = []
    keymap = (
        "View3D Walk Modal",
        {"space_type": 'EMPTY', "region_type": 'WINDOW', "modal": True},
        {"items": items},
    )

    items.extend([
        ("CANCEL", {"type": 'RIGHTMOUSE', "value": 'ANY', "any": True}, None),
        ("CANCEL", {"type": 'ESC', "value": 'PRESS', "any": True}, None),
        ("CONFIRM", {"type": 'LEFTMOUSE', "value": 'ANY', "any": True}, None),
        ("CONFIRM", {"type": 'RET', "value": 'PRESS', "any": True}, None),
        ("CONFIRM", {"type": 'NUMPAD_ENTER', "value": 'PRESS', "any": True}, None),
        ("FAST_ENABLE", {"type": 'LEFT_SHIFT', "value": 'PRESS', "any": True}, None),
        ("FAST_DISABLE", {"type": 'LEFT_SHIFT', "value": 'RELEASE', "any": True}, None),
        ("FAST_ENABLE", {"type": 'RIGHT_SHIFT', "value": 'PRESS', "any": True}, None),
        ("FAST_DISABLE", {"type": 'RIGHT_SHIFT', "value": 'RELEASE', "any": True}, None),
        ("SLOW_ENABLE", {"type": 'LEFT_ALT', "value": 'PRESS', "any": True}, None),
        ("SLOW_DISABLE", {"type": 'LEFT_ALT', "value": 'RELEASE', "any": True}, None),
        ("SLOW_ENABLE", {"type": 'RIGHT_ALT', "value": 'PRESS', "any": True}, None),
        ("SLOW_DISABLE", {"type": 'RIGHT_ALT', "value": 'RELEASE', "any": True}, None),
        ("FORWARD", {"type": 'W', "value": 'PRESS', "any": True}, None),
        ("BACKWARD", {"type": 'S', "value": 'PRESS', "any": True}, None),
        ("LEFT", {"type": 'A', "value": 'PRESS', "any": True}, None),
        ("RIGHT", {"type": 'D', "value": 'PRESS', "any": True}, None),
        ("UP", {"type": 'E', "value": 'PRESS', "any": True}, None),
        ("DOWN", {"type": 'Q', "value": 'PRESS', "any": True}, None),
        ("LOCAL_UP", {"type": 'R', "value": 'PRESS', "any": True}, None),
        ("LOCAL_DOWN", {"type": 'F', "value": 'PRESS', "any": True}, None),
        ("FORWARD_STOP", {"type": 'W', "value": 'RELEASE', "any": True}, None),
        ("BACKWARD_STOP", {"type": 'S', "value": 'RELEASE', "any": True}, None),
        ("LEFT_STOP", {"type": 'A', "value": 'RELEASE', "any": True}, None),
        ("RIGHT_STOP", {"type": 'D', "value": 'RELEASE', "any": True}, None),
        ("UP_STOP", {"type": 'E', "value": 'RELEASE', "any": True}, None),
        ("DOWN_STOP", {"type": 'Q', "value": 'RELEASE', "any": True}, None),
        ("LOCAL_UP_STOP", {"type": 'R', "value": 'RELEASE', "any": True}, None),
        ("LOCAL_DOWN_STOP", {"type": 'F', "value": 'RELEASE', "any": True}, None),
        ("FORWARD", {"type": 'UP_ARROW', "value": 'PRESS'}, None),
        ("BACKWARD", {"type": 'DOWN_ARROW', "value": 'PRESS'}, None),
        ("LEFT", {"type": 'LEFT_ARROW', "value": 'PRESS'}, None),
        ("RIGHT", {"type": 'RIGHT_ARROW', "value": 'PRESS'}, None),
        ("FORWARD_STOP", {"type": 'UP_ARROW', "value": 'RELEASE', "any": True}, None),
        ("BACKWARD_STOP", {"type": 'DOWN_ARROW', "value": 'RELEASE', "any": True}, None),
        ("LEFT_STOP", {"type": 'LEFT_ARROW', "value": 'RELEASE', "any": True}, None),
        ("RIGHT_STOP", {"type": 'RIGHT_ARROW', "value": 'RELEASE', "any": True}, None),
        ("GRAVITY_TOGGLE", {"type": 'TAB', "value": 'PRESS'}, None),
        ("GRAVITY_TOGGLE", {"type": 'G', "value": 'PRESS'}, None),
        ("JUMP", {"type": 'V', "value": 'PRESS', "any": True}, None),
        ("JUMP_STOP", {"type": 'V', "value": 'RELEASE', "any": True}, None),
        ("TELEPORT", {"type": 'SPACE', "value": 'PRESS', "any": True}, None),
        ("TELEPORT", {"type": 'MIDDLEMOUSE', "value": 'ANY', "any": True}, None),
        ("ACCELERATE", {"type": 'NUMPAD_PLUS', "value": 'PRESS', "any": True, "repeat": True}, None),
        ("DECELERATE", {"type": 'NUMPAD_MINUS', "value": 'PRESS', "any": True, "repeat": True}, None),
        ("ACCELERATE", {"type": 'WHEELUPMOUSE', "value": 'PRESS', "any": True}, None),
        ("DECELERATE", {"type": 'WHEELDOWNMOUSE', "value": 'PRESS', "any": True}, None),
        ("AXIS_LOCK_Z", {"type": 'Z', "value": 'PRESS'}, None),
        ("INCREASE_JUMP", {"type": 'PERIOD', "value": 'PRESS', "any": True}, None),
        ("DECREASE_JUMP", {"type": 'COMMA', "value": 'PRESS', "any": True}, None),
    ])

    return keymap


def km_view3d_rotate_modal(_params):
    items = []
    keymap = (
        "View3D Rotate Modal",
        {"space_type": 'EMPTY', "region_type": 'WINDOW', "modal": True},
        {"items": items},
    )

    items.extend([
        ("CANCEL", {"type": 'RIGHTMOUSE', "value": 'PRESS', "any": True}, None),
        ("AXIS_SNAP_ENABLE", {"type": 'LEFT_ALT', "value": 'PRESS', "any": True}, None),
        ("AXIS_SNAP_DISABLE", {"type": 'LEFT_ALT', "value": 'RELEASE', "any": True}, None),
        ("AXIS_SNAP_ENABLE", {"type": 'RIGHT_ALT', "value": 'PRESS', "any": True}, None),
        ("AXIS_SNAP_DISABLE", {"type": 'RIGHT_ALT', "value": 'RELEASE', "any": True}, None),
    ])

    return keymap


def km_view3d_move_modal(_params):
    items = []
    keymap = (
        "View3D Move Modal",
        {"space_type": 'EMPTY', "region_type": 'WINDOW', "modal": True},
        {"items": items},
    )

    items.extend([
        ("CANCEL", {"type": 'RIGHTMOUSE', "value": 'PRESS', "any": True}, None),
    ])

    return keymap


def km_view3d_zoom_modal(_params):
    items = []
    keymap = (
        "View3D Zoom Modal",
        {"space_type": 'EMPTY', "region_type": 'WINDOW', "modal": True},
        {"items": items},
    )

    items.extend([
        ("CANCEL", {"type": 'RIGHTMOUSE', "value": 'PRESS', "any": True}, None),
    ])

    return keymap


def km_view3d_dolly_modal(_params):
    items = []
    keymap = (
        "View3D Dolly Modal",
        {"space_type": 'EMPTY', "region_type": 'WINDOW', "modal": True},
        {"items": items},
    )

    items.extend([
        ("CANCEL", {"type": 'RIGHTMOUSE', "value": 'PRESS', "any": True}, None),
    ])

    return keymap


def km_paint_stroke_modal(_params):
    items = []
    keymap = (
        "Paint Stroke Modal",
        {"space_type": 'EMPTY', "region_type": 'WINDOW', "modal": True},
        {"items": items},
    )

    items.extend([
        ("CANCEL", {"type": 'ESC', "value": 'PRESS', "any": True}, None),
    ])

    return keymap


def km_sculpt_expand_modal(_params):
    items = []
    keymap = (
        "Sculpt Expand Modal",
        {"space_type": 'EMPTY', "region_type": 'WINDOW', "modal": True},
        {"items": items},
    )

    items.extend([
        ("CANCEL", {"type": 'ESC', "value": 'PRESS', "any": True}, None),
        ("CANCEL", {"type": 'RIGHTMOUSE', "value": 'PRESS', "any": True}, None),
        ("CONFIRM", {"type": 'LEFTMOUSE', "value": 'PRESS', "any": True}, None),
        ("CONFIRM", {"type": 'LEFTMOUSE', "value": 'RELEASE', "any": True}, None),
        ("INVERT", {"type": 'F', "value": 'PRESS', "any": True}, None),
        ("PRESERVE", {"type": 'E', "value": 'PRESS', "any": True}, None),
        ("GRADIENT", {"type": 'G', "value": 'PRESS', "any": True}, None),
        ("RECURSION_STEP_GEODESIC", {"type": 'R', "value": 'PRESS'}, None),
        ("RECURSION_STEP_TOPOLOGY", {"type": 'R', "value": 'PRESS', "alt": True}, None),
        ("MOVE_TOGGLE", {"type": 'SPACE', "value": 'ANY', "any": True}, None),
        *((e, {"type": NUMBERS_1[i], "value": 'PRESS', "any": True}, None) for i, e in enumerate(
            ("FALLOFF_GEODESICS", "FALLOFF_TOPOLOGY", "FALLOFF_TOPOLOGY_DIAGONALS", "FALLOFF_SPHERICAL"))),
        *((e, {"type": "NUMPAD_%i" % (i + 1), "value": 'PRESS', "any": True}, None) for i, e in enumerate(
            ("FALLOFF_GEODESICS", "FALLOFF_TOPOLOGY", "FALLOFF_TOPOLOGY_DIAGONALS", "FALLOFF_SPHERICAL"))),
        ("SNAP_TOGGLE", {"type": 'LEFT_CTRL', "value": 'ANY'}, None),
        ("SNAP_TOGGLE", {"type": 'RIGHT_CTRL', "value": 'ANY'}, None),
        ("LOOP_COUNT_INCREASE", {"type": 'W', "value": 'PRESS', "any": True, "repeat": True}, None),
        ("LOOP_COUNT_DECREASE", {"type": 'Q', "value": 'PRESS', "any": True, "repeat": True}, None),
        ("BRUSH_GRADIENT_TOGGLE", {"type": 'B', "value": 'PRESS', "any": True}, None),
        ("TEXTURE_DISTORTION_INCREASE", {"type": 'Y', "value": 'PRESS'}, None),
        ("TEXTURE_DISTORTION_DECREASE", {"type": 'T', "value": 'PRESS'}, None),
    ])
    return keymap


def km_sculpt_mesh_filter_modal_map(_params):
    items = []
    keymap = (
        "Mesh Filter Modal Map",
        {"space_type": 'EMPTY', "region_type": 'WINDOW', "modal": True},
        {"items": items},
    )

    items.extend([
        ("CONFIRM", {"type": 'LEFTMOUSE', "value": 'PRESS', "any": True}, None),
        ("CONFIRM", {"type": 'LEFTMOUSE', "value": 'RELEASE', "any": True}, None),
        ("CONFIRM", {"type": 'RET', "value": 'RELEASE', "any": True}, None),
        ("CONFIRM", {"type": 'NUMPAD_ENTER', "value": 'RELEASE', "any": True}, None),

        ("CANCEL", {"type": 'ESC', "value": 'PRESS', "any": True}, None),
        ("CANCEL", {"type": 'RIGHTMOUSE', "value": 'PRESS', "any": True}, None),
    ])
    return keymap


def km_curve_pen_modal_map(_params):
    items = []
    keymap = (
        "Curve Pen Modal Map",
        {"space_type": 'EMPTY', "region_type": 'WINDOW', "modal": True},
        {"items": items},
    )

    items.extend([
        ("FREE_ALIGN_TOGGLE", {"type": 'LEFT_SHIFT', "value": 'ANY', "any": True}, None),
        ("MOVE_ADJACENT", {"type": 'LEFT_CTRL', "value": 'ANY', "any": True}, None),
        ("MOVE_ENTIRE", {"type": 'SPACE', "value": 'ANY', "any": True}, None),
        ("LOCK_ANGLE", {"type": 'LEFT_ALT', "value": 'ANY', "any": True}, None),
        ("LINK_HANDLES", {"type": 'RIGHT_CTRL', "value": 'PRESS', "any": True}, None),
    ])

    return keymap


def km_node_link_modal_map(_params):
    items = []
    keymap = (
        "Node Link Modal Map",
        {"space_type": 'EMPTY', "region_type": 'WINDOW', "modal": True},
        {"items": items},
    )

    items.extend([
        ("BEGIN", {"type": 'LEFTMOUSE', "value": 'PRESS', "any": True}, None),
        ("CONFIRM", {"type": 'LEFTMOUSE', "value": 'RELEASE', "any": True}, None),
        ("CANCEL", {"type": 'RIGHTMOUSE', "value": 'PRESS', "any": True}, None),
        ("CANCEL", {"type": 'ESC', "value": 'PRESS', "any": True}, None),
        ("SWAP", {"type": 'LEFT_ALT', "value": 'ANY', "any": True}, None),
        ("SWAP", {"type": 'RIGHT_ALT', "value": 'ANY', "any": True}, None),
    ])

    return keymap


# Fallback for gizmos that don't have custom a custom key-map.
def km_generic_gizmo(_params):
    keymap = (
        "Generic Gizmo",
        {"space_type": 'EMPTY', "region_type": 'WINDOW'},
        {"items": _template_items_gizmo_tweak_value()},
    )

    return keymap


def km_generic_gizmo_drag(_params):
    keymap = (
        "Generic Gizmo Drag",
        {"space_type": 'EMPTY', "region_type": 'WINDOW'},
        {"items": _template_items_gizmo_tweak_value_drag()},
    )

    return keymap


def km_generic_gizmo_click_drag(_params):
    keymap = (
        "Generic Gizmo Click Drag",
        {"space_type": 'EMPTY', "region_type": 'WINDOW'},
        {"items": _template_items_gizmo_tweak_value_click_drag()},
    )

    return keymap


def km_generic_gizmo_maybe_drag(params):
    keymap = (
        "Generic Gizmo Maybe Drag",
        {"space_type": 'EMPTY', "region_type": 'WINDOW'},
        {"items":
         _template_items_gizmo_tweak_value_drag()
         if params.use_gizmo_drag else
         _template_items_gizmo_tweak_value()
         },
    )

    return keymap


def km_generic_gizmo_select(_params):
    keymap = (
        "Generic Gizmo Select",
        {"space_type": 'EMPTY', "region_type": 'WINDOW'},
        # TODO, currently in C code.
        {"items": _template_items_gizmo_tweak_value()},
    )

    return keymap


def km_generic_gizmo_tweak_modal_map(_params):
    keymap = (
        "Generic Gizmo Tweak Modal Map",
        {"space_type": 'EMPTY', "region_type": 'WINDOW', "modal": True},
        {"items": [
            ("CANCEL", {"type": 'ESC', "value": 'PRESS', "any": True}, None),
            ("CANCEL", {"type": 'RIGHTMOUSE', "value": 'PRESS', "any": True}, None),
            ("CONFIRM", {"type": 'RET', "value": 'PRESS', "any": True}, None),
            ("CONFIRM", {"type": 'NUMPAD_ENTER', "value": 'PRESS', "any": True}, None),
            ("PRECISION_ON", {"type": 'RIGHT_SHIFT', "value": 'PRESS', "any": True}, None),
            ("PRECISION_OFF", {"type": 'RIGHT_SHIFT', "value": 'RELEASE', "any": True}, None),
            ("PRECISION_ON", {"type": 'LEFT_SHIFT', "value": 'PRESS', "any": True}, None),
            ("PRECISION_OFF", {"type": 'LEFT_SHIFT', "value": 'RELEASE', "any": True}, None),
            ("SNAP_ON", {"type": 'RIGHT_CTRL', "value": 'PRESS', "any": True}, None),
            ("SNAP_OFF", {"type": 'RIGHT_CTRL', "value": 'RELEASE', "any": True}, None),
            ("SNAP_ON", {"type": 'LEFT_CTRL', "value": 'PRESS', "any": True}, None),
            ("SNAP_OFF", {"type": 'LEFT_CTRL', "value": 'RELEASE', "any": True}, None),
        ]},
    )
    return keymap


# ------------------------------------------------------------------------------
# Popup Key-maps

def km_popup_toolbar(_params):
    return (
        "Toolbar Popup",
        {"space_type": 'EMPTY', "region_type": 'TEMPORARY'},
        {"items": [
            op_tool("builtin.cursor", {"type": 'SPACE', "value": 'PRESS'}),
            op_tool("builtin.select", {"type": 'W', "value": 'PRESS'}),
            op_tool("builtin.select_lasso", {"type": 'L', "value": 'PRESS'}),
            op_tool("builtin.transform", {"type": 'T', "value": 'PRESS'}),
            op_tool("builtin.measure", {"type": 'M', "value": 'PRESS'}),
        ]},
    )


# ------------------------------------------------------------------------------
# Tool System (Generic)
#
# Named are auto-generated based on the tool name and it's toolbar.

def km_generic_tool_annotate(params):
    return (
        "Generic Tool: Annotate",
        {"space_type": 'EMPTY', "region_type": 'WINDOW'},
        {"items": [
            ("gpencil.annotate", {"type": params.tool_mouse, "value": 'PRESS'},
             {"properties": [("mode", 'DRAW'), ("wait_for_input", False)]}),
            ("gpencil.annotate", {"type": params.tool_mouse, "value": 'PRESS', "ctrl": True},
             {"properties": [("mode", 'ERASER'), ("wait_for_input", False)]}),
        ]},
    )


def km_generic_tool_annotate_line(params):
    return (
        "Generic Tool: Annotate Line",
        {"space_type": 'EMPTY', "region_type": 'WINDOW'},
        {"items": [
            ("gpencil.annotate", params.tool_maybe_tweak_event,
             {"properties": [("mode", 'DRAW_STRAIGHT'), ("wait_for_input", False)]}),
            ("gpencil.annotate", {"type": params.tool_mouse, "value": 'PRESS', "ctrl": True},
             {"properties": [("mode", 'ERASER'), ("wait_for_input", False)]}),
        ]},
    )


def km_generic_tool_annotate_polygon(params):
    return (
        "Generic Tool: Annotate Polygon",
        {"space_type": 'EMPTY', "region_type": 'WINDOW'},
        {"items": [
            ("gpencil.annotate", {"type": params.tool_mouse, "value": 'PRESS'},
             {"properties": [("mode", 'DRAW_POLY'), ("wait_for_input", False)]}),
            ("gpencil.annotate", {"type": params.tool_mouse, "value": 'PRESS', "ctrl": True},
             {"properties": [("mode", 'ERASER'), ("wait_for_input", False)]}),
        ]},
    )


def km_generic_tool_annotate_eraser(params):
    return (
        "Generic Tool: Annotate Eraser",
        {"space_type": 'EMPTY', "region_type": 'WINDOW'},
        {"items": [
            ("gpencil.annotate", {"type": params.tool_mouse, "value": 'PRESS'},
             {"properties": [("mode", 'ERASER'), ("wait_for_input", False)]}),
            ("gpencil.annotate", {"type": params.tool_mouse, "value": 'PRESS', "ctrl": True},
             {"properties": [("mode", 'ERASER'), ("wait_for_input", False)]}),
        ]},
    )


def km_image_editor_tool_generic_sample(params):
    return (
        "Image Editor Tool: Sample",
        {"space_type": 'IMAGE_EDITOR', "region_type": 'WINDOW'},
        {"items": [
            ("image.sample", {"type": params.tool_mouse, "value": 'PRESS'}, None),
        ]},
    )


# ------------------------------------------------------------------------------
# Tool System (UV Editor)

def km_image_editor_tool_uv_cursor(params):
    return (
        "Image Editor Tool: Uv, Cursor",
        {"space_type": 'IMAGE_EDITOR', "region_type": 'WINDOW'},
        {"items": [
            ("uv.cursor_set", {"type": params.tool_mouse, "value": 'PRESS'}, None),
            # Don't use `tool_maybe_tweak_event` since it conflicts with `PRESS` that places the cursor.
            ("transform.translate", params.tool_tweak_event,
             {"properties": [("release_confirm", True), ("cursor_transform", True)]}),
        ]},
    )


def km_image_editor_tool_uv_select(params, *, fallback):
    return (
        _fallback_id("Image Editor Tool: Uv, Tweak", fallback),
        {"space_type": 'IMAGE_EDITOR', "region_type": 'WINDOW'},
        {"items": [
            *([] if (fallback and (params.select_mouse == 'RIGHTMOUSE')) else _template_items_tool_select(
                params, "uv.select", "uv.cursor_set", fallback=fallback)),
            *([] if params.use_fallback_tool_select_handled else
              _template_uv_select(
                  type=params.select_mouse,
                  value=params.select_mouse_value,
                  select_passthrough=params.use_tweak_select_passthrough,
                  legacy=params.legacy,
            )),
        ]},
    )


def km_image_editor_tool_uv_select_box(params, *, fallback):
    return (
        _fallback_id("Image Editor Tool: Uv, Select Box", fallback),
        {"space_type": 'IMAGE_EDITOR', "region_type": 'WINDOW'},
        {"items": [
            *([] if (fallback and not params.use_fallback_tool) else _template_items_tool_select_actions_simple(
                "uv.select_box",
                # Don't use `tool_maybe_tweak_event`, see comment for this slot.
                **(params.select_tweak_event if (fallback and params.use_fallback_tool_select_mouse) else
                   params.tool_tweak_event))),
        ]},
    )


def km_image_editor_tool_uv_select_circle(params, *, fallback):
    return (
        _fallback_id("Image Editor Tool: Uv, Select Circle", fallback),
        {"space_type": 'IMAGE_EDITOR', "region_type": 'WINDOW'},
        {"items": [
            *([] if (fallback and not params.use_fallback_tool) else _template_items_tool_select_actions_simple(
                "uv.select_circle",
                **(params.select_tweak_event if (fallback and params.use_fallback_tool_select_mouse) else
                   {"type": params.tool_mouse, "value": 'PRESS'}),
                properties=[("wait_for_input", False)])),
            # No selection fallback since this operates on press.
        ]},
    )


def km_image_editor_tool_uv_select_lasso(params, *, fallback):
    return (
        _fallback_id("Image Editor Tool: Uv, Select Lasso", fallback),
        {"space_type": 'IMAGE_EDITOR', "region_type": 'WINDOW'},

        {"items": [
            *([] if (fallback and not params.use_fallback_tool) else _template_items_tool_select_actions_simple(
                "uv.select_lasso",
                **(params.select_tweak_event if (fallback and params.use_fallback_tool_select_mouse) else
                   params.tool_tweak_event))),
        ]},
    )


def km_image_editor_tool_uv_rip_region(params):
    return (
        "Image Editor Tool: Uv, Rip Region",
        {"space_type": 'IMAGE_EDITOR', "region_type": 'WINDOW'},
        {"items": [
            ("uv.rip_move", {**params.tool_maybe_tweak_event, **params.tool_modifier},
             {"properties": [("TRANSFORM_OT_translate", [("release_confirm", True)])]}),
        ]},
    )


def km_image_editor_tool_uv_grab(params):
    return (
        "Image Editor Tool: Uv, Grab",
        {"space_type": 'IMAGE_EDITOR', "region_type": 'WINDOW'},
        {"items": [
            ("sculpt.uv_sculpt_grab", {"type": params.tool_mouse, "value": 'PRESS'}, None),
            ("sculpt.uv_sculpt_grab", {"type": params.tool_mouse, "value": 'PRESS', "ctrl": True},
             {"properties": [("use_invert", True)]}),
            ("sculpt.uv_sculpt_relax", {"type": params.tool_mouse, "value": 'PRESS', "shift": True}, None),
            ("wm.radial_control", {"type": 'F', "value": 'PRESS'},
             {"properties": [("data_path_primary", "tool_settings.uv_sculpt.size"), ], }),
            ("wm.radial_control", {"type": 'F', "value": 'PRESS', "shift": True},
             {"properties": [("data_path_primary", "tool_settings.uv_sculpt.strength"), ], }),
        ]},
    )


def km_image_editor_tool_uv_relax(params):
    return (
        "Image Editor Tool: Uv, Relax",
        {"space_type": 'IMAGE_EDITOR', "region_type": 'WINDOW'},
        {"items": [
            ("sculpt.uv_sculpt_relax", {"type": params.tool_mouse, "value": 'PRESS'}, None),
            ("sculpt.uv_sculpt_relax", {"type": params.tool_mouse, "value": 'PRESS', "ctrl": True},
             {"properties": [("use_invert", True)]}),
            ("sculpt.uv_sculpt_relax", {"type": params.tool_mouse, "value": 'PRESS', "shift": True}, None),
            ("wm.radial_control", {"type": 'F', "value": 'PRESS'},
             {"properties": [("data_path_primary", "tool_settings.uv_sculpt.size"), ], }),
            ("wm.radial_control", {"type": 'F', "value": 'PRESS', "shift": True},
             {"properties": [("data_path_primary", "tool_settings.uv_sculpt.strength"), ], }),
        ]},
    )


def km_image_editor_tool_uv_pinch(params):
    return (
        "Image Editor Tool: Uv, Pinch",
        {"space_type": 'IMAGE_EDITOR', "region_type": 'WINDOW'},
        {"items": [
            ("sculpt.uv_sculpt_pinch", {"type": params.tool_mouse, "value": 'PRESS'}, None),
            ("sculpt.uv_sculpt_pinch", {"type": params.tool_mouse, "value": 'PRESS', "ctrl": True},
             {"properties": [("use_invert", True)]}),
            ("sculpt.uv_sculpt_relax", {"type": params.tool_mouse, "value": 'PRESS', "shift": True}, None),
            ("wm.radial_control", {"type": 'F', "value": 'PRESS'},
             {"properties": [("data_path_primary", "tool_settings.uv_sculpt.size"), ], }),
            ("wm.radial_control", {"type": 'F', "value": 'PRESS', "shift": True},
             {"properties": [("data_path_primary", "tool_settings.uv_sculpt.strength"), ], }),
        ]},
    )


def km_image_editor_tool_uv_move(params):
    return (
        "Image Editor Tool: Uv, Move",
        {"space_type": 'IMAGE_EDITOR', "region_type": 'WINDOW'},
        {"items": [
            ("transform.translate", {**params.tool_maybe_tweak_event, **params.tool_modifier},
             {"properties": [("release_confirm", True)]}),
        ]},
    )


def km_image_editor_tool_uv_rotate(params):
    return (
        "Image Editor Tool: Uv, Rotate",
        {"space_type": 'IMAGE_EDITOR', "region_type": 'WINDOW'},
        {"items": [
            ("transform.rotate", {**params.tool_maybe_tweak_event, **params.tool_modifier},
             {"properties": [("release_confirm", True)]}),
        ]},
    )


def km_image_editor_tool_uv_scale(params):
    return (
        "Image Editor Tool: Uv, Scale",
        {"space_type": 'IMAGE_EDITOR', "region_type": 'WINDOW'},
        {"items": [
            ("transform.resize", {**params.tool_maybe_tweak_event, **params.tool_modifier},
             {"properties": [("release_confirm", True)]}),
        ]},
    )


# ------------------------------------------------------------------------------
# Tool System (Node Editor)

def km_node_editor_tool_select(params, *, fallback):
    return (
        _fallback_id("Node Tool: Tweak", fallback),
        {"space_type": 'NODE_EDITOR', "region_type": 'WINDOW'},
        {"items": [
            # The node key-map already selects, leave this empty.
            # NOTE: intentionally don't check `fallback` here (unlike other tweak tool checks).
            # as this should only be used on LMB select which would otherwise activate on click, not press.
            *([] if (params.select_mouse == 'RIGHTMOUSE') else
              _template_node_select(type=params.select_mouse, value='PRESS', select_passthrough=True)),
        ]},
    )


def km_node_editor_tool_select_box(params, *, fallback):
    return (
        _fallback_id("Node Tool: Select Box", fallback),
        {"space_type": 'NODE_EDITOR', "region_type": 'WINDOW'},
        {"items": [
            *([] if (fallback and not params.use_fallback_tool) else _template_items_tool_select_actions_simple(
                "node.select_box",
                # Don't use `tool_maybe_tweak_event`, see comment for this slot.
                **(params.select_tweak_event if (fallback and params.use_fallback_tool_select_mouse) else
                   params.tool_tweak_event),
                properties=[("tweak", True)],
            )),
            *([] if (params.select_mouse == 'RIGHTMOUSE') else
              _template_node_select(type='LEFTMOUSE', value='PRESS', select_passthrough=True)),
        ]},
    )


def km_node_editor_tool_select_lasso(params, *, fallback):
    return (
        _fallback_id("Node Tool: Select Lasso", fallback),
        {"space_type": 'NODE_EDITOR', "region_type": 'WINDOW'},
        {"items": [
            *([] if (fallback and not params.use_fallback_tool) else _template_items_tool_select_actions_simple(
                "node.select_lasso",
                **(params.select_tweak_event if (fallback and params.use_fallback_tool_select_mouse) else
                   params.tool_tweak_event),
                properties=[("tweak", True)]))
        ]},
    )


def km_node_editor_tool_select_circle(params, *, fallback):
    return (
        _fallback_id("Node Tool: Select Circle", fallback),
        {"space_type": 'NODE_EDITOR', "region_type": 'WINDOW'},
        {"items": [
            *([] if (fallback and not params.use_fallback_tool) else _template_items_tool_select_actions_simple(
                "node.select_circle",
                # Why circle select should be used on tweak?
                # So that RMB or Shift-RMB is still able to set an element as active.
                type=params.select_mouse if (fallback and params.use_fallback_tool_select_mouse) else params.tool_mouse,
                value='CLICK_DRAG' if (fallback and params.use_fallback_tool_select_mouse) else 'PRESS',
                properties=[("wait_for_input", False)])),
        ]},
    )


def km_node_editor_tool_links_cut(params):
    return (
        "Node Tool: Links Cut",
        {"space_type": 'NODE_EDITOR', "region_type": 'WINDOW'},
        {"items": [
            ("node.links_cut", {"type": params.tool_mouse, "value": 'PRESS'}, None),
        ]},
    )


# ------------------------------------------------------------------------------
# Tool System (3D View, Generic)

def km_3d_view_tool_cursor(params):
    return (
        "3D View Tool: Cursor",
        {"space_type": 'VIEW_3D', "region_type": 'WINDOW'},
        {"items": [
            ("view3d.cursor3d", {"type": params.tool_mouse, "value": 'PRESS'}, None),
            # Don't use `tool_maybe_tweak_event` since it conflicts with `PRESS` that places the cursor.
            ("transform.translate", params.tool_tweak_event,
             {"properties": [("release_confirm", True), ("cursor_transform", True)]}),
        ]},
    )


def km_3d_view_tool_text_select(_params):
    return (
        "3D View Tool: Edit Text, Select Text",
        {"space_type": 'VIEW_3D', "region_type": 'WINDOW'},
        {"items": [
            ("font.selection_set", {"type": 'LEFTMOUSE', "value": 'PRESS'}, None),
            ("font.select_word", {"type": 'LEFTMOUSE', "value": 'DOUBLE_CLICK'}, None),
        ]},
    )


def km_3d_view_tool_select(params, *, fallback):
    return (
        _fallback_id("3D View Tool: Tweak", fallback),
        {"space_type": 'VIEW_3D', "region_type": 'WINDOW'},
        {"items": [
            *([] if (fallback and (params.select_mouse == 'RIGHTMOUSE')) else _template_items_tool_select(
                params, "view3d.select", "view3d.cursor3d", fallback=fallback)),
            *([] if params.use_fallback_tool_select_handled else
              _template_view3d_select(
                  type=params.select_mouse,
                  value=params.select_mouse_value,
                  legacy=params.legacy,
                  select_passthrough=params.use_tweak_select_passthrough,
                  exclude_mod="ctrl",
            )),
            # Instance weight/vertex selection actions here, see code-comment for details.
            *([] if (params.select_mouse == 'RIGHTMOUSE') else _template_view3d_paint_mask_select_loop(params)),
        ]},
    )


def km_3d_view_tool_select_box(params, *, fallback):
    return (
        _fallback_id("3D View Tool: Select Box", fallback),
        {"space_type": 'VIEW_3D', "region_type": 'WINDOW'},
        {"items": [
            *([] if (fallback and not params.use_fallback_tool) else _template_items_tool_select_actions(
                "view3d.select_box",
                # Don't use `tool_maybe_tweak_event`, see comment for this slot.
                **(params.select_tweak_event if (fallback and params.use_fallback_tool_select_mouse) else
                   params.tool_tweak_event))),
            # Instance weight/vertex selection actions here, see code-comment for details.
            *([] if (params.select_mouse == 'RIGHTMOUSE') else _template_view3d_paint_mask_select_loop(params)),
        ]},
    )


def km_3d_view_tool_select_circle(params, *, fallback):
    return (
        _fallback_id("3D View Tool: Select Circle", fallback),
        {"space_type": 'VIEW_3D', "region_type": 'WINDOW'},
        {"items": [
            *([] if (fallback and not params.use_fallback_tool) else _template_items_tool_select_actions_simple(
                "view3d.select_circle",
                # Why circle select should be used on tweak?
                # So that RMB or Shift-RMB is still able to set an element as active.
                type=params.select_mouse if (fallback and params.use_fallback_tool_select_mouse) else params.tool_mouse,
                value='CLICK_DRAG' if (fallback and params.use_fallback_tool_select_mouse) else 'PRESS',
                properties=[("wait_for_input", False)])),
            # Instance weight/vertex selection actions here, see code-comment for details.
            *([] if (params.select_mouse == 'RIGHTMOUSE') else _template_view3d_paint_mask_select_loop(params)),
        ]},
    )


def km_3d_view_tool_select_lasso(params, *, fallback):
    return (
        _fallback_id("3D View Tool: Select Lasso", fallback),
        {"space_type": 'VIEW_3D', "region_type": 'WINDOW'},
        {"items": [
            *([] if (fallback and not params.use_fallback_tool) else _template_items_tool_select_actions(
                "view3d.select_lasso",
                **(params.select_tweak_event if (fallback and params.use_fallback_tool_select_mouse) else
                   params.tool_tweak_event))),
            # Instance weight/vertex selection actions here, see code-comment for details.
            *([] if (params.select_mouse == 'RIGHTMOUSE') else _template_view3d_paint_mask_select_loop(params)),
        ]}
    )


def km_3d_view_tool_transform(params):
    return (
        "3D View Tool: Transform",
        {"space_type": 'VIEW_3D', "region_type": 'WINDOW'},
        {"items": [
            ("transform.from_gizmo", {**params.tool_maybe_tweak_event, **params.tool_modifier}, None),
        ]},
    )


def km_3d_view_tool_move(params):
    return (
        "3D View Tool: Move",
        {"space_type": 'VIEW_3D', "region_type": 'WINDOW'},
        {"items": [
            ("transform.translate", {**params.tool_maybe_tweak_event, **params.tool_modifier},
             {"properties": [("release_confirm", True)]}),
        ]},
    )


def km_3d_view_tool_rotate(params):
    return (
        "3D View Tool: Rotate",
        {"space_type": 'VIEW_3D', "region_type": 'WINDOW'},
        {"items": [
            ("transform.rotate", {**params.tool_maybe_tweak_event, **params.tool_modifier},
             {"properties": [("release_confirm", True)]}),
        ]},
    )


def km_3d_view_tool_scale(params):
    return (
        "3D View Tool: Scale",
        {"space_type": 'VIEW_3D', "region_type": 'WINDOW'},
        {"items": [
            ("transform.resize", {**params.tool_maybe_tweak_event, **params.tool_modifier},
             {"properties": [("release_confirm", True)]}),
        ]},
    )


def km_3d_view_tool_shear(params):
    # Don't use 'tool_maybe_tweak_value' since we would loose tweak direction support.
    return (
        "3D View Tool: Shear",
        {"space_type": 'VIEW_3D', "region_type": 'WINDOW'},
        {"items": [
            ("transform.shear",
             {"type": params.tool_mouse, "value": 'CLICK_DRAG', "direction": 'NORTH', **params.tool_modifier},
             {"properties": [("release_confirm", True), ("orient_axis_ortho", 'Y')]}),
            ("transform.shear",
             {"type": params.tool_mouse, "value": 'CLICK_DRAG', "direction": 'SOUTH', **params.tool_modifier},
             {"properties": [("release_confirm", True), ("orient_axis_ortho", 'Y')]}),

            # Use as fallback to catch diagonals too.
            ("transform.shear",
             {"type": params.tool_mouse, "value": 'CLICK_DRAG', **params.tool_modifier},
             {"properties": [("release_confirm", True), ("orient_axis_ortho", 'X')]}),
        ]},
    )


def km_3d_view_tool_bend(params):
    return (
        "3D View Tool: Bend",
        {"space_type": 'VIEW_3D', "region_type": 'WINDOW'},
        {"items": [
            # No need for `tool_modifier` since this takes all input.
            ("transform.bend", params.tool_maybe_tweak_event,
             {"properties": [("release_confirm", True)]}),
        ]},
    )


def km_3d_view_tool_measure(params):
    return (
        "3D View Tool: Measure",
        {"space_type": 'VIEW_3D', "region_type": 'WINDOW'},
        {"items": [
            ("view3d.ruler_add", params.tool_maybe_tweak_event, None),
            ("view3d.ruler_remove", {"type": 'X', "value": 'PRESS'}, None),
            ("view3d.ruler_remove", {"type": 'DEL', "value": 'PRESS'}, None),
        ]},
    )


# ------------------------------------------------------------------------------
# Tool System (3D View, Pose Mode)

def km_3d_view_tool_pose_breakdowner(params):
    return (
        "3D View Tool: Pose, Breakdowner",
        {"space_type": 'VIEW_3D', "region_type": 'WINDOW'},
        {"items": [
            ("pose.breakdown", {**params.tool_maybe_tweak_event, **params.tool_modifier}, None),
        ]},
    )


def km_3d_view_tool_pose_push(params):
    return (
        "3D View Tool: Pose, Push",
        {"space_type": 'VIEW_3D', "region_type": 'WINDOW'},
        {"items": [
            ("pose.push", {**params.tool_maybe_tweak_event, **params.tool_modifier}, None),
        ]},
    )


def km_3d_view_tool_pose_relax(params):
    return (
        "3D View Tool: Pose, Relax",
        {"space_type": 'VIEW_3D', "region_type": 'WINDOW'},
        {"items": [
            ("pose.relax", {**params.tool_maybe_tweak_event, **params.tool_modifier}, None),
        ]},
    )


# ------------------------------------------------------------------------------
# Tool System (3D View, Edit Armature)

def km_3d_view_tool_edit_armature_roll(params):
    return (
        "3D View Tool: Edit Armature, Roll",
        {"space_type": 'VIEW_3D', "region_type": 'WINDOW'},
        {"items": [
            ("transform.transform", {**params.tool_maybe_tweak_event, **params.tool_modifier},
             {"properties": [("release_confirm", True), ("mode", 'BONE_ROLL')]}),
        ]},
    )


def km_3d_view_tool_edit_armature_bone_size(params):
    return (
        "3D View Tool: Edit Armature, Bone Size",
        {"space_type": 'VIEW_3D', "region_type": 'WINDOW'},
        {"items": [
            ("transform.transform", {**params.tool_maybe_tweak_event, **params.tool_modifier},
             {"properties": [("release_confirm", True), ("mode", 'BONE_ENVELOPE')]}),
        ]},
    )


def km_3d_view_tool_edit_armature_bone_envelope(params):
    return (
        "3D View Tool: Edit Armature, Bone Envelope",
        {"space_type": 'VIEW_3D', "region_type": 'WINDOW'},

        {"items": [
            ("transform.bbone_resize", {**params.tool_maybe_tweak_event, **params.tool_modifier},
             {"properties": [("release_confirm", True)]}),
        ]},
    )


def km_3d_view_tool_edit_armature_extrude(params):
    return (
        "3D View Tool: Edit Armature, Extrude",
        {"space_type": 'VIEW_3D', "region_type": 'WINDOW'},
        {"items": [
            ("armature.extrude_move", {**params.tool_maybe_tweak_event, **params.tool_modifier},
             {"properties": [("TRANSFORM_OT_translate", [("release_confirm", True)])]}),
        ]},
    )


def km_3d_view_tool_edit_armature_extrude_to_cursor(params):
    return (
        "3D View Tool: Edit Armature, Extrude to Cursor",
        {"space_type": 'VIEW_3D', "region_type": 'WINDOW'},
        {"items": [
            ("armature.click_extrude", {"type": params.tool_mouse, "value": 'PRESS', **params.tool_modifier}, None),
            # Support LMB click-drag for RMB key-map.
            *(([] if (params.select_mouse == 'LEFTMOUSE') else [
                ("transform.translate", {"type": params.tool_mouse, "value": 'CLICK_DRAG'},
                 {"properties": [("release_confirm", True)]})
            ])),
        ]},
    )


# ------------------------------------------------------------------------------
# Tool System (3D View, Object Mode)

def km_3d_view_tool_interactive_add(params):
    return (
        "3D View Tool: Object, Add Primitive",
        {"space_type": 'VIEW_3D', "region_type": 'WINDOW'},
        {"items": [
            ("view3d.interactive_add",
             {**params.tool_maybe_tweak_event,
              # While "Alt" isn't an important shortcut to support,
              # when the preferences to activate tools when "Alt" is held is used,
              # it's illogical not to support holding "Alt", even though it is not required.
              **({"any": True} if "alt" in params.tool_modifier else any_except("alt"))},
             {"properties": [("wait_for_input", False)]}),
        ]},
    )


# ------------------------------------------------------------------------------
# Tool System (3D View, Edit Mesh)

def km_3d_view_tool_edit_mesh_extrude_region(params):
    return (
        "3D View Tool: Edit Mesh, Extrude Region",
        {"space_type": 'VIEW_3D', "region_type": 'WINDOW'},
        {"items": [
            ("mesh.extrude_context_move", {**params.tool_maybe_tweak_event, **params.tool_modifier},
             {"properties": [("TRANSFORM_OT_translate", [("release_confirm", True)])]}),
        ]},
    )


def km_3d_view_tool_edit_mesh_extrude_manifold(params):
    return (
        "3D View Tool: Edit Mesh, Extrude Manifold",
        {"space_type": 'VIEW_3D', "region_type": 'WINDOW'},
        {"items": [
            ("mesh.extrude_manifold", {**params.tool_maybe_tweak_event, **params.tool_modifier},
             {"properties": [
                 ("MESH_OT_extrude_region", [("use_dissolve_ortho_edges", True)]),
                 ("TRANSFORM_OT_translate", [
                     ("release_confirm", True),
                     ("use_automerge_and_split", True),
                     ("constraint_axis", (False, False, True)),
                     ("orient_type", 'NORMAL'),
                 ]),
             ]}),
        ]},
    )


def km_3d_view_tool_edit_mesh_extrude_along_normals(params):
    return (
        "3D View Tool: Edit Mesh, Extrude Along Normals",
        {"space_type": 'VIEW_3D', "region_type": 'WINDOW'},
        {"items": [
            ("mesh.extrude_region_shrink_fatten", {**params.tool_maybe_tweak_event, **params.tool_modifier},
             {"properties": [("TRANSFORM_OT_shrink_fatten", [("release_confirm", True)])]}),
        ]},
    )


def km_3d_view_tool_edit_mesh_extrude_individual(params):
    return (
        "3D View Tool: Edit Mesh, Extrude Individual",
        {"space_type": 'VIEW_3D', "region_type": 'WINDOW'},
        {"items": [
            ("mesh.extrude_faces_move", {**params.tool_maybe_tweak_event, **params.tool_modifier},
             {"properties": [("TRANSFORM_OT_shrink_fatten", [("release_confirm", True)])]}),
        ]},
    )


def km_3d_view_tool_edit_mesh_extrude_to_cursor(params):
    return (
        "3D View Tool: Edit Mesh, Extrude to Cursor",
        {"space_type": 'VIEW_3D', "region_type": 'WINDOW'},
        {"items": [
            # No need for `tool_modifier` since this takes all input.
            ("mesh.dupli_extrude_cursor", {"type": params.tool_mouse, "value": 'PRESS'}, None),
            # Support LMB click-drag for RMB key-map.
            *(([] if (params.select_mouse == 'LEFTMOUSE') else [
                ("transform.translate", {"type": params.tool_mouse, "value": 'CLICK_DRAG'},
                 {"properties": [("release_confirm", True)]})
            ])),
        ]},
    )


def km_3d_view_tool_edit_mesh_inset_faces(params):
    return (
        "3D View Tool: Edit Mesh, Inset Faces",
        {"space_type": 'VIEW_3D', "region_type": 'WINDOW'},
        {"items": [
            ("mesh.inset", {**params.tool_maybe_tweak_event, **params.tool_modifier},
             {"properties": [("release_confirm", True)]}),
        ]},
    )


def km_3d_view_tool_edit_mesh_bevel(params):
    return (
        "3D View Tool: Edit Mesh, Bevel",
        {"space_type": 'VIEW_3D', "region_type": 'WINDOW'},
        {"items": [
            ("mesh.bevel", {**params.tool_maybe_tweak_event, **params.tool_modifier},
             {"properties": [("release_confirm", True)]}),
        ]},
    )


def km_3d_view_tool_edit_mesh_loop_cut(params):
    return (
        "3D View Tool: Edit Mesh, Loop Cut",
        {"space_type": 'VIEW_3D', "region_type": 'WINDOW'},
        {"items": [
            # No need for `tool_modifier` since this takes all input.
            ("mesh.loopcut_slide", {"type": params.tool_mouse, "value": 'PRESS'},
             {"properties": [("TRANSFORM_OT_edge_slide", [("release_confirm", True)])]}),
        ]},
    )


def km_3d_view_tool_edit_mesh_offset_edge_loop_cut(params):
    return (
        "3D View Tool: Edit Mesh, Offset Edge Loop Cut",
        {"space_type": 'VIEW_3D', "region_type": 'WINDOW'},
        {"items": [
            # No need for `tool_modifier` since this takes all input.
            ("mesh.offset_edge_loops_slide", {"type": params.tool_mouse, "value": 'PRESS'}, None),
        ]},
    )


def km_3d_view_tool_edit_mesh_knife(params):
    return (
        "3D View Tool: Edit Mesh, Knife",
        {"space_type": 'VIEW_3D', "region_type": 'WINDOW'},
        {"items": [
            # No need for `tool_modifier` since this takes all input.
            ("mesh.knife_tool", {"type": params.tool_mouse, "value": 'PRESS'},
             {"properties": [("wait_for_input", False)]}),
        ]},
    )


def km_3d_view_tool_edit_mesh_bisect(params):
    return (
        "3D View Tool: Edit Mesh, Bisect",
        {"space_type": 'VIEW_3D', "region_type": 'WINDOW'},
        {"items": [
            # No need for `tool_modifier` since this takes all input.
            ("mesh.bisect", params.tool_maybe_tweak_event, None),
        ]},
    )


def km_3d_view_tool_edit_mesh_poly_build(params):
    return (
        "3D View Tool: Edit Mesh, Poly Build",
        {"space_type": 'VIEW_3D', "region_type": 'WINDOW'},
        {"items": [
            # No need for `tool_modifier` since this takes all input.
            ("mesh.polybuild_extrude_at_cursor_move", {"type": params.tool_mouse, "value": 'PRESS'},
             {"properties": [("TRANSFORM_OT_translate", [("release_confirm", True)])]}),
            ("mesh.polybuild_face_at_cursor_move", {"type": params.tool_mouse, "value": 'PRESS', "ctrl": True},
             {"properties": [("TRANSFORM_OT_translate", [("release_confirm", True)])]}),
            ("mesh.polybuild_delete_at_cursor", {"type": params.tool_mouse, "value": 'CLICK', "shift": True}, None),
        ]},
    )


def km_3d_view_tool_edit_mesh_spin(params):
    return (
        "3D View Tool: Edit Mesh, Spin",
        {"space_type": 'VIEW_3D', "region_type": 'WINDOW'},
        {"items": [
            ("mesh.spin", {**params.tool_maybe_tweak_event, **params.tool_modifier}, None),
        ]},
    )


def km_3d_view_tool_edit_mesh_spin_duplicate(params):
    return (
        "3D View Tool: Edit Mesh, Spin Duplicates",
        {"space_type": 'VIEW_3D', "region_type": 'WINDOW'},
        {"items": [
            ("mesh.spin", {**params.tool_maybe_tweak_event, **params.tool_modifier},
             {"properties": [("dupli", True)]}),
        ]},
    )


def km_3d_view_tool_edit_mesh_smooth(params):
    return (
        "3D View Tool: Edit Mesh, Smooth",
        {"space_type": 'VIEW_3D', "region_type": 'WINDOW'},
        {"items": [
            ("mesh.vertices_smooth", {**params.tool_maybe_tweak_event, **params.tool_modifier},
             {"properties": [("wait_for_input", False)]}),
        ]},
    )


def km_3d_view_tool_edit_mesh_randomize(params):
    return (
        "3D View Tool: Edit Mesh, Randomize",
        {"space_type": 'VIEW_3D', "region_type": 'WINDOW'},
        {"items": [
            ("transform.vertex_random", {**params.tool_maybe_tweak_event, **params.tool_modifier},
             {"properties": [("wait_for_input", False)]}),
        ]},
    )


def km_3d_view_tool_edit_mesh_edge_slide(params):
    return (
        "3D View Tool: Edit Mesh, Edge Slide",
        {"space_type": 'VIEW_3D', "region_type": 'WINDOW'},
        {"items": [
            ("transform.edge_slide", {**params.tool_maybe_tweak_event, **params.tool_modifier},
             {"properties": [("release_confirm", True)]}),
        ]},
    )


def km_3d_view_tool_edit_mesh_vertex_slide(params):
    return (
        "3D View Tool: Edit Mesh, Vertex Slide",
        {"space_type": 'VIEW_3D', "region_type": 'WINDOW'},
        {"items": [
            ("transform.vert_slide", {**params.tool_maybe_tweak_event, **params.tool_modifier},
             {"properties": [("release_confirm", True)]}),
        ]},
    )


def km_3d_view_tool_edit_mesh_shrink_fatten(params):
    return (
        "3D View Tool: Edit Mesh, Shrink/Fatten",
        {"space_type": 'VIEW_3D', "region_type": 'WINDOW'},
        {"items": [
            ("transform.shrink_fatten", {**params.tool_maybe_tweak_event, **params.tool_modifier},
             {"properties": [("release_confirm", True)]}),
        ]},
    )


def km_3d_view_tool_edit_mesh_push_pull(params):
    return (
        "3D View Tool: Edit Mesh, Push/Pull",
        {"space_type": 'VIEW_3D', "region_type": 'WINDOW'},
        {"items": [
            ("transform.push_pull", {**params.tool_maybe_tweak_event, **params.tool_modifier},
             {"properties": [("release_confirm", True)]}),
        ]},
    )


def km_3d_view_tool_edit_mesh_to_sphere(params):
    return (
        "3D View Tool: Edit Mesh, To Sphere",
        {"space_type": 'VIEW_3D', "region_type": 'WINDOW'},
        {"items": [
            ("transform.tosphere", {**params.tool_maybe_tweak_event, **params.tool_modifier},
             {"properties": [("release_confirm", True)]}),
        ]},
    )


def km_3d_view_tool_edit_mesh_rip_region(params):
    return (
        "3D View Tool: Edit Mesh, Rip Region",
        {"space_type": 'VIEW_3D', "region_type": 'WINDOW'},
        {"items": [
            ("mesh.rip_move", {**params.tool_maybe_tweak_event, **params.tool_modifier},
             {"properties": [("TRANSFORM_OT_translate", [("release_confirm", True)])]}),
        ]},
    )


def km_3d_view_tool_edit_mesh_rip_edge(params):
    return (
        "3D View Tool: Edit Mesh, Rip Edge",
        {"space_type": 'VIEW_3D', "region_type": 'WINDOW'},
        {"items": [
            ("mesh.rip_edge_move", {**params.tool_maybe_tweak_event, **params.tool_modifier},
             {"properties": [("TRANSFORM_OT_translate", [("release_confirm", True)])]}),
        ]},
    )


# ------------------------------------------------------------------------------
# Tool System (3D View, Edit Curve)

def km_3d_view_tool_edit_curve_draw(params):
    return (
        "3D View Tool: Edit Curve, Draw",
        {"space_type": 'VIEW_3D', "region_type": 'WINDOW'},
        {"items": [
            # No need for `tool_modifier` since this takes all input.
            ("curve.draw", {"type": params.tool_mouse, "value": 'PRESS'},
             {"properties": [("wait_for_input", False)]}),
        ]},
    )


def km_3d_view_tool_edit_curves_draw(params):
    return (
        "3D View Tool: Edit Curves, Draw",
        {"space_type": 'VIEW_3D', "region_type": 'WINDOW'},
        {"items": [
            # No need for `tool_modifier` since this takes all input.
            ("curves.draw", {"type": params.tool_mouse, "value": 'PRESS'},
             {"properties": [("wait_for_input", False)]}),
        ]},
    )


def km_3d_view_tool_edit_curve_pen(params):
    return (
        "3D View Tool: Edit Curve, Curve Pen",
        {"space_type": 'VIEW_3D', "region_type": 'WINDOW'},
        {"items": [
            ("curve.pen", {"type": params.tool_mouse, "value": 'PRESS'},
             {"properties": [
                 ("extrude_point", True),
                 ("move_segment", True),
                 ("select_point", True),
                 ("move_point", True),
                 ("close_spline_method", "ON_CLICK"),
             ]}),
            ("curve.pen", {"type": params.tool_mouse, "value": 'PRESS', "ctrl": True},
             {"properties": [("insert_point", True), ("delete_point", True)]}),
            ("curve.pen", {"type": params.tool_mouse, "value": 'DOUBLE_CLICK'},
             {"properties": [("toggle_vector", True), ("cycle_handle_type", True), ]}),
        ]},
    )


def km_3d_view_tool_edit_curve_tilt(params):
    return (
        "3D View Tool: Edit Curve, Tilt",
        {"space_type": 'VIEW_3D', "region_type": 'WINDOW'},
        {"items": [
            ("transform.tilt", {**params.tool_maybe_tweak_event, **params.tool_modifier},
             {"properties": [("release_confirm", True)]}),
        ]},
    )


def km_3d_view_tool_edit_curve_radius(params):
    return (
        "3D View Tool: Edit Curve, Radius",
        {"space_type": 'VIEW_3D', "region_type": 'WINDOW'},
        {"items": [
            ("transform.transform", {**params.tool_maybe_tweak_event, **params.tool_modifier},
             {"properties": [("mode", 'CURVE_SHRINKFATTEN'), ("release_confirm", True)]}),
        ]},
    )


def km_3d_view_tool_edit_curve_randomize(params):
    return (
        "3D View Tool: Edit Curve, Randomize",
        {"space_type": 'VIEW_3D', "region_type": 'WINDOW'},
        {"items": [
            ("transform.vertex_random", {**params.tool_maybe_tweak_event, **params.tool_modifier},
             {"properties": [("wait_for_input", False)]}),
        ]},
    )


def km_3d_view_tool_edit_curve_extrude(params):
    return (
        "3D View Tool: Edit Curve, Extrude",
        {"space_type": 'VIEW_3D', "region_type": 'WINDOW'},
        {"items": [
            ("curve.extrude_move", {**params.tool_maybe_tweak_event, **params.tool_modifier},
             {"properties": [("TRANSFORM_OT_translate", [("release_confirm", True)])]}),
        ]},
    )


def km_3d_view_tool_edit_curve_extrude_to_cursor(params):
    return (
        "3D View Tool: Edit Curve, Extrude to Cursor",
        {"space_type": 'VIEW_3D', "region_type": 'WINDOW'},
        {"items": [
            # No need for `tool_modifier` since this takes all input.
            ("curve.vertex_add", {"type": params.tool_mouse, "value": 'PRESS'}, None),
            # Support LMB click-drag for RMB key-map.
            *(([] if (params.select_mouse == 'LEFTMOUSE') else [
                ("transform.translate", {"type": params.tool_mouse, "value": 'CLICK_DRAG'},
                 {"properties": [("release_confirm", True)]})
            ])),
        ]},
    )


# ------------------------------------------------------------------------------
# Tool System (3D View, Sculpt)

def km_3d_view_tool_sculpt_box_hide(params):
    return (
        "3D View Tool: Sculpt, Box Hide",
        {"space_type": 'VIEW_3D', "region_type": 'WINDOW'},
        {"items": [
            ("paint.hide_show", params.tool_maybe_tweak_event,
             {"properties": [("action", 'HIDE')]}),
            ("paint.hide_show", {**params.tool_maybe_tweak_event, "ctrl": True},
             {"properties": [("action", 'SHOW')]}),
            ("paint.hide_show_all", {"type": params.select_mouse, "value": params.select_mouse_value},
             {"properties": [("action", 'SHOW')]}),
        ]},
    )


def km_3d_view_tool_sculpt_lasso_hide(params):
    return (
        "3D View Tool: Sculpt, Lasso Hide",
        {"space_type": 'VIEW_3D', "region_type": 'WINDOW'},
        {"items": [
            ("paint.hide_show_lasso_gesture", params.tool_maybe_tweak_event,
             {"properties": [("action", 'HIDE')]}),
            ("paint.hide_show_lasso_gesture", {**params.tool_maybe_tweak_event, "ctrl": True},
             {"properties": [("action", 'SHOW')]}),
            ("paint.hide_show_all", {"type": params.select_mouse, "value": params.select_mouse_value},
             {"properties": [("action", 'SHOW')]}),
        ]},
    )


def km_3d_view_tool_sculpt_line_hide(params):
    return (
        "3D View Tool: Sculpt, Line Hide",
        {"space_type": 'VIEW_3D', "region_type": 'WINDOW'},
        {"items": [
            ("paint.hide_show_line_gesture", params.tool_maybe_tweak_event,
             {"properties": [("action", 'HIDE')]}),
            ("paint.hide_show_line_gesture", {**params.tool_maybe_tweak_event, "ctrl": True},
             {"properties": [("action", 'SHOW')]}),
            ("paint.hide_show_all", {"type": params.select_mouse, "value": params.select_mouse_value},
             {"properties": [("action", 'SHOW')]}),
        ]},
    )


def km_3d_view_tool_sculpt_polyline_hide(params):
    return (
        "3D View Tool: Sculpt, Polyline Hide",
        {"space_type": 'VIEW_3D', "region_type": 'WINDOW'},
        {"items": [
            ("paint.hide_show_polyline_gesture", {"type": params.tool_mouse, "value": "PRESS"},
             {"properties": [("action", 'HIDE')]}),
            ("paint.hide_show_polyline_gesture", {"type": params.tool_mouse, "value": "PRESS", "ctrl": True},
             {"properties": [("action", 'SHOW')]}),
        ]},
    )


def km_3d_view_tool_sculpt_box_mask(params):
    return (
        "3D View Tool: Sculpt, Box Mask",
        {"space_type": 'VIEW_3D', "region_type": 'WINDOW'},
        {"items": [
            ("paint.mask_box_gesture", params.tool_maybe_tweak_event,
             {"properties": [("value", 1.0)]}),
            ("paint.mask_box_gesture", {**params.tool_maybe_tweak_event, "ctrl": True},
             {"properties": [("value", 0.0)]}),
        ]},
    )


def km_3d_view_tool_sculpt_lasso_mask(params):
    return (
        "3D View Tool: Sculpt, Lasso Mask",
        {"space_type": 'VIEW_3D', "region_type": 'WINDOW'},
        {"items": [
            ("paint.mask_lasso_gesture", params.tool_maybe_tweak_event,
             {"properties": [("value", 1.0)]}),
            ("paint.mask_lasso_gesture", {**params.tool_maybe_tweak_event, "ctrl": True},
             {"properties": [("value", 0.0)]}),
        ]},
    )


def km_3d_view_tool_sculpt_polyline_mask(params):
    return (
        "3D View Tool: Sculpt, Polyline Mask",
        {"space_type": 'VIEW_3D', "region_type": 'WINDOW'},
        {"items": [
            ("paint.mask_polyline_gesture", {"type": params.tool_mouse, "value": "PRESS"},
             {"properties": [("value", 1.0)]}),
            ("paint.mask_polyline_gesture", {"type": params.tool_mouse, "value": "PRESS", "ctrl": True},
             {"properties": [("value", 0.0)]}),
        ]},
    )


def km_3d_view_tool_sculpt_box_face_set(params):
    return (
        "3D View Tool: Sculpt, Box Face Set",
        {"space_type": 'VIEW_3D', "region_type": 'WINDOW'},
        {"items": [
            ("sculpt.face_set_box_gesture", params.tool_maybe_tweak_event, None),
        ]},
    )


def km_3d_view_tool_sculpt_lasso_face_set(params):
    return (
        "3D View Tool: Sculpt, Lasso Face Set",
        {"space_type": 'VIEW_3D', "region_type": 'WINDOW'},
        {"items": [
            ("sculpt.face_set_lasso_gesture", params.tool_maybe_tweak_event, None),
        ]},
    )


<<<<<<< HEAD
def km_3d_view_tool_sculpt_polyline_face_set(params):
    return (
        "3D View Tool: Sculpt, Polyline Face Set",
        {"space_type": 'VIEW_3D', "region_type": 'WINDOW'},
        {"items": [
            ("sculpt.face_set_polyline_gesture", {"type": params.tool_mouse, "value": "PRESS"}, None)
=======
def km_3d_view_tool_sculpt_line_face_set(params):
    return (
        "3D View Tool: Sculpt, Line Face Set",
        {"space_type": 'VIEW_3D', "region_type": 'WINDOW'},
        {"items": [
            ("sculpt.face_set_line_gesture", params.tool_maybe_tweak_event, None),
>>>>>>> 7726e7f5
        ]},
    )


def km_3d_view_tool_sculpt_box_trim(params):
    return (
        "3D View Tool: Sculpt, Box Trim",
        {"space_type": 'VIEW_3D', "region_type": 'WINDOW'},
        {"items": [
            ("sculpt.trim_box_gesture", params.tool_maybe_tweak_event, None),
        ]},
    )


def km_3d_view_tool_sculpt_lasso_trim(params):
    return (
        "3D View Tool: Sculpt, Lasso Trim",
        {"space_type": 'VIEW_3D', "region_type": 'WINDOW'},
        {"items": [
            ("sculpt.trim_lasso_gesture", params.tool_maybe_tweak_event, None),
        ]},
    )


def km_3d_view_tool_sculpt_line_trim(params):
    return (
        "3D View Tool: Sculpt, Line Trim",
        {"space_type": 'VIEW_3D', "region_type": 'WINDOW'},
        {"items": [
            ("sculpt.trim_line_gesture", params.tool_maybe_tweak_event, None),
        ]},
    )


def km_3d_view_tool_sculpt_polyline_trim(params):
    return (
        "3D View Tool: Sculpt, Polyline Trim",
        {"space_type": 'VIEW_3D', "region_type": 'WINDOW'},
        {"items": [
            ("sculpt.trim_polyline_gesture", {"type": params.tool_mouse, "value": "PRESS"}, None)
        ]}
    )


def km_3d_view_tool_sculpt_line_mask(params):
    return (
        "3D View Tool: Sculpt, Line Mask",
        {"space_type": 'VIEW_3D', "region_type": 'WINDOW'},
        {"items": [
            ("paint.mask_line_gesture", params.tool_maybe_tweak_event,
             {"properties": [("value", 1.0)]}),
            ("paint.mask_line_gesture", {**params.tool_maybe_tweak_event, "ctrl": True},
             {"properties": [("value", 0.0)]}),
        ]},
    )


def km_3d_view_tool_sculpt_line_project(params):
    return (
        "3D View Tool: Sculpt, Line Project",
        {"space_type": 'VIEW_3D', "region_type": 'WINDOW'},
        {"items": [
            ("sculpt.project_line_gesture", params.tool_maybe_tweak_event, None),
        ]},
    )


def km_3d_view_tool_sculpt_mesh_filter(params):
    return (
        "3D View Tool: Sculpt, Mesh Filter",
        {"space_type": 'VIEW_3D', "region_type": 'WINDOW'},
        {"items": [
            ("sculpt.mesh_filter", params.tool_maybe_tweak_event, None)
        ]},
    )


def km_3d_view_tool_sculpt_cloth_filter(params):
    return (
        "3D View Tool: Sculpt, Cloth Filter",
        {"space_type": 'VIEW_3D', "region_type": 'WINDOW'},
        {"items": [
            ("sculpt.cloth_filter", params.tool_maybe_tweak_event, None)
        ]},
    )


def km_3d_view_tool_sculpt_color_filter(params):
    return (
        "3D View Tool: Sculpt, Color Filter",
        {"space_type": 'VIEW_3D', "region_type": 'WINDOW'},
        {"items": [
            ("sculpt.color_filter", params.tool_maybe_tweak_event, None)
        ]},
    )


def km_3d_view_tool_sculpt_mask_by_color(params):
    return (
        "3D View Tool: Sculpt, Mask by Color",
        {"space_type": 'VIEW_3D', "region_type": 'WINDOW'},
        {"items": [
            ("sculpt.mask_by_color", {"type": params.tool_mouse, "value": 'PRESS'}, None)
        ]},
    )


def km_3d_view_tool_sculpt_face_set_edit(params):
    return (
        "3D View Tool: Sculpt, Face Set Edit",
        {"space_type": 'VIEW_3D', "region_type": 'WINDOW'},
        {"items": [
            ("sculpt.face_set_edit", {"type": params.tool_mouse, "value": 'PRESS'}, None),
        ]},
    )


# ------------------------------------------------------------------------------
# Tool System (3D View, Weight Paint)

def km_3d_view_tool_paint_weight_sample_weight(params):
    return (
        "3D View Tool: Paint Weight, Sample Weight",
        {"space_type": 'VIEW_3D', "region_type": 'WINDOW'},
        {"items": [
            ("paint.weight_sample", {"type": params.tool_mouse, "value": 'PRESS'}, None),
            ("grease_pencil.weight_sample", {"type": params.tool_mouse, "value": 'PRESS'}, None),
        ]},
    )


def km_3d_view_tool_paint_weight_sample_vertex_group(params):
    return (
        "3D View Tool: Paint Weight, Sample Vertex Group",
        {"space_type": 'VIEW_3D', "region_type": 'WINDOW'},
        {"items": [
            ("paint.weight_sample_group", {"type": params.tool_mouse, "value": 'PRESS'}, None),
        ]},
    )


def km_3d_view_tool_paint_weight_gradient(params):
    return (
        "3D View Tool: Paint Weight, Gradient",
        {"space_type": 'VIEW_3D', "region_type": 'WINDOW'},
        {"items": [
            ("paint.weight_gradient", params.tool_maybe_tweak_event, None),
        ]},
    )


# ------------------------------------------------------------------------------
# Tool System (3D View, Grease Pencil, Paint)


def km_grease_pencil_primitive_tool_modal_map(params):
    items = []
    keymap = (
        "Primitive Tool Modal Map",
        {"space_type": 'EMPTY', "region_type": 'WINDOW', "modal": True},
        {"items": items},
    )

    items.extend([
        ("CANCEL", {"type": 'ESC', "value": 'PRESS', "any": True}, None),
        ("CANCEL", {"type": 'Q', "value": 'PRESS', "any": True}, None),
        ("PANNING", {"type": 'MIDDLEMOUSE', "value": 'ANY', "any": True}, None),
        ("CONFIRM", {"type": 'RET', "value": 'PRESS', "any": True}, None),
        ("CONFIRM", {"type": 'NUMPAD_ENTER', "value": 'PRESS', "any": True}, None),
        ("EXTRUDE", {"type": 'E', "value": 'PRESS'}, None),
        ("GRAB", {"type": 'G', "value": 'PRESS'}, None),
        ("ROTATE", {"type": 'R', "value": 'PRESS'}, None),
        ("SCALE", {"type": 'S', "value": 'PRESS'}, None),
        ("INCREASE_SUBDIVISION", {"type": 'UP_ARROW', "value": 'PRESS', "repeat": True}, None),
        ("DECREASE_SUBDIVISION", {"type": 'DOWN_ARROW', "value": 'PRESS', "repeat": True}, None),
    ])

    return keymap


def km_3d_view_tool_paint_gpencil_line(params):
    if params.use_experimental_grease_pencil_version3:
        return (
            "3D View Tool: Paint Grease Pencil, Line",
            {"space_type": 'VIEW_3D', "region_type": 'WINDOW'},
            {"items": [
                ("grease_pencil.primitive_line", params.tool_maybe_tweak_event,
                 {"properties": []}),
                ("grease_pencil.primitive_line", {"type": 'LEFTMOUSE', "value": 'PRESS', "shift": True},
                 {"properties": []}),
                ("grease_pencil.primitive_line", {"type": 'LEFTMOUSE', "value": 'PRESS', "alt": True},
                 {"properties": []}),
                # Lasso select
                ("grease_pencil.select_lasso",
                 {"type": params.action_mouse, "value": 'CLICK_DRAG', "ctrl": True, "alt": True}, None),
            ]},
        )
    else:
        return (
            "3D View Tool: Paint Gpencil, Line",
            {"space_type": 'VIEW_3D', "region_type": 'WINDOW'},
            {"items": [
                ("gpencil.primitive_line", params.tool_maybe_tweak_event,
                 {"properties": [("wait_for_input", False)]}),
                ("gpencil.primitive_line", {"type": 'LEFTMOUSE', "value": 'PRESS', "shift": True},
                 {"properties": [("wait_for_input", False)]}),
                ("gpencil.primitive_line", {"type": 'LEFTMOUSE', "value": 'PRESS', "alt": True},
                 {"properties": [("wait_for_input", False)]}),
                # Lasso select
                ("gpencil.select_lasso",
                 {"type": params.action_mouse, "value": 'CLICK_DRAG', "ctrl": True, "alt": True}, None),
            ]},
        )


def km_3d_view_tool_paint_gpencil_polyline(params):
    if params.use_experimental_grease_pencil_version3:
        return (
            "3D View Tool: Paint Grease Pencil, Polyline",
            {"space_type": 'VIEW_3D', "region_type": 'WINDOW'},
            {"items": [
                ("grease_pencil.primitive_polyline", {"type": 'LEFTMOUSE', "value": 'PRESS'},
                 {"properties": []}),
                ("grease_pencil.primitive_polyline", {"type": 'LEFTMOUSE', "value": 'PRESS', "shift": True},
                 {"properties": []}),
                # Lasso select
                ("grease_pencil.select_lasso",
                 {"type": params.action_mouse, "value": 'CLICK_DRAG', "ctrl": True, "alt": True}, None),
            ]},
        )
    else:
        return (
            "3D View Tool: Paint Gpencil, Polyline",
            {"space_type": 'VIEW_3D', "region_type": 'WINDOW'},
            {"items": [
                ("gpencil.primitive_polyline", params.tool_maybe_tweak_event,
                 {"properties": [("wait_for_input", False)]}),
                ("gpencil.primitive_polyline", {"type": 'LEFTMOUSE', "value": 'PRESS', "shift": True},
                 {"properties": [("wait_for_input", False)]}),
                # Lasso select
                ("gpencil.select_lasso",
                 {"type": params.action_mouse, "value": 'CLICK_DRAG', "ctrl": True, "alt": True}, None),
            ]},
        )


def km_3d_view_tool_paint_gpencil_box(params):
    if params.use_experimental_grease_pencil_version3:
        return (
            "3D View Tool: Paint Grease Pencil, Box",
            {"space_type": 'VIEW_3D', "region_type": 'WINDOW'},
            {"items": [
                ("grease_pencil.primitive_box", params.tool_maybe_tweak_event,
                 {"properties": []}),
                ("grease_pencil.primitive_box", {"type": 'LEFTMOUSE', "value": 'PRESS', "shift": True},
                 {"properties": []}),
                ("grease_pencil.primitive_box", {"type": 'LEFTMOUSE', "value": 'PRESS', "alt": True},
                 {"properties": []}),
                # Lasso select
                ("grease_pencil.select_lasso",
                 {"type": params.action_mouse, "value": 'CLICK_DRAG', "ctrl": True, "alt": True}, None),
            ]},
        )
    else:
        return (
            "3D View Tool: Paint Gpencil, Box",
            {"space_type": 'VIEW_3D', "region_type": 'WINDOW'},
            {"items": [
                ("gpencil.primitive_box", params.tool_maybe_tweak_event,
                 {"properties": [("wait_for_input", False)]}),
                ("gpencil.primitive_box", {"type": 'LEFTMOUSE', "value": 'PRESS', "shift": True},
                 {"properties": [("wait_for_input", False)]}),
                ("gpencil.primitive_box", {"type": 'LEFTMOUSE', "value": 'PRESS', "alt": True},
                 {"properties": [("wait_for_input", False)]}),
                # Lasso select
                ("gpencil.select_lasso",
                 {"type": params.action_mouse, "value": 'CLICK_DRAG', "ctrl": True, "alt": True}, None),
            ]},
        )


def km_3d_view_tool_paint_gpencil_circle(params):
    if params.use_experimental_grease_pencil_version3:
        return (
            "3D View Tool: Paint Grease Pencil, Circle",
            {"space_type": 'VIEW_3D', "region_type": 'WINDOW'},
            {"items": [
                ("grease_pencil.primitive_circle", params.tool_maybe_tweak_event,
                 {"properties": []}),
                ("grease_pencil.primitive_circle", {"type": 'LEFTMOUSE', "value": 'PRESS', "shift": True},
                 {"properties": []}),
                ("grease_pencil.primitive_circle", {"type": 'LEFTMOUSE', "value": 'PRESS', "alt": True},
                 {"properties": []}),
                # Lasso select
                ("grease_pencil.select_lasso",
                 {"type": params.action_mouse, "value": 'CLICK_DRAG', "ctrl": True, "alt": True}, None),
            ]},
        )
    else:
        return (
            "3D View Tool: Paint Gpencil, Circle",
            {"space_type": 'VIEW_3D', "region_type": 'WINDOW'},
            {"items": [
                ("gpencil.primitive_circle", params.tool_maybe_tweak_event,
                 {"properties": [("wait_for_input", False)]}),
                ("gpencil.primitive_circle", {"type": 'LEFTMOUSE', "value": 'PRESS', "shift": True},
                 {"properties": [("wait_for_input", False)]}),
                ("gpencil.primitive_circle", {"type": 'LEFTMOUSE', "value": 'PRESS', "alt": True},
                 {"properties": [("wait_for_input", False)]}),
                # Lasso select
                ("gpencil.select_lasso",
                 {"type": params.action_mouse, "value": 'CLICK_DRAG', "ctrl": True, "alt": True}, None),
            ]},
        )


def km_3d_view_tool_paint_gpencil_arc(params):
    if params.use_experimental_grease_pencil_version3:
        return (
            "3D View Tool: Paint Grease Pencil, Arc",
            {"space_type": 'VIEW_3D', "region_type": 'WINDOW'},
            {"items": [
                ("grease_pencil.primitive_arc", params.tool_maybe_tweak_event,
                 {"properties": []}),
                ("grease_pencil.primitive_arc", {"type": 'LEFTMOUSE', "value": 'PRESS', "shift": True},
                 {"properties": []}),
                ("grease_pencil.primitive_arc", {"type": 'LEFTMOUSE', "value": 'PRESS', "alt": True},
                 {"properties": []}),
                # Lasso select
                ("grease_pencil.select_lasso",
                 {"type": params.action_mouse, "value": 'CLICK_DRAG', "ctrl": True, "alt": True}, None),
            ]},
        )
    else:
        return (
            "3D View Tool: Paint Gpencil, Arc",
            {"space_type": 'VIEW_3D', "region_type": 'WINDOW'},
            {"items": [
                ("gpencil.primitive_curve", params.tool_maybe_tweak_event,
                 {"properties": [("type", 'ARC'), ("wait_for_input", False)]}),
                ("gpencil.primitive_curve", {"type": 'LEFTMOUSE', "value": 'PRESS', "shift": True},
                 {"properties": [("type", 'ARC'), ("wait_for_input", False)]}),
                ("gpencil.primitive_curve", {"type": 'LEFTMOUSE', "value": 'PRESS', "alt": True},
                 {"properties": [("type", 'ARC'), ("wait_for_input", False)]}),
                # Lasso select
                ("gpencil.select_lasso",
                 {"type": params.action_mouse, "value": 'CLICK_DRAG', "ctrl": True, "alt": True}, None),
            ]},
        )


def km_3d_view_tool_paint_gpencil_curve(params):
    if params.use_experimental_grease_pencil_version3:
        return (
            "3D View Tool: Paint Grease Pencil, Curve",
            {"space_type": 'VIEW_3D', "region_type": 'WINDOW'},
            {"items": [
                ("grease_pencil.primitive_curve", params.tool_maybe_tweak_event,
                 {"properties": []}),
                # Lasso select
                ("grease_pencil.select_lasso",
                 {"type": params.action_mouse, "value": 'CLICK_DRAG', "ctrl": True, "alt": True}, None),
            ]},
        )
    else:
        return (
            "3D View Tool: Paint Gpencil, Curve",
            {"space_type": 'VIEW_3D', "region_type": 'WINDOW'},
            {"items": [
                ("gpencil.primitive_curve", params.tool_maybe_tweak_event,
                 {"properties": [("type", 'CURVE'), ("wait_for_input", False)]}),
                # Lasso select
                ("gpencil.select_lasso",
                 {"type": params.action_mouse, "value": 'CLICK_DRAG', "ctrl": True, "alt": True}, None),
            ]},
        )


def km_3d_view_tool_paint_gpencil_cutter(params):
    return (
        "3D View Tool: Paint Gpencil, Cutter",
        {"space_type": 'VIEW_3D', "region_type": 'WINDOW'},
        {"items": [
            ("gpencil.stroke_cutter", {"type": params.tool_mouse, "value": 'PRESS'}, None),
            # Lasso select
            ("gpencil.select_lasso",
             {"type": params.action_mouse, "value": 'CLICK_DRAG', "ctrl": True, "alt": True}, None),
        ]},
    )


def km_3d_view_tool_paint_grease_pencil_cutter(params):
    return (
        "3D View Tool: Paint Grease Pencil, Cutter",
        {"space_type": 'VIEW_3D', "region_type": 'WINDOW'},
        {"items": [
            ("grease_pencil.stroke_cutter", {"type": params.tool_mouse, "value": 'PRESS'}, None),
        ]},
    )


def km_3d_view_tool_paint_gpencil_eyedropper(params):
    return (
        "3D View Tool: Paint Gpencil, Eyedropper",
        {"space_type": 'VIEW_3D', "region_type": 'WINDOW'},
        {"items": [
            ("ui.eyedropper_gpencil_color",
             {"type": params.tool_mouse, "value": 'PRESS'}, None),
            ("ui.eyedropper_gpencil_color",
             {"type": params.tool_mouse, "value": 'PRESS', "shift": True}, None),
            ("ui.eyedropper_gpencil_color",
             {"type": params.tool_mouse, "value": 'PRESS', "shift": True, "ctrl": True}, None),
        ]},
    )


def km_3d_view_tool_paint_gpencil_interpolate(params):
    return (
        "3D View Tool: Paint Gpencil, Interpolate",
        {"space_type": 'VIEW_3D', "region_type": 'WINDOW'},
        {"items": [
            ("gpencil.interpolate", params.tool_maybe_tweak_event,
             {"properties": [("release_confirm", True)]}),
        ]},
    )


# ------------------------------------------------------------------------------
# Tool System (3D View, Grease Pencil, Edit)

def km_3d_view_tool_edit_gpencil_select(params, *, fallback):
    return (
        _fallback_id("3D View Tool: Edit Gpencil, Tweak", fallback),
        {"space_type": 'VIEW_3D', "region_type": 'WINDOW'},
        {"items": [
            *([] if (fallback and (params.select_mouse == 'RIGHTMOUSE')) else _template_items_tool_select(
                params, "gpencil.select", "view3d.cursor3d", fallback=fallback)),
            *([] if params.use_fallback_tool_select_handled else
              _template_view3d_gpencil_select(
                  type=params.select_mouse,
                  value=params.select_mouse_value,
                  legacy=params.legacy,
            )),
        ]},
    )


def km_3d_view_tool_edit_gpencil_select_box(params, *, fallback):
    return (
        _fallback_id("3D View Tool: Edit Gpencil, Select Box", fallback),
        {"space_type": 'VIEW_3D', "region_type": 'WINDOW'},
        {"items": [
            *([] if (fallback and not params.use_fallback_tool) else _template_items_tool_select_actions(
                "gpencil.select_box",
                # Don't use `tool_maybe_tweak_event`, see comment for this slot.
                **(params.select_tweak_event if (fallback and params.use_fallback_tool_select_mouse) else
                   params.tool_tweak_event))),
        ]},
    )


def km_3d_view_tool_edit_gpencil_select_circle(params, *, fallback):
    return (
        _fallback_id("3D View Tool: Edit Gpencil, Select Circle", fallback),
        {"space_type": 'VIEW_3D', "region_type": 'WINDOW'},
        {"items": [
            *([] if (fallback and not params.use_fallback_tool) else _template_items_tool_select_actions_simple(
                "gpencil.select_circle",
                # Why circle select should be used on tweak?
                # So that RMB or Shift-RMB is still able to set an element as active.
                type=params.select_mouse if (fallback and params.use_fallback_tool_select_mouse) else params.tool_mouse,
                value='CLICK_DRAG' if (fallback and params.use_fallback_tool_select_mouse) else 'PRESS',
                properties=[("wait_for_input", False)])),
        ]},
    )


def km_3d_view_tool_edit_gpencil_select_lasso(params, *, fallback):
    return (
        _fallback_id("3D View Tool: Edit Gpencil, Select Lasso", fallback),
        {"space_type": 'VIEW_3D', "region_type": 'WINDOW'},
        {"items": [
            *([] if (fallback and not params.use_fallback_tool) else _template_items_tool_select_actions(
                "gpencil.select_lasso",
                **(params.select_tweak_event if (fallback and params.use_fallback_tool_select_mouse) else
                   params.tool_tweak_event))),
        ]}
    )


def km_3d_view_tool_edit_gpencil_extrude(params):
    return (
        "3D View Tool: Edit Gpencil, Extrude",
        {"space_type": 'VIEW_3D', "region_type": 'WINDOW'},
        {"items": [
            ("gpencil.extrude_move", {**params.tool_maybe_tweak_event, **params.tool_modifier}, None),
        ]},
    )


def km_3d_view_tool_edit_gpencil_radius(params):
    return (
        "3D View Tool: Edit Gpencil, Radius",
        {"space_type": 'VIEW_3D', "region_type": 'WINDOW'},
        {"items": [
            # No need for `tool_modifier` since this takes all input.
            ("transform.transform", params.tool_maybe_tweak_event,
             {"properties": [("mode", 'GPENCIL_SHRINKFATTEN'), ("release_confirm", True)]}),
        ]},
    )


def km_3d_view_tool_edit_gpencil_bend(params):
    return (
        "3D View Tool: Edit Gpencil, Bend",
        {"space_type": 'VIEW_3D', "region_type": 'WINDOW'},
        {"items": [
            # No need for `tool_modifier` since this takes all input.
            ("transform.bend", params.tool_maybe_tweak_event,
             {"properties": [("release_confirm", True)]}),
        ]},
    )


def km_3d_view_tool_edit_gpencil_shear(params):
    return (
        "3D View Tool: Edit Gpencil, Shear",
        {"space_type": 'VIEW_3D', "region_type": 'WINDOW'},
        {"items": [
            # No need for `tool_modifier` since this takes all input.
            ("transform.shear", params.tool_maybe_tweak_event,
             {"properties": [("release_confirm", True)]}),
        ]},
    )


def km_3d_view_tool_edit_gpencil_to_sphere(params):
    return (
        "3D View Tool: Edit Gpencil, To Sphere",
        {"space_type": 'VIEW_3D', "region_type": 'WINDOW'},
        {"items": [
            # No need for `tool_modifier` since this takes all input.
            ("transform.tosphere", params.tool_maybe_tweak_event,
             {"properties": [("release_confirm", True)]}),
        ]},
    )


def km_3d_view_tool_edit_gpencil_transform_fill(params):
    return (
        "3D View Tool: Edit Gpencil, Transform Fill",
        {"space_type": 'VIEW_3D', "region_type": 'WINDOW'},
        {"items": [
            # No need for `tool_modifier` since this takes all input.
            ("gpencil.transform_fill", params.tool_maybe_tweak_event,
             {"properties": [("release_confirm", True)]}),
        ]},
    )


def km_3d_view_tool_edit_gpencil_interpolate(params):
    return (
        "3D View Tool: Edit Gpencil, Interpolate",
        {"space_type": 'VIEW_3D', "region_type": 'WINDOW'},
        {"items": [
            ("gpencil.interpolate", params.tool_maybe_tweak_event,
             {"properties": [("release_confirm", True)]}),
        ]},
    )


# ------------------------------------------------------------------------------
# Tool System (3D View, Grease Pencil, Sculpt)

def km_3d_view_tool_sculpt_gpencil_select(params):
    return (
        "3D View Tool: Sculpt Gpencil, Tweak",
        {"space_type": 'VIEW_3D', "region_type": 'WINDOW'},
        {"items": _template_items_tool_select(params, "gpencil.select", "view3d.cursor3d")},
    )


def km_3d_view_tool_sculpt_gpencil_select_box(params):
    return (
        "3D View Tool: Sculpt Gpencil, Select Box",
        {"space_type": 'VIEW_3D', "region_type": 'WINDOW'},
        {"items": _template_items_tool_select_actions("gpencil.select_box", **params.tool_tweak_event)},
    )


def km_3d_view_tool_sculpt_gpencil_select_circle(params):
    return (
        "3D View Tool: Sculpt Gpencil, Select Circle",
        {"space_type": 'VIEW_3D', "region_type": 'WINDOW'},
        {"items": _template_items_tool_select_actions_simple(
            "gpencil.select_circle", type=params.tool_mouse, value='PRESS',
            properties=[("wait_for_input", False)],
        )},
    )


def km_3d_view_tool_sculpt_gpencil_select_lasso(params):
    return (
        "3D View Tool: Sculpt Gpencil, Select Lasso",
        {"space_type": 'VIEW_3D', "region_type": 'WINDOW'},
        {"items": _template_items_tool_select_actions("gpencil.select_lasso", **params.tool_tweak_event)},
    )


# ------------------------------------------------------------------------------
# Tool System (Sequencer, Generic)

def km_sequencer_editor_tool_generic_select_timeline_rcs(params, fallback):
    return [
        *_template_items_change_frame(params),
        # Frame change can be canceled if click happens on strip handle. In such case move the handle.
        ("transform.seq_slide", {"type": 'LEFTMOUSE', "value": 'PRESS'},
         {"properties": [("view2d_edge_pan", True)]}),
    ]


def km_sequencer_editor_tool_generic_select_timeline_lcs(params, fallback):
    return [
        *_template_items_tool_select(
            params, "sequencer.select", None, cursor_prioritize=True, fallback=fallback),
        *_template_items_change_frame(params),
    ]


def km_sequencer_editor_tool_generic_select_timeline(params, *, fallback):
    return (
        _fallback_id("Sequencer Timeline Tool: Tweak", fallback),
        {"space_type": 'SEQUENCE_EDITOR', "region_type": 'WINDOW'},
        {"items": [
            *(km_sequencer_editor_tool_generic_select_timeline_rcs(params, fallback) if (params.select_mouse == 'RIGHTMOUSE')
              else km_sequencer_editor_tool_generic_select_timeline_lcs(params, fallback)),
        ]},
    )


def km_sequencer_editor_tool_generic_select_box_timeline(params, *, fallback):
    return (
        _fallback_id("Sequencer Timeline Tool: Select Box", fallback),
        {"space_type": 'SEQUENCE_EDITOR', "region_type": 'WINDOW'},
        {"items": [
            # Don't use `tool_maybe_tweak_event`, see comment for this slot.
            *([] if (fallback and not params.use_fallback_tool) else _template_items_tool_select_actions_simple(
                "sequencer.select_box",
                **(params.select_tweak_event if (fallback and params.use_fallback_tool_select_mouse) else
                   params.tool_tweak_event),
                properties=[("tweak", params.select_mouse == 'LEFTMOUSE')])),
            # RMB select can already set the frame, match the tweak tool.
            # Ignored for preview.
            *(_template_items_change_frame(params)
              if params.select_mouse == 'LEFTMOUSE' else []),
        ]},
    )


def km_sequencer_editor_tool_generic_select_preview(params, *, fallback):
    return (
        _fallback_id("Sequencer Preview Tool: Tweak", fallback),
        {"space_type": 'SEQUENCE_EDITOR', "region_type": 'WINDOW'},
        {"items": [
            *([] if (fallback and (params.select_mouse == 'RIGHTMOUSE')) else _template_items_tool_select(
                params, "sequencer.select", "sequencer.cursor_set", cursor_prioritize=True, fallback=fallback)),

            *([] if params.use_fallback_tool_select_handled else
              _template_sequencer_preview_select(
                  type=params.select_mouse, value=params.select_mouse_value, legacy=params.legacy)),
        ]},
    )


def km_sequencer_editor_tool_generic_select_box_preview(params, *, fallback):
    return (
        _fallback_id("Sequencer Preview Tool: Select Box", fallback),
        {"space_type": 'SEQUENCE_EDITOR', "region_type": 'WINDOW'},
        {"items": [
            # Don't use `tool_maybe_tweak_event`, see comment for this slot.
            *([] if (fallback and not params.use_fallback_tool) else _template_items_tool_select_actions_simple(
                "sequencer.select_box",
                **(params.select_tweak_event if (fallback and params.use_fallback_tool_select_mouse) else
                   params.tool_tweak_event),
                properties=[("tweak", params.select_mouse == 'LEFTMOUSE')])),
        ]},
    )


def km_sequencer_editor_tool_generic_cursor(params):
    return (
        "Sequencer Tool: Cursor",
        {"space_type": 'SEQUENCE_EDITOR', "region_type": 'WINDOW'},
        {"items": [
            ("sequencer.cursor_set", {"type": params.tool_mouse, "value": 'PRESS'}, None),
            # Don't use `tool_maybe_tweak_event` since it conflicts with `PRESS` that places the cursor.
            ("transform.translate", params.tool_tweak_event,
             {"properties": [("release_confirm", True), ("cursor_transform", True)]}),
        ]},
    )


# ------------------------------------------------------------------------------
# Tool System (Sequencer, Timeline)

def km_sequencer_editor_tool_blade(_params):
    return (
        "Sequencer Tool: Blade",
        {"space_type": 'SEQUENCE_EDITOR', "region_type": 'WINDOW'},
        {"items": [
            ("sequencer.split", {"type": 'LEFTMOUSE', "value": 'PRESS'},
             {"properties": [
                 ("type", 'SOFT'),
                 ("side", 'NO_CHANGE'),
                 ("use_cursor_position", True),
                 ("ignore_selection", True),
             ]}),
        ]},
    )


# ------------------------------------------------------------------------------
# Tool System (Sequencer, Preview)

def km_sequencer_editor_tool_sample(params):
    return (
        "Sequencer Tool: Sample",
        {"space_type": 'SEQUENCE_EDITOR', "region_type": 'WINDOW'},
        {"items": [
            ("sequencer.sample", {"type": params.tool_mouse, "value": 'PRESS'}, None),
        ]},
    )


def km_sequencer_editor_tool_move(params):
    return (
        "Sequencer Tool: Move",
        {"space_type": 'SEQUENCE_EDITOR', "region_type": 'WINDOW'},
        {"items": [
            ("transform.translate", {**params.tool_maybe_tweak_event, **params.tool_modifier},
             {"properties": [("release_confirm", True)]}),
        ]},
    )


def km_sequencer_editor_tool_rotate(params):
    return (
        "Sequencer Tool: Rotate",
        {"space_type": 'SEQUENCE_EDITOR', "region_type": 'WINDOW'},
        {"items": [
            ("transform.rotate", {**params.tool_maybe_tweak_event, **params.tool_modifier},
             {"properties": [("release_confirm", True)]}),
        ]},
    )


def km_sequencer_editor_tool_scale(params):
    return (
        "Sequencer Tool: Scale",
        {"space_type": 'SEQUENCE_EDITOR', "region_type": 'WINDOW'},
        {"items": [
            ("transform.resize", {**params.tool_maybe_tweak_event, **params.tool_modifier},
             {"properties": [("release_confirm", True)]}),
        ]},
    )


# ------------------------------------------------------------------------------
# Full Configuration

def generate_keymaps(params=None):
    if params is None:
        params = Params()
    return [
        # Window, screen, area, region.
        km_window(params),
        km_screen(params),
        km_screen_editing(params),
        km_screen_region_context_menu(params),
        km_view2d(params),
        km_view2d_buttons_list(params),
        km_user_interface(params),
        km_property_editor(params),

        # Editors.
        km_outliner(params),
        km_uv_editor(params),
        km_view3d_generic(params),
        km_view3d(params),
        km_mask_editing(params),
        km_markers(params),
        km_time_scrub(params),
        km_time_scrub_clip(params),
        km_graph_editor_generic(params),
        km_graph_editor(params),
        km_image_generic(params),
        km_image(params),
        km_node_generic(params),
        km_node_editor(params),
        km_spreadsheet_generic(params),
        km_info(params),
        km_file_browser(params),
        km_file_browser_main(params),
        km_file_browser_buttons(params),
        km_dopesheet_generic(params),
        km_dopesheet(params),
        km_nla_generic(params),
        km_nla_tracks(params),
        km_nla_editor(params),
        km_text_generic(params),
        km_text(params),
        km_sequencercommon(params),
        km_sequencer(params),
        km_sequencerpreview(params),
        km_sequencer_channels(params),
        km_console(params),
        km_clip(params),
        km_clip_editor(params),
        km_clip_graph_editor(params),
        km_clip_dopesheet_editor(params),

        # Animation.
        km_frames(params),
        km_animation(params),
        km_animation_channels(params),

        # Modes.
        # Grease Pencil v2
        km_gpencil_legacy(params),  # TODO: Rename to km_annotate
        km_gpencil_legacy_stroke_curve_edit_mode(params),
        km_gpencil_legacy_stroke_edit_mode(params),
        km_gpencil_legacy_stroke_paint_mode(params),
        km_gpencil_legacy_stroke_paint_draw_brush(params),
        km_gpencil_legacy_stroke_paint_erase(params),
        km_gpencil_legacy_stroke_paint_fill(params),
        km_gpencil_legacy_stroke_paint_tint(params),
        km_gpencil_legacy_stroke_sculpt_mode(params),
        km_gpencil_legacy_stroke_sculpt_smooth(params),
        km_gpencil_legacy_stroke_sculpt_thickness(params),
        km_gpencil_legacy_stroke_sculpt_strength(params),
        km_gpencil_legacy_stroke_sculpt_grab(params),
        km_gpencil_legacy_stroke_sculpt_push(params),
        km_gpencil_legacy_stroke_sculpt_twist(params),
        km_gpencil_legacy_stroke_sculpt_pinch(params),
        km_gpencil_legacy_stroke_sculpt_randomize(params),
        km_gpencil_legacy_stroke_sculpt_clone(params),
        km_gpencil_legacy_stroke_weight_mode(params),
        km_gpencil_legacy_stroke_weight_draw(params),
        km_gpencil_legacy_stroke_weight_blur(params),
        km_gpencil_legacy_stroke_weight_average(params),
        km_gpencil_legacy_stroke_weight_smear(params),
        km_gpencil_legacy_stroke_vertex_mode(params),
        km_gpencil_legacy_stroke_vertex_draw(params),
        km_gpencil_legacy_stroke_vertex_blur(params),
        km_gpencil_legacy_stroke_vertex_average(params),
        km_gpencil_legacy_stroke_vertex_smear(params),
        km_gpencil_legacy_stroke_vertex_replace(params),
        # Grease Pencil v3
        km_grease_pencil_paint_mode(params),
        km_grease_pencil_edit_mode(params),
        km_grease_pencil_sculpt_mode(params),
        km_grease_pencil_weight_paint(params),
        km_grease_pencil_brush_stroke(params),
        km_grease_pencil_fill_tool(params),
        # Object mode.
        km_object_mode(params),
        km_object_non_modal(params),
        km_pose(params),
        # Object paint modes.
        km_paint_curve(params),
        km_image_paint(params),
        km_vertex_paint(params),
        km_weight_paint(params),
        km_paint_face_mask(params),
        km_paint_vertex_mask(params),
        # Object sculpt modes.
        km_sculpt(params),
        km_sculpt_curves(params),
        # Object edit modes.
        km_edit_mesh(params),
        km_edit_armature(params),
        km_edit_metaball(params),
        km_edit_lattice(params),
        km_edit_particle(params),
        km_edit_font(params),
        km_edit_curve_legacy(params),
        km_edit_curves(params),

        # Modal maps.
        km_eyedropper_modal_map(params),
        km_eyedropper_colorramp_pointsampling_map(params),
        km_transform_modal_map(params),
        km_view3d_interactive_add_tool_modal(params),
        km_view3d_gesture_circle(params),
        km_gesture_border(params),
        km_gesture_zoom_border(params),
        km_gesture_straight_line(params),
        km_gesture_lasso(params),
        km_gesture_polyline(params),
        km_standard_modal_map(params),
        km_knife_tool_modal_map(params),
        km_custom_normals_modal_map(params),
        km_bevel_modal_map(params),
        km_view3d_fly_modal(params),
        km_view3d_walk_modal(params),
        km_view3d_rotate_modal(params),
        km_view3d_move_modal(params),
        km_view3d_zoom_modal(params),
        km_view3d_dolly_modal(params),
        km_paint_stroke_modal(params),
        km_sculpt_expand_modal(params),
        km_sculpt_mesh_filter_modal_map(params),
        km_curve_pen_modal_map(params),
        km_node_link_modal_map(params),
        km_grease_pencil_primitive_tool_modal_map(params),
        km_grease_pencil_fill_tool_modal_map(params),

        # Gizmos.
        km_generic_gizmo(params),
        km_generic_gizmo_drag(params),
        km_generic_gizmo_maybe_drag(params),
        km_generic_gizmo_click_drag(params),
        km_generic_gizmo_select(params),
        km_generic_gizmo_tweak_modal_map(params),

        # Pop-Up Key-maps.
        km_popup_toolbar(params),

        # Tool System.
        km_generic_tool_annotate(params),
        km_generic_tool_annotate_line(params),
        km_generic_tool_annotate_polygon(params),
        km_generic_tool_annotate_eraser(params),

        km_image_editor_tool_generic_sample(params),
        km_image_editor_tool_uv_cursor(params),
        *(km_image_editor_tool_uv_select(params, fallback=fallback) for fallback in (False, True)),
        *(km_image_editor_tool_uv_select_box(params, fallback=fallback) for fallback in (False, True)),
        *(km_image_editor_tool_uv_select_circle(params, fallback=fallback) for fallback in (False, True)),
        *(km_image_editor_tool_uv_select_lasso(params, fallback=fallback) for fallback in (False, True)),
        km_image_editor_tool_uv_rip_region(params),
        km_image_editor_tool_uv_grab(params),
        km_image_editor_tool_uv_relax(params),
        km_image_editor_tool_uv_pinch(params),
        km_image_editor_tool_uv_move(params),
        km_image_editor_tool_uv_rotate(params),
        km_image_editor_tool_uv_scale(params),
        *(km_node_editor_tool_select(params, fallback=fallback) for fallback in (False, True)),
        *(km_node_editor_tool_select_box(params, fallback=fallback) for fallback in (False, True)),
        *(km_node_editor_tool_select_lasso(params, fallback=fallback) for fallback in (False, True)),
        *(km_node_editor_tool_select_circle(params, fallback=fallback) for fallback in (False, True)),
        km_node_editor_tool_links_cut(params),
        km_3d_view_tool_cursor(params),
        km_3d_view_tool_text_select(params),
        *(km_3d_view_tool_select(params, fallback=fallback) for fallback in (False, True)),
        *(km_3d_view_tool_select_box(params, fallback=fallback) for fallback in (False, True)),
        *(km_3d_view_tool_select_circle(params, fallback=fallback) for fallback in (False, True)),
        *(km_3d_view_tool_select_lasso(params, fallback=fallback) for fallback in (False, True)),
        km_3d_view_tool_transform(params),
        km_3d_view_tool_move(params),
        km_3d_view_tool_rotate(params),
        km_3d_view_tool_scale(params),
        km_3d_view_tool_shear(params),
        km_3d_view_tool_bend(params),
        km_3d_view_tool_measure(params),
        km_3d_view_tool_interactive_add(params),
        km_3d_view_tool_pose_breakdowner(params),
        km_3d_view_tool_pose_push(params),
        km_3d_view_tool_pose_relax(params),
        km_3d_view_tool_edit_armature_roll(params),
        km_3d_view_tool_edit_armature_bone_size(params),
        km_3d_view_tool_edit_armature_bone_envelope(params),
        km_3d_view_tool_edit_armature_extrude(params),
        km_3d_view_tool_edit_armature_extrude_to_cursor(params),
        km_3d_view_tool_edit_mesh_extrude_region(params),
        km_3d_view_tool_edit_mesh_extrude_manifold(params),
        km_3d_view_tool_edit_mesh_extrude_along_normals(params),
        km_3d_view_tool_edit_mesh_extrude_individual(params),
        km_3d_view_tool_edit_mesh_extrude_to_cursor(params),
        km_3d_view_tool_edit_mesh_inset_faces(params),
        km_3d_view_tool_edit_mesh_bevel(params),
        km_3d_view_tool_edit_mesh_loop_cut(params),
        km_3d_view_tool_edit_mesh_offset_edge_loop_cut(params),
        km_3d_view_tool_edit_mesh_knife(params),
        km_3d_view_tool_edit_mesh_bisect(params),
        km_3d_view_tool_edit_mesh_poly_build(params),
        km_3d_view_tool_edit_mesh_spin(params),
        km_3d_view_tool_edit_mesh_spin_duplicate(params),
        km_3d_view_tool_edit_mesh_smooth(params),
        km_3d_view_tool_edit_mesh_randomize(params),
        km_3d_view_tool_edit_mesh_edge_slide(params),
        km_3d_view_tool_edit_mesh_vertex_slide(params),
        km_3d_view_tool_edit_mesh_shrink_fatten(params),
        km_3d_view_tool_edit_mesh_push_pull(params),
        km_3d_view_tool_edit_mesh_to_sphere(params),
        km_3d_view_tool_edit_mesh_rip_region(params),
        km_3d_view_tool_edit_mesh_rip_edge(params),
        km_3d_view_tool_edit_curve_draw(params),
        km_3d_view_tool_edit_curve_pen(params),
        km_3d_view_tool_edit_curve_radius(params),
        km_3d_view_tool_edit_curve_tilt(params),
        km_3d_view_tool_edit_curve_randomize(params),
        km_3d_view_tool_edit_curve_extrude(params),
        km_3d_view_tool_edit_curve_extrude_to_cursor(params),
        km_3d_view_tool_edit_curves_draw(params),
        km_3d_view_tool_sculpt_box_hide(params),
        km_3d_view_tool_sculpt_lasso_hide(params),
        km_3d_view_tool_sculpt_line_hide(params),
        km_3d_view_tool_sculpt_polyline_hide(params),
        km_3d_view_tool_sculpt_box_mask(params),
        km_3d_view_tool_sculpt_lasso_mask(params),
        km_3d_view_tool_sculpt_polyline_mask(params),
        km_3d_view_tool_sculpt_box_face_set(params),
        km_3d_view_tool_sculpt_lasso_face_set(params),
<<<<<<< HEAD
        km_3d_view_tool_sculpt_polyline_face_set(params),
=======
        km_3d_view_tool_sculpt_line_face_set(params),
>>>>>>> 7726e7f5
        km_3d_view_tool_sculpt_box_trim(params),
        km_3d_view_tool_sculpt_lasso_trim(params),
        km_3d_view_tool_sculpt_line_trim(params),
        km_3d_view_tool_sculpt_polyline_trim(params),
        km_3d_view_tool_sculpt_line_mask(params),
        km_3d_view_tool_sculpt_line_project(params),
        km_3d_view_tool_sculpt_mesh_filter(params),
        km_3d_view_tool_sculpt_cloth_filter(params),
        km_3d_view_tool_sculpt_color_filter(params),
        km_3d_view_tool_sculpt_mask_by_color(params),
        km_3d_view_tool_sculpt_face_set_edit(params),
        km_3d_view_tool_paint_weight_sample_weight(params),
        km_3d_view_tool_paint_weight_sample_vertex_group(params),
        km_3d_view_tool_paint_weight_gradient(params),
        km_3d_view_tool_paint_gpencil_line(params),
        km_3d_view_tool_paint_gpencil_polyline(params),
        km_3d_view_tool_paint_gpencil_box(params),
        km_3d_view_tool_paint_gpencil_circle(params),
        km_3d_view_tool_paint_gpencil_arc(params),
        km_3d_view_tool_paint_gpencil_curve(params),
        km_3d_view_tool_paint_gpencil_cutter(params),
        km_3d_view_tool_paint_gpencil_eyedropper(params),
        km_3d_view_tool_paint_gpencil_interpolate(params),
        *(km_3d_view_tool_edit_gpencil_select(params, fallback=fallback) for fallback in (False, True)),
        *(km_3d_view_tool_edit_gpencil_select_box(params, fallback=fallback) for fallback in (False, True)),
        *(km_3d_view_tool_edit_gpencil_select_circle(params, fallback=fallback) for fallback in (False, True)),
        *(km_3d_view_tool_edit_gpencil_select_lasso(params, fallback=fallback) for fallback in (False, True)),
        km_3d_view_tool_edit_gpencil_extrude(params),
        km_3d_view_tool_edit_gpencil_radius(params),
        km_3d_view_tool_edit_gpencil_bend(params),
        km_3d_view_tool_edit_gpencil_shear(params),
        km_3d_view_tool_edit_gpencil_to_sphere(params),
        km_3d_view_tool_edit_gpencil_transform_fill(params),
        km_3d_view_tool_edit_gpencil_interpolate(params),
        km_3d_view_tool_sculpt_gpencil_select(params),
        km_3d_view_tool_sculpt_gpencil_select_box(params),
        km_3d_view_tool_sculpt_gpencil_select_circle(params),
        km_3d_view_tool_sculpt_gpencil_select_lasso(params),
        *(km_sequencer_editor_tool_generic_select_timeline(params, fallback=fallback) for fallback in (False, True)),
        *(km_sequencer_editor_tool_generic_select_box_timeline(params, fallback=fallback) for fallback in (False, True)),
        *(km_sequencer_editor_tool_generic_select_preview(params, fallback=fallback) for fallback in (False, True)),
        *(km_sequencer_editor_tool_generic_select_box_preview(params, fallback=fallback) for fallback in (False, True)),
        km_3d_view_tool_paint_grease_pencil_cutter(params),
        km_sequencer_editor_tool_generic_cursor(params),
        km_sequencer_editor_tool_blade(params),
        km_sequencer_editor_tool_sample(params),
        km_sequencer_editor_tool_move(params),
        km_sequencer_editor_tool_rotate(params),
        km_sequencer_editor_tool_scale(params),
    ]

# ------------------------------------------------------------------------------
# Refactoring (Testing Only)
#
# Allows running outside of Blender to generate data for diffing
#
# To compare:
#
#    python3 scripts/presets/keyconfig/keymap_data/blender_default.py && \
#      diff -u keymap_default.py.orig keymap_default.py && \
#      diff -u keymap_legacy.py.orig  keymap_legacy.py
#
# # begin code:
# import pprint
# for legacy in (False, True):
#     with open("keymap_default.py" if not legacy else "keymap_legacy.py", 'w') as fh:
#         fh.write(pprint.pformat(generate_keymaps(Params(legacy=legacy)), indent=2, width=80))
# import sys
# sys.exit()
# # end code


# ------------------------------------------------------------------------------
# PyLint (Testing Only)
#
# Command to lint:
#
#    pylint \
#        scripts/presets/keyconfig/keymap_data/blender_default.py \
#        --disable=C0111,C0209,C0301,C0302,C0413,C0415,R1705,R0902,R0903,R0913,R0914,R0915,W0511,W0622<|MERGE_RESOLUTION|>--- conflicted
+++ resolved
@@ -8211,21 +8211,22 @@
     )
 
 
-<<<<<<< HEAD
+def km_3d_view_tool_sculpt_line_face_set(params):
+    return (
+        "3D View Tool: Sculpt, Line Face Set",
+        {"space_type": 'VIEW_3D', "region_type": 'WINDOW'},
+        {"items": [
+            ("sculpt.face_set_line_gesture", params.tool_maybe_tweak_event, None),
+        ]},
+    )
+
+
 def km_3d_view_tool_sculpt_polyline_face_set(params):
     return (
         "3D View Tool: Sculpt, Polyline Face Set",
         {"space_type": 'VIEW_3D', "region_type": 'WINDOW'},
         {"items": [
             ("sculpt.face_set_polyline_gesture", {"type": params.tool_mouse, "value": "PRESS"}, None)
-=======
-def km_3d_view_tool_sculpt_line_face_set(params):
-    return (
-        "3D View Tool: Sculpt, Line Face Set",
-        {"space_type": 'VIEW_3D', "region_type": 'WINDOW'},
-        {"items": [
-            ("sculpt.face_set_line_gesture", params.tool_maybe_tweak_event, None),
->>>>>>> 7726e7f5
         ]},
     )
 
@@ -9240,11 +9241,8 @@
         km_3d_view_tool_sculpt_polyline_mask(params),
         km_3d_view_tool_sculpt_box_face_set(params),
         km_3d_view_tool_sculpt_lasso_face_set(params),
-<<<<<<< HEAD
+        km_3d_view_tool_sculpt_line_face_set(params),
         km_3d_view_tool_sculpt_polyline_face_set(params),
-=======
-        km_3d_view_tool_sculpt_line_face_set(params),
->>>>>>> 7726e7f5
         km_3d_view_tool_sculpt_box_trim(params),
         km_3d_view_tool_sculpt_lasso_trim(params),
         km_3d_view_tool_sculpt_line_trim(params),
